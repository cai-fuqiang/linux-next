// SPDX-License-Identifier: (GPL-2.0+ OR MIT)
/*
 * DT overlay for MCIMXHDMICARD as used with the iMX53 QSB or QSRB boards
 */

#include <dt-bindings/interrupt-controller/irq.h>
#include <dt-bindings/gpio/gpio.h>

/dts-v1/;
/plugin/;

&{/} {
	hdmi: connector-hdmi {
		compatible = "hdmi-connector";
		label = "hdmi";
		type = "a";

		port {
			hdmi_connector_in: endpoint {
				remote-endpoint = <&sii9022_out>;
			};
		};
	};

	reg_1p2v: regulator-1p2v {
		compatible = "regulator-fixed";
		regulator-name = "1P2V";
		regulator-min-microvolt = <1200000>;
		regulator-max-microvolt = <1200000>;
		regulator-always-on;
		vin-supply = <&reg_3p2v>;
	};
};

&display0 {
	status = "okay";

	port@1 {
		display0_out: endpoint {
			remote-endpoint = <&sii9022_in>;
		};
	};
};

&i2c2 {
	#address-cells = <1>;
	#size-cells = <0>;

	sii9022: bridge-hdmi@39 {
		compatible = "sil,sii9022";
		reg = <0x39>;
		reset-gpios = <&gpio5 0 GPIO_ACTIVE_LOW>;
		interrupts-extended = <&gpio3 31 IRQ_TYPE_LEVEL_LOW>;
		iovcc-supply = <&reg_3p2v>;
		#sound-dai-cells = <0>;
		sil,i2s-data-lanes = <0>;

		ports {
			#address-cells = <1>;
			#size-cells = <0>;

			port@0 {
				reg = <0>;

				sii9022_in: endpoint {
					remote-endpoint = <&display0_out>;
				};
			};

			port@1 {
				reg = <1>;

				sii9022_out: endpoint {
					remote-endpoint = <&hdmi_connector_in>;
				};
			};
		};
	};
};

&panel_dpi {
<<<<<<< HEAD
	status = "disabled";
};

&tve {
=======
>>>>>>> f1f36e22
	status = "disabled";
};<|MERGE_RESOLUTION|>--- conflicted
+++ resolved
@@ -79,12 +79,5 @@
 };
 
 &panel_dpi {
-<<<<<<< HEAD
-	status = "disabled";
-};
-
-&tve {
-=======
->>>>>>> f1f36e22
 	status = "disabled";
 };