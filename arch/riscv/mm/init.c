--- conflicted
+++ resolved
@@ -251,8 +251,6 @@
 		kernel_map.va_pa_offset = PAGE_OFFSET - phys_ram_base;
 
 	/*
-<<<<<<< HEAD
-=======
 	 * The size of the linear page mapping may restrict the amount of
 	 * usable RAM.
 	 */
@@ -263,7 +261,6 @@
 	}
 
 	/*
->>>>>>> f1f36e22
 	 * Reserve physical address space that would be mapped to virtual
 	 * addresses greater than (void *)(-PAGE_SIZE) because:
 	 *  - This memory would overlap with ERR_PTR
