--- conflicted
+++ resolved
@@ -391,11 +391,6 @@
 
 extern int __init efi_memmap_alloc(unsigned int num_entries,
 				   struct efi_memory_map_data *data);
-<<<<<<< HEAD
-extern void __efi_memmap_free(u64 phys, unsigned long size,
-			      unsigned long flags);
-=======
->>>>>>> de9c2c66
 
 extern int __init efi_memmap_install(struct efi_memory_map_data *data);
 extern int __init efi_memmap_split_count(efi_memory_desc_t *md,
