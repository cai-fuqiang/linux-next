--- conflicted
+++ resolved
@@ -117,109 +117,7 @@
 
 static int __init numa_register_nodes(void)
 {
-<<<<<<< HEAD
-	nodemask_t reserved_nodemask = NODE_MASK_NONE;
-	struct memblock_region *mb_region;
-	int i;
-
-	/*
-	 * We have to do some preprocessing of memblock regions, to
-	 * make them suitable for reservation.
-	 *
-	 * At this time, all memory regions reserved by memblock are
-	 * used by the kernel, but those regions are not split up
-	 * along node boundaries yet, and don't necessarily have their
-	 * node ID set yet either.
-	 *
-	 * So iterate over all memory known to the x86 architecture,
-	 * and use those ranges to set the nid in memblock.reserved.
-	 * This will split up the memblock regions along node
-	 * boundaries and will set the node IDs as well.
-	 */
-	for (i = 0; i < numa_meminfo.nr_blks; i++) {
-		struct numa_memblk *mb = numa_meminfo.blk + i;
-		int ret;
-
-		ret = memblock_set_node(mb->start, mb->end - mb->start, &memblock.reserved, mb->nid);
-		WARN_ON_ONCE(ret);
-	}
-
-	/*
-	 * Now go over all reserved memblock regions, to construct a
-	 * node mask of all kernel reserved memory areas.
-	 *
-	 * [ Note, when booting with mem=nn[kMG] or in a kdump kernel,
-	 *   numa_meminfo might not include all memblock.reserved
-	 *   memory ranges, because quirks such as trim_snb_memory()
-	 *   reserve specific pages for Sandy Bridge graphics. ]
-	 */
-	for_each_reserved_mem_region(mb_region) {
-		int nid = memblock_get_region_node(mb_region);
-
-		if (nid != NUMA_NO_NODE)
-			node_set(nid, reserved_nodemask);
-	}
-
-	/*
-	 * Finally, clear the MEMBLOCK_HOTPLUG flag for all memory
-	 * belonging to the reserved node mask.
-	 *
-	 * Note that this will include memory regions that reside
-	 * on nodes that contain kernel memory - entire nodes
-	 * become hot-unpluggable:
-	 */
-	for (i = 0; i < numa_meminfo.nr_blks; i++) {
-		struct numa_memblk *mb = numa_meminfo.blk + i;
-
-		if (!node_isset(mb->nid, reserved_nodemask))
-			continue;
-
-		memblock_clear_hotplug(mb->start, mb->end - mb->start);
-	}
-}
-
-static int __init numa_register_memblks(struct numa_meminfo *mi)
-{
-	int i, nid;
-
-	/* Account for nodes with cpus and no memory */
-	node_possible_map = numa_nodes_parsed;
-	numa_nodemask_from_meminfo(&node_possible_map, mi);
-	if (WARN_ON(nodes_empty(node_possible_map)))
-		return -EINVAL;
-
-	for (i = 0; i < mi->nr_blks; i++) {
-		struct numa_memblk *mb = &mi->blk[i];
-		memblock_set_node(mb->start, mb->end - mb->start,
-				  &memblock.memory, mb->nid);
-	}
-
-	/*
-	 * At very early time, the kernel have to use some memory such as
-	 * loading the kernel image. We cannot prevent this anyway. So any
-	 * node the kernel resides in should be un-hotpluggable.
-	 *
-	 * And when we come here, alloc node data won't fail.
-	 */
-	numa_clear_kernel_node_hotplug();
-
-	/*
-	 * If sections array is gonna be used for pfn -> nid mapping, check
-	 * whether its granularity is fine enough.
-	 */
-	if (IS_ENABLED(NODE_NOT_IN_PAGE_FLAGS)) {
-		unsigned long pfn_align = node_map_pfn_alignment();
-
-		if (pfn_align && pfn_align < PAGES_PER_SECTION) {
-			pr_warn("Node alignment %LuMB < min %LuMB, rejecting NUMA config\n",
-				PFN_PHYS(pfn_align) >> 20,
-				PFN_PHYS(PAGES_PER_SECTION) >> 20);
-			return -EINVAL;
-		}
-	}
-=======
 	int nid;
->>>>>>> f1f36e22
 
 	if (!memblock_validate_numa_coverage(SZ_1M))
 		return -EINVAL;
@@ -273,37 +171,7 @@
 	for (i = 0; i < MAX_LOCAL_APIC; i++)
 		set_apicid_to_node(i, NUMA_NO_NODE);
 
-<<<<<<< HEAD
-	nodes_clear(numa_nodes_parsed);
-	nodes_clear(node_possible_map);
-	nodes_clear(node_online_map);
-	memset(&numa_meminfo, 0, sizeof(numa_meminfo));
-	WARN_ON(memblock_set_node(0, ULLONG_MAX, &memblock.memory,
-				  NUMA_NO_NODE));
-	WARN_ON(memblock_set_node(0, ULLONG_MAX, &memblock.reserved,
-				  NUMA_NO_NODE));
-	/* In case that parsing SRAT failed. */
-	WARN_ON(memblock_clear_hotplug(0, ULLONG_MAX));
-	numa_reset_distance();
-
-	ret = init_func();
-	if (ret < 0)
-		return ret;
-
-	/*
-	 * We reset memblock back to the top-down direction
-	 * here because if we configured ACPI_NUMA, we have
-	 * parsed SRAT in init_func(). It is ok to have the
-	 * reset here even if we did't configure ACPI_NUMA
-	 * or acpi numa init fails and fallbacks to dummy
-	 * numa init.
-	 */
-	memblock_set_bottom_up(false);
-
-	ret = numa_cleanup_meminfo(&numa_meminfo);
-=======
 	ret = numa_memblks_init(init_func, /* memblock_force_top_down */ true);
->>>>>>> f1f36e22
 	if (ret < 0)
 		return ret;
 
