#define pr_fmt(fmt) KBUILD_MODNAME ": " fmt

#include <linux/kvm_host.h>

#include "irq.h"
#include "mmu.h"
#include "kvm_cache_regs.h"
#include "x86.h"
#include "smm.h"
#include "cpuid.h"
#include "pmu.h"

#include <linux/module.h>
#include <linux/mod_devicetable.h>
#include <linux/kernel.h>
#include <linux/vmalloc.h>
#include <linux/highmem.h>
#include <linux/amd-iommu.h>
#include <linux/sched.h>
#include <linux/trace_events.h>
#include <linux/slab.h>
#include <linux/hashtable.h>
#include <linux/objtool.h>
#include <linux/psp-sev.h>
#include <linux/file.h>
#include <linux/pagemap.h>
#include <linux/swap.h>
#include <linux/rwsem.h>
#include <linux/cc_platform.h>
#include <linux/smp.h>

#include <asm/apic.h>
#include <asm/perf_event.h>
#include <asm/tlbflush.h>
#include <asm/desc.h>
#include <asm/debugreg.h>
#include <asm/kvm_para.h>
#include <asm/irq_remapping.h>
#include <asm/spec-ctrl.h>
#include <asm/cpu_device_id.h>
#include <asm/traps.h>
#include <asm/reboot.h>
#include <asm/fpu/api.h>

#include <trace/events/ipi.h>

#include "trace.h"

#include "svm.h"
#include "svm_ops.h"

#include "kvm_onhyperv.h"
#include "svm_onhyperv.h"

MODULE_AUTHOR("Qumranet");
MODULE_LICENSE("GPL");

#ifdef MODULE
static const struct x86_cpu_id svm_cpu_id[] = {
	X86_MATCH_FEATURE(X86_FEATURE_SVM, NULL),
	{}
};
MODULE_DEVICE_TABLE(x86cpu, svm_cpu_id);
#endif

#define SEG_TYPE_LDT 2
#define SEG_TYPE_BUSY_TSS16 3

static bool erratum_383_found __read_mostly;

u32 msrpm_offsets[MSRPM_OFFSETS] __read_mostly;

/*
 * Set osvw_len to higher value when updated Revision Guides
 * are published and we know what the new status bits are
 */
static uint64_t osvw_len = 4, osvw_status;

static DEFINE_PER_CPU(u64, current_tsc_ratio);

#define X2APIC_MSR(x)	(APIC_BASE_MSR + (x >> 4))

static const struct svm_direct_access_msrs {
	u32 index;   /* Index of the MSR */
	bool always; /* True if intercept is initially cleared */
} direct_access_msrs[MAX_DIRECT_ACCESS_MSRS] = {
	{ .index = MSR_STAR,				.always = true  },
	{ .index = MSR_IA32_SYSENTER_CS,		.always = true  },
	{ .index = MSR_IA32_SYSENTER_EIP,		.always = false },
	{ .index = MSR_IA32_SYSENTER_ESP,		.always = false },
#ifdef CONFIG_X86_64
	{ .index = MSR_GS_BASE,				.always = true  },
	{ .index = MSR_FS_BASE,				.always = true  },
	{ .index = MSR_KERNEL_GS_BASE,			.always = true  },
	{ .index = MSR_LSTAR,				.always = true  },
	{ .index = MSR_CSTAR,				.always = true  },
	{ .index = MSR_SYSCALL_MASK,			.always = true  },
#endif
	{ .index = MSR_IA32_SPEC_CTRL,			.always = false },
	{ .index = MSR_IA32_PRED_CMD,			.always = false },
	{ .index = MSR_IA32_FLUSH_CMD,			.always = false },
	{ .index = MSR_IA32_DEBUGCTLMSR,		.always = false },
	{ .index = MSR_IA32_LASTBRANCHFROMIP,		.always = false },
	{ .index = MSR_IA32_LASTBRANCHTOIP,		.always = false },
	{ .index = MSR_IA32_LASTINTFROMIP,		.always = false },
	{ .index = MSR_IA32_LASTINTTOIP,		.always = false },
	{ .index = MSR_IA32_XSS,			.always = false },
	{ .index = MSR_EFER,				.always = false },
	{ .index = MSR_IA32_CR_PAT,			.always = false },
	{ .index = MSR_AMD64_SEV_ES_GHCB,		.always = true  },
	{ .index = MSR_TSC_AUX,				.always = false },
	{ .index = X2APIC_MSR(APIC_ID),			.always = false },
	{ .index = X2APIC_MSR(APIC_LVR),		.always = false },
	{ .index = X2APIC_MSR(APIC_TASKPRI),		.always = false },
	{ .index = X2APIC_MSR(APIC_ARBPRI),		.always = false },
	{ .index = X2APIC_MSR(APIC_PROCPRI),		.always = false },
	{ .index = X2APIC_MSR(APIC_EOI),		.always = false },
	{ .index = X2APIC_MSR(APIC_RRR),		.always = false },
	{ .index = X2APIC_MSR(APIC_LDR),		.always = false },
	{ .index = X2APIC_MSR(APIC_DFR),		.always = false },
	{ .index = X2APIC_MSR(APIC_SPIV),		.always = false },
	{ .index = X2APIC_MSR(APIC_ISR),		.always = false },
	{ .index = X2APIC_MSR(APIC_TMR),		.always = false },
	{ .index = X2APIC_MSR(APIC_IRR),		.always = false },
	{ .index = X2APIC_MSR(APIC_ESR),		.always = false },
	{ .index = X2APIC_MSR(APIC_ICR),		.always = false },
	{ .index = X2APIC_MSR(APIC_ICR2),		.always = false },

	/*
	 * Note:
	 * AMD does not virtualize APIC TSC-deadline timer mode, but it is
	 * emulated by KVM. When setting APIC LVTT (0x832) register bit 18,
	 * the AVIC hardware would generate GP fault. Therefore, always
	 * intercept the MSR 0x832, and do not setup direct_access_msr.
	 */
	{ .index = X2APIC_MSR(APIC_LVTTHMR),		.always = false },
	{ .index = X2APIC_MSR(APIC_LVTPC),		.always = false },
	{ .index = X2APIC_MSR(APIC_LVT0),		.always = false },
	{ .index = X2APIC_MSR(APIC_LVT1),		.always = false },
	{ .index = X2APIC_MSR(APIC_LVTERR),		.always = false },
	{ .index = X2APIC_MSR(APIC_TMICT),		.always = false },
	{ .index = X2APIC_MSR(APIC_TMCCT),		.always = false },
	{ .index = X2APIC_MSR(APIC_TDCR),		.always = false },
	{ .index = MSR_INVALID,				.always = false },
};

/*
 * These 2 parameters are used to config the controls for Pause-Loop Exiting:
 * pause_filter_count: On processors that support Pause filtering(indicated
 *	by CPUID Fn8000_000A_EDX), the VMCB provides a 16 bit pause filter
 *	count value. On VMRUN this value is loaded into an internal counter.
 *	Each time a pause instruction is executed, this counter is decremented
 *	until it reaches zero at which time a #VMEXIT is generated if pause
 *	intercept is enabled. Refer to  AMD APM Vol 2 Section 15.14.4 Pause
 *	Intercept Filtering for more details.
 *	This also indicate if ple logic enabled.
 *
 * pause_filter_thresh: In addition, some processor families support advanced
 *	pause filtering (indicated by CPUID Fn8000_000A_EDX) upper bound on
 *	the amount of time a guest is allowed to execute in a pause loop.
 *	In this mode, a 16-bit pause filter threshold field is added in the
 *	VMCB. The threshold value is a cycle count that is used to reset the
 *	pause counter. As with simple pause filtering, VMRUN loads the pause
 *	count value from VMCB into an internal counter. Then, on each pause
 *	instruction the hardware checks the elapsed number of cycles since
 *	the most recent pause instruction against the pause filter threshold.
 *	If the elapsed cycle count is greater than the pause filter threshold,
 *	then the internal pause count is reloaded from the VMCB and execution
 *	continues. If the elapsed cycle count is less than the pause filter
 *	threshold, then the internal pause count is decremented. If the count
 *	value is less than zero and PAUSE intercept is enabled, a #VMEXIT is
 *	triggered. If advanced pause filtering is supported and pause filter
 *	threshold field is set to zero, the filter will operate in the simpler,
 *	count only mode.
 */

static unsigned short pause_filter_thresh = KVM_DEFAULT_PLE_GAP;
module_param(pause_filter_thresh, ushort, 0444);

static unsigned short pause_filter_count = KVM_SVM_DEFAULT_PLE_WINDOW;
module_param(pause_filter_count, ushort, 0444);

/* Default doubles per-vcpu window every exit. */
static unsigned short pause_filter_count_grow = KVM_DEFAULT_PLE_WINDOW_GROW;
module_param(pause_filter_count_grow, ushort, 0444);

/* Default resets per-vcpu window every exit to pause_filter_count. */
static unsigned short pause_filter_count_shrink = KVM_DEFAULT_PLE_WINDOW_SHRINK;
module_param(pause_filter_count_shrink, ushort, 0444);

/* Default is to compute the maximum so we can never overflow. */
static unsigned short pause_filter_count_max = KVM_SVM_DEFAULT_PLE_WINDOW_MAX;
module_param(pause_filter_count_max, ushort, 0444);

/*
 * Use nested page tables by default.  Note, NPT may get forced off by
 * svm_hardware_setup() if it's unsupported by hardware or the host kernel.
 */
bool npt_enabled = true;
module_param_named(npt, npt_enabled, bool, 0444);

/* allow nested virtualization in KVM/SVM */
static int nested = true;
module_param(nested, int, 0444);

/* enable/disable Next RIP Save */
int nrips = true;
module_param(nrips, int, 0444);

/* enable/disable Virtual VMLOAD VMSAVE */
static int vls = true;
module_param(vls, int, 0444);

/* enable/disable Virtual GIF */
int vgif = true;
module_param(vgif, int, 0444);

/* enable/disable LBR virtualization */
int lbrv = true;
module_param(lbrv, int, 0444);

static int tsc_scaling = true;
module_param(tsc_scaling, int, 0444);

/*
 * enable / disable AVIC.  Because the defaults differ for APICv
 * support between VMX and SVM we cannot use module_param_named.
 */
static bool avic;
module_param(avic, bool, 0444);

bool __read_mostly dump_invalid_vmcb;
module_param(dump_invalid_vmcb, bool, 0644);


bool intercept_smi = true;
module_param(intercept_smi, bool, 0444);

bool vnmi = true;
module_param(vnmi, bool, 0444);

static bool svm_gp_erratum_intercept = true;

static u8 rsm_ins_bytes[] = "\x0f\xaa";

static unsigned long iopm_base;

DEFINE_PER_CPU(struct svm_cpu_data, svm_data);

/*
 * Only MSR_TSC_AUX is switched via the user return hook.  EFER is switched via
 * the VMCB, and the SYSCALL/SYSENTER MSRs are handled by VMLOAD/VMSAVE.
 *
 * RDTSCP and RDPID are not used in the kernel, specifically to allow KVM to
 * defer the restoration of TSC_AUX until the CPU returns to userspace.
 */
static int tsc_aux_uret_slot __read_mostly = -1;

static const u32 msrpm_ranges[] = {0, 0xc0000000, 0xc0010000};

#define NUM_MSR_MAPS ARRAY_SIZE(msrpm_ranges)
#define MSRS_RANGE_SIZE 2048
#define MSRS_IN_RANGE (MSRS_RANGE_SIZE * 8 / 2)

u32 svm_msrpm_offset(u32 msr)
{
	u32 offset;
	int i;

	for (i = 0; i < NUM_MSR_MAPS; i++) {
		if (msr < msrpm_ranges[i] ||
		    msr >= msrpm_ranges[i] + MSRS_IN_RANGE)
			continue;

		offset  = (msr - msrpm_ranges[i]) / 4; /* 4 msrs per u8 */
		offset += (i * MSRS_RANGE_SIZE);       /* add range offset */

		/* Now we have the u8 offset - but need the u32 offset */
		return offset / 4;
	}

	/* MSR not in any range */
	return MSR_INVALID;
}

static void svm_flush_tlb_current(struct kvm_vcpu *vcpu);

static int get_npt_level(void)
{
#ifdef CONFIG_X86_64
	return pgtable_l5_enabled() ? PT64_ROOT_5LEVEL : PT64_ROOT_4LEVEL;
#else
	return PT32E_ROOT_LEVEL;
#endif
}

int svm_set_efer(struct kvm_vcpu *vcpu, u64 efer)
{
	struct vcpu_svm *svm = to_svm(vcpu);
	u64 old_efer = vcpu->arch.efer;
	vcpu->arch.efer = efer;

	if (!npt_enabled) {
		/* Shadow paging assumes NX to be available.  */
		efer |= EFER_NX;

		if (!(efer & EFER_LMA))
			efer &= ~EFER_LME;
	}

	if ((old_efer & EFER_SVME) != (efer & EFER_SVME)) {
		if (!(efer & EFER_SVME)) {
			svm_leave_nested(vcpu);
			svm_set_gif(svm, true);
			/* #GP intercept is still needed for vmware backdoor */
			if (!enable_vmware_backdoor)
				clr_exception_intercept(svm, GP_VECTOR);

			/*
			 * Free the nested guest state, unless we are in SMM.
			 * In this case we will return to the nested guest
			 * as soon as we leave SMM.
			 */
			if (!is_smm(vcpu))
				svm_free_nested(svm);

		} else {
			int ret = svm_allocate_nested(svm);

			if (ret) {
				vcpu->arch.efer = old_efer;
				return ret;
			}

			/*
			 * Never intercept #GP for SEV guests, KVM can't
			 * decrypt guest memory to workaround the erratum.
			 */
			if (svm_gp_erratum_intercept && !sev_guest(vcpu->kvm))
				set_exception_intercept(svm, GP_VECTOR);
		}
	}

	svm->vmcb->save.efer = efer | EFER_SVME;
	vmcb_mark_dirty(svm->vmcb, VMCB_CR);
	return 0;
}

static u32 svm_get_interrupt_shadow(struct kvm_vcpu *vcpu)
{
	struct vcpu_svm *svm = to_svm(vcpu);
	u32 ret = 0;

	if (svm->vmcb->control.int_state & SVM_INTERRUPT_SHADOW_MASK)
		ret = KVM_X86_SHADOW_INT_STI | KVM_X86_SHADOW_INT_MOV_SS;
	return ret;
}

static void svm_set_interrupt_shadow(struct kvm_vcpu *vcpu, int mask)
{
	struct vcpu_svm *svm = to_svm(vcpu);

	if (mask == 0)
		svm->vmcb->control.int_state &= ~SVM_INTERRUPT_SHADOW_MASK;
	else
		svm->vmcb->control.int_state |= SVM_INTERRUPT_SHADOW_MASK;

}

static int __svm_skip_emulated_instruction(struct kvm_vcpu *vcpu,
					   bool commit_side_effects)
{
	struct vcpu_svm *svm = to_svm(vcpu);
	unsigned long old_rflags;

	/*
	 * SEV-ES does not expose the next RIP. The RIP update is controlled by
	 * the type of exit and the #VC handler in the guest.
	 */
	if (sev_es_guest(vcpu->kvm))
		goto done;

	if (nrips && svm->vmcb->control.next_rip != 0) {
		WARN_ON_ONCE(!static_cpu_has(X86_FEATURE_NRIPS));
		svm->next_rip = svm->vmcb->control.next_rip;
	}

	if (!svm->next_rip) {
		if (unlikely(!commit_side_effects))
			old_rflags = svm->vmcb->save.rflags;

		if (!kvm_emulate_instruction(vcpu, EMULTYPE_SKIP))
			return 0;

		if (unlikely(!commit_side_effects))
			svm->vmcb->save.rflags = old_rflags;
	} else {
		kvm_rip_write(vcpu, svm->next_rip);
	}

done:
	if (likely(commit_side_effects))
		svm_set_interrupt_shadow(vcpu, 0);

	return 1;
}

static int svm_skip_emulated_instruction(struct kvm_vcpu *vcpu)
{
	return __svm_skip_emulated_instruction(vcpu, true);
}

static int svm_update_soft_interrupt_rip(struct kvm_vcpu *vcpu)
{
	unsigned long rip, old_rip = kvm_rip_read(vcpu);
	struct vcpu_svm *svm = to_svm(vcpu);

	/*
	 * Due to architectural shortcomings, the CPU doesn't always provide
	 * NextRIP, e.g. if KVM intercepted an exception that occurred while
	 * the CPU was vectoring an INTO/INT3 in the guest.  Temporarily skip
	 * the instruction even if NextRIP is supported to acquire the next
	 * RIP so that it can be shoved into the NextRIP field, otherwise
	 * hardware will fail to advance guest RIP during event injection.
	 * Drop the exception/interrupt if emulation fails and effectively
	 * retry the instruction, it's the least awful option.  If NRIPS is
	 * in use, the skip must not commit any side effects such as clearing
	 * the interrupt shadow or RFLAGS.RF.
	 */
	if (!__svm_skip_emulated_instruction(vcpu, !nrips))
		return -EIO;

	rip = kvm_rip_read(vcpu);

	/*
	 * Save the injection information, even when using next_rip, as the
	 * VMCB's next_rip will be lost (cleared on VM-Exit) if the injection
	 * doesn't complete due to a VM-Exit occurring while the CPU is
	 * vectoring the event.   Decoding the instruction isn't guaranteed to
	 * work as there may be no backing instruction, e.g. if the event is
	 * being injected by L1 for L2, or if the guest is patching INT3 into
	 * a different instruction.
	 */
	svm->soft_int_injected = true;
	svm->soft_int_csbase = svm->vmcb->save.cs.base;
	svm->soft_int_old_rip = old_rip;
	svm->soft_int_next_rip = rip;

	if (nrips)
		kvm_rip_write(vcpu, old_rip);

	if (static_cpu_has(X86_FEATURE_NRIPS))
		svm->vmcb->control.next_rip = rip;

	return 0;
}

static void svm_inject_exception(struct kvm_vcpu *vcpu)
{
	struct kvm_queued_exception *ex = &vcpu->arch.exception;
	struct vcpu_svm *svm = to_svm(vcpu);

	kvm_deliver_exception_payload(vcpu, ex);

	if (kvm_exception_is_soft(ex->vector) &&
	    svm_update_soft_interrupt_rip(vcpu))
		return;

	svm->vmcb->control.event_inj = ex->vector
		| SVM_EVTINJ_VALID
		| (ex->has_error_code ? SVM_EVTINJ_VALID_ERR : 0)
		| SVM_EVTINJ_TYPE_EXEPT;
	svm->vmcb->control.event_inj_err = ex->error_code;
}

static void svm_init_erratum_383(void)
{
	u32 low, high;
	int err;
	u64 val;

	if (!static_cpu_has_bug(X86_BUG_AMD_TLB_MMATCH))
		return;

	/* Use _safe variants to not break nested virtualization */
	val = native_read_msr_safe(MSR_AMD64_DC_CFG, &err);
	if (err)
		return;

	val |= (1ULL << 47);

	low  = lower_32_bits(val);
	high = upper_32_bits(val);

	native_write_msr_safe(MSR_AMD64_DC_CFG, low, high);

	erratum_383_found = true;
}

static void svm_init_osvw(struct kvm_vcpu *vcpu)
{
	/*
	 * Guests should see errata 400 and 415 as fixed (assuming that
	 * HLT and IO instructions are intercepted).
	 */
	vcpu->arch.osvw.length = (osvw_len >= 3) ? (osvw_len) : 3;
	vcpu->arch.osvw.status = osvw_status & ~(6ULL);

	/*
	 * By increasing VCPU's osvw.length to 3 we are telling the guest that
	 * all osvw.status bits inside that length, including bit 0 (which is
	 * reserved for erratum 298), are valid. However, if host processor's
	 * osvw_len is 0 then osvw_status[0] carries no information. We need to
	 * be conservative here and therefore we tell the guest that erratum 298
	 * is present (because we really don't know).
	 */
	if (osvw_len == 0 && boot_cpu_data.x86 == 0x10)
		vcpu->arch.osvw.status |= 1;
}

static bool __kvm_is_svm_supported(void)
{
	int cpu = smp_processor_id();
	struct cpuinfo_x86 *c = &cpu_data(cpu);

	if (c->x86_vendor != X86_VENDOR_AMD &&
	    c->x86_vendor != X86_VENDOR_HYGON) {
		pr_err("CPU %d isn't AMD or Hygon\n", cpu);
		return false;
	}

	if (!cpu_has(c, X86_FEATURE_SVM)) {
		pr_err("SVM not supported by CPU %d\n", cpu);
		return false;
	}

	if (cc_platform_has(CC_ATTR_GUEST_MEM_ENCRYPT)) {
		pr_info("KVM is unsupported when running as an SEV guest\n");
		return false;
	}

	return true;
}

static bool kvm_is_svm_supported(void)
{
	bool supported;

	migrate_disable();
	supported = __kvm_is_svm_supported();
	migrate_enable();

	return supported;
}

static int svm_check_processor_compat(void)
{
	if (!__kvm_is_svm_supported())
		return -EIO;

	return 0;
}

static void __svm_write_tsc_multiplier(u64 multiplier)
{
	if (multiplier == __this_cpu_read(current_tsc_ratio))
		return;

	wrmsrl(MSR_AMD64_TSC_RATIO, multiplier);
	__this_cpu_write(current_tsc_ratio, multiplier);
}

static inline void kvm_cpu_svm_disable(void)
{
	uint64_t efer;

	wrmsrl(MSR_VM_HSAVE_PA, 0);
	rdmsrl(MSR_EFER, efer);
	if (efer & EFER_SVME) {
		/*
		 * Force GIF=1 prior to disabling SVM, e.g. to ensure INIT and
		 * NMI aren't blocked.
		 */
		stgi();
		wrmsrl(MSR_EFER, efer & ~EFER_SVME);
	}
}

static void svm_emergency_disable(void)
{
	kvm_rebooting = true;

	kvm_cpu_svm_disable();
}

static void svm_hardware_disable(void)
{
	/* Make sure we clean up behind us */
	if (tsc_scaling)
		__svm_write_tsc_multiplier(SVM_TSC_RATIO_DEFAULT);

	kvm_cpu_svm_disable();

	amd_pmu_disable_virt();
}

static int svm_hardware_enable(void)
{

	struct svm_cpu_data *sd;
	uint64_t efer;
	int me = raw_smp_processor_id();

	rdmsrl(MSR_EFER, efer);
	if (efer & EFER_SVME)
		return -EBUSY;

	sd = per_cpu_ptr(&svm_data, me);
	sd->asid_generation = 1;
	sd->max_asid = cpuid_ebx(SVM_CPUID_FUNC) - 1;
	sd->next_asid = sd->max_asid + 1;
	sd->min_asid = max_sev_asid + 1;

	wrmsrl(MSR_EFER, efer | EFER_SVME);

	wrmsrl(MSR_VM_HSAVE_PA, sd->save_area_pa);

	if (static_cpu_has(X86_FEATURE_TSCRATEMSR)) {
		/*
		 * Set the default value, even if we don't use TSC scaling
		 * to avoid having stale value in the msr
		 */
		__svm_write_tsc_multiplier(SVM_TSC_RATIO_DEFAULT);
	}


	/*
	 * Get OSVW bits.
	 *
	 * Note that it is possible to have a system with mixed processor
	 * revisions and therefore different OSVW bits. If bits are not the same
	 * on different processors then choose the worst case (i.e. if erratum
	 * is present on one processor and not on another then assume that the
	 * erratum is present everywhere).
	 */
	if (cpu_has(&boot_cpu_data, X86_FEATURE_OSVW)) {
		uint64_t len, status = 0;
		int err;

		len = native_read_msr_safe(MSR_AMD64_OSVW_ID_LENGTH, &err);
		if (!err)
			status = native_read_msr_safe(MSR_AMD64_OSVW_STATUS,
						      &err);

		if (err)
			osvw_status = osvw_len = 0;
		else {
			if (len < osvw_len)
				osvw_len = len;
			osvw_status |= status;
			osvw_status &= (1ULL << osvw_len) - 1;
		}
	} else
		osvw_status = osvw_len = 0;

	svm_init_erratum_383();

	amd_pmu_enable_virt();

	/*
	 * If TSC_AUX virtualization is supported, TSC_AUX becomes a swap type
	 * "B" field (see sev_es_prepare_switch_to_guest()) for SEV-ES guests.
	 * Since Linux does not change the value of TSC_AUX once set, prime the
	 * TSC_AUX field now to avoid a RDMSR on every vCPU run.
	 */
	if (boot_cpu_has(X86_FEATURE_V_TSC_AUX)) {
		struct sev_es_save_area *hostsa;
		u32 __maybe_unused msr_hi;

		hostsa = (struct sev_es_save_area *)(page_address(sd->save_area) + 0x400);

		rdmsr(MSR_TSC_AUX, hostsa->tsc_aux, msr_hi);
	}

	return 0;
}

static void svm_cpu_uninit(int cpu)
{
	struct svm_cpu_data *sd = per_cpu_ptr(&svm_data, cpu);

	if (!sd->save_area)
		return;

	kfree(sd->sev_vmcbs);
	__free_page(sd->save_area);
	sd->save_area_pa = 0;
	sd->save_area = NULL;
}

static int svm_cpu_init(int cpu)
{
	struct svm_cpu_data *sd = per_cpu_ptr(&svm_data, cpu);
	int ret = -ENOMEM;

	memset(sd, 0, sizeof(struct svm_cpu_data));
	sd->save_area = snp_safe_alloc_page(NULL);
	if (!sd->save_area)
		return ret;

	ret = sev_cpu_init(sd);
	if (ret)
		goto free_save_area;

	sd->save_area_pa = __sme_page_pa(sd->save_area);
	return 0;

free_save_area:
	__free_page(sd->save_area);
	sd->save_area = NULL;
	return ret;

}

static void set_dr_intercepts(struct vcpu_svm *svm)
{
	struct vmcb *vmcb = svm->vmcb01.ptr;

	vmcb_set_intercept(&vmcb->control, INTERCEPT_DR0_READ);
	vmcb_set_intercept(&vmcb->control, INTERCEPT_DR1_READ);
	vmcb_set_intercept(&vmcb->control, INTERCEPT_DR2_READ);
	vmcb_set_intercept(&vmcb->control, INTERCEPT_DR3_READ);
	vmcb_set_intercept(&vmcb->control, INTERCEPT_DR4_READ);
	vmcb_set_intercept(&vmcb->control, INTERCEPT_DR5_READ);
	vmcb_set_intercept(&vmcb->control, INTERCEPT_DR6_READ);
	vmcb_set_intercept(&vmcb->control, INTERCEPT_DR0_WRITE);
	vmcb_set_intercept(&vmcb->control, INTERCEPT_DR1_WRITE);
	vmcb_set_intercept(&vmcb->control, INTERCEPT_DR2_WRITE);
	vmcb_set_intercept(&vmcb->control, INTERCEPT_DR3_WRITE);
	vmcb_set_intercept(&vmcb->control, INTERCEPT_DR4_WRITE);
	vmcb_set_intercept(&vmcb->control, INTERCEPT_DR5_WRITE);
	vmcb_set_intercept(&vmcb->control, INTERCEPT_DR6_WRITE);
	vmcb_set_intercept(&vmcb->control, INTERCEPT_DR7_READ);
	vmcb_set_intercept(&vmcb->control, INTERCEPT_DR7_WRITE);

	recalc_intercepts(svm);
}

static void clr_dr_intercepts(struct vcpu_svm *svm)
{
	struct vmcb *vmcb = svm->vmcb01.ptr;

	vmcb->control.intercepts[INTERCEPT_DR] = 0;

	recalc_intercepts(svm);
}

static int direct_access_msr_slot(u32 msr)
{
	u32 i;

	for (i = 0; direct_access_msrs[i].index != MSR_INVALID; i++)
		if (direct_access_msrs[i].index == msr)
			return i;

	return -ENOENT;
}

static void set_shadow_msr_intercept(struct kvm_vcpu *vcpu, u32 msr, int read,
				     int write)
{
	struct vcpu_svm *svm = to_svm(vcpu);
	int slot = direct_access_msr_slot(msr);

	if (slot == -ENOENT)
		return;

	/* Set the shadow bitmaps to the desired intercept states */
	if (read)
		set_bit(slot, svm->shadow_msr_intercept.read);
	else
		clear_bit(slot, svm->shadow_msr_intercept.read);

	if (write)
		set_bit(slot, svm->shadow_msr_intercept.write);
	else
		clear_bit(slot, svm->shadow_msr_intercept.write);
}

static bool valid_msr_intercept(u32 index)
{
	return direct_access_msr_slot(index) != -ENOENT;
}

static bool msr_write_intercepted(struct kvm_vcpu *vcpu, u32 msr)
{
	u8 bit_write;
	unsigned long tmp;
	u32 offset;
	u32 *msrpm;

	/*
	 * For non-nested case:
	 * If the L01 MSR bitmap does not intercept the MSR, then we need to
	 * save it.
	 *
	 * For nested case:
	 * If the L02 MSR bitmap does not intercept the MSR, then we need to
	 * save it.
	 */
	msrpm = is_guest_mode(vcpu) ? to_svm(vcpu)->nested.msrpm:
				      to_svm(vcpu)->msrpm;

	offset    = svm_msrpm_offset(msr);
	bit_write = 2 * (msr & 0x0f) + 1;
	tmp       = msrpm[offset];

	BUG_ON(offset == MSR_INVALID);

	return test_bit(bit_write, &tmp);
}

static void set_msr_interception_bitmap(struct kvm_vcpu *vcpu, u32 *msrpm,
					u32 msr, int read, int write)
{
	struct vcpu_svm *svm = to_svm(vcpu);
	u8 bit_read, bit_write;
	unsigned long tmp;
	u32 offset;

	/*
	 * If this warning triggers extend the direct_access_msrs list at the
	 * beginning of the file
	 */
	WARN_ON(!valid_msr_intercept(msr));

	/* Enforce non allowed MSRs to trap */
	if (read && !kvm_msr_allowed(vcpu, msr, KVM_MSR_FILTER_READ))
		read = 0;

	if (write && !kvm_msr_allowed(vcpu, msr, KVM_MSR_FILTER_WRITE))
		write = 0;

	offset    = svm_msrpm_offset(msr);
	bit_read  = 2 * (msr & 0x0f);
	bit_write = 2 * (msr & 0x0f) + 1;
	tmp       = msrpm[offset];

	BUG_ON(offset == MSR_INVALID);

	read  ? clear_bit(bit_read,  &tmp) : set_bit(bit_read,  &tmp);
	write ? clear_bit(bit_write, &tmp) : set_bit(bit_write, &tmp);

	msrpm[offset] = tmp;

	svm_hv_vmcb_dirty_nested_enlightenments(vcpu);
	svm->nested.force_msr_bitmap_recalc = true;
}

void set_msr_interception(struct kvm_vcpu *vcpu, u32 *msrpm, u32 msr,
			  int read, int write)
{
	set_shadow_msr_intercept(vcpu, msr, read, write);
	set_msr_interception_bitmap(vcpu, msrpm, msr, read, write);
}

u32 *svm_vcpu_alloc_msrpm(void)
{
	unsigned int order = get_order(MSRPM_SIZE);
	struct page *pages = alloc_pages(GFP_KERNEL_ACCOUNT, order);
	u32 *msrpm;

	if (!pages)
		return NULL;

	msrpm = page_address(pages);
	memset(msrpm, 0xff, PAGE_SIZE * (1 << order));

	return msrpm;
}

void svm_vcpu_init_msrpm(struct kvm_vcpu *vcpu, u32 *msrpm)
{
	int i;

	for (i = 0; direct_access_msrs[i].index != MSR_INVALID; i++) {
		if (!direct_access_msrs[i].always)
			continue;
		set_msr_interception(vcpu, msrpm, direct_access_msrs[i].index, 1, 1);
	}
}

void svm_set_x2apic_msr_interception(struct vcpu_svm *svm, bool intercept)
{
	int i;

	if (intercept == svm->x2avic_msrs_intercepted)
		return;

	if (!x2avic_enabled)
		return;

	for (i = 0; i < MAX_DIRECT_ACCESS_MSRS; i++) {
		int index = direct_access_msrs[i].index;

		if ((index < APIC_BASE_MSR) ||
		    (index > APIC_BASE_MSR + 0xff))
			continue;
		set_msr_interception(&svm->vcpu, svm->msrpm, index,
				     !intercept, !intercept);
	}

	svm->x2avic_msrs_intercepted = intercept;
}

void svm_vcpu_free_msrpm(u32 *msrpm)
{
	__free_pages(virt_to_page(msrpm), get_order(MSRPM_SIZE));
}

static void svm_msr_filter_changed(struct kvm_vcpu *vcpu)
{
	struct vcpu_svm *svm = to_svm(vcpu);
	u32 i;

	/*
	 * Set intercept permissions for all direct access MSRs again. They
	 * will automatically get filtered through the MSR filter, so we are
	 * back in sync after this.
	 */
	for (i = 0; direct_access_msrs[i].index != MSR_INVALID; i++) {
		u32 msr = direct_access_msrs[i].index;
		u32 read = test_bit(i, svm->shadow_msr_intercept.read);
		u32 write = test_bit(i, svm->shadow_msr_intercept.write);

		set_msr_interception_bitmap(vcpu, svm->msrpm, msr, read, write);
	}
}

static void add_msr_offset(u32 offset)
{
	int i;

	for (i = 0; i < MSRPM_OFFSETS; ++i) {

		/* Offset already in list? */
		if (msrpm_offsets[i] == offset)
			return;

		/* Slot used by another offset? */
		if (msrpm_offsets[i] != MSR_INVALID)
			continue;

		/* Add offset to list */
		msrpm_offsets[i] = offset;

		return;
	}

	/*
	 * If this BUG triggers the msrpm_offsets table has an overflow. Just
	 * increase MSRPM_OFFSETS in this case.
	 */
	BUG();
}

static void init_msrpm_offsets(void)
{
	int i;

	memset(msrpm_offsets, 0xff, sizeof(msrpm_offsets));

	for (i = 0; direct_access_msrs[i].index != MSR_INVALID; i++) {
		u32 offset;

		offset = svm_msrpm_offset(direct_access_msrs[i].index);
		BUG_ON(offset == MSR_INVALID);

		add_msr_offset(offset);
	}
}

void svm_copy_lbrs(struct vmcb *to_vmcb, struct vmcb *from_vmcb)
{
	to_vmcb->save.dbgctl		= from_vmcb->save.dbgctl;
	to_vmcb->save.br_from		= from_vmcb->save.br_from;
	to_vmcb->save.br_to		= from_vmcb->save.br_to;
	to_vmcb->save.last_excp_from	= from_vmcb->save.last_excp_from;
	to_vmcb->save.last_excp_to	= from_vmcb->save.last_excp_to;

	vmcb_mark_dirty(to_vmcb, VMCB_LBR);
}

void svm_enable_lbrv(struct kvm_vcpu *vcpu)
{
	struct vcpu_svm *svm = to_svm(vcpu);

	svm->vmcb->control.virt_ext |= LBR_CTL_ENABLE_MASK;
	set_msr_interception(vcpu, svm->msrpm, MSR_IA32_LASTBRANCHFROMIP, 1, 1);
	set_msr_interception(vcpu, svm->msrpm, MSR_IA32_LASTBRANCHTOIP, 1, 1);
	set_msr_interception(vcpu, svm->msrpm, MSR_IA32_LASTINTFROMIP, 1, 1);
	set_msr_interception(vcpu, svm->msrpm, MSR_IA32_LASTINTTOIP, 1, 1);

	if (sev_es_guest(vcpu->kvm))
		set_msr_interception(vcpu, svm->msrpm, MSR_IA32_DEBUGCTLMSR, 1, 1);

	/* Move the LBR msrs to the vmcb02 so that the guest can see them. */
	if (is_guest_mode(vcpu))
		svm_copy_lbrs(svm->vmcb, svm->vmcb01.ptr);
}

static void svm_disable_lbrv(struct kvm_vcpu *vcpu)
{
	struct vcpu_svm *svm = to_svm(vcpu);

	KVM_BUG_ON(sev_es_guest(vcpu->kvm), vcpu->kvm);

	svm->vmcb->control.virt_ext &= ~LBR_CTL_ENABLE_MASK;
	set_msr_interception(vcpu, svm->msrpm, MSR_IA32_LASTBRANCHFROMIP, 0, 0);
	set_msr_interception(vcpu, svm->msrpm, MSR_IA32_LASTBRANCHTOIP, 0, 0);
	set_msr_interception(vcpu, svm->msrpm, MSR_IA32_LASTINTFROMIP, 0, 0);
	set_msr_interception(vcpu, svm->msrpm, MSR_IA32_LASTINTTOIP, 0, 0);

	/*
	 * Move the LBR msrs back to the vmcb01 to avoid copying them
	 * on nested guest entries.
	 */
	if (is_guest_mode(vcpu))
		svm_copy_lbrs(svm->vmcb01.ptr, svm->vmcb);
}

static struct vmcb *svm_get_lbr_vmcb(struct vcpu_svm *svm)
{
	/*
	 * If LBR virtualization is disabled, the LBR MSRs are always kept in
	 * vmcb01.  If LBR virtualization is enabled and L1 is running VMs of
	 * its own, the MSRs are moved between vmcb01 and vmcb02 as needed.
	 */
	return svm->vmcb->control.virt_ext & LBR_CTL_ENABLE_MASK ? svm->vmcb :
								   svm->vmcb01.ptr;
}

void svm_update_lbrv(struct kvm_vcpu *vcpu)
{
	struct vcpu_svm *svm = to_svm(vcpu);
	bool current_enable_lbrv = svm->vmcb->control.virt_ext & LBR_CTL_ENABLE_MASK;
	bool enable_lbrv = (svm_get_lbr_vmcb(svm)->save.dbgctl & DEBUGCTLMSR_LBR) ||
			    (is_guest_mode(vcpu) && guest_can_use(vcpu, X86_FEATURE_LBRV) &&
			    (svm->nested.ctl.virt_ext & LBR_CTL_ENABLE_MASK));

	if (enable_lbrv == current_enable_lbrv)
		return;

	if (enable_lbrv)
		svm_enable_lbrv(vcpu);
	else
		svm_disable_lbrv(vcpu);
}

void disable_nmi_singlestep(struct vcpu_svm *svm)
{
	svm->nmi_singlestep = false;

	if (!(svm->vcpu.guest_debug & KVM_GUESTDBG_SINGLESTEP)) {
		/* Clear our flags if they were not set by the guest */
		if (!(svm->nmi_singlestep_guest_rflags & X86_EFLAGS_TF))
			svm->vmcb->save.rflags &= ~X86_EFLAGS_TF;
		if (!(svm->nmi_singlestep_guest_rflags & X86_EFLAGS_RF))
			svm->vmcb->save.rflags &= ~X86_EFLAGS_RF;
	}
}

static void grow_ple_window(struct kvm_vcpu *vcpu)
{
	struct vcpu_svm *svm = to_svm(vcpu);
	struct vmcb_control_area *control = &svm->vmcb->control;
	int old = control->pause_filter_count;

	if (kvm_pause_in_guest(vcpu->kvm))
		return;

	control->pause_filter_count = __grow_ple_window(old,
							pause_filter_count,
							pause_filter_count_grow,
							pause_filter_count_max);

	if (control->pause_filter_count != old) {
		vmcb_mark_dirty(svm->vmcb, VMCB_INTERCEPTS);
		trace_kvm_ple_window_update(vcpu->vcpu_id,
					    control->pause_filter_count, old);
	}
}

static void shrink_ple_window(struct kvm_vcpu *vcpu)
{
	struct vcpu_svm *svm = to_svm(vcpu);
	struct vmcb_control_area *control = &svm->vmcb->control;
	int old = control->pause_filter_count;

	if (kvm_pause_in_guest(vcpu->kvm))
		return;

	control->pause_filter_count =
				__shrink_ple_window(old,
						    pause_filter_count,
						    pause_filter_count_shrink,
						    pause_filter_count);
	if (control->pause_filter_count != old) {
		vmcb_mark_dirty(svm->vmcb, VMCB_INTERCEPTS);
		trace_kvm_ple_window_update(vcpu->vcpu_id,
					    control->pause_filter_count, old);
	}
}

static void svm_hardware_unsetup(void)
{
	int cpu;

	sev_hardware_unsetup();

	for_each_possible_cpu(cpu)
		svm_cpu_uninit(cpu);

	__free_pages(pfn_to_page(iopm_base >> PAGE_SHIFT),
	get_order(IOPM_SIZE));
	iopm_base = 0;
}

static void init_seg(struct vmcb_seg *seg)
{
	seg->selector = 0;
	seg->attrib = SVM_SELECTOR_P_MASK | SVM_SELECTOR_S_MASK |
		      SVM_SELECTOR_WRITE_MASK; /* Read/Write Data Segment */
	seg->limit = 0xffff;
	seg->base = 0;
}

static void init_sys_seg(struct vmcb_seg *seg, uint32_t type)
{
	seg->selector = 0;
	seg->attrib = SVM_SELECTOR_P_MASK | type;
	seg->limit = 0xffff;
	seg->base = 0;
}

static u64 svm_get_l2_tsc_offset(struct kvm_vcpu *vcpu)
{
	struct vcpu_svm *svm = to_svm(vcpu);

	return svm->nested.ctl.tsc_offset;
}

static u64 svm_get_l2_tsc_multiplier(struct kvm_vcpu *vcpu)
{
	struct vcpu_svm *svm = to_svm(vcpu);

	return svm->tsc_ratio_msr;
}

static void svm_write_tsc_offset(struct kvm_vcpu *vcpu)
{
	struct vcpu_svm *svm = to_svm(vcpu);

	svm->vmcb01.ptr->control.tsc_offset = vcpu->arch.l1_tsc_offset;
	svm->vmcb->control.tsc_offset = vcpu->arch.tsc_offset;
	vmcb_mark_dirty(svm->vmcb, VMCB_INTERCEPTS);
}

void svm_write_tsc_multiplier(struct kvm_vcpu *vcpu)
{
	preempt_disable();
	if (to_svm(vcpu)->guest_state_loaded)
		__svm_write_tsc_multiplier(vcpu->arch.tsc_scaling_ratio);
	preempt_enable();
}

/* Evaluate instruction intercepts that depend on guest CPUID features. */
static void svm_recalc_instruction_intercepts(struct kvm_vcpu *vcpu,
					      struct vcpu_svm *svm)
{
	/*
	 * Intercept INVPCID if shadow paging is enabled to sync/free shadow
	 * roots, or if INVPCID is disabled in the guest to inject #UD.
	 */
	if (kvm_cpu_cap_has(X86_FEATURE_INVPCID)) {
		if (!npt_enabled ||
		    !guest_cpuid_has(&svm->vcpu, X86_FEATURE_INVPCID))
			svm_set_intercept(svm, INTERCEPT_INVPCID);
		else
			svm_clr_intercept(svm, INTERCEPT_INVPCID);
	}

	if (kvm_cpu_cap_has(X86_FEATURE_RDTSCP)) {
		if (guest_cpuid_has(vcpu, X86_FEATURE_RDTSCP))
			svm_clr_intercept(svm, INTERCEPT_RDTSCP);
		else
			svm_set_intercept(svm, INTERCEPT_RDTSCP);
	}
}

static inline void init_vmcb_after_set_cpuid(struct kvm_vcpu *vcpu)
{
	struct vcpu_svm *svm = to_svm(vcpu);

	if (guest_cpuid_is_intel(vcpu)) {
		/*
		 * We must intercept SYSENTER_EIP and SYSENTER_ESP
		 * accesses because the processor only stores 32 bits.
		 * For the same reason we cannot use virtual VMLOAD/VMSAVE.
		 */
		svm_set_intercept(svm, INTERCEPT_VMLOAD);
		svm_set_intercept(svm, INTERCEPT_VMSAVE);
		svm->vmcb->control.virt_ext &= ~VIRTUAL_VMLOAD_VMSAVE_ENABLE_MASK;

		set_msr_interception(vcpu, svm->msrpm, MSR_IA32_SYSENTER_EIP, 0, 0);
		set_msr_interception(vcpu, svm->msrpm, MSR_IA32_SYSENTER_ESP, 0, 0);
	} else {
		/*
		 * If hardware supports Virtual VMLOAD VMSAVE then enable it
		 * in VMCB and clear intercepts to avoid #VMEXIT.
		 */
		if (vls) {
			svm_clr_intercept(svm, INTERCEPT_VMLOAD);
			svm_clr_intercept(svm, INTERCEPT_VMSAVE);
			svm->vmcb->control.virt_ext |= VIRTUAL_VMLOAD_VMSAVE_ENABLE_MASK;
		}
		/* No need to intercept these MSRs */
		set_msr_interception(vcpu, svm->msrpm, MSR_IA32_SYSENTER_EIP, 1, 1);
		set_msr_interception(vcpu, svm->msrpm, MSR_IA32_SYSENTER_ESP, 1, 1);
	}
}

static void init_vmcb(struct kvm_vcpu *vcpu)
{
	struct vcpu_svm *svm = to_svm(vcpu);
	struct vmcb *vmcb = svm->vmcb01.ptr;
	struct vmcb_control_area *control = &vmcb->control;
	struct vmcb_save_area *save = &vmcb->save;

	svm_set_intercept(svm, INTERCEPT_CR0_READ);
	svm_set_intercept(svm, INTERCEPT_CR3_READ);
	svm_set_intercept(svm, INTERCEPT_CR4_READ);
	svm_set_intercept(svm, INTERCEPT_CR0_WRITE);
	svm_set_intercept(svm, INTERCEPT_CR3_WRITE);
	svm_set_intercept(svm, INTERCEPT_CR4_WRITE);
	if (!kvm_vcpu_apicv_active(vcpu))
		svm_set_intercept(svm, INTERCEPT_CR8_WRITE);

	set_dr_intercepts(svm);

	set_exception_intercept(svm, PF_VECTOR);
	set_exception_intercept(svm, UD_VECTOR);
	set_exception_intercept(svm, MC_VECTOR);
	set_exception_intercept(svm, AC_VECTOR);
	set_exception_intercept(svm, DB_VECTOR);
	/*
	 * Guest access to VMware backdoor ports could legitimately
	 * trigger #GP because of TSS I/O permission bitmap.
	 * We intercept those #GP and allow access to them anyway
	 * as VMware does.
	 */
	if (enable_vmware_backdoor)
		set_exception_intercept(svm, GP_VECTOR);

	svm_set_intercept(svm, INTERCEPT_INTR);
	svm_set_intercept(svm, INTERCEPT_NMI);

	if (intercept_smi)
		svm_set_intercept(svm, INTERCEPT_SMI);

	svm_set_intercept(svm, INTERCEPT_SELECTIVE_CR0);
	svm_set_intercept(svm, INTERCEPT_RDPMC);
	svm_set_intercept(svm, INTERCEPT_CPUID);
	svm_set_intercept(svm, INTERCEPT_INVD);
	svm_set_intercept(svm, INTERCEPT_INVLPG);
	svm_set_intercept(svm, INTERCEPT_INVLPGA);
	svm_set_intercept(svm, INTERCEPT_IOIO_PROT);
	svm_set_intercept(svm, INTERCEPT_MSR_PROT);
	svm_set_intercept(svm, INTERCEPT_TASK_SWITCH);
	svm_set_intercept(svm, INTERCEPT_SHUTDOWN);
	svm_set_intercept(svm, INTERCEPT_VMRUN);
	svm_set_intercept(svm, INTERCEPT_VMMCALL);
	svm_set_intercept(svm, INTERCEPT_VMLOAD);
	svm_set_intercept(svm, INTERCEPT_VMSAVE);
	svm_set_intercept(svm, INTERCEPT_STGI);
	svm_set_intercept(svm, INTERCEPT_CLGI);
	svm_set_intercept(svm, INTERCEPT_SKINIT);
	svm_set_intercept(svm, INTERCEPT_WBINVD);
	svm_set_intercept(svm, INTERCEPT_XSETBV);
	svm_set_intercept(svm, INTERCEPT_RDPRU);
	svm_set_intercept(svm, INTERCEPT_RSM);

	if (!kvm_mwait_in_guest(vcpu->kvm)) {
		svm_set_intercept(svm, INTERCEPT_MONITOR);
		svm_set_intercept(svm, INTERCEPT_MWAIT);
	}

	if (!kvm_hlt_in_guest(vcpu->kvm))
		svm_set_intercept(svm, INTERCEPT_HLT);

	control->iopm_base_pa = __sme_set(iopm_base);
	control->msrpm_base_pa = __sme_set(__pa(svm->msrpm));
	control->int_ctl = V_INTR_MASKING_MASK;

	init_seg(&save->es);
	init_seg(&save->ss);
	init_seg(&save->ds);
	init_seg(&save->fs);
	init_seg(&save->gs);

	save->cs.selector = 0xf000;
	save->cs.base = 0xffff0000;
	/* Executable/Readable Code Segment */
	save->cs.attrib = SVM_SELECTOR_READ_MASK | SVM_SELECTOR_P_MASK |
		SVM_SELECTOR_S_MASK | SVM_SELECTOR_CODE_MASK;
	save->cs.limit = 0xffff;

	save->gdtr.base = 0;
	save->gdtr.limit = 0xffff;
	save->idtr.base = 0;
	save->idtr.limit = 0xffff;

	init_sys_seg(&save->ldtr, SEG_TYPE_LDT);
	init_sys_seg(&save->tr, SEG_TYPE_BUSY_TSS16);

	if (npt_enabled) {
		/* Setup VMCB for Nested Paging */
		control->nested_ctl |= SVM_NESTED_CTL_NP_ENABLE;
		svm_clr_intercept(svm, INTERCEPT_INVLPG);
		clr_exception_intercept(svm, PF_VECTOR);
		svm_clr_intercept(svm, INTERCEPT_CR3_READ);
		svm_clr_intercept(svm, INTERCEPT_CR3_WRITE);
		save->g_pat = vcpu->arch.pat;
		save->cr3 = 0;
	}
	svm->current_vmcb->asid_generation = 0;
	svm->asid = 0;

	svm->nested.vmcb12_gpa = INVALID_GPA;
	svm->nested.last_vmcb12_gpa = INVALID_GPA;

	if (!kvm_pause_in_guest(vcpu->kvm)) {
		control->pause_filter_count = pause_filter_count;
		if (pause_filter_thresh)
			control->pause_filter_thresh = pause_filter_thresh;
		svm_set_intercept(svm, INTERCEPT_PAUSE);
	} else {
		svm_clr_intercept(svm, INTERCEPT_PAUSE);
	}

	svm_recalc_instruction_intercepts(vcpu, svm);

	/*
	 * If the host supports V_SPEC_CTRL then disable the interception
	 * of MSR_IA32_SPEC_CTRL.
	 */
	if (boot_cpu_has(X86_FEATURE_V_SPEC_CTRL))
		set_msr_interception(vcpu, svm->msrpm, MSR_IA32_SPEC_CTRL, 1, 1);

	if (kvm_vcpu_apicv_active(vcpu))
		avic_init_vmcb(svm, vmcb);

	if (vnmi)
		svm->vmcb->control.int_ctl |= V_NMI_ENABLE_MASK;

	if (vgif) {
		svm_clr_intercept(svm, INTERCEPT_STGI);
		svm_clr_intercept(svm, INTERCEPT_CLGI);
		svm->vmcb->control.int_ctl |= V_GIF_ENABLE_MASK;
	}

	if (sev_guest(vcpu->kvm))
		sev_init_vmcb(svm);

	svm_hv_init_vmcb(vmcb);
	init_vmcb_after_set_cpuid(vcpu);

	vmcb_mark_all_dirty(vmcb);

	enable_gif(svm);
}

static void __svm_vcpu_reset(struct kvm_vcpu *vcpu)
{
	struct vcpu_svm *svm = to_svm(vcpu);

	svm_vcpu_init_msrpm(vcpu, svm->msrpm);

	svm_init_osvw(vcpu);
	vcpu->arch.microcode_version = 0x01000065;
	svm->tsc_ratio_msr = kvm_caps.default_tsc_scaling_ratio;

	svm->nmi_masked = false;
	svm->awaiting_iret_completion = false;

	if (sev_es_guest(vcpu->kvm))
		sev_es_vcpu_reset(svm);
}

static void svm_vcpu_reset(struct kvm_vcpu *vcpu, bool init_event)
{
	struct vcpu_svm *svm = to_svm(vcpu);

	svm->spec_ctrl = 0;
	svm->virt_spec_ctrl = 0;

	init_vmcb(vcpu);

	if (!init_event)
		__svm_vcpu_reset(vcpu);
}

void svm_switch_vmcb(struct vcpu_svm *svm, struct kvm_vmcb_info *target_vmcb)
{
	svm->current_vmcb = target_vmcb;
	svm->vmcb = target_vmcb->ptr;
}

static int svm_vcpu_create(struct kvm_vcpu *vcpu)
{
	struct vcpu_svm *svm;
	struct page *vmcb01_page;
	struct page *vmsa_page = NULL;
	int err;

	BUILD_BUG_ON(offsetof(struct vcpu_svm, vcpu) != 0);
	svm = to_svm(vcpu);

	err = -ENOMEM;
	vmcb01_page = snp_safe_alloc_page(vcpu);
	if (!vmcb01_page)
		goto out;

	if (sev_es_guest(vcpu->kvm)) {
		/*
		 * SEV-ES guests require a separate VMSA page used to contain
		 * the encrypted register state of the guest.
		 */
		vmsa_page = snp_safe_alloc_page(vcpu);
		if (!vmsa_page)
			goto error_free_vmcb_page;
	}

	err = avic_init_vcpu(svm);
	if (err)
		goto error_free_vmsa_page;

	svm->msrpm = svm_vcpu_alloc_msrpm();
	if (!svm->msrpm) {
		err = -ENOMEM;
		goto error_free_vmsa_page;
	}

	svm->x2avic_msrs_intercepted = true;

	svm->vmcb01.ptr = page_address(vmcb01_page);
	svm->vmcb01.pa = __sme_set(page_to_pfn(vmcb01_page) << PAGE_SHIFT);
	svm_switch_vmcb(svm, &svm->vmcb01);

	if (vmsa_page)
		svm->sev_es.vmsa = page_address(vmsa_page);

	svm->guest_state_loaded = false;

	return 0;

error_free_vmsa_page:
	if (vmsa_page)
		__free_page(vmsa_page);
error_free_vmcb_page:
	__free_page(vmcb01_page);
out:
	return err;
}

static void svm_clear_current_vmcb(struct vmcb *vmcb)
{
	int i;

	for_each_online_cpu(i)
		cmpxchg(per_cpu_ptr(&svm_data.current_vmcb, i), vmcb, NULL);
}

static void svm_vcpu_free(struct kvm_vcpu *vcpu)
{
	struct vcpu_svm *svm = to_svm(vcpu);

	/*
	 * The vmcb page can be recycled, causing a false negative in
	 * svm_vcpu_load(). So, ensure that no logical CPU has this
	 * vmcb page recorded as its current vmcb.
	 */
	svm_clear_current_vmcb(svm->vmcb);

	svm_leave_nested(vcpu);
	svm_free_nested(svm);

	sev_free_vcpu(vcpu);

	__free_page(pfn_to_page(__sme_clr(svm->vmcb01.pa) >> PAGE_SHIFT));
	__free_pages(virt_to_page(svm->msrpm), get_order(MSRPM_SIZE));
}

static struct sev_es_save_area *sev_es_host_save_area(struct svm_cpu_data *sd)
{
	return page_address(sd->save_area) + 0x400;
}

static void svm_prepare_switch_to_guest(struct kvm_vcpu *vcpu)
{
	struct vcpu_svm *svm = to_svm(vcpu);
	struct svm_cpu_data *sd = per_cpu_ptr(&svm_data, vcpu->cpu);

	if (sev_es_guest(vcpu->kvm))
		sev_es_unmap_ghcb(svm);

	if (svm->guest_state_loaded)
		return;

	/*
	 * Save additional host state that will be restored on VMEXIT (sev-es)
	 * or subsequent vmload of host save area.
	 */
	vmsave(sd->save_area_pa);
	if (sev_es_guest(vcpu->kvm))
		sev_es_prepare_switch_to_guest(svm, sev_es_host_save_area(sd));

	if (tsc_scaling)
		__svm_write_tsc_multiplier(vcpu->arch.tsc_scaling_ratio);

	/*
	 * TSC_AUX is always virtualized for SEV-ES guests when the feature is
	 * available. The user return MSR support is not required in this case
	 * because TSC_AUX is restored on #VMEXIT from the host save area
	 * (which has been initialized in svm_hardware_enable()).
	 */
	if (likely(tsc_aux_uret_slot >= 0) &&
	    (!boot_cpu_has(X86_FEATURE_V_TSC_AUX) || !sev_es_guest(vcpu->kvm)))
		kvm_set_user_return_msr(tsc_aux_uret_slot, svm->tsc_aux, -1ull);

	svm->guest_state_loaded = true;
}

static void svm_prepare_host_switch(struct kvm_vcpu *vcpu)
{
	to_svm(vcpu)->guest_state_loaded = false;
}

static void svm_vcpu_load(struct kvm_vcpu *vcpu, int cpu)
{
	struct vcpu_svm *svm = to_svm(vcpu);
	struct svm_cpu_data *sd = per_cpu_ptr(&svm_data, cpu);

	if (sd->current_vmcb != svm->vmcb) {
		sd->current_vmcb = svm->vmcb;

		if (!cpu_feature_enabled(X86_FEATURE_IBPB_ON_VMEXIT))
			indirect_branch_prediction_barrier();
	}
	if (kvm_vcpu_apicv_active(vcpu))
		avic_vcpu_load(vcpu, cpu);
}

static void svm_vcpu_put(struct kvm_vcpu *vcpu)
{
	if (kvm_vcpu_apicv_active(vcpu))
		avic_vcpu_put(vcpu);

	svm_prepare_host_switch(vcpu);

	++vcpu->stat.host_state_reload;
}

static unsigned long svm_get_rflags(struct kvm_vcpu *vcpu)
{
	struct vcpu_svm *svm = to_svm(vcpu);
	unsigned long rflags = svm->vmcb->save.rflags;

	if (svm->nmi_singlestep) {
		/* Hide our flags if they were not set by the guest */
		if (!(svm->nmi_singlestep_guest_rflags & X86_EFLAGS_TF))
			rflags &= ~X86_EFLAGS_TF;
		if (!(svm->nmi_singlestep_guest_rflags & X86_EFLAGS_RF))
			rflags &= ~X86_EFLAGS_RF;
	}
	return rflags;
}

static void svm_set_rflags(struct kvm_vcpu *vcpu, unsigned long rflags)
{
	if (to_svm(vcpu)->nmi_singlestep)
		rflags |= (X86_EFLAGS_TF | X86_EFLAGS_RF);

       /*
        * Any change of EFLAGS.VM is accompanied by a reload of SS
        * (caused by either a task switch or an inter-privilege IRET),
        * so we do not need to update the CPL here.
        */
	to_svm(vcpu)->vmcb->save.rflags = rflags;
}

static bool svm_get_if_flag(struct kvm_vcpu *vcpu)
{
	struct vmcb *vmcb = to_svm(vcpu)->vmcb;

	return sev_es_guest(vcpu->kvm)
		? vmcb->control.int_state & SVM_GUEST_INTERRUPT_MASK
		: kvm_get_rflags(vcpu) & X86_EFLAGS_IF;
}

static void svm_cache_reg(struct kvm_vcpu *vcpu, enum kvm_reg reg)
{
	kvm_register_mark_available(vcpu, reg);

	switch (reg) {
	case VCPU_EXREG_PDPTR:
		/*
		 * When !npt_enabled, mmu->pdptrs[] is already available since
		 * it is always updated per SDM when moving to CRs.
		 */
		if (npt_enabled)
			load_pdptrs(vcpu, kvm_read_cr3(vcpu));
		break;
	default:
		KVM_BUG_ON(1, vcpu->kvm);
	}
}

static void svm_set_vintr(struct vcpu_svm *svm)
{
	struct vmcb_control_area *control;

	/*
	 * The following fields are ignored when AVIC is enabled
	 */
	WARN_ON(kvm_vcpu_apicv_activated(&svm->vcpu));

	svm_set_intercept(svm, INTERCEPT_VINTR);

	/*
	 * Recalculating intercepts may have cleared the VINTR intercept.  If
	 * V_INTR_MASKING is enabled in vmcb12, then the effective RFLAGS.IF
	 * for L1 physical interrupts is L1's RFLAGS.IF at the time of VMRUN.
	 * Requesting an interrupt window if save.RFLAGS.IF=0 is pointless as
	 * interrupts will never be unblocked while L2 is running.
	 */
	if (!svm_is_intercept(svm, INTERCEPT_VINTR))
		return;

	/*
	 * This is just a dummy VINTR to actually cause a vmexit to happen.
	 * Actual injection of virtual interrupts happens through EVENTINJ.
	 */
	control = &svm->vmcb->control;
	control->int_vector = 0x0;
	control->int_ctl &= ~V_INTR_PRIO_MASK;
	control->int_ctl |= V_IRQ_MASK |
		((/*control->int_vector >> 4*/ 0xf) << V_INTR_PRIO_SHIFT);
	vmcb_mark_dirty(svm->vmcb, VMCB_INTR);
}

static void svm_clear_vintr(struct vcpu_svm *svm)
{
	svm_clr_intercept(svm, INTERCEPT_VINTR);

	/* Drop int_ctl fields related to VINTR injection.  */
	svm->vmcb->control.int_ctl &= ~V_IRQ_INJECTION_BITS_MASK;
	if (is_guest_mode(&svm->vcpu)) {
		svm->vmcb01.ptr->control.int_ctl &= ~V_IRQ_INJECTION_BITS_MASK;

		WARN_ON((svm->vmcb->control.int_ctl & V_TPR_MASK) !=
			(svm->nested.ctl.int_ctl & V_TPR_MASK));

		svm->vmcb->control.int_ctl |= svm->nested.ctl.int_ctl &
			V_IRQ_INJECTION_BITS_MASK;

		svm->vmcb->control.int_vector = svm->nested.ctl.int_vector;
	}

	vmcb_mark_dirty(svm->vmcb, VMCB_INTR);
}

static struct vmcb_seg *svm_seg(struct kvm_vcpu *vcpu, int seg)
{
	struct vmcb_save_area *save = &to_svm(vcpu)->vmcb->save;
	struct vmcb_save_area *save01 = &to_svm(vcpu)->vmcb01.ptr->save;

	switch (seg) {
	case VCPU_SREG_CS: return &save->cs;
	case VCPU_SREG_DS: return &save->ds;
	case VCPU_SREG_ES: return &save->es;
	case VCPU_SREG_FS: return &save01->fs;
	case VCPU_SREG_GS: return &save01->gs;
	case VCPU_SREG_SS: return &save->ss;
	case VCPU_SREG_TR: return &save01->tr;
	case VCPU_SREG_LDTR: return &save01->ldtr;
	}
	BUG();
	return NULL;
}

static u64 svm_get_segment_base(struct kvm_vcpu *vcpu, int seg)
{
	struct vmcb_seg *s = svm_seg(vcpu, seg);

	return s->base;
}

static void svm_get_segment(struct kvm_vcpu *vcpu,
			    struct kvm_segment *var, int seg)
{
	struct vmcb_seg *s = svm_seg(vcpu, seg);

	var->base = s->base;
	var->limit = s->limit;
	var->selector = s->selector;
	var->type = s->attrib & SVM_SELECTOR_TYPE_MASK;
	var->s = (s->attrib >> SVM_SELECTOR_S_SHIFT) & 1;
	var->dpl = (s->attrib >> SVM_SELECTOR_DPL_SHIFT) & 3;
	var->present = (s->attrib >> SVM_SELECTOR_P_SHIFT) & 1;
	var->avl = (s->attrib >> SVM_SELECTOR_AVL_SHIFT) & 1;
	var->l = (s->attrib >> SVM_SELECTOR_L_SHIFT) & 1;
	var->db = (s->attrib >> SVM_SELECTOR_DB_SHIFT) & 1;

	/*
	 * AMD CPUs circa 2014 track the G bit for all segments except CS.
	 * However, the SVM spec states that the G bit is not observed by the
	 * CPU, and some VMware virtual CPUs drop the G bit for all segments.
	 * So let's synthesize a legal G bit for all segments, this helps
	 * running KVM nested. It also helps cross-vendor migration, because
	 * Intel's vmentry has a check on the 'G' bit.
	 */
	var->g = s->limit > 0xfffff;

	/*
	 * AMD's VMCB does not have an explicit unusable field, so emulate it
	 * for cross vendor migration purposes by "not present"
	 */
	var->unusable = !var->present;

	switch (seg) {
	case VCPU_SREG_TR:
		/*
		 * Work around a bug where the busy flag in the tr selector
		 * isn't exposed
		 */
		var->type |= 0x2;
		break;
	case VCPU_SREG_DS:
	case VCPU_SREG_ES:
	case VCPU_SREG_FS:
	case VCPU_SREG_GS:
		/*
		 * The accessed bit must always be set in the segment
		 * descriptor cache, although it can be cleared in the
		 * descriptor, the cached bit always remains at 1. Since
		 * Intel has a check on this, set it here to support
		 * cross-vendor migration.
		 */
		if (!var->unusable)
			var->type |= 0x1;
		break;
	case VCPU_SREG_SS:
		/*
		 * On AMD CPUs sometimes the DB bit in the segment
		 * descriptor is left as 1, although the whole segment has
		 * been made unusable. Clear it here to pass an Intel VMX
		 * entry check when cross vendor migrating.
		 */
		if (var->unusable)
			var->db = 0;
		/* This is symmetric with svm_set_segment() */
		var->dpl = to_svm(vcpu)->vmcb->save.cpl;
		break;
	}
}

static int svm_get_cpl(struct kvm_vcpu *vcpu)
{
	struct vmcb_save_area *save = &to_svm(vcpu)->vmcb->save;

	return save->cpl;
}

static void svm_get_cs_db_l_bits(struct kvm_vcpu *vcpu, int *db, int *l)
{
	struct kvm_segment cs;

	svm_get_segment(vcpu, &cs, VCPU_SREG_CS);
	*db = cs.db;
	*l = cs.l;
}

static void svm_get_idt(struct kvm_vcpu *vcpu, struct desc_ptr *dt)
{
	struct vcpu_svm *svm = to_svm(vcpu);

	dt->size = svm->vmcb->save.idtr.limit;
	dt->address = svm->vmcb->save.idtr.base;
}

static void svm_set_idt(struct kvm_vcpu *vcpu, struct desc_ptr *dt)
{
	struct vcpu_svm *svm = to_svm(vcpu);

	svm->vmcb->save.idtr.limit = dt->size;
	svm->vmcb->save.idtr.base = dt->address ;
	vmcb_mark_dirty(svm->vmcb, VMCB_DT);
}

static void svm_get_gdt(struct kvm_vcpu *vcpu, struct desc_ptr *dt)
{
	struct vcpu_svm *svm = to_svm(vcpu);

	dt->size = svm->vmcb->save.gdtr.limit;
	dt->address = svm->vmcb->save.gdtr.base;
}

static void svm_set_gdt(struct kvm_vcpu *vcpu, struct desc_ptr *dt)
{
	struct vcpu_svm *svm = to_svm(vcpu);

	svm->vmcb->save.gdtr.limit = dt->size;
	svm->vmcb->save.gdtr.base = dt->address ;
	vmcb_mark_dirty(svm->vmcb, VMCB_DT);
}

static void sev_post_set_cr3(struct kvm_vcpu *vcpu, unsigned long cr3)
{
	struct vcpu_svm *svm = to_svm(vcpu);

	/*
	 * For guests that don't set guest_state_protected, the cr3 update is
	 * handled via kvm_mmu_load() while entering the guest. For guests
	 * that do (SEV-ES/SEV-SNP), the cr3 update needs to be written to
	 * VMCB save area now, since the save area will become the initial
	 * contents of the VMSA, and future VMCB save area updates won't be
	 * seen.
	 */
	if (sev_es_guest(vcpu->kvm)) {
		svm->vmcb->save.cr3 = cr3;
		vmcb_mark_dirty(svm->vmcb, VMCB_CR);
	}
}

static bool svm_is_valid_cr0(struct kvm_vcpu *vcpu, unsigned long cr0)
{
	return true;
}

void svm_set_cr0(struct kvm_vcpu *vcpu, unsigned long cr0)
{
	struct vcpu_svm *svm = to_svm(vcpu);
	u64 hcr0 = cr0;
	bool old_paging = is_paging(vcpu);

#ifdef CONFIG_X86_64
	if (vcpu->arch.efer & EFER_LME) {
		if (!is_paging(vcpu) && (cr0 & X86_CR0_PG)) {
			vcpu->arch.efer |= EFER_LMA;
			if (!vcpu->arch.guest_state_protected)
				svm->vmcb->save.efer |= EFER_LMA | EFER_LME;
		}

		if (is_paging(vcpu) && !(cr0 & X86_CR0_PG)) {
			vcpu->arch.efer &= ~EFER_LMA;
			if (!vcpu->arch.guest_state_protected)
				svm->vmcb->save.efer &= ~(EFER_LMA | EFER_LME);
		}
	}
#endif
	vcpu->arch.cr0 = cr0;

	if (!npt_enabled) {
		hcr0 |= X86_CR0_PG | X86_CR0_WP;
		if (old_paging != is_paging(vcpu))
			svm_set_cr4(vcpu, kvm_read_cr4(vcpu));
	}

	/*
	 * re-enable caching here because the QEMU bios
	 * does not do it - this results in some delay at
	 * reboot
	 */
	if (kvm_check_has_quirk(vcpu->kvm, KVM_X86_QUIRK_CD_NW_CLEARED))
		hcr0 &= ~(X86_CR0_CD | X86_CR0_NW);

	svm->vmcb->save.cr0 = hcr0;
	vmcb_mark_dirty(svm->vmcb, VMCB_CR);

	/*
	 * SEV-ES guests must always keep the CR intercepts cleared. CR
	 * tracking is done using the CR write traps.
	 */
	if (sev_es_guest(vcpu->kvm))
		return;

	if (hcr0 == cr0) {
		/* Selective CR0 write remains on.  */
		svm_clr_intercept(svm, INTERCEPT_CR0_READ);
		svm_clr_intercept(svm, INTERCEPT_CR0_WRITE);
	} else {
		svm_set_intercept(svm, INTERCEPT_CR0_READ);
		svm_set_intercept(svm, INTERCEPT_CR0_WRITE);
	}
}

static bool svm_is_valid_cr4(struct kvm_vcpu *vcpu, unsigned long cr4)
{
	return true;
}

void svm_set_cr4(struct kvm_vcpu *vcpu, unsigned long cr4)
{
	unsigned long host_cr4_mce = cr4_read_shadow() & X86_CR4_MCE;
	unsigned long old_cr4 = vcpu->arch.cr4;

	if (npt_enabled && ((old_cr4 ^ cr4) & X86_CR4_PGE))
		svm_flush_tlb_current(vcpu);

	vcpu->arch.cr4 = cr4;
	if (!npt_enabled) {
		cr4 |= X86_CR4_PAE;

		if (!is_paging(vcpu))
			cr4 &= ~(X86_CR4_SMEP | X86_CR4_SMAP | X86_CR4_PKE);
	}
	cr4 |= host_cr4_mce;
	to_svm(vcpu)->vmcb->save.cr4 = cr4;
	vmcb_mark_dirty(to_svm(vcpu)->vmcb, VMCB_CR);

	if ((cr4 ^ old_cr4) & (X86_CR4_OSXSAVE | X86_CR4_PKE))
		kvm_update_cpuid_runtime(vcpu);
}

static void svm_set_segment(struct kvm_vcpu *vcpu,
			    struct kvm_segment *var, int seg)
{
	struct vcpu_svm *svm = to_svm(vcpu);
	struct vmcb_seg *s = svm_seg(vcpu, seg);

	s->base = var->base;
	s->limit = var->limit;
	s->selector = var->selector;
	s->attrib = (var->type & SVM_SELECTOR_TYPE_MASK);
	s->attrib |= (var->s & 1) << SVM_SELECTOR_S_SHIFT;
	s->attrib |= (var->dpl & 3) << SVM_SELECTOR_DPL_SHIFT;
	s->attrib |= ((var->present & 1) && !var->unusable) << SVM_SELECTOR_P_SHIFT;
	s->attrib |= (var->avl & 1) << SVM_SELECTOR_AVL_SHIFT;
	s->attrib |= (var->l & 1) << SVM_SELECTOR_L_SHIFT;
	s->attrib |= (var->db & 1) << SVM_SELECTOR_DB_SHIFT;
	s->attrib |= (var->g & 1) << SVM_SELECTOR_G_SHIFT;

	/*
	 * This is always accurate, except if SYSRET returned to a segment
	 * with SS.DPL != 3.  Intel does not have this quirk, and always
	 * forces SS.DPL to 3 on sysret, so we ignore that case; fixing it
	 * would entail passing the CPL to userspace and back.
	 */
	if (seg == VCPU_SREG_SS)
		/* This is symmetric with svm_get_segment() */
		svm->vmcb->save.cpl = (var->dpl & 3);

	vmcb_mark_dirty(svm->vmcb, VMCB_SEG);
}

static void svm_update_exception_bitmap(struct kvm_vcpu *vcpu)
{
	struct vcpu_svm *svm = to_svm(vcpu);

	clr_exception_intercept(svm, BP_VECTOR);

	if (vcpu->guest_debug & KVM_GUESTDBG_ENABLE) {
		if (vcpu->guest_debug & KVM_GUESTDBG_USE_SW_BP)
			set_exception_intercept(svm, BP_VECTOR);
	}
}

static void new_asid(struct vcpu_svm *svm, struct svm_cpu_data *sd)
{
	if (sd->next_asid > sd->max_asid) {
		++sd->asid_generation;
		sd->next_asid = sd->min_asid;
		svm->vmcb->control.tlb_ctl = TLB_CONTROL_FLUSH_ALL_ASID;
		vmcb_mark_dirty(svm->vmcb, VMCB_ASID);
	}

	svm->current_vmcb->asid_generation = sd->asid_generation;
	svm->asid = sd->next_asid++;
}

static void svm_set_dr6(struct vcpu_svm *svm, unsigned long value)
{
	struct vmcb *vmcb = svm->vmcb;

	if (svm->vcpu.arch.guest_state_protected)
		return;

	if (unlikely(value != vmcb->save.dr6)) {
		vmcb->save.dr6 = value;
		vmcb_mark_dirty(vmcb, VMCB_DR);
	}
}

static void svm_sync_dirty_debug_regs(struct kvm_vcpu *vcpu)
{
	struct vcpu_svm *svm = to_svm(vcpu);

	if (WARN_ON_ONCE(sev_es_guest(vcpu->kvm)))
		return;

	get_debugreg(vcpu->arch.db[0], 0);
	get_debugreg(vcpu->arch.db[1], 1);
	get_debugreg(vcpu->arch.db[2], 2);
	get_debugreg(vcpu->arch.db[3], 3);
	/*
	 * We cannot reset svm->vmcb->save.dr6 to DR6_ACTIVE_LOW here,
	 * because db_interception might need it.  We can do it before vmentry.
	 */
	vcpu->arch.dr6 = svm->vmcb->save.dr6;
	vcpu->arch.dr7 = svm->vmcb->save.dr7;
	vcpu->arch.switch_db_regs &= ~KVM_DEBUGREG_WONT_EXIT;
	set_dr_intercepts(svm);
}

static void svm_set_dr7(struct kvm_vcpu *vcpu, unsigned long value)
{
	struct vcpu_svm *svm = to_svm(vcpu);

	if (vcpu->arch.guest_state_protected)
		return;

	svm->vmcb->save.dr7 = value;
	vmcb_mark_dirty(svm->vmcb, VMCB_DR);
}

static int pf_interception(struct kvm_vcpu *vcpu)
{
	struct vcpu_svm *svm = to_svm(vcpu);

	u64 fault_address = svm->vmcb->control.exit_info_2;
	u64 error_code = svm->vmcb->control.exit_info_1;

	return kvm_handle_page_fault(vcpu, error_code, fault_address,
			static_cpu_has(X86_FEATURE_DECODEASSISTS) ?
			svm->vmcb->control.insn_bytes : NULL,
			svm->vmcb->control.insn_len);
}

static int npf_interception(struct kvm_vcpu *vcpu)
{
	struct vcpu_svm *svm = to_svm(vcpu);

	u64 fault_address = svm->vmcb->control.exit_info_2;
	u64 error_code = svm->vmcb->control.exit_info_1;

	/*
	 * WARN if hardware generates a fault with an error code that collides
	 * with KVM-defined sythentic flags.  Clear the flags and continue on,
	 * i.e. don't terminate the VM, as KVM can't possibly be relying on a
	 * flag that KVM doesn't know about.
	 */
	if (WARN_ON_ONCE(error_code & PFERR_SYNTHETIC_MASK))
		error_code &= ~PFERR_SYNTHETIC_MASK;

	trace_kvm_page_fault(vcpu, fault_address, error_code);
	return kvm_mmu_page_fault(vcpu, fault_address, error_code,
			static_cpu_has(X86_FEATURE_DECODEASSISTS) ?
			svm->vmcb->control.insn_bytes : NULL,
			svm->vmcb->control.insn_len);
}

static int db_interception(struct kvm_vcpu *vcpu)
{
	struct kvm_run *kvm_run = vcpu->run;
	struct vcpu_svm *svm = to_svm(vcpu);

	if (!(vcpu->guest_debug &
	      (KVM_GUESTDBG_SINGLESTEP | KVM_GUESTDBG_USE_HW_BP)) &&
		!svm->nmi_singlestep) {
		u32 payload = svm->vmcb->save.dr6 ^ DR6_ACTIVE_LOW;
		kvm_queue_exception_p(vcpu, DB_VECTOR, payload);
		return 1;
	}

	if (svm->nmi_singlestep) {
		disable_nmi_singlestep(svm);
		/* Make sure we check for pending NMIs upon entry */
		kvm_make_request(KVM_REQ_EVENT, vcpu);
	}

	if (vcpu->guest_debug &
	    (KVM_GUESTDBG_SINGLESTEP | KVM_GUESTDBG_USE_HW_BP)) {
		kvm_run->exit_reason = KVM_EXIT_DEBUG;
		kvm_run->debug.arch.dr6 = svm->vmcb->save.dr6;
		kvm_run->debug.arch.dr7 = svm->vmcb->save.dr7;
		kvm_run->debug.arch.pc =
			svm->vmcb->save.cs.base + svm->vmcb->save.rip;
		kvm_run->debug.arch.exception = DB_VECTOR;
		return 0;
	}

	return 1;
}

static int bp_interception(struct kvm_vcpu *vcpu)
{
	struct vcpu_svm *svm = to_svm(vcpu);
	struct kvm_run *kvm_run = vcpu->run;

	kvm_run->exit_reason = KVM_EXIT_DEBUG;
	kvm_run->debug.arch.pc = svm->vmcb->save.cs.base + svm->vmcb->save.rip;
	kvm_run->debug.arch.exception = BP_VECTOR;
	return 0;
}

static int ud_interception(struct kvm_vcpu *vcpu)
{
	return handle_ud(vcpu);
}

static int ac_interception(struct kvm_vcpu *vcpu)
{
	kvm_queue_exception_e(vcpu, AC_VECTOR, 0);
	return 1;
}

static bool is_erratum_383(void)
{
	int err, i;
	u64 value;

	if (!erratum_383_found)
		return false;

	value = native_read_msr_safe(MSR_IA32_MC0_STATUS, &err);
	if (err)
		return false;

	/* Bit 62 may or may not be set for this mce */
	value &= ~(1ULL << 62);

	if (value != 0xb600000000010015ULL)
		return false;

	/* Clear MCi_STATUS registers */
	for (i = 0; i < 6; ++i)
		native_write_msr_safe(MSR_IA32_MCx_STATUS(i), 0, 0);

	value = native_read_msr_safe(MSR_IA32_MCG_STATUS, &err);
	if (!err) {
		u32 low, high;

		value &= ~(1ULL << 2);
		low    = lower_32_bits(value);
		high   = upper_32_bits(value);

		native_write_msr_safe(MSR_IA32_MCG_STATUS, low, high);
	}

	/* Flush tlb to evict multi-match entries */
	__flush_tlb_all();

	return true;
}

static void svm_handle_mce(struct kvm_vcpu *vcpu)
{
	if (is_erratum_383()) {
		/*
		 * Erratum 383 triggered. Guest state is corrupt so kill the
		 * guest.
		 */
		pr_err("Guest triggered AMD Erratum 383\n");

		kvm_make_request(KVM_REQ_TRIPLE_FAULT, vcpu);

		return;
	}

	/*
	 * On an #MC intercept the MCE handler is not called automatically in
	 * the host. So do it by hand here.
	 */
	kvm_machine_check();
}

static int mc_interception(struct kvm_vcpu *vcpu)
{
	return 1;
}

static int shutdown_interception(struct kvm_vcpu *vcpu)
{
	struct kvm_run *kvm_run = vcpu->run;
	struct vcpu_svm *svm = to_svm(vcpu);


	/*
	 * VMCB is undefined after a SHUTDOWN intercept.  INIT the vCPU to put
	 * the VMCB in a known good state.  Unfortuately, KVM doesn't have
	 * KVM_MP_STATE_SHUTDOWN and can't add it without potentially breaking
	 * userspace.  At a platform view, INIT is acceptable behavior as
	 * there exist bare metal platforms that automatically INIT the CPU
	 * in response to shutdown.
	 *
	 * The VM save area for SEV-ES guests has already been encrypted so it
	 * cannot be reinitialized, i.e. synthesizing INIT is futile.
	 */
	if (!sev_es_guest(vcpu->kvm)) {
		clear_page(svm->vmcb);
		kvm_vcpu_reset(vcpu, true);
	}

	kvm_run->exit_reason = KVM_EXIT_SHUTDOWN;
	return 0;
}

static int io_interception(struct kvm_vcpu *vcpu)
{
	struct vcpu_svm *svm = to_svm(vcpu);
	u32 io_info = svm->vmcb->control.exit_info_1; /* address size bug? */
	int size, in, string;
	unsigned port;

	++vcpu->stat.io_exits;
	string = (io_info & SVM_IOIO_STR_MASK) != 0;
	in = (io_info & SVM_IOIO_TYPE_MASK) != 0;
	port = io_info >> 16;
	size = (io_info & SVM_IOIO_SIZE_MASK) >> SVM_IOIO_SIZE_SHIFT;

	if (string) {
		if (sev_es_guest(vcpu->kvm))
			return sev_es_string_io(svm, size, port, in);
		else
			return kvm_emulate_instruction(vcpu, 0);
	}

	svm->next_rip = svm->vmcb->control.exit_info_2;

	return kvm_fast_pio(vcpu, size, port, in);
}

static int nmi_interception(struct kvm_vcpu *vcpu)
{
	return 1;
}

static int smi_interception(struct kvm_vcpu *vcpu)
{
	return 1;
}

static int intr_interception(struct kvm_vcpu *vcpu)
{
	++vcpu->stat.irq_exits;
	return 1;
}

static int vmload_vmsave_interception(struct kvm_vcpu *vcpu, bool vmload)
{
	struct vcpu_svm *svm = to_svm(vcpu);
	struct vmcb *vmcb12;
	struct kvm_host_map map;
	int ret;

	if (nested_svm_check_permissions(vcpu))
		return 1;

	ret = kvm_vcpu_map(vcpu, gpa_to_gfn(svm->vmcb->save.rax), &map);
	if (ret) {
		if (ret == -EINVAL)
			kvm_inject_gp(vcpu, 0);
		return 1;
	}

	vmcb12 = map.hva;

	ret = kvm_skip_emulated_instruction(vcpu);

	if (vmload) {
		svm_copy_vmloadsave_state(svm->vmcb, vmcb12);
		svm->sysenter_eip_hi = 0;
		svm->sysenter_esp_hi = 0;
	} else {
		svm_copy_vmloadsave_state(vmcb12, svm->vmcb);
	}

	kvm_vcpu_unmap(vcpu, &map, true);

	return ret;
}

static int vmload_interception(struct kvm_vcpu *vcpu)
{
	return vmload_vmsave_interception(vcpu, true);
}

static int vmsave_interception(struct kvm_vcpu *vcpu)
{
	return vmload_vmsave_interception(vcpu, false);
}

static int vmrun_interception(struct kvm_vcpu *vcpu)
{
	if (nested_svm_check_permissions(vcpu))
		return 1;

	return nested_svm_vmrun(vcpu);
}

enum {
	NONE_SVM_INSTR,
	SVM_INSTR_VMRUN,
	SVM_INSTR_VMLOAD,
	SVM_INSTR_VMSAVE,
};

/* Return NONE_SVM_INSTR if not SVM instrs, otherwise return decode result */
static int svm_instr_opcode(struct kvm_vcpu *vcpu)
{
	struct x86_emulate_ctxt *ctxt = vcpu->arch.emulate_ctxt;

	if (ctxt->b != 0x1 || ctxt->opcode_len != 2)
		return NONE_SVM_INSTR;

	switch (ctxt->modrm) {
	case 0xd8: /* VMRUN */
		return SVM_INSTR_VMRUN;
	case 0xda: /* VMLOAD */
		return SVM_INSTR_VMLOAD;
	case 0xdb: /* VMSAVE */
		return SVM_INSTR_VMSAVE;
	default:
		break;
	}

	return NONE_SVM_INSTR;
}

static int emulate_svm_instr(struct kvm_vcpu *vcpu, int opcode)
{
	const int guest_mode_exit_codes[] = {
		[SVM_INSTR_VMRUN] = SVM_EXIT_VMRUN,
		[SVM_INSTR_VMLOAD] = SVM_EXIT_VMLOAD,
		[SVM_INSTR_VMSAVE] = SVM_EXIT_VMSAVE,
	};
	int (*const svm_instr_handlers[])(struct kvm_vcpu *vcpu) = {
		[SVM_INSTR_VMRUN] = vmrun_interception,
		[SVM_INSTR_VMLOAD] = vmload_interception,
		[SVM_INSTR_VMSAVE] = vmsave_interception,
	};
	struct vcpu_svm *svm = to_svm(vcpu);
	int ret;

	if (is_guest_mode(vcpu)) {
		/* Returns '1' or -errno on failure, '0' on success. */
		ret = nested_svm_simple_vmexit(svm, guest_mode_exit_codes[opcode]);
		if (ret)
			return ret;
		return 1;
	}
	return svm_instr_handlers[opcode](vcpu);
}

/*
 * #GP handling code. Note that #GP can be triggered under the following two
 * cases:
 *   1) SVM VM-related instructions (VMRUN/VMSAVE/VMLOAD) that trigger #GP on
 *      some AMD CPUs when EAX of these instructions are in the reserved memory
 *      regions (e.g. SMM memory on host).
 *   2) VMware backdoor
 */
static int gp_interception(struct kvm_vcpu *vcpu)
{
	struct vcpu_svm *svm = to_svm(vcpu);
	u32 error_code = svm->vmcb->control.exit_info_1;
	int opcode;

	/* Both #GP cases have zero error_code */
	if (error_code)
		goto reinject;

	/* Decode the instruction for usage later */
	if (x86_decode_emulated_instruction(vcpu, 0, NULL, 0) != EMULATION_OK)
		goto reinject;

	opcode = svm_instr_opcode(vcpu);

	if (opcode == NONE_SVM_INSTR) {
		if (!enable_vmware_backdoor)
			goto reinject;

		/*
		 * VMware backdoor emulation on #GP interception only handles
		 * IN{S}, OUT{S}, and RDPMC.
		 */
		if (!is_guest_mode(vcpu))
			return kvm_emulate_instruction(vcpu,
				EMULTYPE_VMWARE_GP | EMULTYPE_NO_DECODE);
	} else {
		/* All SVM instructions expect page aligned RAX */
		if (svm->vmcb->save.rax & ~PAGE_MASK)
			goto reinject;

		return emulate_svm_instr(vcpu, opcode);
	}

reinject:
	kvm_queue_exception_e(vcpu, GP_VECTOR, error_code);
	return 1;
}

void svm_set_gif(struct vcpu_svm *svm, bool value)
{
	if (value) {
		/*
		 * If VGIF is enabled, the STGI intercept is only added to
		 * detect the opening of the SMI/NMI window; remove it now.
		 * Likewise, clear the VINTR intercept, we will set it
		 * again while processing KVM_REQ_EVENT if needed.
		 */
		if (vgif)
			svm_clr_intercept(svm, INTERCEPT_STGI);
		if (svm_is_intercept(svm, INTERCEPT_VINTR))
			svm_clear_vintr(svm);

		enable_gif(svm);
		if (svm->vcpu.arch.smi_pending ||
		    svm->vcpu.arch.nmi_pending ||
		    kvm_cpu_has_injectable_intr(&svm->vcpu) ||
		    kvm_apic_has_pending_init_or_sipi(&svm->vcpu))
			kvm_make_request(KVM_REQ_EVENT, &svm->vcpu);
	} else {
		disable_gif(svm);

		/*
		 * After a CLGI no interrupts should come.  But if vGIF is
		 * in use, we still rely on the VINTR intercept (rather than
		 * STGI) to detect an open interrupt window.
		*/
		if (!vgif)
			svm_clear_vintr(svm);
	}
}

static int stgi_interception(struct kvm_vcpu *vcpu)
{
	int ret;

	if (nested_svm_check_permissions(vcpu))
		return 1;

	ret = kvm_skip_emulated_instruction(vcpu);
	svm_set_gif(to_svm(vcpu), true);
	return ret;
}

static int clgi_interception(struct kvm_vcpu *vcpu)
{
	int ret;

	if (nested_svm_check_permissions(vcpu))
		return 1;

	ret = kvm_skip_emulated_instruction(vcpu);
	svm_set_gif(to_svm(vcpu), false);
	return ret;
}

static int invlpga_interception(struct kvm_vcpu *vcpu)
{
	gva_t gva = kvm_rax_read(vcpu);
	u32 asid = kvm_rcx_read(vcpu);

	/* FIXME: Handle an address size prefix. */
	if (!is_long_mode(vcpu))
		gva = (u32)gva;

	trace_kvm_invlpga(to_svm(vcpu)->vmcb->save.rip, asid, gva);

	/* Let's treat INVLPGA the same as INVLPG (can be optimized!) */
	kvm_mmu_invlpg(vcpu, gva);

	return kvm_skip_emulated_instruction(vcpu);
}

static int skinit_interception(struct kvm_vcpu *vcpu)
{
	trace_kvm_skinit(to_svm(vcpu)->vmcb->save.rip, kvm_rax_read(vcpu));

	kvm_queue_exception(vcpu, UD_VECTOR);
	return 1;
}

static int task_switch_interception(struct kvm_vcpu *vcpu)
{
	struct vcpu_svm *svm = to_svm(vcpu);
	u16 tss_selector;
	int reason;
	int int_type = svm->vmcb->control.exit_int_info &
		SVM_EXITINTINFO_TYPE_MASK;
	int int_vec = svm->vmcb->control.exit_int_info & SVM_EVTINJ_VEC_MASK;
	uint32_t type =
		svm->vmcb->control.exit_int_info & SVM_EXITINTINFO_TYPE_MASK;
	uint32_t idt_v =
		svm->vmcb->control.exit_int_info & SVM_EXITINTINFO_VALID;
	bool has_error_code = false;
	u32 error_code = 0;

	tss_selector = (u16)svm->vmcb->control.exit_info_1;

	if (svm->vmcb->control.exit_info_2 &
	    (1ULL << SVM_EXITINFOSHIFT_TS_REASON_IRET))
		reason = TASK_SWITCH_IRET;
	else if (svm->vmcb->control.exit_info_2 &
		 (1ULL << SVM_EXITINFOSHIFT_TS_REASON_JMP))
		reason = TASK_SWITCH_JMP;
	else if (idt_v)
		reason = TASK_SWITCH_GATE;
	else
		reason = TASK_SWITCH_CALL;

	if (reason == TASK_SWITCH_GATE) {
		switch (type) {
		case SVM_EXITINTINFO_TYPE_NMI:
			vcpu->arch.nmi_injected = false;
			break;
		case SVM_EXITINTINFO_TYPE_EXEPT:
			if (svm->vmcb->control.exit_info_2 &
			    (1ULL << SVM_EXITINFOSHIFT_TS_HAS_ERROR_CODE)) {
				has_error_code = true;
				error_code =
					(u32)svm->vmcb->control.exit_info_2;
			}
			kvm_clear_exception_queue(vcpu);
			break;
		case SVM_EXITINTINFO_TYPE_INTR:
		case SVM_EXITINTINFO_TYPE_SOFT:
			kvm_clear_interrupt_queue(vcpu);
			break;
		default:
			break;
		}
	}

	if (reason != TASK_SWITCH_GATE ||
	    int_type == SVM_EXITINTINFO_TYPE_SOFT ||
	    (int_type == SVM_EXITINTINFO_TYPE_EXEPT &&
	     (int_vec == OF_VECTOR || int_vec == BP_VECTOR))) {
		if (!svm_skip_emulated_instruction(vcpu))
			return 0;
	}

	if (int_type != SVM_EXITINTINFO_TYPE_SOFT)
		int_vec = -1;

	return kvm_task_switch(vcpu, tss_selector, int_vec, reason,
			       has_error_code, error_code);
}

static void svm_clr_iret_intercept(struct vcpu_svm *svm)
{
	if (!sev_es_guest(svm->vcpu.kvm))
		svm_clr_intercept(svm, INTERCEPT_IRET);
}

static void svm_set_iret_intercept(struct vcpu_svm *svm)
{
	if (!sev_es_guest(svm->vcpu.kvm))
		svm_set_intercept(svm, INTERCEPT_IRET);
}

static int iret_interception(struct kvm_vcpu *vcpu)
{
	struct vcpu_svm *svm = to_svm(vcpu);

	WARN_ON_ONCE(sev_es_guest(vcpu->kvm));

	++vcpu->stat.nmi_window_exits;
	svm->awaiting_iret_completion = true;

	svm_clr_iret_intercept(svm);
	svm->nmi_iret_rip = kvm_rip_read(vcpu);

	kvm_make_request(KVM_REQ_EVENT, vcpu);
	return 1;
}

static int invlpg_interception(struct kvm_vcpu *vcpu)
{
	if (!static_cpu_has(X86_FEATURE_DECODEASSISTS))
		return kvm_emulate_instruction(vcpu, 0);

	kvm_mmu_invlpg(vcpu, to_svm(vcpu)->vmcb->control.exit_info_1);
	return kvm_skip_emulated_instruction(vcpu);
}

static int emulate_on_interception(struct kvm_vcpu *vcpu)
{
	return kvm_emulate_instruction(vcpu, 0);
}

static int rsm_interception(struct kvm_vcpu *vcpu)
{
	return kvm_emulate_instruction_from_buffer(vcpu, rsm_ins_bytes, 2);
}

static bool check_selective_cr0_intercepted(struct kvm_vcpu *vcpu,
					    unsigned long val)
{
	struct vcpu_svm *svm = to_svm(vcpu);
	unsigned long cr0 = vcpu->arch.cr0;
	bool ret = false;

	if (!is_guest_mode(vcpu) ||
	    (!(vmcb12_is_intercept(&svm->nested.ctl, INTERCEPT_SELECTIVE_CR0))))
		return false;

	cr0 &= ~SVM_CR0_SELECTIVE_MASK;
	val &= ~SVM_CR0_SELECTIVE_MASK;

	if (cr0 ^ val) {
		svm->vmcb->control.exit_code = SVM_EXIT_CR0_SEL_WRITE;
		ret = (nested_svm_exit_handled(svm) == NESTED_EXIT_DONE);
	}

	return ret;
}

#define CR_VALID (1ULL << 63)

static int cr_interception(struct kvm_vcpu *vcpu)
{
	struct vcpu_svm *svm = to_svm(vcpu);
	int reg, cr;
	unsigned long val;
	int err;

	if (!static_cpu_has(X86_FEATURE_DECODEASSISTS))
		return emulate_on_interception(vcpu);

	if (unlikely((svm->vmcb->control.exit_info_1 & CR_VALID) == 0))
		return emulate_on_interception(vcpu);

	reg = svm->vmcb->control.exit_info_1 & SVM_EXITINFO_REG_MASK;
	if (svm->vmcb->control.exit_code == SVM_EXIT_CR0_SEL_WRITE)
		cr = SVM_EXIT_WRITE_CR0 - SVM_EXIT_READ_CR0;
	else
		cr = svm->vmcb->control.exit_code - SVM_EXIT_READ_CR0;

	err = 0;
	if (cr >= 16) { /* mov to cr */
		cr -= 16;
		val = kvm_register_read(vcpu, reg);
		trace_kvm_cr_write(cr, val);
		switch (cr) {
		case 0:
			if (!check_selective_cr0_intercepted(vcpu, val))
				err = kvm_set_cr0(vcpu, val);
			else
				return 1;

			break;
		case 3:
			err = kvm_set_cr3(vcpu, val);
			break;
		case 4:
			err = kvm_set_cr4(vcpu, val);
			break;
		case 8:
			err = kvm_set_cr8(vcpu, val);
			break;
		default:
			WARN(1, "unhandled write to CR%d", cr);
			kvm_queue_exception(vcpu, UD_VECTOR);
			return 1;
		}
	} else { /* mov from cr */
		switch (cr) {
		case 0:
			val = kvm_read_cr0(vcpu);
			break;
		case 2:
			val = vcpu->arch.cr2;
			break;
		case 3:
			val = kvm_read_cr3(vcpu);
			break;
		case 4:
			val = kvm_read_cr4(vcpu);
			break;
		case 8:
			val = kvm_get_cr8(vcpu);
			break;
		default:
			WARN(1, "unhandled read from CR%d", cr);
			kvm_queue_exception(vcpu, UD_VECTOR);
			return 1;
		}
		kvm_register_write(vcpu, reg, val);
		trace_kvm_cr_read(cr, val);
	}
	return kvm_complete_insn_gp(vcpu, err);
}

static int cr_trap(struct kvm_vcpu *vcpu)
{
	struct vcpu_svm *svm = to_svm(vcpu);
	unsigned long old_value, new_value;
	unsigned int cr;
	int ret = 0;

	new_value = (unsigned long)svm->vmcb->control.exit_info_1;

	cr = svm->vmcb->control.exit_code - SVM_EXIT_CR0_WRITE_TRAP;
	switch (cr) {
	case 0:
		old_value = kvm_read_cr0(vcpu);
		svm_set_cr0(vcpu, new_value);

		kvm_post_set_cr0(vcpu, old_value, new_value);
		break;
	case 4:
		old_value = kvm_read_cr4(vcpu);
		svm_set_cr4(vcpu, new_value);

		kvm_post_set_cr4(vcpu, old_value, new_value);
		break;
	case 8:
		ret = kvm_set_cr8(vcpu, new_value);
		break;
	default:
		WARN(1, "unhandled CR%d write trap", cr);
		kvm_queue_exception(vcpu, UD_VECTOR);
		return 1;
	}

	return kvm_complete_insn_gp(vcpu, ret);
}

static int dr_interception(struct kvm_vcpu *vcpu)
{
	struct vcpu_svm *svm = to_svm(vcpu);
	int reg, dr;
	int err = 0;

	/*
	 * SEV-ES intercepts DR7 only to disable guest debugging and the guest issues a VMGEXIT
	 * for DR7 write only. KVM cannot change DR7 (always swapped as type 'A') so return early.
	 */
	if (sev_es_guest(vcpu->kvm))
		return 1;

	if (vcpu->guest_debug == 0) {
		/*
		 * No more DR vmexits; force a reload of the debug registers
		 * and reenter on this instruction.  The next vmexit will
		 * retrieve the full state of the debug registers.
		 */
		clr_dr_intercepts(svm);
		vcpu->arch.switch_db_regs |= KVM_DEBUGREG_WONT_EXIT;
		return 1;
	}

	if (!boot_cpu_has(X86_FEATURE_DECODEASSISTS))
		return emulate_on_interception(vcpu);

	reg = svm->vmcb->control.exit_info_1 & SVM_EXITINFO_REG_MASK;
	dr = svm->vmcb->control.exit_code - SVM_EXIT_READ_DR0;
	if (dr >= 16) { /* mov to DRn  */
		dr -= 16;
		err = kvm_set_dr(vcpu, dr, kvm_register_read(vcpu, reg));
	} else {
		kvm_register_write(vcpu, reg, kvm_get_dr(vcpu, dr));
	}

	return kvm_complete_insn_gp(vcpu, err);
}

static int cr8_write_interception(struct kvm_vcpu *vcpu)
{
	int r;

	u8 cr8_prev = kvm_get_cr8(vcpu);
	/* instruction emulation calls kvm_set_cr8() */
	r = cr_interception(vcpu);
	if (lapic_in_kernel(vcpu))
		return r;
	if (cr8_prev <= kvm_get_cr8(vcpu))
		return r;
	vcpu->run->exit_reason = KVM_EXIT_SET_TPR;
	return 0;
}

static int efer_trap(struct kvm_vcpu *vcpu)
{
	struct msr_data msr_info;
	int ret;

	/*
	 * Clear the EFER_SVME bit from EFER. The SVM code always sets this
	 * bit in svm_set_efer(), but __kvm_valid_efer() checks it against
	 * whether the guest has X86_FEATURE_SVM - this avoids a failure if
	 * the guest doesn't have X86_FEATURE_SVM.
	 */
	msr_info.host_initiated = false;
	msr_info.index = MSR_EFER;
	msr_info.data = to_svm(vcpu)->vmcb->control.exit_info_1 & ~EFER_SVME;
	ret = kvm_set_msr_common(vcpu, &msr_info);

	return kvm_complete_insn_gp(vcpu, ret);
}

static int svm_get_msr_feature(struct kvm_msr_entry *msr)
{
	msr->data = 0;

	switch (msr->index) {
	case MSR_AMD64_DE_CFG:
		if (cpu_feature_enabled(X86_FEATURE_LFENCE_RDTSC))
			msr->data |= MSR_AMD64_DE_CFG_LFENCE_SERIALIZE;
		break;
	default:
		return KVM_MSR_RET_INVALID;
	}

	return 0;
}

static bool
sev_es_prevent_msr_access(struct kvm_vcpu *vcpu, struct msr_data *msr_info)
{
	return sev_es_guest(vcpu->kvm) &&
	       vcpu->arch.guest_state_protected &&
	       svm_msrpm_offset(msr_info->index) != MSR_INVALID &&
	       !msr_write_intercepted(vcpu, msr_info->index);
}

static int svm_get_msr(struct kvm_vcpu *vcpu, struct msr_data *msr_info)
{
	struct vcpu_svm *svm = to_svm(vcpu);

	if (sev_es_prevent_msr_access(vcpu, msr_info)) {
		msr_info->data = 0;
<<<<<<< HEAD
		return -EINVAL;
=======
		return vcpu->kvm->arch.has_protected_state ? -EINVAL : 0;
>>>>>>> c8bd922d
	}

	switch (msr_info->index) {
	case MSR_AMD64_TSC_RATIO:
		if (!msr_info->host_initiated &&
		    !guest_can_use(vcpu, X86_FEATURE_TSCRATEMSR))
			return 1;
		msr_info->data = svm->tsc_ratio_msr;
		break;
	case MSR_STAR:
		msr_info->data = svm->vmcb01.ptr->save.star;
		break;
#ifdef CONFIG_X86_64
	case MSR_LSTAR:
		msr_info->data = svm->vmcb01.ptr->save.lstar;
		break;
	case MSR_CSTAR:
		msr_info->data = svm->vmcb01.ptr->save.cstar;
		break;
	case MSR_KERNEL_GS_BASE:
		msr_info->data = svm->vmcb01.ptr->save.kernel_gs_base;
		break;
	case MSR_SYSCALL_MASK:
		msr_info->data = svm->vmcb01.ptr->save.sfmask;
		break;
#endif
	case MSR_IA32_SYSENTER_CS:
		msr_info->data = svm->vmcb01.ptr->save.sysenter_cs;
		break;
	case MSR_IA32_SYSENTER_EIP:
		msr_info->data = (u32)svm->vmcb01.ptr->save.sysenter_eip;
		if (guest_cpuid_is_intel(vcpu))
			msr_info->data |= (u64)svm->sysenter_eip_hi << 32;
		break;
	case MSR_IA32_SYSENTER_ESP:
		msr_info->data = svm->vmcb01.ptr->save.sysenter_esp;
		if (guest_cpuid_is_intel(vcpu))
			msr_info->data |= (u64)svm->sysenter_esp_hi << 32;
		break;
	case MSR_TSC_AUX:
		msr_info->data = svm->tsc_aux;
		break;
	case MSR_IA32_DEBUGCTLMSR:
		msr_info->data = svm_get_lbr_vmcb(svm)->save.dbgctl;
		break;
	case MSR_IA32_LASTBRANCHFROMIP:
		msr_info->data = svm_get_lbr_vmcb(svm)->save.br_from;
		break;
	case MSR_IA32_LASTBRANCHTOIP:
		msr_info->data = svm_get_lbr_vmcb(svm)->save.br_to;
		break;
	case MSR_IA32_LASTINTFROMIP:
		msr_info->data = svm_get_lbr_vmcb(svm)->save.last_excp_from;
		break;
	case MSR_IA32_LASTINTTOIP:
		msr_info->data = svm_get_lbr_vmcb(svm)->save.last_excp_to;
		break;
	case MSR_VM_HSAVE_PA:
		msr_info->data = svm->nested.hsave_msr;
		break;
	case MSR_VM_CR:
		msr_info->data = svm->nested.vm_cr_msr;
		break;
	case MSR_IA32_SPEC_CTRL:
		if (!msr_info->host_initiated &&
		    !guest_has_spec_ctrl_msr(vcpu))
			return 1;

		if (boot_cpu_has(X86_FEATURE_V_SPEC_CTRL))
			msr_info->data = svm->vmcb->save.spec_ctrl;
		else
			msr_info->data = svm->spec_ctrl;
		break;
	case MSR_AMD64_VIRT_SPEC_CTRL:
		if (!msr_info->host_initiated &&
		    !guest_cpuid_has(vcpu, X86_FEATURE_VIRT_SSBD))
			return 1;

		msr_info->data = svm->virt_spec_ctrl;
		break;
	case MSR_F15H_IC_CFG: {

		int family, model;

		family = guest_cpuid_family(vcpu);
		model  = guest_cpuid_model(vcpu);

		if (family < 0 || model < 0)
			return kvm_get_msr_common(vcpu, msr_info);

		msr_info->data = 0;

		if (family == 0x15 &&
		    (model >= 0x2 && model < 0x20))
			msr_info->data = 0x1E;
		}
		break;
	case MSR_AMD64_DE_CFG:
		msr_info->data = svm->msr_decfg;
		break;
	default:
		return kvm_get_msr_common(vcpu, msr_info);
	}
	return 0;
}

static int svm_complete_emulated_msr(struct kvm_vcpu *vcpu, int err)
{
	struct vcpu_svm *svm = to_svm(vcpu);
	if (!err || !sev_es_guest(vcpu->kvm) || WARN_ON_ONCE(!svm->sev_es.ghcb))
		return kvm_complete_insn_gp(vcpu, err);

	ghcb_set_sw_exit_info_1(svm->sev_es.ghcb, 1);
	ghcb_set_sw_exit_info_2(svm->sev_es.ghcb,
				X86_TRAP_GP |
				SVM_EVTINJ_TYPE_EXEPT |
				SVM_EVTINJ_VALID);
	return 1;
}

static int svm_set_vm_cr(struct kvm_vcpu *vcpu, u64 data)
{
	struct vcpu_svm *svm = to_svm(vcpu);
	int svm_dis, chg_mask;

	if (data & ~SVM_VM_CR_VALID_MASK)
		return 1;

	chg_mask = SVM_VM_CR_VALID_MASK;

	if (svm->nested.vm_cr_msr & SVM_VM_CR_SVM_DIS_MASK)
		chg_mask &= ~(SVM_VM_CR_SVM_LOCK_MASK | SVM_VM_CR_SVM_DIS_MASK);

	svm->nested.vm_cr_msr &= ~chg_mask;
	svm->nested.vm_cr_msr |= (data & chg_mask);

	svm_dis = svm->nested.vm_cr_msr & SVM_VM_CR_SVM_DIS_MASK;

	/* check for svm_disable while efer.svme is set */
	if (svm_dis && (vcpu->arch.efer & EFER_SVME))
		return 1;

	return 0;
}

static int svm_set_msr(struct kvm_vcpu *vcpu, struct msr_data *msr)
{
	struct vcpu_svm *svm = to_svm(vcpu);
	int ret = 0;

	u32 ecx = msr->index;
	u64 data = msr->data;

	if (sev_es_prevent_msr_access(vcpu, msr))
<<<<<<< HEAD
		return -EINVAL;
=======
		return vcpu->kvm->arch.has_protected_state ? -EINVAL : 0;
>>>>>>> c8bd922d

	switch (ecx) {
	case MSR_AMD64_TSC_RATIO:

		if (!guest_can_use(vcpu, X86_FEATURE_TSCRATEMSR)) {

			if (!msr->host_initiated)
				return 1;
			/*
			 * In case TSC scaling is not enabled, always
			 * leave this MSR at the default value.
			 *
			 * Due to bug in qemu 6.2.0, it would try to set
			 * this msr to 0 if tsc scaling is not enabled.
			 * Ignore this value as well.
			 */
			if (data != 0 && data != svm->tsc_ratio_msr)
				return 1;
			break;
		}

		if (data & SVM_TSC_RATIO_RSVD)
			return 1;

		svm->tsc_ratio_msr = data;

		if (guest_can_use(vcpu, X86_FEATURE_TSCRATEMSR) &&
		    is_guest_mode(vcpu))
			nested_svm_update_tsc_ratio_msr(vcpu);

		break;
	case MSR_IA32_CR_PAT:
		ret = kvm_set_msr_common(vcpu, msr);
		if (ret)
			break;

		svm->vmcb01.ptr->save.g_pat = data;
		if (is_guest_mode(vcpu))
			nested_vmcb02_compute_g_pat(svm);
		vmcb_mark_dirty(svm->vmcb, VMCB_NPT);
		break;
	case MSR_IA32_SPEC_CTRL:
		if (!msr->host_initiated &&
		    !guest_has_spec_ctrl_msr(vcpu))
			return 1;

		if (kvm_spec_ctrl_test_value(data))
			return 1;

		if (boot_cpu_has(X86_FEATURE_V_SPEC_CTRL))
			svm->vmcb->save.spec_ctrl = data;
		else
			svm->spec_ctrl = data;
		if (!data)
			break;

		/*
		 * For non-nested:
		 * When it's written (to non-zero) for the first time, pass
		 * it through.
		 *
		 * For nested:
		 * The handling of the MSR bitmap for L2 guests is done in
		 * nested_svm_vmrun_msrpm.
		 * We update the L1 MSR bit as well since it will end up
		 * touching the MSR anyway now.
		 */
		set_msr_interception(vcpu, svm->msrpm, MSR_IA32_SPEC_CTRL, 1, 1);
		break;
	case MSR_AMD64_VIRT_SPEC_CTRL:
		if (!msr->host_initiated &&
		    !guest_cpuid_has(vcpu, X86_FEATURE_VIRT_SSBD))
			return 1;

		if (data & ~SPEC_CTRL_SSBD)
			return 1;

		svm->virt_spec_ctrl = data;
		break;
	case MSR_STAR:
		svm->vmcb01.ptr->save.star = data;
		break;
#ifdef CONFIG_X86_64
	case MSR_LSTAR:
		svm->vmcb01.ptr->save.lstar = data;
		break;
	case MSR_CSTAR:
		svm->vmcb01.ptr->save.cstar = data;
		break;
	case MSR_KERNEL_GS_BASE:
		svm->vmcb01.ptr->save.kernel_gs_base = data;
		break;
	case MSR_SYSCALL_MASK:
		svm->vmcb01.ptr->save.sfmask = data;
		break;
#endif
	case MSR_IA32_SYSENTER_CS:
		svm->vmcb01.ptr->save.sysenter_cs = data;
		break;
	case MSR_IA32_SYSENTER_EIP:
		svm->vmcb01.ptr->save.sysenter_eip = (u32)data;
		/*
		 * We only intercept the MSR_IA32_SYSENTER_{EIP|ESP} msrs
		 * when we spoof an Intel vendor ID (for cross vendor migration).
		 * In this case we use this intercept to track the high
		 * 32 bit part of these msrs to support Intel's
		 * implementation of SYSENTER/SYSEXIT.
		 */
		svm->sysenter_eip_hi = guest_cpuid_is_intel(vcpu) ? (data >> 32) : 0;
		break;
	case MSR_IA32_SYSENTER_ESP:
		svm->vmcb01.ptr->save.sysenter_esp = (u32)data;
		svm->sysenter_esp_hi = guest_cpuid_is_intel(vcpu) ? (data >> 32) : 0;
		break;
	case MSR_TSC_AUX:
		/*
		 * TSC_AUX is always virtualized for SEV-ES guests when the
		 * feature is available. The user return MSR support is not
		 * required in this case because TSC_AUX is restored on #VMEXIT
		 * from the host save area (which has been initialized in
		 * svm_hardware_enable()).
		 */
		if (boot_cpu_has(X86_FEATURE_V_TSC_AUX) && sev_es_guest(vcpu->kvm))
			break;

		/*
		 * TSC_AUX is usually changed only during boot and never read
		 * directly.  Intercept TSC_AUX instead of exposing it to the
		 * guest via direct_access_msrs, and switch it via user return.
		 */
		preempt_disable();
		ret = kvm_set_user_return_msr(tsc_aux_uret_slot, data, -1ull);
		preempt_enable();
		if (ret)
			break;

		svm->tsc_aux = data;
		break;
	case MSR_IA32_DEBUGCTLMSR:
		if (!lbrv) {
			kvm_pr_unimpl_wrmsr(vcpu, ecx, data);
			break;
		}
		if (data & DEBUGCTL_RESERVED_BITS)
			return 1;

		svm_get_lbr_vmcb(svm)->save.dbgctl = data;
		svm_update_lbrv(vcpu);
		break;
	case MSR_VM_HSAVE_PA:
		/*
		 * Old kernels did not validate the value written to
		 * MSR_VM_HSAVE_PA.  Allow KVM_SET_MSR to set an invalid
		 * value to allow live migrating buggy or malicious guests
		 * originating from those kernels.
		 */
		if (!msr->host_initiated && !page_address_valid(vcpu, data))
			return 1;

		svm->nested.hsave_msr = data & PAGE_MASK;
		break;
	case MSR_VM_CR:
		return svm_set_vm_cr(vcpu, data);
	case MSR_VM_IGNNE:
		kvm_pr_unimpl_wrmsr(vcpu, ecx, data);
		break;
	case MSR_AMD64_DE_CFG: {
		struct kvm_msr_entry msr_entry;

		msr_entry.index = msr->index;
		if (svm_get_msr_feature(&msr_entry))
			return 1;

		/* Check the supported bits */
		if (data & ~msr_entry.data)
			return 1;

		/* Don't allow the guest to change a bit, #GP */
		if (!msr->host_initiated && (data ^ msr_entry.data))
			return 1;

		svm->msr_decfg = data;
		break;
	}
	default:
		return kvm_set_msr_common(vcpu, msr);
	}
	return ret;
}

static int msr_interception(struct kvm_vcpu *vcpu)
{
	if (to_svm(vcpu)->vmcb->control.exit_info_1)
		return kvm_emulate_wrmsr(vcpu);
	else
		return kvm_emulate_rdmsr(vcpu);
}

static int interrupt_window_interception(struct kvm_vcpu *vcpu)
{
	kvm_make_request(KVM_REQ_EVENT, vcpu);
	svm_clear_vintr(to_svm(vcpu));

	/*
	 * If not running nested, for AVIC, the only reason to end up here is ExtINTs.
	 * In this case AVIC was temporarily disabled for
	 * requesting the IRQ window and we have to re-enable it.
	 *
	 * If running nested, still remove the VM wide AVIC inhibit to
	 * support case in which the interrupt window was requested when the
	 * vCPU was not running nested.

	 * All vCPUs which run still run nested, will remain to have their
	 * AVIC still inhibited due to per-cpu AVIC inhibition.
	 */
	kvm_clear_apicv_inhibit(vcpu->kvm, APICV_INHIBIT_REASON_IRQWIN);

	++vcpu->stat.irq_window_exits;
	return 1;
}

static int pause_interception(struct kvm_vcpu *vcpu)
{
	bool in_kernel;
	/*
	 * CPL is not made available for an SEV-ES guest, therefore
	 * vcpu->arch.preempted_in_kernel can never be true.  Just
	 * set in_kernel to false as well.
	 */
	in_kernel = !sev_es_guest(vcpu->kvm) && svm_get_cpl(vcpu) == 0;

	grow_ple_window(vcpu);

	kvm_vcpu_on_spin(vcpu, in_kernel);
	return kvm_skip_emulated_instruction(vcpu);
}

static int invpcid_interception(struct kvm_vcpu *vcpu)
{
	struct vcpu_svm *svm = to_svm(vcpu);
	unsigned long type;
	gva_t gva;

	if (!guest_cpuid_has(vcpu, X86_FEATURE_INVPCID)) {
		kvm_queue_exception(vcpu, UD_VECTOR);
		return 1;
	}

	/*
	 * For an INVPCID intercept:
	 * EXITINFO1 provides the linear address of the memory operand.
	 * EXITINFO2 provides the contents of the register operand.
	 */
	type = svm->vmcb->control.exit_info_2;
	gva = svm->vmcb->control.exit_info_1;

	return kvm_handle_invpcid(vcpu, type, gva);
}

static int (*const svm_exit_handlers[])(struct kvm_vcpu *vcpu) = {
	[SVM_EXIT_READ_CR0]			= cr_interception,
	[SVM_EXIT_READ_CR3]			= cr_interception,
	[SVM_EXIT_READ_CR4]			= cr_interception,
	[SVM_EXIT_READ_CR8]			= cr_interception,
	[SVM_EXIT_CR0_SEL_WRITE]		= cr_interception,
	[SVM_EXIT_WRITE_CR0]			= cr_interception,
	[SVM_EXIT_WRITE_CR3]			= cr_interception,
	[SVM_EXIT_WRITE_CR4]			= cr_interception,
	[SVM_EXIT_WRITE_CR8]			= cr8_write_interception,
	[SVM_EXIT_READ_DR0]			= dr_interception,
	[SVM_EXIT_READ_DR1]			= dr_interception,
	[SVM_EXIT_READ_DR2]			= dr_interception,
	[SVM_EXIT_READ_DR3]			= dr_interception,
	[SVM_EXIT_READ_DR4]			= dr_interception,
	[SVM_EXIT_READ_DR5]			= dr_interception,
	[SVM_EXIT_READ_DR6]			= dr_interception,
	[SVM_EXIT_READ_DR7]			= dr_interception,
	[SVM_EXIT_WRITE_DR0]			= dr_interception,
	[SVM_EXIT_WRITE_DR1]			= dr_interception,
	[SVM_EXIT_WRITE_DR2]			= dr_interception,
	[SVM_EXIT_WRITE_DR3]			= dr_interception,
	[SVM_EXIT_WRITE_DR4]			= dr_interception,
	[SVM_EXIT_WRITE_DR5]			= dr_interception,
	[SVM_EXIT_WRITE_DR6]			= dr_interception,
	[SVM_EXIT_WRITE_DR7]			= dr_interception,
	[SVM_EXIT_EXCP_BASE + DB_VECTOR]	= db_interception,
	[SVM_EXIT_EXCP_BASE + BP_VECTOR]	= bp_interception,
	[SVM_EXIT_EXCP_BASE + UD_VECTOR]	= ud_interception,
	[SVM_EXIT_EXCP_BASE + PF_VECTOR]	= pf_interception,
	[SVM_EXIT_EXCP_BASE + MC_VECTOR]	= mc_interception,
	[SVM_EXIT_EXCP_BASE + AC_VECTOR]	= ac_interception,
	[SVM_EXIT_EXCP_BASE + GP_VECTOR]	= gp_interception,
	[SVM_EXIT_INTR]				= intr_interception,
	[SVM_EXIT_NMI]				= nmi_interception,
	[SVM_EXIT_SMI]				= smi_interception,
	[SVM_EXIT_VINTR]			= interrupt_window_interception,
	[SVM_EXIT_RDPMC]			= kvm_emulate_rdpmc,
	[SVM_EXIT_CPUID]			= kvm_emulate_cpuid,
	[SVM_EXIT_IRET]                         = iret_interception,
	[SVM_EXIT_INVD]                         = kvm_emulate_invd,
	[SVM_EXIT_PAUSE]			= pause_interception,
	[SVM_EXIT_HLT]				= kvm_emulate_halt,
	[SVM_EXIT_INVLPG]			= invlpg_interception,
	[SVM_EXIT_INVLPGA]			= invlpga_interception,
	[SVM_EXIT_IOIO]				= io_interception,
	[SVM_EXIT_MSR]				= msr_interception,
	[SVM_EXIT_TASK_SWITCH]			= task_switch_interception,
	[SVM_EXIT_SHUTDOWN]			= shutdown_interception,
	[SVM_EXIT_VMRUN]			= vmrun_interception,
	[SVM_EXIT_VMMCALL]			= kvm_emulate_hypercall,
	[SVM_EXIT_VMLOAD]			= vmload_interception,
	[SVM_EXIT_VMSAVE]			= vmsave_interception,
	[SVM_EXIT_STGI]				= stgi_interception,
	[SVM_EXIT_CLGI]				= clgi_interception,
	[SVM_EXIT_SKINIT]			= skinit_interception,
	[SVM_EXIT_RDTSCP]			= kvm_handle_invalid_op,
	[SVM_EXIT_WBINVD]                       = kvm_emulate_wbinvd,
	[SVM_EXIT_MONITOR]			= kvm_emulate_monitor,
	[SVM_EXIT_MWAIT]			= kvm_emulate_mwait,
	[SVM_EXIT_XSETBV]			= kvm_emulate_xsetbv,
	[SVM_EXIT_RDPRU]			= kvm_handle_invalid_op,
	[SVM_EXIT_EFER_WRITE_TRAP]		= efer_trap,
	[SVM_EXIT_CR0_WRITE_TRAP]		= cr_trap,
	[SVM_EXIT_CR4_WRITE_TRAP]		= cr_trap,
	[SVM_EXIT_CR8_WRITE_TRAP]		= cr_trap,
	[SVM_EXIT_INVPCID]                      = invpcid_interception,
	[SVM_EXIT_NPF]				= npf_interception,
	[SVM_EXIT_RSM]                          = rsm_interception,
	[SVM_EXIT_AVIC_INCOMPLETE_IPI]		= avic_incomplete_ipi_interception,
	[SVM_EXIT_AVIC_UNACCELERATED_ACCESS]	= avic_unaccelerated_access_interception,
#ifdef CONFIG_KVM_AMD_SEV
	[SVM_EXIT_VMGEXIT]			= sev_handle_vmgexit,
#endif
};

static void dump_vmcb(struct kvm_vcpu *vcpu)
{
	struct vcpu_svm *svm = to_svm(vcpu);
	struct vmcb_control_area *control = &svm->vmcb->control;
	struct vmcb_save_area *save = &svm->vmcb->save;
	struct vmcb_save_area *save01 = &svm->vmcb01.ptr->save;

	if (!dump_invalid_vmcb) {
		pr_warn_ratelimited("set kvm_amd.dump_invalid_vmcb=1 to dump internal KVM state.\n");
		return;
	}

	pr_err("VMCB %p, last attempted VMRUN on CPU %d\n",
	       svm->current_vmcb->ptr, vcpu->arch.last_vmentry_cpu);
	pr_err("VMCB Control Area:\n");
	pr_err("%-20s%04x\n", "cr_read:", control->intercepts[INTERCEPT_CR] & 0xffff);
	pr_err("%-20s%04x\n", "cr_write:", control->intercepts[INTERCEPT_CR] >> 16);
	pr_err("%-20s%04x\n", "dr_read:", control->intercepts[INTERCEPT_DR] & 0xffff);
	pr_err("%-20s%04x\n", "dr_write:", control->intercepts[INTERCEPT_DR] >> 16);
	pr_err("%-20s%08x\n", "exceptions:", control->intercepts[INTERCEPT_EXCEPTION]);
	pr_err("%-20s%08x %08x\n", "intercepts:",
              control->intercepts[INTERCEPT_WORD3],
	       control->intercepts[INTERCEPT_WORD4]);
	pr_err("%-20s%d\n", "pause filter count:", control->pause_filter_count);
	pr_err("%-20s%d\n", "pause filter threshold:",
	       control->pause_filter_thresh);
	pr_err("%-20s%016llx\n", "iopm_base_pa:", control->iopm_base_pa);
	pr_err("%-20s%016llx\n", "msrpm_base_pa:", control->msrpm_base_pa);
	pr_err("%-20s%016llx\n", "tsc_offset:", control->tsc_offset);
	pr_err("%-20s%d\n", "asid:", control->asid);
	pr_err("%-20s%d\n", "tlb_ctl:", control->tlb_ctl);
	pr_err("%-20s%08x\n", "int_ctl:", control->int_ctl);
	pr_err("%-20s%08x\n", "int_vector:", control->int_vector);
	pr_err("%-20s%08x\n", "int_state:", control->int_state);
	pr_err("%-20s%08x\n", "exit_code:", control->exit_code);
	pr_err("%-20s%016llx\n", "exit_info1:", control->exit_info_1);
	pr_err("%-20s%016llx\n", "exit_info2:", control->exit_info_2);
	pr_err("%-20s%08x\n", "exit_int_info:", control->exit_int_info);
	pr_err("%-20s%08x\n", "exit_int_info_err:", control->exit_int_info_err);
	pr_err("%-20s%lld\n", "nested_ctl:", control->nested_ctl);
	pr_err("%-20s%016llx\n", "nested_cr3:", control->nested_cr3);
	pr_err("%-20s%016llx\n", "avic_vapic_bar:", control->avic_vapic_bar);
	pr_err("%-20s%016llx\n", "ghcb:", control->ghcb_gpa);
	pr_err("%-20s%08x\n", "event_inj:", control->event_inj);
	pr_err("%-20s%08x\n", "event_inj_err:", control->event_inj_err);
	pr_err("%-20s%lld\n", "virt_ext:", control->virt_ext);
	pr_err("%-20s%016llx\n", "next_rip:", control->next_rip);
	pr_err("%-20s%016llx\n", "avic_backing_page:", control->avic_backing_page);
	pr_err("%-20s%016llx\n", "avic_logical_id:", control->avic_logical_id);
	pr_err("%-20s%016llx\n", "avic_physical_id:", control->avic_physical_id);
	pr_err("%-20s%016llx\n", "vmsa_pa:", control->vmsa_pa);
	pr_err("VMCB State Save Area:\n");
	pr_err("%-5s s: %04x a: %04x l: %08x b: %016llx\n",
	       "es:",
	       save->es.selector, save->es.attrib,
	       save->es.limit, save->es.base);
	pr_err("%-5s s: %04x a: %04x l: %08x b: %016llx\n",
	       "cs:",
	       save->cs.selector, save->cs.attrib,
	       save->cs.limit, save->cs.base);
	pr_err("%-5s s: %04x a: %04x l: %08x b: %016llx\n",
	       "ss:",
	       save->ss.selector, save->ss.attrib,
	       save->ss.limit, save->ss.base);
	pr_err("%-5s s: %04x a: %04x l: %08x b: %016llx\n",
	       "ds:",
	       save->ds.selector, save->ds.attrib,
	       save->ds.limit, save->ds.base);
	pr_err("%-5s s: %04x a: %04x l: %08x b: %016llx\n",
	       "fs:",
	       save01->fs.selector, save01->fs.attrib,
	       save01->fs.limit, save01->fs.base);
	pr_err("%-5s s: %04x a: %04x l: %08x b: %016llx\n",
	       "gs:",
	       save01->gs.selector, save01->gs.attrib,
	       save01->gs.limit, save01->gs.base);
	pr_err("%-5s s: %04x a: %04x l: %08x b: %016llx\n",
	       "gdtr:",
	       save->gdtr.selector, save->gdtr.attrib,
	       save->gdtr.limit, save->gdtr.base);
	pr_err("%-5s s: %04x a: %04x l: %08x b: %016llx\n",
	       "ldtr:",
	       save01->ldtr.selector, save01->ldtr.attrib,
	       save01->ldtr.limit, save01->ldtr.base);
	pr_err("%-5s s: %04x a: %04x l: %08x b: %016llx\n",
	       "idtr:",
	       save->idtr.selector, save->idtr.attrib,
	       save->idtr.limit, save->idtr.base);
	pr_err("%-5s s: %04x a: %04x l: %08x b: %016llx\n",
	       "tr:",
	       save01->tr.selector, save01->tr.attrib,
	       save01->tr.limit, save01->tr.base);
	pr_err("vmpl: %d   cpl:  %d               efer:          %016llx\n",
	       save->vmpl, save->cpl, save->efer);
	pr_err("%-15s %016llx %-13s %016llx\n",
	       "cr0:", save->cr0, "cr2:", save->cr2);
	pr_err("%-15s %016llx %-13s %016llx\n",
	       "cr3:", save->cr3, "cr4:", save->cr4);
	pr_err("%-15s %016llx %-13s %016llx\n",
	       "dr6:", save->dr6, "dr7:", save->dr7);
	pr_err("%-15s %016llx %-13s %016llx\n",
	       "rip:", save->rip, "rflags:", save->rflags);
	pr_err("%-15s %016llx %-13s %016llx\n",
	       "rsp:", save->rsp, "rax:", save->rax);
	pr_err("%-15s %016llx %-13s %016llx\n",
	       "star:", save01->star, "lstar:", save01->lstar);
	pr_err("%-15s %016llx %-13s %016llx\n",
	       "cstar:", save01->cstar, "sfmask:", save01->sfmask);
	pr_err("%-15s %016llx %-13s %016llx\n",
	       "kernel_gs_base:", save01->kernel_gs_base,
	       "sysenter_cs:", save01->sysenter_cs);
	pr_err("%-15s %016llx %-13s %016llx\n",
	       "sysenter_esp:", save01->sysenter_esp,
	       "sysenter_eip:", save01->sysenter_eip);
	pr_err("%-15s %016llx %-13s %016llx\n",
	       "gpat:", save->g_pat, "dbgctl:", save->dbgctl);
	pr_err("%-15s %016llx %-13s %016llx\n",
	       "br_from:", save->br_from, "br_to:", save->br_to);
	pr_err("%-15s %016llx %-13s %016llx\n",
	       "excp_from:", save->last_excp_from,
	       "excp_to:", save->last_excp_to);
}

static bool svm_check_exit_valid(u64 exit_code)
{
	return (exit_code < ARRAY_SIZE(svm_exit_handlers) &&
		svm_exit_handlers[exit_code]);
}

static int svm_handle_invalid_exit(struct kvm_vcpu *vcpu, u64 exit_code)
{
	vcpu_unimpl(vcpu, "svm: unexpected exit reason 0x%llx\n", exit_code);
	dump_vmcb(vcpu);
	vcpu->run->exit_reason = KVM_EXIT_INTERNAL_ERROR;
	vcpu->run->internal.suberror = KVM_INTERNAL_ERROR_UNEXPECTED_EXIT_REASON;
	vcpu->run->internal.ndata = 2;
	vcpu->run->internal.data[0] = exit_code;
	vcpu->run->internal.data[1] = vcpu->arch.last_vmentry_cpu;
	return 0;
}

int svm_invoke_exit_handler(struct kvm_vcpu *vcpu, u64 exit_code)
{
	if (!svm_check_exit_valid(exit_code))
		return svm_handle_invalid_exit(vcpu, exit_code);

#ifdef CONFIG_MITIGATION_RETPOLINE
	if (exit_code == SVM_EXIT_MSR)
		return msr_interception(vcpu);
	else if (exit_code == SVM_EXIT_VINTR)
		return interrupt_window_interception(vcpu);
	else if (exit_code == SVM_EXIT_INTR)
		return intr_interception(vcpu);
	else if (exit_code == SVM_EXIT_HLT)
		return kvm_emulate_halt(vcpu);
	else if (exit_code == SVM_EXIT_NPF)
		return npf_interception(vcpu);
#endif
	return svm_exit_handlers[exit_code](vcpu);
}

static void svm_get_exit_info(struct kvm_vcpu *vcpu, u32 *reason,
			      u64 *info1, u64 *info2,
			      u32 *intr_info, u32 *error_code)
{
	struct vmcb_control_area *control = &to_svm(vcpu)->vmcb->control;

	*reason = control->exit_code;
	*info1 = control->exit_info_1;
	*info2 = control->exit_info_2;
	*intr_info = control->exit_int_info;
	if ((*intr_info & SVM_EXITINTINFO_VALID) &&
	    (*intr_info & SVM_EXITINTINFO_VALID_ERR))
		*error_code = control->exit_int_info_err;
	else
		*error_code = 0;
}

static int svm_handle_exit(struct kvm_vcpu *vcpu, fastpath_t exit_fastpath)
{
	struct vcpu_svm *svm = to_svm(vcpu);
	struct kvm_run *kvm_run = vcpu->run;
	u32 exit_code = svm->vmcb->control.exit_code;

	/* SEV-ES guests must use the CR write traps to track CR registers. */
	if (!sev_es_guest(vcpu->kvm)) {
		if (!svm_is_intercept(svm, INTERCEPT_CR0_WRITE))
			vcpu->arch.cr0 = svm->vmcb->save.cr0;
		if (npt_enabled)
			vcpu->arch.cr3 = svm->vmcb->save.cr3;
	}

	if (is_guest_mode(vcpu)) {
		int vmexit;

		trace_kvm_nested_vmexit(vcpu, KVM_ISA_SVM);

		vmexit = nested_svm_exit_special(svm);

		if (vmexit == NESTED_EXIT_CONTINUE)
			vmexit = nested_svm_exit_handled(svm);

		if (vmexit == NESTED_EXIT_DONE)
			return 1;
	}

	if (svm->vmcb->control.exit_code == SVM_EXIT_ERR) {
		kvm_run->exit_reason = KVM_EXIT_FAIL_ENTRY;
		kvm_run->fail_entry.hardware_entry_failure_reason
			= svm->vmcb->control.exit_code;
		kvm_run->fail_entry.cpu = vcpu->arch.last_vmentry_cpu;
		dump_vmcb(vcpu);
		return 0;
	}

	if (exit_fastpath != EXIT_FASTPATH_NONE)
		return 1;

	return svm_invoke_exit_handler(vcpu, exit_code);
}

static void pre_svm_run(struct kvm_vcpu *vcpu)
{
	struct svm_cpu_data *sd = per_cpu_ptr(&svm_data, vcpu->cpu);
	struct vcpu_svm *svm = to_svm(vcpu);

	/*
	 * If the previous vmrun of the vmcb occurred on a different physical
	 * cpu, then mark the vmcb dirty and assign a new asid.  Hardware's
	 * vmcb clean bits are per logical CPU, as are KVM's asid assignments.
	 */
	if (unlikely(svm->current_vmcb->cpu != vcpu->cpu)) {
		svm->current_vmcb->asid_generation = 0;
		vmcb_mark_all_dirty(svm->vmcb);
		svm->current_vmcb->cpu = vcpu->cpu;
        }

	if (sev_guest(vcpu->kvm))
		return pre_sev_run(svm, vcpu->cpu);

	/* FIXME: handle wraparound of asid_generation */
	if (svm->current_vmcb->asid_generation != sd->asid_generation)
		new_asid(svm, sd);
}

static void svm_inject_nmi(struct kvm_vcpu *vcpu)
{
	struct vcpu_svm *svm = to_svm(vcpu);

	svm->vmcb->control.event_inj = SVM_EVTINJ_VALID | SVM_EVTINJ_TYPE_NMI;

	if (svm->nmi_l1_to_l2)
		return;

	/*
	 * No need to manually track NMI masking when vNMI is enabled, hardware
	 * automatically sets V_NMI_BLOCKING_MASK as appropriate, including the
	 * case where software directly injects an NMI.
	 */
	if (!is_vnmi_enabled(svm)) {
		svm->nmi_masked = true;
		svm_set_iret_intercept(svm);
	}
	++vcpu->stat.nmi_injections;
}

static bool svm_is_vnmi_pending(struct kvm_vcpu *vcpu)
{
	struct vcpu_svm *svm = to_svm(vcpu);

	if (!is_vnmi_enabled(svm))
		return false;

	return !!(svm->vmcb->control.int_ctl & V_NMI_PENDING_MASK);
}

static bool svm_set_vnmi_pending(struct kvm_vcpu *vcpu)
{
	struct vcpu_svm *svm = to_svm(vcpu);

	if (!is_vnmi_enabled(svm))
		return false;

	if (svm->vmcb->control.int_ctl & V_NMI_PENDING_MASK)
		return false;

	svm->vmcb->control.int_ctl |= V_NMI_PENDING_MASK;
	vmcb_mark_dirty(svm->vmcb, VMCB_INTR);

	/*
	 * Because the pending NMI is serviced by hardware, KVM can't know when
	 * the NMI is "injected", but for all intents and purposes, passing the
	 * NMI off to hardware counts as injection.
	 */
	++vcpu->stat.nmi_injections;

	return true;
}

static void svm_inject_irq(struct kvm_vcpu *vcpu, bool reinjected)
{
	struct vcpu_svm *svm = to_svm(vcpu);
	u32 type;

	if (vcpu->arch.interrupt.soft) {
		if (svm_update_soft_interrupt_rip(vcpu))
			return;

		type = SVM_EVTINJ_TYPE_SOFT;
	} else {
		type = SVM_EVTINJ_TYPE_INTR;
	}

	trace_kvm_inj_virq(vcpu->arch.interrupt.nr,
			   vcpu->arch.interrupt.soft, reinjected);
	++vcpu->stat.irq_injections;

	svm->vmcb->control.event_inj = vcpu->arch.interrupt.nr |
				       SVM_EVTINJ_VALID | type;
}

void svm_complete_interrupt_delivery(struct kvm_vcpu *vcpu, int delivery_mode,
				     int trig_mode, int vector)
{
	/*
	 * apic->apicv_active must be read after vcpu->mode.
	 * Pairs with smp_store_release in vcpu_enter_guest.
	 */
	bool in_guest_mode = (smp_load_acquire(&vcpu->mode) == IN_GUEST_MODE);

	/* Note, this is called iff the local APIC is in-kernel. */
	if (!READ_ONCE(vcpu->arch.apic->apicv_active)) {
		/* Process the interrupt via kvm_check_and_inject_events(). */
		kvm_make_request(KVM_REQ_EVENT, vcpu);
		kvm_vcpu_kick(vcpu);
		return;
	}

	trace_kvm_apicv_accept_irq(vcpu->vcpu_id, delivery_mode, trig_mode, vector);
	if (in_guest_mode) {
		/*
		 * Signal the doorbell to tell hardware to inject the IRQ.  If
		 * the vCPU exits the guest before the doorbell chimes, hardware
		 * will automatically process AVIC interrupts at the next VMRUN.
		 */
		avic_ring_doorbell(vcpu);
	} else {
		/*
		 * Wake the vCPU if it was blocking.  KVM will then detect the
		 * pending IRQ when checking if the vCPU has a wake event.
		 */
		kvm_vcpu_wake_up(vcpu);
	}
}

static void svm_deliver_interrupt(struct kvm_lapic *apic,  int delivery_mode,
				  int trig_mode, int vector)
{
	kvm_lapic_set_irr(vector, apic);

	/*
	 * Pairs with the smp_mb_*() after setting vcpu->guest_mode in
	 * vcpu_enter_guest() to ensure the write to the vIRR is ordered before
	 * the read of guest_mode.  This guarantees that either VMRUN will see
	 * and process the new vIRR entry, or that svm_complete_interrupt_delivery
	 * will signal the doorbell if the CPU has already entered the guest.
	 */
	smp_mb__after_atomic();
	svm_complete_interrupt_delivery(apic->vcpu, delivery_mode, trig_mode, vector);
}

static void svm_update_cr8_intercept(struct kvm_vcpu *vcpu, int tpr, int irr)
{
	struct vcpu_svm *svm = to_svm(vcpu);

	/*
	 * SEV-ES guests must always keep the CR intercepts cleared. CR
	 * tracking is done using the CR write traps.
	 */
	if (sev_es_guest(vcpu->kvm))
		return;

	if (nested_svm_virtualize_tpr(vcpu))
		return;

	svm_clr_intercept(svm, INTERCEPT_CR8_WRITE);

	if (irr == -1)
		return;

	if (tpr >= irr)
		svm_set_intercept(svm, INTERCEPT_CR8_WRITE);
}

static bool svm_get_nmi_mask(struct kvm_vcpu *vcpu)
{
	struct vcpu_svm *svm = to_svm(vcpu);

	if (is_vnmi_enabled(svm))
		return svm->vmcb->control.int_ctl & V_NMI_BLOCKING_MASK;
	else
		return svm->nmi_masked;
}

static void svm_set_nmi_mask(struct kvm_vcpu *vcpu, bool masked)
{
	struct vcpu_svm *svm = to_svm(vcpu);

	if (is_vnmi_enabled(svm)) {
		if (masked)
			svm->vmcb->control.int_ctl |= V_NMI_BLOCKING_MASK;
		else
			svm->vmcb->control.int_ctl &= ~V_NMI_BLOCKING_MASK;

	} else {
		svm->nmi_masked = masked;
		if (masked)
			svm_set_iret_intercept(svm);
		else
			svm_clr_iret_intercept(svm);
	}
}

bool svm_nmi_blocked(struct kvm_vcpu *vcpu)
{
	struct vcpu_svm *svm = to_svm(vcpu);
	struct vmcb *vmcb = svm->vmcb;

	if (!gif_set(svm))
		return true;

	if (is_guest_mode(vcpu) && nested_exit_on_nmi(svm))
		return false;

	if (svm_get_nmi_mask(vcpu))
		return true;

	return vmcb->control.int_state & SVM_INTERRUPT_SHADOW_MASK;
}

static int svm_nmi_allowed(struct kvm_vcpu *vcpu, bool for_injection)
{
	struct vcpu_svm *svm = to_svm(vcpu);
	if (svm->nested.nested_run_pending)
		return -EBUSY;

	if (svm_nmi_blocked(vcpu))
		return 0;

	/* An NMI must not be injected into L2 if it's supposed to VM-Exit.  */
	if (for_injection && is_guest_mode(vcpu) && nested_exit_on_nmi(svm))
		return -EBUSY;
	return 1;
}

bool svm_interrupt_blocked(struct kvm_vcpu *vcpu)
{
	struct vcpu_svm *svm = to_svm(vcpu);
	struct vmcb *vmcb = svm->vmcb;

	if (!gif_set(svm))
		return true;

	if (is_guest_mode(vcpu)) {
		/* As long as interrupts are being delivered...  */
		if ((svm->nested.ctl.int_ctl & V_INTR_MASKING_MASK)
		    ? !(svm->vmcb01.ptr->save.rflags & X86_EFLAGS_IF)
		    : !(kvm_get_rflags(vcpu) & X86_EFLAGS_IF))
			return true;

		/* ... vmexits aren't blocked by the interrupt shadow  */
		if (nested_exit_on_intr(svm))
			return false;
	} else {
		if (!svm_get_if_flag(vcpu))
			return true;
	}

	return (vmcb->control.int_state & SVM_INTERRUPT_SHADOW_MASK);
}

static int svm_interrupt_allowed(struct kvm_vcpu *vcpu, bool for_injection)
{
	struct vcpu_svm *svm = to_svm(vcpu);

	if (svm->nested.nested_run_pending)
		return -EBUSY;

	if (svm_interrupt_blocked(vcpu))
		return 0;

	/*
	 * An IRQ must not be injected into L2 if it's supposed to VM-Exit,
	 * e.g. if the IRQ arrived asynchronously after checking nested events.
	 */
	if (for_injection && is_guest_mode(vcpu) && nested_exit_on_intr(svm))
		return -EBUSY;

	return 1;
}

static void svm_enable_irq_window(struct kvm_vcpu *vcpu)
{
	struct vcpu_svm *svm = to_svm(vcpu);

	/*
	 * In case GIF=0 we can't rely on the CPU to tell us when GIF becomes
	 * 1, because that's a separate STGI/VMRUN intercept.  The next time we
	 * get that intercept, this function will be called again though and
	 * we'll get the vintr intercept. However, if the vGIF feature is
	 * enabled, the STGI interception will not occur. Enable the irq
	 * window under the assumption that the hardware will set the GIF.
	 */
	if (vgif || gif_set(svm)) {
		/*
		 * IRQ window is not needed when AVIC is enabled,
		 * unless we have pending ExtINT since it cannot be injected
		 * via AVIC. In such case, KVM needs to temporarily disable AVIC,
		 * and fallback to injecting IRQ via V_IRQ.
		 *
		 * If running nested, AVIC is already locally inhibited
		 * on this vCPU, therefore there is no need to request
		 * the VM wide AVIC inhibition.
		 */
		if (!is_guest_mode(vcpu))
			kvm_set_apicv_inhibit(vcpu->kvm, APICV_INHIBIT_REASON_IRQWIN);

		svm_set_vintr(svm);
	}
}

static void svm_enable_nmi_window(struct kvm_vcpu *vcpu)
{
	struct vcpu_svm *svm = to_svm(vcpu);

	/*
	 * If NMIs are outright masked, i.e. the vCPU is already handling an
	 * NMI, and KVM has not yet intercepted an IRET, then there is nothing
	 * more to do at this time as KVM has already enabled IRET intercepts.
	 * If KVM has already intercepted IRET, then single-step over the IRET,
	 * as NMIs aren't architecturally unmasked until the IRET completes.
	 *
	 * If vNMI is enabled, KVM should never request an NMI window if NMIs
	 * are masked, as KVM allows at most one to-be-injected NMI and one
	 * pending NMI.  If two NMIs arrive simultaneously, KVM will inject one
	 * NMI and set V_NMI_PENDING for the other, but if and only if NMIs are
	 * unmasked.  KVM _will_ request an NMI window in some situations, e.g.
	 * if the vCPU is in an STI shadow or if GIF=0, KVM can't immediately
	 * inject the NMI.  In those situations, KVM needs to single-step over
	 * the STI shadow or intercept STGI.
	 */
	if (svm_get_nmi_mask(vcpu)) {
		WARN_ON_ONCE(is_vnmi_enabled(svm));

		if (!svm->awaiting_iret_completion)
			return; /* IRET will cause a vm exit */
	}

	/*
	 * SEV-ES guests are responsible for signaling when a vCPU is ready to
	 * receive a new NMI, as SEV-ES guests can't be single-stepped, i.e.
	 * KVM can't intercept and single-step IRET to detect when NMIs are
	 * unblocked (architecturally speaking).  See SVM_VMGEXIT_NMI_COMPLETE.
	 *
	 * Note, GIF is guaranteed to be '1' for SEV-ES guests as hardware
	 * ignores SEV-ES guest writes to EFER.SVME *and* CLGI/STGI are not
	 * supported NAEs in the GHCB protocol.
	 */
	if (sev_es_guest(vcpu->kvm))
		return;

	if (!gif_set(svm)) {
		if (vgif)
			svm_set_intercept(svm, INTERCEPT_STGI);
		return; /* STGI will cause a vm exit */
	}

	/*
	 * Something prevents NMI from been injected. Single step over possible
	 * problem (IRET or exception injection or interrupt shadow)
	 */
	svm->nmi_singlestep_guest_rflags = svm_get_rflags(vcpu);
	svm->nmi_singlestep = true;
	svm->vmcb->save.rflags |= (X86_EFLAGS_TF | X86_EFLAGS_RF);
}

static void svm_flush_tlb_asid(struct kvm_vcpu *vcpu)
{
	struct vcpu_svm *svm = to_svm(vcpu);

	/*
	 * Unlike VMX, SVM doesn't provide a way to flush only NPT TLB entries.
	 * A TLB flush for the current ASID flushes both "host" and "guest" TLB
	 * entries, and thus is a superset of Hyper-V's fine grained flushing.
	 */
	kvm_hv_vcpu_purge_flush_tlb(vcpu);

	/*
	 * Flush only the current ASID even if the TLB flush was invoked via
	 * kvm_flush_remote_tlbs().  Although flushing remote TLBs requires all
	 * ASIDs to be flushed, KVM uses a single ASID for L1 and L2, and
	 * unconditionally does a TLB flush on both nested VM-Enter and nested
	 * VM-Exit (via kvm_mmu_reset_context()).
	 */
	if (static_cpu_has(X86_FEATURE_FLUSHBYASID))
		svm->vmcb->control.tlb_ctl = TLB_CONTROL_FLUSH_ASID;
	else
		svm->current_vmcb->asid_generation--;
}

static void svm_flush_tlb_current(struct kvm_vcpu *vcpu)
{
	hpa_t root_tdp = vcpu->arch.mmu->root.hpa;

	/*
	 * When running on Hyper-V with EnlightenedNptTlb enabled, explicitly
	 * flush the NPT mappings via hypercall as flushing the ASID only
	 * affects virtual to physical mappings, it does not invalidate guest
	 * physical to host physical mappings.
	 */
	if (svm_hv_is_enlightened_tlb_enabled(vcpu) && VALID_PAGE(root_tdp))
		hyperv_flush_guest_mapping(root_tdp);

	svm_flush_tlb_asid(vcpu);
}

static void svm_flush_tlb_all(struct kvm_vcpu *vcpu)
{
	/*
	 * When running on Hyper-V with EnlightenedNptTlb enabled, remote TLB
	 * flushes should be routed to hv_flush_remote_tlbs() without requesting
	 * a "regular" remote flush.  Reaching this point means either there's
	 * a KVM bug or a prior hv_flush_remote_tlbs() call failed, both of
	 * which might be fatal to the guest.  Yell, but try to recover.
	 */
	if (WARN_ON_ONCE(svm_hv_is_enlightened_tlb_enabled(vcpu)))
		hv_flush_remote_tlbs(vcpu->kvm);

	svm_flush_tlb_asid(vcpu);
}

static void svm_flush_tlb_gva(struct kvm_vcpu *vcpu, gva_t gva)
{
	struct vcpu_svm *svm = to_svm(vcpu);

	invlpga(gva, svm->vmcb->control.asid);
}

static inline void sync_cr8_to_lapic(struct kvm_vcpu *vcpu)
{
	struct vcpu_svm *svm = to_svm(vcpu);

	if (nested_svm_virtualize_tpr(vcpu))
		return;

	if (!svm_is_intercept(svm, INTERCEPT_CR8_WRITE)) {
		int cr8 = svm->vmcb->control.int_ctl & V_TPR_MASK;
		kvm_set_cr8(vcpu, cr8);
	}
}

static inline void sync_lapic_to_cr8(struct kvm_vcpu *vcpu)
{
	struct vcpu_svm *svm = to_svm(vcpu);
	u64 cr8;

	if (nested_svm_virtualize_tpr(vcpu) ||
	    kvm_vcpu_apicv_active(vcpu))
		return;

	cr8 = kvm_get_cr8(vcpu);
	svm->vmcb->control.int_ctl &= ~V_TPR_MASK;
	svm->vmcb->control.int_ctl |= cr8 & V_TPR_MASK;
}

static void svm_complete_soft_interrupt(struct kvm_vcpu *vcpu, u8 vector,
					int type)
{
	bool is_exception = (type == SVM_EXITINTINFO_TYPE_EXEPT);
	bool is_soft = (type == SVM_EXITINTINFO_TYPE_SOFT);
	struct vcpu_svm *svm = to_svm(vcpu);

	/*
	 * If NRIPS is enabled, KVM must snapshot the pre-VMRUN next_rip that's
	 * associated with the original soft exception/interrupt.  next_rip is
	 * cleared on all exits that can occur while vectoring an event, so KVM
	 * needs to manually set next_rip for re-injection.  Unlike the !nrips
	 * case below, this needs to be done if and only if KVM is re-injecting
	 * the same event, i.e. if the event is a soft exception/interrupt,
	 * otherwise next_rip is unused on VMRUN.
	 */
	if (nrips && (is_soft || (is_exception && kvm_exception_is_soft(vector))) &&
	    kvm_is_linear_rip(vcpu, svm->soft_int_old_rip + svm->soft_int_csbase))
		svm->vmcb->control.next_rip = svm->soft_int_next_rip;
	/*
	 * If NRIPS isn't enabled, KVM must manually advance RIP prior to
	 * injecting the soft exception/interrupt.  That advancement needs to
	 * be unwound if vectoring didn't complete.  Note, the new event may
	 * not be the injected event, e.g. if KVM injected an INTn, the INTn
	 * hit a #NP in the guest, and the #NP encountered a #PF, the #NP will
	 * be the reported vectored event, but RIP still needs to be unwound.
	 */
	else if (!nrips && (is_soft || is_exception) &&
		 kvm_is_linear_rip(vcpu, svm->soft_int_next_rip + svm->soft_int_csbase))
		kvm_rip_write(vcpu, svm->soft_int_old_rip);
}

static void svm_complete_interrupts(struct kvm_vcpu *vcpu)
{
	struct vcpu_svm *svm = to_svm(vcpu);
	u8 vector;
	int type;
	u32 exitintinfo = svm->vmcb->control.exit_int_info;
	bool nmi_l1_to_l2 = svm->nmi_l1_to_l2;
	bool soft_int_injected = svm->soft_int_injected;

	svm->nmi_l1_to_l2 = false;
	svm->soft_int_injected = false;

	/*
	 * If we've made progress since setting awaiting_iret_completion, we've
	 * executed an IRET and can allow NMI injection.
	 */
	if (svm->awaiting_iret_completion &&
	    kvm_rip_read(vcpu) != svm->nmi_iret_rip) {
		svm->awaiting_iret_completion = false;
		svm->nmi_masked = false;
		kvm_make_request(KVM_REQ_EVENT, vcpu);
	}

	vcpu->arch.nmi_injected = false;
	kvm_clear_exception_queue(vcpu);
	kvm_clear_interrupt_queue(vcpu);

	if (!(exitintinfo & SVM_EXITINTINFO_VALID))
		return;

	kvm_make_request(KVM_REQ_EVENT, vcpu);

	vector = exitintinfo & SVM_EXITINTINFO_VEC_MASK;
	type = exitintinfo & SVM_EXITINTINFO_TYPE_MASK;

	if (soft_int_injected)
		svm_complete_soft_interrupt(vcpu, vector, type);

	switch (type) {
	case SVM_EXITINTINFO_TYPE_NMI:
		vcpu->arch.nmi_injected = true;
		svm->nmi_l1_to_l2 = nmi_l1_to_l2;
		break;
	case SVM_EXITINTINFO_TYPE_EXEPT:
		/*
		 * Never re-inject a #VC exception.
		 */
		if (vector == X86_TRAP_VC)
			break;

		if (exitintinfo & SVM_EXITINTINFO_VALID_ERR) {
			u32 err = svm->vmcb->control.exit_int_info_err;
			kvm_requeue_exception_e(vcpu, vector, err);

		} else
			kvm_requeue_exception(vcpu, vector);
		break;
	case SVM_EXITINTINFO_TYPE_INTR:
		kvm_queue_interrupt(vcpu, vector, false);
		break;
	case SVM_EXITINTINFO_TYPE_SOFT:
		kvm_queue_interrupt(vcpu, vector, true);
		break;
	default:
		break;
	}

}

static void svm_cancel_injection(struct kvm_vcpu *vcpu)
{
	struct vcpu_svm *svm = to_svm(vcpu);
	struct vmcb_control_area *control = &svm->vmcb->control;

	control->exit_int_info = control->event_inj;
	control->exit_int_info_err = control->event_inj_err;
	control->event_inj = 0;
	svm_complete_interrupts(vcpu);
}

static int svm_vcpu_pre_run(struct kvm_vcpu *vcpu)
{
	if (to_kvm_sev_info(vcpu->kvm)->need_init)
		return -EINVAL;

	return 1;
}

static fastpath_t svm_exit_handlers_fastpath(struct kvm_vcpu *vcpu)
{
	if (is_guest_mode(vcpu))
		return EXIT_FASTPATH_NONE;

	if (to_svm(vcpu)->vmcb->control.exit_code == SVM_EXIT_MSR &&
	    to_svm(vcpu)->vmcb->control.exit_info_1)
		return handle_fastpath_set_msr_irqoff(vcpu);

	return EXIT_FASTPATH_NONE;
}

static noinstr void svm_vcpu_enter_exit(struct kvm_vcpu *vcpu, bool spec_ctrl_intercepted)
{
	struct svm_cpu_data *sd = per_cpu_ptr(&svm_data, vcpu->cpu);
	struct vcpu_svm *svm = to_svm(vcpu);

	guest_state_enter_irqoff();

	amd_clear_divider();

	if (sev_es_guest(vcpu->kvm))
		__svm_sev_es_vcpu_run(svm, spec_ctrl_intercepted,
				      sev_es_host_save_area(sd));
	else
		__svm_vcpu_run(svm, spec_ctrl_intercepted);

	guest_state_exit_irqoff();
}

static __no_kcsan fastpath_t svm_vcpu_run(struct kvm_vcpu *vcpu,
					  bool force_immediate_exit)
{
	struct vcpu_svm *svm = to_svm(vcpu);
	bool spec_ctrl_intercepted = msr_write_intercepted(vcpu, MSR_IA32_SPEC_CTRL);

	trace_kvm_entry(vcpu, force_immediate_exit);

	svm->vmcb->save.rax = vcpu->arch.regs[VCPU_REGS_RAX];
	svm->vmcb->save.rsp = vcpu->arch.regs[VCPU_REGS_RSP];
	svm->vmcb->save.rip = vcpu->arch.regs[VCPU_REGS_RIP];

	/*
	 * Disable singlestep if we're injecting an interrupt/exception.
	 * We don't want our modified rflags to be pushed on the stack where
	 * we might not be able to easily reset them if we disabled NMI
	 * singlestep later.
	 */
	if (svm->nmi_singlestep && svm->vmcb->control.event_inj) {
		/*
		 * Event injection happens before external interrupts cause a
		 * vmexit and interrupts are disabled here, so smp_send_reschedule
		 * is enough to force an immediate vmexit.
		 */
		disable_nmi_singlestep(svm);
		force_immediate_exit = true;
	}

	if (force_immediate_exit)
		smp_send_reschedule(vcpu->cpu);

	pre_svm_run(vcpu);

	sync_lapic_to_cr8(vcpu);

	if (unlikely(svm->asid != svm->vmcb->control.asid)) {
		svm->vmcb->control.asid = svm->asid;
		vmcb_mark_dirty(svm->vmcb, VMCB_ASID);
	}
	svm->vmcb->save.cr2 = vcpu->arch.cr2;

	svm_hv_update_vp_id(svm->vmcb, vcpu);

	/*
	 * Run with all-zero DR6 unless needed, so that we can get the exact cause
	 * of a #DB.
	 */
	if (unlikely(vcpu->arch.switch_db_regs & KVM_DEBUGREG_WONT_EXIT))
		svm_set_dr6(svm, vcpu->arch.dr6);
	else
		svm_set_dr6(svm, DR6_ACTIVE_LOW);

	clgi();
	kvm_load_guest_xsave_state(vcpu);

	kvm_wait_lapic_expire(vcpu);

	/*
	 * If this vCPU has touched SPEC_CTRL, restore the guest's value if
	 * it's non-zero. Since vmentry is serialising on affected CPUs, there
	 * is no need to worry about the conditional branch over the wrmsr
	 * being speculatively taken.
	 */
	if (!static_cpu_has(X86_FEATURE_V_SPEC_CTRL))
		x86_spec_ctrl_set_guest(svm->virt_spec_ctrl);

	svm_vcpu_enter_exit(vcpu, spec_ctrl_intercepted);

	if (!static_cpu_has(X86_FEATURE_V_SPEC_CTRL))
		x86_spec_ctrl_restore_host(svm->virt_spec_ctrl);

	if (!sev_es_guest(vcpu->kvm)) {
		vcpu->arch.cr2 = svm->vmcb->save.cr2;
		vcpu->arch.regs[VCPU_REGS_RAX] = svm->vmcb->save.rax;
		vcpu->arch.regs[VCPU_REGS_RSP] = svm->vmcb->save.rsp;
		vcpu->arch.regs[VCPU_REGS_RIP] = svm->vmcb->save.rip;
	}
	vcpu->arch.regs_dirty = 0;

	if (unlikely(svm->vmcb->control.exit_code == SVM_EXIT_NMI))
		kvm_before_interrupt(vcpu, KVM_HANDLING_NMI);

	kvm_load_host_xsave_state(vcpu);
	stgi();

	/* Any pending NMI will happen here */

	if (unlikely(svm->vmcb->control.exit_code == SVM_EXIT_NMI))
		kvm_after_interrupt(vcpu);

	sync_cr8_to_lapic(vcpu);

	svm->next_rip = 0;
	if (is_guest_mode(vcpu)) {
		nested_sync_control_from_vmcb02(svm);

		/* Track VMRUNs that have made past consistency checking */
		if (svm->nested.nested_run_pending &&
		    svm->vmcb->control.exit_code != SVM_EXIT_ERR)
                        ++vcpu->stat.nested_run;

		svm->nested.nested_run_pending = 0;
	}

	svm->vmcb->control.tlb_ctl = TLB_CONTROL_DO_NOTHING;
	vmcb_mark_all_clean(svm->vmcb);

	/* if exit due to PF check for async PF */
	if (svm->vmcb->control.exit_code == SVM_EXIT_EXCP_BASE + PF_VECTOR)
		vcpu->arch.apf.host_apf_flags =
			kvm_read_and_reset_apf_flags();

	vcpu->arch.regs_avail &= ~SVM_REGS_LAZY_LOAD_SET;

	/*
	 * We need to handle MC intercepts here before the vcpu has a chance to
	 * change the physical cpu
	 */
	if (unlikely(svm->vmcb->control.exit_code ==
		     SVM_EXIT_EXCP_BASE + MC_VECTOR))
		svm_handle_mce(vcpu);

	trace_kvm_exit(vcpu, KVM_ISA_SVM);

	svm_complete_interrupts(vcpu);

	return svm_exit_handlers_fastpath(vcpu);
}

static void svm_load_mmu_pgd(struct kvm_vcpu *vcpu, hpa_t root_hpa,
			     int root_level)
{
	struct vcpu_svm *svm = to_svm(vcpu);
	unsigned long cr3;

	if (npt_enabled) {
		svm->vmcb->control.nested_cr3 = __sme_set(root_hpa);
		vmcb_mark_dirty(svm->vmcb, VMCB_NPT);

		hv_track_root_tdp(vcpu, root_hpa);

		cr3 = vcpu->arch.cr3;
	} else if (root_level >= PT64_ROOT_4LEVEL) {
		cr3 = __sme_set(root_hpa) | kvm_get_active_pcid(vcpu);
	} else {
		/* PCID in the guest should be impossible with a 32-bit MMU. */
		WARN_ON_ONCE(kvm_get_active_pcid(vcpu));
		cr3 = root_hpa;
	}

	svm->vmcb->save.cr3 = cr3;
	vmcb_mark_dirty(svm->vmcb, VMCB_CR);
}

static void
svm_patch_hypercall(struct kvm_vcpu *vcpu, unsigned char *hypercall)
{
	/*
	 * Patch in the VMMCALL instruction:
	 */
	hypercall[0] = 0x0f;
	hypercall[1] = 0x01;
	hypercall[2] = 0xd9;
}

/*
 * The kvm parameter can be NULL (module initialization, or invocation before
 * VM creation). Be sure to check the kvm parameter before using it.
 */
static bool svm_has_emulated_msr(struct kvm *kvm, u32 index)
{
	switch (index) {
	case MSR_IA32_MCG_EXT_CTL:
	case KVM_FIRST_EMULATED_VMX_MSR ... KVM_LAST_EMULATED_VMX_MSR:
		return false;
	case MSR_IA32_SMBASE:
		if (!IS_ENABLED(CONFIG_KVM_SMM))
			return false;
		/* SEV-ES guests do not support SMM, so report false */
		if (kvm && sev_es_guest(kvm))
			return false;
		break;
	default:
		break;
	}

	return true;
}

static void svm_vcpu_after_set_cpuid(struct kvm_vcpu *vcpu)
{
	struct vcpu_svm *svm = to_svm(vcpu);

	/*
	 * SVM doesn't provide a way to disable just XSAVES in the guest, KVM
	 * can only disable all variants of by disallowing CR4.OSXSAVE from
	 * being set.  As a result, if the host has XSAVE and XSAVES, and the
	 * guest has XSAVE enabled, the guest can execute XSAVES without
	 * faulting.  Treat XSAVES as enabled in this case regardless of
	 * whether it's advertised to the guest so that KVM context switches
	 * XSS on VM-Enter/VM-Exit.  Failure to do so would effectively give
	 * the guest read/write access to the host's XSS.
	 */
	if (boot_cpu_has(X86_FEATURE_XSAVE) &&
	    boot_cpu_has(X86_FEATURE_XSAVES) &&
	    guest_cpuid_has(vcpu, X86_FEATURE_XSAVE))
		kvm_governed_feature_set(vcpu, X86_FEATURE_XSAVES);

	kvm_governed_feature_check_and_set(vcpu, X86_FEATURE_NRIPS);
	kvm_governed_feature_check_and_set(vcpu, X86_FEATURE_TSCRATEMSR);
	kvm_governed_feature_check_and_set(vcpu, X86_FEATURE_LBRV);

	/*
	 * Intercept VMLOAD if the vCPU mode is Intel in order to emulate that
	 * VMLOAD drops bits 63:32 of SYSENTER (ignoring the fact that exposing
	 * SVM on Intel is bonkers and extremely unlikely to work).
	 */
	if (!guest_cpuid_is_intel(vcpu))
		kvm_governed_feature_check_and_set(vcpu, X86_FEATURE_V_VMSAVE_VMLOAD);

	kvm_governed_feature_check_and_set(vcpu, X86_FEATURE_PAUSEFILTER);
	kvm_governed_feature_check_and_set(vcpu, X86_FEATURE_PFTHRESHOLD);
	kvm_governed_feature_check_and_set(vcpu, X86_FEATURE_VGIF);
	kvm_governed_feature_check_and_set(vcpu, X86_FEATURE_VNMI);

	svm_recalc_instruction_intercepts(vcpu, svm);

	if (boot_cpu_has(X86_FEATURE_IBPB))
		set_msr_interception(vcpu, svm->msrpm, MSR_IA32_PRED_CMD, 0,
				     !!guest_has_pred_cmd_msr(vcpu));

	if (boot_cpu_has(X86_FEATURE_FLUSH_L1D))
		set_msr_interception(vcpu, svm->msrpm, MSR_IA32_FLUSH_CMD, 0,
				     !!guest_cpuid_has(vcpu, X86_FEATURE_FLUSH_L1D));

	if (sev_guest(vcpu->kvm))
		sev_vcpu_after_set_cpuid(svm);

	init_vmcb_after_set_cpuid(vcpu);
}

static bool svm_has_wbinvd_exit(void)
{
	return true;
}

#define PRE_EX(exit)  { .exit_code = (exit), \
			.stage = X86_ICPT_PRE_EXCEPT, }
#define POST_EX(exit) { .exit_code = (exit), \
			.stage = X86_ICPT_POST_EXCEPT, }
#define POST_MEM(exit) { .exit_code = (exit), \
			.stage = X86_ICPT_POST_MEMACCESS, }

static const struct __x86_intercept {
	u32 exit_code;
	enum x86_intercept_stage stage;
} x86_intercept_map[] = {
	[x86_intercept_cr_read]		= POST_EX(SVM_EXIT_READ_CR0),
	[x86_intercept_cr_write]	= POST_EX(SVM_EXIT_WRITE_CR0),
	[x86_intercept_clts]		= POST_EX(SVM_EXIT_WRITE_CR0),
	[x86_intercept_lmsw]		= POST_EX(SVM_EXIT_WRITE_CR0),
	[x86_intercept_smsw]		= POST_EX(SVM_EXIT_READ_CR0),
	[x86_intercept_dr_read]		= POST_EX(SVM_EXIT_READ_DR0),
	[x86_intercept_dr_write]	= POST_EX(SVM_EXIT_WRITE_DR0),
	[x86_intercept_sldt]		= POST_EX(SVM_EXIT_LDTR_READ),
	[x86_intercept_str]		= POST_EX(SVM_EXIT_TR_READ),
	[x86_intercept_lldt]		= POST_EX(SVM_EXIT_LDTR_WRITE),
	[x86_intercept_ltr]		= POST_EX(SVM_EXIT_TR_WRITE),
	[x86_intercept_sgdt]		= POST_EX(SVM_EXIT_GDTR_READ),
	[x86_intercept_sidt]		= POST_EX(SVM_EXIT_IDTR_READ),
	[x86_intercept_lgdt]		= POST_EX(SVM_EXIT_GDTR_WRITE),
	[x86_intercept_lidt]		= POST_EX(SVM_EXIT_IDTR_WRITE),
	[x86_intercept_vmrun]		= POST_EX(SVM_EXIT_VMRUN),
	[x86_intercept_vmmcall]		= POST_EX(SVM_EXIT_VMMCALL),
	[x86_intercept_vmload]		= POST_EX(SVM_EXIT_VMLOAD),
	[x86_intercept_vmsave]		= POST_EX(SVM_EXIT_VMSAVE),
	[x86_intercept_stgi]		= POST_EX(SVM_EXIT_STGI),
	[x86_intercept_clgi]		= POST_EX(SVM_EXIT_CLGI),
	[x86_intercept_skinit]		= POST_EX(SVM_EXIT_SKINIT),
	[x86_intercept_invlpga]		= POST_EX(SVM_EXIT_INVLPGA),
	[x86_intercept_rdtscp]		= POST_EX(SVM_EXIT_RDTSCP),
	[x86_intercept_monitor]		= POST_MEM(SVM_EXIT_MONITOR),
	[x86_intercept_mwait]		= POST_EX(SVM_EXIT_MWAIT),
	[x86_intercept_invlpg]		= POST_EX(SVM_EXIT_INVLPG),
	[x86_intercept_invd]		= POST_EX(SVM_EXIT_INVD),
	[x86_intercept_wbinvd]		= POST_EX(SVM_EXIT_WBINVD),
	[x86_intercept_wrmsr]		= POST_EX(SVM_EXIT_MSR),
	[x86_intercept_rdtsc]		= POST_EX(SVM_EXIT_RDTSC),
	[x86_intercept_rdmsr]		= POST_EX(SVM_EXIT_MSR),
	[x86_intercept_rdpmc]		= POST_EX(SVM_EXIT_RDPMC),
	[x86_intercept_cpuid]		= PRE_EX(SVM_EXIT_CPUID),
	[x86_intercept_rsm]		= PRE_EX(SVM_EXIT_RSM),
	[x86_intercept_pause]		= PRE_EX(SVM_EXIT_PAUSE),
	[x86_intercept_pushf]		= PRE_EX(SVM_EXIT_PUSHF),
	[x86_intercept_popf]		= PRE_EX(SVM_EXIT_POPF),
	[x86_intercept_intn]		= PRE_EX(SVM_EXIT_SWINT),
	[x86_intercept_iret]		= PRE_EX(SVM_EXIT_IRET),
	[x86_intercept_icebp]		= PRE_EX(SVM_EXIT_ICEBP),
	[x86_intercept_hlt]		= POST_EX(SVM_EXIT_HLT),
	[x86_intercept_in]		= POST_EX(SVM_EXIT_IOIO),
	[x86_intercept_ins]		= POST_EX(SVM_EXIT_IOIO),
	[x86_intercept_out]		= POST_EX(SVM_EXIT_IOIO),
	[x86_intercept_outs]		= POST_EX(SVM_EXIT_IOIO),
	[x86_intercept_xsetbv]		= PRE_EX(SVM_EXIT_XSETBV),
};

#undef PRE_EX
#undef POST_EX
#undef POST_MEM

static int svm_check_intercept(struct kvm_vcpu *vcpu,
			       struct x86_instruction_info *info,
			       enum x86_intercept_stage stage,
			       struct x86_exception *exception)
{
	struct vcpu_svm *svm = to_svm(vcpu);
	int vmexit, ret = X86EMUL_CONTINUE;
	struct __x86_intercept icpt_info;
	struct vmcb *vmcb = svm->vmcb;

	if (info->intercept >= ARRAY_SIZE(x86_intercept_map))
		goto out;

	icpt_info = x86_intercept_map[info->intercept];

	if (stage != icpt_info.stage)
		goto out;

	switch (icpt_info.exit_code) {
	case SVM_EXIT_READ_CR0:
		if (info->intercept == x86_intercept_cr_read)
			icpt_info.exit_code += info->modrm_reg;
		break;
	case SVM_EXIT_WRITE_CR0: {
		unsigned long cr0, val;

		if (info->intercept == x86_intercept_cr_write)
			icpt_info.exit_code += info->modrm_reg;

		if (icpt_info.exit_code != SVM_EXIT_WRITE_CR0 ||
		    info->intercept == x86_intercept_clts)
			break;

		if (!(vmcb12_is_intercept(&svm->nested.ctl,
					INTERCEPT_SELECTIVE_CR0)))
			break;

		cr0 = vcpu->arch.cr0 & ~SVM_CR0_SELECTIVE_MASK;
		val = info->src_val  & ~SVM_CR0_SELECTIVE_MASK;

		if (info->intercept == x86_intercept_lmsw) {
			cr0 &= 0xfUL;
			val &= 0xfUL;
			/* lmsw can't clear PE - catch this here */
			if (cr0 & X86_CR0_PE)
				val |= X86_CR0_PE;
		}

		if (cr0 ^ val)
			icpt_info.exit_code = SVM_EXIT_CR0_SEL_WRITE;

		break;
	}
	case SVM_EXIT_READ_DR0:
	case SVM_EXIT_WRITE_DR0:
		icpt_info.exit_code += info->modrm_reg;
		break;
	case SVM_EXIT_MSR:
		if (info->intercept == x86_intercept_wrmsr)
			vmcb->control.exit_info_1 = 1;
		else
			vmcb->control.exit_info_1 = 0;
		break;
	case SVM_EXIT_PAUSE:
		/*
		 * We get this for NOP only, but pause
		 * is rep not, check this here
		 */
		if (info->rep_prefix != REPE_PREFIX)
			goto out;
		break;
	case SVM_EXIT_IOIO: {
		u64 exit_info;
		u32 bytes;

		if (info->intercept == x86_intercept_in ||
		    info->intercept == x86_intercept_ins) {
			exit_info = ((info->src_val & 0xffff) << 16) |
				SVM_IOIO_TYPE_MASK;
			bytes = info->dst_bytes;
		} else {
			exit_info = (info->dst_val & 0xffff) << 16;
			bytes = info->src_bytes;
		}

		if (info->intercept == x86_intercept_outs ||
		    info->intercept == x86_intercept_ins)
			exit_info |= SVM_IOIO_STR_MASK;

		if (info->rep_prefix)
			exit_info |= SVM_IOIO_REP_MASK;

		bytes = min(bytes, 4u);

		exit_info |= bytes << SVM_IOIO_SIZE_SHIFT;

		exit_info |= (u32)info->ad_bytes << (SVM_IOIO_ASIZE_SHIFT - 1);

		vmcb->control.exit_info_1 = exit_info;
		vmcb->control.exit_info_2 = info->next_rip;

		break;
	}
	default:
		break;
	}

	/* TODO: Advertise NRIPS to guest hypervisor unconditionally */
	if (static_cpu_has(X86_FEATURE_NRIPS))
		vmcb->control.next_rip  = info->next_rip;
	vmcb->control.exit_code = icpt_info.exit_code;
	vmexit = nested_svm_exit_handled(svm);

	ret = (vmexit == NESTED_EXIT_DONE) ? X86EMUL_INTERCEPTED
					   : X86EMUL_CONTINUE;

out:
	return ret;
}

static void svm_handle_exit_irqoff(struct kvm_vcpu *vcpu)
{
	if (to_svm(vcpu)->vmcb->control.exit_code == SVM_EXIT_INTR)
		vcpu->arch.at_instruction_boundary = true;
}

static void svm_sched_in(struct kvm_vcpu *vcpu, int cpu)
{
	if (!kvm_pause_in_guest(vcpu->kvm))
		shrink_ple_window(vcpu);
}

static void svm_setup_mce(struct kvm_vcpu *vcpu)
{
	/* [63:9] are reserved. */
	vcpu->arch.mcg_cap &= 0x1ff;
}

#ifdef CONFIG_KVM_SMM
bool svm_smi_blocked(struct kvm_vcpu *vcpu)
{
	struct vcpu_svm *svm = to_svm(vcpu);

	/* Per APM Vol.2 15.22.2 "Response to SMI" */
	if (!gif_set(svm))
		return true;

	return is_smm(vcpu);
}

static int svm_smi_allowed(struct kvm_vcpu *vcpu, bool for_injection)
{
	struct vcpu_svm *svm = to_svm(vcpu);
	if (svm->nested.nested_run_pending)
		return -EBUSY;

	if (svm_smi_blocked(vcpu))
		return 0;

	/* An SMI must not be injected into L2 if it's supposed to VM-Exit.  */
	if (for_injection && is_guest_mode(vcpu) && nested_exit_on_smi(svm))
		return -EBUSY;

	return 1;
}

static int svm_enter_smm(struct kvm_vcpu *vcpu, union kvm_smram *smram)
{
	struct vcpu_svm *svm = to_svm(vcpu);
	struct kvm_host_map map_save;
	int ret;

	if (!is_guest_mode(vcpu))
		return 0;

	/*
	 * 32-bit SMRAM format doesn't preserve EFER and SVM state.  Userspace is
	 * responsible for ensuring nested SVM and SMIs are mutually exclusive.
	 */

	if (!guest_cpuid_has(vcpu, X86_FEATURE_LM))
		return 1;

	smram->smram64.svm_guest_flag = 1;
	smram->smram64.svm_guest_vmcb_gpa = svm->nested.vmcb12_gpa;

	svm->vmcb->save.rax = vcpu->arch.regs[VCPU_REGS_RAX];
	svm->vmcb->save.rsp = vcpu->arch.regs[VCPU_REGS_RSP];
	svm->vmcb->save.rip = vcpu->arch.regs[VCPU_REGS_RIP];

	ret = nested_svm_simple_vmexit(svm, SVM_EXIT_SW);
	if (ret)
		return ret;

	/*
	 * KVM uses VMCB01 to store L1 host state while L2 runs but
	 * VMCB01 is going to be used during SMM and thus the state will
	 * be lost. Temporary save non-VMLOAD/VMSAVE state to the host save
	 * area pointed to by MSR_VM_HSAVE_PA. APM guarantees that the
	 * format of the area is identical to guest save area offsetted
	 * by 0x400 (matches the offset of 'struct vmcb_save_area'
	 * within 'struct vmcb'). Note: HSAVE area may also be used by
	 * L1 hypervisor to save additional host context (e.g. KVM does
	 * that, see svm_prepare_switch_to_guest()) which must be
	 * preserved.
	 */
	if (kvm_vcpu_map(vcpu, gpa_to_gfn(svm->nested.hsave_msr), &map_save))
		return 1;

	BUILD_BUG_ON(offsetof(struct vmcb, save) != 0x400);

	svm_copy_vmrun_state(map_save.hva + 0x400,
			     &svm->vmcb01.ptr->save);

	kvm_vcpu_unmap(vcpu, &map_save, true);
	return 0;
}

static int svm_leave_smm(struct kvm_vcpu *vcpu, const union kvm_smram *smram)
{
	struct vcpu_svm *svm = to_svm(vcpu);
	struct kvm_host_map map, map_save;
	struct vmcb *vmcb12;
	int ret;

	const struct kvm_smram_state_64 *smram64 = &smram->smram64;

	if (!guest_cpuid_has(vcpu, X86_FEATURE_LM))
		return 0;

	/* Non-zero if SMI arrived while vCPU was in guest mode. */
	if (!smram64->svm_guest_flag)
		return 0;

	if (!guest_cpuid_has(vcpu, X86_FEATURE_SVM))
		return 1;

	if (!(smram64->efer & EFER_SVME))
		return 1;

	if (kvm_vcpu_map(vcpu, gpa_to_gfn(smram64->svm_guest_vmcb_gpa), &map))
		return 1;

	ret = 1;
	if (kvm_vcpu_map(vcpu, gpa_to_gfn(svm->nested.hsave_msr), &map_save))
		goto unmap_map;

	if (svm_allocate_nested(svm))
		goto unmap_save;

	/*
	 * Restore L1 host state from L1 HSAVE area as VMCB01 was
	 * used during SMM (see svm_enter_smm())
	 */

	svm_copy_vmrun_state(&svm->vmcb01.ptr->save, map_save.hva + 0x400);

	/*
	 * Enter the nested guest now
	 */

	vmcb_mark_all_dirty(svm->vmcb01.ptr);

	vmcb12 = map.hva;
	nested_copy_vmcb_control_to_cache(svm, &vmcb12->control);
	nested_copy_vmcb_save_to_cache(svm, &vmcb12->save);
	ret = enter_svm_guest_mode(vcpu, smram64->svm_guest_vmcb_gpa, vmcb12, false);

	if (ret)
		goto unmap_save;

	svm->nested.nested_run_pending = 1;

unmap_save:
	kvm_vcpu_unmap(vcpu, &map_save, true);
unmap_map:
	kvm_vcpu_unmap(vcpu, &map, true);
	return ret;
}

static void svm_enable_smi_window(struct kvm_vcpu *vcpu)
{
	struct vcpu_svm *svm = to_svm(vcpu);

	if (!gif_set(svm)) {
		if (vgif)
			svm_set_intercept(svm, INTERCEPT_STGI);
		/* STGI will cause a vm exit */
	} else {
		/* We must be in SMM; RSM will cause a vmexit anyway.  */
	}
}
#endif

static int svm_check_emulate_instruction(struct kvm_vcpu *vcpu, int emul_type,
					 void *insn, int insn_len)
{
	bool smep, smap, is_user;
	u64 error_code;

	/* Emulation is always possible when KVM has access to all guest state. */
	if (!sev_guest(vcpu->kvm))
		return X86EMUL_CONTINUE;

	/* #UD and #GP should never be intercepted for SEV guests. */
	WARN_ON_ONCE(emul_type & (EMULTYPE_TRAP_UD |
				  EMULTYPE_TRAP_UD_FORCED |
				  EMULTYPE_VMWARE_GP));

	/*
	 * Emulation is impossible for SEV-ES guests as KVM doesn't have access
	 * to guest register state.
	 */
	if (sev_es_guest(vcpu->kvm))
		return X86EMUL_RETRY_INSTR;

	/*
	 * Emulation is possible if the instruction is already decoded, e.g.
	 * when completing I/O after returning from userspace.
	 */
	if (emul_type & EMULTYPE_NO_DECODE)
		return X86EMUL_CONTINUE;

	/*
	 * Emulation is possible for SEV guests if and only if a prefilled
	 * buffer containing the bytes of the intercepted instruction is
	 * available. SEV guest memory is encrypted with a guest specific key
	 * and cannot be decrypted by KVM, i.e. KVM would read ciphertext and
	 * decode garbage.
	 *
	 * If KVM is NOT trying to simply skip an instruction, inject #UD if
	 * KVM reached this point without an instruction buffer.  In practice,
	 * this path should never be hit by a well-behaved guest, e.g. KVM
	 * doesn't intercept #UD or #GP for SEV guests, but this path is still
	 * theoretically reachable, e.g. via unaccelerated fault-like AVIC
	 * access, and needs to be handled by KVM to avoid putting the guest
	 * into an infinite loop.   Injecting #UD is somewhat arbitrary, but
	 * its the least awful option given lack of insight into the guest.
	 *
	 * If KVM is trying to skip an instruction, simply resume the guest.
	 * If a #NPF occurs while the guest is vectoring an INT3/INTO, then KVM
	 * will attempt to re-inject the INT3/INTO and skip the instruction.
	 * In that scenario, retrying the INT3/INTO and hoping the guest will
	 * make forward progress is the only option that has a chance of
	 * success (and in practice it will work the vast majority of the time).
	 */
	if (unlikely(!insn)) {
		if (emul_type & EMULTYPE_SKIP)
			return X86EMUL_UNHANDLEABLE;

		kvm_queue_exception(vcpu, UD_VECTOR);
		return X86EMUL_PROPAGATE_FAULT;
	}

	/*
	 * Emulate for SEV guests if the insn buffer is not empty.  The buffer
	 * will be empty if the DecodeAssist microcode cannot fetch bytes for
	 * the faulting instruction because the code fetch itself faulted, e.g.
	 * the guest attempted to fetch from emulated MMIO or a guest page
	 * table used to translate CS:RIP resides in emulated MMIO.
	 */
	if (likely(insn_len))
		return X86EMUL_CONTINUE;

	/*
	 * Detect and workaround Errata 1096 Fam_17h_00_0Fh.
	 *
	 * Errata:
	 * When CPU raises #NPF on guest data access and vCPU CR4.SMAP=1, it is
	 * possible that CPU microcode implementing DecodeAssist will fail to
	 * read guest memory at CS:RIP and vmcb.GuestIntrBytes will incorrectly
	 * be '0'.  This happens because microcode reads CS:RIP using a _data_
	 * loap uop with CPL=0 privileges.  If the load hits a SMAP #PF, ucode
	 * gives up and does not fill the instruction bytes buffer.
	 *
	 * As above, KVM reaches this point iff the VM is an SEV guest, the CPU
	 * supports DecodeAssist, a #NPF was raised, KVM's page fault handler
	 * triggered emulation (e.g. for MMIO), and the CPU returned 0 in the
	 * GuestIntrBytes field of the VMCB.
	 *
	 * This does _not_ mean that the erratum has been encountered, as the
	 * DecodeAssist will also fail if the load for CS:RIP hits a legitimate
	 * #PF, e.g. if the guest attempt to execute from emulated MMIO and
	 * encountered a reserved/not-present #PF.
	 *
	 * To hit the erratum, the following conditions must be true:
	 *    1. CR4.SMAP=1 (obviously).
	 *    2. CR4.SMEP=0 || CPL=3.  If SMEP=1 and CPL<3, the erratum cannot
	 *       have been hit as the guest would have encountered a SMEP
	 *       violation #PF, not a #NPF.
	 *    3. The #NPF is not due to a code fetch, in which case failure to
	 *       retrieve the instruction bytes is legitimate (see abvoe).
	 *
	 * In addition, don't apply the erratum workaround if the #NPF occurred
	 * while translating guest page tables (see below).
	 */
	error_code = to_svm(vcpu)->vmcb->control.exit_info_1;
	if (error_code & (PFERR_GUEST_PAGE_MASK | PFERR_FETCH_MASK))
		goto resume_guest;

	smep = kvm_is_cr4_bit_set(vcpu, X86_CR4_SMEP);
	smap = kvm_is_cr4_bit_set(vcpu, X86_CR4_SMAP);
	is_user = svm_get_cpl(vcpu) == 3;
	if (smap && (!smep || is_user)) {
		pr_err_ratelimited("SEV Guest triggered AMD Erratum 1096\n");

		/*
		 * If the fault occurred in userspace, arbitrarily inject #GP
		 * to avoid killing the guest and to hopefully avoid confusing
		 * the guest kernel too much, e.g. injecting #PF would not be
		 * coherent with respect to the guest's page tables.  Request
		 * triple fault if the fault occurred in the kernel as there's
		 * no fault that KVM can inject without confusing the guest.
		 * In practice, the triple fault is moot as no sane SEV kernel
		 * will execute from user memory while also running with SMAP=1.
		 */
		if (is_user)
			kvm_inject_gp(vcpu, 0);
		else
			kvm_make_request(KVM_REQ_TRIPLE_FAULT, vcpu);
		return X86EMUL_PROPAGATE_FAULT;
	}

resume_guest:
	/*
	 * If the erratum was not hit, simply resume the guest and let it fault
	 * again.  While awful, e.g. the vCPU may get stuck in an infinite loop
	 * if the fault is at CPL=0, it's the lesser of all evils.  Exiting to
	 * userspace will kill the guest, and letting the emulator read garbage
	 * will yield random behavior and potentially corrupt the guest.
	 *
	 * Simply resuming the guest is technically not a violation of the SEV
	 * architecture.  AMD's APM states that all code fetches and page table
	 * accesses for SEV guest are encrypted, regardless of the C-Bit.  The
	 * APM also states that encrypted accesses to MMIO are "ignored", but
	 * doesn't explicitly define "ignored", i.e. doing nothing and letting
	 * the guest spin is technically "ignoring" the access.
	 */
	return X86EMUL_RETRY_INSTR;
}

static bool svm_apic_init_signal_blocked(struct kvm_vcpu *vcpu)
{
	struct vcpu_svm *svm = to_svm(vcpu);

	return !gif_set(svm);
}

static void svm_vcpu_deliver_sipi_vector(struct kvm_vcpu *vcpu, u8 vector)
{
	if (!sev_es_guest(vcpu->kvm))
		return kvm_vcpu_deliver_sipi_vector(vcpu, vector);

	sev_vcpu_deliver_sipi_vector(vcpu, vector);
}

static void svm_vm_destroy(struct kvm *kvm)
{
	avic_vm_destroy(kvm);
	sev_vm_destroy(kvm);
}

static int svm_vm_init(struct kvm *kvm)
{
	int type = kvm->arch.vm_type;

	if (type != KVM_X86_DEFAULT_VM &&
	    type != KVM_X86_SW_PROTECTED_VM) {
		kvm->arch.has_protected_state = (type == KVM_X86_SEV_ES_VM);
		to_kvm_sev_info(kvm)->need_init = true;
	}

	if (!pause_filter_count || !pause_filter_thresh)
		kvm->arch.pause_in_guest = true;

	if (enable_apicv) {
		int ret = avic_vm_init(kvm);
		if (ret)
			return ret;
	}

	return 0;
}

static void *svm_alloc_apic_backing_page(struct kvm_vcpu *vcpu)
{
	struct page *page = snp_safe_alloc_page(vcpu);

	if (!page)
		return NULL;

	return page_address(page);
}

static struct kvm_x86_ops svm_x86_ops __initdata = {
	.name = KBUILD_MODNAME,

	.check_processor_compatibility = svm_check_processor_compat,

	.hardware_unsetup = svm_hardware_unsetup,
	.hardware_enable = svm_hardware_enable,
	.hardware_disable = svm_hardware_disable,
	.has_emulated_msr = svm_has_emulated_msr,

	.vcpu_create = svm_vcpu_create,
	.vcpu_free = svm_vcpu_free,
	.vcpu_reset = svm_vcpu_reset,

	.vm_size = sizeof(struct kvm_svm),
	.vm_init = svm_vm_init,
	.vm_destroy = svm_vm_destroy,

	.prepare_switch_to_guest = svm_prepare_switch_to_guest,
	.vcpu_load = svm_vcpu_load,
	.vcpu_put = svm_vcpu_put,
	.vcpu_blocking = avic_vcpu_blocking,
	.vcpu_unblocking = avic_vcpu_unblocking,

	.update_exception_bitmap = svm_update_exception_bitmap,
	.get_msr_feature = svm_get_msr_feature,
	.get_msr = svm_get_msr,
	.set_msr = svm_set_msr,
	.get_segment_base = svm_get_segment_base,
	.get_segment = svm_get_segment,
	.set_segment = svm_set_segment,
	.get_cpl = svm_get_cpl,
	.get_cs_db_l_bits = svm_get_cs_db_l_bits,
	.is_valid_cr0 = svm_is_valid_cr0,
	.set_cr0 = svm_set_cr0,
	.post_set_cr3 = sev_post_set_cr3,
	.is_valid_cr4 = svm_is_valid_cr4,
	.set_cr4 = svm_set_cr4,
	.set_efer = svm_set_efer,
	.get_idt = svm_get_idt,
	.set_idt = svm_set_idt,
	.get_gdt = svm_get_gdt,
	.set_gdt = svm_set_gdt,
	.set_dr7 = svm_set_dr7,
	.sync_dirty_debug_regs = svm_sync_dirty_debug_regs,
	.cache_reg = svm_cache_reg,
	.get_rflags = svm_get_rflags,
	.set_rflags = svm_set_rflags,
	.get_if_flag = svm_get_if_flag,

	.flush_tlb_all = svm_flush_tlb_all,
	.flush_tlb_current = svm_flush_tlb_current,
	.flush_tlb_gva = svm_flush_tlb_gva,
	.flush_tlb_guest = svm_flush_tlb_asid,

	.vcpu_pre_run = svm_vcpu_pre_run,
	.vcpu_run = svm_vcpu_run,
	.handle_exit = svm_handle_exit,
	.skip_emulated_instruction = svm_skip_emulated_instruction,
	.update_emulated_instruction = NULL,
	.set_interrupt_shadow = svm_set_interrupt_shadow,
	.get_interrupt_shadow = svm_get_interrupt_shadow,
	.patch_hypercall = svm_patch_hypercall,
	.inject_irq = svm_inject_irq,
	.inject_nmi = svm_inject_nmi,
	.is_vnmi_pending = svm_is_vnmi_pending,
	.set_vnmi_pending = svm_set_vnmi_pending,
	.inject_exception = svm_inject_exception,
	.cancel_injection = svm_cancel_injection,
	.interrupt_allowed = svm_interrupt_allowed,
	.nmi_allowed = svm_nmi_allowed,
	.get_nmi_mask = svm_get_nmi_mask,
	.set_nmi_mask = svm_set_nmi_mask,
	.enable_nmi_window = svm_enable_nmi_window,
	.enable_irq_window = svm_enable_irq_window,
	.update_cr8_intercept = svm_update_cr8_intercept,
	.set_virtual_apic_mode = avic_refresh_virtual_apic_mode,
	.refresh_apicv_exec_ctrl = avic_refresh_apicv_exec_ctrl,
	.apicv_post_state_restore = avic_apicv_post_state_restore,
	.required_apicv_inhibits = AVIC_REQUIRED_APICV_INHIBITS,

	.get_exit_info = svm_get_exit_info,

	.vcpu_after_set_cpuid = svm_vcpu_after_set_cpuid,

	.has_wbinvd_exit = svm_has_wbinvd_exit,

	.get_l2_tsc_offset = svm_get_l2_tsc_offset,
	.get_l2_tsc_multiplier = svm_get_l2_tsc_multiplier,
	.write_tsc_offset = svm_write_tsc_offset,
	.write_tsc_multiplier = svm_write_tsc_multiplier,

	.load_mmu_pgd = svm_load_mmu_pgd,

	.check_intercept = svm_check_intercept,
	.handle_exit_irqoff = svm_handle_exit_irqoff,

	.sched_in = svm_sched_in,

	.nested_ops = &svm_nested_ops,

	.deliver_interrupt = svm_deliver_interrupt,
	.pi_update_irte = avic_pi_update_irte,
	.setup_mce = svm_setup_mce,

#ifdef CONFIG_KVM_SMM
	.smi_allowed = svm_smi_allowed,
	.enter_smm = svm_enter_smm,
	.leave_smm = svm_leave_smm,
	.enable_smi_window = svm_enable_smi_window,
#endif

#ifdef CONFIG_KVM_AMD_SEV
	.dev_get_attr = sev_dev_get_attr,
	.mem_enc_ioctl = sev_mem_enc_ioctl,
	.mem_enc_register_region = sev_mem_enc_register_region,
	.mem_enc_unregister_region = sev_mem_enc_unregister_region,
	.guest_memory_reclaimed = sev_guest_memory_reclaimed,

	.vm_copy_enc_context_from = sev_vm_copy_enc_context_from,
	.vm_move_enc_context_from = sev_vm_move_enc_context_from,
#endif
	.check_emulate_instruction = svm_check_emulate_instruction,

	.apic_init_signal_blocked = svm_apic_init_signal_blocked,

	.msr_filter_changed = svm_msr_filter_changed,
	.complete_emulated_msr = svm_complete_emulated_msr,

	.vcpu_deliver_sipi_vector = svm_vcpu_deliver_sipi_vector,
	.vcpu_get_apicv_inhibit_reasons = avic_vcpu_get_apicv_inhibit_reasons,
	.alloc_apic_backing_page = svm_alloc_apic_backing_page,
};

/*
 * The default MMIO mask is a single bit (excluding the present bit),
 * which could conflict with the memory encryption bit. Check for
 * memory encryption support and override the default MMIO mask if
 * memory encryption is enabled.
 */
static __init void svm_adjust_mmio_mask(void)
{
	unsigned int enc_bit, mask_bit;
	u64 msr, mask;

	/* If there is no memory encryption support, use existing mask */
	if (cpuid_eax(0x80000000) < 0x8000001f)
		return;

	/* If memory encryption is not enabled, use existing mask */
	rdmsrl(MSR_AMD64_SYSCFG, msr);
	if (!(msr & MSR_AMD64_SYSCFG_MEM_ENCRYPT))
		return;

	enc_bit = cpuid_ebx(0x8000001f) & 0x3f;
	mask_bit = boot_cpu_data.x86_phys_bits;

	/* Increment the mask bit if it is the same as the encryption bit */
	if (enc_bit == mask_bit)
		mask_bit++;

	/*
	 * If the mask bit location is below 52, then some bits above the
	 * physical addressing limit will always be reserved, so use the
	 * rsvd_bits() function to generate the mask. This mask, along with
	 * the present bit, will be used to generate a page fault with
	 * PFER.RSV = 1.
	 *
	 * If the mask bit location is 52 (or above), then clear the mask.
	 */
	mask = (mask_bit < 52) ? rsvd_bits(mask_bit, 51) | PT_PRESENT_MASK : 0;

	kvm_mmu_set_mmio_spte_mask(mask, mask, PT_WRITABLE_MASK | PT_USER_MASK);
}

static __init void svm_set_cpu_caps(void)
{
	kvm_set_cpu_caps();

	kvm_caps.supported_perf_cap = 0;
	kvm_caps.supported_xss = 0;

	/* CPUID 0x80000001 and 0x8000000A (SVM features) */
	if (nested) {
		kvm_cpu_cap_set(X86_FEATURE_SVM);
		kvm_cpu_cap_set(X86_FEATURE_VMCBCLEAN);

		/*
		 * KVM currently flushes TLBs on *every* nested SVM transition,
		 * and so for all intents and purposes KVM supports flushing by
		 * ASID, i.e. KVM is guaranteed to honor every L1 ASID flush.
		 */
		kvm_cpu_cap_set(X86_FEATURE_FLUSHBYASID);

		if (nrips)
			kvm_cpu_cap_set(X86_FEATURE_NRIPS);

		if (npt_enabled)
			kvm_cpu_cap_set(X86_FEATURE_NPT);

		if (tsc_scaling)
			kvm_cpu_cap_set(X86_FEATURE_TSCRATEMSR);

		if (vls)
			kvm_cpu_cap_set(X86_FEATURE_V_VMSAVE_VMLOAD);
		if (lbrv)
			kvm_cpu_cap_set(X86_FEATURE_LBRV);

		if (boot_cpu_has(X86_FEATURE_PAUSEFILTER))
			kvm_cpu_cap_set(X86_FEATURE_PAUSEFILTER);

		if (boot_cpu_has(X86_FEATURE_PFTHRESHOLD))
			kvm_cpu_cap_set(X86_FEATURE_PFTHRESHOLD);

		if (vgif)
			kvm_cpu_cap_set(X86_FEATURE_VGIF);

		if (vnmi)
			kvm_cpu_cap_set(X86_FEATURE_VNMI);

		/* Nested VM can receive #VMEXIT instead of triggering #GP */
		kvm_cpu_cap_set(X86_FEATURE_SVME_ADDR_CHK);
	}

	/* CPUID 0x80000008 */
	if (boot_cpu_has(X86_FEATURE_LS_CFG_SSBD) ||
	    boot_cpu_has(X86_FEATURE_AMD_SSBD))
		kvm_cpu_cap_set(X86_FEATURE_VIRT_SSBD);

	if (enable_pmu) {
		/*
		 * Enumerate support for PERFCTR_CORE if and only if KVM has
		 * access to enough counters to virtualize "core" support,
		 * otherwise limit vPMU support to the legacy number of counters.
		 */
		if (kvm_pmu_cap.num_counters_gp < AMD64_NUM_COUNTERS_CORE)
			kvm_pmu_cap.num_counters_gp = min(AMD64_NUM_COUNTERS,
							  kvm_pmu_cap.num_counters_gp);
		else
			kvm_cpu_cap_check_and_set(X86_FEATURE_PERFCTR_CORE);

		if (kvm_pmu_cap.version != 2 ||
		    !kvm_cpu_cap_has(X86_FEATURE_PERFCTR_CORE))
			kvm_cpu_cap_clear(X86_FEATURE_PERFMON_V2);
	}

	/* CPUID 0x8000001F (SME/SEV features) */
	sev_set_cpu_caps();
}

static __init int svm_hardware_setup(void)
{
	int cpu;
	struct page *iopm_pages;
	void *iopm_va;
	int r;
	unsigned int order = get_order(IOPM_SIZE);

	/*
	 * NX is required for shadow paging and for NPT if the NX huge pages
	 * mitigation is enabled.
	 */
	if (!boot_cpu_has(X86_FEATURE_NX)) {
		pr_err_ratelimited("NX (Execute Disable) not supported\n");
		return -EOPNOTSUPP;
	}
	kvm_enable_efer_bits(EFER_NX);

	iopm_pages = alloc_pages(GFP_KERNEL, order);

	if (!iopm_pages)
		return -ENOMEM;

	iopm_va = page_address(iopm_pages);
	memset(iopm_va, 0xff, PAGE_SIZE * (1 << order));
	iopm_base = page_to_pfn(iopm_pages) << PAGE_SHIFT;

	init_msrpm_offsets();

	kvm_caps.supported_xcr0 &= ~(XFEATURE_MASK_BNDREGS |
				     XFEATURE_MASK_BNDCSR);

	if (boot_cpu_has(X86_FEATURE_FXSR_OPT))
		kvm_enable_efer_bits(EFER_FFXSR);

	if (tsc_scaling) {
		if (!boot_cpu_has(X86_FEATURE_TSCRATEMSR)) {
			tsc_scaling = false;
		} else {
			pr_info("TSC scaling supported\n");
			kvm_caps.has_tsc_control = true;
		}
	}
	kvm_caps.max_tsc_scaling_ratio = SVM_TSC_RATIO_MAX;
	kvm_caps.tsc_scaling_ratio_frac_bits = 32;

	tsc_aux_uret_slot = kvm_add_user_return_msr(MSR_TSC_AUX);

	if (boot_cpu_has(X86_FEATURE_AUTOIBRS))
		kvm_enable_efer_bits(EFER_AUTOIBRS);

	/* Check for pause filtering support */
	if (!boot_cpu_has(X86_FEATURE_PAUSEFILTER)) {
		pause_filter_count = 0;
		pause_filter_thresh = 0;
	} else if (!boot_cpu_has(X86_FEATURE_PFTHRESHOLD)) {
		pause_filter_thresh = 0;
	}

	if (nested) {
		pr_info("Nested Virtualization enabled\n");
		kvm_enable_efer_bits(EFER_SVME | EFER_LMSLE);
	}

	/*
	 * KVM's MMU doesn't support using 2-level paging for itself, and thus
	 * NPT isn't supported if the host is using 2-level paging since host
	 * CR4 is unchanged on VMRUN.
	 */
	if (!IS_ENABLED(CONFIG_X86_64) && !IS_ENABLED(CONFIG_X86_PAE))
		npt_enabled = false;

	if (!boot_cpu_has(X86_FEATURE_NPT))
		npt_enabled = false;

	/* Force VM NPT level equal to the host's paging level */
	kvm_configure_mmu(npt_enabled, get_npt_level(),
			  get_npt_level(), PG_LEVEL_1G);
	pr_info("Nested Paging %sabled\n", npt_enabled ? "en" : "dis");

	/* Setup shadow_me_value and shadow_me_mask */
	kvm_mmu_set_me_spte_mask(sme_me_mask, sme_me_mask);

	svm_adjust_mmio_mask();

	nrips = nrips && boot_cpu_has(X86_FEATURE_NRIPS);

	if (lbrv) {
		if (!boot_cpu_has(X86_FEATURE_LBRV))
			lbrv = false;
		else
			pr_info("LBR virtualization supported\n");
	}
	/*
	 * Note, SEV setup consumes npt_enabled and enable_mmio_caching (which
	 * may be modified by svm_adjust_mmio_mask()), as well as nrips.
	 */
	sev_hardware_setup();

	svm_hv_hardware_setup();

	for_each_possible_cpu(cpu) {
		r = svm_cpu_init(cpu);
		if (r)
			goto err;
	}

	enable_apicv = avic = avic && avic_hardware_setup();

	if (!enable_apicv) {
		svm_x86_ops.vcpu_blocking = NULL;
		svm_x86_ops.vcpu_unblocking = NULL;
		svm_x86_ops.vcpu_get_apicv_inhibit_reasons = NULL;
	} else if (!x2avic_enabled) {
		svm_x86_ops.allow_apicv_in_x2apic_without_x2apic_virtualization = true;
	}

	if (vls) {
		if (!npt_enabled ||
		    !boot_cpu_has(X86_FEATURE_V_VMSAVE_VMLOAD) ||
		    !IS_ENABLED(CONFIG_X86_64)) {
			vls = false;
		} else {
			pr_info("Virtual VMLOAD VMSAVE supported\n");
		}
	}

	if (boot_cpu_has(X86_FEATURE_SVME_ADDR_CHK))
		svm_gp_erratum_intercept = false;

	if (vgif) {
		if (!boot_cpu_has(X86_FEATURE_VGIF))
			vgif = false;
		else
			pr_info("Virtual GIF supported\n");
	}

	vnmi = vgif && vnmi && boot_cpu_has(X86_FEATURE_VNMI);
	if (vnmi)
		pr_info("Virtual NMI enabled\n");

	if (!vnmi) {
		svm_x86_ops.is_vnmi_pending = NULL;
		svm_x86_ops.set_vnmi_pending = NULL;
	}

	if (!enable_pmu)
		pr_info("PMU virtualization is disabled\n");

	svm_set_cpu_caps();

	/*
	 * It seems that on AMD processors PTE's accessed bit is
	 * being set by the CPU hardware before the NPF vmexit.
	 * This is not expected behaviour and our tests fail because
	 * of it.
	 * A workaround here is to disable support for
	 * GUEST_MAXPHYADDR < HOST_MAXPHYADDR if NPT is enabled.
	 * In this case userspace can know if there is support using
	 * KVM_CAP_SMALLER_MAXPHYADDR extension and decide how to handle
	 * it
	 * If future AMD CPU models change the behaviour described above,
	 * this variable can be changed accordingly
	 */
	allow_smaller_maxphyaddr = !npt_enabled;

	return 0;

err:
	svm_hardware_unsetup();
	return r;
}


static struct kvm_x86_init_ops svm_init_ops __initdata = {
	.hardware_setup = svm_hardware_setup,

	.runtime_ops = &svm_x86_ops,
	.pmu_ops = &amd_pmu_ops,
};

static void __svm_exit(void)
{
	kvm_x86_vendor_exit();

	cpu_emergency_unregister_virt_callback(svm_emergency_disable);
}

static int __init svm_init(void)
{
	int r;

	__unused_size_checks();

	if (!kvm_is_svm_supported())
		return -EOPNOTSUPP;

	r = kvm_x86_vendor_init(&svm_init_ops);
	if (r)
		return r;

	cpu_emergency_register_virt_callback(svm_emergency_disable);

	/*
	 * Common KVM initialization _must_ come last, after this, /dev/kvm is
	 * exposed to userspace!
	 */
	r = kvm_init(sizeof(struct vcpu_svm), __alignof__(struct vcpu_svm),
		     THIS_MODULE);
	if (r)
		goto err_kvm_init;

	return 0;

err_kvm_init:
	__svm_exit();
	return r;
}

static void __exit svm_exit(void)
{
	kvm_exit();
	__svm_exit();
}

module_init(svm_init)
module_exit(svm_exit)<|MERGE_RESOLUTION|>--- conflicted
+++ resolved
@@ -2843,11 +2843,7 @@
 
 	if (sev_es_prevent_msr_access(vcpu, msr_info)) {
 		msr_info->data = 0;
-<<<<<<< HEAD
-		return -EINVAL;
-=======
 		return vcpu->kvm->arch.has_protected_state ? -EINVAL : 0;
->>>>>>> c8bd922d
 	}
 
 	switch (msr_info->index) {
@@ -3002,11 +2998,7 @@
 	u64 data = msr->data;
 
 	if (sev_es_prevent_msr_access(vcpu, msr))
-<<<<<<< HEAD
-		return -EINVAL;
-=======
 		return vcpu->kvm->arch.has_protected_state ? -EINVAL : 0;
->>>>>>> c8bd922d
 
 	switch (ecx) {
 	case MSR_AMD64_TSC_RATIO:
