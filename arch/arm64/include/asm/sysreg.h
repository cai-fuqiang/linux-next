/* SPDX-License-Identifier: GPL-2.0-only */
/*
 * Macros for accessing system registers with older binutils.
 *
 * Copyright (C) 2014 ARM Ltd.
 * Author: Catalin Marinas <catalin.marinas@arm.com>
 */

#ifndef __ASM_SYSREG_H
#define __ASM_SYSREG_H

#include <linux/bits.h>
#include <linux/stringify.h>
#include <linux/kasan-tags.h>

#include <asm/gpr-num.h>

/*
 * ARMv8 ARM reserves the following encoding for system registers:
 * (Ref: ARMv8 ARM, Section: "System instruction class encoding overview",
 *  C5.2, version:ARM DDI 0487A.f)
 *	[20-19] : Op0
 *	[18-16] : Op1
 *	[15-12] : CRn
 *	[11-8]  : CRm
 *	[7-5]   : Op2
 */
#define Op0_shift	19
#define Op0_mask	0x3
#define Op1_shift	16
#define Op1_mask	0x7
#define CRn_shift	12
#define CRn_mask	0xf
#define CRm_shift	8
#define CRm_mask	0xf
#define Op2_shift	5
#define Op2_mask	0x7

#define sys_reg(op0, op1, crn, crm, op2) \
	(((op0) << Op0_shift) | ((op1) << Op1_shift) | \
	 ((crn) << CRn_shift) | ((crm) << CRm_shift) | \
	 ((op2) << Op2_shift))

#define sys_insn	sys_reg

#define sys_reg_Op0(id)	(((id) >> Op0_shift) & Op0_mask)
#define sys_reg_Op1(id)	(((id) >> Op1_shift) & Op1_mask)
#define sys_reg_CRn(id)	(((id) >> CRn_shift) & CRn_mask)
#define sys_reg_CRm(id)	(((id) >> CRm_shift) & CRm_mask)
#define sys_reg_Op2(id)	(((id) >> Op2_shift) & Op2_mask)

#ifndef CONFIG_BROKEN_GAS_INST

#ifdef __ASSEMBLY__
// The space separator is omitted so that __emit_inst(x) can be parsed as
// either an assembler directive or an assembler macro argument.
#define __emit_inst(x)			.inst(x)
#else
#define __emit_inst(x)			".inst " __stringify((x)) "\n\t"
#endif

#else  /* CONFIG_BROKEN_GAS_INST */

#ifndef CONFIG_CPU_BIG_ENDIAN
#define __INSTR_BSWAP(x)		(x)
#else  /* CONFIG_CPU_BIG_ENDIAN */
#define __INSTR_BSWAP(x)		((((x) << 24) & 0xff000000)	| \
					 (((x) <<  8) & 0x00ff0000)	| \
					 (((x) >>  8) & 0x0000ff00)	| \
					 (((x) >> 24) & 0x000000ff))
#endif	/* CONFIG_CPU_BIG_ENDIAN */

#ifdef __ASSEMBLY__
#define __emit_inst(x)			.long __INSTR_BSWAP(x)
#else  /* __ASSEMBLY__ */
#define __emit_inst(x)			".long " __stringify(__INSTR_BSWAP(x)) "\n\t"
#endif	/* __ASSEMBLY__ */

#endif	/* CONFIG_BROKEN_GAS_INST */

/*
 * Instructions for modifying PSTATE fields.
 * As per Arm ARM for v8-A, Section "C.5.1.3 op0 == 0b00, architectural hints,
 * barriers and CLREX, and PSTATE access", ARM DDI 0487 C.a, system instructions
 * for accessing PSTATE fields have the following encoding:
 *	Op0 = 0, CRn = 4
 *	Op1, Op2 encodes the PSTATE field modified and defines the constraints.
 *	CRm = Imm4 for the instruction.
 *	Rt = 0x1f
 */
#define pstate_field(op1, op2)		((op1) << Op1_shift | (op2) << Op2_shift)
#define PSTATE_Imm_shift		CRm_shift

#define PSTATE_PAN			pstate_field(0, 4)
#define PSTATE_UAO			pstate_field(0, 3)
#define PSTATE_SSBS			pstate_field(3, 1)
#define PSTATE_TCO			pstate_field(3, 4)

#define SET_PSTATE_PAN(x)		__emit_inst(0xd500401f | PSTATE_PAN | ((!!x) << PSTATE_Imm_shift))
#define SET_PSTATE_UAO(x)		__emit_inst(0xd500401f | PSTATE_UAO | ((!!x) << PSTATE_Imm_shift))
#define SET_PSTATE_SSBS(x)		__emit_inst(0xd500401f | PSTATE_SSBS | ((!!x) << PSTATE_Imm_shift))
#define SET_PSTATE_TCO(x)		__emit_inst(0xd500401f | PSTATE_TCO | ((!!x) << PSTATE_Imm_shift))

#define set_pstate_pan(x)		asm volatile(SET_PSTATE_PAN(x))
#define set_pstate_uao(x)		asm volatile(SET_PSTATE_UAO(x))
#define set_pstate_ssbs(x)		asm volatile(SET_PSTATE_SSBS(x))

#define __SYS_BARRIER_INSN(CRm, op2, Rt) \
	__emit_inst(0xd5000000 | sys_insn(0, 3, 3, (CRm), (op2)) | ((Rt) & 0x1f))

#define SB_BARRIER_INSN			__SYS_BARRIER_INSN(0, 7, 31)

#define SYS_DC_ISW			sys_insn(1, 0, 7, 6, 2)
#define SYS_DC_CSW			sys_insn(1, 0, 7, 10, 2)
#define SYS_DC_CISW			sys_insn(1, 0, 7, 14, 2)

/*
 * System registers, organised loosely by encoding but grouped together
 * where the architected name contains an index. e.g. ID_MMFR<n>_EL1.
 */
#define SYS_OSDTRRX_EL1			sys_reg(2, 0, 0, 0, 2)
#define SYS_MDCCINT_EL1			sys_reg(2, 0, 0, 2, 0)
#define SYS_MDSCR_EL1			sys_reg(2, 0, 0, 2, 2)
#define SYS_OSDTRTX_EL1			sys_reg(2, 0, 0, 3, 2)
#define SYS_OSECCR_EL1			sys_reg(2, 0, 0, 6, 2)
#define SYS_DBGBVRn_EL1(n)		sys_reg(2, 0, 0, n, 4)
#define SYS_DBGBCRn_EL1(n)		sys_reg(2, 0, 0, n, 5)
#define SYS_DBGWVRn_EL1(n)		sys_reg(2, 0, 0, n, 6)
#define SYS_DBGWCRn_EL1(n)		sys_reg(2, 0, 0, n, 7)
#define SYS_MDRAR_EL1			sys_reg(2, 0, 1, 0, 0)
#define SYS_OSLAR_EL1			sys_reg(2, 0, 1, 0, 4)
#define SYS_OSLSR_EL1			sys_reg(2, 0, 1, 1, 4)
#define SYS_OSDLR_EL1			sys_reg(2, 0, 1, 3, 4)
#define SYS_DBGPRCR_EL1			sys_reg(2, 0, 1, 4, 4)
#define SYS_DBGCLAIMSET_EL1		sys_reg(2, 0, 7, 8, 6)
#define SYS_DBGCLAIMCLR_EL1		sys_reg(2, 0, 7, 9, 6)
#define SYS_DBGAUTHSTATUS_EL1		sys_reg(2, 0, 7, 14, 6)
#define SYS_MDCCSR_EL0			sys_reg(2, 3, 0, 1, 0)
#define SYS_DBGDTR_EL0			sys_reg(2, 3, 0, 4, 0)
#define SYS_DBGDTRRX_EL0		sys_reg(2, 3, 0, 5, 0)
#define SYS_DBGDTRTX_EL0		sys_reg(2, 3, 0, 5, 0)
#define SYS_DBGVCR32_EL2		sys_reg(2, 4, 0, 7, 0)

#define SYS_MIDR_EL1			sys_reg(3, 0, 0, 0, 0)
#define SYS_MPIDR_EL1			sys_reg(3, 0, 0, 0, 5)
#define SYS_REVIDR_EL1			sys_reg(3, 0, 0, 0, 6)

#define SYS_ID_PFR0_EL1			sys_reg(3, 0, 0, 1, 0)
#define SYS_ID_PFR1_EL1			sys_reg(3, 0, 0, 1, 1)
#define SYS_ID_PFR2_EL1			sys_reg(3, 0, 0, 3, 4)
#define SYS_ID_DFR0_EL1			sys_reg(3, 0, 0, 1, 2)
#define SYS_ID_DFR1_EL1			sys_reg(3, 0, 0, 3, 5)
#define SYS_ID_AFR0_EL1			sys_reg(3, 0, 0, 1, 3)
#define SYS_ID_MMFR0_EL1		sys_reg(3, 0, 0, 1, 4)
#define SYS_ID_MMFR1_EL1		sys_reg(3, 0, 0, 1, 5)
#define SYS_ID_MMFR2_EL1		sys_reg(3, 0, 0, 1, 6)
#define SYS_ID_MMFR3_EL1		sys_reg(3, 0, 0, 1, 7)
#define SYS_ID_MMFR4_EL1		sys_reg(3, 0, 0, 2, 6)
#define SYS_ID_MMFR5_EL1		sys_reg(3, 0, 0, 3, 6)

#define SYS_ID_ISAR0_EL1		sys_reg(3, 0, 0, 2, 0)
#define SYS_ID_ISAR1_EL1		sys_reg(3, 0, 0, 2, 1)
#define SYS_ID_ISAR2_EL1		sys_reg(3, 0, 0, 2, 2)
#define SYS_ID_ISAR3_EL1		sys_reg(3, 0, 0, 2, 3)
#define SYS_ID_ISAR4_EL1		sys_reg(3, 0, 0, 2, 4)
#define SYS_ID_ISAR5_EL1		sys_reg(3, 0, 0, 2, 5)
#define SYS_ID_ISAR6_EL1		sys_reg(3, 0, 0, 2, 7)

#define SYS_MVFR0_EL1			sys_reg(3, 0, 0, 3, 0)
#define SYS_MVFR1_EL1			sys_reg(3, 0, 0, 3, 1)
#define SYS_MVFR2_EL1			sys_reg(3, 0, 0, 3, 2)

#define SYS_ID_AA64PFR0_EL1		sys_reg(3, 0, 0, 4, 0)
#define SYS_ID_AA64PFR1_EL1		sys_reg(3, 0, 0, 4, 1)
#define SYS_ID_AA64ZFR0_EL1		sys_reg(3, 0, 0, 4, 4)

#define SYS_ID_AA64DFR0_EL1		sys_reg(3, 0, 0, 5, 0)
#define SYS_ID_AA64DFR1_EL1		sys_reg(3, 0, 0, 5, 1)

#define SYS_ID_AA64AFR0_EL1		sys_reg(3, 0, 0, 5, 4)
#define SYS_ID_AA64AFR1_EL1		sys_reg(3, 0, 0, 5, 5)

#define SYS_ID_AA64ISAR0_EL1		sys_reg(3, 0, 0, 6, 0)
#define SYS_ID_AA64ISAR1_EL1		sys_reg(3, 0, 0, 6, 1)
#define SYS_ID_AA64ISAR2_EL1		sys_reg(3, 0, 0, 6, 2)

#define SYS_ID_AA64MMFR0_EL1		sys_reg(3, 0, 0, 7, 0)
#define SYS_ID_AA64MMFR1_EL1		sys_reg(3, 0, 0, 7, 1)
#define SYS_ID_AA64MMFR2_EL1		sys_reg(3, 0, 0, 7, 2)

#define SYS_SCTLR_EL1			sys_reg(3, 0, 1, 0, 0)
#define SYS_ACTLR_EL1			sys_reg(3, 0, 1, 0, 1)
#define SYS_CPACR_EL1			sys_reg(3, 0, 1, 0, 2)
#define SYS_RGSR_EL1			sys_reg(3, 0, 1, 0, 5)
#define SYS_GCR_EL1			sys_reg(3, 0, 1, 0, 6)

#define SYS_ZCR_EL1			sys_reg(3, 0, 1, 2, 0)
#define SYS_TRFCR_EL1			sys_reg(3, 0, 1, 2, 1)

#define SYS_TTBR0_EL1			sys_reg(3, 0, 2, 0, 0)
#define SYS_TTBR1_EL1			sys_reg(3, 0, 2, 0, 1)
#define SYS_TCR_EL1			sys_reg(3, 0, 2, 0, 2)

#define SYS_APIAKEYLO_EL1		sys_reg(3, 0, 2, 1, 0)
#define SYS_APIAKEYHI_EL1		sys_reg(3, 0, 2, 1, 1)
#define SYS_APIBKEYLO_EL1		sys_reg(3, 0, 2, 1, 2)
#define SYS_APIBKEYHI_EL1		sys_reg(3, 0, 2, 1, 3)

#define SYS_APDAKEYLO_EL1		sys_reg(3, 0, 2, 2, 0)
#define SYS_APDAKEYHI_EL1		sys_reg(3, 0, 2, 2, 1)
#define SYS_APDBKEYLO_EL1		sys_reg(3, 0, 2, 2, 2)
#define SYS_APDBKEYHI_EL1		sys_reg(3, 0, 2, 2, 3)

#define SYS_APGAKEYLO_EL1		sys_reg(3, 0, 2, 3, 0)
#define SYS_APGAKEYHI_EL1		sys_reg(3, 0, 2, 3, 1)

#define SYS_SPSR_EL1			sys_reg(3, 0, 4, 0, 0)
#define SYS_ELR_EL1			sys_reg(3, 0, 4, 0, 1)

#define SYS_ICC_PMR_EL1			sys_reg(3, 0, 4, 6, 0)

#define SYS_AFSR0_EL1			sys_reg(3, 0, 5, 1, 0)
#define SYS_AFSR1_EL1			sys_reg(3, 0, 5, 1, 1)
#define SYS_ESR_EL1			sys_reg(3, 0, 5, 2, 0)

#define SYS_ERRIDR_EL1			sys_reg(3, 0, 5, 3, 0)
#define SYS_ERRSELR_EL1			sys_reg(3, 0, 5, 3, 1)
#define SYS_ERXFR_EL1			sys_reg(3, 0, 5, 4, 0)
#define SYS_ERXCTLR_EL1			sys_reg(3, 0, 5, 4, 1)
#define SYS_ERXSTATUS_EL1		sys_reg(3, 0, 5, 4, 2)
#define SYS_ERXADDR_EL1			sys_reg(3, 0, 5, 4, 3)
#define SYS_ERXMISC0_EL1		sys_reg(3, 0, 5, 5, 0)
#define SYS_ERXMISC1_EL1		sys_reg(3, 0, 5, 5, 1)
#define SYS_TFSR_EL1			sys_reg(3, 0, 5, 6, 0)
#define SYS_TFSRE0_EL1			sys_reg(3, 0, 5, 6, 1)

#define SYS_FAR_EL1			sys_reg(3, 0, 6, 0, 0)
#define SYS_PAR_EL1			sys_reg(3, 0, 7, 4, 0)

#define SYS_PAR_EL1_F			BIT(0)
#define SYS_PAR_EL1_FST			GENMASK(6, 1)

/*** Statistical Profiling Extension ***/
/* ID registers */
#define SYS_PMSIDR_EL1			sys_reg(3, 0, 9, 9, 7)
#define SYS_PMSIDR_EL1_FE_SHIFT		0
#define SYS_PMSIDR_EL1_FT_SHIFT		1
#define SYS_PMSIDR_EL1_FL_SHIFT		2
#define SYS_PMSIDR_EL1_ARCHINST_SHIFT	3
#define SYS_PMSIDR_EL1_LDS_SHIFT	4
#define SYS_PMSIDR_EL1_ERND_SHIFT	5
#define SYS_PMSIDR_EL1_INTERVAL_SHIFT	8
#define SYS_PMSIDR_EL1_INTERVAL_MASK	0xfUL
#define SYS_PMSIDR_EL1_MAXSIZE_SHIFT	12
#define SYS_PMSIDR_EL1_MAXSIZE_MASK	0xfUL
#define SYS_PMSIDR_EL1_COUNTSIZE_SHIFT	16
#define SYS_PMSIDR_EL1_COUNTSIZE_MASK	0xfUL

#define SYS_PMBIDR_EL1			sys_reg(3, 0, 9, 10, 7)
#define SYS_PMBIDR_EL1_ALIGN_SHIFT	0
#define SYS_PMBIDR_EL1_ALIGN_MASK	0xfU
#define SYS_PMBIDR_EL1_P_SHIFT		4
#define SYS_PMBIDR_EL1_F_SHIFT		5

/* Sampling controls */
#define SYS_PMSCR_EL1			sys_reg(3, 0, 9, 9, 0)
#define SYS_PMSCR_EL1_E0SPE_SHIFT	0
#define SYS_PMSCR_EL1_E1SPE_SHIFT	1
#define SYS_PMSCR_EL1_CX_SHIFT		3
#define SYS_PMSCR_EL1_PA_SHIFT		4
#define SYS_PMSCR_EL1_TS_SHIFT		5
#define SYS_PMSCR_EL1_PCT_SHIFT		6

#define SYS_PMSCR_EL2			sys_reg(3, 4, 9, 9, 0)
#define SYS_PMSCR_EL2_E0HSPE_SHIFT	0
#define SYS_PMSCR_EL2_E2SPE_SHIFT	1
#define SYS_PMSCR_EL2_CX_SHIFT		3
#define SYS_PMSCR_EL2_PA_SHIFT		4
#define SYS_PMSCR_EL2_TS_SHIFT		5
#define SYS_PMSCR_EL2_PCT_SHIFT		6

#define SYS_PMSICR_EL1			sys_reg(3, 0, 9, 9, 2)

#define SYS_PMSIRR_EL1			sys_reg(3, 0, 9, 9, 3)
#define SYS_PMSIRR_EL1_RND_SHIFT	0
#define SYS_PMSIRR_EL1_INTERVAL_SHIFT	8
#define SYS_PMSIRR_EL1_INTERVAL_MASK	0xffffffUL

/* Filtering controls */
#define SYS_PMSNEVFR_EL1		sys_reg(3, 0, 9, 9, 1)

#define SYS_PMSFCR_EL1			sys_reg(3, 0, 9, 9, 4)
#define SYS_PMSFCR_EL1_FE_SHIFT		0
#define SYS_PMSFCR_EL1_FT_SHIFT		1
#define SYS_PMSFCR_EL1_FL_SHIFT		2
#define SYS_PMSFCR_EL1_B_SHIFT		16
#define SYS_PMSFCR_EL1_LD_SHIFT		17
#define SYS_PMSFCR_EL1_ST_SHIFT		18

#define SYS_PMSEVFR_EL1			sys_reg(3, 0, 9, 9, 5)
#define SYS_PMSEVFR_EL1_RES0_8_2	\
	(GENMASK_ULL(47, 32) | GENMASK_ULL(23, 16) | GENMASK_ULL(11, 8) |\
	 BIT_ULL(6) | BIT_ULL(4) | BIT_ULL(2) | BIT_ULL(0))
#define SYS_PMSEVFR_EL1_RES0_8_3	\
	(SYS_PMSEVFR_EL1_RES0_8_2 & ~(BIT_ULL(18) | BIT_ULL(17) | BIT_ULL(11)))

#define SYS_PMSLATFR_EL1		sys_reg(3, 0, 9, 9, 6)
#define SYS_PMSLATFR_EL1_MINLAT_SHIFT	0

/* Buffer controls */
#define SYS_PMBLIMITR_EL1		sys_reg(3, 0, 9, 10, 0)
#define SYS_PMBLIMITR_EL1_E_SHIFT	0
#define SYS_PMBLIMITR_EL1_FM_SHIFT	1
#define SYS_PMBLIMITR_EL1_FM_MASK	0x3UL
#define SYS_PMBLIMITR_EL1_FM_STOP_IRQ	(0 << SYS_PMBLIMITR_EL1_FM_SHIFT)

#define SYS_PMBPTR_EL1			sys_reg(3, 0, 9, 10, 1)

/* Buffer error reporting */
#define SYS_PMBSR_EL1			sys_reg(3, 0, 9, 10, 3)
#define SYS_PMBSR_EL1_COLL_SHIFT	16
#define SYS_PMBSR_EL1_S_SHIFT		17
#define SYS_PMBSR_EL1_EA_SHIFT		18
#define SYS_PMBSR_EL1_DL_SHIFT		19
#define SYS_PMBSR_EL1_EC_SHIFT		26
#define SYS_PMBSR_EL1_EC_MASK		0x3fUL

#define SYS_PMBSR_EL1_EC_BUF		(0x0UL << SYS_PMBSR_EL1_EC_SHIFT)
#define SYS_PMBSR_EL1_EC_FAULT_S1	(0x24UL << SYS_PMBSR_EL1_EC_SHIFT)
#define SYS_PMBSR_EL1_EC_FAULT_S2	(0x25UL << SYS_PMBSR_EL1_EC_SHIFT)

#define SYS_PMBSR_EL1_FAULT_FSC_SHIFT	0
#define SYS_PMBSR_EL1_FAULT_FSC_MASK	0x3fUL

#define SYS_PMBSR_EL1_BUF_BSC_SHIFT	0
#define SYS_PMBSR_EL1_BUF_BSC_MASK	0x3fUL

#define SYS_PMBSR_EL1_BUF_BSC_FULL	(0x1UL << SYS_PMBSR_EL1_BUF_BSC_SHIFT)

/*** End of Statistical Profiling Extension ***/

/*
 * TRBE Registers
 */
#define SYS_TRBLIMITR_EL1		sys_reg(3, 0, 9, 11, 0)
#define SYS_TRBPTR_EL1			sys_reg(3, 0, 9, 11, 1)
#define SYS_TRBBASER_EL1		sys_reg(3, 0, 9, 11, 2)
#define SYS_TRBSR_EL1			sys_reg(3, 0, 9, 11, 3)
#define SYS_TRBMAR_EL1			sys_reg(3, 0, 9, 11, 4)
#define SYS_TRBTRG_EL1			sys_reg(3, 0, 9, 11, 6)
#define SYS_TRBIDR_EL1			sys_reg(3, 0, 9, 11, 7)

#define TRBLIMITR_LIMIT_MASK		GENMASK_ULL(51, 0)
#define TRBLIMITR_LIMIT_SHIFT		12
#define TRBLIMITR_NVM			BIT(5)
#define TRBLIMITR_TRIG_MODE_MASK	GENMASK(1, 0)
#define TRBLIMITR_TRIG_MODE_SHIFT	3
#define TRBLIMITR_FILL_MODE_MASK	GENMASK(1, 0)
#define TRBLIMITR_FILL_MODE_SHIFT	1
#define TRBLIMITR_ENABLE		BIT(0)
#define TRBPTR_PTR_MASK			GENMASK_ULL(63, 0)
#define TRBPTR_PTR_SHIFT		0
#define TRBBASER_BASE_MASK		GENMASK_ULL(51, 0)
#define TRBBASER_BASE_SHIFT		12
#define TRBSR_EC_MASK			GENMASK(5, 0)
#define TRBSR_EC_SHIFT			26
#define TRBSR_IRQ			BIT(22)
#define TRBSR_TRG			BIT(21)
#define TRBSR_WRAP			BIT(20)
#define TRBSR_ABORT			BIT(18)
#define TRBSR_STOP			BIT(17)
#define TRBSR_MSS_MASK			GENMASK(15, 0)
#define TRBSR_MSS_SHIFT			0
#define TRBSR_BSC_MASK			GENMASK(5, 0)
#define TRBSR_BSC_SHIFT			0
#define TRBSR_FSC_MASK			GENMASK(5, 0)
#define TRBSR_FSC_SHIFT			0
#define TRBMAR_SHARE_MASK		GENMASK(1, 0)
#define TRBMAR_SHARE_SHIFT		8
#define TRBMAR_OUTER_MASK		GENMASK(3, 0)
#define TRBMAR_OUTER_SHIFT		4
#define TRBMAR_INNER_MASK		GENMASK(3, 0)
#define TRBMAR_INNER_SHIFT		0
#define TRBTRG_TRG_MASK			GENMASK(31, 0)
#define TRBTRG_TRG_SHIFT		0
#define TRBIDR_FLAG			BIT(5)
#define TRBIDR_PROG			BIT(4)
#define TRBIDR_ALIGN_MASK		GENMASK(3, 0)
#define TRBIDR_ALIGN_SHIFT		0

#define SYS_PMINTENSET_EL1		sys_reg(3, 0, 9, 14, 1)
#define SYS_PMINTENCLR_EL1		sys_reg(3, 0, 9, 14, 2)

#define SYS_PMMIR_EL1			sys_reg(3, 0, 9, 14, 6)

#define SYS_MAIR_EL1			sys_reg(3, 0, 10, 2, 0)
#define SYS_AMAIR_EL1			sys_reg(3, 0, 10, 3, 0)

#define SYS_LORSA_EL1			sys_reg(3, 0, 10, 4, 0)
#define SYS_LOREA_EL1			sys_reg(3, 0, 10, 4, 1)
#define SYS_LORN_EL1			sys_reg(3, 0, 10, 4, 2)
#define SYS_LORC_EL1			sys_reg(3, 0, 10, 4, 3)
#define SYS_LORID_EL1			sys_reg(3, 0, 10, 4, 7)

#define SYS_VBAR_EL1			sys_reg(3, 0, 12, 0, 0)
#define SYS_DISR_EL1			sys_reg(3, 0, 12, 1, 1)

#define SYS_ICC_IAR0_EL1		sys_reg(3, 0, 12, 8, 0)
#define SYS_ICC_EOIR0_EL1		sys_reg(3, 0, 12, 8, 1)
#define SYS_ICC_HPPIR0_EL1		sys_reg(3, 0, 12, 8, 2)
#define SYS_ICC_BPR0_EL1		sys_reg(3, 0, 12, 8, 3)
#define SYS_ICC_AP0Rn_EL1(n)		sys_reg(3, 0, 12, 8, 4 | n)
#define SYS_ICC_AP0R0_EL1		SYS_ICC_AP0Rn_EL1(0)
#define SYS_ICC_AP0R1_EL1		SYS_ICC_AP0Rn_EL1(1)
#define SYS_ICC_AP0R2_EL1		SYS_ICC_AP0Rn_EL1(2)
#define SYS_ICC_AP0R3_EL1		SYS_ICC_AP0Rn_EL1(3)
#define SYS_ICC_AP1Rn_EL1(n)		sys_reg(3, 0, 12, 9, n)
#define SYS_ICC_AP1R0_EL1		SYS_ICC_AP1Rn_EL1(0)
#define SYS_ICC_AP1R1_EL1		SYS_ICC_AP1Rn_EL1(1)
#define SYS_ICC_AP1R2_EL1		SYS_ICC_AP1Rn_EL1(2)
#define SYS_ICC_AP1R3_EL1		SYS_ICC_AP1Rn_EL1(3)
#define SYS_ICC_DIR_EL1			sys_reg(3, 0, 12, 11, 1)
#define SYS_ICC_RPR_EL1			sys_reg(3, 0, 12, 11, 3)
#define SYS_ICC_SGI1R_EL1		sys_reg(3, 0, 12, 11, 5)
#define SYS_ICC_ASGI1R_EL1		sys_reg(3, 0, 12, 11, 6)
#define SYS_ICC_SGI0R_EL1		sys_reg(3, 0, 12, 11, 7)
#define SYS_ICC_IAR1_EL1		sys_reg(3, 0, 12, 12, 0)
#define SYS_ICC_EOIR1_EL1		sys_reg(3, 0, 12, 12, 1)
#define SYS_ICC_HPPIR1_EL1		sys_reg(3, 0, 12, 12, 2)
#define SYS_ICC_BPR1_EL1		sys_reg(3, 0, 12, 12, 3)
#define SYS_ICC_CTLR_EL1		sys_reg(3, 0, 12, 12, 4)
#define SYS_ICC_SRE_EL1			sys_reg(3, 0, 12, 12, 5)
#define SYS_ICC_IGRPEN0_EL1		sys_reg(3, 0, 12, 12, 6)
#define SYS_ICC_IGRPEN1_EL1		sys_reg(3, 0, 12, 12, 7)

#define SYS_CONTEXTIDR_EL1		sys_reg(3, 0, 13, 0, 1)
#define SYS_TPIDR_EL1			sys_reg(3, 0, 13, 0, 4)

#define SYS_SCXTNUM_EL1			sys_reg(3, 0, 13, 0, 7)

#define SYS_CNTKCTL_EL1			sys_reg(3, 0, 14, 1, 0)

#define SYS_CCSIDR_EL1			sys_reg(3, 1, 0, 0, 0)
#define SYS_CLIDR_EL1			sys_reg(3, 1, 0, 0, 1)
#define SYS_GMID_EL1			sys_reg(3, 1, 0, 0, 4)
#define SYS_AIDR_EL1			sys_reg(3, 1, 0, 0, 7)

#define SYS_CSSELR_EL1			sys_reg(3, 2, 0, 0, 0)

#define SYS_CTR_EL0			sys_reg(3, 3, 0, 0, 1)
#define SYS_DCZID_EL0			sys_reg(3, 3, 0, 0, 7)

#define SYS_RNDR_EL0			sys_reg(3, 3, 2, 4, 0)
#define SYS_RNDRRS_EL0			sys_reg(3, 3, 2, 4, 1)

#define SYS_PMCR_EL0			sys_reg(3, 3, 9, 12, 0)
#define SYS_PMCNTENSET_EL0		sys_reg(3, 3, 9, 12, 1)
#define SYS_PMCNTENCLR_EL0		sys_reg(3, 3, 9, 12, 2)
#define SYS_PMOVSCLR_EL0		sys_reg(3, 3, 9, 12, 3)
#define SYS_PMSWINC_EL0			sys_reg(3, 3, 9, 12, 4)
#define SYS_PMSELR_EL0			sys_reg(3, 3, 9, 12, 5)
#define SYS_PMCEID0_EL0			sys_reg(3, 3, 9, 12, 6)
#define SYS_PMCEID1_EL0			sys_reg(3, 3, 9, 12, 7)
#define SYS_PMCCNTR_EL0			sys_reg(3, 3, 9, 13, 0)
#define SYS_PMXEVTYPER_EL0		sys_reg(3, 3, 9, 13, 1)
#define SYS_PMXEVCNTR_EL0		sys_reg(3, 3, 9, 13, 2)
#define SYS_PMUSERENR_EL0		sys_reg(3, 3, 9, 14, 0)
#define SYS_PMOVSSET_EL0		sys_reg(3, 3, 9, 14, 3)

#define SYS_TPIDR_EL0			sys_reg(3, 3, 13, 0, 2)
#define SYS_TPIDRRO_EL0			sys_reg(3, 3, 13, 0, 3)

#define SYS_SCXTNUM_EL0			sys_reg(3, 3, 13, 0, 7)

/* Definitions for system register interface to AMU for ARMv8.4 onwards */
#define SYS_AM_EL0(crm, op2)		sys_reg(3, 3, 13, (crm), (op2))
#define SYS_AMCR_EL0			SYS_AM_EL0(2, 0)
#define SYS_AMCFGR_EL0			SYS_AM_EL0(2, 1)
#define SYS_AMCGCR_EL0			SYS_AM_EL0(2, 2)
#define SYS_AMUSERENR_EL0		SYS_AM_EL0(2, 3)
#define SYS_AMCNTENCLR0_EL0		SYS_AM_EL0(2, 4)
#define SYS_AMCNTENSET0_EL0		SYS_AM_EL0(2, 5)
#define SYS_AMCNTENCLR1_EL0		SYS_AM_EL0(3, 0)
#define SYS_AMCNTENSET1_EL0		SYS_AM_EL0(3, 1)

/*
 * Group 0 of activity monitors (architected):
 *                op0  op1  CRn   CRm       op2
 * Counter:       11   011  1101  010:n<3>  n<2:0>
 * Type:          11   011  1101  011:n<3>  n<2:0>
 * n: 0-15
 *
 * Group 1 of activity monitors (auxiliary):
 *                op0  op1  CRn   CRm       op2
 * Counter:       11   011  1101  110:n<3>  n<2:0>
 * Type:          11   011  1101  111:n<3>  n<2:0>
 * n: 0-15
 */

#define SYS_AMEVCNTR0_EL0(n)		SYS_AM_EL0(4 + ((n) >> 3), (n) & 7)
#define SYS_AMEVTYPER0_EL0(n)		SYS_AM_EL0(6 + ((n) >> 3), (n) & 7)
#define SYS_AMEVCNTR1_EL0(n)		SYS_AM_EL0(12 + ((n) >> 3), (n) & 7)
#define SYS_AMEVTYPER1_EL0(n)		SYS_AM_EL0(14 + ((n) >> 3), (n) & 7)

/* AMU v1: Fixed (architecturally defined) activity monitors */
#define SYS_AMEVCNTR0_CORE_EL0		SYS_AMEVCNTR0_EL0(0)
#define SYS_AMEVCNTR0_CONST_EL0		SYS_AMEVCNTR0_EL0(1)
#define SYS_AMEVCNTR0_INST_RET_EL0	SYS_AMEVCNTR0_EL0(2)
#define SYS_AMEVCNTR0_MEM_STALL		SYS_AMEVCNTR0_EL0(3)

#define SYS_CNTFRQ_EL0			sys_reg(3, 3, 14, 0, 0)

#define SYS_CNTPCTSS_EL0		sys_reg(3, 3, 14, 0, 5)
#define SYS_CNTVCTSS_EL0		sys_reg(3, 3, 14, 0, 6)

#define SYS_CNTP_TVAL_EL0		sys_reg(3, 3, 14, 2, 0)
#define SYS_CNTP_CTL_EL0		sys_reg(3, 3, 14, 2, 1)
#define SYS_CNTP_CVAL_EL0		sys_reg(3, 3, 14, 2, 2)

#define SYS_CNTV_CTL_EL0		sys_reg(3, 3, 14, 3, 1)
#define SYS_CNTV_CVAL_EL0		sys_reg(3, 3, 14, 3, 2)

#define SYS_AARCH32_CNTP_TVAL		sys_reg(0, 0, 14, 2, 0)
#define SYS_AARCH32_CNTP_CTL		sys_reg(0, 0, 14, 2, 1)
#define SYS_AARCH32_CNTP_CVAL		sys_reg(0, 2, 0, 14, 0)

#define __PMEV_op2(n)			((n) & 0x7)
#define __CNTR_CRm(n)			(0x8 | (((n) >> 3) & 0x3))
#define SYS_PMEVCNTRn_EL0(n)		sys_reg(3, 3, 14, __CNTR_CRm(n), __PMEV_op2(n))
#define __TYPER_CRm(n)			(0xc | (((n) >> 3) & 0x3))
#define SYS_PMEVTYPERn_EL0(n)		sys_reg(3, 3, 14, __TYPER_CRm(n), __PMEV_op2(n))

#define SYS_PMCCFILTR_EL0		sys_reg(3, 3, 14, 15, 7)

#define SYS_SCTLR_EL2			sys_reg(3, 4, 1, 0, 0)
#define SYS_HFGRTR_EL2			sys_reg(3, 4, 1, 1, 4)
#define SYS_HFGWTR_EL2			sys_reg(3, 4, 1, 1, 5)
#define SYS_HFGITR_EL2			sys_reg(3, 4, 1, 1, 6)
#define SYS_ZCR_EL2			sys_reg(3, 4, 1, 2, 0)
#define SYS_TRFCR_EL2			sys_reg(3, 4, 1, 2, 1)
#define SYS_DACR32_EL2			sys_reg(3, 4, 3, 0, 0)
#define SYS_HDFGRTR_EL2			sys_reg(3, 4, 3, 1, 4)
#define SYS_HDFGWTR_EL2			sys_reg(3, 4, 3, 1, 5)
#define SYS_HAFGRTR_EL2			sys_reg(3, 4, 3, 1, 6)
#define SYS_SPSR_EL2			sys_reg(3, 4, 4, 0, 0)
#define SYS_ELR_EL2			sys_reg(3, 4, 4, 0, 1)
#define SYS_IFSR32_EL2			sys_reg(3, 4, 5, 0, 1)
#define SYS_ESR_EL2			sys_reg(3, 4, 5, 2, 0)
#define SYS_VSESR_EL2			sys_reg(3, 4, 5, 2, 3)
#define SYS_FPEXC32_EL2			sys_reg(3, 4, 5, 3, 0)
#define SYS_TFSR_EL2			sys_reg(3, 4, 5, 6, 0)
#define SYS_FAR_EL2			sys_reg(3, 4, 6, 0, 0)

#define SYS_VDISR_EL2			sys_reg(3, 4, 12, 1,  1)
#define __SYS__AP0Rx_EL2(x)		sys_reg(3, 4, 12, 8, x)
#define SYS_ICH_AP0R0_EL2		__SYS__AP0Rx_EL2(0)
#define SYS_ICH_AP0R1_EL2		__SYS__AP0Rx_EL2(1)
#define SYS_ICH_AP0R2_EL2		__SYS__AP0Rx_EL2(2)
#define SYS_ICH_AP0R3_EL2		__SYS__AP0Rx_EL2(3)

#define __SYS__AP1Rx_EL2(x)		sys_reg(3, 4, 12, 9, x)
#define SYS_ICH_AP1R0_EL2		__SYS__AP1Rx_EL2(0)
#define SYS_ICH_AP1R1_EL2		__SYS__AP1Rx_EL2(1)
#define SYS_ICH_AP1R2_EL2		__SYS__AP1Rx_EL2(2)
#define SYS_ICH_AP1R3_EL2		__SYS__AP1Rx_EL2(3)

#define SYS_ICH_VSEIR_EL2		sys_reg(3, 4, 12, 9, 4)
#define SYS_ICC_SRE_EL2			sys_reg(3, 4, 12, 9, 5)
#define SYS_ICH_HCR_EL2			sys_reg(3, 4, 12, 11, 0)
#define SYS_ICH_VTR_EL2			sys_reg(3, 4, 12, 11, 1)
#define SYS_ICH_MISR_EL2		sys_reg(3, 4, 12, 11, 2)
#define SYS_ICH_EISR_EL2		sys_reg(3, 4, 12, 11, 3)
#define SYS_ICH_ELRSR_EL2		sys_reg(3, 4, 12, 11, 5)
#define SYS_ICH_VMCR_EL2		sys_reg(3, 4, 12, 11, 7)

#define __SYS__LR0_EL2(x)		sys_reg(3, 4, 12, 12, x)
#define SYS_ICH_LR0_EL2			__SYS__LR0_EL2(0)
#define SYS_ICH_LR1_EL2			__SYS__LR0_EL2(1)
#define SYS_ICH_LR2_EL2			__SYS__LR0_EL2(2)
#define SYS_ICH_LR3_EL2			__SYS__LR0_EL2(3)
#define SYS_ICH_LR4_EL2			__SYS__LR0_EL2(4)
#define SYS_ICH_LR5_EL2			__SYS__LR0_EL2(5)
#define SYS_ICH_LR6_EL2			__SYS__LR0_EL2(6)
#define SYS_ICH_LR7_EL2			__SYS__LR0_EL2(7)

#define __SYS__LR8_EL2(x)		sys_reg(3, 4, 12, 13, x)
#define SYS_ICH_LR8_EL2			__SYS__LR8_EL2(0)
#define SYS_ICH_LR9_EL2			__SYS__LR8_EL2(1)
#define SYS_ICH_LR10_EL2		__SYS__LR8_EL2(2)
#define SYS_ICH_LR11_EL2		__SYS__LR8_EL2(3)
#define SYS_ICH_LR12_EL2		__SYS__LR8_EL2(4)
#define SYS_ICH_LR13_EL2		__SYS__LR8_EL2(5)
#define SYS_ICH_LR14_EL2		__SYS__LR8_EL2(6)
#define SYS_ICH_LR15_EL2		__SYS__LR8_EL2(7)

/* VHE encodings for architectural EL0/1 system registers */
#define SYS_SCTLR_EL12			sys_reg(3, 5, 1, 0, 0)
#define SYS_CPACR_EL12			sys_reg(3, 5, 1, 0, 2)
#define SYS_ZCR_EL12			sys_reg(3, 5, 1, 2, 0)
#define SYS_TTBR0_EL12			sys_reg(3, 5, 2, 0, 0)
#define SYS_TTBR1_EL12			sys_reg(3, 5, 2, 0, 1)
#define SYS_TCR_EL12			sys_reg(3, 5, 2, 0, 2)
#define SYS_SPSR_EL12			sys_reg(3, 5, 4, 0, 0)
#define SYS_ELR_EL12			sys_reg(3, 5, 4, 0, 1)
#define SYS_AFSR0_EL12			sys_reg(3, 5, 5, 1, 0)
#define SYS_AFSR1_EL12			sys_reg(3, 5, 5, 1, 1)
#define SYS_ESR_EL12			sys_reg(3, 5, 5, 2, 0)
#define SYS_TFSR_EL12			sys_reg(3, 5, 5, 6, 0)
#define SYS_FAR_EL12			sys_reg(3, 5, 6, 0, 0)
#define SYS_MAIR_EL12			sys_reg(3, 5, 10, 2, 0)
#define SYS_AMAIR_EL12			sys_reg(3, 5, 10, 3, 0)
#define SYS_VBAR_EL12			sys_reg(3, 5, 12, 0, 0)
#define SYS_CONTEXTIDR_EL12		sys_reg(3, 5, 13, 0, 1)
#define SYS_CNTKCTL_EL12		sys_reg(3, 5, 14, 1, 0)
#define SYS_CNTP_TVAL_EL02		sys_reg(3, 5, 14, 2, 0)
#define SYS_CNTP_CTL_EL02		sys_reg(3, 5, 14, 2, 1)
#define SYS_CNTP_CVAL_EL02		sys_reg(3, 5, 14, 2, 2)
#define SYS_CNTV_TVAL_EL02		sys_reg(3, 5, 14, 3, 0)
#define SYS_CNTV_CTL_EL02		sys_reg(3, 5, 14, 3, 1)
#define SYS_CNTV_CVAL_EL02		sys_reg(3, 5, 14, 3, 2)

/* Common SCTLR_ELx flags. */
#define SCTLR_ELx_DSSBS	(BIT(44))
#define SCTLR_ELx_ATA	(BIT(43))

#define SCTLR_ELx_TCF_SHIFT	40
#define SCTLR_ELx_TCF_NONE	(UL(0x0) << SCTLR_ELx_TCF_SHIFT)
#define SCTLR_ELx_TCF_SYNC	(UL(0x1) << SCTLR_ELx_TCF_SHIFT)
#define SCTLR_ELx_TCF_ASYNC	(UL(0x2) << SCTLR_ELx_TCF_SHIFT)
#define SCTLR_ELx_TCF_ASYMM	(UL(0x3) << SCTLR_ELx_TCF_SHIFT)
#define SCTLR_ELx_TCF_MASK	(UL(0x3) << SCTLR_ELx_TCF_SHIFT)

#define SCTLR_ELx_ENIA_SHIFT	31

#define SCTLR_ELx_ITFSB	(BIT(37))
#define SCTLR_ELx_ENIA	(BIT(SCTLR_ELx_ENIA_SHIFT))
#define SCTLR_ELx_ENIB	(BIT(30))
#define SCTLR_ELx_ENDA	(BIT(27))
#define SCTLR_ELx_EE    (BIT(25))
#define SCTLR_ELx_IESB	(BIT(21))
#define SCTLR_ELx_WXN	(BIT(19))
#define SCTLR_ELx_ENDB	(BIT(13))
#define SCTLR_ELx_I	(BIT(12))
#define SCTLR_ELx_SA	(BIT(3))
#define SCTLR_ELx_C	(BIT(2))
#define SCTLR_ELx_A	(BIT(1))
#define SCTLR_ELx_M	(BIT(0))

/* SCTLR_EL2 specific flags. */
#define SCTLR_EL2_RES1	((BIT(4))  | (BIT(5))  | (BIT(11)) | (BIT(16)) | \
			 (BIT(18)) | (BIT(22)) | (BIT(23)) | (BIT(28)) | \
			 (BIT(29)))

#ifdef CONFIG_CPU_BIG_ENDIAN
#define ENDIAN_SET_EL2		SCTLR_ELx_EE
#else
#define ENDIAN_SET_EL2		0
#endif

#define INIT_SCTLR_EL2_MMU_ON						\
	(SCTLR_ELx_M  | SCTLR_ELx_C | SCTLR_ELx_SA | SCTLR_ELx_I |	\
	 SCTLR_ELx_IESB | SCTLR_ELx_WXN | ENDIAN_SET_EL2 |		\
	 SCTLR_ELx_ITFSB | SCTLR_EL2_RES1)

#define INIT_SCTLR_EL2_MMU_OFF \
	(SCTLR_EL2_RES1 | ENDIAN_SET_EL2)

/* SCTLR_EL1 specific flags. */
#define SCTLR_EL1_EPAN		(BIT(57))
#define SCTLR_EL1_ATA0		(BIT(42))

#define SCTLR_EL1_TCF0_SHIFT	38
#define SCTLR_EL1_TCF0_NONE	(UL(0x0) << SCTLR_EL1_TCF0_SHIFT)
#define SCTLR_EL1_TCF0_SYNC	(UL(0x1) << SCTLR_EL1_TCF0_SHIFT)
#define SCTLR_EL1_TCF0_ASYNC	(UL(0x2) << SCTLR_EL1_TCF0_SHIFT)
#define SCTLR_EL1_TCF0_ASYMM	(UL(0x3) << SCTLR_EL1_TCF0_SHIFT)
#define SCTLR_EL1_TCF0_MASK	(UL(0x3) << SCTLR_EL1_TCF0_SHIFT)

#define SCTLR_EL1_BT1		(BIT(36))
#define SCTLR_EL1_BT0		(BIT(35))
#define SCTLR_EL1_UCI		(BIT(26))
#define SCTLR_EL1_E0E		(BIT(24))
#define SCTLR_EL1_SPAN		(BIT(23))
#define SCTLR_EL1_NTWE		(BIT(18))
#define SCTLR_EL1_NTWI		(BIT(16))
#define SCTLR_EL1_UCT		(BIT(15))
#define SCTLR_EL1_DZE		(BIT(14))
#define SCTLR_EL1_UMA		(BIT(9))
#define SCTLR_EL1_SED		(BIT(8))
#define SCTLR_EL1_ITD		(BIT(7))
#define SCTLR_EL1_CP15BEN	(BIT(5))
#define SCTLR_EL1_SA0		(BIT(4))

#define SCTLR_EL1_RES1	((BIT(11)) | (BIT(20)) | (BIT(22)) | (BIT(28)) | \
			 (BIT(29)))

#ifdef CONFIG_CPU_BIG_ENDIAN
#define ENDIAN_SET_EL1		(SCTLR_EL1_E0E | SCTLR_ELx_EE)
#else
#define ENDIAN_SET_EL1		0
#endif

#define INIT_SCTLR_EL1_MMU_OFF \
	(ENDIAN_SET_EL1 | SCTLR_EL1_RES1)

#define INIT_SCTLR_EL1_MMU_ON \
	(SCTLR_ELx_M    | SCTLR_ELx_C    | SCTLR_ELx_SA   | SCTLR_EL1_SA0   | \
	 SCTLR_EL1_SED  | SCTLR_ELx_I    | SCTLR_EL1_DZE  | SCTLR_EL1_UCT   | \
	 SCTLR_EL1_NTWE | SCTLR_ELx_IESB | SCTLR_EL1_SPAN | SCTLR_ELx_ITFSB | \
	 ENDIAN_SET_EL1 | SCTLR_EL1_UCI  | SCTLR_EL1_EPAN | SCTLR_EL1_RES1)

/* MAIR_ELx memory attributes (used by Linux) */
#define MAIR_ATTR_DEVICE_nGnRnE		UL(0x00)
#define MAIR_ATTR_DEVICE_nGnRE		UL(0x04)
#define MAIR_ATTR_NORMAL_NC		UL(0x44)
#define MAIR_ATTR_NORMAL_TAGGED		UL(0xf0)
#define MAIR_ATTR_NORMAL		UL(0xff)
#define MAIR_ATTR_MASK			UL(0xff)

/* Position the attr at the correct index */
#define MAIR_ATTRIDX(attr, idx)		((attr) << ((idx) * 8))

/* id_aa64isar0 */
#define ID_AA64ISAR0_RNDR_SHIFT		60
#define ID_AA64ISAR0_TLB_SHIFT		56
#define ID_AA64ISAR0_TS_SHIFT		52
#define ID_AA64ISAR0_FHM_SHIFT		48
#define ID_AA64ISAR0_DP_SHIFT		44
#define ID_AA64ISAR0_SM4_SHIFT		40
#define ID_AA64ISAR0_SM3_SHIFT		36
#define ID_AA64ISAR0_SHA3_SHIFT		32
#define ID_AA64ISAR0_RDM_SHIFT		28
#define ID_AA64ISAR0_ATOMICS_SHIFT	20
#define ID_AA64ISAR0_CRC32_SHIFT	16
#define ID_AA64ISAR0_SHA2_SHIFT		12
#define ID_AA64ISAR0_SHA1_SHIFT		8
#define ID_AA64ISAR0_AES_SHIFT		4

#define ID_AA64ISAR0_TLB_RANGE_NI	0x0
#define ID_AA64ISAR0_TLB_RANGE		0x2

/* id_aa64isar1 */
#define ID_AA64ISAR1_I8MM_SHIFT		52
#define ID_AA64ISAR1_DGH_SHIFT		48
#define ID_AA64ISAR1_BF16_SHIFT		44
#define ID_AA64ISAR1_SPECRES_SHIFT	40
#define ID_AA64ISAR1_SB_SHIFT		36
#define ID_AA64ISAR1_FRINTTS_SHIFT	32
#define ID_AA64ISAR1_GPI_SHIFT		28
#define ID_AA64ISAR1_GPA_SHIFT		24
#define ID_AA64ISAR1_LRCPC_SHIFT	20
#define ID_AA64ISAR1_FCMA_SHIFT		16
#define ID_AA64ISAR1_JSCVT_SHIFT	12
#define ID_AA64ISAR1_API_SHIFT		8
#define ID_AA64ISAR1_APA_SHIFT		4
#define ID_AA64ISAR1_DPB_SHIFT		0

#define ID_AA64ISAR1_APA_NI			0x0
#define ID_AA64ISAR1_APA_ARCHITECTED		0x1
#define ID_AA64ISAR1_APA_ARCH_EPAC		0x2
#define ID_AA64ISAR1_APA_ARCH_EPAC2		0x3
#define ID_AA64ISAR1_APA_ARCH_EPAC2_FPAC	0x4
#define ID_AA64ISAR1_APA_ARCH_EPAC2_FPAC_CMB	0x5
#define ID_AA64ISAR1_API_NI			0x0
#define ID_AA64ISAR1_API_IMP_DEF		0x1
#define ID_AA64ISAR1_API_IMP_DEF_EPAC		0x2
#define ID_AA64ISAR1_API_IMP_DEF_EPAC2		0x3
#define ID_AA64ISAR1_API_IMP_DEF_EPAC2_FPAC	0x4
#define ID_AA64ISAR1_API_IMP_DEF_EPAC2_FPAC_CMB	0x5
#define ID_AA64ISAR1_GPA_NI			0x0
#define ID_AA64ISAR1_GPA_ARCHITECTED		0x1
#define ID_AA64ISAR1_GPI_NI			0x0
#define ID_AA64ISAR1_GPI_IMP_DEF		0x1

/* id_aa64isar2 */
<<<<<<< HEAD
#define ID_AA64ISAR2_APA3_SHIFT		12
#define ID_AA64ISAR2_GPA3_SHIFT		8
=======
#define ID_AA64ISAR2_CLEARBHB_SHIFT	28
>>>>>>> 52c9f93a
#define ID_AA64ISAR2_RPRES_SHIFT	4
#define ID_AA64ISAR2_WFXT_SHIFT		0

#define ID_AA64ISAR2_RPRES_8BIT		0x0
#define ID_AA64ISAR2_RPRES_12BIT	0x1
/*
 * Value 0x1 has been removed from the architecture, and is
 * reserved, but has not yet been removed from the ARM ARM
 * as of ARM DDI 0487G.b.
 */
#define ID_AA64ISAR2_WFXT_NI		0x0
#define ID_AA64ISAR2_WFXT_SUPPORTED	0x2

#define ID_AA64ISAR2_APA3_NI			0x0
#define ID_AA64ISAR2_APA3_ARCHITECTED		0x1
#define ID_AA64ISAR2_APA3_ARCH_EPAC		0x2
#define ID_AA64ISAR2_APA3_ARCH_EPAC2		0x3
#define ID_AA64ISAR2_APA3_ARCH_EPAC2_FPAC	0x4
#define ID_AA64ISAR2_APA3_ARCH_EPAC2_FPAC_CMB	0x5

#define ID_AA64ISAR2_GPA3_NI			0x0
#define ID_AA64ISAR2_GPA3_ARCHITECTED		0x1

/* id_aa64pfr0 */
#define ID_AA64PFR0_CSV3_SHIFT		60
#define ID_AA64PFR0_CSV2_SHIFT		56
#define ID_AA64PFR0_DIT_SHIFT		48
#define ID_AA64PFR0_AMU_SHIFT		44
#define ID_AA64PFR0_MPAM_SHIFT		40
#define ID_AA64PFR0_SEL2_SHIFT		36
#define ID_AA64PFR0_SVE_SHIFT		32
#define ID_AA64PFR0_RAS_SHIFT		28
#define ID_AA64PFR0_GIC_SHIFT		24
#define ID_AA64PFR0_ASIMD_SHIFT		20
#define ID_AA64PFR0_FP_SHIFT		16
#define ID_AA64PFR0_EL3_SHIFT		12
#define ID_AA64PFR0_EL2_SHIFT		8
#define ID_AA64PFR0_EL1_SHIFT		4
#define ID_AA64PFR0_EL0_SHIFT		0

#define ID_AA64PFR0_AMU			0x1
#define ID_AA64PFR0_SVE			0x1
#define ID_AA64PFR0_RAS_V1		0x1
#define ID_AA64PFR0_RAS_V1P1		0x2
#define ID_AA64PFR0_FP_NI		0xf
#define ID_AA64PFR0_FP_SUPPORTED	0x0
#define ID_AA64PFR0_ASIMD_NI		0xf
#define ID_AA64PFR0_ASIMD_SUPPORTED	0x0
#define ID_AA64PFR0_ELx_64BIT_ONLY	0x1
#define ID_AA64PFR0_ELx_32BIT_64BIT	0x2

/* id_aa64pfr1 */
#define ID_AA64PFR1_MPAMFRAC_SHIFT	16
#define ID_AA64PFR1_RASFRAC_SHIFT	12
#define ID_AA64PFR1_MTE_SHIFT		8
#define ID_AA64PFR1_SSBS_SHIFT		4
#define ID_AA64PFR1_BT_SHIFT		0

#define ID_AA64PFR1_SSBS_PSTATE_NI	0
#define ID_AA64PFR1_SSBS_PSTATE_ONLY	1
#define ID_AA64PFR1_SSBS_PSTATE_INSNS	2
#define ID_AA64PFR1_BT_BTI		0x1

#define ID_AA64PFR1_MTE_NI		0x0
#define ID_AA64PFR1_MTE_EL0		0x1
#define ID_AA64PFR1_MTE			0x2
#define ID_AA64PFR1_MTE_ASYMM		0x3

/* id_aa64zfr0 */
#define ID_AA64ZFR0_F64MM_SHIFT		56
#define ID_AA64ZFR0_F32MM_SHIFT		52
#define ID_AA64ZFR0_I8MM_SHIFT		44
#define ID_AA64ZFR0_SM4_SHIFT		40
#define ID_AA64ZFR0_SHA3_SHIFT		32
#define ID_AA64ZFR0_BF16_SHIFT		20
#define ID_AA64ZFR0_BITPERM_SHIFT	16
#define ID_AA64ZFR0_AES_SHIFT		4
#define ID_AA64ZFR0_SVEVER_SHIFT	0

#define ID_AA64ZFR0_F64MM		0x1
#define ID_AA64ZFR0_F32MM		0x1
#define ID_AA64ZFR0_I8MM		0x1
#define ID_AA64ZFR0_BF16		0x1
#define ID_AA64ZFR0_SM4			0x1
#define ID_AA64ZFR0_SHA3		0x1
#define ID_AA64ZFR0_BITPERM		0x1
#define ID_AA64ZFR0_AES			0x1
#define ID_AA64ZFR0_AES_PMULL		0x2
#define ID_AA64ZFR0_SVEVER_SVE2		0x1

/* id_aa64mmfr0 */
#define ID_AA64MMFR0_ECV_SHIFT		60
#define ID_AA64MMFR0_FGT_SHIFT		56
#define ID_AA64MMFR0_EXS_SHIFT		44
#define ID_AA64MMFR0_TGRAN4_2_SHIFT	40
#define ID_AA64MMFR0_TGRAN64_2_SHIFT	36
#define ID_AA64MMFR0_TGRAN16_2_SHIFT	32
#define ID_AA64MMFR0_TGRAN4_SHIFT	28
#define ID_AA64MMFR0_TGRAN64_SHIFT	24
#define ID_AA64MMFR0_TGRAN16_SHIFT	20
#define ID_AA64MMFR0_BIGENDEL0_SHIFT	16
#define ID_AA64MMFR0_SNSMEM_SHIFT	12
#define ID_AA64MMFR0_BIGENDEL_SHIFT	8
#define ID_AA64MMFR0_ASID_SHIFT		4
#define ID_AA64MMFR0_PARANGE_SHIFT	0

#define ID_AA64MMFR0_ASID_8		0x0
#define ID_AA64MMFR0_ASID_16		0x2

#define ID_AA64MMFR0_TGRAN4_NI			0xf
#define ID_AA64MMFR0_TGRAN4_SUPPORTED_MIN	0x0
#define ID_AA64MMFR0_TGRAN4_SUPPORTED_MAX	0x7
#define ID_AA64MMFR0_TGRAN64_NI			0xf
#define ID_AA64MMFR0_TGRAN64_SUPPORTED_MIN	0x0
#define ID_AA64MMFR0_TGRAN64_SUPPORTED_MAX	0x7
#define ID_AA64MMFR0_TGRAN16_NI			0x0
#define ID_AA64MMFR0_TGRAN16_SUPPORTED_MIN	0x1
#define ID_AA64MMFR0_TGRAN16_SUPPORTED_MAX	0xf

#define ID_AA64MMFR0_PARANGE_32		0x0
#define ID_AA64MMFR0_PARANGE_36		0x1
#define ID_AA64MMFR0_PARANGE_40		0x2
#define ID_AA64MMFR0_PARANGE_42		0x3
#define ID_AA64MMFR0_PARANGE_44		0x4
#define ID_AA64MMFR0_PARANGE_48		0x5
#define ID_AA64MMFR0_PARANGE_52		0x6

#define ARM64_MIN_PARANGE_BITS		32

#define ID_AA64MMFR0_TGRAN_2_SUPPORTED_DEFAULT	0x0
#define ID_AA64MMFR0_TGRAN_2_SUPPORTED_NONE	0x1
#define ID_AA64MMFR0_TGRAN_2_SUPPORTED_MIN	0x2
#define ID_AA64MMFR0_TGRAN_2_SUPPORTED_MAX	0x7

#ifdef CONFIG_ARM64_PA_BITS_52
#define ID_AA64MMFR0_PARANGE_MAX	ID_AA64MMFR0_PARANGE_52
#else
#define ID_AA64MMFR0_PARANGE_MAX	ID_AA64MMFR0_PARANGE_48
#endif

/* id_aa64mmfr1 */
#define ID_AA64MMFR1_ECBHB_SHIFT	60
#define ID_AA64MMFR1_AFP_SHIFT		44
#define ID_AA64MMFR1_ETS_SHIFT		36
#define ID_AA64MMFR1_TWED_SHIFT		32
#define ID_AA64MMFR1_XNX_SHIFT		28
#define ID_AA64MMFR1_SPECSEI_SHIFT	24
#define ID_AA64MMFR1_PAN_SHIFT		20
#define ID_AA64MMFR1_LOR_SHIFT		16
#define ID_AA64MMFR1_HPD_SHIFT		12
#define ID_AA64MMFR1_VHE_SHIFT		8
#define ID_AA64MMFR1_VMIDBITS_SHIFT	4
#define ID_AA64MMFR1_HADBS_SHIFT	0

#define ID_AA64MMFR1_VMIDBITS_8		0
#define ID_AA64MMFR1_VMIDBITS_16	2

/* id_aa64mmfr2 */
#define ID_AA64MMFR2_E0PD_SHIFT		60
#define ID_AA64MMFR2_EVT_SHIFT		56
#define ID_AA64MMFR2_BBM_SHIFT		52
#define ID_AA64MMFR2_TTL_SHIFT		48
#define ID_AA64MMFR2_FWB_SHIFT		40
#define ID_AA64MMFR2_IDS_SHIFT		36
#define ID_AA64MMFR2_AT_SHIFT		32
#define ID_AA64MMFR2_ST_SHIFT		28
#define ID_AA64MMFR2_NV_SHIFT		24
#define ID_AA64MMFR2_CCIDX_SHIFT	20
#define ID_AA64MMFR2_LVA_SHIFT		16
#define ID_AA64MMFR2_IESB_SHIFT		12
#define ID_AA64MMFR2_LSM_SHIFT		8
#define ID_AA64MMFR2_UAO_SHIFT		4
#define ID_AA64MMFR2_CNP_SHIFT		0

/* id_aa64dfr0 */
#define ID_AA64DFR0_MTPMU_SHIFT		48
#define ID_AA64DFR0_TRBE_SHIFT		44
#define ID_AA64DFR0_TRACE_FILT_SHIFT	40
#define ID_AA64DFR0_DOUBLELOCK_SHIFT	36
#define ID_AA64DFR0_PMSVER_SHIFT	32
#define ID_AA64DFR0_CTX_CMPS_SHIFT	28
#define ID_AA64DFR0_WRPS_SHIFT		20
#define ID_AA64DFR0_BRPS_SHIFT		12
#define ID_AA64DFR0_PMUVER_SHIFT	8
#define ID_AA64DFR0_TRACEVER_SHIFT	4
#define ID_AA64DFR0_DEBUGVER_SHIFT	0

#define ID_AA64DFR0_PMUVER_8_0		0x1
#define ID_AA64DFR0_PMUVER_8_1		0x4
#define ID_AA64DFR0_PMUVER_8_4		0x5
#define ID_AA64DFR0_PMUVER_8_5		0x6
#define ID_AA64DFR0_PMUVER_8_7		0x7
#define ID_AA64DFR0_PMUVER_IMP_DEF	0xf

#define ID_AA64DFR0_PMSVER_8_2		0x1
#define ID_AA64DFR0_PMSVER_8_3		0x2

#define ID_DFR0_PERFMON_SHIFT		24

#define ID_DFR0_PERFMON_8_0		0x3
#define ID_DFR0_PERFMON_8_1		0x4
#define ID_DFR0_PERFMON_8_4		0x5
#define ID_DFR0_PERFMON_8_5		0x6

#define ID_ISAR4_SWP_FRAC_SHIFT		28
#define ID_ISAR4_PSR_M_SHIFT		24
#define ID_ISAR4_SYNCH_PRIM_FRAC_SHIFT	20
#define ID_ISAR4_BARRIER_SHIFT		16
#define ID_ISAR4_SMC_SHIFT		12
#define ID_ISAR4_WRITEBACK_SHIFT	8
#define ID_ISAR4_WITHSHIFTS_SHIFT	4
#define ID_ISAR4_UNPRIV_SHIFT		0

#define ID_DFR1_MTPMU_SHIFT		0

#define ID_ISAR0_DIVIDE_SHIFT		24
#define ID_ISAR0_DEBUG_SHIFT		20
#define ID_ISAR0_COPROC_SHIFT		16
#define ID_ISAR0_CMPBRANCH_SHIFT	12
#define ID_ISAR0_BITFIELD_SHIFT		8
#define ID_ISAR0_BITCOUNT_SHIFT		4
#define ID_ISAR0_SWAP_SHIFT		0

#define ID_ISAR5_RDM_SHIFT		24
#define ID_ISAR5_CRC32_SHIFT		16
#define ID_ISAR5_SHA2_SHIFT		12
#define ID_ISAR5_SHA1_SHIFT		8
#define ID_ISAR5_AES_SHIFT		4
#define ID_ISAR5_SEVL_SHIFT		0

#define ID_ISAR6_I8MM_SHIFT		24
#define ID_ISAR6_BF16_SHIFT		20
#define ID_ISAR6_SPECRES_SHIFT		16
#define ID_ISAR6_SB_SHIFT		12
#define ID_ISAR6_FHM_SHIFT		8
#define ID_ISAR6_DP_SHIFT		4
#define ID_ISAR6_JSCVT_SHIFT		0

#define ID_MMFR0_INNERSHR_SHIFT		28
#define ID_MMFR0_FCSE_SHIFT		24
#define ID_MMFR0_AUXREG_SHIFT		20
#define ID_MMFR0_TCM_SHIFT		16
#define ID_MMFR0_SHARELVL_SHIFT		12
#define ID_MMFR0_OUTERSHR_SHIFT		8
#define ID_MMFR0_PMSA_SHIFT		4
#define ID_MMFR0_VMSA_SHIFT		0

#define ID_MMFR4_EVT_SHIFT		28
#define ID_MMFR4_CCIDX_SHIFT		24
#define ID_MMFR4_LSM_SHIFT		20
#define ID_MMFR4_HPDS_SHIFT		16
#define ID_MMFR4_CNP_SHIFT		12
#define ID_MMFR4_XNX_SHIFT		8
#define ID_MMFR4_AC2_SHIFT		4
#define ID_MMFR4_SPECSEI_SHIFT		0

#define ID_MMFR5_ETS_SHIFT		0

#define ID_PFR0_DIT_SHIFT		24
#define ID_PFR0_CSV2_SHIFT		16
#define ID_PFR0_STATE3_SHIFT		12
#define ID_PFR0_STATE2_SHIFT		8
#define ID_PFR0_STATE1_SHIFT		4
#define ID_PFR0_STATE0_SHIFT		0

#define ID_DFR0_PERFMON_SHIFT		24
#define ID_DFR0_MPROFDBG_SHIFT		20
#define ID_DFR0_MMAPTRC_SHIFT		16
#define ID_DFR0_COPTRC_SHIFT		12
#define ID_DFR0_MMAPDBG_SHIFT		8
#define ID_DFR0_COPSDBG_SHIFT		4
#define ID_DFR0_COPDBG_SHIFT		0

#define ID_PFR2_SSBS_SHIFT		4
#define ID_PFR2_CSV3_SHIFT		0

#define MVFR0_FPROUND_SHIFT		28
#define MVFR0_FPSHVEC_SHIFT		24
#define MVFR0_FPSQRT_SHIFT		20
#define MVFR0_FPDIVIDE_SHIFT		16
#define MVFR0_FPTRAP_SHIFT		12
#define MVFR0_FPDP_SHIFT		8
#define MVFR0_FPSP_SHIFT		4
#define MVFR0_SIMD_SHIFT		0

#define MVFR1_SIMDFMAC_SHIFT		28
#define MVFR1_FPHP_SHIFT		24
#define MVFR1_SIMDHP_SHIFT		20
#define MVFR1_SIMDSP_SHIFT		16
#define MVFR1_SIMDINT_SHIFT		12
#define MVFR1_SIMDLS_SHIFT		8
#define MVFR1_FPDNAN_SHIFT		4
#define MVFR1_FPFTZ_SHIFT		0

#define ID_PFR1_GIC_SHIFT		28
#define ID_PFR1_VIRT_FRAC_SHIFT		24
#define ID_PFR1_SEC_FRAC_SHIFT		20
#define ID_PFR1_GENTIMER_SHIFT		16
#define ID_PFR1_VIRTUALIZATION_SHIFT	12
#define ID_PFR1_MPROGMOD_SHIFT		8
#define ID_PFR1_SECURITY_SHIFT		4
#define ID_PFR1_PROGMOD_SHIFT		0

#if defined(CONFIG_ARM64_4K_PAGES)
#define ID_AA64MMFR0_TGRAN_SHIFT		ID_AA64MMFR0_TGRAN4_SHIFT
#define ID_AA64MMFR0_TGRAN_SUPPORTED_MIN	ID_AA64MMFR0_TGRAN4_SUPPORTED_MIN
#define ID_AA64MMFR0_TGRAN_SUPPORTED_MAX	ID_AA64MMFR0_TGRAN4_SUPPORTED_MAX
#define ID_AA64MMFR0_TGRAN_2_SHIFT		ID_AA64MMFR0_TGRAN4_2_SHIFT
#elif defined(CONFIG_ARM64_16K_PAGES)
#define ID_AA64MMFR0_TGRAN_SHIFT		ID_AA64MMFR0_TGRAN16_SHIFT
#define ID_AA64MMFR0_TGRAN_SUPPORTED_MIN	ID_AA64MMFR0_TGRAN16_SUPPORTED_MIN
#define ID_AA64MMFR0_TGRAN_SUPPORTED_MAX	ID_AA64MMFR0_TGRAN16_SUPPORTED_MAX
#define ID_AA64MMFR0_TGRAN_2_SHIFT		ID_AA64MMFR0_TGRAN16_2_SHIFT
#elif defined(CONFIG_ARM64_64K_PAGES)
#define ID_AA64MMFR0_TGRAN_SHIFT		ID_AA64MMFR0_TGRAN64_SHIFT
#define ID_AA64MMFR0_TGRAN_SUPPORTED_MIN	ID_AA64MMFR0_TGRAN64_SUPPORTED_MIN
#define ID_AA64MMFR0_TGRAN_SUPPORTED_MAX	ID_AA64MMFR0_TGRAN64_SUPPORTED_MAX
#define ID_AA64MMFR0_TGRAN_2_SHIFT		ID_AA64MMFR0_TGRAN64_2_SHIFT
#endif

#define MVFR2_FPMISC_SHIFT		4
#define MVFR2_SIMDMISC_SHIFT		0

#define DCZID_DZP_SHIFT			4
#define DCZID_BS_SHIFT			0

/*
 * The ZCR_ELx_LEN_* definitions intentionally include bits [8:4] which
 * are reserved by the SVE architecture for future expansion of the LEN
 * field, with compatible semantics.
 */
#define ZCR_ELx_LEN_SHIFT	0
#define ZCR_ELx_LEN_SIZE	9
#define ZCR_ELx_LEN_MASK	0x1ff

#define CPACR_EL1_FPEN_EL1EN	(BIT(20)) /* enable EL1 access */
#define CPACR_EL1_FPEN_EL0EN	(BIT(21)) /* enable EL0 access, if EL1EN set */

#define CPACR_EL1_ZEN_EL1EN	(BIT(16)) /* enable EL1 access */
#define CPACR_EL1_ZEN_EL0EN	(BIT(17)) /* enable EL0 access, if EL1EN set */

/* GCR_EL1 Definitions */
#define SYS_GCR_EL1_RRND	(BIT(16))
#define SYS_GCR_EL1_EXCL_MASK	0xffffUL

#ifdef CONFIG_KASAN_HW_TAGS
/*
 * KASAN always uses a whole byte for its tags. With CONFIG_KASAN_HW_TAGS it
 * only uses tags in the range 0xF0-0xFF, which we map to MTE tags 0x0-0xF.
 */
#define __MTE_TAG_MIN		(KASAN_TAG_MIN & 0xf)
#define __MTE_TAG_MAX		(KASAN_TAG_MAX & 0xf)
#define __MTE_TAG_INCL		GENMASK(__MTE_TAG_MAX, __MTE_TAG_MIN)
#define KERNEL_GCR_EL1_EXCL	(SYS_GCR_EL1_EXCL_MASK & ~__MTE_TAG_INCL)
#else
#define KERNEL_GCR_EL1_EXCL	SYS_GCR_EL1_EXCL_MASK
#endif

#define KERNEL_GCR_EL1		(SYS_GCR_EL1_RRND | KERNEL_GCR_EL1_EXCL)

/* RGSR_EL1 Definitions */
#define SYS_RGSR_EL1_TAG_MASK	0xfUL
#define SYS_RGSR_EL1_SEED_SHIFT	8
#define SYS_RGSR_EL1_SEED_MASK	0xffffUL

/* GMID_EL1 field definitions */
#define SYS_GMID_EL1_BS_SHIFT	0
#define SYS_GMID_EL1_BS_SIZE	4

/* TFSR{,E0}_EL1 bit definitions */
#define SYS_TFSR_EL1_TF0_SHIFT	0
#define SYS_TFSR_EL1_TF1_SHIFT	1
#define SYS_TFSR_EL1_TF0	(UL(1) << SYS_TFSR_EL1_TF0_SHIFT)
#define SYS_TFSR_EL1_TF1	(UL(1) << SYS_TFSR_EL1_TF1_SHIFT)

/* Safe value for MPIDR_EL1: Bit31:RES1, Bit30:U:0, Bit24:MT:0 */
#define SYS_MPIDR_SAFE_VAL	(BIT(31))

#define TRFCR_ELx_TS_SHIFT		5
#define TRFCR_ELx_TS_VIRTUAL		((0x1UL) << TRFCR_ELx_TS_SHIFT)
#define TRFCR_ELx_TS_GUEST_PHYSICAL	((0x2UL) << TRFCR_ELx_TS_SHIFT)
#define TRFCR_ELx_TS_PHYSICAL		((0x3UL) << TRFCR_ELx_TS_SHIFT)
#define TRFCR_EL2_CX			BIT(3)
#define TRFCR_ELx_ExTRE			BIT(1)
#define TRFCR_ELx_E0TRE			BIT(0)


/* GIC Hypervisor interface registers */
/* ICH_MISR_EL2 bit definitions */
#define ICH_MISR_EOI		(1 << 0)
#define ICH_MISR_U		(1 << 1)

/* ICH_LR*_EL2 bit definitions */
#define ICH_LR_VIRTUAL_ID_MASK	((1ULL << 32) - 1)

#define ICH_LR_EOI		(1ULL << 41)
#define ICH_LR_GROUP		(1ULL << 60)
#define ICH_LR_HW		(1ULL << 61)
#define ICH_LR_STATE		(3ULL << 62)
#define ICH_LR_PENDING_BIT	(1ULL << 62)
#define ICH_LR_ACTIVE_BIT	(1ULL << 63)
#define ICH_LR_PHYS_ID_SHIFT	32
#define ICH_LR_PHYS_ID_MASK	(0x3ffULL << ICH_LR_PHYS_ID_SHIFT)
#define ICH_LR_PRIORITY_SHIFT	48
#define ICH_LR_PRIORITY_MASK	(0xffULL << ICH_LR_PRIORITY_SHIFT)

/* ICH_HCR_EL2 bit definitions */
#define ICH_HCR_EN		(1 << 0)
#define ICH_HCR_UIE		(1 << 1)
#define ICH_HCR_NPIE		(1 << 3)
#define ICH_HCR_TC		(1 << 10)
#define ICH_HCR_TALL0		(1 << 11)
#define ICH_HCR_TALL1		(1 << 12)
#define ICH_HCR_TDIR		(1 << 14)
#define ICH_HCR_EOIcount_SHIFT	27
#define ICH_HCR_EOIcount_MASK	(0x1f << ICH_HCR_EOIcount_SHIFT)

/* ICH_VMCR_EL2 bit definitions */
#define ICH_VMCR_ACK_CTL_SHIFT	2
#define ICH_VMCR_ACK_CTL_MASK	(1 << ICH_VMCR_ACK_CTL_SHIFT)
#define ICH_VMCR_FIQ_EN_SHIFT	3
#define ICH_VMCR_FIQ_EN_MASK	(1 << ICH_VMCR_FIQ_EN_SHIFT)
#define ICH_VMCR_CBPR_SHIFT	4
#define ICH_VMCR_CBPR_MASK	(1 << ICH_VMCR_CBPR_SHIFT)
#define ICH_VMCR_EOIM_SHIFT	9
#define ICH_VMCR_EOIM_MASK	(1 << ICH_VMCR_EOIM_SHIFT)
#define ICH_VMCR_BPR1_SHIFT	18
#define ICH_VMCR_BPR1_MASK	(7 << ICH_VMCR_BPR1_SHIFT)
#define ICH_VMCR_BPR0_SHIFT	21
#define ICH_VMCR_BPR0_MASK	(7 << ICH_VMCR_BPR0_SHIFT)
#define ICH_VMCR_PMR_SHIFT	24
#define ICH_VMCR_PMR_MASK	(0xffUL << ICH_VMCR_PMR_SHIFT)
#define ICH_VMCR_ENG0_SHIFT	0
#define ICH_VMCR_ENG0_MASK	(1 << ICH_VMCR_ENG0_SHIFT)
#define ICH_VMCR_ENG1_SHIFT	1
#define ICH_VMCR_ENG1_MASK	(1 << ICH_VMCR_ENG1_SHIFT)

/* ICH_VTR_EL2 bit definitions */
#define ICH_VTR_PRI_BITS_SHIFT	29
#define ICH_VTR_PRI_BITS_MASK	(7 << ICH_VTR_PRI_BITS_SHIFT)
#define ICH_VTR_ID_BITS_SHIFT	23
#define ICH_VTR_ID_BITS_MASK	(7 << ICH_VTR_ID_BITS_SHIFT)
#define ICH_VTR_SEIS_SHIFT	22
#define ICH_VTR_SEIS_MASK	(1 << ICH_VTR_SEIS_SHIFT)
#define ICH_VTR_A3V_SHIFT	21
#define ICH_VTR_A3V_MASK	(1 << ICH_VTR_A3V_SHIFT)
#define ICH_VTR_TDS_SHIFT	19
#define ICH_VTR_TDS_MASK	(1 << ICH_VTR_TDS_SHIFT)

#define ARM64_FEATURE_FIELD_BITS	4

/* Create a mask for the feature bits of the specified feature. */
#define ARM64_FEATURE_MASK(x)	(GENMASK_ULL(x##_SHIFT + ARM64_FEATURE_FIELD_BITS - 1, x##_SHIFT))

#ifdef __ASSEMBLY__

	.macro	mrs_s, rt, sreg
	 __emit_inst(0xd5200000|(\sreg)|(.L__gpr_num_\rt))
	.endm

	.macro	msr_s, sreg, rt
	__emit_inst(0xd5000000|(\sreg)|(.L__gpr_num_\rt))
	.endm

#else

#include <linux/build_bug.h>
#include <linux/types.h>
#include <asm/alternative.h>

#define DEFINE_MRS_S						\
	__DEFINE_ASM_GPR_NUMS					\
"	.macro	mrs_s, rt, sreg\n"				\
	__emit_inst(0xd5200000|(\\sreg)|(.L__gpr_num_\\rt))	\
"	.endm\n"

#define DEFINE_MSR_S						\
	__DEFINE_ASM_GPR_NUMS					\
"	.macro	msr_s, sreg, rt\n"				\
	__emit_inst(0xd5000000|(\\sreg)|(.L__gpr_num_\\rt))	\
"	.endm\n"

#define UNDEFINE_MRS_S						\
"	.purgem	mrs_s\n"

#define UNDEFINE_MSR_S						\
"	.purgem	msr_s\n"

#define __mrs_s(v, r)						\
	DEFINE_MRS_S						\
"	mrs_s " v ", " __stringify(r) "\n"			\
	UNDEFINE_MRS_S

#define __msr_s(r, v)						\
	DEFINE_MSR_S						\
"	msr_s " __stringify(r) ", " v "\n"			\
	UNDEFINE_MSR_S

/*
 * Unlike read_cpuid, calls to read_sysreg are never expected to be
 * optimized away or replaced with synthetic values.
 */
#define read_sysreg(r) ({					\
	u64 __val;						\
	asm volatile("mrs %0, " __stringify(r) : "=r" (__val));	\
	__val;							\
})

/*
 * The "Z" constraint normally means a zero immediate, but when combined with
 * the "%x0" template means XZR.
 */
#define write_sysreg(v, r) do {					\
	u64 __val = (u64)(v);					\
	asm volatile("msr " __stringify(r) ", %x0"		\
		     : : "rZ" (__val));				\
} while (0)

/*
 * For registers without architectural names, or simply unsupported by
 * GAS.
 */
#define read_sysreg_s(r) ({						\
	u64 __val;							\
	asm volatile(__mrs_s("%0", r) : "=r" (__val));			\
	__val;								\
})

#define write_sysreg_s(v, r) do {					\
	u64 __val = (u64)(v);						\
	asm volatile(__msr_s(r, "%x0") : : "rZ" (__val));		\
} while (0)

/*
 * Modify bits in a sysreg. Bits in the clear mask are zeroed, then bits in the
 * set mask are set. Other bits are left as-is.
 */
#define sysreg_clear_set(sysreg, clear, set) do {			\
	u64 __scs_val = read_sysreg(sysreg);				\
	u64 __scs_new = (__scs_val & ~(u64)(clear)) | (set);		\
	if (__scs_new != __scs_val)					\
		write_sysreg(__scs_new, sysreg);			\
} while (0)

#define sysreg_clear_set_s(sysreg, clear, set) do {			\
	u64 __scs_val = read_sysreg_s(sysreg);				\
	u64 __scs_new = (__scs_val & ~(u64)(clear)) | (set);		\
	if (__scs_new != __scs_val)					\
		write_sysreg_s(__scs_new, sysreg);			\
} while (0)

#define read_sysreg_par() ({						\
	u64 par;							\
	asm(ALTERNATIVE("nop", "dmb sy", ARM64_WORKAROUND_1508412));	\
	par = read_sysreg(par_el1);					\
	asm(ALTERNATIVE("nop", "dmb sy", ARM64_WORKAROUND_1508412));	\
	par;								\
})

#endif

#endif	/* __ASM_SYSREG_H */<|MERGE_RESOLUTION|>--- conflicted
+++ resolved
@@ -773,12 +773,9 @@
 #define ID_AA64ISAR1_GPI_IMP_DEF		0x1
 
 /* id_aa64isar2 */
-<<<<<<< HEAD
+#define ID_AA64ISAR2_CLEARBHB_SHIFT	28
 #define ID_AA64ISAR2_APA3_SHIFT		12
 #define ID_AA64ISAR2_GPA3_SHIFT		8
-=======
-#define ID_AA64ISAR2_CLEARBHB_SHIFT	28
->>>>>>> 52c9f93a
 #define ID_AA64ISAR2_RPRES_SHIFT	4
 #define ID_AA64ISAR2_WFXT_SHIFT		0
 
