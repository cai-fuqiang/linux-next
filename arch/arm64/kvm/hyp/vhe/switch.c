--- conflicted
+++ resolved
@@ -162,34 +162,7 @@
 		}
 	}
 
-<<<<<<< HEAD
-	val = read_sysreg(cpacr_el1);
-	val |= CPACR_ELx_TTA;
-	val &= ~(CPACR_ELx_ZEN | CPACR_ELx_SMEN);
-
-	/*
-	 * With VHE (HCR.E2H == 1), accesses to CPACR_EL1 are routed to
-	 * CPTR_EL2. In general, CPACR_EL1 has the same layout as CPTR_EL2,
-	 * except for some missing controls, such as TAM.
-	 * In this case, CPTR_EL2.TAM has the same position with or without
-	 * VHE (HCR.E2H == 1) which allows us to use here the CPTR_EL2.TAM
-	 * shift value for trapping the AMU accesses.
-	 */
-
-	val |= CPTR_EL2_TAM;
-
-	if (guest_owns_fp_regs()) {
-		if (vcpu_has_sve(vcpu))
-			val |= CPACR_ELx_ZEN;
-	} else {
-		val &= ~CPACR_ELx_FPEN;
-		__activate_traps_fpsimd32(vcpu);
-	}
-
-	write_sysreg(val, cpacr_el1);
-=======
 	__activate_cptr_traps(vcpu);
->>>>>>> f1f36e22
 
 	write_sysreg(__this_cpu_read(kvm_hyp_vector), vbar_el1);
 }
@@ -339,8 +312,6 @@
 static void kvm_hyp_save_fpsimd_host(struct kvm_vcpu *vcpu)
 {
 	__fpsimd_save_state(*host_data_ptr(fpsimd_state));
-<<<<<<< HEAD
-=======
 
 	if (kvm_has_fpmr(vcpu->kvm))
 		**host_data_ptr(fpmr_ptr) = read_sysreg_s(SYS_FPMR);
@@ -445,7 +416,6 @@
 		return true;
 
 	return kvm_hyp_handle_sysreg(vcpu, exit_code);
->>>>>>> f1f36e22
 }
 
 static const exit_handler_fn hyp_exit_handlers[] = {
