// SPDX-License-Identifier: GPL-2.0-only
/*
 * Copyright (C) 2020 - Google Inc
 * Author: Andrew Scull <ascull@google.com>
 */

#include <hyp/adjust_pc.h>

#include <asm/pgtable-types.h>
#include <asm/kvm_asm.h>
#include <asm/kvm_emulate.h>
#include <asm/kvm_host.h>
#include <asm/kvm_hyp.h>
#include <asm/kvm_mmu.h>

#include <nvhe/ffa.h>
#include <nvhe/mem_protect.h>
#include <nvhe/mm.h>
#include <nvhe/pkvm.h>
#include <nvhe/trap_handler.h>

DEFINE_PER_CPU(struct kvm_nvhe_init_params, kvm_init_params);

void __kvm_hyp_host_forward_smc(struct kvm_cpu_context *host_ctxt);

static void __hyp_sve_save_guest(struct kvm_vcpu *vcpu)
{
	__vcpu_sys_reg(vcpu, ZCR_EL1) = read_sysreg_el1(SYS_ZCR);
	/*
	 * On saving/restoring guest sve state, always use the maximum VL for
	 * the guest. The layout of the data when saving the sve state depends
	 * on the VL, so use a consistent (i.e., the maximum) guest VL.
	 */
	sve_cond_update_zcr_vq(vcpu_sve_max_vq(vcpu) - 1, SYS_ZCR_EL2);
	__sve_save_state(vcpu_sve_pffr(vcpu), &vcpu->arch.ctxt.fp_regs.fpsr, true);
	write_sysreg_s(ZCR_ELx_LEN_MASK, SYS_ZCR_EL2);
}

static void __hyp_sve_restore_host(void)
{
	struct cpu_sve_state *sve_state = *host_data_ptr(sve_state);

	/*
	 * On saving/restoring host sve state, always use the maximum VL for
	 * the host. The layout of the data when saving the sve state depends
	 * on the VL, so use a consistent (i.e., the maximum) host VL.
	 *
	 * Setting ZCR_EL2 to ZCR_ELx_LEN_MASK sets the effective length
	 * supported by the system (or limited at EL3).
	 */
	write_sysreg_s(ZCR_ELx_LEN_MASK, SYS_ZCR_EL2);
	__sve_restore_state(sve_state->sve_regs + sve_ffr_offset(kvm_host_sve_max_vl),
			    &sve_state->fpsr,
			    true);
	write_sysreg_el1(sve_state->zcr_el1, SYS_ZCR);
}

static void fpsimd_sve_flush(void)
{
	*host_data_ptr(fp_owner) = FP_STATE_HOST_OWNED;
}

static void fpsimd_sve_sync(struct kvm_vcpu *vcpu)
{
<<<<<<< HEAD
=======
	bool has_fpmr;

>>>>>>> f1f36e22
	if (!guest_owns_fp_regs())
		return;

	cpacr_clear_set(0, CPACR_ELx_FPEN | CPACR_ELx_ZEN);
	isb();

	if (vcpu_has_sve(vcpu))
		__hyp_sve_save_guest(vcpu);
	else
		__fpsimd_save_state(&vcpu->arch.ctxt.fp_regs);

<<<<<<< HEAD
=======
	has_fpmr = kvm_has_fpmr(kern_hyp_va(vcpu->kvm));
	if (has_fpmr)
		__vcpu_sys_reg(vcpu, FPMR) = read_sysreg_s(SYS_FPMR);

>>>>>>> f1f36e22
	if (system_supports_sve())
		__hyp_sve_restore_host();
	else
		__fpsimd_restore_state(*host_data_ptr(fpsimd_state));

<<<<<<< HEAD
=======
	if (has_fpmr)
		write_sysreg_s(*host_data_ptr(fpmr), SYS_FPMR);

>>>>>>> f1f36e22
	*host_data_ptr(fp_owner) = FP_STATE_HOST_OWNED;
}

static void flush_hyp_vcpu(struct pkvm_hyp_vcpu *hyp_vcpu)
{
	struct kvm_vcpu *host_vcpu = hyp_vcpu->host_vcpu;

	fpsimd_sve_flush();

	hyp_vcpu->vcpu.arch.ctxt	= host_vcpu->arch.ctxt;

	hyp_vcpu->vcpu.arch.sve_state	= kern_hyp_va(host_vcpu->arch.sve_state);
	/* Limit guest vector length to the maximum supported by the host.  */
	hyp_vcpu->vcpu.arch.sve_max_vl	= min(host_vcpu->arch.sve_max_vl, kvm_host_sve_max_vl);

	hyp_vcpu->vcpu.arch.hw_mmu	= host_vcpu->arch.hw_mmu;

	hyp_vcpu->vcpu.arch.hcr_el2	= host_vcpu->arch.hcr_el2;
	hyp_vcpu->vcpu.arch.mdcr_el2	= host_vcpu->arch.mdcr_el2;

	hyp_vcpu->vcpu.arch.iflags	= host_vcpu->arch.iflags;

	hyp_vcpu->vcpu.arch.debug_ptr	= kern_hyp_va(host_vcpu->arch.debug_ptr);

	hyp_vcpu->vcpu.arch.vsesr_el2	= host_vcpu->arch.vsesr_el2;

	hyp_vcpu->vcpu.arch.vgic_cpu.vgic_v3 = host_vcpu->arch.vgic_cpu.vgic_v3;
}

static void sync_hyp_vcpu(struct pkvm_hyp_vcpu *hyp_vcpu)
{
	struct kvm_vcpu *host_vcpu = hyp_vcpu->host_vcpu;
	struct vgic_v3_cpu_if *hyp_cpu_if = &hyp_vcpu->vcpu.arch.vgic_cpu.vgic_v3;
	struct vgic_v3_cpu_if *host_cpu_if = &host_vcpu->arch.vgic_cpu.vgic_v3;
	unsigned int i;

	fpsimd_sve_sync(&hyp_vcpu->vcpu);

	host_vcpu->arch.ctxt		= hyp_vcpu->vcpu.arch.ctxt;

	host_vcpu->arch.hcr_el2		= hyp_vcpu->vcpu.arch.hcr_el2;

	host_vcpu->arch.fault		= hyp_vcpu->vcpu.arch.fault;

	host_vcpu->arch.iflags		= hyp_vcpu->vcpu.arch.iflags;

	host_cpu_if->vgic_hcr		= hyp_cpu_if->vgic_hcr;
	for (i = 0; i < hyp_cpu_if->used_lrs; ++i)
		host_cpu_if->vgic_lr[i] = hyp_cpu_if->vgic_lr[i];
}

static void handle___kvm_vcpu_run(struct kvm_cpu_context *host_ctxt)
{
	DECLARE_REG(struct kvm_vcpu *, host_vcpu, host_ctxt, 1);
	int ret;

	host_vcpu = kern_hyp_va(host_vcpu);

	if (unlikely(is_protected_kvm_enabled())) {
		struct pkvm_hyp_vcpu *hyp_vcpu;
		struct kvm *host_kvm;

		/*
		 * KVM (and pKVM) doesn't support SME guests for now, and
		 * ensures that SME features aren't enabled in pstate when
		 * loading a vcpu. Therefore, if SME features enabled the host
		 * is misbehaving.
		 */
		if (unlikely(system_supports_sme() && read_sysreg_s(SYS_SVCR))) {
			ret = -EINVAL;
			goto out;
		}

		host_kvm = kern_hyp_va(host_vcpu->kvm);
		hyp_vcpu = pkvm_load_hyp_vcpu(host_kvm->arch.pkvm.handle,
					      host_vcpu->vcpu_idx);
		if (!hyp_vcpu) {
			ret = -EINVAL;
			goto out;
		}

		flush_hyp_vcpu(hyp_vcpu);

		ret = __kvm_vcpu_run(&hyp_vcpu->vcpu);

		sync_hyp_vcpu(hyp_vcpu);
		pkvm_put_hyp_vcpu(hyp_vcpu);
	} else {
		/* The host is fully trusted, run its vCPU directly. */
		ret = __kvm_vcpu_run(host_vcpu);
	}

out:
	cpu_reg(host_ctxt, 1) =  ret;
}

static void handle___kvm_adjust_pc(struct kvm_cpu_context *host_ctxt)
{
	DECLARE_REG(struct kvm_vcpu *, vcpu, host_ctxt, 1);

	__kvm_adjust_pc(kern_hyp_va(vcpu));
}

static void handle___kvm_flush_vm_context(struct kvm_cpu_context *host_ctxt)
{
	__kvm_flush_vm_context();
}

static void handle___kvm_tlb_flush_vmid_ipa(struct kvm_cpu_context *host_ctxt)
{
	DECLARE_REG(struct kvm_s2_mmu *, mmu, host_ctxt, 1);
	DECLARE_REG(phys_addr_t, ipa, host_ctxt, 2);
	DECLARE_REG(int, level, host_ctxt, 3);

	__kvm_tlb_flush_vmid_ipa(kern_hyp_va(mmu), ipa, level);
}

static void handle___kvm_tlb_flush_vmid_ipa_nsh(struct kvm_cpu_context *host_ctxt)
{
	DECLARE_REG(struct kvm_s2_mmu *, mmu, host_ctxt, 1);
	DECLARE_REG(phys_addr_t, ipa, host_ctxt, 2);
	DECLARE_REG(int, level, host_ctxt, 3);

	__kvm_tlb_flush_vmid_ipa_nsh(kern_hyp_va(mmu), ipa, level);
}

static void
handle___kvm_tlb_flush_vmid_range(struct kvm_cpu_context *host_ctxt)
{
	DECLARE_REG(struct kvm_s2_mmu *, mmu, host_ctxt, 1);
	DECLARE_REG(phys_addr_t, start, host_ctxt, 2);
	DECLARE_REG(unsigned long, pages, host_ctxt, 3);

	__kvm_tlb_flush_vmid_range(kern_hyp_va(mmu), start, pages);
}

static void handle___kvm_tlb_flush_vmid(struct kvm_cpu_context *host_ctxt)
{
	DECLARE_REG(struct kvm_s2_mmu *, mmu, host_ctxt, 1);

	__kvm_tlb_flush_vmid(kern_hyp_va(mmu));
}

static void handle___kvm_flush_cpu_context(struct kvm_cpu_context *host_ctxt)
{
	DECLARE_REG(struct kvm_s2_mmu *, mmu, host_ctxt, 1);

	__kvm_flush_cpu_context(kern_hyp_va(mmu));
}

static void handle___kvm_timer_set_cntvoff(struct kvm_cpu_context *host_ctxt)
{
	__kvm_timer_set_cntvoff(cpu_reg(host_ctxt, 1));
}

static void handle___kvm_enable_ssbs(struct kvm_cpu_context *host_ctxt)
{
	u64 tmp;

	tmp = read_sysreg_el2(SYS_SCTLR);
	tmp |= SCTLR_ELx_DSSBS;
	write_sysreg_el2(tmp, SYS_SCTLR);
}

static void handle___vgic_v3_get_gic_config(struct kvm_cpu_context *host_ctxt)
{
	cpu_reg(host_ctxt, 1) = __vgic_v3_get_gic_config();
}

static void handle___vgic_v3_init_lrs(struct kvm_cpu_context *host_ctxt)
{
	__vgic_v3_init_lrs();
}

static void handle___kvm_get_mdcr_el2(struct kvm_cpu_context *host_ctxt)
{
	cpu_reg(host_ctxt, 1) = __kvm_get_mdcr_el2();
}

static void handle___vgic_v3_save_vmcr_aprs(struct kvm_cpu_context *host_ctxt)
{
	DECLARE_REG(struct vgic_v3_cpu_if *, cpu_if, host_ctxt, 1);

	__vgic_v3_save_vmcr_aprs(kern_hyp_va(cpu_if));
}

static void handle___vgic_v3_restore_vmcr_aprs(struct kvm_cpu_context *host_ctxt)
{
	DECLARE_REG(struct vgic_v3_cpu_if *, cpu_if, host_ctxt, 1);

	__vgic_v3_restore_vmcr_aprs(kern_hyp_va(cpu_if));
}

static void handle___pkvm_init(struct kvm_cpu_context *host_ctxt)
{
	DECLARE_REG(phys_addr_t, phys, host_ctxt, 1);
	DECLARE_REG(unsigned long, size, host_ctxt, 2);
	DECLARE_REG(unsigned long, nr_cpus, host_ctxt, 3);
	DECLARE_REG(unsigned long *, per_cpu_base, host_ctxt, 4);
	DECLARE_REG(u32, hyp_va_bits, host_ctxt, 5);

	/*
	 * __pkvm_init() will return only if an error occurred, otherwise it
	 * will tail-call in __pkvm_init_finalise() which will have to deal
	 * with the host context directly.
	 */
	cpu_reg(host_ctxt, 1) = __pkvm_init(phys, size, nr_cpus, per_cpu_base,
					    hyp_va_bits);
}

static void handle___pkvm_cpu_set_vector(struct kvm_cpu_context *host_ctxt)
{
	DECLARE_REG(enum arm64_hyp_spectre_vector, slot, host_ctxt, 1);

	cpu_reg(host_ctxt, 1) = pkvm_cpu_set_vector(slot);
}

static void handle___pkvm_host_share_hyp(struct kvm_cpu_context *host_ctxt)
{
	DECLARE_REG(u64, pfn, host_ctxt, 1);

	cpu_reg(host_ctxt, 1) = __pkvm_host_share_hyp(pfn);
}

static void handle___pkvm_host_unshare_hyp(struct kvm_cpu_context *host_ctxt)
{
	DECLARE_REG(u64, pfn, host_ctxt, 1);

	cpu_reg(host_ctxt, 1) = __pkvm_host_unshare_hyp(pfn);
}

static void handle___pkvm_create_private_mapping(struct kvm_cpu_context *host_ctxt)
{
	DECLARE_REG(phys_addr_t, phys, host_ctxt, 1);
	DECLARE_REG(size_t, size, host_ctxt, 2);
	DECLARE_REG(enum kvm_pgtable_prot, prot, host_ctxt, 3);

	/*
	 * __pkvm_create_private_mapping() populates a pointer with the
	 * hypervisor start address of the allocation.
	 *
	 * However, handle___pkvm_create_private_mapping() hypercall crosses the
	 * EL1/EL2 boundary so the pointer would not be valid in this context.
	 *
	 * Instead pass the allocation address as the return value (or return
	 * ERR_PTR() on failure).
	 */
	unsigned long haddr;
	int err = __pkvm_create_private_mapping(phys, size, prot, &haddr);

	if (err)
		haddr = (unsigned long)ERR_PTR(err);

	cpu_reg(host_ctxt, 1) = haddr;
}

static void handle___pkvm_prot_finalize(struct kvm_cpu_context *host_ctxt)
{
	cpu_reg(host_ctxt, 1) = __pkvm_prot_finalize();
}

static void handle___pkvm_vcpu_init_traps(struct kvm_cpu_context *host_ctxt)
{
	DECLARE_REG(struct kvm_vcpu *, vcpu, host_ctxt, 1);

	__pkvm_vcpu_init_traps(kern_hyp_va(vcpu));
}

static void handle___pkvm_init_vm(struct kvm_cpu_context *host_ctxt)
{
	DECLARE_REG(struct kvm *, host_kvm, host_ctxt, 1);
	DECLARE_REG(unsigned long, vm_hva, host_ctxt, 2);
	DECLARE_REG(unsigned long, pgd_hva, host_ctxt, 3);

	host_kvm = kern_hyp_va(host_kvm);
	cpu_reg(host_ctxt, 1) = __pkvm_init_vm(host_kvm, vm_hva, pgd_hva);
}

static void handle___pkvm_init_vcpu(struct kvm_cpu_context *host_ctxt)
{
	DECLARE_REG(pkvm_handle_t, handle, host_ctxt, 1);
	DECLARE_REG(struct kvm_vcpu *, host_vcpu, host_ctxt, 2);
	DECLARE_REG(unsigned long, vcpu_hva, host_ctxt, 3);

	host_vcpu = kern_hyp_va(host_vcpu);
	cpu_reg(host_ctxt, 1) = __pkvm_init_vcpu(handle, host_vcpu, vcpu_hva);
}

static void handle___pkvm_teardown_vm(struct kvm_cpu_context *host_ctxt)
{
	DECLARE_REG(pkvm_handle_t, handle, host_ctxt, 1);

	cpu_reg(host_ctxt, 1) = __pkvm_teardown_vm(handle);
}

typedef void (*hcall_t)(struct kvm_cpu_context *);

#define HANDLE_FUNC(x)	[__KVM_HOST_SMCCC_FUNC_##x] = (hcall_t)handle_##x

static const hcall_t host_hcall[] = {
	/* ___kvm_hyp_init */
	HANDLE_FUNC(__kvm_get_mdcr_el2),
	HANDLE_FUNC(__pkvm_init),
	HANDLE_FUNC(__pkvm_create_private_mapping),
	HANDLE_FUNC(__pkvm_cpu_set_vector),
	HANDLE_FUNC(__kvm_enable_ssbs),
	HANDLE_FUNC(__vgic_v3_init_lrs),
	HANDLE_FUNC(__vgic_v3_get_gic_config),
	HANDLE_FUNC(__pkvm_prot_finalize),

	HANDLE_FUNC(__pkvm_host_share_hyp),
	HANDLE_FUNC(__pkvm_host_unshare_hyp),
	HANDLE_FUNC(__kvm_adjust_pc),
	HANDLE_FUNC(__kvm_vcpu_run),
	HANDLE_FUNC(__kvm_flush_vm_context),
	HANDLE_FUNC(__kvm_tlb_flush_vmid_ipa),
	HANDLE_FUNC(__kvm_tlb_flush_vmid_ipa_nsh),
	HANDLE_FUNC(__kvm_tlb_flush_vmid),
	HANDLE_FUNC(__kvm_tlb_flush_vmid_range),
	HANDLE_FUNC(__kvm_flush_cpu_context),
	HANDLE_FUNC(__kvm_timer_set_cntvoff),
	HANDLE_FUNC(__vgic_v3_save_vmcr_aprs),
	HANDLE_FUNC(__vgic_v3_restore_vmcr_aprs),
	HANDLE_FUNC(__pkvm_vcpu_init_traps),
	HANDLE_FUNC(__pkvm_init_vm),
	HANDLE_FUNC(__pkvm_init_vcpu),
	HANDLE_FUNC(__pkvm_teardown_vm),
};

static void handle_host_hcall(struct kvm_cpu_context *host_ctxt)
{
	DECLARE_REG(unsigned long, id, host_ctxt, 0);
	unsigned long hcall_min = 0;
	hcall_t hfn;

	/*
	 * If pKVM has been initialised then reject any calls to the
	 * early "privileged" hypercalls. Note that we cannot reject
	 * calls to __pkvm_prot_finalize for two reasons: (1) The static
	 * key used to determine initialisation must be toggled prior to
	 * finalisation and (2) finalisation is performed on a per-CPU
	 * basis. This is all fine, however, since __pkvm_prot_finalize
	 * returns -EPERM after the first call for a given CPU.
	 */
	if (static_branch_unlikely(&kvm_protected_mode_initialized))
		hcall_min = __KVM_HOST_SMCCC_FUNC___pkvm_prot_finalize;

	id &= ~ARM_SMCCC_CALL_HINTS;
	id -= KVM_HOST_SMCCC_ID(0);

	if (unlikely(id < hcall_min || id >= ARRAY_SIZE(host_hcall)))
		goto inval;

	hfn = host_hcall[id];
	if (unlikely(!hfn))
		goto inval;

	cpu_reg(host_ctxt, 0) = SMCCC_RET_SUCCESS;
	hfn(host_ctxt);

	return;
inval:
	cpu_reg(host_ctxt, 0) = SMCCC_RET_NOT_SUPPORTED;
}

static void default_host_smc_handler(struct kvm_cpu_context *host_ctxt)
{
	__kvm_hyp_host_forward_smc(host_ctxt);
}

static void handle_host_smc(struct kvm_cpu_context *host_ctxt)
{
	DECLARE_REG(u64, func_id, host_ctxt, 0);
	bool handled;

	func_id &= ~ARM_SMCCC_CALL_HINTS;

	handled = kvm_host_psci_handler(host_ctxt, func_id);
	if (!handled)
		handled = kvm_host_ffa_handler(host_ctxt, func_id);
	if (!handled)
		default_host_smc_handler(host_ctxt);

	/* SMC was trapped, move ELR past the current PC. */
	kvm_skip_host_instr();
}

void handle_trap(struct kvm_cpu_context *host_ctxt)
{
	u64 esr = read_sysreg_el2(SYS_ESR);

	switch (ESR_ELx_EC(esr)) {
	case ESR_ELx_EC_HVC64:
		handle_host_hcall(host_ctxt);
		break;
	case ESR_ELx_EC_SMC64:
		handle_host_smc(host_ctxt);
		break;
	case ESR_ELx_EC_SVE:
		cpacr_clear_set(0, CPACR_ELx_ZEN);
		isb();
		sve_cond_update_zcr_vq(ZCR_ELx_LEN_MASK, SYS_ZCR_EL2);
		break;
	case ESR_ELx_EC_IABT_LOW:
	case ESR_ELx_EC_DABT_LOW:
		handle_host_mem_abort(host_ctxt);
		break;
	default:
		BUG();
	}
}<|MERGE_RESOLUTION|>--- conflicted
+++ resolved
@@ -62,11 +62,8 @@
 
 static void fpsimd_sve_sync(struct kvm_vcpu *vcpu)
 {
-<<<<<<< HEAD
-=======
 	bool has_fpmr;
 
->>>>>>> f1f36e22
 	if (!guest_owns_fp_regs())
 		return;
 
@@ -78,24 +75,18 @@
 	else
 		__fpsimd_save_state(&vcpu->arch.ctxt.fp_regs);
 
-<<<<<<< HEAD
-=======
 	has_fpmr = kvm_has_fpmr(kern_hyp_va(vcpu->kvm));
 	if (has_fpmr)
 		__vcpu_sys_reg(vcpu, FPMR) = read_sysreg_s(SYS_FPMR);
 
->>>>>>> f1f36e22
 	if (system_supports_sve())
 		__hyp_sve_restore_host();
 	else
 		__fpsimd_restore_state(*host_data_ptr(fpsimd_state));
 
-<<<<<<< HEAD
-=======
 	if (has_fpmr)
 		write_sysreg_s(*host_data_ptr(fpmr), SYS_FPMR);
 
->>>>>>> f1f36e22
 	*host_data_ptr(fp_owner) = FP_STATE_HOST_OWNED;
 }
 
