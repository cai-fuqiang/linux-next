// SPDX-License-Identifier: GPL-2.0-only
/*
 * Copyright (C) 2017 - Columbia University and Linaro Ltd.
 * Author: Jintack Lim <jintack.lim@linaro.org>
 */

#include <linux/bitfield.h>
#include <linux/kvm.h>
#include <linux/kvm_host.h>

#include <asm/kvm_arm.h>
#include <asm/kvm_emulate.h>
#include <asm/kvm_mmu.h>
#include <asm/kvm_nested.h>
#include <asm/sysreg.h>

#include "sys_regs.h"

/* Protection against the sysreg repainting madness... */
#define NV_FTR(r, f)		ID_AA64##r##_EL1_##f

/*
 * Ratio of live shadow S2 MMU per vcpu. This is a trade-off between
 * memory usage and potential number of different sets of S2 PTs in
 * the guests. Running out of S2 MMUs only affects performance (we
 * will invalidate them more often).
 */
#define S2_MMU_PER_VCPU		2

void kvm_init_nested(struct kvm *kvm)
{
	kvm->arch.nested_mmus = NULL;
	kvm->arch.nested_mmus_size = 0;
}

static int init_nested_s2_mmu(struct kvm *kvm, struct kvm_s2_mmu *mmu)
{
	/*
	 * We only initialise the IPA range on the canonical MMU, which
	 * defines the contract between KVM and userspace on where the
	 * "hardware" is in the IPA space. This affects the validity of MMIO
	 * exits forwarded to userspace, for example.
	 *
	 * For nested S2s, we use the PARange as exposed to the guest, as it
	 * is allowed to use it at will to expose whatever memory map it
	 * wants to its own guests as it would be on real HW.
	 */
	return kvm_init_stage2_mmu(kvm, mmu, kvm_get_pa_bits(kvm));
}

int kvm_vcpu_init_nested(struct kvm_vcpu *vcpu)
{
	struct kvm *kvm = vcpu->kvm;
	struct kvm_s2_mmu *tmp;
	int num_mmus, ret = 0;

	/*
	 * Let's treat memory allocation failures as benign: If we fail to
	 * allocate anything, return an error and keep the allocated array
	 * alive. Userspace may try to recover by intializing the vcpu
	 * again, and there is no reason to affect the whole VM for this.
	 */
	num_mmus = atomic_read(&kvm->online_vcpus) * S2_MMU_PER_VCPU;
	tmp = kvrealloc(kvm->arch.nested_mmus,
			size_mul(sizeof(*kvm->arch.nested_mmus), num_mmus),
			GFP_KERNEL_ACCOUNT | __GFP_ZERO);
	if (!tmp)
		return -ENOMEM;

	/*
	 * If we went through a realocation, adjust the MMU back-pointers in
	 * the previously initialised kvm_pgtable structures.
	 */
	if (kvm->arch.nested_mmus != tmp)
		for (int i = 0; i < kvm->arch.nested_mmus_size; i++)
			tmp[i].pgt->mmu = &tmp[i];

	for (int i = kvm->arch.nested_mmus_size; !ret && i < num_mmus; i++)
		ret = init_nested_s2_mmu(kvm, &tmp[i]);

	if (ret) {
		for (int i = kvm->arch.nested_mmus_size; i < num_mmus; i++)
			kvm_free_stage2_pgd(&tmp[i]);

		return ret;
	}

	kvm->arch.nested_mmus_size = num_mmus;
	kvm->arch.nested_mmus = tmp;

	return 0;
}

struct s2_walk_info {
	int	     (*read_desc)(phys_addr_t pa, u64 *desc, void *data);
	void	     *data;
	u64	     baddr;
	unsigned int max_oa_bits;
	unsigned int pgshift;
	unsigned int sl;
	unsigned int t0sz;
	bool	     be;
};

static u32 compute_fsc(int level, u32 fsc)
{
	return fsc | (level & 0x3);
}

static int esr_s2_fault(struct kvm_vcpu *vcpu, int level, u32 fsc)
{
	u32 esr;

	esr = kvm_vcpu_get_esr(vcpu) & ~ESR_ELx_FSC;
	esr |= compute_fsc(level, fsc);
	return esr;
}

static int get_ia_size(struct s2_walk_info *wi)
{
	return 64 - wi->t0sz;
}

static int check_base_s2_limits(struct s2_walk_info *wi,
				int level, int input_size, int stride)
{
	int start_size, ia_size;

	ia_size = get_ia_size(wi);

	/* Check translation limits */
	switch (BIT(wi->pgshift)) {
	case SZ_64K:
		if (level == 0 || (level == 1 && ia_size <= 42))
			return -EFAULT;
		break;
	case SZ_16K:
		if (level == 0 || (level == 1 && ia_size <= 40))
			return -EFAULT;
		break;
	case SZ_4K:
		if (level < 0 || (level == 0 && ia_size <= 42))
			return -EFAULT;
		break;
	}

	/* Check input size limits */
	if (input_size > ia_size)
		return -EFAULT;

	/* Check number of entries in starting level table */
	start_size = input_size - ((3 - level) * stride + wi->pgshift);
	if (start_size < 1 || start_size > stride + 4)
		return -EFAULT;

	return 0;
}

/* Check if output is within boundaries */
static int check_output_size(struct s2_walk_info *wi, phys_addr_t output)
{
	unsigned int output_size = wi->max_oa_bits;

<<<<<<< HEAD
	case SYS_ID_AA64PFR1_EL1:
		/* Only support BTI, SSBS, CSV2_frac */
		val &= (NV_FTR(PFR1, BT)	|
			NV_FTR(PFR1, SSBS)	|
			NV_FTR(PFR1, CSV2_frac));
=======
	if (output_size != 48 && (output & GENMASK_ULL(47, output_size)))
		return -1;

	return 0;
}

/*
 * This is essentially a C-version of the pseudo code from the ARM ARM
 * AArch64.TranslationTableWalk  function.  I strongly recommend looking at
 * that pseudocode in trying to understand this.
 *
 * Must be called with the kvm->srcu read lock held
 */
static int walk_nested_s2_pgd(phys_addr_t ipa,
			      struct s2_walk_info *wi, struct kvm_s2_trans *out)
{
	int first_block_level, level, stride, input_size, base_lower_bound;
	phys_addr_t base_addr;
	unsigned int addr_top, addr_bottom;
	u64 desc;  /* page table entry */
	int ret;
	phys_addr_t paddr;

	switch (BIT(wi->pgshift)) {
	default:
	case SZ_64K:
	case SZ_16K:
		level = 3 - wi->sl;
		first_block_level = 2;
>>>>>>> f1f36e22
		break;
	case SZ_4K:
		level = 2 - wi->sl;
		first_block_level = 1;
		break;
	}

	stride = wi->pgshift - 3;
	input_size = get_ia_size(wi);
	if (input_size > 48 || input_size < 25)
		return -EFAULT;

	ret = check_base_s2_limits(wi, level, input_size, stride);
	if (WARN_ON(ret))
		return ret;

	base_lower_bound = 3 + input_size - ((3 - level) * stride +
			   wi->pgshift);
	base_addr = wi->baddr & GENMASK_ULL(47, base_lower_bound);

	if (check_output_size(wi, base_addr)) {
		out->esr = compute_fsc(level, ESR_ELx_FSC_ADDRSZ);
		return 1;
	}

	addr_top = input_size - 1;

	while (1) {
		phys_addr_t index;

		addr_bottom = (3 - level) * stride + wi->pgshift;
		index = (ipa & GENMASK_ULL(addr_top, addr_bottom))
			>> (addr_bottom - 3);

		paddr = base_addr | index;
		ret = wi->read_desc(paddr, &desc, wi->data);
		if (ret < 0)
			return ret;

		/*
		 * Handle reversedescriptors if endianness differs between the
		 * host and the guest hypervisor.
		 */
		if (wi->be)
			desc = be64_to_cpu((__force __be64)desc);
		else
			desc = le64_to_cpu((__force __le64)desc);

		/* Check for valid descriptor at this point */
		if (!(desc & 1) || ((desc & 3) == 1 && level == 3)) {
			out->esr = compute_fsc(level, ESR_ELx_FSC_FAULT);
			out->desc = desc;
			return 1;
		}

		/* We're at the final level or block translation level */
		if ((desc & 3) == 1 || level == 3)
			break;

		if (check_output_size(wi, desc)) {
			out->esr = compute_fsc(level, ESR_ELx_FSC_ADDRSZ);
			out->desc = desc;
			return 1;
		}

		base_addr = desc & GENMASK_ULL(47, wi->pgshift);

		level += 1;
		addr_top = addr_bottom - 1;
	}

	if (level < first_block_level) {
		out->esr = compute_fsc(level, ESR_ELx_FSC_FAULT);
		out->desc = desc;
		return 1;
	}

	if (check_output_size(wi, desc)) {
		out->esr = compute_fsc(level, ESR_ELx_FSC_ADDRSZ);
		out->desc = desc;
		return 1;
	}

	if (!(desc & BIT(10))) {
		out->esr = compute_fsc(level, ESR_ELx_FSC_ACCESS);
		out->desc = desc;
		return 1;
	}

	addr_bottom += contiguous_bit_shift(desc, wi, level);

	/* Calculate and return the result */
	paddr = (desc & GENMASK_ULL(47, addr_bottom)) |
		(ipa & GENMASK_ULL(addr_bottom - 1, 0));
	out->output = paddr;
	out->block_size = 1UL << ((3 - level) * stride + wi->pgshift);
	out->readable = desc & (0b01 << 6);
	out->writable = desc & (0b10 << 6);
	out->level = level;
	out->desc = desc;
	return 0;
}

static int read_guest_s2_desc(phys_addr_t pa, u64 *desc, void *data)
{
	struct kvm_vcpu *vcpu = data;

	return kvm_read_guest(vcpu->kvm, pa, desc, sizeof(*desc));
}

static void vtcr_to_walk_info(u64 vtcr, struct s2_walk_info *wi)
{
	wi->t0sz = vtcr & TCR_EL2_T0SZ_MASK;

	switch (vtcr & VTCR_EL2_TG0_MASK) {
	case VTCR_EL2_TG0_4K:
		wi->pgshift = 12;	 break;
	case VTCR_EL2_TG0_16K:
		wi->pgshift = 14;	 break;
	case VTCR_EL2_TG0_64K:
	default:	    /* IMPDEF: treat any other value as 64k */
		wi->pgshift = 16;	 break;
	}

	wi->sl = FIELD_GET(VTCR_EL2_SL0_MASK, vtcr);
	/* Global limit for now, should eventually be per-VM */
	wi->max_oa_bits = min(get_kvm_ipa_limit(),
			      ps_to_output_size(FIELD_GET(VTCR_EL2_PS_MASK, vtcr)));
}

int kvm_walk_nested_s2(struct kvm_vcpu *vcpu, phys_addr_t gipa,
		       struct kvm_s2_trans *result)
{
	u64 vtcr = vcpu_read_sys_reg(vcpu, VTCR_EL2);
	struct s2_walk_info wi;
	int ret;

	result->esr = 0;

	if (!vcpu_has_nv(vcpu))
		return 0;

	wi.read_desc = read_guest_s2_desc;
	wi.data = vcpu;
	wi.baddr = vcpu_read_sys_reg(vcpu, VTTBR_EL2);

	vtcr_to_walk_info(vtcr, &wi);

	wi.be = vcpu_read_sys_reg(vcpu, SCTLR_EL2) & SCTLR_ELx_EE;

	ret = walk_nested_s2_pgd(gipa, &wi, result);
	if (ret)
		result->esr |= (kvm_vcpu_get_esr(vcpu) & ~ESR_ELx_FSC);

	return ret;
}

static unsigned int ttl_to_size(u8 ttl)
{
	int level = ttl & 3;
	int gran = (ttl >> 2) & 3;
	unsigned int max_size = 0;

	switch (gran) {
	case TLBI_TTL_TG_4K:
		switch (level) {
		case 0:
			break;
		case 1:
			max_size = SZ_1G;
			break;
		case 2:
			max_size = SZ_2M;
			break;
		case 3:
			max_size = SZ_4K;
			break;
		}
		break;
	case TLBI_TTL_TG_16K:
		switch (level) {
		case 0:
		case 1:
			break;
		case 2:
			max_size = SZ_32M;
			break;
		case 3:
			max_size = SZ_16K;
			break;
		}
		break;
	case TLBI_TTL_TG_64K:
		switch (level) {
		case 0:
		case 1:
			/* No 52bit IPA support */
			break;
		case 2:
			max_size = SZ_512M;
			break;
		case 3:
			max_size = SZ_64K;
			break;
		}
		break;
	default:			/* No size information */
		break;
	}

	return max_size;
}

/*
 * Compute the equivalent of the TTL field by parsing the shadow PT.  The
 * granule size is extracted from the cached VTCR_EL2.TG0 while the level is
 * retrieved from first entry carrying the level as a tag.
 */
static u8 get_guest_mapping_ttl(struct kvm_s2_mmu *mmu, u64 addr)
{
	u64 tmp, sz = 0, vtcr = mmu->tlb_vtcr;
	kvm_pte_t pte;
	u8 ttl, level;

	lockdep_assert_held_write(&kvm_s2_mmu_to_kvm(mmu)->mmu_lock);

	switch (vtcr & VTCR_EL2_TG0_MASK) {
	case VTCR_EL2_TG0_4K:
		ttl = (TLBI_TTL_TG_4K << 2);
		break;
	case VTCR_EL2_TG0_16K:
		ttl = (TLBI_TTL_TG_16K << 2);
		break;
	case VTCR_EL2_TG0_64K:
	default:	    /* IMPDEF: treat any other value as 64k */
		ttl = (TLBI_TTL_TG_64K << 2);
		break;
	}

	tmp = addr;

again:
	/* Iteratively compute the block sizes for a particular granule size */
	switch (vtcr & VTCR_EL2_TG0_MASK) {
	case VTCR_EL2_TG0_4K:
		if	(sz < SZ_4K)	sz = SZ_4K;
		else if (sz < SZ_2M)	sz = SZ_2M;
		else if (sz < SZ_1G)	sz = SZ_1G;
		else			sz = 0;
		break;
	case VTCR_EL2_TG0_16K:
		if	(sz < SZ_16K)	sz = SZ_16K;
		else if (sz < SZ_32M)	sz = SZ_32M;
		else			sz = 0;
		break;
	case VTCR_EL2_TG0_64K:
	default:	    /* IMPDEF: treat any other value as 64k */
		if	(sz < SZ_64K)	sz = SZ_64K;
		else if (sz < SZ_512M)	sz = SZ_512M;
		else			sz = 0;
		break;
	}

	if (sz == 0)
		return 0;

	tmp &= ~(sz - 1);
	if (kvm_pgtable_get_leaf(mmu->pgt, tmp, &pte, NULL))
		goto again;
	if (!(pte & PTE_VALID))
		goto again;
	level = FIELD_GET(KVM_NV_GUEST_MAP_SZ, pte);
	if (!level)
		goto again;

	ttl |= level;

	/*
	 * We now have found some level information in the shadow S2. Check
	 * that the resulting range is actually including the original IPA.
	 */
	sz = ttl_to_size(ttl);
	if (addr < (tmp + sz))
		return ttl;

	return 0;
}

unsigned long compute_tlb_inval_range(struct kvm_s2_mmu *mmu, u64 val)
{
	struct kvm *kvm = kvm_s2_mmu_to_kvm(mmu);
	unsigned long max_size;
	u8 ttl;

	ttl = FIELD_GET(TLBI_TTL_MASK, val);

	if (!ttl || !kvm_has_feat(kvm, ID_AA64MMFR2_EL1, TTL, IMP)) {
		/* No TTL, check the shadow S2 for a hint */
		u64 addr = (val & GENMASK_ULL(35, 0)) << 12;
		ttl = get_guest_mapping_ttl(mmu, addr);
	}

	max_size = ttl_to_size(ttl);

	if (!max_size) {
		/* Compute the maximum extent of the invalidation */
		switch (mmu->tlb_vtcr & VTCR_EL2_TG0_MASK) {
		case VTCR_EL2_TG0_4K:
			max_size = SZ_1G;
			break;
		case VTCR_EL2_TG0_16K:
			max_size = SZ_32M;
			break;
		case VTCR_EL2_TG0_64K:
		default:    /* IMPDEF: treat any other value as 64k */
			/*
			 * No, we do not support 52bit IPA in nested yet. Once
			 * we do, this should be 4TB.
			 */
			max_size = SZ_512M;
			break;
		}
	}

	WARN_ON(!max_size);
	return max_size;
}

/*
 * We can have multiple *different* MMU contexts with the same VMID:
 *
 * - S2 being enabled or not, hence differing by the HCR_EL2.VM bit
 *
 * - Multiple vcpus using private S2s (huh huh...), hence differing by the
 *   VBBTR_EL2.BADDR address
 *
 * - A combination of the above...
 *
 * We can always identify which MMU context to pick at run-time.  However,
 * TLB invalidation involving a VMID must take action on all the TLBs using
 * this particular VMID. This translates into applying the same invalidation
 * operation to all the contexts that are using this VMID. Moar phun!
 */
void kvm_s2_mmu_iterate_by_vmid(struct kvm *kvm, u16 vmid,
				const union tlbi_info *info,
				void (*tlbi_callback)(struct kvm_s2_mmu *,
						      const union tlbi_info *))
{
	write_lock(&kvm->mmu_lock);

	for (int i = 0; i < kvm->arch.nested_mmus_size; i++) {
		struct kvm_s2_mmu *mmu = &kvm->arch.nested_mmus[i];

		if (!kvm_s2_mmu_valid(mmu))
			continue;

		if (vmid == get_vmid(mmu->tlb_vttbr))
			tlbi_callback(mmu, info);
	}

	write_unlock(&kvm->mmu_lock);
}

struct kvm_s2_mmu *lookup_s2_mmu(struct kvm_vcpu *vcpu)
{
	struct kvm *kvm = vcpu->kvm;
	bool nested_stage2_enabled;
	u64 vttbr, vtcr, hcr;

	lockdep_assert_held_write(&kvm->mmu_lock);

	vttbr = vcpu_read_sys_reg(vcpu, VTTBR_EL2);
	vtcr = vcpu_read_sys_reg(vcpu, VTCR_EL2);
	hcr = vcpu_read_sys_reg(vcpu, HCR_EL2);

	nested_stage2_enabled = hcr & HCR_VM;

	/* Don't consider the CnP bit for the vttbr match */
	vttbr &= ~VTTBR_CNP_BIT;

	/*
	 * Two possibilities when looking up a S2 MMU context:
	 *
	 * - either S2 is enabled in the guest, and we need a context that is
	 *   S2-enabled and matches the full VTTBR (VMID+BADDR) and VTCR,
	 *   which makes it safe from a TLB conflict perspective (a broken
	 *   guest won't be able to generate them),
	 *
	 * - or S2 is disabled, and we need a context that is S2-disabled
	 *   and matches the VMID only, as all TLBs are tagged by VMID even
	 *   if S2 translation is disabled.
	 */
	for (int i = 0; i < kvm->arch.nested_mmus_size; i++) {
		struct kvm_s2_mmu *mmu = &kvm->arch.nested_mmus[i];

		if (!kvm_s2_mmu_valid(mmu))
			continue;

		if (nested_stage2_enabled &&
		    mmu->nested_stage2_enabled &&
		    vttbr == mmu->tlb_vttbr &&
		    vtcr == mmu->tlb_vtcr)
			return mmu;

		if (!nested_stage2_enabled &&
		    !mmu->nested_stage2_enabled &&
		    get_vmid(vttbr) == get_vmid(mmu->tlb_vttbr))
			return mmu;
	}
	return NULL;
}

static struct kvm_s2_mmu *get_s2_mmu_nested(struct kvm_vcpu *vcpu)
{
	struct kvm *kvm = vcpu->kvm;
	struct kvm_s2_mmu *s2_mmu;
	int i;

	lockdep_assert_held_write(&vcpu->kvm->mmu_lock);

	s2_mmu = lookup_s2_mmu(vcpu);
	if (s2_mmu)
		goto out;

	/*
	 * Make sure we don't always search from the same point, or we
	 * will always reuse a potentially active context, leaving
	 * free contexts unused.
	 */
	for (i = kvm->arch.nested_mmus_next;
	     i < (kvm->arch.nested_mmus_size + kvm->arch.nested_mmus_next);
	     i++) {
		s2_mmu = &kvm->arch.nested_mmus[i % kvm->arch.nested_mmus_size];

		if (atomic_read(&s2_mmu->refcnt) == 0)
			break;
	}
	BUG_ON(atomic_read(&s2_mmu->refcnt)); /* We have struct MMUs to spare */

	/* Set the scene for the next search */
	kvm->arch.nested_mmus_next = (i + 1) % kvm->arch.nested_mmus_size;

	/* Clear the old state */
	if (kvm_s2_mmu_valid(s2_mmu))
		kvm_stage2_unmap_range(s2_mmu, 0, kvm_phys_size(s2_mmu));

	/*
	 * The virtual VMID (modulo CnP) will be used as a key when matching
	 * an existing kvm_s2_mmu.
	 *
	 * We cache VTCR at allocation time, once and for all. It'd be great
	 * if the guest didn't screw that one up, as this is not very
	 * forgiving...
	 */
	s2_mmu->tlb_vttbr = vcpu_read_sys_reg(vcpu, VTTBR_EL2) & ~VTTBR_CNP_BIT;
	s2_mmu->tlb_vtcr = vcpu_read_sys_reg(vcpu, VTCR_EL2);
	s2_mmu->nested_stage2_enabled = vcpu_read_sys_reg(vcpu, HCR_EL2) & HCR_VM;

out:
	atomic_inc(&s2_mmu->refcnt);
	return s2_mmu;
}

void kvm_init_nested_s2_mmu(struct kvm_s2_mmu *mmu)
{
	/* CnP being set denotes an invalid entry */
	mmu->tlb_vttbr = VTTBR_CNP_BIT;
	mmu->nested_stage2_enabled = false;
	atomic_set(&mmu->refcnt, 0);
}

void kvm_vcpu_load_hw_mmu(struct kvm_vcpu *vcpu)
{
	if (is_hyp_ctxt(vcpu)) {
		vcpu->arch.hw_mmu = &vcpu->kvm->arch.mmu;
	} else {
		write_lock(&vcpu->kvm->mmu_lock);
		vcpu->arch.hw_mmu = get_s2_mmu_nested(vcpu);
		write_unlock(&vcpu->kvm->mmu_lock);
	}
}

void kvm_vcpu_put_hw_mmu(struct kvm_vcpu *vcpu)
{
	if (kvm_is_nested_s2_mmu(vcpu->kvm, vcpu->arch.hw_mmu)) {
		atomic_dec(&vcpu->arch.hw_mmu->refcnt);
		vcpu->arch.hw_mmu = NULL;
	}
}

/*
 * Returns non-zero if permission fault is handled by injecting it to the next
 * level hypervisor.
 */
int kvm_s2_handle_perm_fault(struct kvm_vcpu *vcpu, struct kvm_s2_trans *trans)
{
	bool forward_fault = false;

	trans->esr = 0;

	if (!kvm_vcpu_trap_is_permission_fault(vcpu))
		return 0;

	if (kvm_vcpu_trap_is_iabt(vcpu)) {
		forward_fault = !kvm_s2_trans_executable(trans);
	} else {
		bool write_fault = kvm_is_write_fault(vcpu);

		forward_fault = ((write_fault && !trans->writable) ||
				 (!write_fault && !trans->readable));
	}

	if (forward_fault)
		trans->esr = esr_s2_fault(vcpu, trans->level, ESR_ELx_FSC_PERM);

	return forward_fault;
}

int kvm_inject_s2_fault(struct kvm_vcpu *vcpu, u64 esr_el2)
{
	vcpu_write_sys_reg(vcpu, vcpu->arch.fault.far_el2, FAR_EL2);
	vcpu_write_sys_reg(vcpu, vcpu->arch.fault.hpfar_el2, HPFAR_EL2);

	return kvm_inject_nested_sync(vcpu, esr_el2);
}

void kvm_nested_s2_wp(struct kvm *kvm)
{
	int i;

	lockdep_assert_held_write(&kvm->mmu_lock);

	for (i = 0; i < kvm->arch.nested_mmus_size; i++) {
		struct kvm_s2_mmu *mmu = &kvm->arch.nested_mmus[i];

		if (kvm_s2_mmu_valid(mmu))
			kvm_stage2_wp_range(mmu, 0, kvm_phys_size(mmu));
	}
}

void kvm_nested_s2_unmap(struct kvm *kvm)
{
	int i;

	lockdep_assert_held_write(&kvm->mmu_lock);

	for (i = 0; i < kvm->arch.nested_mmus_size; i++) {
		struct kvm_s2_mmu *mmu = &kvm->arch.nested_mmus[i];

		if (kvm_s2_mmu_valid(mmu))
			kvm_stage2_unmap_range(mmu, 0, kvm_phys_size(mmu));
	}
}

void kvm_nested_s2_flush(struct kvm *kvm)
{
	int i;

	lockdep_assert_held_write(&kvm->mmu_lock);

	for (i = 0; i < kvm->arch.nested_mmus_size; i++) {
		struct kvm_s2_mmu *mmu = &kvm->arch.nested_mmus[i];

		if (kvm_s2_mmu_valid(mmu))
			kvm_stage2_flush_range(mmu, 0, kvm_phys_size(mmu));
	}
}

void kvm_arch_flush_shadow_all(struct kvm *kvm)
{
	int i;

	for (i = 0; i < kvm->arch.nested_mmus_size; i++) {
		struct kvm_s2_mmu *mmu = &kvm->arch.nested_mmus[i];

		if (!WARN_ON(atomic_read(&mmu->refcnt)))
			kvm_free_stage2_pgd(mmu);
	}
	kvfree(kvm->arch.nested_mmus);
	kvm->arch.nested_mmus = NULL;
	kvm->arch.nested_mmus_size = 0;
	kvm_uninit_stage2_mmu(kvm);
}

/*
 * Our emulated CPU doesn't support all the possible features. For the
 * sake of simplicity (and probably mental sanity), wipe out a number
 * of feature bits we don't intend to support for the time being.
 * This list should get updated as new features get added to the NV
 * support, and new extension to the architecture.
 */
static void limit_nv_id_regs(struct kvm *kvm)
{
	u64 val, tmp;

	/* Support everything but TME */
	val = kvm_read_vm_id_reg(kvm, SYS_ID_AA64ISAR0_EL1);
	val &= ~NV_FTR(ISAR0, TME);
	kvm_set_vm_id_reg(kvm, SYS_ID_AA64ISAR0_EL1, val);

	/* Support everything but Spec Invalidation and LS64 */
	val = kvm_read_vm_id_reg(kvm, SYS_ID_AA64ISAR1_EL1);
	val &= ~(NV_FTR(ISAR1, LS64)	|
		 NV_FTR(ISAR1, SPECRES));
	kvm_set_vm_id_reg(kvm, SYS_ID_AA64ISAR1_EL1, val);

	/* No AMU, MPAM, S-EL2, or RAS */
	val = kvm_read_vm_id_reg(kvm, SYS_ID_AA64PFR0_EL1);
	val &= ~(GENMASK_ULL(55, 52)	|
		 NV_FTR(PFR0, AMU)	|
		 NV_FTR(PFR0, MPAM)	|
		 NV_FTR(PFR0, SEL2)	|
		 NV_FTR(PFR0, RAS)	|
		 NV_FTR(PFR0, EL3)	|
		 NV_FTR(PFR0, EL2)	|
		 NV_FTR(PFR0, EL1));
	/* 64bit EL1/EL2/EL3 only */
	val |= FIELD_PREP(NV_FTR(PFR0, EL1), 0b0001);
	val |= FIELD_PREP(NV_FTR(PFR0, EL2), 0b0001);
	val |= FIELD_PREP(NV_FTR(PFR0, EL3), 0b0001);
	kvm_set_vm_id_reg(kvm, SYS_ID_AA64PFR0_EL1, val);

	/* Only support BTI, SSBS, CSV2_frac */
	val = kvm_read_vm_id_reg(kvm, SYS_ID_AA64PFR1_EL1);
	val &= (NV_FTR(PFR1, BT)	|
		NV_FTR(PFR1, SSBS)	|
		NV_FTR(PFR1, CSV2_frac));
	kvm_set_vm_id_reg(kvm, SYS_ID_AA64PFR1_EL1, val);

	/* Hide ECV, ExS, Secure Memory */
	val = kvm_read_vm_id_reg(kvm, SYS_ID_AA64MMFR0_EL1);
	val &= ~(NV_FTR(MMFR0, ECV)		|
		 NV_FTR(MMFR0, EXS)		|
		 NV_FTR(MMFR0, TGRAN4_2)	|
		 NV_FTR(MMFR0, TGRAN16_2)	|
		 NV_FTR(MMFR0, TGRAN64_2)	|
		 NV_FTR(MMFR0, SNSMEM));

	/* Disallow unsupported S2 page sizes */
	switch (PAGE_SIZE) {
	case SZ_64K:
		val |= FIELD_PREP(NV_FTR(MMFR0, TGRAN16_2), 0b0001);
		fallthrough;
	case SZ_16K:
		val |= FIELD_PREP(NV_FTR(MMFR0, TGRAN4_2), 0b0001);
		fallthrough;
	case SZ_4K:
		/* Support everything */
		break;
	}
	/*
	 * Since we can't support a guest S2 page size smaller than
	 * the host's own page size (due to KVM only populating its
	 * own S2 using the kernel's page size), advertise the
	 * limitation using FEAT_GTG.
	 */
	switch (PAGE_SIZE) {
	case SZ_4K:
		val |= FIELD_PREP(NV_FTR(MMFR0, TGRAN4_2), 0b0010);
		fallthrough;
	case SZ_16K:
		val |= FIELD_PREP(NV_FTR(MMFR0, TGRAN16_2), 0b0010);
		fallthrough;
	case SZ_64K:
		val |= FIELD_PREP(NV_FTR(MMFR0, TGRAN64_2), 0b0010);
		break;
	}
	/* Cap PARange to 48bits */
	tmp = FIELD_GET(NV_FTR(MMFR0, PARANGE), val);
	if (tmp > 0b0101) {
		val &= ~NV_FTR(MMFR0, PARANGE);
		val |= FIELD_PREP(NV_FTR(MMFR0, PARANGE), 0b0101);
	}
	kvm_set_vm_id_reg(kvm, SYS_ID_AA64MMFR0_EL1, val);

	val = kvm_read_vm_id_reg(kvm, SYS_ID_AA64MMFR1_EL1);
	val &= (NV_FTR(MMFR1, HCX)	|
		NV_FTR(MMFR1, PAN)	|
		NV_FTR(MMFR1, LO)	|
		NV_FTR(MMFR1, HPDS)	|
		NV_FTR(MMFR1, VH)	|
		NV_FTR(MMFR1, VMIDBits));
	kvm_set_vm_id_reg(kvm, SYS_ID_AA64MMFR1_EL1, val);

	val = kvm_read_vm_id_reg(kvm, SYS_ID_AA64MMFR2_EL1);
	val &= ~(NV_FTR(MMFR2, BBM)	|
		 NV_FTR(MMFR2, TTL)	|
		 GENMASK_ULL(47, 44)	|
		 NV_FTR(MMFR2, ST)	|
		 NV_FTR(MMFR2, CCIDX)	|
		 NV_FTR(MMFR2, VARange));

	/* Force TTL support */
	val |= FIELD_PREP(NV_FTR(MMFR2, TTL), 0b0001);
	kvm_set_vm_id_reg(kvm, SYS_ID_AA64MMFR2_EL1, val);

	val = 0;
	if (!cpus_have_final_cap(ARM64_HAS_HCR_NV1))
		val |= FIELD_PREP(NV_FTR(MMFR4, E2H0),
				  ID_AA64MMFR4_EL1_E2H0_NI_NV1);
	kvm_set_vm_id_reg(kvm, SYS_ID_AA64MMFR4_EL1, val);

	/* Only limited support for PMU, Debug, BPs and WPs */
	val = kvm_read_vm_id_reg(kvm, SYS_ID_AA64DFR0_EL1);
	val &= (NV_FTR(DFR0, PMUVer)	|
		NV_FTR(DFR0, WRPs)	|
		NV_FTR(DFR0, BRPs)	|
		NV_FTR(DFR0, DebugVer));

	/* Cap Debug to ARMv8.1 */
	tmp = FIELD_GET(NV_FTR(DFR0, DebugVer), val);
	if (tmp > 0b0111) {
		val &= ~NV_FTR(DFR0, DebugVer);
		val |= FIELD_PREP(NV_FTR(DFR0, DebugVer), 0b0111);
	}
	kvm_set_vm_id_reg(kvm, SYS_ID_AA64DFR0_EL1, val);
}

u64 kvm_vcpu_sanitise_vncr_reg(const struct kvm_vcpu *vcpu, enum vcpu_sysreg sr)
{
	u64 v = ctxt_sys_reg(&vcpu->arch.ctxt, sr);
	struct kvm_sysreg_masks *masks;

	masks = vcpu->kvm->arch.sysreg_masks;

	if (masks) {
		sr -= __VNCR_START__;

		v &= ~masks->mask[sr].res0;
		v |= masks->mask[sr].res1;
	}

	return v;
}

static void set_sysreg_masks(struct kvm *kvm, int sr, u64 res0, u64 res1)
{
	int i = sr - __VNCR_START__;

	kvm->arch.sysreg_masks->mask[i].res0 = res0;
	kvm->arch.sysreg_masks->mask[i].res1 = res1;
}

int kvm_init_nv_sysregs(struct kvm *kvm)
{
	u64 res0, res1;

	lockdep_assert_held(&kvm->arch.config_lock);

	if (kvm->arch.sysreg_masks)
		return 0;

	kvm->arch.sysreg_masks = kzalloc(sizeof(*(kvm->arch.sysreg_masks)),
					 GFP_KERNEL_ACCOUNT);
	if (!kvm->arch.sysreg_masks)
		return -ENOMEM;

	limit_nv_id_regs(kvm);

	/* VTTBR_EL2 */
	res0 = res1 = 0;
	if (!kvm_has_feat_enum(kvm, ID_AA64MMFR1_EL1, VMIDBits, 16))
		res0 |= GENMASK(63, 56);
	if (!kvm_has_feat(kvm, ID_AA64MMFR2_EL1, CnP, IMP))
		res0 |= VTTBR_CNP_BIT;
	set_sysreg_masks(kvm, VTTBR_EL2, res0, res1);

	/* VTCR_EL2 */
	res0 = GENMASK(63, 32) | GENMASK(30, 20);
	res1 = BIT(31);
	set_sysreg_masks(kvm, VTCR_EL2, res0, res1);

	/* VMPIDR_EL2 */
	res0 = GENMASK(63, 40) | GENMASK(30, 24);
	res1 = BIT(31);
	set_sysreg_masks(kvm, VMPIDR_EL2, res0, res1);

	/* HCR_EL2 */
	res0 = BIT(48);
	res1 = HCR_RW;
	if (!kvm_has_feat(kvm, ID_AA64MMFR1_EL1, TWED, IMP))
		res0 |= GENMASK(63, 59);
	if (!kvm_has_feat(kvm, ID_AA64PFR1_EL1, MTE, MTE2))
		res0 |= (HCR_TID5 | HCR_DCT | HCR_ATA);
	if (!kvm_has_feat(kvm, ID_AA64MMFR2_EL1, EVT, TTLBxS))
		res0 |= (HCR_TTLBIS | HCR_TTLBOS);
	if (!kvm_has_feat(kvm, ID_AA64PFR0_EL1, CSV2, CSV2_2) &&
	    !kvm_has_feat(kvm, ID_AA64PFR1_EL1, CSV2_frac, CSV2_1p2))
		res0 |= HCR_ENSCXT;
	if (!kvm_has_feat(kvm, ID_AA64MMFR2_EL1, EVT, IMP))
		res0 |= (HCR_TOCU | HCR_TICAB | HCR_TID4);
	if (!kvm_has_feat(kvm, ID_AA64PFR0_EL1, AMU, V1P1))
		res0 |= HCR_AMVOFFEN;
	if (!kvm_has_feat(kvm, ID_AA64PFR0_EL1, RAS, V1P1))
		res0 |= HCR_FIEN;
	if (!kvm_has_feat(kvm, ID_AA64MMFR2_EL1, FWB, IMP))
		res0 |= HCR_FWB;
	if (!kvm_has_feat(kvm, ID_AA64MMFR2_EL1, NV, NV2))
		res0 |= HCR_NV2;
	if (!kvm_has_feat(kvm, ID_AA64MMFR2_EL1, NV, IMP))
		res0 |= (HCR_AT | HCR_NV1 | HCR_NV);
	if (!(__vcpu_has_feature(&kvm->arch, KVM_ARM_VCPU_PTRAUTH_ADDRESS) &&
	      __vcpu_has_feature(&kvm->arch, KVM_ARM_VCPU_PTRAUTH_GENERIC)))
		res0 |= (HCR_API | HCR_APK);
	if (!kvm_has_feat(kvm, ID_AA64ISAR0_EL1, TME, IMP))
		res0 |= BIT(39);
	if (!kvm_has_feat(kvm, ID_AA64PFR0_EL1, RAS, IMP))
		res0 |= (HCR_TEA | HCR_TERR);
	if (!kvm_has_feat(kvm, ID_AA64MMFR1_EL1, LO, IMP))
		res0 |= HCR_TLOR;
	if (!kvm_has_feat(kvm, ID_AA64MMFR4_EL1, E2H0, IMP))
		res1 |= HCR_E2H;
	set_sysreg_masks(kvm, HCR_EL2, res0, res1);

	/* HCRX_EL2 */
	res0 = HCRX_EL2_RES0;
	res1 = HCRX_EL2_RES1;
	if (!kvm_has_feat(kvm, ID_AA64ISAR3_EL1, PACM, TRIVIAL_IMP))
		res0 |= HCRX_EL2_PACMEn;
	if (!kvm_has_feat(kvm, ID_AA64PFR2_EL1, FPMR, IMP))
		res0 |= HCRX_EL2_EnFPM;
	if (!kvm_has_feat(kvm, ID_AA64PFR1_EL1, GCS, IMP))
		res0 |= HCRX_EL2_GCSEn;
	if (!kvm_has_feat(kvm, ID_AA64ISAR2_EL1, SYSREG_128, IMP))
		res0 |= HCRX_EL2_EnIDCP128;
	if (!kvm_has_feat(kvm, ID_AA64MMFR3_EL1, ADERR, DEV_ASYNC))
		res0 |= (HCRX_EL2_EnSDERR | HCRX_EL2_EnSNERR);
	if (!kvm_has_feat(kvm, ID_AA64PFR1_EL1, DF2, IMP))
		res0 |= HCRX_EL2_TMEA;
	if (!kvm_has_feat(kvm, ID_AA64MMFR3_EL1, D128, IMP))
		res0 |= HCRX_EL2_D128En;
	if (!kvm_has_feat(kvm, ID_AA64PFR1_EL1, THE, IMP))
		res0 |= HCRX_EL2_PTTWI;
	if (!kvm_has_feat(kvm, ID_AA64MMFR3_EL1, SCTLRX, IMP))
		res0 |= HCRX_EL2_SCTLR2En;
	if (!kvm_has_feat(kvm, ID_AA64MMFR3_EL1, TCRX, IMP))
		res0 |= HCRX_EL2_TCR2En;
	if (!kvm_has_feat(kvm, ID_AA64ISAR2_EL1, MOPS, IMP))
		res0 |= (HCRX_EL2_MSCEn | HCRX_EL2_MCE2);
	if (!kvm_has_feat(kvm, ID_AA64MMFR1_EL1, CMOW, IMP))
		res0 |= HCRX_EL2_CMOW;
	if (!kvm_has_feat(kvm, ID_AA64PFR1_EL1, NMI, IMP))
		res0 |= (HCRX_EL2_VFNMI | HCRX_EL2_VINMI | HCRX_EL2_TALLINT);
	if (!kvm_has_feat(kvm, ID_AA64PFR1_EL1, SME, IMP) ||
	    !(read_sysreg_s(SYS_SMIDR_EL1) & SMIDR_EL1_SMPS))
		res0 |= HCRX_EL2_SMPME;
	if (!kvm_has_feat(kvm, ID_AA64ISAR1_EL1, XS, IMP))
		res0 |= (HCRX_EL2_FGTnXS | HCRX_EL2_FnXS);
	if (!kvm_has_feat(kvm, ID_AA64ISAR1_EL1, LS64, LS64_V))
		res0 |= HCRX_EL2_EnASR;
	if (!kvm_has_feat(kvm, ID_AA64ISAR1_EL1, LS64, LS64))
		res0 |= HCRX_EL2_EnALS;
	if (!kvm_has_feat(kvm, ID_AA64ISAR1_EL1, LS64, LS64_ACCDATA))
		res0 |= HCRX_EL2_EnAS0;
	set_sysreg_masks(kvm, HCRX_EL2, res0, res1);

	/* HFG[RW]TR_EL2 */
	res0 = res1 = 0;
	if (!(__vcpu_has_feature(&kvm->arch, KVM_ARM_VCPU_PTRAUTH_ADDRESS) &&
	      __vcpu_has_feature(&kvm->arch, KVM_ARM_VCPU_PTRAUTH_GENERIC)))
		res0 |= (HFGxTR_EL2_APDAKey | HFGxTR_EL2_APDBKey |
			 HFGxTR_EL2_APGAKey | HFGxTR_EL2_APIAKey |
			 HFGxTR_EL2_APIBKey);
	if (!kvm_has_feat(kvm, ID_AA64MMFR1_EL1, LO, IMP))
		res0 |= (HFGxTR_EL2_LORC_EL1 | HFGxTR_EL2_LOREA_EL1 |
			 HFGxTR_EL2_LORID_EL1 | HFGxTR_EL2_LORN_EL1 |
			 HFGxTR_EL2_LORSA_EL1);
	if (!kvm_has_feat(kvm, ID_AA64PFR0_EL1, CSV2, CSV2_2) &&
	    !kvm_has_feat(kvm, ID_AA64PFR1_EL1, CSV2_frac, CSV2_1p2))
		res0 |= (HFGxTR_EL2_SCXTNUM_EL1 | HFGxTR_EL2_SCXTNUM_EL0);
	if (!kvm_has_feat(kvm, ID_AA64PFR0_EL1, GIC, IMP))
		res0 |= HFGxTR_EL2_ICC_IGRPENn_EL1;
	if (!kvm_has_feat(kvm, ID_AA64PFR0_EL1, RAS, IMP))
		res0 |= (HFGxTR_EL2_ERRIDR_EL1 | HFGxTR_EL2_ERRSELR_EL1 |
			 HFGxTR_EL2_ERXFR_EL1 | HFGxTR_EL2_ERXCTLR_EL1 |
			 HFGxTR_EL2_ERXSTATUS_EL1 | HFGxTR_EL2_ERXMISCn_EL1 |
			 HFGxTR_EL2_ERXPFGF_EL1 | HFGxTR_EL2_ERXPFGCTL_EL1 |
			 HFGxTR_EL2_ERXPFGCDN_EL1 | HFGxTR_EL2_ERXADDR_EL1);
	if (!kvm_has_feat(kvm, ID_AA64ISAR1_EL1, LS64, LS64_ACCDATA))
		res0 |= HFGxTR_EL2_nACCDATA_EL1;
	if (!kvm_has_feat(kvm, ID_AA64PFR1_EL1, GCS, IMP))
		res0 |= (HFGxTR_EL2_nGCS_EL0 | HFGxTR_EL2_nGCS_EL1);
	if (!kvm_has_feat(kvm, ID_AA64PFR1_EL1, SME, IMP))
		res0 |= (HFGxTR_EL2_nSMPRI_EL1 | HFGxTR_EL2_nTPIDR2_EL0);
	if (!kvm_has_feat(kvm, ID_AA64PFR1_EL1, THE, IMP))
		res0 |= HFGxTR_EL2_nRCWMASK_EL1;
	if (!kvm_has_feat(kvm, ID_AA64MMFR3_EL1, S1PIE, IMP))
		res0 |= (HFGxTR_EL2_nPIRE0_EL1 | HFGxTR_EL2_nPIR_EL1);
	if (!kvm_has_feat(kvm, ID_AA64MMFR3_EL1, S1POE, IMP))
		res0 |= (HFGxTR_EL2_nPOR_EL0 | HFGxTR_EL2_nPOR_EL1);
	if (!kvm_has_feat(kvm, ID_AA64MMFR3_EL1, S2POE, IMP))
		res0 |= HFGxTR_EL2_nS2POR_EL1;
	if (!kvm_has_feat(kvm, ID_AA64MMFR3_EL1, AIE, IMP))
		res0 |= (HFGxTR_EL2_nMAIR2_EL1 | HFGxTR_EL2_nAMAIR2_EL1);
	set_sysreg_masks(kvm, HFGRTR_EL2, res0 | __HFGRTR_EL2_RES0, res1);
	set_sysreg_masks(kvm, HFGWTR_EL2, res0 | __HFGWTR_EL2_RES0, res1);

	/* HDFG[RW]TR_EL2 */
	res0 = res1 = 0;
	if (!kvm_has_feat(kvm, ID_AA64DFR0_EL1, DoubleLock, IMP))
		res0 |= HDFGRTR_EL2_OSDLR_EL1;
	if (!kvm_has_feat(kvm, ID_AA64DFR0_EL1, PMUVer, IMP))
		res0 |= (HDFGRTR_EL2_PMEVCNTRn_EL0 | HDFGRTR_EL2_PMEVTYPERn_EL0 |
			 HDFGRTR_EL2_PMCCFILTR_EL0 | HDFGRTR_EL2_PMCCNTR_EL0 |
			 HDFGRTR_EL2_PMCNTEN | HDFGRTR_EL2_PMINTEN |
			 HDFGRTR_EL2_PMOVS | HDFGRTR_EL2_PMSELR_EL0 |
			 HDFGRTR_EL2_PMMIR_EL1 | HDFGRTR_EL2_PMUSERENR_EL0 |
			 HDFGRTR_EL2_PMCEIDn_EL0);
	if (!kvm_has_feat(kvm, ID_AA64DFR0_EL1, PMSVer, IMP))
		res0 |= (HDFGRTR_EL2_PMBLIMITR_EL1 | HDFGRTR_EL2_PMBPTR_EL1 |
			 HDFGRTR_EL2_PMBSR_EL1 | HDFGRTR_EL2_PMSCR_EL1 |
			 HDFGRTR_EL2_PMSEVFR_EL1 | HDFGRTR_EL2_PMSFCR_EL1 |
			 HDFGRTR_EL2_PMSICR_EL1 | HDFGRTR_EL2_PMSIDR_EL1 |
			 HDFGRTR_EL2_PMSIRR_EL1 | HDFGRTR_EL2_PMSLATFR_EL1 |
			 HDFGRTR_EL2_PMBIDR_EL1);
	if (!kvm_has_feat(kvm, ID_AA64DFR0_EL1, TraceVer, IMP))
		res0 |= (HDFGRTR_EL2_TRC | HDFGRTR_EL2_TRCAUTHSTATUS |
			 HDFGRTR_EL2_TRCAUXCTLR | HDFGRTR_EL2_TRCCLAIM |
			 HDFGRTR_EL2_TRCCNTVRn | HDFGRTR_EL2_TRCID |
			 HDFGRTR_EL2_TRCIMSPECn | HDFGRTR_EL2_TRCOSLSR |
			 HDFGRTR_EL2_TRCPRGCTLR | HDFGRTR_EL2_TRCSEQSTR |
			 HDFGRTR_EL2_TRCSSCSRn | HDFGRTR_EL2_TRCSTATR |
			 HDFGRTR_EL2_TRCVICTLR);
	if (!kvm_has_feat(kvm, ID_AA64DFR0_EL1, TraceBuffer, IMP))
		res0 |= (HDFGRTR_EL2_TRBBASER_EL1 | HDFGRTR_EL2_TRBIDR_EL1 |
			 HDFGRTR_EL2_TRBLIMITR_EL1 | HDFGRTR_EL2_TRBMAR_EL1 |
			 HDFGRTR_EL2_TRBPTR_EL1 | HDFGRTR_EL2_TRBSR_EL1 |
			 HDFGRTR_EL2_TRBTRG_EL1);
	if (!kvm_has_feat(kvm, ID_AA64DFR0_EL1, BRBE, IMP))
		res0 |= (HDFGRTR_EL2_nBRBIDR | HDFGRTR_EL2_nBRBCTL |
			 HDFGRTR_EL2_nBRBDATA);
	if (!kvm_has_feat(kvm, ID_AA64DFR0_EL1, PMSVer, V1P2))
		res0 |= HDFGRTR_EL2_nPMSNEVFR_EL1;
	set_sysreg_masks(kvm, HDFGRTR_EL2, res0 | HDFGRTR_EL2_RES0, res1);

	/* Reuse the bits from the read-side and add the write-specific stuff */
	if (!kvm_has_feat(kvm, ID_AA64DFR0_EL1, PMUVer, IMP))
		res0 |= (HDFGWTR_EL2_PMCR_EL0 | HDFGWTR_EL2_PMSWINC_EL0);
	if (!kvm_has_feat(kvm, ID_AA64DFR0_EL1, TraceVer, IMP))
		res0 |= HDFGWTR_EL2_TRCOSLAR;
	if (!kvm_has_feat(kvm, ID_AA64DFR0_EL1, TraceFilt, IMP))
		res0 |= HDFGWTR_EL2_TRFCR_EL1;
	set_sysreg_masks(kvm, HFGWTR_EL2, res0 | HDFGWTR_EL2_RES0, res1);

	/* HFGITR_EL2 */
	res0 = HFGITR_EL2_RES0;
	res1 = HFGITR_EL2_RES1;
	if (!kvm_has_feat(kvm, ID_AA64ISAR1_EL1, DPB, DPB2))
		res0 |= HFGITR_EL2_DCCVADP;
	if (!kvm_has_feat(kvm, ID_AA64MMFR1_EL1, PAN, PAN2))
		res0 |= (HFGITR_EL2_ATS1E1RP | HFGITR_EL2_ATS1E1WP);
	if (!kvm_has_feat(kvm, ID_AA64ISAR0_EL1, TLB, OS))
		res0 |= (HFGITR_EL2_TLBIRVAALE1OS | HFGITR_EL2_TLBIRVALE1OS |
			 HFGITR_EL2_TLBIRVAAE1OS | HFGITR_EL2_TLBIRVAE1OS |
			 HFGITR_EL2_TLBIVAALE1OS | HFGITR_EL2_TLBIVALE1OS |
			 HFGITR_EL2_TLBIVAAE1OS | HFGITR_EL2_TLBIASIDE1OS |
			 HFGITR_EL2_TLBIVAE1OS | HFGITR_EL2_TLBIVMALLE1OS);
	if (!kvm_has_feat(kvm, ID_AA64ISAR0_EL1, TLB, RANGE))
		res0 |= (HFGITR_EL2_TLBIRVAALE1 | HFGITR_EL2_TLBIRVALE1 |
			 HFGITR_EL2_TLBIRVAAE1 | HFGITR_EL2_TLBIRVAE1 |
			 HFGITR_EL2_TLBIRVAALE1IS | HFGITR_EL2_TLBIRVALE1IS |
			 HFGITR_EL2_TLBIRVAAE1IS | HFGITR_EL2_TLBIRVAE1IS |
			 HFGITR_EL2_TLBIRVAALE1OS | HFGITR_EL2_TLBIRVALE1OS |
			 HFGITR_EL2_TLBIRVAAE1OS | HFGITR_EL2_TLBIRVAE1OS);
	if (!kvm_has_feat(kvm, ID_AA64ISAR1_EL1, SPECRES, IMP))
		res0 |= (HFGITR_EL2_CFPRCTX | HFGITR_EL2_DVPRCTX |
			 HFGITR_EL2_CPPRCTX);
	if (!kvm_has_feat(kvm, ID_AA64DFR0_EL1, BRBE, IMP))
		res0 |= (HFGITR_EL2_nBRBINJ | HFGITR_EL2_nBRBIALL);
	if (!kvm_has_feat(kvm, ID_AA64PFR1_EL1, GCS, IMP))
		res0 |= (HFGITR_EL2_nGCSPUSHM_EL1 | HFGITR_EL2_nGCSSTR_EL1 |
			 HFGITR_EL2_nGCSEPP);
	if (!kvm_has_feat(kvm, ID_AA64ISAR1_EL1, SPECRES, COSP_RCTX))
		res0 |= HFGITR_EL2_COSPRCTX;
	if (!kvm_has_feat(kvm, ID_AA64ISAR2_EL1, ATS1A, IMP))
		res0 |= HFGITR_EL2_ATS1E1A;
	set_sysreg_masks(kvm, HFGITR_EL2, res0, res1);

	/* HAFGRTR_EL2 - not a lot to see here */
	res0 = HAFGRTR_EL2_RES0;
	res1 = HAFGRTR_EL2_RES1;
	if (!kvm_has_feat(kvm, ID_AA64PFR0_EL1, AMU, V1P1))
		res0 |= ~(res0 | res1);
	set_sysreg_masks(kvm, HAFGRTR_EL2, res0, res1);

	/* SCTLR_EL1 */
	res0 = SCTLR_EL1_RES0;
	res1 = SCTLR_EL1_RES1;
	if (!kvm_has_feat(kvm, ID_AA64MMFR1_EL1, PAN, PAN3))
		res0 |= SCTLR_EL1_EPAN;
	set_sysreg_masks(kvm, SCTLR_EL1, res0, res1);

	return 0;
}<|MERGE_RESOLUTION|>--- conflicted
+++ resolved
@@ -161,13 +161,6 @@
 {
 	unsigned int output_size = wi->max_oa_bits;
 
-<<<<<<< HEAD
-	case SYS_ID_AA64PFR1_EL1:
-		/* Only support BTI, SSBS, CSV2_frac */
-		val &= (NV_FTR(PFR1, BT)	|
-			NV_FTR(PFR1, SSBS)	|
-			NV_FTR(PFR1, CSV2_frac));
-=======
 	if (output_size != 48 && (output & GENMASK_ULL(47, output_size)))
 		return -1;
 
@@ -197,7 +190,6 @@
 	case SZ_16K:
 		level = 3 - wi->sl;
 		first_block_level = 2;
->>>>>>> f1f36e22
 		break;
 	case SZ_4K:
 		level = 2 - wi->sl;
