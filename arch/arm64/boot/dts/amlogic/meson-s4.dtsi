--- conflicted
+++ resolved
@@ -467,8 +467,6 @@
 					};
 				};
 
-<<<<<<< HEAD
-=======
 				sdcard_pins: sdcard-pins {
 					mux {
 						groups = "sdcard_d0_c",
@@ -556,7 +554,6 @@
 					};
 				};
 
->>>>>>> 0c6580c5
 				spicc0_pins_x: spicc0-pins_x {
 					mux {
 						groups = "spi_a_mosi_x",
