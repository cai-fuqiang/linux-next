--- conflicted
+++ resolved
@@ -614,15 +614,10 @@
 		if (err)
 			return err;
 		attr.disabled = 0;
-<<<<<<< HEAD
-	} else {
-		attr.disabled = 1;
-=======
 		set_ti_thread_flag(ti, TIF_LOAD_WATCH);
 	} else {
 		attr.disabled = 1;
 		clear_ti_thread_flag(ti, TIF_LOAD_WATCH);
->>>>>>> 4e78dd6b
 	}
 
 	return modify_user_hw_breakpoint(bp, &attr);
