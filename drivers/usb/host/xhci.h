--- conflicted
+++ resolved
@@ -1391,13 +1391,8 @@
 	struct	xhci_td	td[] __counted_by(num_tds);
 };
 
-<<<<<<< HEAD
-/* Reasonable limit for number of Event Ring segments (spec allows 32k) */
-#define	ERST_MAX_SEGS	2
-=======
 /* Number of Event Ring segments to allocate, when amount is not specified. (spec allows 32k) */
 #define	ERST_DEFAULT_SEGS	2
->>>>>>> 0c383648
 /* Poll every 60 seconds */
 #define	POLL_TIMEOUT	60
 /* Stop endpoint command timeout (secs) for URB cancellation watchdog timer */
@@ -1833,11 +1828,7 @@
 void xhci_free_container_ctx(struct xhci_hcd *xhci,
 		struct xhci_container_ctx *ctx);
 struct xhci_interrupter *
-<<<<<<< HEAD
-xhci_create_secondary_interrupter(struct usb_hcd *hcd, int num_seg);
-=======
 xhci_create_secondary_interrupter(struct usb_hcd *hcd, unsigned int segs);
->>>>>>> 0c383648
 void xhci_remove_secondary_interrupter(struct usb_hcd
 				       *hcd, struct xhci_interrupter *ir);
 
