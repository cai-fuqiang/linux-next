// SPDX-License-Identifier: GPL-2.0
/*
 * xHCI host controller driver PCI Bus Glue.
 *
 * Copyright (C) 2008 Intel Corp.
 *
 * Author: Sarah Sharp
 * Some code borrowed from the Linux EHCI driver.
 */

#include <linux/pci.h>
#include <linux/slab.h>
#include <linux/module.h>
#include <linux/acpi.h>
#include <linux/reset.h>
#include <linux/suspend.h>

#include "xhci.h"
#include "xhci-trace.h"
#include "xhci-pci.h"

#define SSIC_PORT_NUM		2
#define SSIC_PORT_CFG2		0x880c
#define SSIC_PORT_CFG2_OFFSET	0x30
#define PROG_DONE		(1 << 30)
#define SSIC_PORT_UNUSED	(1 << 31)
#define SPARSE_DISABLE_BIT	17
#define SPARSE_CNTL_ENABLE	0xC12C

/* Device for a quirk */
#define PCI_VENDOR_ID_FRESCO_LOGIC	0x1b73
#define PCI_DEVICE_ID_FRESCO_LOGIC_PDK	0x1000
#define PCI_DEVICE_ID_FRESCO_LOGIC_FL1009	0x1009
#define PCI_DEVICE_ID_FRESCO_LOGIC_FL1100	0x1100
#define PCI_DEVICE_ID_FRESCO_LOGIC_FL1400	0x1400

#define PCI_VENDOR_ID_ETRON		0x1b6f
#define PCI_DEVICE_ID_EJ168		0x7023
#define PCI_DEVICE_ID_EJ188		0x7052

#define PCI_DEVICE_ID_INTEL_LYNXPOINT_XHCI	0x8c31
#define PCI_DEVICE_ID_INTEL_LYNXPOINT_LP_XHCI	0x9c31
#define PCI_DEVICE_ID_INTEL_WILDCATPOINT_LP_XHCI	0x9cb1
#define PCI_DEVICE_ID_INTEL_CHERRYVIEW_XHCI		0x22b5
#define PCI_DEVICE_ID_INTEL_SUNRISEPOINT_H_XHCI		0xa12f
#define PCI_DEVICE_ID_INTEL_SUNRISEPOINT_LP_XHCI	0x9d2f
#define PCI_DEVICE_ID_INTEL_BROXTON_M_XHCI		0x0aa8
#define PCI_DEVICE_ID_INTEL_BROXTON_B_XHCI		0x1aa8
#define PCI_DEVICE_ID_INTEL_APOLLO_LAKE_XHCI		0x5aa8
#define PCI_DEVICE_ID_INTEL_DENVERTON_XHCI		0x19d0
#define PCI_DEVICE_ID_INTEL_ICE_LAKE_XHCI		0x8a13
#define PCI_DEVICE_ID_INTEL_TIGER_LAKE_XHCI		0x9a13
#define PCI_DEVICE_ID_INTEL_COMET_LAKE_XHCI		0xa3af
#define PCI_DEVICE_ID_INTEL_ALDER_LAKE_PCH_XHCI		0x51ed
#define PCI_DEVICE_ID_INTEL_ALDER_LAKE_N_PCH_XHCI	0x54ed

/* Thunderbolt */
#define PCI_DEVICE_ID_INTEL_MAPLE_RIDGE_XHCI		0x1138
#define PCI_DEVICE_ID_INTEL_ALPINE_RIDGE_2C_XHCI	0x15b5
#define PCI_DEVICE_ID_INTEL_ALPINE_RIDGE_4C_XHCI	0x15b6
#define PCI_DEVICE_ID_INTEL_ALPINE_RIDGE_LP_XHCI	0x15c1
#define PCI_DEVICE_ID_INTEL_ALPINE_RIDGE_C_2C_XHCI	0x15db
#define PCI_DEVICE_ID_INTEL_ALPINE_RIDGE_C_4C_XHCI	0x15d4
#define PCI_DEVICE_ID_INTEL_TITAN_RIDGE_2C_XHCI		0x15e9
#define PCI_DEVICE_ID_INTEL_TITAN_RIDGE_4C_XHCI		0x15ec
#define PCI_DEVICE_ID_INTEL_TITAN_RIDGE_DD_XHCI		0x15f0

#define PCI_DEVICE_ID_AMD_RENOIR_XHCI			0x1639
#define PCI_DEVICE_ID_AMD_PROMONTORYA_4			0x43b9
#define PCI_DEVICE_ID_AMD_PROMONTORYA_3			0x43ba
#define PCI_DEVICE_ID_AMD_PROMONTORYA_2			0x43bb
#define PCI_DEVICE_ID_AMD_PROMONTORYA_1			0x43bc

#define PCI_DEVICE_ID_ASMEDIA_1042_XHCI			0x1042
#define PCI_DEVICE_ID_ASMEDIA_1042A_XHCI		0x1142
#define PCI_DEVICE_ID_ASMEDIA_1142_XHCI			0x1242
#define PCI_DEVICE_ID_ASMEDIA_2142_XHCI			0x2142
#define PCI_DEVICE_ID_ASMEDIA_3242_XHCI			0x3242

static const char hcd_name[] = "xhci_hcd";

static struct hc_driver __read_mostly xhci_pci_hc_driver;

static int xhci_pci_setup(struct usb_hcd *hcd);
static int xhci_pci_run(struct usb_hcd *hcd);
static int xhci_pci_update_hub_device(struct usb_hcd *hcd, struct usb_device *hdev,
				      struct usb_tt *tt, gfp_t mem_flags);

static const struct xhci_driver_overrides xhci_pci_overrides __initconst = {
	.reset = xhci_pci_setup,
	.start = xhci_pci_run,
	.update_hub_device = xhci_pci_update_hub_device,
};

static void xhci_msix_sync_irqs(struct xhci_hcd *xhci)
{
	struct usb_hcd *hcd = xhci_to_hcd(xhci);

	if (hcd->msix_enabled) {
		struct pci_dev *pdev = to_pci_dev(hcd->self.controller);

		/* for now, the driver only supports one primary interrupter */
		synchronize_irq(pci_irq_vector(pdev, 0));
	}
}

/* Free any IRQs and disable MSI-X */
static void xhci_cleanup_msix(struct xhci_hcd *xhci)
{
	struct usb_hcd *hcd = xhci_to_hcd(xhci);
	struct pci_dev *pdev = to_pci_dev(hcd->self.controller);

	/* return if using legacy interrupt */
	if (hcd->irq > 0)
		return;

	free_irq(pci_irq_vector(pdev, 0), xhci_to_hcd(xhci));
	pci_free_irq_vectors(pdev);
	hcd->msix_enabled = 0;
}

/* Try enabling MSI-X with MSI and legacy IRQ as fallback */
static int xhci_try_enable_msi(struct usb_hcd *hcd)
{
	struct pci_dev *pdev = to_pci_dev(hcd->self.controller);
	struct xhci_hcd *xhci = hcd_to_xhci(hcd);
	int ret;

	/*
	 * Some Fresco Logic host controllers advertise MSI, but fail to
	 * generate interrupts.  Don't even try to enable MSI.
	 */
	if (xhci->quirks & XHCI_BROKEN_MSI)
		goto legacy_irq;

	/* unregister the legacy interrupt */
	if (hcd->irq)
		free_irq(hcd->irq, hcd);
	hcd->irq = 0;

	/*
	 * calculate number of MSI-X vectors supported.
	 * - HCS_MAX_INTRS: the max number of interrupts the host can handle,
	 *   with max number of interrupters based on the xhci HCSPARAMS1.
	 * - num_online_cpus: maximum MSI-X vectors per CPUs core.
	 *   Add additional 1 vector to ensure always available interrupt.
	 */
	xhci->nvecs = min(num_online_cpus() + 1,
			  HCS_MAX_INTRS(xhci->hcs_params1));

	/* TODO: Check with MSI Soc for sysdev */
	xhci->nvecs = pci_alloc_irq_vectors(pdev, 1, xhci->nvecs,
					    PCI_IRQ_MSIX | PCI_IRQ_MSI);
	if (xhci->nvecs < 0) {
		xhci_dbg_trace(xhci, trace_xhci_dbg_init,
			       "failed to allocate IRQ vectors");
		goto legacy_irq;
	}

	ret = request_irq(pci_irq_vector(pdev, 0), xhci_msi_irq, 0, "xhci_hcd",
			  xhci_to_hcd(xhci));
	if (ret)
		goto free_irq_vectors;

	hcd->msi_enabled = 1;
	hcd->msix_enabled = pdev->msix_enabled;
	return 0;

free_irq_vectors:
	xhci_dbg_trace(xhci, trace_xhci_dbg_init, "disable %s interrupt",
		       pdev->msix_enabled ? "MSI-X" : "MSI");
	pci_free_irq_vectors(pdev);

legacy_irq:
	if (!pdev->irq) {
		xhci_err(xhci, "No msi-x/msi found and no IRQ in BIOS\n");
		return -EINVAL;
	}

	if (!strlen(hcd->irq_descr))
		snprintf(hcd->irq_descr, sizeof(hcd->irq_descr), "%s:usb%d",
			 hcd->driver->description, hcd->self.busnum);

	/* fall back to legacy interrupt */
	ret = request_irq(pdev->irq, &usb_hcd_irq, IRQF_SHARED, hcd->irq_descr, hcd);
	if (ret) {
		xhci_err(xhci, "request interrupt %d failed\n", pdev->irq);
		return ret;
	}
	hcd->irq = pdev->irq;
	return 0;
}

static int xhci_pci_run(struct usb_hcd *hcd)
{
	int ret;

	if (usb_hcd_is_primary_hcd(hcd)) {
		ret = xhci_try_enable_msi(hcd);
		if (ret)
			return ret;
	}

	return xhci_run(hcd);
}

static void xhci_pci_stop(struct usb_hcd *hcd)
{
	struct xhci_hcd *xhci = hcd_to_xhci(hcd);

	xhci_stop(hcd);

	if (usb_hcd_is_primary_hcd(hcd))
		xhci_cleanup_msix(xhci);
}

/* called after powerup, by probe or system-pm "wakeup" */
static int xhci_pci_reinit(struct xhci_hcd *xhci, struct pci_dev *pdev)
{
	/*
	 * TODO: Implement finding debug ports later.
	 * TODO: see if there are any quirks that need to be added to handle
	 * new extended capabilities.
	 */

	/* PCI Memory-Write-Invalidate cycle support is optional (uncommon) */
	if (!pci_set_mwi(pdev))
		xhci_dbg(xhci, "MWI active\n");

	xhci_dbg(xhci, "Finished xhci_pci_reinit\n");
	return 0;
}

static void xhci_pci_quirks(struct device *dev, struct xhci_hcd *xhci)
{
	struct pci_dev                  *pdev = to_pci_dev(dev);
	struct xhci_driver_data         *driver_data;
	const struct pci_device_id      *id;

	id = pci_match_id(to_pci_driver(pdev->dev.driver)->id_table, pdev);

	if (id && id->driver_data) {
		driver_data = (struct xhci_driver_data *)id->driver_data;
		xhci->quirks |= driver_data->quirks;
	}

	/* Look for vendor-specific quirks */
	if (pdev->vendor == PCI_VENDOR_ID_FRESCO_LOGIC &&
			(pdev->device == PCI_DEVICE_ID_FRESCO_LOGIC_PDK ||
			 pdev->device == PCI_DEVICE_ID_FRESCO_LOGIC_FL1400)) {
		if (pdev->device == PCI_DEVICE_ID_FRESCO_LOGIC_PDK &&
				pdev->revision == 0x0) {
			xhci->quirks |= XHCI_RESET_EP_QUIRK;
			xhci_dbg_trace(xhci, trace_xhci_dbg_quirks,
				"XHCI_RESET_EP_QUIRK for this evaluation HW is deprecated");
		}
		if (pdev->device == PCI_DEVICE_ID_FRESCO_LOGIC_PDK &&
				pdev->revision == 0x4) {
			xhci->quirks |= XHCI_SLOW_SUSPEND;
			xhci_dbg_trace(xhci, trace_xhci_dbg_quirks,
				"QUIRK: Fresco Logic xHC revision %u"
				"must be suspended extra slowly",
				pdev->revision);
		}
		if (pdev->device == PCI_DEVICE_ID_FRESCO_LOGIC_PDK)
			xhci->quirks |= XHCI_BROKEN_STREAMS;
		/* Fresco Logic confirms: all revisions of this chip do not
		 * support MSI, even though some of them claim to in their PCI
		 * capabilities.
		 */
		xhci->quirks |= XHCI_BROKEN_MSI;
		xhci_dbg_trace(xhci, trace_xhci_dbg_quirks,
				"QUIRK: Fresco Logic revision %u "
				"has broken MSI implementation",
				pdev->revision);
	}

	if (pdev->vendor == PCI_VENDOR_ID_FRESCO_LOGIC &&
			pdev->device == PCI_DEVICE_ID_FRESCO_LOGIC_FL1009)
		xhci->quirks |= XHCI_BROKEN_STREAMS;

	if (pdev->vendor == PCI_VENDOR_ID_NEC)
		xhci->quirks |= XHCI_NEC_HOST;

	if (pdev->vendor == PCI_VENDOR_ID_AMD && xhci->hci_version == 0x96)
		xhci->quirks |= XHCI_AMD_0x96_HOST;

	/* AMD PLL quirk */
	if (pdev->vendor == PCI_VENDOR_ID_AMD && usb_amd_quirk_pll_check())
		xhci->quirks |= XHCI_AMD_PLL_FIX;

	if (pdev->vendor == PCI_VENDOR_ID_AMD &&
		(pdev->device == 0x145c ||
		 pdev->device == 0x15e0 ||
		 pdev->device == 0x15e1 ||
		 pdev->device == 0x43bb))
		xhci->quirks |= XHCI_SUSPEND_DELAY;

	if (pdev->vendor == PCI_VENDOR_ID_AMD &&
	    (pdev->device == 0x15e0 || pdev->device == 0x15e1))
		xhci->quirks |= XHCI_SNPS_BROKEN_SUSPEND;

	if (pdev->vendor == PCI_VENDOR_ID_AMD && pdev->device == 0x15e5) {
		xhci->quirks |= XHCI_DISABLE_SPARSE;
		xhci->quirks |= XHCI_RESET_ON_RESUME;
	}

<<<<<<< HEAD
	if (pdev->vendor == PCI_VENDOR_ID_AMD) {
		xhci->quirks |= XHCI_TRUST_TX_LENGTH;
		if (pdev->device == 0x43f7)
			xhci->quirks |= XHCI_DEFAULT_PM_RUNTIME_ALLOW;
	}
=======
	if (pdev->vendor == PCI_VENDOR_ID_AMD && pdev->device == 0x43f7)
		xhci->quirks |= XHCI_DEFAULT_PM_RUNTIME_ALLOW;
>>>>>>> 0c383648

	if ((pdev->vendor == PCI_VENDOR_ID_AMD) &&
		((pdev->device == PCI_DEVICE_ID_AMD_PROMONTORYA_4) ||
		(pdev->device == PCI_DEVICE_ID_AMD_PROMONTORYA_3) ||
		(pdev->device == PCI_DEVICE_ID_AMD_PROMONTORYA_2) ||
		(pdev->device == PCI_DEVICE_ID_AMD_PROMONTORYA_1)))
		xhci->quirks |= XHCI_U2_DISABLE_WAKE;

	if (pdev->vendor == PCI_VENDOR_ID_AMD &&
		pdev->device == PCI_DEVICE_ID_AMD_RENOIR_XHCI)
		xhci->quirks |= XHCI_BROKEN_D3COLD_S2I;

	if (pdev->vendor == PCI_VENDOR_ID_INTEL) {
		xhci->quirks |= XHCI_LPM_SUPPORT;
		xhci->quirks |= XHCI_INTEL_HOST;
		xhci->quirks |= XHCI_AVOID_BEI;
	}
	if (pdev->vendor == PCI_VENDOR_ID_INTEL &&
			pdev->device == PCI_DEVICE_ID_INTEL_PANTHERPOINT_XHCI) {
		xhci->quirks |= XHCI_EP_LIMIT_QUIRK;
		xhci->limit_active_eps = 64;
		xhci->quirks |= XHCI_SW_BW_CHECKING;
		/*
		 * PPT desktop boards DH77EB and DH77DF will power back on after
		 * a few seconds of being shutdown.  The fix for this is to
		 * switch the ports from xHCI to EHCI on shutdown.  We can't use
		 * DMI information to find those particular boards (since each
		 * vendor will change the board name), so we have to key off all
		 * PPT chipsets.
		 */
		xhci->quirks |= XHCI_SPURIOUS_REBOOT;
	}
	if (pdev->vendor == PCI_VENDOR_ID_INTEL &&
		(pdev->device == PCI_DEVICE_ID_INTEL_LYNXPOINT_LP_XHCI ||
		 pdev->device == PCI_DEVICE_ID_INTEL_WILDCATPOINT_LP_XHCI)) {
		xhci->quirks |= XHCI_SPURIOUS_REBOOT;
		xhci->quirks |= XHCI_SPURIOUS_WAKEUP;
	}
	if (pdev->vendor == PCI_VENDOR_ID_INTEL &&
		(pdev->device == PCI_DEVICE_ID_INTEL_SUNRISEPOINT_LP_XHCI ||
		 pdev->device == PCI_DEVICE_ID_INTEL_SUNRISEPOINT_H_XHCI ||
		 pdev->device == PCI_DEVICE_ID_INTEL_CHERRYVIEW_XHCI ||
		 pdev->device == PCI_DEVICE_ID_INTEL_BROXTON_M_XHCI ||
		 pdev->device == PCI_DEVICE_ID_INTEL_BROXTON_B_XHCI ||
		 pdev->device == PCI_DEVICE_ID_INTEL_APOLLO_LAKE_XHCI ||
		 pdev->device == PCI_DEVICE_ID_INTEL_DENVERTON_XHCI ||
		 pdev->device == PCI_DEVICE_ID_INTEL_COMET_LAKE_XHCI)) {
		xhci->quirks |= XHCI_PME_STUCK_QUIRK;
	}
	if (pdev->vendor == PCI_VENDOR_ID_INTEL &&
	    pdev->device == PCI_DEVICE_ID_INTEL_CHERRYVIEW_XHCI)
		xhci->quirks |= XHCI_SSIC_PORT_UNUSED;
	if (pdev->vendor == PCI_VENDOR_ID_INTEL &&
	    (pdev->device == PCI_DEVICE_ID_INTEL_CHERRYVIEW_XHCI ||
	     pdev->device == PCI_DEVICE_ID_INTEL_SUNRISEPOINT_LP_XHCI ||
	     pdev->device == PCI_DEVICE_ID_INTEL_APOLLO_LAKE_XHCI))
		xhci->quirks |= XHCI_INTEL_USB_ROLE_SW;
	if (pdev->vendor == PCI_VENDOR_ID_INTEL &&
	    (pdev->device == PCI_DEVICE_ID_INTEL_CHERRYVIEW_XHCI ||
	     pdev->device == PCI_DEVICE_ID_INTEL_SUNRISEPOINT_LP_XHCI ||
	     pdev->device == PCI_DEVICE_ID_INTEL_SUNRISEPOINT_H_XHCI ||
	     pdev->device == PCI_DEVICE_ID_INTEL_APOLLO_LAKE_XHCI ||
	     pdev->device == PCI_DEVICE_ID_INTEL_DENVERTON_XHCI))
		xhci->quirks |= XHCI_MISSING_CAS;

	if (pdev->vendor == PCI_VENDOR_ID_INTEL &&
	    (pdev->device == PCI_DEVICE_ID_INTEL_ALDER_LAKE_PCH_XHCI ||
	     pdev->device == PCI_DEVICE_ID_INTEL_ALDER_LAKE_N_PCH_XHCI))
		xhci->quirks |= XHCI_RESET_TO_DEFAULT;

	if (pdev->vendor == PCI_VENDOR_ID_INTEL &&
	    (pdev->device == PCI_DEVICE_ID_INTEL_ALPINE_RIDGE_2C_XHCI ||
	     pdev->device == PCI_DEVICE_ID_INTEL_ALPINE_RIDGE_4C_XHCI ||
	     pdev->device == PCI_DEVICE_ID_INTEL_ALPINE_RIDGE_LP_XHCI ||
	     pdev->device == PCI_DEVICE_ID_INTEL_ALPINE_RIDGE_C_2C_XHCI ||
	     pdev->device == PCI_DEVICE_ID_INTEL_ALPINE_RIDGE_C_4C_XHCI ||
	     pdev->device == PCI_DEVICE_ID_INTEL_TITAN_RIDGE_2C_XHCI ||
	     pdev->device == PCI_DEVICE_ID_INTEL_TITAN_RIDGE_4C_XHCI ||
	     pdev->device == PCI_DEVICE_ID_INTEL_TITAN_RIDGE_DD_XHCI ||
	     pdev->device == PCI_DEVICE_ID_INTEL_ICE_LAKE_XHCI ||
	     pdev->device == PCI_DEVICE_ID_INTEL_TIGER_LAKE_XHCI ||
	     pdev->device == PCI_DEVICE_ID_INTEL_MAPLE_RIDGE_XHCI))
		xhci->quirks |= XHCI_DEFAULT_PM_RUNTIME_ALLOW;

	if (pdev->vendor == PCI_VENDOR_ID_ETRON &&
			pdev->device == PCI_DEVICE_ID_EJ168) {
		xhci->quirks |= XHCI_RESET_ON_RESUME;
		xhci->quirks |= XHCI_BROKEN_STREAMS;
	}
	if (pdev->vendor == PCI_VENDOR_ID_ETRON &&
			pdev->device == PCI_DEVICE_ID_EJ188) {
		xhci->quirks |= XHCI_RESET_ON_RESUME;
		xhci->quirks |= XHCI_BROKEN_STREAMS;
	}

	if (pdev->vendor == PCI_VENDOR_ID_RENESAS &&
	    pdev->device == 0x0014) {
		xhci->quirks |= XHCI_ZERO_64B_REGS;
	}
	if (pdev->vendor == PCI_VENDOR_ID_RENESAS &&
	    pdev->device == 0x0015) {
		xhci->quirks |= XHCI_RESET_ON_RESUME;
		xhci->quirks |= XHCI_ZERO_64B_REGS;
	}
	if (pdev->vendor == PCI_VENDOR_ID_VIA)
		xhci->quirks |= XHCI_RESET_ON_RESUME;

	/* See https://bugzilla.kernel.org/show_bug.cgi?id=79511 */
	if (pdev->vendor == PCI_VENDOR_ID_VIA &&
			pdev->device == 0x3432)
		xhci->quirks |= XHCI_BROKEN_STREAMS;

	if (pdev->vendor == PCI_VENDOR_ID_VIA && pdev->device == 0x3483)
		xhci->quirks |= XHCI_LPM_SUPPORT;

	if (pdev->vendor == PCI_VENDOR_ID_ASMEDIA &&
		pdev->device == PCI_DEVICE_ID_ASMEDIA_1042_XHCI) {
		/*
		 * try to tame the ASMedia 1042 controller which reports 0.96
		 * but appears to behave more like 1.0
		 */
		xhci->quirks |= XHCI_SPURIOUS_SUCCESS;
		xhci->quirks |= XHCI_BROKEN_STREAMS;
	}
	if (pdev->vendor == PCI_VENDOR_ID_ASMEDIA &&
		pdev->device == PCI_DEVICE_ID_ASMEDIA_1042A_XHCI) {
		xhci->quirks |= XHCI_NO_64BIT_SUPPORT;
	}
	if (pdev->vendor == PCI_VENDOR_ID_ASMEDIA &&
	    (pdev->device == PCI_DEVICE_ID_ASMEDIA_1142_XHCI ||
	     pdev->device == PCI_DEVICE_ID_ASMEDIA_2142_XHCI ||
	     pdev->device == PCI_DEVICE_ID_ASMEDIA_3242_XHCI))
		xhci->quirks |= XHCI_NO_64BIT_SUPPORT;

	if (pdev->vendor == PCI_VENDOR_ID_ASMEDIA &&
		pdev->device == PCI_DEVICE_ID_ASMEDIA_1042A_XHCI)
		xhci->quirks |= XHCI_ASMEDIA_MODIFY_FLOWCONTROL;

	if (pdev->vendor == PCI_VENDOR_ID_TI && pdev->device == 0x8241)
		xhci->quirks |= XHCI_LIMIT_ENDPOINT_INTERVAL_7;

	if ((pdev->vendor == PCI_VENDOR_ID_BROADCOM ||
	     pdev->vendor == PCI_VENDOR_ID_CAVIUM) &&
	     pdev->device == 0x9026)
		xhci->quirks |= XHCI_RESET_PLL_ON_DISCONNECT;

	if (pdev->vendor == PCI_VENDOR_ID_AMD &&
	    (pdev->device == PCI_DEVICE_ID_AMD_PROMONTORYA_2 ||
	     pdev->device == PCI_DEVICE_ID_AMD_PROMONTORYA_4))
		xhci->quirks |= XHCI_NO_SOFT_RETRY;

	if (pdev->vendor == PCI_VENDOR_ID_ZHAOXIN) {
		xhci->quirks |= XHCI_ZHAOXIN_HOST;
		xhci->quirks |= XHCI_LPM_SUPPORT;

		if (pdev->device == 0x9202) {
			xhci->quirks |= XHCI_RESET_ON_RESUME;
			xhci->quirks |= XHCI_ZHAOXIN_TRB_FETCH;
		}

		if (pdev->device == 0x9203)
			xhci->quirks |= XHCI_ZHAOXIN_TRB_FETCH;
	}

	/* xHC spec requires PCI devices to support D3hot and D3cold */
	if (xhci->hci_version >= 0x120)
		xhci->quirks |= XHCI_DEFAULT_PM_RUNTIME_ALLOW;

	if (xhci->quirks & XHCI_RESET_ON_RESUME)
		xhci_dbg_trace(xhci, trace_xhci_dbg_quirks,
				"QUIRK: Resetting on resume");
}

#ifdef CONFIG_ACPI
static void xhci_pme_acpi_rtd3_enable(struct pci_dev *dev)
{
	static const guid_t intel_dsm_guid =
		GUID_INIT(0xac340cb7, 0xe901, 0x45bf,
			  0xb7, 0xe6, 0x2b, 0x34, 0xec, 0x93, 0x1e, 0x23);
	union acpi_object *obj;

	obj = acpi_evaluate_dsm(ACPI_HANDLE(&dev->dev), &intel_dsm_guid, 3, 1,
				NULL);
	ACPI_FREE(obj);
}

static void xhci_find_lpm_incapable_ports(struct usb_hcd *hcd, struct usb_device *hdev)
{
	struct xhci_hcd	*xhci = hcd_to_xhci(hcd);
	struct xhci_hub *rhub = &xhci->usb3_rhub;
	int ret;
	int i;

	/* This is not the usb3 roothub we are looking for */
	if (hcd != rhub->hcd)
		return;

	if (hdev->maxchild > rhub->num_ports) {
		dev_err(&hdev->dev, "USB3 roothub port number mismatch\n");
		return;
	}

	for (i = 0; i < hdev->maxchild; i++) {
		ret = usb_acpi_port_lpm_incapable(hdev, i);

		dev_dbg(&hdev->dev, "port-%d disable U1/U2 _DSM: %d\n", i + 1, ret);

		if (ret >= 0) {
			rhub->ports[i]->lpm_incapable = ret;
			continue;
		}
	}
}

#else
static void xhci_pme_acpi_rtd3_enable(struct pci_dev *dev) { }
static void xhci_find_lpm_incapable_ports(struct usb_hcd *hcd, struct usb_device *hdev) { }
#endif /* CONFIG_ACPI */

/* called during probe() after chip reset completes */
static int xhci_pci_setup(struct usb_hcd *hcd)
{
	struct xhci_hcd		*xhci;
	struct pci_dev		*pdev = to_pci_dev(hcd->self.controller);
	int			retval;

	xhci = hcd_to_xhci(hcd);
	if (!xhci->sbrn)
		pci_read_config_byte(pdev, XHCI_SBRN_OFFSET, &xhci->sbrn);

	/* imod_interval is the interrupt moderation value in nanoseconds. */
	xhci->imod_interval = 40000;

	retval = xhci_gen_setup(hcd, xhci_pci_quirks);
	if (retval)
		return retval;

	if (!usb_hcd_is_primary_hcd(hcd))
		return 0;

	if (xhci->quirks & XHCI_PME_STUCK_QUIRK)
		xhci_pme_acpi_rtd3_enable(pdev);

	xhci_dbg(xhci, "Got SBRN %u\n", (unsigned int) xhci->sbrn);

	/* Find any debug ports */
	return xhci_pci_reinit(xhci, pdev);
}

static int xhci_pci_update_hub_device(struct usb_hcd *hcd, struct usb_device *hdev,
				      struct usb_tt *tt, gfp_t mem_flags)
{
	/* Check if acpi claims some USB3 roothub ports are lpm incapable */
	if (!hdev->parent)
		xhci_find_lpm_incapable_ports(hcd, hdev);

	return xhci_update_hub_device(hcd, hdev, tt, mem_flags);
}

/*
 * We need to register our own PCI probe function (instead of the USB core's
 * function) in order to create a second roothub under xHCI.
 */
static int xhci_pci_probe(struct pci_dev *dev, const struct pci_device_id *id)
{
	int retval;
	struct xhci_hcd *xhci;
	struct usb_hcd *hcd;
	struct xhci_driver_data *driver_data;
	struct reset_control *reset;

	driver_data = (struct xhci_driver_data *)id->driver_data;
	if (driver_data && driver_data->quirks & XHCI_RENESAS_FW_QUIRK) {
		retval = renesas_xhci_check_request_fw(dev, id);
		if (retval)
			return retval;
	}

	reset = devm_reset_control_get_optional_exclusive(&dev->dev, NULL);
	if (IS_ERR(reset))
		return PTR_ERR(reset);
	reset_control_reset(reset);

	/* Prevent runtime suspending between USB-2 and USB-3 initialization */
	pm_runtime_get_noresume(&dev->dev);

	/* Register the USB 2.0 roothub.
	 * FIXME: USB core must know to register the USB 2.0 roothub first.
	 * This is sort of silly, because we could just set the HCD driver flags
	 * to say USB 2.0, but I'm not sure what the implications would be in
	 * the other parts of the HCD code.
	 */
	retval = usb_hcd_pci_probe(dev, &xhci_pci_hc_driver);

	if (retval)
		goto put_runtime_pm;

	/* USB 2.0 roothub is stored in the PCI device now. */
	hcd = dev_get_drvdata(&dev->dev);
	xhci = hcd_to_xhci(hcd);
	xhci->reset = reset;
	xhci->shared_hcd = usb_create_shared_hcd(&xhci_pci_hc_driver, &dev->dev,
						 pci_name(dev), hcd);
	if (!xhci->shared_hcd) {
		retval = -ENOMEM;
		goto dealloc_usb2_hcd;
	}

	retval = xhci_ext_cap_init(xhci);
	if (retval)
		goto put_usb3_hcd;

	retval = usb_add_hcd(xhci->shared_hcd, dev->irq,
			IRQF_SHARED);
	if (retval)
		goto put_usb3_hcd;
	/* Roothub already marked as USB 3.0 speed */

	if (!(xhci->quirks & XHCI_BROKEN_STREAMS) &&
			HCC_MAX_PSA(xhci->hcc_params) >= 4)
		xhci->shared_hcd->can_do_streams = 1;

	/* USB-2 and USB-3 roothubs initialized, allow runtime pm suspend */
	pm_runtime_put_noidle(&dev->dev);

	if (pci_choose_state(dev, PMSG_SUSPEND) == PCI_D0)
		pm_runtime_forbid(&dev->dev);
	else if (xhci->quirks & XHCI_DEFAULT_PM_RUNTIME_ALLOW)
		pm_runtime_allow(&dev->dev);

	dma_set_max_seg_size(&dev->dev, UINT_MAX);

	return 0;

put_usb3_hcd:
	usb_put_hcd(xhci->shared_hcd);
dealloc_usb2_hcd:
	usb_hcd_pci_remove(dev);
put_runtime_pm:
	pm_runtime_put_noidle(&dev->dev);
	return retval;
}

static void xhci_pci_remove(struct pci_dev *dev)
{
	struct xhci_hcd *xhci;

	xhci = hcd_to_xhci(pci_get_drvdata(dev));

	xhci->xhc_state |= XHCI_STATE_REMOVING;

	if (xhci->quirks & XHCI_DEFAULT_PM_RUNTIME_ALLOW)
		pm_runtime_forbid(&dev->dev);

	if (xhci->shared_hcd) {
		usb_remove_hcd(xhci->shared_hcd);
		usb_put_hcd(xhci->shared_hcd);
		xhci->shared_hcd = NULL;
	}

	/* Workaround for spurious wakeups at shutdown with HSW */
	if (xhci->quirks & XHCI_SPURIOUS_WAKEUP)
		pci_set_power_state(dev, PCI_D3hot);

	usb_hcd_pci_remove(dev);
}

/*
 * In some Intel xHCI controllers, in order to get D3 working,
 * through a vendor specific SSIC CONFIG register at offset 0x883c,
 * SSIC PORT need to be marked as "unused" before putting xHCI
 * into D3. After D3 exit, the SSIC port need to be marked as "used".
 * Without this change, xHCI might not enter D3 state.
 */
static void xhci_ssic_port_unused_quirk(struct usb_hcd *hcd, bool suspend)
{
	struct xhci_hcd	*xhci = hcd_to_xhci(hcd);
	u32 val;
	void __iomem *reg;
	int i;

	for (i = 0; i < SSIC_PORT_NUM; i++) {
		reg = (void __iomem *) xhci->cap_regs +
				SSIC_PORT_CFG2 +
				i * SSIC_PORT_CFG2_OFFSET;

		/* Notify SSIC that SSIC profile programming is not done. */
		val = readl(reg) & ~PROG_DONE;
		writel(val, reg);

		/* Mark SSIC port as unused(suspend) or used(resume) */
		val = readl(reg);
		if (suspend)
			val |= SSIC_PORT_UNUSED;
		else
			val &= ~SSIC_PORT_UNUSED;
		writel(val, reg);

		/* Notify SSIC that SSIC profile programming is done */
		val = readl(reg) | PROG_DONE;
		writel(val, reg);
		readl(reg);
	}
}

/*
 * Make sure PME works on some Intel xHCI controllers by writing 1 to clear
 * the Internal PME flag bit in vendor specific PMCTRL register at offset 0x80a4
 */
static void xhci_pme_quirk(struct usb_hcd *hcd)
{
	struct xhci_hcd	*xhci = hcd_to_xhci(hcd);
	void __iomem *reg;
	u32 val;

	reg = (void __iomem *) xhci->cap_regs + 0x80a4;
	val = readl(reg);
	writel(val | BIT(28), reg);
	readl(reg);
}

static void xhci_sparse_control_quirk(struct usb_hcd *hcd)
{
	u32 reg;

	reg = readl(hcd->regs + SPARSE_CNTL_ENABLE);
	reg &= ~BIT(SPARSE_DISABLE_BIT);
	writel(reg, hcd->regs + SPARSE_CNTL_ENABLE);
}

static int xhci_pci_suspend(struct usb_hcd *hcd, bool do_wakeup)
{
	struct xhci_hcd	*xhci = hcd_to_xhci(hcd);
	struct pci_dev		*pdev = to_pci_dev(hcd->self.controller);
	int			ret;

	/*
	 * Systems with the TI redriver that loses port status change events
	 * need to have the registers polled during D3, so avoid D3cold.
	 */
	if (xhci->quirks & XHCI_COMP_MODE_QUIRK)
		pci_d3cold_disable(pdev);

#ifdef CONFIG_SUSPEND
	/* d3cold is broken, but only when s2idle is used */
	if (pm_suspend_target_state == PM_SUSPEND_TO_IDLE &&
	    xhci->quirks & (XHCI_BROKEN_D3COLD_S2I))
		pci_d3cold_disable(pdev);
#endif

	if (xhci->quirks & XHCI_PME_STUCK_QUIRK)
		xhci_pme_quirk(hcd);

	if (xhci->quirks & XHCI_SSIC_PORT_UNUSED)
		xhci_ssic_port_unused_quirk(hcd, true);

	if (xhci->quirks & XHCI_DISABLE_SPARSE)
		xhci_sparse_control_quirk(hcd);

	ret = xhci_suspend(xhci, do_wakeup);

	/* synchronize irq when using MSI-X */
	xhci_msix_sync_irqs(xhci);

	if (ret && (xhci->quirks & XHCI_SSIC_PORT_UNUSED))
		xhci_ssic_port_unused_quirk(hcd, false);

	return ret;
}

static int xhci_pci_resume(struct usb_hcd *hcd, pm_message_t msg)
{
	struct xhci_hcd		*xhci = hcd_to_xhci(hcd);
	struct pci_dev		*pdev = to_pci_dev(hcd->self.controller);
	int			retval = 0;

	reset_control_reset(xhci->reset);

	/* The BIOS on systems with the Intel Panther Point chipset may or may
	 * not support xHCI natively.  That means that during system resume, it
	 * may switch the ports back to EHCI so that users can use their
	 * keyboard to select a kernel from GRUB after resume from hibernate.
	 *
	 * The BIOS is supposed to remember whether the OS had xHCI ports
	 * enabled before resume, and switch the ports back to xHCI when the
	 * BIOS/OS semaphore is written, but we all know we can't trust BIOS
	 * writers.
	 *
	 * Unconditionally switch the ports back to xHCI after a system resume.
	 * It should not matter whether the EHCI or xHCI controller is
	 * resumed first. It's enough to do the switchover in xHCI because
	 * USB core won't notice anything as the hub driver doesn't start
	 * running again until after all the devices (including both EHCI and
	 * xHCI host controllers) have been resumed.
	 */

	if (pdev->vendor == PCI_VENDOR_ID_INTEL)
		usb_enable_intel_xhci_ports(pdev);

	if (xhci->quirks & XHCI_SSIC_PORT_UNUSED)
		xhci_ssic_port_unused_quirk(hcd, false);

	if (xhci->quirks & XHCI_PME_STUCK_QUIRK)
		xhci_pme_quirk(hcd);

	retval = xhci_resume(xhci, msg);
	return retval;
}

static int xhci_pci_poweroff_late(struct usb_hcd *hcd, bool do_wakeup)
{
	struct xhci_hcd		*xhci = hcd_to_xhci(hcd);
	struct xhci_port	*port;
	struct usb_device	*udev;
	u32			portsc;
	int			i;

	/*
	 * Systems with XHCI_RESET_TO_DEFAULT quirk have boot firmware that
	 * cause significant boot delay if usb ports are in suspended U3 state
	 * during boot. Some USB devices survive in U3 state over S4 hibernate
	 *
	 * Disable ports that are in U3 if remote wake is not enabled for either
	 * host controller or connected device
	 */

	if (!(xhci->quirks & XHCI_RESET_TO_DEFAULT))
		return 0;

	for (i = 0; i < HCS_MAX_PORTS(xhci->hcs_params1); i++) {
		port = &xhci->hw_ports[i];
		portsc = readl(port->addr);

		if ((portsc & PORT_PLS_MASK) != XDEV_U3)
			continue;

		if (!port->slot_id || !xhci->devs[port->slot_id]) {
			xhci_err(xhci, "No dev for slot_id %d for port %d-%d in U3\n",
				 port->slot_id, port->rhub->hcd->self.busnum,
				 port->hcd_portnum + 1);
			continue;
		}

		udev = xhci->devs[port->slot_id]->udev;

		/* if wakeup is enabled then don't disable the port */
		if (udev->do_remote_wakeup && do_wakeup)
			continue;

		xhci_dbg(xhci, "port %d-%d in U3 without wakeup, disable it\n",
			 port->rhub->hcd->self.busnum, port->hcd_portnum + 1);
		portsc = xhci_port_state_to_neutral(portsc);
		writel(portsc | PORT_PE, port->addr);
	}

	return 0;
}

static void xhci_pci_shutdown(struct usb_hcd *hcd)
{
	struct xhci_hcd		*xhci = hcd_to_xhci(hcd);
	struct pci_dev		*pdev = to_pci_dev(hcd->self.controller);

	xhci_shutdown(hcd);
	xhci_cleanup_msix(xhci);

	/* Yet another workaround for spurious wakeups at shutdown with HSW */
	if (xhci->quirks & XHCI_SPURIOUS_WAKEUP)
		pci_set_power_state(pdev, PCI_D3hot);
}

/*-------------------------------------------------------------------------*/

static const struct xhci_driver_data reneses_data = {
	.quirks  = XHCI_RENESAS_FW_QUIRK,
	.firmware = "renesas_usb_fw.mem",
};

/* PCI driver selection metadata; PCI hotplugging uses this */
static const struct pci_device_id pci_ids[] = {
	{ PCI_DEVICE(PCI_VENDOR_ID_RENESAS, 0x0014),
		.driver_data =  (unsigned long)&reneses_data,
	},
	{ PCI_DEVICE(PCI_VENDOR_ID_RENESAS, 0x0015),
		.driver_data =  (unsigned long)&reneses_data,
	},
	/* handle any USB 3.0 xHCI controller */
	{ PCI_DEVICE_CLASS(PCI_CLASS_SERIAL_USB_XHCI, ~0),
	},
	{ /* end: all zeroes */ }
};
MODULE_DEVICE_TABLE(pci, pci_ids);

/*
 * Without CONFIG_USB_XHCI_PCI_RENESAS renesas_xhci_check_request_fw() won't
 * load firmware, so don't encumber the xhci-pci driver with it.
 */
#if IS_ENABLED(CONFIG_USB_XHCI_PCI_RENESAS)
MODULE_FIRMWARE("renesas_usb_fw.mem");
#endif

/* pci driver glue; this is a "new style" PCI driver module */
static struct pci_driver xhci_pci_driver = {
	.name =		hcd_name,
	.id_table =	pci_ids,

	.probe =	xhci_pci_probe,
	.remove =	xhci_pci_remove,
	/* suspend and resume implemented later */

	.shutdown = 	usb_hcd_pci_shutdown,
	.driver = {
		.pm = pm_ptr(&usb_hcd_pci_pm_ops),
	},
};

static int __init xhci_pci_init(void)
{
	xhci_init_driver(&xhci_pci_hc_driver, &xhci_pci_overrides);
	xhci_pci_hc_driver.pci_suspend = pm_ptr(xhci_pci_suspend);
	xhci_pci_hc_driver.pci_resume = pm_ptr(xhci_pci_resume);
	xhci_pci_hc_driver.pci_poweroff_late = pm_ptr(xhci_pci_poweroff_late);
	xhci_pci_hc_driver.shutdown = pm_ptr(xhci_pci_shutdown);
	xhci_pci_hc_driver.stop = xhci_pci_stop;
	return pci_register_driver(&xhci_pci_driver);
}
module_init(xhci_pci_init);

static void __exit xhci_pci_exit(void)
{
	pci_unregister_driver(&xhci_pci_driver);
}
module_exit(xhci_pci_exit);

MODULE_DESCRIPTION("xHCI PCI Host Controller Driver");
MODULE_LICENSE("GPL");<|MERGE_RESOLUTION|>--- conflicted
+++ resolved
@@ -305,16 +305,8 @@
 		xhci->quirks |= XHCI_RESET_ON_RESUME;
 	}
 
-<<<<<<< HEAD
-	if (pdev->vendor == PCI_VENDOR_ID_AMD) {
-		xhci->quirks |= XHCI_TRUST_TX_LENGTH;
-		if (pdev->device == 0x43f7)
-			xhci->quirks |= XHCI_DEFAULT_PM_RUNTIME_ALLOW;
-	}
-=======
 	if (pdev->vendor == PCI_VENDOR_ID_AMD && pdev->device == 0x43f7)
 		xhci->quirks |= XHCI_DEFAULT_PM_RUNTIME_ALLOW;
->>>>>>> 0c383648
 
 	if ((pdev->vendor == PCI_VENDOR_ID_AMD) &&
 		((pdev->device == PCI_DEVICE_ID_AMD_PROMONTORYA_4) ||
