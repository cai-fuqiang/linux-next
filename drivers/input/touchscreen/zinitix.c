--- conflicted
+++ resolved
@@ -645,21 +645,6 @@
 		return error;
 	}
 
-<<<<<<< HEAD
-	bt541->num_keycodes = device_property_count_u32(&client->dev, "linux,keycodes");
-	if (bt541->num_keycodes > ARRAY_SIZE(bt541->keycodes)) {
-		dev_err(&client->dev, "too many keys defined (%d)\n", bt541->num_keycodes);
-		return -EINVAL;
-	}
-
-	error = device_property_read_u32_array(&client->dev, "linux,keycodes",
-					       bt541->keycodes,
-					       bt541->num_keycodes);
-	if (error) {
-		dev_err(&client->dev,
-			"Unable to parse \"linux,keycodes\" property: %d\n", error);
-		return error;
-=======
 	if (device_property_present(&client->dev, "linux,keycodes")) {
 		bt541->num_keycodes = device_property_count_u32(&client->dev,
 								"linux,keycodes");
@@ -683,7 +668,6 @@
 				error);
 			return error;
 		}
->>>>>>> 8a1e6576
 	}
 
 	error = zinitix_init_input_dev(bt541);
