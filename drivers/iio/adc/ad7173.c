--- conflicted
+++ resolved
@@ -168,11 +168,8 @@
 	bool has_current_inputs;
 	bool has_vincom_input;
 	bool has_temp;
-<<<<<<< HEAD
-=======
 	/* ((AVDD1 − AVSS)/5) */
 	bool has_pow_supply_monitoring;
->>>>>>> de9c2c66
 	bool has_input_buf;
 	bool has_int_ref;
 	bool has_ref2;
@@ -251,110 +248,6 @@
 	5000,					/* 20    */
 };
 
-<<<<<<< HEAD
-static const struct ad7173_device_info ad7173_device_info[] = {
-	[ID_AD7172_2] = {
-		.name = "ad7172-2",
-		.id = AD7172_2_ID,
-		.num_inputs = 5,
-		.num_channels = 4,
-		.num_configs = 4,
-		.num_gpios = 2,
-		.has_temp = true,
-		.has_input_buf = true,
-		.has_int_ref = true,
-		.clock = 2 * HZ_PER_MHZ,
-		.sinc5_data_rates = ad7173_sinc5_data_rates,
-		.num_sinc5_data_rates = ARRAY_SIZE(ad7173_sinc5_data_rates),
-	},
-	[ID_AD7172_4] = {
-		.name = "ad7172-4",
-		.id = AD7172_4_ID,
-		.num_inputs = 9,
-		.num_channels = 8,
-		.num_configs = 8,
-		.num_gpios = 4,
-		.has_temp = false,
-		.has_input_buf = true,
-		.has_ref2 = true,
-		.clock = 2 * HZ_PER_MHZ,
-		.sinc5_data_rates = ad7173_sinc5_data_rates,
-		.num_sinc5_data_rates = ARRAY_SIZE(ad7173_sinc5_data_rates),
-	},
-	[ID_AD7173_8] = {
-		.name = "ad7173-8",
-		.id = AD7173_ID,
-		.num_inputs = 17,
-		.num_channels = 16,
-		.num_configs = 8,
-		.num_gpios = 4,
-		.has_temp = true,
-		.has_input_buf = true,
-		.has_int_ref = true,
-		.has_ref2 = true,
-		.clock = 2 * HZ_PER_MHZ,
-		.sinc5_data_rates = ad7173_sinc5_data_rates,
-		.num_sinc5_data_rates = ARRAY_SIZE(ad7173_sinc5_data_rates),
-	},
-	[ID_AD7175_2] = {
-		.name = "ad7175-2",
-		.id = AD7175_2_ID,
-		.num_inputs = 5,
-		.num_channels = 4,
-		.num_configs = 4,
-		.num_gpios = 2,
-		.has_temp = true,
-		.has_input_buf = true,
-		.has_int_ref = true,
-		.clock = 16 * HZ_PER_MHZ,
-		.sinc5_data_rates = ad7175_sinc5_data_rates,
-		.num_sinc5_data_rates = ARRAY_SIZE(ad7175_sinc5_data_rates),
-	},
-	[ID_AD7175_8] = {
-		.name = "ad7175-8",
-		.id = AD7175_8_ID,
-		.num_inputs = 17,
-		.num_channels = 16,
-		.num_configs = 8,
-		.num_gpios = 4,
-		.has_temp = true,
-		.has_input_buf = true,
-		.has_int_ref = true,
-		.has_ref2 = true,
-		.clock = 16 * HZ_PER_MHZ,
-		.sinc5_data_rates = ad7175_sinc5_data_rates,
-		.num_sinc5_data_rates = ARRAY_SIZE(ad7175_sinc5_data_rates),
-	},
-	[ID_AD7176_2] = {
-		.name = "ad7176-2",
-		.id = AD7176_ID,
-		.num_inputs = 5,
-		.num_channels = 4,
-		.num_configs = 4,
-		.num_gpios = 2,
-		.has_temp = false,
-		.has_input_buf = false,
-		.has_int_ref = true,
-		.clock = 16 * HZ_PER_MHZ,
-		.sinc5_data_rates = ad7175_sinc5_data_rates,
-		.num_sinc5_data_rates = ARRAY_SIZE(ad7175_sinc5_data_rates),
-	},
-	[ID_AD7177_2] = {
-		.name = "ad7177-2",
-		.id = AD7177_ID,
-		.num_inputs = 5,
-		.num_channels = 4,
-		.num_configs = 4,
-		.num_gpios = 2,
-		.has_temp = true,
-		.has_input_buf = true,
-		.has_int_ref = true,
-		.clock = 16 * HZ_PER_MHZ,
-		.odr_start_value = AD7177_ODR_START_VALUE,
-		.sinc5_data_rates = ad7175_sinc5_data_rates,
-		.num_sinc5_data_rates = ARRAY_SIZE(ad7175_sinc5_data_rates),
-	},
-=======
 static unsigned int ad4111_current_channel_config[] = {
 	/* Ain sel: pos        neg    */
 	0x1E8, /* 15:IIN0+    8:IIN0− */
@@ -563,7 +456,6 @@
 	.odr_start_value = AD7177_ODR_START_VALUE,
 	.sinc5_data_rates = ad7175_sinc5_data_rates,
 	.num_sinc5_data_rates = ARRAY_SIZE(ad7175_sinc5_data_rates),
->>>>>>> de9c2c66
 };
 
 static const char *const ad7173_ref_sel_str[] = {
