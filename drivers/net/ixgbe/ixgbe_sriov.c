/*******************************************************************************

  Intel 10 Gigabit PCI Express Linux driver
  Copyright(c) 1999 - 2011 Intel Corporation.

  This program is free software; you can redistribute it and/or modify it
  under the terms and conditions of the GNU General Public License,
  version 2, as published by the Free Software Foundation.

  This program is distributed in the hope it will be useful, but WITHOUT
  ANY WARRANTY; without even the implied warranty of MERCHANTABILITY or
  FITNESS FOR A PARTICULAR PURPOSE.  See the GNU General Public License for
  more details.

  You should have received a copy of the GNU General Public License along with
  this program; if not, write to the Free Software Foundation, Inc.,
  51 Franklin St - Fifth Floor, Boston, MA 02110-1301 USA.

  The full GNU General Public License is included in this distribution in
  the file called "COPYING".

  Contact Information:
  e1000-devel Mailing List <e1000-devel@lists.sourceforge.net>
  Intel Corporation, 5200 N.E. Elam Young Parkway, Hillsboro, OR 97124-6497

*******************************************************************************/

#include <linux/types.h>
#include <linux/module.h>
#include <linux/pci.h>
#include <linux/netdevice.h>
#include <linux/vmalloc.h>
#include <linux/string.h>
#include <linux/in.h>
#include <linux/ip.h>
#include <linux/tcp.h>
#include <linux/ipv6.h>
#ifdef NETIF_F_HW_VLAN_TX
#include <linux/if_vlan.h>
#endif

#include "ixgbe.h"

#include "ixgbe_sriov.h"

static int ixgbe_set_vf_multicasts(struct ixgbe_adapter *adapter,
				   int entries, u16 *hash_list, u32 vf)
{
	struct vf_data_storage *vfinfo = &adapter->vfinfo[vf];
	struct ixgbe_hw *hw = &adapter->hw;
	int i;
	u32 vector_bit;
	u32 vector_reg;
	u32 mta_reg;

	/* only so many hash values supported */
	entries = min(entries, IXGBE_MAX_VF_MC_ENTRIES);

	/*
	 * salt away the number of multi cast addresses assigned
	 * to this VF for later use to restore when the PF multi cast
	 * list changes
	 */
	vfinfo->num_vf_mc_hashes = entries;

	/*
	 * VFs are limited to using the MTA hash table for their multicast
	 * addresses
	 */
	for (i = 0; i < entries; i++) {
		vfinfo->vf_mc_hashes[i] = hash_list[i];
	}

	for (i = 0; i < vfinfo->num_vf_mc_hashes; i++) {
		vector_reg = (vfinfo->vf_mc_hashes[i] >> 5) & 0x7F;
		vector_bit = vfinfo->vf_mc_hashes[i] & 0x1F;
		mta_reg = IXGBE_READ_REG(hw, IXGBE_MTA(vector_reg));
		mta_reg |= (1 << vector_bit);
		IXGBE_WRITE_REG(hw, IXGBE_MTA(vector_reg), mta_reg);
	}

	return 0;
}

static void ixgbe_restore_vf_macvlans(struct ixgbe_adapter *adapter)
{
	struct ixgbe_hw *hw = &adapter->hw;
	struct list_head *pos;
	struct vf_macvlans *entry;

	list_for_each(pos, &adapter->vf_mvs.l) {
		entry = list_entry(pos, struct vf_macvlans, l);
		if (entry->free == false)
			hw->mac.ops.set_rar(hw, entry->rar_entry,
					    entry->vf_macvlan,
					    entry->vf, IXGBE_RAH_AV);
	}
}

void ixgbe_restore_vf_multicasts(struct ixgbe_adapter *adapter)
{
	struct ixgbe_hw *hw = &adapter->hw;
	struct vf_data_storage *vfinfo;
	int i, j;
	u32 vector_bit;
	u32 vector_reg;
	u32 mta_reg;

	for (i = 0; i < adapter->num_vfs; i++) {
		vfinfo = &adapter->vfinfo[i];
		for (j = 0; j < vfinfo->num_vf_mc_hashes; j++) {
			hw->addr_ctrl.mta_in_use++;
			vector_reg = (vfinfo->vf_mc_hashes[j] >> 5) & 0x7F;
			vector_bit = vfinfo->vf_mc_hashes[j] & 0x1F;
			mta_reg = IXGBE_READ_REG(hw, IXGBE_MTA(vector_reg));
			mta_reg |= (1 << vector_bit);
			IXGBE_WRITE_REG(hw, IXGBE_MTA(vector_reg), mta_reg);
		}
	}

	/* Restore any VF macvlans */
	ixgbe_restore_vf_macvlans(adapter);
}

static int ixgbe_set_vf_vlan(struct ixgbe_adapter *adapter, int add, int vid,
			     u32 vf)
{
	return adapter->hw.mac.ops.set_vfta(&adapter->hw, vid, vf, (bool)add);
}

<<<<<<< HEAD
void ixgbe_set_vf_lpe(struct ixgbe_adapter *adapter, u32 *msgbuf)
=======
static void ixgbe_set_vf_lpe(struct ixgbe_adapter *adapter, u32 *msgbuf)
>>>>>>> d762f438
{
	struct ixgbe_hw *hw = &adapter->hw;
	int new_mtu = msgbuf[1];
	u32 max_frs;
	int max_frame = new_mtu + ETH_HLEN + ETH_FCS_LEN;

	/* Only X540 supports jumbo frames in IOV mode */
	if (adapter->hw.mac.type != ixgbe_mac_X540)
		return;

	/* MTU < 68 is an error and causes problems on some kernels */
	if ((new_mtu < 68) || (max_frame > IXGBE_MAX_JUMBO_FRAME_SIZE)) {
		e_err(drv, "VF mtu %d out of range\n", new_mtu);
		return;
	}

	max_frs = (IXGBE_READ_REG(hw, IXGBE_MAXFRS) &
		   IXGBE_MHADD_MFS_MASK) >> IXGBE_MHADD_MFS_SHIFT;
	if (max_frs < new_mtu) {
		max_frs = new_mtu << IXGBE_MHADD_MFS_SHIFT;
		IXGBE_WRITE_REG(hw, IXGBE_MAXFRS, max_frs);
	}

	e_info(hw, "VF requests change max MTU to %d\n", new_mtu);
}

static void ixgbe_set_vmolr(struct ixgbe_hw *hw, u32 vf, bool aupe)
{
	u32 vmolr = IXGBE_READ_REG(hw, IXGBE_VMOLR(vf));
	vmolr |= (IXGBE_VMOLR_ROMPE |
		  IXGBE_VMOLR_BAM);
	if (aupe)
		vmolr |= IXGBE_VMOLR_AUPE;
	else
		vmolr &= ~IXGBE_VMOLR_AUPE;
	IXGBE_WRITE_REG(hw, IXGBE_VMOLR(vf), vmolr);
}

static void ixgbe_set_vmvir(struct ixgbe_adapter *adapter, u32 vid, u32 vf)
{
	struct ixgbe_hw *hw = &adapter->hw;

	if (vid)
		IXGBE_WRITE_REG(hw, IXGBE_VMVIR(vf),
				(vid | IXGBE_VMVIR_VLANA_DEFAULT));
	else
		IXGBE_WRITE_REG(hw, IXGBE_VMVIR(vf), 0);
}

static inline void ixgbe_vf_reset_event(struct ixgbe_adapter *adapter, u32 vf)
{
	struct ixgbe_hw *hw = &adapter->hw;
	int rar_entry = hw->mac.num_rar_entries - (vf + 1);

	/* reset offloads to defaults */
	if (adapter->vfinfo[vf].pf_vlan) {
		ixgbe_set_vf_vlan(adapter, true,
				  adapter->vfinfo[vf].pf_vlan, vf);
		ixgbe_set_vmvir(adapter,
				(adapter->vfinfo[vf].pf_vlan |
				 (adapter->vfinfo[vf].pf_qos <<
				  VLAN_PRIO_SHIFT)), vf);
		ixgbe_set_vmolr(hw, vf, false);
	} else {
		ixgbe_set_vmvir(adapter, 0, vf);
		ixgbe_set_vmolr(hw, vf, true);
	}

	/* reset multicast table array for vf */
	adapter->vfinfo[vf].num_vf_mc_hashes = 0;

	/* Flush and reset the mta with the new values */
	ixgbe_set_rx_mode(adapter->netdev);

	hw->mac.ops.clear_rar(hw, rar_entry);
}

static int ixgbe_set_vf_mac(struct ixgbe_adapter *adapter,
			    int vf, unsigned char *mac_addr)
{
	struct ixgbe_hw *hw = &adapter->hw;
	int rar_entry = hw->mac.num_rar_entries - (vf + 1);

	memcpy(adapter->vfinfo[vf].vf_mac_addresses, mac_addr, 6);
	hw->mac.ops.set_rar(hw, rar_entry, mac_addr, vf, IXGBE_RAH_AV);

	return 0;
}

static int ixgbe_set_vf_macvlan(struct ixgbe_adapter *adapter,
				int vf, int index, unsigned char *mac_addr)
{
	struct ixgbe_hw *hw = &adapter->hw;
	struct list_head *pos;
	struct vf_macvlans *entry;

	if (index <= 1) {
		list_for_each(pos, &adapter->vf_mvs.l) {
			entry = list_entry(pos, struct vf_macvlans, l);
			if (entry->vf == vf) {
				entry->vf = -1;
				entry->free = true;
				entry->is_macvlan = false;
				hw->mac.ops.clear_rar(hw, entry->rar_entry);
			}
		}
	}

	/*
	 * If index was zero then we were asked to clear the uc list
	 * for the VF.  We're done.
	 */
	if (!index)
		return 0;

	entry = NULL;

	list_for_each(pos, &adapter->vf_mvs.l) {
		entry = list_entry(pos, struct vf_macvlans, l);
		if (entry->free)
			break;
	}

	/*
	 * If we traversed the entire list and didn't find a free entry
	 * then we're out of space on the RAR table.  Also entry may
	 * be NULL because the original memory allocation for the list
	 * failed, which is not fatal but does mean we can't support
	 * VF requests for MACVLAN because we couldn't allocate
	 * memory for the list management required.
	 */
	if (!entry || !entry->free)
		return -ENOSPC;

	entry->free = false;
	entry->is_macvlan = true;
	entry->vf = vf;
	memcpy(entry->vf_macvlan, mac_addr, ETH_ALEN);

	hw->mac.ops.set_rar(hw, entry->rar_entry, mac_addr, vf, IXGBE_RAH_AV);

	return 0;
}

int ixgbe_vf_configuration(struct pci_dev *pdev, unsigned int event_mask)
{
	unsigned char vf_mac_addr[6];
	struct ixgbe_adapter *adapter = pci_get_drvdata(pdev);
	unsigned int vfn = (event_mask & 0x3f);

	bool enable = ((event_mask & 0x10000000U) != 0);

	if (enable) {
		random_ether_addr(vf_mac_addr);
		e_info(probe, "IOV: VF %d is enabled MAC %pM\n",
		       vfn, vf_mac_addr);
		/*
		 * Store away the VF "permananet" MAC address, it will ask
		 * for it later.
		 */
		memcpy(adapter->vfinfo[vfn].vf_mac_addresses, vf_mac_addr, 6);
	}

	return 0;
}

static inline void ixgbe_vf_reset_msg(struct ixgbe_adapter *adapter, u32 vf)
{
	struct ixgbe_hw *hw = &adapter->hw;
	u32 reg;
	u32 reg_offset, vf_shift;

	vf_shift = vf % 32;
	reg_offset = vf / 32;

	/* enable transmit and receive for vf */
	reg = IXGBE_READ_REG(hw, IXGBE_VFTE(reg_offset));
	reg |= (reg | (1 << vf_shift));
	IXGBE_WRITE_REG(hw, IXGBE_VFTE(reg_offset), reg);

	reg = IXGBE_READ_REG(hw, IXGBE_VFRE(reg_offset));
	reg |= (reg | (1 << vf_shift));
	IXGBE_WRITE_REG(hw, IXGBE_VFRE(reg_offset), reg);

	/* Enable counting of spoofed packets in the SSVPC register */
	reg = IXGBE_READ_REG(hw, IXGBE_VMECM(reg_offset));
	reg |= (1 << vf_shift);
	IXGBE_WRITE_REG(hw, IXGBE_VMECM(reg_offset), reg);

	ixgbe_vf_reset_event(adapter, vf);
}

static int ixgbe_rcv_msg_from_vf(struct ixgbe_adapter *adapter, u32 vf)
{
	u32 mbx_size = IXGBE_VFMAILBOX_SIZE;
	u32 msgbuf[IXGBE_VFMAILBOX_SIZE];
	struct ixgbe_hw *hw = &adapter->hw;
	s32 retval;
	int entries;
	u16 *hash_list;
	int add, vid, index;
	u8 *new_mac;

	retval = ixgbe_read_mbx(hw, msgbuf, mbx_size, vf);

	if (retval)
		pr_err("Error receiving message from VF\n");

	/* this is a message we already processed, do nothing */
	if (msgbuf[0] & (IXGBE_VT_MSGTYPE_ACK | IXGBE_VT_MSGTYPE_NACK))
		return retval;

	/*
	 * until the vf completes a virtual function reset it should not be
	 * allowed to start any configuration.
	 */

	if (msgbuf[0] == IXGBE_VF_RESET) {
		unsigned char *vf_mac = adapter->vfinfo[vf].vf_mac_addresses;
		new_mac = (u8 *)(&msgbuf[1]);
		e_info(probe, "VF Reset msg received from vf %d\n", vf);
		adapter->vfinfo[vf].clear_to_send = false;
		ixgbe_vf_reset_msg(adapter, vf);
		adapter->vfinfo[vf].clear_to_send = true;

		if (is_valid_ether_addr(new_mac) &&
		    !adapter->vfinfo[vf].pf_set_mac)
			ixgbe_set_vf_mac(adapter, vf, vf_mac);
		else
			ixgbe_set_vf_mac(adapter,
				 vf, adapter->vfinfo[vf].vf_mac_addresses);

		/* reply to reset with ack and vf mac address */
		msgbuf[0] = IXGBE_VF_RESET | IXGBE_VT_MSGTYPE_ACK;
		memcpy(new_mac, vf_mac, IXGBE_ETH_LENGTH_OF_ADDRESS);
		/*
		 * Piggyback the multicast filter type so VF can compute the
		 * correct vectors
		 */
		msgbuf[3] = hw->mac.mc_filter_type;
		ixgbe_write_mbx(hw, msgbuf, IXGBE_VF_PERMADDR_MSG_LEN, vf);

		return retval;
	}

	if (!adapter->vfinfo[vf].clear_to_send) {
		msgbuf[0] |= IXGBE_VT_MSGTYPE_NACK;
		ixgbe_write_mbx(hw, msgbuf, 1, vf);
		return retval;
	}

	switch ((msgbuf[0] & 0xFFFF)) {
	case IXGBE_VF_SET_MAC_ADDR:
		new_mac = ((u8 *)(&msgbuf[1]));
		if (is_valid_ether_addr(new_mac) &&
		    !adapter->vfinfo[vf].pf_set_mac) {
			ixgbe_set_vf_mac(adapter, vf, new_mac);
		} else if (memcmp(adapter->vfinfo[vf].vf_mac_addresses,
				  new_mac, ETH_ALEN)) {
			e_warn(drv, "VF %d attempted to override "
			       "administratively set MAC address\nReload "
			       "the VF driver to resume operations\n", vf);
			retval = -1;
		}
		break;
	case IXGBE_VF_SET_MULTICAST:
		entries = (msgbuf[0] & IXGBE_VT_MSGINFO_MASK)
		          >> IXGBE_VT_MSGINFO_SHIFT;
		hash_list = (u16 *)&msgbuf[1];
		retval = ixgbe_set_vf_multicasts(adapter, entries,
		                                 hash_list, vf);
		break;
	case IXGBE_VF_SET_LPE:
		ixgbe_set_vf_lpe(adapter, msgbuf);
		break;
	case IXGBE_VF_SET_VLAN:
		add = (msgbuf[0] & IXGBE_VT_MSGINFO_MASK)
		      >> IXGBE_VT_MSGINFO_SHIFT;
		vid = (msgbuf[1] & IXGBE_VLVF_VLANID_MASK);
		if (adapter->vfinfo[vf].pf_vlan) {
			e_warn(drv, "VF %d attempted to override "
			       "administratively set VLAN configuration\n"
			       "Reload the VF driver to resume operations\n",
			       vf);
			retval = -1;
		} else {
			retval = ixgbe_set_vf_vlan(adapter, add, vid, vf);
		}
		break;
	case IXGBE_VF_SET_MACVLAN:
		index = (msgbuf[0] & IXGBE_VT_MSGINFO_MASK) >>
			IXGBE_VT_MSGINFO_SHIFT;
		/*
		 * If the VF is allowed to set MAC filters then turn off
		 * anti-spoofing to avoid false positives.  An index
		 * greater than 0 will indicate the VF is setting a
		 * macvlan MAC filter.
		 */
		if (index > 0 && adapter->antispoofing_enabled) {
			hw->mac.ops.set_mac_anti_spoofing(hw, false,
							  adapter->num_vfs);
			hw->mac.ops.set_vlan_anti_spoofing(hw, false, vf);
			adapter->antispoofing_enabled = false;
		}
		retval = ixgbe_set_vf_macvlan(adapter, vf, index,
					      (unsigned char *)(&msgbuf[1]));
		break;
	default:
		e_err(drv, "Unhandled Msg %8.8x\n", msgbuf[0]);
		retval = IXGBE_ERR_MBX;
		break;
	}

	/* notify the VF of the results of what it sent us */
	if (retval)
		msgbuf[0] |= IXGBE_VT_MSGTYPE_NACK;
	else
		msgbuf[0] |= IXGBE_VT_MSGTYPE_ACK;

	msgbuf[0] |= IXGBE_VT_MSGTYPE_CTS;

	ixgbe_write_mbx(hw, msgbuf, 1, vf);

	return retval;
}

static void ixgbe_rcv_ack_from_vf(struct ixgbe_adapter *adapter, u32 vf)
{
	struct ixgbe_hw *hw = &adapter->hw;
	u32 msg = IXGBE_VT_MSGTYPE_NACK;

	/* if device isn't clear to send it shouldn't be reading either */
	if (!adapter->vfinfo[vf].clear_to_send)
		ixgbe_write_mbx(hw, &msg, 1, vf);
}

void ixgbe_msg_task(struct ixgbe_adapter *adapter)
{
	struct ixgbe_hw *hw = &adapter->hw;
	u32 vf;

	for (vf = 0; vf < adapter->num_vfs; vf++) {
		/* process any reset requests */
		if (!ixgbe_check_for_rst(hw, vf))
			ixgbe_vf_reset_event(adapter, vf);

		/* process any messages pending */
		if (!ixgbe_check_for_msg(hw, vf))
			ixgbe_rcv_msg_from_vf(adapter, vf);

		/* process any acks */
		if (!ixgbe_check_for_ack(hw, vf))
			ixgbe_rcv_ack_from_vf(adapter, vf);
	}
}

void ixgbe_disable_tx_rx(struct ixgbe_adapter *adapter)
{
	struct ixgbe_hw *hw = &adapter->hw;

	/* disable transmit and receive for all vfs */
	IXGBE_WRITE_REG(hw, IXGBE_VFTE(0), 0);
	IXGBE_WRITE_REG(hw, IXGBE_VFTE(1), 0);

	IXGBE_WRITE_REG(hw, IXGBE_VFRE(0), 0);
	IXGBE_WRITE_REG(hw, IXGBE_VFRE(1), 0);
}

void ixgbe_ping_all_vfs(struct ixgbe_adapter *adapter)
{
	struct ixgbe_hw *hw = &adapter->hw;
	u32 ping;
	int i;

	for (i = 0 ; i < adapter->num_vfs; i++) {
		ping = IXGBE_PF_CONTROL_MSG;
		if (adapter->vfinfo[i].clear_to_send)
			ping |= IXGBE_VT_MSGTYPE_CTS;
		ixgbe_write_mbx(hw, &ping, 1, i);
	}
}

int ixgbe_ndo_set_vf_mac(struct net_device *netdev, int vf, u8 *mac)
{
	struct ixgbe_adapter *adapter = netdev_priv(netdev);
	if (!is_valid_ether_addr(mac) || (vf >= adapter->num_vfs))
		return -EINVAL;
	adapter->vfinfo[vf].pf_set_mac = true;
	dev_info(&adapter->pdev->dev, "setting MAC %pM on VF %d\n", mac, vf);
	dev_info(&adapter->pdev->dev, "Reload the VF driver to make this"
				      " change effective.");
	if (test_bit(__IXGBE_DOWN, &adapter->state)) {
		dev_warn(&adapter->pdev->dev, "The VF MAC address has been set,"
			 " but the PF device is not up.\n");
		dev_warn(&adapter->pdev->dev, "Bring the PF device up before"
			 " attempting to use the VF device.\n");
	}
	return ixgbe_set_vf_mac(adapter, vf, mac);
}

int ixgbe_ndo_set_vf_vlan(struct net_device *netdev, int vf, u16 vlan, u8 qos)
{
	int err = 0;
	struct ixgbe_adapter *adapter = netdev_priv(netdev);
	struct ixgbe_hw *hw = &adapter->hw;

	if ((vf >= adapter->num_vfs) || (vlan > 4095) || (qos > 7))
		return -EINVAL;
	if (vlan || qos) {
		err = ixgbe_set_vf_vlan(adapter, true, vlan, vf);
		if (err)
			goto out;
		ixgbe_set_vmvir(adapter, vlan | (qos << VLAN_PRIO_SHIFT), vf);
		ixgbe_set_vmolr(hw, vf, false);
		if (adapter->antispoofing_enabled)
			hw->mac.ops.set_vlan_anti_spoofing(hw, true, vf);
		adapter->vfinfo[vf].pf_vlan = vlan;
		adapter->vfinfo[vf].pf_qos = qos;
		dev_info(&adapter->pdev->dev,
			 "Setting VLAN %d, QOS 0x%x on VF %d\n", vlan, qos, vf);
		if (test_bit(__IXGBE_DOWN, &adapter->state)) {
			dev_warn(&adapter->pdev->dev,
				 "The VF VLAN has been set,"
				 " but the PF device is not up.\n");
			dev_warn(&adapter->pdev->dev,
				 "Bring the PF device up before"
				 " attempting to use the VF device.\n");
		}
	} else {
		err = ixgbe_set_vf_vlan(adapter, false,
					adapter->vfinfo[vf].pf_vlan, vf);
		ixgbe_set_vmvir(adapter, vlan, vf);
		ixgbe_set_vmolr(hw, vf, true);
		hw->mac.ops.set_vlan_anti_spoofing(hw, false, vf);
		adapter->vfinfo[vf].pf_vlan = 0;
		adapter->vfinfo[vf].pf_qos = 0;
       }
out:
       return err;
}

static int ixgbe_link_mbps(int internal_link_speed)
{
	switch (internal_link_speed) {
	case IXGBE_LINK_SPEED_100_FULL:
		return 100;
	case IXGBE_LINK_SPEED_1GB_FULL:
		return 1000;
	case IXGBE_LINK_SPEED_10GB_FULL:
		return 10000;
	default:
		return 0;
	}
}

static void ixgbe_set_vf_rate_limit(struct ixgbe_hw *hw, int vf, int tx_rate,
				    int link_speed)
{
	int rf_dec, rf_int;
	u32 bcnrc_val;

	if (tx_rate != 0) {
		/* Calculate the rate factor values to set */
		rf_int = link_speed / tx_rate;
		rf_dec = (link_speed - (rf_int * tx_rate));
		rf_dec = (rf_dec * (1<<IXGBE_RTTBCNRC_RF_INT_SHIFT)) / tx_rate;

		bcnrc_val = IXGBE_RTTBCNRC_RS_ENA;
		bcnrc_val |= ((rf_int<<IXGBE_RTTBCNRC_RF_INT_SHIFT) &
		               IXGBE_RTTBCNRC_RF_INT_MASK);
		bcnrc_val |= (rf_dec & IXGBE_RTTBCNRC_RF_DEC_MASK);
	} else {
		bcnrc_val = 0;
	}

	IXGBE_WRITE_REG(hw, IXGBE_RTTDQSEL, 2*vf); /* vf Y uses queue 2*Y */
	IXGBE_WRITE_REG(hw, IXGBE_RTTBCNRC, bcnrc_val);
}

void ixgbe_check_vf_rate_limit(struct ixgbe_adapter *adapter)
{
	int actual_link_speed, i;
	bool reset_rate = false;

	/* VF Tx rate limit was not set */
	if (adapter->vf_rate_link_speed == 0)
		return;

	actual_link_speed = ixgbe_link_mbps(adapter->link_speed);
	if (actual_link_speed != adapter->vf_rate_link_speed) {
		reset_rate = true;
		adapter->vf_rate_link_speed = 0;
		dev_info(&adapter->pdev->dev,
		         "Link speed has been changed. VF Transmit rate "
		         "is disabled\n");
	}

	for (i = 0; i < adapter->num_vfs; i++) {
		if (reset_rate)
			adapter->vfinfo[i].tx_rate = 0;

		ixgbe_set_vf_rate_limit(&adapter->hw, i,
					adapter->vfinfo[i].tx_rate,
					actual_link_speed);
	}
}

int ixgbe_ndo_set_vf_bw(struct net_device *netdev, int vf, int tx_rate)
{
	struct ixgbe_adapter *adapter = netdev_priv(netdev);
	struct ixgbe_hw *hw = &adapter->hw;
	int actual_link_speed;

	actual_link_speed = ixgbe_link_mbps(adapter->link_speed);
	if ((vf >= adapter->num_vfs) || (!adapter->link_up) ||
	    (tx_rate > actual_link_speed) || (actual_link_speed != 10000) ||
	    ((tx_rate != 0) && (tx_rate <= 10)))
	    /* rate limit cannot be set to 10Mb or less in 10Gb adapters */
		return -EINVAL;

	adapter->vf_rate_link_speed = actual_link_speed;
	adapter->vfinfo[vf].tx_rate = (u16)tx_rate;
	ixgbe_set_vf_rate_limit(hw, vf, tx_rate, actual_link_speed);

	return 0;
}

int ixgbe_ndo_get_vf_config(struct net_device *netdev,
			    int vf, struct ifla_vf_info *ivi)
{
	struct ixgbe_adapter *adapter = netdev_priv(netdev);
	if (vf >= adapter->num_vfs)
		return -EINVAL;
	ivi->vf = vf;
	memcpy(&ivi->mac, adapter->vfinfo[vf].vf_mac_addresses, ETH_ALEN);
	ivi->tx_rate = adapter->vfinfo[vf].tx_rate;
	ivi->vlan = adapter->vfinfo[vf].pf_vlan;
	ivi->qos = adapter->vfinfo[vf].pf_qos;
	return 0;
}<|MERGE_RESOLUTION|>--- conflicted
+++ resolved
@@ -128,11 +128,7 @@
 	return adapter->hw.mac.ops.set_vfta(&adapter->hw, vid, vf, (bool)add);
 }
 
-<<<<<<< HEAD
-void ixgbe_set_vf_lpe(struct ixgbe_adapter *adapter, u32 *msgbuf)
-=======
 static void ixgbe_set_vf_lpe(struct ixgbe_adapter *adapter, u32 *msgbuf)
->>>>>>> d762f438
 {
 	struct ixgbe_hw *hw = &adapter->hw;
 	int new_mtu = msgbuf[1];
