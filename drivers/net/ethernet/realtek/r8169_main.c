--- conflicted
+++ resolved
@@ -579,8 +579,6 @@
 	__le32	rx_multicast;
 	__le16	tx_aborted;
 	__le16	tx_underrun;
-<<<<<<< HEAD
-=======
 	/* new since RTL8125 */
 	__le64 tx_octets;
 	__le64 rx_octets;
@@ -608,7 +606,6 @@
 	__le32 rx_tcam_dropped;
 	__le32 tdu;
 	__le32 rdu;
->>>>>>> 26de8614
 };
 
 struct rtl8169_tc_offsets {
