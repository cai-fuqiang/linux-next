--- conflicted
+++ resolved
@@ -20,11 +20,7 @@
 config FBNIC
 	tristate "Meta Platforms Host Network Interface"
 	depends on X86_64 || COMPILE_TEST
-<<<<<<< HEAD
-	depends on S390=n
-=======
 	depends on !S390
->>>>>>> aa4674c5
 	depends on MAX_SKB_FRAGS < 22
 	depends on PCI_MSI
 	select PHYLINK
