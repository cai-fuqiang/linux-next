--- conflicted
+++ resolved
@@ -1565,10 +1565,7 @@
 	return 0;
 
 err_ncsi:
-<<<<<<< HEAD
-=======
 	phy_stop(netdev->phydev);
->>>>>>> 22d6adac
 	napi_disable(&priv->napi);
 	netif_stop_queue(netdev);
 err_alloc:
