--- conflicted
+++ resolved
@@ -2744,16 +2744,9 @@
 		return 0;
 
 	/* alloc netdev */
-<<<<<<< HEAD
-	port->ndev = devm_alloc_etherdev_mqs(common->dev,
-					     sizeof(struct am65_cpsw_ndev_priv),
-					     AM65_CPSW_MAX_QUEUES,
-					     AM65_CPSW_MAX_QUEUES);
-=======
 	port->ndev = alloc_etherdev_mqs(sizeof(struct am65_cpsw_ndev_priv),
 					AM65_CPSW_MAX_QUEUES,
 					AM65_CPSW_MAX_QUEUES);
->>>>>>> f1d6a85a
 	if (!port->ndev) {
 		dev_err(dev, "error allocating slave net_device %u\n",
 			port->port_id);
