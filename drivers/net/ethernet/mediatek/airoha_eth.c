// SPDX-License-Identifier: GPL-2.0-only
/*
 * Copyright (c) 2024 AIROHA Inc
 * Author: Lorenzo Bianconi <lorenzo@kernel.org>
 */
#include <linux/etherdevice.h>
#include <linux/iopoll.h>
#include <linux/kernel.h>
#include <linux/netdevice.h>
#include <linux/of.h>
#include <linux/of_net.h>
#include <linux/platform_device.h>
#include <linux/reset.h>
#include <linux/tcp.h>
#include <linux/u64_stats_sync.h>
#include <net/dsa.h>
#include <net/page_pool/helpers.h>
#include <uapi/linux/ppp_defs.h>

#define AIROHA_MAX_NUM_GDM_PORTS	1
#define AIROHA_MAX_NUM_QDMA		2
#define AIROHA_MAX_NUM_RSTS		3
#define AIROHA_MAX_NUM_XSI_RSTS		5
#define AIROHA_MAX_MTU			2000
#define AIROHA_MAX_PACKET_SIZE		2048
#define AIROHA_NUM_TX_RING		32
#define AIROHA_NUM_RX_RING		32
#define AIROHA_FE_MC_MAX_VLAN_TABLE	64
#define AIROHA_FE_MC_MAX_VLAN_PORT	16
#define AIROHA_NUM_TX_IRQ		2
#define HW_DSCP_NUM			2048
#define IRQ_QUEUE_LEN(_n)		((_n) ? 1024 : 2048)
#define TX_DSCP_NUM			1024
#define RX_DSCP_NUM(_n)			\
	((_n) ==  2 ? 128 :		\
	 (_n) == 11 ? 128 :		\
	 (_n) == 15 ? 128 :		\
	 (_n) ==  0 ? 1024 : 16)

#define PSE_RSV_PAGES			128
#define PSE_QUEUE_RSV_PAGES		64

/* FE */
#define PSE_BASE			0x0100
#define CSR_IFC_BASE			0x0200
#define CDM1_BASE			0x0400
#define GDM1_BASE			0x0500
#define PPE1_BASE			0x0c00

#define CDM2_BASE			0x1400
#define GDM2_BASE			0x1500

#define GDM3_BASE			0x1100
#define GDM4_BASE			0x2500

#define GDM_BASE(_n)			\
	((_n) == 4 ? GDM4_BASE :	\
	 (_n) == 3 ? GDM3_BASE :	\
	 (_n) == 2 ? GDM2_BASE : GDM1_BASE)

#define REG_FE_DMA_GLO_CFG		0x0000
#define FE_DMA_GLO_L2_SPACE_MASK	GENMASK(7, 4)
#define FE_DMA_GLO_PG_SZ_MASK		BIT(3)

#define REG_FE_RST_GLO_CFG		0x0004
#define FE_RST_GDM4_MBI_ARB_MASK	BIT(3)
#define FE_RST_GDM3_MBI_ARB_MASK	BIT(2)
#define FE_RST_CORE_MASK		BIT(0)

#define REG_FE_WAN_MAC_H		0x0030
#define REG_FE_LAN_MAC_H		0x0040

#define REG_FE_MAC_LMIN(_n)		((_n) + 0x04)
#define REG_FE_MAC_LMAX(_n)		((_n) + 0x08)

#define REG_FE_CDM1_OQ_MAP0		0x0050
#define REG_FE_CDM1_OQ_MAP1		0x0054
#define REG_FE_CDM1_OQ_MAP2		0x0058
#define REG_FE_CDM1_OQ_MAP3		0x005c

#define REG_FE_PCE_CFG			0x0070
#define PCE_DPI_EN_MASK			BIT(2)
#define PCE_KA_EN_MASK			BIT(1)
#define PCE_MC_EN_MASK			BIT(0)

#define REG_FE_PSE_QUEUE_CFG_WR		0x0080
#define PSE_CFG_PORT_ID_MASK		GENMASK(27, 24)
#define PSE_CFG_QUEUE_ID_MASK		GENMASK(20, 16)
#define PSE_CFG_WR_EN_MASK		BIT(8)
#define PSE_CFG_OQRSV_SEL_MASK		BIT(0)

#define REG_FE_PSE_QUEUE_CFG_VAL	0x0084
#define PSE_CFG_OQ_RSV_MASK		GENMASK(13, 0)

#define PSE_FQ_CFG			0x008c
#define PSE_FQ_LIMIT_MASK		GENMASK(14, 0)

#define REG_FE_PSE_BUF_SET		0x0090
#define PSE_SHARE_USED_LTHD_MASK	GENMASK(31, 16)
#define PSE_ALLRSV_MASK			GENMASK(14, 0)

#define REG_PSE_SHARE_USED_THD		0x0094
#define PSE_SHARE_USED_MTHD_MASK	GENMASK(31, 16)
#define PSE_SHARE_USED_HTHD_MASK	GENMASK(15, 0)

#define REG_GDM_MISC_CFG		0x0148
#define GDM2_RDM_ACK_WAIT_PREF_MASK	BIT(9)
#define GDM2_CHN_VLD_MODE_MASK		BIT(5)

#define REG_FE_CSR_IFC_CFG		CSR_IFC_BASE
#define FE_IFC_EN_MASK			BIT(0)

#define REG_FE_VIP_PORT_EN		0x01f0
#define REG_FE_IFC_PORT_EN		0x01f4

#define REG_PSE_IQ_REV1			(PSE_BASE + 0x08)
#define PSE_IQ_RES1_P2_MASK		GENMASK(23, 16)

#define REG_PSE_IQ_REV2			(PSE_BASE + 0x0c)
#define PSE_IQ_RES2_P5_MASK		GENMASK(15, 8)
#define PSE_IQ_RES2_P4_MASK		GENMASK(7, 0)

#define REG_FE_VIP_EN(_n)		(0x0300 + ((_n) << 3))
#define PATN_FCPU_EN_MASK		BIT(7)
#define PATN_SWP_EN_MASK		BIT(6)
#define PATN_DP_EN_MASK			BIT(5)
#define PATN_SP_EN_MASK			BIT(4)
#define PATN_TYPE_MASK			GENMASK(3, 1)
#define PATN_EN_MASK			BIT(0)

#define REG_FE_VIP_PATN(_n)		(0x0304 + ((_n) << 3))
#define PATN_DP_MASK			GENMASK(31, 16)
#define PATN_SP_MASK			GENMASK(15, 0)

#define REG_CDM1_VLAN_CTRL		CDM1_BASE
#define CDM1_VLAN_MASK			GENMASK(31, 16)

#define REG_CDM1_FWD_CFG		(CDM1_BASE + 0x08)
#define CDM1_VIP_QSEL_MASK		GENMASK(24, 20)

#define REG_CDM1_CRSN_QSEL(_n)		(CDM1_BASE + 0x10 + ((_n) << 2))
#define CDM1_CRSN_QSEL_REASON_MASK(_n)	\
	GENMASK(4 + (((_n) % 4) << 3),	(((_n) % 4) << 3))

#define REG_CDM2_FWD_CFG		(CDM2_BASE + 0x08)
#define CDM2_OAM_QSEL_MASK		GENMASK(31, 27)
#define CDM2_VIP_QSEL_MASK		GENMASK(24, 20)

#define REG_CDM2_CRSN_QSEL(_n)		(CDM2_BASE + 0x10 + ((_n) << 2))
#define CDM2_CRSN_QSEL_REASON_MASK(_n)	\
	GENMASK(4 + (((_n) % 4) << 3),	(((_n) % 4) << 3))

#define REG_GDM_FWD_CFG(_n)		GDM_BASE(_n)
#define GDM_DROP_CRC_ERR		BIT(23)
#define GDM_IP4_CKSUM			BIT(22)
#define GDM_TCP_CKSUM			BIT(21)
#define GDM_UDP_CKSUM			BIT(20)
#define GDM_UCFQ_MASK			GENMASK(15, 12)
#define GDM_BCFQ_MASK			GENMASK(11, 8)
#define GDM_MCFQ_MASK			GENMASK(7, 4)
#define GDM_OCFQ_MASK			GENMASK(3, 0)

#define REG_GDM_INGRESS_CFG(_n)		(GDM_BASE(_n) + 0x10)
#define GDM_INGRESS_FC_EN_MASK		BIT(1)
#define GDM_STAG_EN_MASK		BIT(0)

#define REG_GDM_LEN_CFG(_n)		(GDM_BASE(_n) + 0x14)
#define GDM_SHORT_LEN_MASK		GENMASK(13, 0)
#define GDM_LONG_LEN_MASK		GENMASK(29, 16)

#define REG_FE_CPORT_CFG		(GDM1_BASE + 0x40)
#define FE_CPORT_PAD			BIT(26)
#define FE_CPORT_PORT_XFC_MASK		BIT(25)
#define FE_CPORT_QUEUE_XFC_MASK		BIT(24)

#define REG_FE_GDM_MIB_CLEAR(_n)	(GDM_BASE(_n) + 0xf0)
#define FE_GDM_MIB_RX_CLEAR_MASK	BIT(1)
#define FE_GDM_MIB_TX_CLEAR_MASK	BIT(0)

#define REG_FE_GDM1_MIB_CFG		(GDM1_BASE + 0xf4)
#define FE_STRICT_RFC2819_MODE_MASK	BIT(31)
#define FE_GDM1_TX_MIB_SPLIT_EN_MASK	BIT(17)
#define FE_GDM1_RX_MIB_SPLIT_EN_MASK	BIT(16)
#define FE_TX_MIB_ID_MASK		GENMASK(15, 8)
#define FE_RX_MIB_ID_MASK		GENMASK(7, 0)

#define REG_FE_GDM_TX_OK_PKT_CNT_L(_n)		(GDM_BASE(_n) + 0x104)
#define REG_FE_GDM_TX_OK_BYTE_CNT_L(_n)		(GDM_BASE(_n) + 0x10c)
#define REG_FE_GDM_TX_ETH_PKT_CNT_L(_n)		(GDM_BASE(_n) + 0x110)
#define REG_FE_GDM_TX_ETH_BYTE_CNT_L(_n)	(GDM_BASE(_n) + 0x114)
#define REG_FE_GDM_TX_ETH_DROP_CNT(_n)		(GDM_BASE(_n) + 0x118)
#define REG_FE_GDM_TX_ETH_BC_CNT(_n)		(GDM_BASE(_n) + 0x11c)
#define REG_FE_GDM_TX_ETH_MC_CNT(_n)		(GDM_BASE(_n) + 0x120)
#define REG_FE_GDM_TX_ETH_RUNT_CNT(_n)		(GDM_BASE(_n) + 0x124)
#define REG_FE_GDM_TX_ETH_LONG_CNT(_n)		(GDM_BASE(_n) + 0x128)
#define REG_FE_GDM_TX_ETH_E64_CNT_L(_n)		(GDM_BASE(_n) + 0x12c)
#define REG_FE_GDM_TX_ETH_L64_CNT_L(_n)		(GDM_BASE(_n) + 0x130)
#define REG_FE_GDM_TX_ETH_L127_CNT_L(_n)	(GDM_BASE(_n) + 0x134)
#define REG_FE_GDM_TX_ETH_L255_CNT_L(_n)	(GDM_BASE(_n) + 0x138)
#define REG_FE_GDM_TX_ETH_L511_CNT_L(_n)	(GDM_BASE(_n) + 0x13c)
#define REG_FE_GDM_TX_ETH_L1023_CNT_L(_n)	(GDM_BASE(_n) + 0x140)

#define REG_FE_GDM_RX_OK_PKT_CNT_L(_n)		(GDM_BASE(_n) + 0x148)
#define REG_FE_GDM_RX_FC_DROP_CNT(_n)		(GDM_BASE(_n) + 0x14c)
#define REG_FE_GDM_RX_RC_DROP_CNT(_n)		(GDM_BASE(_n) + 0x150)
#define REG_FE_GDM_RX_OVERFLOW_DROP_CNT(_n)	(GDM_BASE(_n) + 0x154)
#define REG_FE_GDM_RX_ERROR_DROP_CNT(_n)	(GDM_BASE(_n) + 0x158)
#define REG_FE_GDM_RX_OK_BYTE_CNT_L(_n)		(GDM_BASE(_n) + 0x15c)
#define REG_FE_GDM_RX_ETH_PKT_CNT_L(_n)		(GDM_BASE(_n) + 0x160)
#define REG_FE_GDM_RX_ETH_BYTE_CNT_L(_n)	(GDM_BASE(_n) + 0x164)
#define REG_FE_GDM_RX_ETH_DROP_CNT(_n)		(GDM_BASE(_n) + 0x168)
#define REG_FE_GDM_RX_ETH_BC_CNT(_n)		(GDM_BASE(_n) + 0x16c)
#define REG_FE_GDM_RX_ETH_MC_CNT(_n)		(GDM_BASE(_n) + 0x170)
#define REG_FE_GDM_RX_ETH_CRC_ERR_CNT(_n)	(GDM_BASE(_n) + 0x174)
#define REG_FE_GDM_RX_ETH_FRAG_CNT(_n)		(GDM_BASE(_n) + 0x178)
#define REG_FE_GDM_RX_ETH_JABBER_CNT(_n)	(GDM_BASE(_n) + 0x17c)
#define REG_FE_GDM_RX_ETH_RUNT_CNT(_n)		(GDM_BASE(_n) + 0x180)
#define REG_FE_GDM_RX_ETH_LONG_CNT(_n)		(GDM_BASE(_n) + 0x184)
#define REG_FE_GDM_RX_ETH_E64_CNT_L(_n)		(GDM_BASE(_n) + 0x188)
#define REG_FE_GDM_RX_ETH_L64_CNT_L(_n)		(GDM_BASE(_n) + 0x18c)
#define REG_FE_GDM_RX_ETH_L127_CNT_L(_n)	(GDM_BASE(_n) + 0x190)
#define REG_FE_GDM_RX_ETH_L255_CNT_L(_n)	(GDM_BASE(_n) + 0x194)
#define REG_FE_GDM_RX_ETH_L511_CNT_L(_n)	(GDM_BASE(_n) + 0x198)
#define REG_FE_GDM_RX_ETH_L1023_CNT_L(_n)	(GDM_BASE(_n) + 0x19c)

#define REG_PPE1_TB_HASH_CFG		(PPE1_BASE + 0x250)
#define PPE1_SRAM_TABLE_EN_MASK		BIT(0)
#define PPE1_SRAM_HASH1_EN_MASK		BIT(8)
#define PPE1_DRAM_TABLE_EN_MASK		BIT(16)
#define PPE1_DRAM_HASH1_EN_MASK		BIT(24)

#define REG_FE_GDM_TX_OK_PKT_CNT_H(_n)		(GDM_BASE(_n) + 0x280)
#define REG_FE_GDM_TX_OK_BYTE_CNT_H(_n)		(GDM_BASE(_n) + 0x284)
#define REG_FE_GDM_TX_ETH_PKT_CNT_H(_n)		(GDM_BASE(_n) + 0x288)
#define REG_FE_GDM_TX_ETH_BYTE_CNT_H(_n)	(GDM_BASE(_n) + 0x28c)

#define REG_FE_GDM_RX_OK_PKT_CNT_H(_n)		(GDM_BASE(_n) + 0x290)
#define REG_FE_GDM_RX_OK_BYTE_CNT_H(_n)		(GDM_BASE(_n) + 0x294)
#define REG_FE_GDM_RX_ETH_PKT_CNT_H(_n)		(GDM_BASE(_n) + 0x298)
#define REG_FE_GDM_RX_ETH_BYTE_CNT_H(_n)	(GDM_BASE(_n) + 0x29c)
#define REG_FE_GDM_TX_ETH_E64_CNT_H(_n)		(GDM_BASE(_n) + 0x2b8)
#define REG_FE_GDM_TX_ETH_L64_CNT_H(_n)		(GDM_BASE(_n) + 0x2bc)
#define REG_FE_GDM_TX_ETH_L127_CNT_H(_n)	(GDM_BASE(_n) + 0x2c0)
#define REG_FE_GDM_TX_ETH_L255_CNT_H(_n)	(GDM_BASE(_n) + 0x2c4)
#define REG_FE_GDM_TX_ETH_L511_CNT_H(_n)	(GDM_BASE(_n) + 0x2c8)
#define REG_FE_GDM_TX_ETH_L1023_CNT_H(_n)	(GDM_BASE(_n) + 0x2cc)
#define REG_FE_GDM_RX_ETH_E64_CNT_H(_n)		(GDM_BASE(_n) + 0x2e8)
#define REG_FE_GDM_RX_ETH_L64_CNT_H(_n)		(GDM_BASE(_n) + 0x2ec)
#define REG_FE_GDM_RX_ETH_L127_CNT_H(_n)	(GDM_BASE(_n) + 0x2f0)
#define REG_FE_GDM_RX_ETH_L255_CNT_H(_n)	(GDM_BASE(_n) + 0x2f4)
#define REG_FE_GDM_RX_ETH_L511_CNT_H(_n)	(GDM_BASE(_n) + 0x2f8)
#define REG_FE_GDM_RX_ETH_L1023_CNT_H(_n)	(GDM_BASE(_n) + 0x2fc)

#define REG_GDM2_CHN_RLS		(GDM2_BASE + 0x20)
#define MBI_RX_AGE_SEL_MASK		GENMASK(26, 25)
#define MBI_TX_AGE_SEL_MASK		GENMASK(18, 17)

#define REG_GDM3_FWD_CFG		GDM3_BASE
#define GDM3_PAD_EN_MASK		BIT(28)

#define REG_GDM4_FWD_CFG		(GDM4_BASE + 0x100)
#define GDM4_PAD_EN_MASK		BIT(28)
#define GDM4_SPORT_OFFSET0_MASK		GENMASK(11, 8)

#define REG_GDM4_SRC_PORT_SET		(GDM4_BASE + 0x33c)
#define GDM4_SPORT_OFF2_MASK		GENMASK(19, 16)
#define GDM4_SPORT_OFF1_MASK		GENMASK(15, 12)
#define GDM4_SPORT_OFF0_MASK		GENMASK(11, 8)

#define REG_IP_FRAG_FP			0x2010
#define IP_ASSEMBLE_PORT_MASK		GENMASK(24, 21)
#define IP_ASSEMBLE_NBQ_MASK		GENMASK(20, 16)
#define IP_FRAGMENT_PORT_MASK		GENMASK(8, 5)
#define IP_FRAGMENT_NBQ_MASK		GENMASK(4, 0)

#define REG_MC_VLAN_EN			0x2100
#define MC_VLAN_EN_MASK			BIT(0)

#define REG_MC_VLAN_CFG			0x2104
#define MC_VLAN_CFG_CMD_DONE_MASK	BIT(31)
#define MC_VLAN_CFG_TABLE_ID_MASK	GENMASK(21, 16)
#define MC_VLAN_CFG_PORT_ID_MASK	GENMASK(11, 8)
#define MC_VLAN_CFG_TABLE_SEL_MASK	BIT(4)
#define MC_VLAN_CFG_RW_MASK		BIT(0)

#define REG_MC_VLAN_DATA		0x2108

#define REG_CDM5_RX_OQ1_DROP_CNT	0x29d4

/* QDMA */
#define REG_QDMA_GLOBAL_CFG			0x0004
#define GLOBAL_CFG_RX_2B_OFFSET_MASK		BIT(31)
#define GLOBAL_CFG_DMA_PREFERENCE_MASK		GENMASK(30, 29)
#define GLOBAL_CFG_CPU_TXR_RR_MASK		BIT(28)
#define GLOBAL_CFG_DSCP_BYTE_SWAP_MASK		BIT(27)
#define GLOBAL_CFG_PAYLOAD_BYTE_SWAP_MASK	BIT(26)
#define GLOBAL_CFG_MULTICAST_MODIFY_FP_MASK	BIT(25)
#define GLOBAL_CFG_OAM_MODIFY_MASK		BIT(24)
#define GLOBAL_CFG_RESET_MASK			BIT(23)
#define GLOBAL_CFG_RESET_DONE_MASK		BIT(22)
#define GLOBAL_CFG_MULTICAST_EN_MASK		BIT(21)
#define GLOBAL_CFG_IRQ1_EN_MASK			BIT(20)
#define GLOBAL_CFG_IRQ0_EN_MASK			BIT(19)
#define GLOBAL_CFG_LOOPCNT_EN_MASK		BIT(18)
#define GLOBAL_CFG_RD_BYPASS_WR_MASK		BIT(17)
#define GLOBAL_CFG_QDMA_LOOPBACK_MASK		BIT(16)
#define GLOBAL_CFG_LPBK_RXQ_SEL_MASK		GENMASK(13, 8)
#define GLOBAL_CFG_CHECK_DONE_MASK		BIT(7)
#define GLOBAL_CFG_TX_WB_DONE_MASK		BIT(6)
#define GLOBAL_CFG_MAX_ISSUE_NUM_MASK		GENMASK(5, 4)
#define GLOBAL_CFG_RX_DMA_BUSY_MASK		BIT(3)
#define GLOBAL_CFG_RX_DMA_EN_MASK		BIT(2)
#define GLOBAL_CFG_TX_DMA_BUSY_MASK		BIT(1)
#define GLOBAL_CFG_TX_DMA_EN_MASK		BIT(0)

#define REG_FWD_DSCP_BASE			0x0010
#define REG_FWD_BUF_BASE			0x0014

#define REG_HW_FWD_DSCP_CFG			0x0018
#define HW_FWD_DSCP_PAYLOAD_SIZE_MASK		GENMASK(29, 28)
#define HW_FWD_DSCP_SCATTER_LEN_MASK		GENMASK(17, 16)
#define HW_FWD_DSCP_MIN_SCATTER_LEN_MASK	GENMASK(15, 0)

#define REG_INT_STATUS(_n)		\
	(((_n) == 4) ? 0x0730 :		\
	 ((_n) == 3) ? 0x0724 :		\
	 ((_n) == 2) ? 0x0720 :		\
	 ((_n) == 1) ? 0x0024 : 0x0020)

#define REG_INT_ENABLE(_n)		\
	(((_n) == 4) ? 0x0750 :		\
	 ((_n) == 3) ? 0x0744 :		\
	 ((_n) == 2) ? 0x0740 :		\
	 ((_n) == 1) ? 0x002c : 0x0028)

/* QDMA_CSR_INT_ENABLE1 */
#define RX15_COHERENT_INT_MASK		BIT(31)
#define RX14_COHERENT_INT_MASK		BIT(30)
#define RX13_COHERENT_INT_MASK		BIT(29)
#define RX12_COHERENT_INT_MASK		BIT(28)
#define RX11_COHERENT_INT_MASK		BIT(27)
#define RX10_COHERENT_INT_MASK		BIT(26)
#define RX9_COHERENT_INT_MASK		BIT(25)
#define RX8_COHERENT_INT_MASK		BIT(24)
#define RX7_COHERENT_INT_MASK		BIT(23)
#define RX6_COHERENT_INT_MASK		BIT(22)
#define RX5_COHERENT_INT_MASK		BIT(21)
#define RX4_COHERENT_INT_MASK		BIT(20)
#define RX3_COHERENT_INT_MASK		BIT(19)
#define RX2_COHERENT_INT_MASK		BIT(18)
#define RX1_COHERENT_INT_MASK		BIT(17)
#define RX0_COHERENT_INT_MASK		BIT(16)
#define TX7_COHERENT_INT_MASK		BIT(15)
#define TX6_COHERENT_INT_MASK		BIT(14)
#define TX5_COHERENT_INT_MASK		BIT(13)
#define TX4_COHERENT_INT_MASK		BIT(12)
#define TX3_COHERENT_INT_MASK		BIT(11)
#define TX2_COHERENT_INT_MASK		BIT(10)
#define TX1_COHERENT_INT_MASK		BIT(9)
#define TX0_COHERENT_INT_MASK		BIT(8)
#define CNT_OVER_FLOW_INT_MASK		BIT(7)
#define IRQ1_FULL_INT_MASK		BIT(5)
#define IRQ1_INT_MASK			BIT(4)
#define HWFWD_DSCP_LOW_INT_MASK		BIT(3)
#define HWFWD_DSCP_EMPTY_INT_MASK	BIT(2)
#define IRQ0_FULL_INT_MASK		BIT(1)
#define IRQ0_INT_MASK			BIT(0)

#define TX_DONE_INT_MASK(_n)					\
	((_n) ? IRQ1_INT_MASK | IRQ1_FULL_INT_MASK		\
	      : IRQ0_INT_MASK | IRQ0_FULL_INT_MASK)

#define INT_TX_MASK						\
	(IRQ1_INT_MASK | IRQ1_FULL_INT_MASK |			\
	 IRQ0_INT_MASK | IRQ0_FULL_INT_MASK)

#define INT_IDX0_MASK						\
	(TX0_COHERENT_INT_MASK | TX1_COHERENT_INT_MASK |	\
	 TX2_COHERENT_INT_MASK | TX3_COHERENT_INT_MASK |	\
	 TX4_COHERENT_INT_MASK | TX5_COHERENT_INT_MASK |	\
	 TX6_COHERENT_INT_MASK | TX7_COHERENT_INT_MASK |	\
	 RX0_COHERENT_INT_MASK | RX1_COHERENT_INT_MASK |	\
	 RX2_COHERENT_INT_MASK | RX3_COHERENT_INT_MASK |	\
	 RX4_COHERENT_INT_MASK | RX7_COHERENT_INT_MASK |	\
	 RX8_COHERENT_INT_MASK | RX9_COHERENT_INT_MASK |	\
	 RX15_COHERENT_INT_MASK | INT_TX_MASK)

/* QDMA_CSR_INT_ENABLE2 */
#define RX15_NO_CPU_DSCP_INT_MASK	BIT(31)
#define RX14_NO_CPU_DSCP_INT_MASK	BIT(30)
#define RX13_NO_CPU_DSCP_INT_MASK	BIT(29)
#define RX12_NO_CPU_DSCP_INT_MASK	BIT(28)
#define RX11_NO_CPU_DSCP_INT_MASK	BIT(27)
#define RX10_NO_CPU_DSCP_INT_MASK	BIT(26)
#define RX9_NO_CPU_DSCP_INT_MASK	BIT(25)
#define RX8_NO_CPU_DSCP_INT_MASK	BIT(24)
#define RX7_NO_CPU_DSCP_INT_MASK	BIT(23)
#define RX6_NO_CPU_DSCP_INT_MASK	BIT(22)
#define RX5_NO_CPU_DSCP_INT_MASK	BIT(21)
#define RX4_NO_CPU_DSCP_INT_MASK	BIT(20)
#define RX3_NO_CPU_DSCP_INT_MASK	BIT(19)
#define RX2_NO_CPU_DSCP_INT_MASK	BIT(18)
#define RX1_NO_CPU_DSCP_INT_MASK	BIT(17)
#define RX0_NO_CPU_DSCP_INT_MASK	BIT(16)
#define RX15_DONE_INT_MASK		BIT(15)
#define RX14_DONE_INT_MASK		BIT(14)
#define RX13_DONE_INT_MASK		BIT(13)
#define RX12_DONE_INT_MASK		BIT(12)
#define RX11_DONE_INT_MASK		BIT(11)
#define RX10_DONE_INT_MASK		BIT(10)
#define RX9_DONE_INT_MASK		BIT(9)
#define RX8_DONE_INT_MASK		BIT(8)
#define RX7_DONE_INT_MASK		BIT(7)
#define RX6_DONE_INT_MASK		BIT(6)
#define RX5_DONE_INT_MASK		BIT(5)
#define RX4_DONE_INT_MASK		BIT(4)
#define RX3_DONE_INT_MASK		BIT(3)
#define RX2_DONE_INT_MASK		BIT(2)
#define RX1_DONE_INT_MASK		BIT(1)
#define RX0_DONE_INT_MASK		BIT(0)

#define RX_DONE_INT_MASK					\
	(RX0_DONE_INT_MASK | RX1_DONE_INT_MASK |		\
	 RX2_DONE_INT_MASK | RX3_DONE_INT_MASK |		\
	 RX4_DONE_INT_MASK | RX7_DONE_INT_MASK |		\
	 RX8_DONE_INT_MASK | RX9_DONE_INT_MASK |		\
	 RX15_DONE_INT_MASK)
#define INT_IDX1_MASK						\
	(RX_DONE_INT_MASK |					\
	 RX0_NO_CPU_DSCP_INT_MASK | RX1_NO_CPU_DSCP_INT_MASK |	\
	 RX2_NO_CPU_DSCP_INT_MASK | RX3_NO_CPU_DSCP_INT_MASK |	\
	 RX4_NO_CPU_DSCP_INT_MASK | RX7_NO_CPU_DSCP_INT_MASK |	\
	 RX8_NO_CPU_DSCP_INT_MASK | RX9_NO_CPU_DSCP_INT_MASK |	\
	 RX15_NO_CPU_DSCP_INT_MASK)

/* QDMA_CSR_INT_ENABLE5 */
#define TX31_COHERENT_INT_MASK		BIT(31)
#define TX30_COHERENT_INT_MASK		BIT(30)
#define TX29_COHERENT_INT_MASK		BIT(29)
#define TX28_COHERENT_INT_MASK		BIT(28)
#define TX27_COHERENT_INT_MASK		BIT(27)
#define TX26_COHERENT_INT_MASK		BIT(26)
#define TX25_COHERENT_INT_MASK		BIT(25)
#define TX24_COHERENT_INT_MASK		BIT(24)
#define TX23_COHERENT_INT_MASK		BIT(23)
#define TX22_COHERENT_INT_MASK		BIT(22)
#define TX21_COHERENT_INT_MASK		BIT(21)
#define TX20_COHERENT_INT_MASK		BIT(20)
#define TX19_COHERENT_INT_MASK		BIT(19)
#define TX18_COHERENT_INT_MASK		BIT(18)
#define TX17_COHERENT_INT_MASK		BIT(17)
#define TX16_COHERENT_INT_MASK		BIT(16)
#define TX15_COHERENT_INT_MASK		BIT(15)
#define TX14_COHERENT_INT_MASK		BIT(14)
#define TX13_COHERENT_INT_MASK		BIT(13)
#define TX12_COHERENT_INT_MASK		BIT(12)
#define TX11_COHERENT_INT_MASK		BIT(11)
#define TX10_COHERENT_INT_MASK		BIT(10)
#define TX9_COHERENT_INT_MASK		BIT(9)
#define TX8_COHERENT_INT_MASK		BIT(8)

#define INT_IDX4_MASK						\
	(TX8_COHERENT_INT_MASK | TX9_COHERENT_INT_MASK |	\
	 TX10_COHERENT_INT_MASK | TX11_COHERENT_INT_MASK |	\
	 TX12_COHERENT_INT_MASK | TX13_COHERENT_INT_MASK |	\
	 TX14_COHERENT_INT_MASK | TX15_COHERENT_INT_MASK |	\
	 TX16_COHERENT_INT_MASK | TX17_COHERENT_INT_MASK |	\
	 TX18_COHERENT_INT_MASK | TX19_COHERENT_INT_MASK |	\
	 TX20_COHERENT_INT_MASK | TX21_COHERENT_INT_MASK |	\
	 TX22_COHERENT_INT_MASK | TX23_COHERENT_INT_MASK |	\
	 TX24_COHERENT_INT_MASK | TX25_COHERENT_INT_MASK |	\
	 TX26_COHERENT_INT_MASK | TX27_COHERENT_INT_MASK |	\
	 TX28_COHERENT_INT_MASK | TX29_COHERENT_INT_MASK |	\
	 TX30_COHERENT_INT_MASK | TX31_COHERENT_INT_MASK)

#define REG_TX_IRQ_BASE(_n)		((_n) ? 0x0048 : 0x0050)

#define REG_TX_IRQ_CFG(_n)		((_n) ? 0x004c : 0x0054)
#define TX_IRQ_THR_MASK			GENMASK(27, 16)
#define TX_IRQ_DEPTH_MASK		GENMASK(11, 0)

#define REG_IRQ_CLEAR_LEN(_n)		((_n) ? 0x0064 : 0x0058)
#define IRQ_CLEAR_LEN_MASK		GENMASK(7, 0)

#define REG_IRQ_STATUS(_n)		((_n) ? 0x0068 : 0x005c)
#define IRQ_ENTRY_LEN_MASK		GENMASK(27, 16)
#define IRQ_HEAD_IDX_MASK		GENMASK(11, 0)

#define REG_TX_RING_BASE(_n)	\
	(((_n) < 8) ? 0x0100 + ((_n) << 5) : 0x0b00 + (((_n) - 8) << 5))

#define REG_TX_RING_BLOCKING(_n)	\
	(((_n) < 8) ? 0x0104 + ((_n) << 5) : 0x0b04 + (((_n) - 8) << 5))

#define TX_RING_IRQ_BLOCKING_MAP_MASK			BIT(6)
#define TX_RING_IRQ_BLOCKING_CFG_MASK			BIT(4)
#define TX_RING_IRQ_BLOCKING_TX_DROP_EN_MASK		BIT(2)
#define TX_RING_IRQ_BLOCKING_MAX_TH_TXRING_EN_MASK	BIT(1)
#define TX_RING_IRQ_BLOCKING_MIN_TH_TXRING_EN_MASK	BIT(0)

#define REG_TX_CPU_IDX(_n)	\
	(((_n) < 8) ? 0x0108 + ((_n) << 5) : 0x0b08 + (((_n) - 8) << 5))

#define TX_RING_CPU_IDX_MASK		GENMASK(15, 0)

#define REG_TX_DMA_IDX(_n)	\
	(((_n) < 8) ? 0x010c + ((_n) << 5) : 0x0b0c + (((_n) - 8) << 5))

#define TX_RING_DMA_IDX_MASK		GENMASK(15, 0)

#define IRQ_RING_IDX_MASK		GENMASK(20, 16)
#define IRQ_DESC_IDX_MASK		GENMASK(15, 0)

#define REG_RX_RING_BASE(_n)	\
	(((_n) < 16) ? 0x0200 + ((_n) << 5) : 0x0e00 + (((_n) - 16) << 5))

#define REG_RX_RING_SIZE(_n)	\
	(((_n) < 16) ? 0x0204 + ((_n) << 5) : 0x0e04 + (((_n) - 16) << 5))

#define RX_RING_THR_MASK		GENMASK(31, 16)
#define RX_RING_SIZE_MASK		GENMASK(15, 0)

#define REG_RX_CPU_IDX(_n)	\
	(((_n) < 16) ? 0x0208 + ((_n) << 5) : 0x0e08 + (((_n) - 16) << 5))

#define RX_RING_CPU_IDX_MASK		GENMASK(15, 0)

#define REG_RX_DMA_IDX(_n)	\
	(((_n) < 16) ? 0x020c + ((_n) << 5) : 0x0e0c + (((_n) - 16) << 5))

#define REG_RX_DELAY_INT_IDX(_n)	\
	(((_n) < 16) ? 0x0210 + ((_n) << 5) : 0x0e10 + (((_n) - 16) << 5))

#define RX_DELAY_INT_MASK		GENMASK(15, 0)

#define RX_RING_DMA_IDX_MASK		GENMASK(15, 0)

#define REG_INGRESS_TRTCM_CFG		0x0070
#define INGRESS_TRTCM_EN_MASK		BIT(31)
#define INGRESS_TRTCM_MODE_MASK		BIT(30)
#define INGRESS_SLOW_TICK_RATIO_MASK	GENMASK(29, 16)
#define INGRESS_FAST_TICK_MASK		GENMASK(15, 0)

#define REG_TXQ_DIS_CFG_BASE(_n)	((_n) ? 0x20a0 : 0x00a0)
#define REG_TXQ_DIS_CFG(_n, _m)		(REG_TXQ_DIS_CFG_BASE((_n)) + (_m) << 2)

#define REG_LMGR_INIT_CFG		0x1000
#define LMGR_INIT_START			BIT(31)
#define LMGR_SRAM_MODE_MASK		BIT(30)
#define HW_FWD_PKTSIZE_OVERHEAD_MASK	GENMASK(27, 20)
#define HW_FWD_DESC_NUM_MASK		GENMASK(16, 0)

#define REG_FWD_DSCP_LOW_THR		0x1004
#define FWD_DSCP_LOW_THR_MASK		GENMASK(17, 0)

#define REG_EGRESS_RATE_METER_CFG		0x100c
#define EGRESS_RATE_METER_EN_MASK		BIT(29)
#define EGRESS_RATE_METER_EQ_RATE_EN_MASK	BIT(17)
#define EGRESS_RATE_METER_WINDOW_SZ_MASK	GENMASK(16, 12)
#define EGRESS_RATE_METER_TIMESLICE_MASK	GENMASK(10, 0)

#define REG_EGRESS_TRTCM_CFG		0x1010
#define EGRESS_TRTCM_EN_MASK		BIT(31)
#define EGRESS_TRTCM_MODE_MASK		BIT(30)
#define EGRESS_SLOW_TICK_RATIO_MASK	GENMASK(29, 16)
#define EGRESS_FAST_TICK_MASK		GENMASK(15, 0)

#define REG_TXWRR_MODE_CFG		0x1020
#define TWRR_WEIGHT_SCALE_MASK		BIT(31)
#define TWRR_WEIGHT_BASE_MASK		BIT(3)

#define REG_PSE_BUF_USAGE_CFG		0x1028
#define PSE_BUF_ESTIMATE_EN_MASK	BIT(29)

#define REG_GLB_TRTCM_CFG		0x1080
#define GLB_TRTCM_EN_MASK		BIT(31)
#define GLB_TRTCM_MODE_MASK		BIT(30)
#define GLB_SLOW_TICK_RATIO_MASK	GENMASK(29, 16)
#define GLB_FAST_TICK_MASK		GENMASK(15, 0)

#define REG_TXQ_CNGST_CFG		0x10a0
#define TXQ_CNGST_DROP_EN		BIT(31)
#define TXQ_CNGST_DEI_DROP_EN		BIT(30)

#define REG_SLA_TRTCM_CFG		0x1150
#define SLA_TRTCM_EN_MASK		BIT(31)
#define SLA_TRTCM_MODE_MASK		BIT(30)
#define SLA_SLOW_TICK_RATIO_MASK	GENMASK(29, 16)
#define SLA_FAST_TICK_MASK		GENMASK(15, 0)

/* CTRL */
#define QDMA_DESC_DONE_MASK		BIT(31)
#define QDMA_DESC_DROP_MASK		BIT(30) /* tx: drop - rx: overflow */
#define QDMA_DESC_MORE_MASK		BIT(29) /* more SG elements */
#define QDMA_DESC_DEI_MASK		BIT(25)
#define QDMA_DESC_NO_DROP_MASK		BIT(24)
#define QDMA_DESC_LEN_MASK		GENMASK(15, 0)
/* DATA */
#define QDMA_DESC_NEXT_ID_MASK		GENMASK(15, 0)
/* TX MSG0 */
#define QDMA_ETH_TXMSG_MIC_IDX_MASK	BIT(30)
#define QDMA_ETH_TXMSG_SP_TAG_MASK	GENMASK(29, 14)
#define QDMA_ETH_TXMSG_ICO_MASK		BIT(13)
#define QDMA_ETH_TXMSG_UCO_MASK		BIT(12)
#define QDMA_ETH_TXMSG_TCO_MASK		BIT(11)
#define QDMA_ETH_TXMSG_TSO_MASK		BIT(10)
#define QDMA_ETH_TXMSG_FAST_MASK	BIT(9)
#define QDMA_ETH_TXMSG_OAM_MASK		BIT(8)
#define QDMA_ETH_TXMSG_CHAN_MASK	GENMASK(7, 3)
#define QDMA_ETH_TXMSG_QUEUE_MASK	GENMASK(2, 0)
/* TX MSG1 */
#define QDMA_ETH_TXMSG_NO_DROP		BIT(31)
#define QDMA_ETH_TXMSG_METER_MASK	GENMASK(30, 24)	/* 0x7f no meters */
#define QDMA_ETH_TXMSG_FPORT_MASK	GENMASK(23, 20)
#define QDMA_ETH_TXMSG_NBOQ_MASK	GENMASK(19, 15)
#define QDMA_ETH_TXMSG_HWF_MASK		BIT(14)
#define QDMA_ETH_TXMSG_HOP_MASK		BIT(13)
#define QDMA_ETH_TXMSG_PTP_MASK		BIT(12)
#define QDMA_ETH_TXMSG_ACNT_G1_MASK	GENMASK(10, 6)	/* 0x1f do not count */
#define QDMA_ETH_TXMSG_ACNT_G0_MASK	GENMASK(5, 0)	/* 0x3f do not count */

/* RX MSG1 */
#define QDMA_ETH_RXMSG_DEI_MASK		BIT(31)
#define QDMA_ETH_RXMSG_IP6_MASK		BIT(30)
#define QDMA_ETH_RXMSG_IP4_MASK		BIT(29)
#define QDMA_ETH_RXMSG_IP4F_MASK	BIT(28)
#define QDMA_ETH_RXMSG_L4_VALID_MASK	BIT(27)
#define QDMA_ETH_RXMSG_L4F_MASK		BIT(26)
#define QDMA_ETH_RXMSG_SPORT_MASK	GENMASK(25, 21)
#define QDMA_ETH_RXMSG_CRSN_MASK	GENMASK(20, 16)
#define QDMA_ETH_RXMSG_PPE_ENTRY_MASK	GENMASK(15, 0)

struct airoha_qdma_desc {
	__le32 rsv;
	__le32 ctrl;
	__le32 addr;
	__le32 data;
	__le32 msg0;
	__le32 msg1;
	__le32 msg2;
	__le32 msg3;
};

/* CTRL0 */
#define QDMA_FWD_DESC_CTX_MASK		BIT(31)
#define QDMA_FWD_DESC_RING_MASK		GENMASK(30, 28)
#define QDMA_FWD_DESC_IDX_MASK		GENMASK(27, 16)
#define QDMA_FWD_DESC_LEN_MASK		GENMASK(15, 0)
/* CTRL1 */
#define QDMA_FWD_DESC_FIRST_IDX_MASK	GENMASK(15, 0)
/* CTRL2 */
#define QDMA_FWD_DESC_MORE_PKT_NUM_MASK	GENMASK(2, 0)

struct airoha_qdma_fwd_desc {
	__le32 addr;
	__le32 ctrl0;
	__le32 ctrl1;
	__le32 ctrl2;
	__le32 msg0;
	__le32 msg1;
	__le32 rsv0;
	__le32 rsv1;
};

enum {
	QDMA_INT_REG_IDX0,
	QDMA_INT_REG_IDX1,
	QDMA_INT_REG_IDX2,
	QDMA_INT_REG_IDX3,
	QDMA_INT_REG_IDX4,
	QDMA_INT_REG_MAX
};

enum {
	XSI_PCIE0_PORT,
	XSI_PCIE1_PORT,
	XSI_USB_PORT,
	XSI_AE_PORT,
	XSI_ETH_PORT,
};

enum {
	XSI_PCIE0_VIP_PORT_MASK	= BIT(22),
	XSI_PCIE1_VIP_PORT_MASK	= BIT(23),
	XSI_USB_VIP_PORT_MASK	= BIT(25),
	XSI_ETH_VIP_PORT_MASK	= BIT(24),
};

enum {
	DEV_STATE_INITIALIZED,
};

enum {
	CDM_CRSN_QSEL_Q1 = 1,
	CDM_CRSN_QSEL_Q5 = 5,
	CDM_CRSN_QSEL_Q6 = 6,
	CDM_CRSN_QSEL_Q15 = 15,
};

enum {
	CRSN_08 = 0x8,
	CRSN_21 = 0x15, /* KA */
	CRSN_22 = 0x16, /* hit bind and force route to CPU */
	CRSN_24 = 0x18,
	CRSN_25 = 0x19,
};

enum {
	FE_PSE_PORT_CDM1,
	FE_PSE_PORT_GDM1,
	FE_PSE_PORT_GDM2,
	FE_PSE_PORT_GDM3,
	FE_PSE_PORT_PPE1,
	FE_PSE_PORT_CDM2,
	FE_PSE_PORT_CDM3,
	FE_PSE_PORT_CDM4,
	FE_PSE_PORT_PPE2,
	FE_PSE_PORT_GDM4,
	FE_PSE_PORT_CDM5,
	FE_PSE_PORT_DROP = 0xf,
};

struct airoha_queue_entry {
	union {
		void *buf;
		struct sk_buff *skb;
	};
	dma_addr_t dma_addr;
	u16 dma_len;
};

struct airoha_queue {
	struct airoha_qdma *qdma;

	/* protect concurrent queue accesses */
	spinlock_t lock;
	struct airoha_queue_entry *entry;
	struct airoha_qdma_desc *desc;
	u16 head;
	u16 tail;

	int queued;
	int ndesc;
	int free_thr;
	int buf_size;

	struct napi_struct napi;
	struct page_pool *page_pool;
};

struct airoha_tx_irq_queue {
	struct airoha_qdma *qdma;

	struct napi_struct napi;
	u32 *q;

	int size;
	int queued;
	u16 head;
};

struct airoha_hw_stats {
	/* protect concurrent hw_stats accesses */
	spinlock_t lock;
	struct u64_stats_sync syncp;

	/* get_stats64 */
	u64 rx_ok_pkts;
	u64 tx_ok_pkts;
	u64 rx_ok_bytes;
	u64 tx_ok_bytes;
	u64 rx_multicast;
	u64 rx_errors;
	u64 rx_drops;
	u64 tx_drops;
	u64 rx_crc_error;
	u64 rx_over_errors;
	/* ethtool stats */
	u64 tx_broadcast;
	u64 tx_multicast;
	u64 tx_len[7];
	u64 rx_broadcast;
	u64 rx_fragment;
	u64 rx_jabber;
	u64 rx_len[7];
};

struct airoha_qdma {
	struct airoha_eth *eth;
	void __iomem *regs;

	/* protect concurrent irqmask accesses */
	spinlock_t irq_lock;
	u32 irqmask[QDMA_INT_REG_MAX];
	int irq;

	struct airoha_tx_irq_queue q_tx_irq[AIROHA_NUM_TX_IRQ];

	struct airoha_queue q_tx[AIROHA_NUM_TX_RING];
	struct airoha_queue q_rx[AIROHA_NUM_RX_RING];

	/* descriptor and packet buffers for qdma hw forward */
	struct {
		void *desc;
		void *q;
	} hfwd;
};

struct airoha_gdm_port {
	struct airoha_qdma *qdma;
	struct net_device *dev;
	int id;

	struct airoha_hw_stats stats;
};

struct airoha_eth {
	struct device *dev;

	unsigned long state;
	void __iomem *fe_regs;

	struct reset_control_bulk_data rsts[AIROHA_MAX_NUM_RSTS];
	struct reset_control_bulk_data xsi_rsts[AIROHA_MAX_NUM_XSI_RSTS];

	struct net_device *napi_dev;

	struct airoha_qdma qdma[AIROHA_MAX_NUM_QDMA];
	struct airoha_gdm_port *ports[AIROHA_MAX_NUM_GDM_PORTS];
};

static u32 airoha_rr(void __iomem *base, u32 offset)
{
	return readl(base + offset);
}

static void airoha_wr(void __iomem *base, u32 offset, u32 val)
{
	writel(val, base + offset);
}

static u32 airoha_rmw(void __iomem *base, u32 offset, u32 mask, u32 val)
{
	val |= (airoha_rr(base, offset) & ~mask);
	airoha_wr(base, offset, val);

	return val;
}

#define airoha_fe_rr(eth, offset)				\
	airoha_rr((eth)->fe_regs, (offset))
#define airoha_fe_wr(eth, offset, val)				\
	airoha_wr((eth)->fe_regs, (offset), (val))
#define airoha_fe_rmw(eth, offset, mask, val)			\
	airoha_rmw((eth)->fe_regs, (offset), (mask), (val))
#define airoha_fe_set(eth, offset, val)				\
	airoha_rmw((eth)->fe_regs, (offset), 0, (val))
#define airoha_fe_clear(eth, offset, val)			\
	airoha_rmw((eth)->fe_regs, (offset), (val), 0)

#define airoha_qdma_rr(qdma, offset)				\
	airoha_rr((qdma)->regs, (offset))
#define airoha_qdma_wr(qdma, offset, val)			\
	airoha_wr((qdma)->regs, (offset), (val))
#define airoha_qdma_rmw(qdma, offset, mask, val)		\
	airoha_rmw((qdma)->regs, (offset), (mask), (val))
#define airoha_qdma_set(qdma, offset, val)			\
	airoha_rmw((qdma)->regs, (offset), 0, (val))
#define airoha_qdma_clear(qdma, offset, val)			\
	airoha_rmw((qdma)->regs, (offset), (val), 0)

static void airoha_qdma_set_irqmask(struct airoha_qdma *qdma, int index,
				    u32 clear, u32 set)
{
	unsigned long flags;

	if (WARN_ON_ONCE(index >= ARRAY_SIZE(qdma->irqmask)))
		return;

	spin_lock_irqsave(&qdma->irq_lock, flags);

	qdma->irqmask[index] &= ~clear;
	qdma->irqmask[index] |= set;
	airoha_qdma_wr(qdma, REG_INT_ENABLE(index), qdma->irqmask[index]);
	/* Read irq_enable register in order to guarantee the update above
	 * completes in the spinlock critical section.
	 */
	airoha_qdma_rr(qdma, REG_INT_ENABLE(index));

	spin_unlock_irqrestore(&qdma->irq_lock, flags);
}

static void airoha_qdma_irq_enable(struct airoha_qdma *qdma, int index,
				   u32 mask)
{
	airoha_qdma_set_irqmask(qdma, index, 0, mask);
}

static void airoha_qdma_irq_disable(struct airoha_qdma *qdma, int index,
				    u32 mask)
{
	airoha_qdma_set_irqmask(qdma, index, mask, 0);
}

static bool airhoa_is_lan_gdm_port(struct airoha_gdm_port *port)
{
	/* GDM1 port on EN7581 SoC is connected to the lan dsa switch.
	 * GDM{2,3,4} can be used as wan port connected to an external
	 * phy module.
	 */
	return port->id == 1;
}
<<<<<<< HEAD

static void airoha_set_macaddr(struct airoha_gdm_port *port, const u8 *addr)
{
	struct airoha_eth *eth = port->qdma->eth;
	u32 val, reg;

=======

static void airoha_set_macaddr(struct airoha_gdm_port *port, const u8 *addr)
{
	struct airoha_eth *eth = port->qdma->eth;
	u32 val, reg;

>>>>>>> fd468ffc
	reg = airhoa_is_lan_gdm_port(port) ? REG_FE_LAN_MAC_H
					   : REG_FE_WAN_MAC_H;
	val = (addr[0] << 16) | (addr[1] << 8) | addr[2];
	airoha_fe_wr(eth, reg, val);

	val = (addr[3] << 16) | (addr[4] << 8) | addr[5];
	airoha_fe_wr(eth, REG_FE_MAC_LMIN(reg), val);
	airoha_fe_wr(eth, REG_FE_MAC_LMAX(reg), val);
}

static void airoha_set_gdm_port_fwd_cfg(struct airoha_eth *eth, u32 addr,
					u32 val)
{
	airoha_fe_rmw(eth, addr, GDM_OCFQ_MASK,
		      FIELD_PREP(GDM_OCFQ_MASK, val));
	airoha_fe_rmw(eth, addr, GDM_MCFQ_MASK,
		      FIELD_PREP(GDM_MCFQ_MASK, val));
	airoha_fe_rmw(eth, addr, GDM_BCFQ_MASK,
		      FIELD_PREP(GDM_BCFQ_MASK, val));
	airoha_fe_rmw(eth, addr, GDM_UCFQ_MASK,
		      FIELD_PREP(GDM_UCFQ_MASK, val));
}

static int airoha_set_gdm_port(struct airoha_eth *eth, int port, bool enable)
{
	u32 val = enable ? FE_PSE_PORT_PPE1 : FE_PSE_PORT_DROP;
	u32 vip_port, cfg_addr;

	switch (port) {
	case XSI_PCIE0_PORT:
		vip_port = XSI_PCIE0_VIP_PORT_MASK;
		cfg_addr = REG_GDM_FWD_CFG(3);
		break;
	case XSI_PCIE1_PORT:
		vip_port = XSI_PCIE1_VIP_PORT_MASK;
		cfg_addr = REG_GDM_FWD_CFG(3);
		break;
	case XSI_USB_PORT:
		vip_port = XSI_USB_VIP_PORT_MASK;
		cfg_addr = REG_GDM_FWD_CFG(4);
		break;
	case XSI_ETH_PORT:
		vip_port = XSI_ETH_VIP_PORT_MASK;
		cfg_addr = REG_GDM_FWD_CFG(4);
		break;
	default:
		return -EINVAL;
	}

	if (enable) {
		airoha_fe_set(eth, REG_FE_VIP_PORT_EN, vip_port);
		airoha_fe_set(eth, REG_FE_IFC_PORT_EN, vip_port);
	} else {
		airoha_fe_clear(eth, REG_FE_VIP_PORT_EN, vip_port);
		airoha_fe_clear(eth, REG_FE_IFC_PORT_EN, vip_port);
	}

	airoha_set_gdm_port_fwd_cfg(eth, cfg_addr, val);

	return 0;
}

static int airoha_set_gdm_ports(struct airoha_eth *eth, bool enable)
{
	const int port_list[] = {
		XSI_PCIE0_PORT,
		XSI_PCIE1_PORT,
		XSI_USB_PORT,
		XSI_ETH_PORT
	};
	int i, err;

	for (i = 0; i < ARRAY_SIZE(port_list); i++) {
		err = airoha_set_gdm_port(eth, port_list[i], enable);
		if (err)
			goto error;
	}

	return 0;

error:
	for (i--; i >= 0; i--)
		airoha_set_gdm_port(eth, port_list[i], false);

	return err;
}

static void airoha_fe_maccr_init(struct airoha_eth *eth)
{
	int p;

	for (p = 1; p <= ARRAY_SIZE(eth->ports); p++) {
		airoha_fe_set(eth, REG_GDM_FWD_CFG(p),
			      GDM_TCP_CKSUM | GDM_UDP_CKSUM | GDM_IP4_CKSUM |
			      GDM_DROP_CRC_ERR);
		airoha_set_gdm_port_fwd_cfg(eth, REG_GDM_FWD_CFG(p),
					    FE_PSE_PORT_CDM1);
		airoha_fe_rmw(eth, REG_GDM_LEN_CFG(p),
			      GDM_SHORT_LEN_MASK | GDM_LONG_LEN_MASK,
			      FIELD_PREP(GDM_SHORT_LEN_MASK, 60) |
			      FIELD_PREP(GDM_LONG_LEN_MASK, 4004));
	}

	airoha_fe_rmw(eth, REG_CDM1_VLAN_CTRL, CDM1_VLAN_MASK,
		      FIELD_PREP(CDM1_VLAN_MASK, 0x8100));

	airoha_fe_set(eth, REG_FE_CPORT_CFG, FE_CPORT_PAD);
}

static void airoha_fe_vip_setup(struct airoha_eth *eth)
{
	airoha_fe_wr(eth, REG_FE_VIP_PATN(3), ETH_P_PPP_DISC);
	airoha_fe_wr(eth, REG_FE_VIP_EN(3), PATN_FCPU_EN_MASK | PATN_EN_MASK);

	airoha_fe_wr(eth, REG_FE_VIP_PATN(4), PPP_LCP);
	airoha_fe_wr(eth, REG_FE_VIP_EN(4),
		     PATN_FCPU_EN_MASK | FIELD_PREP(PATN_TYPE_MASK, 1) |
		     PATN_EN_MASK);

	airoha_fe_wr(eth, REG_FE_VIP_PATN(6), PPP_IPCP);
	airoha_fe_wr(eth, REG_FE_VIP_EN(6),
		     PATN_FCPU_EN_MASK | FIELD_PREP(PATN_TYPE_MASK, 1) |
		     PATN_EN_MASK);

	airoha_fe_wr(eth, REG_FE_VIP_PATN(7), PPP_CHAP);
	airoha_fe_wr(eth, REG_FE_VIP_EN(7),
		     PATN_FCPU_EN_MASK | FIELD_PREP(PATN_TYPE_MASK, 1) |
		     PATN_EN_MASK);

	/* BOOTP (0x43) */
	airoha_fe_wr(eth, REG_FE_VIP_PATN(8), 0x43);
	airoha_fe_wr(eth, REG_FE_VIP_EN(8),
		     PATN_FCPU_EN_MASK | PATN_SP_EN_MASK |
		     FIELD_PREP(PATN_TYPE_MASK, 4) | PATN_EN_MASK);

	/* BOOTP (0x44) */
	airoha_fe_wr(eth, REG_FE_VIP_PATN(9), 0x44);
	airoha_fe_wr(eth, REG_FE_VIP_EN(9),
		     PATN_FCPU_EN_MASK | PATN_SP_EN_MASK |
		     FIELD_PREP(PATN_TYPE_MASK, 4) | PATN_EN_MASK);

	/* ISAKMP */
	airoha_fe_wr(eth, REG_FE_VIP_PATN(10), 0x1f401f4);
	airoha_fe_wr(eth, REG_FE_VIP_EN(10),
		     PATN_FCPU_EN_MASK | PATN_DP_EN_MASK | PATN_SP_EN_MASK |
		     FIELD_PREP(PATN_TYPE_MASK, 4) | PATN_EN_MASK);

	airoha_fe_wr(eth, REG_FE_VIP_PATN(11), PPP_IPV6CP);
	airoha_fe_wr(eth, REG_FE_VIP_EN(11),
		     PATN_FCPU_EN_MASK | FIELD_PREP(PATN_TYPE_MASK, 1) |
		     PATN_EN_MASK);

	/* DHCPv6 */
	airoha_fe_wr(eth, REG_FE_VIP_PATN(12), 0x2220223);
	airoha_fe_wr(eth, REG_FE_VIP_EN(12),
		     PATN_FCPU_EN_MASK | PATN_DP_EN_MASK | PATN_SP_EN_MASK |
		     FIELD_PREP(PATN_TYPE_MASK, 4) | PATN_EN_MASK);

	airoha_fe_wr(eth, REG_FE_VIP_PATN(19), PPP_PAP);
	airoha_fe_wr(eth, REG_FE_VIP_EN(19),
		     PATN_FCPU_EN_MASK | FIELD_PREP(PATN_TYPE_MASK, 1) |
		     PATN_EN_MASK);

	/* ETH->ETH_P_1905 (0x893a) */
	airoha_fe_wr(eth, REG_FE_VIP_PATN(20), 0x893a);
	airoha_fe_wr(eth, REG_FE_VIP_EN(20),
		     PATN_FCPU_EN_MASK | PATN_EN_MASK);

	airoha_fe_wr(eth, REG_FE_VIP_PATN(21), ETH_P_LLDP);
	airoha_fe_wr(eth, REG_FE_VIP_EN(21),
		     PATN_FCPU_EN_MASK | PATN_EN_MASK);
}

static u32 airoha_fe_get_pse_queue_rsv_pages(struct airoha_eth *eth,
					     u32 port, u32 queue)
{
	u32 val;

	airoha_fe_rmw(eth, REG_FE_PSE_QUEUE_CFG_WR,
		      PSE_CFG_PORT_ID_MASK | PSE_CFG_QUEUE_ID_MASK,
		      FIELD_PREP(PSE_CFG_PORT_ID_MASK, port) |
		      FIELD_PREP(PSE_CFG_QUEUE_ID_MASK, queue));
	val = airoha_fe_rr(eth, REG_FE_PSE_QUEUE_CFG_VAL);

	return FIELD_GET(PSE_CFG_OQ_RSV_MASK, val);
}

static void airoha_fe_set_pse_queue_rsv_pages(struct airoha_eth *eth,
					      u32 port, u32 queue, u32 val)
{
	airoha_fe_rmw(eth, REG_FE_PSE_QUEUE_CFG_VAL, PSE_CFG_OQ_RSV_MASK,
		      FIELD_PREP(PSE_CFG_OQ_RSV_MASK, val));
	airoha_fe_rmw(eth, REG_FE_PSE_QUEUE_CFG_WR,
		      PSE_CFG_PORT_ID_MASK | PSE_CFG_QUEUE_ID_MASK |
		      PSE_CFG_WR_EN_MASK | PSE_CFG_OQRSV_SEL_MASK,
		      FIELD_PREP(PSE_CFG_PORT_ID_MASK, port) |
		      FIELD_PREP(PSE_CFG_QUEUE_ID_MASK, queue) |
		      PSE_CFG_WR_EN_MASK | PSE_CFG_OQRSV_SEL_MASK);
}

static int airoha_fe_set_pse_oq_rsv(struct airoha_eth *eth,
				    u32 port, u32 queue, u32 val)
{
	u32 orig_val, tmp, all_rsv, fq_limit;

	airoha_fe_set_pse_queue_rsv_pages(eth, port, queue, val);

	/* modify all rsv */
	orig_val = airoha_fe_get_pse_queue_rsv_pages(eth, port, queue);
	tmp = airoha_fe_rr(eth, REG_FE_PSE_BUF_SET);
	all_rsv = FIELD_GET(PSE_ALLRSV_MASK, tmp);
	all_rsv += (val - orig_val);
	airoha_fe_rmw(eth, REG_FE_PSE_BUF_SET, PSE_ALLRSV_MASK,
		      FIELD_PREP(PSE_ALLRSV_MASK, all_rsv));

	/* modify hthd */
	tmp = airoha_fe_rr(eth, PSE_FQ_CFG);
	fq_limit = FIELD_GET(PSE_FQ_LIMIT_MASK, tmp);
	tmp = fq_limit - all_rsv - 0x20;
	airoha_fe_rmw(eth, REG_PSE_SHARE_USED_THD,
		      PSE_SHARE_USED_HTHD_MASK,
		      FIELD_PREP(PSE_SHARE_USED_HTHD_MASK, tmp));

	tmp = fq_limit - all_rsv - 0x100;
	airoha_fe_rmw(eth, REG_PSE_SHARE_USED_THD,
		      PSE_SHARE_USED_MTHD_MASK,
		      FIELD_PREP(PSE_SHARE_USED_MTHD_MASK, tmp));
	tmp = (3 * tmp) >> 2;
	airoha_fe_rmw(eth, REG_FE_PSE_BUF_SET,
		      PSE_SHARE_USED_LTHD_MASK,
		      FIELD_PREP(PSE_SHARE_USED_LTHD_MASK, tmp));

	return 0;
}

static void airoha_fe_pse_ports_init(struct airoha_eth *eth)
{
	const u32 pse_port_num_queues[] = {
		[FE_PSE_PORT_CDM1] = 6,
		[FE_PSE_PORT_GDM1] = 6,
		[FE_PSE_PORT_GDM2] = 32,
		[FE_PSE_PORT_GDM3] = 6,
		[FE_PSE_PORT_PPE1] = 4,
		[FE_PSE_PORT_CDM2] = 6,
		[FE_PSE_PORT_CDM3] = 8,
		[FE_PSE_PORT_CDM4] = 10,
		[FE_PSE_PORT_PPE2] = 4,
		[FE_PSE_PORT_GDM4] = 2,
		[FE_PSE_PORT_CDM5] = 2,
	};
	int q;

	/* hw misses PPE2 oq rsv */
	airoha_fe_set(eth, REG_FE_PSE_BUF_SET,
		      PSE_RSV_PAGES * pse_port_num_queues[FE_PSE_PORT_PPE2]);

	/* CMD1 */
	for (q = 0; q < pse_port_num_queues[FE_PSE_PORT_CDM1]; q++)
		airoha_fe_set_pse_oq_rsv(eth, FE_PSE_PORT_CDM1, q,
					 PSE_QUEUE_RSV_PAGES);
	/* GMD1 */
	for (q = 0; q < pse_port_num_queues[FE_PSE_PORT_GDM1]; q++)
		airoha_fe_set_pse_oq_rsv(eth, FE_PSE_PORT_GDM1, q,
					 PSE_QUEUE_RSV_PAGES);
	/* GMD2 */
	for (q = 6; q < pse_port_num_queues[FE_PSE_PORT_GDM2]; q++)
		airoha_fe_set_pse_oq_rsv(eth, FE_PSE_PORT_GDM2, q, 0);
	/* GMD3 */
	for (q = 0; q < pse_port_num_queues[FE_PSE_PORT_GDM3]; q++)
		airoha_fe_set_pse_oq_rsv(eth, FE_PSE_PORT_GDM3, q,
					 PSE_QUEUE_RSV_PAGES);
	/* PPE1 */
	for (q = 0; q < pse_port_num_queues[FE_PSE_PORT_PPE1]; q++) {
		if (q < pse_port_num_queues[FE_PSE_PORT_PPE1])
			airoha_fe_set_pse_oq_rsv(eth, FE_PSE_PORT_PPE1, q,
						 PSE_QUEUE_RSV_PAGES);
		else
			airoha_fe_set_pse_oq_rsv(eth, FE_PSE_PORT_PPE1, q, 0);
	}
	/* CDM2 */
	for (q = 0; q < pse_port_num_queues[FE_PSE_PORT_CDM2]; q++)
		airoha_fe_set_pse_oq_rsv(eth, FE_PSE_PORT_CDM2, q,
					 PSE_QUEUE_RSV_PAGES);
	/* CDM3 */
	for (q = 0; q < pse_port_num_queues[FE_PSE_PORT_CDM3] - 1; q++)
		airoha_fe_set_pse_oq_rsv(eth, FE_PSE_PORT_CDM3, q, 0);
	/* CDM4 */
	for (q = 4; q < pse_port_num_queues[FE_PSE_PORT_CDM4]; q++)
		airoha_fe_set_pse_oq_rsv(eth, FE_PSE_PORT_CDM4, q,
					 PSE_QUEUE_RSV_PAGES);
	/* PPE2 */
	for (q = 0; q < pse_port_num_queues[FE_PSE_PORT_PPE2]; q++) {
		if (q < pse_port_num_queues[FE_PSE_PORT_PPE2] / 2)
			airoha_fe_set_pse_oq_rsv(eth, FE_PSE_PORT_PPE2, q,
						 PSE_QUEUE_RSV_PAGES);
		else
			airoha_fe_set_pse_oq_rsv(eth, FE_PSE_PORT_PPE2, q, 0);
	}
	/* GMD4 */
	for (q = 0; q < pse_port_num_queues[FE_PSE_PORT_GDM4]; q++)
		airoha_fe_set_pse_oq_rsv(eth, FE_PSE_PORT_GDM4, q,
					 PSE_QUEUE_RSV_PAGES);
	/* CDM5 */
	for (q = 0; q < pse_port_num_queues[FE_PSE_PORT_CDM5]; q++)
		airoha_fe_set_pse_oq_rsv(eth, FE_PSE_PORT_CDM5, q,
					 PSE_QUEUE_RSV_PAGES);
}

static int airoha_fe_mc_vlan_clear(struct airoha_eth *eth)
{
	int i;

	for (i = 0; i < AIROHA_FE_MC_MAX_VLAN_TABLE; i++) {
		int err, j;
		u32 val;

		airoha_fe_wr(eth, REG_MC_VLAN_DATA, 0x0);

		val = FIELD_PREP(MC_VLAN_CFG_TABLE_ID_MASK, i) |
		      MC_VLAN_CFG_TABLE_SEL_MASK | MC_VLAN_CFG_RW_MASK;
		airoha_fe_wr(eth, REG_MC_VLAN_CFG, val);
		err = read_poll_timeout(airoha_fe_rr, val,
					val & MC_VLAN_CFG_CMD_DONE_MASK,
					USEC_PER_MSEC, 5 * USEC_PER_MSEC,
					false, eth, REG_MC_VLAN_CFG);
		if (err)
			return err;

		for (j = 0; j < AIROHA_FE_MC_MAX_VLAN_PORT; j++) {
			airoha_fe_wr(eth, REG_MC_VLAN_DATA, 0x0);

			val = FIELD_PREP(MC_VLAN_CFG_TABLE_ID_MASK, i) |
			      FIELD_PREP(MC_VLAN_CFG_PORT_ID_MASK, j) |
			      MC_VLAN_CFG_RW_MASK;
			airoha_fe_wr(eth, REG_MC_VLAN_CFG, val);
			err = read_poll_timeout(airoha_fe_rr, val,
						val & MC_VLAN_CFG_CMD_DONE_MASK,
						USEC_PER_MSEC,
						5 * USEC_PER_MSEC, false, eth,
						REG_MC_VLAN_CFG);
			if (err)
				return err;
		}
	}

	return 0;
}

static void airoha_fe_crsn_qsel_init(struct airoha_eth *eth)
{
	/* CDM1_CRSN_QSEL */
	airoha_fe_rmw(eth, REG_CDM1_CRSN_QSEL(CRSN_22 >> 2),
		      CDM1_CRSN_QSEL_REASON_MASK(CRSN_22),
		      FIELD_PREP(CDM1_CRSN_QSEL_REASON_MASK(CRSN_22),
				 CDM_CRSN_QSEL_Q1));
	airoha_fe_rmw(eth, REG_CDM1_CRSN_QSEL(CRSN_08 >> 2),
		      CDM1_CRSN_QSEL_REASON_MASK(CRSN_08),
		      FIELD_PREP(CDM1_CRSN_QSEL_REASON_MASK(CRSN_08),
				 CDM_CRSN_QSEL_Q1));
	airoha_fe_rmw(eth, REG_CDM1_CRSN_QSEL(CRSN_21 >> 2),
		      CDM1_CRSN_QSEL_REASON_MASK(CRSN_21),
		      FIELD_PREP(CDM1_CRSN_QSEL_REASON_MASK(CRSN_21),
				 CDM_CRSN_QSEL_Q1));
	airoha_fe_rmw(eth, REG_CDM1_CRSN_QSEL(CRSN_24 >> 2),
		      CDM1_CRSN_QSEL_REASON_MASK(CRSN_24),
		      FIELD_PREP(CDM1_CRSN_QSEL_REASON_MASK(CRSN_24),
				 CDM_CRSN_QSEL_Q6));
	airoha_fe_rmw(eth, REG_CDM1_CRSN_QSEL(CRSN_25 >> 2),
		      CDM1_CRSN_QSEL_REASON_MASK(CRSN_25),
		      FIELD_PREP(CDM1_CRSN_QSEL_REASON_MASK(CRSN_25),
				 CDM_CRSN_QSEL_Q1));
	/* CDM2_CRSN_QSEL */
	airoha_fe_rmw(eth, REG_CDM2_CRSN_QSEL(CRSN_08 >> 2),
		      CDM2_CRSN_QSEL_REASON_MASK(CRSN_08),
		      FIELD_PREP(CDM2_CRSN_QSEL_REASON_MASK(CRSN_08),
				 CDM_CRSN_QSEL_Q1));
	airoha_fe_rmw(eth, REG_CDM2_CRSN_QSEL(CRSN_21 >> 2),
		      CDM2_CRSN_QSEL_REASON_MASK(CRSN_21),
		      FIELD_PREP(CDM2_CRSN_QSEL_REASON_MASK(CRSN_21),
				 CDM_CRSN_QSEL_Q1));
	airoha_fe_rmw(eth, REG_CDM2_CRSN_QSEL(CRSN_22 >> 2),
		      CDM2_CRSN_QSEL_REASON_MASK(CRSN_22),
		      FIELD_PREP(CDM2_CRSN_QSEL_REASON_MASK(CRSN_22),
				 CDM_CRSN_QSEL_Q1));
	airoha_fe_rmw(eth, REG_CDM2_CRSN_QSEL(CRSN_24 >> 2),
		      CDM2_CRSN_QSEL_REASON_MASK(CRSN_24),
		      FIELD_PREP(CDM2_CRSN_QSEL_REASON_MASK(CRSN_24),
				 CDM_CRSN_QSEL_Q6));
	airoha_fe_rmw(eth, REG_CDM2_CRSN_QSEL(CRSN_25 >> 2),
		      CDM2_CRSN_QSEL_REASON_MASK(CRSN_25),
		      FIELD_PREP(CDM2_CRSN_QSEL_REASON_MASK(CRSN_25),
				 CDM_CRSN_QSEL_Q1));
}

static int airoha_fe_init(struct airoha_eth *eth)
{
	airoha_fe_maccr_init(eth);

	/* PSE IQ reserve */
	airoha_fe_rmw(eth, REG_PSE_IQ_REV1, PSE_IQ_RES1_P2_MASK,
		      FIELD_PREP(PSE_IQ_RES1_P2_MASK, 0x10));
	airoha_fe_rmw(eth, REG_PSE_IQ_REV2,
		      PSE_IQ_RES2_P5_MASK | PSE_IQ_RES2_P4_MASK,
		      FIELD_PREP(PSE_IQ_RES2_P5_MASK, 0x40) |
		      FIELD_PREP(PSE_IQ_RES2_P4_MASK, 0x34));

	/* enable FE copy engine for MC/KA/DPI */
	airoha_fe_wr(eth, REG_FE_PCE_CFG,
		     PCE_DPI_EN_MASK | PCE_KA_EN_MASK | PCE_MC_EN_MASK);
	/* set vip queue selection to ring 1 */
	airoha_fe_rmw(eth, REG_CDM1_FWD_CFG, CDM1_VIP_QSEL_MASK,
		      FIELD_PREP(CDM1_VIP_QSEL_MASK, 0x4));
	airoha_fe_rmw(eth, REG_CDM2_FWD_CFG, CDM2_VIP_QSEL_MASK,
		      FIELD_PREP(CDM2_VIP_QSEL_MASK, 0x4));
	/* set GDM4 source interface offset to 8 */
	airoha_fe_rmw(eth, REG_GDM4_SRC_PORT_SET,
		      GDM4_SPORT_OFF2_MASK |
		      GDM4_SPORT_OFF1_MASK |
		      GDM4_SPORT_OFF0_MASK,
		      FIELD_PREP(GDM4_SPORT_OFF2_MASK, 8) |
		      FIELD_PREP(GDM4_SPORT_OFF1_MASK, 8) |
		      FIELD_PREP(GDM4_SPORT_OFF0_MASK, 8));

	/* set PSE Page as 128B */
	airoha_fe_rmw(eth, REG_FE_DMA_GLO_CFG,
		      FE_DMA_GLO_L2_SPACE_MASK | FE_DMA_GLO_PG_SZ_MASK,
		      FIELD_PREP(FE_DMA_GLO_L2_SPACE_MASK, 2) |
		      FE_DMA_GLO_PG_SZ_MASK);
	airoha_fe_wr(eth, REG_FE_RST_GLO_CFG,
		     FE_RST_CORE_MASK | FE_RST_GDM3_MBI_ARB_MASK |
		     FE_RST_GDM4_MBI_ARB_MASK);
	usleep_range(1000, 2000);

	/* connect RxRing1 and RxRing15 to PSE Port0 OQ-1
	 * connect other rings to PSE Port0 OQ-0
	 */
	airoha_fe_wr(eth, REG_FE_CDM1_OQ_MAP0, BIT(4));
	airoha_fe_wr(eth, REG_FE_CDM1_OQ_MAP1, BIT(28));
	airoha_fe_wr(eth, REG_FE_CDM1_OQ_MAP2, BIT(4));
	airoha_fe_wr(eth, REG_FE_CDM1_OQ_MAP3, BIT(28));

	airoha_fe_vip_setup(eth);
	airoha_fe_pse_ports_init(eth);

	airoha_fe_set(eth, REG_GDM_MISC_CFG,
		      GDM2_RDM_ACK_WAIT_PREF_MASK |
		      GDM2_CHN_VLD_MODE_MASK);
	airoha_fe_rmw(eth, REG_CDM2_FWD_CFG, CDM2_OAM_QSEL_MASK, 15);

	/* init fragment and assemble Force Port */
	/* NPU Core-3, NPU Bridge Channel-3 */
	airoha_fe_rmw(eth, REG_IP_FRAG_FP,
		      IP_FRAGMENT_PORT_MASK | IP_FRAGMENT_NBQ_MASK,
		      FIELD_PREP(IP_FRAGMENT_PORT_MASK, 6) |
		      FIELD_PREP(IP_FRAGMENT_NBQ_MASK, 3));
	/* QDMA LAN, RX Ring-22 */
	airoha_fe_rmw(eth, REG_IP_FRAG_FP,
		      IP_ASSEMBLE_PORT_MASK | IP_ASSEMBLE_NBQ_MASK,
		      FIELD_PREP(IP_ASSEMBLE_PORT_MASK, 0) |
		      FIELD_PREP(IP_ASSEMBLE_NBQ_MASK, 22));

	airoha_fe_set(eth, REG_GDM3_FWD_CFG, GDM3_PAD_EN_MASK);
	airoha_fe_set(eth, REG_GDM4_FWD_CFG, GDM4_PAD_EN_MASK);

	airoha_fe_crsn_qsel_init(eth);

	airoha_fe_clear(eth, REG_FE_CPORT_CFG, FE_CPORT_QUEUE_XFC_MASK);
	airoha_fe_set(eth, REG_FE_CPORT_CFG, FE_CPORT_PORT_XFC_MASK);

	/* default aging mode for mbi unlock issue */
	airoha_fe_rmw(eth, REG_GDM2_CHN_RLS,
		      MBI_RX_AGE_SEL_MASK | MBI_TX_AGE_SEL_MASK,
		      FIELD_PREP(MBI_RX_AGE_SEL_MASK, 3) |
		      FIELD_PREP(MBI_TX_AGE_SEL_MASK, 3));

	/* disable IFC by default */
	airoha_fe_clear(eth, REG_FE_CSR_IFC_CFG, FE_IFC_EN_MASK);

	/* enable 1:N vlan action, init vlan table */
	airoha_fe_set(eth, REG_MC_VLAN_EN, MC_VLAN_EN_MASK);

	return airoha_fe_mc_vlan_clear(eth);
}

static int airoha_qdma_fill_rx_queue(struct airoha_queue *q)
{
	enum dma_data_direction dir = page_pool_get_dma_dir(q->page_pool);
	struct airoha_qdma *qdma = q->qdma;
	struct airoha_eth *eth = qdma->eth;
	int qid = q - &qdma->q_rx[0];
	int nframes = 0;

	while (q->queued < q->ndesc - 1) {
		struct airoha_queue_entry *e = &q->entry[q->head];
		struct airoha_qdma_desc *desc = &q->desc[q->head];
		struct page *page;
		int offset;
		u32 val;

		page = page_pool_dev_alloc_frag(q->page_pool, &offset,
						q->buf_size);
		if (!page)
			break;

		q->head = (q->head + 1) % q->ndesc;
		q->queued++;
		nframes++;

		e->buf = page_address(page) + offset;
		e->dma_addr = page_pool_get_dma_addr(page) + offset;
		e->dma_len = SKB_WITH_OVERHEAD(q->buf_size);

		dma_sync_single_for_device(eth->dev, e->dma_addr, e->dma_len,
					   dir);

		val = FIELD_PREP(QDMA_DESC_LEN_MASK, e->dma_len);
		WRITE_ONCE(desc->ctrl, cpu_to_le32(val));
		WRITE_ONCE(desc->addr, cpu_to_le32(e->dma_addr));
		val = FIELD_PREP(QDMA_DESC_NEXT_ID_MASK, q->head);
		WRITE_ONCE(desc->data, cpu_to_le32(val));
		WRITE_ONCE(desc->msg0, 0);
		WRITE_ONCE(desc->msg1, 0);
		WRITE_ONCE(desc->msg2, 0);
		WRITE_ONCE(desc->msg3, 0);

		airoha_qdma_rmw(qdma, REG_RX_CPU_IDX(qid),
				RX_RING_CPU_IDX_MASK,
				FIELD_PREP(RX_RING_CPU_IDX_MASK, q->head));
	}

	return nframes;
}

static int airoha_qdma_get_gdm_port(struct airoha_eth *eth,
				    struct airoha_qdma_desc *desc)
{
	u32 port, sport, msg1 = le32_to_cpu(desc->msg1);

	sport = FIELD_GET(QDMA_ETH_RXMSG_SPORT_MASK, msg1);
	switch (sport) {
	case 0x10 ... 0x13:
		port = 0;
		break;
	case 0x2 ... 0x4:
		port = sport - 1;
		break;
	default:
		return -EINVAL;
	}

	return port >= ARRAY_SIZE(eth->ports) ? -EINVAL : port;
}

static int airoha_qdma_rx_process(struct airoha_queue *q, int budget)
{
	enum dma_data_direction dir = page_pool_get_dma_dir(q->page_pool);
	struct airoha_qdma *qdma = q->qdma;
	struct airoha_eth *eth = qdma->eth;
	int qid = q - &qdma->q_rx[0];
	int done = 0;

	while (done < budget) {
		struct airoha_queue_entry *e = &q->entry[q->tail];
		struct airoha_qdma_desc *desc = &q->desc[q->tail];
		dma_addr_t dma_addr = le32_to_cpu(desc->addr);
		u32 desc_ctrl = le32_to_cpu(desc->ctrl);
		struct sk_buff *skb;
		int len, p;

		if (!(desc_ctrl & QDMA_DESC_DONE_MASK))
			break;

		if (!dma_addr)
			break;

		len = FIELD_GET(QDMA_DESC_LEN_MASK, desc_ctrl);
		if (!len)
			break;

		q->tail = (q->tail + 1) % q->ndesc;
		q->queued--;

		dma_sync_single_for_cpu(eth->dev, dma_addr,
					SKB_WITH_OVERHEAD(q->buf_size), dir);

		p = airoha_qdma_get_gdm_port(eth, desc);
		if (p < 0 || !eth->ports[p]) {
			page_pool_put_full_page(q->page_pool,
						virt_to_head_page(e->buf),
						true);
			continue;
		}

		skb = napi_build_skb(e->buf, q->buf_size);
		if (!skb) {
			page_pool_put_full_page(q->page_pool,
						virt_to_head_page(e->buf),
						true);
			break;
		}

		skb_reserve(skb, 2);
		__skb_put(skb, len);
		skb_mark_for_recycle(skb);
		skb->dev = eth->ports[p]->dev;
		skb->protocol = eth_type_trans(skb, skb->dev);
		skb->ip_summed = CHECKSUM_UNNECESSARY;
		skb_record_rx_queue(skb, qid);
		napi_gro_receive(&q->napi, skb);

		done++;
	}
	airoha_qdma_fill_rx_queue(q);

	return done;
}

static int airoha_qdma_rx_napi_poll(struct napi_struct *napi, int budget)
{
	struct airoha_queue *q = container_of(napi, struct airoha_queue, napi);
	int cur, done = 0;

	do {
		cur = airoha_qdma_rx_process(q, budget - done);
		done += cur;
	} while (cur && done < budget);

	if (done < budget && napi_complete(napi))
		airoha_qdma_irq_enable(q->qdma, QDMA_INT_REG_IDX1,
				       RX_DONE_INT_MASK);

	return done;
}

static int airoha_qdma_init_rx_queue(struct airoha_queue *q,
				     struct airoha_qdma *qdma, int ndesc)
{
	const struct page_pool_params pp_params = {
		.order = 0,
		.pool_size = 256,
		.flags = PP_FLAG_DMA_MAP | PP_FLAG_DMA_SYNC_DEV,
		.dma_dir = DMA_FROM_DEVICE,
		.max_len = PAGE_SIZE,
		.nid = NUMA_NO_NODE,
		.dev = qdma->eth->dev,
		.napi = &q->napi,
	};
	struct airoha_eth *eth = qdma->eth;
	int qid = q - &qdma->q_rx[0], thr;
	dma_addr_t dma_addr;

	q->buf_size = PAGE_SIZE / 2;
	q->ndesc = ndesc;
	q->qdma = qdma;

	q->entry = devm_kzalloc(eth->dev, q->ndesc * sizeof(*q->entry),
				GFP_KERNEL);
	if (!q->entry)
		return -ENOMEM;

	q->page_pool = page_pool_create(&pp_params);
	if (IS_ERR(q->page_pool)) {
		int err = PTR_ERR(q->page_pool);

		q->page_pool = NULL;
		return err;
	}

	q->desc = dmam_alloc_coherent(eth->dev, q->ndesc * sizeof(*q->desc),
				      &dma_addr, GFP_KERNEL);
	if (!q->desc)
		return -ENOMEM;

	netif_napi_add(eth->napi_dev, &q->napi, airoha_qdma_rx_napi_poll);

	airoha_qdma_wr(qdma, REG_RX_RING_BASE(qid), dma_addr);
	airoha_qdma_rmw(qdma, REG_RX_RING_SIZE(qid),
			RX_RING_SIZE_MASK,
			FIELD_PREP(RX_RING_SIZE_MASK, ndesc));

	thr = clamp(ndesc >> 3, 1, 32);
	airoha_qdma_rmw(qdma, REG_RX_RING_SIZE(qid), RX_RING_THR_MASK,
			FIELD_PREP(RX_RING_THR_MASK, thr));
	airoha_qdma_rmw(qdma, REG_RX_DMA_IDX(qid), RX_RING_DMA_IDX_MASK,
			FIELD_PREP(RX_RING_DMA_IDX_MASK, q->head));

	airoha_qdma_fill_rx_queue(q);

	return 0;
}

static void airoha_qdma_cleanup_rx_queue(struct airoha_queue *q)
{
	struct airoha_eth *eth = q->qdma->eth;

	while (q->queued) {
		struct airoha_queue_entry *e = &q->entry[q->tail];
		struct page *page = virt_to_head_page(e->buf);

		dma_sync_single_for_cpu(eth->dev, e->dma_addr, e->dma_len,
					page_pool_get_dma_dir(q->page_pool));
		page_pool_put_full_page(q->page_pool, page, false);
		q->tail = (q->tail + 1) % q->ndesc;
		q->queued--;
	}
}

static int airoha_qdma_init_rx(struct airoha_qdma *qdma)
{
	int i;

	for (i = 0; i < ARRAY_SIZE(qdma->q_rx); i++) {
		int err;

		if (!(RX_DONE_INT_MASK & BIT(i))) {
			/* rx-queue not binded to irq */
			continue;
		}

		err = airoha_qdma_init_rx_queue(&qdma->q_rx[i], qdma,
						RX_DSCP_NUM(i));
		if (err)
			return err;
	}

	return 0;
}

static int airoha_qdma_tx_napi_poll(struct napi_struct *napi, int budget)
{
	struct airoha_tx_irq_queue *irq_q;
	struct airoha_qdma *qdma;
	struct airoha_eth *eth;
	int id, done = 0;

	irq_q = container_of(napi, struct airoha_tx_irq_queue, napi);
	qdma = irq_q->qdma;
	id = irq_q - &qdma->q_tx_irq[0];
	eth = qdma->eth;

	while (irq_q->queued > 0 && done < budget) {
		u32 qid, last, val = irq_q->q[irq_q->head];
		struct airoha_queue *q;

		if (val == 0xff)
			break;

		irq_q->q[irq_q->head] = 0xff; /* mark as done */
		irq_q->head = (irq_q->head + 1) % irq_q->size;
		irq_q->queued--;
		done++;

		last = FIELD_GET(IRQ_DESC_IDX_MASK, val);
		qid = FIELD_GET(IRQ_RING_IDX_MASK, val);

		if (qid >= ARRAY_SIZE(qdma->q_tx))
			continue;

		q = &qdma->q_tx[qid];
		if (!q->ndesc)
			continue;

		spin_lock_bh(&q->lock);

		while (q->queued > 0) {
			struct airoha_qdma_desc *desc = &q->desc[q->tail];
			struct airoha_queue_entry *e = &q->entry[q->tail];
			u32 desc_ctrl = le32_to_cpu(desc->ctrl);
			struct sk_buff *skb = e->skb;
			u16 index = q->tail;

			if (!(desc_ctrl & QDMA_DESC_DONE_MASK) &&
			    !(desc_ctrl & QDMA_DESC_DROP_MASK))
				break;

			q->tail = (q->tail + 1) % q->ndesc;
			q->queued--;

			dma_unmap_single(eth->dev, e->dma_addr, e->dma_len,
					 DMA_TO_DEVICE);

			WRITE_ONCE(desc->msg0, 0);
			WRITE_ONCE(desc->msg1, 0);

			if (skb) {
				struct netdev_queue *txq;

				txq = netdev_get_tx_queue(skb->dev, qid);
				if (netif_tx_queue_stopped(txq) &&
				    q->ndesc - q->queued >= q->free_thr)
					netif_tx_wake_queue(txq);

				dev_kfree_skb_any(skb);
				e->skb = NULL;
			}

			if (index == last)
				break;
		}

		spin_unlock_bh(&q->lock);
	}

	if (done) {
		int i, len = done >> 7;

		for (i = 0; i < len; i++)
			airoha_qdma_rmw(qdma, REG_IRQ_CLEAR_LEN(id),
					IRQ_CLEAR_LEN_MASK, 0x80);
		airoha_qdma_rmw(qdma, REG_IRQ_CLEAR_LEN(id),
				IRQ_CLEAR_LEN_MASK, (done & 0x7f));
	}

	if (done < budget && napi_complete(napi))
		airoha_qdma_irq_enable(qdma, QDMA_INT_REG_IDX0,
				       TX_DONE_INT_MASK(id));

	return done;
}

static int airoha_qdma_init_tx_queue(struct airoha_queue *q,
				     struct airoha_qdma *qdma, int size)
{
	struct airoha_eth *eth = qdma->eth;
	int i, qid = q - &qdma->q_tx[0];
	dma_addr_t dma_addr;

	spin_lock_init(&q->lock);
	q->ndesc = size;
	q->qdma = qdma;
	q->free_thr = 1 + MAX_SKB_FRAGS;

	q->entry = devm_kzalloc(eth->dev, q->ndesc * sizeof(*q->entry),
				GFP_KERNEL);
	if (!q->entry)
		return -ENOMEM;

	q->desc = dmam_alloc_coherent(eth->dev, q->ndesc * sizeof(*q->desc),
				      &dma_addr, GFP_KERNEL);
	if (!q->desc)
		return -ENOMEM;

	for (i = 0; i < q->ndesc; i++) {
		u32 val;

		val = FIELD_PREP(QDMA_DESC_DONE_MASK, 1);
		WRITE_ONCE(q->desc[i].ctrl, cpu_to_le32(val));
	}

	airoha_qdma_wr(qdma, REG_TX_RING_BASE(qid), dma_addr);
	airoha_qdma_rmw(qdma, REG_TX_CPU_IDX(qid), TX_RING_CPU_IDX_MASK,
			FIELD_PREP(TX_RING_CPU_IDX_MASK, q->head));
	airoha_qdma_rmw(qdma, REG_TX_DMA_IDX(qid), TX_RING_DMA_IDX_MASK,
			FIELD_PREP(TX_RING_DMA_IDX_MASK, q->head));

	return 0;
}

static int airoha_qdma_tx_irq_init(struct airoha_tx_irq_queue *irq_q,
				   struct airoha_qdma *qdma, int size)
{
	int id = irq_q - &qdma->q_tx_irq[0];
	struct airoha_eth *eth = qdma->eth;
	dma_addr_t dma_addr;

	netif_napi_add_tx(eth->napi_dev, &irq_q->napi,
			  airoha_qdma_tx_napi_poll);
	irq_q->q = dmam_alloc_coherent(eth->dev, size * sizeof(u32),
				       &dma_addr, GFP_KERNEL);
	if (!irq_q->q)
		return -ENOMEM;

	memset(irq_q->q, 0xff, size * sizeof(u32));
	irq_q->size = size;
	irq_q->qdma = qdma;

	airoha_qdma_wr(qdma, REG_TX_IRQ_BASE(id), dma_addr);
	airoha_qdma_rmw(qdma, REG_TX_IRQ_CFG(id), TX_IRQ_DEPTH_MASK,
			FIELD_PREP(TX_IRQ_DEPTH_MASK, size));
	airoha_qdma_rmw(qdma, REG_TX_IRQ_CFG(id), TX_IRQ_THR_MASK,
			FIELD_PREP(TX_IRQ_THR_MASK, 1));

	return 0;
}

static int airoha_qdma_init_tx(struct airoha_qdma *qdma)
{
	int i, err;

	for (i = 0; i < ARRAY_SIZE(qdma->q_tx_irq); i++) {
		err = airoha_qdma_tx_irq_init(&qdma->q_tx_irq[i], qdma,
					      IRQ_QUEUE_LEN(i));
		if (err)
			return err;
	}

	for (i = 0; i < ARRAY_SIZE(qdma->q_tx); i++) {
		err = airoha_qdma_init_tx_queue(&qdma->q_tx[i], qdma,
						TX_DSCP_NUM);
		if (err)
			return err;
	}

	return 0;
}

static void airoha_qdma_cleanup_tx_queue(struct airoha_queue *q)
{
	struct airoha_eth *eth = q->qdma->eth;

	spin_lock_bh(&q->lock);
	while (q->queued) {
		struct airoha_queue_entry *e = &q->entry[q->tail];

		dma_unmap_single(eth->dev, e->dma_addr, e->dma_len,
				 DMA_TO_DEVICE);
		dev_kfree_skb_any(e->skb);
		e->skb = NULL;

		q->tail = (q->tail + 1) % q->ndesc;
		q->queued--;
	}
	spin_unlock_bh(&q->lock);
}

static int airoha_qdma_init_hfwd_queues(struct airoha_qdma *qdma)
{
	struct airoha_eth *eth = qdma->eth;
	dma_addr_t dma_addr;
	u32 status;
	int size;

	size = HW_DSCP_NUM * sizeof(struct airoha_qdma_fwd_desc);
	qdma->hfwd.desc = dmam_alloc_coherent(eth->dev, size, &dma_addr,
					      GFP_KERNEL);
	if (!qdma->hfwd.desc)
		return -ENOMEM;

	airoha_qdma_wr(qdma, REG_FWD_DSCP_BASE, dma_addr);

	size = AIROHA_MAX_PACKET_SIZE * HW_DSCP_NUM;
	qdma->hfwd.q = dmam_alloc_coherent(eth->dev, size, &dma_addr,
					   GFP_KERNEL);
	if (!qdma->hfwd.q)
		return -ENOMEM;

	airoha_qdma_wr(qdma, REG_FWD_BUF_BASE, dma_addr);

	airoha_qdma_rmw(qdma, REG_HW_FWD_DSCP_CFG,
			HW_FWD_DSCP_PAYLOAD_SIZE_MASK,
			FIELD_PREP(HW_FWD_DSCP_PAYLOAD_SIZE_MASK, 0));
	airoha_qdma_rmw(qdma, REG_FWD_DSCP_LOW_THR, FWD_DSCP_LOW_THR_MASK,
			FIELD_PREP(FWD_DSCP_LOW_THR_MASK, 128));
	airoha_qdma_rmw(qdma, REG_LMGR_INIT_CFG,
			LMGR_INIT_START | LMGR_SRAM_MODE_MASK |
			HW_FWD_DESC_NUM_MASK,
			FIELD_PREP(HW_FWD_DESC_NUM_MASK, HW_DSCP_NUM) |
			LMGR_INIT_START);

	return read_poll_timeout(airoha_qdma_rr, status,
				 !(status & LMGR_INIT_START), USEC_PER_MSEC,
				 30 * USEC_PER_MSEC, true, qdma,
				 REG_LMGR_INIT_CFG);
}

static void airoha_qdma_init_qos(struct airoha_qdma *qdma)
{
	airoha_qdma_clear(qdma, REG_TXWRR_MODE_CFG, TWRR_WEIGHT_SCALE_MASK);
	airoha_qdma_set(qdma, REG_TXWRR_MODE_CFG, TWRR_WEIGHT_BASE_MASK);

	airoha_qdma_clear(qdma, REG_PSE_BUF_USAGE_CFG,
			  PSE_BUF_ESTIMATE_EN_MASK);

	airoha_qdma_set(qdma, REG_EGRESS_RATE_METER_CFG,
			EGRESS_RATE_METER_EN_MASK |
			EGRESS_RATE_METER_EQ_RATE_EN_MASK);
	/* 2047us x 31 = 63.457ms */
	airoha_qdma_rmw(qdma, REG_EGRESS_RATE_METER_CFG,
			EGRESS_RATE_METER_WINDOW_SZ_MASK,
			FIELD_PREP(EGRESS_RATE_METER_WINDOW_SZ_MASK, 0x1f));
	airoha_qdma_rmw(qdma, REG_EGRESS_RATE_METER_CFG,
			EGRESS_RATE_METER_TIMESLICE_MASK,
			FIELD_PREP(EGRESS_RATE_METER_TIMESLICE_MASK, 0x7ff));

	/* ratelimit init */
	airoha_qdma_set(qdma, REG_GLB_TRTCM_CFG, GLB_TRTCM_EN_MASK);
	/* fast-tick 25us */
	airoha_qdma_rmw(qdma, REG_GLB_TRTCM_CFG, GLB_FAST_TICK_MASK,
			FIELD_PREP(GLB_FAST_TICK_MASK, 25));
	airoha_qdma_rmw(qdma, REG_GLB_TRTCM_CFG, GLB_SLOW_TICK_RATIO_MASK,
			FIELD_PREP(GLB_SLOW_TICK_RATIO_MASK, 40));

	airoha_qdma_set(qdma, REG_EGRESS_TRTCM_CFG, EGRESS_TRTCM_EN_MASK);
	airoha_qdma_rmw(qdma, REG_EGRESS_TRTCM_CFG, EGRESS_FAST_TICK_MASK,
			FIELD_PREP(EGRESS_FAST_TICK_MASK, 25));
	airoha_qdma_rmw(qdma, REG_EGRESS_TRTCM_CFG,
			EGRESS_SLOW_TICK_RATIO_MASK,
			FIELD_PREP(EGRESS_SLOW_TICK_RATIO_MASK, 40));

	airoha_qdma_set(qdma, REG_INGRESS_TRTCM_CFG, INGRESS_TRTCM_EN_MASK);
	airoha_qdma_clear(qdma, REG_INGRESS_TRTCM_CFG,
			  INGRESS_TRTCM_MODE_MASK);
	airoha_qdma_rmw(qdma, REG_INGRESS_TRTCM_CFG, INGRESS_FAST_TICK_MASK,
			FIELD_PREP(INGRESS_FAST_TICK_MASK, 125));
	airoha_qdma_rmw(qdma, REG_INGRESS_TRTCM_CFG,
			INGRESS_SLOW_TICK_RATIO_MASK,
			FIELD_PREP(INGRESS_SLOW_TICK_RATIO_MASK, 8));

	airoha_qdma_set(qdma, REG_SLA_TRTCM_CFG, SLA_TRTCM_EN_MASK);
	airoha_qdma_rmw(qdma, REG_SLA_TRTCM_CFG, SLA_FAST_TICK_MASK,
			FIELD_PREP(SLA_FAST_TICK_MASK, 25));
	airoha_qdma_rmw(qdma, REG_SLA_TRTCM_CFG, SLA_SLOW_TICK_RATIO_MASK,
			FIELD_PREP(SLA_SLOW_TICK_RATIO_MASK, 40));
}

static int airoha_qdma_hw_init(struct airoha_qdma *qdma)
{
	int i;

	/* clear pending irqs */
	for (i = 0; i < ARRAY_SIZE(qdma->irqmask); i++)
		airoha_qdma_wr(qdma, REG_INT_STATUS(i), 0xffffffff);

	/* setup irqs */
	airoha_qdma_irq_enable(qdma, QDMA_INT_REG_IDX0, INT_IDX0_MASK);
	airoha_qdma_irq_enable(qdma, QDMA_INT_REG_IDX1, INT_IDX1_MASK);
	airoha_qdma_irq_enable(qdma, QDMA_INT_REG_IDX4, INT_IDX4_MASK);

	/* setup irq binding */
	for (i = 0; i < ARRAY_SIZE(qdma->q_tx); i++) {
		if (!qdma->q_tx[i].ndesc)
			continue;

		if (TX_RING_IRQ_BLOCKING_MAP_MASK & BIT(i))
			airoha_qdma_set(qdma, REG_TX_RING_BLOCKING(i),
					TX_RING_IRQ_BLOCKING_CFG_MASK);
		else
			airoha_qdma_clear(qdma, REG_TX_RING_BLOCKING(i),
					  TX_RING_IRQ_BLOCKING_CFG_MASK);
	}

	airoha_qdma_wr(qdma, REG_QDMA_GLOBAL_CFG,
		       GLOBAL_CFG_RX_2B_OFFSET_MASK |
		       FIELD_PREP(GLOBAL_CFG_DMA_PREFERENCE_MASK, 3) |
		       GLOBAL_CFG_CPU_TXR_RR_MASK |
		       GLOBAL_CFG_PAYLOAD_BYTE_SWAP_MASK |
		       GLOBAL_CFG_MULTICAST_MODIFY_FP_MASK |
		       GLOBAL_CFG_MULTICAST_EN_MASK |
		       GLOBAL_CFG_IRQ0_EN_MASK | GLOBAL_CFG_IRQ1_EN_MASK |
		       GLOBAL_CFG_TX_WB_DONE_MASK |
		       FIELD_PREP(GLOBAL_CFG_MAX_ISSUE_NUM_MASK, 2));

	airoha_qdma_init_qos(qdma);

	/* disable qdma rx delay interrupt */
	for (i = 0; i < ARRAY_SIZE(qdma->q_rx); i++) {
		if (!qdma->q_rx[i].ndesc)
			continue;

		airoha_qdma_clear(qdma, REG_RX_DELAY_INT_IDX(i),
				  RX_DELAY_INT_MASK);
	}

	airoha_qdma_set(qdma, REG_TXQ_CNGST_CFG,
			TXQ_CNGST_DROP_EN | TXQ_CNGST_DEI_DROP_EN);

	return 0;
}

static irqreturn_t airoha_irq_handler(int irq, void *dev_instance)
{
	struct airoha_qdma *qdma = dev_instance;
	u32 intr[ARRAY_SIZE(qdma->irqmask)];
	int i;

	for (i = 0; i < ARRAY_SIZE(qdma->irqmask); i++) {
		intr[i] = airoha_qdma_rr(qdma, REG_INT_STATUS(i));
		intr[i] &= qdma->irqmask[i];
		airoha_qdma_wr(qdma, REG_INT_STATUS(i), intr[i]);
	}

	if (!test_bit(DEV_STATE_INITIALIZED, &qdma->eth->state))
		return IRQ_NONE;

	if (intr[1] & RX_DONE_INT_MASK) {
		airoha_qdma_irq_disable(qdma, QDMA_INT_REG_IDX1,
					RX_DONE_INT_MASK);

		for (i = 0; i < ARRAY_SIZE(qdma->q_rx); i++) {
			if (!qdma->q_rx[i].ndesc)
				continue;

			if (intr[1] & BIT(i))
				napi_schedule(&qdma->q_rx[i].napi);
		}
	}

	if (intr[0] & INT_TX_MASK) {
		for (i = 0; i < ARRAY_SIZE(qdma->q_tx_irq); i++) {
			struct airoha_tx_irq_queue *irq_q = &qdma->q_tx_irq[i];
			u32 status, head;

			if (!(intr[0] & TX_DONE_INT_MASK(i)))
				continue;

			airoha_qdma_irq_disable(qdma, QDMA_INT_REG_IDX0,
						TX_DONE_INT_MASK(i));

			status = airoha_qdma_rr(qdma, REG_IRQ_STATUS(i));
			head = FIELD_GET(IRQ_HEAD_IDX_MASK, status);
			irq_q->head = head % irq_q->size;
			irq_q->queued = FIELD_GET(IRQ_ENTRY_LEN_MASK, status);

			napi_schedule(&qdma->q_tx_irq[i].napi);
		}
	}

	return IRQ_HANDLED;
}

static int airoha_qdma_init(struct platform_device *pdev,
			    struct airoha_eth *eth,
			    struct airoha_qdma *qdma)
{
	int err, id = qdma - &eth->qdma[0];
	const char *res;

	spin_lock_init(&qdma->irq_lock);
	qdma->eth = eth;
<<<<<<< HEAD

	res = devm_kasprintf(eth->dev, GFP_KERNEL, "qdma%d", id);
	if (!res)
		return -ENOMEM;

	qdma->regs = devm_platform_ioremap_resource_byname(pdev, res);
	if (IS_ERR(qdma->regs))
		return dev_err_probe(eth->dev, PTR_ERR(qdma->regs),
				     "failed to iomap qdma%d regs\n", id);

	qdma->irq = platform_get_irq(pdev, 4 * id);
	if (qdma->irq < 0)
		return qdma->irq;

=======

	res = devm_kasprintf(eth->dev, GFP_KERNEL, "qdma%d", id);
	if (!res)
		return -ENOMEM;

	qdma->regs = devm_platform_ioremap_resource_byname(pdev, res);
	if (IS_ERR(qdma->regs))
		return dev_err_probe(eth->dev, PTR_ERR(qdma->regs),
				     "failed to iomap qdma%d regs\n", id);

	qdma->irq = platform_get_irq(pdev, 4 * id);
	if (qdma->irq < 0)
		return qdma->irq;

>>>>>>> fd468ffc
	err = devm_request_irq(eth->dev, qdma->irq, airoha_irq_handler,
			       IRQF_SHARED, KBUILD_MODNAME, qdma);
	if (err)
		return err;

	err = airoha_qdma_init_rx(qdma);
	if (err)
		return err;

	err = airoha_qdma_init_tx(qdma);
	if (err)
		return err;

	err = airoha_qdma_init_hfwd_queues(qdma);
	if (err)
		return err;

	return airoha_qdma_hw_init(qdma);
}

static int airoha_hw_init(struct platform_device *pdev,
			  struct airoha_eth *eth)
{
	int err, i;

	/* disable xsi */
	err = reset_control_bulk_assert(ARRAY_SIZE(eth->xsi_rsts),
					eth->xsi_rsts);
	if (err)
		return err;

	err = reset_control_bulk_assert(ARRAY_SIZE(eth->rsts), eth->rsts);
	if (err)
		return err;

	msleep(20);
	err = reset_control_bulk_deassert(ARRAY_SIZE(eth->rsts), eth->rsts);
	if (err)
		return err;

	msleep(20);
	err = airoha_fe_init(eth);
	if (err)
		return err;

	for (i = 0; i < ARRAY_SIZE(eth->qdma); i++) {
		err = airoha_qdma_init(pdev, eth, &eth->qdma[i]);
		if (err)
			return err;
	}

	set_bit(DEV_STATE_INITIALIZED, &eth->state);

	return 0;
}

static void airoha_hw_cleanup(struct airoha_qdma *qdma)
{
	int i;

	for (i = 0; i < ARRAY_SIZE(qdma->q_rx); i++) {
		if (!qdma->q_rx[i].ndesc)
			continue;

		napi_disable(&qdma->q_rx[i].napi);
		netif_napi_del(&qdma->q_rx[i].napi);
		airoha_qdma_cleanup_rx_queue(&qdma->q_rx[i]);
		if (qdma->q_rx[i].page_pool)
			page_pool_destroy(qdma->q_rx[i].page_pool);
	}

	for (i = 0; i < ARRAY_SIZE(qdma->q_tx_irq); i++) {
		napi_disable(&qdma->q_tx_irq[i].napi);
		netif_napi_del(&qdma->q_tx_irq[i].napi);
	}

	for (i = 0; i < ARRAY_SIZE(qdma->q_tx); i++) {
		if (!qdma->q_tx[i].ndesc)
			continue;

		airoha_qdma_cleanup_tx_queue(&qdma->q_tx[i]);
	}
}

static void airoha_qdma_start_napi(struct airoha_qdma *qdma)
{
	int i;

	for (i = 0; i < ARRAY_SIZE(qdma->q_tx_irq); i++)
		napi_enable(&qdma->q_tx_irq[i].napi);

	for (i = 0; i < ARRAY_SIZE(qdma->q_rx); i++) {
		if (!qdma->q_rx[i].ndesc)
			continue;

		napi_enable(&qdma->q_rx[i].napi);
	}
}

static void airoha_update_hw_stats(struct airoha_gdm_port *port)
{
	struct airoha_eth *eth = port->qdma->eth;
	u32 val, i = 0;

	spin_lock(&port->stats.lock);
	u64_stats_update_begin(&port->stats.syncp);

	/* TX */
	val = airoha_fe_rr(eth, REG_FE_GDM_TX_OK_PKT_CNT_H(port->id));
	port->stats.tx_ok_pkts += ((u64)val << 32);
	val = airoha_fe_rr(eth, REG_FE_GDM_TX_OK_PKT_CNT_L(port->id));
	port->stats.tx_ok_pkts += val;

	val = airoha_fe_rr(eth, REG_FE_GDM_TX_OK_BYTE_CNT_H(port->id));
	port->stats.tx_ok_bytes += ((u64)val << 32);
	val = airoha_fe_rr(eth, REG_FE_GDM_TX_OK_BYTE_CNT_L(port->id));
	port->stats.tx_ok_bytes += val;

	val = airoha_fe_rr(eth, REG_FE_GDM_TX_ETH_DROP_CNT(port->id));
	port->stats.tx_drops += val;

	val = airoha_fe_rr(eth, REG_FE_GDM_TX_ETH_BC_CNT(port->id));
	port->stats.tx_broadcast += val;

	val = airoha_fe_rr(eth, REG_FE_GDM_TX_ETH_MC_CNT(port->id));
	port->stats.tx_multicast += val;

	val = airoha_fe_rr(eth, REG_FE_GDM_TX_ETH_RUNT_CNT(port->id));
	port->stats.tx_len[i] += val;

	val = airoha_fe_rr(eth, REG_FE_GDM_TX_ETH_E64_CNT_H(port->id));
	port->stats.tx_len[i] += ((u64)val << 32);
	val = airoha_fe_rr(eth, REG_FE_GDM_TX_ETH_E64_CNT_L(port->id));
	port->stats.tx_len[i++] += val;

	val = airoha_fe_rr(eth, REG_FE_GDM_TX_ETH_L64_CNT_H(port->id));
	port->stats.tx_len[i] += ((u64)val << 32);
	val = airoha_fe_rr(eth, REG_FE_GDM_TX_ETH_L64_CNT_L(port->id));
	port->stats.tx_len[i++] += val;

	val = airoha_fe_rr(eth, REG_FE_GDM_TX_ETH_L127_CNT_H(port->id));
	port->stats.tx_len[i] += ((u64)val << 32);
	val = airoha_fe_rr(eth, REG_FE_GDM_TX_ETH_L127_CNT_L(port->id));
	port->stats.tx_len[i++] += val;

	val = airoha_fe_rr(eth, REG_FE_GDM_TX_ETH_L255_CNT_H(port->id));
	port->stats.tx_len[i] += ((u64)val << 32);
	val = airoha_fe_rr(eth, REG_FE_GDM_TX_ETH_L255_CNT_L(port->id));
	port->stats.tx_len[i++] += val;

	val = airoha_fe_rr(eth, REG_FE_GDM_TX_ETH_L511_CNT_H(port->id));
	port->stats.tx_len[i] += ((u64)val << 32);
	val = airoha_fe_rr(eth, REG_FE_GDM_TX_ETH_L511_CNT_L(port->id));
	port->stats.tx_len[i++] += val;

	val = airoha_fe_rr(eth, REG_FE_GDM_TX_ETH_L1023_CNT_H(port->id));
	port->stats.tx_len[i] += ((u64)val << 32);
	val = airoha_fe_rr(eth, REG_FE_GDM_TX_ETH_L1023_CNT_L(port->id));
	port->stats.tx_len[i++] += val;

	val = airoha_fe_rr(eth, REG_FE_GDM_TX_ETH_LONG_CNT(port->id));
	port->stats.tx_len[i++] += val;

	/* RX */
	val = airoha_fe_rr(eth, REG_FE_GDM_RX_OK_PKT_CNT_H(port->id));
	port->stats.rx_ok_pkts += ((u64)val << 32);
	val = airoha_fe_rr(eth, REG_FE_GDM_RX_OK_PKT_CNT_L(port->id));
	port->stats.rx_ok_pkts += val;

	val = airoha_fe_rr(eth, REG_FE_GDM_RX_OK_BYTE_CNT_H(port->id));
	port->stats.rx_ok_bytes += ((u64)val << 32);
	val = airoha_fe_rr(eth, REG_FE_GDM_RX_OK_BYTE_CNT_L(port->id));
	port->stats.rx_ok_bytes += val;

	val = airoha_fe_rr(eth, REG_FE_GDM_RX_ETH_DROP_CNT(port->id));
	port->stats.rx_drops += val;

	val = airoha_fe_rr(eth, REG_FE_GDM_RX_ETH_BC_CNT(port->id));
	port->stats.rx_broadcast += val;

	val = airoha_fe_rr(eth, REG_FE_GDM_RX_ETH_MC_CNT(port->id));
	port->stats.rx_multicast += val;

	val = airoha_fe_rr(eth, REG_FE_GDM_RX_ERROR_DROP_CNT(port->id));
	port->stats.rx_errors += val;

	val = airoha_fe_rr(eth, REG_FE_GDM_RX_ETH_CRC_ERR_CNT(port->id));
	port->stats.rx_crc_error += val;

	val = airoha_fe_rr(eth, REG_FE_GDM_RX_OVERFLOW_DROP_CNT(port->id));
	port->stats.rx_over_errors += val;

	val = airoha_fe_rr(eth, REG_FE_GDM_RX_ETH_FRAG_CNT(port->id));
	port->stats.rx_fragment += val;

	val = airoha_fe_rr(eth, REG_FE_GDM_RX_ETH_JABBER_CNT(port->id));
	port->stats.rx_jabber += val;

	i = 0;
	val = airoha_fe_rr(eth, REG_FE_GDM_RX_ETH_RUNT_CNT(port->id));
	port->stats.rx_len[i] += val;

	val = airoha_fe_rr(eth, REG_FE_GDM_RX_ETH_E64_CNT_H(port->id));
	port->stats.rx_len[i] += ((u64)val << 32);
	val = airoha_fe_rr(eth, REG_FE_GDM_RX_ETH_E64_CNT_L(port->id));
	port->stats.rx_len[i++] += val;

	val = airoha_fe_rr(eth, REG_FE_GDM_RX_ETH_L64_CNT_H(port->id));
	port->stats.rx_len[i] += ((u64)val << 32);
	val = airoha_fe_rr(eth, REG_FE_GDM_RX_ETH_L64_CNT_L(port->id));
	port->stats.rx_len[i++] += val;

	val = airoha_fe_rr(eth, REG_FE_GDM_RX_ETH_L127_CNT_H(port->id));
	port->stats.rx_len[i] += ((u64)val << 32);
	val = airoha_fe_rr(eth, REG_FE_GDM_RX_ETH_L127_CNT_L(port->id));
	port->stats.rx_len[i++] += val;

	val = airoha_fe_rr(eth, REG_FE_GDM_RX_ETH_L255_CNT_H(port->id));
	port->stats.rx_len[i] += ((u64)val << 32);
	val = airoha_fe_rr(eth, REG_FE_GDM_RX_ETH_L255_CNT_L(port->id));
	port->stats.rx_len[i++] += val;

	val = airoha_fe_rr(eth, REG_FE_GDM_RX_ETH_L511_CNT_H(port->id));
	port->stats.rx_len[i] += ((u64)val << 32);
	val = airoha_fe_rr(eth, REG_FE_GDM_RX_ETH_L511_CNT_L(port->id));
	port->stats.rx_len[i++] += val;

	val = airoha_fe_rr(eth, REG_FE_GDM_RX_ETH_L1023_CNT_H(port->id));
	port->stats.rx_len[i] += ((u64)val << 32);
	val = airoha_fe_rr(eth, REG_FE_GDM_RX_ETH_L1023_CNT_L(port->id));
	port->stats.rx_len[i++] += val;

	val = airoha_fe_rr(eth, REG_FE_GDM_RX_ETH_LONG_CNT(port->id));
	port->stats.rx_len[i++] += val;

	/* reset mib counters */
	airoha_fe_set(eth, REG_FE_GDM_MIB_CLEAR(port->id),
		      FE_GDM_MIB_RX_CLEAR_MASK | FE_GDM_MIB_TX_CLEAR_MASK);

	u64_stats_update_end(&port->stats.syncp);
	spin_unlock(&port->stats.lock);
}

static int airoha_dev_open(struct net_device *dev)
{
	struct airoha_gdm_port *port = netdev_priv(dev);
	struct airoha_qdma *qdma = port->qdma;
	int err;

	netif_tx_start_all_queues(dev);
	err = airoha_set_gdm_ports(qdma->eth, true);
	if (err)
		return err;

	if (netdev_uses_dsa(dev))
		airoha_fe_set(qdma->eth, REG_GDM_INGRESS_CFG(port->id),
			      GDM_STAG_EN_MASK);
	else
		airoha_fe_clear(qdma->eth, REG_GDM_INGRESS_CFG(port->id),
				GDM_STAG_EN_MASK);

	airoha_qdma_set(qdma, REG_QDMA_GLOBAL_CFG,
			GLOBAL_CFG_TX_DMA_EN_MASK |
			GLOBAL_CFG_RX_DMA_EN_MASK);

	return 0;
}

static int airoha_dev_stop(struct net_device *dev)
{
	struct airoha_gdm_port *port = netdev_priv(dev);
	struct airoha_qdma *qdma = port->qdma;
	int err;

	netif_tx_disable(dev);
	err = airoha_set_gdm_ports(qdma->eth, false);
	if (err)
		return err;

	airoha_qdma_clear(qdma, REG_QDMA_GLOBAL_CFG,
			  GLOBAL_CFG_TX_DMA_EN_MASK |
			  GLOBAL_CFG_RX_DMA_EN_MASK);

	return 0;
}

static int airoha_dev_set_macaddr(struct net_device *dev, void *p)
{
	struct airoha_gdm_port *port = netdev_priv(dev);
	int err;

	err = eth_mac_addr(dev, p);
	if (err)
		return err;

	airoha_set_macaddr(port, dev->dev_addr);

	return 0;
}

static int airoha_dev_init(struct net_device *dev)
{
	struct airoha_gdm_port *port = netdev_priv(dev);

	airoha_set_macaddr(port, dev->dev_addr);

	return 0;
}

static void airoha_dev_get_stats64(struct net_device *dev,
				   struct rtnl_link_stats64 *storage)
{
	struct airoha_gdm_port *port = netdev_priv(dev);
	unsigned int start;

	airoha_update_hw_stats(port);
	do {
		start = u64_stats_fetch_begin(&port->stats.syncp);
		storage->rx_packets = port->stats.rx_ok_pkts;
		storage->tx_packets = port->stats.tx_ok_pkts;
		storage->rx_bytes = port->stats.rx_ok_bytes;
		storage->tx_bytes = port->stats.tx_ok_bytes;
		storage->multicast = port->stats.rx_multicast;
		storage->rx_errors = port->stats.rx_errors;
		storage->rx_dropped = port->stats.rx_drops;
		storage->tx_dropped = port->stats.tx_drops;
		storage->rx_crc_errors = port->stats.rx_crc_error;
		storage->rx_over_errors = port->stats.rx_over_errors;
	} while (u64_stats_fetch_retry(&port->stats.syncp, start));
}

static netdev_tx_t airoha_dev_xmit(struct sk_buff *skb,
				   struct net_device *dev)
{
	struct skb_shared_info *sinfo = skb_shinfo(skb);
	struct airoha_gdm_port *port = netdev_priv(dev);
	u32 msg0 = 0, msg1, len = skb_headlen(skb);
	int i, qid = skb_get_queue_mapping(skb);
	struct airoha_qdma *qdma = port->qdma;
	u32 nr_frags = 1 + sinfo->nr_frags;
	struct netdev_queue *txq;
	struct airoha_queue *q;
	void *data = skb->data;
	u16 index;
	u8 fport;

	if (skb->ip_summed == CHECKSUM_PARTIAL)
		msg0 |= FIELD_PREP(QDMA_ETH_TXMSG_TCO_MASK, 1) |
			FIELD_PREP(QDMA_ETH_TXMSG_UCO_MASK, 1) |
			FIELD_PREP(QDMA_ETH_TXMSG_ICO_MASK, 1);

	/* TSO: fill MSS info in tcp checksum field */
	if (skb_is_gso(skb)) {
		if (skb_cow_head(skb, 0))
			goto error;

		if (sinfo->gso_type & (SKB_GSO_TCPV4 | SKB_GSO_TCPV6)) {
			__be16 csum = cpu_to_be16(sinfo->gso_size);

			tcp_hdr(skb)->check = (__force __sum16)csum;
			msg0 |= FIELD_PREP(QDMA_ETH_TXMSG_TSO_MASK, 1);
		}
	}

	fport = port->id == 4 ? FE_PSE_PORT_GDM4 : port->id;
	msg1 = FIELD_PREP(QDMA_ETH_TXMSG_FPORT_MASK, fport) |
	       FIELD_PREP(QDMA_ETH_TXMSG_METER_MASK, 0x7f);

	q = &qdma->q_tx[qid];
	if (WARN_ON_ONCE(!q->ndesc))
		goto error;

	spin_lock_bh(&q->lock);

	txq = netdev_get_tx_queue(dev, qid);
	if (q->queued + nr_frags > q->ndesc) {
		/* not enough space in the queue */
		netif_tx_stop_queue(txq);
		spin_unlock_bh(&q->lock);
		return NETDEV_TX_BUSY;
	}

	index = q->head;
	for (i = 0; i < nr_frags; i++) {
		struct airoha_qdma_desc *desc = &q->desc[index];
		struct airoha_queue_entry *e = &q->entry[index];
		skb_frag_t *frag = &sinfo->frags[i];
		dma_addr_t addr;
		u32 val;

		addr = dma_map_single(dev->dev.parent, data, len,
				      DMA_TO_DEVICE);
		if (unlikely(dma_mapping_error(dev->dev.parent, addr)))
			goto error_unmap;

		index = (index + 1) % q->ndesc;

		val = FIELD_PREP(QDMA_DESC_LEN_MASK, len);
		if (i < nr_frags - 1)
			val |= FIELD_PREP(QDMA_DESC_MORE_MASK, 1);
		WRITE_ONCE(desc->ctrl, cpu_to_le32(val));
		WRITE_ONCE(desc->addr, cpu_to_le32(addr));
		val = FIELD_PREP(QDMA_DESC_NEXT_ID_MASK, index);
		WRITE_ONCE(desc->data, cpu_to_le32(val));
		WRITE_ONCE(desc->msg0, cpu_to_le32(msg0));
		WRITE_ONCE(desc->msg1, cpu_to_le32(msg1));
		WRITE_ONCE(desc->msg2, cpu_to_le32(0xffff));

		e->skb = i ? NULL : skb;
		e->dma_addr = addr;
		e->dma_len = len;

<<<<<<< HEAD
		airoha_qdma_rmw(qdma, REG_TX_CPU_IDX(qid),
				TX_RING_CPU_IDX_MASK,
				FIELD_PREP(TX_RING_CPU_IDX_MASK, index));

=======
>>>>>>> fd468ffc
		data = skb_frag_address(frag);
		len = skb_frag_size(frag);
	}

	q->head = index;
	q->queued += i;

	skb_tx_timestamp(skb);
	if (!netdev_xmit_more())
		airoha_qdma_rmw(qdma, REG_TX_CPU_IDX(qid),
				TX_RING_CPU_IDX_MASK,
				FIELD_PREP(TX_RING_CPU_IDX_MASK, q->head));

	if (q->ndesc - q->queued < q->free_thr)
		netif_tx_stop_queue(txq);

	spin_unlock_bh(&q->lock);

	return NETDEV_TX_OK;

error_unmap:
	for (i--; i >= 0; i--) {
		index = (q->head + i) % q->ndesc;
		dma_unmap_single(dev->dev.parent, q->entry[index].dma_addr,
				 q->entry[index].dma_len, DMA_TO_DEVICE);
	}

	spin_unlock_bh(&q->lock);
error:
	dev_kfree_skb_any(skb);
	dev->stats.tx_dropped++;

	return NETDEV_TX_OK;
}

static void airoha_ethtool_get_drvinfo(struct net_device *dev,
				       struct ethtool_drvinfo *info)
{
	struct airoha_gdm_port *port = netdev_priv(dev);
	struct airoha_eth *eth = port->qdma->eth;

	strscpy(info->driver, eth->dev->driver->name, sizeof(info->driver));
	strscpy(info->bus_info, dev_name(eth->dev), sizeof(info->bus_info));
}

static void airoha_ethtool_get_mac_stats(struct net_device *dev,
					 struct ethtool_eth_mac_stats *stats)
{
	struct airoha_gdm_port *port = netdev_priv(dev);
	unsigned int start;

	airoha_update_hw_stats(port);
	do {
		start = u64_stats_fetch_begin(&port->stats.syncp);
		stats->MulticastFramesXmittedOK = port->stats.tx_multicast;
		stats->BroadcastFramesXmittedOK = port->stats.tx_broadcast;
		stats->BroadcastFramesReceivedOK = port->stats.rx_broadcast;
	} while (u64_stats_fetch_retry(&port->stats.syncp, start));
}

static const struct ethtool_rmon_hist_range airoha_ethtool_rmon_ranges[] = {
	{    0,    64 },
	{   65,   127 },
	{  128,   255 },
	{  256,   511 },
	{  512,  1023 },
	{ 1024,  1518 },
	{ 1519, 10239 },
	{},
};

static void
airoha_ethtool_get_rmon_stats(struct net_device *dev,
			      struct ethtool_rmon_stats *stats,
			      const struct ethtool_rmon_hist_range **ranges)
{
	struct airoha_gdm_port *port = netdev_priv(dev);
	struct airoha_hw_stats *hw_stats = &port->stats;
	unsigned int start;

	BUILD_BUG_ON(ARRAY_SIZE(airoha_ethtool_rmon_ranges) !=
		     ARRAY_SIZE(hw_stats->tx_len) + 1);
	BUILD_BUG_ON(ARRAY_SIZE(airoha_ethtool_rmon_ranges) !=
		     ARRAY_SIZE(hw_stats->rx_len) + 1);

	*ranges = airoha_ethtool_rmon_ranges;
	airoha_update_hw_stats(port);
	do {
		int i;

		start = u64_stats_fetch_begin(&port->stats.syncp);
		stats->fragments = hw_stats->rx_fragment;
		stats->jabbers = hw_stats->rx_jabber;
		for (i = 0; i < ARRAY_SIZE(airoha_ethtool_rmon_ranges) - 1;
		     i++) {
			stats->hist[i] = hw_stats->rx_len[i];
			stats->hist_tx[i] = hw_stats->tx_len[i];
		}
	} while (u64_stats_fetch_retry(&port->stats.syncp, start));
}

static const struct net_device_ops airoha_netdev_ops = {
	.ndo_init		= airoha_dev_init,
	.ndo_open		= airoha_dev_open,
	.ndo_stop		= airoha_dev_stop,
	.ndo_start_xmit		= airoha_dev_xmit,
	.ndo_get_stats64        = airoha_dev_get_stats64,
	.ndo_set_mac_address	= airoha_dev_set_macaddr,
};

static const struct ethtool_ops airoha_ethtool_ops = {
	.get_drvinfo		= airoha_ethtool_get_drvinfo,
	.get_eth_mac_stats      = airoha_ethtool_get_mac_stats,
	.get_rmon_stats		= airoha_ethtool_get_rmon_stats,
};

static int airoha_alloc_gdm_port(struct airoha_eth *eth, struct device_node *np)
{
	const __be32 *id_ptr = of_get_property(np, "reg", NULL);
	struct airoha_gdm_port *port;
	struct airoha_qdma *qdma;
	struct net_device *dev;
	int err, index;
	u32 id;

	if (!id_ptr) {
		dev_err(eth->dev, "missing gdm port id\n");
		return -EINVAL;
	}

	id = be32_to_cpup(id_ptr);
	index = id - 1;

	if (!id || id > ARRAY_SIZE(eth->ports)) {
		dev_err(eth->dev, "invalid gdm port id: %d\n", id);
		return -EINVAL;
	}

	if (eth->ports[index]) {
		dev_err(eth->dev, "duplicate gdm port id: %d\n", id);
		return -EINVAL;
	}

	dev = devm_alloc_etherdev_mqs(eth->dev, sizeof(*port),
				      AIROHA_NUM_TX_RING, AIROHA_NUM_RX_RING);
	if (!dev) {
		dev_err(eth->dev, "alloc_etherdev failed\n");
		return -ENOMEM;
	}

	qdma = &eth->qdma[index % AIROHA_MAX_NUM_QDMA];
	dev->netdev_ops = &airoha_netdev_ops;
	dev->ethtool_ops = &airoha_ethtool_ops;
	dev->max_mtu = AIROHA_MAX_MTU;
	dev->watchdog_timeo = 5 * HZ;
	dev->hw_features = NETIF_F_IP_CSUM | NETIF_F_RXCSUM |
			   NETIF_F_TSO6 | NETIF_F_IPV6_CSUM |
			   NETIF_F_SG | NETIF_F_TSO;
	dev->features |= dev->hw_features;
	dev->dev.of_node = np;
	dev->irq = qdma->irq;
	SET_NETDEV_DEV(dev, eth->dev);

	err = of_get_ethdev_address(np, dev);
	if (err) {
		if (err == -EPROBE_DEFER)
			return err;

		eth_hw_addr_random(dev);
		dev_info(eth->dev, "generated random MAC address %pM\n",
			 dev->dev_addr);
	}

	port = netdev_priv(dev);
	u64_stats_init(&port->stats.syncp);
	spin_lock_init(&port->stats.lock);
	port->qdma = qdma;
	port->dev = dev;
	port->id = id;
	eth->ports[index] = port;

	return register_netdev(dev);
}

static int airoha_probe(struct platform_device *pdev)
{
	struct device_node *np;
	struct airoha_eth *eth;
	int i, err;

	eth = devm_kzalloc(&pdev->dev, sizeof(*eth), GFP_KERNEL);
	if (!eth)
		return -ENOMEM;

	eth->dev = &pdev->dev;

	err = dma_set_mask_and_coherent(eth->dev, DMA_BIT_MASK(32));
	if (err) {
		dev_err(eth->dev, "failed configuring DMA mask\n");
		return err;
	}

	eth->fe_regs = devm_platform_ioremap_resource_byname(pdev, "fe");
	if (IS_ERR(eth->fe_regs))
		return dev_err_probe(eth->dev, PTR_ERR(eth->fe_regs),
				     "failed to iomap fe regs\n");

	eth->rsts[0].id = "fe";
	eth->rsts[1].id = "pdma";
	eth->rsts[2].id = "qdma";
	err = devm_reset_control_bulk_get_exclusive(eth->dev,
						    ARRAY_SIZE(eth->rsts),
						    eth->rsts);
	if (err) {
		dev_err(eth->dev, "failed to get bulk reset lines\n");
		return err;
	}

	eth->xsi_rsts[0].id = "xsi-mac";
	eth->xsi_rsts[1].id = "hsi0-mac";
	eth->xsi_rsts[2].id = "hsi1-mac";
	eth->xsi_rsts[3].id = "hsi-mac";
	eth->xsi_rsts[4].id = "xfp-mac";
	err = devm_reset_control_bulk_get_exclusive(eth->dev,
						    ARRAY_SIZE(eth->xsi_rsts),
						    eth->xsi_rsts);
	if (err) {
		dev_err(eth->dev, "failed to get bulk xsi reset lines\n");
		return err;
	}

	eth->napi_dev = alloc_netdev_dummy(0);
	if (!eth->napi_dev)
		return -ENOMEM;

	/* Enable threaded NAPI by default */
	eth->napi_dev->threaded = true;
	strscpy(eth->napi_dev->name, "qdma_eth", sizeof(eth->napi_dev->name));
	platform_set_drvdata(pdev, eth);

	err = airoha_hw_init(pdev, eth);
	if (err)
		goto error;

	for (i = 0; i < ARRAY_SIZE(eth->qdma); i++)
		airoha_qdma_start_napi(&eth->qdma[i]);

	for_each_child_of_node(pdev->dev.of_node, np) {
		if (!of_device_is_compatible(np, "airoha,eth-mac"))
			continue;

		if (!of_device_is_available(np))
			continue;

		err = airoha_alloc_gdm_port(eth, np);
		if (err) {
			of_node_put(np);
			goto error;
		}
	}

	return 0;

error:
	for (i = 0; i < ARRAY_SIZE(eth->qdma); i++)
		airoha_hw_cleanup(&eth->qdma[i]);

	for (i = 0; i < ARRAY_SIZE(eth->ports); i++) {
		struct airoha_gdm_port *port = eth->ports[i];

		if (port && port->dev->reg_state == NETREG_REGISTERED)
			unregister_netdev(port->dev);
	}
	free_netdev(eth->napi_dev);
	platform_set_drvdata(pdev, NULL);

	return err;
}

static void airoha_remove(struct platform_device *pdev)
{
	struct airoha_eth *eth = platform_get_drvdata(pdev);
	int i;

	for (i = 0; i < ARRAY_SIZE(eth->qdma); i++)
		airoha_hw_cleanup(&eth->qdma[i]);

	for (i = 0; i < ARRAY_SIZE(eth->ports); i++) {
		struct airoha_gdm_port *port = eth->ports[i];

		if (!port)
			continue;

		airoha_dev_stop(port->dev);
		unregister_netdev(port->dev);
	}
	free_netdev(eth->napi_dev);

	platform_set_drvdata(pdev, NULL);
}

static const struct of_device_id of_airoha_match[] = {
	{ .compatible = "airoha,en7581-eth" },
	{ /* sentinel */ }
};
MODULE_DEVICE_TABLE(of, of_airoha_match);

static struct platform_driver airoha_driver = {
	.probe = airoha_probe,
	.remove_new = airoha_remove,
	.driver = {
		.name = KBUILD_MODNAME,
		.of_match_table = of_airoha_match,
	},
};
module_platform_driver(airoha_driver);

MODULE_LICENSE("GPL");
MODULE_AUTHOR("Lorenzo Bianconi <lorenzo@kernel.org>");
MODULE_DESCRIPTION("Ethernet driver for Airoha SoC");<|MERGE_RESOLUTION|>--- conflicted
+++ resolved
@@ -910,21 +910,12 @@
 	 */
 	return port->id == 1;
 }
-<<<<<<< HEAD
 
 static void airoha_set_macaddr(struct airoha_gdm_port *port, const u8 *addr)
 {
 	struct airoha_eth *eth = port->qdma->eth;
 	u32 val, reg;
 
-=======
-
-static void airoha_set_macaddr(struct airoha_gdm_port *port, const u8 *addr)
-{
-	struct airoha_eth *eth = port->qdma->eth;
-	u32 val, reg;
-
->>>>>>> fd468ffc
 	reg = airhoa_is_lan_gdm_port(port) ? REG_FE_LAN_MAC_H
 					   : REG_FE_WAN_MAC_H;
 	val = (addr[0] << 16) | (addr[1] << 8) | addr[2];
@@ -2054,7 +2045,6 @@
 
 	spin_lock_init(&qdma->irq_lock);
 	qdma->eth = eth;
-<<<<<<< HEAD
 
 	res = devm_kasprintf(eth->dev, GFP_KERNEL, "qdma%d", id);
 	if (!res)
@@ -2069,22 +2059,6 @@
 	if (qdma->irq < 0)
 		return qdma->irq;
 
-=======
-
-	res = devm_kasprintf(eth->dev, GFP_KERNEL, "qdma%d", id);
-	if (!res)
-		return -ENOMEM;
-
-	qdma->regs = devm_platform_ioremap_resource_byname(pdev, res);
-	if (IS_ERR(qdma->regs))
-		return dev_err_probe(eth->dev, PTR_ERR(qdma->regs),
-				     "failed to iomap qdma%d regs\n", id);
-
-	qdma->irq = platform_get_irq(pdev, 4 * id);
-	if (qdma->irq < 0)
-		return qdma->irq;
-
->>>>>>> fd468ffc
 	err = devm_request_irq(eth->dev, qdma->irq, airoha_irq_handler,
 			       IRQF_SHARED, KBUILD_MODNAME, qdma);
 	if (err)
@@ -2497,13 +2471,6 @@
 		e->dma_addr = addr;
 		e->dma_len = len;
 
-<<<<<<< HEAD
-		airoha_qdma_rmw(qdma, REG_TX_CPU_IDX(qid),
-				TX_RING_CPU_IDX_MASK,
-				FIELD_PREP(TX_RING_CPU_IDX_MASK, index));
-
-=======
->>>>>>> fd468ffc
 		data = skb_frag_address(frag);
 		len = skb_frag_size(frag);
 	}
