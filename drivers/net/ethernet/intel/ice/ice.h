--- conflicted
+++ resolved
@@ -765,11 +765,7 @@
 }
 
 /**
-<<<<<<< HEAD
- * ice_xsk_pool - get XSK buffer pool bound to a ring
-=======
  * ice_rx_xsk_pool - assign XSK buff pool to Rx ring
->>>>>>> de9c2c66
  * @ring: Rx ring to use
  *
  * Sets XSK buff pool pointer on Rx ring.
@@ -779,11 +775,7 @@
 	struct ice_vsi *vsi = ring->vsi;
 	u16 qid = ring->q_index;
 
-<<<<<<< HEAD
-	return ice_get_xp_from_qid(vsi, qid);
-=======
 	WRITE_ONCE(ring->xsk_pool, ice_get_xp_from_qid(vsi, qid));
->>>>>>> de9c2c66
 }
 
 /**
@@ -808,11 +800,7 @@
 	if (!ring)
 		return;
 
-<<<<<<< HEAD
-	ring->xsk_pool = ice_get_xp_from_qid(vsi, qid);
-=======
 	WRITE_ONCE(ring->xsk_pool, ice_get_xp_from_qid(vsi, qid));
->>>>>>> de9c2c66
 }
 
 /**
