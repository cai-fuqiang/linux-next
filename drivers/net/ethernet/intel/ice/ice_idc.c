// SPDX-License-Identifier: GPL-2.0
/* Copyright (C) 2021, Intel Corporation. */

/* Inter-Driver Communication */
#include "ice.h"
#include "ice_lib.h"
#include "ice_dcb_lib.h"

/**
 * ice_get_auxiliary_drv - retrieve iidc_auxiliary_drv struct
 * @pf: pointer to PF struct
 *
 * This function has to be called with a device_lock on the
 * pf->adev.dev to avoid race conditions.
 */
static struct iidc_auxiliary_drv *ice_get_auxiliary_drv(struct ice_pf *pf)
{
	struct auxiliary_device *adev;

	adev = pf->adev;
	if (!adev || !adev->dev.driver)
		return NULL;

	return container_of(adev->dev.driver, struct iidc_auxiliary_drv,
			    adrv.driver);
}

/**
 * ice_send_event_to_aux - send event to RDMA AUX driver
 * @pf: pointer to PF struct
 * @event: event struct
 */
void ice_send_event_to_aux(struct ice_pf *pf, struct iidc_event *event)
{
	struct iidc_auxiliary_drv *iadrv;

	if (WARN_ON_ONCE(!in_task()))
		return;

	mutex_lock(&pf->adev_mutex);
	if (!pf->adev)
		goto finish;

	device_lock(&pf->adev->dev);
	iadrv = ice_get_auxiliary_drv(pf);
	if (iadrv && iadrv->event_handler)
		iadrv->event_handler(pf, event);
	device_unlock(&pf->adev->dev);
finish:
	mutex_unlock(&pf->adev_mutex);
<<<<<<< HEAD
}

/**
 * ice_find_vsi - Find the VSI from VSI ID
 * @pf: The PF pointer to search in
 * @vsi_num: The VSI ID to search for
 */
static struct ice_vsi *ice_find_vsi(struct ice_pf *pf, u16 vsi_num)
{
	int i;

	ice_for_each_vsi(pf, i)
		if (pf->vsi[i] && pf->vsi[i]->vsi_num == vsi_num)
			return  pf->vsi[i];
	return NULL;
=======
>>>>>>> 88084a3d
}

/**
 * ice_add_rdma_qset - Add Leaf Node for RDMA Qset
 * @pf: PF struct
 * @qset: Resource to be allocated
 */
int ice_add_rdma_qset(struct ice_pf *pf, struct iidc_rdma_qset_params *qset)
{
	u16 max_rdmaqs[ICE_MAX_TRAFFIC_CLASS];
	struct ice_vsi *vsi;
	struct device *dev;
	u32 qset_teid;
	u16 qs_handle;
	int status;
	int i;

	if (WARN_ON(!pf || !qset))
		return -EINVAL;

	dev = ice_pf_to_dev(pf);

	if (!ice_is_rdma_ena(pf))
		return -EINVAL;

	vsi = ice_get_main_vsi(pf);
	if (!vsi) {
		dev_err(dev, "RDMA QSet invalid VSI\n");
		return -EINVAL;
	}

	ice_for_each_traffic_class(i)
		max_rdmaqs[i] = 0;

	max_rdmaqs[qset->tc]++;
	qs_handle = qset->qs_handle;

	status = ice_cfg_vsi_rdma(vsi->port_info, vsi->idx, vsi->tc_cfg.ena_tc,
				  max_rdmaqs);
	if (status) {
		dev_err(dev, "Failed VSI RDMA Qset config\n");
		return status;
	}

	status = ice_ena_vsi_rdma_qset(vsi->port_info, vsi->idx, qset->tc,
				       &qs_handle, 1, &qset_teid);
	if (status) {
		dev_err(dev, "Failed VSI RDMA Qset enable\n");
		return status;
	}
	vsi->qset_handle[qset->tc] = qset->qs_handle;
	qset->teid = qset_teid;

	return 0;
}
EXPORT_SYMBOL_GPL(ice_add_rdma_qset);

/**
 * ice_del_rdma_qset - Delete leaf node for RDMA Qset
 * @pf: PF struct
 * @qset: Resource to be freed
 */
int ice_del_rdma_qset(struct ice_pf *pf, struct iidc_rdma_qset_params *qset)
{
	struct ice_vsi *vsi;
	u32 teid;
	u16 q_id;

	if (WARN_ON(!pf || !qset))
		return -EINVAL;

	vsi = ice_find_vsi(pf, qset->vport_id);
	if (!vsi) {
		dev_err(ice_pf_to_dev(pf), "RDMA Invalid VSI\n");
		return -EINVAL;
	}

	q_id = qset->qs_handle;
	teid = qset->teid;

	vsi->qset_handle[qset->tc] = 0;

	return ice_dis_vsi_rdma_qset(vsi->port_info, 1, &teid, &q_id);
}
EXPORT_SYMBOL_GPL(ice_del_rdma_qset);

/**
 * ice_rdma_request_reset - accept request from RDMA to perform a reset
 * @pf: struct for PF
 * @reset_type: type of reset
 */
int ice_rdma_request_reset(struct ice_pf *pf, enum iidc_reset_type reset_type)
{
	enum ice_reset_req reset;

	if (WARN_ON(!pf))
		return -EINVAL;

	switch (reset_type) {
	case IIDC_PFR:
		reset = ICE_RESET_PFR;
		break;
	case IIDC_CORER:
		reset = ICE_RESET_CORER;
		break;
	case IIDC_GLOBR:
		reset = ICE_RESET_GLOBR;
		break;
	default:
		dev_err(ice_pf_to_dev(pf), "incorrect reset request\n");
		return -EINVAL;
	}

	return ice_schedule_reset(pf, reset);
}
EXPORT_SYMBOL_GPL(ice_rdma_request_reset);

/**
 * ice_rdma_update_vsi_filter - update main VSI filters for RDMA
 * @pf: pointer to struct for PF
 * @vsi_id: VSI HW idx to update filter on
 * @enable: bool whether to enable or disable filters
 */
int ice_rdma_update_vsi_filter(struct ice_pf *pf, u16 vsi_id, bool enable)
{
	struct ice_vsi *vsi;
	int status;

	if (WARN_ON(!pf))
		return -EINVAL;

	vsi = ice_find_vsi(pf, vsi_id);
	if (!vsi)
		return -EINVAL;

	status = ice_cfg_rdma_fltr(&pf->hw, vsi->idx, enable);
	if (status) {
		dev_err(ice_pf_to_dev(pf), "Failed to  %sable RDMA filtering\n",
			enable ? "en" : "dis");
	} else {
		if (enable)
			vsi->info.q_opt_flags |= ICE_AQ_VSI_Q_OPT_PE_FLTR_EN;
		else
			vsi->info.q_opt_flags &= ~ICE_AQ_VSI_Q_OPT_PE_FLTR_EN;
	}

	return status;
}
EXPORT_SYMBOL_GPL(ice_rdma_update_vsi_filter);

/**
 * ice_get_qos_params - parse QoS params for RDMA consumption
 * @pf: pointer to PF struct
 * @qos: set of QoS values
 */
void ice_get_qos_params(struct ice_pf *pf, struct iidc_qos_params *qos)
{
	struct ice_dcbx_cfg *dcbx_cfg;
	unsigned int i;
	u32 up2tc;

	dcbx_cfg = &pf->hw.port_info->qos_cfg.local_dcbx_cfg;
	up2tc = rd32(&pf->hw, PRTDCB_TUP2TC);

	qos->num_tc = ice_dcb_get_num_tc(dcbx_cfg);
	for (i = 0; i < IIDC_MAX_USER_PRIORITY; i++)
		qos->up2tc[i] = (up2tc >> (i * 3)) & 0x7;

	for (i = 0; i < IEEE_8021QAZ_MAX_TCS; i++)
		qos->tc_info[i].rel_bw = dcbx_cfg->etscfg.tcbwtable[i];

	qos->pfc_mode = dcbx_cfg->pfc_mode;
	if (qos->pfc_mode == IIDC_DSCP_PFC_MODE)
		for (i = 0; i < IIDC_MAX_DSCP_MAPPING; i++)
			qos->dscp_map[i] = dcbx_cfg->dscp_map[i];
}
EXPORT_SYMBOL_GPL(ice_get_qos_params);

/**
 * ice_reserve_rdma_qvector - Reserve vector resources for RDMA driver
 * @pf: board private structure to initialize
 */
static int ice_reserve_rdma_qvector(struct ice_pf *pf)
{
	if (ice_is_rdma_ena(pf)) {
		int index;

		index = ice_get_res(pf, pf->irq_tracker, pf->num_rdma_msix,
				    ICE_RES_RDMA_VEC_ID);
		if (index < 0)
			return index;
		pf->num_avail_sw_msix -= pf->num_rdma_msix;
		pf->rdma_base_vector = (u16)index;
	}
	return 0;
}

/**
 * ice_adev_release - function to be mapped to AUX dev's release op
 * @dev: pointer to device to free
 */
static void ice_adev_release(struct device *dev)
{
	struct iidc_auxiliary_dev *iadev;

	iadev = container_of(dev, struct iidc_auxiliary_dev, adev.dev);
	kfree(iadev);
}

/**
 * ice_plug_aux_dev - allocate and register AUX device
 * @pf: pointer to pf struct
 */
int ice_plug_aux_dev(struct ice_pf *pf)
{
	struct iidc_auxiliary_dev *iadev;
	struct auxiliary_device *adev;
	int ret;

	/* if this PF doesn't support a technology that requires auxiliary
	 * devices, then gracefully exit
	 */
	if (!ice_is_rdma_ena(pf))
		return 0;

	iadev = kzalloc(sizeof(*iadev), GFP_KERNEL);
	if (!iadev)
		return -ENOMEM;

	adev = &iadev->adev;
	iadev->pf = pf;

	adev->id = pf->aux_idx;
	adev->dev.release = ice_adev_release;
	adev->dev.parent = &pf->pdev->dev;
	adev->name = pf->rdma_mode & IIDC_RDMA_PROTOCOL_ROCEV2 ? "roce" : "iwarp";

	ret = auxiliary_device_init(adev);
	if (ret) {
		kfree(iadev);
		return ret;
	}

	ret = auxiliary_device_add(adev);
	if (ret) {
		auxiliary_device_uninit(adev);
		return ret;
	}

	mutex_lock(&pf->adev_mutex);
	pf->adev = adev;
	mutex_unlock(&pf->adev_mutex);

	return 0;
}

/* ice_unplug_aux_dev - unregister and free AUX device
 * @pf: pointer to pf struct
 */
void ice_unplug_aux_dev(struct ice_pf *pf)
{
	struct auxiliary_device *adev;

	mutex_lock(&pf->adev_mutex);
	adev = pf->adev;
	pf->adev = NULL;
	mutex_unlock(&pf->adev_mutex);

	if (adev) {
		auxiliary_device_delete(adev);
		auxiliary_device_uninit(adev);
	}
}

/**
 * ice_init_rdma - initializes PF for RDMA use
 * @pf: ptr to ice_pf
 */
int ice_init_rdma(struct ice_pf *pf)
{
	struct device *dev = &pf->pdev->dev;
	int ret;

	/* Reserve vector resources */
	ret = ice_reserve_rdma_qvector(pf);
	if (ret < 0) {
		dev_err(dev, "failed to reserve vectors for RDMA\n");
		return ret;
	}
	pf->rdma_mode |= IIDC_RDMA_PROTOCOL_ROCEV2;
	return ice_plug_aux_dev(pf);
}<|MERGE_RESOLUTION|>--- conflicted
+++ resolved
@@ -48,24 +48,6 @@
 	device_unlock(&pf->adev->dev);
 finish:
 	mutex_unlock(&pf->adev_mutex);
-<<<<<<< HEAD
-}
-
-/**
- * ice_find_vsi - Find the VSI from VSI ID
- * @pf: The PF pointer to search in
- * @vsi_num: The VSI ID to search for
- */
-static struct ice_vsi *ice_find_vsi(struct ice_pf *pf, u16 vsi_num)
-{
-	int i;
-
-	ice_for_each_vsi(pf, i)
-		if (pf->vsi[i] && pf->vsi[i]->vsi_num == vsi_num)
-			return  pf->vsi[i];
-	return NULL;
-=======
->>>>>>> 88084a3d
 }
 
 /**
