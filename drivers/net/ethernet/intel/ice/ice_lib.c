--- conflicted
+++ resolved
@@ -2309,12 +2309,6 @@
 
 		ice_vsi_map_rings_to_vectors(vsi);
 
-<<<<<<< HEAD
-		/* Associate q_vector rings to napi */
-		ice_vsi_set_napi_queues(vsi);
-
-=======
->>>>>>> f1f36e22
 		vsi->stat_offsets_loaded = false;
 
 		/* ICE_VSI_CTRL does not need RSS so skip RSS processing */
