// SPDX-License-Identifier: GPL-2.0
/* Copyright(c) 2013 - 2018 Intel Corporation. */

#include "i40e.h"

/*********************notification routines***********************/

/**
 * i40e_vc_vf_broadcast
 * @pf: pointer to the PF structure
 * @v_opcode: operation code
 * @v_retval: return value
 * @msg: pointer to the msg buffer
 * @msglen: msg length
 *
 * send a message to all VFs on a given PF
 **/
static void i40e_vc_vf_broadcast(struct i40e_pf *pf,
				 enum virtchnl_ops v_opcode,
				 i40e_status v_retval, u8 *msg,
				 u16 msglen)
{
	struct i40e_hw *hw = &pf->hw;
	struct i40e_vf *vf = pf->vf;
	int i;

	for (i = 0; i < pf->num_alloc_vfs; i++, vf++) {
		int abs_vf_id = vf->vf_id + (int)hw->func_caps.vf_base_id;
		/* Not all vfs are enabled so skip the ones that are not */
		if (!test_bit(I40E_VF_STATE_INIT, &vf->vf_states) &&
		    !test_bit(I40E_VF_STATE_ACTIVE, &vf->vf_states))
			continue;

		/* Ignore return value on purpose - a given VF may fail, but
		 * we need to keep going and send to all of them
		 */
		i40e_aq_send_msg_to_vf(hw, abs_vf_id, v_opcode, v_retval,
				       msg, msglen, NULL);
	}
}

/**
 * i40e_vc_notify_vf_link_state
 * @vf: pointer to the VF structure
 *
 * send a link status message to a single VF
 **/
static void i40e_vc_notify_vf_link_state(struct i40e_vf *vf)
{
	struct virtchnl_pf_event pfe;
	struct i40e_pf *pf = vf->pf;
	struct i40e_hw *hw = &pf->hw;
	struct i40e_link_status *ls = &pf->hw.phy.link_info;
	int abs_vf_id = vf->vf_id + (int)hw->func_caps.vf_base_id;

	pfe.event = VIRTCHNL_EVENT_LINK_CHANGE;
	pfe.severity = PF_EVENT_SEVERITY_INFO;

	/* Always report link is down if the VF queues aren't enabled */
	if (!vf->queues_enabled) {
		pfe.event_data.link_event.link_status = false;
		pfe.event_data.link_event.link_speed = 0;
	} else if (vf->link_forced) {
		pfe.event_data.link_event.link_status = vf->link_up;
		pfe.event_data.link_event.link_speed =
			(vf->link_up ? VIRTCHNL_LINK_SPEED_40GB : 0);
	} else {
		pfe.event_data.link_event.link_status =
			ls->link_info & I40E_AQ_LINK_UP;
		pfe.event_data.link_event.link_speed =
			i40e_virtchnl_link_speed(ls->link_speed);
	}

	i40e_aq_send_msg_to_vf(hw, abs_vf_id, VIRTCHNL_OP_EVENT,
			       0, (u8 *)&pfe, sizeof(pfe), NULL);
}

/**
 * i40e_vc_notify_link_state
 * @pf: pointer to the PF structure
 *
 * send a link status message to all VFs on a given PF
 **/
void i40e_vc_notify_link_state(struct i40e_pf *pf)
{
	int i;

	for (i = 0; i < pf->num_alloc_vfs; i++)
		i40e_vc_notify_vf_link_state(&pf->vf[i]);
}

/**
 * i40e_vc_notify_reset
 * @pf: pointer to the PF structure
 *
 * indicate a pending reset to all VFs on a given PF
 **/
void i40e_vc_notify_reset(struct i40e_pf *pf)
{
	struct virtchnl_pf_event pfe;

	pfe.event = VIRTCHNL_EVENT_RESET_IMPENDING;
	pfe.severity = PF_EVENT_SEVERITY_CERTAIN_DOOM;
	i40e_vc_vf_broadcast(pf, VIRTCHNL_OP_EVENT, 0,
			     (u8 *)&pfe, sizeof(struct virtchnl_pf_event));
}

/**
 * i40e_vc_notify_vf_reset
 * @vf: pointer to the VF structure
 *
 * indicate a pending reset to the given VF
 **/
void i40e_vc_notify_vf_reset(struct i40e_vf *vf)
{
	struct virtchnl_pf_event pfe;
	int abs_vf_id;

	/* validate the request */
	if (!vf || vf->vf_id >= vf->pf->num_alloc_vfs)
		return;

	/* verify if the VF is in either init or active before proceeding */
	if (!test_bit(I40E_VF_STATE_INIT, &vf->vf_states) &&
	    !test_bit(I40E_VF_STATE_ACTIVE, &vf->vf_states))
		return;

	abs_vf_id = vf->vf_id + (int)vf->pf->hw.func_caps.vf_base_id;

	pfe.event = VIRTCHNL_EVENT_RESET_IMPENDING;
	pfe.severity = PF_EVENT_SEVERITY_CERTAIN_DOOM;
	i40e_aq_send_msg_to_vf(&vf->pf->hw, abs_vf_id, VIRTCHNL_OP_EVENT,
			       0, (u8 *)&pfe,
			       sizeof(struct virtchnl_pf_event), NULL);
}
/***********************misc routines*****************************/

/**
 * i40e_vc_disable_vf
 * @vf: pointer to the VF info
 *
 * Disable the VF through a SW reset.
 **/
static inline void i40e_vc_disable_vf(struct i40e_vf *vf)
{
	int i;

	i40e_vc_notify_vf_reset(vf);

	/* We want to ensure that an actual reset occurs initiated after this
	 * function was called. However, we do not want to wait forever, so
	 * we'll give a reasonable time and print a message if we failed to
	 * ensure a reset.
	 */
	for (i = 0; i < 20; i++) {
		if (i40e_reset_vf(vf, false))
			return;
		usleep_range(10000, 20000);
	}

	dev_warn(&vf->pf->pdev->dev,
		 "Failed to initiate reset for VF %d after 200 milliseconds\n",
		 vf->vf_id);
}

/**
 * i40e_vc_isvalid_vsi_id
 * @vf: pointer to the VF info
 * @vsi_id: VF relative VSI id
 *
 * check for the valid VSI id
 **/
static inline bool i40e_vc_isvalid_vsi_id(struct i40e_vf *vf, u16 vsi_id)
{
	struct i40e_pf *pf = vf->pf;
	struct i40e_vsi *vsi = i40e_find_vsi_from_id(pf, vsi_id);

	return (vsi && (vsi->vf_id == vf->vf_id));
}

/**
 * i40e_vc_isvalid_queue_id
 * @vf: pointer to the VF info
 * @vsi_id: vsi id
 * @qid: vsi relative queue id
 *
 * check for the valid queue id
 **/
static inline bool i40e_vc_isvalid_queue_id(struct i40e_vf *vf, u16 vsi_id,
					    u16 qid)
{
	struct i40e_pf *pf = vf->pf;
	struct i40e_vsi *vsi = i40e_find_vsi_from_id(pf, vsi_id);

	return (vsi && (qid < vsi->alloc_queue_pairs));
}

/**
 * i40e_vc_isvalid_vector_id
 * @vf: pointer to the VF info
 * @vector_id: VF relative vector id
 *
 * check for the valid vector id
 **/
static inline bool i40e_vc_isvalid_vector_id(struct i40e_vf *vf, u32 vector_id)
{
	struct i40e_pf *pf = vf->pf;

	return vector_id < pf->hw.func_caps.num_msix_vectors_vf;
}

/***********************vf resource mgmt routines*****************/

/**
 * i40e_vc_get_pf_queue_id
 * @vf: pointer to the VF info
 * @vsi_id: id of VSI as provided by the FW
 * @vsi_queue_id: vsi relative queue id
 *
 * return PF relative queue id
 **/
static u16 i40e_vc_get_pf_queue_id(struct i40e_vf *vf, u16 vsi_id,
				   u8 vsi_queue_id)
{
	struct i40e_pf *pf = vf->pf;
	struct i40e_vsi *vsi = i40e_find_vsi_from_id(pf, vsi_id);
	u16 pf_queue_id = I40E_QUEUE_END_OF_LIST;

	if (!vsi)
		return pf_queue_id;

	if (le16_to_cpu(vsi->info.mapping_flags) &
	    I40E_AQ_VSI_QUE_MAP_NONCONTIG)
		pf_queue_id =
			le16_to_cpu(vsi->info.queue_mapping[vsi_queue_id]);
	else
		pf_queue_id = le16_to_cpu(vsi->info.queue_mapping[0]) +
			      vsi_queue_id;

	return pf_queue_id;
}

/**
 * i40e_get_real_pf_qid
 * @vf: pointer to the VF info
 * @vsi_id: vsi id
 * @queue_id: queue number
 *
 * wrapper function to get pf_queue_id handling ADq code as well
 **/
static u16 i40e_get_real_pf_qid(struct i40e_vf *vf, u16 vsi_id, u16 queue_id)
{
	int i;

	if (vf->adq_enabled) {
		/* Although VF considers all the queues(can be 1 to 16) as its
		 * own but they may actually belong to different VSIs(up to 4).
		 * We need to find which queues belongs to which VSI.
		 */
		for (i = 0; i < vf->num_tc; i++) {
			if (queue_id < vf->ch[i].num_qps) {
				vsi_id = vf->ch[i].vsi_id;
				break;
			}
			/* find right queue id which is relative to a
			 * given VSI.
			 */
			queue_id -= vf->ch[i].num_qps;
			}
		}

	return i40e_vc_get_pf_queue_id(vf, vsi_id, queue_id);
}

/**
 * i40e_config_irq_link_list
 * @vf: pointer to the VF info
 * @vsi_id: id of VSI as given by the FW
 * @vecmap: irq map info
 *
 * configure irq link list from the map
 **/
static void i40e_config_irq_link_list(struct i40e_vf *vf, u16 vsi_id,
				      struct virtchnl_vector_map *vecmap)
{
	unsigned long linklistmap = 0, tempmap;
	struct i40e_pf *pf = vf->pf;
	struct i40e_hw *hw = &pf->hw;
	u16 vsi_queue_id, pf_queue_id;
	enum i40e_queue_type qtype;
	u16 next_q, vector_id, size;
	u32 reg, reg_idx;
	u16 itr_idx = 0;

	vector_id = vecmap->vector_id;
	/* setup the head */
	if (0 == vector_id)
		reg_idx = I40E_VPINT_LNKLST0(vf->vf_id);
	else
		reg_idx = I40E_VPINT_LNKLSTN(
		     ((pf->hw.func_caps.num_msix_vectors_vf - 1) * vf->vf_id) +
		     (vector_id - 1));

	if (vecmap->rxq_map == 0 && vecmap->txq_map == 0) {
		/* Special case - No queues mapped on this vector */
		wr32(hw, reg_idx, I40E_VPINT_LNKLST0_FIRSTQ_INDX_MASK);
		goto irq_list_done;
	}
	tempmap = vecmap->rxq_map;
	for_each_set_bit(vsi_queue_id, &tempmap, I40E_MAX_VSI_QP) {
		linklistmap |= (BIT(I40E_VIRTCHNL_SUPPORTED_QTYPES *
				    vsi_queue_id));
	}

	tempmap = vecmap->txq_map;
	for_each_set_bit(vsi_queue_id, &tempmap, I40E_MAX_VSI_QP) {
		linklistmap |= (BIT(I40E_VIRTCHNL_SUPPORTED_QTYPES *
				     vsi_queue_id + 1));
	}

	size = I40E_MAX_VSI_QP * I40E_VIRTCHNL_SUPPORTED_QTYPES;
	next_q = find_first_bit(&linklistmap, size);
	if (unlikely(next_q == size))
		goto irq_list_done;

	vsi_queue_id = next_q / I40E_VIRTCHNL_SUPPORTED_QTYPES;
	qtype = next_q % I40E_VIRTCHNL_SUPPORTED_QTYPES;
	pf_queue_id = i40e_get_real_pf_qid(vf, vsi_id, vsi_queue_id);
	reg = ((qtype << I40E_VPINT_LNKLSTN_FIRSTQ_TYPE_SHIFT) | pf_queue_id);

	wr32(hw, reg_idx, reg);

	while (next_q < size) {
		switch (qtype) {
		case I40E_QUEUE_TYPE_RX:
			reg_idx = I40E_QINT_RQCTL(pf_queue_id);
			itr_idx = vecmap->rxitr_idx;
			break;
		case I40E_QUEUE_TYPE_TX:
			reg_idx = I40E_QINT_TQCTL(pf_queue_id);
			itr_idx = vecmap->txitr_idx;
			break;
		default:
			break;
		}

		next_q = find_next_bit(&linklistmap, size, next_q + 1);
		if (next_q < size) {
			vsi_queue_id = next_q / I40E_VIRTCHNL_SUPPORTED_QTYPES;
			qtype = next_q % I40E_VIRTCHNL_SUPPORTED_QTYPES;
			pf_queue_id = i40e_get_real_pf_qid(vf,
							   vsi_id,
							   vsi_queue_id);
		} else {
			pf_queue_id = I40E_QUEUE_END_OF_LIST;
			qtype = 0;
		}

		/* format for the RQCTL & TQCTL regs is same */
		reg = (vector_id) |
		    (qtype << I40E_QINT_RQCTL_NEXTQ_TYPE_SHIFT) |
		    (pf_queue_id << I40E_QINT_RQCTL_NEXTQ_INDX_SHIFT) |
		    BIT(I40E_QINT_RQCTL_CAUSE_ENA_SHIFT) |
		    (itr_idx << I40E_QINT_RQCTL_ITR_INDX_SHIFT);
		wr32(hw, reg_idx, reg);
	}

	/* if the vf is running in polling mode and using interrupt zero,
	 * need to disable auto-mask on enabling zero interrupt for VFs.
	 */
	if ((vf->driver_caps & VIRTCHNL_VF_OFFLOAD_RX_POLLING) &&
	    (vector_id == 0)) {
		reg = rd32(hw, I40E_GLINT_CTL);
		if (!(reg & I40E_GLINT_CTL_DIS_AUTOMASK_VF0_MASK)) {
			reg |= I40E_GLINT_CTL_DIS_AUTOMASK_VF0_MASK;
			wr32(hw, I40E_GLINT_CTL, reg);
		}
	}

irq_list_done:
	i40e_flush(hw);
}

/**
 * i40e_release_iwarp_qvlist
 * @vf: pointer to the VF.
 *
 **/
static void i40e_release_iwarp_qvlist(struct i40e_vf *vf)
{
	struct i40e_pf *pf = vf->pf;
	struct virtchnl_iwarp_qvlist_info *qvlist_info = vf->qvlist_info;
	u32 msix_vf;
	u32 i;

	if (!vf->qvlist_info)
		return;

	msix_vf = pf->hw.func_caps.num_msix_vectors_vf;
	for (i = 0; i < qvlist_info->num_vectors; i++) {
		struct virtchnl_iwarp_qv_info *qv_info;
		u32 next_q_index, next_q_type;
		struct i40e_hw *hw = &pf->hw;
		u32 v_idx, reg_idx, reg;

		qv_info = &qvlist_info->qv_info[i];
		if (!qv_info)
			continue;
		v_idx = qv_info->v_idx;
		if (qv_info->ceq_idx != I40E_QUEUE_INVALID_IDX) {
			/* Figure out the queue after CEQ and make that the
			 * first queue.
			 */
			reg_idx = (msix_vf - 1) * vf->vf_id + qv_info->ceq_idx;
			reg = rd32(hw, I40E_VPINT_CEQCTL(reg_idx));
			next_q_index = (reg & I40E_VPINT_CEQCTL_NEXTQ_INDX_MASK)
					>> I40E_VPINT_CEQCTL_NEXTQ_INDX_SHIFT;
			next_q_type = (reg & I40E_VPINT_CEQCTL_NEXTQ_TYPE_MASK)
					>> I40E_VPINT_CEQCTL_NEXTQ_TYPE_SHIFT;

			reg_idx = ((msix_vf - 1) * vf->vf_id) + (v_idx - 1);
			reg = (next_q_index &
			       I40E_VPINT_LNKLSTN_FIRSTQ_INDX_MASK) |
			       (next_q_type <<
			       I40E_VPINT_LNKLSTN_FIRSTQ_TYPE_SHIFT);

			wr32(hw, I40E_VPINT_LNKLSTN(reg_idx), reg);
		}
	}
	kfree(vf->qvlist_info);
	vf->qvlist_info = NULL;
}

/**
 * i40e_config_iwarp_qvlist
 * @vf: pointer to the VF info
 * @qvlist_info: queue and vector list
 *
 * Return 0 on success or < 0 on error
 **/
static int i40e_config_iwarp_qvlist(struct i40e_vf *vf,
				    struct virtchnl_iwarp_qvlist_info *qvlist_info)
{
	struct i40e_pf *pf = vf->pf;
	struct i40e_hw *hw = &pf->hw;
	struct virtchnl_iwarp_qv_info *qv_info;
	u32 v_idx, i, reg_idx, reg;
	u32 next_q_idx, next_q_type;
	u32 msix_vf;
	int ret = 0;

	msix_vf = pf->hw.func_caps.num_msix_vectors_vf;

	if (qvlist_info->num_vectors > msix_vf) {
		dev_warn(&pf->pdev->dev,
			 "Incorrect number of iwarp vectors %u. Maximum %u allowed.\n",
			 qvlist_info->num_vectors,
			 msix_vf);
		ret = -EINVAL;
		goto err_out;
	}

	kfree(vf->qvlist_info);
	vf->qvlist_info = kzalloc(struct_size(vf->qvlist_info, qv_info,
					      qvlist_info->num_vectors - 1),
				  GFP_KERNEL);
	if (!vf->qvlist_info) {
		ret = -ENOMEM;
		goto err_out;
	}
	vf->qvlist_info->num_vectors = qvlist_info->num_vectors;

	msix_vf = pf->hw.func_caps.num_msix_vectors_vf;
	for (i = 0; i < qvlist_info->num_vectors; i++) {
		qv_info = &qvlist_info->qv_info[i];
		if (!qv_info)
			continue;

		/* Validate vector id belongs to this vf */
		if (!i40e_vc_isvalid_vector_id(vf, qv_info->v_idx)) {
			ret = -EINVAL;
			goto err_free;
		}

		v_idx = qv_info->v_idx;

		vf->qvlist_info->qv_info[i] = *qv_info;

		reg_idx = ((msix_vf - 1) * vf->vf_id) + (v_idx - 1);
		/* We might be sharing the interrupt, so get the first queue
		 * index and type, push it down the list by adding the new
		 * queue on top. Also link it with the new queue in CEQCTL.
		 */
		reg = rd32(hw, I40E_VPINT_LNKLSTN(reg_idx));
		next_q_idx = ((reg & I40E_VPINT_LNKLSTN_FIRSTQ_INDX_MASK) >>
				I40E_VPINT_LNKLSTN_FIRSTQ_INDX_SHIFT);
		next_q_type = ((reg & I40E_VPINT_LNKLSTN_FIRSTQ_TYPE_MASK) >>
				I40E_VPINT_LNKLSTN_FIRSTQ_TYPE_SHIFT);

		if (qv_info->ceq_idx != I40E_QUEUE_INVALID_IDX) {
			reg_idx = (msix_vf - 1) * vf->vf_id + qv_info->ceq_idx;
			reg = (I40E_VPINT_CEQCTL_CAUSE_ENA_MASK |
			(v_idx << I40E_VPINT_CEQCTL_MSIX_INDX_SHIFT) |
			(qv_info->itr_idx << I40E_VPINT_CEQCTL_ITR_INDX_SHIFT) |
			(next_q_type << I40E_VPINT_CEQCTL_NEXTQ_TYPE_SHIFT) |
			(next_q_idx << I40E_VPINT_CEQCTL_NEXTQ_INDX_SHIFT));
			wr32(hw, I40E_VPINT_CEQCTL(reg_idx), reg);

			reg_idx = ((msix_vf - 1) * vf->vf_id) + (v_idx - 1);
			reg = (qv_info->ceq_idx &
			       I40E_VPINT_LNKLSTN_FIRSTQ_INDX_MASK) |
			       (I40E_QUEUE_TYPE_PE_CEQ <<
			       I40E_VPINT_LNKLSTN_FIRSTQ_TYPE_SHIFT);
			wr32(hw, I40E_VPINT_LNKLSTN(reg_idx), reg);
		}

		if (qv_info->aeq_idx != I40E_QUEUE_INVALID_IDX) {
			reg = (I40E_VPINT_AEQCTL_CAUSE_ENA_MASK |
			(v_idx << I40E_VPINT_AEQCTL_MSIX_INDX_SHIFT) |
			(qv_info->itr_idx << I40E_VPINT_AEQCTL_ITR_INDX_SHIFT));

			wr32(hw, I40E_VPINT_AEQCTL(vf->vf_id), reg);
		}
	}

	return 0;
err_free:
	kfree(vf->qvlist_info);
	vf->qvlist_info = NULL;
err_out:
	return ret;
}

/**
 * i40e_config_vsi_tx_queue
 * @vf: pointer to the VF info
 * @vsi_id: id of VSI as provided by the FW
 * @vsi_queue_id: vsi relative queue index
 * @info: config. info
 *
 * configure tx queue
 **/
static int i40e_config_vsi_tx_queue(struct i40e_vf *vf, u16 vsi_id,
				    u16 vsi_queue_id,
				    struct virtchnl_txq_info *info)
{
	struct i40e_pf *pf = vf->pf;
	struct i40e_hw *hw = &pf->hw;
	struct i40e_hmc_obj_txq tx_ctx;
	struct i40e_vsi *vsi;
	u16 pf_queue_id;
	u32 qtx_ctl;
	int ret = 0;

	if (!i40e_vc_isvalid_vsi_id(vf, info->vsi_id)) {
		ret = -ENOENT;
		goto error_context;
	}
	pf_queue_id = i40e_vc_get_pf_queue_id(vf, vsi_id, vsi_queue_id);
	vsi = i40e_find_vsi_from_id(pf, vsi_id);
	if (!vsi) {
		ret = -ENOENT;
		goto error_context;
	}

	/* clear the context structure first */
	memset(&tx_ctx, 0, sizeof(struct i40e_hmc_obj_txq));

	/* only set the required fields */
	tx_ctx.base = info->dma_ring_addr / 128;
	tx_ctx.qlen = info->ring_len;
	tx_ctx.rdylist = le16_to_cpu(vsi->info.qs_handle[0]);
	tx_ctx.rdylist_act = 0;
	tx_ctx.head_wb_ena = info->headwb_enabled;
	tx_ctx.head_wb_addr = info->dma_headwb_addr;

	/* clear the context in the HMC */
	ret = i40e_clear_lan_tx_queue_context(hw, pf_queue_id);
	if (ret) {
		dev_err(&pf->pdev->dev,
			"Failed to clear VF LAN Tx queue context %d, error: %d\n",
			pf_queue_id, ret);
		ret = -ENOENT;
		goto error_context;
	}

	/* set the context in the HMC */
	ret = i40e_set_lan_tx_queue_context(hw, pf_queue_id, &tx_ctx);
	if (ret) {
		dev_err(&pf->pdev->dev,
			"Failed to set VF LAN Tx queue context %d error: %d\n",
			pf_queue_id, ret);
		ret = -ENOENT;
		goto error_context;
	}

	/* associate this queue with the PCI VF function */
	qtx_ctl = I40E_QTX_CTL_VF_QUEUE;
	qtx_ctl |= ((hw->pf_id << I40E_QTX_CTL_PF_INDX_SHIFT)
		    & I40E_QTX_CTL_PF_INDX_MASK);
	qtx_ctl |= (((vf->vf_id + hw->func_caps.vf_base_id)
		     << I40E_QTX_CTL_VFVM_INDX_SHIFT)
		    & I40E_QTX_CTL_VFVM_INDX_MASK);
	wr32(hw, I40E_QTX_CTL(pf_queue_id), qtx_ctl);
	i40e_flush(hw);

error_context:
	return ret;
}

/**
 * i40e_config_vsi_rx_queue
 * @vf: pointer to the VF info
 * @vsi_id: id of VSI  as provided by the FW
 * @vsi_queue_id: vsi relative queue index
 * @info: config. info
 *
 * configure rx queue
 **/
static int i40e_config_vsi_rx_queue(struct i40e_vf *vf, u16 vsi_id,
				    u16 vsi_queue_id,
				    struct virtchnl_rxq_info *info)
{
	struct i40e_pf *pf = vf->pf;
	struct i40e_hw *hw = &pf->hw;
	struct i40e_hmc_obj_rxq rx_ctx;
	u16 pf_queue_id;
	int ret = 0;

	pf_queue_id = i40e_vc_get_pf_queue_id(vf, vsi_id, vsi_queue_id);

	/* clear the context structure first */
	memset(&rx_ctx, 0, sizeof(struct i40e_hmc_obj_rxq));

	/* only set the required fields */
	rx_ctx.base = info->dma_ring_addr / 128;
	rx_ctx.qlen = info->ring_len;

	if (info->splithdr_enabled) {
		rx_ctx.hsplit_0 = I40E_RX_SPLIT_L2      |
				  I40E_RX_SPLIT_IP      |
				  I40E_RX_SPLIT_TCP_UDP |
				  I40E_RX_SPLIT_SCTP;
		/* header length validation */
		if (info->hdr_size > ((2 * 1024) - 64)) {
			ret = -EINVAL;
			goto error_param;
		}
		rx_ctx.hbuff = info->hdr_size >> I40E_RXQ_CTX_HBUFF_SHIFT;

		/* set split mode 10b */
		rx_ctx.dtype = I40E_RX_DTYPE_HEADER_SPLIT;
	}

	/* databuffer length validation */
	if (info->databuffer_size > ((16 * 1024) - 128)) {
		ret = -EINVAL;
		goto error_param;
	}
	rx_ctx.dbuff = info->databuffer_size >> I40E_RXQ_CTX_DBUFF_SHIFT;

	/* max pkt. length validation */
	if (info->max_pkt_size >= (16 * 1024) || info->max_pkt_size < 64) {
		ret = -EINVAL;
		goto error_param;
	}
	rx_ctx.rxmax = info->max_pkt_size;

	/* enable 32bytes desc always */
	rx_ctx.dsize = 1;

	/* default values */
	rx_ctx.lrxqthresh = 1;
	rx_ctx.crcstrip = 1;
	rx_ctx.prefena = 1;
	rx_ctx.l2tsel = 1;

	/* clear the context in the HMC */
	ret = i40e_clear_lan_rx_queue_context(hw, pf_queue_id);
	if (ret) {
		dev_err(&pf->pdev->dev,
			"Failed to clear VF LAN Rx queue context %d, error: %d\n",
			pf_queue_id, ret);
		ret = -ENOENT;
		goto error_param;
	}

	/* set the context in the HMC */
	ret = i40e_set_lan_rx_queue_context(hw, pf_queue_id, &rx_ctx);
	if (ret) {
		dev_err(&pf->pdev->dev,
			"Failed to set VF LAN Rx queue context %d error: %d\n",
			pf_queue_id, ret);
		ret = -ENOENT;
		goto error_param;
	}

error_param:
	return ret;
}

/**
 * i40e_alloc_vsi_res
 * @vf: pointer to the VF info
 * @idx: VSI index, applies only for ADq mode, zero otherwise
 *
 * alloc VF vsi context & resources
 **/
static int i40e_alloc_vsi_res(struct i40e_vf *vf, u8 idx)
{
	struct i40e_mac_filter *f = NULL;
	struct i40e_pf *pf = vf->pf;
	struct i40e_vsi *vsi;
	u64 max_tx_rate = 0;
	int ret = 0;

	vsi = i40e_vsi_setup(pf, I40E_VSI_SRIOV, pf->vsi[pf->lan_vsi]->seid,
			     vf->vf_id);

	if (!vsi) {
		dev_err(&pf->pdev->dev,
			"add vsi failed for VF %d, aq_err %d\n",
			vf->vf_id, pf->hw.aq.asq_last_status);
		ret = -ENOENT;
		goto error_alloc_vsi_res;
	}

	if (!idx) {
		u64 hena = i40e_pf_get_default_rss_hena(pf);
		u8 broadcast[ETH_ALEN];

		vf->lan_vsi_idx = vsi->idx;
		vf->lan_vsi_id = vsi->id;
		/* If the port VLAN has been configured and then the
		 * VF driver was removed then the VSI port VLAN
		 * configuration was destroyed.  Check if there is
		 * a port VLAN and restore the VSI configuration if
		 * needed.
		 */
		if (vf->port_vlan_id)
			i40e_vsi_add_pvid(vsi, vf->port_vlan_id);

		spin_lock_bh(&vsi->mac_filter_hash_lock);
		if (is_valid_ether_addr(vf->default_lan_addr.addr)) {
			f = i40e_add_mac_filter(vsi,
						vf->default_lan_addr.addr);
			if (!f)
				dev_info(&pf->pdev->dev,
					 "Could not add MAC filter %pM for VF %d\n",
					vf->default_lan_addr.addr, vf->vf_id);
		}
		eth_broadcast_addr(broadcast);
		f = i40e_add_mac_filter(vsi, broadcast);
		if (!f)
			dev_info(&pf->pdev->dev,
				 "Could not allocate VF broadcast filter\n");
		spin_unlock_bh(&vsi->mac_filter_hash_lock);
		wr32(&pf->hw, I40E_VFQF_HENA1(0, vf->vf_id), (u32)hena);
		wr32(&pf->hw, I40E_VFQF_HENA1(1, vf->vf_id), (u32)(hena >> 32));
		/* program mac filter only for VF VSI */
		ret = i40e_sync_vsi_filters(vsi);
		if (ret)
			dev_err(&pf->pdev->dev, "Unable to program ucast filters\n");
	}

	/* storing VSI index and id for ADq and don't apply the mac filter */
	if (vf->adq_enabled) {
		vf->ch[idx].vsi_idx = vsi->idx;
		vf->ch[idx].vsi_id = vsi->id;
	}

	/* Set VF bandwidth if specified */
	if (vf->tx_rate) {
		max_tx_rate = vf->tx_rate;
	} else if (vf->ch[idx].max_tx_rate) {
		max_tx_rate = vf->ch[idx].max_tx_rate;
	}

	if (max_tx_rate) {
		max_tx_rate = div_u64(max_tx_rate, I40E_BW_CREDIT_DIVISOR);
		ret = i40e_aq_config_vsi_bw_limit(&pf->hw, vsi->seid,
						  max_tx_rate, 0, NULL);
		if (ret)
			dev_err(&pf->pdev->dev, "Unable to set tx rate, VF %d, error code %d.\n",
				vf->vf_id, ret);
	}

error_alloc_vsi_res:
	return ret;
}

/**
 * i40e_map_pf_queues_to_vsi
 * @vf: pointer to the VF info
 *
 * PF maps LQPs to a VF by programming VSILAN_QTABLE & VPLAN_QTABLE. This
 * function takes care of first part VSILAN_QTABLE, mapping pf queues to VSI.
 **/
static void i40e_map_pf_queues_to_vsi(struct i40e_vf *vf)
{
	struct i40e_pf *pf = vf->pf;
	struct i40e_hw *hw = &pf->hw;
	u32 reg, num_tc = 1; /* VF has at least one traffic class */
	u16 vsi_id, qps;
	int i, j;

	if (vf->adq_enabled)
		num_tc = vf->num_tc;

	for (i = 0; i < num_tc; i++) {
		if (vf->adq_enabled) {
			qps = vf->ch[i].num_qps;
			vsi_id =  vf->ch[i].vsi_id;
		} else {
			qps = pf->vsi[vf->lan_vsi_idx]->alloc_queue_pairs;
			vsi_id = vf->lan_vsi_id;
		}

		for (j = 0; j < 7; j++) {
			if (j * 2 >= qps) {
				/* end of list */
				reg = 0x07FF07FF;
			} else {
				u16 qid = i40e_vc_get_pf_queue_id(vf,
								  vsi_id,
								  j * 2);
				reg = qid;
				qid = i40e_vc_get_pf_queue_id(vf, vsi_id,
							      (j * 2) + 1);
				reg |= qid << 16;
			}
			i40e_write_rx_ctl(hw,
					  I40E_VSILAN_QTABLE(j, vsi_id),
					  reg);
		}
	}
}

/**
 * i40e_map_pf_to_vf_queues
 * @vf: pointer to the VF info
 *
 * PF maps LQPs to a VF by programming VSILAN_QTABLE & VPLAN_QTABLE. This
 * function takes care of the second part VPLAN_QTABLE & completes VF mappings.
 **/
static void i40e_map_pf_to_vf_queues(struct i40e_vf *vf)
{
	struct i40e_pf *pf = vf->pf;
	struct i40e_hw *hw = &pf->hw;
	u32 reg, total_qps = 0;
	u32 qps, num_tc = 1; /* VF has at least one traffic class */
	u16 vsi_id, qid;
	int i, j;

	if (vf->adq_enabled)
		num_tc = vf->num_tc;

	for (i = 0; i < num_tc; i++) {
		if (vf->adq_enabled) {
			qps = vf->ch[i].num_qps;
			vsi_id =  vf->ch[i].vsi_id;
		} else {
			qps = pf->vsi[vf->lan_vsi_idx]->alloc_queue_pairs;
			vsi_id = vf->lan_vsi_id;
		}

		for (j = 0; j < qps; j++) {
			qid = i40e_vc_get_pf_queue_id(vf, vsi_id, j);

			reg = (qid & I40E_VPLAN_QTABLE_QINDEX_MASK);
			wr32(hw, I40E_VPLAN_QTABLE(total_qps, vf->vf_id),
			     reg);
			total_qps++;
		}
	}
}

/**
 * i40e_enable_vf_mappings
 * @vf: pointer to the VF info
 *
 * enable VF mappings
 **/
static void i40e_enable_vf_mappings(struct i40e_vf *vf)
{
	struct i40e_pf *pf = vf->pf;
	struct i40e_hw *hw = &pf->hw;
	u32 reg;

	/* Tell the hardware we're using noncontiguous mapping. HW requires
	 * that VF queues be mapped using this method, even when they are
	 * contiguous in real life
	 */
	i40e_write_rx_ctl(hw, I40E_VSILAN_QBASE(vf->lan_vsi_id),
			  I40E_VSILAN_QBASE_VSIQTABLE_ENA_MASK);

	/* enable VF vplan_qtable mappings */
	reg = I40E_VPLAN_MAPENA_TXRX_ENA_MASK;
	wr32(hw, I40E_VPLAN_MAPENA(vf->vf_id), reg);

	i40e_map_pf_to_vf_queues(vf);
	i40e_map_pf_queues_to_vsi(vf);

	i40e_flush(hw);
}

/**
 * i40e_disable_vf_mappings
 * @vf: pointer to the VF info
 *
 * disable VF mappings
 **/
static void i40e_disable_vf_mappings(struct i40e_vf *vf)
{
	struct i40e_pf *pf = vf->pf;
	struct i40e_hw *hw = &pf->hw;
	int i;

	/* disable qp mappings */
	wr32(hw, I40E_VPLAN_MAPENA(vf->vf_id), 0);
	for (i = 0; i < I40E_MAX_VSI_QP; i++)
		wr32(hw, I40E_VPLAN_QTABLE(i, vf->vf_id),
		     I40E_QUEUE_END_OF_LIST);
	i40e_flush(hw);
}

/**
 * i40e_free_vf_res
 * @vf: pointer to the VF info
 *
 * free VF resources
 **/
static void i40e_free_vf_res(struct i40e_vf *vf)
{
	struct i40e_pf *pf = vf->pf;
	struct i40e_hw *hw = &pf->hw;
	u32 reg_idx, reg;
	int i, j, msix_vf;

	/* Start by disabling VF's configuration API to prevent the OS from
	 * accessing the VF's VSI after it's freed / invalidated.
	 */
	clear_bit(I40E_VF_STATE_INIT, &vf->vf_states);

	/* It's possible the VF had requeuested more queues than the default so
	 * do the accounting here when we're about to free them.
	 */
	if (vf->num_queue_pairs > I40E_DEFAULT_QUEUES_PER_VF) {
		pf->queues_left += vf->num_queue_pairs -
				   I40E_DEFAULT_QUEUES_PER_VF;
	}

	/* free vsi & disconnect it from the parent uplink */
	if (vf->lan_vsi_idx) {
		i40e_vsi_release(pf->vsi[vf->lan_vsi_idx]);
		vf->lan_vsi_idx = 0;
		vf->lan_vsi_id = 0;
	}

	/* do the accounting and remove additional ADq VSI's */
	if (vf->adq_enabled && vf->ch[0].vsi_idx) {
		for (j = 0; j < vf->num_tc; j++) {
			/* At this point VSI0 is already released so don't
			 * release it again and only clear their values in
			 * structure variables
			 */
			if (j)
				i40e_vsi_release(pf->vsi[vf->ch[j].vsi_idx]);
			vf->ch[j].vsi_idx = 0;
			vf->ch[j].vsi_id = 0;
		}
	}
	msix_vf = pf->hw.func_caps.num_msix_vectors_vf;

	/* disable interrupts so the VF starts in a known state */
	for (i = 0; i < msix_vf; i++) {
		/* format is same for both registers */
		if (0 == i)
			reg_idx = I40E_VFINT_DYN_CTL0(vf->vf_id);
		else
			reg_idx = I40E_VFINT_DYN_CTLN(((msix_vf - 1) *
						      (vf->vf_id))
						     + (i - 1));
		wr32(hw, reg_idx, I40E_VFINT_DYN_CTLN_CLEARPBA_MASK);
		i40e_flush(hw);
	}

	/* clear the irq settings */
	for (i = 0; i < msix_vf; i++) {
		/* format is same for both registers */
		if (0 == i)
			reg_idx = I40E_VPINT_LNKLST0(vf->vf_id);
		else
			reg_idx = I40E_VPINT_LNKLSTN(((msix_vf - 1) *
						      (vf->vf_id))
						     + (i - 1));
		reg = (I40E_VPINT_LNKLSTN_FIRSTQ_TYPE_MASK |
		       I40E_VPINT_LNKLSTN_FIRSTQ_INDX_MASK);
		wr32(hw, reg_idx, reg);
		i40e_flush(hw);
	}
	/* reset some of the state variables keeping track of the resources */
	vf->num_queue_pairs = 0;
	clear_bit(I40E_VF_STATE_MC_PROMISC, &vf->vf_states);
	clear_bit(I40E_VF_STATE_UC_PROMISC, &vf->vf_states);
}

/**
 * i40e_alloc_vf_res
 * @vf: pointer to the VF info
 *
 * allocate VF resources
 **/
static int i40e_alloc_vf_res(struct i40e_vf *vf)
{
	struct i40e_pf *pf = vf->pf;
	int total_queue_pairs = 0;
	int ret, idx;

	if (vf->num_req_queues &&
	    vf->num_req_queues <= pf->queues_left + I40E_DEFAULT_QUEUES_PER_VF)
		pf->num_vf_qps = vf->num_req_queues;
	else
		pf->num_vf_qps = I40E_DEFAULT_QUEUES_PER_VF;

	/* allocate hw vsi context & associated resources */
	ret = i40e_alloc_vsi_res(vf, 0);
	if (ret)
		goto error_alloc;
	total_queue_pairs += pf->vsi[vf->lan_vsi_idx]->alloc_queue_pairs;

	/* allocate additional VSIs based on tc information for ADq */
	if (vf->adq_enabled) {
		if (pf->queues_left >=
		    (I40E_MAX_VF_QUEUES - I40E_DEFAULT_QUEUES_PER_VF)) {
			/* TC 0 always belongs to VF VSI */
			for (idx = 1; idx < vf->num_tc; idx++) {
				ret = i40e_alloc_vsi_res(vf, idx);
				if (ret)
					goto error_alloc;
			}
			/* send correct number of queues */
			total_queue_pairs = I40E_MAX_VF_QUEUES;
		} else {
			dev_info(&pf->pdev->dev, "VF %d: Not enough queues to allocate, disabling ADq\n",
				 vf->vf_id);
			vf->adq_enabled = false;
		}
	}

	/* We account for each VF to get a default number of queue pairs.  If
	 * the VF has now requested more, we need to account for that to make
	 * certain we never request more queues than we actually have left in
	 * HW.
	 */
	if (total_queue_pairs > I40E_DEFAULT_QUEUES_PER_VF)
		pf->queues_left -=
			total_queue_pairs - I40E_DEFAULT_QUEUES_PER_VF;

	if (vf->trusted)
		set_bit(I40E_VIRTCHNL_VF_CAP_PRIVILEGE, &vf->vf_caps);
	else
		clear_bit(I40E_VIRTCHNL_VF_CAP_PRIVILEGE, &vf->vf_caps);

	/* store the total qps number for the runtime
	 * VF req validation
	 */
	vf->num_queue_pairs = total_queue_pairs;

	/* VF is now completely initialized */
	set_bit(I40E_VF_STATE_INIT, &vf->vf_states);

error_alloc:
	if (ret)
		i40e_free_vf_res(vf);

	return ret;
}

#define VF_DEVICE_STATUS 0xAA
#define VF_TRANS_PENDING_MASK 0x20
/**
 * i40e_quiesce_vf_pci
 * @vf: pointer to the VF structure
 *
 * Wait for VF PCI transactions to be cleared after reset. Returns -EIO
 * if the transactions never clear.
 **/
static int i40e_quiesce_vf_pci(struct i40e_vf *vf)
{
	struct i40e_pf *pf = vf->pf;
	struct i40e_hw *hw = &pf->hw;
	int vf_abs_id, i;
	u32 reg;

	vf_abs_id = vf->vf_id + hw->func_caps.vf_base_id;

	wr32(hw, I40E_PF_PCI_CIAA,
	     VF_DEVICE_STATUS | (vf_abs_id << I40E_PF_PCI_CIAA_VF_NUM_SHIFT));
	for (i = 0; i < 100; i++) {
		reg = rd32(hw, I40E_PF_PCI_CIAD);
		if ((reg & VF_TRANS_PENDING_MASK) == 0)
			return 0;
		udelay(1);
	}
	return -EIO;
}

static inline int i40e_getnum_vf_vsi_vlan_filters(struct i40e_vsi *vsi);

/**
 * i40e_config_vf_promiscuous_mode
 * @vf: pointer to the VF info
 * @vsi_id: VSI id
 * @allmulti: set MAC L2 layer multicast promiscuous enable/disable
 * @alluni: set MAC L2 layer unicast promiscuous enable/disable
 *
 * Called from the VF to configure the promiscuous mode of
 * VF vsis and from the VF reset path to reset promiscuous mode.
 **/
static i40e_status i40e_config_vf_promiscuous_mode(struct i40e_vf *vf,
						   u16 vsi_id,
						   bool allmulti,
						   bool alluni)
{
	struct i40e_pf *pf = vf->pf;
	struct i40e_hw *hw = &pf->hw;
	struct i40e_mac_filter *f;
	i40e_status aq_ret = 0;
	struct i40e_vsi *vsi;
	int bkt;

	vsi = i40e_find_vsi_from_id(pf, vsi_id);
	if (!i40e_vc_isvalid_vsi_id(vf, vsi_id) || !vsi)
		return I40E_ERR_PARAM;

	if (vf->port_vlan_id) {
		aq_ret = i40e_aq_set_vsi_mc_promisc_on_vlan(hw, vsi->seid,
							    allmulti,
							    vf->port_vlan_id,
							    NULL);
		if (aq_ret) {
			int aq_err = pf->hw.aq.asq_last_status;

			dev_err(&pf->pdev->dev,
				"VF %d failed to set multicast promiscuous mode err %s aq_err %s\n",
				vf->vf_id,
				i40e_stat_str(&pf->hw, aq_ret),
				i40e_aq_str(&pf->hw, aq_err));
			return aq_ret;
		}

		aq_ret = i40e_aq_set_vsi_uc_promisc_on_vlan(hw, vsi->seid,
							    alluni,
							    vf->port_vlan_id,
							    NULL);
		if (aq_ret) {
			int aq_err = pf->hw.aq.asq_last_status;

			dev_err(&pf->pdev->dev,
				"VF %d failed to set unicast promiscuous mode err %s aq_err %s\n",
				vf->vf_id,
				i40e_stat_str(&pf->hw, aq_ret),
				i40e_aq_str(&pf->hw, aq_err));
		}
		return aq_ret;
	} else if (i40e_getnum_vf_vsi_vlan_filters(vsi)) {
		hash_for_each(vsi->mac_filter_hash, bkt, f, hlist) {
			if (f->vlan < 0 || f->vlan > I40E_MAX_VLANID)
				continue;
			aq_ret = i40e_aq_set_vsi_mc_promisc_on_vlan(hw,
								    vsi->seid,
								    allmulti,
								    f->vlan,
								    NULL);
			if (aq_ret) {
				int aq_err = pf->hw.aq.asq_last_status;

				dev_err(&pf->pdev->dev,
					"Could not add VLAN %d to multicast promiscuous domain err %s aq_err %s\n",
					f->vlan,
					i40e_stat_str(&pf->hw, aq_ret),
					i40e_aq_str(&pf->hw, aq_err));
			}

			aq_ret = i40e_aq_set_vsi_uc_promisc_on_vlan(hw,
								    vsi->seid,
								    alluni,
								    f->vlan,
								    NULL);
			if (aq_ret) {
				int aq_err = pf->hw.aq.asq_last_status;

				dev_err(&pf->pdev->dev,
					"Could not add VLAN %d to Unicast promiscuous domain err %s aq_err %s\n",
					f->vlan,
					i40e_stat_str(&pf->hw, aq_ret),
					i40e_aq_str(&pf->hw, aq_err));
			}
		}
		return aq_ret;
	}
	aq_ret = i40e_aq_set_vsi_multicast_promiscuous(hw, vsi->seid, allmulti,
						       NULL);
	if (aq_ret) {
		int aq_err = pf->hw.aq.asq_last_status;

		dev_err(&pf->pdev->dev,
			"VF %d failed to set multicast promiscuous mode err %s aq_err %s\n",
			vf->vf_id,
			i40e_stat_str(&pf->hw, aq_ret),
			i40e_aq_str(&pf->hw, aq_err));
		return aq_ret;
	}

	aq_ret = i40e_aq_set_vsi_unicast_promiscuous(hw, vsi->seid, alluni,
						     NULL, true);
	if (aq_ret) {
		int aq_err = pf->hw.aq.asq_last_status;

		dev_err(&pf->pdev->dev,
			"VF %d failed to set unicast promiscuous mode err %s aq_err %s\n",
			vf->vf_id,
			i40e_stat_str(&pf->hw, aq_ret),
			i40e_aq_str(&pf->hw, aq_err));
	}

	return aq_ret;
}

/**
 * i40e_trigger_vf_reset
 * @vf: pointer to the VF structure
 * @flr: VFLR was issued or not
 *
 * Trigger hardware to start a reset for a particular VF. Expects the caller
 * to wait the proper amount of time to allow hardware to reset the VF before
 * it cleans up and restores VF functionality.
 **/
static void i40e_trigger_vf_reset(struct i40e_vf *vf, bool flr)
{
	struct i40e_pf *pf = vf->pf;
	struct i40e_hw *hw = &pf->hw;
	u32 reg, reg_idx, bit_idx;

	/* warn the VF */
	clear_bit(I40E_VF_STATE_ACTIVE, &vf->vf_states);

	/* Disable VF's configuration API during reset. The flag is re-enabled
	 * in i40e_alloc_vf_res(), when it's safe again to access VF's VSI.
	 * It's normally disabled in i40e_free_vf_res(), but it's safer
	 * to do it earlier to give some time to finish to any VF config
	 * functions that may still be running at this point.
	 */
	clear_bit(I40E_VF_STATE_INIT, &vf->vf_states);

	/* In the case of a VFLR, the HW has already reset the VF and we
	 * just need to clean up, so don't hit the VFRTRIG register.
	 */
	if (!flr) {
		/* reset VF using VPGEN_VFRTRIG reg */
		reg = rd32(hw, I40E_VPGEN_VFRTRIG(vf->vf_id));
		reg |= I40E_VPGEN_VFRTRIG_VFSWR_MASK;
		wr32(hw, I40E_VPGEN_VFRTRIG(vf->vf_id), reg);
		i40e_flush(hw);
	}
	/* clear the VFLR bit in GLGEN_VFLRSTAT */
	reg_idx = (hw->func_caps.vf_base_id + vf->vf_id) / 32;
	bit_idx = (hw->func_caps.vf_base_id + vf->vf_id) % 32;
	wr32(hw, I40E_GLGEN_VFLRSTAT(reg_idx), BIT(bit_idx));
	i40e_flush(hw);

	if (i40e_quiesce_vf_pci(vf))
		dev_err(&pf->pdev->dev, "VF %d PCI transactions stuck\n",
			vf->vf_id);
}

/**
 * i40e_cleanup_reset_vf
 * @vf: pointer to the VF structure
 *
 * Cleanup a VF after the hardware reset is finished. Expects the caller to
 * have verified whether the reset is finished properly, and ensure the
 * minimum amount of wait time has passed.
 **/
static void i40e_cleanup_reset_vf(struct i40e_vf *vf)
{
	struct i40e_pf *pf = vf->pf;
	struct i40e_hw *hw = &pf->hw;
	u32 reg;

	/* disable promisc modes in case they were enabled */
	i40e_config_vf_promiscuous_mode(vf, vf->lan_vsi_id, false, false);

	/* free VF resources to begin resetting the VSI state */
	i40e_free_vf_res(vf);

	/* Enable hardware by clearing the reset bit in the VPGEN_VFRTRIG reg.
	 * By doing this we allow HW to access VF memory at any point. If we
	 * did it any sooner, HW could access memory while it was being freed
	 * in i40e_free_vf_res(), causing an IOMMU fault.
	 *
	 * On the other hand, this needs to be done ASAP, because the VF driver
	 * is waiting for this to happen and may report a timeout. It's
	 * harmless, but it gets logged into Guest OS kernel log, so best avoid
	 * it.
	 */
	reg = rd32(hw, I40E_VPGEN_VFRTRIG(vf->vf_id));
	reg &= ~I40E_VPGEN_VFRTRIG_VFSWR_MASK;
	wr32(hw, I40E_VPGEN_VFRTRIG(vf->vf_id), reg);

	/* reallocate VF resources to finish resetting the VSI state */
	if (!i40e_alloc_vf_res(vf)) {
		int abs_vf_id = vf->vf_id + hw->func_caps.vf_base_id;
		i40e_enable_vf_mappings(vf);
		set_bit(I40E_VF_STATE_ACTIVE, &vf->vf_states);
		clear_bit(I40E_VF_STATE_DISABLED, &vf->vf_states);
		/* Do not notify the client during VF init */
		if (!test_and_clear_bit(I40E_VF_STATE_PRE_ENABLE,
					&vf->vf_states))
			i40e_notify_client_of_vf_reset(pf, abs_vf_id);
		vf->num_vlan = 0;
	}

	/* Tell the VF driver the reset is done. This needs to be done only
	 * after VF has been fully initialized, because the VF driver may
	 * request resources immediately after setting this flag.
	 */
	wr32(hw, I40E_VFGEN_RSTAT1(vf->vf_id), VIRTCHNL_VFR_VFACTIVE);
}

/**
 * i40e_reset_vf
 * @vf: pointer to the VF structure
 * @flr: VFLR was issued or not
 *
 * Returns true if the VF is reset, false otherwise.
 **/
bool i40e_reset_vf(struct i40e_vf *vf, bool flr)
{
	struct i40e_pf *pf = vf->pf;
	struct i40e_hw *hw = &pf->hw;
	bool rsd = false;
	u32 reg;
	int i;

	/* If the VFs have been disabled, this means something else is
	 * resetting the VF, so we shouldn't continue.
	 */
	if (test_and_set_bit(__I40E_VF_DISABLE, pf->state))
		return false;

	i40e_trigger_vf_reset(vf, flr);

	/* poll VPGEN_VFRSTAT reg to make sure
	 * that reset is complete
	 */
	for (i = 0; i < 10; i++) {
		/* VF reset requires driver to first reset the VF and then
		 * poll the status register to make sure that the reset
		 * completed successfully. Due to internal HW FIFO flushes,
		 * we must wait 10ms before the register will be valid.
		 */
		usleep_range(10000, 20000);
		reg = rd32(hw, I40E_VPGEN_VFRSTAT(vf->vf_id));
		if (reg & I40E_VPGEN_VFRSTAT_VFRD_MASK) {
			rsd = true;
			break;
		}
	}

	if (flr)
		usleep_range(10000, 20000);

	if (!rsd)
		dev_err(&pf->pdev->dev, "VF reset check timeout on VF %d\n",
			vf->vf_id);
	usleep_range(10000, 20000);

	/* On initial reset, we don't have any queues to disable */
	if (vf->lan_vsi_idx != 0)
		i40e_vsi_stop_rings(pf->vsi[vf->lan_vsi_idx]);

	i40e_cleanup_reset_vf(vf);

	i40e_flush(hw);
	clear_bit(__I40E_VF_DISABLE, pf->state);

	return true;
}

/**
 * i40e_reset_all_vfs
 * @pf: pointer to the PF structure
 * @flr: VFLR was issued or not
 *
 * Reset all allocated VFs in one go. First, tell the hardware to reset each
 * VF, then do all the waiting in one chunk, and finally finish restoring each
 * VF after the wait. This is useful during PF routines which need to reset
 * all VFs, as otherwise it must perform these resets in a serialized fashion.
 *
 * Returns true if any VFs were reset, and false otherwise.
 **/
bool i40e_reset_all_vfs(struct i40e_pf *pf, bool flr)
{
	struct i40e_hw *hw = &pf->hw;
	struct i40e_vf *vf;
	int i, v;
	u32 reg;

	/* If we don't have any VFs, then there is nothing to reset */
	if (!pf->num_alloc_vfs)
		return false;

	/* If VFs have been disabled, there is no need to reset */
	if (test_and_set_bit(__I40E_VF_DISABLE, pf->state))
		return false;

	/* Begin reset on all VFs at once */
	for (v = 0; v < pf->num_alloc_vfs; v++)
		i40e_trigger_vf_reset(&pf->vf[v], flr);

	/* HW requires some time to make sure it can flush the FIFO for a VF
	 * when it resets it. Poll the VPGEN_VFRSTAT register for each VF in
	 * sequence to make sure that it has completed. We'll keep track of
	 * the VFs using a simple iterator that increments once that VF has
	 * finished resetting.
	 */
	for (i = 0, v = 0; i < 10 && v < pf->num_alloc_vfs; i++) {
		usleep_range(10000, 20000);

		/* Check each VF in sequence, beginning with the VF to fail
		 * the previous check.
		 */
		while (v < pf->num_alloc_vfs) {
			vf = &pf->vf[v];
			reg = rd32(hw, I40E_VPGEN_VFRSTAT(vf->vf_id));
			if (!(reg & I40E_VPGEN_VFRSTAT_VFRD_MASK))
				break;

			/* If the current VF has finished resetting, move on
			 * to the next VF in sequence.
			 */
			v++;
		}
	}

	if (flr)
		usleep_range(10000, 20000);

	/* Display a warning if at least one VF didn't manage to reset in
	 * time, but continue on with the operation.
	 */
	if (v < pf->num_alloc_vfs)
		dev_err(&pf->pdev->dev, "VF reset check timeout on VF %d\n",
			pf->vf[v].vf_id);
	usleep_range(10000, 20000);

	/* Begin disabling all the rings associated with VFs, but do not wait
	 * between each VF.
	 */
	for (v = 0; v < pf->num_alloc_vfs; v++) {
		/* On initial reset, we don't have any queues to disable */
		if (pf->vf[v].lan_vsi_idx == 0)
			continue;

		i40e_vsi_stop_rings_no_wait(pf->vsi[pf->vf[v].lan_vsi_idx]);
	}

	/* Now that we've notified HW to disable all of the VF rings, wait
	 * until they finish.
	 */
	for (v = 0; v < pf->num_alloc_vfs; v++) {
		/* On initial reset, we don't have any queues to disable */
		if (pf->vf[v].lan_vsi_idx == 0)
			continue;

		i40e_vsi_wait_queues_disabled(pf->vsi[pf->vf[v].lan_vsi_idx]);
	}

	/* Hw may need up to 50ms to finish disabling the RX queues. We
	 * minimize the wait by delaying only once for all VFs.
	 */
	mdelay(50);

	/* Finish the reset on each VF */
	for (v = 0; v < pf->num_alloc_vfs; v++)
		i40e_cleanup_reset_vf(&pf->vf[v]);

	i40e_flush(hw);
	clear_bit(__I40E_VF_DISABLE, pf->state);

	return true;
}

/**
 * i40e_free_vfs
 * @pf: pointer to the PF structure
 *
 * free VF resources
 **/
void i40e_free_vfs(struct i40e_pf *pf)
{
	struct i40e_hw *hw = &pf->hw;
	u32 reg_idx, bit_idx;
	int i, tmp, vf_id;

	if (!pf->vf)
		return;
	while (test_and_set_bit(__I40E_VF_DISABLE, pf->state))
		usleep_range(1000, 2000);

	i40e_notify_client_of_vf_enable(pf, 0);

	/* Amortize wait time by stopping all VFs at the same time */
	for (i = 0; i < pf->num_alloc_vfs; i++) {
		if (test_bit(I40E_VF_STATE_INIT, &pf->vf[i].vf_states))
			continue;

		i40e_vsi_stop_rings_no_wait(pf->vsi[pf->vf[i].lan_vsi_idx]);
	}

	for (i = 0; i < pf->num_alloc_vfs; i++) {
		if (test_bit(I40E_VF_STATE_INIT, &pf->vf[i].vf_states))
			continue;

		i40e_vsi_wait_queues_disabled(pf->vsi[pf->vf[i].lan_vsi_idx]);
	}

	/* Disable IOV before freeing resources. This lets any VF drivers
	 * running in the host get themselves cleaned up before we yank
	 * the carpet out from underneath their feet.
	 */
	if (!pci_vfs_assigned(pf->pdev))
		pci_disable_sriov(pf->pdev);
	else
		dev_warn(&pf->pdev->dev, "VFs are assigned - not disabling SR-IOV\n");

	/* free up VF resources */
	tmp = pf->num_alloc_vfs;
	pf->num_alloc_vfs = 0;
	for (i = 0; i < tmp; i++) {
		if (test_bit(I40E_VF_STATE_INIT, &pf->vf[i].vf_states))
			i40e_free_vf_res(&pf->vf[i]);
		/* disable qp mappings */
		i40e_disable_vf_mappings(&pf->vf[i]);
	}

	kfree(pf->vf);
	pf->vf = NULL;

	/* This check is for when the driver is unloaded while VFs are
	 * assigned. Setting the number of VFs to 0 through sysfs is caught
	 * before this function ever gets called.
	 */
	if (!pci_vfs_assigned(pf->pdev)) {
		/* Acknowledge VFLR for all VFS. Without this, VFs will fail to
		 * work correctly when SR-IOV gets re-enabled.
		 */
		for (vf_id = 0; vf_id < tmp; vf_id++) {
			reg_idx = (hw->func_caps.vf_base_id + vf_id) / 32;
			bit_idx = (hw->func_caps.vf_base_id + vf_id) % 32;
			wr32(hw, I40E_GLGEN_VFLRSTAT(reg_idx), BIT(bit_idx));
		}
	}
	clear_bit(__I40E_VF_DISABLE, pf->state);
}

#ifdef CONFIG_PCI_IOV
/**
 * i40e_alloc_vfs
 * @pf: pointer to the PF structure
 * @num_alloc_vfs: number of VFs to allocate
 *
 * allocate VF resources
 **/
int i40e_alloc_vfs(struct i40e_pf *pf, u16 num_alloc_vfs)
{
	struct i40e_vf *vfs;
	int i, ret = 0;

	/* Disable interrupt 0 so we don't try to handle the VFLR. */
	i40e_irq_dynamic_disable_icr0(pf);

	/* Check to see if we're just allocating resources for extant VFs */
	if (pci_num_vf(pf->pdev) != num_alloc_vfs) {
		ret = pci_enable_sriov(pf->pdev, num_alloc_vfs);
		if (ret) {
			pf->flags &= ~I40E_FLAG_VEB_MODE_ENABLED;
			pf->num_alloc_vfs = 0;
			goto err_iov;
		}
	}
	/* allocate memory */
	vfs = kcalloc(num_alloc_vfs, sizeof(struct i40e_vf), GFP_KERNEL);
	if (!vfs) {
		ret = -ENOMEM;
		goto err_alloc;
	}
	pf->vf = vfs;

	/* apply default profile */
	for (i = 0; i < num_alloc_vfs; i++) {
		vfs[i].pf = pf;
		vfs[i].parent_type = I40E_SWITCH_ELEMENT_TYPE_VEB;
		vfs[i].vf_id = i;

		/* assign default capabilities */
		set_bit(I40E_VIRTCHNL_VF_CAP_L2, &vfs[i].vf_caps);
		vfs[i].spoofchk = true;

		set_bit(I40E_VF_STATE_PRE_ENABLE, &vfs[i].vf_states);

	}
	pf->num_alloc_vfs = num_alloc_vfs;

	/* VF resources get allocated during reset */
	i40e_reset_all_vfs(pf, false);

	i40e_notify_client_of_vf_enable(pf, num_alloc_vfs);

err_alloc:
	if (ret)
		i40e_free_vfs(pf);
err_iov:
	/* Re-enable interrupt 0. */
	i40e_irq_dynamic_enable_icr0(pf);
	return ret;
}

#endif
/**
 * i40e_pci_sriov_enable
 * @pdev: pointer to a pci_dev structure
 * @num_vfs: number of VFs to allocate
 *
 * Enable or change the number of VFs
 **/
static int i40e_pci_sriov_enable(struct pci_dev *pdev, int num_vfs)
{
#ifdef CONFIG_PCI_IOV
	struct i40e_pf *pf = pci_get_drvdata(pdev);
	int pre_existing_vfs = pci_num_vf(pdev);
	int err = 0;

	if (test_bit(__I40E_TESTING, pf->state)) {
		dev_warn(&pdev->dev,
			 "Cannot enable SR-IOV virtual functions while the device is undergoing diagnostic testing\n");
		err = -EPERM;
		goto err_out;
	}

	if (pre_existing_vfs && pre_existing_vfs != num_vfs)
		i40e_free_vfs(pf);
	else if (pre_existing_vfs && pre_existing_vfs == num_vfs)
		goto out;

	if (num_vfs > pf->num_req_vfs) {
		dev_warn(&pdev->dev, "Unable to enable %d VFs. Limited to %d VFs due to device resource constraints.\n",
			 num_vfs, pf->num_req_vfs);
		err = -EPERM;
		goto err_out;
	}

	dev_info(&pdev->dev, "Allocating %d VFs.\n", num_vfs);
	err = i40e_alloc_vfs(pf, num_vfs);
	if (err) {
		dev_warn(&pdev->dev, "Failed to enable SR-IOV: %d\n", err);
		goto err_out;
	}

out:
	return num_vfs;

err_out:
	return err;
#endif
	return 0;
}

/**
 * i40e_pci_sriov_configure
 * @pdev: pointer to a pci_dev structure
 * @num_vfs: number of VFs to allocate
 *
 * Enable or change the number of VFs. Called when the user updates the number
 * of VFs in sysfs.
 **/
int i40e_pci_sriov_configure(struct pci_dev *pdev, int num_vfs)
{
	struct i40e_pf *pf = pci_get_drvdata(pdev);
	int ret = 0;

	if (test_and_set_bit(__I40E_VIRTCHNL_OP_PENDING, pf->state)) {
		dev_warn(&pdev->dev, "Unable to configure VFs, other operation is pending.\n");
		return -EAGAIN;
	}

	if (num_vfs) {
		if (!(pf->flags & I40E_FLAG_VEB_MODE_ENABLED)) {
			pf->flags |= I40E_FLAG_VEB_MODE_ENABLED;
			i40e_do_reset_safe(pf, I40E_PF_RESET_FLAG);
		}
		ret = i40e_pci_sriov_enable(pdev, num_vfs);
		goto sriov_configure_out;
	}

	if (!pci_vfs_assigned(pf->pdev)) {
		i40e_free_vfs(pf);
		pf->flags &= ~I40E_FLAG_VEB_MODE_ENABLED;
		i40e_do_reset_safe(pf, I40E_PF_RESET_FLAG);
	} else {
		dev_warn(&pdev->dev, "Unable to free VFs because some are assigned to VMs.\n");
		ret = -EINVAL;
		goto sriov_configure_out;
	}
sriov_configure_out:
	clear_bit(__I40E_VIRTCHNL_OP_PENDING, pf->state);
	return ret;
}

/***********************virtual channel routines******************/

/**
 * i40e_vc_send_msg_to_vf
 * @vf: pointer to the VF info
 * @v_opcode: virtual channel opcode
 * @v_retval: virtual channel return value
 * @msg: pointer to the msg buffer
 * @msglen: msg length
 *
 * send msg to VF
 **/
static int i40e_vc_send_msg_to_vf(struct i40e_vf *vf, u32 v_opcode,
				  u32 v_retval, u8 *msg, u16 msglen)
{
	struct i40e_pf *pf;
	struct i40e_hw *hw;
	int abs_vf_id;
	i40e_status aq_ret;

	/* validate the request */
	if (!vf || vf->vf_id >= vf->pf->num_alloc_vfs)
		return -EINVAL;

	pf = vf->pf;
	hw = &pf->hw;
	abs_vf_id = vf->vf_id + hw->func_caps.vf_base_id;

	/* single place to detect unsuccessful return values */
	if (v_retval) {
		vf->num_invalid_msgs++;
		dev_info(&pf->pdev->dev, "VF %d failed opcode %d, retval: %d\n",
			 vf->vf_id, v_opcode, v_retval);
		if (vf->num_invalid_msgs >
		    I40E_DEFAULT_NUM_INVALID_MSGS_ALLOWED) {
			dev_err(&pf->pdev->dev,
				"Number of invalid messages exceeded for VF %d\n",
				vf->vf_id);
			dev_err(&pf->pdev->dev, "Use PF Control I/F to enable the VF\n");
			set_bit(I40E_VF_STATE_DISABLED, &vf->vf_states);
		}
	} else {
		vf->num_valid_msgs++;
		/* reset the invalid counter, if a valid message is received. */
		vf->num_invalid_msgs = 0;
	}

	aq_ret = i40e_aq_send_msg_to_vf(hw, abs_vf_id,	v_opcode, v_retval,
					msg, msglen, NULL);
	if (aq_ret) {
		dev_info(&pf->pdev->dev,
			 "Unable to send the message to VF %d aq_err %d\n",
			 vf->vf_id, pf->hw.aq.asq_last_status);
		return -EIO;
	}

	return 0;
}

/**
 * i40e_vc_send_resp_to_vf
 * @vf: pointer to the VF info
 * @opcode: operation code
 * @retval: return value
 *
 * send resp msg to VF
 **/
static int i40e_vc_send_resp_to_vf(struct i40e_vf *vf,
				   enum virtchnl_ops opcode,
				   i40e_status retval)
{
	return i40e_vc_send_msg_to_vf(vf, opcode, retval, NULL, 0);
}

/**
 * i40e_vc_get_version_msg
 * @vf: pointer to the VF info
 * @msg: pointer to the msg buffer
 *
 * called from the VF to request the API version used by the PF
 **/
static int i40e_vc_get_version_msg(struct i40e_vf *vf, u8 *msg)
{
	struct virtchnl_version_info info = {
		VIRTCHNL_VERSION_MAJOR, VIRTCHNL_VERSION_MINOR
	};

	vf->vf_ver = *(struct virtchnl_version_info *)msg;
	/* VFs running the 1.0 API expect to get 1.0 back or they will cry. */
	if (VF_IS_V10(&vf->vf_ver))
		info.minor = VIRTCHNL_VERSION_MINOR_NO_VF_CAPS;
	return i40e_vc_send_msg_to_vf(vf, VIRTCHNL_OP_VERSION,
				      I40E_SUCCESS, (u8 *)&info,
				      sizeof(struct virtchnl_version_info));
}

/**
 * i40e_del_qch - delete all the additional VSIs created as a part of ADq
 * @vf: pointer to VF structure
 **/
static void i40e_del_qch(struct i40e_vf *vf)
{
	struct i40e_pf *pf = vf->pf;
	int i;

	/* first element in the array belongs to primary VF VSI and we shouldn't
	 * delete it. We should however delete the rest of the VSIs created
	 */
	for (i = 1; i < vf->num_tc; i++) {
		if (vf->ch[i].vsi_idx) {
			i40e_vsi_release(pf->vsi[vf->ch[i].vsi_idx]);
			vf->ch[i].vsi_idx = 0;
			vf->ch[i].vsi_id = 0;
		}
	}
}

/**
 * i40e_vc_get_vf_resources_msg
 * @vf: pointer to the VF info
 * @msg: pointer to the msg buffer
 *
 * called from the VF to request its resources
 **/
static int i40e_vc_get_vf_resources_msg(struct i40e_vf *vf, u8 *msg)
{
	struct virtchnl_vf_resource *vfres = NULL;
	struct i40e_pf *pf = vf->pf;
	i40e_status aq_ret = 0;
	struct i40e_vsi *vsi;
	int num_vsis = 1;
	size_t len = 0;
	int ret;

	if (!test_bit(I40E_VF_STATE_INIT, &vf->vf_states)) {
		aq_ret = I40E_ERR_PARAM;
		goto err;
	}

	len = struct_size(vfres, vsi_res, num_vsis);
	vfres = kzalloc(len, GFP_KERNEL);
	if (!vfres) {
		aq_ret = I40E_ERR_NO_MEMORY;
		len = 0;
		goto err;
	}
	if (VF_IS_V11(&vf->vf_ver))
		vf->driver_caps = *(u32 *)msg;
	else
		vf->driver_caps = VIRTCHNL_VF_OFFLOAD_L2 |
				  VIRTCHNL_VF_OFFLOAD_RSS_REG |
				  VIRTCHNL_VF_OFFLOAD_VLAN;

	vfres->vf_cap_flags = VIRTCHNL_VF_OFFLOAD_L2;
	vsi = pf->vsi[vf->lan_vsi_idx];
	if (!vsi->info.pvid)
		vfres->vf_cap_flags |= VIRTCHNL_VF_OFFLOAD_VLAN;

	if (i40e_vf_client_capable(pf, vf->vf_id) &&
	    (vf->driver_caps & VIRTCHNL_VF_OFFLOAD_IWARP)) {
		vfres->vf_cap_flags |= VIRTCHNL_VF_OFFLOAD_IWARP;
		set_bit(I40E_VF_STATE_IWARPENA, &vf->vf_states);
	} else {
		clear_bit(I40E_VF_STATE_IWARPENA, &vf->vf_states);
	}

	if (vf->driver_caps & VIRTCHNL_VF_OFFLOAD_RSS_PF) {
		vfres->vf_cap_flags |= VIRTCHNL_VF_OFFLOAD_RSS_PF;
	} else {
		if ((pf->hw_features & I40E_HW_RSS_AQ_CAPABLE) &&
		    (vf->driver_caps & VIRTCHNL_VF_OFFLOAD_RSS_AQ))
			vfres->vf_cap_flags |= VIRTCHNL_VF_OFFLOAD_RSS_AQ;
		else
			vfres->vf_cap_flags |= VIRTCHNL_VF_OFFLOAD_RSS_REG;
	}

	if (pf->hw_features & I40E_HW_MULTIPLE_TCP_UDP_RSS_PCTYPE) {
		if (vf->driver_caps & VIRTCHNL_VF_OFFLOAD_RSS_PCTYPE_V2)
			vfres->vf_cap_flags |=
				VIRTCHNL_VF_OFFLOAD_RSS_PCTYPE_V2;
	}

	if (vf->driver_caps & VIRTCHNL_VF_OFFLOAD_ENCAP)
		vfres->vf_cap_flags |= VIRTCHNL_VF_OFFLOAD_ENCAP;

	if ((pf->hw_features & I40E_HW_OUTER_UDP_CSUM_CAPABLE) &&
	    (vf->driver_caps & VIRTCHNL_VF_OFFLOAD_ENCAP_CSUM))
		vfres->vf_cap_flags |= VIRTCHNL_VF_OFFLOAD_ENCAP_CSUM;

	if (vf->driver_caps & VIRTCHNL_VF_OFFLOAD_RX_POLLING) {
		if (pf->flags & I40E_FLAG_MFP_ENABLED) {
			dev_err(&pf->pdev->dev,
				"VF %d requested polling mode: this feature is supported only when the device is running in single function per port (SFP) mode\n",
				 vf->vf_id);
			aq_ret = I40E_ERR_PARAM;
			goto err;
		}
		vfres->vf_cap_flags |= VIRTCHNL_VF_OFFLOAD_RX_POLLING;
	}

	if (pf->hw_features & I40E_HW_WB_ON_ITR_CAPABLE) {
		if (vf->driver_caps & VIRTCHNL_VF_OFFLOAD_WB_ON_ITR)
			vfres->vf_cap_flags |=
					VIRTCHNL_VF_OFFLOAD_WB_ON_ITR;
	}

	if (vf->driver_caps & VIRTCHNL_VF_OFFLOAD_REQ_QUEUES)
		vfres->vf_cap_flags |= VIRTCHNL_VF_OFFLOAD_REQ_QUEUES;

	if (vf->driver_caps & VIRTCHNL_VF_OFFLOAD_ADQ)
		vfres->vf_cap_flags |= VIRTCHNL_VF_OFFLOAD_ADQ;

	vfres->num_vsis = num_vsis;
	vfres->num_queue_pairs = vf->num_queue_pairs;
	vfres->max_vectors = pf->hw.func_caps.num_msix_vectors_vf;
	vfres->rss_key_size = I40E_HKEY_ARRAY_SIZE;
	vfres->rss_lut_size = I40E_VF_HLUT_ARRAY_SIZE;

	if (vf->lan_vsi_idx) {
		vfres->vsi_res[0].vsi_id = vf->lan_vsi_id;
		vfres->vsi_res[0].vsi_type = VIRTCHNL_VSI_SRIOV;
		vfres->vsi_res[0].num_queue_pairs = vsi->alloc_queue_pairs;
		/* VFs only use TC 0 */
		vfres->vsi_res[0].qset_handle
					  = le16_to_cpu(vsi->info.qs_handle[0]);
		ether_addr_copy(vfres->vsi_res[0].default_mac_addr,
				vf->default_lan_addr.addr);
	}
	set_bit(I40E_VF_STATE_ACTIVE, &vf->vf_states);

err:
	/* send the response back to the VF */
	ret = i40e_vc_send_msg_to_vf(vf, VIRTCHNL_OP_GET_VF_RESOURCES,
				     aq_ret, (u8 *)vfres, len);

	kfree(vfres);
	return ret;
}

/**
 * i40e_vc_reset_vf_msg
 * @vf: pointer to the VF info
 *
 * called from the VF to reset itself,
 * unlike other virtchnl messages, PF driver
 * doesn't send the response back to the VF
 **/
static void i40e_vc_reset_vf_msg(struct i40e_vf *vf)
{
	if (test_bit(I40E_VF_STATE_ACTIVE, &vf->vf_states))
		i40e_reset_vf(vf, false);
}

/**
 * i40e_getnum_vf_vsi_vlan_filters
 * @vsi: pointer to the vsi
 *
 * called to get the number of VLANs offloaded on this VF
 **/
static inline int i40e_getnum_vf_vsi_vlan_filters(struct i40e_vsi *vsi)
{
	struct i40e_mac_filter *f;
	int num_vlans = 0, bkt;

	hash_for_each(vsi->mac_filter_hash, bkt, f, hlist) {
		if (f->vlan >= 0 && f->vlan <= I40E_MAX_VLANID)
			num_vlans++;
	}

	return num_vlans;
}

/**
 * i40e_vc_config_promiscuous_mode_msg
 * @vf: pointer to the VF info
 * @msg: pointer to the msg buffer
 *
 * called from the VF to configure the promiscuous mode of
 * VF vsis
 **/
static int i40e_vc_config_promiscuous_mode_msg(struct i40e_vf *vf, u8 *msg)
{
	struct virtchnl_promisc_info *info =
	    (struct virtchnl_promisc_info *)msg;
	struct i40e_pf *pf = vf->pf;
	i40e_status aq_ret = 0;
	bool allmulti = false;
	bool alluni = false;

	if (!test_bit(I40E_VF_STATE_ACTIVE, &vf->vf_states)) {
		aq_ret = I40E_ERR_PARAM;
		goto err_out;
	}
	if (!test_bit(I40E_VIRTCHNL_VF_CAP_PRIVILEGE, &vf->vf_caps)) {
		dev_err(&pf->pdev->dev,
			"Unprivileged VF %d is attempting to configure promiscuous mode\n",
			vf->vf_id);

		/* Lie to the VF on purpose, because this is an error we can
		 * ignore. Unprivileged VF is not a virtual channel error.
		 */
		aq_ret = 0;
		goto err_out;
	}

	if (info->flags > I40E_MAX_VF_PROMISC_FLAGS) {
		aq_ret = I40E_ERR_PARAM;
		goto err_out;
	}

	if (!i40e_vc_isvalid_vsi_id(vf, info->vsi_id)) {
		aq_ret = I40E_ERR_PARAM;
		goto err_out;
	}

	/* Multicast promiscuous handling*/
	if (info->flags & FLAG_VF_MULTICAST_PROMISC)
		allmulti = true;

	if (info->flags & FLAG_VF_UNICAST_PROMISC)
		alluni = true;
	aq_ret = i40e_config_vf_promiscuous_mode(vf, info->vsi_id, allmulti,
						 alluni);
	if (aq_ret)
		goto err_out;

	if (allmulti) {
		if (!test_and_set_bit(I40E_VF_STATE_MC_PROMISC,
				      &vf->vf_states))
			dev_info(&pf->pdev->dev,
				 "VF %d successfully set multicast promiscuous mode\n",
				 vf->vf_id);
	} else if (test_and_clear_bit(I40E_VF_STATE_MC_PROMISC,
				      &vf->vf_states))
		dev_info(&pf->pdev->dev,
			 "VF %d successfully unset multicast promiscuous mode\n",
			 vf->vf_id);

	if (alluni) {
		if (!test_and_set_bit(I40E_VF_STATE_UC_PROMISC,
				      &vf->vf_states))
			dev_info(&pf->pdev->dev,
				 "VF %d successfully set unicast promiscuous mode\n",
				 vf->vf_id);
	} else if (test_and_clear_bit(I40E_VF_STATE_UC_PROMISC,
				      &vf->vf_states))
		dev_info(&pf->pdev->dev,
			 "VF %d successfully unset unicast promiscuous mode\n",
			 vf->vf_id);

err_out:
	/* send the response to the VF */
	return i40e_vc_send_resp_to_vf(vf,
				       VIRTCHNL_OP_CONFIG_PROMISCUOUS_MODE,
				       aq_ret);
}

/**
 * i40e_vc_config_queues_msg
 * @vf: pointer to the VF info
 * @msg: pointer to the msg buffer
 *
 * called from the VF to configure the rx/tx
 * queues
 **/
static int i40e_vc_config_queues_msg(struct i40e_vf *vf, u8 *msg)
{
	struct virtchnl_vsi_queue_config_info *qci =
	    (struct virtchnl_vsi_queue_config_info *)msg;
	struct virtchnl_queue_pair_info *qpi;
	struct i40e_pf *pf = vf->pf;
	u16 vsi_id, vsi_queue_id = 0;
	u16 num_qps_all = 0;
	i40e_status aq_ret = 0;
	int i, j = 0, idx = 0;

	if (!test_bit(I40E_VF_STATE_ACTIVE, &vf->vf_states)) {
		aq_ret = I40E_ERR_PARAM;
		goto error_param;
	}

	if (!i40e_vc_isvalid_vsi_id(vf, qci->vsi_id)) {
		aq_ret = I40E_ERR_PARAM;
		goto error_param;
	}

	if (qci->num_queue_pairs > I40E_MAX_VF_QUEUES) {
		aq_ret = I40E_ERR_PARAM;
		goto error_param;
	}

	if (vf->adq_enabled) {
		for (i = 0; i < I40E_MAX_VF_VSI; i++)
			num_qps_all += vf->ch[i].num_qps;
		if (num_qps_all != qci->num_queue_pairs) {
			aq_ret = I40E_ERR_PARAM;
			goto error_param;
		}
	}

	vsi_id = qci->vsi_id;

	for (i = 0; i < qci->num_queue_pairs; i++) {
		qpi = &qci->qpair[i];

		if (!vf->adq_enabled) {
			if (!i40e_vc_isvalid_queue_id(vf, vsi_id,
						      qpi->txq.queue_id)) {
				aq_ret = I40E_ERR_PARAM;
				goto error_param;
			}

			vsi_queue_id = qpi->txq.queue_id;

			if (qpi->txq.vsi_id != qci->vsi_id ||
			    qpi->rxq.vsi_id != qci->vsi_id ||
			    qpi->rxq.queue_id != vsi_queue_id) {
				aq_ret = I40E_ERR_PARAM;
				goto error_param;
			}
		}

		if (vf->adq_enabled) {
			if (idx >= ARRAY_SIZE(vf->ch)) {
				aq_ret = I40E_ERR_NO_AVAILABLE_VSI;
				goto error_param;
			}
			vsi_id = vf->ch[idx].vsi_id;
		}

		if (i40e_config_vsi_rx_queue(vf, vsi_id, vsi_queue_id,
					     &qpi->rxq) ||
		    i40e_config_vsi_tx_queue(vf, vsi_id, vsi_queue_id,
					     &qpi->txq)) {
			aq_ret = I40E_ERR_PARAM;
			goto error_param;
		}

		/* For ADq there can be up to 4 VSIs with max 4 queues each.
		 * VF does not know about these additional VSIs and all
		 * it cares is about its own queues. PF configures these queues
		 * to its appropriate VSIs based on TC mapping
		 */
		if (vf->adq_enabled) {
			if (idx >= ARRAY_SIZE(vf->ch)) {
				aq_ret = I40E_ERR_NO_AVAILABLE_VSI;
				goto error_param;
			}
			if (j == (vf->ch[idx].num_qps - 1)) {
				idx++;
				j = 0; /* resetting the queue count */
				vsi_queue_id = 0;
			} else {
				j++;
				vsi_queue_id++;
			}
		}
	}
	/* set vsi num_queue_pairs in use to num configured by VF */
	if (!vf->adq_enabled) {
		pf->vsi[vf->lan_vsi_idx]->num_queue_pairs =
			qci->num_queue_pairs;
	} else {
		for (i = 0; i < vf->num_tc; i++)
			pf->vsi[vf->ch[i].vsi_idx]->num_queue_pairs =
			       vf->ch[i].num_qps;
	}

error_param:
	/* send the response to the VF */
	return i40e_vc_send_resp_to_vf(vf, VIRTCHNL_OP_CONFIG_VSI_QUEUES,
				       aq_ret);
}

/**
 * i40e_validate_queue_map
 * @vsi_id: vsi id
 * @queuemap: Tx or Rx queue map
 *
 * check if Tx or Rx queue map is valid
 **/
static int i40e_validate_queue_map(struct i40e_vf *vf, u16 vsi_id,
				   unsigned long queuemap)
{
	u16 vsi_queue_id, queue_id;

	for_each_set_bit(vsi_queue_id, &queuemap, I40E_MAX_VSI_QP) {
		if (vf->adq_enabled) {
			vsi_id = vf->ch[vsi_queue_id / I40E_MAX_VF_VSI].vsi_id;
			queue_id = (vsi_queue_id % I40E_DEFAULT_QUEUES_PER_VF);
		} else {
			queue_id = vsi_queue_id;
		}

		if (!i40e_vc_isvalid_queue_id(vf, vsi_id, queue_id))
			return -EINVAL;
	}

	return 0;
}

/**
 * i40e_vc_config_irq_map_msg
 * @vf: pointer to the VF info
 * @msg: pointer to the msg buffer
 *
 * called from the VF to configure the irq to
 * queue map
 **/
static int i40e_vc_config_irq_map_msg(struct i40e_vf *vf, u8 *msg)
{
	struct virtchnl_irq_map_info *irqmap_info =
	    (struct virtchnl_irq_map_info *)msg;
	struct virtchnl_vector_map *map;
	u16 vsi_id;
	i40e_status aq_ret = 0;
	int i;

	if (!test_bit(I40E_VF_STATE_ACTIVE, &vf->vf_states)) {
		aq_ret = I40E_ERR_PARAM;
		goto error_param;
	}

	if (irqmap_info->num_vectors >
	    vf->pf->hw.func_caps.num_msix_vectors_vf) {
		aq_ret = I40E_ERR_PARAM;
		goto error_param;
	}

	for (i = 0; i < irqmap_info->num_vectors; i++) {
		map = &irqmap_info->vecmap[i];
		/* validate msg params */
		if (!i40e_vc_isvalid_vector_id(vf, map->vector_id) ||
		    !i40e_vc_isvalid_vsi_id(vf, map->vsi_id)) {
			aq_ret = I40E_ERR_PARAM;
			goto error_param;
		}
		vsi_id = map->vsi_id;

		if (i40e_validate_queue_map(vf, vsi_id, map->rxq_map)) {
			aq_ret = I40E_ERR_PARAM;
			goto error_param;
		}

		if (i40e_validate_queue_map(vf, vsi_id, map->txq_map)) {
			aq_ret = I40E_ERR_PARAM;
			goto error_param;
		}

		i40e_config_irq_link_list(vf, vsi_id, map);
	}
error_param:
	/* send the response to the VF */
	return i40e_vc_send_resp_to_vf(vf, VIRTCHNL_OP_CONFIG_IRQ_MAP,
				       aq_ret);
}

/**
 * i40e_ctrl_vf_tx_rings
 * @vsi: the SRIOV VSI being configured
 * @q_map: bit map of the queues to be enabled
 * @enable: start or stop the queue
 **/
static int i40e_ctrl_vf_tx_rings(struct i40e_vsi *vsi, unsigned long q_map,
				 bool enable)
{
	struct i40e_pf *pf = vsi->back;
	int ret = 0;
	u16 q_id;

	for_each_set_bit(q_id, &q_map, I40E_MAX_VF_QUEUES) {
		ret = i40e_control_wait_tx_q(vsi->seid, pf,
					     vsi->base_queue + q_id,
					     false /*is xdp*/, enable);
		if (ret)
			break;
	}
	return ret;
}

/**
 * i40e_ctrl_vf_rx_rings
 * @vsi: the SRIOV VSI being configured
 * @q_map: bit map of the queues to be enabled
 * @enable: start or stop the queue
 **/
static int i40e_ctrl_vf_rx_rings(struct i40e_vsi *vsi, unsigned long q_map,
				 bool enable)
{
	struct i40e_pf *pf = vsi->back;
	int ret = 0;
	u16 q_id;

	for_each_set_bit(q_id, &q_map, I40E_MAX_VF_QUEUES) {
		ret = i40e_control_wait_rx_q(pf, vsi->base_queue + q_id,
					     enable);
		if (ret)
			break;
	}
	return ret;
}

/**
 * i40e_vc_validate_vqs_bitmaps - validate Rx/Tx queue bitmaps from VIRTHCHNL
 * @vqs: virtchnl_queue_select structure containing bitmaps to validate
 *
 * Returns true if validation was successful, else false.
 */
static bool i40e_vc_validate_vqs_bitmaps(struct virtchnl_queue_select *vqs)
{
	if ((!vqs->rx_queues && !vqs->tx_queues) ||
	    vqs->rx_queues >= BIT(I40E_MAX_VF_QUEUES) ||
	    vqs->tx_queues >= BIT(I40E_MAX_VF_QUEUES))
		return false;

	return true;
}

/**
 * i40e_vc_enable_queues_msg
 * @vf: pointer to the VF info
 * @msg: pointer to the msg buffer
 *
 * called from the VF to enable all or specific queue(s)
 **/
static int i40e_vc_enable_queues_msg(struct i40e_vf *vf, u8 *msg)
{
	struct virtchnl_queue_select *vqs =
	    (struct virtchnl_queue_select *)msg;
	struct i40e_pf *pf = vf->pf;
	i40e_status aq_ret = 0;
	int i;

	if (!test_bit(I40E_VF_STATE_ACTIVE, &vf->vf_states)) {
		aq_ret = I40E_ERR_PARAM;
		goto error_param;
	}

	if (!i40e_vc_isvalid_vsi_id(vf, vqs->vsi_id)) {
		aq_ret = I40E_ERR_PARAM;
		goto error_param;
	}

<<<<<<< HEAD
	if (i40e_vc_validate_vqs_bitmaps(vqs)) {
=======
	if (!i40e_vc_validate_vqs_bitmaps(vqs)) {
>>>>>>> 2c523b34
		aq_ret = I40E_ERR_PARAM;
		goto error_param;
	}

	/* Use the queue bit map sent by the VF */
	if (i40e_ctrl_vf_rx_rings(pf->vsi[vf->lan_vsi_idx], vqs->rx_queues,
				  true)) {
		aq_ret = I40E_ERR_TIMEOUT;
		goto error_param;
	}
	if (i40e_ctrl_vf_tx_rings(pf->vsi[vf->lan_vsi_idx], vqs->tx_queues,
				  true)) {
		aq_ret = I40E_ERR_TIMEOUT;
		goto error_param;
	}

	/* need to start the rings for additional ADq VSI's as well */
	if (vf->adq_enabled) {
		/* zero belongs to LAN VSI */
		for (i = 1; i < vf->num_tc; i++) {
			if (i40e_vsi_start_rings(pf->vsi[vf->ch[i].vsi_idx]))
				aq_ret = I40E_ERR_TIMEOUT;
		}
	}

	vf->queues_enabled = true;

error_param:
	/* send the response to the VF */
	return i40e_vc_send_resp_to_vf(vf, VIRTCHNL_OP_ENABLE_QUEUES,
				       aq_ret);
}

/**
 * i40e_vc_disable_queues_msg
 * @vf: pointer to the VF info
 * @msg: pointer to the msg buffer
 *
 * called from the VF to disable all or specific
 * queue(s)
 **/
static int i40e_vc_disable_queues_msg(struct i40e_vf *vf, u8 *msg)
{
	struct virtchnl_queue_select *vqs =
	    (struct virtchnl_queue_select *)msg;
	struct i40e_pf *pf = vf->pf;
	i40e_status aq_ret = 0;

	/* Immediately mark queues as disabled */
	vf->queues_enabled = false;

	if (!test_bit(I40E_VF_STATE_ACTIVE, &vf->vf_states)) {
		aq_ret = I40E_ERR_PARAM;
		goto error_param;
	}

	if (!i40e_vc_isvalid_vsi_id(vf, vqs->vsi_id)) {
		aq_ret = I40E_ERR_PARAM;
		goto error_param;
	}

<<<<<<< HEAD
	if (i40e_vc_validate_vqs_bitmaps(vqs)) {
=======
	if (!i40e_vc_validate_vqs_bitmaps(vqs)) {
>>>>>>> 2c523b34
		aq_ret = I40E_ERR_PARAM;
		goto error_param;
	}

	/* Use the queue bit map sent by the VF */
	if (i40e_ctrl_vf_tx_rings(pf->vsi[vf->lan_vsi_idx], vqs->tx_queues,
				  false)) {
		aq_ret = I40E_ERR_TIMEOUT;
		goto error_param;
	}
	if (i40e_ctrl_vf_rx_rings(pf->vsi[vf->lan_vsi_idx], vqs->rx_queues,
				  false)) {
		aq_ret = I40E_ERR_TIMEOUT;
		goto error_param;
	}
error_param:
	/* send the response to the VF */
	return i40e_vc_send_resp_to_vf(vf, VIRTCHNL_OP_DISABLE_QUEUES,
				       aq_ret);
}

/**
 * i40e_vc_request_queues_msg
 * @vf: pointer to the VF info
 * @msg: pointer to the msg buffer
 *
 * VFs get a default number of queues but can use this message to request a
 * different number.  If the request is successful, PF will reset the VF and
 * return 0.  If unsuccessful, PF will send message informing VF of number of
 * available queues and return result of sending VF a message.
 **/
static int i40e_vc_request_queues_msg(struct i40e_vf *vf, u8 *msg)
{
	struct virtchnl_vf_res_request *vfres =
		(struct virtchnl_vf_res_request *)msg;
	u16 req_pairs = vfres->num_queue_pairs;
	u8 cur_pairs = vf->num_queue_pairs;
	struct i40e_pf *pf = vf->pf;

	if (!test_bit(I40E_VF_STATE_ACTIVE, &vf->vf_states))
		return -EINVAL;

	if (req_pairs > I40E_MAX_VF_QUEUES) {
		dev_err(&pf->pdev->dev,
			"VF %d tried to request more than %d queues.\n",
			vf->vf_id,
			I40E_MAX_VF_QUEUES);
		vfres->num_queue_pairs = I40E_MAX_VF_QUEUES;
	} else if (req_pairs - cur_pairs > pf->queues_left) {
		dev_warn(&pf->pdev->dev,
			 "VF %d requested %d more queues, but only %d left.\n",
			 vf->vf_id,
			 req_pairs - cur_pairs,
			 pf->queues_left);
		vfres->num_queue_pairs = pf->queues_left + cur_pairs;
	} else {
		/* successful request */
		vf->num_req_queues = req_pairs;
		i40e_vc_notify_vf_reset(vf);
		i40e_reset_vf(vf, false);
		return 0;
	}

	return i40e_vc_send_msg_to_vf(vf, VIRTCHNL_OP_REQUEST_QUEUES, 0,
				      (u8 *)vfres, sizeof(*vfres));
}

/**
 * i40e_vc_get_stats_msg
 * @vf: pointer to the VF info
 * @msg: pointer to the msg buffer
 *
 * called from the VF to get vsi stats
 **/
static int i40e_vc_get_stats_msg(struct i40e_vf *vf, u8 *msg)
{
	struct virtchnl_queue_select *vqs =
	    (struct virtchnl_queue_select *)msg;
	struct i40e_pf *pf = vf->pf;
	struct i40e_eth_stats stats;
	i40e_status aq_ret = 0;
	struct i40e_vsi *vsi;

	memset(&stats, 0, sizeof(struct i40e_eth_stats));

	if (!test_bit(I40E_VF_STATE_ACTIVE, &vf->vf_states)) {
		aq_ret = I40E_ERR_PARAM;
		goto error_param;
	}

	if (!i40e_vc_isvalid_vsi_id(vf, vqs->vsi_id)) {
		aq_ret = I40E_ERR_PARAM;
		goto error_param;
	}

	vsi = pf->vsi[vf->lan_vsi_idx];
	if (!vsi) {
		aq_ret = I40E_ERR_PARAM;
		goto error_param;
	}
	i40e_update_eth_stats(vsi);
	stats = vsi->eth_stats;

error_param:
	/* send the response back to the VF */
	return i40e_vc_send_msg_to_vf(vf, VIRTCHNL_OP_GET_STATS, aq_ret,
				      (u8 *)&stats, sizeof(stats));
}

/* If the VF is not trusted restrict the number of MAC/VLAN it can program
 * MAC filters: 16 for multicast, 1 for MAC, 1 for broadcast
 */
#define I40E_VC_MAX_MAC_ADDR_PER_VF (16 + 1 + 1)
#define I40E_VC_MAX_VLAN_PER_VF 16

/**
 * i40e_check_vf_permission
 * @vf: pointer to the VF info
 * @al: MAC address list from virtchnl
 *
 * Check that the given list of MAC addresses is allowed. Will return -EPERM
 * if any address in the list is not valid. Checks the following conditions:
 *
 * 1) broadcast and zero addresses are never valid
 * 2) unicast addresses are not allowed if the VMM has administratively set
 *    the VF MAC address, unless the VF is marked as privileged.
 * 3) There is enough space to add all the addresses.
 *
 * Note that to guarantee consistency, it is expected this function be called
 * while holding the mac_filter_hash_lock, as otherwise the current number of
 * addresses might not be accurate.
 **/
static inline int i40e_check_vf_permission(struct i40e_vf *vf,
					   struct virtchnl_ether_addr_list *al)
{
	struct i40e_pf *pf = vf->pf;
	struct i40e_vsi *vsi = pf->vsi[vf->lan_vsi_idx];
	int mac2add_cnt = 0;
	int i;

	for (i = 0; i < al->num_elements; i++) {
		struct i40e_mac_filter *f;
		u8 *addr = al->list[i].addr;

		if (is_broadcast_ether_addr(addr) ||
		    is_zero_ether_addr(addr)) {
			dev_err(&pf->pdev->dev, "invalid VF MAC addr %pM\n",
				addr);
			return I40E_ERR_INVALID_MAC_ADDR;
		}

		/* If the host VMM administrator has set the VF MAC address
		 * administratively via the ndo_set_vf_mac command then deny
		 * permission to the VF to add or delete unicast MAC addresses.
		 * Unless the VF is privileged and then it can do whatever.
		 * The VF may request to set the MAC address filter already
		 * assigned to it so do not return an error in that case.
		 */
		if (!test_bit(I40E_VIRTCHNL_VF_CAP_PRIVILEGE, &vf->vf_caps) &&
		    !is_multicast_ether_addr(addr) && vf->pf_set_mac &&
		    !ether_addr_equal(addr, vf->default_lan_addr.addr)) {
			dev_err(&pf->pdev->dev,
				"VF attempting to override administratively set MAC address, bring down and up the VF interface to resume normal operation\n");
			return -EPERM;
		}

		/*count filters that really will be added*/
		f = i40e_find_mac(vsi, addr);
		if (!f)
			++mac2add_cnt;
	}

	/* If this VF is not privileged, then we can't add more than a limited
	 * number of addresses. Check to make sure that the additions do not
	 * push us over the limit.
	 */
	if (!test_bit(I40E_VIRTCHNL_VF_CAP_PRIVILEGE, &vf->vf_caps) &&
	    (i40e_count_filters(vsi) + mac2add_cnt) >
		    I40E_VC_MAX_MAC_ADDR_PER_VF) {
		dev_err(&pf->pdev->dev,
			"Cannot add more MAC addresses, VF is not trusted, switch the VF to trusted to add more functionality\n");
		return -EPERM;
	}
	return 0;
}

/**
 * i40e_vc_add_mac_addr_msg
 * @vf: pointer to the VF info
 * @msg: pointer to the msg buffer
 *
 * add guest mac address filter
 **/
static int i40e_vc_add_mac_addr_msg(struct i40e_vf *vf, u8 *msg)
{
	struct virtchnl_ether_addr_list *al =
	    (struct virtchnl_ether_addr_list *)msg;
	struct i40e_pf *pf = vf->pf;
	struct i40e_vsi *vsi = NULL;
	i40e_status ret = 0;
	int i;

	if (!test_bit(I40E_VF_STATE_ACTIVE, &vf->vf_states) ||
	    !i40e_vc_isvalid_vsi_id(vf, al->vsi_id)) {
		ret = I40E_ERR_PARAM;
		goto error_param;
	}

	vsi = pf->vsi[vf->lan_vsi_idx];

	/* Lock once, because all function inside for loop accesses VSI's
	 * MAC filter list which needs to be protected using same lock.
	 */
	spin_lock_bh(&vsi->mac_filter_hash_lock);

	ret = i40e_check_vf_permission(vf, al);
	if (ret) {
		spin_unlock_bh(&vsi->mac_filter_hash_lock);
		goto error_param;
	}

	/* add new addresses to the list */
	for (i = 0; i < al->num_elements; i++) {
		struct i40e_mac_filter *f;

		f = i40e_find_mac(vsi, al->list[i].addr);
		if (!f) {
			f = i40e_add_mac_filter(vsi, al->list[i].addr);

			if (!f) {
				dev_err(&pf->pdev->dev,
					"Unable to add MAC filter %pM for VF %d\n",
					al->list[i].addr, vf->vf_id);
				ret = I40E_ERR_PARAM;
				spin_unlock_bh(&vsi->mac_filter_hash_lock);
				goto error_param;
			}
		}
	}
	spin_unlock_bh(&vsi->mac_filter_hash_lock);

	/* program the updated filter list */
	ret = i40e_sync_vsi_filters(vsi);
	if (ret)
		dev_err(&pf->pdev->dev, "Unable to program VF %d MAC filters, error %d\n",
			vf->vf_id, ret);

error_param:
	/* send the response to the VF */
	return i40e_vc_send_resp_to_vf(vf, VIRTCHNL_OP_ADD_ETH_ADDR,
				       ret);
}

/**
 * i40e_vc_del_mac_addr_msg
 * @vf: pointer to the VF info
 * @msg: pointer to the msg buffer
 *
 * remove guest mac address filter
 **/
static int i40e_vc_del_mac_addr_msg(struct i40e_vf *vf, u8 *msg)
{
	struct virtchnl_ether_addr_list *al =
	    (struct virtchnl_ether_addr_list *)msg;
	struct i40e_pf *pf = vf->pf;
	struct i40e_vsi *vsi = NULL;
	i40e_status ret = 0;
	int i;

	if (!test_bit(I40E_VF_STATE_ACTIVE, &vf->vf_states) ||
	    !i40e_vc_isvalid_vsi_id(vf, al->vsi_id)) {
		ret = I40E_ERR_PARAM;
		goto error_param;
	}

	for (i = 0; i < al->num_elements; i++) {
		if (is_broadcast_ether_addr(al->list[i].addr) ||
		    is_zero_ether_addr(al->list[i].addr)) {
			dev_err(&pf->pdev->dev, "Invalid MAC addr %pM for VF %d\n",
				al->list[i].addr, vf->vf_id);
			ret = I40E_ERR_INVALID_MAC_ADDR;
			goto error_param;
		}
	}
	vsi = pf->vsi[vf->lan_vsi_idx];

	spin_lock_bh(&vsi->mac_filter_hash_lock);
	/* delete addresses from the list */
	for (i = 0; i < al->num_elements; i++)
		if (i40e_del_mac_filter(vsi, al->list[i].addr)) {
			ret = I40E_ERR_INVALID_MAC_ADDR;
			spin_unlock_bh(&vsi->mac_filter_hash_lock);
			goto error_param;
		}

	spin_unlock_bh(&vsi->mac_filter_hash_lock);

	/* program the updated filter list */
	ret = i40e_sync_vsi_filters(vsi);
	if (ret)
		dev_err(&pf->pdev->dev, "Unable to program VF %d MAC filters, error %d\n",
			vf->vf_id, ret);

error_param:
	/* send the response to the VF */
	return i40e_vc_send_resp_to_vf(vf, VIRTCHNL_OP_DEL_ETH_ADDR,
				       ret);
}

/**
 * i40e_vc_add_vlan_msg
 * @vf: pointer to the VF info
 * @msg: pointer to the msg buffer
 *
 * program guest vlan id
 **/
static int i40e_vc_add_vlan_msg(struct i40e_vf *vf, u8 *msg)
{
	struct virtchnl_vlan_filter_list *vfl =
	    (struct virtchnl_vlan_filter_list *)msg;
	struct i40e_pf *pf = vf->pf;
	struct i40e_vsi *vsi = NULL;
	i40e_status aq_ret = 0;
	int i;

	if ((vf->num_vlan >= I40E_VC_MAX_VLAN_PER_VF) &&
	    !test_bit(I40E_VIRTCHNL_VF_CAP_PRIVILEGE, &vf->vf_caps)) {
		dev_err(&pf->pdev->dev,
			"VF is not trusted, switch the VF to trusted to add more VLAN addresses\n");
		goto error_param;
	}
	if (!test_bit(I40E_VF_STATE_ACTIVE, &vf->vf_states) ||
	    !i40e_vc_isvalid_vsi_id(vf, vfl->vsi_id)) {
		aq_ret = I40E_ERR_PARAM;
		goto error_param;
	}

	for (i = 0; i < vfl->num_elements; i++) {
		if (vfl->vlan_id[i] > I40E_MAX_VLANID) {
			aq_ret = I40E_ERR_PARAM;
			dev_err(&pf->pdev->dev,
				"invalid VF VLAN id %d\n", vfl->vlan_id[i]);
			goto error_param;
		}
	}
	vsi = pf->vsi[vf->lan_vsi_idx];
	if (vsi->info.pvid) {
		aq_ret = I40E_ERR_PARAM;
		goto error_param;
	}

	i40e_vlan_stripping_enable(vsi);
	for (i = 0; i < vfl->num_elements; i++) {
		/* add new VLAN filter */
		int ret = i40e_vsi_add_vlan(vsi, vfl->vlan_id[i]);
		if (!ret)
			vf->num_vlan++;

		if (test_bit(I40E_VF_STATE_UC_PROMISC, &vf->vf_states))
			i40e_aq_set_vsi_uc_promisc_on_vlan(&pf->hw, vsi->seid,
							   true,
							   vfl->vlan_id[i],
							   NULL);
		if (test_bit(I40E_VF_STATE_MC_PROMISC, &vf->vf_states))
			i40e_aq_set_vsi_mc_promisc_on_vlan(&pf->hw, vsi->seid,
							   true,
							   vfl->vlan_id[i],
							   NULL);

		if (ret)
			dev_err(&pf->pdev->dev,
				"Unable to add VLAN filter %d for VF %d, error %d\n",
				vfl->vlan_id[i], vf->vf_id, ret);
	}

error_param:
	/* send the response to the VF */
	return i40e_vc_send_resp_to_vf(vf, VIRTCHNL_OP_ADD_VLAN, aq_ret);
}

/**
 * i40e_vc_remove_vlan_msg
 * @vf: pointer to the VF info
 * @msg: pointer to the msg buffer
 *
 * remove programmed guest vlan id
 **/
static int i40e_vc_remove_vlan_msg(struct i40e_vf *vf, u8 *msg)
{
	struct virtchnl_vlan_filter_list *vfl =
	    (struct virtchnl_vlan_filter_list *)msg;
	struct i40e_pf *pf = vf->pf;
	struct i40e_vsi *vsi = NULL;
	i40e_status aq_ret = 0;
	int i;

	if (!test_bit(I40E_VF_STATE_ACTIVE, &vf->vf_states) ||
	    !i40e_vc_isvalid_vsi_id(vf, vfl->vsi_id)) {
		aq_ret = I40E_ERR_PARAM;
		goto error_param;
	}

	for (i = 0; i < vfl->num_elements; i++) {
		if (vfl->vlan_id[i] > I40E_MAX_VLANID) {
			aq_ret = I40E_ERR_PARAM;
			goto error_param;
		}
	}

	vsi = pf->vsi[vf->lan_vsi_idx];
	if (vsi->info.pvid) {
		if (vfl->num_elements > 1 || vfl->vlan_id[0])
			aq_ret = I40E_ERR_PARAM;
		goto error_param;
	}

	for (i = 0; i < vfl->num_elements; i++) {
		i40e_vsi_kill_vlan(vsi, vfl->vlan_id[i]);
		vf->num_vlan--;

		if (test_bit(I40E_VF_STATE_UC_PROMISC, &vf->vf_states))
			i40e_aq_set_vsi_uc_promisc_on_vlan(&pf->hw, vsi->seid,
							   false,
							   vfl->vlan_id[i],
							   NULL);
		if (test_bit(I40E_VF_STATE_MC_PROMISC, &vf->vf_states))
			i40e_aq_set_vsi_mc_promisc_on_vlan(&pf->hw, vsi->seid,
							   false,
							   vfl->vlan_id[i],
							   NULL);
	}

error_param:
	/* send the response to the VF */
	return i40e_vc_send_resp_to_vf(vf, VIRTCHNL_OP_DEL_VLAN, aq_ret);
}

/**
 * i40e_vc_iwarp_msg
 * @vf: pointer to the VF info
 * @msg: pointer to the msg buffer
 * @msglen: msg length
 *
 * called from the VF for the iwarp msgs
 **/
static int i40e_vc_iwarp_msg(struct i40e_vf *vf, u8 *msg, u16 msglen)
{
	struct i40e_pf *pf = vf->pf;
	int abs_vf_id = vf->vf_id + pf->hw.func_caps.vf_base_id;
	i40e_status aq_ret = 0;

	if (!test_bit(I40E_VF_STATE_ACTIVE, &vf->vf_states) ||
	    !test_bit(I40E_VF_STATE_IWARPENA, &vf->vf_states)) {
		aq_ret = I40E_ERR_PARAM;
		goto error_param;
	}

	i40e_notify_client_of_vf_msg(pf->vsi[pf->lan_vsi], abs_vf_id,
				     msg, msglen);

error_param:
	/* send the response to the VF */
	return i40e_vc_send_resp_to_vf(vf, VIRTCHNL_OP_IWARP,
				       aq_ret);
}

/**
 * i40e_vc_iwarp_qvmap_msg
 * @vf: pointer to the VF info
 * @msg: pointer to the msg buffer
 * @config: config qvmap or release it
 *
 * called from the VF for the iwarp msgs
 **/
static int i40e_vc_iwarp_qvmap_msg(struct i40e_vf *vf, u8 *msg, bool config)
{
	struct virtchnl_iwarp_qvlist_info *qvlist_info =
				(struct virtchnl_iwarp_qvlist_info *)msg;
	i40e_status aq_ret = 0;

	if (!test_bit(I40E_VF_STATE_ACTIVE, &vf->vf_states) ||
	    !test_bit(I40E_VF_STATE_IWARPENA, &vf->vf_states)) {
		aq_ret = I40E_ERR_PARAM;
		goto error_param;
	}

	if (config) {
		if (i40e_config_iwarp_qvlist(vf, qvlist_info))
			aq_ret = I40E_ERR_PARAM;
	} else {
		i40e_release_iwarp_qvlist(vf);
	}

error_param:
	/* send the response to the VF */
	return i40e_vc_send_resp_to_vf(vf,
			       config ? VIRTCHNL_OP_CONFIG_IWARP_IRQ_MAP :
			       VIRTCHNL_OP_RELEASE_IWARP_IRQ_MAP,
			       aq_ret);
}

/**
 * i40e_vc_config_rss_key
 * @vf: pointer to the VF info
 * @msg: pointer to the msg buffer
 *
 * Configure the VF's RSS key
 **/
static int i40e_vc_config_rss_key(struct i40e_vf *vf, u8 *msg)
{
	struct virtchnl_rss_key *vrk =
		(struct virtchnl_rss_key *)msg;
	struct i40e_pf *pf = vf->pf;
	struct i40e_vsi *vsi = NULL;
	i40e_status aq_ret = 0;

	if (!test_bit(I40E_VF_STATE_ACTIVE, &vf->vf_states) ||
	    !i40e_vc_isvalid_vsi_id(vf, vrk->vsi_id) ||
	    (vrk->key_len != I40E_HKEY_ARRAY_SIZE)) {
		aq_ret = I40E_ERR_PARAM;
		goto err;
	}

	vsi = pf->vsi[vf->lan_vsi_idx];
	aq_ret = i40e_config_rss(vsi, vrk->key, NULL, 0);
err:
	/* send the response to the VF */
	return i40e_vc_send_resp_to_vf(vf, VIRTCHNL_OP_CONFIG_RSS_KEY,
				       aq_ret);
}

/**
 * i40e_vc_config_rss_lut
 * @vf: pointer to the VF info
 * @msg: pointer to the msg buffer
 *
 * Configure the VF's RSS LUT
 **/
static int i40e_vc_config_rss_lut(struct i40e_vf *vf, u8 *msg)
{
	struct virtchnl_rss_lut *vrl =
		(struct virtchnl_rss_lut *)msg;
	struct i40e_pf *pf = vf->pf;
	struct i40e_vsi *vsi = NULL;
	i40e_status aq_ret = 0;
	u16 i;

	if (!test_bit(I40E_VF_STATE_ACTIVE, &vf->vf_states) ||
	    !i40e_vc_isvalid_vsi_id(vf, vrl->vsi_id) ||
	    (vrl->lut_entries != I40E_VF_HLUT_ARRAY_SIZE)) {
		aq_ret = I40E_ERR_PARAM;
		goto err;
	}

	for (i = 0; i < vrl->lut_entries; i++)
		if (vrl->lut[i] >= vf->num_queue_pairs) {
			aq_ret = I40E_ERR_PARAM;
			goto err;
		}

	vsi = pf->vsi[vf->lan_vsi_idx];
	aq_ret = i40e_config_rss(vsi, NULL, vrl->lut, I40E_VF_HLUT_ARRAY_SIZE);
	/* send the response to the VF */
err:
	return i40e_vc_send_resp_to_vf(vf, VIRTCHNL_OP_CONFIG_RSS_LUT,
				       aq_ret);
}

/**
 * i40e_vc_get_rss_hena
 * @vf: pointer to the VF info
 * @msg: pointer to the msg buffer
 *
 * Return the RSS HENA bits allowed by the hardware
 **/
static int i40e_vc_get_rss_hena(struct i40e_vf *vf, u8 *msg)
{
	struct virtchnl_rss_hena *vrh = NULL;
	struct i40e_pf *pf = vf->pf;
	i40e_status aq_ret = 0;
	int len = 0;

	if (!test_bit(I40E_VF_STATE_ACTIVE, &vf->vf_states)) {
		aq_ret = I40E_ERR_PARAM;
		goto err;
	}
	len = sizeof(struct virtchnl_rss_hena);

	vrh = kzalloc(len, GFP_KERNEL);
	if (!vrh) {
		aq_ret = I40E_ERR_NO_MEMORY;
		len = 0;
		goto err;
	}
	vrh->hena = i40e_pf_get_default_rss_hena(pf);
err:
	/* send the response back to the VF */
	aq_ret = i40e_vc_send_msg_to_vf(vf, VIRTCHNL_OP_GET_RSS_HENA_CAPS,
					aq_ret, (u8 *)vrh, len);
	kfree(vrh);
	return aq_ret;
}

/**
 * i40e_vc_set_rss_hena
 * @vf: pointer to the VF info
 * @msg: pointer to the msg buffer
 *
 * Set the RSS HENA bits for the VF
 **/
static int i40e_vc_set_rss_hena(struct i40e_vf *vf, u8 *msg)
{
	struct virtchnl_rss_hena *vrh =
		(struct virtchnl_rss_hena *)msg;
	struct i40e_pf *pf = vf->pf;
	struct i40e_hw *hw = &pf->hw;
	i40e_status aq_ret = 0;

	if (!test_bit(I40E_VF_STATE_ACTIVE, &vf->vf_states)) {
		aq_ret = I40E_ERR_PARAM;
		goto err;
	}
	i40e_write_rx_ctl(hw, I40E_VFQF_HENA1(0, vf->vf_id), (u32)vrh->hena);
	i40e_write_rx_ctl(hw, I40E_VFQF_HENA1(1, vf->vf_id),
			  (u32)(vrh->hena >> 32));

	/* send the response to the VF */
err:
	return i40e_vc_send_resp_to_vf(vf, VIRTCHNL_OP_SET_RSS_HENA, aq_ret);
}

/**
 * i40e_vc_enable_vlan_stripping
 * @vf: pointer to the VF info
 * @msg: pointer to the msg buffer
 *
 * Enable vlan header stripping for the VF
 **/
static int i40e_vc_enable_vlan_stripping(struct i40e_vf *vf, u8 *msg)
{
	i40e_status aq_ret = 0;
	struct i40e_vsi *vsi;

	if (!test_bit(I40E_VF_STATE_ACTIVE, &vf->vf_states)) {
		aq_ret = I40E_ERR_PARAM;
		goto err;
	}

	vsi = vf->pf->vsi[vf->lan_vsi_idx];
	i40e_vlan_stripping_enable(vsi);

	/* send the response to the VF */
err:
	return i40e_vc_send_resp_to_vf(vf, VIRTCHNL_OP_ENABLE_VLAN_STRIPPING,
				       aq_ret);
}

/**
 * i40e_vc_disable_vlan_stripping
 * @vf: pointer to the VF info
 * @msg: pointer to the msg buffer
 *
 * Disable vlan header stripping for the VF
 **/
static int i40e_vc_disable_vlan_stripping(struct i40e_vf *vf, u8 *msg)
{
	i40e_status aq_ret = 0;
	struct i40e_vsi *vsi;

	if (!test_bit(I40E_VF_STATE_ACTIVE, &vf->vf_states)) {
		aq_ret = I40E_ERR_PARAM;
		goto err;
	}

	vsi = vf->pf->vsi[vf->lan_vsi_idx];
	i40e_vlan_stripping_disable(vsi);

	/* send the response to the VF */
err:
	return i40e_vc_send_resp_to_vf(vf, VIRTCHNL_OP_DISABLE_VLAN_STRIPPING,
				       aq_ret);
}

/**
 * i40e_validate_cloud_filter
 * @mask: mask for TC filter
 * @data: data for TC filter
 *
 * This function validates cloud filter programmed as TC filter for ADq
 **/
static int i40e_validate_cloud_filter(struct i40e_vf *vf,
				      struct virtchnl_filter *tc_filter)
{
	struct virtchnl_l4_spec mask = tc_filter->mask.tcp_spec;
	struct virtchnl_l4_spec data = tc_filter->data.tcp_spec;
	struct i40e_pf *pf = vf->pf;
	struct i40e_vsi *vsi = NULL;
	struct i40e_mac_filter *f;
	struct hlist_node *h;
	bool found = false;
	int bkt;

	if (!tc_filter->action) {
		dev_info(&pf->pdev->dev,
			 "VF %d: Currently ADq doesn't support Drop Action\n",
			 vf->vf_id);
		goto err;
	}

	/* action_meta is TC number here to which the filter is applied */
	if (!tc_filter->action_meta ||
	    tc_filter->action_meta > I40E_MAX_VF_VSI) {
		dev_info(&pf->pdev->dev, "VF %d: Invalid TC number %u\n",
			 vf->vf_id, tc_filter->action_meta);
		goto err;
	}

	/* Check filter if it's programmed for advanced mode or basic mode.
	 * There are two ADq modes (for VF only),
	 * 1. Basic mode: intended to allow as many filter options as possible
	 *		  to be added to a VF in Non-trusted mode. Main goal is
	 *		  to add filters to its own MAC and VLAN id.
	 * 2. Advanced mode: is for allowing filters to be applied other than
	 *		  its own MAC or VLAN. This mode requires the VF to be
	 *		  Trusted.
	 */
	if (mask.dst_mac[0] && !mask.dst_ip[0]) {
		vsi = pf->vsi[vf->lan_vsi_idx];
		f = i40e_find_mac(vsi, data.dst_mac);

		if (!f) {
			dev_info(&pf->pdev->dev,
				 "Destination MAC %pM doesn't belong to VF %d\n",
				 data.dst_mac, vf->vf_id);
			goto err;
		}

		if (mask.vlan_id) {
			hash_for_each_safe(vsi->mac_filter_hash, bkt, h, f,
					   hlist) {
				if (f->vlan == ntohs(data.vlan_id)) {
					found = true;
					break;
				}
			}
			if (!found) {
				dev_info(&pf->pdev->dev,
					 "VF %d doesn't have any VLAN id %u\n",
					 vf->vf_id, ntohs(data.vlan_id));
				goto err;
			}
		}
	} else {
		/* Check if VF is trusted */
		if (!test_bit(I40E_VIRTCHNL_VF_CAP_PRIVILEGE, &vf->vf_caps)) {
			dev_err(&pf->pdev->dev,
				"VF %d not trusted, make VF trusted to add advanced mode ADq cloud filters\n",
				vf->vf_id);
			return I40E_ERR_CONFIG;
		}
	}

	if (mask.dst_mac[0] & data.dst_mac[0]) {
		if (is_broadcast_ether_addr(data.dst_mac) ||
		    is_zero_ether_addr(data.dst_mac)) {
			dev_info(&pf->pdev->dev, "VF %d: Invalid Dest MAC addr %pM\n",
				 vf->vf_id, data.dst_mac);
			goto err;
		}
	}

	if (mask.src_mac[0] & data.src_mac[0]) {
		if (is_broadcast_ether_addr(data.src_mac) ||
		    is_zero_ether_addr(data.src_mac)) {
			dev_info(&pf->pdev->dev, "VF %d: Invalid Source MAC addr %pM\n",
				 vf->vf_id, data.src_mac);
			goto err;
		}
	}

	if (mask.dst_port & data.dst_port) {
		if (!data.dst_port) {
			dev_info(&pf->pdev->dev, "VF %d: Invalid Dest port\n",
				 vf->vf_id);
			goto err;
		}
	}

	if (mask.src_port & data.src_port) {
		if (!data.src_port) {
			dev_info(&pf->pdev->dev, "VF %d: Invalid Source port\n",
				 vf->vf_id);
			goto err;
		}
	}

	if (tc_filter->flow_type != VIRTCHNL_TCP_V6_FLOW &&
	    tc_filter->flow_type != VIRTCHNL_TCP_V4_FLOW) {
		dev_info(&pf->pdev->dev, "VF %d: Invalid Flow type\n",
			 vf->vf_id);
		goto err;
	}

	if (mask.vlan_id & data.vlan_id) {
		if (ntohs(data.vlan_id) > I40E_MAX_VLANID) {
			dev_info(&pf->pdev->dev, "VF %d: invalid VLAN ID\n",
				 vf->vf_id);
			goto err;
		}
	}

	return I40E_SUCCESS;
err:
	return I40E_ERR_CONFIG;
}

/**
 * i40e_find_vsi_from_seid - searches for the vsi with the given seid
 * @vf: pointer to the VF info
 * @seid - seid of the vsi it is searching for
 **/
static struct i40e_vsi *i40e_find_vsi_from_seid(struct i40e_vf *vf, u16 seid)
{
	struct i40e_pf *pf = vf->pf;
	struct i40e_vsi *vsi = NULL;
	int i;

	for (i = 0; i < vf->num_tc ; i++) {
		vsi = i40e_find_vsi_from_id(pf, vf->ch[i].vsi_id);
		if (vsi && vsi->seid == seid)
			return vsi;
	}
	return NULL;
}

/**
 * i40e_del_all_cloud_filters
 * @vf: pointer to the VF info
 *
 * This function deletes all cloud filters
 **/
static void i40e_del_all_cloud_filters(struct i40e_vf *vf)
{
	struct i40e_cloud_filter *cfilter = NULL;
	struct i40e_pf *pf = vf->pf;
	struct i40e_vsi *vsi = NULL;
	struct hlist_node *node;
	int ret;

	hlist_for_each_entry_safe(cfilter, node,
				  &vf->cloud_filter_list, cloud_node) {
		vsi = i40e_find_vsi_from_seid(vf, cfilter->seid);

		if (!vsi) {
			dev_err(&pf->pdev->dev, "VF %d: no VSI found for matching %u seid, can't delete cloud filter\n",
				vf->vf_id, cfilter->seid);
			continue;
		}

		if (cfilter->dst_port)
			ret = i40e_add_del_cloud_filter_big_buf(vsi, cfilter,
								false);
		else
			ret = i40e_add_del_cloud_filter(vsi, cfilter, false);
		if (ret)
			dev_err(&pf->pdev->dev,
				"VF %d: Failed to delete cloud filter, err %s aq_err %s\n",
				vf->vf_id, i40e_stat_str(&pf->hw, ret),
				i40e_aq_str(&pf->hw,
					    pf->hw.aq.asq_last_status));

		hlist_del(&cfilter->cloud_node);
		kfree(cfilter);
		vf->num_cloud_filters--;
	}
}

/**
 * i40e_vc_del_cloud_filter
 * @vf: pointer to the VF info
 * @msg: pointer to the msg buffer
 *
 * This function deletes a cloud filter programmed as TC filter for ADq
 **/
static int i40e_vc_del_cloud_filter(struct i40e_vf *vf, u8 *msg)
{
	struct virtchnl_filter *vcf = (struct virtchnl_filter *)msg;
	struct virtchnl_l4_spec mask = vcf->mask.tcp_spec;
	struct virtchnl_l4_spec tcf = vcf->data.tcp_spec;
	struct i40e_cloud_filter cfilter, *cf = NULL;
	struct i40e_pf *pf = vf->pf;
	struct i40e_vsi *vsi = NULL;
	struct hlist_node *node;
	i40e_status aq_ret = 0;
	int i, ret;

	if (!test_bit(I40E_VF_STATE_ACTIVE, &vf->vf_states)) {
		aq_ret = I40E_ERR_PARAM;
		goto err;
	}

	if (!vf->adq_enabled) {
		dev_info(&pf->pdev->dev,
			 "VF %d: ADq not enabled, can't apply cloud filter\n",
			 vf->vf_id);
		aq_ret = I40E_ERR_PARAM;
		goto err;
	}

	if (i40e_validate_cloud_filter(vf, vcf)) {
		dev_info(&pf->pdev->dev,
			 "VF %d: Invalid input, can't apply cloud filter\n",
			 vf->vf_id);
		aq_ret = I40E_ERR_PARAM;
		goto err;
	}

	memset(&cfilter, 0, sizeof(cfilter));
	/* parse destination mac address */
	for (i = 0; i < ETH_ALEN; i++)
		cfilter.dst_mac[i] = mask.dst_mac[i] & tcf.dst_mac[i];

	/* parse source mac address */
	for (i = 0; i < ETH_ALEN; i++)
		cfilter.src_mac[i] = mask.src_mac[i] & tcf.src_mac[i];

	cfilter.vlan_id = mask.vlan_id & tcf.vlan_id;
	cfilter.dst_port = mask.dst_port & tcf.dst_port;
	cfilter.src_port = mask.src_port & tcf.src_port;

	switch (vcf->flow_type) {
	case VIRTCHNL_TCP_V4_FLOW:
		cfilter.n_proto = ETH_P_IP;
		if (mask.dst_ip[0] & tcf.dst_ip[0])
			memcpy(&cfilter.ip.v4.dst_ip, tcf.dst_ip,
			       ARRAY_SIZE(tcf.dst_ip));
		else if (mask.src_ip[0] & tcf.dst_ip[0])
			memcpy(&cfilter.ip.v4.src_ip, tcf.src_ip,
			       ARRAY_SIZE(tcf.dst_ip));
		break;
	case VIRTCHNL_TCP_V6_FLOW:
		cfilter.n_proto = ETH_P_IPV6;
		if (mask.dst_ip[3] & tcf.dst_ip[3])
			memcpy(&cfilter.ip.v6.dst_ip6, tcf.dst_ip,
			       sizeof(cfilter.ip.v6.dst_ip6));
		if (mask.src_ip[3] & tcf.src_ip[3])
			memcpy(&cfilter.ip.v6.src_ip6, tcf.src_ip,
			       sizeof(cfilter.ip.v6.src_ip6));
		break;
	default:
		/* TC filter can be configured based on different combinations
		 * and in this case IP is not a part of filter config
		 */
		dev_info(&pf->pdev->dev, "VF %d: Flow type not configured\n",
			 vf->vf_id);
	}

	/* get the vsi to which the tc belongs to */
	vsi = pf->vsi[vf->ch[vcf->action_meta].vsi_idx];
	cfilter.seid = vsi->seid;
	cfilter.flags = vcf->field_flags;

	/* Deleting TC filter */
	if (tcf.dst_port)
		ret = i40e_add_del_cloud_filter_big_buf(vsi, &cfilter, false);
	else
		ret = i40e_add_del_cloud_filter(vsi, &cfilter, false);
	if (ret) {
		dev_err(&pf->pdev->dev,
			"VF %d: Failed to delete cloud filter, err %s aq_err %s\n",
			vf->vf_id, i40e_stat_str(&pf->hw, ret),
			i40e_aq_str(&pf->hw, pf->hw.aq.asq_last_status));
		goto err;
	}

	hlist_for_each_entry_safe(cf, node,
				  &vf->cloud_filter_list, cloud_node) {
		if (cf->seid != cfilter.seid)
			continue;
		if (mask.dst_port)
			if (cfilter.dst_port != cf->dst_port)
				continue;
		if (mask.dst_mac[0])
			if (!ether_addr_equal(cf->src_mac, cfilter.src_mac))
				continue;
		/* for ipv4 data to be valid, only first byte of mask is set */
		if (cfilter.n_proto == ETH_P_IP && mask.dst_ip[0])
			if (memcmp(&cfilter.ip.v4.dst_ip, &cf->ip.v4.dst_ip,
				   ARRAY_SIZE(tcf.dst_ip)))
				continue;
		/* for ipv6, mask is set for all sixteen bytes (4 words) */
		if (cfilter.n_proto == ETH_P_IPV6 && mask.dst_ip[3])
			if (memcmp(&cfilter.ip.v6.dst_ip6, &cf->ip.v6.dst_ip6,
				   sizeof(cfilter.ip.v6.src_ip6)))
				continue;
		if (mask.vlan_id)
			if (cfilter.vlan_id != cf->vlan_id)
				continue;

		hlist_del(&cf->cloud_node);
		kfree(cf);
		vf->num_cloud_filters--;
	}

err:
	return i40e_vc_send_resp_to_vf(vf, VIRTCHNL_OP_DEL_CLOUD_FILTER,
				       aq_ret);
}

/**
 * i40e_vc_add_cloud_filter
 * @vf: pointer to the VF info
 * @msg: pointer to the msg buffer
 *
 * This function adds a cloud filter programmed as TC filter for ADq
 **/
static int i40e_vc_add_cloud_filter(struct i40e_vf *vf, u8 *msg)
{
	struct virtchnl_filter *vcf = (struct virtchnl_filter *)msg;
	struct virtchnl_l4_spec mask = vcf->mask.tcp_spec;
	struct virtchnl_l4_spec tcf = vcf->data.tcp_spec;
	struct i40e_cloud_filter *cfilter = NULL;
	struct i40e_pf *pf = vf->pf;
	struct i40e_vsi *vsi = NULL;
	i40e_status aq_ret = 0;
	int i, ret;

	if (!test_bit(I40E_VF_STATE_ACTIVE, &vf->vf_states)) {
		aq_ret = I40E_ERR_PARAM;
		goto err_out;
	}

	if (!vf->adq_enabled) {
		dev_info(&pf->pdev->dev,
			 "VF %d: ADq is not enabled, can't apply cloud filter\n",
			 vf->vf_id);
		aq_ret = I40E_ERR_PARAM;
		goto err_out;
	}

	if (i40e_validate_cloud_filter(vf, vcf)) {
		dev_info(&pf->pdev->dev,
			 "VF %d: Invalid input/s, can't apply cloud filter\n",
			 vf->vf_id);
		aq_ret = I40E_ERR_PARAM;
		goto err_out;
	}

	cfilter = kzalloc(sizeof(*cfilter), GFP_KERNEL);
	if (!cfilter)
		return -ENOMEM;

	/* parse destination mac address */
	for (i = 0; i < ETH_ALEN; i++)
		cfilter->dst_mac[i] = mask.dst_mac[i] & tcf.dst_mac[i];

	/* parse source mac address */
	for (i = 0; i < ETH_ALEN; i++)
		cfilter->src_mac[i] = mask.src_mac[i] & tcf.src_mac[i];

	cfilter->vlan_id = mask.vlan_id & tcf.vlan_id;
	cfilter->dst_port = mask.dst_port & tcf.dst_port;
	cfilter->src_port = mask.src_port & tcf.src_port;

	switch (vcf->flow_type) {
	case VIRTCHNL_TCP_V4_FLOW:
		cfilter->n_proto = ETH_P_IP;
		if (mask.dst_ip[0] & tcf.dst_ip[0])
			memcpy(&cfilter->ip.v4.dst_ip, tcf.dst_ip,
			       ARRAY_SIZE(tcf.dst_ip));
		else if (mask.src_ip[0] & tcf.dst_ip[0])
			memcpy(&cfilter->ip.v4.src_ip, tcf.src_ip,
			       ARRAY_SIZE(tcf.dst_ip));
		break;
	case VIRTCHNL_TCP_V6_FLOW:
		cfilter->n_proto = ETH_P_IPV6;
		if (mask.dst_ip[3] & tcf.dst_ip[3])
			memcpy(&cfilter->ip.v6.dst_ip6, tcf.dst_ip,
			       sizeof(cfilter->ip.v6.dst_ip6));
		if (mask.src_ip[3] & tcf.src_ip[3])
			memcpy(&cfilter->ip.v6.src_ip6, tcf.src_ip,
			       sizeof(cfilter->ip.v6.src_ip6));
		break;
	default:
		/* TC filter can be configured based on different combinations
		 * and in this case IP is not a part of filter config
		 */
		dev_info(&pf->pdev->dev, "VF %d: Flow type not configured\n",
			 vf->vf_id);
	}

	/* get the VSI to which the TC belongs to */
	vsi = pf->vsi[vf->ch[vcf->action_meta].vsi_idx];
	cfilter->seid = vsi->seid;
	cfilter->flags = vcf->field_flags;

	/* Adding cloud filter programmed as TC filter */
	if (tcf.dst_port)
		ret = i40e_add_del_cloud_filter_big_buf(vsi, cfilter, true);
	else
		ret = i40e_add_del_cloud_filter(vsi, cfilter, true);
	if (ret) {
		dev_err(&pf->pdev->dev,
			"VF %d: Failed to add cloud filter, err %s aq_err %s\n",
			vf->vf_id, i40e_stat_str(&pf->hw, ret),
			i40e_aq_str(&pf->hw, pf->hw.aq.asq_last_status));
		goto err_free;
	}

	INIT_HLIST_NODE(&cfilter->cloud_node);
	hlist_add_head(&cfilter->cloud_node, &vf->cloud_filter_list);
	/* release the pointer passing it to the collection */
	cfilter = NULL;
	vf->num_cloud_filters++;
err_free:
	kfree(cfilter);
err_out:
	return i40e_vc_send_resp_to_vf(vf, VIRTCHNL_OP_ADD_CLOUD_FILTER,
				       aq_ret);
}

/**
 * i40e_vc_add_qch_msg: Add queue channel and enable ADq
 * @vf: pointer to the VF info
 * @msg: pointer to the msg buffer
 **/
static int i40e_vc_add_qch_msg(struct i40e_vf *vf, u8 *msg)
{
	struct virtchnl_tc_info *tci =
		(struct virtchnl_tc_info *)msg;
	struct i40e_pf *pf = vf->pf;
	struct i40e_link_status *ls = &pf->hw.phy.link_info;
	int i, adq_request_qps = 0;
	i40e_status aq_ret = 0;
	u64 speed = 0;

	if (!test_bit(I40E_VF_STATE_ACTIVE, &vf->vf_states)) {
		aq_ret = I40E_ERR_PARAM;
		goto err;
	}

	/* ADq cannot be applied if spoof check is ON */
	if (vf->spoofchk) {
		dev_err(&pf->pdev->dev,
			"Spoof check is ON, turn it OFF to enable ADq\n");
		aq_ret = I40E_ERR_PARAM;
		goto err;
	}

	if (!(vf->driver_caps & VIRTCHNL_VF_OFFLOAD_ADQ)) {
		dev_err(&pf->pdev->dev,
			"VF %d attempting to enable ADq, but hasn't properly negotiated that capability\n",
			vf->vf_id);
		aq_ret = I40E_ERR_PARAM;
		goto err;
	}

	/* max number of traffic classes for VF currently capped at 4 */
	if (!tci->num_tc || tci->num_tc > I40E_MAX_VF_VSI) {
		dev_err(&pf->pdev->dev,
			"VF %d trying to set %u TCs, valid range 1-%u TCs per VF\n",
			vf->vf_id, tci->num_tc, I40E_MAX_VF_VSI);
		aq_ret = I40E_ERR_PARAM;
		goto err;
	}

	/* validate queues for each TC */
	for (i = 0; i < tci->num_tc; i++)
		if (!tci->list[i].count ||
		    tci->list[i].count > I40E_DEFAULT_QUEUES_PER_VF) {
			dev_err(&pf->pdev->dev,
				"VF %d: TC %d trying to set %u queues, valid range 1-%u queues per TC\n",
				vf->vf_id, i, tci->list[i].count,
				I40E_DEFAULT_QUEUES_PER_VF);
			aq_ret = I40E_ERR_PARAM;
			goto err;
		}

	/* need Max VF queues but already have default number of queues */
	adq_request_qps = I40E_MAX_VF_QUEUES - I40E_DEFAULT_QUEUES_PER_VF;

	if (pf->queues_left < adq_request_qps) {
		dev_err(&pf->pdev->dev,
			"No queues left to allocate to VF %d\n",
			vf->vf_id);
		aq_ret = I40E_ERR_PARAM;
		goto err;
	} else {
		/* we need to allocate max VF queues to enable ADq so as to
		 * make sure ADq enabled VF always gets back queues when it
		 * goes through a reset.
		 */
		vf->num_queue_pairs = I40E_MAX_VF_QUEUES;
	}

	/* get link speed in MB to validate rate limit */
	switch (ls->link_speed) {
	case VIRTCHNL_LINK_SPEED_100MB:
		speed = SPEED_100;
		break;
	case VIRTCHNL_LINK_SPEED_1GB:
		speed = SPEED_1000;
		break;
	case VIRTCHNL_LINK_SPEED_10GB:
		speed = SPEED_10000;
		break;
	case VIRTCHNL_LINK_SPEED_20GB:
		speed = SPEED_20000;
		break;
	case VIRTCHNL_LINK_SPEED_25GB:
		speed = SPEED_25000;
		break;
	case VIRTCHNL_LINK_SPEED_40GB:
		speed = SPEED_40000;
		break;
	default:
		dev_err(&pf->pdev->dev,
			"Cannot detect link speed\n");
		aq_ret = I40E_ERR_PARAM;
		goto err;
	}

	/* parse data from the queue channel info */
	vf->num_tc = tci->num_tc;
	for (i = 0; i < vf->num_tc; i++) {
		if (tci->list[i].max_tx_rate) {
			if (tci->list[i].max_tx_rate > speed) {
				dev_err(&pf->pdev->dev,
					"Invalid max tx rate %llu specified for VF %d.",
					tci->list[i].max_tx_rate,
					vf->vf_id);
				aq_ret = I40E_ERR_PARAM;
				goto err;
			} else {
				vf->ch[i].max_tx_rate =
					tci->list[i].max_tx_rate;
			}
		}
		vf->ch[i].num_qps = tci->list[i].count;
	}

	/* set this flag only after making sure all inputs are sane */
	vf->adq_enabled = true;
	/* num_req_queues is set when user changes number of queues via ethtool
	 * and this causes issue for default VSI(which depends on this variable)
	 * when ADq is enabled, hence reset it.
	 */
	vf->num_req_queues = 0;

	/* reset the VF in order to allocate resources */
	i40e_vc_notify_vf_reset(vf);
	i40e_reset_vf(vf, false);

	return I40E_SUCCESS;

	/* send the response to the VF */
err:
	return i40e_vc_send_resp_to_vf(vf, VIRTCHNL_OP_ENABLE_CHANNELS,
				       aq_ret);
}

/**
 * i40e_vc_del_qch_msg
 * @vf: pointer to the VF info
 * @msg: pointer to the msg buffer
 **/
static int i40e_vc_del_qch_msg(struct i40e_vf *vf, u8 *msg)
{
	struct i40e_pf *pf = vf->pf;
	i40e_status aq_ret = 0;

	if (!test_bit(I40E_VF_STATE_ACTIVE, &vf->vf_states)) {
		aq_ret = I40E_ERR_PARAM;
		goto err;
	}

	if (vf->adq_enabled) {
		i40e_del_all_cloud_filters(vf);
		i40e_del_qch(vf);
		vf->adq_enabled = false;
		vf->num_tc = 0;
		dev_info(&pf->pdev->dev,
			 "Deleting Queue Channels and cloud filters for ADq on VF %d\n",
			 vf->vf_id);
	} else {
		dev_info(&pf->pdev->dev, "VF %d trying to delete queue channels but ADq isn't enabled\n",
			 vf->vf_id);
		aq_ret = I40E_ERR_PARAM;
	}

	/* reset the VF in order to allocate resources */
	i40e_vc_notify_vf_reset(vf);
	i40e_reset_vf(vf, false);

	return I40E_SUCCESS;

err:
	return i40e_vc_send_resp_to_vf(vf, VIRTCHNL_OP_DISABLE_CHANNELS,
				       aq_ret);
}

/**
 * i40e_vc_process_vf_msg
 * @pf: pointer to the PF structure
 * @vf_id: source VF id
 * @v_opcode: operation code
 * @v_retval: unused return value code
 * @msg: pointer to the msg buffer
 * @msglen: msg length
 *
 * called from the common aeq/arq handler to
 * process request from VF
 **/
int i40e_vc_process_vf_msg(struct i40e_pf *pf, s16 vf_id, u32 v_opcode,
			   u32 __always_unused v_retval, u8 *msg, u16 msglen)
{
	struct i40e_hw *hw = &pf->hw;
	int local_vf_id = vf_id - (s16)hw->func_caps.vf_base_id;
	struct i40e_vf *vf;
	int ret;

	pf->vf_aq_requests++;
	if (local_vf_id < 0 || local_vf_id >= pf->num_alloc_vfs)
		return -EINVAL;
	vf = &(pf->vf[local_vf_id]);

	/* Check if VF is disabled. */
	if (test_bit(I40E_VF_STATE_DISABLED, &vf->vf_states))
		return I40E_ERR_PARAM;

	/* perform basic checks on the msg */
	ret = virtchnl_vc_validate_vf_msg(&vf->vf_ver, v_opcode, msg, msglen);

	if (ret) {
		i40e_vc_send_resp_to_vf(vf, v_opcode, I40E_ERR_PARAM);
		dev_err(&pf->pdev->dev, "Invalid message from VF %d, opcode %d, len %d\n",
			local_vf_id, v_opcode, msglen);
		switch (ret) {
		case VIRTCHNL_STATUS_ERR_PARAM:
			return -EPERM;
		default:
			return -EINVAL;
		}
	}

	switch (v_opcode) {
	case VIRTCHNL_OP_VERSION:
		ret = i40e_vc_get_version_msg(vf, msg);
		break;
	case VIRTCHNL_OP_GET_VF_RESOURCES:
		ret = i40e_vc_get_vf_resources_msg(vf, msg);
		i40e_vc_notify_vf_link_state(vf);
		break;
	case VIRTCHNL_OP_RESET_VF:
		i40e_vc_reset_vf_msg(vf);
		ret = 0;
		break;
	case VIRTCHNL_OP_CONFIG_PROMISCUOUS_MODE:
		ret = i40e_vc_config_promiscuous_mode_msg(vf, msg);
		break;
	case VIRTCHNL_OP_CONFIG_VSI_QUEUES:
		ret = i40e_vc_config_queues_msg(vf, msg);
		break;
	case VIRTCHNL_OP_CONFIG_IRQ_MAP:
		ret = i40e_vc_config_irq_map_msg(vf, msg);
		break;
	case VIRTCHNL_OP_ENABLE_QUEUES:
		ret = i40e_vc_enable_queues_msg(vf, msg);
		i40e_vc_notify_vf_link_state(vf);
		break;
	case VIRTCHNL_OP_DISABLE_QUEUES:
		ret = i40e_vc_disable_queues_msg(vf, msg);
		break;
	case VIRTCHNL_OP_ADD_ETH_ADDR:
		ret = i40e_vc_add_mac_addr_msg(vf, msg);
		break;
	case VIRTCHNL_OP_DEL_ETH_ADDR:
		ret = i40e_vc_del_mac_addr_msg(vf, msg);
		break;
	case VIRTCHNL_OP_ADD_VLAN:
		ret = i40e_vc_add_vlan_msg(vf, msg);
		break;
	case VIRTCHNL_OP_DEL_VLAN:
		ret = i40e_vc_remove_vlan_msg(vf, msg);
		break;
	case VIRTCHNL_OP_GET_STATS:
		ret = i40e_vc_get_stats_msg(vf, msg);
		break;
	case VIRTCHNL_OP_IWARP:
		ret = i40e_vc_iwarp_msg(vf, msg, msglen);
		break;
	case VIRTCHNL_OP_CONFIG_IWARP_IRQ_MAP:
		ret = i40e_vc_iwarp_qvmap_msg(vf, msg, true);
		break;
	case VIRTCHNL_OP_RELEASE_IWARP_IRQ_MAP:
		ret = i40e_vc_iwarp_qvmap_msg(vf, msg, false);
		break;
	case VIRTCHNL_OP_CONFIG_RSS_KEY:
		ret = i40e_vc_config_rss_key(vf, msg);
		break;
	case VIRTCHNL_OP_CONFIG_RSS_LUT:
		ret = i40e_vc_config_rss_lut(vf, msg);
		break;
	case VIRTCHNL_OP_GET_RSS_HENA_CAPS:
		ret = i40e_vc_get_rss_hena(vf, msg);
		break;
	case VIRTCHNL_OP_SET_RSS_HENA:
		ret = i40e_vc_set_rss_hena(vf, msg);
		break;
	case VIRTCHNL_OP_ENABLE_VLAN_STRIPPING:
		ret = i40e_vc_enable_vlan_stripping(vf, msg);
		break;
	case VIRTCHNL_OP_DISABLE_VLAN_STRIPPING:
		ret = i40e_vc_disable_vlan_stripping(vf, msg);
		break;
	case VIRTCHNL_OP_REQUEST_QUEUES:
		ret = i40e_vc_request_queues_msg(vf, msg);
		break;
	case VIRTCHNL_OP_ENABLE_CHANNELS:
		ret = i40e_vc_add_qch_msg(vf, msg);
		break;
	case VIRTCHNL_OP_DISABLE_CHANNELS:
		ret = i40e_vc_del_qch_msg(vf, msg);
		break;
	case VIRTCHNL_OP_ADD_CLOUD_FILTER:
		ret = i40e_vc_add_cloud_filter(vf, msg);
		break;
	case VIRTCHNL_OP_DEL_CLOUD_FILTER:
		ret = i40e_vc_del_cloud_filter(vf, msg);
		break;
	case VIRTCHNL_OP_UNKNOWN:
	default:
		dev_err(&pf->pdev->dev, "Unsupported opcode %d from VF %d\n",
			v_opcode, local_vf_id);
		ret = i40e_vc_send_resp_to_vf(vf, v_opcode,
					      I40E_ERR_NOT_IMPLEMENTED);
		break;
	}

	return ret;
}

/**
 * i40e_vc_process_vflr_event
 * @pf: pointer to the PF structure
 *
 * called from the vlfr irq handler to
 * free up VF resources and state variables
 **/
int i40e_vc_process_vflr_event(struct i40e_pf *pf)
{
	struct i40e_hw *hw = &pf->hw;
	u32 reg, reg_idx, bit_idx;
	struct i40e_vf *vf;
	int vf_id;

	if (!test_bit(__I40E_VFLR_EVENT_PENDING, pf->state))
		return 0;

	/* Re-enable the VFLR interrupt cause here, before looking for which
	 * VF got reset. Otherwise, if another VF gets a reset while the
	 * first one is being processed, that interrupt will be lost, and
	 * that VF will be stuck in reset forever.
	 */
	reg = rd32(hw, I40E_PFINT_ICR0_ENA);
	reg |= I40E_PFINT_ICR0_ENA_VFLR_MASK;
	wr32(hw, I40E_PFINT_ICR0_ENA, reg);
	i40e_flush(hw);

	clear_bit(__I40E_VFLR_EVENT_PENDING, pf->state);
	for (vf_id = 0; vf_id < pf->num_alloc_vfs; vf_id++) {
		reg_idx = (hw->func_caps.vf_base_id + vf_id) / 32;
		bit_idx = (hw->func_caps.vf_base_id + vf_id) % 32;
		/* read GLGEN_VFLRSTAT register to find out the flr VFs */
		vf = &pf->vf[vf_id];
		reg = rd32(hw, I40E_GLGEN_VFLRSTAT(reg_idx));
		if (reg & BIT(bit_idx))
			/* i40e_reset_vf will clear the bit in GLGEN_VFLRSTAT */
			i40e_reset_vf(vf, true);
	}

	return 0;
}

/**
 * i40e_validate_vf
 * @pf: the physical function
 * @vf_id: VF identifier
 *
 * Check that the VF is enabled and the VSI exists.
 *
 * Returns 0 on success, negative on failure
 **/
static int i40e_validate_vf(struct i40e_pf *pf, int vf_id)
{
	struct i40e_vsi *vsi;
	struct i40e_vf *vf;
	int ret = 0;

	if (vf_id >= pf->num_alloc_vfs) {
		dev_err(&pf->pdev->dev,
			"Invalid VF Identifier %d\n", vf_id);
		ret = -EINVAL;
		goto err_out;
	}
	vf = &pf->vf[vf_id];
	vsi = i40e_find_vsi_from_id(pf, vf->lan_vsi_id);
	if (!vsi)
		ret = -EINVAL;
err_out:
	return ret;
}

/**
 * i40e_ndo_set_vf_mac
 * @netdev: network interface device structure
 * @vf_id: VF identifier
 * @mac: mac address
 *
 * program VF mac address
 **/
int i40e_ndo_set_vf_mac(struct net_device *netdev, int vf_id, u8 *mac)
{
	struct i40e_netdev_priv *np = netdev_priv(netdev);
	struct i40e_vsi *vsi = np->vsi;
	struct i40e_pf *pf = vsi->back;
	struct i40e_mac_filter *f;
	struct i40e_vf *vf;
	int ret = 0;
	struct hlist_node *h;
	int bkt;
	u8 i;

	if (test_and_set_bit(__I40E_VIRTCHNL_OP_PENDING, pf->state)) {
		dev_warn(&pf->pdev->dev, "Unable to configure VFs, other operation is pending.\n");
		return -EAGAIN;
	}

	/* validate the request */
	ret = i40e_validate_vf(pf, vf_id);
	if (ret)
		goto error_param;

	vf = &pf->vf[vf_id];
	vsi = pf->vsi[vf->lan_vsi_idx];

	/* When the VF is resetting wait until it is done.
	 * It can take up to 200 milliseconds,
	 * but wait for up to 300 milliseconds to be safe.
	 * If the VF is indeed in reset, the vsi pointer has
	 * to show on the newly loaded vsi under pf->vsi[id].
	 */
	for (i = 0; i < 15; i++) {
		if (test_bit(I40E_VF_STATE_INIT, &vf->vf_states)) {
			if (i > 0)
				vsi = pf->vsi[vf->lan_vsi_idx];
			break;
		}
		msleep(20);
	}
	if (!test_bit(I40E_VF_STATE_INIT, &vf->vf_states)) {
		dev_err(&pf->pdev->dev, "VF %d still in reset. Try again.\n",
			vf_id);
		ret = -EAGAIN;
		goto error_param;
	}

	if (is_multicast_ether_addr(mac)) {
		dev_err(&pf->pdev->dev,
			"Invalid Ethernet address %pM for VF %d\n", mac, vf_id);
		ret = -EINVAL;
		goto error_param;
	}

	/* Lock once because below invoked function add/del_filter requires
	 * mac_filter_hash_lock to be held
	 */
	spin_lock_bh(&vsi->mac_filter_hash_lock);

	/* delete the temporary mac address */
	if (!is_zero_ether_addr(vf->default_lan_addr.addr))
		i40e_del_mac_filter(vsi, vf->default_lan_addr.addr);

	/* Delete all the filters for this VSI - we're going to kill it
	 * anyway.
	 */
	hash_for_each_safe(vsi->mac_filter_hash, bkt, h, f, hlist)
		__i40e_del_filter(vsi, f);

	spin_unlock_bh(&vsi->mac_filter_hash_lock);

	/* program mac filter */
	if (i40e_sync_vsi_filters(vsi)) {
		dev_err(&pf->pdev->dev, "Unable to program ucast filters\n");
		ret = -EIO;
		goto error_param;
	}
	ether_addr_copy(vf->default_lan_addr.addr, mac);

	if (is_zero_ether_addr(mac)) {
		vf->pf_set_mac = false;
		dev_info(&pf->pdev->dev, "Removing MAC on VF %d\n", vf_id);
	} else {
		vf->pf_set_mac = true;
		dev_info(&pf->pdev->dev, "Setting MAC %pM on VF %d\n",
			 mac, vf_id);
	}

	/* Force the VF interface down so it has to bring up with new MAC
	 * address
	 */
	i40e_vc_disable_vf(vf);
	dev_info(&pf->pdev->dev, "Bring down and up the VF interface to make this change effective.\n");

error_param:
	clear_bit(__I40E_VIRTCHNL_OP_PENDING, pf->state);
	return ret;
}

/**
 * i40e_vsi_has_vlans - True if VSI has configured VLANs
 * @vsi: pointer to the vsi
 *
 * Check if a VSI has configured any VLANs. False if we have a port VLAN or if
 * we have no configured VLANs. Do not call while holding the
 * mac_filter_hash_lock.
 */
static bool i40e_vsi_has_vlans(struct i40e_vsi *vsi)
{
	bool have_vlans;

	/* If we have a port VLAN, then the VSI cannot have any VLANs
	 * configured, as all MAC/VLAN filters will be assigned to the PVID.
	 */
	if (vsi->info.pvid)
		return false;

	/* Since we don't have a PVID, we know that if the device is in VLAN
	 * mode it must be because of a VLAN filter configured on this VSI.
	 */
	spin_lock_bh(&vsi->mac_filter_hash_lock);
	have_vlans = i40e_is_vsi_in_vlan(vsi);
	spin_unlock_bh(&vsi->mac_filter_hash_lock);

	return have_vlans;
}

/**
 * i40e_ndo_set_vf_port_vlan
 * @netdev: network interface device structure
 * @vf_id: VF identifier
 * @vlan_id: mac address
 * @qos: priority setting
 * @vlan_proto: vlan protocol
 *
 * program VF vlan id and/or qos
 **/
int i40e_ndo_set_vf_port_vlan(struct net_device *netdev, int vf_id,
			      u16 vlan_id, u8 qos, __be16 vlan_proto)
{
	u16 vlanprio = vlan_id | (qos << I40E_VLAN_PRIORITY_SHIFT);
	struct i40e_netdev_priv *np = netdev_priv(netdev);
	bool allmulti = false, alluni = false;
	struct i40e_pf *pf = np->vsi->back;
	struct i40e_vsi *vsi;
	struct i40e_vf *vf;
	int ret = 0;

	if (test_and_set_bit(__I40E_VIRTCHNL_OP_PENDING, pf->state)) {
		dev_warn(&pf->pdev->dev, "Unable to configure VFs, other operation is pending.\n");
		return -EAGAIN;
	}

	/* validate the request */
	ret = i40e_validate_vf(pf, vf_id);
	if (ret)
		goto error_pvid;

	if ((vlan_id > I40E_MAX_VLANID) || (qos > 7)) {
		dev_err(&pf->pdev->dev, "Invalid VF Parameters\n");
		ret = -EINVAL;
		goto error_pvid;
	}

	if (vlan_proto != htons(ETH_P_8021Q)) {
		dev_err(&pf->pdev->dev, "VF VLAN protocol is not supported\n");
		ret = -EPROTONOSUPPORT;
		goto error_pvid;
	}

	vf = &pf->vf[vf_id];
	vsi = pf->vsi[vf->lan_vsi_idx];
	if (!test_bit(I40E_VF_STATE_INIT, &vf->vf_states)) {
		dev_err(&pf->pdev->dev, "VF %d still in reset. Try again.\n",
			vf_id);
		ret = -EAGAIN;
		goto error_pvid;
	}

	if (le16_to_cpu(vsi->info.pvid) == vlanprio)
		/* duplicate request, so just return success */
		goto error_pvid;

	if (i40e_vsi_has_vlans(vsi)) {
		dev_err(&pf->pdev->dev,
			"VF %d has already configured VLAN filters and the administrator is requesting a port VLAN override.\nPlease unload and reload the VF driver for this change to take effect.\n",
			vf_id);
		/* Administrator Error - knock the VF offline until he does
		 * the right thing by reconfiguring his network correctly
		 * and then reloading the VF driver.
		 */
		i40e_vc_disable_vf(vf);
		/* During reset the VF got a new VSI, so refresh the pointer. */
		vsi = pf->vsi[vf->lan_vsi_idx];
	}

	/* Locked once because multiple functions below iterate list */
	spin_lock_bh(&vsi->mac_filter_hash_lock);

	/* Check for condition where there was already a port VLAN ID
	 * filter set and now it is being deleted by setting it to zero.
	 * Additionally check for the condition where there was a port
	 * VLAN but now there is a new and different port VLAN being set.
	 * Before deleting all the old VLAN filters we must add new ones
	 * with -1 (I40E_VLAN_ANY) or otherwise we're left with all our
	 * MAC addresses deleted.
	 */
	if ((!(vlan_id || qos) ||
	    vlanprio != le16_to_cpu(vsi->info.pvid)) &&
	    vsi->info.pvid) {
		ret = i40e_add_vlan_all_mac(vsi, I40E_VLAN_ANY);
		if (ret) {
			dev_info(&vsi->back->pdev->dev,
				 "add VF VLAN failed, ret=%d aq_err=%d\n", ret,
				 vsi->back->hw.aq.asq_last_status);
			spin_unlock_bh(&vsi->mac_filter_hash_lock);
			goto error_pvid;
		}
	}

	if (vsi->info.pvid) {
		/* remove all filters on the old VLAN */
		i40e_rm_vlan_all_mac(vsi, (le16_to_cpu(vsi->info.pvid) &
					   VLAN_VID_MASK));
	}

	spin_unlock_bh(&vsi->mac_filter_hash_lock);

	/* disable promisc modes in case they were enabled */
	ret = i40e_config_vf_promiscuous_mode(vf, vf->lan_vsi_id,
					      allmulti, alluni);
	if (ret) {
		dev_err(&pf->pdev->dev, "Unable to config VF promiscuous mode\n");
		goto error_pvid;
	}

	if (vlan_id || qos)
		ret = i40e_vsi_add_pvid(vsi, vlanprio);
	else
		i40e_vsi_remove_pvid(vsi);
	spin_lock_bh(&vsi->mac_filter_hash_lock);

	if (vlan_id) {
		dev_info(&pf->pdev->dev, "Setting VLAN %d, QOS 0x%x on VF %d\n",
			 vlan_id, qos, vf_id);

		/* add new VLAN filter for each MAC */
		ret = i40e_add_vlan_all_mac(vsi, vlan_id);
		if (ret) {
			dev_info(&vsi->back->pdev->dev,
				 "add VF VLAN failed, ret=%d aq_err=%d\n", ret,
				 vsi->back->hw.aq.asq_last_status);
			spin_unlock_bh(&vsi->mac_filter_hash_lock);
			goto error_pvid;
		}

		/* remove the previously added non-VLAN MAC filters */
		i40e_rm_vlan_all_mac(vsi, I40E_VLAN_ANY);
	}

	spin_unlock_bh(&vsi->mac_filter_hash_lock);

	if (test_bit(I40E_VF_STATE_UC_PROMISC, &vf->vf_states))
		alluni = true;

	if (test_bit(I40E_VF_STATE_MC_PROMISC, &vf->vf_states))
		allmulti = true;

	/* Schedule the worker thread to take care of applying changes */
	i40e_service_event_schedule(vsi->back);

	if (ret) {
		dev_err(&pf->pdev->dev, "Unable to update VF vsi context\n");
		goto error_pvid;
	}

	/* The Port VLAN needs to be saved across resets the same as the
	 * default LAN MAC address.
	 */
	vf->port_vlan_id = le16_to_cpu(vsi->info.pvid);

	ret = i40e_config_vf_promiscuous_mode(vf, vsi->id, allmulti, alluni);
	if (ret) {
		dev_err(&pf->pdev->dev, "Unable to config vf promiscuous mode\n");
		goto error_pvid;
	}

	ret = 0;

error_pvid:
	clear_bit(__I40E_VIRTCHNL_OP_PENDING, pf->state);
	return ret;
}

/**
 * i40e_ndo_set_vf_bw
 * @netdev: network interface device structure
 * @vf_id: VF identifier
 * @min_tx_rate: Minimum Tx rate
 * @max_tx_rate: Maximum Tx rate
 *
 * configure VF Tx rate
 **/
int i40e_ndo_set_vf_bw(struct net_device *netdev, int vf_id, int min_tx_rate,
		       int max_tx_rate)
{
	struct i40e_netdev_priv *np = netdev_priv(netdev);
	struct i40e_pf *pf = np->vsi->back;
	struct i40e_vsi *vsi;
	struct i40e_vf *vf;
	int ret = 0;

	if (test_and_set_bit(__I40E_VIRTCHNL_OP_PENDING, pf->state)) {
		dev_warn(&pf->pdev->dev, "Unable to configure VFs, other operation is pending.\n");
		return -EAGAIN;
	}

	/* validate the request */
	ret = i40e_validate_vf(pf, vf_id);
	if (ret)
		goto error;

	if (min_tx_rate) {
		dev_err(&pf->pdev->dev, "Invalid min tx rate (%d) (greater than 0) specified for VF %d.\n",
			min_tx_rate, vf_id);
		ret = -EINVAL;
		goto error;
	}

	vf = &pf->vf[vf_id];
	vsi = pf->vsi[vf->lan_vsi_idx];
	if (!test_bit(I40E_VF_STATE_INIT, &vf->vf_states)) {
		dev_err(&pf->pdev->dev, "VF %d still in reset. Try again.\n",
			vf_id);
		ret = -EAGAIN;
		goto error;
	}

	ret = i40e_set_bw_limit(vsi, vsi->seid, max_tx_rate);
	if (ret)
		goto error;

	vf->tx_rate = max_tx_rate;
error:
	clear_bit(__I40E_VIRTCHNL_OP_PENDING, pf->state);
	return ret;
}

/**
 * i40e_ndo_get_vf_config
 * @netdev: network interface device structure
 * @vf_id: VF identifier
 * @ivi: VF configuration structure
 *
 * return VF configuration
 **/
int i40e_ndo_get_vf_config(struct net_device *netdev,
			   int vf_id, struct ifla_vf_info *ivi)
{
	struct i40e_netdev_priv *np = netdev_priv(netdev);
	struct i40e_vsi *vsi = np->vsi;
	struct i40e_pf *pf = vsi->back;
	struct i40e_vf *vf;
	int ret = 0;

	if (test_and_set_bit(__I40E_VIRTCHNL_OP_PENDING, pf->state)) {
		dev_warn(&pf->pdev->dev, "Unable to configure VFs, other operation is pending.\n");
		return -EAGAIN;
	}

	/* validate the request */
	ret = i40e_validate_vf(pf, vf_id);
	if (ret)
		goto error_param;

	vf = &pf->vf[vf_id];
	/* first vsi is always the LAN vsi */
	vsi = pf->vsi[vf->lan_vsi_idx];
	if (!vsi) {
		ret = -ENOENT;
		goto error_param;
	}

	ivi->vf = vf_id;

	ether_addr_copy(ivi->mac, vf->default_lan_addr.addr);

	ivi->max_tx_rate = vf->tx_rate;
	ivi->min_tx_rate = 0;
	ivi->vlan = le16_to_cpu(vsi->info.pvid) & I40E_VLAN_MASK;
	ivi->qos = (le16_to_cpu(vsi->info.pvid) & I40E_PRIORITY_MASK) >>
		   I40E_VLAN_PRIORITY_SHIFT;
	if (vf->link_forced == false)
		ivi->linkstate = IFLA_VF_LINK_STATE_AUTO;
	else if (vf->link_up == true)
		ivi->linkstate = IFLA_VF_LINK_STATE_ENABLE;
	else
		ivi->linkstate = IFLA_VF_LINK_STATE_DISABLE;
	ivi->spoofchk = vf->spoofchk;
	ivi->trusted = vf->trusted;
	ret = 0;

error_param:
	clear_bit(__I40E_VIRTCHNL_OP_PENDING, pf->state);
	return ret;
}

/**
 * i40e_ndo_set_vf_link_state
 * @netdev: network interface device structure
 * @vf_id: VF identifier
 * @link: required link state
 *
 * Set the link state of a specified VF, regardless of physical link state
 **/
int i40e_ndo_set_vf_link_state(struct net_device *netdev, int vf_id, int link)
{
	struct i40e_netdev_priv *np = netdev_priv(netdev);
	struct i40e_pf *pf = np->vsi->back;
	struct virtchnl_pf_event pfe;
	struct i40e_hw *hw = &pf->hw;
	struct i40e_vf *vf;
	int abs_vf_id;
	int ret = 0;

	if (test_and_set_bit(__I40E_VIRTCHNL_OP_PENDING, pf->state)) {
		dev_warn(&pf->pdev->dev, "Unable to configure VFs, other operation is pending.\n");
		return -EAGAIN;
	}

	/* validate the request */
	if (vf_id >= pf->num_alloc_vfs) {
		dev_err(&pf->pdev->dev, "Invalid VF Identifier %d\n", vf_id);
		ret = -EINVAL;
		goto error_out;
	}

	vf = &pf->vf[vf_id];
	abs_vf_id = vf->vf_id + hw->func_caps.vf_base_id;

	pfe.event = VIRTCHNL_EVENT_LINK_CHANGE;
	pfe.severity = PF_EVENT_SEVERITY_INFO;

	switch (link) {
	case IFLA_VF_LINK_STATE_AUTO:
		vf->link_forced = false;
		pfe.event_data.link_event.link_status =
			pf->hw.phy.link_info.link_info & I40E_AQ_LINK_UP;
		pfe.event_data.link_event.link_speed =
			(enum virtchnl_link_speed)
			pf->hw.phy.link_info.link_speed;
		break;
	case IFLA_VF_LINK_STATE_ENABLE:
		vf->link_forced = true;
		vf->link_up = true;
		pfe.event_data.link_event.link_status = true;
		pfe.event_data.link_event.link_speed = VIRTCHNL_LINK_SPEED_40GB;
		break;
	case IFLA_VF_LINK_STATE_DISABLE:
		vf->link_forced = true;
		vf->link_up = false;
		pfe.event_data.link_event.link_status = false;
		pfe.event_data.link_event.link_speed = 0;
		break;
	default:
		ret = -EINVAL;
		goto error_out;
	}
	/* Notify the VF of its new link state */
	i40e_aq_send_msg_to_vf(hw, abs_vf_id, VIRTCHNL_OP_EVENT,
			       0, (u8 *)&pfe, sizeof(pfe), NULL);

error_out:
	clear_bit(__I40E_VIRTCHNL_OP_PENDING, pf->state);
	return ret;
}

/**
 * i40e_ndo_set_vf_spoofchk
 * @netdev: network interface device structure
 * @vf_id: VF identifier
 * @enable: flag to enable or disable feature
 *
 * Enable or disable VF spoof checking
 **/
int i40e_ndo_set_vf_spoofchk(struct net_device *netdev, int vf_id, bool enable)
{
	struct i40e_netdev_priv *np = netdev_priv(netdev);
	struct i40e_vsi *vsi = np->vsi;
	struct i40e_pf *pf = vsi->back;
	struct i40e_vsi_context ctxt;
	struct i40e_hw *hw = &pf->hw;
	struct i40e_vf *vf;
	int ret = 0;

	if (test_and_set_bit(__I40E_VIRTCHNL_OP_PENDING, pf->state)) {
		dev_warn(&pf->pdev->dev, "Unable to configure VFs, other operation is pending.\n");
		return -EAGAIN;
	}

	/* validate the request */
	if (vf_id >= pf->num_alloc_vfs) {
		dev_err(&pf->pdev->dev, "Invalid VF Identifier %d\n", vf_id);
		ret = -EINVAL;
		goto out;
	}

	vf = &(pf->vf[vf_id]);
	if (!test_bit(I40E_VF_STATE_INIT, &vf->vf_states)) {
		dev_err(&pf->pdev->dev, "VF %d still in reset. Try again.\n",
			vf_id);
		ret = -EAGAIN;
		goto out;
	}

	if (enable == vf->spoofchk)
		goto out;

	vf->spoofchk = enable;
	memset(&ctxt, 0, sizeof(ctxt));
	ctxt.seid = pf->vsi[vf->lan_vsi_idx]->seid;
	ctxt.pf_num = pf->hw.pf_id;
	ctxt.info.valid_sections = cpu_to_le16(I40E_AQ_VSI_PROP_SECURITY_VALID);
	if (enable)
		ctxt.info.sec_flags |= (I40E_AQ_VSI_SEC_FLAG_ENABLE_VLAN_CHK |
					I40E_AQ_VSI_SEC_FLAG_ENABLE_MAC_CHK);
	ret = i40e_aq_update_vsi_params(hw, &ctxt, NULL);
	if (ret) {
		dev_err(&pf->pdev->dev, "Error %d updating VSI parameters\n",
			ret);
		ret = -EIO;
	}
out:
	clear_bit(__I40E_VIRTCHNL_OP_PENDING, pf->state);
	return ret;
}

/**
 * i40e_ndo_set_vf_trust
 * @netdev: network interface device structure of the pf
 * @vf_id: VF identifier
 * @setting: trust setting
 *
 * Enable or disable VF trust setting
 **/
int i40e_ndo_set_vf_trust(struct net_device *netdev, int vf_id, bool setting)
{
	struct i40e_netdev_priv *np = netdev_priv(netdev);
	struct i40e_pf *pf = np->vsi->back;
	struct i40e_vf *vf;
	int ret = 0;

	if (test_and_set_bit(__I40E_VIRTCHNL_OP_PENDING, pf->state)) {
		dev_warn(&pf->pdev->dev, "Unable to configure VFs, other operation is pending.\n");
		return -EAGAIN;
	}

	/* validate the request */
	if (vf_id >= pf->num_alloc_vfs) {
		dev_err(&pf->pdev->dev, "Invalid VF Identifier %d\n", vf_id);
		ret = -EINVAL;
		goto out;
	}

	if (pf->flags & I40E_FLAG_MFP_ENABLED) {
		dev_err(&pf->pdev->dev, "Trusted VF not supported in MFP mode.\n");
		ret = -EINVAL;
		goto out;
	}

	vf = &pf->vf[vf_id];

	if (setting == vf->trusted)
		goto out;

	vf->trusted = setting;
	i40e_vc_disable_vf(vf);
	dev_info(&pf->pdev->dev, "VF %u is now %strusted\n",
		 vf_id, setting ? "" : "un");

	if (vf->adq_enabled) {
		if (!vf->trusted) {
			dev_info(&pf->pdev->dev,
				 "VF %u no longer Trusted, deleting all cloud filters\n",
				 vf_id);
			i40e_del_all_cloud_filters(vf);
		}
	}

out:
	clear_bit(__I40E_VIRTCHNL_OP_PENDING, pf->state);
	return ret;
}

/**
 * i40e_get_vf_stats - populate some stats for the VF
 * @netdev: the netdev of the PF
 * @vf_id: the host OS identifier (0-127)
 * @vf_stats: pointer to the OS memory to be initialized
 */
int i40e_get_vf_stats(struct net_device *netdev, int vf_id,
		      struct ifla_vf_stats *vf_stats)
{
	struct i40e_netdev_priv *np = netdev_priv(netdev);
	struct i40e_pf *pf = np->vsi->back;
	struct i40e_eth_stats *stats;
	struct i40e_vsi *vsi;
	struct i40e_vf *vf;

	/* validate the request */
	if (i40e_validate_vf(pf, vf_id))
		return -EINVAL;

	vf = &pf->vf[vf_id];
	if (!test_bit(I40E_VF_STATE_INIT, &vf->vf_states)) {
		dev_err(&pf->pdev->dev, "VF %d in reset. Try again.\n", vf_id);
		return -EBUSY;
	}

	vsi = pf->vsi[vf->lan_vsi_idx];
	if (!vsi)
		return -EINVAL;

	i40e_update_eth_stats(vsi);
	stats = &vsi->eth_stats;

	memset(vf_stats, 0, sizeof(*vf_stats));

	vf_stats->rx_packets = stats->rx_unicast + stats->rx_broadcast +
		stats->rx_multicast;
	vf_stats->tx_packets = stats->tx_unicast + stats->tx_broadcast +
		stats->tx_multicast;
	vf_stats->rx_bytes   = stats->rx_bytes;
	vf_stats->tx_bytes   = stats->tx_bytes;
	vf_stats->broadcast  = stats->rx_broadcast;
	vf_stats->multicast  = stats->rx_multicast;
	vf_stats->rx_dropped = stats->rx_discards;
	vf_stats->tx_dropped = stats->tx_discards;

	return 0;
}<|MERGE_RESOLUTION|>--- conflicted
+++ resolved
@@ -2362,11 +2362,7 @@
 		goto error_param;
 	}
 
-<<<<<<< HEAD
-	if (i40e_vc_validate_vqs_bitmaps(vqs)) {
-=======
 	if (!i40e_vc_validate_vqs_bitmaps(vqs)) {
->>>>>>> 2c523b34
 		aq_ret = I40E_ERR_PARAM;
 		goto error_param;
 	}
@@ -2428,11 +2424,7 @@
 		goto error_param;
 	}
 
-<<<<<<< HEAD
-	if (i40e_vc_validate_vqs_bitmaps(vqs)) {
-=======
 	if (!i40e_vc_validate_vqs_bitmaps(vqs)) {
->>>>>>> 2c523b34
 		aq_ret = I40E_ERR_PARAM;
 		goto error_param;
 	}
