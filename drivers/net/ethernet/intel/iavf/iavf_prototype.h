--- conflicted
+++ resolved
@@ -45,16 +45,6 @@
 enum iavf_status iavf_aq_set_rss_key(struct iavf_hw *hw, u16 seid,
 				     struct iavf_aqc_get_set_rss_key_data *key);
 
-<<<<<<< HEAD
-extern struct iavf_rx_ptype_decoded iavf_ptype_lookup[];
-
-static inline struct iavf_rx_ptype_decoded decode_rx_desc_ptype(u8 ptype)
-{
-	return iavf_ptype_lookup[ptype];
-}
-
-=======
->>>>>>> 0c383648
 void iavf_vf_parse_hw_config(struct iavf_hw *hw,
 			     struct virtchnl_vf_resource *msg);
 enum iavf_status iavf_aq_send_msg_to_pf(struct iavf_hw *hw,
