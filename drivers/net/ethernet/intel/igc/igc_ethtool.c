--- conflicted
+++ resolved
@@ -1673,14 +1673,6 @@
 		return -EINVAL;
 	}
 
-<<<<<<< HEAD
-	linkmode_set_bit(ETHTOOL_LINK_MODE_2500baseT_Full_BIT,
-			 edata->supported);
-	linkmode_set_bit(ETHTOOL_LINK_MODE_1000baseT_Full_BIT,
-			 edata->supported);
-	linkmode_set_bit(ETHTOOL_LINK_MODE_100baseT_Full_BIT,
-			 edata->supported);
-=======
 	if (eee_advert & IGC_EEE_2500BT_MASK)
 		linkmode_set_bit(ETHTOOL_LINK_MODE_2500baseT_Full_BIT,
 				 edata->advertised);
@@ -1718,7 +1710,6 @@
 	if (eee_lp_advert & IGC_LP_EEE_2500BT_MASK)
 		linkmode_set_bit(ETHTOOL_LINK_MODE_2500baseT_Full_BIT,
 				 edata->lp_advertised);
->>>>>>> 22d6adac
 
 	eeer = rd32(IGC_EEER);
 
