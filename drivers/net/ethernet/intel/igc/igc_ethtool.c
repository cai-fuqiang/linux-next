// SPDX-License-Identifier: GPL-2.0
/* Copyright (c)  2018 Intel Corporation */

/* ethtool support for igc */
#include <linux/if_vlan.h>
#include <linux/pm_runtime.h>
#include <linux/mdio.h>

#include "igc.h"
#include "igc_diag.h"

/* forward declaration */
struct igc_stats {
	char stat_string[ETH_GSTRING_LEN];
	int sizeof_stat;
	int stat_offset;
};

#define IGC_STAT(_name, _stat) { \
	.stat_string = _name, \
	.sizeof_stat = sizeof_field(struct igc_adapter, _stat), \
	.stat_offset = offsetof(struct igc_adapter, _stat) \
}

static const struct igc_stats igc_gstrings_stats[] = {
	IGC_STAT("rx_packets", stats.gprc),
	IGC_STAT("tx_packets", stats.gptc),
	IGC_STAT("rx_bytes", stats.gorc),
	IGC_STAT("tx_bytes", stats.gotc),
	IGC_STAT("rx_broadcast", stats.bprc),
	IGC_STAT("tx_broadcast", stats.bptc),
	IGC_STAT("rx_multicast", stats.mprc),
	IGC_STAT("tx_multicast", stats.mptc),
	IGC_STAT("multicast", stats.mprc),
	IGC_STAT("collisions", stats.colc),
	IGC_STAT("rx_crc_errors", stats.crcerrs),
	IGC_STAT("rx_no_buffer_count", stats.rnbc),
	IGC_STAT("rx_missed_errors", stats.mpc),
	IGC_STAT("tx_aborted_errors", stats.ecol),
	IGC_STAT("tx_carrier_errors", stats.tncrs),
	IGC_STAT("tx_window_errors", stats.latecol),
	IGC_STAT("tx_abort_late_coll", stats.latecol),
	IGC_STAT("tx_deferred_ok", stats.dc),
	IGC_STAT("tx_single_coll_ok", stats.scc),
	IGC_STAT("tx_multi_coll_ok", stats.mcc),
	IGC_STAT("tx_timeout_count", tx_timeout_count),
	IGC_STAT("rx_long_length_errors", stats.roc),
	IGC_STAT("rx_short_length_errors", stats.ruc),
	IGC_STAT("rx_align_errors", stats.algnerrc),
	IGC_STAT("tx_tcp_seg_good", stats.tsctc),
	IGC_STAT("tx_tcp_seg_failed", stats.tsctfc),
	IGC_STAT("rx_flow_control_xon", stats.xonrxc),
	IGC_STAT("rx_flow_control_xoff", stats.xoffrxc),
	IGC_STAT("tx_flow_control_xon", stats.xontxc),
	IGC_STAT("tx_flow_control_xoff", stats.xofftxc),
	IGC_STAT("rx_long_byte_count", stats.gorc),
	IGC_STAT("tx_dma_out_of_sync", stats.doosync),
	IGC_STAT("tx_smbus", stats.mgptc),
	IGC_STAT("rx_smbus", stats.mgprc),
	IGC_STAT("dropped_smbus", stats.mgpdc),
	IGC_STAT("os2bmc_rx_by_bmc", stats.o2bgptc),
	IGC_STAT("os2bmc_tx_by_bmc", stats.b2ospc),
	IGC_STAT("os2bmc_tx_by_host", stats.o2bspc),
	IGC_STAT("os2bmc_rx_by_host", stats.b2ogprc),
	IGC_STAT("tx_hwtstamp_timeouts", tx_hwtstamp_timeouts),
	IGC_STAT("tx_hwtstamp_skipped", tx_hwtstamp_skipped),
	IGC_STAT("rx_hwtstamp_cleared", rx_hwtstamp_cleared),
	IGC_STAT("tx_lpi_counter", stats.tlpic),
	IGC_STAT("rx_lpi_counter", stats.rlpic),
	IGC_STAT("qbv_config_change_errors", qbv_config_change_errors),
};

#define IGC_NETDEV_STAT(_net_stat) { \
	.stat_string = __stringify(_net_stat), \
	.sizeof_stat = sizeof_field(struct rtnl_link_stats64, _net_stat), \
	.stat_offset = offsetof(struct rtnl_link_stats64, _net_stat) \
}

static const struct igc_stats igc_gstrings_net_stats[] = {
	IGC_NETDEV_STAT(rx_errors),
	IGC_NETDEV_STAT(tx_errors),
	IGC_NETDEV_STAT(tx_dropped),
	IGC_NETDEV_STAT(rx_length_errors),
	IGC_NETDEV_STAT(rx_over_errors),
	IGC_NETDEV_STAT(rx_frame_errors),
	IGC_NETDEV_STAT(rx_fifo_errors),
	IGC_NETDEV_STAT(tx_fifo_errors),
	IGC_NETDEV_STAT(tx_heartbeat_errors)
};

enum igc_diagnostics_results {
	TEST_REG = 0,
	TEST_EEP,
	TEST_IRQ,
	TEST_LOOP,
	TEST_LINK
};

static const char igc_gstrings_test[][ETH_GSTRING_LEN] = {
	[TEST_REG]  = "Register test  (offline)",
	[TEST_EEP]  = "Eeprom test    (offline)",
	[TEST_IRQ]  = "Interrupt test (offline)",
	[TEST_LOOP] = "Loopback test  (offline)",
	[TEST_LINK] = "Link test   (on/offline)"
};

#define IGC_TEST_LEN (sizeof(igc_gstrings_test) / ETH_GSTRING_LEN)

#define IGC_GLOBAL_STATS_LEN	\
	(sizeof(igc_gstrings_stats) / sizeof(struct igc_stats))
#define IGC_NETDEV_STATS_LEN	\
	(sizeof(igc_gstrings_net_stats) / sizeof(struct igc_stats))
#define IGC_RX_QUEUE_STATS_LEN \
	(sizeof(struct igc_rx_queue_stats) / sizeof(u64))
#define IGC_TX_QUEUE_STATS_LEN 3 /* packets, bytes, restart_queue */
#define IGC_QUEUE_STATS_LEN \
	((((struct igc_adapter *)netdev_priv(netdev))->num_rx_queues * \
	  IGC_RX_QUEUE_STATS_LEN) + \
	 (((struct igc_adapter *)netdev_priv(netdev))->num_tx_queues * \
	  IGC_TX_QUEUE_STATS_LEN))
#define IGC_STATS_LEN \
	(IGC_GLOBAL_STATS_LEN + IGC_NETDEV_STATS_LEN + IGC_QUEUE_STATS_LEN)

static const char igc_priv_flags_strings[][ETH_GSTRING_LEN] = {
#define IGC_PRIV_FLAGS_LEGACY_RX	BIT(0)
	"legacy-rx",
};

#define IGC_PRIV_FLAGS_STR_LEN ARRAY_SIZE(igc_priv_flags_strings)

static void igc_ethtool_get_drvinfo(struct net_device *netdev,
				    struct ethtool_drvinfo *drvinfo)
{
	struct igc_adapter *adapter = netdev_priv(netdev);
	struct igc_hw *hw = &adapter->hw;
	u16 nvm_version = 0;
	u16 gphy_version;

	strscpy(drvinfo->driver, igc_driver_name, sizeof(drvinfo->driver));

	/* NVM image version is reported as firmware version for i225 device */
	hw->nvm.ops.read(hw, IGC_NVM_DEV_STARTER, 1, &nvm_version);

	/* gPHY firmware version is reported as PHY FW version */
	gphy_version = igc_read_phy_fw_version(hw);

	scnprintf(adapter->fw_version,
		  sizeof(adapter->fw_version),
		  "%x:%x",
		  nvm_version,
		  gphy_version);

	strscpy(drvinfo->fw_version, adapter->fw_version,
		sizeof(drvinfo->fw_version));

	strscpy(drvinfo->bus_info, pci_name(adapter->pdev),
		sizeof(drvinfo->bus_info));

	drvinfo->n_priv_flags = IGC_PRIV_FLAGS_STR_LEN;
}

static int igc_ethtool_get_regs_len(struct net_device *netdev)
{
	return IGC_REGS_LEN * sizeof(u32);
}

static void igc_ethtool_get_regs(struct net_device *netdev,
				 struct ethtool_regs *regs, void *p)
{
	struct igc_adapter *adapter = netdev_priv(netdev);
	struct igc_hw *hw = &adapter->hw;
	u32 *regs_buff = p;
	u8 i;

	memset(p, 0, IGC_REGS_LEN * sizeof(u32));

	regs->version = (2u << 24) | (hw->revision_id << 16) | hw->device_id;

	/* General Registers */
	regs_buff[0] = rd32(IGC_CTRL);
	regs_buff[1] = rd32(IGC_STATUS);
	regs_buff[2] = rd32(IGC_CTRL_EXT);
	regs_buff[3] = rd32(IGC_MDIC);
	regs_buff[4] = rd32(IGC_CONNSW);

	/* NVM Register */
	regs_buff[5] = rd32(IGC_EECD);

	/* Interrupt */
	/* Reading EICS for EICR because they read the
	 * same but EICS does not clear on read
	 */
	regs_buff[6] = rd32(IGC_EICS);
	regs_buff[7] = rd32(IGC_EICS);
	regs_buff[8] = rd32(IGC_EIMS);
	regs_buff[9] = rd32(IGC_EIMC);
	regs_buff[10] = rd32(IGC_EIAC);
	regs_buff[11] = rd32(IGC_EIAM);
	/* Reading ICS for ICR because they read the
	 * same but ICS does not clear on read
	 */
	regs_buff[12] = rd32(IGC_ICS);
	regs_buff[13] = rd32(IGC_ICS);
	regs_buff[14] = rd32(IGC_IMS);
	regs_buff[15] = rd32(IGC_IMC);
	regs_buff[16] = rd32(IGC_IAC);
	regs_buff[17] = rd32(IGC_IAM);

	/* Flow Control */
	regs_buff[18] = rd32(IGC_FCAL);
	regs_buff[19] = rd32(IGC_FCAH);
	regs_buff[20] = rd32(IGC_FCTTV);
	regs_buff[21] = rd32(IGC_FCRTL);
	regs_buff[22] = rd32(IGC_FCRTH);
	regs_buff[23] = rd32(IGC_FCRTV);

	/* Receive */
	regs_buff[24] = rd32(IGC_RCTL);
	regs_buff[25] = rd32(IGC_RXCSUM);
	regs_buff[26] = rd32(IGC_RLPML);
	regs_buff[27] = rd32(IGC_RFCTL);

	/* Transmit */
	regs_buff[28] = rd32(IGC_TCTL);
	regs_buff[29] = rd32(IGC_TIPG);

	/* Wake Up */

	/* MAC */

	/* Statistics */
	regs_buff[30] = adapter->stats.crcerrs;
	regs_buff[31] = adapter->stats.algnerrc;
	regs_buff[32] = adapter->stats.symerrs;
	regs_buff[33] = adapter->stats.rxerrc;
	regs_buff[34] = adapter->stats.mpc;
	regs_buff[35] = adapter->stats.scc;
	regs_buff[36] = adapter->stats.ecol;
	regs_buff[37] = adapter->stats.mcc;
	regs_buff[38] = adapter->stats.latecol;
	regs_buff[39] = adapter->stats.colc;
	regs_buff[40] = adapter->stats.dc;
	regs_buff[41] = adapter->stats.tncrs;
	regs_buff[42] = adapter->stats.sec;
	regs_buff[43] = adapter->stats.htdpmc;
	regs_buff[44] = adapter->stats.rlec;
	regs_buff[45] = adapter->stats.xonrxc;
	regs_buff[46] = adapter->stats.xontxc;
	regs_buff[47] = adapter->stats.xoffrxc;
	regs_buff[48] = adapter->stats.xofftxc;
	regs_buff[49] = adapter->stats.fcruc;
	regs_buff[50] = adapter->stats.prc64;
	regs_buff[51] = adapter->stats.prc127;
	regs_buff[52] = adapter->stats.prc255;
	regs_buff[53] = adapter->stats.prc511;
	regs_buff[54] = adapter->stats.prc1023;
	regs_buff[55] = adapter->stats.prc1522;
	regs_buff[56] = adapter->stats.gprc;
	regs_buff[57] = adapter->stats.bprc;
	regs_buff[58] = adapter->stats.mprc;
	regs_buff[59] = adapter->stats.gptc;
	regs_buff[60] = adapter->stats.gorc;
	regs_buff[61] = adapter->stats.gotc;
	regs_buff[62] = adapter->stats.rnbc;
	regs_buff[63] = adapter->stats.ruc;
	regs_buff[64] = adapter->stats.rfc;
	regs_buff[65] = adapter->stats.roc;
	regs_buff[66] = adapter->stats.rjc;
	regs_buff[67] = adapter->stats.mgprc;
	regs_buff[68] = adapter->stats.mgpdc;
	regs_buff[69] = adapter->stats.mgptc;
	regs_buff[70] = adapter->stats.tor;
	regs_buff[71] = adapter->stats.tot;
	regs_buff[72] = adapter->stats.tpr;
	regs_buff[73] = adapter->stats.tpt;
	regs_buff[74] = adapter->stats.ptc64;
	regs_buff[75] = adapter->stats.ptc127;
	regs_buff[76] = adapter->stats.ptc255;
	regs_buff[77] = adapter->stats.ptc511;
	regs_buff[78] = adapter->stats.ptc1023;
	regs_buff[79] = adapter->stats.ptc1522;
	regs_buff[80] = adapter->stats.mptc;
	regs_buff[81] = adapter->stats.bptc;
	regs_buff[82] = adapter->stats.tsctc;
	regs_buff[83] = adapter->stats.iac;
	regs_buff[84] = adapter->stats.rpthc;
	regs_buff[85] = adapter->stats.hgptc;
	regs_buff[86] = adapter->stats.hgorc;
	regs_buff[87] = adapter->stats.hgotc;
	regs_buff[88] = adapter->stats.lenerrs;
	regs_buff[89] = adapter->stats.scvpc;
	regs_buff[90] = adapter->stats.hrmpc;

	for (i = 0; i < 4; i++)
		regs_buff[91 + i] = rd32(IGC_SRRCTL(i));
	for (i = 0; i < 4; i++)
		regs_buff[95 + i] = rd32(IGC_PSRTYPE(i));
	for (i = 0; i < 4; i++)
		regs_buff[99 + i] = rd32(IGC_RDBAL(i));
	for (i = 0; i < 4; i++)
		regs_buff[103 + i] = rd32(IGC_RDBAH(i));
	for (i = 0; i < 4; i++)
		regs_buff[107 + i] = rd32(IGC_RDLEN(i));
	for (i = 0; i < 4; i++)
		regs_buff[111 + i] = rd32(IGC_RDH(i));
	for (i = 0; i < 4; i++)
		regs_buff[115 + i] = rd32(IGC_RDT(i));
	for (i = 0; i < 4; i++)
		regs_buff[119 + i] = rd32(IGC_RXDCTL(i));

	for (i = 0; i < 10; i++)
		regs_buff[123 + i] = rd32(IGC_EITR(i));
	for (i = 0; i < 16; i++)
		regs_buff[139 + i] = rd32(IGC_RAL(i));
	for (i = 0; i < 16; i++)
		regs_buff[145 + i] = rd32(IGC_RAH(i));

	for (i = 0; i < 4; i++)
		regs_buff[149 + i] = rd32(IGC_TDBAL(i));
	for (i = 0; i < 4; i++)
		regs_buff[152 + i] = rd32(IGC_TDBAH(i));
	for (i = 0; i < 4; i++)
		regs_buff[156 + i] = rd32(IGC_TDLEN(i));
	for (i = 0; i < 4; i++)
		regs_buff[160 + i] = rd32(IGC_TDH(i));
	for (i = 0; i < 4; i++)
		regs_buff[164 + i] = rd32(IGC_TDT(i));
	for (i = 0; i < 4; i++)
		regs_buff[168 + i] = rd32(IGC_TXDCTL(i));

	/* XXX: Due to a bug few lines above, RAL and RAH registers are
	 * overwritten. To preserve the ABI, we write these registers again in
	 * regs_buff.
	 */
	for (i = 0; i < 16; i++)
		regs_buff[172 + i] = rd32(IGC_RAL(i));
	for (i = 0; i < 16; i++)
		regs_buff[188 + i] = rd32(IGC_RAH(i));

	regs_buff[204] = rd32(IGC_VLANPQF);

	for (i = 0; i < 8; i++)
		regs_buff[205 + i] = rd32(IGC_ETQF(i));

	regs_buff[213] = adapter->stats.tlpic;
	regs_buff[214] = adapter->stats.rlpic;
}

static void igc_ethtool_get_wol(struct net_device *netdev,
				struct ethtool_wolinfo *wol)
{
	struct igc_adapter *adapter = netdev_priv(netdev);

	wol->wolopts = 0;

	if (!(adapter->flags & IGC_FLAG_WOL_SUPPORTED))
		return;

	wol->supported = WAKE_UCAST | WAKE_MCAST |
			 WAKE_BCAST | WAKE_MAGIC |
			 WAKE_PHY;

	/* apply any specific unsupported masks here */
	switch (adapter->hw.device_id) {
	default:
		break;
	}

	if (adapter->wol & IGC_WUFC_EX)
		wol->wolopts |= WAKE_UCAST;
	if (adapter->wol & IGC_WUFC_MC)
		wol->wolopts |= WAKE_MCAST;
	if (adapter->wol & IGC_WUFC_BC)
		wol->wolopts |= WAKE_BCAST;
	if (adapter->wol & IGC_WUFC_MAG)
		wol->wolopts |= WAKE_MAGIC;
	if (adapter->wol & IGC_WUFC_LNKC)
		wol->wolopts |= WAKE_PHY;
}

static int igc_ethtool_set_wol(struct net_device *netdev,
			       struct ethtool_wolinfo *wol)
{
	struct igc_adapter *adapter = netdev_priv(netdev);

	if (wol->wolopts & (WAKE_ARP | WAKE_MAGICSECURE | WAKE_FILTER))
		return -EOPNOTSUPP;

	if (!(adapter->flags & IGC_FLAG_WOL_SUPPORTED))
		return wol->wolopts ? -EOPNOTSUPP : 0;

	/* these settings will always override what we currently have */
	adapter->wol = 0;

	if (wol->wolopts & WAKE_UCAST)
		adapter->wol |= IGC_WUFC_EX;
	if (wol->wolopts & WAKE_MCAST)
		adapter->wol |= IGC_WUFC_MC;
	if (wol->wolopts & WAKE_BCAST)
		adapter->wol |= IGC_WUFC_BC;
	if (wol->wolopts & WAKE_MAGIC)
		adapter->wol |= IGC_WUFC_MAG;
	if (wol->wolopts & WAKE_PHY)
		adapter->wol |= IGC_WUFC_LNKC;
	device_set_wakeup_enable(&adapter->pdev->dev, adapter->wol);

	return 0;
}

static u32 igc_ethtool_get_msglevel(struct net_device *netdev)
{
	struct igc_adapter *adapter = netdev_priv(netdev);

	return adapter->msg_enable;
}

static void igc_ethtool_set_msglevel(struct net_device *netdev, u32 data)
{
	struct igc_adapter *adapter = netdev_priv(netdev);

	adapter->msg_enable = data;
}

static int igc_ethtool_nway_reset(struct net_device *netdev)
{
	struct igc_adapter *adapter = netdev_priv(netdev);

	if (netif_running(netdev))
		igc_reinit_locked(adapter);
	return 0;
}

static u32 igc_ethtool_get_link(struct net_device *netdev)
{
	struct igc_adapter *adapter = netdev_priv(netdev);
	struct igc_mac_info *mac = &adapter->hw.mac;

	/* If the link is not reported up to netdev, interrupts are disabled,
	 * and so the physical link state may have changed since we last
	 * looked. Set get_link_status to make sure that the true link
	 * state is interrogated, rather than pulling a cached and possibly
	 * stale link state from the driver.
	 */
	if (!netif_carrier_ok(netdev))
		mac->get_link_status = 1;

	return igc_has_link(adapter);
}

static int igc_ethtool_get_eeprom_len(struct net_device *netdev)
{
	struct igc_adapter *adapter = netdev_priv(netdev);

	return adapter->hw.nvm.word_size * 2;
}

static int igc_ethtool_get_eeprom(struct net_device *netdev,
				  struct ethtool_eeprom *eeprom, u8 *bytes)
{
	struct igc_adapter *adapter = netdev_priv(netdev);
	struct igc_hw *hw = &adapter->hw;
	int first_word, last_word;
	u16 *eeprom_buff;
	int ret_val = 0;
	u16 i;

	if (eeprom->len == 0)
		return -EINVAL;

	eeprom->magic = hw->vendor_id | (hw->device_id << 16);

	first_word = eeprom->offset >> 1;
	last_word = (eeprom->offset + eeprom->len - 1) >> 1;

	eeprom_buff = kmalloc_array(last_word - first_word + 1, sizeof(u16),
				    GFP_KERNEL);
	if (!eeprom_buff)
		return -ENOMEM;

	if (hw->nvm.type == igc_nvm_eeprom_spi) {
		ret_val = hw->nvm.ops.read(hw, first_word,
					   last_word - first_word + 1,
					   eeprom_buff);
	} else {
		for (i = 0; i < last_word - first_word + 1; i++) {
			ret_val = hw->nvm.ops.read(hw, first_word + i, 1,
						   &eeprom_buff[i]);
			if (ret_val)
				break;
		}
	}

	/* Device's eeprom is always little-endian, word addressable */
	for (i = 0; i < last_word - first_word + 1; i++)
		le16_to_cpus(&eeprom_buff[i]);

	memcpy(bytes, (u8 *)eeprom_buff + (eeprom->offset & 1),
	       eeprom->len);
	kfree(eeprom_buff);

	return ret_val;
}

static int igc_ethtool_set_eeprom(struct net_device *netdev,
				  struct ethtool_eeprom *eeprom, u8 *bytes)
{
	struct igc_adapter *adapter = netdev_priv(netdev);
	struct igc_hw *hw = &adapter->hw;
	int max_len, first_word, last_word, ret_val = 0;
	u16 *eeprom_buff;
	void *ptr;
	u16 i;

	if (eeprom->len == 0)
		return -EOPNOTSUPP;

	if (hw->mac.type >= igc_i225 &&
	    !igc_get_flash_presence_i225(hw)) {
		return -EOPNOTSUPP;
	}

	if (eeprom->magic != (hw->vendor_id | (hw->device_id << 16)))
		return -EFAULT;

	max_len = hw->nvm.word_size * 2;

	first_word = eeprom->offset >> 1;
	last_word = (eeprom->offset + eeprom->len - 1) >> 1;
	eeprom_buff = kmalloc(max_len, GFP_KERNEL);
	if (!eeprom_buff)
		return -ENOMEM;

	ptr = (void *)eeprom_buff;

	if (eeprom->offset & 1) {
		/* need read/modify/write of first changed EEPROM word
		 * only the second byte of the word is being modified
		 */
		ret_val = hw->nvm.ops.read(hw, first_word, 1,
					    &eeprom_buff[0]);
		ptr++;
	}
	if (((eeprom->offset + eeprom->len) & 1) && ret_val == 0) {
		/* need read/modify/write of last changed EEPROM word
		 * only the first byte of the word is being modified
		 */
		ret_val = hw->nvm.ops.read(hw, last_word, 1,
				   &eeprom_buff[last_word - first_word]);
	}

	/* Device's eeprom is always little-endian, word addressable */
	for (i = 0; i < last_word - first_word + 1; i++)
		le16_to_cpus(&eeprom_buff[i]);

	memcpy(ptr, bytes, eeprom->len);

	for (i = 0; i < last_word - first_word + 1; i++)
		cpu_to_le16s(&eeprom_buff[i]);

	ret_val = hw->nvm.ops.write(hw, first_word,
				    last_word - first_word + 1, eeprom_buff);

	/* Update the checksum if nvm write succeeded */
	if (ret_val == 0)
		hw->nvm.ops.update(hw);

	kfree(eeprom_buff);
	return ret_val;
}

static void
igc_ethtool_get_ringparam(struct net_device *netdev,
			  struct ethtool_ringparam *ring,
			  struct kernel_ethtool_ringparam *kernel_ering,
			  struct netlink_ext_ack *extack)
{
	struct igc_adapter *adapter = netdev_priv(netdev);

	ring->rx_max_pending = IGC_MAX_RXD;
	ring->tx_max_pending = IGC_MAX_TXD;
	ring->rx_pending = adapter->rx_ring_count;
	ring->tx_pending = adapter->tx_ring_count;
}

static int
igc_ethtool_set_ringparam(struct net_device *netdev,
			  struct ethtool_ringparam *ring,
			  struct kernel_ethtool_ringparam *kernel_ering,
			  struct netlink_ext_ack *extack)
{
	struct igc_adapter *adapter = netdev_priv(netdev);
	struct igc_ring *temp_ring;
	u16 new_rx_count, new_tx_count;
	int i, err = 0;

	if (ring->rx_mini_pending || ring->rx_jumbo_pending)
		return -EINVAL;

	new_rx_count = min_t(u32, ring->rx_pending, IGC_MAX_RXD);
	new_rx_count = max_t(u16, new_rx_count, IGC_MIN_RXD);
	new_rx_count = ALIGN(new_rx_count, REQ_RX_DESCRIPTOR_MULTIPLE);

	new_tx_count = min_t(u32, ring->tx_pending, IGC_MAX_TXD);
	new_tx_count = max_t(u16, new_tx_count, IGC_MIN_TXD);
	new_tx_count = ALIGN(new_tx_count, REQ_TX_DESCRIPTOR_MULTIPLE);

	if (new_tx_count == adapter->tx_ring_count &&
	    new_rx_count == adapter->rx_ring_count) {
		/* nothing to do */
		return 0;
	}

	while (test_and_set_bit(__IGC_RESETTING, &adapter->state))
		usleep_range(1000, 2000);

	if (!netif_running(adapter->netdev)) {
		for (i = 0; i < adapter->num_tx_queues; i++)
			adapter->tx_ring[i]->count = new_tx_count;
		for (i = 0; i < adapter->num_rx_queues; i++)
			adapter->rx_ring[i]->count = new_rx_count;
		adapter->tx_ring_count = new_tx_count;
		adapter->rx_ring_count = new_rx_count;
		goto clear_reset;
	}

	if (adapter->num_tx_queues > adapter->num_rx_queues)
		temp_ring = vmalloc(array_size(sizeof(struct igc_ring),
					       adapter->num_tx_queues));
	else
		temp_ring = vmalloc(array_size(sizeof(struct igc_ring),
					       adapter->num_rx_queues));

	if (!temp_ring) {
		err = -ENOMEM;
		goto clear_reset;
	}

	igc_down(adapter);

	/* We can't just free everything and then setup again,
	 * because the ISRs in MSI-X mode get passed pointers
	 * to the Tx and Rx ring structs.
	 */
	if (new_tx_count != adapter->tx_ring_count) {
		for (i = 0; i < adapter->num_tx_queues; i++) {
			memcpy(&temp_ring[i], adapter->tx_ring[i],
			       sizeof(struct igc_ring));

			temp_ring[i].count = new_tx_count;
			err = igc_setup_tx_resources(&temp_ring[i]);
			if (err) {
				while (i) {
					i--;
					igc_free_tx_resources(&temp_ring[i]);
				}
				goto err_setup;
			}
		}

		for (i = 0; i < adapter->num_tx_queues; i++) {
			igc_free_tx_resources(adapter->tx_ring[i]);

			memcpy(adapter->tx_ring[i], &temp_ring[i],
			       sizeof(struct igc_ring));
		}

		adapter->tx_ring_count = new_tx_count;
	}

	if (new_rx_count != adapter->rx_ring_count) {
		for (i = 0; i < adapter->num_rx_queues; i++) {
			memcpy(&temp_ring[i], adapter->rx_ring[i],
			       sizeof(struct igc_ring));

			temp_ring[i].count = new_rx_count;
			err = igc_setup_rx_resources(&temp_ring[i]);
			if (err) {
				while (i) {
					i--;
					igc_free_rx_resources(&temp_ring[i]);
				}
				goto err_setup;
			}
		}

		for (i = 0; i < adapter->num_rx_queues; i++) {
			igc_free_rx_resources(adapter->rx_ring[i]);

			memcpy(adapter->rx_ring[i], &temp_ring[i],
			       sizeof(struct igc_ring));
		}

		adapter->rx_ring_count = new_rx_count;
	}
err_setup:
	igc_up(adapter);
	vfree(temp_ring);
clear_reset:
	clear_bit(__IGC_RESETTING, &adapter->state);
	return err;
}

static void igc_ethtool_get_pauseparam(struct net_device *netdev,
				       struct ethtool_pauseparam *pause)
{
	struct igc_adapter *adapter = netdev_priv(netdev);
	struct igc_hw *hw = &adapter->hw;

	pause->autoneg =
		(adapter->fc_autoneg ? AUTONEG_ENABLE : AUTONEG_DISABLE);

	if (hw->fc.current_mode == igc_fc_rx_pause) {
		pause->rx_pause = 1;
	} else if (hw->fc.current_mode == igc_fc_tx_pause) {
		pause->tx_pause = 1;
	} else if (hw->fc.current_mode == igc_fc_full) {
		pause->rx_pause = 1;
		pause->tx_pause = 1;
	}
}

static int igc_ethtool_set_pauseparam(struct net_device *netdev,
				      struct ethtool_pauseparam *pause)
{
	struct igc_adapter *adapter = netdev_priv(netdev);
	struct igc_hw *hw = &adapter->hw;
	int retval = 0;

	adapter->fc_autoneg = pause->autoneg;

	while (test_and_set_bit(__IGC_RESETTING, &adapter->state))
		usleep_range(1000, 2000);

	if (adapter->fc_autoneg == AUTONEG_ENABLE) {
		hw->fc.requested_mode = igc_fc_default;
		if (netif_running(adapter->netdev)) {
			igc_down(adapter);
			igc_up(adapter);
		} else {
			igc_reset(adapter);
		}
	} else {
		if (pause->rx_pause && pause->tx_pause)
			hw->fc.requested_mode = igc_fc_full;
		else if (pause->rx_pause && !pause->tx_pause)
			hw->fc.requested_mode = igc_fc_rx_pause;
		else if (!pause->rx_pause && pause->tx_pause)
			hw->fc.requested_mode = igc_fc_tx_pause;
		else if (!pause->rx_pause && !pause->tx_pause)
			hw->fc.requested_mode = igc_fc_none;

		hw->fc.current_mode = hw->fc.requested_mode;

		retval = ((hw->phy.media_type == igc_media_type_copper) ?
			  igc_force_mac_fc(hw) : igc_setup_link(hw));
	}

	clear_bit(__IGC_RESETTING, &adapter->state);
	return retval;
}

static void igc_ethtool_get_strings(struct net_device *netdev, u32 stringset,
				    u8 *data)
{
	struct igc_adapter *adapter = netdev_priv(netdev);
	u8 *p = data;
	int i;

	switch (stringset) {
	case ETH_SS_TEST:
		memcpy(data, *igc_gstrings_test,
		       IGC_TEST_LEN * ETH_GSTRING_LEN);
		break;
	case ETH_SS_STATS:
		for (i = 0; i < IGC_GLOBAL_STATS_LEN; i++)
			ethtool_puts(&p, igc_gstrings_stats[i].stat_string);
		for (i = 0; i < IGC_NETDEV_STATS_LEN; i++)
			ethtool_puts(&p, igc_gstrings_net_stats[i].stat_string);
		for (i = 0; i < adapter->num_tx_queues; i++) {
			ethtool_sprintf(&p, "tx_queue_%u_packets", i);
			ethtool_sprintf(&p, "tx_queue_%u_bytes", i);
			ethtool_sprintf(&p, "tx_queue_%u_restart", i);
		}
		for (i = 0; i < adapter->num_rx_queues; i++) {
			ethtool_sprintf(&p, "rx_queue_%u_packets", i);
			ethtool_sprintf(&p, "rx_queue_%u_bytes", i);
			ethtool_sprintf(&p, "rx_queue_%u_drops", i);
			ethtool_sprintf(&p, "rx_queue_%u_csum_err", i);
			ethtool_sprintf(&p, "rx_queue_%u_alloc_failed", i);
		}
		/* BUG_ON(p - data != IGC_STATS_LEN * ETH_GSTRING_LEN); */
		break;
	case ETH_SS_PRIV_FLAGS:
		memcpy(data, igc_priv_flags_strings,
		       IGC_PRIV_FLAGS_STR_LEN * ETH_GSTRING_LEN);
		break;
	}
}

static int igc_ethtool_get_sset_count(struct net_device *netdev, int sset)
{
	switch (sset) {
	case ETH_SS_STATS:
		return IGC_STATS_LEN;
	case ETH_SS_TEST:
		return IGC_TEST_LEN;
	case ETH_SS_PRIV_FLAGS:
		return IGC_PRIV_FLAGS_STR_LEN;
	default:
		return -ENOTSUPP;
	}
}

static void igc_ethtool_get_stats(struct net_device *netdev,
				  struct ethtool_stats *stats, u64 *data)
{
	struct igc_adapter *adapter = netdev_priv(netdev);
	struct rtnl_link_stats64 *net_stats = &adapter->stats64;
	unsigned int start;
	struct igc_ring *ring;
	int i, j;
	char *p;

	spin_lock(&adapter->stats64_lock);
	igc_update_stats(adapter);

	for (i = 0; i < IGC_GLOBAL_STATS_LEN; i++) {
		p = (char *)adapter + igc_gstrings_stats[i].stat_offset;
		data[i] = (igc_gstrings_stats[i].sizeof_stat ==
			sizeof(u64)) ? *(u64 *)p : *(u32 *)p;
	}
	for (j = 0; j < IGC_NETDEV_STATS_LEN; j++, i++) {
		p = (char *)net_stats + igc_gstrings_net_stats[j].stat_offset;
		data[i] = (igc_gstrings_net_stats[j].sizeof_stat ==
			sizeof(u64)) ? *(u64 *)p : *(u32 *)p;
	}
	for (j = 0; j < adapter->num_tx_queues; j++) {
		u64	restart2;

		ring = adapter->tx_ring[j];
		do {
			start = u64_stats_fetch_begin(&ring->tx_syncp);
			data[i]   = ring->tx_stats.packets;
			data[i + 1] = ring->tx_stats.bytes;
			data[i + 2] = ring->tx_stats.restart_queue;
		} while (u64_stats_fetch_retry(&ring->tx_syncp, start));
		do {
			start = u64_stats_fetch_begin(&ring->tx_syncp2);
			restart2  = ring->tx_stats.restart_queue2;
		} while (u64_stats_fetch_retry(&ring->tx_syncp2, start));
		data[i + 2] += restart2;

		i += IGC_TX_QUEUE_STATS_LEN;
	}
	for (j = 0; j < adapter->num_rx_queues; j++) {
		ring = adapter->rx_ring[j];
		do {
			start = u64_stats_fetch_begin(&ring->rx_syncp);
			data[i]   = ring->rx_stats.packets;
			data[i + 1] = ring->rx_stats.bytes;
			data[i + 2] = ring->rx_stats.drops;
			data[i + 3] = ring->rx_stats.csum_err;
			data[i + 4] = ring->rx_stats.alloc_failed;
		} while (u64_stats_fetch_retry(&ring->rx_syncp, start));
		i += IGC_RX_QUEUE_STATS_LEN;
	}
	spin_unlock(&adapter->stats64_lock);
}

static int igc_ethtool_get_previous_rx_coalesce(struct igc_adapter *adapter)
{
	return (adapter->rx_itr_setting <= 3) ?
		adapter->rx_itr_setting : adapter->rx_itr_setting >> 2;
}

static int igc_ethtool_get_previous_tx_coalesce(struct igc_adapter *adapter)
{
	return (adapter->tx_itr_setting <= 3) ?
		adapter->tx_itr_setting : adapter->tx_itr_setting >> 2;
}

static int igc_ethtool_get_coalesce(struct net_device *netdev,
				    struct ethtool_coalesce *ec,
				    struct kernel_ethtool_coalesce *kernel_coal,
				    struct netlink_ext_ack *extack)
{
	struct igc_adapter *adapter = netdev_priv(netdev);

	ec->rx_coalesce_usecs = igc_ethtool_get_previous_rx_coalesce(adapter);
	ec->tx_coalesce_usecs = igc_ethtool_get_previous_tx_coalesce(adapter);

	return 0;
}

static int igc_ethtool_set_coalesce(struct net_device *netdev,
				    struct ethtool_coalesce *ec,
				    struct kernel_ethtool_coalesce *kernel_coal,
				    struct netlink_ext_ack *extack)
{
	struct igc_adapter *adapter = netdev_priv(netdev);
	int i;

	if (ec->rx_coalesce_usecs > IGC_MAX_ITR_USECS ||
	    (ec->rx_coalesce_usecs > 3 &&
	     ec->rx_coalesce_usecs < IGC_MIN_ITR_USECS) ||
	    ec->rx_coalesce_usecs == 2)
		return -EINVAL;

	if (ec->tx_coalesce_usecs > IGC_MAX_ITR_USECS ||
	    (ec->tx_coalesce_usecs > 3 &&
	     ec->tx_coalesce_usecs < IGC_MIN_ITR_USECS) ||
	    ec->tx_coalesce_usecs == 2)
		return -EINVAL;

	if ((adapter->flags & IGC_FLAG_QUEUE_PAIRS) &&
	    ec->tx_coalesce_usecs != igc_ethtool_get_previous_tx_coalesce(adapter)) {
		NL_SET_ERR_MSG_MOD(extack,
				   "Queue Pair mode enabled, both Rx and Tx coalescing controlled by rx-usecs");
		return -EINVAL;
	}

	/* If ITR is disabled, disable DMAC */
	if (ec->rx_coalesce_usecs == 0) {
		if (adapter->flags & IGC_FLAG_DMAC)
			adapter->flags &= ~IGC_FLAG_DMAC;
	}

	/* convert to rate of irq's per second */
	if (ec->rx_coalesce_usecs && ec->rx_coalesce_usecs <= 3)
		adapter->rx_itr_setting = ec->rx_coalesce_usecs;
	else
		adapter->rx_itr_setting = ec->rx_coalesce_usecs << 2;

	/* convert to rate of irq's per second */
	if (adapter->flags & IGC_FLAG_QUEUE_PAIRS)
		adapter->tx_itr_setting = adapter->rx_itr_setting;
	else if (ec->tx_coalesce_usecs && ec->tx_coalesce_usecs <= 3)
		adapter->tx_itr_setting = ec->tx_coalesce_usecs;
	else
		adapter->tx_itr_setting = ec->tx_coalesce_usecs << 2;

	for (i = 0; i < adapter->num_q_vectors; i++) {
		struct igc_q_vector *q_vector = adapter->q_vector[i];

		q_vector->tx.work_limit = adapter->tx_work_limit;
		if (q_vector->rx.ring)
			q_vector->itr_val = adapter->rx_itr_setting;
		else
			q_vector->itr_val = adapter->tx_itr_setting;
		if (q_vector->itr_val && q_vector->itr_val <= 3)
			q_vector->itr_val = IGC_START_ITR;
		q_vector->set_itr = 1;
	}

	return 0;
}

#define ETHER_TYPE_FULL_MASK ((__force __be16)~0)
#define VLAN_TCI_FULL_MASK ((__force __be16)~0)
static int igc_ethtool_get_nfc_rule(struct igc_adapter *adapter,
				    struct ethtool_rxnfc *cmd)
{
	struct ethtool_rx_flow_spec *fsp = &cmd->fs;
	struct igc_nfc_rule *rule = NULL;

	cmd->data = IGC_MAX_RXNFC_RULES;

	mutex_lock(&adapter->nfc_rule_lock);

	rule = igc_get_nfc_rule(adapter, fsp->location);
	if (!rule)
		goto out;

	fsp->flow_type = ETHER_FLOW;
	fsp->ring_cookie = rule->action;

	if (rule->filter.match_flags & IGC_FILTER_FLAG_ETHER_TYPE) {
		fsp->h_u.ether_spec.h_proto = htons(rule->filter.etype);
		fsp->m_u.ether_spec.h_proto = ETHER_TYPE_FULL_MASK;
	}

	if (rule->filter.match_flags & IGC_FILTER_FLAG_VLAN_ETYPE) {
		fsp->flow_type |= FLOW_EXT;
		fsp->h_ext.vlan_etype = htons(rule->filter.vlan_etype);
		fsp->m_ext.vlan_etype = ETHER_TYPE_FULL_MASK;
	}

	if (rule->filter.match_flags & IGC_FILTER_FLAG_VLAN_TCI) {
		fsp->flow_type |= FLOW_EXT;
		fsp->h_ext.vlan_tci = htons(rule->filter.vlan_tci);
		fsp->m_ext.vlan_tci = htons(rule->filter.vlan_tci_mask);
	}

	if (rule->filter.match_flags & IGC_FILTER_FLAG_DST_MAC_ADDR) {
		ether_addr_copy(fsp->h_u.ether_spec.h_dest,
				rule->filter.dst_addr);
		eth_broadcast_addr(fsp->m_u.ether_spec.h_dest);
	}

	if (rule->filter.match_flags & IGC_FILTER_FLAG_SRC_MAC_ADDR) {
		ether_addr_copy(fsp->h_u.ether_spec.h_source,
				rule->filter.src_addr);
		eth_broadcast_addr(fsp->m_u.ether_spec.h_source);
	}

	if (rule->filter.match_flags & IGC_FILTER_FLAG_USER_DATA) {
		fsp->flow_type |= FLOW_EXT;
		memcpy(fsp->h_ext.data, rule->filter.user_data, sizeof(fsp->h_ext.data));
		memcpy(fsp->m_ext.data, rule->filter.user_mask, sizeof(fsp->m_ext.data));
	}

	mutex_unlock(&adapter->nfc_rule_lock);
	return 0;

out:
	mutex_unlock(&adapter->nfc_rule_lock);
	return -EINVAL;
}

static int igc_ethtool_get_nfc_rules(struct igc_adapter *adapter,
				     struct ethtool_rxnfc *cmd,
				     u32 *rule_locs)
{
	struct igc_nfc_rule *rule;
	int cnt = 0;

	cmd->data = IGC_MAX_RXNFC_RULES;

	mutex_lock(&adapter->nfc_rule_lock);

	list_for_each_entry(rule, &adapter->nfc_rule_list, list) {
		if (cnt == cmd->rule_cnt) {
			mutex_unlock(&adapter->nfc_rule_lock);
			return -EMSGSIZE;
		}
		rule_locs[cnt] = rule->location;
		cnt++;
	}

	mutex_unlock(&adapter->nfc_rule_lock);

	cmd->rule_cnt = cnt;

	return 0;
}

static int igc_ethtool_get_rss_hash_opts(struct igc_adapter *adapter,
					 struct ethtool_rxnfc *cmd)
{
	cmd->data = 0;

	/* Report default options for RSS on igc */
	switch (cmd->flow_type) {
	case TCP_V4_FLOW:
		cmd->data |= RXH_L4_B_0_1 | RXH_L4_B_2_3;
		fallthrough;
	case UDP_V4_FLOW:
		if (adapter->flags & IGC_FLAG_RSS_FIELD_IPV4_UDP)
			cmd->data |= RXH_L4_B_0_1 | RXH_L4_B_2_3;
		fallthrough;
	case SCTP_V4_FLOW:
	case AH_ESP_V4_FLOW:
	case AH_V4_FLOW:
	case ESP_V4_FLOW:
	case IPV4_FLOW:
		cmd->data |= RXH_IP_SRC | RXH_IP_DST;
		break;
	case TCP_V6_FLOW:
		cmd->data |= RXH_L4_B_0_1 | RXH_L4_B_2_3;
		fallthrough;
	case UDP_V6_FLOW:
		if (adapter->flags & IGC_FLAG_RSS_FIELD_IPV6_UDP)
			cmd->data |= RXH_L4_B_0_1 | RXH_L4_B_2_3;
		fallthrough;
	case SCTP_V6_FLOW:
	case AH_ESP_V6_FLOW:
	case AH_V6_FLOW:
	case ESP_V6_FLOW:
	case IPV6_FLOW:
		cmd->data |= RXH_IP_SRC | RXH_IP_DST;
		break;
	default:
		return -EINVAL;
	}

	return 0;
}

static int igc_ethtool_get_rxnfc(struct net_device *dev,
				 struct ethtool_rxnfc *cmd, u32 *rule_locs)
{
	struct igc_adapter *adapter = netdev_priv(dev);

	switch (cmd->cmd) {
	case ETHTOOL_GRXRINGS:
		cmd->data = adapter->num_rx_queues;
		return 0;
	case ETHTOOL_GRXCLSRLCNT:
		cmd->rule_cnt = adapter->nfc_rule_count;
		return 0;
	case ETHTOOL_GRXCLSRULE:
		return igc_ethtool_get_nfc_rule(adapter, cmd);
	case ETHTOOL_GRXCLSRLALL:
		return igc_ethtool_get_nfc_rules(adapter, cmd, rule_locs);
	case ETHTOOL_GRXFH:
		return igc_ethtool_get_rss_hash_opts(adapter, cmd);
	default:
		return -EOPNOTSUPP;
	}
}

#define UDP_RSS_FLAGS (IGC_FLAG_RSS_FIELD_IPV4_UDP | \
		       IGC_FLAG_RSS_FIELD_IPV6_UDP)
static int igc_ethtool_set_rss_hash_opt(struct igc_adapter *adapter,
					struct ethtool_rxnfc *nfc)
{
	u32 flags = adapter->flags;

	/* RSS does not support anything other than hashing
	 * to queues on src and dst IPs and ports
	 */
	if (nfc->data & ~(RXH_IP_SRC | RXH_IP_DST |
			  RXH_L4_B_0_1 | RXH_L4_B_2_3))
		return -EINVAL;

	switch (nfc->flow_type) {
	case TCP_V4_FLOW:
	case TCP_V6_FLOW:
		if (!(nfc->data & RXH_IP_SRC) ||
		    !(nfc->data & RXH_IP_DST) ||
		    !(nfc->data & RXH_L4_B_0_1) ||
		    !(nfc->data & RXH_L4_B_2_3))
			return -EINVAL;
		break;
	case UDP_V4_FLOW:
		if (!(nfc->data & RXH_IP_SRC) ||
		    !(nfc->data & RXH_IP_DST))
			return -EINVAL;
		switch (nfc->data & (RXH_L4_B_0_1 | RXH_L4_B_2_3)) {
		case 0:
			flags &= ~IGC_FLAG_RSS_FIELD_IPV4_UDP;
			break;
		case (RXH_L4_B_0_1 | RXH_L4_B_2_3):
			flags |= IGC_FLAG_RSS_FIELD_IPV4_UDP;
			break;
		default:
			return -EINVAL;
		}
		break;
	case UDP_V6_FLOW:
		if (!(nfc->data & RXH_IP_SRC) ||
		    !(nfc->data & RXH_IP_DST))
			return -EINVAL;
		switch (nfc->data & (RXH_L4_B_0_1 | RXH_L4_B_2_3)) {
		case 0:
			flags &= ~IGC_FLAG_RSS_FIELD_IPV6_UDP;
			break;
		case (RXH_L4_B_0_1 | RXH_L4_B_2_3):
			flags |= IGC_FLAG_RSS_FIELD_IPV6_UDP;
			break;
		default:
			return -EINVAL;
		}
		break;
	case AH_ESP_V4_FLOW:
	case AH_V4_FLOW:
	case ESP_V4_FLOW:
	case SCTP_V4_FLOW:
	case AH_ESP_V6_FLOW:
	case AH_V6_FLOW:
	case ESP_V6_FLOW:
	case SCTP_V6_FLOW:
		if (!(nfc->data & RXH_IP_SRC) ||
		    !(nfc->data & RXH_IP_DST) ||
		    (nfc->data & RXH_L4_B_0_1) ||
		    (nfc->data & RXH_L4_B_2_3))
			return -EINVAL;
		break;
	default:
		return -EINVAL;
	}

	/* if we changed something we need to update flags */
	if (flags != adapter->flags) {
		struct igc_hw *hw = &adapter->hw;
		u32 mrqc = rd32(IGC_MRQC);

		if ((flags & UDP_RSS_FLAGS) &&
		    !(adapter->flags & UDP_RSS_FLAGS))
			netdev_err(adapter->netdev,
				   "Enabling UDP RSS: fragmented packets may arrive out of order to the stack above\n");

		adapter->flags = flags;

		/* Perform hash on these packet types */
		mrqc |= IGC_MRQC_RSS_FIELD_IPV4 |
			IGC_MRQC_RSS_FIELD_IPV4_TCP |
			IGC_MRQC_RSS_FIELD_IPV6 |
			IGC_MRQC_RSS_FIELD_IPV6_TCP;

		mrqc &= ~(IGC_MRQC_RSS_FIELD_IPV4_UDP |
			  IGC_MRQC_RSS_FIELD_IPV6_UDP);

		if (flags & IGC_FLAG_RSS_FIELD_IPV4_UDP)
			mrqc |= IGC_MRQC_RSS_FIELD_IPV4_UDP;

		if (flags & IGC_FLAG_RSS_FIELD_IPV6_UDP)
			mrqc |= IGC_MRQC_RSS_FIELD_IPV6_UDP;

		wr32(IGC_MRQC, mrqc);
	}

	return 0;
}

static void igc_ethtool_init_nfc_rule(struct igc_nfc_rule *rule,
				      const struct ethtool_rx_flow_spec *fsp)
{
	INIT_LIST_HEAD(&rule->list);

	rule->action = fsp->ring_cookie;
	rule->location = fsp->location;

	if ((fsp->flow_type & FLOW_EXT) && fsp->m_ext.vlan_tci) {
		rule->filter.vlan_tci = ntohs(fsp->h_ext.vlan_tci);
		rule->filter.vlan_tci_mask = ntohs(fsp->m_ext.vlan_tci);
		rule->filter.match_flags |= IGC_FILTER_FLAG_VLAN_TCI;
	}

	if (fsp->m_u.ether_spec.h_proto == ETHER_TYPE_FULL_MASK) {
		rule->filter.etype = ntohs(fsp->h_u.ether_spec.h_proto);
		rule->filter.match_flags = IGC_FILTER_FLAG_ETHER_TYPE;
	}

	/* Both source and destination address filters only support the full
	 * mask.
	 */
	if (is_broadcast_ether_addr(fsp->m_u.ether_spec.h_source)) {
		rule->filter.match_flags |= IGC_FILTER_FLAG_SRC_MAC_ADDR;
		ether_addr_copy(rule->filter.src_addr,
				fsp->h_u.ether_spec.h_source);
	}

	if (is_broadcast_ether_addr(fsp->m_u.ether_spec.h_dest)) {
		rule->filter.match_flags |= IGC_FILTER_FLAG_DST_MAC_ADDR;
		ether_addr_copy(rule->filter.dst_addr,
				fsp->h_u.ether_spec.h_dest);
	}

	/* VLAN etype matching */
	if ((fsp->flow_type & FLOW_EXT) && fsp->h_ext.vlan_etype) {
		rule->filter.vlan_etype = ntohs(fsp->h_ext.vlan_etype);
		rule->filter.match_flags |= IGC_FILTER_FLAG_VLAN_ETYPE;
	}

	/* Check for user defined data */
	if ((fsp->flow_type & FLOW_EXT) &&
	    (fsp->h_ext.data[0] || fsp->h_ext.data[1])) {
		rule->filter.match_flags |= IGC_FILTER_FLAG_USER_DATA;
		memcpy(rule->filter.user_data, fsp->h_ext.data, sizeof(fsp->h_ext.data));
		memcpy(rule->filter.user_mask, fsp->m_ext.data, sizeof(fsp->m_ext.data));
	}

	/* The i225/i226 has various different filters. Flex filters provide a
	 * way to match up to the first 128 bytes of a packet. Use them for:
	 *   a) For specific user data
	 *   b) For VLAN EtherType
	 *   c) For full TCI match
	 *   d) Or in case multiple filter criteria are set
	 *
	 * Otherwise, use the simple MAC, VLAN PRIO or EtherType filters.
	 */
	if ((rule->filter.match_flags & IGC_FILTER_FLAG_USER_DATA) ||
	    (rule->filter.match_flags & IGC_FILTER_FLAG_VLAN_ETYPE) ||
	    ((rule->filter.match_flags & IGC_FILTER_FLAG_VLAN_TCI) &&
	     rule->filter.vlan_tci_mask == ntohs(VLAN_TCI_FULL_MASK)) ||
	    (rule->filter.match_flags & (rule->filter.match_flags - 1)))
		rule->flex = true;
	else
		rule->flex = false;
}

/**
 * igc_ethtool_check_nfc_rule() - Check if NFC rule is valid
 * @adapter: Pointer to adapter
 * @rule: Rule under evaluation
 *
 * The driver doesn't support rules with multiple matches so if more than
 * one bit in filter flags is set, @rule is considered invalid.
 *
 * Also, if there is already another rule with the same filter in a different
 * location, @rule is considered invalid.
 *
 * Context: Expects adapter->nfc_rule_lock to be held by caller.
 *
 * Return: 0 in case of success, negative errno code otherwise.
 */
static int igc_ethtool_check_nfc_rule(struct igc_adapter *adapter,
				      struct igc_nfc_rule *rule)
{
	struct net_device *dev = adapter->netdev;
	u8 flags = rule->filter.match_flags;
	struct igc_nfc_rule *tmp;

	if (!flags) {
		netdev_dbg(dev, "Rule with no match\n");
		return -EINVAL;
	}

	list_for_each_entry(tmp, &adapter->nfc_rule_list, list) {
		if (!memcmp(&rule->filter, &tmp->filter,
			    sizeof(rule->filter)) &&
		    tmp->location != rule->location) {
			netdev_dbg(dev, "Rule already exists\n");
			return -EEXIST;
		}
	}

	return 0;
}

static int igc_ethtool_add_nfc_rule(struct igc_adapter *adapter,
				    struct ethtool_rxnfc *cmd)
{
	struct net_device *netdev = adapter->netdev;
	struct ethtool_rx_flow_spec *fsp =
		(struct ethtool_rx_flow_spec *)&cmd->fs;
	struct igc_nfc_rule *rule, *old_rule;
	int err;

	if (!(netdev->hw_features & NETIF_F_NTUPLE)) {
		netdev_dbg(netdev, "N-tuple filters disabled\n");
		return -EOPNOTSUPP;
	}

	if ((fsp->flow_type & ~FLOW_EXT) != ETHER_FLOW) {
		netdev_dbg(netdev, "Only ethernet flow type is supported\n");
		return -EOPNOTSUPP;
	}

	if (fsp->ring_cookie >= adapter->num_rx_queues) {
		netdev_dbg(netdev, "Invalid action\n");
		return -EINVAL;
	}

	/* There are two ways to match the VLAN TCI:
	 *  1. Match on PCP field and use vlan prio filter for it
	 *  2. Match on complete TCI field and use flex filter for it
	 */
	if ((fsp->flow_type & FLOW_EXT) &&
	    fsp->m_ext.vlan_tci &&
	    fsp->m_ext.vlan_tci != htons(VLAN_PRIO_MASK) &&
	    fsp->m_ext.vlan_tci != VLAN_TCI_FULL_MASK) {
		netdev_dbg(netdev, "VLAN mask not supported\n");
		return -EOPNOTSUPP;
	}

	/* VLAN EtherType can only be matched by full mask. */
	if ((fsp->flow_type & FLOW_EXT) &&
	    fsp->m_ext.vlan_etype &&
	    fsp->m_ext.vlan_etype != ETHER_TYPE_FULL_MASK) {
		netdev_dbg(netdev, "VLAN EtherType mask not supported\n");
		return -EOPNOTSUPP;
	}

	if (fsp->location >= IGC_MAX_RXNFC_RULES) {
		netdev_dbg(netdev, "Invalid location\n");
		return -EINVAL;
	}

	rule = kzalloc(sizeof(*rule), GFP_KERNEL);
	if (!rule)
		return -ENOMEM;

	igc_ethtool_init_nfc_rule(rule, fsp);

	mutex_lock(&adapter->nfc_rule_lock);

	err = igc_ethtool_check_nfc_rule(adapter, rule);
	if (err)
		goto err;

	old_rule = igc_get_nfc_rule(adapter, fsp->location);
	if (old_rule)
		igc_del_nfc_rule(adapter, old_rule);

	err = igc_add_nfc_rule(adapter, rule);
	if (err)
		goto err;

	mutex_unlock(&adapter->nfc_rule_lock);
	return 0;

err:
	mutex_unlock(&adapter->nfc_rule_lock);
	kfree(rule);
	return err;
}

static int igc_ethtool_del_nfc_rule(struct igc_adapter *adapter,
				    struct ethtool_rxnfc *cmd)
{
	struct ethtool_rx_flow_spec *fsp =
		(struct ethtool_rx_flow_spec *)&cmd->fs;
	struct igc_nfc_rule *rule;

	mutex_lock(&adapter->nfc_rule_lock);

	rule = igc_get_nfc_rule(adapter, fsp->location);
	if (!rule) {
		mutex_unlock(&adapter->nfc_rule_lock);
		return -EINVAL;
	}

	igc_del_nfc_rule(adapter, rule);

	mutex_unlock(&adapter->nfc_rule_lock);
	return 0;
}

static int igc_ethtool_set_rxnfc(struct net_device *dev,
				 struct ethtool_rxnfc *cmd)
{
	struct igc_adapter *adapter = netdev_priv(dev);

	switch (cmd->cmd) {
	case ETHTOOL_SRXFH:
		return igc_ethtool_set_rss_hash_opt(adapter, cmd);
	case ETHTOOL_SRXCLSRLINS:
		return igc_ethtool_add_nfc_rule(adapter, cmd);
	case ETHTOOL_SRXCLSRLDEL:
		return igc_ethtool_del_nfc_rule(adapter, cmd);
	default:
		return -EOPNOTSUPP;
	}
}

void igc_write_rss_indir_tbl(struct igc_adapter *adapter)
{
	struct igc_hw *hw = &adapter->hw;
	u32 reg = IGC_RETA(0);
	u32 shift = 0;
	int i = 0;

	while (i < IGC_RETA_SIZE) {
		u32 val = 0;
		int j;

		for (j = 3; j >= 0; j--) {
			val <<= 8;
			val |= adapter->rss_indir_tbl[i + j];
		}

		wr32(reg, val << shift);
		reg += 4;
		i += 4;
	}
}

static u32 igc_ethtool_get_rxfh_indir_size(struct net_device *netdev)
{
	return IGC_RETA_SIZE;
}

static int igc_ethtool_get_rxfh(struct net_device *netdev,
				struct ethtool_rxfh_param *rxfh)
{
	struct igc_adapter *adapter = netdev_priv(netdev);
	int i;

	rxfh->hfunc = ETH_RSS_HASH_TOP;
	if (!rxfh->indir)
		return 0;
	for (i = 0; i < IGC_RETA_SIZE; i++)
		rxfh->indir[i] = adapter->rss_indir_tbl[i];

	return 0;
}

static int igc_ethtool_set_rxfh(struct net_device *netdev,
				struct ethtool_rxfh_param *rxfh,
				struct netlink_ext_ack *extack)
{
	struct igc_adapter *adapter = netdev_priv(netdev);
	u32 num_queues;
	int i;

	/* We do not allow change in unsupported parameters */
	if (rxfh->key ||
	    (rxfh->hfunc != ETH_RSS_HASH_NO_CHANGE &&
	     rxfh->hfunc != ETH_RSS_HASH_TOP))
		return -EOPNOTSUPP;
	if (!rxfh->indir)
		return 0;

	num_queues = adapter->rss_queues;

	/* Verify user input. */
	for (i = 0; i < IGC_RETA_SIZE; i++)
		if (rxfh->indir[i] >= num_queues)
			return -EINVAL;

	for (i = 0; i < IGC_RETA_SIZE; i++)
		adapter->rss_indir_tbl[i] = rxfh->indir[i];

	igc_write_rss_indir_tbl(adapter);

	return 0;
}

static void igc_ethtool_get_channels(struct net_device *netdev,
				     struct ethtool_channels *ch)
{
	struct igc_adapter *adapter = netdev_priv(netdev);

	/* Report maximum channels */
	ch->max_combined = igc_get_max_rss_queues(adapter);

	/* Report info for other vector */
	if (adapter->flags & IGC_FLAG_HAS_MSIX) {
		ch->max_other = NON_Q_VECTORS;
		ch->other_count = NON_Q_VECTORS;
	}

	ch->combined_count = adapter->rss_queues;
}

static int igc_ethtool_set_channels(struct net_device *netdev,
				    struct ethtool_channels *ch)
{
	struct igc_adapter *adapter = netdev_priv(netdev);
	unsigned int count = ch->combined_count;
	unsigned int max_combined = 0;

	/* Verify they are not requesting separate vectors */
	if (!count || ch->rx_count || ch->tx_count)
		return -EINVAL;

	/* Verify other_count is valid and has not been changed */
	if (ch->other_count != NON_Q_VECTORS)
		return -EINVAL;

	/* Do not allow channel reconfiguration when mqprio is enabled */
	if (adapter->strict_priority_enable)
		return -EINVAL;

	/* Verify the number of channels doesn't exceed hw limits */
	max_combined = igc_get_max_rss_queues(adapter);
	if (count > max_combined)
		return -EINVAL;

	if (count != adapter->rss_queues) {
		adapter->rss_queues = count;
		igc_set_flag_queue_pairs(adapter, max_combined);

		/* Hardware has to reinitialize queues and interrupts to
		 * match the new configuration.
		 */
		return igc_reinit_queues(adapter);
	}

	return 0;
}

static int igc_ethtool_get_ts_info(struct net_device *dev,
				   struct kernel_ethtool_ts_info *info)
{
	struct igc_adapter *adapter = netdev_priv(dev);

	if (adapter->ptp_clock)
		info->phc_index = ptp_clock_index(adapter->ptp_clock);

	switch (adapter->hw.mac.type) {
	case igc_i225:
		info->so_timestamping =
			SOF_TIMESTAMPING_TX_SOFTWARE |
			SOF_TIMESTAMPING_TX_HARDWARE |
			SOF_TIMESTAMPING_RX_HARDWARE |
			SOF_TIMESTAMPING_RAW_HARDWARE;

		info->tx_types =
			BIT(HWTSTAMP_TX_OFF) |
			BIT(HWTSTAMP_TX_ON);

		info->rx_filters = BIT(HWTSTAMP_FILTER_NONE);
		info->rx_filters |= BIT(HWTSTAMP_FILTER_ALL);

		return 0;
	default:
		return -EOPNOTSUPP;
	}
}

static u32 igc_ethtool_get_priv_flags(struct net_device *netdev)
{
	struct igc_adapter *adapter = netdev_priv(netdev);
	u32 priv_flags = 0;

	if (adapter->flags & IGC_FLAG_RX_LEGACY)
		priv_flags |= IGC_PRIV_FLAGS_LEGACY_RX;

	return priv_flags;
}

static int igc_ethtool_set_priv_flags(struct net_device *netdev, u32 priv_flags)
{
	struct igc_adapter *adapter = netdev_priv(netdev);
	unsigned int flags = adapter->flags;

	flags &= ~IGC_FLAG_RX_LEGACY;
	if (priv_flags & IGC_PRIV_FLAGS_LEGACY_RX)
		flags |= IGC_FLAG_RX_LEGACY;

	if (flags != adapter->flags) {
		adapter->flags = flags;

		/* reset interface to repopulate queues */
		if (netif_running(netdev))
			igc_reinit_locked(adapter);
	}

	return 0;
}

static int igc_ethtool_get_eee(struct net_device *netdev,
			       struct ethtool_keee *edata)
{
	struct igc_adapter *adapter = netdev_priv(netdev);
	struct igc_hw *hw = &adapter->hw;
	struct igc_phy_info *phy = &hw->phy;
	u16 eee_advert, eee_lp_advert;
	u32 eeer, ret_val;

	/* EEE supported */
	linkmode_set_bit(ETHTOOL_LINK_MODE_2500baseT_Full_BIT,
			 edata->supported);
	linkmode_set_bit(ETHTOOL_LINK_MODE_1000baseT_Full_BIT,
			 edata->supported);
	linkmode_set_bit(ETHTOOL_LINK_MODE_100baseT_Full_BIT,
			 edata->supported);

	/* EEE Advertisement 1 - reg 7.60 */
	ret_val = phy->ops.read_reg(hw, (STANDARD_AN_REG_MASK <<
				    MMD_DEVADDR_SHIFT) |
				    IGC_ANEG_EEE_AB1,
				    &eee_advert);
	if (ret_val) {
		netdev_err(adapter->netdev,
			   "Failed to read IEEE 7.60 register\n");
		return -EINVAL;
	}

<<<<<<< HEAD
	linkmode_set_bit(ETHTOOL_LINK_MODE_2500baseT_Full_BIT,
			 edata->supported);
	linkmode_set_bit(ETHTOOL_LINK_MODE_1000baseT_Full_BIT,
			 edata->supported);
	linkmode_set_bit(ETHTOOL_LINK_MODE_100baseT_Full_BIT,
			 edata->supported);

	if (hw->dev_spec._base.eee_enable)
		mii_eee_cap1_mod_linkmode_t(edata->advertised,
					    adapter->eee_advert);

=======
	if (eee_advert & IGC_EEE_1000BT_MASK)
		linkmode_set_bit(ETHTOOL_LINK_MODE_1000baseT_Full_BIT,
				 edata->advertised);

	if (eee_advert & IGC_EEE_100BT_MASK)
		linkmode_set_bit(ETHTOOL_LINK_MODE_100baseT_Full_BIT,
				 edata->advertised);

	/* EEE Advertisement 2 - reg 7.62 */
	ret_val = phy->ops.read_reg(hw, (STANDARD_AN_REG_MASK <<
				    MMD_DEVADDR_SHIFT) |
				    IGC_ANEG_EEE_AB2,
				    &eee_advert);
	if (ret_val) {
		netdev_err(adapter->netdev,
			   "Failed to read IEEE 7.62 register\n");
		return -EINVAL;
	}

	if (eee_advert & IGC_EEE_2500BT_MASK)
		linkmode_set_bit(ETHTOOL_LINK_MODE_2500baseT_Full_BIT,
				 edata->advertised);

	/* EEE Link-Partner Ability 1 - reg 7.61 */
	ret_val = phy->ops.read_reg(hw, (STANDARD_AN_REG_MASK <<
				    MMD_DEVADDR_SHIFT) |
				    IGC_ANEG_EEE_LP_AB1,
				    &eee_lp_advert);
	if (ret_val) {
		netdev_err(adapter->netdev,
			   "Failed to read IEEE 7.61 register\n");
		return -EINVAL;
	}

	if (eee_lp_advert & IGC_LP_EEE_1000BT_MASK)
		linkmode_set_bit(ETHTOOL_LINK_MODE_1000baseT_Full_BIT,
				 edata->lp_advertised);

	if (eee_lp_advert & IGC_LP_EEE_100BT_MASK)
		linkmode_set_bit(ETHTOOL_LINK_MODE_100baseT_Full_BIT,
				 edata->lp_advertised);

	/* EEE Link-Partner Ability 2 - reg 7.63 */
	ret_val = phy->ops.read_reg(hw, (STANDARD_AN_REG_MASK <<
				    MMD_DEVADDR_SHIFT) |
				    IGC_ANEG_EEE_LP_AB2,
				    &eee_lp_advert);
	if (ret_val) {
		netdev_err(adapter->netdev,
			   "Failed to read IEEE 7.63 register\n");
		return -EINVAL;
	}

	if (eee_lp_advert & IGC_LP_EEE_2500BT_MASK)
		linkmode_set_bit(ETHTOOL_LINK_MODE_2500baseT_Full_BIT,
				 edata->lp_advertised);

>>>>>>> f1f36e22
	eeer = rd32(IGC_EEER);

	/* EEE status on negotiated link */
	if (eeer & IGC_EEER_EEE_NEG)
		edata->eee_active = true;

	if (eeer & IGC_EEER_TX_LPI_EN)
		edata->tx_lpi_enabled = true;

	edata->eee_enabled = hw->dev_spec._base.eee_enable;

	/* Report correct negotiated EEE status for devices that
	 * wrongly report EEE at half-duplex
	 */
	if (adapter->link_duplex == HALF_DUPLEX) {
		edata->eee_enabled = false;
		edata->eee_active = false;
		edata->tx_lpi_enabled = false;
		linkmode_zero(edata->advertised);
	}

	return 0;
}

static int igc_ethtool_set_eee(struct net_device *netdev,
			       struct ethtool_keee *edata)
{
	struct igc_adapter *adapter = netdev_priv(netdev);
	struct igc_hw *hw = &adapter->hw;
	struct ethtool_keee eee_curr;
	s32 ret_val;

	memset(&eee_curr, 0, sizeof(struct ethtool_keee));

	ret_val = igc_ethtool_get_eee(netdev, &eee_curr);
	if (ret_val) {
		netdev_err(netdev,
			   "Problem setting EEE advertisement options\n");
		return -EINVAL;
	}

	if (eee_curr.eee_enabled) {
		if (eee_curr.tx_lpi_enabled != edata->tx_lpi_enabled) {
			netdev_err(netdev,
				   "Setting EEE tx-lpi is not supported\n");
			return -EINVAL;
		}

		/* Tx LPI timer is not implemented currently */
		if (edata->tx_lpi_timer) {
			netdev_err(netdev,
				   "Setting EEE Tx LPI timer is not supported\n");
			return -EINVAL;
		}
	} else if (!edata->eee_enabled) {
		netdev_err(netdev,
			   "Setting EEE options are not supported with EEE disabled\n");
		return -EINVAL;
	}

	if (hw->dev_spec._base.eee_enable != edata->eee_enabled) {
		hw->dev_spec._base.eee_enable = edata->eee_enabled;
		adapter->flags |= IGC_FLAG_EEE;

		/* reset link */
		if (netif_running(netdev))
			igc_reinit_locked(adapter);
		else
			igc_reset(adapter);
	}

	return 0;
}

static int igc_ethtool_get_link_ksettings(struct net_device *netdev,
					  struct ethtool_link_ksettings *cmd)
{
	struct igc_adapter *adapter = netdev_priv(netdev);
	struct igc_hw *hw = &adapter->hw;
	u32 status;
	u32 speed;

	ethtool_link_ksettings_zero_link_mode(cmd, supported);
	ethtool_link_ksettings_zero_link_mode(cmd, advertising);

	/* supported link modes */
	ethtool_link_ksettings_add_link_mode(cmd, supported, 10baseT_Half);
	ethtool_link_ksettings_add_link_mode(cmd, supported, 10baseT_Full);
	ethtool_link_ksettings_add_link_mode(cmd, supported, 100baseT_Half);
	ethtool_link_ksettings_add_link_mode(cmd, supported, 100baseT_Full);
	ethtool_link_ksettings_add_link_mode(cmd, supported, 1000baseT_Full);
	ethtool_link_ksettings_add_link_mode(cmd, supported, 2500baseT_Full);

	/* twisted pair */
	cmd->base.port = PORT_TP;
	cmd->base.phy_address = hw->phy.addr;
	ethtool_link_ksettings_add_link_mode(cmd, supported, TP);
	ethtool_link_ksettings_add_link_mode(cmd, advertising, TP);

	/* advertising link modes */
	if (hw->phy.autoneg_advertised & ADVERTISE_10_HALF)
		ethtool_link_ksettings_add_link_mode(cmd, advertising, 10baseT_Half);
	if (hw->phy.autoneg_advertised & ADVERTISE_10_FULL)
		ethtool_link_ksettings_add_link_mode(cmd, advertising, 10baseT_Full);
	if (hw->phy.autoneg_advertised & ADVERTISE_100_HALF)
		ethtool_link_ksettings_add_link_mode(cmd, advertising, 100baseT_Half);
	if (hw->phy.autoneg_advertised & ADVERTISE_100_FULL)
		ethtool_link_ksettings_add_link_mode(cmd, advertising, 100baseT_Full);
	if (hw->phy.autoneg_advertised & ADVERTISE_1000_FULL)
		ethtool_link_ksettings_add_link_mode(cmd, advertising, 1000baseT_Full);
	if (hw->phy.autoneg_advertised & ADVERTISE_2500_FULL)
		ethtool_link_ksettings_add_link_mode(cmd, advertising, 2500baseT_Full);

	/* set autoneg settings */
	if (hw->mac.autoneg == 1) {
		ethtool_link_ksettings_add_link_mode(cmd, supported, Autoneg);
		ethtool_link_ksettings_add_link_mode(cmd, advertising,
						     Autoneg);
	}

	/* Set pause flow control settings */
	ethtool_link_ksettings_add_link_mode(cmd, supported, Pause);

	switch (hw->fc.requested_mode) {
	case igc_fc_full:
		ethtool_link_ksettings_add_link_mode(cmd, advertising, Pause);
		break;
	case igc_fc_rx_pause:
		ethtool_link_ksettings_add_link_mode(cmd, advertising, Pause);
		ethtool_link_ksettings_add_link_mode(cmd, advertising,
						     Asym_Pause);
		break;
	case igc_fc_tx_pause:
		ethtool_link_ksettings_add_link_mode(cmd, advertising,
						     Asym_Pause);
		break;
	default:
		break;
	}

	status = pm_runtime_suspended(&adapter->pdev->dev) ?
		 0 : rd32(IGC_STATUS);

	if (status & IGC_STATUS_LU) {
		if (status & IGC_STATUS_SPEED_1000) {
			/* For I225, STATUS will indicate 1G speed in both
			 * 1 Gbps and 2.5 Gbps link modes.
			 * An additional bit is used
			 * to differentiate between 1 Gbps and 2.5 Gbps.
			 */
			if (hw->mac.type == igc_i225 &&
			    (status & IGC_STATUS_SPEED_2500)) {
				speed = SPEED_2500;
			} else {
				speed = SPEED_1000;
			}
		} else if (status & IGC_STATUS_SPEED_100) {
			speed = SPEED_100;
		} else {
			speed = SPEED_10;
		}
		if ((status & IGC_STATUS_FD) ||
		    hw->phy.media_type != igc_media_type_copper)
			cmd->base.duplex = DUPLEX_FULL;
		else
			cmd->base.duplex = DUPLEX_HALF;
	} else {
		speed = SPEED_UNKNOWN;
		cmd->base.duplex = DUPLEX_UNKNOWN;
	}
	cmd->base.speed = speed;
	if (hw->mac.autoneg)
		cmd->base.autoneg = AUTONEG_ENABLE;
	else
		cmd->base.autoneg = AUTONEG_DISABLE;

	/* MDI-X => 2; MDI =>1; Invalid =>0 */
	if (hw->phy.media_type == igc_media_type_copper)
		cmd->base.eth_tp_mdix = hw->phy.is_mdix ? ETH_TP_MDI_X :
						      ETH_TP_MDI;
	else
		cmd->base.eth_tp_mdix = ETH_TP_MDI_INVALID;

	if (hw->phy.mdix == AUTO_ALL_MODES)
		cmd->base.eth_tp_mdix_ctrl = ETH_TP_MDI_AUTO;
	else
		cmd->base.eth_tp_mdix_ctrl = hw->phy.mdix;

	return 0;
}

static int
igc_ethtool_set_link_ksettings(struct net_device *netdev,
			       const struct ethtool_link_ksettings *cmd)
{
	struct igc_adapter *adapter = netdev_priv(netdev);
	struct net_device *dev = adapter->netdev;
	struct igc_hw *hw = &adapter->hw;
	u16 advertised = 0;

	/* When adapter in resetting mode, autoneg/speed/duplex
	 * cannot be changed
	 */
	if (igc_check_reset_block(hw)) {
		netdev_err(dev, "Cannot change link characteristics when reset is active\n");
		return -EINVAL;
	}

	/* MDI setting is only allowed when autoneg enabled because
	 * some hardware doesn't allow MDI setting when speed or
	 * duplex is forced.
	 */
	if (cmd->base.eth_tp_mdix_ctrl) {
		if (cmd->base.eth_tp_mdix_ctrl != ETH_TP_MDI_AUTO &&
		    cmd->base.autoneg != AUTONEG_ENABLE) {
			netdev_err(dev, "Forcing MDI/MDI-X state is not supported when link speed and/or duplex are forced\n");
			return -EINVAL;
		}
	}

	while (test_and_set_bit(__IGC_RESETTING, &adapter->state))
		usleep_range(1000, 2000);

	if (ethtool_link_ksettings_test_link_mode(cmd, advertising,
						  2500baseT_Full))
		advertised |= ADVERTISE_2500_FULL;

	if (ethtool_link_ksettings_test_link_mode(cmd, advertising,
						  1000baseT_Full))
		advertised |= ADVERTISE_1000_FULL;

	if (ethtool_link_ksettings_test_link_mode(cmd, advertising,
						  100baseT_Full))
		advertised |= ADVERTISE_100_FULL;

	if (ethtool_link_ksettings_test_link_mode(cmd, advertising,
						  100baseT_Half))
		advertised |= ADVERTISE_100_HALF;

	if (ethtool_link_ksettings_test_link_mode(cmd, advertising,
						  10baseT_Full))
		advertised |= ADVERTISE_10_FULL;

	if (ethtool_link_ksettings_test_link_mode(cmd, advertising,
						  10baseT_Half))
		advertised |= ADVERTISE_10_HALF;

	if (cmd->base.autoneg == AUTONEG_ENABLE) {
		hw->mac.autoneg = 1;
		hw->phy.autoneg_advertised = advertised;
		if (adapter->fc_autoneg)
			hw->fc.requested_mode = igc_fc_default;
	} else {
		netdev_info(dev, "Force mode currently not supported\n");
	}

	/* MDI-X => 2; MDI => 1; Auto => 3 */
	if (cmd->base.eth_tp_mdix_ctrl) {
		/* fix up the value for auto (3 => 0) as zero is mapped
		 * internally to auto
		 */
		if (cmd->base.eth_tp_mdix_ctrl == ETH_TP_MDI_AUTO)
			hw->phy.mdix = AUTO_ALL_MODES;
		else
			hw->phy.mdix = cmd->base.eth_tp_mdix_ctrl;
	}

	/* reset the link */
	if (netif_running(adapter->netdev)) {
		igc_down(adapter);
		igc_up(adapter);
	} else {
		igc_reset(adapter);
	}

	clear_bit(__IGC_RESETTING, &adapter->state);

	return 0;
}

static void igc_ethtool_diag_test(struct net_device *netdev,
				  struct ethtool_test *eth_test, u64 *data)
{
	struct igc_adapter *adapter = netdev_priv(netdev);
	bool if_running = netif_running(netdev);

	if (eth_test->flags == ETH_TEST_FL_OFFLINE) {
		netdev_info(adapter->netdev, "Offline testing starting");
		set_bit(__IGC_TESTING, &adapter->state);

		/* Link test performed before hardware reset so autoneg doesn't
		 * interfere with test result
		 */
		if (!igc_link_test(adapter, &data[TEST_LINK]))
			eth_test->flags |= ETH_TEST_FL_FAILED;

		if (if_running)
			igc_close(netdev);
		else
			igc_reset(adapter);

		netdev_info(adapter->netdev, "Register testing starting");
		if (!igc_reg_test(adapter, &data[TEST_REG]))
			eth_test->flags |= ETH_TEST_FL_FAILED;

		igc_reset(adapter);

		netdev_info(adapter->netdev, "EEPROM testing starting");
		if (!igc_eeprom_test(adapter, &data[TEST_EEP]))
			eth_test->flags |= ETH_TEST_FL_FAILED;

		igc_reset(adapter);

		/* loopback and interrupt tests
		 * will be implemented in the future
		 */
		data[TEST_LOOP] = 0;
		data[TEST_IRQ] = 0;

		clear_bit(__IGC_TESTING, &adapter->state);
		if (if_running)
			igc_open(netdev);
	} else {
		netdev_info(adapter->netdev, "Online testing starting");

		/* register, eeprom, intr and loopback tests not run online */
		data[TEST_REG] = 0;
		data[TEST_EEP] = 0;
		data[TEST_IRQ] = 0;
		data[TEST_LOOP] = 0;

		if (!igc_link_test(adapter, &data[TEST_LINK]))
			eth_test->flags |= ETH_TEST_FL_FAILED;
	}

	msleep_interruptible(4 * 1000);
}

static const struct ethtool_ops igc_ethtool_ops = {
	.supported_coalesce_params = ETHTOOL_COALESCE_USECS,
	.get_drvinfo		= igc_ethtool_get_drvinfo,
	.get_regs_len		= igc_ethtool_get_regs_len,
	.get_regs		= igc_ethtool_get_regs,
	.get_wol		= igc_ethtool_get_wol,
	.set_wol		= igc_ethtool_set_wol,
	.get_msglevel		= igc_ethtool_get_msglevel,
	.set_msglevel		= igc_ethtool_set_msglevel,
	.nway_reset		= igc_ethtool_nway_reset,
	.get_link		= igc_ethtool_get_link,
	.get_eeprom_len		= igc_ethtool_get_eeprom_len,
	.get_eeprom		= igc_ethtool_get_eeprom,
	.set_eeprom		= igc_ethtool_set_eeprom,
	.get_ringparam		= igc_ethtool_get_ringparam,
	.set_ringparam		= igc_ethtool_set_ringparam,
	.get_pauseparam		= igc_ethtool_get_pauseparam,
	.set_pauseparam		= igc_ethtool_set_pauseparam,
	.get_strings		= igc_ethtool_get_strings,
	.get_sset_count		= igc_ethtool_get_sset_count,
	.get_ethtool_stats	= igc_ethtool_get_stats,
	.get_coalesce		= igc_ethtool_get_coalesce,
	.set_coalesce		= igc_ethtool_set_coalesce,
	.get_rxnfc		= igc_ethtool_get_rxnfc,
	.set_rxnfc		= igc_ethtool_set_rxnfc,
	.get_rxfh_indir_size	= igc_ethtool_get_rxfh_indir_size,
	.get_rxfh		= igc_ethtool_get_rxfh,
	.set_rxfh		= igc_ethtool_set_rxfh,
	.get_ts_info		= igc_ethtool_get_ts_info,
	.get_channels		= igc_ethtool_get_channels,
	.set_channels		= igc_ethtool_set_channels,
	.get_priv_flags		= igc_ethtool_get_priv_flags,
	.set_priv_flags		= igc_ethtool_set_priv_flags,
	.get_eee		= igc_ethtool_get_eee,
	.set_eee		= igc_ethtool_set_eee,
	.get_link_ksettings	= igc_ethtool_get_link_ksettings,
	.set_link_ksettings	= igc_ethtool_set_link_ksettings,
	.self_test		= igc_ethtool_diag_test,
};

void igc_ethtool_set_ops(struct net_device *netdev)
{
	netdev->ethtool_ops = &igc_ethtool_ops;
}<|MERGE_RESOLUTION|>--- conflicted
+++ resolved
@@ -1650,19 +1650,6 @@
 		return -EINVAL;
 	}
 
-<<<<<<< HEAD
-	linkmode_set_bit(ETHTOOL_LINK_MODE_2500baseT_Full_BIT,
-			 edata->supported);
-	linkmode_set_bit(ETHTOOL_LINK_MODE_1000baseT_Full_BIT,
-			 edata->supported);
-	linkmode_set_bit(ETHTOOL_LINK_MODE_100baseT_Full_BIT,
-			 edata->supported);
-
-	if (hw->dev_spec._base.eee_enable)
-		mii_eee_cap1_mod_linkmode_t(edata->advertised,
-					    adapter->eee_advert);
-
-=======
 	if (eee_advert & IGC_EEE_1000BT_MASK)
 		linkmode_set_bit(ETHTOOL_LINK_MODE_1000baseT_Full_BIT,
 				 edata->advertised);
@@ -1720,7 +1707,6 @@
 		linkmode_set_bit(ETHTOOL_LINK_MODE_2500baseT_Full_BIT,
 				 edata->lp_advertised);
 
->>>>>>> f1f36e22
 	eeer = rd32(IGC_EEER);
 
 	/* EEE status on negotiated link */
