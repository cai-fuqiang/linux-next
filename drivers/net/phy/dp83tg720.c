--- conflicted
+++ resolved
@@ -36,8 +36,6 @@
 /* Power Mode 0 is Normal mode */
 #define DP83TG720S_LPS_CFG3_PWR_MODE_0		BIT(0)
 
-<<<<<<< HEAD
-=======
 /* Open Aliance 1000BaseT1 compatible HDD.TDR Fault Status Register */
 #define DP83TG720S_TDR_FAULT_STATUS		0x30f
 
@@ -56,7 +54,6 @@
 /* Register 0x0576: TDR Master Link Down Control */
 #define DP83TG720S_TDR_MASTER_LINK_DOWN		0x576
 
->>>>>>> f1f36e22
 #define DP83TG720S_RGMII_DELAY_CTRL		0x602
 /* In RGMII mode, Enable or disable the internal delay for RXD */
 #define DP83TG720S_RGMII_RX_CLK_SEL		BIT(1)
@@ -329,7 +326,6 @@
 		if (ret)
 			return ret;
 	}
-<<<<<<< HEAD
 
 	/* In case the PHY is bootstrapped in managed mode, we need to
 	 * wake it.
@@ -339,17 +335,6 @@
 	if (ret)
 		return ret;
 
-=======
-
-	/* In case the PHY is bootstrapped in managed mode, we need to
-	 * wake it.
-	 */
-	ret = phy_write_mmd(phydev, MDIO_MMD_VEND2, DP83TG720S_LPS_CFG3,
-			    DP83TG720S_LPS_CFG3_PWR_MODE_0);
-	if (ret)
-		return ret;
-
->>>>>>> f1f36e22
 	/* Make role configuration visible for ethtool on init and after
 	 * rest.
 	 */
