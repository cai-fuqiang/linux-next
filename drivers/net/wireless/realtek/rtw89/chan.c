--- conflicted
+++ resolved
@@ -153,11 +153,7 @@
 
 	lockdep_assert_held(&rtwdev->mutex);
 
-<<<<<<< HEAD
-	for_each_set_bit(idx,  hal->entity_map, NUM_OF_RTW89_SUB_ENTITY) {
-=======
 	for_each_set_bit(idx,  hal->entity_map, NUM_OF_RTW89_CHANCTX) {
->>>>>>> 43b77244
 		chan = rtw89_chan_get(rtwdev, idx);
 		ret = iterator(chan, data);
 		if (ret)
@@ -2388,11 +2384,7 @@
 	hal->chanctx[idx1].cfg->idx = idx2;
 	hal->chanctx[idx2].cfg->idx = idx1;
 
-<<<<<<< HEAD
-	swap(hal->sub[idx1], hal->sub[idx2]);
-=======
 	swap(hal->chanctx[idx1], hal->chanctx[idx2]);
->>>>>>> 43b77244
 
 	rtw89_for_each_rtwvif(rtwdev, rtwvif) {
 		if (!rtwvif->chanctx_assigned)
