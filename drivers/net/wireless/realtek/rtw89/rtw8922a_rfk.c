// SPDX-License-Identifier: GPL-2.0 OR BSD-3-Clause
/* Copyright(c) 2023  Realtek Corporation
 */

#include "chan.h"
#include "debug.h"
#include "mac.h"
#include "phy.h"
#include "reg.h"
#include "rtw8922a.h"
#include "rtw8922a_rfk.h"

static void rtw8922a_tssi_cont_en(struct rtw89_dev *rtwdev, bool en,
				  enum rtw89_rf_path path)
{
	static const u32 tssi_trk_man[2] = {R_TSSI_PWR_P0, R_TSSI_PWR_P1};

	if (en)
		rtw89_phy_write32_mask(rtwdev, tssi_trk_man[path], B_TSSI_CONT_EN, 0);
	else
		rtw89_phy_write32_mask(rtwdev, tssi_trk_man[path], B_TSSI_CONT_EN, 1);
}

void rtw8922a_tssi_cont_en_phyidx(struct rtw89_dev *rtwdev, bool en, u8 phy_idx)
{
	if (rtwdev->mlo_dbcc_mode == MLO_1_PLUS_1_1RF) {
		if (phy_idx == RTW89_PHY_0)
			rtw8922a_tssi_cont_en(rtwdev, en, RF_PATH_A);
		else
			rtw8922a_tssi_cont_en(rtwdev, en, RF_PATH_B);
	} else {
		rtw8922a_tssi_cont_en(rtwdev, en, RF_PATH_A);
		rtw8922a_tssi_cont_en(rtwdev, en, RF_PATH_B);
	}
}

static
void rtw8922a_ctl_band_ch_bw(struct rtw89_dev *rtwdev, enum rtw89_phy_idx phy,
			     u8 central_ch, enum rtw89_band band,
			     enum rtw89_bandwidth bw)
{
	const u32 rf_addr[2] = {RR_CFGCH, RR_CFGCH_V1};
	struct rtw89_hal *hal = &rtwdev->hal;
	u32 rf_reg[RF_PATH_NUM_8922A][2];
	u8 synpath;
	u32 rf18;
	u8 kpath;
	u8 path;
	u8 i;

	rf_reg[RF_PATH_A][0] = rtw89_read_rf(rtwdev, RF_PATH_A, rf_addr[0], RFREG_MASK);
	rf_reg[RF_PATH_A][1] = rtw89_read_rf(rtwdev, RF_PATH_A, rf_addr[1], RFREG_MASK);
	rf_reg[RF_PATH_B][0] = rtw89_read_rf(rtwdev, RF_PATH_B, rf_addr[0], RFREG_MASK);
	rf_reg[RF_PATH_B][1] = rtw89_read_rf(rtwdev, RF_PATH_B, rf_addr[1], RFREG_MASK);

	kpath = rtw89_phy_get_kpath(rtwdev, phy);
	synpath = rtw89_phy_get_syn_sel(rtwdev, phy);

	rf18 = rtw89_read_rf(rtwdev, synpath, RR_CFGCH, RFREG_MASK);
	if (rf18 == INV_RF_DATA) {
		rtw89_warn(rtwdev, "[RFK] Invalid RF18 value\n");
		return;
	}

	for (path = 0; path < RF_PATH_NUM_8922A; path++) {
		if (!(kpath & BIT(path)))
			continue;

		for (i = 0; i < 2; i++) {
			if (rf_reg[path][i] == INV_RF_DATA) {
				rtw89_warn(rtwdev,
					   "[RFK] Invalid RF_0x18 for Path-%d\n", path);
				return;
			}

			rf_reg[path][i] &= ~(RR_CFGCH_BAND1 | RR_CFGCH_BW |
					     RR_CFGCH_BAND0 | RR_CFGCH_CH);
			rf_reg[path][i] |= u32_encode_bits(central_ch, RR_CFGCH_CH);

			if (band == RTW89_BAND_2G)
				rtw89_write_rf(rtwdev, path, RR_SMD, RR_VCO2, 0x0);
			else
				rtw89_write_rf(rtwdev, path, RR_SMD, RR_VCO2, 0x1);

			switch (band) {
			case RTW89_BAND_2G:
			default:
				break;
			case RTW89_BAND_5G:
				rf_reg[path][i] |=
					u32_encode_bits(CFGCH_BAND1_5G, RR_CFGCH_BAND1) |
					u32_encode_bits(CFGCH_BAND0_5G, RR_CFGCH_BAND0);
				break;
			case RTW89_BAND_6G:
				rf_reg[path][i] |=
					u32_encode_bits(CFGCH_BAND1_6G, RR_CFGCH_BAND1) |
					u32_encode_bits(CFGCH_BAND0_6G, RR_CFGCH_BAND0);
				break;
			}

			switch (bw) {
			case RTW89_CHANNEL_WIDTH_5:
			case RTW89_CHANNEL_WIDTH_10:
			case RTW89_CHANNEL_WIDTH_20:
			default:
				break;
			case RTW89_CHANNEL_WIDTH_40:
				rf_reg[path][i] |=
					u32_encode_bits(CFGCH_BW_V2_40M, RR_CFGCH_BW_V2);
				break;
			case RTW89_CHANNEL_WIDTH_80:
				rf_reg[path][i] |=
					u32_encode_bits(CFGCH_BW_V2_80M, RR_CFGCH_BW_V2);
				break;
			case RTW89_CHANNEL_WIDTH_160:
				rf_reg[path][i] |=
					u32_encode_bits(CFGCH_BW_V2_160M, RR_CFGCH_BW_V2);
				break;
			case RTW89_CHANNEL_WIDTH_320:
				rf_reg[path][i] |=
					u32_encode_bits(CFGCH_BW_V2_320M, RR_CFGCH_BW_V2);
				break;
			}

			rtw89_write_rf(rtwdev, path, rf_addr[i],
				       RFREG_MASK, rf_reg[path][i]);
			fsleep(100);
		}
	}

	if (hal->cv != CHIP_CAV)
		return;

	if (band == RTW89_BAND_2G) {
		rtw89_write_rf(rtwdev, RF_PATH_A, RR_LUTWE, RFREG_MASK, 0x80000);
		rtw89_write_rf(rtwdev, RF_PATH_A, RR_LUTWA, RFREG_MASK, 0x00003);
		rtw89_write_rf(rtwdev, RF_PATH_A, RR_LUTWD1, RFREG_MASK, 0x0c990);
		rtw89_write_rf(rtwdev, RF_PATH_A, RR_LUTWD0, RFREG_MASK, 0xebe38);
		rtw89_write_rf(rtwdev, RF_PATH_A, RR_LUTWE, RFREG_MASK, 0x00000);
	} else {
		rtw89_write_rf(rtwdev, RF_PATH_A, RR_LUTWE, RFREG_MASK, 0x80000);
		rtw89_write_rf(rtwdev, RF_PATH_A, RR_LUTWA, RFREG_MASK, 0x00003);
		rtw89_write_rf(rtwdev, RF_PATH_A, RR_LUTWD1, RFREG_MASK, 0x0c190);
		rtw89_write_rf(rtwdev, RF_PATH_A, RR_LUTWD0, RFREG_MASK, 0xebe38);
		rtw89_write_rf(rtwdev, RF_PATH_A, RR_LUTWE, RFREG_MASK, 0x00000);
	}
}

void rtw8922a_set_channel_rf(struct rtw89_dev *rtwdev,
			     const struct rtw89_chan *chan,
			     enum rtw89_phy_idx phy_idx)
{
	rtw8922a_ctl_band_ch_bw(rtwdev, phy_idx, chan->channel, chan->band_type,
				chan->band_width);
}

enum _rf_syn_pow {
	RF_SYN_ON_OFF,
	RF_SYN_OFF_ON,
	RF_SYN_ALLON,
	RF_SYN_ALLOFF,
};

static void rtw8922a_set_syn01_cav(struct rtw89_dev *rtwdev, enum _rf_syn_pow syn)
{
	if (syn == RF_SYN_ALLON) {
		rtw89_write_rf(rtwdev, RF_PATH_A, RR_POW, RR_POW_SYN, 0x3);
		rtw89_write_rf(rtwdev, RF_PATH_A, RR_POW, RR_POW_SYN, 0x2);
		rtw89_write_rf(rtwdev, RF_PATH_A, RR_POW, RR_POW_SYN, 0x3);

		rtw89_write_rf(rtwdev, RF_PATH_B, RR_POW, RR_POW_SYN, 0x3);
		rtw89_write_rf(rtwdev, RF_PATH_B, RR_POW, RR_POW_SYN, 0x2);
		rtw89_write_rf(rtwdev, RF_PATH_B, RR_POW, RR_POW_SYN, 0x3);
	} else if (syn == RF_SYN_ON_OFF) {
		rtw89_write_rf(rtwdev, RF_PATH_A, RR_POW, RR_POW_SYN, 0x3);
		rtw89_write_rf(rtwdev, RF_PATH_A, RR_POW, RR_POW_SYN, 0x2);
		rtw89_write_rf(rtwdev, RF_PATH_A, RR_POW, RR_POW_SYN, 0x3);

		rtw89_write_rf(rtwdev, RF_PATH_B, RR_POW, RR_POW_SYN, 0x0);
	} else if (syn == RF_SYN_OFF_ON) {
		rtw89_write_rf(rtwdev, RF_PATH_A, RR_POW, RR_POW_SYN, 0x0);

		rtw89_write_rf(rtwdev, RF_PATH_B, RR_POW, RR_POW_SYN, 0x3);
		rtw89_write_rf(rtwdev, RF_PATH_B, RR_POW, RR_POW_SYN, 0x2);
		rtw89_write_rf(rtwdev, RF_PATH_B, RR_POW, RR_POW_SYN, 0x3);
	} else if (syn == RF_SYN_ALLOFF) {
		rtw89_write_rf(rtwdev, RF_PATH_A, RR_POW, RR_POW_SYN, 0x0);
		rtw89_write_rf(rtwdev, RF_PATH_B, RR_POW, RR_POW_SYN, 0x0);
	}
}

static void rtw8922a_set_syn01_cbv(struct rtw89_dev *rtwdev, enum _rf_syn_pow syn)
{
	if (syn == RF_SYN_ALLON) {
		rtw89_write_rf(rtwdev, RF_PATH_A, RR_POW, RR_POW_SYN_V1, 0xf);
		rtw89_write_rf(rtwdev, RF_PATH_B, RR_POW, RR_POW_SYN_V1, 0xf);
	} else if (syn == RF_SYN_ON_OFF) {
		rtw89_write_rf(rtwdev, RF_PATH_A, RR_POW, RR_POW_SYN_V1, 0xf);
		rtw89_write_rf(rtwdev, RF_PATH_B, RR_POW, RR_POW_SYN_V1, 0x0);
	} else if (syn == RF_SYN_OFF_ON) {
		rtw89_write_rf(rtwdev, RF_PATH_A, RR_POW, RR_POW_SYN_V1, 0x0);
		rtw89_write_rf(rtwdev, RF_PATH_B, RR_POW, RR_POW_SYN_V1, 0xf);
	} else if (syn == RF_SYN_ALLOFF) {
		rtw89_write_rf(rtwdev, RF_PATH_A, RR_POW, RR_POW_SYN_V1, 0x0);
		rtw89_write_rf(rtwdev, RF_PATH_B, RR_POW, RR_POW_SYN_V1, 0x0);
	}
}

static void rtw8922a_set_syn01(struct rtw89_dev *rtwdev, enum _rf_syn_pow syn)
{
	struct rtw89_hal *hal = &rtwdev->hal;

	rtw89_debug(rtwdev, RTW89_DBG_RFK, "SYN config=%d\n", syn);

	if (hal->cv == CHIP_CAV)
		rtw8922a_set_syn01_cav(rtwdev, syn);
	else
		rtw8922a_set_syn01_cbv(rtwdev, syn);
}

static void rtw8922a_chlk_ktbl_sel(struct rtw89_dev *rtwdev, u8 kpath, u8 idx)
{
	u32 tmp;

	if (idx > 2) {
		rtw89_warn(rtwdev, "[DBCC][ERROR]indx is out of limit!! index(%d)", idx);
		return;
	}

	if (kpath & RF_A) {
		rtw89_phy_write32_mask(rtwdev, R_COEF_SEL, B_COEF_SEL_EN, 0x1);
		rtw89_phy_write32_mask(rtwdev, R_COEF_SEL, B_COEF_SEL_IQC_V1, idx);
		rtw89_phy_write32_mask(rtwdev, R_COEF_SEL, B_COEF_SEL_MDPD_V1, idx);
		rtw89_write_rf(rtwdev, RF_PATH_A, RR_MODOPT, RR_TXG_SEL, 0x4 | idx);

		tmp = rtw89_phy_read32_mask(rtwdev, R_COEF_SEL, BIT(0));
		rtw89_phy_write32_mask(rtwdev, R_CFIR_LUT, B_CFIR_LUT_G3, tmp);
		tmp = rtw89_phy_read32_mask(rtwdev, R_COEF_SEL, BIT(1));
		rtw89_phy_write32_mask(rtwdev, R_CFIR_LUT, B_CFIR_LUT_G5, tmp);
	}

	if (kpath & RF_B) {
		rtw89_phy_write32_mask(rtwdev, R_COEF_SEL_C1, B_COEF_SEL_EN, 0x1);
		rtw89_phy_write32_mask(rtwdev, R_COEF_SEL_C1, B_COEF_SEL_IQC_V1, idx);
		rtw89_phy_write32_mask(rtwdev, R_COEF_SEL_C1, B_COEF_SEL_MDPD_V1, idx);
		rtw89_write_rf(rtwdev, RF_PATH_B, RR_MODOPT, RR_TXG_SEL, 0x4 | idx);

		tmp = rtw89_phy_read32_mask(rtwdev, R_COEF_SEL_C1, BIT(0));
		rtw89_phy_write32_mask(rtwdev, R_CFIR_LUT_C1, B_CFIR_LUT_G3, tmp);
		tmp = rtw89_phy_read32_mask(rtwdev, R_COEF_SEL_C1, BIT(1));
		rtw89_phy_write32_mask(rtwdev, R_CFIR_LUT_C1, B_CFIR_LUT_G5, tmp);
	}
}

static void rtw8922a_chlk_reload(struct rtw89_dev *rtwdev)
{
	struct rtw89_rfk_mcc_info *rfk_mcc = &rtwdev->rfk_mcc;
	struct rtw89_rfk_chan_desc desc[__RTW89_RFK_CHS_NR_V1] = {};
<<<<<<< HEAD
	enum rtw89_sub_entity_idx sub_entity_idx;
=======
	enum rtw89_chanctx_idx chanctx_idx;
>>>>>>> 22d6adac
	const struct rtw89_chan *chan;
	enum rtw89_entity_mode mode;
	u8 s0_tbl, s1_tbl;
	u8 tbl_sel;

	mode = rtw89_get_entity_mode(rtwdev);
	switch (mode) {
	case RTW89_ENTITY_MODE_MCC_PREPARE:
<<<<<<< HEAD
		sub_entity_idx = RTW89_SUB_ENTITY_1;
		break;
	default:
		sub_entity_idx = RTW89_SUB_ENTITY_0;
=======
		chanctx_idx = RTW89_CHANCTX_1;
		break;
	default:
		chanctx_idx = RTW89_CHANCTX_0;
>>>>>>> 22d6adac
		break;
	}

	chan = rtw89_chan_get(rtwdev, chanctx_idx);

	for (tbl_sel = 0; tbl_sel < ARRAY_SIZE(desc); tbl_sel++) {
		struct rtw89_rfk_chan_desc *p = &desc[tbl_sel];

		p->ch = rfk_mcc->ch[tbl_sel];

		p->has_band = true;
		p->band = rfk_mcc->band[tbl_sel];

		p->has_bw = true;
		p->bw = rfk_mcc->bw[tbl_sel];
	}

	tbl_sel = rtw89_rfk_chan_lookup(rtwdev, desc, ARRAY_SIZE(desc), chan);

	for (tbl_sel = 0; tbl_sel < ARRAY_SIZE(desc); tbl_sel++) {
		struct rtw89_rfk_chan_desc *p = &desc[tbl_sel];

		p->ch = rfk_mcc->ch[tbl_sel];

		p->has_band = true;
		p->band = rfk_mcc->band[tbl_sel];

		p->has_bw = true;
		p->bw = rfk_mcc->bw[tbl_sel];
	}

	tbl_sel = rtw89_rfk_chan_lookup(rtwdev, desc, ARRAY_SIZE(desc), chan);

	rfk_mcc->ch[tbl_sel] = chan->channel;
	rfk_mcc->band[tbl_sel] = chan->band_type;
	rfk_mcc->bw[tbl_sel] = chan->band_width;
	rfk_mcc->table_idx = tbl_sel;

	s0_tbl = tbl_sel;
	s1_tbl = tbl_sel;

	rtw8922a_chlk_ktbl_sel(rtwdev, RF_A, s0_tbl);
	rtw8922a_chlk_ktbl_sel(rtwdev, RF_B, s1_tbl);
}

static void rtw8922a_rfk_mlo_ctrl(struct rtw89_dev *rtwdev)
{
	enum _rf_syn_pow syn_pow;

	if (!rtwdev->dbcc_en)
		goto set_rfk_reload;

	switch (rtwdev->mlo_dbcc_mode) {
	case MLO_0_PLUS_2_1RF:
		syn_pow = RF_SYN_OFF_ON;
		break;
	case MLO_0_PLUS_2_2RF:
	case MLO_1_PLUS_1_2RF:
	case MLO_2_PLUS_0_1RF:
	case MLO_2_PLUS_0_2RF:
	case MLO_2_PLUS_2_2RF:
	case MLO_DBCC_NOT_SUPPORT:
	default:
		syn_pow = RF_SYN_ON_OFF;
		break;
	case MLO_1_PLUS_1_1RF:
	case DBCC_LEGACY:
		syn_pow = RF_SYN_ALLON;
		break;
	}

	rtw8922a_set_syn01(rtwdev, syn_pow);

set_rfk_reload:
	rtw8922a_chlk_reload(rtwdev);
}

static void rtw8922a_rfk_pll_init(struct rtw89_dev *rtwdev)
{
	int ret;
	u8 tmp;

	ret = rtw89_mac_read_xtal_si(rtwdev, XTAL_SI_PLL_1, &tmp);
	if (ret)
		return;
	ret = rtw89_mac_write_xtal_si(rtwdev, XTAL_SI_PLL_1, tmp | 0xf8, 0xFF);
	if (ret)
		return;

	ret = rtw89_mac_read_xtal_si(rtwdev, XTAL_SI_APBT, &tmp);
	if (ret)
		return;
	ret = rtw89_mac_write_xtal_si(rtwdev, XTAL_SI_APBT, tmp & ~0x60, 0xFF);
	if (ret)
		return;

	ret = rtw89_mac_read_xtal_si(rtwdev, XTAL_SI_XTAL_PLL, &tmp);
	if (ret)
		return;
	ret = rtw89_mac_write_xtal_si(rtwdev, XTAL_SI_XTAL_PLL, tmp | 0x38, 0xFF);
	if (ret)
		return;
}

void rtw8922a_rfk_hw_init(struct rtw89_dev *rtwdev)
{
	if (rtwdev->dbcc_en)
		rtw8922a_rfk_mlo_ctrl(rtwdev);

	rtw8922a_rfk_pll_init(rtwdev);
}

void rtw8922a_pre_set_channel_rf(struct rtw89_dev *rtwdev, enum rtw89_phy_idx phy_idx)
{
	bool mlo_1_1;

	if (!rtwdev->dbcc_en)
		return;

	mlo_1_1 = rtw89_is_mlo_1_1(rtwdev);
	if (mlo_1_1)
		rtw8922a_set_syn01(rtwdev, RF_SYN_ALLON);
	else if (phy_idx == RTW89_PHY_0)
		rtw8922a_set_syn01(rtwdev, RF_SYN_ON_OFF);
	else
		rtw8922a_set_syn01(rtwdev, RF_SYN_OFF_ON);

	fsleep(1000);
}

void rtw8922a_post_set_channel_rf(struct rtw89_dev *rtwdev, enum rtw89_phy_idx phy_idx)
{
	rtw8922a_rfk_mlo_ctrl(rtwdev);
}<|MERGE_RESOLUTION|>--- conflicted
+++ resolved
@@ -256,11 +256,7 @@
 {
 	struct rtw89_rfk_mcc_info *rfk_mcc = &rtwdev->rfk_mcc;
 	struct rtw89_rfk_chan_desc desc[__RTW89_RFK_CHS_NR_V1] = {};
-<<<<<<< HEAD
-	enum rtw89_sub_entity_idx sub_entity_idx;
-=======
 	enum rtw89_chanctx_idx chanctx_idx;
->>>>>>> 22d6adac
 	const struct rtw89_chan *chan;
 	enum rtw89_entity_mode mode;
 	u8 s0_tbl, s1_tbl;
@@ -269,35 +265,14 @@
 	mode = rtw89_get_entity_mode(rtwdev);
 	switch (mode) {
 	case RTW89_ENTITY_MODE_MCC_PREPARE:
-<<<<<<< HEAD
-		sub_entity_idx = RTW89_SUB_ENTITY_1;
-		break;
-	default:
-		sub_entity_idx = RTW89_SUB_ENTITY_0;
-=======
 		chanctx_idx = RTW89_CHANCTX_1;
 		break;
 	default:
 		chanctx_idx = RTW89_CHANCTX_0;
->>>>>>> 22d6adac
 		break;
 	}
 
 	chan = rtw89_chan_get(rtwdev, chanctx_idx);
-
-	for (tbl_sel = 0; tbl_sel < ARRAY_SIZE(desc); tbl_sel++) {
-		struct rtw89_rfk_chan_desc *p = &desc[tbl_sel];
-
-		p->ch = rfk_mcc->ch[tbl_sel];
-
-		p->has_band = true;
-		p->band = rfk_mcc->band[tbl_sel];
-
-		p->has_bw = true;
-		p->bw = rfk_mcc->bw[tbl_sel];
-	}
-
-	tbl_sel = rtw89_rfk_chan_lookup(rtwdev, desc, ARRAY_SIZE(desc), chan);
 
 	for (tbl_sel = 0; tbl_sel < ARRAY_SIZE(desc); tbl_sel++) {
 		struct rtw89_rfk_chan_desc *p = &desc[tbl_sel];
