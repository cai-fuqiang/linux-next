--- conflicted
+++ resolved
@@ -438,11 +438,7 @@
 			    struct ieee80211_bss_conf *link_conf)
 {
 	struct rtw_dev *rtwdev = hw->priv;
-<<<<<<< HEAD
-	struct rtw_chip_info *chip = rtwdev->chip;
-=======
 	const struct rtw_chip_info *chip = rtwdev->chip;
->>>>>>> 7365df19
 
 	mutex_lock(&rtwdev->mutex);
 	chip->ops->phy_calibration(rtwdev);
