--- conflicted
+++ resolved
@@ -42,26 +42,17 @@
 	}
 };
 
-<<<<<<< HEAD
-static ssize_t mt7915_thermal_show_temp(struct device *dev,
-=======
 static ssize_t mt7915_thermal_temp_show(struct device *dev,
->>>>>>> df0cc57e
 					struct device_attribute *attr,
 					char *buf)
 {
 	struct mt7915_phy *phy = dev_get_drvdata(dev);
-<<<<<<< HEAD
-	int temperature;
-
-=======
 	int i = to_sensor_dev_attr(attr)->index;
 	int temperature;
 
 	if (i)
 		return sprintf(buf, "%u\n", phy->throttle_temp[i - 1] * 1000);
 
->>>>>>> df0cc57e
 	temperature = mt7915_mcu_get_temperature(phy);
 	if (temperature < 0)
 		return temperature;
@@ -70,13 +61,6 @@
 	return sprintf(buf, "%u\n", temperature * 1000);
 }
 
-<<<<<<< HEAD
-static SENSOR_DEVICE_ATTR(temp1_input, 0444, mt7915_thermal_show_temp,
-			  NULL, 0);
-
-static struct attribute *mt7915_hwmon_attrs[] = {
-	&sensor_dev_attr_temp1_input.dev_attr.attr,
-=======
 static ssize_t mt7915_thermal_temp_store(struct device *dev,
 					 struct device_attribute *attr,
 					 const char *buf, size_t count)
@@ -105,7 +89,6 @@
 	&sensor_dev_attr_temp1_input.dev_attr.attr,
 	&sensor_dev_attr_temp1_crit.dev_attr.attr,
 	&sensor_dev_attr_temp1_max.dev_attr.attr,
->>>>>>> df0cc57e
 	NULL,
 };
 ATTRIBUTE_GROUPS(mt7915_hwmon);
@@ -140,12 +123,9 @@
 	if (state > MT7915_THERMAL_THROTTLE_MAX)
 		return -EINVAL;
 
-<<<<<<< HEAD
-=======
 	if (phy->throttle_temp[0] > phy->throttle_temp[1])
 		return 0;
 
->>>>>>> df0cc57e
 	if (state == phy->throttle_state)
 		return 0;
 
@@ -180,18 +160,12 @@
 	struct wiphy *wiphy = phy->mt76->hw->wiphy;
 	struct thermal_cooling_device *cdev;
 	struct device *hwmon;
-<<<<<<< HEAD
-
-	cdev = thermal_cooling_device_register(wiphy_name(wiphy), phy,
-					       &mt7915_thermal_ops);
-=======
 	const char *name;
 
 	name = devm_kasprintf(&wiphy->dev, GFP_KERNEL, "mt7915_%s",
 			      wiphy_name(wiphy));
 
 	cdev = thermal_cooling_device_register(name, phy, &mt7915_thermal_ops);
->>>>>>> df0cc57e
 	if (!IS_ERR(cdev)) {
 		if (sysfs_create_link(&wiphy->dev.kobj, &cdev->device.kobj,
 				      "cooling_device") < 0)
@@ -203,21 +177,11 @@
 	if (!IS_REACHABLE(CONFIG_HWMON))
 		return 0;
 
-<<<<<<< HEAD
-	hwmon = devm_hwmon_device_register_with_groups(&wiphy->dev,
-						       wiphy_name(wiphy), phy,
-=======
 	hwmon = devm_hwmon_device_register_with_groups(&wiphy->dev, name, phy,
->>>>>>> df0cc57e
 						       mt7915_hwmon_groups);
 	if (IS_ERR(hwmon))
 		return PTR_ERR(hwmon);
 
-<<<<<<< HEAD
-	return 0;
-}
-
-=======
 	/* initialize critical/maximum high temperature */
 	phy->throttle_temp[0] = 110;
 	phy->throttle_temp[1] = 120;
@@ -283,7 +247,6 @@
 		mt7915_led_set_config(led_cdev, 0xff, 0);
 }
 
->>>>>>> df0cc57e
 static void
 mt7915_init_txpower(struct mt7915_dev *dev,
 		    struct ieee80211_supported_band *sband)
@@ -423,13 +386,7 @@
 	      FIELD_PREP(MT_MDP_RCFR1_RX_DROPPED_MCAST, MT_MDP_TO_HIF);
 	mt76_rmw(dev, MT_MDP_BNRCFR1(band), mask, set);
 
-<<<<<<< HEAD
-	mt76_set(dev, MT_WF_RMAC_MIB_AIRTIME0(band), MT_WF_RMAC_MIB_RXTIME_EN);
-
-	mt76_rmw_field(dev, MT_DMA_DCR0(band), MT_DMA_DCR0_MAX_RX_LEN, 1536);
-=======
 	mt76_rmw_field(dev, MT_DMA_DCR0(band), MT_DMA_DCR0_MAX_RX_LEN, 0x680);
->>>>>>> df0cc57e
 	/* disable rx rate report by default due to hw issues */
 	mt76_clear(dev, MT_DMA_DCR0(band), MT_DMA_DCR0_RXD_G5_EN);
 }
@@ -515,13 +472,10 @@
 		goto error;
 
 	ret = mt7915_thermal_init(phy);
-<<<<<<< HEAD
-=======
 	if (ret)
 		goto error;
 
 	ret = mt7915_init_debugfs(phy);
->>>>>>> df0cc57e
 	if (ret)
 		goto error;
 
@@ -827,6 +781,8 @@
 
 		switch (i) {
 		case NL80211_IFTYPE_AP:
+			he_cap_elem->mac_cap_info[0] |=
+				IEEE80211_HE_MAC_CAP0_TWT_RES;
 			he_cap_elem->mac_cap_info[2] |=
 				IEEE80211_HE_MAC_CAP2_BSR;
 			he_cap_elem->mac_cap_info[4] |=
@@ -980,15 +936,12 @@
 	dev->mt76.test_ops = &mt7915_testmode_ops;
 #endif
 
-<<<<<<< HEAD
-=======
 	/* init led callbacks */
 	if (IS_ENABLED(CONFIG_MT76_LEDS)) {
 		dev->mt76.led_cdev.brightness_set = mt7915_led_set_brightness;
 		dev->mt76.led_cdev.blink_set = mt7915_led_set_blink;
 	}
 
->>>>>>> df0cc57e
 	ret = mt76_register_device(&dev->mt76, true, mt76_rates,
 				   ARRAY_SIZE(mt76_rates));
 	if (ret)
