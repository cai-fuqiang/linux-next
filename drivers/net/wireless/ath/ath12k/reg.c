// SPDX-License-Identifier: BSD-3-Clause-Clear
/*
 * Copyright (c) 2018-2021 The Linux Foundation. All rights reserved.
 * Copyright (c) 2021-2024 Qualcomm Innovation Center, Inc. All rights reserved.
 */
#include <linux/rtnetlink.h>
#include "core.h"
#include "debug.h"

/* World regdom to be used in case default regd from fw is unavailable */
#define ATH12K_2GHZ_CH01_11      REG_RULE(2412 - 10, 2462 + 10, 40, 0, 20, 0)
#define ATH12K_5GHZ_5150_5350    REG_RULE(5150 - 10, 5350 + 10, 80, 0, 30,\
					  NL80211_RRF_NO_IR)
#define ATH12K_5GHZ_5725_5850    REG_RULE(5725 - 10, 5850 + 10, 80, 0, 30,\
					  NL80211_RRF_NO_IR)

#define ETSI_WEATHER_RADAR_BAND_LOW		5590
#define ETSI_WEATHER_RADAR_BAND_HIGH		5650
#define ETSI_WEATHER_RADAR_BAND_CAC_TIMEOUT	600000

static const struct ieee80211_regdomain ath12k_world_regd = {
	.n_reg_rules = 3,
	.alpha2 = "00",
	.reg_rules = {
		ATH12K_2GHZ_CH01_11,
		ATH12K_5GHZ_5150_5350,
		ATH12K_5GHZ_5725_5850,
	}
};

static bool ath12k_regdom_changes(struct ieee80211_hw *hw, char *alpha2)
{
	const struct ieee80211_regdomain *regd;

	regd = rcu_dereference_rtnl(hw->wiphy->regd);
	/* This can happen during wiphy registration where the previous
	 * user request is received before we update the regd received
	 * from firmware.
	 */
	if (!regd)
		return true;

	return memcmp(regd->alpha2, alpha2, 2) != 0;
}

static void
ath12k_reg_notifier(struct wiphy *wiphy, struct regulatory_request *request)
{
	struct ieee80211_hw *hw = wiphy_to_ieee80211_hw(wiphy);
	struct ath12k_wmi_init_country_arg arg;
	struct ath12k_hw *ah = ath12k_hw_to_ah(hw);
<<<<<<< HEAD
	struct ath12k *ar = ath12k_ah_to_ar(ah);
	int ret;
=======
	struct ath12k *ar = ath12k_ah_to_ar(ah, 0);
	int ret, i;
>>>>>>> 0c383648

	ath12k_dbg(ar->ab, ATH12K_DBG_REG,
		   "Regulatory Notification received for %s\n", wiphy_name(wiphy));

	/* Currently supporting only General User Hints. Cell base user
	 * hints to be handled later.
	 * Hints from other sources like Core, Beacons are not expected for
	 * self managed wiphy's
	 */
	if (!(request->initiator == NL80211_REGDOM_SET_BY_USER &&
	      request->user_reg_hint_type == NL80211_USER_REG_HINT_USER)) {
		ath12k_warn(ar->ab, "Unexpected Regulatory event for this wiphy\n");
		return;
	}

	if (!IS_ENABLED(CONFIG_ATH_REG_DYNAMIC_USER_REG_HINTS)) {
		ath12k_dbg(ar->ab, ATH12K_DBG_REG,
			   "Country Setting is not allowed\n");
		return;
	}

	if (!ath12k_regdom_changes(hw, request->alpha2)) {
		ath12k_dbg(ar->ab, ATH12K_DBG_REG, "Country is already set\n");
		return;
	}

	/* Set the country code to the firmware and wait for
	 * the WMI_REG_CHAN_LIST_CC EVENT for updating the
	 * reg info
	 */
	arg.flags = ALPHA_IS_SET;
	memcpy(&arg.cc_info.alpha2, request->alpha2, 2);
	arg.cc_info.alpha2[2] = 0;

	/* Allow fresh updates to wiphy regd */
	ah->regd_updated = false;

	/* Send the reg change request to all the radios */
	for_each_ar(ah, ar, i) {
		ret = ath12k_wmi_send_init_country_cmd(ar, &arg);
		if (ret)
			ath12k_warn(ar->ab,
				    "INIT Country code set to fw failed : %d\n", ret);
	}
}

int ath12k_reg_update_chan_list(struct ath12k *ar)
{
	struct ieee80211_supported_band **bands;
	struct ath12k_wmi_scan_chan_list_arg *arg;
	struct ieee80211_channel *channel;
	struct ieee80211_hw *hw = ath12k_ar_to_hw(ar);
	struct ath12k_wmi_channel_arg *ch;
	enum nl80211_band band;
	int num_channels = 0;
	int i, ret;

	bands = hw->wiphy->bands;
	for (band = 0; band < NUM_NL80211_BANDS; band++) {
		if (!(ar->mac.sbands[band].channels && bands[band]))
			continue;

		for (i = 0; i < bands[band]->n_channels; i++) {
			if (bands[band]->channels[i].flags &
			    IEEE80211_CHAN_DISABLED)
				continue;

			num_channels++;
		}
	}

	if (WARN_ON(!num_channels))
		return -EINVAL;

	arg = kzalloc(struct_size(arg, channel, num_channels), GFP_KERNEL);

	if (!arg)
		return -ENOMEM;

	arg->pdev_id = ar->pdev->pdev_id;
	arg->nallchans = num_channels;

	ch = arg->channel;

	for (band = 0; band < NUM_NL80211_BANDS; band++) {
		if (!(ar->mac.sbands[band].channels && bands[band]))
			continue;

		for (i = 0; i < bands[band]->n_channels; i++) {
			channel = &bands[band]->channels[i];

			if (channel->flags & IEEE80211_CHAN_DISABLED)
				continue;

			/* TODO: Set to true/false based on some condition? */
			ch->allow_ht = true;
			ch->allow_vht = true;
			ch->allow_he = true;

			ch->dfs_set =
				!!(channel->flags & IEEE80211_CHAN_RADAR);
			ch->is_chan_passive = !!(channel->flags &
						IEEE80211_CHAN_NO_IR);
			ch->is_chan_passive |= ch->dfs_set;
			ch->mhz = channel->center_freq;
			ch->cfreq1 = channel->center_freq;
			ch->minpower = 0;
			ch->maxpower = channel->max_power * 2;
			ch->maxregpower = channel->max_reg_power * 2;
			ch->antennamax = channel->max_antenna_gain * 2;

			/* TODO: Use appropriate phymodes */
			if (channel->band == NL80211_BAND_2GHZ)
				ch->phy_mode = MODE_11G;
			else
				ch->phy_mode = MODE_11A;

			if (channel->band == NL80211_BAND_6GHZ &&
			    cfg80211_channel_is_psc(channel))
				ch->psc_channel = true;

			ath12k_dbg(ar->ab, ATH12K_DBG_WMI,
				   "mac channel [%d/%d] freq %d maxpower %d regpower %d antenna %d mode %d\n",
				   i, arg->nallchans,
				   ch->mhz, ch->maxpower, ch->maxregpower,
				   ch->antennamax, ch->phy_mode);

			ch++;
			/* TODO: use quarrter/half rate, cfreq12, dfs_cfreq2
			 * set_agile, reg_class_idx
			 */
		}
	}

	ret = ath12k_wmi_send_scan_chan_list_cmd(ar, arg);
	kfree(arg);

	return ret;
}

static void ath12k_copy_regd(struct ieee80211_regdomain *regd_orig,
			     struct ieee80211_regdomain *regd_copy)
{
	u8 i;

	/* The caller should have checked error conditions */
	memcpy(regd_copy, regd_orig, sizeof(*regd_orig));

	for (i = 0; i < regd_orig->n_reg_rules; i++)
		memcpy(&regd_copy->reg_rules[i], &regd_orig->reg_rules[i],
		       sizeof(struct ieee80211_reg_rule));
}

int ath12k_regd_update(struct ath12k *ar, bool init)
{
	struct ieee80211_hw *hw = ath12k_ar_to_hw(ar);
	struct ieee80211_regdomain *regd, *regd_copy = NULL;
	struct ath12k_hw *ah = ar->ah;
	int ret, regd_len, pdev_id;
	struct ath12k_base *ab;
	int i;

	ab = ar->ab;

	/* If one of the radios within ah has already updated the regd for
	 * the wiphy, then avoid setting regd again
	 */
	if (ah->regd_updated)
		return 0;

	/* firmware provides reg rules which are similar for 2 GHz and 5 GHz
	 * pdev but 6 GHz pdev has superset of all rules including rules for
	 * all bands, we prefer 6 GHz pdev's rules to be used for setup of
	 * the wiphy regd.
	 * If 6 GHz pdev was part of the ath12k_hw, wait for the 6 GHz pdev,
	 * else pick the first pdev which calls this function and use its
	 * regd to update global hw regd.
	 * The regd_updated flag set at the end will not allow any further
	 * updates.
	 */
	if (ah->use_6ghz_regd && !ar->supports_6ghz)
		return 0;

	pdev_id = ar->pdev_idx;

	spin_lock_bh(&ab->base_lock);

	if (init) {
		/* Apply the regd received during init through
		 * WMI_REG_CHAN_LIST_CC event. In case of failure to
		 * receive the regd, initialize with a default world
		 * regulatory.
		 */
		if (ab->default_regd[pdev_id]) {
			regd = ab->default_regd[pdev_id];
		} else {
			ath12k_warn(ab,
				    "failed to receive default regd during init\n");
			regd = (struct ieee80211_regdomain *)&ath12k_world_regd;
		}
	} else {
		regd = ab->new_regd[pdev_id];
	}

	if (!regd) {
		ret = -EINVAL;
		spin_unlock_bh(&ab->base_lock);
		goto err;
	}

	regd_len = sizeof(*regd) + (regd->n_reg_rules *
		sizeof(struct ieee80211_reg_rule));

	regd_copy = kzalloc(regd_len, GFP_ATOMIC);
	if (regd_copy)
		ath12k_copy_regd(regd, regd_copy);

	spin_unlock_bh(&ab->base_lock);

	if (!regd_copy) {
		ret = -ENOMEM;
		goto err;
	}

	rtnl_lock();
	wiphy_lock(hw->wiphy);
	ret = regulatory_set_wiphy_regd_sync(hw->wiphy, regd_copy);
	wiphy_unlock(hw->wiphy);
	rtnl_unlock();

	kfree(regd_copy);

	if (ret)
		goto err;

	ah->regd_updated = true;
	/* Apply the new regd to all the radios, this is expected to be received only once
	 * since we check for ah->regd_updated and allow here only once.
	 */
	for_each_ar(ah, ar, i) {
		if (ar->state == ATH12K_STATE_ON) {
			ab = ar->ab;
			ret = ath12k_reg_update_chan_list(ar);
			if (ret)
				goto err;
		}
	}

	return 0;
err:
	ath12k_warn(ab, "failed to perform regd update : %d\n", ret);
	return ret;
}

static enum nl80211_dfs_regions
ath12k_map_fw_dfs_region(enum ath12k_dfs_region dfs_region)
{
	switch (dfs_region) {
	case ATH12K_DFS_REG_FCC:
	case ATH12K_DFS_REG_CN:
		return NL80211_DFS_FCC;
	case ATH12K_DFS_REG_ETSI:
	case ATH12K_DFS_REG_KR:
		return NL80211_DFS_ETSI;
	case ATH12K_DFS_REG_MKK:
	case ATH12K_DFS_REG_MKK_N:
		return NL80211_DFS_JP;
	default:
		return NL80211_DFS_UNSET;
	}
}

static u32 ath12k_map_fw_reg_flags(u16 reg_flags)
{
	u32 flags = 0;

	if (reg_flags & REGULATORY_CHAN_NO_IR)
		flags = NL80211_RRF_NO_IR;

	if (reg_flags & REGULATORY_CHAN_RADAR)
		flags |= NL80211_RRF_DFS;

	if (reg_flags & REGULATORY_CHAN_NO_OFDM)
		flags |= NL80211_RRF_NO_OFDM;

	if (reg_flags & REGULATORY_CHAN_INDOOR_ONLY)
		flags |= NL80211_RRF_NO_OUTDOOR;

	if (reg_flags & REGULATORY_CHAN_NO_HT40)
		flags |= NL80211_RRF_NO_HT40;

	if (reg_flags & REGULATORY_CHAN_NO_80MHZ)
		flags |= NL80211_RRF_NO_80MHZ;

	if (reg_flags & REGULATORY_CHAN_NO_160MHZ)
		flags |= NL80211_RRF_NO_160MHZ;

	return flags;
}

static u32 ath12k_map_fw_phy_flags(u32 phy_flags)
{
	u32 flags = 0;

	if (phy_flags & ATH12K_REG_PHY_BITMAP_NO11AX)
		flags |= NL80211_RRF_NO_HE;

	if (phy_flags & ATH12K_REG_PHY_BITMAP_NO11BE)
		flags |= NL80211_RRF_NO_EHT;

	return flags;
}

static bool
ath12k_reg_can_intersect(struct ieee80211_reg_rule *rule1,
			 struct ieee80211_reg_rule *rule2)
{
	u32 start_freq1, end_freq1;
	u32 start_freq2, end_freq2;

	start_freq1 = rule1->freq_range.start_freq_khz;
	start_freq2 = rule2->freq_range.start_freq_khz;

	end_freq1 = rule1->freq_range.end_freq_khz;
	end_freq2 = rule2->freq_range.end_freq_khz;

	if ((start_freq1 >= start_freq2 &&
	     start_freq1 < end_freq2) ||
	    (start_freq2 > start_freq1 &&
	     start_freq2 < end_freq1))
		return true;

	/* TODO: Should we restrict intersection feasibility
	 *  based on min bandwidth of the intersected region also,
	 *  say the intersected rule should have a  min bandwidth
	 * of 20MHz?
	 */

	return false;
}

static void ath12k_reg_intersect_rules(struct ieee80211_reg_rule *rule1,
				       struct ieee80211_reg_rule *rule2,
				       struct ieee80211_reg_rule *new_rule)
{
	u32 start_freq1, end_freq1;
	u32 start_freq2, end_freq2;
	u32 freq_diff, max_bw;

	start_freq1 = rule1->freq_range.start_freq_khz;
	start_freq2 = rule2->freq_range.start_freq_khz;

	end_freq1 = rule1->freq_range.end_freq_khz;
	end_freq2 = rule2->freq_range.end_freq_khz;

	new_rule->freq_range.start_freq_khz = max_t(u32, start_freq1,
						    start_freq2);
	new_rule->freq_range.end_freq_khz = min_t(u32, end_freq1, end_freq2);

	freq_diff = new_rule->freq_range.end_freq_khz -
			new_rule->freq_range.start_freq_khz;
	max_bw = min_t(u32, rule1->freq_range.max_bandwidth_khz,
		       rule2->freq_range.max_bandwidth_khz);
	new_rule->freq_range.max_bandwidth_khz = min_t(u32, max_bw, freq_diff);

	new_rule->power_rule.max_antenna_gain =
		min_t(u32, rule1->power_rule.max_antenna_gain,
		      rule2->power_rule.max_antenna_gain);

	new_rule->power_rule.max_eirp = min_t(u32, rule1->power_rule.max_eirp,
					      rule2->power_rule.max_eirp);

	/* Use the flags of both the rules */
	new_rule->flags = rule1->flags | rule2->flags;

	/* To be safe, lts use the max cac timeout of both rules */
	new_rule->dfs_cac_ms = max_t(u32, rule1->dfs_cac_ms,
				     rule2->dfs_cac_ms);
}

static struct ieee80211_regdomain *
ath12k_regd_intersect(struct ieee80211_regdomain *default_regd,
		      struct ieee80211_regdomain *curr_regd)
{
	u8 num_old_regd_rules, num_curr_regd_rules, num_new_regd_rules;
	struct ieee80211_reg_rule *old_rule, *curr_rule, *new_rule;
	struct ieee80211_regdomain *new_regd = NULL;
	u8 i, j, k;

	num_old_regd_rules = default_regd->n_reg_rules;
	num_curr_regd_rules = curr_regd->n_reg_rules;
	num_new_regd_rules = 0;

	/* Find the number of intersecting rules to allocate new regd memory */
	for (i = 0; i < num_old_regd_rules; i++) {
		old_rule = default_regd->reg_rules + i;
		for (j = 0; j < num_curr_regd_rules; j++) {
			curr_rule = curr_regd->reg_rules + j;

			if (ath12k_reg_can_intersect(old_rule, curr_rule))
				num_new_regd_rules++;
		}
	}

	if (!num_new_regd_rules)
		return NULL;

	new_regd = kzalloc(sizeof(*new_regd) + (num_new_regd_rules *
			sizeof(struct ieee80211_reg_rule)),
			GFP_ATOMIC);

	if (!new_regd)
		return NULL;

	/* We set the new country and dfs region directly and only trim
	 * the freq, power, antenna gain by intersecting with the
	 * default regdomain. Also MAX of the dfs cac timeout is selected.
	 */
	new_regd->n_reg_rules = num_new_regd_rules;
	memcpy(new_regd->alpha2, curr_regd->alpha2, sizeof(new_regd->alpha2));
	new_regd->dfs_region = curr_regd->dfs_region;
	new_rule = new_regd->reg_rules;

	for (i = 0, k = 0; i < num_old_regd_rules; i++) {
		old_rule = default_regd->reg_rules + i;
		for (j = 0; j < num_curr_regd_rules; j++) {
			curr_rule = curr_regd->reg_rules + j;

			if (ath12k_reg_can_intersect(old_rule, curr_rule))
				ath12k_reg_intersect_rules(old_rule, curr_rule,
							   (new_rule + k++));
		}
	}
	return new_regd;
}

static const char *
ath12k_reg_get_regdom_str(enum nl80211_dfs_regions dfs_region)
{
	switch (dfs_region) {
	case NL80211_DFS_FCC:
		return "FCC";
	case NL80211_DFS_ETSI:
		return "ETSI";
	case NL80211_DFS_JP:
		return "JP";
	default:
		return "UNSET";
	}
}

static u16
ath12k_reg_adjust_bw(u16 start_freq, u16 end_freq, u16 max_bw)
{
	u16 bw;

	bw = end_freq - start_freq;
	bw = min_t(u16, bw, max_bw);

	if (bw >= 80 && bw < 160)
		bw = 80;
	else if (bw >= 40 && bw < 80)
		bw = 40;
	else if (bw < 40)
		bw = 20;

	return bw;
}

static void
ath12k_reg_update_rule(struct ieee80211_reg_rule *reg_rule, u32 start_freq,
		       u32 end_freq, u32 bw, u32 ant_gain, u32 reg_pwr,
		       u32 reg_flags)
{
	reg_rule->freq_range.start_freq_khz = MHZ_TO_KHZ(start_freq);
	reg_rule->freq_range.end_freq_khz = MHZ_TO_KHZ(end_freq);
	reg_rule->freq_range.max_bandwidth_khz = MHZ_TO_KHZ(bw);
	reg_rule->power_rule.max_antenna_gain = DBI_TO_MBI(ant_gain);
	reg_rule->power_rule.max_eirp = DBM_TO_MBM(reg_pwr);
	reg_rule->flags = reg_flags;
}

static void
ath12k_reg_update_weather_radar_band(struct ath12k_base *ab,
				     struct ieee80211_regdomain *regd,
				     struct ath12k_reg_rule *reg_rule,
				     u8 *rule_idx, u32 flags, u16 max_bw)
{
	u32 end_freq;
	u16 bw;
	u8 i;

	i = *rule_idx;

	bw = ath12k_reg_adjust_bw(reg_rule->start_freq,
				  ETSI_WEATHER_RADAR_BAND_LOW, max_bw);

	ath12k_reg_update_rule(regd->reg_rules + i, reg_rule->start_freq,
			       ETSI_WEATHER_RADAR_BAND_LOW, bw,
			       reg_rule->ant_gain, reg_rule->reg_power,
			       flags);

	ath12k_dbg(ab, ATH12K_DBG_REG,
		   "\t%d. (%d - %d @ %d) (%d, %d) (%d ms) (FLAGS %d)\n",
		   i + 1, reg_rule->start_freq, ETSI_WEATHER_RADAR_BAND_LOW,
		   bw, reg_rule->ant_gain, reg_rule->reg_power,
		   regd->reg_rules[i].dfs_cac_ms,
		   flags);

	if (reg_rule->end_freq > ETSI_WEATHER_RADAR_BAND_HIGH)
		end_freq = ETSI_WEATHER_RADAR_BAND_HIGH;
	else
		end_freq = reg_rule->end_freq;

	bw = ath12k_reg_adjust_bw(ETSI_WEATHER_RADAR_BAND_LOW, end_freq,
				  max_bw);

	i++;

	ath12k_reg_update_rule(regd->reg_rules + i,
			       ETSI_WEATHER_RADAR_BAND_LOW, end_freq, bw,
			       reg_rule->ant_gain, reg_rule->reg_power,
			       flags);

	regd->reg_rules[i].dfs_cac_ms = ETSI_WEATHER_RADAR_BAND_CAC_TIMEOUT;

	ath12k_dbg(ab, ATH12K_DBG_REG,
		   "\t%d. (%d - %d @ %d) (%d, %d) (%d ms) (FLAGS %d)\n",
		   i + 1, ETSI_WEATHER_RADAR_BAND_LOW, end_freq,
		   bw, reg_rule->ant_gain, reg_rule->reg_power,
		   regd->reg_rules[i].dfs_cac_ms,
		   flags);

	if (end_freq == reg_rule->end_freq) {
		regd->n_reg_rules--;
		*rule_idx = i;
		return;
	}

	bw = ath12k_reg_adjust_bw(ETSI_WEATHER_RADAR_BAND_HIGH,
				  reg_rule->end_freq, max_bw);

	i++;

	ath12k_reg_update_rule(regd->reg_rules + i, ETSI_WEATHER_RADAR_BAND_HIGH,
			       reg_rule->end_freq, bw,
			       reg_rule->ant_gain, reg_rule->reg_power,
			       flags);

	ath12k_dbg(ab, ATH12K_DBG_REG,
		   "\t%d. (%d - %d @ %d) (%d, %d) (%d ms) (FLAGS %d)\n",
		   i + 1, ETSI_WEATHER_RADAR_BAND_HIGH, reg_rule->end_freq,
		   bw, reg_rule->ant_gain, reg_rule->reg_power,
		   regd->reg_rules[i].dfs_cac_ms,
		   flags);

	*rule_idx = i;
}

struct ieee80211_regdomain *
ath12k_reg_build_regd(struct ath12k_base *ab,
		      struct ath12k_reg_info *reg_info, bool intersect)
{
	struct ieee80211_regdomain *tmp_regd, *default_regd, *new_regd = NULL;
	struct ath12k_reg_rule *reg_rule;
	u8 i = 0, j = 0, k = 0;
	u8 num_rules;
	u16 max_bw;
	u32 flags;
	char alpha2[3];

	num_rules = reg_info->num_5g_reg_rules + reg_info->num_2g_reg_rules;

	/* FIXME: Currently taking reg rules for 6G only from Indoor AP mode list.
	 * This can be updated to choose the combination dynamically based on AP
	 * type and client type, after complete 6G regulatory support is added.
	 */
	if (reg_info->is_ext_reg_event)
		num_rules += reg_info->num_6g_reg_rules_ap[WMI_REG_INDOOR_AP];

	if (!num_rules)
		goto ret;

	/* Add max additional rules to accommodate weather radar band */
	if (reg_info->dfs_region == ATH12K_DFS_REG_ETSI)
		num_rules += 2;

	tmp_regd = kzalloc(sizeof(*tmp_regd) +
			   (num_rules * sizeof(struct ieee80211_reg_rule)),
			   GFP_ATOMIC);
	if (!tmp_regd)
		goto ret;

	memcpy(tmp_regd->alpha2, reg_info->alpha2, REG_ALPHA2_LEN + 1);
	memcpy(alpha2, reg_info->alpha2, REG_ALPHA2_LEN + 1);
	alpha2[2] = '\0';
	tmp_regd->dfs_region = ath12k_map_fw_dfs_region(reg_info->dfs_region);

	ath12k_dbg(ab, ATH12K_DBG_REG,
		   "\r\nCountry %s, CFG Regdomain %s FW Regdomain %d, num_reg_rules %d\n",
		   alpha2, ath12k_reg_get_regdom_str(tmp_regd->dfs_region),
		   reg_info->dfs_region, num_rules);
	/* Update reg_rules[] below. Firmware is expected to
	 * send these rules in order(2G rules first and then 5G)
	 */
	for (; i < num_rules; i++) {
		if (reg_info->num_2g_reg_rules &&
		    (i < reg_info->num_2g_reg_rules)) {
			reg_rule = reg_info->reg_rules_2g_ptr + i;
			max_bw = min_t(u16, reg_rule->max_bw,
				       reg_info->max_bw_2g);
			flags = 0;
		} else if (reg_info->num_5g_reg_rules &&
			   (j < reg_info->num_5g_reg_rules)) {
			reg_rule = reg_info->reg_rules_5g_ptr + j++;
			max_bw = min_t(u16, reg_rule->max_bw,
				       reg_info->max_bw_5g);

			/* FW doesn't pass NL80211_RRF_AUTO_BW flag for
			 * BW Auto correction, we can enable this by default
			 * for all 5G rules here. The regulatory core performs
			 * BW correction if required and applies flags as
			 * per other BW rule flags we pass from here
			 */
			flags = NL80211_RRF_AUTO_BW;
		} else if (reg_info->is_ext_reg_event &&
			   reg_info->num_6g_reg_rules_ap[WMI_REG_INDOOR_AP] &&
			(k < reg_info->num_6g_reg_rules_ap[WMI_REG_INDOOR_AP])) {
			reg_rule = reg_info->reg_rules_6g_ap_ptr[WMI_REG_INDOOR_AP] + k++;
			max_bw = min_t(u16, reg_rule->max_bw,
				       reg_info->max_bw_6g_ap[WMI_REG_INDOOR_AP]);
			flags = NL80211_RRF_AUTO_BW;
		} else {
			break;
		}

		flags |= ath12k_map_fw_reg_flags(reg_rule->flags);
		flags |= ath12k_map_fw_phy_flags(reg_info->phybitmap);

		ath12k_reg_update_rule(tmp_regd->reg_rules + i,
				       reg_rule->start_freq,
				       reg_rule->end_freq, max_bw,
				       reg_rule->ant_gain, reg_rule->reg_power,
				       flags);

		/* Update dfs cac timeout if the dfs domain is ETSI and the
		 * new rule covers weather radar band.
		 * Default value of '0' corresponds to 60s timeout, so no
		 * need to update that for other rules.
		 */
		if (flags & NL80211_RRF_DFS &&
		    reg_info->dfs_region == ATH12K_DFS_REG_ETSI &&
		    (reg_rule->end_freq > ETSI_WEATHER_RADAR_BAND_LOW &&
		    reg_rule->start_freq < ETSI_WEATHER_RADAR_BAND_HIGH)){
			ath12k_reg_update_weather_radar_band(ab, tmp_regd,
							     reg_rule, &i,
							     flags, max_bw);
			continue;
		}

		if (reg_info->is_ext_reg_event) {
			ath12k_dbg(ab, ATH12K_DBG_REG, "\t%d. (%d - %d @ %d) (%d, %d) (%d ms) (FLAGS %d) (%d, %d)\n",
				   i + 1, reg_rule->start_freq, reg_rule->end_freq,
				   max_bw, reg_rule->ant_gain, reg_rule->reg_power,
				   tmp_regd->reg_rules[i].dfs_cac_ms,
				   flags, reg_rule->psd_flag, reg_rule->psd_eirp);
		} else {
			ath12k_dbg(ab, ATH12K_DBG_REG,
				   "\t%d. (%d - %d @ %d) (%d, %d) (%d ms) (FLAGS %d)\n",
				   i + 1, reg_rule->start_freq, reg_rule->end_freq,
				   max_bw, reg_rule->ant_gain, reg_rule->reg_power,
				   tmp_regd->reg_rules[i].dfs_cac_ms,
				   flags);
		}
	}

	tmp_regd->n_reg_rules = i;

	if (intersect) {
		default_regd = ab->default_regd[reg_info->phy_id];

		/* Get a new regd by intersecting the received regd with
		 * our default regd.
		 */
		new_regd = ath12k_regd_intersect(default_regd, tmp_regd);
		kfree(tmp_regd);
		if (!new_regd) {
			ath12k_warn(ab, "Unable to create intersected regdomain\n");
			goto ret;
		}
	} else {
		new_regd = tmp_regd;
	}

ret:
	return new_regd;
}

void ath12k_regd_update_work(struct work_struct *work)
{
	struct ath12k *ar = container_of(work, struct ath12k,
					 regd_update_work);
	int ret;

	ret = ath12k_regd_update(ar, false);
	if (ret) {
		/* Firmware has already moved to the new regd. We need
		 * to maintain channel consistency across FW, Host driver
		 * and userspace. Hence as a fallback mechanism we can set
		 * the prev or default country code to the firmware.
		 */
		/* TODO: Implement Fallback Mechanism */
	}
}

void ath12k_reg_init(struct ieee80211_hw *hw)
{
	hw->wiphy->regulatory_flags = REGULATORY_WIPHY_SELF_MANAGED;
	hw->wiphy->reg_notifier = ath12k_reg_notifier;
}

void ath12k_reg_free(struct ath12k_base *ab)
{
	int i;

	for (i = 0; i < ab->hw_params->max_radios; i++) {
		kfree(ab->default_regd[i]);
		kfree(ab->new_regd[i]);
	}
}<|MERGE_RESOLUTION|>--- conflicted
+++ resolved
@@ -49,13 +49,8 @@
 	struct ieee80211_hw *hw = wiphy_to_ieee80211_hw(wiphy);
 	struct ath12k_wmi_init_country_arg arg;
 	struct ath12k_hw *ah = ath12k_hw_to_ah(hw);
-<<<<<<< HEAD
-	struct ath12k *ar = ath12k_ah_to_ar(ah);
-	int ret;
-=======
 	struct ath12k *ar = ath12k_ah_to_ar(ah, 0);
 	int ret, i;
->>>>>>> 0c383648
 
 	ath12k_dbg(ar->ab, ATH12K_DBG_REG,
 		   "Regulatory Notification received for %s\n", wiphy_name(wiphy));
