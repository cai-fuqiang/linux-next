--- conflicted
+++ resolved
@@ -987,11 +987,6 @@
 	wl->vif_num += 1;
 	mutex_unlock(&wl->vif_mutex);
 	synchronize_srcu(&wl->srcu);
-<<<<<<< HEAD
-
-	return vif;
-=======
->>>>>>> de9c2c66
 
 	if (rtnl_locked)
 		ret = cfg80211_register_netdevice(ndev);
