/* SPDX-License-Identifier: GPL-2.0 OR BSD-3-Clause */
/*
 * Copyright (C) 2018-2024 Intel Corporation
 */
#ifndef __iwl_fw_dbg_tlv_h__
#define __iwl_fw_dbg_tlv_h__

#include <linux/bitops.h>

#define IWL_FW_INI_MAX_REGION_ID		64
#define IWL_FW_INI_MAX_NAME			32
#define IWL_FW_INI_MAX_CFG_NAME			64
#define IWL_FW_INI_DOMAIN_ALWAYS_ON		0
#define IWL_FW_INI_REGION_ID_MASK		GENMASK(15, 0)
#define IWL_FW_INI_REGION_DUMP_POLICY_MASK	GENMASK(31, 16)
#define IWL_FW_INI_PRESET_DISABLE		0xff

/**
 * struct iwl_fw_ini_hcmd
 *
 * @id: the debug configuration command type for instance: 0xf6 / 0xf5 / DHC
 * @group: the desired cmd group
 * @reserved: to align to FW struct
 * @data: all of the relevant command data to be sent
 */
struct iwl_fw_ini_hcmd {
	u8 id;
	u8 group;
	__le16 reserved;
	u8 data[];
} __packed; /* FW_DEBUG_TLV_HCMD_DATA_API_S_VER_1 */

/**
 * struct iwl_fw_ini_header - Common Header for all ini debug TLV's structures
 *
 * @version: TLV version
 * @domain: domain of the TLV. One of &enum iwl_fw_ini_dbg_domain
 */
struct iwl_fw_ini_header {
	__le32 version;
	__le32 domain;
	/* followed by the data */
} __packed; /* FW_TLV_DEBUG_HEADER_S_VER_1 */

/**
 * struct iwl_fw_ini_addr_size - Base address and size that defines
 * a chunk of memory
 *
 * @addr: the base address (fixed size - 4 bytes)
 * @size: the size to read
 */
struct iwl_fw_ini_addr_size {
	__le32 addr;
	__le32 size;
} __packed; /* FW_TLV_DEBUG_ADDR_SIZE_VER_1 */

/**
 * struct iwl_fw_ini_region_dev_addr_range - Configuration to read
 * device address range
 *
 * @offset: offset to add to the base address of each chunk
 * The addrs[] array will be treated as an array of &iwl_fw_ini_addr_size -
 * an array of (addr, size) pairs.
 */
struct iwl_fw_ini_region_dev_addr_range {
	__le32 offset;
} __packed; /* FW_TLV_DEBUG_DEVICE_ADDR_RANGE_API_S_VER_1 */

/**
 * struct iwl_fw_ini_region_dev_addr - Configuration to read device addresses
 *
 * @size: size of each memory chunk
 * @offset: offset to add to the base address of each chunk
 */
struct iwl_fw_ini_region_dev_addr {
	__le32 size;
	__le32 offset;
} __packed; /* FW_TLV_DEBUG_DEVICE_ADDR_API_S_VER_1 */

/**
 * struct iwl_fw_ini_region_fifos - Configuration to read Tx/Rx fifos
 *
 * @fid: fifos ids array. Used to determine what fifos to collect
 * @hdr_only: if non zero, collect only the registers
 * @offset: offset to add to the registers addresses
 */
struct iwl_fw_ini_region_fifos {
	__le32 fid[2];
	__le32 hdr_only;
	__le32 offset;
} __packed; /* FW_TLV_DEBUG_REGION_FIFOS_API_S_VER_1 */

/**
 * struct iwl_fw_ini_region_err_table - error table region data
 *
 * Configuration to read Umac/Lmac error table
 *
 * @version: version of the error table
 * @base_addr: base address of the error table
 * @size: size of the error table
 * @offset: offset to add to &base_addr
 */
struct iwl_fw_ini_region_err_table {
	__le32 version;
	__le32 base_addr;
	__le32 size;
	__le32 offset;
} __packed; /* FW_TLV_DEBUG_REGION_ERROR_TABLE_API_S_VER_1 */

/**
 * struct iwl_fw_ini_region_special_device_memory - special device memory
 *
 * Configuration to read a special memory
 *
 * @type: type of the special memory
 * @version: version of the special memory
 * @base_addr: base address of the error table
 * @size: size of the error table
 * @offset: offset to add to &base_addr
 */
struct iwl_fw_ini_region_special_device_memory {
	__le16 type;
	__le16 version;
	__le32 base_addr;
	__le32 size;
	__le32 offset;
} __packed; /* FW_TLV_DEBUG_REGION_SPECIAL_DEVICE_ADDR_API_S_VER_1 */

/**
 * struct iwl_fw_ini_region_internal_buffer - internal buffer region data
 *
 * Configuration to read internal monitor buffer
 *
 * @alloc_id: allocation id one of &enum iwl_fw_ini_allocation_id
 * @base_addr: internal buffer base address
 * @size: size internal buffer size
 */
struct iwl_fw_ini_region_internal_buffer {
	__le32 alloc_id;
	__le32 base_addr;
	__le32 size;
} __packed; /* FW_TLV_DEBUG_REGION_INTERNAL_BUFFER_API_S_VER_1 */

/**
 * struct iwl_fw_ini_region_tlv - region TLV
 *
 * Configures parameters for region data collection
 *
 * @hdr: debug header
 * @id: region id. Max id is %IWL_FW_INI_MAX_REGION_ID
 * @type: region type. One of &enum iwl_fw_ini_region_type
 * @sub_type: region sub type
 * @sub_type_ver: region sub type version
 * @reserved: not in use
 * @name: region name
 * @dev_addr: device address configuration. Used by
 *	%IWL_FW_INI_REGION_DEVICE_MEMORY, %IWL_FW_INI_REGION_PERIPHERY_MAC,
 *	%IWL_FW_INI_REGION_PERIPHERY_PHY, %IWL_FW_INI_REGION_PERIPHERY_AUX,
 *	%IWL_FW_INI_REGION_PAGING, %IWL_FW_INI_REGION_CSR,
 *	%IWL_FW_INI_REGION_DRAM_IMR and %IWL_FW_INI_REGION_PCI_IOSF_CONFIG
 *	%IWL_FW_INI_REGION_DBGI_SRAM, %FW_TLV_DEBUG_REGION_TYPE_DBGI_SRAM,
 *	%IWL_FW_INI_REGION_PERIPHERY_SNPS_DPHYIP,
 * @dev_addr_range: device address range configuration. Used by
 *	%IWL_FW_INI_REGION_PERIPHERY_MAC_RANGE and
 *	%IWL_FW_INI_REGION_PERIPHERY_PHY_RANGE
 * @fifos: fifos configuration. Used by %IWL_FW_INI_REGION_TXF and
 *	%IWL_FW_INI_REGION_RXF
 * @err_table: error table configuration. Used by
 *	%IWL_FW_INI_REGION_LMAC_ERROR_TABLE and
 *	%IWL_FW_INI_REGION_UMAC_ERROR_TABLE
 * @internal_buffer: internal monitor buffer configuration. Used by
 *	%IWL_FW_INI_REGION_INTERNAL_BUFFER
 * @special_mem: special device memory region, used by
 *	%IWL_FW_INI_REGION_SPECIAL_DEVICE_MEMORY
 * @dram_alloc_id: dram allocation id. One of &enum iwl_fw_ini_allocation_id.
 *	Used by %IWL_FW_INI_REGION_DRAM_BUFFER
 * @tlv_mask: tlv collection mask. Used by %IWL_FW_INI_REGION_TLV
 * @addrs: array of addresses attached to the end of the region tlv
 */
struct iwl_fw_ini_region_tlv {
	struct iwl_fw_ini_header hdr;
	__le32 id;
	u8 type;
	u8 sub_type;
	u8 sub_type_ver;
	u8 reserved;
	u8 name[IWL_FW_INI_MAX_NAME];
	union {
		struct iwl_fw_ini_region_dev_addr dev_addr;
		struct iwl_fw_ini_region_dev_addr_range dev_addr_range;
		struct iwl_fw_ini_region_fifos fifos;
		struct iwl_fw_ini_region_err_table err_table;
		struct iwl_fw_ini_region_internal_buffer internal_buffer;
		struct iwl_fw_ini_region_special_device_memory special_mem;
		__le32 dram_alloc_id;
		__le32 tlv_mask;
	}; /* FW_TLV_DEBUG_REGION_CONF_PARAMS_API_U_VER_1 */
	__le32 addrs[];
} __packed; /* FW_TLV_DEBUG_REGION_API_S_VER_1 */

/**
 * struct iwl_fw_ini_debug_info_tlv
 *
 * debug configuration name for a specific image
 *
 * @hdr: debug header
 * @image_type: image type
 * @debug_cfg_name: debug configuration name
 */
struct iwl_fw_ini_debug_info_tlv {
	struct iwl_fw_ini_header hdr;
	__le32 image_type;
	u8 debug_cfg_name[IWL_FW_INI_MAX_CFG_NAME];
} __packed; /* FW_TLV_DEBUG_INFO_API_S_VER_1 */

/**
 * struct iwl_fw_ini_allocation_tlv - Allocates DRAM buffers
 *
 * @hdr: debug header
 * @alloc_id: allocation id. One of &enum iwl_fw_ini_allocation_id
 * @buf_location: buffer location. One of &enum iwl_fw_ini_buffer_location
 * @req_size: requested buffer size
 * @max_frags_num: maximum number of fragments
 * @min_size: minimum buffer size
 */
struct iwl_fw_ini_allocation_tlv {
	struct iwl_fw_ini_header hdr;
	__le32 alloc_id;
	__le32 buf_location;
	__le32 req_size;
	__le32 max_frags_num;
	__le32 min_size;
} __packed; /* FW_TLV_DEBUG_BUFFER_ALLOCATION_API_S_VER_1 */

/**
 * struct iwl_fw_ini_trigger_tlv - trigger TLV
 *
 * Trigger that upon firing, determines what regions to collect
 *
 * @hdr: debug header
 * @time_point: time point. One of &enum iwl_fw_ini_time_point
 * @trigger_reason: trigger reason
 * @apply_policy: uses &enum iwl_fw_ini_trigger_apply_policy
 * @dump_delay: delay from trigger fire to dump, in usec
 * @occurrences: max trigger fire occurrences allowed
 * @reserved: unused
 * @ignore_consec: ignore consecutive triggers, in usec
 * @reset_fw: if non zero, will reset and reload the FW
 * @multi_dut: initiate debug dump data on several DUTs
 * @regions_mask: mask of regions to collect
 * @data: trigger data
 */
struct iwl_fw_ini_trigger_tlv {
	struct iwl_fw_ini_header hdr;
	__le32 time_point;
	__le32 trigger_reason;
	__le32 apply_policy;
	__le32 dump_delay;
	__le32 occurrences;
	__le32 reserved;
	__le32 ignore_consec;
	__le32 reset_fw;
	__le32 multi_dut;
	__le64 regions_mask;
	__le32 data[];
} __packed; /* FW_TLV_DEBUG_TRIGGER_API_S_VER_1 */

/**
 * struct iwl_fw_ini_hcmd_tlv - Generic Host command pass through TLV
 *
 * @hdr: debug header
 * @time_point: time point. One of &enum iwl_fw_ini_time_point
 * @period_msec: interval at which the hcmd will be sent to the FW.
 *	Measured in msec (0 = one time command)
 * @hcmd: a variable length host-command to be sent to apply the configuration
 */
struct iwl_fw_ini_hcmd_tlv {
	struct iwl_fw_ini_header hdr;
	__le32 time_point;
	__le32 period_msec;
	struct iwl_fw_ini_hcmd hcmd;
} __packed; /* FW_TLV_DEBUG_HCMD_API_S_VER_1 */

/**
* struct iwl_fw_ini_addr_val - Address and value to set it to
*
* @address: the base address
* @value: value to set at address
*/
struct iwl_fw_ini_addr_val {
	__le32 address;
	__le32 value;
} __packed; /* FW_TLV_DEBUG_ADDR_VALUE_VER_1 */

/**
 * struct iwl_fw_ini_conf_set_tlv - configuration TLV to set register/memory.
 *
 * @hdr: debug header
 * @time_point: time point to apply config. One of &enum iwl_fw_ini_time_point
 * @set_type: write access type preset token for time point.
 *  one of &enum iwl_fw_ini_config_set_type
 * @addr_offset: the offset to add to any item in address[0] field
 * @addr_val: address value pair
 */
struct iwl_fw_ini_conf_set_tlv {
	struct iwl_fw_ini_header hdr;
	__le32 time_point;
	__le32 set_type;
	__le32 addr_offset;
	struct iwl_fw_ini_addr_val addr_val[];
} __packed; /* FW_TLV_DEBUG_CONFIG_SET_API_S_VER_1 */

/**
 * enum iwl_fw_ini_config_set_type
 *
 * @IWL_FW_INI_CONFIG_SET_TYPE_INVALID: invalid config set
 * @IWL_FW_INI_CONFIG_SET_TYPE_DEVICE_PERIPHERY_MAC: for PERIPHERY MAC configuration
 * @IWL_FW_INI_CONFIG_SET_TYPE_DEVICE_PERIPHERY_PHY: for PERIPHERY PHY configuration
 * @IWL_FW_INI_CONFIG_SET_TYPE_DEVICE_PERIPHERY_AUX: for PERIPHERY AUX configuration
 * @IWL_FW_INI_CONFIG_SET_TYPE_DEVICE_MEMORY: for DEVICE MEMORY configuration
 * @IWL_FW_INI_CONFIG_SET_TYPE_CSR: for CSR configuration
 * @IWL_FW_INI_CONFIG_SET_TYPE_DBGC_DRAM_ADDR: for DBGC_DRAM_ADDR configuration
 * @IWL_FW_INI_CONFIG_SET_TYPE_PERIPH_SCRATCH_HWM: for PERIPH SCRATCH HWM configuration
 * @IWL_FW_INI_CONFIG_SET_TYPE_MAX_NUM: max number of configuration supported
*/

enum iwl_fw_ini_config_set_type {
	IWL_FW_INI_CONFIG_SET_TYPE_INVALID = 0,
	IWL_FW_INI_CONFIG_SET_TYPE_DEVICE_PERIPHERY_MAC,
	IWL_FW_INI_CONFIG_SET_TYPE_DEVICE_PERIPHERY_PHY,
	IWL_FW_INI_CONFIG_SET_TYPE_DEVICE_PERIPHERY_AUX,
	IWL_FW_INI_CONFIG_SET_TYPE_DEVICE_MEMORY,
	IWL_FW_INI_CONFIG_SET_TYPE_CSR,
	IWL_FW_INI_CONFIG_SET_TYPE_DBGC_DRAM_ADDR,
	IWL_FW_INI_CONFIG_SET_TYPE_PERIPH_SCRATCH_HWM,
	IWL_FW_INI_CONFIG_SET_TYPE_MAX_NUM,
} __packed;

/**
 * enum iwl_fw_ini_allocation_id
 *
 * @IWL_FW_INI_ALLOCATION_INVALID: invalid
 * @IWL_FW_INI_ALLOCATION_ID_DBGC1: allocation meant for DBGC1 configuration
 * @IWL_FW_INI_ALLOCATION_ID_DBGC2: allocation meant for DBGC2 configuration
 * @IWL_FW_INI_ALLOCATION_ID_DBGC3: allocation meant for DBGC3 configuration
 * @IWL_FW_INI_ALLOCATION_ID_DBGC4: allocation meant for DBGC4 configuration
 * @IWL_FW_INI_ALLOCATION_NUM: number of allocation ids
*/
enum iwl_fw_ini_allocation_id {
	IWL_FW_INI_ALLOCATION_INVALID,
	IWL_FW_INI_ALLOCATION_ID_DBGC1,
	IWL_FW_INI_ALLOCATION_ID_DBGC2,
	IWL_FW_INI_ALLOCATION_ID_DBGC3,
	IWL_FW_INI_ALLOCATION_ID_DBGC4,
	IWL_FW_INI_ALLOCATION_NUM,
}; /* FW_DEBUG_TLV_ALLOCATION_ID_E_VER_1 */

/**
 * enum iwl_fw_ini_buffer_location
 *
 * @IWL_FW_INI_LOCATION_INVALID: invalid
 * @IWL_FW_INI_LOCATION_SRAM_PATH: SRAM location
 * @IWL_FW_INI_LOCATION_DRAM_PATH: DRAM location
 * @IWL_FW_INI_LOCATION_NPK_PATH: NPK location
 * @IWL_FW_INI_LOCATION_NUM: number of valid locations
 */
enum iwl_fw_ini_buffer_location {
	IWL_FW_INI_LOCATION_INVALID,
	IWL_FW_INI_LOCATION_SRAM_PATH,
	IWL_FW_INI_LOCATION_DRAM_PATH,
	IWL_FW_INI_LOCATION_NPK_PATH,
	IWL_FW_INI_LOCATION_NUM,
}; /* FW_DEBUG_TLV_BUFFER_LOCATION_E_VER_1 */

/**
 * enum iwl_fw_ini_region_type
 *
 * @IWL_FW_INI_REGION_INVALID: invalid
 * @IWL_FW_INI_REGION_TLV: uCode and debug TLVs
 * @IWL_FW_INI_REGION_INTERNAL_BUFFER: monitor SMEM buffer
 * @IWL_FW_INI_REGION_DRAM_BUFFER: monitor DRAM buffer
 * @IWL_FW_INI_REGION_TXF: TX fifos
 * @IWL_FW_INI_REGION_RXF: RX fifo
 * @IWL_FW_INI_REGION_LMAC_ERROR_TABLE: lmac error table
 * @IWL_FW_INI_REGION_UMAC_ERROR_TABLE: umac error table
 * @IWL_FW_INI_REGION_RSP_OR_NOTIF: FW response or notification data
 * @IWL_FW_INI_REGION_DEVICE_MEMORY: device internal memory
 * @IWL_FW_INI_REGION_PERIPHERY_MAC: periphery registers of MAC
 * @IWL_FW_INI_REGION_PERIPHERY_PHY: periphery registers of PHY
 * @IWL_FW_INI_REGION_PERIPHERY_AUX: periphery registers of AUX
 * @IWL_FW_INI_REGION_PAGING: paging memory
 * @IWL_FW_INI_REGION_CSR: CSR registers
 * @IWL_FW_INI_REGION_DRAM_IMR: IMR memory
 * @IWL_FW_INI_REGION_PCI_IOSF_CONFIG: PCI/IOSF config
 * @IWL_FW_INI_REGION_SPECIAL_DEVICE_MEMORY: special device memory
 * @IWL_FW_INI_REGION_DBGI_SRAM: periphery registers of DBGI SRAM
 * @IWL_FW_INI_REGION_PERIPHERY_MAC_RANGE: a range of periphery registers of MAC
 * @IWL_FW_INI_REGION_PERIPHERY_PHY_RANGE: a range of periphery registers of PHY
 * @IWL_FW_INI_REGION_PERIPHERY_SNPS_DPHYIP: periphery registers of SNPS DPHYIP
 * @IWL_FW_INI_REGION_NUM: number of region types
 */
enum iwl_fw_ini_region_type {
	IWL_FW_INI_REGION_INVALID,
	IWL_FW_INI_REGION_TLV,
	IWL_FW_INI_REGION_INTERNAL_BUFFER,
	IWL_FW_INI_REGION_DRAM_BUFFER,
	IWL_FW_INI_REGION_TXF,
	IWL_FW_INI_REGION_RXF,
	IWL_FW_INI_REGION_LMAC_ERROR_TABLE,
	IWL_FW_INI_REGION_UMAC_ERROR_TABLE,
	IWL_FW_INI_REGION_RSP_OR_NOTIF,
	IWL_FW_INI_REGION_DEVICE_MEMORY,
	IWL_FW_INI_REGION_PERIPHERY_MAC,
	IWL_FW_INI_REGION_PERIPHERY_PHY,
	IWL_FW_INI_REGION_PERIPHERY_AUX,
	IWL_FW_INI_REGION_PAGING,
	IWL_FW_INI_REGION_CSR,
	IWL_FW_INI_REGION_DRAM_IMR,
	IWL_FW_INI_REGION_PCI_IOSF_CONFIG,
	IWL_FW_INI_REGION_SPECIAL_DEVICE_MEMORY,
	IWL_FW_INI_REGION_DBGI_SRAM,
	IWL_FW_INI_REGION_PERIPHERY_MAC_RANGE,
	IWL_FW_INI_REGION_PERIPHERY_PHY_RANGE,
	IWL_FW_INI_REGION_PERIPHERY_SNPS_DPHYIP,
	IWL_FW_INI_REGION_NUM
}; /* FW_TLV_DEBUG_REGION_TYPE_API_E */

enum iwl_fw_ini_region_device_memory_subtype {
	IWL_FW_INI_REGION_DEVICE_MEMORY_SUBTYPE_HW_SMEM = 1,
	IWL_FW_INI_REGION_DEVICE_MEMORY_SUBTYPE_UMAC_ERROR_TABLE = 5,
	IWL_FW_INI_REGION_DEVICE_MEMORY_SUBTYPE_LMAC_1_ERROR_TABLE = 7,
	IWL_FW_INI_REGION_DEVICE_MEMORY_SUBTYPE_LMAC_2_ERROR_TABLE = 10,
	IWL_FW_INI_REGION_DEVICE_MEMORY_SUBTYPE_TCM_1_ERROR_TABLE = 14,
	IWL_FW_INI_REGION_DEVICE_MEMORY_SUBTYPE_TCM_2_ERROR_TABLE = 16,
	IWL_FW_INI_REGION_DEVICE_MEMORY_SUBTYPE_RCM_1_ERROR_TABLE = 18,
	IWL_FW_INI_REGION_DEVICE_MEMORY_SUBTYPE_RCM_2_ERROR_TABLE = 20,
}; /* FW_TLV_DEBUG_REGION_DEVICE_MEMORY_SUBTYPE_API_E */

/**
 * enum iwl_fw_ini_time_point
 *
 * Hard coded time points in which the driver can send hcmd or perform dump
 * collection
 *
 * @IWL_FW_INI_TIME_POINT_INVALID: invalid timepoint
 * @IWL_FW_INI_TIME_POINT_EARLY: pre loading the FW
 * @IWL_FW_INI_TIME_POINT_AFTER_ALIVE: first cmd from host after alive notif
 * @IWL_FW_INI_TIME_POINT_POST_INIT: last cmd in series of init sequence
 * @IWL_FW_INI_TIME_POINT_FW_ASSERT: FW assert
 * @IWL_FW_INI_TIME_POINT_FW_HW_ERROR: FW HW error
 * @IWL_FW_INI_TIME_POINT_FW_TFD_Q_HANG: TFD queue hang
 * @IWL_FW_INI_TIME_POINT_FW_DHC_NOTIFICATION: DHC cmd response and notif
 * @IWL_FW_INI_TIME_POINT_FW_RSP_OR_NOTIF: FW response or notification.
 *	data field holds id and group
 * @IWL_FW_INI_TIME_POINT_USER_TRIGGER: user trigger time point
 * @IWL_FW_INI_TIME_POINT_PERIODIC: periodic timepoint that fires in constant
 *	intervals. data field holds the interval time in msec
 * @IWL_FW_INI_TIME_POINT_RESERVED: reserved
 * @IWL_FW_INI_TIME_POINT_HOST_ASSERT: Unused
 * @IWL_FW_INI_TIME_POINT_HOST_ALIVE_TIMEOUT: alive timeout
 * @IWL_FW_INI_TIME_POINT_HOST_DEVICE_ENABLE: device enable
 * @IWL_FW_INI_TIME_POINT_HOST_DEVICE_DISABLE: device disable
 * @IWL_FW_INI_TIME_POINT_HOST_D3_START: D3 start
 * @IWL_FW_INI_TIME_POINT_HOST_D3_END: D3 end
 * @IWL_FW_INI_TIME_POINT_MISSED_BEACONS: missed beacons
 * @IWL_FW_INI_TIME_POINT_ASSOC_FAILED: association failure
 * @IWL_FW_INI_TIME_POINT_TX_FAILED: Tx frame failed
 * @IWL_FW_INI_TIME_POINT_TX_WFD_ACTION_FRAME_FAILED: wifi direct action
 *	frame failed
 * @IWL_FW_INI_TIME_POINT_TX_LATENCY_THRESHOLD: Tx latency threshold
 * @IWL_FW_INI_TIME_POINT_HANG_OCCURRED: hang occurred
 * @IWL_FW_INI_TIME_POINT_EAPOL_FAILED: EAPOL failed
 * @IWL_FW_INI_TIME_POINT_FAKE_TX: fake Tx
 * @IWL_FW_INI_TIME_POINT_DEASSOC: de association
 * @IWL_FW_INI_TIME_POINT_PRESET_OVERRIDE_EXT_REQ: request to override preset
 * @IWL_FW_INI_TIME_POINT_PRESET_OVERRIDE_START: start handling override preset
 *	request
 * @IWL_FW_INI_TIME_SCAN_FAILURE: failed scan channel list
<<<<<<< HEAD
=======
 * @IWL_FW_INI_TIME_ESR_LINK_UP: EMLSR is active (several links are activated)
 * @IWL_FW_INI_TIME_ESR_LINK_DOWN: EMLSR is inactive (only one active link left)
>>>>>>> 43b77244
 * @IWL_FW_INI_TIME_POINT_NUM: number of time points
 */
enum iwl_fw_ini_time_point {
	IWL_FW_INI_TIME_POINT_INVALID,
	IWL_FW_INI_TIME_POINT_EARLY,
	IWL_FW_INI_TIME_POINT_AFTER_ALIVE,
	IWL_FW_INI_TIME_POINT_POST_INIT,
	IWL_FW_INI_TIME_POINT_FW_ASSERT,
	IWL_FW_INI_TIME_POINT_FW_HW_ERROR,
	IWL_FW_INI_TIME_POINT_FW_TFD_Q_HANG,
	IWL_FW_INI_TIME_POINT_FW_DHC_NOTIFICATION,
	IWL_FW_INI_TIME_POINT_FW_RSP_OR_NOTIF,
	IWL_FW_INI_TIME_POINT_USER_TRIGGER,
	IWL_FW_INI_TIME_POINT_PERIODIC,
	IWL_FW_INI_TIME_POINT_RESERVED,
	IWL_FW_INI_TIME_POINT_HOST_ASSERT,
	IWL_FW_INI_TIME_POINT_HOST_ALIVE_TIMEOUT,
	IWL_FW_INI_TIME_POINT_HOST_DEVICE_ENABLE,
	IWL_FW_INI_TIME_POINT_HOST_DEVICE_DISABLE,
	IWL_FW_INI_TIME_POINT_HOST_D3_START,
	IWL_FW_INI_TIME_POINT_HOST_D3_END,
	IWL_FW_INI_TIME_POINT_MISSED_BEACONS,
	IWL_FW_INI_TIME_POINT_ASSOC_FAILED,
	IWL_FW_INI_TIME_POINT_TX_FAILED,
	IWL_FW_INI_TIME_POINT_TX_WFD_ACTION_FRAME_FAILED,
	IWL_FW_INI_TIME_POINT_TX_LATENCY_THRESHOLD,
	IWL_FW_INI_TIME_POINT_HANG_OCCURRED,
	IWL_FW_INI_TIME_POINT_EAPOL_FAILED,
	IWL_FW_INI_TIME_POINT_FAKE_TX,
	IWL_FW_INI_TIME_POINT_DEASSOC,
	IWL_FW_INI_TIME_POINT_PRESET_OVERRIDE_EXT_REQ,
	IWL_FW_INI_TIME_POINT_PRESET_OVERRIDE_START,
	IWL_FW_INI_TIME_SCAN_FAILURE,
<<<<<<< HEAD
=======
	IWL_FW_INI_TIME_ESR_LINK_UP,
	IWL_FW_INI_TIME_ESR_LINK_DOWN,
>>>>>>> 43b77244
	IWL_FW_INI_TIME_POINT_NUM,
}; /* FW_TLV_DEBUG_TIME_POINT_API_E */

/**
 * enum iwl_fw_ini_trigger_apply_policy - Determines how to apply triggers
 *
 * @IWL_FW_INI_APPLY_POLICY_MATCH_TIME_POINT: match by time point
 * @IWL_FW_INI_APPLY_POLICY_MATCH_DATA: match by trigger data
 * @IWL_FW_INI_APPLY_POLICY_OVERRIDE_REGIONS: override regions mask.
 *	Append otherwise
 * @IWL_FW_INI_APPLY_POLICY_OVERRIDE_CFG: override trigger configuration
 * @IWL_FW_INI_APPLY_POLICY_OVERRIDE_DATA: override trigger data.
 *	Append otherwise
 * @IWL_FW_INI_APPLY_POLICY_DUMP_COMPLETE_CMD: send cmd once dump collected
 */
enum iwl_fw_ini_trigger_apply_policy {
	IWL_FW_INI_APPLY_POLICY_MATCH_TIME_POINT	= BIT(0),
	IWL_FW_INI_APPLY_POLICY_MATCH_DATA		= BIT(1),
	IWL_FW_INI_APPLY_POLICY_OVERRIDE_REGIONS	= BIT(8),
	IWL_FW_INI_APPLY_POLICY_OVERRIDE_CFG		= BIT(9),
	IWL_FW_INI_APPLY_POLICY_OVERRIDE_DATA		= BIT(10),
	IWL_FW_INI_APPLY_POLICY_DUMP_COMPLETE_CMD	= BIT(16),
};

/**
 * enum iwl_fw_ini_trigger_reset_fw_policy - Determines how to handle reset
 *
 * @IWL_FW_INI_RESET_FW_MODE_NOTHING: do not stop FW and reload (default)
 * @IWL_FW_INI_RESET_FW_MODE_STOP_FW_ONLY: stop FW without reload FW
 * @IWL_FW_INI_RESET_FW_MODE_STOP_AND_RELOAD_FW: stop FW with reload FW
 */
enum iwl_fw_ini_trigger_reset_fw_policy {
	IWL_FW_INI_RESET_FW_MODE_NOTHING = 0,
	IWL_FW_INI_RESET_FW_MODE_STOP_FW_ONLY,
	IWL_FW_INI_RESET_FW_MODE_STOP_AND_RELOAD_FW
};

/**
 * enum iwl_fw_ini_dump_policy - Determines how to handle dump based on enabled flags
 *
 * @IWL_FW_INI_DEBUG_DUMP_POLICY_NO_LIMIT: OS has no limit of dump size
 * @IWL_FW_INI_DEBUG_DUMP_POLICY_MAX_LIMIT_600KB: mini dump only 600KB region dump
 * @IWL_FW_IWL_DEBUG_DUMP_POLICY_MAX_LIMIT_5MB: mini dump 5MB size dump
 */
enum iwl_fw_ini_dump_policy {
	IWL_FW_INI_DEBUG_DUMP_POLICY_NO_LIMIT           = BIT(0),
	IWL_FW_INI_DEBUG_DUMP_POLICY_MAX_LIMIT_600KB    = BIT(1),
	IWL_FW_IWL_DEBUG_DUMP_POLICY_MAX_LIMIT_5MB      = BIT(2),

};

/**
 * enum iwl_fw_ini_dump_type - Determines dump type based on size defined by FW.
 *
 * @IWL_FW_INI_DUMP_BRIEF : only dump the most important regions
 * @IWL_FW_INI_DUMP_MEDIUM: dump more regions than "brief", but not all regions
 * @IWL_FW_INI_DUMP_VERBOSE : dump all regions
 */
enum iwl_fw_ini_dump_type {
	IWL_FW_INI_DUMP_BRIEF,
	IWL_FW_INI_DUMP_MEDIUM,
	IWL_FW_INI_DUMP_VERBOSE,
};
#endif<|MERGE_RESOLUTION|>--- conflicted
+++ resolved
@@ -476,11 +476,8 @@
  * @IWL_FW_INI_TIME_POINT_PRESET_OVERRIDE_START: start handling override preset
  *	request
  * @IWL_FW_INI_TIME_SCAN_FAILURE: failed scan channel list
-<<<<<<< HEAD
-=======
  * @IWL_FW_INI_TIME_ESR_LINK_UP: EMLSR is active (several links are activated)
  * @IWL_FW_INI_TIME_ESR_LINK_DOWN: EMLSR is inactive (only one active link left)
->>>>>>> 43b77244
  * @IWL_FW_INI_TIME_POINT_NUM: number of time points
  */
 enum iwl_fw_ini_time_point {
@@ -514,11 +511,8 @@
 	IWL_FW_INI_TIME_POINT_PRESET_OVERRIDE_EXT_REQ,
 	IWL_FW_INI_TIME_POINT_PRESET_OVERRIDE_START,
 	IWL_FW_INI_TIME_SCAN_FAILURE,
-<<<<<<< HEAD
-=======
 	IWL_FW_INI_TIME_ESR_LINK_UP,
 	IWL_FW_INI_TIME_ESR_LINK_DOWN,
->>>>>>> 43b77244
 	IWL_FW_INI_TIME_POINT_NUM,
 }; /* FW_TLV_DEBUG_TIME_POINT_API_E */
 
