--- conflicted
+++ resolved
@@ -4455,11 +4455,7 @@
 		       sizeof(queue_counter->per_link));
 		queue_counter->window_start = jiffies;
 
-<<<<<<< HEAD
-		IWL_DEBUG_STATS(mvm, "MPDU counters are cleared\n");
-=======
 		IWL_DEBUG_INFO(mvm, "MPDU counters are cleared\n");
->>>>>>> 43b77244
 	}
 
 	for (int i = 0; i < IWL_FW_MAX_LINK_ID; i++)
