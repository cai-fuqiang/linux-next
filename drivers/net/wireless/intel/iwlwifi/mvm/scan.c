// SPDX-License-Identifier: GPL-2.0 OR BSD-3-Clause
/*
 * Copyright (C) 2012-2014, 2018-2024 Intel Corporation
 * Copyright (C) 2013-2015 Intel Mobile Communications GmbH
 * Copyright (C) 2016-2017 Intel Deutschland GmbH
 */
#include <linux/etherdevice.h>
#include <net/mac80211.h>
#include <linux/crc32.h>

#include "mvm.h"
#include "fw/api/scan.h"
#include "iwl-io.h"

#define IWL_DENSE_EBS_SCAN_RATIO 5
#define IWL_SPARSE_EBS_SCAN_RATIO 1

#define IWL_SCAN_DWELL_ACTIVE		10
#define IWL_SCAN_DWELL_PASSIVE		110
#define IWL_SCAN_DWELL_FRAGMENTED	44
#define IWL_SCAN_DWELL_EXTENDED		90
#define IWL_SCAN_NUM_OF_FRAGS		3

/* adaptive dwell max budget time [TU] for full scan */
#define IWL_SCAN_ADWELL_MAX_BUDGET_FULL_SCAN 300
/* adaptive dwell max budget time [TU] for directed scan */
#define IWL_SCAN_ADWELL_MAX_BUDGET_DIRECTED_SCAN 100
/* adaptive dwell default high band APs number */
#define IWL_SCAN_ADWELL_DEFAULT_HB_N_APS 8
/* adaptive dwell default low band APs number */
#define IWL_SCAN_ADWELL_DEFAULT_LB_N_APS 2
/* adaptive dwell default APs number in social channels (1, 6, 11) */
#define IWL_SCAN_ADWELL_DEFAULT_N_APS_SOCIAL 10
/* number of scan channels */
#define IWL_SCAN_NUM_CHANNELS 112
/* adaptive dwell number of APs override mask for p2p friendly GO */
#define IWL_SCAN_ADWELL_N_APS_GO_FRIENDLY_BIT BIT(20)
/* adaptive dwell number of APs override mask for social channels */
#define IWL_SCAN_ADWELL_N_APS_SOCIAL_CHS_BIT BIT(21)
/* adaptive dwell number of APs override for p2p friendly GO channels */
#define IWL_SCAN_ADWELL_N_APS_GO_FRIENDLY 10
/* adaptive dwell number of APs override for social channels */
#define IWL_SCAN_ADWELL_N_APS_SOCIAL_CHS 2

/* minimal number of 2GHz and 5GHz channels in the regular scan request */
#define IWL_MVM_6GHZ_PASSIVE_SCAN_MIN_CHANS 4

/* Number of iterations on the channel for mei filtered scan */
#define IWL_MEI_SCAN_NUM_ITER	5U

#define WFA_TPC_IE_LEN	9

struct iwl_mvm_scan_timing_params {
	u32 suspend_time;
	u32 max_out_time;
};

static struct iwl_mvm_scan_timing_params scan_timing[] = {
	[IWL_SCAN_TYPE_UNASSOC] = {
		.suspend_time = 0,
		.max_out_time = 0,
	},
	[IWL_SCAN_TYPE_WILD] = {
		.suspend_time = 30,
		.max_out_time = 120,
	},
	[IWL_SCAN_TYPE_MILD] = {
		.suspend_time = 120,
		.max_out_time = 120,
	},
	[IWL_SCAN_TYPE_FRAGMENTED] = {
		.suspend_time = 95,
		.max_out_time = 44,
	},
	[IWL_SCAN_TYPE_FAST_BALANCE] = {
		.suspend_time = 30,
		.max_out_time = 37,
	},
};

struct iwl_mvm_scan_params {
	/* For CDB this is low band scan type, for non-CDB - type. */
	enum iwl_mvm_scan_type type;
	enum iwl_mvm_scan_type hb_type;
	u32 n_channels;
	u16 delay;
	int n_ssids;
	struct cfg80211_ssid *ssids;
	struct ieee80211_channel **channels;
	u32 flags;
	u8 *mac_addr;
	u8 *mac_addr_mask;
	bool no_cck;
	bool pass_all;
	int n_match_sets;
	struct iwl_scan_probe_req preq;
	struct cfg80211_match_set *match_sets;
	int n_scan_plans;
	struct cfg80211_sched_scan_plan *scan_plans;
	bool iter_notif;
	struct cfg80211_scan_6ghz_params *scan_6ghz_params;
	u32 n_6ghz_params;
	bool scan_6ghz;
	bool enable_6ghz_passive;
	bool respect_p2p_go, respect_p2p_go_hb;
	s8 tsf_report_link_id;
	u8 bssid[ETH_ALEN] __aligned(2);
};

static inline void *iwl_mvm_get_scan_req_umac_data(struct iwl_mvm *mvm)
{
	struct iwl_scan_req_umac *cmd = mvm->scan_cmd;

	if (iwl_mvm_is_adaptive_dwell_v2_supported(mvm))
		return (void *)&cmd->v8.data;

	if (iwl_mvm_is_adaptive_dwell_supported(mvm))
		return (void *)&cmd->v7.data;

	if (iwl_mvm_cdb_scan_api(mvm))
		return (void *)&cmd->v6.data;

	return (void *)&cmd->v1.data;
}

static inline struct iwl_scan_umac_chan_param *
iwl_mvm_get_scan_req_umac_channel(struct iwl_mvm *mvm)
{
	struct iwl_scan_req_umac *cmd = mvm->scan_cmd;

	if (iwl_mvm_is_adaptive_dwell_v2_supported(mvm))
		return &cmd->v8.channel;

	if (iwl_mvm_is_adaptive_dwell_supported(mvm))
		return &cmd->v7.channel;

	if (iwl_mvm_cdb_scan_api(mvm))
		return &cmd->v6.channel;

	return &cmd->v1.channel;
}

static u8 iwl_mvm_scan_rx_ant(struct iwl_mvm *mvm)
{
	if (mvm->scan_rx_ant != ANT_NONE)
		return mvm->scan_rx_ant;
	return iwl_mvm_get_valid_rx_ant(mvm);
}

static inline __le16 iwl_mvm_scan_rx_chain(struct iwl_mvm *mvm)
{
	u16 rx_chain;
	u8 rx_ant;

	rx_ant = iwl_mvm_scan_rx_ant(mvm);
	rx_chain = rx_ant << PHY_RX_CHAIN_VALID_POS;
	rx_chain |= rx_ant << PHY_RX_CHAIN_FORCE_MIMO_SEL_POS;
	rx_chain |= rx_ant << PHY_RX_CHAIN_FORCE_SEL_POS;
	rx_chain |= 0x1 << PHY_RX_CHAIN_DRIVER_FORCE_POS;
	return cpu_to_le16(rx_chain);
}

static inline __le32
iwl_mvm_scan_rate_n_flags(struct iwl_mvm *mvm, enum nl80211_band band,
			  bool no_cck)
{
	u32 tx_ant;

	iwl_mvm_toggle_tx_ant(mvm, &mvm->scan_last_antenna_idx);
	tx_ant = BIT(mvm->scan_last_antenna_idx) << RATE_MCS_ANT_POS;

	if (band == NL80211_BAND_2GHZ && !no_cck)
		return cpu_to_le32(IWL_RATE_1M_PLCP | RATE_MCS_CCK_MSK_V1 |
				   tx_ant);
	else
		return cpu_to_le32(IWL_RATE_6M_PLCP | tx_ant);
}

static enum iwl_mvm_traffic_load iwl_mvm_get_traffic_load(struct iwl_mvm *mvm)
{
	return mvm->tcm.result.global_load;
}

static enum iwl_mvm_traffic_load
iwl_mvm_get_traffic_load_band(struct iwl_mvm *mvm, enum nl80211_band band)
{
	return mvm->tcm.result.band_load[band];
}

struct iwl_mvm_scan_iter_data {
	u32 global_cnt;
	struct ieee80211_vif *current_vif;
	bool is_dcm_with_p2p_go;
};

static void iwl_mvm_scan_iterator(void *_data, u8 *mac,
				  struct ieee80211_vif *vif)
{
	struct iwl_mvm_vif *mvmvif = iwl_mvm_vif_from_mac80211(vif);
	struct iwl_mvm_scan_iter_data *data = _data;
	struct iwl_mvm_vif *curr_mvmvif;

	if (vif->type != NL80211_IFTYPE_P2P_DEVICE &&
	    mvmvif->deflink.phy_ctxt &&
	    mvmvif->deflink.phy_ctxt->id < NUM_PHY_CTX)
		data->global_cnt += 1;

	if (!data->current_vif || vif == data->current_vif)
		return;

	curr_mvmvif = iwl_mvm_vif_from_mac80211(data->current_vif);

	if (ieee80211_vif_type_p2p(vif) == NL80211_IFTYPE_P2P_GO &&
	    mvmvif->deflink.phy_ctxt && curr_mvmvif->deflink.phy_ctxt &&
	    mvmvif->deflink.phy_ctxt->id != curr_mvmvif->deflink.phy_ctxt->id)
		data->is_dcm_with_p2p_go = true;
}

static enum
iwl_mvm_scan_type _iwl_mvm_get_scan_type(struct iwl_mvm *mvm,
					 struct ieee80211_vif *vif,
					 enum iwl_mvm_traffic_load load,
					 bool low_latency)
{
	struct iwl_mvm_scan_iter_data data = {
		.current_vif = vif,
		.is_dcm_with_p2p_go = false,
		.global_cnt = 0,
	};

	/*
	 * A scanning AP interface probably wants to generate a survey to do
	 * ACS (automatic channel selection).
	 * Force a non-fragmented scan in that case.
	 */
	if (vif && ieee80211_vif_type_p2p(vif) == NL80211_IFTYPE_AP)
		return IWL_SCAN_TYPE_WILD;

	ieee80211_iterate_active_interfaces_atomic(mvm->hw,
						   IEEE80211_IFACE_ITER_NORMAL,
						   iwl_mvm_scan_iterator,
						   &data);

	if (!data.global_cnt)
		return IWL_SCAN_TYPE_UNASSOC;

	if (fw_has_api(&mvm->fw->ucode_capa,
		       IWL_UCODE_TLV_API_FRAGMENTED_SCAN)) {
		if ((load == IWL_MVM_TRAFFIC_HIGH || low_latency) &&
		    (!vif || vif->type != NL80211_IFTYPE_P2P_DEVICE))
			return IWL_SCAN_TYPE_FRAGMENTED;

		/*
		 * in case of DCM with P2P GO set all scan requests as
		 * fast-balance scan
		 */
		if (vif && vif->type == NL80211_IFTYPE_STATION &&
		    data.is_dcm_with_p2p_go)
			return IWL_SCAN_TYPE_FAST_BALANCE;
	}

	if (load >= IWL_MVM_TRAFFIC_MEDIUM || low_latency)
		return IWL_SCAN_TYPE_MILD;

	return IWL_SCAN_TYPE_WILD;
}

static enum
iwl_mvm_scan_type iwl_mvm_get_scan_type(struct iwl_mvm *mvm,
					struct ieee80211_vif *vif)
{
	enum iwl_mvm_traffic_load load;
	bool low_latency;

	load = iwl_mvm_get_traffic_load(mvm);
	low_latency = iwl_mvm_low_latency(mvm);

	return _iwl_mvm_get_scan_type(mvm, vif, load, low_latency);
}

static enum
iwl_mvm_scan_type iwl_mvm_get_scan_type_band(struct iwl_mvm *mvm,
					     struct ieee80211_vif *vif,
					     enum nl80211_band band)
{
	enum iwl_mvm_traffic_load load;
	bool low_latency;

	load = iwl_mvm_get_traffic_load_band(mvm, band);
	low_latency = iwl_mvm_low_latency_band(mvm, band);

	return _iwl_mvm_get_scan_type(mvm, vif, load, low_latency);
}

static inline bool iwl_mvm_rrm_scan_needed(struct iwl_mvm *mvm)
{
	/* require rrm scan whenever the fw supports it */
	return fw_has_capa(&mvm->fw->ucode_capa,
			   IWL_UCODE_TLV_CAPA_DS_PARAM_SET_IE_SUPPORT);
}

static int iwl_mvm_max_scan_ie_fw_cmd_room(struct iwl_mvm *mvm)
{
	int max_probe_len;

	max_probe_len = SCAN_OFFLOAD_PROBE_REQ_SIZE;

	/* we create the 802.11 header SSID element and WFA TPC element */
	max_probe_len -= 24 + 2 + WFA_TPC_IE_LEN;

	/* DS parameter set element is added on 2.4GHZ band if required */
	if (iwl_mvm_rrm_scan_needed(mvm))
		max_probe_len -= 3;

	return max_probe_len;
}

int iwl_mvm_max_scan_ie_len(struct iwl_mvm *mvm)
{
	int max_ie_len = iwl_mvm_max_scan_ie_fw_cmd_room(mvm);

	/* TODO: [BUG] This function should return the maximum allowed size of
	 * scan IEs, however the LMAC scan api contains both 2GHZ and 5GHZ IEs
	 * in the same command. So the correct implementation of this function
	 * is just iwl_mvm_max_scan_ie_fw_cmd_room() / 2. Currently the scan
	 * command has only 512 bytes and it would leave us with about 240
	 * bytes for scan IEs, which is clearly not enough. So meanwhile
	 * we will report an incorrect value. This may result in a failure to
	 * issue a scan in unified_scan_lmac and unified_sched_scan_lmac
	 * functions with -ENOBUFS, if a large enough probe will be provided.
	 */
	return max_ie_len;
}

void iwl_mvm_rx_lmac_scan_iter_complete_notif(struct iwl_mvm *mvm,
					      struct iwl_rx_cmd_buffer *rxb)
{
	struct iwl_rx_packet *pkt = rxb_addr(rxb);
	struct iwl_lmac_scan_complete_notif *notif = (void *)pkt->data;

	IWL_DEBUG_SCAN(mvm,
		       "Scan offload iteration complete: status=0x%x scanned channels=%d\n",
		       notif->status, notif->scanned_channels);

	if (mvm->sched_scan_pass_all == SCHED_SCAN_PASS_ALL_FOUND) {
		IWL_DEBUG_SCAN(mvm, "Pass all scheduled scan results found\n");
		ieee80211_sched_scan_results(mvm->hw);
		mvm->sched_scan_pass_all = SCHED_SCAN_PASS_ALL_ENABLED;
	}
}

void iwl_mvm_rx_scan_match_found(struct iwl_mvm *mvm,
				 struct iwl_rx_cmd_buffer *rxb)
{
	IWL_DEBUG_SCAN(mvm, "Scheduled scan results\n");
	ieee80211_sched_scan_results(mvm->hw);
}

static const char *iwl_mvm_ebs_status_str(enum iwl_scan_ebs_status status)
{
	switch (status) {
	case IWL_SCAN_EBS_SUCCESS:
		return "successful";
	case IWL_SCAN_EBS_INACTIVE:
		return "inactive";
	case IWL_SCAN_EBS_FAILED:
	case IWL_SCAN_EBS_CHAN_NOT_FOUND:
	default:
		return "failed";
	}
}

void iwl_mvm_rx_lmac_scan_complete_notif(struct iwl_mvm *mvm,
					 struct iwl_rx_cmd_buffer *rxb)
{
	struct iwl_rx_packet *pkt = rxb_addr(rxb);
	struct iwl_periodic_scan_complete *scan_notif = (void *)pkt->data;
	bool aborted = (scan_notif->status == IWL_SCAN_OFFLOAD_ABORTED);

	/* If this happens, the firmware has mistakenly sent an LMAC
	 * notification during UMAC scans -- warn and ignore it.
	 */
	if (WARN_ON_ONCE(fw_has_capa(&mvm->fw->ucode_capa,
				     IWL_UCODE_TLV_CAPA_UMAC_SCAN)))
		return;

	/* scan status must be locked for proper checking */
	lockdep_assert_held(&mvm->mutex);

	/* We first check if we were stopping a scan, in which case we
	 * just clear the stopping flag.  Then we check if it was a
	 * firmware initiated stop, in which case we need to inform
	 * mac80211.
	 * Note that we can have a stopping and a running scan
	 * simultaneously, but we can't have two different types of
	 * scans stopping or running at the same time (since LMAC
	 * doesn't support it).
	 */

	if (mvm->scan_status & IWL_MVM_SCAN_STOPPING_SCHED) {
		WARN_ON_ONCE(mvm->scan_status & IWL_MVM_SCAN_STOPPING_REGULAR);

		IWL_DEBUG_SCAN(mvm, "Scheduled scan %s, EBS status %s\n",
			       aborted ? "aborted" : "completed",
			       iwl_mvm_ebs_status_str(scan_notif->ebs_status));
		IWL_DEBUG_SCAN(mvm,
			       "Last line %d, Last iteration %d, Time after last iteration %d\n",
			       scan_notif->last_schedule_line,
			       scan_notif->last_schedule_iteration,
			       __le32_to_cpu(scan_notif->time_after_last_iter));

		mvm->scan_status &= ~IWL_MVM_SCAN_STOPPING_SCHED;
	} else if (mvm->scan_status & IWL_MVM_SCAN_STOPPING_REGULAR) {
		IWL_DEBUG_SCAN(mvm, "Regular scan %s, EBS status %s\n",
			       aborted ? "aborted" : "completed",
			       iwl_mvm_ebs_status_str(scan_notif->ebs_status));

		mvm->scan_status &= ~IWL_MVM_SCAN_STOPPING_REGULAR;
	} else if (mvm->scan_status & IWL_MVM_SCAN_SCHED) {
		WARN_ON_ONCE(mvm->scan_status & IWL_MVM_SCAN_REGULAR);

		IWL_DEBUG_SCAN(mvm, "Scheduled scan %s, EBS status %s\n",
			       aborted ? "aborted" : "completed",
			       iwl_mvm_ebs_status_str(scan_notif->ebs_status));
		IWL_DEBUG_SCAN(mvm,
			       "Last line %d, Last iteration %d, Time after last iteration %d (FW)\n",
			       scan_notif->last_schedule_line,
			       scan_notif->last_schedule_iteration,
			       __le32_to_cpu(scan_notif->time_after_last_iter));

		mvm->scan_status &= ~IWL_MVM_SCAN_SCHED;
		ieee80211_sched_scan_stopped(mvm->hw);
		mvm->sched_scan_pass_all = SCHED_SCAN_PASS_ALL_DISABLED;
	} else if (mvm->scan_status & IWL_MVM_SCAN_REGULAR) {
		struct cfg80211_scan_info info = {
			.aborted = aborted,
		};

		IWL_DEBUG_SCAN(mvm, "Regular scan %s, EBS status %s (FW)\n",
			       aborted ? "aborted" : "completed",
			       iwl_mvm_ebs_status_str(scan_notif->ebs_status));

		mvm->scan_status &= ~IWL_MVM_SCAN_REGULAR;
		ieee80211_scan_completed(mvm->hw, &info);
		cancel_delayed_work(&mvm->scan_timeout_dwork);
		iwl_mvm_resume_tcm(mvm);
	} else {
		IWL_ERR(mvm,
			"got scan complete notification but no scan is running\n");
	}

	mvm->last_ebs_successful =
			scan_notif->ebs_status == IWL_SCAN_EBS_SUCCESS ||
			scan_notif->ebs_status == IWL_SCAN_EBS_INACTIVE;
}

static int iwl_ssid_exist(u8 *ssid, u8 ssid_len, struct iwl_ssid_ie *ssid_list)
{
	int i;

	for (i = 0; i < PROBE_OPTION_MAX; i++) {
		if (!ssid_list[i].len)
			break;
		if (ssid_list[i].len == ssid_len &&
		    !memcmp(ssid_list->ssid, ssid, ssid_len))
			return i;
	}
	return -1;
}

/* We insert the SSIDs in an inverted order, because the FW will
 * invert it back.
 */
static void iwl_scan_build_ssids(struct iwl_mvm_scan_params *params,
				 struct iwl_ssid_ie *ssids,
				 u32 *ssid_bitmap)
{
	int i, j;
	int index;
	u32 tmp_bitmap = 0;

	/*
	 * copy SSIDs from match list.
	 * iwl_config_sched_scan_profiles() uses the order of these ssids to
	 * config match list.
	 */
	for (i = 0, j = params->n_match_sets - 1;
	     j >= 0 && i < PROBE_OPTION_MAX;
	     i++, j--) {
		/* skip empty SSID matchsets */
		if (!params->match_sets[j].ssid.ssid_len)
			continue;
		ssids[i].id = WLAN_EID_SSID;
		ssids[i].len = params->match_sets[j].ssid.ssid_len;
		memcpy(ssids[i].ssid, params->match_sets[j].ssid.ssid,
		       ssids[i].len);
	}

	/* add SSIDs from scan SSID list */
	for (j = params->n_ssids - 1;
	     j >= 0 && i < PROBE_OPTION_MAX;
	     i++, j--) {
		index = iwl_ssid_exist(params->ssids[j].ssid,
				       params->ssids[j].ssid_len,
				       ssids);
		if (index < 0) {
			ssids[i].id = WLAN_EID_SSID;
			ssids[i].len = params->ssids[j].ssid_len;
			memcpy(ssids[i].ssid, params->ssids[j].ssid,
			       ssids[i].len);
			tmp_bitmap |= BIT(i);
		} else {
			tmp_bitmap |= BIT(index);
		}
	}
	if (ssid_bitmap)
		*ssid_bitmap = tmp_bitmap;
}

static int
iwl_mvm_config_sched_scan_profiles(struct iwl_mvm *mvm,
				   struct cfg80211_sched_scan_request *req)
{
	struct iwl_scan_offload_profile *profile;
	struct iwl_scan_offload_profile_cfg_v1 *profile_cfg_v1;
	struct iwl_scan_offload_blocklist *blocklist;
	struct iwl_scan_offload_profile_cfg_data *data;
	int max_profiles = iwl_umac_scan_get_max_profiles(mvm->fw);
	int profile_cfg_size = sizeof(*data) +
		sizeof(*profile) * max_profiles;
	struct iwl_host_cmd cmd = {
		.id = SCAN_OFFLOAD_UPDATE_PROFILES_CMD,
		.len[1] = profile_cfg_size,
		.dataflags[0] = IWL_HCMD_DFL_NOCOPY,
		.dataflags[1] = IWL_HCMD_DFL_NOCOPY,
	};
	int blocklist_len;
	int i;
	int ret;

	if (WARN_ON(req->n_match_sets > max_profiles))
		return -EIO;

	if (mvm->fw->ucode_capa.flags & IWL_UCODE_TLV_FLAGS_SHORT_BL)
		blocklist_len = IWL_SCAN_SHORT_BLACKLIST_LEN;
	else
		blocklist_len = IWL_SCAN_MAX_BLACKLIST_LEN;

	blocklist = kcalloc(blocklist_len, sizeof(*blocklist), GFP_KERNEL);
	if (!blocklist)
		return -ENOMEM;

	profile_cfg_v1 = kzalloc(profile_cfg_size, GFP_KERNEL);
	if (!profile_cfg_v1) {
		ret = -ENOMEM;
		goto free_blocklist;
	}

	cmd.data[0] = blocklist;
	cmd.len[0] = sizeof(*blocklist) * blocklist_len;
	cmd.data[1] = profile_cfg_v1;

	/* if max_profile is MAX_PROFILES_V2, we have the new API */
	if (max_profiles == IWL_SCAN_MAX_PROFILES_V2) {
		struct iwl_scan_offload_profile_cfg *profile_cfg =
			(struct iwl_scan_offload_profile_cfg *)profile_cfg_v1;

		data = &profile_cfg->data;
	} else {
		data = &profile_cfg_v1->data;
	}

	/* No blocklist configuration */
	data->num_profiles = req->n_match_sets;
	data->active_clients = SCAN_CLIENT_SCHED_SCAN;
	data->pass_match = SCAN_CLIENT_SCHED_SCAN;
	data->match_notify = SCAN_CLIENT_SCHED_SCAN;

	if (!req->n_match_sets || !req->match_sets[0].ssid.ssid_len)
		data->any_beacon_notify = SCAN_CLIENT_SCHED_SCAN;

	for (i = 0; i < req->n_match_sets; i++) {
		profile = &profile_cfg_v1->profiles[i];
		profile->ssid_index = i;
		/* Support any cipher and auth algorithm */
		profile->unicast_cipher = 0xff;
		profile->auth_alg = IWL_AUTH_ALGO_UNSUPPORTED |
			IWL_AUTH_ALGO_NONE | IWL_AUTH_ALGO_PSK | IWL_AUTH_ALGO_8021X |
			IWL_AUTH_ALGO_SAE | IWL_AUTH_ALGO_8021X_SHA384 | IWL_AUTH_ALGO_OWE;
		profile->network_type = IWL_NETWORK_TYPE_ANY;
		profile->band_selection = IWL_SCAN_OFFLOAD_SELECT_ANY;
		profile->client_bitmap = SCAN_CLIENT_SCHED_SCAN;
	}

	IWL_DEBUG_SCAN(mvm, "Sending scheduled scan profile config\n");

	ret = iwl_mvm_send_cmd(mvm, &cmd);
	kfree(profile_cfg_v1);
free_blocklist:
	kfree(blocklist);

	return ret;
}

static bool iwl_mvm_scan_pass_all(struct iwl_mvm *mvm,
				  struct cfg80211_sched_scan_request *req)
{
	if (req->n_match_sets && req->match_sets[0].ssid.ssid_len) {
		IWL_DEBUG_SCAN(mvm,
			       "Sending scheduled scan with filtering, n_match_sets %d\n",
			       req->n_match_sets);
		mvm->sched_scan_pass_all = SCHED_SCAN_PASS_ALL_DISABLED;
		return false;
	}

	IWL_DEBUG_SCAN(mvm, "Sending Scheduled scan without filtering\n");

	mvm->sched_scan_pass_all = SCHED_SCAN_PASS_ALL_ENABLED;
	return true;
}

static int iwl_mvm_lmac_scan_abort(struct iwl_mvm *mvm)
{
	int ret;
	struct iwl_host_cmd cmd = {
		.id = SCAN_OFFLOAD_ABORT_CMD,
	};
	u32 status = CAN_ABORT_STATUS;

	ret = iwl_mvm_send_cmd_status(mvm, &cmd, &status);
	if (ret)
		return ret;

	if (status != CAN_ABORT_STATUS) {
		/*
		 * The scan abort will return 1 for success or
		 * 2 for "failure".  A failure condition can be
		 * due to simply not being in an active scan which
		 * can occur if we send the scan abort before the
		 * microcode has notified us that a scan is completed.
		 */
		IWL_DEBUG_SCAN(mvm, "SCAN OFFLOAD ABORT ret %d.\n", status);
		ret = -ENOENT;
	}

	return ret;
}

static void iwl_mvm_scan_fill_tx_cmd(struct iwl_mvm *mvm,
				     struct iwl_scan_req_tx_cmd *tx_cmd,
				     bool no_cck)
{
	tx_cmd[0].tx_flags = cpu_to_le32(TX_CMD_FLG_SEQ_CTL |
					 TX_CMD_FLG_BT_DIS);
	tx_cmd[0].rate_n_flags = iwl_mvm_scan_rate_n_flags(mvm,
							   NL80211_BAND_2GHZ,
							   no_cck);

	if (!iwl_mvm_has_new_station_api(mvm->fw)) {
		tx_cmd[0].sta_id = mvm->aux_sta.sta_id;
		tx_cmd[1].sta_id = mvm->aux_sta.sta_id;

	/*
	 * Fw doesn't use this sta anymore, pending deprecation via HOST API
	 * change
	 */
	} else {
		tx_cmd[0].sta_id = 0xff;
		tx_cmd[1].sta_id = 0xff;
	}

	tx_cmd[1].tx_flags = cpu_to_le32(TX_CMD_FLG_SEQ_CTL |
					 TX_CMD_FLG_BT_DIS);

	tx_cmd[1].rate_n_flags = iwl_mvm_scan_rate_n_flags(mvm,
							   NL80211_BAND_5GHZ,
							   no_cck);
}

static void
iwl_mvm_lmac_scan_cfg_channels(struct iwl_mvm *mvm,
			       struct ieee80211_channel **channels,
			       int n_channels, u32 ssid_bitmap,
			       struct iwl_scan_req_lmac *cmd)
{
	struct iwl_scan_channel_cfg_lmac *channel_cfg = (void *)&cmd->data;
	int i;

	for (i = 0; i < n_channels; i++) {
		channel_cfg[i].channel_num =
			cpu_to_le16(channels[i]->hw_value);
		channel_cfg[i].iter_count = cpu_to_le16(1);
		channel_cfg[i].iter_interval = 0;
		channel_cfg[i].flags =
			cpu_to_le32(IWL_UNIFIED_SCAN_CHANNEL_PARTIAL |
				    ssid_bitmap);
	}
}

static u8 *iwl_mvm_copy_and_insert_ds_elem(struct iwl_mvm *mvm, const u8 *ies,
					   size_t len, u8 *const pos)
{
	static const u8 before_ds_params[] = {
			WLAN_EID_SSID,
			WLAN_EID_SUPP_RATES,
			WLAN_EID_REQUEST,
			WLAN_EID_EXT_SUPP_RATES,
	};
	size_t offs;
	u8 *newpos = pos;

	if (!iwl_mvm_rrm_scan_needed(mvm)) {
		memcpy(newpos, ies, len);
		return newpos + len;
	}

	offs = ieee80211_ie_split(ies, len,
				  before_ds_params,
				  ARRAY_SIZE(before_ds_params),
				  0);

	memcpy(newpos, ies, offs);
	newpos += offs;

	/* Add a placeholder for DS Parameter Set element */
	*newpos++ = WLAN_EID_DS_PARAMS;
	*newpos++ = 1;
	*newpos++ = 0;

	memcpy(newpos, ies + offs, len - offs);
	newpos += len - offs;

	return newpos;
}

static void iwl_mvm_add_tpc_report_ie(u8 *pos)
{
	pos[0] = WLAN_EID_VENDOR_SPECIFIC;
	pos[1] = WFA_TPC_IE_LEN - 2;
	pos[2] = (WLAN_OUI_MICROSOFT >> 16) & 0xff;
	pos[3] = (WLAN_OUI_MICROSOFT >> 8) & 0xff;
	pos[4] = WLAN_OUI_MICROSOFT & 0xff;
	pos[5] = WLAN_OUI_TYPE_MICROSOFT_TPC;
	pos[6] = 0;
	/* pos[7] - tx power will be inserted by the FW */
	pos[7] = 0;
	pos[8] = 0;
}

static void
iwl_mvm_build_scan_probe(struct iwl_mvm *mvm, struct ieee80211_vif *vif,
			 struct ieee80211_scan_ies *ies,
			 struct iwl_mvm_scan_params *params)
{
	struct ieee80211_mgmt *frame = (void *)params->preq.buf;
	u8 *pos, *newpos;
	const u8 *mac_addr = params->flags & NL80211_SCAN_FLAG_RANDOM_ADDR ?
		params->mac_addr : NULL;

	/*
	 * Unfortunately, right now the offload scan doesn't support randomising
	 * within the firmware, so until the firmware API is ready we implement
	 * it in the driver. This means that the scan iterations won't really be
	 * random, only when it's restarted, but at least that helps a bit.
	 */
	if (mac_addr)
		get_random_mask_addr(frame->sa, mac_addr,
				     params->mac_addr_mask);
	else
		memcpy(frame->sa, vif->addr, ETH_ALEN);

	frame->frame_control = cpu_to_le16(IEEE80211_STYPE_PROBE_REQ);
	eth_broadcast_addr(frame->da);
	ether_addr_copy(frame->bssid, params->bssid);
	frame->seq_ctrl = 0;

	pos = frame->u.probe_req.variable;
	*pos++ = WLAN_EID_SSID;
	*pos++ = 0;

	params->preq.mac_header.offset = 0;
	params->preq.mac_header.len = cpu_to_le16(24 + 2);

	/* Insert ds parameter set element on 2.4 GHz band */
	newpos = iwl_mvm_copy_and_insert_ds_elem(mvm,
						 ies->ies[NL80211_BAND_2GHZ],
						 ies->len[NL80211_BAND_2GHZ],
						 pos);
	params->preq.band_data[0].offset = cpu_to_le16(pos - params->preq.buf);
	params->preq.band_data[0].len = cpu_to_le16(newpos - pos);
	pos = newpos;

	memcpy(pos, ies->ies[NL80211_BAND_5GHZ],
	       ies->len[NL80211_BAND_5GHZ]);
	params->preq.band_data[1].offset = cpu_to_le16(pos - params->preq.buf);
	params->preq.band_data[1].len =
		cpu_to_le16(ies->len[NL80211_BAND_5GHZ]);
	pos += ies->len[NL80211_BAND_5GHZ];

	memcpy(pos, ies->ies[NL80211_BAND_6GHZ],
	       ies->len[NL80211_BAND_6GHZ]);
	params->preq.band_data[2].offset = cpu_to_le16(pos - params->preq.buf);
	params->preq.band_data[2].len =
		cpu_to_le16(ies->len[NL80211_BAND_6GHZ]);
	pos += ies->len[NL80211_BAND_6GHZ];
	memcpy(pos, ies->common_ies, ies->common_ie_len);
	params->preq.common_data.offset = cpu_to_le16(pos - params->preq.buf);

	if (iwl_mvm_rrm_scan_needed(mvm) &&
	    !fw_has_capa(&mvm->fw->ucode_capa,
			 IWL_UCODE_TLV_CAPA_WFA_TPC_REP_IE_SUPPORT)) {
		iwl_mvm_add_tpc_report_ie(pos + ies->common_ie_len);
		params->preq.common_data.len = cpu_to_le16(ies->common_ie_len +
							   WFA_TPC_IE_LEN);
	} else {
		params->preq.common_data.len = cpu_to_le16(ies->common_ie_len);
	}
}

static void iwl_mvm_scan_lmac_dwell(struct iwl_mvm *mvm,
				    struct iwl_scan_req_lmac *cmd,
				    struct iwl_mvm_scan_params *params)
{
	cmd->active_dwell = IWL_SCAN_DWELL_ACTIVE;
	cmd->passive_dwell = IWL_SCAN_DWELL_PASSIVE;
	cmd->fragmented_dwell = IWL_SCAN_DWELL_FRAGMENTED;
	cmd->extended_dwell = IWL_SCAN_DWELL_EXTENDED;
	cmd->max_out_time = cpu_to_le32(scan_timing[params->type].max_out_time);
	cmd->suspend_time = cpu_to_le32(scan_timing[params->type].suspend_time);
	cmd->scan_prio = cpu_to_le32(IWL_SCAN_PRIORITY_EXT_6);
}

static inline bool iwl_mvm_scan_fits(struct iwl_mvm *mvm, int n_ssids,
				     struct ieee80211_scan_ies *ies,
				     int n_channels)
{
	return ((n_ssids <= PROBE_OPTION_MAX) &&
		(n_channels <= mvm->fw->ucode_capa.n_scan_channels) &
		(ies->common_ie_len +
		 ies->len[NL80211_BAND_2GHZ] + ies->len[NL80211_BAND_5GHZ] +
		 ies->len[NL80211_BAND_6GHZ] <=
		 iwl_mvm_max_scan_ie_fw_cmd_room(mvm)));
}

static inline bool iwl_mvm_scan_use_ebs(struct iwl_mvm *mvm,
					struct ieee80211_vif *vif)
{
	const struct iwl_ucode_capabilities *capa = &mvm->fw->ucode_capa;
	bool low_latency;

	if (iwl_mvm_is_cdb_supported(mvm))
		low_latency = iwl_mvm_low_latency_band(mvm, NL80211_BAND_5GHZ);
	else
		low_latency = iwl_mvm_low_latency(mvm);

	/* We can only use EBS if:
	 *	1. the feature is supported;
	 *	2. the last EBS was successful;
	 *	3. if only single scan, the single scan EBS API is supported;
	 *	4. it's not a p2p find operation.
	 *	5. we are not in low latency mode,
	 *	   or if fragmented ebs is supported by the FW
	 *	6. the VIF is not an AP interface (scan wants survey results)
	 */
	return ((capa->flags & IWL_UCODE_TLV_FLAGS_EBS_SUPPORT) &&
		mvm->last_ebs_successful && IWL_MVM_ENABLE_EBS &&
		vif->type != NL80211_IFTYPE_P2P_DEVICE &&
		(!low_latency || iwl_mvm_is_frag_ebs_supported(mvm)) &&
		ieee80211_vif_type_p2p(vif) != NL80211_IFTYPE_AP);
}

static inline bool iwl_mvm_is_regular_scan(struct iwl_mvm_scan_params *params)
{
	return params->n_scan_plans == 1 &&
		params->scan_plans[0].iterations == 1;
}

static bool iwl_mvm_is_scan_fragmented(enum iwl_mvm_scan_type type)
{
	return (type == IWL_SCAN_TYPE_FRAGMENTED ||
		type == IWL_SCAN_TYPE_FAST_BALANCE);
}

static int iwl_mvm_scan_lmac_flags(struct iwl_mvm *mvm,
				   struct iwl_mvm_scan_params *params,
				   struct ieee80211_vif *vif)
{
	int flags = 0;

	if (params->n_ssids == 0)
		flags |= IWL_MVM_LMAC_SCAN_FLAG_PASSIVE;

	if (params->n_ssids == 1 && params->ssids[0].ssid_len != 0)
		flags |= IWL_MVM_LMAC_SCAN_FLAG_PRE_CONNECTION;

	if (iwl_mvm_is_scan_fragmented(params->type))
		flags |= IWL_MVM_LMAC_SCAN_FLAG_FRAGMENTED;

	if (iwl_mvm_rrm_scan_needed(mvm) &&
	    fw_has_capa(&mvm->fw->ucode_capa,
			IWL_UCODE_TLV_CAPA_WFA_TPC_REP_IE_SUPPORT))
		flags |= IWL_MVM_LMAC_SCAN_FLAGS_RRM_ENABLED;

	if (params->pass_all)
		flags |= IWL_MVM_LMAC_SCAN_FLAG_PASS_ALL;
	else
		flags |= IWL_MVM_LMAC_SCAN_FLAG_MATCH;

#ifdef CONFIG_IWLWIFI_DEBUGFS
	if (mvm->scan_iter_notif_enabled)
		flags |= IWL_MVM_LMAC_SCAN_FLAG_ITER_COMPLETE;
#endif

	if (mvm->sched_scan_pass_all == SCHED_SCAN_PASS_ALL_ENABLED)
		flags |= IWL_MVM_LMAC_SCAN_FLAG_ITER_COMPLETE;

	if (iwl_mvm_is_regular_scan(params) &&
	    vif->type != NL80211_IFTYPE_P2P_DEVICE &&
	    !iwl_mvm_is_scan_fragmented(params->type))
		flags |= IWL_MVM_LMAC_SCAN_FLAG_EXTENDED_DWELL;

	return flags;
}

static void
iwl_mvm_scan_set_legacy_probe_req(struct iwl_scan_probe_req_v1 *p_req,
				  struct iwl_scan_probe_req *src_p_req)
{
	int i;

	p_req->mac_header = src_p_req->mac_header;
	for (i = 0; i < SCAN_NUM_BAND_PROBE_DATA_V_1; i++)
		p_req->band_data[i] = src_p_req->band_data[i];
	p_req->common_data = src_p_req->common_data;
	memcpy(p_req->buf, src_p_req->buf, sizeof(p_req->buf));
}

static int iwl_mvm_scan_lmac(struct iwl_mvm *mvm, struct ieee80211_vif *vif,
			     struct iwl_mvm_scan_params *params)
{
	struct iwl_scan_req_lmac *cmd = mvm->scan_cmd;
	struct iwl_scan_probe_req_v1 *preq =
		(void *)(cmd->data + sizeof(struct iwl_scan_channel_cfg_lmac) *
			 mvm->fw->ucode_capa.n_scan_channels);
	u32 ssid_bitmap = 0;
	int i;
	u8 band;

	if (WARN_ON(params->n_scan_plans > IWL_MAX_SCHED_SCAN_PLANS))
		return -EINVAL;

	iwl_mvm_scan_lmac_dwell(mvm, cmd, params);

	cmd->rx_chain_select = iwl_mvm_scan_rx_chain(mvm);
	cmd->iter_num = cpu_to_le32(1);
	cmd->n_channels = (u8)params->n_channels;

	cmd->delay = cpu_to_le32(params->delay);

	cmd->scan_flags = cpu_to_le32(iwl_mvm_scan_lmac_flags(mvm, params,
							      vif));

	band = iwl_mvm_phy_band_from_nl80211(params->channels[0]->band);
	cmd->flags = cpu_to_le32(band);
	cmd->filter_flags = cpu_to_le32(MAC_FILTER_ACCEPT_GRP |
					MAC_FILTER_IN_BEACON);
	iwl_mvm_scan_fill_tx_cmd(mvm, cmd->tx_cmd, params->no_cck);
	iwl_scan_build_ssids(params, cmd->direct_scan, &ssid_bitmap);

	/* this API uses bits 1-20 instead of 0-19 */
	ssid_bitmap <<= 1;

	for (i = 0; i < params->n_scan_plans; i++) {
		struct cfg80211_sched_scan_plan *scan_plan =
			&params->scan_plans[i];

		cmd->schedule[i].delay =
			cpu_to_le16(scan_plan->interval);
		cmd->schedule[i].iterations = scan_plan->iterations;
		cmd->schedule[i].full_scan_mul = 1;
	}

	/*
	 * If the number of iterations of the last scan plan is set to
	 * zero, it should run infinitely. However, this is not always the case.
	 * For example, when regular scan is requested the driver sets one scan
	 * plan with one iteration.
	 */
	if (!cmd->schedule[i - 1].iterations)
		cmd->schedule[i - 1].iterations = 0xff;

	if (iwl_mvm_scan_use_ebs(mvm, vif)) {
		cmd->channel_opt[0].flags =
			cpu_to_le16(IWL_SCAN_CHANNEL_FLAG_EBS |
				    IWL_SCAN_CHANNEL_FLAG_EBS_ACCURATE |
				    IWL_SCAN_CHANNEL_FLAG_CACHE_ADD);
		cmd->channel_opt[0].non_ebs_ratio =
			cpu_to_le16(IWL_DENSE_EBS_SCAN_RATIO);
		cmd->channel_opt[1].flags =
			cpu_to_le16(IWL_SCAN_CHANNEL_FLAG_EBS |
				    IWL_SCAN_CHANNEL_FLAG_EBS_ACCURATE |
				    IWL_SCAN_CHANNEL_FLAG_CACHE_ADD);
		cmd->channel_opt[1].non_ebs_ratio =
			cpu_to_le16(IWL_SPARSE_EBS_SCAN_RATIO);
	}

	iwl_mvm_lmac_scan_cfg_channels(mvm, params->channels,
				       params->n_channels, ssid_bitmap, cmd);

	iwl_mvm_scan_set_legacy_probe_req(preq, &params->preq);

	return 0;
}

static int rate_to_scan_rate_flag(unsigned int rate)
{
	static const int rate_to_scan_rate[IWL_RATE_COUNT] = {
		[IWL_RATE_1M_INDEX]	= SCAN_CONFIG_RATE_1M,
		[IWL_RATE_2M_INDEX]	= SCAN_CONFIG_RATE_2M,
		[IWL_RATE_5M_INDEX]	= SCAN_CONFIG_RATE_5M,
		[IWL_RATE_11M_INDEX]	= SCAN_CONFIG_RATE_11M,
		[IWL_RATE_6M_INDEX]	= SCAN_CONFIG_RATE_6M,
		[IWL_RATE_9M_INDEX]	= SCAN_CONFIG_RATE_9M,
		[IWL_RATE_12M_INDEX]	= SCAN_CONFIG_RATE_12M,
		[IWL_RATE_18M_INDEX]	= SCAN_CONFIG_RATE_18M,
		[IWL_RATE_24M_INDEX]	= SCAN_CONFIG_RATE_24M,
		[IWL_RATE_36M_INDEX]	= SCAN_CONFIG_RATE_36M,
		[IWL_RATE_48M_INDEX]	= SCAN_CONFIG_RATE_48M,
		[IWL_RATE_54M_INDEX]	= SCAN_CONFIG_RATE_54M,
	};

	return rate_to_scan_rate[rate];
}

static __le32 iwl_mvm_scan_config_rates(struct iwl_mvm *mvm)
{
	struct ieee80211_supported_band *band;
	unsigned int rates = 0;
	int i;

	band = &mvm->nvm_data->bands[NL80211_BAND_2GHZ];
	for (i = 0; i < band->n_bitrates; i++)
		rates |= rate_to_scan_rate_flag(band->bitrates[i].hw_value);
	band = &mvm->nvm_data->bands[NL80211_BAND_5GHZ];
	for (i = 0; i < band->n_bitrates; i++)
		rates |= rate_to_scan_rate_flag(band->bitrates[i].hw_value);

	/* Set both basic rates and supported rates */
	rates |= SCAN_CONFIG_SUPPORTED_RATE(rates);

	return cpu_to_le32(rates);
}

static void iwl_mvm_fill_scan_dwell(struct iwl_mvm *mvm,
				    struct iwl_scan_dwell *dwell)
{
	dwell->active = IWL_SCAN_DWELL_ACTIVE;
	dwell->passive = IWL_SCAN_DWELL_PASSIVE;
	dwell->fragmented = IWL_SCAN_DWELL_FRAGMENTED;
	dwell->extended = IWL_SCAN_DWELL_EXTENDED;
}

static void iwl_mvm_fill_channels(struct iwl_mvm *mvm, u8 *channels,
				  u32 max_channels)
{
	struct ieee80211_supported_band *band;
	int i, j = 0;

	band = &mvm->nvm_data->bands[NL80211_BAND_2GHZ];
	for (i = 0; i < band->n_channels && j < max_channels; i++, j++)
		channels[j] = band->channels[i].hw_value;
	band = &mvm->nvm_data->bands[NL80211_BAND_5GHZ];
	for (i = 0; i < band->n_channels && j < max_channels; i++, j++)
		channels[j] = band->channels[i].hw_value;
}

static void iwl_mvm_fill_scan_config_v1(struct iwl_mvm *mvm, void *config,
					u32 flags, u8 channel_flags,
					u32 max_channels)
{
	enum iwl_mvm_scan_type type = iwl_mvm_get_scan_type(mvm, NULL);
	struct iwl_scan_config_v1 *cfg = config;

	cfg->flags = cpu_to_le32(flags);
	cfg->tx_chains = cpu_to_le32(iwl_mvm_get_valid_tx_ant(mvm));
	cfg->rx_chains = cpu_to_le32(iwl_mvm_scan_rx_ant(mvm));
	cfg->legacy_rates = iwl_mvm_scan_config_rates(mvm);
	cfg->out_of_channel_time = cpu_to_le32(scan_timing[type].max_out_time);
	cfg->suspend_time = cpu_to_le32(scan_timing[type].suspend_time);

	iwl_mvm_fill_scan_dwell(mvm, &cfg->dwell);

	memcpy(&cfg->mac_addr, &mvm->addresses[0].addr, ETH_ALEN);

	/* This function should not be called when using ADD_STA ver >=12 */
	WARN_ON_ONCE(iwl_mvm_has_new_station_api(mvm->fw));

	cfg->bcast_sta_id = mvm->aux_sta.sta_id;
	cfg->channel_flags = channel_flags;

	iwl_mvm_fill_channels(mvm, cfg->channel_array, max_channels);
}

static void iwl_mvm_fill_scan_config_v2(struct iwl_mvm *mvm, void *config,
					u32 flags, u8 channel_flags,
					u32 max_channels)
{
	struct iwl_scan_config_v2 *cfg = config;

	cfg->flags = cpu_to_le32(flags);
	cfg->tx_chains = cpu_to_le32(iwl_mvm_get_valid_tx_ant(mvm));
	cfg->rx_chains = cpu_to_le32(iwl_mvm_scan_rx_ant(mvm));
	cfg->legacy_rates = iwl_mvm_scan_config_rates(mvm);

	if (iwl_mvm_is_cdb_supported(mvm)) {
		enum iwl_mvm_scan_type lb_type, hb_type;

		lb_type = iwl_mvm_get_scan_type_band(mvm, NULL,
						     NL80211_BAND_2GHZ);
		hb_type = iwl_mvm_get_scan_type_band(mvm, NULL,
						     NL80211_BAND_5GHZ);

		cfg->out_of_channel_time[SCAN_LB_LMAC_IDX] =
			cpu_to_le32(scan_timing[lb_type].max_out_time);
		cfg->suspend_time[SCAN_LB_LMAC_IDX] =
			cpu_to_le32(scan_timing[lb_type].suspend_time);

		cfg->out_of_channel_time[SCAN_HB_LMAC_IDX] =
			cpu_to_le32(scan_timing[hb_type].max_out_time);
		cfg->suspend_time[SCAN_HB_LMAC_IDX] =
			cpu_to_le32(scan_timing[hb_type].suspend_time);
	} else {
		enum iwl_mvm_scan_type type =
			iwl_mvm_get_scan_type(mvm, NULL);

		cfg->out_of_channel_time[SCAN_LB_LMAC_IDX] =
			cpu_to_le32(scan_timing[type].max_out_time);
		cfg->suspend_time[SCAN_LB_LMAC_IDX] =
			cpu_to_le32(scan_timing[type].suspend_time);
	}

	iwl_mvm_fill_scan_dwell(mvm, &cfg->dwell);

	memcpy(&cfg->mac_addr, &mvm->addresses[0].addr, ETH_ALEN);

	/* This function should not be called when using ADD_STA ver >=12 */
	WARN_ON_ONCE(iwl_mvm_has_new_station_api(mvm->fw));

	cfg->bcast_sta_id = mvm->aux_sta.sta_id;
	cfg->channel_flags = channel_flags;

	iwl_mvm_fill_channels(mvm, cfg->channel_array, max_channels);
}

static int iwl_mvm_legacy_config_scan(struct iwl_mvm *mvm)
{
	void *cfg;
	int ret, cmd_size;
	struct iwl_host_cmd cmd = {
		.id = WIDE_ID(IWL_ALWAYS_LONG_GROUP, SCAN_CFG_CMD),
	};
	enum iwl_mvm_scan_type type;
	enum iwl_mvm_scan_type hb_type = IWL_SCAN_TYPE_NOT_SET;
	int num_channels =
		mvm->nvm_data->bands[NL80211_BAND_2GHZ].n_channels +
		mvm->nvm_data->bands[NL80211_BAND_5GHZ].n_channels;
	u32 flags;
	u8 channel_flags;

	if (WARN_ON(num_channels > mvm->fw->ucode_capa.n_scan_channels))
		num_channels = mvm->fw->ucode_capa.n_scan_channels;

	if (iwl_mvm_is_cdb_supported(mvm)) {
		type = iwl_mvm_get_scan_type_band(mvm, NULL,
						  NL80211_BAND_2GHZ);
		hb_type = iwl_mvm_get_scan_type_band(mvm, NULL,
						     NL80211_BAND_5GHZ);
		if (type == mvm->scan_type && hb_type == mvm->hb_scan_type)
			return 0;
	} else {
		type = iwl_mvm_get_scan_type(mvm, NULL);
		if (type == mvm->scan_type)
			return 0;
	}

	if (iwl_mvm_cdb_scan_api(mvm))
		cmd_size = sizeof(struct iwl_scan_config_v2);
	else
		cmd_size = sizeof(struct iwl_scan_config_v1);
	cmd_size += mvm->fw->ucode_capa.n_scan_channels;

	cfg = kzalloc(cmd_size, GFP_KERNEL);
	if (!cfg)
		return -ENOMEM;

	flags = SCAN_CONFIG_FLAG_ACTIVATE |
		 SCAN_CONFIG_FLAG_ALLOW_CHUB_REQS |
		 SCAN_CONFIG_FLAG_SET_TX_CHAINS |
		 SCAN_CONFIG_FLAG_SET_RX_CHAINS |
		 SCAN_CONFIG_FLAG_SET_AUX_STA_ID |
		 SCAN_CONFIG_FLAG_SET_ALL_TIMES |
		 SCAN_CONFIG_FLAG_SET_LEGACY_RATES |
		 SCAN_CONFIG_FLAG_SET_MAC_ADDR |
		 SCAN_CONFIG_FLAG_SET_CHANNEL_FLAGS |
		 SCAN_CONFIG_N_CHANNELS(num_channels) |
		 (iwl_mvm_is_scan_fragmented(type) ?
		  SCAN_CONFIG_FLAG_SET_FRAGMENTED :
		  SCAN_CONFIG_FLAG_CLEAR_FRAGMENTED);

	channel_flags = IWL_CHANNEL_FLAG_EBS |
			IWL_CHANNEL_FLAG_ACCURATE_EBS |
			IWL_CHANNEL_FLAG_EBS_ADD |
			IWL_CHANNEL_FLAG_PRE_SCAN_PASSIVE2ACTIVE;

	/*
	 * Check for fragmented scan on LMAC2 - high band.
	 * LMAC1 - low band is checked above.
	 */
	if (iwl_mvm_cdb_scan_api(mvm)) {
		if (iwl_mvm_is_cdb_supported(mvm))
			flags |= (iwl_mvm_is_scan_fragmented(hb_type)) ?
				 SCAN_CONFIG_FLAG_SET_LMAC2_FRAGMENTED :
				 SCAN_CONFIG_FLAG_CLEAR_LMAC2_FRAGMENTED;
		iwl_mvm_fill_scan_config_v2(mvm, cfg, flags, channel_flags,
					    num_channels);
	} else {
		iwl_mvm_fill_scan_config_v1(mvm, cfg, flags, channel_flags,
					    num_channels);
	}

	cmd.data[0] = cfg;
	cmd.len[0] = cmd_size;
	cmd.dataflags[0] = IWL_HCMD_DFL_NOCOPY;

	IWL_DEBUG_SCAN(mvm, "Sending UMAC scan config\n");

	ret = iwl_mvm_send_cmd(mvm, &cmd);
	if (!ret) {
		mvm->scan_type = type;
		mvm->hb_scan_type = hb_type;
	}

	kfree(cfg);
	return ret;
}

int iwl_mvm_config_scan(struct iwl_mvm *mvm)
{
	struct iwl_scan_config cfg;
	struct iwl_host_cmd cmd = {
		.id = WIDE_ID(IWL_ALWAYS_LONG_GROUP, SCAN_CFG_CMD),
		.len[0] = sizeof(cfg),
		.data[0] = &cfg,
		.dataflags[0] = IWL_HCMD_DFL_NOCOPY,
	};

	if (!iwl_mvm_is_reduced_config_scan_supported(mvm))
		return iwl_mvm_legacy_config_scan(mvm);

	memset(&cfg, 0, sizeof(cfg));

	if (!iwl_mvm_has_new_station_api(mvm->fw)) {
		cfg.bcast_sta_id = mvm->aux_sta.sta_id;
	} else if (iwl_fw_lookup_cmd_ver(mvm->fw, SCAN_CFG_CMD, 0) < 5) {
		/*
		 * Fw doesn't use this sta anymore. Deprecated on SCAN_CFG_CMD
		 * version 5.
		 */
		cfg.bcast_sta_id = 0xff;
	}

	cfg.tx_chains = cpu_to_le32(iwl_mvm_get_valid_tx_ant(mvm));
	cfg.rx_chains = cpu_to_le32(iwl_mvm_scan_rx_ant(mvm));

	IWL_DEBUG_SCAN(mvm, "Sending UMAC scan config\n");

	return iwl_mvm_send_cmd(mvm, &cmd);
}

static int iwl_mvm_scan_uid_by_status(struct iwl_mvm *mvm, int status)
{
	int i;

	for (i = 0; i < mvm->max_scans; i++)
		if (mvm->scan_uid_status[i] == status)
			return i;

	return -ENOENT;
}

static void iwl_mvm_scan_umac_dwell(struct iwl_mvm *mvm,
				    struct iwl_scan_req_umac *cmd,
				    struct iwl_mvm_scan_params *params)
{
	struct iwl_mvm_scan_timing_params *timing, *hb_timing;
	u8 active_dwell, passive_dwell;

	timing = &scan_timing[params->type];
	active_dwell = IWL_SCAN_DWELL_ACTIVE;
	passive_dwell = IWL_SCAN_DWELL_PASSIVE;

	if (iwl_mvm_is_adaptive_dwell_supported(mvm)) {
		cmd->v7.adwell_default_n_aps_social =
			IWL_SCAN_ADWELL_DEFAULT_N_APS_SOCIAL;
		cmd->v7.adwell_default_n_aps =
			IWL_SCAN_ADWELL_DEFAULT_LB_N_APS;

		if (iwl_mvm_is_adwell_hb_ap_num_supported(mvm))
			cmd->v9.adwell_default_hb_n_aps =
				IWL_SCAN_ADWELL_DEFAULT_HB_N_APS;

		/* if custom max budget was configured with debugfs */
		if (IWL_MVM_ADWELL_MAX_BUDGET)
			cmd->v7.adwell_max_budget =
				cpu_to_le16(IWL_MVM_ADWELL_MAX_BUDGET);
		else if (params->n_ssids && params->ssids[0].ssid_len)
			cmd->v7.adwell_max_budget =
				cpu_to_le16(IWL_SCAN_ADWELL_MAX_BUDGET_DIRECTED_SCAN);
		else
			cmd->v7.adwell_max_budget =
				cpu_to_le16(IWL_SCAN_ADWELL_MAX_BUDGET_FULL_SCAN);

		cmd->v7.scan_priority = cpu_to_le32(IWL_SCAN_PRIORITY_EXT_6);
		cmd->v7.max_out_time[SCAN_LB_LMAC_IDX] =
			cpu_to_le32(timing->max_out_time);
		cmd->v7.suspend_time[SCAN_LB_LMAC_IDX] =
			cpu_to_le32(timing->suspend_time);

		if (iwl_mvm_is_cdb_supported(mvm)) {
			hb_timing = &scan_timing[params->hb_type];

			cmd->v7.max_out_time[SCAN_HB_LMAC_IDX] =
				cpu_to_le32(hb_timing->max_out_time);
			cmd->v7.suspend_time[SCAN_HB_LMAC_IDX] =
				cpu_to_le32(hb_timing->suspend_time);
		}

		if (!iwl_mvm_is_adaptive_dwell_v2_supported(mvm)) {
			cmd->v7.active_dwell = active_dwell;
			cmd->v7.passive_dwell = passive_dwell;
			cmd->v7.fragmented_dwell = IWL_SCAN_DWELL_FRAGMENTED;
		} else {
			cmd->v8.active_dwell[SCAN_LB_LMAC_IDX] = active_dwell;
			cmd->v8.passive_dwell[SCAN_LB_LMAC_IDX] = passive_dwell;
			if (iwl_mvm_is_cdb_supported(mvm)) {
				cmd->v8.active_dwell[SCAN_HB_LMAC_IDX] =
					active_dwell;
				cmd->v8.passive_dwell[SCAN_HB_LMAC_IDX] =
					passive_dwell;
			}
		}
	} else {
		cmd->v1.extended_dwell = IWL_SCAN_DWELL_EXTENDED;
		cmd->v1.active_dwell = active_dwell;
		cmd->v1.passive_dwell = passive_dwell;
		cmd->v1.fragmented_dwell = IWL_SCAN_DWELL_FRAGMENTED;

		if (iwl_mvm_is_cdb_supported(mvm)) {
			hb_timing = &scan_timing[params->hb_type];

			cmd->v6.max_out_time[SCAN_HB_LMAC_IDX] =
					cpu_to_le32(hb_timing->max_out_time);
			cmd->v6.suspend_time[SCAN_HB_LMAC_IDX] =
					cpu_to_le32(hb_timing->suspend_time);
		}

		if (iwl_mvm_cdb_scan_api(mvm)) {
			cmd->v6.scan_priority =
				cpu_to_le32(IWL_SCAN_PRIORITY_EXT_6);
			cmd->v6.max_out_time[SCAN_LB_LMAC_IDX] =
				cpu_to_le32(timing->max_out_time);
			cmd->v6.suspend_time[SCAN_LB_LMAC_IDX] =
				cpu_to_le32(timing->suspend_time);
		} else {
			cmd->v1.scan_priority =
				cpu_to_le32(IWL_SCAN_PRIORITY_EXT_6);
			cmd->v1.max_out_time =
				cpu_to_le32(timing->max_out_time);
			cmd->v1.suspend_time =
				cpu_to_le32(timing->suspend_time);
		}
	}

	if (iwl_mvm_is_regular_scan(params))
		cmd->ooc_priority = cpu_to_le32(IWL_SCAN_PRIORITY_EXT_6);
	else
		cmd->ooc_priority = cpu_to_le32(IWL_SCAN_PRIORITY_EXT_2);
}

static u32 iwl_mvm_scan_umac_ooc_priority(int type)
{
	if (type == IWL_MVM_SCAN_REGULAR)
		return IWL_SCAN_PRIORITY_EXT_6;
	if (type == IWL_MVM_SCAN_INT_MLO)
		return IWL_SCAN_PRIORITY_EXT_4;

	return IWL_SCAN_PRIORITY_EXT_2;
}

static void
iwl_mvm_scan_umac_dwell_v11(struct iwl_mvm *mvm,
			    struct iwl_scan_general_params_v11 *general_params,
			    struct iwl_mvm_scan_params *params)
{
	struct iwl_mvm_scan_timing_params *timing, *hb_timing;
	u8 active_dwell, passive_dwell;

	timing = &scan_timing[params->type];
	active_dwell = IWL_SCAN_DWELL_ACTIVE;
	passive_dwell = IWL_SCAN_DWELL_PASSIVE;

	general_params->adwell_default_social_chn =
		IWL_SCAN_ADWELL_DEFAULT_N_APS_SOCIAL;
	general_params->adwell_default_2g = IWL_SCAN_ADWELL_DEFAULT_LB_N_APS;
	general_params->adwell_default_5g = IWL_SCAN_ADWELL_DEFAULT_HB_N_APS;

	/* if custom max budget was configured with debugfs */
	if (IWL_MVM_ADWELL_MAX_BUDGET)
		general_params->adwell_max_budget =
			cpu_to_le16(IWL_MVM_ADWELL_MAX_BUDGET);
	else if (params->n_ssids && params->ssids[0].ssid_len)
		general_params->adwell_max_budget =
			cpu_to_le16(IWL_SCAN_ADWELL_MAX_BUDGET_DIRECTED_SCAN);
	else
		general_params->adwell_max_budget =
			cpu_to_le16(IWL_SCAN_ADWELL_MAX_BUDGET_FULL_SCAN);

	general_params->scan_priority = cpu_to_le32(IWL_SCAN_PRIORITY_EXT_6);
	general_params->max_out_of_time[SCAN_LB_LMAC_IDX] =
		cpu_to_le32(timing->max_out_time);
	general_params->suspend_time[SCAN_LB_LMAC_IDX] =
		cpu_to_le32(timing->suspend_time);

	hb_timing = &scan_timing[params->hb_type];

	general_params->max_out_of_time[SCAN_HB_LMAC_IDX] =
		cpu_to_le32(hb_timing->max_out_time);
	general_params->suspend_time[SCAN_HB_LMAC_IDX] =
		cpu_to_le32(hb_timing->suspend_time);

	general_params->active_dwell[SCAN_LB_LMAC_IDX] = active_dwell;
	general_params->passive_dwell[SCAN_LB_LMAC_IDX] = passive_dwell;
	general_params->active_dwell[SCAN_HB_LMAC_IDX] = active_dwell;
	general_params->passive_dwell[SCAN_HB_LMAC_IDX] = passive_dwell;
}

struct iwl_mvm_scan_channel_segment {
	u8 start_idx;
	u8 end_idx;
	u8 first_channel_id;
	u8 last_channel_id;
	u8 channel_spacing_shift;
	u8 band;
};

static const struct iwl_mvm_scan_channel_segment scan_channel_segments[] = {
	{
		.start_idx = 0,
		.end_idx = 13,
		.first_channel_id = 1,
		.last_channel_id = 14,
		.channel_spacing_shift = 0,
		.band = PHY_BAND_24
	},
	{
		.start_idx = 14,
		.end_idx = 41,
		.first_channel_id = 36,
		.last_channel_id = 144,
		.channel_spacing_shift = 2,
		.band = PHY_BAND_5
	},
	{
		.start_idx = 42,
		.end_idx = 50,
		.first_channel_id = 149,
		.last_channel_id = 181,
		.channel_spacing_shift = 2,
		.band = PHY_BAND_5
	},
	{
		.start_idx = 51,
		.end_idx = 111,
		.first_channel_id = 1,
		.last_channel_id = 241,
		.channel_spacing_shift = 2,
		.band = PHY_BAND_6
	},
};

static int iwl_mvm_scan_ch_and_band_to_idx(u8 channel_id, u8 band)
{
	int i, index;

	if (!channel_id)
		return -EINVAL;

	for (i = 0; i < ARRAY_SIZE(scan_channel_segments); i++) {
		const struct iwl_mvm_scan_channel_segment *ch_segment =
			&scan_channel_segments[i];
		u32 ch_offset;

		if (ch_segment->band != band ||
		    ch_segment->first_channel_id > channel_id ||
		    ch_segment->last_channel_id < channel_id)
			continue;

		ch_offset = (channel_id - ch_segment->first_channel_id) >>
			ch_segment->channel_spacing_shift;

		index = scan_channel_segments[i].start_idx + ch_offset;
		if (index < IWL_SCAN_NUM_CHANNELS)
			return index;

		break;
	}

	return -EINVAL;
}

static const u8 p2p_go_friendly_chs[] = {
	36, 40, 44, 48, 149, 153, 157, 161, 165,
};

static const u8 social_chs[] = {
	1, 6, 11
};

static void iwl_mvm_scan_ch_add_n_aps_override(enum nl80211_iftype vif_type,
					       u8 ch_id, u8 band, u8 *ch_bitmap,
					       size_t bitmap_n_entries)
{
	int i;

	if (vif_type != NL80211_IFTYPE_P2P_DEVICE)
		return;

	for (i = 0; i < ARRAY_SIZE(p2p_go_friendly_chs); i++) {
		if (p2p_go_friendly_chs[i] == ch_id) {
			int ch_idx, bitmap_idx;

			ch_idx = iwl_mvm_scan_ch_and_band_to_idx(ch_id, band);
			if (ch_idx < 0)
				return;

			bitmap_idx = ch_idx / 8;
			if (bitmap_idx >= bitmap_n_entries)
				return;

			ch_idx = ch_idx % 8;
			ch_bitmap[bitmap_idx] |= BIT(ch_idx);

			return;
		}
	}
}

static u32 iwl_mvm_scan_ch_n_aps_flag(enum nl80211_iftype vif_type, u8 ch_id)
{
	int i;
	u32 flags = 0;

	if (vif_type != NL80211_IFTYPE_P2P_DEVICE)
		goto out;

	for (i = 0; i < ARRAY_SIZE(p2p_go_friendly_chs); i++) {
		if (p2p_go_friendly_chs[i] == ch_id) {
			flags |= IWL_SCAN_ADWELL_N_APS_GO_FRIENDLY_BIT;
			break;
		}
	}

	if (flags)
		goto out;

	for (i = 0; i < ARRAY_SIZE(social_chs); i++) {
		if (social_chs[i] == ch_id) {
			flags |= IWL_SCAN_ADWELL_N_APS_SOCIAL_CHS_BIT;
			break;
		}
	}

out:
	return flags;
}

static void
iwl_mvm_umac_scan_cfg_channels(struct iwl_mvm *mvm,
			       struct ieee80211_channel **channels,
			       int n_channels, u32 flags,
			       struct iwl_scan_channel_cfg_umac *channel_cfg)
{
	int i;

	for (i = 0; i < n_channels; i++) {
		channel_cfg[i].flags = cpu_to_le32(flags);
		channel_cfg[i].channel_num = channels[i]->hw_value;
		if (iwl_mvm_is_scan_ext_chan_supported(mvm)) {
			enum nl80211_band band = channels[i]->band;

			channel_cfg[i].v2.band =
				iwl_mvm_phy_band_from_nl80211(band);
			channel_cfg[i].v2.iter_count = 1;
			channel_cfg[i].v2.iter_interval = 0;
		} else {
			channel_cfg[i].v1.iter_count = 1;
			channel_cfg[i].v1.iter_interval = 0;
		}
	}
}

static void
iwl_mvm_umac_scan_cfg_channels_v4(struct iwl_mvm *mvm,
				  struct ieee80211_channel **channels,
				  struct iwl_scan_channel_params_v4 *cp,
				  int n_channels, u32 flags,
				  enum nl80211_iftype vif_type)
{
	u8 *bitmap = cp->adwell_ch_override_bitmap;
	size_t bitmap_n_entries = ARRAY_SIZE(cp->adwell_ch_override_bitmap);
	int i;

	for (i = 0; i < n_channels; i++) {
		enum nl80211_band band = channels[i]->band;
		struct iwl_scan_channel_cfg_umac *cfg =
			&cp->channel_config[i];

		cfg->flags = cpu_to_le32(flags);
		cfg->channel_num = channels[i]->hw_value;
		cfg->v2.band = iwl_mvm_phy_band_from_nl80211(band);
		cfg->v2.iter_count = 1;
		cfg->v2.iter_interval = 0;

		iwl_mvm_scan_ch_add_n_aps_override(vif_type,
						   cfg->channel_num,
						   cfg->v2.band, bitmap,
						   bitmap_n_entries);
	}
}

static void
iwl_mvm_umac_scan_cfg_channels_v7(struct iwl_mvm *mvm,
				  struct ieee80211_channel **channels,
				  struct iwl_scan_channel_params_v7 *cp,
				  int n_channels, u32 flags,
				  enum nl80211_iftype vif_type, u32 version)
{
	int i;

	for (i = 0; i < n_channels; i++) {
		enum nl80211_band band = channels[i]->band;
		struct iwl_scan_channel_cfg_umac *cfg = &cp->channel_config[i];
		u32 n_aps_flag =
			iwl_mvm_scan_ch_n_aps_flag(vif_type,
						   channels[i]->hw_value);
		u8 iwl_band = iwl_mvm_phy_band_from_nl80211(band);

		cfg->flags = cpu_to_le32(flags | n_aps_flag);
		cfg->channel_num = channels[i]->hw_value;
		if (cfg80211_channel_is_psc(channels[i]))
			cfg->flags = 0;

		if (band == NL80211_BAND_6GHZ) {
			/* 6 GHz channels should only appear in a scan request
			 * that has scan_6ghz set. The only exception is MLO
			 * scan, which has to be passive.
			 */
			WARN_ON_ONCE(cfg->flags != 0);
			cfg->flags =
				cpu_to_le32(IWL_UHB_CHAN_CFG_FLAG_FORCE_PASSIVE);
		}

		cfg->v2.iter_count = 1;
		cfg->v2.iter_interval = 0;
		if (version < 17)
			cfg->v2.band = iwl_band;
		else
			cfg->flags |= cpu_to_le32((iwl_band <<
						   IWL_CHAN_CFG_FLAGS_BAND_POS));
	}
}

static void
iwl_mvm_umac_scan_fill_6g_chan_list(struct iwl_mvm *mvm,
				    struct iwl_mvm_scan_params *params,
				     struct iwl_scan_probe_params_v4 *pp)
{
	int j, idex_s = 0, idex_b = 0;
	struct cfg80211_scan_6ghz_params *scan_6ghz_params =
		params->scan_6ghz_params;
	bool hidden_supported = fw_has_capa(&mvm->fw->ucode_capa,
					    IWL_UCODE_TLV_CAPA_HIDDEN_6GHZ_SCAN);

	for (j = 0; j < params->n_ssids && idex_s < SCAN_SHORT_SSID_MAX_SIZE;
	     j++) {
		if (!params->ssids[j].ssid_len)
			continue;

		pp->short_ssid[idex_s] =
			cpu_to_le32(~crc32_le(~0, params->ssids[j].ssid,
					      params->ssids[j].ssid_len));

		if (hidden_supported) {
			pp->direct_scan[idex_s].id = WLAN_EID_SSID;
			pp->direct_scan[idex_s].len = params->ssids[j].ssid_len;
			memcpy(pp->direct_scan[idex_s].ssid, params->ssids[j].ssid,
			       params->ssids[j].ssid_len);
		}
		idex_s++;
	}

	/*
	 * Populate the arrays of the short SSIDs and the BSSIDs using the 6GHz
	 * collocated parameters. This might not be optimal, as this processing
	 * does not (yet) correspond to the actual channels, so it is possible
	 * that some entries would be left out.
	 *
	 * TODO: improve this logic.
	 */
	for (j = 0; j < params->n_6ghz_params; j++) {
		int k;

		/* First, try to place the short SSID */
		if (scan_6ghz_params[j].short_ssid_valid) {
			for (k = 0; k < idex_s; k++) {
				if (pp->short_ssid[k] ==
				    cpu_to_le32(scan_6ghz_params[j].short_ssid))
					break;
			}

			if (k == idex_s && idex_s < SCAN_SHORT_SSID_MAX_SIZE) {
				pp->short_ssid[idex_s++] =
					cpu_to_le32(scan_6ghz_params[j].short_ssid);
			}
		}

		/* try to place BSSID for the same entry */
		for (k = 0; k < idex_b; k++) {
			if (!memcmp(&pp->bssid_array[k],
				    scan_6ghz_params[j].bssid, ETH_ALEN))
				break;
		}

		if (k == idex_b && idex_b < SCAN_BSSID_MAX_SIZE &&
		    !WARN_ONCE(!is_valid_ether_addr(scan_6ghz_params[j].bssid),
			       "scan: invalid BSSID at index %u, index_b=%u\n",
			       j, idex_b)) {
			memcpy(&pp->bssid_array[idex_b++],
			       scan_6ghz_params[j].bssid, ETH_ALEN);
		}
	}

	pp->short_ssid_num = idex_s;
	pp->bssid_num = idex_b;
}

/* TODO: this function can be merged with iwl_mvm_scan_umac_fill_ch_p_v7 */
static u32
iwl_mvm_umac_scan_cfg_channels_v7_6g(struct iwl_mvm *mvm,
				     struct iwl_mvm_scan_params *params,
				     u32 n_channels,
				     struct iwl_scan_probe_params_v4 *pp,
				     struct iwl_scan_channel_params_v7 *cp,
				     enum nl80211_iftype vif_type,
				     u32 version)
{
	int i;
	struct cfg80211_scan_6ghz_params *scan_6ghz_params =
		params->scan_6ghz_params;
	u32 ch_cnt;

	for (i = 0, ch_cnt = 0; i < params->n_channels; i++) {
		struct iwl_scan_channel_cfg_umac *cfg =
			&cp->channel_config[ch_cnt];

		u32 s_ssid_bitmap = 0, bssid_bitmap = 0, flags = 0;
		u8 j, k, n_s_ssids = 0, n_bssids = 0;
		u8 max_s_ssids, max_bssids;
		bool force_passive = false, found = false, allow_passive = true,
		     unsolicited_probe_on_chan = false, psc_no_listen = false;
		s8 psd_20 = IEEE80211_RNR_TBTT_PARAMS_PSD_RESERVED;

		/*
		 * Avoid performing passive scan on non PSC channels unless the
		 * scan is specifically a passive scan, i.e., no SSIDs
		 * configured in the scan command.
		 */
		if (!cfg80211_channel_is_psc(params->channels[i]) &&
		    !params->n_6ghz_params && params->n_ssids)
			continue;

		cfg->channel_num = params->channels[i]->hw_value;
		if (version < 17)
			cfg->v2.band = PHY_BAND_6;
		else
			cfg->flags |= cpu_to_le32(PHY_BAND_6 <<
						  IWL_CHAN_CFG_FLAGS_BAND_POS);

		cfg->v5.iter_count = 1;
		cfg->v5.iter_interval = 0;

		for (j = 0; j < params->n_6ghz_params; j++) {
			s8 tmp_psd_20;

			if (!(scan_6ghz_params[j].channel_idx == i))
				continue;

			unsolicited_probe_on_chan |=
				scan_6ghz_params[j].unsolicited_probe;

			/* Use the highest PSD value allowed as advertised by
			 * APs for this channel
			 */
			tmp_psd_20 = scan_6ghz_params[j].psd_20;
			if (tmp_psd_20 !=
			    IEEE80211_RNR_TBTT_PARAMS_PSD_RESERVED &&
			    (psd_20 ==
			     IEEE80211_RNR_TBTT_PARAMS_PSD_RESERVED ||
			     psd_20 < tmp_psd_20))
				psd_20 = tmp_psd_20;

			psc_no_listen |= scan_6ghz_params[j].psc_no_listen;
		}

		/*
		 * In the following cases apply passive scan:
		 * 1. Non fragmented scan:
		 *	- PSC channel with NO_LISTEN_FLAG on should be treated
		 *	  like non PSC channel
		 *	- Non PSC channel with more than 3 short SSIDs or more
		 *	  than 9 BSSIDs.
		 *	- Non PSC Channel with unsolicited probe response and
		 *	  more than 2 short SSIDs or more than 6 BSSIDs.
		 *	- PSC channel with more than 2 short SSIDs or more than
		 *	  6 BSSIDs.
		 * 3. Fragmented scan:
		 *	- PSC channel with more than 1 SSID or 3 BSSIDs.
		 *	- Non PSC channel with more than 2 SSIDs or 6 BSSIDs.
		 *	- Non PSC channel with unsolicited probe response and
		 *	  more than 1 SSID or more than 3 BSSIDs.
		 */
		if (!iwl_mvm_is_scan_fragmented(params->type)) {
			if (!cfg80211_channel_is_psc(params->channels[i]) ||
			    psc_no_listen) {
				if (unsolicited_probe_on_chan) {
					max_s_ssids = 2;
					max_bssids = 6;
				} else {
					max_s_ssids = 3;
					max_bssids = 9;
				}
			} else {
				max_s_ssids = 2;
				max_bssids = 6;
			}
		} else if (cfg80211_channel_is_psc(params->channels[i])) {
			max_s_ssids = 1;
			max_bssids = 3;
		} else {
			if (unsolicited_probe_on_chan) {
				max_s_ssids = 1;
				max_bssids = 3;
			} else {
				max_s_ssids = 2;
				max_bssids = 6;
			}
		}

		/*
		 * The optimize the scan time, i.e., reduce the scan dwell time
		 * on each channel, the below logic tries to set 3 direct BSSID
		 * probe requests for each broadcast probe request with a short
		 * SSID.
		 * TODO: improve this logic
		 */
		for (j = 0; j < params->n_6ghz_params; j++) {
			if (!(scan_6ghz_params[j].channel_idx == i))
				continue;

			found = false;

			for (k = 0;
			     k < pp->short_ssid_num && n_s_ssids < max_s_ssids;
			     k++) {
				if (!scan_6ghz_params[j].unsolicited_probe &&
				    le32_to_cpu(pp->short_ssid[k]) ==
				    scan_6ghz_params[j].short_ssid) {
					/* Relevant short SSID bit set */
					if (s_ssid_bitmap & BIT(k)) {
						found = true;
						break;
					}

					/*
					 * Prefer creating BSSID entries unless
					 * the short SSID probe can be done in
					 * the same channel dwell iteration.
					 *
					 * We also need to create a short SSID
					 * entry for any hidden AP.
					 */
					if (3 * n_s_ssids > n_bssids &&
					    !pp->direct_scan[k].len)
						break;

					/* Hidden AP, cannot do passive scan */
					if (pp->direct_scan[k].len)
						allow_passive = false;

					s_ssid_bitmap |= BIT(k);
					n_s_ssids++;
					found = true;
					break;
				}
			}

			if (found)
				continue;

			for (k = 0; k < pp->bssid_num; k++) {
				if (!memcmp(&pp->bssid_array[k],
					    scan_6ghz_params[j].bssid,
					    ETH_ALEN)) {
					if (!(bssid_bitmap & BIT(k))) {
						if (n_bssids < max_bssids) {
							bssid_bitmap |= BIT(k);
							n_bssids++;
						} else {
							force_passive = TRUE;
						}
					}
					break;
				}
			}
		}

		if (cfg80211_channel_is_psc(params->channels[i]) &&
		    psc_no_listen)
			flags |= IWL_UHB_CHAN_CFG_FLAG_PSC_CHAN_NO_LISTEN;

		if (unsolicited_probe_on_chan)
			flags |= IWL_UHB_CHAN_CFG_FLAG_UNSOLICITED_PROBE_RES;

		if ((allow_passive && force_passive) ||
		    (!(bssid_bitmap | s_ssid_bitmap) &&
		     !cfg80211_channel_is_psc(params->channels[i])))
			flags |= IWL_UHB_CHAN_CFG_FLAG_FORCE_PASSIVE;
		else
			flags |= bssid_bitmap | (s_ssid_bitmap << 16);

		cfg->flags |= cpu_to_le32(flags);
		if (version >= 17)
			cfg->v5.psd_20 = psd_20;

		ch_cnt++;
	}

	if (params->n_channels > ch_cnt)
		IWL_DEBUG_SCAN(mvm,
			       "6GHz: reducing number channels: (%u->%u)\n",
			       params->n_channels, ch_cnt);

	return ch_cnt;
}

static u8 iwl_mvm_scan_umac_chan_flags_v2(struct iwl_mvm *mvm,
					  struct iwl_mvm_scan_params *params,
					  struct ieee80211_vif *vif)
{
	u8 flags = 0;

	flags |= IWL_SCAN_CHANNEL_FLAG_ENABLE_CHAN_ORDER;

	if (iwl_mvm_scan_use_ebs(mvm, vif))
		flags |= IWL_SCAN_CHANNEL_FLAG_EBS |
			IWL_SCAN_CHANNEL_FLAG_EBS_ACCURATE |
			IWL_SCAN_CHANNEL_FLAG_CACHE_ADD;

	/* set fragmented ebs for fragmented scan on HB channels */
	if ((!iwl_mvm_is_cdb_supported(mvm) &&
	     iwl_mvm_is_scan_fragmented(params->type)) ||
	    (iwl_mvm_is_cdb_supported(mvm) &&
	     iwl_mvm_is_scan_fragmented(params->hb_type)))
		flags |= IWL_SCAN_CHANNEL_FLAG_EBS_FRAG;

	/*
	 * force EBS in case the scan is a fragmented and there is a need to take P2P
	 * GO operation into consideration during scan operation.
	 */
	if ((!iwl_mvm_is_cdb_supported(mvm) &&
	     iwl_mvm_is_scan_fragmented(params->type) && params->respect_p2p_go) ||
	    (iwl_mvm_is_cdb_supported(mvm) &&
	     iwl_mvm_is_scan_fragmented(params->hb_type) &&
	     params->respect_p2p_go_hb)) {
		IWL_DEBUG_SCAN(mvm, "Respect P2P GO. Force EBS\n");
		flags |= IWL_SCAN_CHANNEL_FLAG_FORCE_EBS;
	}

	return flags;
}

static void iwl_mvm_scan_6ghz_passive_scan(struct iwl_mvm *mvm,
					   struct iwl_mvm_scan_params *params,
					   struct ieee80211_vif *vif)
{
	struct ieee80211_supported_band *sband =
		&mvm->nvm_data->bands[NL80211_BAND_6GHZ];
	u32 n_disabled, i;

	params->enable_6ghz_passive = false;

	if (params->scan_6ghz)
		return;

	if (!fw_has_capa(&mvm->fw->ucode_capa,
			 IWL_UCODE_TLV_CAPA_PASSIVE_6GHZ_SCAN)) {
		IWL_DEBUG_SCAN(mvm,
			       "6GHz passive scan: Not supported by FW\n");
		return;
	}

	/* 6GHz passive scan allowed only on station interface  */
	if (vif->type != NL80211_IFTYPE_STATION) {
		IWL_DEBUG_SCAN(mvm,
			       "6GHz passive scan: not station interface\n");
		return;
	}

	/*
	 * 6GHz passive scan is allowed in a defined time interval following HW
	 * reset or resume flow, or while not associated and a large interval
	 * has passed since the last 6GHz passive scan.
	 */
	if ((vif->cfg.assoc ||
	     time_after(mvm->last_6ghz_passive_scan_jiffies +
			(IWL_MVM_6GHZ_PASSIVE_SCAN_TIMEOUT * HZ), jiffies)) &&
	    (time_before(mvm->last_reset_or_resume_time_jiffies +
			 (IWL_MVM_6GHZ_PASSIVE_SCAN_ASSOC_TIMEOUT * HZ),
			 jiffies))) {
		IWL_DEBUG_SCAN(mvm, "6GHz passive scan: %s\n",
			       vif->cfg.assoc ? "associated" :
			       "timeout did not expire");
		return;
	}

	/* not enough channels in the regular scan request */
	if (params->n_channels < IWL_MVM_6GHZ_PASSIVE_SCAN_MIN_CHANS) {
		IWL_DEBUG_SCAN(mvm,
			       "6GHz passive scan: not enough channels\n");
		return;
	}

	for (i = 0; i < params->n_ssids; i++) {
		if (!params->ssids[i].ssid_len)
			break;
	}

	/* not a wildcard scan, so cannot enable passive 6GHz scan */
	if (i == params->n_ssids) {
		IWL_DEBUG_SCAN(mvm,
			       "6GHz passive scan: no wildcard SSID\n");
		return;
	}

	if (!sband || !sband->n_channels) {
		IWL_DEBUG_SCAN(mvm,
			       "6GHz passive scan: no 6GHz channels\n");
		return;
	}

	for (i = 0, n_disabled = 0; i < sband->n_channels; i++) {
		if (sband->channels[i].flags & (IEEE80211_CHAN_DISABLED))
			n_disabled++;
	}

	/*
	 * Not all the 6GHz channels are disabled, so no need for 6GHz passive
	 * scan
	 */
	if (n_disabled != sband->n_channels) {
		IWL_DEBUG_SCAN(mvm,
			       "6GHz passive scan: 6GHz channels enabled\n");
		return;
	}

	/* all conditions to enable 6ghz passive scan are satisfied */
	IWL_DEBUG_SCAN(mvm, "6GHz passive scan: can be enabled\n");
	params->enable_6ghz_passive = true;
}

static u16 iwl_mvm_scan_umac_flags_v2(struct iwl_mvm *mvm,
				      struct iwl_mvm_scan_params *params,
				      struct ieee80211_vif *vif,
				      int type)
{
	u16 flags = 0;

	/*
	 * If no direct SSIDs are provided perform a passive scan. Otherwise,
	 * if there is a single SSID which is not the broadcast SSID, assume
	 * that the scan is intended for roaming purposes and thus enable Rx on
	 * all chains to improve chances of hearing the beacons/probe responses.
	 */
	if (params->n_ssids == 0)
		flags |= IWL_UMAC_SCAN_GEN_FLAGS_V2_FORCE_PASSIVE;
	else if (params->n_ssids == 1 && params->ssids[0].ssid_len)
		flags |= IWL_UMAC_SCAN_GEN_FLAGS_V2_USE_ALL_RX_CHAINS;

	if (iwl_mvm_is_scan_fragmented(params->type))
		flags |= IWL_UMAC_SCAN_GEN_FLAGS_V2_FRAGMENTED_LMAC1;

	if (iwl_mvm_is_scan_fragmented(params->hb_type))
		flags |= IWL_UMAC_SCAN_GEN_FLAGS_V2_FRAGMENTED_LMAC2;

	if (params->pass_all)
		flags |= IWL_UMAC_SCAN_GEN_FLAGS_V2_PASS_ALL;
	else
		flags |= IWL_UMAC_SCAN_GEN_FLAGS_V2_MATCH;

	if (!iwl_mvm_is_regular_scan(params))
		flags |= IWL_UMAC_SCAN_GEN_FLAGS_V2_PERIODIC;

	if (params->iter_notif ||
	    mvm->sched_scan_pass_all == SCHED_SCAN_PASS_ALL_ENABLED)
		flags |= IWL_UMAC_SCAN_GEN_FLAGS_V2_NTFY_ITER_COMPLETE;

	if (IWL_MVM_ADWELL_ENABLE)
		flags |= IWL_UMAC_SCAN_GEN_FLAGS_V2_ADAPTIVE_DWELL;

	if (type == IWL_MVM_SCAN_SCHED || type == IWL_MVM_SCAN_NETDETECT)
		flags |= IWL_UMAC_SCAN_GEN_FLAGS_V2_PREEMPTIVE;

	if ((type == IWL_MVM_SCAN_SCHED || type == IWL_MVM_SCAN_NETDETECT) &&
	    params->flags & NL80211_SCAN_FLAG_COLOCATED_6GHZ)
		flags |= IWL_UMAC_SCAN_GEN_FLAGS_V2_TRIGGER_UHB_SCAN;

	if (params->enable_6ghz_passive)
		flags |= IWL_UMAC_SCAN_GEN_FLAGS_V2_6GHZ_PASSIVE_SCAN;

	if (iwl_mvm_is_oce_supported(mvm) &&
	    (params->flags & (NL80211_SCAN_FLAG_ACCEPT_BCAST_PROBE_RESP |
			      NL80211_SCAN_FLAG_OCE_PROBE_REQ_HIGH_TX_RATE |
			      NL80211_SCAN_FLAG_FILS_MAX_CHANNEL_TIME)))
		flags |= IWL_UMAC_SCAN_GEN_FLAGS_V2_OCE;

	return flags;
}

static u8 iwl_mvm_scan_umac_flags2(struct iwl_mvm *mvm,
				   struct iwl_mvm_scan_params *params,
				   struct ieee80211_vif *vif, int type,
				   u16 gen_flags)
{
	u8 flags = 0;

	if (iwl_mvm_is_cdb_supported(mvm)) {
		if (params->respect_p2p_go)
			flags |= IWL_UMAC_SCAN_GEN_PARAMS_FLAGS2_RESPECT_P2P_GO_LB;
		if (params->respect_p2p_go_hb)
			flags |= IWL_UMAC_SCAN_GEN_PARAMS_FLAGS2_RESPECT_P2P_GO_HB;
	} else {
		if (params->respect_p2p_go)
			flags = IWL_UMAC_SCAN_GEN_PARAMS_FLAGS2_RESPECT_P2P_GO_LB |
				IWL_UMAC_SCAN_GEN_PARAMS_FLAGS2_RESPECT_P2P_GO_HB;
	}

	if (params->scan_6ghz &&
	    fw_has_capa(&mvm->fw->ucode_capa,
			IWL_UCODE_TLV_CAPA_SCAN_DONT_TOGGLE_ANT))
		flags |= IWL_UMAC_SCAN_GEN_PARAMS_FLAGS2_DONT_TOGGLE_ANT;

	/* Passive and AP interface -> ACS (automatic channel selection) */
	if (gen_flags & IWL_UMAC_SCAN_GEN_FLAGS_V2_FORCE_PASSIVE &&
	    ieee80211_vif_type_p2p(vif) == NL80211_IFTYPE_AP &&
	    iwl_fw_lookup_notif_ver(mvm->fw, SCAN_GROUP, CHANNEL_SURVEY_NOTIF,
				    0) >= 1)
		flags |= IWL_UMAC_SCAN_GEN_FLAGS2_COLLECT_CHANNEL_STATS;

	return flags;
}

static u16 iwl_mvm_scan_umac_flags(struct iwl_mvm *mvm,
				   struct iwl_mvm_scan_params *params,
				   struct ieee80211_vif *vif)
{
	u16 flags = 0;

	if (params->n_ssids == 0)
		flags = IWL_UMAC_SCAN_GEN_FLAGS_PASSIVE;

	if (params->n_ssids == 1 && params->ssids[0].ssid_len != 0)
		flags |= IWL_UMAC_SCAN_GEN_FLAGS_PRE_CONNECT;

	if (iwl_mvm_is_scan_fragmented(params->type))
		flags |= IWL_UMAC_SCAN_GEN_FLAGS_FRAGMENTED;

	if (iwl_mvm_is_cdb_supported(mvm) &&
	    iwl_mvm_is_scan_fragmented(params->hb_type))
		flags |= IWL_UMAC_SCAN_GEN_FLAGS_LMAC2_FRAGMENTED;

	if (iwl_mvm_rrm_scan_needed(mvm) &&
	    fw_has_capa(&mvm->fw->ucode_capa,
			IWL_UCODE_TLV_CAPA_WFA_TPC_REP_IE_SUPPORT))
		flags |= IWL_UMAC_SCAN_GEN_FLAGS_RRM_ENABLED;

	if (params->pass_all)
		flags |= IWL_UMAC_SCAN_GEN_FLAGS_PASS_ALL;
	else
		flags |= IWL_UMAC_SCAN_GEN_FLAGS_MATCH;

	if (!iwl_mvm_is_regular_scan(params))
		flags |= IWL_UMAC_SCAN_GEN_FLAGS_PERIODIC;

	if (params->iter_notif)
		flags |= IWL_UMAC_SCAN_GEN_FLAGS_ITER_COMPLETE;

#ifdef CONFIG_IWLWIFI_DEBUGFS
	if (mvm->scan_iter_notif_enabled)
		flags |= IWL_UMAC_SCAN_GEN_FLAGS_ITER_COMPLETE;
#endif

	if (mvm->sched_scan_pass_all == SCHED_SCAN_PASS_ALL_ENABLED)
		flags |= IWL_UMAC_SCAN_GEN_FLAGS_ITER_COMPLETE;

	if (iwl_mvm_is_adaptive_dwell_supported(mvm) && IWL_MVM_ADWELL_ENABLE)
		flags |= IWL_UMAC_SCAN_GEN_FLAGS_ADAPTIVE_DWELL;

	/*
	 * Extended dwell is relevant only for low band to start with, as it is
	 * being used for social channles only (1, 6, 11), so we can check
	 * only scan type on low band also for CDB.
	 */
	if (iwl_mvm_is_regular_scan(params) &&
	    vif->type != NL80211_IFTYPE_P2P_DEVICE &&
	    !iwl_mvm_is_scan_fragmented(params->type) &&
	    !iwl_mvm_is_adaptive_dwell_supported(mvm) &&
	    !iwl_mvm_is_oce_supported(mvm))
		flags |= IWL_UMAC_SCAN_GEN_FLAGS_EXTENDED_DWELL;

	if (iwl_mvm_is_oce_supported(mvm)) {
		if ((params->flags &
		     NL80211_SCAN_FLAG_OCE_PROBE_REQ_HIGH_TX_RATE))
			flags |= IWL_UMAC_SCAN_GEN_FLAGS_PROB_REQ_HIGH_TX_RATE;
		/* Since IWL_UMAC_SCAN_GEN_FLAGS_EXTENDED_DWELL and
		 * NL80211_SCAN_FLAG_OCE_PROBE_REQ_DEFERRAL_SUPPRESSION shares
		 * the same bit, we need to make sure that we use this bit here
		 * only when IWL_UMAC_SCAN_GEN_FLAGS_EXTENDED_DWELL cannot be
		 * used. */
		if ((params->flags &
		     NL80211_SCAN_FLAG_OCE_PROBE_REQ_DEFERRAL_SUPPRESSION) &&
		     !WARN_ON_ONCE(!iwl_mvm_is_adaptive_dwell_supported(mvm)))
			flags |= IWL_UMAC_SCAN_GEN_FLAGS_PROB_REQ_DEFER_SUPP;
		if ((params->flags & NL80211_SCAN_FLAG_FILS_MAX_CHANNEL_TIME))
			flags |= IWL_UMAC_SCAN_GEN_FLAGS_MAX_CHNL_TIME;
	}

	return flags;
}

static int
iwl_mvm_fill_scan_sched_params(struct iwl_mvm_scan_params *params,
			       struct iwl_scan_umac_schedule *schedule,
			       __le16 *delay)
{
	int i;
	if (WARN_ON(!params->n_scan_plans ||
		    params->n_scan_plans > IWL_MAX_SCHED_SCAN_PLANS))
		return -EINVAL;

	for (i = 0; i < params->n_scan_plans; i++) {
		struct cfg80211_sched_scan_plan *scan_plan =
			&params->scan_plans[i];

		schedule[i].iter_count = scan_plan->iterations;
		schedule[i].interval =
			cpu_to_le16(scan_plan->interval);
	}

	/*
	 * If the number of iterations of the last scan plan is set to
	 * zero, it should run infinitely. However, this is not always the case.
	 * For example, when regular scan is requested the driver sets one scan
	 * plan with one iteration.
	 */
	if (!schedule[params->n_scan_plans - 1].iter_count)
		schedule[params->n_scan_plans - 1].iter_count = 0xff;

	*delay = cpu_to_le16(params->delay);

	return 0;
}

static int iwl_mvm_scan_umac(struct iwl_mvm *mvm, struct ieee80211_vif *vif,
			     struct iwl_mvm_scan_params *params,
			     int type, int uid)
{
	struct iwl_scan_req_umac *cmd = mvm->scan_cmd;
	struct iwl_scan_umac_chan_param *chan_param;
	void *cmd_data = iwl_mvm_get_scan_req_umac_data(mvm);
	void *sec_part = (u8 *)cmd_data + sizeof(struct iwl_scan_channel_cfg_umac) *
		mvm->fw->ucode_capa.n_scan_channels;
	struct iwl_scan_req_umac_tail_v2 *tail_v2 =
		(struct iwl_scan_req_umac_tail_v2 *)sec_part;
	struct iwl_scan_req_umac_tail_v1 *tail_v1;
	struct iwl_ssid_ie *direct_scan;
	int ret = 0;
	u32 ssid_bitmap = 0;
	u8 channel_flags = 0;
	u16 gen_flags;
	struct iwl_mvm_vif *scan_vif = iwl_mvm_vif_from_mac80211(vif);

	chan_param = iwl_mvm_get_scan_req_umac_channel(mvm);

	iwl_mvm_scan_umac_dwell(mvm, cmd, params);

	cmd->uid = cpu_to_le32(uid);
	gen_flags = iwl_mvm_scan_umac_flags(mvm, params, vif);
	cmd->general_flags = cpu_to_le16(gen_flags);
	if (iwl_mvm_is_adaptive_dwell_v2_supported(mvm)) {
		if (gen_flags & IWL_UMAC_SCAN_GEN_FLAGS_FRAGMENTED)
			cmd->v8.num_of_fragments[SCAN_LB_LMAC_IDX] =
							IWL_SCAN_NUM_OF_FRAGS;
		if (gen_flags & IWL_UMAC_SCAN_GEN_FLAGS_LMAC2_FRAGMENTED)
			cmd->v8.num_of_fragments[SCAN_HB_LMAC_IDX] =
							IWL_SCAN_NUM_OF_FRAGS;

		cmd->v8.general_flags2 =
			IWL_UMAC_SCAN_GEN_FLAGS2_ALLOW_CHNL_REORDER;
	}

	cmd->scan_start_mac_id = scan_vif->id;

	if (type == IWL_MVM_SCAN_SCHED || type == IWL_MVM_SCAN_NETDETECT)
		cmd->flags = cpu_to_le32(IWL_UMAC_SCAN_FLAG_PREEMPTIVE);

	if (iwl_mvm_scan_use_ebs(mvm, vif)) {
		channel_flags = IWL_SCAN_CHANNEL_FLAG_EBS |
				IWL_SCAN_CHANNEL_FLAG_EBS_ACCURATE |
				IWL_SCAN_CHANNEL_FLAG_CACHE_ADD;

		/* set fragmented ebs for fragmented scan on HB channels */
		if (iwl_mvm_is_frag_ebs_supported(mvm)) {
			if (gen_flags &
			    IWL_UMAC_SCAN_GEN_FLAGS_LMAC2_FRAGMENTED ||
			    (!iwl_mvm_is_cdb_supported(mvm) &&
			     gen_flags & IWL_UMAC_SCAN_GEN_FLAGS_FRAGMENTED))
				channel_flags |= IWL_SCAN_CHANNEL_FLAG_EBS_FRAG;
		}
	}

	chan_param->flags = channel_flags;
	chan_param->count = params->n_channels;

	ret = iwl_mvm_fill_scan_sched_params(params, tail_v2->schedule,
					     &tail_v2->delay);
	if (ret)
		return ret;

	if (iwl_mvm_is_scan_ext_chan_supported(mvm)) {
		tail_v2->preq = params->preq;
		direct_scan = tail_v2->direct_scan;
	} else {
		tail_v1 = (struct iwl_scan_req_umac_tail_v1 *)sec_part;
		iwl_mvm_scan_set_legacy_probe_req(&tail_v1->preq,
						  &params->preq);
		direct_scan = tail_v1->direct_scan;
	}
	iwl_scan_build_ssids(params, direct_scan, &ssid_bitmap);
	iwl_mvm_umac_scan_cfg_channels(mvm, params->channels,
				       params->n_channels, ssid_bitmap,
				       cmd_data);
	return 0;
}

static void
iwl_mvm_scan_umac_fill_general_p_v12(struct iwl_mvm *mvm,
				     struct iwl_mvm_scan_params *params,
				     struct ieee80211_vif *vif,
				     struct iwl_scan_general_params_v11 *gp,
				     u16 gen_flags, u8 gen_flags2,
				     u32 version)
{
	struct iwl_mvm_vif *scan_vif = iwl_mvm_vif_from_mac80211(vif);

	iwl_mvm_scan_umac_dwell_v11(mvm, gp, params);

	IWL_DEBUG_SCAN(mvm, "General: flags=0x%x, flags2=0x%x\n",
		       gen_flags, gen_flags2);

	gp->flags = cpu_to_le16(gen_flags);
	gp->flags2 = gen_flags2;

	if (gen_flags & IWL_UMAC_SCAN_GEN_FLAGS_V2_FRAGMENTED_LMAC1)
		gp->num_of_fragments[SCAN_LB_LMAC_IDX] = IWL_SCAN_NUM_OF_FRAGS;
	if (gen_flags & IWL_UMAC_SCAN_GEN_FLAGS_V2_FRAGMENTED_LMAC2)
		gp->num_of_fragments[SCAN_HB_LMAC_IDX] = IWL_SCAN_NUM_OF_FRAGS;

	mvm->scan_link_id = 0;

	if (version < 16) {
		gp->scan_start_mac_or_link_id = scan_vif->id;
	} else {
		struct iwl_mvm_vif_link_info *link_info =
			scan_vif->link[params->tsf_report_link_id];

		mvm->scan_link_id = params->tsf_report_link_id;
		if (!WARN_ON(!link_info))
			gp->scan_start_mac_or_link_id = link_info->fw_link_id;
	}
}

static void
iwl_mvm_scan_umac_fill_probe_p_v3(struct iwl_mvm_scan_params *params,
				  struct iwl_scan_probe_params_v3 *pp)
{
	pp->preq = params->preq;
	pp->ssid_num = params->n_ssids;
	iwl_scan_build_ssids(params, pp->direct_scan, NULL);
}

static void
iwl_mvm_scan_umac_fill_probe_p_v4(struct iwl_mvm_scan_params *params,
				  struct iwl_scan_probe_params_v4 *pp,
				  u32 *bitmap_ssid)
{
	pp->preq = params->preq;
	iwl_scan_build_ssids(params, pp->direct_scan, bitmap_ssid);
}

static void
iwl_mvm_scan_umac_fill_ch_p_v4(struct iwl_mvm *mvm,
			       struct iwl_mvm_scan_params *params,
			       struct ieee80211_vif *vif,
			       struct iwl_scan_channel_params_v4 *cp,
			       u32 channel_cfg_flags)
{
	cp->flags = iwl_mvm_scan_umac_chan_flags_v2(mvm, params, vif);
	cp->count = params->n_channels;
	cp->num_of_aps_override = IWL_SCAN_ADWELL_N_APS_GO_FRIENDLY;

	iwl_mvm_umac_scan_cfg_channels_v4(mvm, params->channels, cp,
					  params->n_channels,
					  channel_cfg_flags,
					  vif->type);
}

static void
iwl_mvm_scan_umac_fill_ch_p_v7(struct iwl_mvm *mvm,
			       struct iwl_mvm_scan_params *params,
			       struct ieee80211_vif *vif,
			       struct iwl_scan_channel_params_v7 *cp,
			       u32 channel_cfg_flags,
			       u32 version)
{
	cp->flags = iwl_mvm_scan_umac_chan_flags_v2(mvm, params, vif);
	cp->count = params->n_channels;
	cp->n_aps_override[0] = IWL_SCAN_ADWELL_N_APS_GO_FRIENDLY;
	cp->n_aps_override[1] = IWL_SCAN_ADWELL_N_APS_SOCIAL_CHS;

	iwl_mvm_umac_scan_cfg_channels_v7(mvm, params->channels, cp,
					  params->n_channels,
					  channel_cfg_flags,
					  vif->type, version);

	if (params->enable_6ghz_passive) {
		struct ieee80211_supported_band *sband =
			&mvm->nvm_data->bands[NL80211_BAND_6GHZ];
		u32 i;

		for (i = 0; i < sband->n_channels; i++) {
			struct ieee80211_channel *channel =
				&sband->channels[i];

			struct iwl_scan_channel_cfg_umac *cfg =
				&cp->channel_config[cp->count];

			if (!cfg80211_channel_is_psc(channel))
				continue;

			cfg->channel_num = channel->hw_value;
			cfg->v5.iter_count = 1;
			cfg->v5.iter_interval = 0;

			if (version < 17) {
				cfg->flags = 0;
				cfg->v2.band = PHY_BAND_6;
			} else {
				cfg->flags = cpu_to_le32(PHY_BAND_6 <<
							 IWL_CHAN_CFG_FLAGS_BAND_POS);
				cfg->v5.psd_20 =
					IEEE80211_RNR_TBTT_PARAMS_PSD_RESERVED;
			}
			cp->count++;
		}
	}
}

static int iwl_mvm_scan_umac_v12(struct iwl_mvm *mvm, struct ieee80211_vif *vif,
				 struct iwl_mvm_scan_params *params, int type,
				 int uid)
{
	struct iwl_scan_req_umac_v12 *cmd = mvm->scan_cmd;
	struct iwl_scan_req_params_v12 *scan_p = &cmd->scan_params;
	int ret;
	u16 gen_flags;

	cmd->ooc_priority = cpu_to_le32(iwl_mvm_scan_umac_ooc_priority(type));
	cmd->uid = cpu_to_le32(uid);

	gen_flags = iwl_mvm_scan_umac_flags_v2(mvm, params, vif, type);
	iwl_mvm_scan_umac_fill_general_p_v12(mvm, params, vif,
					     &scan_p->general_params,
					     gen_flags, 0, 12);

	ret = iwl_mvm_fill_scan_sched_params(params,
					     scan_p->periodic_params.schedule,
					     &scan_p->periodic_params.delay);
	if (ret)
		return ret;

	iwl_mvm_scan_umac_fill_probe_p_v3(params, &scan_p->probe_params);
	iwl_mvm_scan_umac_fill_ch_p_v4(mvm, params, vif,
				       &scan_p->channel_params, 0);

	return 0;
}

static int iwl_mvm_scan_umac_v14_and_above(struct iwl_mvm *mvm,
					   struct ieee80211_vif *vif,
					   struct iwl_mvm_scan_params *params,
					   int type, int uid, u32 version)
{
	struct iwl_scan_req_umac_v17 *cmd = mvm->scan_cmd;
	struct iwl_scan_req_params_v17 *scan_p = &cmd->scan_params;
	struct iwl_scan_channel_params_v7 *cp = &scan_p->channel_params;
	struct iwl_scan_probe_params_v4 *pb = &scan_p->probe_params;
	int ret;
	u16 gen_flags;
	u8 gen_flags2;
	u32 bitmap_ssid = 0;

	cmd->ooc_priority = cpu_to_le32(iwl_mvm_scan_umac_ooc_priority(type));
	cmd->uid = cpu_to_le32(uid);

	gen_flags = iwl_mvm_scan_umac_flags_v2(mvm, params, vif, type);

	if (version >= 15)
		gen_flags2 = iwl_mvm_scan_umac_flags2(mvm, params, vif, type,
						      gen_flags);
	else
		gen_flags2 = 0;

	iwl_mvm_scan_umac_fill_general_p_v12(mvm, params, vif,
					     &scan_p->general_params,
					     gen_flags, gen_flags2, version);

	ret = iwl_mvm_fill_scan_sched_params(params,
					     scan_p->periodic_params.schedule,
					     &scan_p->periodic_params.delay);
	if (ret)
		return ret;

	if (!params->scan_6ghz) {
		iwl_mvm_scan_umac_fill_probe_p_v4(params,
						  &scan_p->probe_params,
						  &bitmap_ssid);
		iwl_mvm_scan_umac_fill_ch_p_v7(mvm, params, vif,
					       &scan_p->channel_params,
					       bitmap_ssid,
					       version);
		return 0;
	} else {
		pb->preq = params->preq;
	}

	cp->flags = iwl_mvm_scan_umac_chan_flags_v2(mvm, params, vif);
	cp->n_aps_override[0] = IWL_SCAN_ADWELL_N_APS_GO_FRIENDLY;
	cp->n_aps_override[1] = IWL_SCAN_ADWELL_N_APS_SOCIAL_CHS;

	iwl_mvm_umac_scan_fill_6g_chan_list(mvm, params, pb);

	cp->count = iwl_mvm_umac_scan_cfg_channels_v7_6g(mvm, params,
							 params->n_channels,
							 pb, cp, vif->type,
							 version);
	if (!cp->count)
		return -EINVAL;

	if (!params->n_ssids ||
	    (params->n_ssids == 1 && !params->ssids[0].ssid_len))
		cp->flags |= IWL_SCAN_CHANNEL_FLAG_6G_PSC_NO_FILTER;

	return 0;
}

static int iwl_mvm_scan_umac_v14(struct iwl_mvm *mvm, struct ieee80211_vif *vif,
				 struct iwl_mvm_scan_params *params, int type,
				 int uid)
{
	return iwl_mvm_scan_umac_v14_and_above(mvm, vif, params, type, uid, 14);
}

static int iwl_mvm_scan_umac_v15(struct iwl_mvm *mvm, struct ieee80211_vif *vif,
				 struct iwl_mvm_scan_params *params, int type,
				 int uid)
{
	return iwl_mvm_scan_umac_v14_and_above(mvm, vif, params, type, uid, 15);
}

static int iwl_mvm_scan_umac_v16(struct iwl_mvm *mvm, struct ieee80211_vif *vif,
				 struct iwl_mvm_scan_params *params, int type,
				 int uid)
{
	return iwl_mvm_scan_umac_v14_and_above(mvm, vif, params, type, uid, 16);
}

static int iwl_mvm_scan_umac_v17(struct iwl_mvm *mvm, struct ieee80211_vif *vif,
				 struct iwl_mvm_scan_params *params, int type,
				 int uid)
{
	return iwl_mvm_scan_umac_v14_and_above(mvm, vif, params, type, uid, 17);
}

static int iwl_mvm_num_scans(struct iwl_mvm *mvm)
{
	return hweight32(mvm->scan_status & IWL_MVM_SCAN_MASK);
}

static int iwl_mvm_check_running_scans(struct iwl_mvm *mvm, int type)
{
	bool unified_image = fw_has_capa(&mvm->fw->ucode_capa,
					 IWL_UCODE_TLV_CAPA_CNSLDTD_D3_D0_IMG);

	/* This looks a bit arbitrary, but the idea is that if we run
	 * out of possible simultaneous scans and the userspace is
	 * trying to run a scan type that is already running, we
	 * return -EBUSY.  But if the userspace wants to start a
	 * different type of scan, we stop the opposite type to make
	 * space for the new request.  The reason is backwards
	 * compatibility with old wpa_supplicant that wouldn't stop a
	 * scheduled scan before starting a normal scan.
	 */

	/* FW supports only a single periodic scan */
	if ((type == IWL_MVM_SCAN_SCHED || type == IWL_MVM_SCAN_NETDETECT) &&
	    mvm->scan_status & (IWL_MVM_SCAN_SCHED | IWL_MVM_SCAN_NETDETECT))
		return -EBUSY;

	if (iwl_mvm_num_scans(mvm) < mvm->max_scans)
		return 0;

	/* Use a switch, even though this is a bitmask, so that more
	 * than one bits set will fall in default and we will warn.
	 */
	switch (type) {
	case IWL_MVM_SCAN_REGULAR:
		if (mvm->scan_status & IWL_MVM_SCAN_REGULAR_MASK)
			return -EBUSY;
		return iwl_mvm_scan_stop(mvm, IWL_MVM_SCAN_SCHED, true);
	case IWL_MVM_SCAN_SCHED:
		if (mvm->scan_status & IWL_MVM_SCAN_SCHED_MASK)
			return -EBUSY;
		return iwl_mvm_scan_stop(mvm, IWL_MVM_SCAN_REGULAR, true);
	case IWL_MVM_SCAN_NETDETECT:
		/* For non-unified images, there's no need to stop
		 * anything for net-detect since the firmware is
		 * restarted anyway.  This way, any sched scans that
		 * were running will be restarted when we resume.
		 */
		if (!unified_image)
			return 0;

		/* If this is a unified image and we ran out of scans,
		 * we need to stop something.  Prefer stopping regular
		 * scans, because the results are useless at this
		 * point, and we should be able to keep running
		 * another scheduled scan while suspended.
		 */
		if (mvm->scan_status & IWL_MVM_SCAN_REGULAR_MASK)
			return iwl_mvm_scan_stop(mvm, IWL_MVM_SCAN_REGULAR,
						 true);
		if (mvm->scan_status & IWL_MVM_SCAN_SCHED_MASK)
			return iwl_mvm_scan_stop(mvm, IWL_MVM_SCAN_SCHED,
						 true);
		/* Something is wrong if no scan was running but we
		 * ran out of scans.
		 */
		fallthrough;
	default:
		WARN_ON(1);
		break;
	}

	return -EIO;
}

#define SCAN_TIMEOUT 30000

void iwl_mvm_scan_timeout_wk(struct work_struct *work)
{
	struct delayed_work *delayed_work = to_delayed_work(work);
	struct iwl_mvm *mvm = container_of(delayed_work, struct iwl_mvm,
					   scan_timeout_dwork);

	IWL_ERR(mvm, "regular scan timed out\n");

	iwl_force_nmi(mvm->trans);
}

static void iwl_mvm_fill_scan_type(struct iwl_mvm *mvm,
				   struct iwl_mvm_scan_params *params,
				   struct ieee80211_vif *vif)
{
	if (iwl_mvm_is_cdb_supported(mvm)) {
		params->type =
			iwl_mvm_get_scan_type_band(mvm, vif,
						   NL80211_BAND_2GHZ);
		params->hb_type =
			iwl_mvm_get_scan_type_band(mvm, vif,
						   NL80211_BAND_5GHZ);
	} else {
		params->type = iwl_mvm_get_scan_type(mvm, vif);
	}
}

struct iwl_scan_umac_handler {
	u8 version;
	int (*handler)(struct iwl_mvm *mvm, struct ieee80211_vif *vif,
		       struct iwl_mvm_scan_params *params, int type, int uid);
};

#define IWL_SCAN_UMAC_HANDLER(_ver) {		\
	.version = _ver,			\
	.handler = iwl_mvm_scan_umac_v##_ver,	\
}

static const struct iwl_scan_umac_handler iwl_scan_umac_handlers[] = {
	/* set the newest version first to shorten the list traverse time */
	IWL_SCAN_UMAC_HANDLER(17),
	IWL_SCAN_UMAC_HANDLER(16),
	IWL_SCAN_UMAC_HANDLER(15),
	IWL_SCAN_UMAC_HANDLER(14),
	IWL_SCAN_UMAC_HANDLER(12),
};

static void iwl_mvm_mei_scan_work(struct work_struct *wk)
{
	struct iwl_mei_scan_filter *scan_filter =
		container_of(wk, struct iwl_mei_scan_filter, scan_work);
	struct iwl_mvm *mvm =
		container_of(scan_filter, struct iwl_mvm, mei_scan_filter);
	struct iwl_mvm_csme_conn_info *info;
	struct sk_buff *skb;
	u8 bssid[ETH_ALEN];

	mutex_lock(&mvm->mutex);
	info = iwl_mvm_get_csme_conn_info(mvm);
	memcpy(bssid, info->conn_info.bssid, ETH_ALEN);
	mutex_unlock(&mvm->mutex);

	while ((skb = skb_dequeue(&scan_filter->scan_res))) {
		struct ieee80211_mgmt *mgmt = (void *)skb->data;

		if (!memcmp(mgmt->bssid, bssid, ETH_ALEN))
			ieee80211_rx_irqsafe(mvm->hw, skb);
		else
			kfree_skb(skb);
	}
}

void iwl_mvm_mei_scan_filter_init(struct iwl_mei_scan_filter *mei_scan_filter)
{
	skb_queue_head_init(&mei_scan_filter->scan_res);
	INIT_WORK(&mei_scan_filter->scan_work, iwl_mvm_mei_scan_work);
}

/* In case CSME is connected and has link protection set, this function will
 * override the scan request to scan only the associated channel and only for
 * the associated SSID.
 */
static void iwl_mvm_mei_limited_scan(struct iwl_mvm *mvm,
				     struct iwl_mvm_scan_params *params)
{
	struct iwl_mvm_csme_conn_info *info = iwl_mvm_get_csme_conn_info(mvm);
	struct iwl_mei_conn_info *conn_info;
	struct ieee80211_channel *chan;
	int scan_iters, i;

	if (!info) {
		IWL_DEBUG_SCAN(mvm, "mei_limited_scan: no connection info\n");
		return;
	}

	conn_info = &info->conn_info;
	if (!info->conn_info.lp_state || !info->conn_info.ssid_len)
		return;

	if (!params->n_channels || !params->n_ssids)
		return;

	mvm->mei_scan_filter.is_mei_limited_scan = true;

	chan = ieee80211_get_channel(mvm->hw->wiphy,
				     ieee80211_channel_to_frequency(conn_info->channel,
								    conn_info->band));
	if (!chan) {
		IWL_DEBUG_SCAN(mvm,
			       "Failed to get CSME channel (chan=%u band=%u)\n",
			       conn_info->channel, conn_info->band);
		return;
	}

	/* The mei filtered scan must find the AP, otherwise CSME will
	 * take the NIC ownership. Add several iterations on the channel to
	 * make the scan more robust.
	 */
	scan_iters = min(IWL_MEI_SCAN_NUM_ITER, params->n_channels);
	params->n_channels = scan_iters;
	for (i = 0; i < scan_iters; i++)
		params->channels[i] = chan;

	IWL_DEBUG_SCAN(mvm, "Mei scan: num iterations=%u\n", scan_iters);

	params->n_ssids = 1;
	params->ssids[0].ssid_len = conn_info->ssid_len;
	memcpy(params->ssids[0].ssid, conn_info->ssid, conn_info->ssid_len);
}

static int iwl_mvm_build_scan_cmd(struct iwl_mvm *mvm,
				  struct ieee80211_vif *vif,
				  struct iwl_host_cmd *hcmd,
				  struct iwl_mvm_scan_params *params,
				  int type)
{
	int uid, i, err;
	u8 scan_ver;

	lockdep_assert_held(&mvm->mutex);
	memset(mvm->scan_cmd, 0, mvm->scan_cmd_size);

	iwl_mvm_mei_limited_scan(mvm, params);

	if (!fw_has_capa(&mvm->fw->ucode_capa, IWL_UCODE_TLV_CAPA_UMAC_SCAN)) {
		hcmd->id = SCAN_OFFLOAD_REQUEST_CMD;

		return iwl_mvm_scan_lmac(mvm, vif, params);
	}

	uid = iwl_mvm_scan_uid_by_status(mvm, 0);
	if (uid < 0)
		return uid;

	hcmd->id = WIDE_ID(IWL_ALWAYS_LONG_GROUP, SCAN_REQ_UMAC);

	scan_ver = iwl_fw_lookup_cmd_ver(mvm->fw, SCAN_REQ_UMAC,
					 IWL_FW_CMD_VER_UNKNOWN);

	for (i = 0; i < ARRAY_SIZE(iwl_scan_umac_handlers); i++) {
		const struct iwl_scan_umac_handler *ver_handler =
			&iwl_scan_umac_handlers[i];

		if (ver_handler->version != scan_ver)
			continue;

		err = ver_handler->handler(mvm, vif, params, type, uid);
		return err ? : uid;
	}

	err = iwl_mvm_scan_umac(mvm, vif, params, type, uid);
	if (err)
		return err;

	return uid;
}

struct iwl_mvm_scan_respect_p2p_go_iter_data {
	struct ieee80211_vif *current_vif;
	bool p2p_go;
	enum nl80211_band band;
};

static void iwl_mvm_scan_respect_p2p_go_iter(void *_data, u8 *mac,
					     struct ieee80211_vif *vif)
{
	struct iwl_mvm_scan_respect_p2p_go_iter_data *data = _data;
	struct iwl_mvm_vif *mvmvif = iwl_mvm_vif_from_mac80211(vif);

	/* exclude the given vif */
	if (vif == data->current_vif)
		return;

	if (ieee80211_vif_type_p2p(vif) == NL80211_IFTYPE_P2P_GO) {
		u32 link_id;

		for (link_id = 0;
		     link_id < ARRAY_SIZE(mvmvif->link);
		     link_id++) {
			struct iwl_mvm_vif_link_info *link =
				mvmvif->link[link_id];

			if (link && link->phy_ctxt->id < NUM_PHY_CTX &&
			    (data->band == NUM_NL80211_BANDS ||
			     link->phy_ctxt->channel->band == data->band)) {
				data->p2p_go = true;
				break;
			}
		}
	}
}

static bool _iwl_mvm_get_respect_p2p_go(struct iwl_mvm *mvm,
					struct ieee80211_vif *vif,
					bool low_latency,
					enum nl80211_band band)
{
	struct iwl_mvm_scan_respect_p2p_go_iter_data data = {
		.current_vif = vif,
		.p2p_go = false,
		.band = band,
	};

	if (!low_latency)
		return false;

	ieee80211_iterate_active_interfaces_atomic(mvm->hw,
						   IEEE80211_IFACE_ITER_NORMAL,
						   iwl_mvm_scan_respect_p2p_go_iter,
						   &data);

	return data.p2p_go;
}

static bool iwl_mvm_get_respect_p2p_go_band(struct iwl_mvm *mvm,
					    struct ieee80211_vif *vif,
					    enum nl80211_band band)
{
	bool low_latency = iwl_mvm_low_latency_band(mvm, band);

	return _iwl_mvm_get_respect_p2p_go(mvm, vif, low_latency, band);
}

static bool iwl_mvm_get_respect_p2p_go(struct iwl_mvm *mvm,
				       struct ieee80211_vif *vif)
{
	bool low_latency = iwl_mvm_low_latency(mvm);

	return _iwl_mvm_get_respect_p2p_go(mvm, vif, low_latency,
					   NUM_NL80211_BANDS);
}

static void iwl_mvm_fill_respect_p2p_go(struct iwl_mvm *mvm,
					struct iwl_mvm_scan_params *params,
					struct ieee80211_vif *vif)
{
	if (iwl_mvm_is_cdb_supported(mvm)) {
		params->respect_p2p_go =
			iwl_mvm_get_respect_p2p_go_band(mvm, vif,
							NL80211_BAND_2GHZ);
		params->respect_p2p_go_hb =
			iwl_mvm_get_respect_p2p_go_band(mvm, vif,
							NL80211_BAND_5GHZ);
	} else {
		params->respect_p2p_go = iwl_mvm_get_respect_p2p_go(mvm, vif);
	}
}

static int _iwl_mvm_single_scan_start(struct iwl_mvm *mvm,
				      struct ieee80211_vif *vif,
				      struct cfg80211_scan_request *req,
				      struct ieee80211_scan_ies *ies,
				      int type)
{
	struct iwl_host_cmd hcmd = {
		.len = { iwl_mvm_scan_size(mvm), },
		.data = { mvm->scan_cmd, },
		.dataflags = { IWL_HCMD_DFL_NOCOPY, },
	};
	struct iwl_mvm_scan_params params = {};
	int ret, uid;
	struct cfg80211_sched_scan_plan scan_plan = { .iterations = 1 };

	lockdep_assert_held(&mvm->mutex);

	if (iwl_mvm_is_lar_supported(mvm) && !mvm->lar_regdom_set) {
		IWL_ERR(mvm, "scan while LAR regdomain is not set\n");
		return -EBUSY;
	}

	ret = iwl_mvm_check_running_scans(mvm, type);
	if (ret)
		return ret;

	/* we should have failed registration if scan_cmd was NULL */
	if (WARN_ON(!mvm->scan_cmd))
		return -ENOMEM;

	if (!iwl_mvm_scan_fits(mvm, req->n_ssids, ies, req->n_channels))
		return -ENOBUFS;

	params.n_ssids = req->n_ssids;
	params.flags = req->flags;
	params.n_channels = req->n_channels;
	params.delay = 0;
	params.ssids = req->ssids;
	params.channels = req->channels;
	params.mac_addr = req->mac_addr;
	params.mac_addr_mask = req->mac_addr_mask;
	params.no_cck = req->no_cck;
	params.pass_all = true;
	params.n_match_sets = 0;
	params.match_sets = NULL;
	ether_addr_copy(params.bssid, req->bssid);

	params.scan_plans = &scan_plan;
	params.n_scan_plans = 1;

	params.n_6ghz_params = req->n_6ghz_params;
	params.scan_6ghz_params = req->scan_6ghz_params;
	params.scan_6ghz = req->scan_6ghz;
	iwl_mvm_fill_scan_type(mvm, &params, vif);
	iwl_mvm_fill_respect_p2p_go(mvm, &params, vif);

	if (req->duration)
		params.iter_notif = true;

	params.tsf_report_link_id = req->tsf_report_link_id;
	if (params.tsf_report_link_id < 0) {
		if (vif->active_links)
			params.tsf_report_link_id = __ffs(vif->active_links);
		else
			params.tsf_report_link_id = 0;
	}

	iwl_mvm_build_scan_probe(mvm, vif, ies, &params);

	iwl_mvm_scan_6ghz_passive_scan(mvm, &params, vif);

	uid = iwl_mvm_build_scan_cmd(mvm, vif, &hcmd, &params, type);

	if (uid < 0)
		return uid;

	iwl_mvm_pause_tcm(mvm, false);

	ret = iwl_mvm_send_cmd(mvm, &hcmd);
	if (ret) {
		/* If the scan failed, it usually means that the FW was unable
		 * to allocate the time events. Warn on it, but maybe we
		 * should try to send the command again with different params.
		 */
		IWL_ERR(mvm, "Scan failed! ret %d\n", ret);
		iwl_mvm_resume_tcm(mvm);
		return ret;
	}

	IWL_DEBUG_SCAN(mvm, "Scan request send success: type=%u, uid=%u\n",
		       type, uid);

	mvm->scan_uid_status[uid] = type;
	mvm->scan_status |= type;

	if (type == IWL_MVM_SCAN_REGULAR) {
		mvm->scan_vif = iwl_mvm_vif_from_mac80211(vif);
		schedule_delayed_work(&mvm->scan_timeout_dwork,
				      msecs_to_jiffies(SCAN_TIMEOUT));
	}

	if (params.enable_6ghz_passive)
		mvm->last_6ghz_passive_scan_jiffies = jiffies;

	return 0;
}

int iwl_mvm_reg_scan_start(struct iwl_mvm *mvm, struct ieee80211_vif *vif,
			   struct cfg80211_scan_request *req,
			   struct ieee80211_scan_ies *ies)
{
	return _iwl_mvm_single_scan_start(mvm, vif, req, ies,
					  IWL_MVM_SCAN_REGULAR);
}

int iwl_mvm_sched_scan_start(struct iwl_mvm *mvm,
			     struct ieee80211_vif *vif,
			     struct cfg80211_sched_scan_request *req,
			     struct ieee80211_scan_ies *ies,
			     int type)
{
	struct iwl_host_cmd hcmd = {
		.len = { iwl_mvm_scan_size(mvm), },
		.data = { mvm->scan_cmd, },
		.dataflags = { IWL_HCMD_DFL_NOCOPY, },
	};
	struct iwl_mvm_scan_params params = {};
	int ret, uid;
	int i, j;
	bool non_psc_included = false;

	lockdep_assert_held(&mvm->mutex);

	if (iwl_mvm_is_lar_supported(mvm) && !mvm->lar_regdom_set) {
		IWL_ERR(mvm, "sched-scan while LAR regdomain is not set\n");
		return -EBUSY;
	}

	ret = iwl_mvm_check_running_scans(mvm, type);
	if (ret)
		return ret;

	/* we should have failed registration if scan_cmd was NULL */
	if (WARN_ON(!mvm->scan_cmd))
		return -ENOMEM;


	params.n_ssids = req->n_ssids;
	params.flags = req->flags;
	params.n_channels = req->n_channels;
	params.ssids = req->ssids;
	params.channels = req->channels;
	params.mac_addr = req->mac_addr;
	params.mac_addr_mask = req->mac_addr_mask;
	params.no_cck = false;
	params.pass_all =  iwl_mvm_scan_pass_all(mvm, req);
	params.n_match_sets = req->n_match_sets;
	params.match_sets = req->match_sets;
	eth_broadcast_addr(params.bssid);
	if (!req->n_scan_plans)
		return -EINVAL;

	params.n_scan_plans = req->n_scan_plans;
	params.scan_plans = req->scan_plans;

	iwl_mvm_fill_scan_type(mvm, &params, vif);
	iwl_mvm_fill_respect_p2p_go(mvm, &params, vif);

	/* In theory, LMAC scans can handle a 32-bit delay, but since
	 * waiting for over 18 hours to start the scan is a bit silly
	 * and to keep it aligned with UMAC scans (which only support
	 * 16-bit delays), trim it down to 16-bits.
	 */
	if (req->delay > U16_MAX) {
		IWL_DEBUG_SCAN(mvm,
			       "delay value is > 16-bits, set to max possible\n");
		params.delay = U16_MAX;
	} else {
		params.delay = req->delay;
	}

	ret = iwl_mvm_config_sched_scan_profiles(mvm, req);
	if (ret)
		return ret;

	iwl_mvm_build_scan_probe(mvm, vif, ies, &params);

	/* for 6 GHZ band only PSC channels need to be added */
	for (i = 0; i < params.n_channels; i++) {
		struct ieee80211_channel *channel = params.channels[i];

		if (channel->band == NL80211_BAND_6GHZ &&
		    !cfg80211_channel_is_psc(channel)) {
			non_psc_included = true;
			break;
		}
	}

	if (non_psc_included) {
		params.channels = kmemdup(params.channels,
					  sizeof(params.channels[0]) *
					  params.n_channels,
					  GFP_KERNEL);
		if (!params.channels)
			return -ENOMEM;

		for (i = j = 0; i < params.n_channels; i++) {
			if (params.channels[i]->band == NL80211_BAND_6GHZ &&
			    !cfg80211_channel_is_psc(params.channels[i]))
				continue;
			params.channels[j++] = params.channels[i];
		}
		params.n_channels = j;
	}

	if (!iwl_mvm_scan_fits(mvm, req->n_ssids, ies, params.n_channels)) {
		ret = -ENOBUFS;
		goto out;
	}

	uid = iwl_mvm_build_scan_cmd(mvm, vif, &hcmd, &params, type);
	if (uid < 0) {
		ret = uid;
		goto out;
	}

	ret = iwl_mvm_send_cmd(mvm, &hcmd);
	if (!ret) {
		IWL_DEBUG_SCAN(mvm,
			       "Sched scan request send success: type=%u, uid=%u\n",
			       type, uid);
		mvm->scan_uid_status[uid] = type;
		mvm->scan_status |= type;
	} else {
		/* If the scan failed, it usually means that the FW was unable
		 * to allocate the time events. Warn on it, but maybe we
		 * should try to send the command again with different params.
		 */
		IWL_ERR(mvm, "Sched scan failed! ret %d\n", ret);
		mvm->sched_scan_pass_all = SCHED_SCAN_PASS_ALL_DISABLED;
	}

out:
	if (non_psc_included)
		kfree(params.channels);
	return ret;
}

void iwl_mvm_rx_umac_scan_complete_notif(struct iwl_mvm *mvm,
					 struct iwl_rx_cmd_buffer *rxb)
{
	struct iwl_rx_packet *pkt = rxb_addr(rxb);
	struct iwl_umac_scan_complete *notif = (void *)pkt->data;
	u32 uid = __le32_to_cpu(notif->uid);
	bool aborted = (notif->status == IWL_SCAN_OFFLOAD_ABORTED);
	bool select_links = false;

	mvm->mei_scan_filter.is_mei_limited_scan = false;

	IWL_DEBUG_SCAN(mvm,
		       "Scan completed: uid=%u type=%u, status=%s, EBS=%s\n",
		       uid, mvm->scan_uid_status[uid],
		       notif->status == IWL_SCAN_OFFLOAD_COMPLETED ?
				"completed" : "aborted",
		       iwl_mvm_ebs_status_str(notif->ebs_status));

	IWL_DEBUG_SCAN(mvm, "Scan completed: scan_status=0x%x\n",
		       mvm->scan_status);

	IWL_DEBUG_SCAN(mvm,
		       "Scan completed: line=%u, iter=%u, elapsed time=%u\n",
		       notif->last_schedule, notif->last_iter,
		       __le32_to_cpu(notif->time_from_last_iter));

	if (WARN_ON(!(mvm->scan_uid_status[uid] & mvm->scan_status)))
		return;

	/* if the scan is already stopping, we don't need to notify mac80211 */
	if (mvm->scan_uid_status[uid] == IWL_MVM_SCAN_REGULAR) {
		struct cfg80211_scan_info info = {
			.aborted = aborted,
			.scan_start_tsf = mvm->scan_start,
		};
		struct iwl_mvm_vif *scan_vif = mvm->scan_vif;
		struct iwl_mvm_vif_link_info *link_info =
			scan_vif->link[mvm->scan_link_id];

		/* It is possible that by the time the scan is complete the link
		 * was already removed and is not valid.
		 */
		if (link_info)
			memcpy(info.tsf_bssid, link_info->bssid, ETH_ALEN);
		else
			IWL_DEBUG_SCAN(mvm, "Scan link is no longer valid\n");

		ieee80211_scan_completed(mvm->hw, &info);
		mvm->scan_vif = NULL;
		cancel_delayed_work(&mvm->scan_timeout_dwork);
		iwl_mvm_resume_tcm(mvm);
	} else if (mvm->scan_uid_status[uid] == IWL_MVM_SCAN_SCHED) {
		ieee80211_sched_scan_stopped(mvm->hw);
		mvm->sched_scan_pass_all = SCHED_SCAN_PASS_ALL_DISABLED;
	} else if (mvm->scan_uid_status[uid] == IWL_MVM_SCAN_INT_MLO) {
		IWL_DEBUG_SCAN(mvm, "Internal MLO scan completed\n");
		/*
		 * Other scan types won't necessarily scan for the MLD links channels.
		 * Therefore, only select links after successful internal scan.
		 */
		select_links = notif->status == IWL_SCAN_OFFLOAD_COMPLETED;
	}

	mvm->scan_status &= ~mvm->scan_uid_status[uid];

	IWL_DEBUG_SCAN(mvm, "Scan completed: after update: scan_status=0x%x\n",
		       mvm->scan_status);

	if (notif->ebs_status != IWL_SCAN_EBS_SUCCESS &&
	    notif->ebs_status != IWL_SCAN_EBS_INACTIVE)
		mvm->last_ebs_successful = false;

	mvm->scan_uid_status[uid] = 0;

	if (select_links)
		wiphy_work_queue(mvm->hw->wiphy, &mvm->trig_link_selection_wk);
}

void iwl_mvm_rx_umac_scan_iter_complete_notif(struct iwl_mvm *mvm,
					      struct iwl_rx_cmd_buffer *rxb)
{
	struct iwl_rx_packet *pkt = rxb_addr(rxb);
	struct iwl_umac_scan_iter_complete_notif *notif = (void *)pkt->data;

	mvm->scan_start = le64_to_cpu(notif->start_tsf);

	IWL_DEBUG_SCAN(mvm,
		       "UMAC Scan iteration complete: status=0x%x scanned_channels=%d\n",
		       notif->status, notif->scanned_channels);

	if (mvm->sched_scan_pass_all == SCHED_SCAN_PASS_ALL_FOUND) {
		IWL_DEBUG_SCAN(mvm, "Pass all scheduled scan results found\n");
		ieee80211_sched_scan_results(mvm->hw);
		mvm->sched_scan_pass_all = SCHED_SCAN_PASS_ALL_ENABLED;
	}

	IWL_DEBUG_SCAN(mvm,
		       "UMAC Scan iteration complete: scan started at %llu (TSF)\n",
		       mvm->scan_start);
}

static int iwl_mvm_umac_scan_abort(struct iwl_mvm *mvm, int type, bool *wait)
{
	struct iwl_umac_scan_abort abort_cmd = {};
	struct iwl_host_cmd cmd = {
		.id = WIDE_ID(IWL_ALWAYS_LONG_GROUP, SCAN_ABORT_UMAC),
		.len = { sizeof(abort_cmd), },
		.data = { &abort_cmd, },
		.flags = CMD_SEND_IN_RFKILL,
	};

	int uid, ret;
	u32 status = IWL_UMAC_SCAN_ABORT_STATUS_NOT_FOUND;

	lockdep_assert_held(&mvm->mutex);

	*wait = true;

	/* We should always get a valid index here, because we already
	 * checked that this type of scan was running in the generic
	 * code.
	 */
	uid = iwl_mvm_scan_uid_by_status(mvm, type);
	if (WARN_ON_ONCE(uid < 0))
		return uid;

	abort_cmd.uid = cpu_to_le32(uid);

	IWL_DEBUG_SCAN(mvm, "Sending scan abort, uid %u\n", uid);

<<<<<<< HEAD
	ret = iwl_mvm_send_cmd_pdu(mvm,
				   WIDE_ID(IWL_ALWAYS_LONG_GROUP, SCAN_ABORT_UMAC),
				   CMD_SEND_IN_RFKILL, sizeof(cmd), &cmd);
	if (!ret)
		mvm->scan_uid_status[uid] = type << IWL_MVM_SCAN_STOPPING_SHIFT;

	IWL_DEBUG_SCAN(mvm, "Scan abort: ret=%d\n", ret);
=======
	ret = iwl_mvm_send_cmd_status(mvm, &cmd, &status);

	IWL_DEBUG_SCAN(mvm, "Scan abort: ret=%d, status=%u\n", ret, status);
	if (!ret)
		mvm->scan_uid_status[uid] = type << IWL_MVM_SCAN_STOPPING_SHIFT;

	/* Handle the case that the FW is no longer familiar with the scan that
	 * is to be stopped. In such a case, it is expected that the scan
	 * complete notification was already received but not yet processed.
	 * In such a case, there is no need to wait for a scan complete
	 * notification and the flow should continue similar to the case that
	 * the scan was really aborted.
	 */
	if (status == IWL_UMAC_SCAN_ABORT_STATUS_NOT_FOUND) {
		mvm->scan_uid_status[uid] = type << IWL_MVM_SCAN_STOPPING_SHIFT;
		*wait = false;
	}

>>>>>>> 22d6adac
	return ret;
}

static int iwl_mvm_scan_stop_wait(struct iwl_mvm *mvm, int type)
{
	struct iwl_notification_wait wait_scan_done;
	static const u16 scan_done_notif[] = { SCAN_COMPLETE_UMAC,
					      SCAN_OFFLOAD_COMPLETE, };
	int ret;
	bool wait = true;

	lockdep_assert_held(&mvm->mutex);

	iwl_init_notification_wait(&mvm->notif_wait, &wait_scan_done,
				   scan_done_notif,
				   ARRAY_SIZE(scan_done_notif),
				   NULL, NULL);

	IWL_DEBUG_SCAN(mvm, "Preparing to stop scan, type %x\n", type);

	if (fw_has_capa(&mvm->fw->ucode_capa, IWL_UCODE_TLV_CAPA_UMAC_SCAN))
		ret = iwl_mvm_umac_scan_abort(mvm, type, &wait);
	else
		ret = iwl_mvm_lmac_scan_abort(mvm);

	if (ret) {
		IWL_DEBUG_SCAN(mvm, "couldn't stop scan type %d\n", type);
		iwl_remove_notification(&mvm->notif_wait, &wait_scan_done);
		return ret;
	} else if (!wait) {
		IWL_DEBUG_SCAN(mvm, "no need to wait for scan type %d\n", type);
		iwl_remove_notification(&mvm->notif_wait, &wait_scan_done);
		return 0;
	}

	return iwl_wait_notification(&mvm->notif_wait, &wait_scan_done,
				     1 * HZ);
}

static size_t iwl_scan_req_umac_get_size(u8 scan_ver)
{
	switch (scan_ver) {
	case 12:
		return sizeof(struct iwl_scan_req_umac_v12);
	case 14:
	case 15:
	case 16:
	case 17:
		return sizeof(struct iwl_scan_req_umac_v17);
	}

	return 0;
}

size_t iwl_mvm_scan_size(struct iwl_mvm *mvm)
{
	int base_size, tail_size;
	u8 scan_ver = iwl_fw_lookup_cmd_ver(mvm->fw, SCAN_REQ_UMAC,
					    IWL_FW_CMD_VER_UNKNOWN);

	base_size = iwl_scan_req_umac_get_size(scan_ver);
	if (base_size)
		return base_size;


	if (iwl_mvm_is_adaptive_dwell_v2_supported(mvm))
		base_size = IWL_SCAN_REQ_UMAC_SIZE_V8;
	else if (iwl_mvm_is_adaptive_dwell_supported(mvm))
		base_size = IWL_SCAN_REQ_UMAC_SIZE_V7;
	else if (iwl_mvm_cdb_scan_api(mvm))
		base_size = IWL_SCAN_REQ_UMAC_SIZE_V6;
	else
		base_size = IWL_SCAN_REQ_UMAC_SIZE_V1;

	if (fw_has_capa(&mvm->fw->ucode_capa, IWL_UCODE_TLV_CAPA_UMAC_SCAN)) {
		if (iwl_mvm_is_scan_ext_chan_supported(mvm))
			tail_size = sizeof(struct iwl_scan_req_umac_tail_v2);
		else
			tail_size = sizeof(struct iwl_scan_req_umac_tail_v1);

		return base_size +
			sizeof(struct iwl_scan_channel_cfg_umac) *
				mvm->fw->ucode_capa.n_scan_channels +
			tail_size;
	}
	return sizeof(struct iwl_scan_req_lmac) +
		sizeof(struct iwl_scan_channel_cfg_lmac) *
		mvm->fw->ucode_capa.n_scan_channels +
		sizeof(struct iwl_scan_probe_req_v1);
}

/*
 * This function is used in nic restart flow, to inform mac80211 about scans
 * that was aborted by restart flow or by an assert.
 */
void iwl_mvm_report_scan_aborted(struct iwl_mvm *mvm)
{
	if (fw_has_capa(&mvm->fw->ucode_capa, IWL_UCODE_TLV_CAPA_UMAC_SCAN)) {
		int uid, i;

		uid = iwl_mvm_scan_uid_by_status(mvm, IWL_MVM_SCAN_REGULAR);
		if (uid >= 0) {
			struct cfg80211_scan_info info = {
				.aborted = true,
			};

			cancel_delayed_work(&mvm->scan_timeout_dwork);

			ieee80211_scan_completed(mvm->hw, &info);
			mvm->scan_uid_status[uid] = 0;
		}
		uid = iwl_mvm_scan_uid_by_status(mvm, IWL_MVM_SCAN_SCHED);
		if (uid >= 0) {
			/* Sched scan will be restarted by mac80211 in
			 * restart_hw, so do not report if FW is about to be
			 * restarted.
			 */
			if (!mvm->fw_restart)
				ieee80211_sched_scan_stopped(mvm->hw);
			mvm->sched_scan_pass_all = SCHED_SCAN_PASS_ALL_DISABLED;
			mvm->scan_uid_status[uid] = 0;
		}
		uid = iwl_mvm_scan_uid_by_status(mvm, IWL_MVM_SCAN_INT_MLO);
		if (uid >= 0) {
			IWL_DEBUG_SCAN(mvm, "Internal MLO scan aborted\n");
			mvm->scan_uid_status[uid] = 0;
		}

		uid = iwl_mvm_scan_uid_by_status(mvm,
						 IWL_MVM_SCAN_STOPPING_REGULAR);
		if (uid >= 0)
			mvm->scan_uid_status[uid] = 0;

		uid = iwl_mvm_scan_uid_by_status(mvm,
						 IWL_MVM_SCAN_STOPPING_SCHED);
		if (uid >= 0)
			mvm->scan_uid_status[uid] = 0;

		uid = iwl_mvm_scan_uid_by_status(mvm,
						 IWL_MVM_SCAN_STOPPING_INT_MLO);
		if (uid >= 0)
			mvm->scan_uid_status[uid] = 0;

		/* We shouldn't have any UIDs still set.  Loop over all the
		 * UIDs to make sure there's nothing left there and warn if
		 * any is found.
		 */
		for (i = 0; i < mvm->max_scans; i++) {
			if (WARN_ONCE(mvm->scan_uid_status[i],
				      "UMAC scan UID %d status was not cleaned\n",
				      i))
				mvm->scan_uid_status[i] = 0;
		}
	} else {
		if (mvm->scan_status & IWL_MVM_SCAN_REGULAR) {
			struct cfg80211_scan_info info = {
				.aborted = true,
			};

			cancel_delayed_work(&mvm->scan_timeout_dwork);
			ieee80211_scan_completed(mvm->hw, &info);
		}

		/* Sched scan will be restarted by mac80211 in
		 * restart_hw, so do not report if FW is about to be
		 * restarted.
		 */
		if ((mvm->scan_status & IWL_MVM_SCAN_SCHED) &&
		    !mvm->fw_restart) {
			ieee80211_sched_scan_stopped(mvm->hw);
			mvm->sched_scan_pass_all = SCHED_SCAN_PASS_ALL_DISABLED;
		}
	}
}

int iwl_mvm_scan_stop(struct iwl_mvm *mvm, int type, bool notify)
{
	int ret;

	IWL_DEBUG_SCAN(mvm,
		       "Request to stop scan: type=0x%x, status=0x%x\n",
		       type, mvm->scan_status);

	if (!(mvm->scan_status & type))
		return 0;

	if (!test_bit(STATUS_DEVICE_ENABLED, &mvm->trans->status)) {
		ret = 0;
		goto out;
	}

	ret = iwl_mvm_scan_stop_wait(mvm, type);
	if (!ret)
		mvm->scan_status |= type << IWL_MVM_SCAN_STOPPING_SHIFT;
	else
		IWL_DEBUG_SCAN(mvm, "Failed to stop scan\n");

out:
	/* Clear the scan status so the next scan requests will
	 * succeed and mark the scan as stopping, so that the Rx
	 * handler doesn't do anything, as the scan was stopped from
	 * above.
	 */
	mvm->scan_status &= ~type;

	if (type == IWL_MVM_SCAN_REGULAR) {
		cancel_delayed_work(&mvm->scan_timeout_dwork);
		if (notify) {
			struct cfg80211_scan_info info = {
				.aborted = true,
			};

			ieee80211_scan_completed(mvm->hw, &info);
		}
	} else if (notify) {
		ieee80211_sched_scan_stopped(mvm->hw);
		mvm->sched_scan_pass_all = SCHED_SCAN_PASS_ALL_DISABLED;
	}

	return ret;
}

static int iwl_mvm_int_mlo_scan_start(struct iwl_mvm *mvm,
				      struct ieee80211_vif *vif,
				      struct ieee80211_channel **channels,
				      size_t n_channels)
{
	struct cfg80211_scan_request *req = NULL;
	struct ieee80211_scan_ies ies = {};
	size_t size, i;
	int ret;

	lockdep_assert_held(&mvm->mutex);

	IWL_DEBUG_SCAN(mvm, "Starting Internal MLO scan: n_channels=%zu\n",
		       n_channels);

	if (!vif->cfg.assoc || !ieee80211_vif_is_mld(vif))
		return -EINVAL;

	size = struct_size(req, channels, n_channels);
	req = kzalloc(size, GFP_KERNEL);
	if (!req)
		return -ENOMEM;

	/* set the requested channels */
	for (i = 0; i < n_channels; i++)
		req->channels[i] = channels[i];

	req->n_channels = n_channels;

	/* set the rates */
	for (i = 0; i < NUM_NL80211_BANDS; i++)
		if (mvm->hw->wiphy->bands[i])
			req->rates[i] =
				(1 << mvm->hw->wiphy->bands[i]->n_bitrates) - 1;

	req->wdev = ieee80211_vif_to_wdev(vif);
	req->wiphy = mvm->hw->wiphy;
	req->scan_start = jiffies;
	req->tsf_report_link_id = -1;

	ret = _iwl_mvm_single_scan_start(mvm, vif, req, &ies,
					 IWL_MVM_SCAN_INT_MLO);
	kfree(req);

	IWL_DEBUG_SCAN(mvm, "Internal MLO scan: ret=%d\n", ret);
	return ret;
}

int iwl_mvm_int_mlo_scan(struct iwl_mvm *mvm, struct ieee80211_vif *vif)
{
	struct ieee80211_channel *channels[IEEE80211_MLD_MAX_NUM_LINKS];
	unsigned long usable_links = ieee80211_vif_usable_links(vif);
	size_t n_channels = 0;
	u8 link_id;

	lockdep_assert_held(&mvm->mutex);

	if (mvm->scan_status & IWL_MVM_SCAN_INT_MLO) {
		IWL_DEBUG_SCAN(mvm, "Internal MLO scan is already running\n");
		return -EBUSY;
	}

	rcu_read_lock();

	for_each_set_bit(link_id, &usable_links, IEEE80211_MLD_MAX_NUM_LINKS) {
		struct ieee80211_bss_conf *link_conf =
			rcu_dereference(vif->link_conf[link_id]);

		if (WARN_ON_ONCE(!link_conf))
			continue;

		channels[n_channels++] = link_conf->chanreq.oper.chan;
	}

	rcu_read_unlock();

	if (!n_channels)
		return -EINVAL;

	return iwl_mvm_int_mlo_scan_start(mvm, vif, channels, n_channels);
}

static int iwl_mvm_chanidx_from_phy(struct iwl_mvm *mvm,
				    enum nl80211_band band,
				    u16 phy_chan_num)
{
	struct ieee80211_supported_band *sband = mvm->hw->wiphy->bands[band];
	int chan_idx;

	if (WARN_ON_ONCE(!sband))
		return -EINVAL;

	for (chan_idx = 0; chan_idx < sband->n_channels; chan_idx++) {
		struct ieee80211_channel *channel = &sband->channels[chan_idx];

		if (channel->hw_value == phy_chan_num)
			return chan_idx;
	}

	return -EINVAL;
}

static u32 iwl_mvm_div_by_db(u32 value, u8 db)
{
	/*
	 * 2^32 * 10**(i / 10) for i = [1, 10], skipping 0 and simply stopping
	 * at 10 dB and looping instead of using a much larger table.
	 *
	 * Using 64 bit math is overkill, but means the helper does not require
	 * a limit on the input range.
	 */
	static const u32 db_to_val[] = {
		0xcb59185e, 0xa1866ba8, 0x804dce7a, 0x65ea59fe, 0x50f44d89,
		0x404de61f, 0x331426af, 0x2892c18b, 0x203a7e5b, 0x1999999a,
	};

	while (value && db > 0) {
		u8 change = min_t(u8, db, ARRAY_SIZE(db_to_val));

		value = (((u64)value) * db_to_val[change - 1]) >> 32;

		db -= change;
	}

	return value;
}

VISIBLE_IF_IWLWIFI_KUNIT s8
iwl_mvm_average_dbm_values(const struct iwl_umac_scan_channel_survey_notif *notif)
{
	s8 average_magnitude;
	u32 average_factor;
	s8 sum_magnitude = -128;
	u32 sum_factor = 0;
	int i, count = 0;

	/*
	 * To properly average the decibel values (signal values given in dBm)
	 * we need to do the math in linear space.  Doing a linear average of
	 * dB (dBm) values is a bit annoying though due to the large range of
	 * at least -10 to -110 dBm that will not fit into a 32 bit integer.
	 *
	 * A 64 bit integer should be sufficient, but then we still have the
	 * problem that there are no directly usable utility functions
	 * available.
	 *
	 * So, lets not deal with that and instead do much of the calculation
	 * with a 16.16 fixed point integer along with a base in dBm. 16.16 bit
	 * gives us plenty of head-room for adding up a few values and even
	 * doing some math on it. And the tail should be accurate enough too
	 * (1/2^16 is somewhere around -48 dB, so effectively zero).
	 *
	 * i.e. the real value of sum is:
	 *      sum = sum_factor / 2^16 * 10^(sum_magnitude / 10) mW
	 *
	 * However, that does mean we need to be able to bring two values to
	 * a common base, so we need a helper for that.
	 *
	 * Note that this function takes an input with unsigned negative dBm
	 * values but returns a signed dBm (i.e. a negative value).
	 */

	for (i = 0; i < ARRAY_SIZE(notif->noise); i++) {
		s8 val_magnitude;
		u32 val_factor;

		if (notif->noise[i] == 0xff)
			continue;

		val_factor = 0x10000;
		val_magnitude = -notif->noise[i];

		if (val_magnitude <= sum_magnitude) {
			u8 div_db = sum_magnitude - val_magnitude;

			val_factor = iwl_mvm_div_by_db(val_factor, div_db);
			val_magnitude = sum_magnitude;
		} else {
			u8 div_db = val_magnitude - sum_magnitude;

			sum_factor = iwl_mvm_div_by_db(sum_factor, div_db);
			sum_magnitude = val_magnitude;
		}

		sum_factor += val_factor;
		count++;
	}

	/* No valid noise measurement, return a very high noise level */
	if (count == 0)
		return 0;

	average_magnitude = sum_magnitude;
	average_factor = sum_factor / count;

	/*
	 * average_factor will be a number smaller than 1.0 (0x10000) at this
	 * point. What we need to do now is to adjust average_magnitude so that
	 * average_factor is between -0.5 dB and 0.5 dB.
	 *
	 * Just do -1 dB steps and find the point where
	 *   -0.5 dB * -i dB = 0x10000 * 10^(-0.5/10) / i dB
	 *                   = div_by_db(0xe429, i)
	 * is smaller than average_factor.
	 */
	for (i = 0; average_factor < iwl_mvm_div_by_db(0xe429, i); i++) {
		/* nothing */
	}

	return average_magnitude - i;
}
EXPORT_SYMBOL_IF_IWLWIFI_KUNIT(iwl_mvm_average_dbm_values);

void iwl_mvm_rx_channel_survey_notif(struct iwl_mvm *mvm,
				     struct iwl_rx_cmd_buffer *rxb)
{
	struct iwl_rx_packet *pkt = rxb_addr(rxb);
	const struct iwl_umac_scan_channel_survey_notif *notif =
		(void *)pkt->data;
	struct iwl_mvm_acs_survey_channel *info;
	enum nl80211_band band;
	int chan_idx;

	lockdep_assert_held(&mvm->mutex);

	if (!mvm->acs_survey) {
		size_t n_channels = 0;

		for (band = 0; band < NUM_NL80211_BANDS; band++) {
			if (!mvm->hw->wiphy->bands[band])
				continue;

			n_channels += mvm->hw->wiphy->bands[band]->n_channels;
		}

		mvm->acs_survey = kzalloc(struct_size(mvm->acs_survey,
						      channels, n_channels),
					  GFP_KERNEL);

		if (!mvm->acs_survey)
			return;

		mvm->acs_survey->n_channels = n_channels;
		n_channels = 0;
		for (band = 0; band < NUM_NL80211_BANDS; band++) {
			if (!mvm->hw->wiphy->bands[band])
				continue;

			mvm->acs_survey->bands[band] =
				&mvm->acs_survey->channels[n_channels];
			n_channels += mvm->hw->wiphy->bands[band]->n_channels;
		}
	}

	band = iwl_mvm_nl80211_band_from_phy(le32_to_cpu(notif->band));
	chan_idx = iwl_mvm_chanidx_from_phy(mvm, band,
					    le32_to_cpu(notif->channel));
	if (WARN_ON_ONCE(chan_idx < 0))
		return;

	IWL_DEBUG_SCAN(mvm, "channel survey received for freq %d\n",
		       mvm->hw->wiphy->bands[band]->channels[chan_idx].center_freq);

	info = &mvm->acs_survey->bands[band][chan_idx];

	/* Times are all in ms */
	info->time = le32_to_cpu(notif->active_time);
	info->time_busy = le32_to_cpu(notif->busy_time);
	info->time_rx = le32_to_cpu(notif->rx_time);
	info->time_tx = le32_to_cpu(notif->tx_time);
	info->noise = iwl_mvm_average_dbm_values(notif);
}<|MERGE_RESOLUTION|>--- conflicted
+++ resolved
@@ -3342,15 +3342,6 @@
 
 	IWL_DEBUG_SCAN(mvm, "Sending scan abort, uid %u\n", uid);
 
-<<<<<<< HEAD
-	ret = iwl_mvm_send_cmd_pdu(mvm,
-				   WIDE_ID(IWL_ALWAYS_LONG_GROUP, SCAN_ABORT_UMAC),
-				   CMD_SEND_IN_RFKILL, sizeof(cmd), &cmd);
-	if (!ret)
-		mvm->scan_uid_status[uid] = type << IWL_MVM_SCAN_STOPPING_SHIFT;
-
-	IWL_DEBUG_SCAN(mvm, "Scan abort: ret=%d\n", ret);
-=======
 	ret = iwl_mvm_send_cmd_status(mvm, &cmd, &status);
 
 	IWL_DEBUG_SCAN(mvm, "Scan abort: ret=%d, status=%u\n", ret, status);
@@ -3369,7 +3360,6 @@
 		*wait = false;
 	}
 
->>>>>>> 22d6adac
 	return ret;
 }
 
