// SPDX-License-Identifier: GPL-2.0 OR BSD-3-Clause
/*
 * Copyright (C) 2015-2017 Intel Deutschland GmbH
 * Copyright (C) 2018-2024 Intel Corporation
 */
#include <linux/module.h>
#include <linux/stringify.h>
#include "iwl-config.h"
#include "iwl-prph.h"
#include "fw/api/txq.h"

/* Highest firmware API version supported */
<<<<<<< HEAD
#define IWL_BZ_UCODE_API_MAX	92
=======
#define IWL_BZ_UCODE_API_MAX	93
>>>>>>> 22d6adac

/* Lowest firmware API version supported */
#define IWL_BZ_UCODE_API_MIN	90

/* NVM versions */
#define IWL_BZ_NVM_VERSION		0x0a1d

/* Memory offsets and lengths */
#define IWL_BZ_DCCM_OFFSET		0x800000 /* LMAC1 */
#define IWL_BZ_DCCM_LEN			0x10000 /* LMAC1 */
#define IWL_BZ_DCCM2_OFFSET		0x880000
#define IWL_BZ_DCCM2_LEN		0x8000
#define IWL_BZ_SMEM_OFFSET		0x400000
#define IWL_BZ_SMEM_LEN			0xD0000

#define IWL_BZ_A_HR_B_FW_PRE		"iwlwifi-bz-a0-hr-b0"
#define IWL_BZ_A_GF_A_FW_PRE		"iwlwifi-bz-a0-gf-a0"
#define IWL_BZ_A_GF4_A_FW_PRE		"iwlwifi-bz-a0-gf4-a0"
#define IWL_BZ_A_FM_B_FW_PRE		"iwlwifi-bz-a0-fm-b0"
#define IWL_BZ_A_FM_C_FW_PRE		"iwlwifi-bz-a0-fm-c0"
#define IWL_BZ_A_FM4_B_FW_PRE		"iwlwifi-bz-a0-fm4-b0"
#define IWL_GL_B_FM_B_FW_PRE		"iwlwifi-gl-b0-fm-b0"
#define IWL_GL_C_FM_C_FW_PRE		"iwlwifi-gl-c0-fm-c0"

#define IWL_BZ_A_HR_B_MODULE_FIRMWARE(api) \
	IWL_BZ_A_HR_B_FW_PRE "-" __stringify(api) ".ucode"
#define IWL_BZ_A_GF_A_MODULE_FIRMWARE(api) \
	IWL_BZ_A_GF_A_FW_PRE "-" __stringify(api) ".ucode"
#define IWL_BZ_A_GF4_A_MODULE_FIRMWARE(api) \
	IWL_BZ_A_GF4_A_FW_PRE "-" __stringify(api) ".ucode"
#define IWL_BZ_A_FM_B_MODULE_FIRMWARE(api) \
	IWL_BZ_A_FM_B_FW_PRE "-" __stringify(api) ".ucode"
#define IWL_BZ_A_FM_C_MODULE_FIRMWARE(api) \
	IWL_BZ_A_FM_C_FW_PRE "-" __stringify(api) ".ucode"
#define IWL_BZ_A_FM4_B_MODULE_FIRMWARE(api) \
	IWL_BZ_A_FM4_B_FW_PRE "-" __stringify(api) ".ucode"
#define IWL_GL_B_FM_B_MODULE_FIRMWARE(api) \
	IWL_GL_B_FM_B_FW_PRE "-" __stringify(api) ".ucode"
#define IWL_GL_C_FM_C_MODULE_FIRMWARE(api) \
	IWL_GL_C_FM_C_FW_PRE "-" __stringify(api) ".ucode"

static const struct iwl_base_params iwl_bz_base_params = {
	.eeprom_size = OTP_LOW_IMAGE_SIZE_32K,
	.num_of_queues = 512,
	.max_tfd_queue_size = 65536,
	.shadow_ram_support = true,
	.led_compensation = 57,
	.wd_timeout = IWL_LONG_WD_TIMEOUT,
	.max_event_log_size = 512,
	.shadow_reg_enable = true,
	.pcie_l1_allowed = true,
};

#define IWL_DEVICE_BZ_COMMON						\
	.ucode_api_max = IWL_BZ_UCODE_API_MAX,			\
	.ucode_api_min = IWL_BZ_UCODE_API_MIN,			\
	.led_mode = IWL_LED_RF_STATE,					\
	.nvm_hw_section_num = 10,					\
	.non_shared_ant = ANT_B,					\
	.dccm_offset = IWL_BZ_DCCM_OFFSET,				\
	.dccm_len = IWL_BZ_DCCM_LEN,					\
	.dccm2_offset = IWL_BZ_DCCM2_OFFSET,				\
	.dccm2_len = IWL_BZ_DCCM2_LEN,				\
	.smem_offset = IWL_BZ_SMEM_OFFSET,				\
	.smem_len = IWL_BZ_SMEM_LEN,					\
	.apmg_not_supported = true,					\
	.trans.mq_rx_supported = true,					\
	.vht_mu_mimo_supported = true,					\
	.mac_addr_from_csr = 0x30,					\
	.nvm_ver = IWL_BZ_NVM_VERSION,				\
	.trans.rf_id = true,						\
	.trans.gen2 = true,						\
	.nvm_type = IWL_NVM_EXT,					\
	.dbgc_supported = true,						\
	.min_umac_error_event_table = 0xD0000,				\
	.d3_debug_data_base_addr = 0x401000,				\
	.d3_debug_data_length = 60 * 1024,				\
	.mon_smem_regs = {						\
		.write_ptr = {						\
			.addr = LDBG_M2S_BUF_WPTR,			\
			.mask = LDBG_M2S_BUF_WPTR_VAL_MSK,		\
	},								\
		.cycle_cnt = {						\
			.addr = LDBG_M2S_BUF_WRAP_CNT,			\
			.mask = LDBG_M2S_BUF_WRAP_CNT_VAL_MSK,		\
		},							\
	},								\
	.trans.umac_prph_offset = 0x300000,				\
	.trans.device_family = IWL_DEVICE_FAMILY_BZ,			\
	.trans.base_params = &iwl_bz_base_params,			\
	.min_txq_size = 128,						\
	.gp2_reg_addr = 0xd02c68,					\
	.min_ba_txq_size = IWL_DEFAULT_QUEUE_SIZE_EHT,			\
	.mon_dram_regs = {						\
		.write_ptr = {						\
			.addr = DBGC_CUR_DBGBUF_STATUS,			\
			.mask = DBGC_CUR_DBGBUF_STATUS_OFFSET_MSK,	\
		},							\
		.cycle_cnt = {						\
			.addr = DBGC_DBGBUF_WRAP_AROUND,		\
			.mask = 0xffffffff,				\
		},							\
		.cur_frag = {						\
			.addr = DBGC_CUR_DBGBUF_STATUS,			\
			.mask = DBGC_CUR_DBGBUF_STATUS_IDX_MSK,		\
		},							\
	},								\
	.mon_dbgi_regs = {						\
		.write_ptr = {						\
			.addr = DBGI_SRAM_FIFO_POINTERS,		\
			.mask = DBGI_SRAM_FIFO_POINTERS_WR_PTR_MSK,	\
		},							\
	}

#define IWL_DEVICE_BZ							\
	IWL_DEVICE_BZ_COMMON,						\
	.ht_params = &iwl_22000_ht_params

/*
 * This size was picked according to 8 MSDUs inside 512 A-MSDUs in an
 * A-MPDU, with additional overhead to account for processing time.
 */
#define IWL_NUM_RBDS_BZ_EHT		(512 * 16)

const struct iwl_cfg_trans_params iwl_bz_trans_cfg = {
	.device_family = IWL_DEVICE_FAMILY_BZ,
	.base_params = &iwl_bz_base_params,
	.mq_rx_supported = true,
	.rf_id = true,
	.gen2 = true,
	.integrated = true,
	.umac_prph_offset = 0x300000,
	.xtal_latency = 12000,
	.low_latency_xtal = true,
	.ltr_delay = IWL_CFG_TRANS_LTR_DELAY_2500US,
};

const struct iwl_cfg_trans_params iwl_gl_trans_cfg = {
	.device_family = IWL_DEVICE_FAMILY_BZ,
	.base_params = &iwl_bz_base_params,
	.mq_rx_supported = true,
	.rf_id = true,
	.gen2 = true,
	.umac_prph_offset = 0x300000,
	.xtal_latency = 12000,
	.low_latency_xtal = true,
};

const char iwl_bz_name[] = "Intel(R) TBD Bz device";
const char iwl_fm_name[] = "Intel(R) Wi-Fi 7 BE201 320MHz";
const char iwl_gl_name[] = "Intel(R) Wi-Fi 7 BE200 320MHz";
const char iwl_mtp_name[] = "Intel(R) Wi-Fi 7 BE202 160MHz";

const struct iwl_cfg iwl_cfg_bz = {
	.fw_name_mac = "bz",
	.uhb_supported = true,
	IWL_DEVICE_BZ,
	.features = IWL_TX_CSUM_NETIF_FLAGS | NETIF_F_RXCSUM,
	.num_rbds = IWL_NUM_RBDS_BZ_EHT,
};

const struct iwl_cfg iwl_cfg_gl = {
	.fw_name_mac = "gl",
	.uhb_supported = true,
	IWL_DEVICE_BZ,
	.features = IWL_TX_CSUM_NETIF_FLAGS | NETIF_F_RXCSUM,
	.num_rbds = IWL_NUM_RBDS_BZ_EHT,
};


MODULE_FIRMWARE(IWL_BZ_A_HR_B_MODULE_FIRMWARE(IWL_BZ_UCODE_API_MAX));
MODULE_FIRMWARE(IWL_BZ_A_GF_A_MODULE_FIRMWARE(IWL_BZ_UCODE_API_MAX));
MODULE_FIRMWARE(IWL_BZ_A_GF4_A_MODULE_FIRMWARE(IWL_BZ_UCODE_API_MAX));
MODULE_FIRMWARE(IWL_BZ_A_FM_B_MODULE_FIRMWARE(IWL_BZ_UCODE_API_MAX));
MODULE_FIRMWARE(IWL_BZ_A_FM_C_MODULE_FIRMWARE(IWL_BZ_UCODE_API_MAX));
MODULE_FIRMWARE(IWL_BZ_A_FM4_B_MODULE_FIRMWARE(IWL_BZ_UCODE_API_MAX));
MODULE_FIRMWARE(IWL_GL_B_FM_B_MODULE_FIRMWARE(IWL_BZ_UCODE_API_MAX));
MODULE_FIRMWARE(IWL_GL_C_FM_C_MODULE_FIRMWARE(IWL_BZ_UCODE_API_MAX));

MODULE_FIRMWARE("iwlwifi-gl-c0-fm-c0.pnvm");<|MERGE_RESOLUTION|>--- conflicted
+++ resolved
@@ -10,11 +10,7 @@
 #include "fw/api/txq.h"
 
 /* Highest firmware API version supported */
-<<<<<<< HEAD
-#define IWL_BZ_UCODE_API_MAX	92
-=======
 #define IWL_BZ_UCODE_API_MAX	93
->>>>>>> 22d6adac
 
 /* Lowest firmware API version supported */
 #define IWL_BZ_UCODE_API_MIN	90
