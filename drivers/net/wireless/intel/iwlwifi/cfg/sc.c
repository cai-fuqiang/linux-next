--- conflicted
+++ resolved
@@ -10,11 +10,7 @@
 #include "fw/api/txq.h"
 
 /* Highest firmware API version supported */
-<<<<<<< HEAD
-#define IWL_SC_UCODE_API_MAX	92
-=======
 #define IWL_SC_UCODE_API_MAX	93
->>>>>>> 43b77244
 
 /* Lowest firmware API version supported */
 #define IWL_SC_UCODE_API_MIN	90
