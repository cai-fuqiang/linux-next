// SPDX-License-Identifier: GPL-1.0+
/*
 * originally based on the dummy device.
 *
 * Copyright 1999, Thomas Davis, tadavis@lbl.gov.
 * Based on dummy.c, and eql.c devices.
 *
 * bonding.c: an Ethernet Bonding driver
 *
 * This is useful to talk to a Cisco EtherChannel compatible equipment:
 *	Cisco 5500
 *	Sun Trunking (Solaris)
 *	Alteon AceDirector Trunks
 *	Linux Bonding
 *	and probably many L2 switches ...
 *
 * How it works:
 *    ifconfig bond0 ipaddress netmask up
 *      will setup a network device, with an ip address.  No mac address
 *	will be assigned at this time.  The hw mac address will come from
 *	the first slave bonded to the channel.  All slaves will then use
 *	this hw mac address.
 *
 *    ifconfig bond0 down
 *         will release all slaves, marking them as down.
 *
 *    ifenslave bond0 eth0
 *	will attach eth0 to bond0 as a slave.  eth0 hw mac address will either
 *	a: be used as initial mac address
 *	b: if a hw mac address already is there, eth0's hw mac address
 *	   will then be set from bond0.
 *
 */

#include <linux/kernel.h>
#include <linux/module.h>
#include <linux/types.h>
#include <linux/fcntl.h>
#include <linux/filter.h>
#include <linux/interrupt.h>
#include <linux/ptrace.h>
#include <linux/ioport.h>
#include <linux/in.h>
#include <net/ip.h>
#include <linux/ip.h>
#include <linux/icmp.h>
#include <linux/icmpv6.h>
#include <linux/tcp.h>
#include <linux/udp.h>
#include <linux/slab.h>
#include <linux/string.h>
#include <linux/init.h>
#include <linux/timer.h>
#include <linux/socket.h>
#include <linux/ctype.h>
#include <linux/inet.h>
#include <linux/bitops.h>
#include <linux/io.h>
#include <asm/dma.h>
#include <linux/uaccess.h>
#include <linux/errno.h>
#include <linux/netdevice.h>
#include <linux/inetdevice.h>
#include <linux/igmp.h>
#include <linux/etherdevice.h>
#include <linux/skbuff.h>
#include <net/sock.h>
#include <linux/rtnetlink.h>
#include <linux/smp.h>
#include <linux/if_ether.h>
#include <net/arp.h>
#include <linux/mii.h>
#include <linux/ethtool.h>
#include <linux/if_vlan.h>
#include <linux/if_bonding.h>
#include <linux/phy.h>
#include <linux/jiffies.h>
#include <linux/preempt.h>
#include <net/route.h>
#include <net/net_namespace.h>
#include <net/netns/generic.h>
#include <net/pkt_sched.h>
#include <linux/rculist.h>
#include <net/flow_dissector.h>
#include <net/xfrm.h>
#include <net/bonding.h>
#include <net/bond_3ad.h>
#include <net/bond_alb.h>
#if IS_ENABLED(CONFIG_TLS_DEVICE)
#include <net/tls.h>
#endif
#include <net/ip6_route.h>
#include <net/xdp.h>

#include "bonding_priv.h"

/*---------------------------- Module parameters ----------------------------*/

/* monitor all links that often (in milliseconds). <=0 disables monitoring */

static int max_bonds	= BOND_DEFAULT_MAX_BONDS;
static int tx_queues	= BOND_DEFAULT_TX_QUEUES;
static int num_peer_notif = 1;
static int miimon;
static int updelay;
static int downdelay;
static int use_carrier	= 1;
static char *mode;
static char *primary;
static char *primary_reselect;
static char *lacp_rate;
static int min_links;
static char *ad_select;
static char *xmit_hash_policy;
static int arp_interval;
static char *arp_ip_target[BOND_MAX_ARP_TARGETS];
static char *arp_validate;
static char *arp_all_targets;
static char *fail_over_mac;
static int all_slaves_active;
static struct bond_params bonding_defaults;
static int resend_igmp = BOND_DEFAULT_RESEND_IGMP;
static int packets_per_slave = 1;
static int lp_interval = BOND_ALB_DEFAULT_LP_INTERVAL;

module_param(max_bonds, int, 0);
MODULE_PARM_DESC(max_bonds, "Max number of bonded devices");
module_param(tx_queues, int, 0);
MODULE_PARM_DESC(tx_queues, "Max number of transmit queues (default = 16)");
module_param_named(num_grat_arp, num_peer_notif, int, 0644);
MODULE_PARM_DESC(num_grat_arp, "Number of peer notifications to send on "
			       "failover event (alias of num_unsol_na)");
module_param_named(num_unsol_na, num_peer_notif, int, 0644);
MODULE_PARM_DESC(num_unsol_na, "Number of peer notifications to send on "
			       "failover event (alias of num_grat_arp)");
module_param(miimon, int, 0);
MODULE_PARM_DESC(miimon, "Link check interval in milliseconds");
module_param(updelay, int, 0);
MODULE_PARM_DESC(updelay, "Delay before considering link up, in milliseconds");
module_param(downdelay, int, 0);
MODULE_PARM_DESC(downdelay, "Delay before considering link down, "
			    "in milliseconds");
module_param(use_carrier, int, 0);
MODULE_PARM_DESC(use_carrier, "Use netif_carrier_ok (vs MII ioctls) in miimon; "
			      "0 for off, 1 for on (default)");
module_param(mode, charp, 0);
MODULE_PARM_DESC(mode, "Mode of operation; 0 for balance-rr, "
		       "1 for active-backup, 2 for balance-xor, "
		       "3 for broadcast, 4 for 802.3ad, 5 for balance-tlb, "
		       "6 for balance-alb");
module_param(primary, charp, 0);
MODULE_PARM_DESC(primary, "Primary network device to use");
module_param(primary_reselect, charp, 0);
MODULE_PARM_DESC(primary_reselect, "Reselect primary slave "
				   "once it comes up; "
				   "0 for always (default), "
				   "1 for only if speed of primary is "
				   "better, "
				   "2 for only on active slave "
				   "failure");
module_param(lacp_rate, charp, 0);
MODULE_PARM_DESC(lacp_rate, "LACPDU tx rate to request from 802.3ad partner; "
			    "0 for slow, 1 for fast");
module_param(ad_select, charp, 0);
MODULE_PARM_DESC(ad_select, "802.3ad aggregation selection logic; "
			    "0 for stable (default), 1 for bandwidth, "
			    "2 for count");
module_param(min_links, int, 0);
MODULE_PARM_DESC(min_links, "Minimum number of available links before turning on carrier");

module_param(xmit_hash_policy, charp, 0);
MODULE_PARM_DESC(xmit_hash_policy, "balance-alb, balance-tlb, balance-xor, 802.3ad hashing method; "
				   "0 for layer 2 (default), 1 for layer 3+4, "
				   "2 for layer 2+3, 3 for encap layer 2+3, "
				   "4 for encap layer 3+4, 5 for vlan+srcmac");
module_param(arp_interval, int, 0);
MODULE_PARM_DESC(arp_interval, "arp interval in milliseconds");
module_param_array(arp_ip_target, charp, NULL, 0);
MODULE_PARM_DESC(arp_ip_target, "arp targets in n.n.n.n form");
module_param(arp_validate, charp, 0);
MODULE_PARM_DESC(arp_validate, "validate src/dst of ARP probes; "
			       "0 for none (default), 1 for active, "
			       "2 for backup, 3 for all");
module_param(arp_all_targets, charp, 0);
MODULE_PARM_DESC(arp_all_targets, "fail on any/all arp targets timeout; 0 for any (default), 1 for all");
module_param(fail_over_mac, charp, 0);
MODULE_PARM_DESC(fail_over_mac, "For active-backup, do not set all slaves to "
				"the same MAC; 0 for none (default), "
				"1 for active, 2 for follow");
module_param(all_slaves_active, int, 0);
MODULE_PARM_DESC(all_slaves_active, "Keep all frames received on an interface "
				     "by setting active flag for all slaves; "
				     "0 for never (default), 1 for always.");
module_param(resend_igmp, int, 0);
MODULE_PARM_DESC(resend_igmp, "Number of IGMP membership reports to send on "
			      "link failure");
module_param(packets_per_slave, int, 0);
MODULE_PARM_DESC(packets_per_slave, "Packets to send per slave in balance-rr "
				    "mode; 0 for a random slave, 1 packet per "
				    "slave (default), >1 packets per slave.");
module_param(lp_interval, uint, 0);
MODULE_PARM_DESC(lp_interval, "The number of seconds between instances where "
			      "the bonding driver sends learning packets to "
			      "each slaves peer switch. The default is 1.");

/*----------------------------- Global variables ----------------------------*/

#ifdef CONFIG_NET_POLL_CONTROLLER
atomic_t netpoll_block_tx = ATOMIC_INIT(0);
#endif

unsigned int bond_net_id __read_mostly;

static const struct flow_dissector_key flow_keys_bonding_keys[] = {
	{
		.key_id = FLOW_DISSECTOR_KEY_CONTROL,
		.offset = offsetof(struct flow_keys, control),
	},
	{
		.key_id = FLOW_DISSECTOR_KEY_BASIC,
		.offset = offsetof(struct flow_keys, basic),
	},
	{
		.key_id = FLOW_DISSECTOR_KEY_IPV4_ADDRS,
		.offset = offsetof(struct flow_keys, addrs.v4addrs),
	},
	{
		.key_id = FLOW_DISSECTOR_KEY_IPV6_ADDRS,
		.offset = offsetof(struct flow_keys, addrs.v6addrs),
	},
	{
		.key_id = FLOW_DISSECTOR_KEY_TIPC,
		.offset = offsetof(struct flow_keys, addrs.tipckey),
	},
	{
		.key_id = FLOW_DISSECTOR_KEY_PORTS,
		.offset = offsetof(struct flow_keys, ports),
	},
	{
		.key_id = FLOW_DISSECTOR_KEY_ICMP,
		.offset = offsetof(struct flow_keys, icmp),
	},
	{
		.key_id = FLOW_DISSECTOR_KEY_VLAN,
		.offset = offsetof(struct flow_keys, vlan),
	},
	{
		.key_id = FLOW_DISSECTOR_KEY_FLOW_LABEL,
		.offset = offsetof(struct flow_keys, tags),
	},
	{
		.key_id = FLOW_DISSECTOR_KEY_GRE_KEYID,
		.offset = offsetof(struct flow_keys, keyid),
	},
};

static struct flow_dissector flow_keys_bonding __read_mostly;

/*-------------------------- Forward declarations ---------------------------*/

static int bond_init(struct net_device *bond_dev);
static void bond_uninit(struct net_device *bond_dev);
static void bond_get_stats(struct net_device *bond_dev,
			   struct rtnl_link_stats64 *stats);
static void bond_slave_arr_handler(struct work_struct *work);
static bool bond_time_in_interval(struct bonding *bond, unsigned long last_act,
				  int mod);
static void bond_netdev_notify_work(struct work_struct *work);

/*---------------------------- General routines -----------------------------*/

const char *bond_mode_name(int mode)
{
	static const char *names[] = {
		[BOND_MODE_ROUNDROBIN] = "load balancing (round-robin)",
		[BOND_MODE_ACTIVEBACKUP] = "fault-tolerance (active-backup)",
		[BOND_MODE_XOR] = "load balancing (xor)",
		[BOND_MODE_BROADCAST] = "fault-tolerance (broadcast)",
		[BOND_MODE_8023AD] = "IEEE 802.3ad Dynamic link aggregation",
		[BOND_MODE_TLB] = "transmit load balancing",
		[BOND_MODE_ALB] = "adaptive load balancing",
	};

	if (mode < BOND_MODE_ROUNDROBIN || mode > BOND_MODE_ALB)
		return "unknown";

	return names[mode];
}

/**
 * bond_dev_queue_xmit - Prepare skb for xmit.
 *
 * @bond: bond device that got this skb for tx.
 * @skb: hw accel VLAN tagged skb to transmit
 * @slave_dev: slave that is supposed to xmit this skbuff
 */
netdev_tx_t bond_dev_queue_xmit(struct bonding *bond, struct sk_buff *skb,
			struct net_device *slave_dev)
{
	skb->dev = slave_dev;

	BUILD_BUG_ON(sizeof(skb->queue_mapping) !=
		     sizeof(qdisc_skb_cb(skb)->slave_dev_queue_mapping));
	skb_set_queue_mapping(skb, qdisc_skb_cb(skb)->slave_dev_queue_mapping);

	if (unlikely(netpoll_tx_running(bond->dev)))
		return bond_netpoll_send_skb(bond_get_slave_by_dev(bond, slave_dev), skb);

	return dev_queue_xmit(skb);
}

static bool bond_sk_check(struct bonding *bond)
{
	switch (BOND_MODE(bond)) {
	case BOND_MODE_8023AD:
	case BOND_MODE_XOR:
		if (bond->params.xmit_policy == BOND_XMIT_POLICY_LAYER34)
			return true;
		fallthrough;
	default:
		return false;
	}
}

static bool bond_xdp_check(struct bonding *bond)
{
	switch (BOND_MODE(bond)) {
	case BOND_MODE_ROUNDROBIN:
	case BOND_MODE_ACTIVEBACKUP:
		return true;
	case BOND_MODE_8023AD:
	case BOND_MODE_XOR:
		/* vlan+srcmac is not supported with XDP as in most cases the 802.1q
		 * payload is not in the packet due to hardware offload.
		 */
		if (bond->params.xmit_policy != BOND_XMIT_POLICY_VLAN_SRCMAC)
			return true;
		fallthrough;
	default:
		return false;
	}
}

/*---------------------------------- VLAN -----------------------------------*/

/* In the following 2 functions, bond_vlan_rx_add_vid and bond_vlan_rx_kill_vid,
 * We don't protect the slave list iteration with a lock because:
 * a. This operation is performed in IOCTL context,
 * b. The operation is protected by the RTNL semaphore in the 8021q code,
 * c. Holding a lock with BH disabled while directly calling a base driver
 *    entry point is generally a BAD idea.
 *
 * The design of synchronization/protection for this operation in the 8021q
 * module is good for one or more VLAN devices over a single physical device
 * and cannot be extended for a teaming solution like bonding, so there is a
 * potential race condition here where a net device from the vlan group might
 * be referenced (either by a base driver or the 8021q code) while it is being
 * removed from the system. However, it turns out we're not making matters
 * worse, and if it works for regular VLAN usage it will work here too.
*/

/**
 * bond_vlan_rx_add_vid - Propagates adding an id to slaves
 * @bond_dev: bonding net device that got called
 * @proto: network protocol ID
 * @vid: vlan id being added
 */
static int bond_vlan_rx_add_vid(struct net_device *bond_dev,
				__be16 proto, u16 vid)
{
	struct bonding *bond = netdev_priv(bond_dev);
	struct slave *slave, *rollback_slave;
	struct list_head *iter;
	int res;

	bond_for_each_slave(bond, slave, iter) {
		res = vlan_vid_add(slave->dev, proto, vid);
		if (res)
			goto unwind;
	}

	return 0;

unwind:
	/* unwind to the slave that failed */
	bond_for_each_slave(bond, rollback_slave, iter) {
		if (rollback_slave == slave)
			break;

		vlan_vid_del(rollback_slave->dev, proto, vid);
	}

	return res;
}

/**
 * bond_vlan_rx_kill_vid - Propagates deleting an id to slaves
 * @bond_dev: bonding net device that got called
 * @proto: network protocol ID
 * @vid: vlan id being removed
 */
static int bond_vlan_rx_kill_vid(struct net_device *bond_dev,
				 __be16 proto, u16 vid)
{
	struct bonding *bond = netdev_priv(bond_dev);
	struct list_head *iter;
	struct slave *slave;

	bond_for_each_slave(bond, slave, iter)
		vlan_vid_del(slave->dev, proto, vid);

	if (bond_is_lb(bond))
		bond_alb_clear_vlan(bond, vid);

	return 0;
}

/*---------------------------------- XFRM -----------------------------------*/

#ifdef CONFIG_XFRM_OFFLOAD
/**
 * bond_ipsec_dev - Get active device for IPsec offload
 * @xs: pointer to transformer state struct
 *
 * Context: caller must hold rcu_read_lock.
 *
 * Return: the device for ipsec offload, or NULL if not exist.
 **/
static struct net_device *bond_ipsec_dev(struct xfrm_state *xs)
{
	struct net_device *bond_dev = xs->xso.dev;
	struct bonding *bond;
	struct slave *slave;

	if (!bond_dev)
		return NULL;

	bond = netdev_priv(bond_dev);
	if (BOND_MODE(bond) != BOND_MODE_ACTIVEBACKUP)
		return NULL;

	slave = rcu_dereference(bond->curr_active_slave);
	if (!slave)
		return NULL;

	if (!xs->xso.real_dev)
		return NULL;

	if (xs->xso.real_dev != slave->dev)
		pr_warn_ratelimited("%s: (slave %s): not same with IPsec offload real dev %s\n",
				    bond_dev->name, slave->dev->name, xs->xso.real_dev->name);

	return slave->dev;
}

/**
 * bond_ipsec_add_sa - program device with a security association
 * @xs: pointer to transformer state struct
 * @extack: extack point to fill failure reason
 **/
static int bond_ipsec_add_sa(struct xfrm_state *xs,
			     struct netlink_ext_ack *extack)
{
	struct net_device *bond_dev = xs->xso.dev;
	struct net_device *real_dev;
	netdevice_tracker tracker;
	struct bond_ipsec *ipsec;
	struct bonding *bond;
	struct slave *slave;
	int err;

	if (!bond_dev)
		return -EINVAL;

	rcu_read_lock();
	bond = netdev_priv(bond_dev);
	slave = rcu_dereference(bond->curr_active_slave);
	real_dev = slave ? slave->dev : NULL;
	netdev_hold(real_dev, &tracker, GFP_ATOMIC);
	rcu_read_unlock();
	if (!real_dev) {
		err = -ENODEV;
		goto out;
	}

	if (!real_dev->xfrmdev_ops ||
	    !real_dev->xfrmdev_ops->xdo_dev_state_add ||
	    netif_is_bond_master(real_dev)) {
		NL_SET_ERR_MSG_MOD(extack, "Slave does not support ipsec offload");
		err = -EINVAL;
		goto out;
	}

	ipsec = kmalloc(sizeof(*ipsec), GFP_KERNEL);
	if (!ipsec) {
		err = -ENOMEM;
		goto out;
	}

	xs->xso.real_dev = real_dev;
	err = real_dev->xfrmdev_ops->xdo_dev_state_add(xs, extack);
	if (!err) {
		ipsec->xs = xs;
		INIT_LIST_HEAD(&ipsec->list);
		mutex_lock(&bond->ipsec_lock);
		list_add(&ipsec->list, &bond->ipsec_list);
		mutex_unlock(&bond->ipsec_lock);
	} else {
		kfree(ipsec);
	}
out:
	netdev_put(real_dev, &tracker);
	return err;
}

static void bond_ipsec_add_sa_all(struct bonding *bond)
{
	struct net_device *bond_dev = bond->dev;
	struct net_device *real_dev;
	struct bond_ipsec *ipsec;
	struct slave *slave;

	slave = rtnl_dereference(bond->curr_active_slave);
	real_dev = slave ? slave->dev : NULL;
	if (!real_dev)
		return;

	mutex_lock(&bond->ipsec_lock);
	if (!real_dev->xfrmdev_ops ||
	    !real_dev->xfrmdev_ops->xdo_dev_state_add ||
	    netif_is_bond_master(real_dev)) {
		if (!list_empty(&bond->ipsec_list))
			slave_warn(bond_dev, real_dev,
				   "%s: no slave xdo_dev_state_add\n",
				   __func__);
		goto out;
	}

	list_for_each_entry(ipsec, &bond->ipsec_list, list) {
		/* If new state is added before ipsec_lock acquired */
		if (ipsec->xs->xso.real_dev == real_dev)
			continue;

		ipsec->xs->xso.real_dev = real_dev;
		if (real_dev->xfrmdev_ops->xdo_dev_state_add(ipsec->xs, NULL)) {
			slave_warn(bond_dev, real_dev, "%s: failed to add SA\n", __func__);
			ipsec->xs->xso.real_dev = NULL;
		}
	}
out:
	mutex_unlock(&bond->ipsec_lock);
}

/**
 * bond_ipsec_del_sa - clear out this specific SA
 * @xs: pointer to transformer state struct
 **/
static void bond_ipsec_del_sa(struct xfrm_state *xs)
{
	struct net_device *bond_dev = xs->xso.dev;
	struct net_device *real_dev;
	netdevice_tracker tracker;
	struct bond_ipsec *ipsec;
	struct bonding *bond;
	struct slave *slave;

	if (!bond_dev)
		return;

	rcu_read_lock();
	bond = netdev_priv(bond_dev);
	slave = rcu_dereference(bond->curr_active_slave);
	real_dev = slave ? slave->dev : NULL;
	netdev_hold(real_dev, &tracker, GFP_ATOMIC);
	rcu_read_unlock();

	if (!slave)
		goto out;

	if (!xs->xso.real_dev)
		goto out;

	WARN_ON(xs->xso.real_dev != real_dev);

	if (!real_dev->xfrmdev_ops ||
	    !real_dev->xfrmdev_ops->xdo_dev_state_delete ||
	    netif_is_bond_master(real_dev)) {
		slave_warn(bond_dev, real_dev, "%s: no slave xdo_dev_state_delete\n", __func__);
		goto out;
	}

	real_dev->xfrmdev_ops->xdo_dev_state_delete(xs);
out:
	netdev_put(real_dev, &tracker);
	mutex_lock(&bond->ipsec_lock);
	list_for_each_entry(ipsec, &bond->ipsec_list, list) {
		if (ipsec->xs == xs) {
			list_del(&ipsec->list);
			kfree(ipsec);
			break;
		}
	}
	mutex_unlock(&bond->ipsec_lock);
}

static void bond_ipsec_del_sa_all(struct bonding *bond)
{
	struct net_device *bond_dev = bond->dev;
	struct net_device *real_dev;
	struct bond_ipsec *ipsec;
	struct slave *slave;

	slave = rtnl_dereference(bond->curr_active_slave);
	real_dev = slave ? slave->dev : NULL;
	if (!real_dev)
		return;

	mutex_lock(&bond->ipsec_lock);
	list_for_each_entry(ipsec, &bond->ipsec_list, list) {
		if (!ipsec->xs->xso.real_dev)
			continue;

		if (!real_dev->xfrmdev_ops ||
		    !real_dev->xfrmdev_ops->xdo_dev_state_delete ||
		    netif_is_bond_master(real_dev)) {
			slave_warn(bond_dev, real_dev,
				   "%s: no slave xdo_dev_state_delete\n",
				   __func__);
		} else {
			real_dev->xfrmdev_ops->xdo_dev_state_delete(ipsec->xs);
			if (real_dev->xfrmdev_ops->xdo_dev_state_free)
				real_dev->xfrmdev_ops->xdo_dev_state_free(ipsec->xs);
		}
	}
	mutex_unlock(&bond->ipsec_lock);
}

static void bond_ipsec_free_sa(struct xfrm_state *xs)
{
	struct net_device *bond_dev = xs->xso.dev;
	struct net_device *real_dev;
	netdevice_tracker tracker;
	struct bonding *bond;
	struct slave *slave;

	if (!bond_dev)
		return;

	rcu_read_lock();
	bond = netdev_priv(bond_dev);
	slave = rcu_dereference(bond->curr_active_slave);
	real_dev = slave ? slave->dev : NULL;
	netdev_hold(real_dev, &tracker, GFP_ATOMIC);
	rcu_read_unlock();

	if (!slave)
		goto out;

	if (!xs->xso.real_dev)
		goto out;

	WARN_ON(xs->xso.real_dev != real_dev);

	if (real_dev && real_dev->xfrmdev_ops &&
	    real_dev->xfrmdev_ops->xdo_dev_state_free)
		real_dev->xfrmdev_ops->xdo_dev_state_free(xs);
out:
	netdev_put(real_dev, &tracker);
}

/**
 * bond_ipsec_offload_ok - can this packet use the xfrm hw offload
 * @skb: current data packet
 * @xs: pointer to transformer state struct
 **/
static bool bond_ipsec_offload_ok(struct sk_buff *skb, struct xfrm_state *xs)
{
	struct net_device *real_dev;
<<<<<<< HEAD
	struct slave *curr_active;
	struct bonding *bond;
=======
>>>>>>> 22d6adac
	bool ok = false;

	rcu_read_lock();
<<<<<<< HEAD
	curr_active = rcu_dereference(bond->curr_active_slave);
	if (!curr_active)
		goto out;
	real_dev = curr_active->dev;

	if (BOND_MODE(bond) != BOND_MODE_ACTIVEBACKUP)
		goto out;

	if (!xs->xso.real_dev)
=======
	real_dev = bond_ipsec_dev(xs);
	if (!real_dev)
		goto out;

	if (!real_dev->xfrmdev_ops ||
	    !real_dev->xfrmdev_ops->xdo_dev_offload_ok ||
	    netif_is_bond_master(real_dev))
		goto out;

	ok = real_dev->xfrmdev_ops->xdo_dev_offload_ok(skb, xs);
out:
	rcu_read_unlock();
	return ok;
}

/**
 * bond_advance_esn_state - ESN support for IPSec HW offload
 * @xs: pointer to transformer state struct
 **/
static void bond_advance_esn_state(struct xfrm_state *xs)
{
	struct net_device *real_dev;

	rcu_read_lock();
	real_dev = bond_ipsec_dev(xs);
	if (!real_dev)
		goto out;

	if (!real_dev->xfrmdev_ops ||
	    !real_dev->xfrmdev_ops->xdo_dev_state_advance_esn) {
		pr_warn_ratelimited("%s: %s doesn't support xdo_dev_state_advance_esn\n", __func__, real_dev->name);
>>>>>>> 22d6adac
		goto out;

	real_dev->xfrmdev_ops->xdo_dev_state_advance_esn(xs);
out:
	rcu_read_unlock();
}

/**
 * bond_xfrm_update_stats - Update xfrm state
 * @xs: pointer to transformer state struct
 **/
static void bond_xfrm_update_stats(struct xfrm_state *xs)
{
	struct net_device *real_dev;

	rcu_read_lock();
	real_dev = bond_ipsec_dev(xs);
	if (!real_dev)
		goto out;

	if (!real_dev->xfrmdev_ops ||
<<<<<<< HEAD
	    !real_dev->xfrmdev_ops->xdo_dev_offload_ok ||
	    netif_is_bond_master(real_dev))
=======
	    !real_dev->xfrmdev_ops->xdo_dev_state_update_stats) {
		pr_warn_ratelimited("%s: %s doesn't support xdo_dev_state_update_stats\n", __func__, real_dev->name);
>>>>>>> 22d6adac
		goto out;

<<<<<<< HEAD
	ok = real_dev->xfrmdev_ops->xdo_dev_offload_ok(skb, xs);
out:
	rcu_read_unlock();
	return ok;
=======
	real_dev->xfrmdev_ops->xdo_dev_state_update_stats(xs);
out:
	rcu_read_unlock();
>>>>>>> 22d6adac
}

static const struct xfrmdev_ops bond_xfrmdev_ops = {
	.xdo_dev_state_add = bond_ipsec_add_sa,
	.xdo_dev_state_delete = bond_ipsec_del_sa,
	.xdo_dev_state_free = bond_ipsec_free_sa,
	.xdo_dev_offload_ok = bond_ipsec_offload_ok,
	.xdo_dev_state_advance_esn = bond_advance_esn_state,
	.xdo_dev_state_update_stats = bond_xfrm_update_stats,
};
#endif /* CONFIG_XFRM_OFFLOAD */

/*------------------------------- Link status -------------------------------*/

/* Set the carrier state for the master according to the state of its
 * slaves.  If any slaves are up, the master is up.  In 802.3ad mode,
 * do special 802.3ad magic.
 *
 * Returns zero if carrier state does not change, nonzero if it does.
 */
int bond_set_carrier(struct bonding *bond)
{
	struct list_head *iter;
	struct slave *slave;

	if (!bond_has_slaves(bond))
		goto down;

	if (BOND_MODE(bond) == BOND_MODE_8023AD)
		return bond_3ad_set_carrier(bond);

	bond_for_each_slave(bond, slave, iter) {
		if (slave->link == BOND_LINK_UP) {
			if (!netif_carrier_ok(bond->dev)) {
				netif_carrier_on(bond->dev);
				return 1;
			}
			return 0;
		}
	}

down:
	if (netif_carrier_ok(bond->dev)) {
		netif_carrier_off(bond->dev);
		return 1;
	}
	return 0;
}

/* Get link speed and duplex from the slave's base driver
 * using ethtool. If for some reason the call fails or the
 * values are invalid, set speed and duplex to -1,
 * and return. Return 1 if speed or duplex settings are
 * UNKNOWN; 0 otherwise.
 */
static int bond_update_speed_duplex(struct slave *slave)
{
	struct net_device *slave_dev = slave->dev;
	struct ethtool_link_ksettings ecmd;
	int res;

	slave->speed = SPEED_UNKNOWN;
	slave->duplex = DUPLEX_UNKNOWN;

	res = __ethtool_get_link_ksettings(slave_dev, &ecmd);
	if (res < 0)
		return 1;
	if (ecmd.base.speed == 0 || ecmd.base.speed == ((__u32)-1))
		return 1;
	switch (ecmd.base.duplex) {
	case DUPLEX_FULL:
	case DUPLEX_HALF:
		break;
	default:
		return 1;
	}

	slave->speed = ecmd.base.speed;
	slave->duplex = ecmd.base.duplex;

	return 0;
}

const char *bond_slave_link_status(s8 link)
{
	switch (link) {
	case BOND_LINK_UP:
		return "up";
	case BOND_LINK_FAIL:
		return "going down";
	case BOND_LINK_DOWN:
		return "down";
	case BOND_LINK_BACK:
		return "going back";
	default:
		return "unknown";
	}
}

/* if <dev> supports MII link status reporting, check its link status.
 *
 * We either do MII/ETHTOOL ioctls, or check netif_carrier_ok(),
 * depending upon the setting of the use_carrier parameter.
 *
 * Return either BMSR_LSTATUS, meaning that the link is up (or we
 * can't tell and just pretend it is), or 0, meaning that the link is
 * down.
 *
 * If reporting is non-zero, instead of faking link up, return -1 if
 * both ETHTOOL and MII ioctls fail (meaning the device does not
 * support them).  If use_carrier is set, return whatever it says.
 * It'd be nice if there was a good way to tell if a driver supports
 * netif_carrier, but there really isn't.
 */
static int bond_check_dev_link(struct bonding *bond,
			       struct net_device *slave_dev, int reporting)
{
	const struct net_device_ops *slave_ops = slave_dev->netdev_ops;
	int (*ioctl)(struct net_device *, struct ifreq *, int);
	struct ifreq ifr;
	struct mii_ioctl_data *mii;

	if (!reporting && !netif_running(slave_dev))
		return 0;

	if (bond->params.use_carrier)
		return netif_carrier_ok(slave_dev) ? BMSR_LSTATUS : 0;

	/* Try to get link status using Ethtool first. */
	if (slave_dev->ethtool_ops->get_link)
		return slave_dev->ethtool_ops->get_link(slave_dev) ?
			BMSR_LSTATUS : 0;

	/* Ethtool can't be used, fallback to MII ioctls. */
	ioctl = slave_ops->ndo_eth_ioctl;
	if (ioctl) {
		/* TODO: set pointer to correct ioctl on a per team member
		 *       bases to make this more efficient. that is, once
		 *       we determine the correct ioctl, we will always
		 *       call it and not the others for that team
		 *       member.
		 */

		/* We cannot assume that SIOCGMIIPHY will also read a
		 * register; not all network drivers (e.g., e100)
		 * support that.
		 */

		/* Yes, the mii is overlaid on the ifreq.ifr_ifru */
		strscpy_pad(ifr.ifr_name, slave_dev->name, IFNAMSIZ);
		mii = if_mii(&ifr);
		if (ioctl(slave_dev, &ifr, SIOCGMIIPHY) == 0) {
			mii->reg_num = MII_BMSR;
			if (ioctl(slave_dev, &ifr, SIOCGMIIREG) == 0)
				return mii->val_out & BMSR_LSTATUS;
		}
	}

	/* If reporting, report that either there's no ndo_eth_ioctl,
	 * or both SIOCGMIIREG and get_link failed (meaning that we
	 * cannot report link status).  If not reporting, pretend
	 * we're ok.
	 */
	return reporting ? -1 : BMSR_LSTATUS;
}

/*----------------------------- Multicast list ------------------------------*/

/* Push the promiscuity flag down to appropriate slaves */
static int bond_set_promiscuity(struct bonding *bond, int inc)
{
	struct list_head *iter;
	int err = 0;

	if (bond_uses_primary(bond)) {
		struct slave *curr_active = rtnl_dereference(bond->curr_active_slave);

		if (curr_active)
			err = dev_set_promiscuity(curr_active->dev, inc);
	} else {
		struct slave *slave;

		bond_for_each_slave(bond, slave, iter) {
			err = dev_set_promiscuity(slave->dev, inc);
			if (err)
				return err;
		}
	}
	return err;
}

/* Push the allmulti flag down to all slaves */
static int bond_set_allmulti(struct bonding *bond, int inc)
{
	struct list_head *iter;
	int err = 0;

	if (bond_uses_primary(bond)) {
		struct slave *curr_active = rtnl_dereference(bond->curr_active_slave);

		if (curr_active)
			err = dev_set_allmulti(curr_active->dev, inc);
	} else {
		struct slave *slave;

		bond_for_each_slave(bond, slave, iter) {
			err = dev_set_allmulti(slave->dev, inc);
			if (err)
				return err;
		}
	}
	return err;
}

/* Retrieve the list of registered multicast addresses for the bonding
 * device and retransmit an IGMP JOIN request to the current active
 * slave.
 */
static void bond_resend_igmp_join_requests_delayed(struct work_struct *work)
{
	struct bonding *bond = container_of(work, struct bonding,
					    mcast_work.work);

	if (!rtnl_trylock()) {
		queue_delayed_work(bond->wq, &bond->mcast_work, 1);
		return;
	}
	call_netdevice_notifiers(NETDEV_RESEND_IGMP, bond->dev);

	if (bond->igmp_retrans > 1) {
		bond->igmp_retrans--;
		queue_delayed_work(bond->wq, &bond->mcast_work, HZ/5);
	}
	rtnl_unlock();
}

/* Flush bond's hardware addresses from slave */
static void bond_hw_addr_flush(struct net_device *bond_dev,
			       struct net_device *slave_dev)
{
	struct bonding *bond = netdev_priv(bond_dev);

	dev_uc_unsync(slave_dev, bond_dev);
	dev_mc_unsync(slave_dev, bond_dev);

	if (BOND_MODE(bond) == BOND_MODE_8023AD)
		dev_mc_del(slave_dev, lacpdu_mcast_addr);
}

/*--------------------------- Active slave change ---------------------------*/

/* Update the hardware address list and promisc/allmulti for the new and
 * old active slaves (if any).  Modes that are not using primary keep all
 * slaves up date at all times; only the modes that use primary need to call
 * this function to swap these settings during a failover.
 */
static void bond_hw_addr_swap(struct bonding *bond, struct slave *new_active,
			      struct slave *old_active)
{
	if (old_active) {
		if (bond->dev->flags & IFF_PROMISC)
			dev_set_promiscuity(old_active->dev, -1);

		if (bond->dev->flags & IFF_ALLMULTI)
			dev_set_allmulti(old_active->dev, -1);

		if (bond->dev->flags & IFF_UP)
			bond_hw_addr_flush(bond->dev, old_active->dev);
	}

	if (new_active) {
		/* FIXME: Signal errors upstream. */
		if (bond->dev->flags & IFF_PROMISC)
			dev_set_promiscuity(new_active->dev, 1);

		if (bond->dev->flags & IFF_ALLMULTI)
			dev_set_allmulti(new_active->dev, 1);

		if (bond->dev->flags & IFF_UP) {
			netif_addr_lock_bh(bond->dev);
			dev_uc_sync(new_active->dev, bond->dev);
			dev_mc_sync(new_active->dev, bond->dev);
			netif_addr_unlock_bh(bond->dev);
		}
	}
}

/**
 * bond_set_dev_addr - clone slave's address to bond
 * @bond_dev: bond net device
 * @slave_dev: slave net device
 *
 * Should be called with RTNL held.
 */
static int bond_set_dev_addr(struct net_device *bond_dev,
			     struct net_device *slave_dev)
{
	int err;

	slave_dbg(bond_dev, slave_dev, "bond_dev=%p slave_dev=%p slave_dev->addr_len=%d\n",
		  bond_dev, slave_dev, slave_dev->addr_len);
	err = dev_pre_changeaddr_notify(bond_dev, slave_dev->dev_addr, NULL);
	if (err)
		return err;

	__dev_addr_set(bond_dev, slave_dev->dev_addr, slave_dev->addr_len);
	bond_dev->addr_assign_type = NET_ADDR_STOLEN;
	call_netdevice_notifiers(NETDEV_CHANGEADDR, bond_dev);
	return 0;
}

static struct slave *bond_get_old_active(struct bonding *bond,
					 struct slave *new_active)
{
	struct slave *slave;
	struct list_head *iter;

	bond_for_each_slave(bond, slave, iter) {
		if (slave == new_active)
			continue;

		if (ether_addr_equal(bond->dev->dev_addr, slave->dev->dev_addr))
			return slave;
	}

	return NULL;
}

/* bond_do_fail_over_mac
 *
 * Perform special MAC address swapping for fail_over_mac settings
 *
 * Called with RTNL
 */
static void bond_do_fail_over_mac(struct bonding *bond,
				  struct slave *new_active,
				  struct slave *old_active)
{
	u8 tmp_mac[MAX_ADDR_LEN];
	struct sockaddr_storage ss;
	int rv;

	switch (bond->params.fail_over_mac) {
	case BOND_FOM_ACTIVE:
		if (new_active) {
			rv = bond_set_dev_addr(bond->dev, new_active->dev);
			if (rv)
				slave_err(bond->dev, new_active->dev, "Error %d setting bond MAC from slave\n",
					  -rv);
		}
		break;
	case BOND_FOM_FOLLOW:
		/* if new_active && old_active, swap them
		 * if just old_active, do nothing (going to no active slave)
		 * if just new_active, set new_active to bond's MAC
		 */
		if (!new_active)
			return;

		if (!old_active)
			old_active = bond_get_old_active(bond, new_active);

		if (old_active) {
			bond_hw_addr_copy(tmp_mac, new_active->dev->dev_addr,
					  new_active->dev->addr_len);
			bond_hw_addr_copy(ss.__data,
					  old_active->dev->dev_addr,
					  old_active->dev->addr_len);
			ss.ss_family = new_active->dev->type;
		} else {
			bond_hw_addr_copy(ss.__data, bond->dev->dev_addr,
					  bond->dev->addr_len);
			ss.ss_family = bond->dev->type;
		}

		rv = dev_set_mac_address(new_active->dev,
					 (struct sockaddr *)&ss, NULL);
		if (rv) {
			slave_err(bond->dev, new_active->dev, "Error %d setting MAC of new active slave\n",
				  -rv);
			goto out;
		}

		if (!old_active)
			goto out;

		bond_hw_addr_copy(ss.__data, tmp_mac,
				  new_active->dev->addr_len);
		ss.ss_family = old_active->dev->type;

		rv = dev_set_mac_address(old_active->dev,
					 (struct sockaddr *)&ss, NULL);
		if (rv)
			slave_err(bond->dev, old_active->dev, "Error %d setting MAC of old active slave\n",
				  -rv);
out:
		break;
	default:
		netdev_err(bond->dev, "bond_do_fail_over_mac impossible: bad policy %d\n",
			   bond->params.fail_over_mac);
		break;
	}

}

/**
 * bond_choose_primary_or_current - select the primary or high priority slave
 * @bond: our bonding struct
 *
 * - Check if there is a primary link. If the primary link was set and is up,
 *   go on and do link reselection.
 *
 * - If primary link is not set or down, find the highest priority link.
 *   If the highest priority link is not current slave, set it as primary
 *   link and do link reselection.
 */
static struct slave *bond_choose_primary_or_current(struct bonding *bond)
{
	struct slave *prim = rtnl_dereference(bond->primary_slave);
	struct slave *curr = rtnl_dereference(bond->curr_active_slave);
	struct slave *slave, *hprio = NULL;
	struct list_head *iter;

	if (!prim || prim->link != BOND_LINK_UP) {
		bond_for_each_slave(bond, slave, iter) {
			if (slave->link == BOND_LINK_UP) {
				hprio = hprio ?: slave;
				if (slave->prio > hprio->prio)
					hprio = slave;
			}
		}

		if (hprio && hprio != curr) {
			prim = hprio;
			goto link_reselect;
		}

		if (!curr || curr->link != BOND_LINK_UP)
			return NULL;
		return curr;
	}

	if (bond->force_primary) {
		bond->force_primary = false;
		return prim;
	}

link_reselect:
	if (!curr || curr->link != BOND_LINK_UP)
		return prim;

	/* At this point, prim and curr are both up */
	switch (bond->params.primary_reselect) {
	case BOND_PRI_RESELECT_ALWAYS:
		return prim;
	case BOND_PRI_RESELECT_BETTER:
		if (prim->speed < curr->speed)
			return curr;
		if (prim->speed == curr->speed && prim->duplex <= curr->duplex)
			return curr;
		return prim;
	case BOND_PRI_RESELECT_FAILURE:
		return curr;
	default:
		netdev_err(bond->dev, "impossible primary_reselect %d\n",
			   bond->params.primary_reselect);
		return curr;
	}
}

/**
 * bond_find_best_slave - select the best available slave to be the active one
 * @bond: our bonding struct
 */
static struct slave *bond_find_best_slave(struct bonding *bond)
{
	struct slave *slave, *bestslave = NULL;
	struct list_head *iter;
	int mintime = bond->params.updelay;

	slave = bond_choose_primary_or_current(bond);
	if (slave)
		return slave;

	bond_for_each_slave(bond, slave, iter) {
		if (slave->link == BOND_LINK_UP)
			return slave;
		if (slave->link == BOND_LINK_BACK && bond_slave_is_up(slave) &&
		    slave->delay < mintime) {
			mintime = slave->delay;
			bestslave = slave;
		}
	}

	return bestslave;
}

/* must be called in RCU critical section or with RTNL held */
static bool bond_should_notify_peers(struct bonding *bond)
{
	struct slave *slave = rcu_dereference_rtnl(bond->curr_active_slave);

	if (!slave || !bond->send_peer_notif ||
	    bond->send_peer_notif %
	    max(1, bond->params.peer_notif_delay) != 0 ||
	    !netif_carrier_ok(bond->dev) ||
	    test_bit(__LINK_STATE_LINKWATCH_PENDING, &slave->dev->state))
		return false;

	netdev_dbg(bond->dev, "bond_should_notify_peers: slave %s\n",
		   slave ? slave->dev->name : "NULL");

	return true;
}

/**
 * bond_change_active_slave - change the active slave into the specified one
 * @bond: our bonding struct
 * @new_active: the new slave to make the active one
 *
 * Set the new slave to the bond's settings and unset them on the old
 * curr_active_slave.
 * Setting include flags, mc-list, promiscuity, allmulti, etc.
 *
 * If @new's link state is %BOND_LINK_BACK we'll set it to %BOND_LINK_UP,
 * because it is apparently the best available slave we have, even though its
 * updelay hasn't timed out yet.
 *
 * Caller must hold RTNL.
 */
void bond_change_active_slave(struct bonding *bond, struct slave *new_active)
{
	struct slave *old_active;

	ASSERT_RTNL();

	old_active = rtnl_dereference(bond->curr_active_slave);

	if (old_active == new_active)
		return;

#ifdef CONFIG_XFRM_OFFLOAD
	bond_ipsec_del_sa_all(bond);
#endif /* CONFIG_XFRM_OFFLOAD */

	if (new_active) {
		new_active->last_link_up = jiffies;

		if (new_active->link == BOND_LINK_BACK) {
			if (bond_uses_primary(bond)) {
				slave_info(bond->dev, new_active->dev, "making interface the new active one %d ms earlier\n",
					   (bond->params.updelay - new_active->delay) * bond->params.miimon);
			}

			new_active->delay = 0;
			bond_set_slave_link_state(new_active, BOND_LINK_UP,
						  BOND_SLAVE_NOTIFY_NOW);

			if (BOND_MODE(bond) == BOND_MODE_8023AD)
				bond_3ad_handle_link_change(new_active, BOND_LINK_UP);

			if (bond_is_lb(bond))
				bond_alb_handle_link_change(bond, new_active, BOND_LINK_UP);
		} else {
			if (bond_uses_primary(bond))
				slave_info(bond->dev, new_active->dev, "making interface the new active one\n");
		}
	}

	if (bond_uses_primary(bond))
		bond_hw_addr_swap(bond, new_active, old_active);

	if (bond_is_lb(bond)) {
		bond_alb_handle_active_change(bond, new_active);
		if (old_active)
			bond_set_slave_inactive_flags(old_active,
						      BOND_SLAVE_NOTIFY_NOW);
		if (new_active)
			bond_set_slave_active_flags(new_active,
						    BOND_SLAVE_NOTIFY_NOW);
	} else {
		rcu_assign_pointer(bond->curr_active_slave, new_active);
	}

	if (BOND_MODE(bond) == BOND_MODE_ACTIVEBACKUP) {
		if (old_active)
			bond_set_slave_inactive_flags(old_active,
						      BOND_SLAVE_NOTIFY_NOW);

		if (new_active) {
			bool should_notify_peers = false;

			bond_set_slave_active_flags(new_active,
						    BOND_SLAVE_NOTIFY_NOW);

			if (bond->params.fail_over_mac)
				bond_do_fail_over_mac(bond, new_active,
						      old_active);

			if (netif_running(bond->dev)) {
				bond->send_peer_notif =
					bond->params.num_peer_notif *
					max(1, bond->params.peer_notif_delay);
				should_notify_peers =
					bond_should_notify_peers(bond);
			}

			call_netdevice_notifiers(NETDEV_BONDING_FAILOVER, bond->dev);
			if (should_notify_peers) {
				bond->send_peer_notif--;
				call_netdevice_notifiers(NETDEV_NOTIFY_PEERS,
							 bond->dev);
			}
		}
	}

#ifdef CONFIG_XFRM_OFFLOAD
	bond_ipsec_add_sa_all(bond);
#endif /* CONFIG_XFRM_OFFLOAD */

	/* resend IGMP joins since active slave has changed or
	 * all were sent on curr_active_slave.
	 * resend only if bond is brought up with the affected
	 * bonding modes and the retransmission is enabled
	 */
	if (netif_running(bond->dev) && (bond->params.resend_igmp > 0) &&
	    ((bond_uses_primary(bond) && new_active) ||
	     BOND_MODE(bond) == BOND_MODE_ROUNDROBIN)) {
		bond->igmp_retrans = bond->params.resend_igmp;
		queue_delayed_work(bond->wq, &bond->mcast_work, 1);
	}
}

/**
 * bond_select_active_slave - select a new active slave, if needed
 * @bond: our bonding struct
 *
 * This functions should be called when one of the following occurs:
 * - The old curr_active_slave has been released or lost its link.
 * - The primary_slave has got its link back.
 * - A slave has got its link back and there's no old curr_active_slave.
 *
 * Caller must hold RTNL.
 */
void bond_select_active_slave(struct bonding *bond)
{
	struct slave *best_slave;
	int rv;

	ASSERT_RTNL();

	best_slave = bond_find_best_slave(bond);
	if (best_slave != rtnl_dereference(bond->curr_active_slave)) {
		bond_change_active_slave(bond, best_slave);
		rv = bond_set_carrier(bond);
		if (!rv)
			return;

		if (netif_carrier_ok(bond->dev))
			netdev_info(bond->dev, "active interface up!\n");
		else
			netdev_info(bond->dev, "now running without any active interface!\n");
	}
}

#ifdef CONFIG_NET_POLL_CONTROLLER
static inline int slave_enable_netpoll(struct slave *slave)
{
	struct netpoll *np;
	int err = 0;

	np = kzalloc(sizeof(*np), GFP_KERNEL);
	err = -ENOMEM;
	if (!np)
		goto out;

	err = __netpoll_setup(np, slave->dev);
	if (err) {
		kfree(np);
		goto out;
	}
	slave->np = np;
out:
	return err;
}
static inline void slave_disable_netpoll(struct slave *slave)
{
	struct netpoll *np = slave->np;

	if (!np)
		return;

	slave->np = NULL;

	__netpoll_free(np);
}

static void bond_poll_controller(struct net_device *bond_dev)
{
	struct bonding *bond = netdev_priv(bond_dev);
	struct slave *slave = NULL;
	struct list_head *iter;
	struct ad_info ad_info;

	if (BOND_MODE(bond) == BOND_MODE_8023AD)
		if (bond_3ad_get_active_agg_info(bond, &ad_info))
			return;

	bond_for_each_slave_rcu(bond, slave, iter) {
		if (!bond_slave_is_up(slave))
			continue;

		if (BOND_MODE(bond) == BOND_MODE_8023AD) {
			struct aggregator *agg =
			    SLAVE_AD_INFO(slave)->port.aggregator;

			if (agg &&
			    agg->aggregator_identifier != ad_info.aggregator_id)
				continue;
		}

		netpoll_poll_dev(slave->dev);
	}
}

static void bond_netpoll_cleanup(struct net_device *bond_dev)
{
	struct bonding *bond = netdev_priv(bond_dev);
	struct list_head *iter;
	struct slave *slave;

	bond_for_each_slave(bond, slave, iter)
		if (bond_slave_is_up(slave))
			slave_disable_netpoll(slave);
}

static int bond_netpoll_setup(struct net_device *dev, struct netpoll_info *ni)
{
	struct bonding *bond = netdev_priv(dev);
	struct list_head *iter;
	struct slave *slave;
	int err = 0;

	bond_for_each_slave(bond, slave, iter) {
		err = slave_enable_netpoll(slave);
		if (err) {
			bond_netpoll_cleanup(dev);
			break;
		}
	}
	return err;
}
#else
static inline int slave_enable_netpoll(struct slave *slave)
{
	return 0;
}
static inline void slave_disable_netpoll(struct slave *slave)
{
}
static void bond_netpoll_cleanup(struct net_device *bond_dev)
{
}
#endif

/*---------------------------------- IOCTL ----------------------------------*/

static netdev_features_t bond_fix_features(struct net_device *dev,
					   netdev_features_t features)
{
	struct bonding *bond = netdev_priv(dev);
	struct list_head *iter;
	netdev_features_t mask;
	struct slave *slave;

	mask = features;

	features &= ~NETIF_F_ONE_FOR_ALL;
	features |= NETIF_F_ALL_FOR_ALL;

	bond_for_each_slave(bond, slave, iter) {
		features = netdev_increment_features(features,
						     slave->dev->features,
						     mask);
	}
	features = netdev_add_tso_features(features, mask);

	return features;
}

#define BOND_VLAN_FEATURES	(NETIF_F_HW_CSUM | NETIF_F_SG | \
				 NETIF_F_FRAGLIST | NETIF_F_GSO_SOFTWARE | \
				 NETIF_F_HIGHDMA | NETIF_F_LRO)

#define BOND_ENC_FEATURES	(NETIF_F_HW_CSUM | NETIF_F_SG | \
				 NETIF_F_RXCSUM | NETIF_F_GSO_SOFTWARE)

#define BOND_MPLS_FEATURES	(NETIF_F_HW_CSUM | NETIF_F_SG | \
				 NETIF_F_GSO_SOFTWARE)


static void bond_compute_features(struct bonding *bond)
{
	unsigned int dst_release_flag = IFF_XMIT_DST_RELEASE |
					IFF_XMIT_DST_RELEASE_PERM;
	netdev_features_t vlan_features = BOND_VLAN_FEATURES;
	netdev_features_t enc_features  = BOND_ENC_FEATURES;
#ifdef CONFIG_XFRM_OFFLOAD
	netdev_features_t xfrm_features  = BOND_XFRM_FEATURES;
#endif /* CONFIG_XFRM_OFFLOAD */
	netdev_features_t mpls_features  = BOND_MPLS_FEATURES;
	struct net_device *bond_dev = bond->dev;
	struct list_head *iter;
	struct slave *slave;
	unsigned short max_hard_header_len = ETH_HLEN;
	unsigned int tso_max_size = TSO_MAX_SIZE;
	u16 tso_max_segs = TSO_MAX_SEGS;

	if (!bond_has_slaves(bond))
		goto done;
	vlan_features &= NETIF_F_ALL_FOR_ALL;
	mpls_features &= NETIF_F_ALL_FOR_ALL;

	bond_for_each_slave(bond, slave, iter) {
		vlan_features = netdev_increment_features(vlan_features,
			slave->dev->vlan_features, BOND_VLAN_FEATURES);

		enc_features = netdev_increment_features(enc_features,
							 slave->dev->hw_enc_features,
							 BOND_ENC_FEATURES);

#ifdef CONFIG_XFRM_OFFLOAD
		xfrm_features = netdev_increment_features(xfrm_features,
							  slave->dev->hw_enc_features,
							  BOND_XFRM_FEATURES);
#endif /* CONFIG_XFRM_OFFLOAD */

		mpls_features = netdev_increment_features(mpls_features,
							  slave->dev->mpls_features,
							  BOND_MPLS_FEATURES);

		dst_release_flag &= slave->dev->priv_flags;
		if (slave->dev->hard_header_len > max_hard_header_len)
			max_hard_header_len = slave->dev->hard_header_len;

		tso_max_size = min(tso_max_size, slave->dev->tso_max_size);
		tso_max_segs = min(tso_max_segs, slave->dev->tso_max_segs);
	}
	bond_dev->hard_header_len = max_hard_header_len;

done:
	bond_dev->vlan_features = vlan_features;
	bond_dev->hw_enc_features = enc_features | NETIF_F_GSO_ENCAP_ALL |
				    NETIF_F_HW_VLAN_CTAG_TX |
				    NETIF_F_HW_VLAN_STAG_TX;
#ifdef CONFIG_XFRM_OFFLOAD
	bond_dev->hw_enc_features |= xfrm_features;
#endif /* CONFIG_XFRM_OFFLOAD */
	bond_dev->mpls_features = mpls_features;
	netif_set_tso_max_segs(bond_dev, tso_max_segs);
	netif_set_tso_max_size(bond_dev, tso_max_size);

	bond_dev->priv_flags &= ~IFF_XMIT_DST_RELEASE;
	if ((bond_dev->priv_flags & IFF_XMIT_DST_RELEASE_PERM) &&
	    dst_release_flag == (IFF_XMIT_DST_RELEASE | IFF_XMIT_DST_RELEASE_PERM))
		bond_dev->priv_flags |= IFF_XMIT_DST_RELEASE;

	netdev_change_features(bond_dev);
}

static void bond_setup_by_slave(struct net_device *bond_dev,
				struct net_device *slave_dev)
{
	bool was_up = !!(bond_dev->flags & IFF_UP);

	dev_close(bond_dev);

	bond_dev->header_ops	    = slave_dev->header_ops;

	bond_dev->type		    = slave_dev->type;
	bond_dev->hard_header_len   = slave_dev->hard_header_len;
	bond_dev->needed_headroom   = slave_dev->needed_headroom;
	bond_dev->addr_len	    = slave_dev->addr_len;

	memcpy(bond_dev->broadcast, slave_dev->broadcast,
		slave_dev->addr_len);

	if (slave_dev->flags & IFF_POINTOPOINT) {
		bond_dev->flags &= ~(IFF_BROADCAST | IFF_MULTICAST);
		bond_dev->flags |= (IFF_POINTOPOINT | IFF_NOARP);
	}
	if (was_up)
		dev_open(bond_dev, NULL);
}

/* On bonding slaves other than the currently active slave, suppress
 * duplicates except for alb non-mcast/bcast.
 */
static bool bond_should_deliver_exact_match(struct sk_buff *skb,
					    struct slave *slave,
					    struct bonding *bond)
{
	if (bond_is_slave_inactive(slave)) {
		if (BOND_MODE(bond) == BOND_MODE_ALB &&
		    skb->pkt_type != PACKET_BROADCAST &&
		    skb->pkt_type != PACKET_MULTICAST)
			return false;
		return true;
	}
	return false;
}

static rx_handler_result_t bond_handle_frame(struct sk_buff **pskb)
{
	struct sk_buff *skb = *pskb;
	struct slave *slave;
	struct bonding *bond;
	int (*recv_probe)(const struct sk_buff *, struct bonding *,
			  struct slave *);
	int ret = RX_HANDLER_ANOTHER;

	skb = skb_share_check(skb, GFP_ATOMIC);
	if (unlikely(!skb))
		return RX_HANDLER_CONSUMED;

	*pskb = skb;

	slave = bond_slave_get_rcu(skb->dev);
	bond = slave->bond;

	recv_probe = READ_ONCE(bond->recv_probe);
	if (recv_probe) {
		ret = recv_probe(skb, bond, slave);
		if (ret == RX_HANDLER_CONSUMED) {
			consume_skb(skb);
			return ret;
		}
	}

	/*
	 * For packets determined by bond_should_deliver_exact_match() call to
	 * be suppressed we want to make an exception for link-local packets.
	 * This is necessary for e.g. LLDP daemons to be able to monitor
	 * inactive slave links without being forced to bind to them
	 * explicitly.
	 *
	 * At the same time, packets that are passed to the bonding master
	 * (including link-local ones) can have their originating interface
	 * determined via PACKET_ORIGDEV socket option.
	 */
	if (bond_should_deliver_exact_match(skb, slave, bond)) {
		if (is_link_local_ether_addr(eth_hdr(skb)->h_dest))
			return RX_HANDLER_PASS;
		return RX_HANDLER_EXACT;
	}

	skb->dev = bond->dev;

	if (BOND_MODE(bond) == BOND_MODE_ALB &&
	    netif_is_bridge_port(bond->dev) &&
	    skb->pkt_type == PACKET_HOST) {

		if (unlikely(skb_cow_head(skb,
					  skb->data - skb_mac_header(skb)))) {
			kfree_skb(skb);
			return RX_HANDLER_CONSUMED;
		}
		bond_hw_addr_copy(eth_hdr(skb)->h_dest, bond->dev->dev_addr,
				  bond->dev->addr_len);
	}

	return ret;
}

static enum netdev_lag_tx_type bond_lag_tx_type(struct bonding *bond)
{
	switch (BOND_MODE(bond)) {
	case BOND_MODE_ROUNDROBIN:
		return NETDEV_LAG_TX_TYPE_ROUNDROBIN;
	case BOND_MODE_ACTIVEBACKUP:
		return NETDEV_LAG_TX_TYPE_ACTIVEBACKUP;
	case BOND_MODE_BROADCAST:
		return NETDEV_LAG_TX_TYPE_BROADCAST;
	case BOND_MODE_XOR:
	case BOND_MODE_8023AD:
		return NETDEV_LAG_TX_TYPE_HASH;
	default:
		return NETDEV_LAG_TX_TYPE_UNKNOWN;
	}
}

static enum netdev_lag_hash bond_lag_hash_type(struct bonding *bond,
					       enum netdev_lag_tx_type type)
{
	if (type != NETDEV_LAG_TX_TYPE_HASH)
		return NETDEV_LAG_HASH_NONE;

	switch (bond->params.xmit_policy) {
	case BOND_XMIT_POLICY_LAYER2:
		return NETDEV_LAG_HASH_L2;
	case BOND_XMIT_POLICY_LAYER34:
		return NETDEV_LAG_HASH_L34;
	case BOND_XMIT_POLICY_LAYER23:
		return NETDEV_LAG_HASH_L23;
	case BOND_XMIT_POLICY_ENCAP23:
		return NETDEV_LAG_HASH_E23;
	case BOND_XMIT_POLICY_ENCAP34:
		return NETDEV_LAG_HASH_E34;
	case BOND_XMIT_POLICY_VLAN_SRCMAC:
		return NETDEV_LAG_HASH_VLAN_SRCMAC;
	default:
		return NETDEV_LAG_HASH_UNKNOWN;
	}
}

static int bond_master_upper_dev_link(struct bonding *bond, struct slave *slave,
				      struct netlink_ext_ack *extack)
{
	struct netdev_lag_upper_info lag_upper_info;
	enum netdev_lag_tx_type type;
	int err;

	type = bond_lag_tx_type(bond);
	lag_upper_info.tx_type = type;
	lag_upper_info.hash_type = bond_lag_hash_type(bond, type);

	err = netdev_master_upper_dev_link(slave->dev, bond->dev, slave,
					   &lag_upper_info, extack);
	if (err)
		return err;

	slave->dev->flags |= IFF_SLAVE;
	return 0;
}

static void bond_upper_dev_unlink(struct bonding *bond, struct slave *slave)
{
	netdev_upper_dev_unlink(slave->dev, bond->dev);
	slave->dev->flags &= ~IFF_SLAVE;
}

static void slave_kobj_release(struct kobject *kobj)
{
	struct slave *slave = to_slave(kobj);
	struct bonding *bond = bond_get_bond_by_slave(slave);

	cancel_delayed_work_sync(&slave->notify_work);
	if (BOND_MODE(bond) == BOND_MODE_8023AD)
		kfree(SLAVE_AD_INFO(slave));

	kfree(slave);
}

static struct kobj_type slave_ktype = {
	.release = slave_kobj_release,
#ifdef CONFIG_SYSFS
	.sysfs_ops = &slave_sysfs_ops,
#endif
};

static int bond_kobj_init(struct slave *slave)
{
	int err;

	err = kobject_init_and_add(&slave->kobj, &slave_ktype,
				   &(slave->dev->dev.kobj), "bonding_slave");
	if (err)
		kobject_put(&slave->kobj);

	return err;
}

static struct slave *bond_alloc_slave(struct bonding *bond,
				      struct net_device *slave_dev)
{
	struct slave *slave = NULL;

	slave = kzalloc(sizeof(*slave), GFP_KERNEL);
	if (!slave)
		return NULL;

	slave->bond = bond;
	slave->dev = slave_dev;
	INIT_DELAYED_WORK(&slave->notify_work, bond_netdev_notify_work);

	if (bond_kobj_init(slave))
		return NULL;

	if (BOND_MODE(bond) == BOND_MODE_8023AD) {
		SLAVE_AD_INFO(slave) = kzalloc(sizeof(struct ad_slave_info),
					       GFP_KERNEL);
		if (!SLAVE_AD_INFO(slave)) {
			kobject_put(&slave->kobj);
			return NULL;
		}
	}

	return slave;
}

static void bond_fill_ifbond(struct bonding *bond, struct ifbond *info)
{
	info->bond_mode = BOND_MODE(bond);
	info->miimon = bond->params.miimon;
	info->num_slaves = bond->slave_cnt;
}

static void bond_fill_ifslave(struct slave *slave, struct ifslave *info)
{
	strcpy(info->slave_name, slave->dev->name);
	info->link = slave->link;
	info->state = bond_slave_state(slave);
	info->link_failure_count = slave->link_failure_count;
}

static void bond_netdev_notify_work(struct work_struct *_work)
{
	struct slave *slave = container_of(_work, struct slave,
					   notify_work.work);

	if (rtnl_trylock()) {
		struct netdev_bonding_info binfo;

		bond_fill_ifslave(slave, &binfo.slave);
		bond_fill_ifbond(slave->bond, &binfo.master);
		netdev_bonding_info_change(slave->dev, &binfo);
		rtnl_unlock();
	} else {
		queue_delayed_work(slave->bond->wq, &slave->notify_work, 1);
	}
}

void bond_queue_slave_event(struct slave *slave)
{
	queue_delayed_work(slave->bond->wq, &slave->notify_work, 0);
}

void bond_lower_state_changed(struct slave *slave)
{
	struct netdev_lag_lower_state_info info;

	info.link_up = slave->link == BOND_LINK_UP ||
		       slave->link == BOND_LINK_FAIL;
	info.tx_enabled = bond_is_active_slave(slave);
	netdev_lower_state_changed(slave->dev, &info);
}

#define BOND_NL_ERR(bond_dev, extack, errmsg) do {		\
	if (extack)						\
		NL_SET_ERR_MSG(extack, errmsg);			\
	else							\
		netdev_err(bond_dev, "Error: %s\n", errmsg);	\
} while (0)

#define SLAVE_NL_ERR(bond_dev, slave_dev, extack, errmsg) do {		\
	if (extack)							\
		NL_SET_ERR_MSG(extack, errmsg);				\
	else								\
		slave_err(bond_dev, slave_dev, "Error: %s\n", errmsg);	\
} while (0)

/* The bonding driver uses ether_setup() to convert a master bond device
 * to ARPHRD_ETHER, that resets the target netdevice's flags so we always
 * have to restore the IFF_MASTER flag, and only restore IFF_SLAVE and IFF_UP
 * if they were set
 */
static void bond_ether_setup(struct net_device *bond_dev)
{
	unsigned int flags = bond_dev->flags & (IFF_SLAVE | IFF_UP);

	ether_setup(bond_dev);
	bond_dev->flags |= IFF_MASTER | flags;
	bond_dev->priv_flags &= ~IFF_TX_SKB_SHARING;
}

void bond_xdp_set_features(struct net_device *bond_dev)
{
	struct bonding *bond = netdev_priv(bond_dev);
	xdp_features_t val = NETDEV_XDP_ACT_MASK;
	struct list_head *iter;
	struct slave *slave;

	ASSERT_RTNL();

	if (!bond_xdp_check(bond) || !bond_has_slaves(bond)) {
		xdp_clear_features_flag(bond_dev);
		return;
	}

	bond_for_each_slave(bond, slave, iter)
		val &= slave->dev->xdp_features;

	val &= ~NETDEV_XDP_ACT_XSK_ZEROCOPY;

	xdp_set_features_flag(bond_dev, val);
}

/* enslave device <slave> to bond device <master> */
int bond_enslave(struct net_device *bond_dev, struct net_device *slave_dev,
		 struct netlink_ext_ack *extack)
{
	struct bonding *bond = netdev_priv(bond_dev);
	const struct net_device_ops *slave_ops = slave_dev->netdev_ops;
	struct slave *new_slave = NULL, *prev_slave;
	struct sockaddr_storage ss;
	int link_reporting;
	int res = 0, i;

	if (slave_dev->flags & IFF_MASTER &&
	    !netif_is_bond_master(slave_dev)) {
		BOND_NL_ERR(bond_dev, extack,
			    "Device type (master device) cannot be enslaved");
		return -EPERM;
	}

	if (!bond->params.use_carrier &&
	    slave_dev->ethtool_ops->get_link == NULL &&
	    slave_ops->ndo_eth_ioctl == NULL) {
		slave_warn(bond_dev, slave_dev, "no link monitoring support\n");
	}

	/* already in-use? */
	if (netdev_is_rx_handler_busy(slave_dev)) {
		SLAVE_NL_ERR(bond_dev, slave_dev, extack,
			     "Device is in use and cannot be enslaved");
		return -EBUSY;
	}

	if (bond_dev == slave_dev) {
		BOND_NL_ERR(bond_dev, extack, "Cannot enslave bond to itself.");
		return -EPERM;
	}

	/* vlan challenged mutual exclusion */
	/* no need to lock since we're protected by rtnl_lock */
	if (slave_dev->features & NETIF_F_VLAN_CHALLENGED) {
		slave_dbg(bond_dev, slave_dev, "is NETIF_F_VLAN_CHALLENGED\n");
		if (vlan_uses_dev(bond_dev)) {
			SLAVE_NL_ERR(bond_dev, slave_dev, extack,
				     "Can not enslave VLAN challenged device to VLAN enabled bond");
			return -EPERM;
		} else {
			slave_warn(bond_dev, slave_dev, "enslaved VLAN challenged slave. Adding VLANs will be blocked as long as it is part of bond.\n");
		}
	} else {
		slave_dbg(bond_dev, slave_dev, "is !NETIF_F_VLAN_CHALLENGED\n");
	}

	if (slave_dev->features & NETIF_F_HW_ESP)
		slave_dbg(bond_dev, slave_dev, "is esp-hw-offload capable\n");

	/* Old ifenslave binaries are no longer supported.  These can
	 * be identified with moderate accuracy by the state of the slave:
	 * the current ifenslave will set the interface down prior to
	 * enslaving it; the old ifenslave will not.
	 */
	if (slave_dev->flags & IFF_UP) {
		SLAVE_NL_ERR(bond_dev, slave_dev, extack,
			     "Device can not be enslaved while up");
		return -EPERM;
	}

	/* set bonding device ether type by slave - bonding netdevices are
	 * created with ether_setup, so when the slave type is not ARPHRD_ETHER
	 * there is a need to override some of the type dependent attribs/funcs.
	 *
	 * bond ether type mutual exclusion - don't allow slaves of dissimilar
	 * ether type (eg ARPHRD_ETHER and ARPHRD_INFINIBAND) share the same bond
	 */
	if (!bond_has_slaves(bond)) {
		if (bond_dev->type != slave_dev->type) {
			slave_dbg(bond_dev, slave_dev, "change device type from %d to %d\n",
				  bond_dev->type, slave_dev->type);

			res = call_netdevice_notifiers(NETDEV_PRE_TYPE_CHANGE,
						       bond_dev);
			res = notifier_to_errno(res);
			if (res) {
				slave_err(bond_dev, slave_dev, "refused to change device type\n");
				return -EBUSY;
			}

			/* Flush unicast and multicast addresses */
			dev_uc_flush(bond_dev);
			dev_mc_flush(bond_dev);

			if (slave_dev->type != ARPHRD_ETHER)
				bond_setup_by_slave(bond_dev, slave_dev);
			else
				bond_ether_setup(bond_dev);

			call_netdevice_notifiers(NETDEV_POST_TYPE_CHANGE,
						 bond_dev);
		}
	} else if (bond_dev->type != slave_dev->type) {
		SLAVE_NL_ERR(bond_dev, slave_dev, extack,
			     "Device type is different from other slaves");
		return -EINVAL;
	}

	if (slave_dev->type == ARPHRD_INFINIBAND &&
	    BOND_MODE(bond) != BOND_MODE_ACTIVEBACKUP) {
		SLAVE_NL_ERR(bond_dev, slave_dev, extack,
			     "Only active-backup mode is supported for infiniband slaves");
		res = -EOPNOTSUPP;
		goto err_undo_flags;
	}

	if (!slave_ops->ndo_set_mac_address ||
	    slave_dev->type == ARPHRD_INFINIBAND) {
		slave_warn(bond_dev, slave_dev, "The slave device specified does not support setting the MAC address\n");
		if (BOND_MODE(bond) == BOND_MODE_ACTIVEBACKUP &&
		    bond->params.fail_over_mac != BOND_FOM_ACTIVE) {
			if (!bond_has_slaves(bond)) {
				bond->params.fail_over_mac = BOND_FOM_ACTIVE;
				slave_warn(bond_dev, slave_dev, "Setting fail_over_mac to active for active-backup mode\n");
			} else {
				SLAVE_NL_ERR(bond_dev, slave_dev, extack,
					     "Slave device does not support setting the MAC address, but fail_over_mac is not set to active");
				res = -EOPNOTSUPP;
				goto err_undo_flags;
			}
		}
	}

	call_netdevice_notifiers(NETDEV_JOIN, slave_dev);

	/* If this is the first slave, then we need to set the master's hardware
	 * address to be the same as the slave's.
	 */
	if (!bond_has_slaves(bond) &&
	    bond->dev->addr_assign_type == NET_ADDR_RANDOM) {
		res = bond_set_dev_addr(bond->dev, slave_dev);
		if (res)
			goto err_undo_flags;
	}

	new_slave = bond_alloc_slave(bond, slave_dev);
	if (!new_slave) {
		res = -ENOMEM;
		goto err_undo_flags;
	}

	/* Set the new_slave's queue_id to be zero.  Queue ID mapping
	 * is set via sysfs or module option if desired.
	 */
	new_slave->queue_id = 0;

	/* Save slave's original mtu and then set it to match the bond */
	new_slave->original_mtu = slave_dev->mtu;
	res = dev_set_mtu(slave_dev, bond->dev->mtu);
	if (res) {
		slave_err(bond_dev, slave_dev, "Error %d calling dev_set_mtu\n", res);
		goto err_free;
	}

	/* Save slave's original ("permanent") mac address for modes
	 * that need it, and for restoring it upon release, and then
	 * set it to the master's address
	 */
	bond_hw_addr_copy(new_slave->perm_hwaddr, slave_dev->dev_addr,
			  slave_dev->addr_len);

	if (!bond->params.fail_over_mac ||
	    BOND_MODE(bond) != BOND_MODE_ACTIVEBACKUP) {
		/* Set slave to master's mac address.  The application already
		 * set the master's mac address to that of the first slave
		 */
		memcpy(ss.__data, bond_dev->dev_addr, bond_dev->addr_len);
		ss.ss_family = slave_dev->type;
		res = dev_set_mac_address(slave_dev, (struct sockaddr *)&ss,
					  extack);
		if (res) {
			slave_err(bond_dev, slave_dev, "Error %d calling set_mac_address\n", res);
			goto err_restore_mtu;
		}
	}

	/* set no_addrconf flag before open to prevent IPv6 addrconf */
	slave_dev->priv_flags |= IFF_NO_ADDRCONF;

	/* open the slave since the application closed it */
	res = dev_open(slave_dev, extack);
	if (res) {
		slave_err(bond_dev, slave_dev, "Opening slave failed\n");
		goto err_restore_mac;
	}

	slave_dev->priv_flags |= IFF_BONDING;
	/* initialize slave stats */
	dev_get_stats(new_slave->dev, &new_slave->slave_stats);

	if (bond_is_lb(bond)) {
		/* bond_alb_init_slave() must be called before all other stages since
		 * it might fail and we do not want to have to undo everything
		 */
		res = bond_alb_init_slave(bond, new_slave);
		if (res)
			goto err_close;
	}

	res = vlan_vids_add_by_dev(slave_dev, bond_dev);
	if (res) {
		slave_err(bond_dev, slave_dev, "Couldn't add bond vlan ids\n");
		goto err_close;
	}

	prev_slave = bond_last_slave(bond);

	new_slave->delay = 0;
	new_slave->link_failure_count = 0;

	if (bond_update_speed_duplex(new_slave) &&
	    bond_needs_speed_duplex(bond))
		new_slave->link = BOND_LINK_DOWN;

	new_slave->last_rx = jiffies -
		(msecs_to_jiffies(bond->params.arp_interval) + 1);
	for (i = 0; i < BOND_MAX_ARP_TARGETS; i++)
		new_slave->target_last_arp_rx[i] = new_slave->last_rx;

	new_slave->last_tx = new_slave->last_rx;

	if (bond->params.miimon && !bond->params.use_carrier) {
		link_reporting = bond_check_dev_link(bond, slave_dev, 1);

		if ((link_reporting == -1) && !bond->params.arp_interval) {
			/* miimon is set but a bonded network driver
			 * does not support ETHTOOL/MII and
			 * arp_interval is not set.  Note: if
			 * use_carrier is enabled, we will never go
			 * here (because netif_carrier is always
			 * supported); thus, we don't need to change
			 * the messages for netif_carrier.
			 */
			slave_warn(bond_dev, slave_dev, "MII and ETHTOOL support not available for slave, and arp_interval/arp_ip_target module parameters not specified, thus bonding will not detect link failures! see bonding.txt for details\n");
		} else if (link_reporting == -1) {
			/* unable get link status using mii/ethtool */
			slave_warn(bond_dev, slave_dev, "can't get link status from slave; the network driver associated with this interface does not support MII or ETHTOOL link status reporting, thus miimon has no effect on this interface\n");
		}
	}

	/* check for initial state */
	new_slave->link = BOND_LINK_NOCHANGE;
	if (bond->params.miimon) {
		if (bond_check_dev_link(bond, slave_dev, 0) == BMSR_LSTATUS) {
			if (bond->params.updelay) {
				bond_set_slave_link_state(new_slave,
							  BOND_LINK_BACK,
							  BOND_SLAVE_NOTIFY_NOW);
				new_slave->delay = bond->params.updelay;
			} else {
				bond_set_slave_link_state(new_slave,
							  BOND_LINK_UP,
							  BOND_SLAVE_NOTIFY_NOW);
			}
		} else {
			bond_set_slave_link_state(new_slave, BOND_LINK_DOWN,
						  BOND_SLAVE_NOTIFY_NOW);
		}
	} else if (bond->params.arp_interval) {
		bond_set_slave_link_state(new_slave,
					  (netif_carrier_ok(slave_dev) ?
					  BOND_LINK_UP : BOND_LINK_DOWN),
					  BOND_SLAVE_NOTIFY_NOW);
	} else {
		bond_set_slave_link_state(new_slave, BOND_LINK_UP,
					  BOND_SLAVE_NOTIFY_NOW);
	}

	if (new_slave->link != BOND_LINK_DOWN)
		new_slave->last_link_up = jiffies;
	slave_dbg(bond_dev, slave_dev, "Initial state of slave is BOND_LINK_%s\n",
		  new_slave->link == BOND_LINK_DOWN ? "DOWN" :
		  (new_slave->link == BOND_LINK_UP ? "UP" : "BACK"));

	if (bond_uses_primary(bond) && bond->params.primary[0]) {
		/* if there is a primary slave, remember it */
		if (strcmp(bond->params.primary, new_slave->dev->name) == 0) {
			rcu_assign_pointer(bond->primary_slave, new_slave);
			bond->force_primary = true;
		}
	}

	switch (BOND_MODE(bond)) {
	case BOND_MODE_ACTIVEBACKUP:
		bond_set_slave_inactive_flags(new_slave,
					      BOND_SLAVE_NOTIFY_NOW);
		break;
	case BOND_MODE_8023AD:
		/* in 802.3ad mode, the internal mechanism
		 * will activate the slaves in the selected
		 * aggregator
		 */
		bond_set_slave_inactive_flags(new_slave, BOND_SLAVE_NOTIFY_NOW);
		/* if this is the first slave */
		if (!prev_slave) {
			SLAVE_AD_INFO(new_slave)->id = 1;
			/* Initialize AD with the number of times that the AD timer is called in 1 second
			 * can be called only after the mac address of the bond is set
			 */
			bond_3ad_initialize(bond);
		} else {
			SLAVE_AD_INFO(new_slave)->id =
				SLAVE_AD_INFO(prev_slave)->id + 1;
		}

		bond_3ad_bind_slave(new_slave);
		break;
	case BOND_MODE_TLB:
	case BOND_MODE_ALB:
		bond_set_active_slave(new_slave);
		bond_set_slave_inactive_flags(new_slave, BOND_SLAVE_NOTIFY_NOW);
		break;
	default:
		slave_dbg(bond_dev, slave_dev, "This slave is always active in trunk mode\n");

		/* always active in trunk mode */
		bond_set_active_slave(new_slave);

		/* In trunking mode there is little meaning to curr_active_slave
		 * anyway (it holds no special properties of the bond device),
		 * so we can change it without calling change_active_interface()
		 */
		if (!rcu_access_pointer(bond->curr_active_slave) &&
		    new_slave->link == BOND_LINK_UP)
			rcu_assign_pointer(bond->curr_active_slave, new_slave);

		break;
	} /* switch(bond_mode) */

#ifdef CONFIG_NET_POLL_CONTROLLER
	if (bond->dev->npinfo) {
		if (slave_enable_netpoll(new_slave)) {
			slave_info(bond_dev, slave_dev, "master_dev is using netpoll, but new slave device does not support netpoll\n");
			res = -EBUSY;
			goto err_detach;
		}
	}
#endif

	if (!(bond_dev->features & NETIF_F_LRO))
		dev_disable_lro(slave_dev);

	res = netdev_rx_handler_register(slave_dev, bond_handle_frame,
					 new_slave);
	if (res) {
		slave_dbg(bond_dev, slave_dev, "Error %d calling netdev_rx_handler_register\n", res);
		goto err_detach;
	}

	res = bond_master_upper_dev_link(bond, new_slave, extack);
	if (res) {
		slave_dbg(bond_dev, slave_dev, "Error %d calling bond_master_upper_dev_link\n", res);
		goto err_unregister;
	}

	bond_lower_state_changed(new_slave);

	res = bond_sysfs_slave_add(new_slave);
	if (res) {
		slave_dbg(bond_dev, slave_dev, "Error %d calling bond_sysfs_slave_add\n", res);
		goto err_upper_unlink;
	}

	/* If the mode uses primary, then the following is handled by
	 * bond_change_active_slave().
	 */
	if (!bond_uses_primary(bond)) {
		/* set promiscuity level to new slave */
		if (bond_dev->flags & IFF_PROMISC) {
			res = dev_set_promiscuity(slave_dev, 1);
			if (res)
				goto err_sysfs_del;
		}

		/* set allmulti level to new slave */
		if (bond_dev->flags & IFF_ALLMULTI) {
			res = dev_set_allmulti(slave_dev, 1);
			if (res) {
				if (bond_dev->flags & IFF_PROMISC)
					dev_set_promiscuity(slave_dev, -1);
				goto err_sysfs_del;
			}
		}

		if (bond_dev->flags & IFF_UP) {
			netif_addr_lock_bh(bond_dev);
			dev_mc_sync_multiple(slave_dev, bond_dev);
			dev_uc_sync_multiple(slave_dev, bond_dev);
			netif_addr_unlock_bh(bond_dev);

			if (BOND_MODE(bond) == BOND_MODE_8023AD)
				dev_mc_add(slave_dev, lacpdu_mcast_addr);
		}
	}

	bond->slave_cnt++;
	bond_compute_features(bond);
	bond_set_carrier(bond);

	if (bond_uses_primary(bond)) {
		block_netpoll_tx();
		bond_select_active_slave(bond);
		unblock_netpoll_tx();
	}

	if (bond_mode_can_use_xmit_hash(bond))
		bond_update_slave_arr(bond, NULL);


	if (!slave_dev->netdev_ops->ndo_bpf ||
	    !slave_dev->netdev_ops->ndo_xdp_xmit) {
		if (bond->xdp_prog) {
			SLAVE_NL_ERR(bond_dev, slave_dev, extack,
				     "Slave does not support XDP");
			res = -EOPNOTSUPP;
			goto err_sysfs_del;
		}
	} else if (bond->xdp_prog) {
		struct netdev_bpf xdp = {
			.command = XDP_SETUP_PROG,
			.flags   = 0,
			.prog    = bond->xdp_prog,
			.extack  = extack,
		};

		if (dev_xdp_prog_count(slave_dev) > 0) {
			SLAVE_NL_ERR(bond_dev, slave_dev, extack,
				     "Slave has XDP program loaded, please unload before enslaving");
			res = -EOPNOTSUPP;
			goto err_sysfs_del;
		}

		res = dev_xdp_propagate(slave_dev, &xdp);
		if (res < 0) {
			/* ndo_bpf() sets extack error message */
			slave_dbg(bond_dev, slave_dev, "Error %d calling ndo_bpf\n", res);
			goto err_sysfs_del;
		}
		if (bond->xdp_prog)
			bpf_prog_inc(bond->xdp_prog);
	}

	bond_xdp_set_features(bond_dev);

	slave_info(bond_dev, slave_dev, "Enslaving as %s interface with %s link\n",
		   bond_is_active_slave(new_slave) ? "an active" : "a backup",
		   new_slave->link != BOND_LINK_DOWN ? "an up" : "a down");

	/* enslave is successful */
	bond_queue_slave_event(new_slave);
	return 0;

/* Undo stages on error */
err_sysfs_del:
	bond_sysfs_slave_del(new_slave);

err_upper_unlink:
	bond_upper_dev_unlink(bond, new_slave);

err_unregister:
	netdev_rx_handler_unregister(slave_dev);

err_detach:
	vlan_vids_del_by_dev(slave_dev, bond_dev);
	if (rcu_access_pointer(bond->primary_slave) == new_slave)
		RCU_INIT_POINTER(bond->primary_slave, NULL);
	if (rcu_access_pointer(bond->curr_active_slave) == new_slave) {
		block_netpoll_tx();
		bond_change_active_slave(bond, NULL);
		bond_select_active_slave(bond);
		unblock_netpoll_tx();
	}
	/* either primary_slave or curr_active_slave might've changed */
	synchronize_rcu();
	slave_disable_netpoll(new_slave);

err_close:
	if (!netif_is_bond_master(slave_dev))
		slave_dev->priv_flags &= ~IFF_BONDING;
	dev_close(slave_dev);

err_restore_mac:
	slave_dev->priv_flags &= ~IFF_NO_ADDRCONF;
	if (!bond->params.fail_over_mac ||
	    BOND_MODE(bond) != BOND_MODE_ACTIVEBACKUP) {
		/* XXX TODO - fom follow mode needs to change master's
		 * MAC if this slave's MAC is in use by the bond, or at
		 * least print a warning.
		 */
		bond_hw_addr_copy(ss.__data, new_slave->perm_hwaddr,
				  new_slave->dev->addr_len);
		ss.ss_family = slave_dev->type;
		dev_set_mac_address(slave_dev, (struct sockaddr *)&ss, NULL);
	}

err_restore_mtu:
	dev_set_mtu(slave_dev, new_slave->original_mtu);

err_free:
	kobject_put(&new_slave->kobj);

err_undo_flags:
	/* Enslave of first slave has failed and we need to fix master's mac */
	if (!bond_has_slaves(bond)) {
		if (ether_addr_equal_64bits(bond_dev->dev_addr,
					    slave_dev->dev_addr))
			eth_hw_addr_random(bond_dev);
		if (bond_dev->type != ARPHRD_ETHER) {
			dev_close(bond_dev);
			bond_ether_setup(bond_dev);
		}
	}

	return res;
}

/* Try to release the slave device <slave> from the bond device <master>
 * It is legal to access curr_active_slave without a lock because all the function
 * is RTNL-locked. If "all" is true it means that the function is being called
 * while destroying a bond interface and all slaves are being released.
 *
 * The rules for slave state should be:
 *   for Active/Backup:
 *     Active stays on all backups go down
 *   for Bonded connections:
 *     The first up interface should be left on and all others downed.
 */
static int __bond_release_one(struct net_device *bond_dev,
			      struct net_device *slave_dev,
			      bool all, bool unregister)
{
	struct bonding *bond = netdev_priv(bond_dev);
	struct slave *slave, *oldcurrent;
	struct sockaddr_storage ss;
	int old_flags = bond_dev->flags;
	netdev_features_t old_features = bond_dev->features;

	/* slave is not a slave or master is not master of this slave */
	if (!(slave_dev->flags & IFF_SLAVE) ||
	    !netdev_has_upper_dev(slave_dev, bond_dev)) {
		slave_dbg(bond_dev, slave_dev, "cannot release slave\n");
		return -EINVAL;
	}

	block_netpoll_tx();

	slave = bond_get_slave_by_dev(bond, slave_dev);
	if (!slave) {
		/* not a slave of this bond */
		slave_info(bond_dev, slave_dev, "interface not enslaved\n");
		unblock_netpoll_tx();
		return -EINVAL;
	}

	bond_set_slave_inactive_flags(slave, BOND_SLAVE_NOTIFY_NOW);

	bond_sysfs_slave_del(slave);

	/* recompute stats just before removing the slave */
	bond_get_stats(bond->dev, &bond->bond_stats);

	if (bond->xdp_prog) {
		struct netdev_bpf xdp = {
			.command = XDP_SETUP_PROG,
			.flags   = 0,
			.prog	 = NULL,
			.extack  = NULL,
		};
		if (dev_xdp_propagate(slave_dev, &xdp))
			slave_warn(bond_dev, slave_dev, "failed to unload XDP program\n");
	}

	/* unregister rx_handler early so bond_handle_frame wouldn't be called
	 * for this slave anymore.
	 */
	netdev_rx_handler_unregister(slave_dev);

	if (BOND_MODE(bond) == BOND_MODE_8023AD)
		bond_3ad_unbind_slave(slave);

	bond_upper_dev_unlink(bond, slave);

	if (bond_mode_can_use_xmit_hash(bond))
		bond_update_slave_arr(bond, slave);

	slave_info(bond_dev, slave_dev, "Releasing %s interface\n",
		    bond_is_active_slave(slave) ? "active" : "backup");

	oldcurrent = rcu_access_pointer(bond->curr_active_slave);

	RCU_INIT_POINTER(bond->current_arp_slave, NULL);

	if (!all && (!bond->params.fail_over_mac ||
		     BOND_MODE(bond) != BOND_MODE_ACTIVEBACKUP)) {
		if (ether_addr_equal_64bits(bond_dev->dev_addr, slave->perm_hwaddr) &&
		    bond_has_slaves(bond))
			slave_warn(bond_dev, slave_dev, "the permanent HWaddr of slave - %pM - is still in use by bond - set the HWaddr of slave to a different address to avoid conflicts\n",
				   slave->perm_hwaddr);
	}

	if (rtnl_dereference(bond->primary_slave) == slave)
		RCU_INIT_POINTER(bond->primary_slave, NULL);

	if (oldcurrent == slave)
		bond_change_active_slave(bond, NULL);

	if (bond_is_lb(bond)) {
		/* Must be called only after the slave has been
		 * detached from the list and the curr_active_slave
		 * has been cleared (if our_slave == old_current),
		 * but before a new active slave is selected.
		 */
		bond_alb_deinit_slave(bond, slave);
	}

	if (all) {
		RCU_INIT_POINTER(bond->curr_active_slave, NULL);
	} else if (oldcurrent == slave) {
		/* Note that we hold RTNL over this sequence, so there
		 * is no concern that another slave add/remove event
		 * will interfere.
		 */
		bond_select_active_slave(bond);
	}

	bond_set_carrier(bond);
	if (!bond_has_slaves(bond))
		eth_hw_addr_random(bond_dev);

	unblock_netpoll_tx();
	synchronize_rcu();
	bond->slave_cnt--;

	if (!bond_has_slaves(bond)) {
		call_netdevice_notifiers(NETDEV_CHANGEADDR, bond->dev);
		call_netdevice_notifiers(NETDEV_RELEASE, bond->dev);
	}

	bond_compute_features(bond);
	if (!(bond_dev->features & NETIF_F_VLAN_CHALLENGED) &&
	    (old_features & NETIF_F_VLAN_CHALLENGED))
		slave_info(bond_dev, slave_dev, "last VLAN challenged slave left bond - VLAN blocking is removed\n");

	vlan_vids_del_by_dev(slave_dev, bond_dev);

	/* If the mode uses primary, then this case was handled above by
	 * bond_change_active_slave(..., NULL)
	 */
	if (!bond_uses_primary(bond)) {
		/* unset promiscuity level from slave
		 * NOTE: The NETDEV_CHANGEADDR call above may change the value
		 * of the IFF_PROMISC flag in the bond_dev, but we need the
		 * value of that flag before that change, as that was the value
		 * when this slave was attached, so we cache at the start of the
		 * function and use it here. Same goes for ALLMULTI below
		 */
		if (old_flags & IFF_PROMISC)
			dev_set_promiscuity(slave_dev, -1);

		/* unset allmulti level from slave */
		if (old_flags & IFF_ALLMULTI)
			dev_set_allmulti(slave_dev, -1);

		if (old_flags & IFF_UP)
			bond_hw_addr_flush(bond_dev, slave_dev);
	}

	slave_disable_netpoll(slave);

	/* close slave before restoring its mac address */
	dev_close(slave_dev);

	slave_dev->priv_flags &= ~IFF_NO_ADDRCONF;

	if (bond->params.fail_over_mac != BOND_FOM_ACTIVE ||
	    BOND_MODE(bond) != BOND_MODE_ACTIVEBACKUP) {
		/* restore original ("permanent") mac address */
		bond_hw_addr_copy(ss.__data, slave->perm_hwaddr,
				  slave->dev->addr_len);
		ss.ss_family = slave_dev->type;
		dev_set_mac_address(slave_dev, (struct sockaddr *)&ss, NULL);
	}

	if (unregister)
		__dev_set_mtu(slave_dev, slave->original_mtu);
	else
		dev_set_mtu(slave_dev, slave->original_mtu);

	if (!netif_is_bond_master(slave_dev))
		slave_dev->priv_flags &= ~IFF_BONDING;

	bond_xdp_set_features(bond_dev);
	kobject_put(&slave->kobj);

	return 0;
}

/* A wrapper used because of ndo_del_link */
int bond_release(struct net_device *bond_dev, struct net_device *slave_dev)
{
	return __bond_release_one(bond_dev, slave_dev, false, false);
}

/* First release a slave and then destroy the bond if no more slaves are left.
 * Must be under rtnl_lock when this function is called.
 */
static int bond_release_and_destroy(struct net_device *bond_dev,
				    struct net_device *slave_dev)
{
	struct bonding *bond = netdev_priv(bond_dev);
	int ret;

	ret = __bond_release_one(bond_dev, slave_dev, false, true);
	if (ret == 0 && !bond_has_slaves(bond) &&
	    bond_dev->reg_state != NETREG_UNREGISTERING) {
		bond_dev->priv_flags |= IFF_DISABLE_NETPOLL;
		netdev_info(bond_dev, "Destroying bond\n");
		bond_remove_proc_entry(bond);
		unregister_netdevice(bond_dev);
	}
	return ret;
}

static void bond_info_query(struct net_device *bond_dev, struct ifbond *info)
{
	struct bonding *bond = netdev_priv(bond_dev);

	bond_fill_ifbond(bond, info);
}

static int bond_slave_info_query(struct net_device *bond_dev, struct ifslave *info)
{
	struct bonding *bond = netdev_priv(bond_dev);
	struct list_head *iter;
	int i = 0, res = -ENODEV;
	struct slave *slave;

	bond_for_each_slave(bond, slave, iter) {
		if (i++ == (int)info->slave_id) {
			res = 0;
			bond_fill_ifslave(slave, info);
			break;
		}
	}

	return res;
}

/*-------------------------------- Monitoring -------------------------------*/

/* called with rcu_read_lock() */
static int bond_miimon_inspect(struct bonding *bond)
{
	bool ignore_updelay = false;
	int link_state, commit = 0;
	struct list_head *iter;
	struct slave *slave;

	if (BOND_MODE(bond) == BOND_MODE_ACTIVEBACKUP) {
		ignore_updelay = !rcu_dereference(bond->curr_active_slave);
	} else {
		struct bond_up_slave *usable_slaves;

		usable_slaves = rcu_dereference(bond->usable_slaves);

		if (usable_slaves && usable_slaves->count == 0)
			ignore_updelay = true;
	}

	bond_for_each_slave_rcu(bond, slave, iter) {
		bond_propose_link_state(slave, BOND_LINK_NOCHANGE);

		link_state = bond_check_dev_link(bond, slave->dev, 0);

		switch (slave->link) {
		case BOND_LINK_UP:
			if (link_state)
				continue;

			bond_propose_link_state(slave, BOND_LINK_FAIL);
			commit++;
			slave->delay = bond->params.downdelay;
			if (slave->delay && net_ratelimit()) {
				slave_info(bond->dev, slave->dev, "link status down for %sinterface, disabling it in %d ms\n",
					   (BOND_MODE(bond) ==
					    BOND_MODE_ACTIVEBACKUP) ?
					    (bond_is_active_slave(slave) ?
					     "active " : "backup ") : "",
					   bond->params.downdelay * bond->params.miimon);
			}
			fallthrough;
		case BOND_LINK_FAIL:
			if (link_state) {
				/* recovered before downdelay expired */
				bond_propose_link_state(slave, BOND_LINK_UP);
				slave->last_link_up = jiffies;
				if (net_ratelimit())
					slave_info(bond->dev, slave->dev, "link status up again after %d ms\n",
						   (bond->params.downdelay - slave->delay) *
						   bond->params.miimon);
				commit++;
				continue;
			}

			if (slave->delay <= 0) {
				bond_propose_link_state(slave, BOND_LINK_DOWN);
				commit++;
				continue;
			}

			slave->delay--;
			break;

		case BOND_LINK_DOWN:
			if (!link_state)
				continue;

			bond_propose_link_state(slave, BOND_LINK_BACK);
			commit++;
			slave->delay = bond->params.updelay;

			if (slave->delay && net_ratelimit()) {
				slave_info(bond->dev, slave->dev, "link status up, enabling it in %d ms\n",
					   ignore_updelay ? 0 :
					   bond->params.updelay *
					   bond->params.miimon);
			}
			fallthrough;
		case BOND_LINK_BACK:
			if (!link_state) {
				bond_propose_link_state(slave, BOND_LINK_DOWN);
				if (net_ratelimit())
					slave_info(bond->dev, slave->dev, "link status down again after %d ms\n",
						   (bond->params.updelay - slave->delay) *
						   bond->params.miimon);
				commit++;
				continue;
			}

			if (ignore_updelay)
				slave->delay = 0;

			if (slave->delay <= 0) {
				bond_propose_link_state(slave, BOND_LINK_UP);
				commit++;
				ignore_updelay = false;
				continue;
			}

			slave->delay--;
			break;
		}
	}

	return commit;
}

static void bond_miimon_link_change(struct bonding *bond,
				    struct slave *slave,
				    char link)
{
	switch (BOND_MODE(bond)) {
	case BOND_MODE_8023AD:
		bond_3ad_handle_link_change(slave, link);
		break;
	case BOND_MODE_TLB:
	case BOND_MODE_ALB:
		bond_alb_handle_link_change(bond, slave, link);
		break;
	case BOND_MODE_XOR:
		bond_update_slave_arr(bond, NULL);
		break;
	}
}

static void bond_miimon_commit(struct bonding *bond)
{
	struct slave *slave, *primary, *active;
	bool do_failover = false;
	struct list_head *iter;

	ASSERT_RTNL();

	bond_for_each_slave(bond, slave, iter) {
		switch (slave->link_new_state) {
		case BOND_LINK_NOCHANGE:
			/* For 802.3ad mode, check current slave speed and
			 * duplex again in case its port was disabled after
			 * invalid speed/duplex reporting but recovered before
			 * link monitoring could make a decision on the actual
			 * link status
			 */
			if (BOND_MODE(bond) == BOND_MODE_8023AD &&
			    slave->link == BOND_LINK_UP)
				bond_3ad_adapter_speed_duplex_changed(slave);
			continue;

		case BOND_LINK_UP:
			if (bond_update_speed_duplex(slave) &&
			    bond_needs_speed_duplex(bond)) {
				slave->link = BOND_LINK_DOWN;
				if (net_ratelimit())
					slave_warn(bond->dev, slave->dev,
						   "failed to get link speed/duplex\n");
				continue;
			}
			bond_set_slave_link_state(slave, BOND_LINK_UP,
						  BOND_SLAVE_NOTIFY_NOW);
			slave->last_link_up = jiffies;

			primary = rtnl_dereference(bond->primary_slave);
			if (BOND_MODE(bond) == BOND_MODE_8023AD) {
				/* prevent it from being the active one */
				bond_set_backup_slave(slave);
			} else if (BOND_MODE(bond) != BOND_MODE_ACTIVEBACKUP) {
				/* make it immediately active */
				bond_set_active_slave(slave);
			}

			slave_info(bond->dev, slave->dev, "link status definitely up, %u Mbps %s duplex\n",
				   slave->speed == SPEED_UNKNOWN ? 0 : slave->speed,
				   slave->duplex ? "full" : "half");

			bond_miimon_link_change(bond, slave, BOND_LINK_UP);

			active = rtnl_dereference(bond->curr_active_slave);
			if (!active || slave == primary || slave->prio > active->prio)
				do_failover = true;

			continue;

		case BOND_LINK_DOWN:
			if (slave->link_failure_count < UINT_MAX)
				slave->link_failure_count++;

			bond_set_slave_link_state(slave, BOND_LINK_DOWN,
						  BOND_SLAVE_NOTIFY_NOW);

			if (BOND_MODE(bond) == BOND_MODE_ACTIVEBACKUP ||
			    BOND_MODE(bond) == BOND_MODE_8023AD)
				bond_set_slave_inactive_flags(slave,
							      BOND_SLAVE_NOTIFY_NOW);

			slave_info(bond->dev, slave->dev, "link status definitely down, disabling slave\n");

			bond_miimon_link_change(bond, slave, BOND_LINK_DOWN);

			if (slave == rcu_access_pointer(bond->curr_active_slave))
				do_failover = true;

			continue;

		default:
			slave_err(bond->dev, slave->dev, "invalid new link %d on slave\n",
				  slave->link_new_state);
			bond_propose_link_state(slave, BOND_LINK_NOCHANGE);

			continue;
		}
	}

	if (do_failover) {
		block_netpoll_tx();
		bond_select_active_slave(bond);
		unblock_netpoll_tx();
	}

	bond_set_carrier(bond);
}

/* bond_mii_monitor
 *
 * Really a wrapper that splits the mii monitor into two phases: an
 * inspection, then (if inspection indicates something needs to be done)
 * an acquisition of appropriate locks followed by a commit phase to
 * implement whatever link state changes are indicated.
 */
static void bond_mii_monitor(struct work_struct *work)
{
	struct bonding *bond = container_of(work, struct bonding,
					    mii_work.work);
	bool should_notify_peers = false;
	bool commit;
	unsigned long delay;
	struct slave *slave;
	struct list_head *iter;

	delay = msecs_to_jiffies(bond->params.miimon);

	if (!bond_has_slaves(bond))
		goto re_arm;

	rcu_read_lock();
	should_notify_peers = bond_should_notify_peers(bond);
	commit = !!bond_miimon_inspect(bond);
	if (bond->send_peer_notif) {
		rcu_read_unlock();
		if (rtnl_trylock()) {
			bond->send_peer_notif--;
			rtnl_unlock();
		}
	} else {
		rcu_read_unlock();
	}

	if (commit) {
		/* Race avoidance with bond_close cancel of workqueue */
		if (!rtnl_trylock()) {
			delay = 1;
			should_notify_peers = false;
			goto re_arm;
		}

		bond_for_each_slave(bond, slave, iter) {
			bond_commit_link_state(slave, BOND_SLAVE_NOTIFY_LATER);
		}
		bond_miimon_commit(bond);

		rtnl_unlock();	/* might sleep, hold no other locks */
	}

re_arm:
	if (bond->params.miimon)
		queue_delayed_work(bond->wq, &bond->mii_work, delay);

	if (should_notify_peers) {
		if (!rtnl_trylock())
			return;
		call_netdevice_notifiers(NETDEV_NOTIFY_PEERS, bond->dev);
		rtnl_unlock();
	}
}

static int bond_upper_dev_walk(struct net_device *upper,
			       struct netdev_nested_priv *priv)
{
	__be32 ip = *(__be32 *)priv->data;

	return ip == bond_confirm_addr(upper, 0, ip);
}

static bool bond_has_this_ip(struct bonding *bond, __be32 ip)
{
	struct netdev_nested_priv priv = {
		.data = (void *)&ip,
	};
	bool ret = false;

	if (ip == bond_confirm_addr(bond->dev, 0, ip))
		return true;

	rcu_read_lock();
	if (netdev_walk_all_upper_dev_rcu(bond->dev, bond_upper_dev_walk, &priv))
		ret = true;
	rcu_read_unlock();

	return ret;
}

#define BOND_VLAN_PROTO_NONE cpu_to_be16(0xffff)

static bool bond_handle_vlan(struct slave *slave, struct bond_vlan_tag *tags,
			     struct sk_buff *skb)
{
	struct net_device *bond_dev = slave->bond->dev;
	struct net_device *slave_dev = slave->dev;
	struct bond_vlan_tag *outer_tag = tags;

	if (!tags || tags->vlan_proto == BOND_VLAN_PROTO_NONE)
		return true;

	tags++;

	/* Go through all the tags backwards and add them to the packet */
	while (tags->vlan_proto != BOND_VLAN_PROTO_NONE) {
		if (!tags->vlan_id) {
			tags++;
			continue;
		}

		slave_dbg(bond_dev, slave_dev, "inner tag: proto %X vid %X\n",
			  ntohs(outer_tag->vlan_proto), tags->vlan_id);
		skb = vlan_insert_tag_set_proto(skb, tags->vlan_proto,
						tags->vlan_id);
		if (!skb) {
			net_err_ratelimited("failed to insert inner VLAN tag\n");
			return false;
		}

		tags++;
	}
	/* Set the outer tag */
	if (outer_tag->vlan_id) {
		slave_dbg(bond_dev, slave_dev, "outer tag: proto %X vid %X\n",
			  ntohs(outer_tag->vlan_proto), outer_tag->vlan_id);
		__vlan_hwaccel_put_tag(skb, outer_tag->vlan_proto,
				       outer_tag->vlan_id);
	}

	return true;
}

/* We go to the (large) trouble of VLAN tagging ARP frames because
 * switches in VLAN mode (especially if ports are configured as
 * "native" to a VLAN) might not pass non-tagged frames.
 */
static void bond_arp_send(struct slave *slave, int arp_op, __be32 dest_ip,
			  __be32 src_ip, struct bond_vlan_tag *tags)
{
	struct net_device *bond_dev = slave->bond->dev;
	struct net_device *slave_dev = slave->dev;
	struct sk_buff *skb;

	slave_dbg(bond_dev, slave_dev, "arp %d on slave: dst %pI4 src %pI4\n",
		  arp_op, &dest_ip, &src_ip);

	skb = arp_create(arp_op, ETH_P_ARP, dest_ip, slave_dev, src_ip,
			 NULL, slave_dev->dev_addr, NULL);

	if (!skb) {
		net_err_ratelimited("ARP packet allocation failed\n");
		return;
	}

	if (bond_handle_vlan(slave, tags, skb)) {
		slave_update_last_tx(slave);
		arp_xmit(skb);
	}

	return;
}

/* Validate the device path between the @start_dev and the @end_dev.
 * The path is valid if the @end_dev is reachable through device
 * stacking.
 * When the path is validated, collect any vlan information in the
 * path.
 */
struct bond_vlan_tag *bond_verify_device_path(struct net_device *start_dev,
					      struct net_device *end_dev,
					      int level)
{
	struct bond_vlan_tag *tags;
	struct net_device *upper;
	struct list_head  *iter;

	if (start_dev == end_dev) {
		tags = kcalloc(level + 1, sizeof(*tags), GFP_ATOMIC);
		if (!tags)
			return ERR_PTR(-ENOMEM);
		tags[level].vlan_proto = BOND_VLAN_PROTO_NONE;
		return tags;
	}

	netdev_for_each_upper_dev_rcu(start_dev, upper, iter) {
		tags = bond_verify_device_path(upper, end_dev, level + 1);
		if (IS_ERR_OR_NULL(tags)) {
			if (IS_ERR(tags))
				return tags;
			continue;
		}
		if (is_vlan_dev(upper)) {
			tags[level].vlan_proto = vlan_dev_vlan_proto(upper);
			tags[level].vlan_id = vlan_dev_vlan_id(upper);
		}

		return tags;
	}

	return NULL;
}

static void bond_arp_send_all(struct bonding *bond, struct slave *slave)
{
	struct rtable *rt;
	struct bond_vlan_tag *tags;
	__be32 *targets = bond->params.arp_targets, addr;
	int i;

	for (i = 0; i < BOND_MAX_ARP_TARGETS && targets[i]; i++) {
		slave_dbg(bond->dev, slave->dev, "%s: target %pI4\n",
			  __func__, &targets[i]);
		tags = NULL;

		/* Find out through which dev should the packet go */
		rt = ip_route_output(dev_net(bond->dev), targets[i], 0, 0, 0,
				     RT_SCOPE_LINK);
		if (IS_ERR(rt)) {
			/* there's no route to target - try to send arp
			 * probe to generate any traffic (arp_validate=0)
			 */
			if (bond->params.arp_validate)
				pr_warn_once("%s: no route to arp_ip_target %pI4 and arp_validate is set\n",
					     bond->dev->name,
					     &targets[i]);
			bond_arp_send(slave, ARPOP_REQUEST, targets[i],
				      0, tags);
			continue;
		}

		/* bond device itself */
		if (rt->dst.dev == bond->dev)
			goto found;

		rcu_read_lock();
		tags = bond_verify_device_path(bond->dev, rt->dst.dev, 0);
		rcu_read_unlock();

		if (!IS_ERR_OR_NULL(tags))
			goto found;

		/* Not our device - skip */
		slave_dbg(bond->dev, slave->dev, "no path to arp_ip_target %pI4 via rt.dev %s\n",
			   &targets[i], rt->dst.dev ? rt->dst.dev->name : "NULL");

		ip_rt_put(rt);
		continue;

found:
		addr = bond_confirm_addr(rt->dst.dev, targets[i], 0);
		ip_rt_put(rt);
		bond_arp_send(slave, ARPOP_REQUEST, targets[i], addr, tags);
		kfree(tags);
	}
}

static void bond_validate_arp(struct bonding *bond, struct slave *slave, __be32 sip, __be32 tip)
{
	int i;

	if (!sip || !bond_has_this_ip(bond, tip)) {
		slave_dbg(bond->dev, slave->dev, "%s: sip %pI4 tip %pI4 not found\n",
			   __func__, &sip, &tip);
		return;
	}

	i = bond_get_targets_ip(bond->params.arp_targets, sip);
	if (i == -1) {
		slave_dbg(bond->dev, slave->dev, "%s: sip %pI4 not found in targets\n",
			   __func__, &sip);
		return;
	}
	slave->last_rx = jiffies;
	slave->target_last_arp_rx[i] = jiffies;
}

static int bond_arp_rcv(const struct sk_buff *skb, struct bonding *bond,
			struct slave *slave)
{
	struct arphdr *arp = (struct arphdr *)skb->data;
	struct slave *curr_active_slave, *curr_arp_slave;
	unsigned char *arp_ptr;
	__be32 sip, tip;
	unsigned int alen;

	alen = arp_hdr_len(bond->dev);

	if (alen > skb_headlen(skb)) {
		arp = kmalloc(alen, GFP_ATOMIC);
		if (!arp)
			goto out_unlock;
		if (skb_copy_bits(skb, 0, arp, alen) < 0)
			goto out_unlock;
	}

	if (arp->ar_hln != bond->dev->addr_len ||
	    skb->pkt_type == PACKET_OTHERHOST ||
	    skb->pkt_type == PACKET_LOOPBACK ||
	    arp->ar_hrd != htons(ARPHRD_ETHER) ||
	    arp->ar_pro != htons(ETH_P_IP) ||
	    arp->ar_pln != 4)
		goto out_unlock;

	arp_ptr = (unsigned char *)(arp + 1);
	arp_ptr += bond->dev->addr_len;
	memcpy(&sip, arp_ptr, 4);
	arp_ptr += 4 + bond->dev->addr_len;
	memcpy(&tip, arp_ptr, 4);

	slave_dbg(bond->dev, slave->dev, "%s: %s/%d av %d sv %d sip %pI4 tip %pI4\n",
		  __func__, slave->dev->name, bond_slave_state(slave),
		  bond->params.arp_validate, slave_do_arp_validate(bond, slave),
		  &sip, &tip);

	curr_active_slave = rcu_dereference(bond->curr_active_slave);
	curr_arp_slave = rcu_dereference(bond->current_arp_slave);

	/* We 'trust' the received ARP enough to validate it if:
	 *
	 * (a) the slave receiving the ARP is active (which includes the
	 * current ARP slave, if any), or
	 *
	 * (b) the receiving slave isn't active, but there is a currently
	 * active slave and it received valid arp reply(s) after it became
	 * the currently active slave, or
	 *
	 * (c) there is an ARP slave that sent an ARP during the prior ARP
	 * interval, and we receive an ARP reply on any slave.  We accept
	 * these because switch FDB update delays may deliver the ARP
	 * reply to a slave other than the sender of the ARP request.
	 *
	 * Note: for (b), backup slaves are receiving the broadcast ARP
	 * request, not a reply.  This request passes from the sending
	 * slave through the L2 switch(es) to the receiving slave.  Since
	 * this is checking the request, sip/tip are swapped for
	 * validation.
	 *
	 * This is done to avoid endless looping when we can't reach the
	 * arp_ip_target and fool ourselves with our own arp requests.
	 */
	if (bond_is_active_slave(slave))
		bond_validate_arp(bond, slave, sip, tip);
	else if (curr_active_slave &&
		 time_after(slave_last_rx(bond, curr_active_slave),
			    curr_active_slave->last_link_up))
		bond_validate_arp(bond, slave, tip, sip);
	else if (curr_arp_slave && (arp->ar_op == htons(ARPOP_REPLY)) &&
		 bond_time_in_interval(bond, slave_last_tx(curr_arp_slave), 1))
		bond_validate_arp(bond, slave, sip, tip);

out_unlock:
	if (arp != (struct arphdr *)skb->data)
		kfree(arp);
	return RX_HANDLER_ANOTHER;
}

#if IS_ENABLED(CONFIG_IPV6)
static void bond_ns_send(struct slave *slave, const struct in6_addr *daddr,
			 const struct in6_addr *saddr, struct bond_vlan_tag *tags)
{
	struct net_device *bond_dev = slave->bond->dev;
	struct net_device *slave_dev = slave->dev;
	struct in6_addr mcaddr;
	struct sk_buff *skb;

	slave_dbg(bond_dev, slave_dev, "NS on slave: dst %pI6c src %pI6c\n",
		  daddr, saddr);

	skb = ndisc_ns_create(slave_dev, daddr, saddr, 0);
	if (!skb) {
		net_err_ratelimited("NS packet allocation failed\n");
		return;
	}

	addrconf_addr_solict_mult(daddr, &mcaddr);
	if (bond_handle_vlan(slave, tags, skb)) {
		slave_update_last_tx(slave);
		ndisc_send_skb(skb, &mcaddr, saddr);
	}
}

static void bond_ns_send_all(struct bonding *bond, struct slave *slave)
{
	struct in6_addr *targets = bond->params.ns_targets;
	struct bond_vlan_tag *tags;
	struct dst_entry *dst;
	struct in6_addr saddr;
	struct flowi6 fl6;
	int i;

	for (i = 0; i < BOND_MAX_NS_TARGETS && !ipv6_addr_any(&targets[i]); i++) {
		slave_dbg(bond->dev, slave->dev, "%s: target %pI6c\n",
			  __func__, &targets[i]);
		tags = NULL;

		/* Find out through which dev should the packet go */
		memset(&fl6, 0, sizeof(struct flowi6));
		fl6.daddr = targets[i];
		fl6.flowi6_oif = bond->dev->ifindex;

		dst = ip6_route_output(dev_net(bond->dev), NULL, &fl6);
		if (dst->error) {
			dst_release(dst);
			/* there's no route to target - try to send arp
			 * probe to generate any traffic (arp_validate=0)
			 */
			if (bond->params.arp_validate)
				pr_warn_once("%s: no route to ns_ip6_target %pI6c and arp_validate is set\n",
					     bond->dev->name,
					     &targets[i]);
			bond_ns_send(slave, &targets[i], &in6addr_any, tags);
			continue;
		}

		/* bond device itself */
		if (dst->dev == bond->dev)
			goto found;

		rcu_read_lock();
		tags = bond_verify_device_path(bond->dev, dst->dev, 0);
		rcu_read_unlock();

		if (!IS_ERR_OR_NULL(tags))
			goto found;

		/* Not our device - skip */
		slave_dbg(bond->dev, slave->dev, "no path to ns_ip6_target %pI6c via dst->dev %s\n",
			  &targets[i], dst->dev ? dst->dev->name : "NULL");

		dst_release(dst);
		continue;

found:
		if (!ipv6_dev_get_saddr(dev_net(dst->dev), dst->dev, &targets[i], 0, &saddr))
			bond_ns_send(slave, &targets[i], &saddr, tags);
		else
			bond_ns_send(slave, &targets[i], &in6addr_any, tags);

		dst_release(dst);
		kfree(tags);
	}
}

static int bond_confirm_addr6(struct net_device *dev,
			      struct netdev_nested_priv *priv)
{
	struct in6_addr *addr = (struct in6_addr *)priv->data;

	return ipv6_chk_addr(dev_net(dev), addr, dev, 0);
}

static bool bond_has_this_ip6(struct bonding *bond, struct in6_addr *addr)
{
	struct netdev_nested_priv priv = {
		.data = addr,
	};
	int ret = false;

	if (bond_confirm_addr6(bond->dev, &priv))
		return true;

	rcu_read_lock();
	if (netdev_walk_all_upper_dev_rcu(bond->dev, bond_confirm_addr6, &priv))
		ret = true;
	rcu_read_unlock();

	return ret;
}

static void bond_validate_na(struct bonding *bond, struct slave *slave,
			     struct in6_addr *saddr, struct in6_addr *daddr)
{
	int i;

	/* Ignore NAs that:
	 * 1. Source address is unspecified address.
	 * 2. Dest address is neither all-nodes multicast address nor
	 *    exist on bond interface.
	 */
	if (ipv6_addr_any(saddr) ||
	    (!ipv6_addr_equal(daddr, &in6addr_linklocal_allnodes) &&
	     !bond_has_this_ip6(bond, daddr))) {
		slave_dbg(bond->dev, slave->dev, "%s: sip %pI6c tip %pI6c not found\n",
			  __func__, saddr, daddr);
		return;
	}

	i = bond_get_targets_ip6(bond->params.ns_targets, saddr);
	if (i == -1) {
		slave_dbg(bond->dev, slave->dev, "%s: sip %pI6c not found in targets\n",
			  __func__, saddr);
		return;
	}
	slave->last_rx = jiffies;
	slave->target_last_arp_rx[i] = jiffies;
}

static int bond_na_rcv(const struct sk_buff *skb, struct bonding *bond,
		       struct slave *slave)
{
	struct slave *curr_active_slave, *curr_arp_slave;
	struct in6_addr *saddr, *daddr;
	struct {
		struct ipv6hdr ip6;
		struct icmp6hdr icmp6;
	} *combined, _combined;

	if (skb->pkt_type == PACKET_OTHERHOST ||
	    skb->pkt_type == PACKET_LOOPBACK)
		goto out;

	combined = skb_header_pointer(skb, 0, sizeof(_combined), &_combined);
	if (!combined || combined->ip6.nexthdr != NEXTHDR_ICMP ||
	    (combined->icmp6.icmp6_type != NDISC_NEIGHBOUR_SOLICITATION &&
	     combined->icmp6.icmp6_type != NDISC_NEIGHBOUR_ADVERTISEMENT))
		goto out;

	saddr = &combined->ip6.saddr;
	daddr = &combined->ip6.daddr;

	slave_dbg(bond->dev, slave->dev, "%s: %s/%d av %d sv %d sip %pI6c tip %pI6c\n",
		  __func__, slave->dev->name, bond_slave_state(slave),
		  bond->params.arp_validate, slave_do_arp_validate(bond, slave),
		  saddr, daddr);

	curr_active_slave = rcu_dereference(bond->curr_active_slave);
	curr_arp_slave = rcu_dereference(bond->current_arp_slave);

	/* We 'trust' the received ARP enough to validate it if:
	 * see bond_arp_rcv().
	 */
	if (bond_is_active_slave(slave))
		bond_validate_na(bond, slave, saddr, daddr);
	else if (curr_active_slave &&
		 time_after(slave_last_rx(bond, curr_active_slave),
			    curr_active_slave->last_link_up))
		bond_validate_na(bond, slave, daddr, saddr);
	else if (curr_arp_slave &&
		 bond_time_in_interval(bond, slave_last_tx(curr_arp_slave), 1))
		bond_validate_na(bond, slave, saddr, daddr);

out:
	return RX_HANDLER_ANOTHER;
}
#endif

int bond_rcv_validate(const struct sk_buff *skb, struct bonding *bond,
		      struct slave *slave)
{
#if IS_ENABLED(CONFIG_IPV6)
	bool is_ipv6 = skb->protocol == __cpu_to_be16(ETH_P_IPV6);
#endif
	bool is_arp = skb->protocol == __cpu_to_be16(ETH_P_ARP);

	slave_dbg(bond->dev, slave->dev, "%s: skb->dev %s\n",
		  __func__, skb->dev->name);

	/* Use arp validate logic for both ARP and NS */
	if (!slave_do_arp_validate(bond, slave)) {
		if ((slave_do_arp_validate_only(bond) && is_arp) ||
#if IS_ENABLED(CONFIG_IPV6)
		    (slave_do_arp_validate_only(bond) && is_ipv6) ||
#endif
		    !slave_do_arp_validate_only(bond))
			slave->last_rx = jiffies;
		return RX_HANDLER_ANOTHER;
	} else if (is_arp) {
		return bond_arp_rcv(skb, bond, slave);
#if IS_ENABLED(CONFIG_IPV6)
	} else if (is_ipv6) {
		return bond_na_rcv(skb, bond, slave);
#endif
	} else {
		return RX_HANDLER_ANOTHER;
	}
}

static void bond_send_validate(struct bonding *bond, struct slave *slave)
{
	bond_arp_send_all(bond, slave);
#if IS_ENABLED(CONFIG_IPV6)
	bond_ns_send_all(bond, slave);
#endif
}

/* function to verify if we're in the arp_interval timeslice, returns true if
 * (last_act - arp_interval) <= jiffies <= (last_act + mod * arp_interval +
 * arp_interval/2) . the arp_interval/2 is needed for really fast networks.
 */
static bool bond_time_in_interval(struct bonding *bond, unsigned long last_act,
				  int mod)
{
	int delta_in_ticks = msecs_to_jiffies(bond->params.arp_interval);

	return time_in_range(jiffies,
			     last_act - delta_in_ticks,
			     last_act + mod * delta_in_ticks + delta_in_ticks/2);
}

/* This function is called regularly to monitor each slave's link
 * ensuring that traffic is being sent and received when arp monitoring
 * is used in load-balancing mode. if the adapter has been dormant, then an
 * arp is transmitted to generate traffic. see activebackup_arp_monitor for
 * arp monitoring in active backup mode.
 */
static void bond_loadbalance_arp_mon(struct bonding *bond)
{
	struct slave *slave, *oldcurrent;
	struct list_head *iter;
	int do_failover = 0, slave_state_changed = 0;

	if (!bond_has_slaves(bond))
		goto re_arm;

	rcu_read_lock();

	oldcurrent = rcu_dereference(bond->curr_active_slave);
	/* see if any of the previous devices are up now (i.e. they have
	 * xmt and rcv traffic). the curr_active_slave does not come into
	 * the picture unless it is null. also, slave->last_link_up is not
	 * needed here because we send an arp on each slave and give a slave
	 * as long as it needs to get the tx/rx within the delta.
	 * TODO: what about up/down delay in arp mode? it wasn't here before
	 *       so it can wait
	 */
	bond_for_each_slave_rcu(bond, slave, iter) {
		unsigned long last_tx = slave_last_tx(slave);

		bond_propose_link_state(slave, BOND_LINK_NOCHANGE);

		if (slave->link != BOND_LINK_UP) {
			if (bond_time_in_interval(bond, last_tx, 1) &&
			    bond_time_in_interval(bond, slave->last_rx, 1)) {

				bond_propose_link_state(slave, BOND_LINK_UP);
				slave_state_changed = 1;

				/* primary_slave has no meaning in round-robin
				 * mode. the window of a slave being up and
				 * curr_active_slave being null after enslaving
				 * is closed.
				 */
				if (!oldcurrent) {
					slave_info(bond->dev, slave->dev, "link status definitely up\n");
					do_failover = 1;
				} else {
					slave_info(bond->dev, slave->dev, "interface is now up\n");
				}
			}
		} else {
			/* slave->link == BOND_LINK_UP */

			/* not all switches will respond to an arp request
			 * when the source ip is 0, so don't take the link down
			 * if we don't know our ip yet
			 */
			if (!bond_time_in_interval(bond, last_tx, bond->params.missed_max) ||
			    !bond_time_in_interval(bond, slave->last_rx, bond->params.missed_max)) {

				bond_propose_link_state(slave, BOND_LINK_DOWN);
				slave_state_changed = 1;

				if (slave->link_failure_count < UINT_MAX)
					slave->link_failure_count++;

				slave_info(bond->dev, slave->dev, "interface is now down\n");

				if (slave == oldcurrent)
					do_failover = 1;
			}
		}

		/* note: if switch is in round-robin mode, all links
		 * must tx arp to ensure all links rx an arp - otherwise
		 * links may oscillate or not come up at all; if switch is
		 * in something like xor mode, there is nothing we can
		 * do - all replies will be rx'ed on same link causing slaves
		 * to be unstable during low/no traffic periods
		 */
		if (bond_slave_is_up(slave))
			bond_send_validate(bond, slave);
	}

	rcu_read_unlock();

	if (do_failover || slave_state_changed) {
		if (!rtnl_trylock())
			goto re_arm;

		bond_for_each_slave(bond, slave, iter) {
			if (slave->link_new_state != BOND_LINK_NOCHANGE)
				slave->link = slave->link_new_state;
		}

		if (slave_state_changed) {
			bond_slave_state_change(bond);
			if (BOND_MODE(bond) == BOND_MODE_XOR)
				bond_update_slave_arr(bond, NULL);
		}
		if (do_failover) {
			block_netpoll_tx();
			bond_select_active_slave(bond);
			unblock_netpoll_tx();
		}
		rtnl_unlock();
	}

re_arm:
	if (bond->params.arp_interval)
		queue_delayed_work(bond->wq, &bond->arp_work,
				   msecs_to_jiffies(bond->params.arp_interval));
}

/* Called to inspect slaves for active-backup mode ARP monitor link state
 * changes.  Sets proposed link state in slaves to specify what action
 * should take place for the slave.  Returns 0 if no changes are found, >0
 * if changes to link states must be committed.
 *
 * Called with rcu_read_lock held.
 */
static int bond_ab_arp_inspect(struct bonding *bond)
{
	unsigned long last_tx, last_rx;
	struct list_head *iter;
	struct slave *slave;
	int commit = 0;

	bond_for_each_slave_rcu(bond, slave, iter) {
		bond_propose_link_state(slave, BOND_LINK_NOCHANGE);
		last_rx = slave_last_rx(bond, slave);

		if (slave->link != BOND_LINK_UP) {
			if (bond_time_in_interval(bond, last_rx, 1)) {
				bond_propose_link_state(slave, BOND_LINK_UP);
				commit++;
			} else if (slave->link == BOND_LINK_BACK) {
				bond_propose_link_state(slave, BOND_LINK_FAIL);
				commit++;
			}
			continue;
		}

		/* Give slaves 2*delta after being enslaved or made
		 * active.  This avoids bouncing, as the last receive
		 * times need a full ARP monitor cycle to be updated.
		 */
		if (bond_time_in_interval(bond, slave->last_link_up, 2))
			continue;

		/* Backup slave is down if:
		 * - No current_arp_slave AND
		 * - more than (missed_max+1)*delta since last receive AND
		 * - the bond has an IP address
		 *
		 * Note: a non-null current_arp_slave indicates
		 * the curr_active_slave went down and we are
		 * searching for a new one; under this condition
		 * we only take the curr_active_slave down - this
		 * gives each slave a chance to tx/rx traffic
		 * before being taken out
		 */
		if (!bond_is_active_slave(slave) &&
		    !rcu_access_pointer(bond->current_arp_slave) &&
		    !bond_time_in_interval(bond, last_rx, bond->params.missed_max + 1)) {
			bond_propose_link_state(slave, BOND_LINK_DOWN);
			commit++;
		}

		/* Active slave is down if:
		 * - more than missed_max*delta since transmitting OR
		 * - (more than missed_max*delta since receive AND
		 *    the bond has an IP address)
		 */
		last_tx = slave_last_tx(slave);
		if (bond_is_active_slave(slave) &&
		    (!bond_time_in_interval(bond, last_tx, bond->params.missed_max) ||
		     !bond_time_in_interval(bond, last_rx, bond->params.missed_max))) {
			bond_propose_link_state(slave, BOND_LINK_DOWN);
			commit++;
		}
	}

	return commit;
}

/* Called to commit link state changes noted by inspection step of
 * active-backup mode ARP monitor.
 *
 * Called with RTNL hold.
 */
static void bond_ab_arp_commit(struct bonding *bond)
{
	bool do_failover = false;
	struct list_head *iter;
	unsigned long last_tx;
	struct slave *slave;

	bond_for_each_slave(bond, slave, iter) {
		switch (slave->link_new_state) {
		case BOND_LINK_NOCHANGE:
			continue;

		case BOND_LINK_UP:
			last_tx = slave_last_tx(slave);
			if (rtnl_dereference(bond->curr_active_slave) != slave ||
			    (!rtnl_dereference(bond->curr_active_slave) &&
			     bond_time_in_interval(bond, last_tx, 1))) {
				struct slave *current_arp_slave;

				current_arp_slave = rtnl_dereference(bond->current_arp_slave);
				bond_set_slave_link_state(slave, BOND_LINK_UP,
							  BOND_SLAVE_NOTIFY_NOW);
				if (current_arp_slave) {
					bond_set_slave_inactive_flags(
						current_arp_slave,
						BOND_SLAVE_NOTIFY_NOW);
					RCU_INIT_POINTER(bond->current_arp_slave, NULL);
				}

				slave_info(bond->dev, slave->dev, "link status definitely up\n");

				if (!rtnl_dereference(bond->curr_active_slave) ||
				    slave == rtnl_dereference(bond->primary_slave) ||
				    slave->prio > rtnl_dereference(bond->curr_active_slave)->prio)
					do_failover = true;

			}

			continue;

		case BOND_LINK_DOWN:
			if (slave->link_failure_count < UINT_MAX)
				slave->link_failure_count++;

			bond_set_slave_link_state(slave, BOND_LINK_DOWN,
						  BOND_SLAVE_NOTIFY_NOW);
			bond_set_slave_inactive_flags(slave,
						      BOND_SLAVE_NOTIFY_NOW);

			slave_info(bond->dev, slave->dev, "link status definitely down, disabling slave\n");

			if (slave == rtnl_dereference(bond->curr_active_slave)) {
				RCU_INIT_POINTER(bond->current_arp_slave, NULL);
				do_failover = true;
			}

			continue;

		case BOND_LINK_FAIL:
			bond_set_slave_link_state(slave, BOND_LINK_FAIL,
						  BOND_SLAVE_NOTIFY_NOW);
			bond_set_slave_inactive_flags(slave,
						      BOND_SLAVE_NOTIFY_NOW);

			/* A slave has just been enslaved and has become
			 * the current active slave.
			 */
			if (rtnl_dereference(bond->curr_active_slave))
				RCU_INIT_POINTER(bond->current_arp_slave, NULL);
			continue;

		default:
			slave_err(bond->dev, slave->dev,
				  "impossible: link_new_state %d on slave\n",
				  slave->link_new_state);
			continue;
		}
	}

	if (do_failover) {
		block_netpoll_tx();
		bond_select_active_slave(bond);
		unblock_netpoll_tx();
	}

	bond_set_carrier(bond);
}

/* Send ARP probes for active-backup mode ARP monitor.
 *
 * Called with rcu_read_lock held.
 */
static bool bond_ab_arp_probe(struct bonding *bond)
{
	struct slave *slave, *before = NULL, *new_slave = NULL,
		     *curr_arp_slave = rcu_dereference(bond->current_arp_slave),
		     *curr_active_slave = rcu_dereference(bond->curr_active_slave);
	struct list_head *iter;
	bool found = false;
	bool should_notify_rtnl = BOND_SLAVE_NOTIFY_LATER;

	if (curr_arp_slave && curr_active_slave)
		netdev_info(bond->dev, "PROBE: c_arp %s && cas %s BAD\n",
			    curr_arp_slave->dev->name,
			    curr_active_slave->dev->name);

	if (curr_active_slave) {
		bond_send_validate(bond, curr_active_slave);
		return should_notify_rtnl;
	}

	/* if we don't have a curr_active_slave, search for the next available
	 * backup slave from the current_arp_slave and make it the candidate
	 * for becoming the curr_active_slave
	 */

	if (!curr_arp_slave) {
		curr_arp_slave = bond_first_slave_rcu(bond);
		if (!curr_arp_slave)
			return should_notify_rtnl;
	}

	bond_for_each_slave_rcu(bond, slave, iter) {
		if (!found && !before && bond_slave_is_up(slave))
			before = slave;

		if (found && !new_slave && bond_slave_is_up(slave))
			new_slave = slave;
		/* if the link state is up at this point, we
		 * mark it down - this can happen if we have
		 * simultaneous link failures and
		 * reselect_active_interface doesn't make this
		 * one the current slave so it is still marked
		 * up when it is actually down
		 */
		if (!bond_slave_is_up(slave) && slave->link == BOND_LINK_UP) {
			bond_set_slave_link_state(slave, BOND_LINK_DOWN,
						  BOND_SLAVE_NOTIFY_LATER);
			if (slave->link_failure_count < UINT_MAX)
				slave->link_failure_count++;

			bond_set_slave_inactive_flags(slave,
						      BOND_SLAVE_NOTIFY_LATER);

			slave_info(bond->dev, slave->dev, "backup interface is now down\n");
		}
		if (slave == curr_arp_slave)
			found = true;
	}

	if (!new_slave && before)
		new_slave = before;

	if (!new_slave)
		goto check_state;

	bond_set_slave_link_state(new_slave, BOND_LINK_BACK,
				  BOND_SLAVE_NOTIFY_LATER);
	bond_set_slave_active_flags(new_slave, BOND_SLAVE_NOTIFY_LATER);
	bond_send_validate(bond, new_slave);
	new_slave->last_link_up = jiffies;
	rcu_assign_pointer(bond->current_arp_slave, new_slave);

check_state:
	bond_for_each_slave_rcu(bond, slave, iter) {
		if (slave->should_notify || slave->should_notify_link) {
			should_notify_rtnl = BOND_SLAVE_NOTIFY_NOW;
			break;
		}
	}
	return should_notify_rtnl;
}

static void bond_activebackup_arp_mon(struct bonding *bond)
{
	bool should_notify_peers = false;
	bool should_notify_rtnl = false;
	int delta_in_ticks;

	delta_in_ticks = msecs_to_jiffies(bond->params.arp_interval);

	if (!bond_has_slaves(bond))
		goto re_arm;

	rcu_read_lock();

	should_notify_peers = bond_should_notify_peers(bond);

	if (bond_ab_arp_inspect(bond)) {
		rcu_read_unlock();

		/* Race avoidance with bond_close flush of workqueue */
		if (!rtnl_trylock()) {
			delta_in_ticks = 1;
			should_notify_peers = false;
			goto re_arm;
		}

		bond_ab_arp_commit(bond);

		rtnl_unlock();
		rcu_read_lock();
	}

	should_notify_rtnl = bond_ab_arp_probe(bond);
	rcu_read_unlock();

re_arm:
	if (bond->params.arp_interval)
		queue_delayed_work(bond->wq, &bond->arp_work, delta_in_ticks);

	if (should_notify_peers || should_notify_rtnl) {
		if (!rtnl_trylock())
			return;

		if (should_notify_peers) {
			bond->send_peer_notif--;
			call_netdevice_notifiers(NETDEV_NOTIFY_PEERS,
						 bond->dev);
		}
		if (should_notify_rtnl) {
			bond_slave_state_notify(bond);
			bond_slave_link_notify(bond);
		}

		rtnl_unlock();
	}
}

static void bond_arp_monitor(struct work_struct *work)
{
	struct bonding *bond = container_of(work, struct bonding,
					    arp_work.work);

	if (BOND_MODE(bond) == BOND_MODE_ACTIVEBACKUP)
		bond_activebackup_arp_mon(bond);
	else
		bond_loadbalance_arp_mon(bond);
}

/*-------------------------- netdev event handling --------------------------*/

/* Change device name */
static int bond_event_changename(struct bonding *bond)
{
	bond_remove_proc_entry(bond);
	bond_create_proc_entry(bond);

	bond_debug_reregister(bond);

	return NOTIFY_DONE;
}

static int bond_master_netdev_event(unsigned long event,
				    struct net_device *bond_dev)
{
	struct bonding *event_bond = netdev_priv(bond_dev);

	netdev_dbg(bond_dev, "%s called\n", __func__);

	switch (event) {
	case NETDEV_CHANGENAME:
		return bond_event_changename(event_bond);
	case NETDEV_UNREGISTER:
		bond_remove_proc_entry(event_bond);
#ifdef CONFIG_XFRM_OFFLOAD
		xfrm_dev_state_flush(dev_net(bond_dev), bond_dev, true);
#endif /* CONFIG_XFRM_OFFLOAD */
		break;
	case NETDEV_REGISTER:
		bond_create_proc_entry(event_bond);
		break;
	default:
		break;
	}

	return NOTIFY_DONE;
}

static int bond_slave_netdev_event(unsigned long event,
				   struct net_device *slave_dev)
{
	struct slave *slave = bond_slave_get_rtnl(slave_dev), *primary;
	struct bonding *bond;
	struct net_device *bond_dev;

	/* A netdev event can be generated while enslaving a device
	 * before netdev_rx_handler_register is called in which case
	 * slave will be NULL
	 */
	if (!slave) {
		netdev_dbg(slave_dev, "%s called on NULL slave\n", __func__);
		return NOTIFY_DONE;
	}

	bond_dev = slave->bond->dev;
	bond = slave->bond;
	primary = rtnl_dereference(bond->primary_slave);

	slave_dbg(bond_dev, slave_dev, "%s called\n", __func__);

	switch (event) {
	case NETDEV_UNREGISTER:
		if (bond_dev->type != ARPHRD_ETHER)
			bond_release_and_destroy(bond_dev, slave_dev);
		else
			__bond_release_one(bond_dev, slave_dev, false, true);
		break;
	case NETDEV_UP:
	case NETDEV_CHANGE:
		/* For 802.3ad mode only:
		 * Getting invalid Speed/Duplex values here will put slave
		 * in weird state. Mark it as link-fail if the link was
		 * previously up or link-down if it hasn't yet come up, and
		 * let link-monitoring (miimon) set it right when correct
		 * speeds/duplex are available.
		 */
		if (bond_update_speed_duplex(slave) &&
		    BOND_MODE(bond) == BOND_MODE_8023AD) {
			if (slave->last_link_up)
				slave->link = BOND_LINK_FAIL;
			else
				slave->link = BOND_LINK_DOWN;
		}

		if (BOND_MODE(bond) == BOND_MODE_8023AD)
			bond_3ad_adapter_speed_duplex_changed(slave);
		fallthrough;
	case NETDEV_DOWN:
		/* Refresh slave-array if applicable!
		 * If the setup does not use miimon or arpmon (mode-specific!),
		 * then these events will not cause the slave-array to be
		 * refreshed. This will cause xmit to use a slave that is not
		 * usable. Avoid such situation by refeshing the array at these
		 * events. If these (miimon/arpmon) parameters are configured
		 * then array gets refreshed twice and that should be fine!
		 */
		if (bond_mode_can_use_xmit_hash(bond))
			bond_update_slave_arr(bond, NULL);
		break;
	case NETDEV_CHANGEMTU:
		/* TODO: Should slaves be allowed to
		 * independently alter their MTU?  For
		 * an active-backup bond, slaves need
		 * not be the same type of device, so
		 * MTUs may vary.  For other modes,
		 * slaves arguably should have the
		 * same MTUs. To do this, we'd need to
		 * take over the slave's change_mtu
		 * function for the duration of their
		 * servitude.
		 */
		break;
	case NETDEV_CHANGENAME:
		/* we don't care if we don't have primary set */
		if (!bond_uses_primary(bond) ||
		    !bond->params.primary[0])
			break;

		if (slave == primary) {
			/* slave's name changed - he's no longer primary */
			RCU_INIT_POINTER(bond->primary_slave, NULL);
		} else if (!strcmp(slave_dev->name, bond->params.primary)) {
			/* we have a new primary slave */
			rcu_assign_pointer(bond->primary_slave, slave);
		} else { /* we didn't change primary - exit */
			break;
		}

		netdev_info(bond->dev, "Primary slave changed to %s, reselecting active slave\n",
			    primary ? slave_dev->name : "none");

		block_netpoll_tx();
		bond_select_active_slave(bond);
		unblock_netpoll_tx();
		break;
	case NETDEV_FEAT_CHANGE:
		if (!bond->notifier_ctx) {
			bond->notifier_ctx = true;
			bond_compute_features(bond);
			bond->notifier_ctx = false;
		}
		break;
	case NETDEV_RESEND_IGMP:
		/* Propagate to master device */
		call_netdevice_notifiers(event, slave->bond->dev);
		break;
	case NETDEV_XDP_FEAT_CHANGE:
		bond_xdp_set_features(bond_dev);
		break;
	default:
		break;
	}

	return NOTIFY_DONE;
}

/* bond_netdev_event: handle netdev notifier chain events.
 *
 * This function receives events for the netdev chain.  The caller (an
 * ioctl handler calling blocking_notifier_call_chain) holds the necessary
 * locks for us to safely manipulate the slave devices (RTNL lock,
 * dev_probe_lock).
 */
static int bond_netdev_event(struct notifier_block *this,
			     unsigned long event, void *ptr)
{
	struct net_device *event_dev = netdev_notifier_info_to_dev(ptr);

	netdev_dbg(event_dev, "%s received %s\n",
		   __func__, netdev_cmd_to_name(event));

	if (!(event_dev->priv_flags & IFF_BONDING))
		return NOTIFY_DONE;

	if (event_dev->flags & IFF_MASTER) {
		int ret;

		ret = bond_master_netdev_event(event, event_dev);
		if (ret != NOTIFY_DONE)
			return ret;
	}

	if (event_dev->flags & IFF_SLAVE)
		return bond_slave_netdev_event(event, event_dev);

	return NOTIFY_DONE;
}

static struct notifier_block bond_netdev_notifier = {
	.notifier_call = bond_netdev_event,
};

/*---------------------------- Hashing Policies -----------------------------*/

/* Helper to access data in a packet, with or without a backing skb.
 * If skb is given the data is linearized if necessary via pskb_may_pull.
 */
static inline const void *bond_pull_data(struct sk_buff *skb,
					 const void *data, int hlen, int n)
{
	if (likely(n <= hlen))
		return data;
	else if (skb && likely(pskb_may_pull(skb, n)))
		return skb->data;

	return NULL;
}

/* L2 hash helper */
static inline u32 bond_eth_hash(struct sk_buff *skb, const void *data, int mhoff, int hlen)
{
	struct ethhdr *ep;

	data = bond_pull_data(skb, data, hlen, mhoff + sizeof(struct ethhdr));
	if (!data)
		return 0;

	ep = (struct ethhdr *)(data + mhoff);
	return ep->h_dest[5] ^ ep->h_source[5] ^ be16_to_cpu(ep->h_proto);
}

static bool bond_flow_ip(struct sk_buff *skb, struct flow_keys *fk, const void *data,
			 int hlen, __be16 l2_proto, int *nhoff, int *ip_proto, bool l34)
{
	const struct ipv6hdr *iph6;
	const struct iphdr *iph;

	if (l2_proto == htons(ETH_P_IP)) {
		data = bond_pull_data(skb, data, hlen, *nhoff + sizeof(*iph));
		if (!data)
			return false;

		iph = (const struct iphdr *)(data + *nhoff);
		iph_to_flow_copy_v4addrs(fk, iph);
		*nhoff += iph->ihl << 2;
		if (!ip_is_fragment(iph))
			*ip_proto = iph->protocol;
	} else if (l2_proto == htons(ETH_P_IPV6)) {
		data = bond_pull_data(skb, data, hlen, *nhoff + sizeof(*iph6));
		if (!data)
			return false;

		iph6 = (const struct ipv6hdr *)(data + *nhoff);
		iph_to_flow_copy_v6addrs(fk, iph6);
		*nhoff += sizeof(*iph6);
		*ip_proto = iph6->nexthdr;
	} else {
		return false;
	}

	if (l34 && *ip_proto >= 0)
		fk->ports.ports = __skb_flow_get_ports(skb, *nhoff, *ip_proto, data, hlen);

	return true;
}

static u32 bond_vlan_srcmac_hash(struct sk_buff *skb, const void *data, int mhoff, int hlen)
{
	u32 srcmac_vendor = 0, srcmac_dev = 0;
	struct ethhdr *mac_hdr;
	u16 vlan = 0;
	int i;

	data = bond_pull_data(skb, data, hlen, mhoff + sizeof(struct ethhdr));
	if (!data)
		return 0;
	mac_hdr = (struct ethhdr *)(data + mhoff);

	for (i = 0; i < 3; i++)
		srcmac_vendor = (srcmac_vendor << 8) | mac_hdr->h_source[i];

	for (i = 3; i < ETH_ALEN; i++)
		srcmac_dev = (srcmac_dev << 8) | mac_hdr->h_source[i];

	if (skb && skb_vlan_tag_present(skb))
		vlan = skb_vlan_tag_get(skb);

	return vlan ^ srcmac_vendor ^ srcmac_dev;
}

/* Extract the appropriate headers based on bond's xmit policy */
static bool bond_flow_dissect(struct bonding *bond, struct sk_buff *skb, const void *data,
			      __be16 l2_proto, int nhoff, int hlen, struct flow_keys *fk)
{
	bool l34 = bond->params.xmit_policy == BOND_XMIT_POLICY_LAYER34;
	int ip_proto = -1;

	switch (bond->params.xmit_policy) {
	case BOND_XMIT_POLICY_ENCAP23:
	case BOND_XMIT_POLICY_ENCAP34:
		memset(fk, 0, sizeof(*fk));
		return __skb_flow_dissect(NULL, skb, &flow_keys_bonding,
					  fk, data, l2_proto, nhoff, hlen, 0);
	default:
		break;
	}

	fk->ports.ports = 0;
	memset(&fk->icmp, 0, sizeof(fk->icmp));
	if (!bond_flow_ip(skb, fk, data, hlen, l2_proto, &nhoff, &ip_proto, l34))
		return false;

	/* ICMP error packets contains at least 8 bytes of the header
	 * of the packet which generated the error. Use this information
	 * to correlate ICMP error packets within the same flow which
	 * generated the error.
	 */
	if (ip_proto == IPPROTO_ICMP || ip_proto == IPPROTO_ICMPV6) {
		skb_flow_get_icmp_tci(skb, &fk->icmp, data, nhoff, hlen);
		if (ip_proto == IPPROTO_ICMP) {
			if (!icmp_is_err(fk->icmp.type))
				return true;

			nhoff += sizeof(struct icmphdr);
		} else if (ip_proto == IPPROTO_ICMPV6) {
			if (!icmpv6_is_err(fk->icmp.type))
				return true;

			nhoff += sizeof(struct icmp6hdr);
		}
		return bond_flow_ip(skb, fk, data, hlen, l2_proto, &nhoff, &ip_proto, l34);
	}

	return true;
}

static u32 bond_ip_hash(u32 hash, struct flow_keys *flow, int xmit_policy)
{
	hash ^= (__force u32)flow_get_u32_dst(flow) ^
		(__force u32)flow_get_u32_src(flow);
	hash ^= (hash >> 16);
	hash ^= (hash >> 8);

	/* discard lowest hash bit to deal with the common even ports pattern */
	if (xmit_policy == BOND_XMIT_POLICY_LAYER34 ||
		xmit_policy == BOND_XMIT_POLICY_ENCAP34)
		return hash >> 1;

	return hash;
}

/* Generate hash based on xmit policy. If @skb is given it is used to linearize
 * the data as required, but this function can be used without it if the data is
 * known to be linear (e.g. with xdp_buff).
 */
static u32 __bond_xmit_hash(struct bonding *bond, struct sk_buff *skb, const void *data,
			    __be16 l2_proto, int mhoff, int nhoff, int hlen)
{
	struct flow_keys flow;
	u32 hash;

	if (bond->params.xmit_policy == BOND_XMIT_POLICY_VLAN_SRCMAC)
		return bond_vlan_srcmac_hash(skb, data, mhoff, hlen);

	if (bond->params.xmit_policy == BOND_XMIT_POLICY_LAYER2 ||
	    !bond_flow_dissect(bond, skb, data, l2_proto, nhoff, hlen, &flow))
		return bond_eth_hash(skb, data, mhoff, hlen);

	if (bond->params.xmit_policy == BOND_XMIT_POLICY_LAYER23 ||
	    bond->params.xmit_policy == BOND_XMIT_POLICY_ENCAP23) {
		hash = bond_eth_hash(skb, data, mhoff, hlen);
	} else {
		if (flow.icmp.id)
			memcpy(&hash, &flow.icmp, sizeof(hash));
		else
			memcpy(&hash, &flow.ports.ports, sizeof(hash));
	}

	return bond_ip_hash(hash, &flow, bond->params.xmit_policy);
}

/**
 * bond_xmit_hash - generate a hash value based on the xmit policy
 * @bond: bonding device
 * @skb: buffer to use for headers
 *
 * This function will extract the necessary headers from the skb buffer and use
 * them to generate a hash based on the xmit_policy set in the bonding device
 */
u32 bond_xmit_hash(struct bonding *bond, struct sk_buff *skb)
{
	if (bond->params.xmit_policy == BOND_XMIT_POLICY_ENCAP34 &&
	    skb->l4_hash)
		return skb->hash;

	return __bond_xmit_hash(bond, skb, skb->data, skb->protocol,
				0, skb_network_offset(skb),
				skb_headlen(skb));
}

/**
 * bond_xmit_hash_xdp - generate a hash value based on the xmit policy
 * @bond: bonding device
 * @xdp: buffer to use for headers
 *
 * The XDP variant of bond_xmit_hash.
 */
static u32 bond_xmit_hash_xdp(struct bonding *bond, struct xdp_buff *xdp)
{
	struct ethhdr *eth;

	if (xdp->data + sizeof(struct ethhdr) > xdp->data_end)
		return 0;

	eth = (struct ethhdr *)xdp->data;

	return __bond_xmit_hash(bond, NULL, xdp->data, eth->h_proto, 0,
				sizeof(struct ethhdr), xdp->data_end - xdp->data);
}

/*-------------------------- Device entry points ----------------------------*/

void bond_work_init_all(struct bonding *bond)
{
	INIT_DELAYED_WORK(&bond->mcast_work,
			  bond_resend_igmp_join_requests_delayed);
	INIT_DELAYED_WORK(&bond->alb_work, bond_alb_monitor);
	INIT_DELAYED_WORK(&bond->mii_work, bond_mii_monitor);
	INIT_DELAYED_WORK(&bond->arp_work, bond_arp_monitor);
	INIT_DELAYED_WORK(&bond->ad_work, bond_3ad_state_machine_handler);
	INIT_DELAYED_WORK(&bond->slave_arr_work, bond_slave_arr_handler);
}

static void bond_work_cancel_all(struct bonding *bond)
{
	cancel_delayed_work_sync(&bond->mii_work);
	cancel_delayed_work_sync(&bond->arp_work);
	cancel_delayed_work_sync(&bond->alb_work);
	cancel_delayed_work_sync(&bond->ad_work);
	cancel_delayed_work_sync(&bond->mcast_work);
	cancel_delayed_work_sync(&bond->slave_arr_work);
}

static int bond_open(struct net_device *bond_dev)
{
	struct bonding *bond = netdev_priv(bond_dev);
	struct list_head *iter;
	struct slave *slave;

	if (BOND_MODE(bond) == BOND_MODE_ROUNDROBIN && !bond->rr_tx_counter) {
		bond->rr_tx_counter = alloc_percpu(u32);
		if (!bond->rr_tx_counter)
			return -ENOMEM;
	}

	/* reset slave->backup and slave->inactive */
	if (bond_has_slaves(bond)) {
		bond_for_each_slave(bond, slave, iter) {
			if (bond_uses_primary(bond) &&
			    slave != rcu_access_pointer(bond->curr_active_slave)) {
				bond_set_slave_inactive_flags(slave,
							      BOND_SLAVE_NOTIFY_NOW);
			} else if (BOND_MODE(bond) != BOND_MODE_8023AD) {
				bond_set_slave_active_flags(slave,
							    BOND_SLAVE_NOTIFY_NOW);
			}
		}
	}

	if (bond_is_lb(bond)) {
		/* bond_alb_initialize must be called before the timer
		 * is started.
		 */
		if (bond_alb_initialize(bond, (BOND_MODE(bond) == BOND_MODE_ALB)))
			return -ENOMEM;
		if (bond->params.tlb_dynamic_lb || BOND_MODE(bond) == BOND_MODE_ALB)
			queue_delayed_work(bond->wq, &bond->alb_work, 0);
	}

	if (bond->params.miimon)  /* link check interval, in milliseconds. */
		queue_delayed_work(bond->wq, &bond->mii_work, 0);

	if (bond->params.arp_interval) {  /* arp interval, in milliseconds. */
		queue_delayed_work(bond->wq, &bond->arp_work, 0);
		bond->recv_probe = bond_rcv_validate;
	}

	if (BOND_MODE(bond) == BOND_MODE_8023AD) {
		queue_delayed_work(bond->wq, &bond->ad_work, 0);
		/* register to receive LACPDUs */
		bond->recv_probe = bond_3ad_lacpdu_recv;
		bond_3ad_initiate_agg_selection(bond, 1);

		bond_for_each_slave(bond, slave, iter)
			dev_mc_add(slave->dev, lacpdu_mcast_addr);
	}

	if (bond_mode_can_use_xmit_hash(bond))
		bond_update_slave_arr(bond, NULL);

	return 0;
}

static int bond_close(struct net_device *bond_dev)
{
	struct bonding *bond = netdev_priv(bond_dev);
	struct slave *slave;

	bond_work_cancel_all(bond);
	bond->send_peer_notif = 0;
	if (bond_is_lb(bond))
		bond_alb_deinitialize(bond);
	bond->recv_probe = NULL;

	if (bond_uses_primary(bond)) {
		rcu_read_lock();
		slave = rcu_dereference(bond->curr_active_slave);
		if (slave)
			bond_hw_addr_flush(bond_dev, slave->dev);
		rcu_read_unlock();
	} else {
		struct list_head *iter;

		bond_for_each_slave(bond, slave, iter)
			bond_hw_addr_flush(bond_dev, slave->dev);
	}

	return 0;
}

/* fold stats, assuming all rtnl_link_stats64 fields are u64, but
 * that some drivers can provide 32bit values only.
 */
static void bond_fold_stats(struct rtnl_link_stats64 *_res,
			    const struct rtnl_link_stats64 *_new,
			    const struct rtnl_link_stats64 *_old)
{
	const u64 *new = (const u64 *)_new;
	const u64 *old = (const u64 *)_old;
	u64 *res = (u64 *)_res;
	int i;

	for (i = 0; i < sizeof(*_res) / sizeof(u64); i++) {
		u64 nv = new[i];
		u64 ov = old[i];
		s64 delta = nv - ov;

		/* detects if this particular field is 32bit only */
		if (((nv | ov) >> 32) == 0)
			delta = (s64)(s32)((u32)nv - (u32)ov);

		/* filter anomalies, some drivers reset their stats
		 * at down/up events.
		 */
		if (delta > 0)
			res[i] += delta;
	}
}

#ifdef CONFIG_LOCKDEP
static int bond_get_lowest_level_rcu(struct net_device *dev)
{
	struct net_device *ldev, *next, *now, *dev_stack[MAX_NEST_DEV + 1];
	struct list_head *niter, *iter, *iter_stack[MAX_NEST_DEV + 1];
	int cur = 0, max = 0;

	now = dev;
	iter = &dev->adj_list.lower;

	while (1) {
		next = NULL;
		while (1) {
			ldev = netdev_next_lower_dev_rcu(now, &iter);
			if (!ldev)
				break;

			next = ldev;
			niter = &ldev->adj_list.lower;
			dev_stack[cur] = now;
			iter_stack[cur++] = iter;
			if (max <= cur)
				max = cur;
			break;
		}

		if (!next) {
			if (!cur)
				return max;
			next = dev_stack[--cur];
			niter = iter_stack[cur];
		}

		now = next;
		iter = niter;
	}

	return max;
}
#endif

static void bond_get_stats(struct net_device *bond_dev,
			   struct rtnl_link_stats64 *stats)
{
	struct bonding *bond = netdev_priv(bond_dev);
	struct rtnl_link_stats64 temp;
	struct list_head *iter;
	struct slave *slave;
	int nest_level = 0;


	rcu_read_lock();
#ifdef CONFIG_LOCKDEP
	nest_level = bond_get_lowest_level_rcu(bond_dev);
#endif

	spin_lock_nested(&bond->stats_lock, nest_level);
	memcpy(stats, &bond->bond_stats, sizeof(*stats));

	bond_for_each_slave_rcu(bond, slave, iter) {
		const struct rtnl_link_stats64 *new =
			dev_get_stats(slave->dev, &temp);

		bond_fold_stats(stats, new, &slave->slave_stats);

		/* save off the slave stats for the next run */
		memcpy(&slave->slave_stats, new, sizeof(*new));
	}

	memcpy(&bond->bond_stats, stats, sizeof(*stats));
	spin_unlock(&bond->stats_lock);
	rcu_read_unlock();
}

static int bond_eth_ioctl(struct net_device *bond_dev, struct ifreq *ifr, int cmd)
{
	struct bonding *bond = netdev_priv(bond_dev);
	struct mii_ioctl_data *mii = NULL;

	netdev_dbg(bond_dev, "bond_eth_ioctl: cmd=%d\n", cmd);

	switch (cmd) {
	case SIOCGMIIPHY:
		mii = if_mii(ifr);
		if (!mii)
			return -EINVAL;

		mii->phy_id = 0;
		fallthrough;
	case SIOCGMIIREG:
		/* We do this again just in case we were called by SIOCGMIIREG
		 * instead of SIOCGMIIPHY.
		 */
		mii = if_mii(ifr);
		if (!mii)
			return -EINVAL;

		if (mii->reg_num == 1) {
			mii->val_out = 0;
			if (netif_carrier_ok(bond->dev))
				mii->val_out = BMSR_LSTATUS;
		}

		break;
	default:
		return -EOPNOTSUPP;
	}

	return 0;
}

static int bond_do_ioctl(struct net_device *bond_dev, struct ifreq *ifr, int cmd)
{
	struct bonding *bond = netdev_priv(bond_dev);
	struct net_device *slave_dev = NULL;
	struct ifbond k_binfo;
	struct ifbond __user *u_binfo = NULL;
	struct ifslave k_sinfo;
	struct ifslave __user *u_sinfo = NULL;
	struct bond_opt_value newval;
	struct net *net;
	int res = 0;

	netdev_dbg(bond_dev, "bond_ioctl: cmd=%d\n", cmd);

	switch (cmd) {
	case SIOCBONDINFOQUERY:
		u_binfo = (struct ifbond __user *)ifr->ifr_data;

		if (copy_from_user(&k_binfo, u_binfo, sizeof(ifbond)))
			return -EFAULT;

		bond_info_query(bond_dev, &k_binfo);
		if (copy_to_user(u_binfo, &k_binfo, sizeof(ifbond)))
			return -EFAULT;

		return 0;
	case SIOCBONDSLAVEINFOQUERY:
		u_sinfo = (struct ifslave __user *)ifr->ifr_data;

		if (copy_from_user(&k_sinfo, u_sinfo, sizeof(ifslave)))
			return -EFAULT;

		res = bond_slave_info_query(bond_dev, &k_sinfo);
		if (res == 0 &&
		    copy_to_user(u_sinfo, &k_sinfo, sizeof(ifslave)))
			return -EFAULT;

		return res;
	default:
		break;
	}

	net = dev_net(bond_dev);

	if (!ns_capable(net->user_ns, CAP_NET_ADMIN))
		return -EPERM;

	slave_dev = __dev_get_by_name(net, ifr->ifr_slave);

	slave_dbg(bond_dev, slave_dev, "slave_dev=%p:\n", slave_dev);

	if (!slave_dev)
		return -ENODEV;

	switch (cmd) {
	case SIOCBONDENSLAVE:
		res = bond_enslave(bond_dev, slave_dev, NULL);
		break;
	case SIOCBONDRELEASE:
		res = bond_release(bond_dev, slave_dev);
		break;
	case SIOCBONDSETHWADDR:
		res = bond_set_dev_addr(bond_dev, slave_dev);
		break;
	case SIOCBONDCHANGEACTIVE:
		bond_opt_initstr(&newval, slave_dev->name);
		res = __bond_opt_set_notify(bond, BOND_OPT_ACTIVE_SLAVE,
					    &newval);
		break;
	default:
		res = -EOPNOTSUPP;
	}

	return res;
}

static int bond_siocdevprivate(struct net_device *bond_dev, struct ifreq *ifr,
			       void __user *data, int cmd)
{
	struct ifreq ifrdata = { .ifr_data = data };

	switch (cmd) {
	case BOND_INFO_QUERY_OLD:
		return bond_do_ioctl(bond_dev, &ifrdata, SIOCBONDINFOQUERY);
	case BOND_SLAVE_INFO_QUERY_OLD:
		return bond_do_ioctl(bond_dev, &ifrdata, SIOCBONDSLAVEINFOQUERY);
	case BOND_ENSLAVE_OLD:
		return bond_do_ioctl(bond_dev, ifr, SIOCBONDENSLAVE);
	case BOND_RELEASE_OLD:
		return bond_do_ioctl(bond_dev, ifr, SIOCBONDRELEASE);
	case BOND_SETHWADDR_OLD:
		return bond_do_ioctl(bond_dev, ifr, SIOCBONDSETHWADDR);
	case BOND_CHANGE_ACTIVE_OLD:
		return bond_do_ioctl(bond_dev, ifr, SIOCBONDCHANGEACTIVE);
	}

	return -EOPNOTSUPP;
}

static void bond_change_rx_flags(struct net_device *bond_dev, int change)
{
	struct bonding *bond = netdev_priv(bond_dev);

	if (change & IFF_PROMISC)
		bond_set_promiscuity(bond,
				     bond_dev->flags & IFF_PROMISC ? 1 : -1);

	if (change & IFF_ALLMULTI)
		bond_set_allmulti(bond,
				  bond_dev->flags & IFF_ALLMULTI ? 1 : -1);
}

static void bond_set_rx_mode(struct net_device *bond_dev)
{
	struct bonding *bond = netdev_priv(bond_dev);
	struct list_head *iter;
	struct slave *slave;

	rcu_read_lock();
	if (bond_uses_primary(bond)) {
		slave = rcu_dereference(bond->curr_active_slave);
		if (slave) {
			dev_uc_sync(slave->dev, bond_dev);
			dev_mc_sync(slave->dev, bond_dev);
		}
	} else {
		bond_for_each_slave_rcu(bond, slave, iter) {
			dev_uc_sync_multiple(slave->dev, bond_dev);
			dev_mc_sync_multiple(slave->dev, bond_dev);
		}
	}
	rcu_read_unlock();
}

static int bond_neigh_init(struct neighbour *n)
{
	struct bonding *bond = netdev_priv(n->dev);
	const struct net_device_ops *slave_ops;
	struct neigh_parms parms;
	struct slave *slave;
	int ret = 0;

	rcu_read_lock();
	slave = bond_first_slave_rcu(bond);
	if (!slave)
		goto out;
	slave_ops = slave->dev->netdev_ops;
	if (!slave_ops->ndo_neigh_setup)
		goto out;

	/* TODO: find another way [1] to implement this.
	 * Passing a zeroed structure is fragile,
	 * but at least we do not pass garbage.
	 *
	 * [1] One way would be that ndo_neigh_setup() never touch
	 *     struct neigh_parms, but propagate the new neigh_setup()
	 *     back to ___neigh_create() / neigh_parms_alloc()
	 */
	memset(&parms, 0, sizeof(parms));
	ret = slave_ops->ndo_neigh_setup(slave->dev, &parms);

	if (ret)
		goto out;

	if (parms.neigh_setup)
		ret = parms.neigh_setup(n);
out:
	rcu_read_unlock();
	return ret;
}

/* The bonding ndo_neigh_setup is called at init time beofre any
 * slave exists. So we must declare proxy setup function which will
 * be used at run time to resolve the actual slave neigh param setup.
 *
 * It's also called by master devices (such as vlans) to setup their
 * underlying devices. In that case - do nothing, we're already set up from
 * our init.
 */
static int bond_neigh_setup(struct net_device *dev,
			    struct neigh_parms *parms)
{
	/* modify only our neigh_parms */
	if (parms->dev == dev)
		parms->neigh_setup = bond_neigh_init;

	return 0;
}

/* Change the MTU of all of a master's slaves to match the master */
static int bond_change_mtu(struct net_device *bond_dev, int new_mtu)
{
	struct bonding *bond = netdev_priv(bond_dev);
	struct slave *slave, *rollback_slave;
	struct list_head *iter;
	int res = 0;

	netdev_dbg(bond_dev, "bond=%p, new_mtu=%d\n", bond, new_mtu);

	bond_for_each_slave(bond, slave, iter) {
		slave_dbg(bond_dev, slave->dev, "s %p c_m %p\n",
			   slave, slave->dev->netdev_ops->ndo_change_mtu);

		res = dev_set_mtu(slave->dev, new_mtu);

		if (res) {
			/* If we failed to set the slave's mtu to the new value
			 * we must abort the operation even in ACTIVE_BACKUP
			 * mode, because if we allow the backup slaves to have
			 * different mtu values than the active slave we'll
			 * need to change their mtu when doing a failover. That
			 * means changing their mtu from timer context, which
			 * is probably not a good idea.
			 */
			slave_dbg(bond_dev, slave->dev, "err %d setting mtu to %d\n",
				  res, new_mtu);
			goto unwind;
		}
	}

	WRITE_ONCE(bond_dev->mtu, new_mtu);

	return 0;

unwind:
	/* unwind from head to the slave that failed */
	bond_for_each_slave(bond, rollback_slave, iter) {
		int tmp_res;

		if (rollback_slave == slave)
			break;

		tmp_res = dev_set_mtu(rollback_slave->dev, bond_dev->mtu);
		if (tmp_res)
			slave_dbg(bond_dev, rollback_slave->dev, "unwind err %d\n",
				  tmp_res);
	}

	return res;
}

/* Change HW address
 *
 * Note that many devices must be down to change the HW address, and
 * downing the master releases all slaves.  We can make bonds full of
 * bonding devices to test this, however.
 */
static int bond_set_mac_address(struct net_device *bond_dev, void *addr)
{
	struct bonding *bond = netdev_priv(bond_dev);
	struct slave *slave, *rollback_slave;
	struct sockaddr_storage *ss = addr, tmp_ss;
	struct list_head *iter;
	int res = 0;

	if (BOND_MODE(bond) == BOND_MODE_ALB)
		return bond_alb_set_mac_address(bond_dev, addr);


	netdev_dbg(bond_dev, "%s: bond=%p\n", __func__, bond);

	/* If fail_over_mac is enabled, do nothing and return success.
	 * Returning an error causes ifenslave to fail.
	 */
	if (bond->params.fail_over_mac &&
	    BOND_MODE(bond) == BOND_MODE_ACTIVEBACKUP)
		return 0;

	if (!is_valid_ether_addr(ss->__data))
		return -EADDRNOTAVAIL;

	bond_for_each_slave(bond, slave, iter) {
		slave_dbg(bond_dev, slave->dev, "%s: slave=%p\n",
			  __func__, slave);
		res = dev_set_mac_address(slave->dev, addr, NULL);
		if (res) {
			/* TODO: consider downing the slave
			 * and retry ?
			 * User should expect communications
			 * breakage anyway until ARP finish
			 * updating, so...
			 */
			slave_dbg(bond_dev, slave->dev, "%s: err %d\n",
				  __func__, res);
			goto unwind;
		}
	}

	/* success */
	dev_addr_set(bond_dev, ss->__data);
	return 0;

unwind:
	memcpy(tmp_ss.__data, bond_dev->dev_addr, bond_dev->addr_len);
	tmp_ss.ss_family = bond_dev->type;

	/* unwind from head to the slave that failed */
	bond_for_each_slave(bond, rollback_slave, iter) {
		int tmp_res;

		if (rollback_slave == slave)
			break;

		tmp_res = dev_set_mac_address(rollback_slave->dev,
					      (struct sockaddr *)&tmp_ss, NULL);
		if (tmp_res) {
			slave_dbg(bond_dev, rollback_slave->dev, "%s: unwind err %d\n",
				   __func__, tmp_res);
		}
	}

	return res;
}

/**
 * bond_get_slave_by_id - get xmit slave with slave_id
 * @bond: bonding device that is transmitting
 * @slave_id: slave id up to slave_cnt-1 through which to transmit
 *
 * This function tries to get slave with slave_id but in case
 * it fails, it tries to find the first available slave for transmission.
 */
static struct slave *bond_get_slave_by_id(struct bonding *bond,
					  int slave_id)
{
	struct list_head *iter;
	struct slave *slave;
	int i = slave_id;

	/* Here we start from the slave with slave_id */
	bond_for_each_slave_rcu(bond, slave, iter) {
		if (--i < 0) {
			if (bond_slave_can_tx(slave))
				return slave;
		}
	}

	/* Here we start from the first slave up to slave_id */
	i = slave_id;
	bond_for_each_slave_rcu(bond, slave, iter) {
		if (--i < 0)
			break;
		if (bond_slave_can_tx(slave))
			return slave;
	}
	/* no slave that can tx has been found */
	return NULL;
}

/**
 * bond_rr_gen_slave_id - generate slave id based on packets_per_slave
 * @bond: bonding device to use
 *
 * Based on the value of the bonding device's packets_per_slave parameter
 * this function generates a slave id, which is usually used as the next
 * slave to transmit through.
 */
static u32 bond_rr_gen_slave_id(struct bonding *bond)
{
	u32 slave_id;
	struct reciprocal_value reciprocal_packets_per_slave;
	int packets_per_slave = bond->params.packets_per_slave;

	switch (packets_per_slave) {
	case 0:
		slave_id = get_random_u32();
		break;
	case 1:
		slave_id = this_cpu_inc_return(*bond->rr_tx_counter);
		break;
	default:
		reciprocal_packets_per_slave =
			bond->params.reciprocal_packets_per_slave;
		slave_id = this_cpu_inc_return(*bond->rr_tx_counter);
		slave_id = reciprocal_divide(slave_id,
					     reciprocal_packets_per_slave);
		break;
	}

	return slave_id;
}

static struct slave *bond_xmit_roundrobin_slave_get(struct bonding *bond,
						    struct sk_buff *skb)
{
	struct slave *slave;
	int slave_cnt;
	u32 slave_id;

	/* Start with the curr_active_slave that joined the bond as the
	 * default for sending IGMP traffic.  For failover purposes one
	 * needs to maintain some consistency for the interface that will
	 * send the join/membership reports.  The curr_active_slave found
	 * will send all of this type of traffic.
	 */
	if (skb->protocol == htons(ETH_P_IP)) {
		int noff = skb_network_offset(skb);
		struct iphdr *iph;

		if (unlikely(!pskb_may_pull(skb, noff + sizeof(*iph))))
			goto non_igmp;

		iph = ip_hdr(skb);
		if (iph->protocol == IPPROTO_IGMP) {
			slave = rcu_dereference(bond->curr_active_slave);
			if (slave)
				return slave;
			return bond_get_slave_by_id(bond, 0);
		}
	}

non_igmp:
	slave_cnt = READ_ONCE(bond->slave_cnt);
	if (likely(slave_cnt)) {
		slave_id = bond_rr_gen_slave_id(bond) % slave_cnt;
		return bond_get_slave_by_id(bond, slave_id);
	}
	return NULL;
}

static struct slave *bond_xdp_xmit_roundrobin_slave_get(struct bonding *bond,
							struct xdp_buff *xdp)
{
	struct slave *slave;
	int slave_cnt;
	u32 slave_id;
	const struct ethhdr *eth;
	void *data = xdp->data;

	if (data + sizeof(struct ethhdr) > xdp->data_end)
		goto non_igmp;

	eth = (struct ethhdr *)data;
	data += sizeof(struct ethhdr);

	/* See comment on IGMP in bond_xmit_roundrobin_slave_get() */
	if (eth->h_proto == htons(ETH_P_IP)) {
		const struct iphdr *iph;

		if (data + sizeof(struct iphdr) > xdp->data_end)
			goto non_igmp;

		iph = (struct iphdr *)data;

		if (iph->protocol == IPPROTO_IGMP) {
			slave = rcu_dereference(bond->curr_active_slave);
			if (slave)
				return slave;
			return bond_get_slave_by_id(bond, 0);
		}
	}

non_igmp:
	slave_cnt = READ_ONCE(bond->slave_cnt);
	if (likely(slave_cnt)) {
		slave_id = bond_rr_gen_slave_id(bond) % slave_cnt;
		return bond_get_slave_by_id(bond, slave_id);
	}
	return NULL;
}

static netdev_tx_t bond_xmit_roundrobin(struct sk_buff *skb,
					struct net_device *bond_dev)
{
	struct bonding *bond = netdev_priv(bond_dev);
	struct slave *slave;

	slave = bond_xmit_roundrobin_slave_get(bond, skb);
	if (likely(slave))
		return bond_dev_queue_xmit(bond, skb, slave->dev);

	return bond_tx_drop(bond_dev, skb);
}

static struct slave *bond_xmit_activebackup_slave_get(struct bonding *bond)
{
	return rcu_dereference(bond->curr_active_slave);
}

/* In active-backup mode, we know that bond->curr_active_slave is always valid if
 * the bond has a usable interface.
 */
static netdev_tx_t bond_xmit_activebackup(struct sk_buff *skb,
					  struct net_device *bond_dev)
{
	struct bonding *bond = netdev_priv(bond_dev);
	struct slave *slave;

	slave = bond_xmit_activebackup_slave_get(bond);
	if (slave)
		return bond_dev_queue_xmit(bond, skb, slave->dev);

	return bond_tx_drop(bond_dev, skb);
}

/* Use this to update slave_array when (a) it's not appropriate to update
 * slave_array right away (note that update_slave_array() may sleep)
 * and / or (b) RTNL is not held.
 */
void bond_slave_arr_work_rearm(struct bonding *bond, unsigned long delay)
{
	queue_delayed_work(bond->wq, &bond->slave_arr_work, delay);
}

/* Slave array work handler. Holds only RTNL */
static void bond_slave_arr_handler(struct work_struct *work)
{
	struct bonding *bond = container_of(work, struct bonding,
					    slave_arr_work.work);
	int ret;

	if (!rtnl_trylock())
		goto err;

	ret = bond_update_slave_arr(bond, NULL);
	rtnl_unlock();
	if (ret) {
		pr_warn_ratelimited("Failed to update slave array from WT\n");
		goto err;
	}
	return;

err:
	bond_slave_arr_work_rearm(bond, 1);
}

static void bond_skip_slave(struct bond_up_slave *slaves,
			    struct slave *skipslave)
{
	int idx;

	/* Rare situation where caller has asked to skip a specific
	 * slave but allocation failed (most likely!). BTW this is
	 * only possible when the call is initiated from
	 * __bond_release_one(). In this situation; overwrite the
	 * skipslave entry in the array with the last entry from the
	 * array to avoid a situation where the xmit path may choose
	 * this to-be-skipped slave to send a packet out.
	 */
	for (idx = 0; slaves && idx < slaves->count; idx++) {
		if (skipslave == slaves->arr[idx]) {
			slaves->arr[idx] =
				slaves->arr[slaves->count - 1];
			slaves->count--;
			break;
		}
	}
}

static void bond_set_slave_arr(struct bonding *bond,
			       struct bond_up_slave *usable_slaves,
			       struct bond_up_slave *all_slaves)
{
	struct bond_up_slave *usable, *all;

	usable = rtnl_dereference(bond->usable_slaves);
	rcu_assign_pointer(bond->usable_slaves, usable_slaves);
	kfree_rcu(usable, rcu);

	all = rtnl_dereference(bond->all_slaves);
	rcu_assign_pointer(bond->all_slaves, all_slaves);
	kfree_rcu(all, rcu);
}

static void bond_reset_slave_arr(struct bonding *bond)
{
	bond_set_slave_arr(bond, NULL, NULL);
}

/* Build the usable slaves array in control path for modes that use xmit-hash
 * to determine the slave interface -
 * (a) BOND_MODE_8023AD
 * (b) BOND_MODE_XOR
 * (c) (BOND_MODE_TLB || BOND_MODE_ALB) && tlb_dynamic_lb == 0
 *
 * The caller is expected to hold RTNL only and NO other lock!
 */
int bond_update_slave_arr(struct bonding *bond, struct slave *skipslave)
{
	struct bond_up_slave *usable_slaves = NULL, *all_slaves = NULL;
	struct slave *slave;
	struct list_head *iter;
	int agg_id = 0;
	int ret = 0;

	might_sleep();

	usable_slaves = kzalloc(struct_size(usable_slaves, arr,
					    bond->slave_cnt), GFP_KERNEL);
	all_slaves = kzalloc(struct_size(all_slaves, arr,
					 bond->slave_cnt), GFP_KERNEL);
	if (!usable_slaves || !all_slaves) {
		ret = -ENOMEM;
		goto out;
	}
	if (BOND_MODE(bond) == BOND_MODE_8023AD) {
		struct ad_info ad_info;

		spin_lock_bh(&bond->mode_lock);
		if (bond_3ad_get_active_agg_info(bond, &ad_info)) {
			spin_unlock_bh(&bond->mode_lock);
			pr_debug("bond_3ad_get_active_agg_info failed\n");
			/* No active aggragator means it's not safe to use
			 * the previous array.
			 */
			bond_reset_slave_arr(bond);
			goto out;
		}
		spin_unlock_bh(&bond->mode_lock);
		agg_id = ad_info.aggregator_id;
	}
	bond_for_each_slave(bond, slave, iter) {
		if (skipslave == slave)
			continue;

		all_slaves->arr[all_slaves->count++] = slave;
		if (BOND_MODE(bond) == BOND_MODE_8023AD) {
			struct aggregator *agg;

			agg = SLAVE_AD_INFO(slave)->port.aggregator;
			if (!agg || agg->aggregator_identifier != agg_id)
				continue;
		}
		if (!bond_slave_can_tx(slave))
			continue;

		slave_dbg(bond->dev, slave->dev, "Adding slave to tx hash array[%d]\n",
			  usable_slaves->count);

		usable_slaves->arr[usable_slaves->count++] = slave;
	}

	bond_set_slave_arr(bond, usable_slaves, all_slaves);
	return ret;
out:
	if (ret != 0 && skipslave) {
		bond_skip_slave(rtnl_dereference(bond->all_slaves),
				skipslave);
		bond_skip_slave(rtnl_dereference(bond->usable_slaves),
				skipslave);
	}
	kfree_rcu(all_slaves, rcu);
	kfree_rcu(usable_slaves, rcu);

	return ret;
}

static struct slave *bond_xmit_3ad_xor_slave_get(struct bonding *bond,
						 struct sk_buff *skb,
						 struct bond_up_slave *slaves)
{
	struct slave *slave;
	unsigned int count;
	u32 hash;

	hash = bond_xmit_hash(bond, skb);
	count = slaves ? READ_ONCE(slaves->count) : 0;
	if (unlikely(!count))
		return NULL;

	slave = slaves->arr[hash % count];
	return slave;
}

static struct slave *bond_xdp_xmit_3ad_xor_slave_get(struct bonding *bond,
						     struct xdp_buff *xdp)
{
	struct bond_up_slave *slaves;
	unsigned int count;
	u32 hash;

	hash = bond_xmit_hash_xdp(bond, xdp);
	slaves = rcu_dereference(bond->usable_slaves);
	count = slaves ? READ_ONCE(slaves->count) : 0;
	if (unlikely(!count))
		return NULL;

	return slaves->arr[hash % count];
}

/* Use this Xmit function for 3AD as well as XOR modes. The current
 * usable slave array is formed in the control path. The xmit function
 * just calculates hash and sends the packet out.
 */
static netdev_tx_t bond_3ad_xor_xmit(struct sk_buff *skb,
				     struct net_device *dev)
{
	struct bonding *bond = netdev_priv(dev);
	struct bond_up_slave *slaves;
	struct slave *slave;

	slaves = rcu_dereference(bond->usable_slaves);
	slave = bond_xmit_3ad_xor_slave_get(bond, skb, slaves);
	if (likely(slave))
		return bond_dev_queue_xmit(bond, skb, slave->dev);

	return bond_tx_drop(dev, skb);
}

/* in broadcast mode, we send everything to all usable interfaces. */
static netdev_tx_t bond_xmit_broadcast(struct sk_buff *skb,
				       struct net_device *bond_dev)
{
	struct bonding *bond = netdev_priv(bond_dev);
	struct slave *slave = NULL;
	struct list_head *iter;
	bool xmit_suc = false;
	bool skb_used = false;

	bond_for_each_slave_rcu(bond, slave, iter) {
		struct sk_buff *skb2;

		if (!(bond_slave_is_up(slave) && slave->link == BOND_LINK_UP))
			continue;

		if (bond_is_last_slave(bond, slave)) {
			skb2 = skb;
			skb_used = true;
		} else {
			skb2 = skb_clone(skb, GFP_ATOMIC);
			if (!skb2) {
				net_err_ratelimited("%s: Error: %s: skb_clone() failed\n",
						    bond_dev->name, __func__);
				continue;
			}
		}

		if (bond_dev_queue_xmit(bond, skb2, slave->dev) == NETDEV_TX_OK)
			xmit_suc = true;
	}

	if (!skb_used)
		dev_kfree_skb_any(skb);

	if (xmit_suc)
		return NETDEV_TX_OK;

	dev_core_stats_tx_dropped_inc(bond_dev);
	return NET_XMIT_DROP;
}

/*------------------------- Device initialization ---------------------------*/

/* Lookup the slave that corresponds to a qid */
static inline int bond_slave_override(struct bonding *bond,
				      struct sk_buff *skb)
{
	struct slave *slave = NULL;
	struct list_head *iter;

	if (!skb_rx_queue_recorded(skb))
		return 1;

	/* Find out if any slaves have the same mapping as this skb. */
	bond_for_each_slave_rcu(bond, slave, iter) {
		if (READ_ONCE(slave->queue_id) == skb_get_queue_mapping(skb)) {
			if (bond_slave_is_up(slave) &&
			    slave->link == BOND_LINK_UP) {
				bond_dev_queue_xmit(bond, skb, slave->dev);
				return 0;
			}
			/* If the slave isn't UP, use default transmit policy. */
			break;
		}
	}

	return 1;
}


static u16 bond_select_queue(struct net_device *dev, struct sk_buff *skb,
			     struct net_device *sb_dev)
{
	/* This helper function exists to help dev_pick_tx get the correct
	 * destination queue.  Using a helper function skips a call to
	 * skb_tx_hash and will put the skbs in the queue we expect on their
	 * way down to the bonding driver.
	 */
	u16 txq = skb_rx_queue_recorded(skb) ? skb_get_rx_queue(skb) : 0;

	/* Save the original txq to restore before passing to the driver */
	qdisc_skb_cb(skb)->slave_dev_queue_mapping = skb_get_queue_mapping(skb);

	if (unlikely(txq >= dev->real_num_tx_queues)) {
		do {
			txq -= dev->real_num_tx_queues;
		} while (txq >= dev->real_num_tx_queues);
	}
	return txq;
}

static struct net_device *bond_xmit_get_slave(struct net_device *master_dev,
					      struct sk_buff *skb,
					      bool all_slaves)
{
	struct bonding *bond = netdev_priv(master_dev);
	struct bond_up_slave *slaves;
	struct slave *slave = NULL;

	switch (BOND_MODE(bond)) {
	case BOND_MODE_ROUNDROBIN:
		slave = bond_xmit_roundrobin_slave_get(bond, skb);
		break;
	case BOND_MODE_ACTIVEBACKUP:
		slave = bond_xmit_activebackup_slave_get(bond);
		break;
	case BOND_MODE_8023AD:
	case BOND_MODE_XOR:
		if (all_slaves)
			slaves = rcu_dereference(bond->all_slaves);
		else
			slaves = rcu_dereference(bond->usable_slaves);
		slave = bond_xmit_3ad_xor_slave_get(bond, skb, slaves);
		break;
	case BOND_MODE_BROADCAST:
		break;
	case BOND_MODE_ALB:
		slave = bond_xmit_alb_slave_get(bond, skb);
		break;
	case BOND_MODE_TLB:
		slave = bond_xmit_tlb_slave_get(bond, skb);
		break;
	default:
		/* Should never happen, mode already checked */
		WARN_ONCE(true, "Unknown bonding mode");
		break;
	}

	if (slave)
		return slave->dev;
	return NULL;
}

static void bond_sk_to_flow(struct sock *sk, struct flow_keys *flow)
{
	switch (sk->sk_family) {
#if IS_ENABLED(CONFIG_IPV6)
	case AF_INET6:
		if (ipv6_only_sock(sk) ||
		    ipv6_addr_type(&sk->sk_v6_daddr) != IPV6_ADDR_MAPPED) {
			flow->control.addr_type = FLOW_DISSECTOR_KEY_IPV6_ADDRS;
			flow->addrs.v6addrs.src = inet6_sk(sk)->saddr;
			flow->addrs.v6addrs.dst = sk->sk_v6_daddr;
			break;
		}
		fallthrough;
#endif
	default: /* AF_INET */
		flow->control.addr_type = FLOW_DISSECTOR_KEY_IPV4_ADDRS;
		flow->addrs.v4addrs.src = inet_sk(sk)->inet_rcv_saddr;
		flow->addrs.v4addrs.dst = inet_sk(sk)->inet_daddr;
		break;
	}

	flow->ports.src = inet_sk(sk)->inet_sport;
	flow->ports.dst = inet_sk(sk)->inet_dport;
}

/**
 * bond_sk_hash_l34 - generate a hash value based on the socket's L3 and L4 fields
 * @sk: socket to use for headers
 *
 * This function will extract the necessary field from the socket and use
 * them to generate a hash based on the LAYER34 xmit_policy.
 * Assumes that sk is a TCP or UDP socket.
 */
static u32 bond_sk_hash_l34(struct sock *sk)
{
	struct flow_keys flow;
	u32 hash;

	bond_sk_to_flow(sk, &flow);

	/* L4 */
	memcpy(&hash, &flow.ports.ports, sizeof(hash));
	/* L3 */
	return bond_ip_hash(hash, &flow, BOND_XMIT_POLICY_LAYER34);
}

static struct net_device *__bond_sk_get_lower_dev(struct bonding *bond,
						  struct sock *sk)
{
	struct bond_up_slave *slaves;
	struct slave *slave;
	unsigned int count;
	u32 hash;

	slaves = rcu_dereference(bond->usable_slaves);
	count = slaves ? READ_ONCE(slaves->count) : 0;
	if (unlikely(!count))
		return NULL;

	hash = bond_sk_hash_l34(sk);
	slave = slaves->arr[hash % count];

	return slave->dev;
}

static struct net_device *bond_sk_get_lower_dev(struct net_device *dev,
						struct sock *sk)
{
	struct bonding *bond = netdev_priv(dev);
	struct net_device *lower = NULL;

	rcu_read_lock();
	if (bond_sk_check(bond))
		lower = __bond_sk_get_lower_dev(bond, sk);
	rcu_read_unlock();

	return lower;
}

#if IS_ENABLED(CONFIG_TLS_DEVICE)
static netdev_tx_t bond_tls_device_xmit(struct bonding *bond, struct sk_buff *skb,
					struct net_device *dev)
{
	struct net_device *tls_netdev = rcu_dereference(tls_get_ctx(skb->sk)->netdev);

	/* tls_netdev might become NULL, even if tls_is_skb_tx_device_offloaded
	 * was true, if tls_device_down is running in parallel, but it's OK,
	 * because bond_get_slave_by_dev has a NULL check.
	 */
	if (likely(bond_get_slave_by_dev(bond, tls_netdev)))
		return bond_dev_queue_xmit(bond, skb, tls_netdev);
	return bond_tx_drop(dev, skb);
}
#endif

static netdev_tx_t __bond_start_xmit(struct sk_buff *skb, struct net_device *dev)
{
	struct bonding *bond = netdev_priv(dev);

	if (bond_should_override_tx_queue(bond) &&
	    !bond_slave_override(bond, skb))
		return NETDEV_TX_OK;

#if IS_ENABLED(CONFIG_TLS_DEVICE)
	if (tls_is_skb_tx_device_offloaded(skb))
		return bond_tls_device_xmit(bond, skb, dev);
#endif

	switch (BOND_MODE(bond)) {
	case BOND_MODE_ROUNDROBIN:
		return bond_xmit_roundrobin(skb, dev);
	case BOND_MODE_ACTIVEBACKUP:
		return bond_xmit_activebackup(skb, dev);
	case BOND_MODE_8023AD:
	case BOND_MODE_XOR:
		return bond_3ad_xor_xmit(skb, dev);
	case BOND_MODE_BROADCAST:
		return bond_xmit_broadcast(skb, dev);
	case BOND_MODE_ALB:
		return bond_alb_xmit(skb, dev);
	case BOND_MODE_TLB:
		return bond_tlb_xmit(skb, dev);
	default:
		/* Should never happen, mode already checked */
		netdev_err(dev, "Unknown bonding mode %d\n", BOND_MODE(bond));
		WARN_ON_ONCE(1);
		return bond_tx_drop(dev, skb);
	}
}

static netdev_tx_t bond_start_xmit(struct sk_buff *skb, struct net_device *dev)
{
	struct bonding *bond = netdev_priv(dev);
	netdev_tx_t ret = NETDEV_TX_OK;

	/* If we risk deadlock from transmitting this in the
	 * netpoll path, tell netpoll to queue the frame for later tx
	 */
	if (unlikely(is_netpoll_tx_blocked(dev)))
		return NETDEV_TX_BUSY;

	rcu_read_lock();
	if (bond_has_slaves(bond))
		ret = __bond_start_xmit(skb, dev);
	else
		ret = bond_tx_drop(dev, skb);
	rcu_read_unlock();

	return ret;
}

static struct net_device *
bond_xdp_get_xmit_slave(struct net_device *bond_dev, struct xdp_buff *xdp)
{
	struct bonding *bond = netdev_priv(bond_dev);
	struct slave *slave;

	/* Caller needs to hold rcu_read_lock() */

	switch (BOND_MODE(bond)) {
	case BOND_MODE_ROUNDROBIN:
		slave = bond_xdp_xmit_roundrobin_slave_get(bond, xdp);
		break;

	case BOND_MODE_ACTIVEBACKUP:
		slave = bond_xmit_activebackup_slave_get(bond);
		break;

	case BOND_MODE_8023AD:
	case BOND_MODE_XOR:
		slave = bond_xdp_xmit_3ad_xor_slave_get(bond, xdp);
		break;

	default:
		/* Should never happen. Mode guarded by bond_xdp_check() */
		netdev_err(bond_dev, "Unknown bonding mode %d for xdp xmit\n", BOND_MODE(bond));
		WARN_ON_ONCE(1);
		return NULL;
	}

	if (slave)
		return slave->dev;

	return NULL;
}

static int bond_xdp_xmit(struct net_device *bond_dev,
			 int n, struct xdp_frame **frames, u32 flags)
{
	int nxmit, err = -ENXIO;

	rcu_read_lock();

	for (nxmit = 0; nxmit < n; nxmit++) {
		struct xdp_frame *frame = frames[nxmit];
		struct xdp_frame *frames1[] = {frame};
		struct net_device *slave_dev;
		struct xdp_buff xdp;

		xdp_convert_frame_to_buff(frame, &xdp);

		slave_dev = bond_xdp_get_xmit_slave(bond_dev, &xdp);
		if (!slave_dev) {
			err = -ENXIO;
			break;
		}

		err = slave_dev->netdev_ops->ndo_xdp_xmit(slave_dev, 1, frames1, flags);
		if (err < 1)
			break;
	}

	rcu_read_unlock();

	/* If error happened on the first frame then we can pass the error up, otherwise
	 * report the number of frames that were xmitted.
	 */
	if (err < 0)
		return (nxmit == 0 ? err : nxmit);

	return nxmit;
}

static int bond_xdp_set(struct net_device *dev, struct bpf_prog *prog,
			struct netlink_ext_ack *extack)
{
	struct bonding *bond = netdev_priv(dev);
	struct list_head *iter;
	struct slave *slave, *rollback_slave;
	struct bpf_prog *old_prog;
	struct netdev_bpf xdp = {
		.command = XDP_SETUP_PROG,
		.flags   = 0,
		.prog    = prog,
		.extack  = extack,
	};
	int err;

	ASSERT_RTNL();

	if (!bond_xdp_check(bond))
		return -EOPNOTSUPP;

	old_prog = bond->xdp_prog;
	bond->xdp_prog = prog;

	bond_for_each_slave(bond, slave, iter) {
		struct net_device *slave_dev = slave->dev;

		if (!slave_dev->netdev_ops->ndo_bpf ||
		    !slave_dev->netdev_ops->ndo_xdp_xmit) {
			SLAVE_NL_ERR(dev, slave_dev, extack,
				     "Slave device does not support XDP");
			err = -EOPNOTSUPP;
			goto err;
		}

		if (dev_xdp_prog_count(slave_dev) > 0) {
			SLAVE_NL_ERR(dev, slave_dev, extack,
				     "Slave has XDP program loaded, please unload before enslaving");
			err = -EOPNOTSUPP;
			goto err;
		}

		err = dev_xdp_propagate(slave_dev, &xdp);
		if (err < 0) {
			/* ndo_bpf() sets extack error message */
			slave_err(dev, slave_dev, "Error %d calling ndo_bpf\n", err);
			goto err;
		}
		if (prog)
			bpf_prog_inc(prog);
	}

	if (prog) {
		static_branch_inc(&bpf_master_redirect_enabled_key);
	} else if (old_prog) {
		bpf_prog_put(old_prog);
		static_branch_dec(&bpf_master_redirect_enabled_key);
	}

	return 0;

err:
	/* unwind the program changes */
	bond->xdp_prog = old_prog;
	xdp.prog = old_prog;
	xdp.extack = NULL; /* do not overwrite original error */

	bond_for_each_slave(bond, rollback_slave, iter) {
		struct net_device *slave_dev = rollback_slave->dev;
		int err_unwind;

		if (slave == rollback_slave)
			break;

		err_unwind = dev_xdp_propagate(slave_dev, &xdp);
		if (err_unwind < 0)
			slave_err(dev, slave_dev,
				  "Error %d when unwinding XDP program change\n", err_unwind);
		else if (xdp.prog)
			bpf_prog_inc(xdp.prog);
	}
	return err;
}

static int bond_xdp(struct net_device *dev, struct netdev_bpf *xdp)
{
	switch (xdp->command) {
	case XDP_SETUP_PROG:
		return bond_xdp_set(dev, xdp->prog, xdp->extack);
	default:
		return -EINVAL;
	}
}

static u32 bond_mode_bcast_speed(struct slave *slave, u32 speed)
{
	if (speed == 0 || speed == SPEED_UNKNOWN)
		speed = slave->speed;
	else
		speed = min(speed, slave->speed);

	return speed;
}

/* Set the BOND_PHC_INDEX flag to notify user space */
static int bond_set_phc_index_flag(struct kernel_hwtstamp_config *kernel_cfg)
{
	struct ifreq *ifr = kernel_cfg->ifr;
	struct hwtstamp_config cfg;

	if (kernel_cfg->copied_to_user) {
		/* Lower device has a legacy implementation */
		if (copy_from_user(&cfg, ifr->ifr_data, sizeof(cfg)))
			return -EFAULT;

		cfg.flags |= HWTSTAMP_FLAG_BONDED_PHC_INDEX;
		if (copy_to_user(ifr->ifr_data, &cfg, sizeof(cfg)))
			return -EFAULT;
	} else {
		kernel_cfg->flags |= HWTSTAMP_FLAG_BONDED_PHC_INDEX;
	}

	return 0;
}

static int bond_hwtstamp_get(struct net_device *dev,
			     struct kernel_hwtstamp_config *cfg)
{
	struct bonding *bond = netdev_priv(dev);
	struct net_device *real_dev;
	int err;

	real_dev = bond_option_active_slave_get_rcu(bond);
	if (!real_dev)
		return -EOPNOTSUPP;

	err = generic_hwtstamp_get_lower(real_dev, cfg);
	if (err)
		return err;

	return bond_set_phc_index_flag(cfg);
}

static int bond_hwtstamp_set(struct net_device *dev,
			     struct kernel_hwtstamp_config *cfg,
			     struct netlink_ext_ack *extack)
{
	struct bonding *bond = netdev_priv(dev);
	struct net_device *real_dev;
	int err;

	if (!(cfg->flags & HWTSTAMP_FLAG_BONDED_PHC_INDEX))
		return -EOPNOTSUPP;

	real_dev = bond_option_active_slave_get_rcu(bond);
	if (!real_dev)
		return -EOPNOTSUPP;

	err = generic_hwtstamp_set_lower(real_dev, cfg, extack);
	if (err)
		return err;

	return bond_set_phc_index_flag(cfg);
}

static int bond_ethtool_get_link_ksettings(struct net_device *bond_dev,
					   struct ethtool_link_ksettings *cmd)
{
	struct bonding *bond = netdev_priv(bond_dev);
	struct list_head *iter;
	struct slave *slave;
	u32 speed = 0;

	cmd->base.duplex = DUPLEX_UNKNOWN;
	cmd->base.port = PORT_OTHER;

	/* Since bond_slave_can_tx returns false for all inactive or down slaves, we
	 * do not need to check mode.  Though link speed might not represent
	 * the true receive or transmit bandwidth (not all modes are symmetric)
	 * this is an accurate maximum.
	 */
	bond_for_each_slave(bond, slave, iter) {
		if (bond_slave_can_tx(slave)) {
			bond_update_speed_duplex(slave);
			if (slave->speed != SPEED_UNKNOWN) {
				if (BOND_MODE(bond) == BOND_MODE_BROADCAST)
					speed = bond_mode_bcast_speed(slave,
								      speed);
				else
					speed += slave->speed;
			}
			if (cmd->base.duplex == DUPLEX_UNKNOWN &&
			    slave->duplex != DUPLEX_UNKNOWN)
				cmd->base.duplex = slave->duplex;
		}
	}
	cmd->base.speed = speed ? : SPEED_UNKNOWN;

	return 0;
}

static void bond_ethtool_get_drvinfo(struct net_device *bond_dev,
				     struct ethtool_drvinfo *drvinfo)
{
	strscpy(drvinfo->driver, DRV_NAME, sizeof(drvinfo->driver));
	snprintf(drvinfo->fw_version, sizeof(drvinfo->fw_version), "%d",
		 BOND_ABI_VERSION);
}

static int bond_ethtool_get_ts_info(struct net_device *bond_dev,
				    struct kernel_ethtool_ts_info *info)
{
	struct bonding *bond = netdev_priv(bond_dev);
	struct kernel_ethtool_ts_info ts_info;
	struct net_device *real_dev;
	bool sw_tx_support = false;
	struct list_head *iter;
	struct slave *slave;
	int ret = 0;

	rcu_read_lock();
	real_dev = bond_option_active_slave_get_rcu(bond);
	dev_hold(real_dev);
	rcu_read_unlock();

	if (real_dev) {
		ret = ethtool_get_ts_info_by_layer(real_dev, info);
	} else {
		info->phc_index = -1;
		info->so_timestamping = SOF_TIMESTAMPING_RX_SOFTWARE |
					SOF_TIMESTAMPING_SOFTWARE;
		/* Check if all slaves support software tx timestamping */
		rcu_read_lock();
		bond_for_each_slave_rcu(bond, slave, iter) {
			ret = ethtool_get_ts_info_by_layer(slave->dev, &ts_info);
			if (!ret && (ts_info.so_timestamping & SOF_TIMESTAMPING_TX_SOFTWARE)) {
				sw_tx_support = true;
				continue;
			}

			sw_tx_support = false;
			break;
		}
		rcu_read_unlock();
	}

	if (sw_tx_support)
		info->so_timestamping |= SOF_TIMESTAMPING_TX_SOFTWARE;

	dev_put(real_dev);
	return ret;
}

static const struct ethtool_ops bond_ethtool_ops = {
	.get_drvinfo		= bond_ethtool_get_drvinfo,
	.get_link		= ethtool_op_get_link,
	.get_link_ksettings	= bond_ethtool_get_link_ksettings,
	.get_ts_info		= bond_ethtool_get_ts_info,
};

static const struct net_device_ops bond_netdev_ops = {
	.ndo_init		= bond_init,
	.ndo_uninit		= bond_uninit,
	.ndo_open		= bond_open,
	.ndo_stop		= bond_close,
	.ndo_start_xmit		= bond_start_xmit,
	.ndo_select_queue	= bond_select_queue,
	.ndo_get_stats64	= bond_get_stats,
	.ndo_eth_ioctl		= bond_eth_ioctl,
	.ndo_siocbond		= bond_do_ioctl,
	.ndo_siocdevprivate	= bond_siocdevprivate,
	.ndo_change_rx_flags	= bond_change_rx_flags,
	.ndo_set_rx_mode	= bond_set_rx_mode,
	.ndo_change_mtu		= bond_change_mtu,
	.ndo_set_mac_address	= bond_set_mac_address,
	.ndo_neigh_setup	= bond_neigh_setup,
	.ndo_vlan_rx_add_vid	= bond_vlan_rx_add_vid,
	.ndo_vlan_rx_kill_vid	= bond_vlan_rx_kill_vid,
#ifdef CONFIG_NET_POLL_CONTROLLER
	.ndo_netpoll_setup	= bond_netpoll_setup,
	.ndo_netpoll_cleanup	= bond_netpoll_cleanup,
	.ndo_poll_controller	= bond_poll_controller,
#endif
	.ndo_add_slave		= bond_enslave,
	.ndo_del_slave		= bond_release,
	.ndo_fix_features	= bond_fix_features,
	.ndo_features_check	= passthru_features_check,
	.ndo_get_xmit_slave	= bond_xmit_get_slave,
	.ndo_sk_get_lower_dev	= bond_sk_get_lower_dev,
	.ndo_bpf		= bond_xdp,
	.ndo_xdp_xmit           = bond_xdp_xmit,
	.ndo_xdp_get_xmit_slave = bond_xdp_get_xmit_slave,
	.ndo_hwtstamp_get	= bond_hwtstamp_get,
	.ndo_hwtstamp_set	= bond_hwtstamp_set,
};

static const struct device_type bond_type = {
	.name = "bond",
};

static void bond_destructor(struct net_device *bond_dev)
{
	struct bonding *bond = netdev_priv(bond_dev);

	if (bond->wq)
		destroy_workqueue(bond->wq);

	free_percpu(bond->rr_tx_counter);
}

void bond_setup(struct net_device *bond_dev)
{
	struct bonding *bond = netdev_priv(bond_dev);

	spin_lock_init(&bond->mode_lock);
	bond->params = bonding_defaults;

	/* Initialize pointers */
	bond->dev = bond_dev;

	/* Initialize the device entry points */
	ether_setup(bond_dev);
	bond_dev->max_mtu = ETH_MAX_MTU;
	bond_dev->netdev_ops = &bond_netdev_ops;
	bond_dev->ethtool_ops = &bond_ethtool_ops;

	bond_dev->needs_free_netdev = true;
	bond_dev->priv_destructor = bond_destructor;

	SET_NETDEV_DEVTYPE(bond_dev, &bond_type);

	/* Initialize the device options */
	bond_dev->flags |= IFF_MASTER;
	bond_dev->priv_flags |= IFF_BONDING | IFF_UNICAST_FLT | IFF_NO_QUEUE;
	bond_dev->priv_flags &= ~(IFF_XMIT_DST_RELEASE | IFF_TX_SKB_SHARING);

#ifdef CONFIG_XFRM_OFFLOAD
	/* set up xfrm device ops (only supported in active-backup right now) */
	bond_dev->xfrmdev_ops = &bond_xfrmdev_ops;
	INIT_LIST_HEAD(&bond->ipsec_list);
	mutex_init(&bond->ipsec_lock);
#endif /* CONFIG_XFRM_OFFLOAD */

	/* don't acquire bond device's netif_tx_lock when transmitting */
	bond_dev->lltx = true;

	/* Don't allow bond devices to change network namespaces. */
	bond_dev->netns_local = true;

	/* By default, we declare the bond to be fully
	 * VLAN hardware accelerated capable. Special
	 * care is taken in the various xmit functions
	 * when there are slaves that are not hw accel
	 * capable
	 */

	bond_dev->hw_features = BOND_VLAN_FEATURES |
				NETIF_F_HW_VLAN_CTAG_RX |
				NETIF_F_HW_VLAN_CTAG_FILTER |
				NETIF_F_HW_VLAN_STAG_RX |
				NETIF_F_HW_VLAN_STAG_FILTER;

	bond_dev->hw_features |= NETIF_F_GSO_ENCAP_ALL;
	bond_dev->features |= bond_dev->hw_features;
	bond_dev->features |= NETIF_F_HW_VLAN_CTAG_TX | NETIF_F_HW_VLAN_STAG_TX;
#ifdef CONFIG_XFRM_OFFLOAD
	bond_dev->hw_features |= BOND_XFRM_FEATURES;
	/* Only enable XFRM features if this is an active-backup config */
	if (BOND_MODE(bond) == BOND_MODE_ACTIVEBACKUP)
		bond_dev->features |= BOND_XFRM_FEATURES;
#endif /* CONFIG_XFRM_OFFLOAD */
}

/* Destroy a bonding device.
 * Must be under rtnl_lock when this function is called.
 */
static void bond_uninit(struct net_device *bond_dev)
{
	struct bonding *bond = netdev_priv(bond_dev);
	struct list_head *iter;
	struct slave *slave;

	bond_netpoll_cleanup(bond_dev);

	/* Release the bonded slaves */
	bond_for_each_slave(bond, slave, iter)
		__bond_release_one(bond_dev, slave->dev, true, true);
	netdev_info(bond_dev, "Released all slaves\n");

#ifdef CONFIG_XFRM_OFFLOAD
	mutex_destroy(&bond->ipsec_lock);
#endif /* CONFIG_XFRM_OFFLOAD */

	bond_set_slave_arr(bond, NULL, NULL);

	list_del_rcu(&bond->bond_list);

	bond_debug_unregister(bond);
}

/*------------------------- Module initialization ---------------------------*/

static int __init bond_check_params(struct bond_params *params)
{
	int arp_validate_value, fail_over_mac_value, primary_reselect_value, i;
	struct bond_opt_value newval;
	const struct bond_opt_value *valptr;
	int arp_all_targets_value = 0;
	u16 ad_actor_sys_prio = 0;
	u16 ad_user_port_key = 0;
	__be32 arp_target[BOND_MAX_ARP_TARGETS] = { 0 };
	int arp_ip_count;
	int bond_mode	= BOND_MODE_ROUNDROBIN;
	int xmit_hashtype = BOND_XMIT_POLICY_LAYER2;
	int lacp_fast = 0;
	int tlb_dynamic_lb;

	/* Convert string parameters. */
	if (mode) {
		bond_opt_initstr(&newval, mode);
		valptr = bond_opt_parse(bond_opt_get(BOND_OPT_MODE), &newval);
		if (!valptr) {
			pr_err("Error: Invalid bonding mode \"%s\"\n", mode);
			return -EINVAL;
		}
		bond_mode = valptr->value;
	}

	if (xmit_hash_policy) {
		if (bond_mode == BOND_MODE_ROUNDROBIN ||
		    bond_mode == BOND_MODE_ACTIVEBACKUP ||
		    bond_mode == BOND_MODE_BROADCAST) {
			pr_info("xmit_hash_policy param is irrelevant in mode %s\n",
				bond_mode_name(bond_mode));
		} else {
			bond_opt_initstr(&newval, xmit_hash_policy);
			valptr = bond_opt_parse(bond_opt_get(BOND_OPT_XMIT_HASH),
						&newval);
			if (!valptr) {
				pr_err("Error: Invalid xmit_hash_policy \"%s\"\n",
				       xmit_hash_policy);
				return -EINVAL;
			}
			xmit_hashtype = valptr->value;
		}
	}

	if (lacp_rate) {
		if (bond_mode != BOND_MODE_8023AD) {
			pr_info("lacp_rate param is irrelevant in mode %s\n",
				bond_mode_name(bond_mode));
		} else {
			bond_opt_initstr(&newval, lacp_rate);
			valptr = bond_opt_parse(bond_opt_get(BOND_OPT_LACP_RATE),
						&newval);
			if (!valptr) {
				pr_err("Error: Invalid lacp rate \"%s\"\n",
				       lacp_rate);
				return -EINVAL;
			}
			lacp_fast = valptr->value;
		}
	}

	if (ad_select) {
		bond_opt_initstr(&newval, ad_select);
		valptr = bond_opt_parse(bond_opt_get(BOND_OPT_AD_SELECT),
					&newval);
		if (!valptr) {
			pr_err("Error: Invalid ad_select \"%s\"\n", ad_select);
			return -EINVAL;
		}
		params->ad_select = valptr->value;
		if (bond_mode != BOND_MODE_8023AD)
			pr_warn("ad_select param only affects 802.3ad mode\n");
	} else {
		params->ad_select = BOND_AD_STABLE;
	}

	if (max_bonds < 0) {
		pr_warn("Warning: max_bonds (%d) not in range %d-%d, so it was reset to BOND_DEFAULT_MAX_BONDS (%d)\n",
			max_bonds, 0, INT_MAX, BOND_DEFAULT_MAX_BONDS);
		max_bonds = BOND_DEFAULT_MAX_BONDS;
	}

	if (miimon < 0) {
		pr_warn("Warning: miimon module parameter (%d), not in range 0-%d, so it was reset to 0\n",
			miimon, INT_MAX);
		miimon = 0;
	}

	if (updelay < 0) {
		pr_warn("Warning: updelay module parameter (%d), not in range 0-%d, so it was reset to 0\n",
			updelay, INT_MAX);
		updelay = 0;
	}

	if (downdelay < 0) {
		pr_warn("Warning: downdelay module parameter (%d), not in range 0-%d, so it was reset to 0\n",
			downdelay, INT_MAX);
		downdelay = 0;
	}

	if ((use_carrier != 0) && (use_carrier != 1)) {
		pr_warn("Warning: use_carrier module parameter (%d), not of valid value (0/1), so it was set to 1\n",
			use_carrier);
		use_carrier = 1;
	}

	if (num_peer_notif < 0 || num_peer_notif > 255) {
		pr_warn("Warning: num_grat_arp/num_unsol_na (%d) not in range 0-255 so it was reset to 1\n",
			num_peer_notif);
		num_peer_notif = 1;
	}

	/* reset values for 802.3ad/TLB/ALB */
	if (!bond_mode_uses_arp(bond_mode)) {
		if (!miimon) {
			pr_warn("Warning: miimon must be specified, otherwise bonding will not detect link failure, speed and duplex which are essential for 802.3ad operation\n");
			pr_warn("Forcing miimon to 100msec\n");
			miimon = BOND_DEFAULT_MIIMON;
		}
	}

	if (tx_queues < 1 || tx_queues > 255) {
		pr_warn("Warning: tx_queues (%d) should be between 1 and 255, resetting to %d\n",
			tx_queues, BOND_DEFAULT_TX_QUEUES);
		tx_queues = BOND_DEFAULT_TX_QUEUES;
	}

	if ((all_slaves_active != 0) && (all_slaves_active != 1)) {
		pr_warn("Warning: all_slaves_active module parameter (%d), not of valid value (0/1), so it was set to 0\n",
			all_slaves_active);
		all_slaves_active = 0;
	}

	if (resend_igmp < 0 || resend_igmp > 255) {
		pr_warn("Warning: resend_igmp (%d) should be between 0 and 255, resetting to %d\n",
			resend_igmp, BOND_DEFAULT_RESEND_IGMP);
		resend_igmp = BOND_DEFAULT_RESEND_IGMP;
	}

	bond_opt_initval(&newval, packets_per_slave);
	if (!bond_opt_parse(bond_opt_get(BOND_OPT_PACKETS_PER_SLAVE), &newval)) {
		pr_warn("Warning: packets_per_slave (%d) should be between 0 and %u resetting to 1\n",
			packets_per_slave, USHRT_MAX);
		packets_per_slave = 1;
	}

	if (bond_mode == BOND_MODE_ALB) {
		pr_notice("In ALB mode you might experience client disconnections upon reconnection of a link if the bonding module updelay parameter (%d msec) is incompatible with the forwarding delay time of the switch\n",
			  updelay);
	}

	if (!miimon) {
		if (updelay || downdelay) {
			/* just warn the user the up/down delay will have
			 * no effect since miimon is zero...
			 */
			pr_warn("Warning: miimon module parameter not set and updelay (%d) or downdelay (%d) module parameter is set; updelay and downdelay have no effect unless miimon is set\n",
				updelay, downdelay);
		}
	} else {
		/* don't allow arp monitoring */
		if (arp_interval) {
			pr_warn("Warning: miimon (%d) and arp_interval (%d) can't be used simultaneously, disabling ARP monitoring\n",
				miimon, arp_interval);
			arp_interval = 0;
		}

		if ((updelay % miimon) != 0) {
			pr_warn("Warning: updelay (%d) is not a multiple of miimon (%d), updelay rounded to %d ms\n",
				updelay, miimon, (updelay / miimon) * miimon);
		}

		updelay /= miimon;

		if ((downdelay % miimon) != 0) {
			pr_warn("Warning: downdelay (%d) is not a multiple of miimon (%d), downdelay rounded to %d ms\n",
				downdelay, miimon,
				(downdelay / miimon) * miimon);
		}

		downdelay /= miimon;
	}

	if (arp_interval < 0) {
		pr_warn("Warning: arp_interval module parameter (%d), not in range 0-%d, so it was reset to 0\n",
			arp_interval, INT_MAX);
		arp_interval = 0;
	}

	for (arp_ip_count = 0, i = 0;
	     (arp_ip_count < BOND_MAX_ARP_TARGETS) && arp_ip_target[i]; i++) {
		__be32 ip;

		/* not a complete check, but good enough to catch mistakes */
		if (!in4_pton(arp_ip_target[i], -1, (u8 *)&ip, -1, NULL) ||
		    !bond_is_ip_target_ok(ip)) {
			pr_warn("Warning: bad arp_ip_target module parameter (%s), ARP monitoring will not be performed\n",
				arp_ip_target[i]);
			arp_interval = 0;
		} else {
			if (bond_get_targets_ip(arp_target, ip) == -1)
				arp_target[arp_ip_count++] = ip;
			else
				pr_warn("Warning: duplicate address %pI4 in arp_ip_target, skipping\n",
					&ip);
		}
	}

	if (arp_interval && !arp_ip_count) {
		/* don't allow arping if no arp_ip_target given... */
		pr_warn("Warning: arp_interval module parameter (%d) specified without providing an arp_ip_target parameter, arp_interval was reset to 0\n",
			arp_interval);
		arp_interval = 0;
	}

	if (arp_validate) {
		if (!arp_interval) {
			pr_err("arp_validate requires arp_interval\n");
			return -EINVAL;
		}

		bond_opt_initstr(&newval, arp_validate);
		valptr = bond_opt_parse(bond_opt_get(BOND_OPT_ARP_VALIDATE),
					&newval);
		if (!valptr) {
			pr_err("Error: invalid arp_validate \"%s\"\n",
			       arp_validate);
			return -EINVAL;
		}
		arp_validate_value = valptr->value;
	} else {
		arp_validate_value = 0;
	}

	if (arp_all_targets) {
		bond_opt_initstr(&newval, arp_all_targets);
		valptr = bond_opt_parse(bond_opt_get(BOND_OPT_ARP_ALL_TARGETS),
					&newval);
		if (!valptr) {
			pr_err("Error: invalid arp_all_targets_value \"%s\"\n",
			       arp_all_targets);
			arp_all_targets_value = 0;
		} else {
			arp_all_targets_value = valptr->value;
		}
	}

	if (miimon) {
		pr_info("MII link monitoring set to %d ms\n", miimon);
	} else if (arp_interval) {
		valptr = bond_opt_get_val(BOND_OPT_ARP_VALIDATE,
					  arp_validate_value);
		pr_info("ARP monitoring set to %d ms, validate %s, with %d target(s):",
			arp_interval, valptr->string, arp_ip_count);

		for (i = 0; i < arp_ip_count; i++)
			pr_cont(" %s", arp_ip_target[i]);

		pr_cont("\n");

	} else if (max_bonds) {
		/* miimon and arp_interval not set, we need one so things
		 * work as expected, see bonding.txt for details
		 */
		pr_debug("Warning: either miimon or arp_interval and arp_ip_target module parameters must be specified, otherwise bonding will not detect link failures! see bonding.txt for details\n");
	}

	if (primary && !bond_mode_uses_primary(bond_mode)) {
		/* currently, using a primary only makes sense
		 * in active backup, TLB or ALB modes
		 */
		pr_warn("Warning: %s primary device specified but has no effect in %s mode\n",
			primary, bond_mode_name(bond_mode));
		primary = NULL;
	}

	if (primary && primary_reselect) {
		bond_opt_initstr(&newval, primary_reselect);
		valptr = bond_opt_parse(bond_opt_get(BOND_OPT_PRIMARY_RESELECT),
					&newval);
		if (!valptr) {
			pr_err("Error: Invalid primary_reselect \"%s\"\n",
			       primary_reselect);
			return -EINVAL;
		}
		primary_reselect_value = valptr->value;
	} else {
		primary_reselect_value = BOND_PRI_RESELECT_ALWAYS;
	}

	if (fail_over_mac) {
		bond_opt_initstr(&newval, fail_over_mac);
		valptr = bond_opt_parse(bond_opt_get(BOND_OPT_FAIL_OVER_MAC),
					&newval);
		if (!valptr) {
			pr_err("Error: invalid fail_over_mac \"%s\"\n",
			       fail_over_mac);
			return -EINVAL;
		}
		fail_over_mac_value = valptr->value;
		if (bond_mode != BOND_MODE_ACTIVEBACKUP)
			pr_warn("Warning: fail_over_mac only affects active-backup mode\n");
	} else {
		fail_over_mac_value = BOND_FOM_NONE;
	}

	bond_opt_initstr(&newval, "default");
	valptr = bond_opt_parse(
			bond_opt_get(BOND_OPT_AD_ACTOR_SYS_PRIO),
				     &newval);
	if (!valptr) {
		pr_err("Error: No ad_actor_sys_prio default value");
		return -EINVAL;
	}
	ad_actor_sys_prio = valptr->value;

	valptr = bond_opt_parse(bond_opt_get(BOND_OPT_AD_USER_PORT_KEY),
				&newval);
	if (!valptr) {
		pr_err("Error: No ad_user_port_key default value");
		return -EINVAL;
	}
	ad_user_port_key = valptr->value;

	bond_opt_initstr(&newval, "default");
	valptr = bond_opt_parse(bond_opt_get(BOND_OPT_TLB_DYNAMIC_LB), &newval);
	if (!valptr) {
		pr_err("Error: No tlb_dynamic_lb default value");
		return -EINVAL;
	}
	tlb_dynamic_lb = valptr->value;

	if (lp_interval == 0) {
		pr_warn("Warning: ip_interval must be between 1 and %d, so it was reset to %d\n",
			INT_MAX, BOND_ALB_DEFAULT_LP_INTERVAL);
		lp_interval = BOND_ALB_DEFAULT_LP_INTERVAL;
	}

	/* fill params struct with the proper values */
	params->mode = bond_mode;
	params->xmit_policy = xmit_hashtype;
	params->miimon = miimon;
	params->num_peer_notif = num_peer_notif;
	params->arp_interval = arp_interval;
	params->arp_validate = arp_validate_value;
	params->arp_all_targets = arp_all_targets_value;
	params->missed_max = 2;
	params->updelay = updelay;
	params->downdelay = downdelay;
	params->peer_notif_delay = 0;
	params->use_carrier = use_carrier;
	params->lacp_active = 1;
	params->lacp_fast = lacp_fast;
	params->primary[0] = 0;
	params->primary_reselect = primary_reselect_value;
	params->fail_over_mac = fail_over_mac_value;
	params->tx_queues = tx_queues;
	params->all_slaves_active = all_slaves_active;
	params->resend_igmp = resend_igmp;
	params->min_links = min_links;
	params->lp_interval = lp_interval;
	params->packets_per_slave = packets_per_slave;
	params->tlb_dynamic_lb = tlb_dynamic_lb;
	params->ad_actor_sys_prio = ad_actor_sys_prio;
	eth_zero_addr(params->ad_actor_system);
	params->ad_user_port_key = ad_user_port_key;
	params->coupled_control = 1;
	if (packets_per_slave > 0) {
		params->reciprocal_packets_per_slave =
			reciprocal_value(packets_per_slave);
	} else {
		/* reciprocal_packets_per_slave is unused if
		 * packets_per_slave is 0 or 1, just initialize it
		 */
		params->reciprocal_packets_per_slave =
			(struct reciprocal_value) { 0 };
	}

	if (primary)
		strscpy_pad(params->primary, primary, sizeof(params->primary));

	memcpy(params->arp_targets, arp_target, sizeof(arp_target));
#if IS_ENABLED(CONFIG_IPV6)
	memset(params->ns_targets, 0, sizeof(struct in6_addr) * BOND_MAX_NS_TARGETS);
#endif

	return 0;
}

/* Called from registration process */
static int bond_init(struct net_device *bond_dev)
{
	struct bonding *bond = netdev_priv(bond_dev);
	struct bond_net *bn = net_generic(dev_net(bond_dev), bond_net_id);

	netdev_dbg(bond_dev, "Begin bond_init\n");

	bond->wq = alloc_ordered_workqueue("%s", WQ_MEM_RECLAIM,
					   bond_dev->name);
	if (!bond->wq)
		return -ENOMEM;

	bond->notifier_ctx = false;

	spin_lock_init(&bond->stats_lock);
	netdev_lockdep_set_classes(bond_dev);

	list_add_tail_rcu(&bond->bond_list, &bn->dev_list);

	bond_prepare_sysfs_group(bond);

	bond_debug_register(bond);

	/* Ensure valid dev_addr */
	if (is_zero_ether_addr(bond_dev->dev_addr) &&
	    bond_dev->addr_assign_type == NET_ADDR_PERM)
		eth_hw_addr_random(bond_dev);

	return 0;
}

unsigned int bond_get_num_tx_queues(void)
{
	return tx_queues;
}

/* Create a new bond based on the specified name and bonding parameters.
 * If name is NULL, obtain a suitable "bond%d" name for us.
 * Caller must NOT hold rtnl_lock; we need to release it here before we
 * set up our sysfs entries.
 */
int bond_create(struct net *net, const char *name)
{
	struct net_device *bond_dev;
	struct bonding *bond;
	int res = -ENOMEM;

	rtnl_lock();

	bond_dev = alloc_netdev_mq(sizeof(struct bonding),
				   name ? name : "bond%d", NET_NAME_UNKNOWN,
				   bond_setup, tx_queues);
	if (!bond_dev)
		goto out;

	bond = netdev_priv(bond_dev);
	dev_net_set(bond_dev, net);
	bond_dev->rtnl_link_ops = &bond_link_ops;

	res = register_netdevice(bond_dev);
	if (res < 0) {
		free_netdev(bond_dev);
		goto out;
	}

	netif_carrier_off(bond_dev);

	bond_work_init_all(bond);

out:
	rtnl_unlock();
	return res;
}

static int __net_init bond_net_init(struct net *net)
{
	struct bond_net *bn = net_generic(net, bond_net_id);

	bn->net = net;
	INIT_LIST_HEAD(&bn->dev_list);

	bond_create_proc_dir(bn);
	bond_create_sysfs(bn);

	return 0;
}

/* According to commit 69b0216ac255 ("bonding: fix bonding_masters
 * race condition in bond unloading") we need to remove sysfs files
 * before we remove our devices (done later in bond_net_exit_batch_rtnl())
 */
static void __net_exit bond_net_pre_exit(struct net *net)
{
	struct bond_net *bn = net_generic(net, bond_net_id);

	bond_destroy_sysfs(bn);
}

static void __net_exit bond_net_exit_batch_rtnl(struct list_head *net_list,
						struct list_head *dev_kill_list)
{
	struct bond_net *bn;
	struct net *net;

	/* Kill off any bonds created after unregistering bond rtnl ops */
	list_for_each_entry(net, net_list, exit_list) {
		struct bonding *bond, *tmp_bond;

		bn = net_generic(net, bond_net_id);
		list_for_each_entry_safe(bond, tmp_bond, &bn->dev_list, bond_list)
			unregister_netdevice_queue(bond->dev, dev_kill_list);
	}
}

/* According to commit 23fa5c2caae0 ("bonding: destroy proc directory
 * only after all bonds are gone") bond_destroy_proc_dir() is called
 * after bond_net_exit_batch_rtnl() has completed.
 */
static void __net_exit bond_net_exit_batch(struct list_head *net_list)
{
	struct bond_net *bn;
	struct net *net;

	list_for_each_entry(net, net_list, exit_list) {
		bn = net_generic(net, bond_net_id);
		bond_destroy_proc_dir(bn);
	}
}

static struct pernet_operations bond_net_ops = {
	.init = bond_net_init,
	.pre_exit = bond_net_pre_exit,
	.exit_batch_rtnl = bond_net_exit_batch_rtnl,
	.exit_batch = bond_net_exit_batch,
	.id   = &bond_net_id,
	.size = sizeof(struct bond_net),
};

static int __init bonding_init(void)
{
	int i;
	int res;

	res = bond_check_params(&bonding_defaults);
	if (res)
		goto out;

	bond_create_debugfs();

	res = register_pernet_subsys(&bond_net_ops);
	if (res)
		goto err_net_ops;

	res = bond_netlink_init();
	if (res)
		goto err_link;

	for (i = 0; i < max_bonds; i++) {
		res = bond_create(&init_net, NULL);
		if (res)
			goto err;
	}

	skb_flow_dissector_init(&flow_keys_bonding,
				flow_keys_bonding_keys,
				ARRAY_SIZE(flow_keys_bonding_keys));

	register_netdevice_notifier(&bond_netdev_notifier);
out:
	return res;
err:
	bond_netlink_fini();
err_link:
	unregister_pernet_subsys(&bond_net_ops);
err_net_ops:
	bond_destroy_debugfs();
	goto out;

}

static void __exit bonding_exit(void)
{
	unregister_netdevice_notifier(&bond_netdev_notifier);

	bond_netlink_fini();
	unregister_pernet_subsys(&bond_net_ops);

	bond_destroy_debugfs();

#ifdef CONFIG_NET_POLL_CONTROLLER
	/* Make sure we don't have an imbalance on our netpoll blocking */
	WARN_ON(atomic_read(&netpoll_block_tx));
#endif
}

module_init(bonding_init);
module_exit(bonding_exit);
MODULE_LICENSE("GPL");
MODULE_DESCRIPTION(DRV_DESCRIPTION);
MODULE_AUTHOR("Thomas Davis, tadavis@lbl.gov and many others");<|MERGE_RESOLUTION|>--- conflicted
+++ resolved
@@ -676,25 +676,9 @@
 static bool bond_ipsec_offload_ok(struct sk_buff *skb, struct xfrm_state *xs)
 {
 	struct net_device *real_dev;
-<<<<<<< HEAD
-	struct slave *curr_active;
-	struct bonding *bond;
-=======
->>>>>>> 22d6adac
 	bool ok = false;
 
 	rcu_read_lock();
-<<<<<<< HEAD
-	curr_active = rcu_dereference(bond->curr_active_slave);
-	if (!curr_active)
-		goto out;
-	real_dev = curr_active->dev;
-
-	if (BOND_MODE(bond) != BOND_MODE_ACTIVEBACKUP)
-		goto out;
-
-	if (!xs->xso.real_dev)
-=======
 	real_dev = bond_ipsec_dev(xs);
 	if (!real_dev)
 		goto out;
@@ -726,8 +710,8 @@
 	if (!real_dev->xfrmdev_ops ||
 	    !real_dev->xfrmdev_ops->xdo_dev_state_advance_esn) {
 		pr_warn_ratelimited("%s: %s doesn't support xdo_dev_state_advance_esn\n", __func__, real_dev->name);
->>>>>>> 22d6adac
 		goto out;
+	}
 
 	real_dev->xfrmdev_ops->xdo_dev_state_advance_esn(xs);
 out:
@@ -748,25 +732,14 @@
 		goto out;
 
 	if (!real_dev->xfrmdev_ops ||
-<<<<<<< HEAD
-	    !real_dev->xfrmdev_ops->xdo_dev_offload_ok ||
-	    netif_is_bond_master(real_dev))
-=======
 	    !real_dev->xfrmdev_ops->xdo_dev_state_update_stats) {
 		pr_warn_ratelimited("%s: %s doesn't support xdo_dev_state_update_stats\n", __func__, real_dev->name);
->>>>>>> 22d6adac
 		goto out;
-
-<<<<<<< HEAD
-	ok = real_dev->xfrmdev_ops->xdo_dev_offload_ok(skb, xs);
-out:
-	rcu_read_unlock();
-	return ok;
-=======
+	}
+
 	real_dev->xfrmdev_ops->xdo_dev_state_update_stats(xs);
 out:
 	rcu_read_unlock();
->>>>>>> 22d6adac
 }
 
 static const struct xfrmdev_ops bond_xfrmdev_ops = {
