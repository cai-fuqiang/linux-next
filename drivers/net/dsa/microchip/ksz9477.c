// SPDX-License-Identifier: GPL-2.0
/*
 * Microchip KSZ9477 switch driver main logic
 *
 * Copyright (C) 2017-2019 Microchip Technology Inc.
 */

#include <linux/kernel.h>
#include <linux/module.h>
#include <linux/iopoll.h>
#include <linux/platform_data/microchip-ksz.h>
#include <linux/phy.h>
#include <linux/if_bridge.h>
#include <linux/if_vlan.h>
#include <net/dsa.h>
#include <net/switchdev.h>

#include "ksz9477_reg.h"
#include "ksz_common.h"
#include "ksz9477.h"

static void ksz_cfg(struct ksz_device *dev, u32 addr, u8 bits, bool set)
{
	regmap_update_bits(ksz_regmap_8(dev), addr, bits, set ? bits : 0);
}

static void ksz_port_cfg(struct ksz_device *dev, int port, int offset, u8 bits,
			 bool set)
{
	regmap_update_bits(ksz_regmap_8(dev), PORT_CTRL_ADDR(port, offset),
			   bits, set ? bits : 0);
}

static void ksz9477_cfg32(struct ksz_device *dev, u32 addr, u32 bits, bool set)
{
	regmap_update_bits(ksz_regmap_32(dev), addr, bits, set ? bits : 0);
}

static void ksz9477_port_cfg32(struct ksz_device *dev, int port, int offset,
			       u32 bits, bool set)
{
	regmap_update_bits(ksz_regmap_32(dev), PORT_CTRL_ADDR(port, offset),
			   bits, set ? bits : 0);
}

int ksz9477_change_mtu(struct ksz_device *dev, int port, int mtu)
{
	u16 frame_size;

	if (!dsa_is_cpu_port(dev->ds, port))
		return 0;

	frame_size = mtu + VLAN_ETH_HLEN + ETH_FCS_LEN;

	return regmap_update_bits(ksz_regmap_16(dev), REG_SW_MTU__2,
				  REG_SW_MTU_MASK, frame_size);
}

static int ksz9477_wait_vlan_ctrl_ready(struct ksz_device *dev)
{
	unsigned int val;

	return regmap_read_poll_timeout(ksz_regmap_8(dev), REG_SW_VLAN_CTRL,
					val, !(val & VLAN_START), 10, 1000);
}

static int ksz9477_get_vlan_table(struct ksz_device *dev, u16 vid,
				  u32 *vlan_table)
{
	int ret;

	mutex_lock(&dev->vlan_mutex);

	ksz_write16(dev, REG_SW_VLAN_ENTRY_INDEX__2, vid & VLAN_INDEX_M);
	ksz_write8(dev, REG_SW_VLAN_CTRL, VLAN_READ | VLAN_START);

	/* wait to be cleared */
	ret = ksz9477_wait_vlan_ctrl_ready(dev);
	if (ret) {
		dev_dbg(dev->dev, "Failed to read vlan table\n");
		goto exit;
	}

	ksz_read32(dev, REG_SW_VLAN_ENTRY__4, &vlan_table[0]);
	ksz_read32(dev, REG_SW_VLAN_ENTRY_UNTAG__4, &vlan_table[1]);
	ksz_read32(dev, REG_SW_VLAN_ENTRY_PORTS__4, &vlan_table[2]);

	ksz_write8(dev, REG_SW_VLAN_CTRL, 0);

exit:
	mutex_unlock(&dev->vlan_mutex);

	return ret;
}

static int ksz9477_set_vlan_table(struct ksz_device *dev, u16 vid,
				  u32 *vlan_table)
{
	int ret;

	mutex_lock(&dev->vlan_mutex);

	ksz_write32(dev, REG_SW_VLAN_ENTRY__4, vlan_table[0]);
	ksz_write32(dev, REG_SW_VLAN_ENTRY_UNTAG__4, vlan_table[1]);
	ksz_write32(dev, REG_SW_VLAN_ENTRY_PORTS__4, vlan_table[2]);

	ksz_write16(dev, REG_SW_VLAN_ENTRY_INDEX__2, vid & VLAN_INDEX_M);
	ksz_write8(dev, REG_SW_VLAN_CTRL, VLAN_START | VLAN_WRITE);

	/* wait to be cleared */
	ret = ksz9477_wait_vlan_ctrl_ready(dev);
	if (ret) {
		dev_dbg(dev->dev, "Failed to write vlan table\n");
		goto exit;
	}

	ksz_write8(dev, REG_SW_VLAN_CTRL, 0);

	/* update vlan cache table */
	dev->vlan_cache[vid].table[0] = vlan_table[0];
	dev->vlan_cache[vid].table[1] = vlan_table[1];
	dev->vlan_cache[vid].table[2] = vlan_table[2];

exit:
	mutex_unlock(&dev->vlan_mutex);

	return ret;
}

static void ksz9477_read_table(struct ksz_device *dev, u32 *table)
{
	ksz_read32(dev, REG_SW_ALU_VAL_A, &table[0]);
	ksz_read32(dev, REG_SW_ALU_VAL_B, &table[1]);
	ksz_read32(dev, REG_SW_ALU_VAL_C, &table[2]);
	ksz_read32(dev, REG_SW_ALU_VAL_D, &table[3]);
}

static void ksz9477_write_table(struct ksz_device *dev, u32 *table)
{
	ksz_write32(dev, REG_SW_ALU_VAL_A, table[0]);
	ksz_write32(dev, REG_SW_ALU_VAL_B, table[1]);
	ksz_write32(dev, REG_SW_ALU_VAL_C, table[2]);
	ksz_write32(dev, REG_SW_ALU_VAL_D, table[3]);
}

static int ksz9477_wait_alu_ready(struct ksz_device *dev)
{
	unsigned int val;

	return regmap_read_poll_timeout(ksz_regmap_32(dev), REG_SW_ALU_CTRL__4,
					val, !(val & ALU_START), 10, 1000);
}

static int ksz9477_wait_alu_sta_ready(struct ksz_device *dev)
{
	unsigned int val;

	return regmap_read_poll_timeout(ksz_regmap_32(dev),
					REG_SW_ALU_STAT_CTRL__4,
					val, !(val & ALU_STAT_START),
					10, 1000);
}

int ksz9477_reset_switch(struct ksz_device *dev)
{
	u8 data8;
	u32 data32;

	/* reset switch */
	ksz_cfg(dev, REG_SW_OPERATION, SW_RESET, true);

	/* turn off SPI DO Edge select */
	regmap_update_bits(ksz_regmap_8(dev), REG_SW_GLOBAL_SERIAL_CTRL_0,
			   SPI_AUTO_EDGE_DETECTION, 0);

	/* default configuration */
	ksz_write8(dev, REG_SW_LUE_CTRL_1,
		   SW_AGING_ENABLE | SW_LINK_AUTO_AGING | SW_SRC_ADDR_FILTER);

	/* disable interrupts */
	ksz_write32(dev, REG_SW_INT_MASK__4, SWITCH_INT_MASK);
	ksz_write32(dev, REG_SW_PORT_INT_MASK__4, 0x7F);
	ksz_read32(dev, REG_SW_PORT_INT_STATUS__4, &data32);

	/* KSZ9893 compatible chips do not support refclk configuration */
	if (dev->chip_id == KSZ9893_CHIP_ID ||
	    dev->chip_id == KSZ8563_CHIP_ID ||
	    dev->chip_id == KSZ9563_CHIP_ID)
		return 0;

	data8 = SW_ENABLE_REFCLKO;
	if (dev->synclko_disable)
		data8 = 0;
	else if (dev->synclko_125)
		data8 = SW_ENABLE_REFCLKO | SW_REFCLKO_IS_125MHZ;
	ksz_write8(dev, REG_SW_GLOBAL_OUTPUT_CTRL__1, data8);

	return 0;
}

void ksz9477_r_mib_cnt(struct ksz_device *dev, int port, u16 addr, u64 *cnt)
{
	struct ksz_port *p = &dev->ports[port];
	unsigned int val;
	u32 data;
	int ret;

	/* retain the flush/freeze bit */
	data = p->freeze ? MIB_COUNTER_FLUSH_FREEZE : 0;
	data |= MIB_COUNTER_READ;
	data |= (addr << MIB_COUNTER_INDEX_S);
	ksz_pwrite32(dev, port, REG_PORT_MIB_CTRL_STAT__4, data);

	ret = regmap_read_poll_timeout(ksz_regmap_32(dev),
			PORT_CTRL_ADDR(port, REG_PORT_MIB_CTRL_STAT__4),
			val, !(val & MIB_COUNTER_READ), 10, 1000);
	/* failed to read MIB. get out of loop */
	if (ret) {
		dev_dbg(dev->dev, "Failed to get MIB\n");
		return;
	}

	/* count resets upon read */
	ksz_pread32(dev, port, REG_PORT_MIB_DATA, &data);
	*cnt += data;
}

void ksz9477_r_mib_pkt(struct ksz_device *dev, int port, u16 addr,
		       u64 *dropped, u64 *cnt)
{
	addr = dev->info->mib_names[addr].index;
	ksz9477_r_mib_cnt(dev, port, addr, cnt);
}

void ksz9477_freeze_mib(struct ksz_device *dev, int port, bool freeze)
{
	u32 val = freeze ? MIB_COUNTER_FLUSH_FREEZE : 0;
	struct ksz_port *p = &dev->ports[port];

	/* enable/disable the port for flush/freeze function */
	mutex_lock(&p->mib.cnt_mutex);
	ksz_pwrite32(dev, port, REG_PORT_MIB_CTRL_STAT__4, val);

	/* used by MIB counter reading code to know freeze is enabled */
	p->freeze = freeze;
	mutex_unlock(&p->mib.cnt_mutex);
}

<<<<<<< HEAD
int ksz9477_errata_monitor(struct ksz_device *dev, int port,
			   u64 tx_late_col)
{
	u32 pmavbc;
	u8 status;
	u16 pqm;
	int ret;

	ret = ksz_pread8(dev, port, REG_PORT_STATUS_0, &status);
	if (ret)
		return ret;
	if (!(FIELD_GET(PORT_INTF_SPEED_MASK, status) == PORT_INTF_SPEED_NONE) &&
	    !(status & PORT_INTF_FULL_DUPLEX)) {
		/* Errata DS80000754 recommends monitoring potential faults in
		 * half-duplex mode. The switch might not be able to communicate anymore
		 * in these states.
		 * If you see this message, please read the errata-sheet for more information:
		 * https://ww1.microchip.com/downloads/aemDocuments/documents/UNG/ProductDocuments/Errata/KSZ9477S-Errata-DS80000754.pdf
		 * To workaround this issue, half-duplex mode should be avoided.
		 * A software reset could be implemented to recover from this state.
		 */
		dev_warn_once(dev->dev,
			      "Half-duplex detected on port %d, transmission halt may occur\n",
			      port);
		if (tx_late_col != 0) {
			/* Transmission halt with late collisions */
			dev_crit_once(dev->dev,
				      "TX late collisions detected, transmission may be halted on port %d\n",
				      port);
		}
		ret = ksz_read8(dev, REG_SW_LUE_CTRL_0, &status);
		if (ret)
			return ret;
		if (status & SW_VLAN_ENABLE) {
			ret = ksz_pread16(dev, port, REG_PORT_QM_TX_CNT_0__4, &pqm);
			if (ret)
				return ret;
			ret = ksz_read32(dev, REG_PMAVBC, &pmavbc);
			if (ret)
				return ret;
			if ((FIELD_GET(PMAVBC_MASK, pmavbc) <= PMAVBC_MIN) ||
			    (FIELD_GET(PORT_QM_TX_CNT_M, pqm) >= PORT_QM_TX_CNT_MAX)) {
				/* Transmission halt with Half-Duplex and VLAN */
				dev_crit_once(dev->dev,
					      "resources out of limits, transmission may be halted\n");
			}
		}
	}
=======
static int ksz9477_half_duplex_monitor(struct ksz_device *dev, int port,
				       u64 tx_late_col)
{
	u8 lue_ctrl;
	u32 pmavbc;
	u16 pqm;
	int ret;

	/* Errata DS80000754 recommends monitoring potential faults in
	 * half-duplex mode. The switch might not be able to communicate anymore
	 * in these states. If you see this message, please read the
	 * errata-sheet for more information:
	 * https://ww1.microchip.com/downloads/aemDocuments/documents/UNG/ProductDocuments/Errata/KSZ9477S-Errata-DS80000754.pdf
	 * To workaround this issue, half-duplex mode should be avoided.
	 * A software reset could be implemented to recover from this state.
	 */
	dev_warn_once(dev->dev,
		      "Half-duplex detected on port %d, transmission halt may occur\n",
		      port);
	if (tx_late_col != 0) {
		/* Transmission halt with late collisions */
		dev_crit_once(dev->dev,
			      "TX late collisions detected, transmission may be halted on port %d\n",
			      port);
	}
	ret = ksz_read8(dev, REG_SW_LUE_CTRL_0, &lue_ctrl);
	if (ret)
		return ret;
	if (lue_ctrl & SW_VLAN_ENABLE) {
		ret = ksz_pread16(dev, port, REG_PORT_QM_TX_CNT_0__4, &pqm);
		if (ret)
			return ret;

		ret = ksz_read32(dev, REG_PMAVBC, &pmavbc);
		if (ret)
			return ret;

		if ((FIELD_GET(PMAVBC_MASK, pmavbc) <= PMAVBC_MIN) ||
		    (FIELD_GET(PORT_QM_TX_CNT_M, pqm) >= PORT_QM_TX_CNT_MAX)) {
			/* Transmission halt with Half-Duplex and VLAN */
			dev_crit_once(dev->dev,
				      "resources out of limits, transmission may be halted\n");
		}
	}

	return ret;
}

int ksz9477_errata_monitor(struct ksz_device *dev, int port,
			   u64 tx_late_col)
{
	u8 status;
	int ret;

	ret = ksz_pread8(dev, port, REG_PORT_STATUS_0, &status);
	if (ret)
		return ret;

	if (!(FIELD_GET(PORT_INTF_SPEED_MASK, status)
	      == PORT_INTF_SPEED_NONE) &&
	    !(status & PORT_INTF_FULL_DUPLEX)) {
		ret = ksz9477_half_duplex_monitor(dev, port, tx_late_col);
	}

>>>>>>> 3d4d0fa4
	return ret;
}

void ksz9477_port_init_cnt(struct ksz_device *dev, int port)
{
	struct ksz_port_mib *mib = &dev->ports[port].mib;

	/* flush all enabled port MIB counters */
	mutex_lock(&mib->cnt_mutex);
	ksz_pwrite32(dev, port, REG_PORT_MIB_CTRL_STAT__4,
		     MIB_COUNTER_FLUSH_FREEZE);
	ksz_write8(dev, REG_SW_MAC_CTRL_6, SW_MIB_COUNTER_FLUSH);
	ksz_pwrite32(dev, port, REG_PORT_MIB_CTRL_STAT__4, 0);
	mutex_unlock(&mib->cnt_mutex);
}

static void ksz9477_r_phy_quirks(struct ksz_device *dev, u16 addr, u16 reg,
				 u16 *data)
{
	/* KSZ8563R do not have extended registers but BMSR_ESTATEN and
	 * BMSR_ERCAP bits are set.
	 */
	if (dev->chip_id == KSZ8563_CHIP_ID && reg == MII_BMSR)
		*data &= ~(BMSR_ESTATEN | BMSR_ERCAP);
}

int ksz9477_r_phy(struct ksz_device *dev, u16 addr, u16 reg, u16 *data)
{
	u16 val = 0xffff;
	int ret;

	/* No real PHY after this. Simulate the PHY.
	 * A fixed PHY can be setup in the device tree, but this function is
	 * still called for that port during initialization.
	 * For RGMII PHY there is no way to access it so the fixed PHY should
	 * be used.  For SGMII PHY the supporting code will be added later.
	 */
	if (!dev->info->internal_phy[addr]) {
		struct ksz_port *p = &dev->ports[addr];

		switch (reg) {
		case MII_BMCR:
			val = 0x1140;
			break;
		case MII_BMSR:
			val = 0x796d;
			break;
		case MII_PHYSID1:
			val = 0x0022;
			break;
		case MII_PHYSID2:
			val = 0x1631;
			break;
		case MII_ADVERTISE:
			val = 0x05e1;
			break;
		case MII_LPA:
			val = 0xc5e1;
			break;
		case MII_CTRL1000:
			val = 0x0700;
			break;
		case MII_STAT1000:
			if (p->phydev.speed == SPEED_1000)
				val = 0x3800;
			else
				val = 0;
			break;
		}
	} else {
		ret = ksz_pread16(dev, addr, 0x100 + (reg << 1), &val);
		if (ret)
			return ret;

		ksz9477_r_phy_quirks(dev, addr, reg, &val);
	}

	*data = val;

	return 0;
}

int ksz9477_w_phy(struct ksz_device *dev, u16 addr, u16 reg, u16 val)
{
	u32 mask, val32;

	/* No real PHY after this. */
	if (!dev->info->internal_phy[addr])
		return 0;

	if (reg < 0x10)
		return ksz_pwrite16(dev, addr, 0x100 + (reg << 1), val);

	/* Errata: When using SPI, I2C, or in-band register access,
	 * writes to certain PHY registers should be performed as
	 * 32-bit writes instead of 16-bit writes.
	 */
	val32 = val;
	mask = 0xffff;
	if ((reg & 1) == 0) {
		val32 <<= 16;
		mask <<= 16;
	}
	reg &= ~1;
	return ksz_prmw32(dev, addr, 0x100 + (reg << 1), mask, val32);
}

void ksz9477_cfg_port_member(struct ksz_device *dev, int port, u8 member)
{
	ksz_pwrite32(dev, port, REG_PORT_VLAN_MEMBERSHIP__4, member);
}

void ksz9477_flush_dyn_mac_table(struct ksz_device *dev, int port)
{
	const u16 *regs = dev->info->regs;
	u8 data;

	regmap_update_bits(ksz_regmap_8(dev), REG_SW_LUE_CTRL_2,
			   SW_FLUSH_OPTION_M << SW_FLUSH_OPTION_S,
			   SW_FLUSH_OPTION_DYN_MAC << SW_FLUSH_OPTION_S);

	if (port < dev->info->port_cnt) {
		/* flush individual port */
		ksz_pread8(dev, port, regs[P_STP_CTRL], &data);
		if (!(data & PORT_LEARN_DISABLE))
			ksz_pwrite8(dev, port, regs[P_STP_CTRL],
				    data | PORT_LEARN_DISABLE);
		ksz_cfg(dev, S_FLUSH_TABLE_CTRL, SW_FLUSH_DYN_MAC_TABLE, true);
		ksz_pwrite8(dev, port, regs[P_STP_CTRL], data);
	} else {
		/* flush all */
		ksz_cfg(dev, S_FLUSH_TABLE_CTRL, SW_FLUSH_STP_TABLE, true);
	}
}

int ksz9477_port_vlan_filtering(struct ksz_device *dev, int port,
				bool flag, struct netlink_ext_ack *extack)
{
	if (flag) {
		ksz_port_cfg(dev, port, REG_PORT_LUE_CTRL,
			     PORT_VLAN_LOOKUP_VID_0, true);
		ksz_cfg(dev, REG_SW_LUE_CTRL_0, SW_VLAN_ENABLE, true);
	} else {
		ksz_cfg(dev, REG_SW_LUE_CTRL_0, SW_VLAN_ENABLE, false);
		ksz_port_cfg(dev, port, REG_PORT_LUE_CTRL,
			     PORT_VLAN_LOOKUP_VID_0, false);
	}

	return 0;
}

int ksz9477_port_vlan_add(struct ksz_device *dev, int port,
			  const struct switchdev_obj_port_vlan *vlan,
			  struct netlink_ext_ack *extack)
{
	u32 vlan_table[3];
	bool untagged = vlan->flags & BRIDGE_VLAN_INFO_UNTAGGED;
	int err;

	err = ksz9477_get_vlan_table(dev, vlan->vid, vlan_table);
	if (err) {
		NL_SET_ERR_MSG_MOD(extack, "Failed to get vlan table");
		return err;
	}

	vlan_table[0] = VLAN_VALID | (vlan->vid & VLAN_FID_M);
	if (untagged)
		vlan_table[1] |= BIT(port);
	else
		vlan_table[1] &= ~BIT(port);
	vlan_table[1] &= ~(BIT(dev->cpu_port));

	vlan_table[2] |= BIT(port) | BIT(dev->cpu_port);

	err = ksz9477_set_vlan_table(dev, vlan->vid, vlan_table);
	if (err) {
		NL_SET_ERR_MSG_MOD(extack, "Failed to set vlan table");
		return err;
	}

	/* change PVID */
	if (vlan->flags & BRIDGE_VLAN_INFO_PVID)
		ksz_pwrite16(dev, port, REG_PORT_DEFAULT_VID, vlan->vid);

	return 0;
}

int ksz9477_port_vlan_del(struct ksz_device *dev, int port,
			  const struct switchdev_obj_port_vlan *vlan)
{
	bool untagged = vlan->flags & BRIDGE_VLAN_INFO_UNTAGGED;
	u32 vlan_table[3];
	u16 pvid;

	ksz_pread16(dev, port, REG_PORT_DEFAULT_VID, &pvid);
	pvid = pvid & 0xFFF;

	if (ksz9477_get_vlan_table(dev, vlan->vid, vlan_table)) {
		dev_dbg(dev->dev, "Failed to get vlan table\n");
		return -ETIMEDOUT;
	}

	vlan_table[2] &= ~BIT(port);

	if (pvid == vlan->vid)
		pvid = 1;

	if (untagged)
		vlan_table[1] &= ~BIT(port);

	if (ksz9477_set_vlan_table(dev, vlan->vid, vlan_table)) {
		dev_dbg(dev->dev, "Failed to set vlan table\n");
		return -ETIMEDOUT;
	}

	ksz_pwrite16(dev, port, REG_PORT_DEFAULT_VID, pvid);

	return 0;
}

int ksz9477_fdb_add(struct ksz_device *dev, int port,
		    const unsigned char *addr, u16 vid, struct dsa_db db)
{
	u32 alu_table[4];
	u32 data;
	int ret = 0;

	mutex_lock(&dev->alu_mutex);

	/* find any entry with mac & vid */
	data = vid << ALU_FID_INDEX_S;
	data |= ((addr[0] << 8) | addr[1]);
	ksz_write32(dev, REG_SW_ALU_INDEX_0, data);

	data = ((addr[2] << 24) | (addr[3] << 16));
	data |= ((addr[4] << 8) | addr[5]);
	ksz_write32(dev, REG_SW_ALU_INDEX_1, data);

	/* start read operation */
	ksz_write32(dev, REG_SW_ALU_CTRL__4, ALU_READ | ALU_START);

	/* wait to be finished */
	ret = ksz9477_wait_alu_ready(dev);
	if (ret) {
		dev_dbg(dev->dev, "Failed to read ALU\n");
		goto exit;
	}

	/* read ALU entry */
	ksz9477_read_table(dev, alu_table);

	/* update ALU entry */
	alu_table[0] = ALU_V_STATIC_VALID;
	alu_table[1] |= BIT(port);
	if (vid)
		alu_table[1] |= ALU_V_USE_FID;
	alu_table[2] = (vid << ALU_V_FID_S);
	alu_table[2] |= ((addr[0] << 8) | addr[1]);
	alu_table[3] = ((addr[2] << 24) | (addr[3] << 16));
	alu_table[3] |= ((addr[4] << 8) | addr[5]);

	ksz9477_write_table(dev, alu_table);

	ksz_write32(dev, REG_SW_ALU_CTRL__4, ALU_WRITE | ALU_START);

	/* wait to be finished */
	ret = ksz9477_wait_alu_ready(dev);
	if (ret)
		dev_dbg(dev->dev, "Failed to write ALU\n");

exit:
	mutex_unlock(&dev->alu_mutex);

	return ret;
}

int ksz9477_fdb_del(struct ksz_device *dev, int port,
		    const unsigned char *addr, u16 vid, struct dsa_db db)
{
	u32 alu_table[4];
	u32 data;
	int ret = 0;

	mutex_lock(&dev->alu_mutex);

	/* read any entry with mac & vid */
	data = vid << ALU_FID_INDEX_S;
	data |= ((addr[0] << 8) | addr[1]);
	ksz_write32(dev, REG_SW_ALU_INDEX_0, data);

	data = ((addr[2] << 24) | (addr[3] << 16));
	data |= ((addr[4] << 8) | addr[5]);
	ksz_write32(dev, REG_SW_ALU_INDEX_1, data);

	/* start read operation */
	ksz_write32(dev, REG_SW_ALU_CTRL__4, ALU_READ | ALU_START);

	/* wait to be finished */
	ret = ksz9477_wait_alu_ready(dev);
	if (ret) {
		dev_dbg(dev->dev, "Failed to read ALU\n");
		goto exit;
	}

	ksz_read32(dev, REG_SW_ALU_VAL_A, &alu_table[0]);
	if (alu_table[0] & ALU_V_STATIC_VALID) {
		ksz_read32(dev, REG_SW_ALU_VAL_B, &alu_table[1]);
		ksz_read32(dev, REG_SW_ALU_VAL_C, &alu_table[2]);
		ksz_read32(dev, REG_SW_ALU_VAL_D, &alu_table[3]);

		/* clear forwarding port */
		alu_table[1] &= ~BIT(port);

		/* if there is no port to forward, clear table */
		if ((alu_table[1] & ALU_V_PORT_MAP) == 0) {
			alu_table[0] = 0;
			alu_table[1] = 0;
			alu_table[2] = 0;
			alu_table[3] = 0;
		}
	} else {
		alu_table[0] = 0;
		alu_table[1] = 0;
		alu_table[2] = 0;
		alu_table[3] = 0;
	}

	ksz9477_write_table(dev, alu_table);

	ksz_write32(dev, REG_SW_ALU_CTRL__4, ALU_WRITE | ALU_START);

	/* wait to be finished */
	ret = ksz9477_wait_alu_ready(dev);
	if (ret)
		dev_dbg(dev->dev, "Failed to write ALU\n");

exit:
	mutex_unlock(&dev->alu_mutex);

	return ret;
}

static void ksz9477_convert_alu(struct alu_struct *alu, u32 *alu_table)
{
	alu->is_static = !!(alu_table[0] & ALU_V_STATIC_VALID);
	alu->is_src_filter = !!(alu_table[0] & ALU_V_SRC_FILTER);
	alu->is_dst_filter = !!(alu_table[0] & ALU_V_DST_FILTER);
	alu->prio_age = (alu_table[0] >> ALU_V_PRIO_AGE_CNT_S) &
			ALU_V_PRIO_AGE_CNT_M;
	alu->mstp = alu_table[0] & ALU_V_MSTP_M;

	alu->is_override = !!(alu_table[1] & ALU_V_OVERRIDE);
	alu->is_use_fid = !!(alu_table[1] & ALU_V_USE_FID);
	alu->port_forward = alu_table[1] & ALU_V_PORT_MAP;

	alu->fid = (alu_table[2] >> ALU_V_FID_S) & ALU_V_FID_M;

	alu->mac[0] = (alu_table[2] >> 8) & 0xFF;
	alu->mac[1] = alu_table[2] & 0xFF;
	alu->mac[2] = (alu_table[3] >> 24) & 0xFF;
	alu->mac[3] = (alu_table[3] >> 16) & 0xFF;
	alu->mac[4] = (alu_table[3] >> 8) & 0xFF;
	alu->mac[5] = alu_table[3] & 0xFF;
}

int ksz9477_fdb_dump(struct ksz_device *dev, int port,
		     dsa_fdb_dump_cb_t *cb, void *data)
{
	int ret = 0;
	u32 ksz_data;
	u32 alu_table[4];
	struct alu_struct alu;
	int timeout;

	mutex_lock(&dev->alu_mutex);

	/* start ALU search */
	ksz_write32(dev, REG_SW_ALU_CTRL__4, ALU_START | ALU_SEARCH);

	do {
		timeout = 1000;
		do {
			ksz_read32(dev, REG_SW_ALU_CTRL__4, &ksz_data);
			if ((ksz_data & ALU_VALID) || !(ksz_data & ALU_START))
				break;
			usleep_range(1, 10);
		} while (timeout-- > 0);

		if (!timeout) {
			dev_dbg(dev->dev, "Failed to search ALU\n");
			ret = -ETIMEDOUT;
			goto exit;
		}

		if (!(ksz_data & ALU_VALID))
			continue;

		/* read ALU table */
		ksz9477_read_table(dev, alu_table);

		ksz9477_convert_alu(&alu, alu_table);

		if (alu.port_forward & BIT(port)) {
			ret = cb(alu.mac, alu.fid, alu.is_static, data);
			if (ret)
				goto exit;
		}
	} while (ksz_data & ALU_START);

exit:

	/* stop ALU search */
	ksz_write32(dev, REG_SW_ALU_CTRL__4, 0);

	mutex_unlock(&dev->alu_mutex);

	return ret;
}

int ksz9477_mdb_add(struct ksz_device *dev, int port,
		    const struct switchdev_obj_port_mdb *mdb, struct dsa_db db)
{
	u32 static_table[4];
	const u8 *shifts;
	const u32 *masks;
	u32 data;
	int index;
	u32 mac_hi, mac_lo;
	int err = 0;

	shifts = dev->info->shifts;
	masks = dev->info->masks;

	mac_hi = ((mdb->addr[0] << 8) | mdb->addr[1]);
	mac_lo = ((mdb->addr[2] << 24) | (mdb->addr[3] << 16));
	mac_lo |= ((mdb->addr[4] << 8) | mdb->addr[5]);

	mutex_lock(&dev->alu_mutex);

	for (index = 0; index < dev->info->num_statics; index++) {
		/* find empty slot first */
		data = (index << shifts[ALU_STAT_INDEX]) |
			masks[ALU_STAT_READ] | ALU_STAT_START;
		ksz_write32(dev, REG_SW_ALU_STAT_CTRL__4, data);

		/* wait to be finished */
		err = ksz9477_wait_alu_sta_ready(dev);
		if (err) {
			dev_dbg(dev->dev, "Failed to read ALU STATIC\n");
			goto exit;
		}

		/* read ALU static table */
		ksz9477_read_table(dev, static_table);

		if (static_table[0] & ALU_V_STATIC_VALID) {
			/* check this has same vid & mac address */
			if (((static_table[2] >> ALU_V_FID_S) == mdb->vid) &&
			    ((static_table[2] & ALU_V_MAC_ADDR_HI) == mac_hi) &&
			    static_table[3] == mac_lo) {
				/* found matching one */
				break;
			}
		} else {
			/* found empty one */
			break;
		}
	}

	/* no available entry */
	if (index == dev->info->num_statics) {
		err = -ENOSPC;
		goto exit;
	}

	/* add entry */
	static_table[0] = ALU_V_STATIC_VALID;
	static_table[1] |= BIT(port);
	if (mdb->vid)
		static_table[1] |= ALU_V_USE_FID;
	static_table[2] = (mdb->vid << ALU_V_FID_S);
	static_table[2] |= mac_hi;
	static_table[3] = mac_lo;

	ksz9477_write_table(dev, static_table);

	data = (index << shifts[ALU_STAT_INDEX]) | ALU_STAT_START;
	ksz_write32(dev, REG_SW_ALU_STAT_CTRL__4, data);

	/* wait to be finished */
	if (ksz9477_wait_alu_sta_ready(dev))
		dev_dbg(dev->dev, "Failed to read ALU STATIC\n");

exit:
	mutex_unlock(&dev->alu_mutex);
	return err;
}

int ksz9477_mdb_del(struct ksz_device *dev, int port,
		    const struct switchdev_obj_port_mdb *mdb, struct dsa_db db)
{
	u32 static_table[4];
	const u8 *shifts;
	const u32 *masks;
	u32 data;
	int index;
	int ret = 0;
	u32 mac_hi, mac_lo;

	shifts = dev->info->shifts;
	masks = dev->info->masks;

	mac_hi = ((mdb->addr[0] << 8) | mdb->addr[1]);
	mac_lo = ((mdb->addr[2] << 24) | (mdb->addr[3] << 16));
	mac_lo |= ((mdb->addr[4] << 8) | mdb->addr[5]);

	mutex_lock(&dev->alu_mutex);

	for (index = 0; index < dev->info->num_statics; index++) {
		/* find empty slot first */
		data = (index << shifts[ALU_STAT_INDEX]) |
			masks[ALU_STAT_READ] | ALU_STAT_START;
		ksz_write32(dev, REG_SW_ALU_STAT_CTRL__4, data);

		/* wait to be finished */
		ret = ksz9477_wait_alu_sta_ready(dev);
		if (ret) {
			dev_dbg(dev->dev, "Failed to read ALU STATIC\n");
			goto exit;
		}

		/* read ALU static table */
		ksz9477_read_table(dev, static_table);

		if (static_table[0] & ALU_V_STATIC_VALID) {
			/* check this has same vid & mac address */

			if (((static_table[2] >> ALU_V_FID_S) == mdb->vid) &&
			    ((static_table[2] & ALU_V_MAC_ADDR_HI) == mac_hi) &&
			    static_table[3] == mac_lo) {
				/* found matching one */
				break;
			}
		}
	}

	/* no available entry */
	if (index == dev->info->num_statics)
		goto exit;

	/* clear port */
	static_table[1] &= ~BIT(port);

	if ((static_table[1] & ALU_V_PORT_MAP) == 0) {
		/* delete entry */
		static_table[0] = 0;
		static_table[1] = 0;
		static_table[2] = 0;
		static_table[3] = 0;
	}

	ksz9477_write_table(dev, static_table);

	data = (index << shifts[ALU_STAT_INDEX]) | ALU_STAT_START;
	ksz_write32(dev, REG_SW_ALU_STAT_CTRL__4, data);

	/* wait to be finished */
	ret = ksz9477_wait_alu_sta_ready(dev);
	if (ret)
		dev_dbg(dev->dev, "Failed to read ALU STATIC\n");

exit:
	mutex_unlock(&dev->alu_mutex);

	return ret;
}

int ksz9477_port_mirror_add(struct ksz_device *dev, int port,
			    struct dsa_mall_mirror_tc_entry *mirror,
			    bool ingress, struct netlink_ext_ack *extack)
{
	u8 data;
	int p;

	/* Limit to one sniffer port
	 * Check if any of the port is already set for sniffing
	 * If yes, instruct the user to remove the previous entry & exit
	 */
	for (p = 0; p < dev->info->port_cnt; p++) {
		/* Skip the current sniffing port */
		if (p == mirror->to_local_port)
			continue;

		ksz_pread8(dev, p, P_MIRROR_CTRL, &data);

		if (data & PORT_MIRROR_SNIFFER) {
			NL_SET_ERR_MSG_MOD(extack,
					   "Sniffer port is already configured, delete existing rules & retry");
			return -EBUSY;
		}
	}

	if (ingress)
		ksz_port_cfg(dev, port, P_MIRROR_CTRL, PORT_MIRROR_RX, true);
	else
		ksz_port_cfg(dev, port, P_MIRROR_CTRL, PORT_MIRROR_TX, true);

	/* configure mirror port */
	ksz_port_cfg(dev, mirror->to_local_port, P_MIRROR_CTRL,
		     PORT_MIRROR_SNIFFER, true);

	ksz_cfg(dev, S_MIRROR_CTRL, SW_MIRROR_RX_TX, false);

	return 0;
}

void ksz9477_port_mirror_del(struct ksz_device *dev, int port,
			     struct dsa_mall_mirror_tc_entry *mirror)
{
	bool in_use = false;
	u8 data;
	int p;

	if (mirror->ingress)
		ksz_port_cfg(dev, port, P_MIRROR_CTRL, PORT_MIRROR_RX, false);
	else
		ksz_port_cfg(dev, port, P_MIRROR_CTRL, PORT_MIRROR_TX, false);


	/* Check if any of the port is still referring to sniffer port */
	for (p = 0; p < dev->info->port_cnt; p++) {
		ksz_pread8(dev, p, P_MIRROR_CTRL, &data);

		if ((data & (PORT_MIRROR_RX | PORT_MIRROR_TX))) {
			in_use = true;
			break;
		}
	}

	/* delete sniffing if there are no other mirroring rules */
	if (!in_use)
		ksz_port_cfg(dev, mirror->to_local_port, P_MIRROR_CTRL,
			     PORT_MIRROR_SNIFFER, false);
}

static phy_interface_t ksz9477_get_interface(struct ksz_device *dev, int port)
{
	phy_interface_t interface;
	bool gbit;

	if (dev->info->internal_phy[port])
		return PHY_INTERFACE_MODE_NA;

	gbit = ksz_get_gbit(dev, port);

	interface = ksz_get_xmii(dev, port, gbit);

	return interface;
}

void ksz9477_get_caps(struct ksz_device *dev, int port,
		      struct phylink_config *config)
{
	config->mac_capabilities = MAC_10 | MAC_100 | MAC_ASYM_PAUSE |
				   MAC_SYM_PAUSE;

	if (dev->info->gbit_capable[port])
		config->mac_capabilities |= MAC_1000FD;
}

int ksz9477_set_ageing_time(struct ksz_device *dev, unsigned int msecs)
{
	u32 secs = msecs / 1000;
	u8 value;
	u8 data;
	int ret;

	value = FIELD_GET(SW_AGE_PERIOD_7_0_M, secs);

	ret = ksz_write8(dev, REG_SW_LUE_CTRL_3, value);
	if (ret < 0)
		return ret;

	data = FIELD_GET(SW_AGE_PERIOD_10_8_M, secs);

	ret = ksz_read8(dev, REG_SW_LUE_CTRL_0, &value);
	if (ret < 0)
		return ret;

	value &= ~SW_AGE_CNT_M;
	value |= FIELD_PREP(SW_AGE_CNT_M, data);

	return ksz_write8(dev, REG_SW_LUE_CTRL_0, value);
}

void ksz9477_port_queue_split(struct ksz_device *dev, int port)
{
	u8 data;

	if (dev->info->num_tx_queues == 8)
		data = PORT_EIGHT_QUEUE;
	else if (dev->info->num_tx_queues == 4)
		data = PORT_FOUR_QUEUE;
	else if (dev->info->num_tx_queues == 2)
		data = PORT_TWO_QUEUE;
	else
		data = PORT_SINGLE_QUEUE;

	ksz_prmw8(dev, port, REG_PORT_CTRL_0, PORT_QUEUE_SPLIT_MASK, data);
}

void ksz9477_port_setup(struct ksz_device *dev, int port, bool cpu_port)
{
	const u16 *regs = dev->info->regs;
	struct dsa_switch *ds = dev->ds;
	u16 data16;
	u8 member;

	/* enable tag tail for host port */
	if (cpu_port)
		ksz_port_cfg(dev, port, REG_PORT_CTRL_0, PORT_TAIL_TAG_ENABLE,
			     true);

	ksz9477_port_queue_split(dev, port);

	ksz_port_cfg(dev, port, REG_PORT_CTRL_0, PORT_MAC_LOOPBACK, false);

	/* set back pressure */
	ksz_port_cfg(dev, port, REG_PORT_MAC_CTRL_1, PORT_BACK_PRESSURE, true);

	/* enable broadcast storm limit */
	ksz_port_cfg(dev, port, P_BCAST_STORM_CTRL, PORT_BROADCAST_STORM, true);

	/* replace priority */
	ksz_port_cfg(dev, port, REG_PORT_MRI_MAC_CTRL, PORT_USER_PRIO_CEILING,
		     false);
	ksz9477_port_cfg32(dev, port, REG_PORT_MTI_QUEUE_CTRL_0__4,
			   MTI_PVID_REPLACE, false);

	/* force flow control for non-PHY ports only */
	ksz_port_cfg(dev, port, REG_PORT_CTRL_0,
		     PORT_FORCE_TX_FLOW_CTRL | PORT_FORCE_RX_FLOW_CTRL,
		     !dev->info->internal_phy[port]);

	if (cpu_port)
		member = dsa_user_ports(ds);
	else
		member = BIT(dsa_upstream_port(ds, port));

	ksz9477_cfg_port_member(dev, port, member);

	/* clear pending interrupts */
	if (dev->info->internal_phy[port])
		ksz_pread16(dev, port, REG_PORT_PHY_INT_ENABLE, &data16);

	ksz9477_port_acl_init(dev, port);

	/* clear pending wake flags */
	ksz_handle_wake_reason(dev, port);

	/* Disable all WoL options by default. Otherwise
	 * ksz_switch_macaddr_get/put logic will not work properly.
	 */
	ksz_pwrite8(dev, port, regs[REG_PORT_PME_CTRL], 0);
}

void ksz9477_config_cpu_port(struct dsa_switch *ds)
{
	struct ksz_device *dev = ds->priv;
	struct ksz_port *p;
	int i;

	for (i = 0; i < dev->info->port_cnt; i++) {
		if (dsa_is_cpu_port(ds, i) &&
		    (dev->info->cpu_ports & (1 << i))) {
			phy_interface_t interface;
			const char *prev_msg;
			const char *prev_mode;

			dev->cpu_port = i;
			p = &dev->ports[i];

			/* Read from XMII register to determine host port
			 * interface.  If set specifically in device tree
			 * note the difference to help debugging.
			 */
			interface = ksz9477_get_interface(dev, i);
			if (!p->interface) {
				if (dev->compat_interface) {
					dev_warn(dev->dev,
						 "Using legacy switch \"phy-mode\" property, because it is missing on port %d node. "
						 "Please update your device tree.\n",
						 i);
					p->interface = dev->compat_interface;
				} else {
					p->interface = interface;
				}
			}
			if (interface && interface != p->interface) {
				prev_msg = " instead of ";
				prev_mode = phy_modes(interface);
			} else {
				prev_msg = "";
				prev_mode = "";
			}
			dev_info(dev->dev,
				 "Port%d: using phy mode %s%s%s\n",
				 i,
				 phy_modes(p->interface),
				 prev_msg,
				 prev_mode);

			/* enable cpu port */
			ksz9477_port_setup(dev, i, true);
		}
	}

	for (i = 0; i < dev->info->port_cnt; i++) {
		if (i == dev->cpu_port)
			continue;
		ksz_port_stp_state_set(ds, i, BR_STATE_DISABLED);
	}
}

int ksz9477_enable_stp_addr(struct ksz_device *dev)
{
	const u32 *masks;
	u32 data;
	int ret;

	masks = dev->info->masks;

	/* Enable Reserved multicast table */
	ksz_cfg(dev, REG_SW_LUE_CTRL_0, SW_RESV_MCAST_ENABLE, true);

	/* Set the Override bit for forwarding BPDU packet to CPU */
	ret = ksz_write32(dev, REG_SW_ALU_VAL_B,
			  ALU_V_OVERRIDE | BIT(dev->cpu_port));
	if (ret < 0)
		return ret;

	data = ALU_STAT_START | ALU_RESV_MCAST_ADDR | masks[ALU_STAT_WRITE];

	ret = ksz_write32(dev, REG_SW_ALU_STAT_CTRL__4, data);
	if (ret < 0)
		return ret;

	/* wait to be finished */
	ret = ksz9477_wait_alu_sta_ready(dev);
	if (ret < 0) {
		dev_err(dev->dev, "Failed to update Reserved Multicast table\n");
		return ret;
	}

	return 0;
}

int ksz9477_setup(struct dsa_switch *ds)
{
	struct ksz_device *dev = ds->priv;
	const u16 *regs = dev->info->regs;
	int ret = 0;

	ds->mtu_enforcement_ingress = true;

	/* Required for port partitioning. */
	ksz9477_cfg32(dev, REG_SW_QM_CTRL__4, UNICAST_VLAN_BOUNDARY,
		      true);

	/* Do not work correctly with tail tagging. */
	ksz_cfg(dev, REG_SW_MAC_CTRL_0, SW_CHECK_LENGTH, false);

	/* Enable REG_SW_MTU__2 reg by setting SW_JUMBO_PACKET */
	ksz_cfg(dev, REG_SW_MAC_CTRL_1, SW_JUMBO_PACKET, true);

	/* Use collision based back pressure mode. */
	ksz_cfg(dev, REG_SW_MAC_CTRL_1, SW_BACK_PRESSURE,
		SW_BACK_PRESSURE_COLLISION);

	/* Now we can configure default MTU value */
	ret = regmap_update_bits(ksz_regmap_16(dev), REG_SW_MTU__2, REG_SW_MTU_MASK,
				 VLAN_ETH_FRAME_LEN + ETH_FCS_LEN);
	if (ret)
		return ret;

	/* queue based egress rate limit */
	ksz_cfg(dev, REG_SW_MAC_CTRL_5, SW_OUT_RATE_LIMIT_QUEUE_BASED, true);

	/* enable global MIB counter freeze function */
	ksz_cfg(dev, REG_SW_MAC_CTRL_6, SW_MIB_COUNTER_FREEZE, true);

	/* Make sure PME (WoL) is not enabled. If requested, it will
	 * be enabled by ksz_wol_pre_shutdown(). Otherwise, some PMICs
	 * do not like PME events changes before shutdown.
	 */
	return ksz_write8(dev, regs[REG_SW_PME_CTRL], 0);
}

u32 ksz9477_get_port_addr(int port, int offset)
{
	return PORT_CTRL_ADDR(port, offset);
}

int ksz9477_tc_cbs_set_cinc(struct ksz_device *dev, int port, u32 val)
{
	val = val >> 8;

	return ksz_pwrite16(dev, port, REG_PORT_MTI_CREDIT_INCREMENT, val);
}

/* The KSZ9477 provides following HW features to accelerate
 * HSR frames handling:
 *
 * 1. TX PACKET DUPLICATION FROM HOST TO SWITCH
 * 2. RX PACKET DUPLICATION DISCARDING
 * 3. PREVENTING PACKET LOOP IN THE RING BY SELF-ADDRESS FILTERING
 *
 * Only one from point 1. has the NETIF_F* flag available.
 *
 * Ones from point 2 and 3 are "best effort" - i.e. those will
 * work correctly most of the time, but it may happen that some
 * frames will not be caught - to be more specific; there is a race
 * condition in hardware such that, when duplicate packets are received
 * on member ports very close in time to each other, the hardware fails
 * to detect that they are duplicates.
 *
 * Hence, the SW needs to handle those special cases. However, the speed
 * up gain is considerable when above features are used.
 *
 * Moreover, the NETIF_F_HW_HSR_FWD feature is also enabled, as HSR frames
 * can be forwarded in the switch fabric between HSR ports.
 */
#define KSZ9477_SUPPORTED_HSR_FEATURES (NETIF_F_HW_HSR_DUP | NETIF_F_HW_HSR_FWD)

void ksz9477_hsr_join(struct dsa_switch *ds, int port, struct net_device *hsr)
{
	struct ksz_device *dev = ds->priv;
	struct net_device *user;
	struct dsa_port *hsr_dp;
	u8 data, hsr_ports = 0;

	/* Program which port(s) shall support HSR */
	ksz_rmw32(dev, REG_HSR_PORT_MAP__4, BIT(port), BIT(port));

	/* Forward frames between HSR ports (i.e. bridge together HSR ports) */
	if (dev->hsr_ports) {
		dsa_hsr_foreach_port(hsr_dp, ds, hsr)
			hsr_ports |= BIT(hsr_dp->index);

		hsr_ports |= BIT(dsa_upstream_port(ds, port));
		dsa_hsr_foreach_port(hsr_dp, ds, hsr)
			ksz9477_cfg_port_member(dev, hsr_dp->index, hsr_ports);
	}

	if (!dev->hsr_ports) {
		/* Enable discarding of received HSR frames */
		ksz_read8(dev, REG_HSR_ALU_CTRL_0__1, &data);
		data |= HSR_DUPLICATE_DISCARD;
		data &= ~HSR_NODE_UNICAST;
		ksz_write8(dev, REG_HSR_ALU_CTRL_0__1, data);
	}

	/* Enable per port self-address filtering.
	 * The global self-address filtering has already been enabled in the
	 * ksz9477_reset_switch() function.
	 */
	ksz_port_cfg(dev, port, REG_PORT_LUE_CTRL, PORT_SRC_ADDR_FILTER, true);

	/* Setup HW supported features for lan HSR ports */
	user = dsa_to_port(ds, port)->user;
	user->features |= KSZ9477_SUPPORTED_HSR_FEATURES;
}

void ksz9477_hsr_leave(struct dsa_switch *ds, int port, struct net_device *hsr)
{
	struct ksz_device *dev = ds->priv;

	/* Clear port HSR support */
	ksz_rmw32(dev, REG_HSR_PORT_MAP__4, BIT(port), 0);

	/* Disable forwarding frames between HSR ports */
	ksz9477_cfg_port_member(dev, port, BIT(dsa_upstream_port(ds, port)));

	/* Disable per port self-address filtering */
	ksz_port_cfg(dev, port, REG_PORT_LUE_CTRL, PORT_SRC_ADDR_FILTER, false);
}

int ksz9477_switch_init(struct ksz_device *dev)
{
	u8 data8;
	int ret;

	dev->port_mask = (1 << dev->info->port_cnt) - 1;

	/* turn off SPI DO Edge select */
	ret = ksz_read8(dev, REG_SW_GLOBAL_SERIAL_CTRL_0, &data8);
	if (ret)
		return ret;

	data8 &= ~SPI_AUTO_EDGE_DETECTION;
	ret = ksz_write8(dev, REG_SW_GLOBAL_SERIAL_CTRL_0, data8);
	if (ret)
		return ret;

	return 0;
}

void ksz9477_switch_exit(struct ksz_device *dev)
{
	ksz9477_reset_switch(dev);
}

MODULE_AUTHOR("Woojung Huh <Woojung.Huh@microchip.com>");
MODULE_DESCRIPTION("Microchip KSZ9477 Series Switch DSA Driver");
MODULE_LICENSE("GPL");<|MERGE_RESOLUTION|>--- conflicted
+++ resolved
@@ -246,56 +246,6 @@
 	mutex_unlock(&p->mib.cnt_mutex);
 }
 
-<<<<<<< HEAD
-int ksz9477_errata_monitor(struct ksz_device *dev, int port,
-			   u64 tx_late_col)
-{
-	u32 pmavbc;
-	u8 status;
-	u16 pqm;
-	int ret;
-
-	ret = ksz_pread8(dev, port, REG_PORT_STATUS_0, &status);
-	if (ret)
-		return ret;
-	if (!(FIELD_GET(PORT_INTF_SPEED_MASK, status) == PORT_INTF_SPEED_NONE) &&
-	    !(status & PORT_INTF_FULL_DUPLEX)) {
-		/* Errata DS80000754 recommends monitoring potential faults in
-		 * half-duplex mode. The switch might not be able to communicate anymore
-		 * in these states.
-		 * If you see this message, please read the errata-sheet for more information:
-		 * https://ww1.microchip.com/downloads/aemDocuments/documents/UNG/ProductDocuments/Errata/KSZ9477S-Errata-DS80000754.pdf
-		 * To workaround this issue, half-duplex mode should be avoided.
-		 * A software reset could be implemented to recover from this state.
-		 */
-		dev_warn_once(dev->dev,
-			      "Half-duplex detected on port %d, transmission halt may occur\n",
-			      port);
-		if (tx_late_col != 0) {
-			/* Transmission halt with late collisions */
-			dev_crit_once(dev->dev,
-				      "TX late collisions detected, transmission may be halted on port %d\n",
-				      port);
-		}
-		ret = ksz_read8(dev, REG_SW_LUE_CTRL_0, &status);
-		if (ret)
-			return ret;
-		if (status & SW_VLAN_ENABLE) {
-			ret = ksz_pread16(dev, port, REG_PORT_QM_TX_CNT_0__4, &pqm);
-			if (ret)
-				return ret;
-			ret = ksz_read32(dev, REG_PMAVBC, &pmavbc);
-			if (ret)
-				return ret;
-			if ((FIELD_GET(PMAVBC_MASK, pmavbc) <= PMAVBC_MIN) ||
-			    (FIELD_GET(PORT_QM_TX_CNT_M, pqm) >= PORT_QM_TX_CNT_MAX)) {
-				/* Transmission halt with Half-Duplex and VLAN */
-				dev_crit_once(dev->dev,
-					      "resources out of limits, transmission may be halted\n");
-			}
-		}
-	}
-=======
 static int ksz9477_half_duplex_monitor(struct ksz_device *dev, int port,
 				       u64 tx_late_col)
 {
@@ -360,7 +310,6 @@
 		ret = ksz9477_half_duplex_monitor(dev, port, tx_late_col);
 	}
 
->>>>>>> 3d4d0fa4
 	return ret;
 }
 
