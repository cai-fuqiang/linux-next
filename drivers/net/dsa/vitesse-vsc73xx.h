--- conflicted
+++ resolved
@@ -45,10 +45,7 @@
  * @vlans: List of configured vlans. Contains port mask and untagged status of
  *	every vlan configured in port vlan operation. It doesn't cover tag_8021q
  *	vlans.
-<<<<<<< HEAD
-=======
  * @fdb_lock: Mutex protects fdb access
->>>>>>> 43b77244
  */
 struct vsc73xx {
 	struct device			*dev;
@@ -61,10 +58,7 @@
 	void				*priv;
 	struct vsc73xx_portinfo		portinfo[VSC73XX_MAX_NUM_PORTS];
 	struct list_head		vlans;
-<<<<<<< HEAD
-=======
 	struct mutex			fdb_lock;
->>>>>>> 43b77244
 };
 
 /**
