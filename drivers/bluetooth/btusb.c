--- conflicted
+++ resolved
@@ -1345,12 +1345,6 @@
 	if (!urb)
 		return -ENOMEM;
 
-<<<<<<< HEAD
-	/* Use maximum HCI Event size so the USB stack handles
-	 * ZPL/short-transfer automatically.
-	 */
-	size = HCI_MAX_EVENT_SIZE;
-=======
 	if (le16_to_cpu(data->udev->descriptor.idVendor)  == 0x0a12 &&
 	    le16_to_cpu(data->udev->descriptor.idProduct) == 0x0001)
 		/* Fake CSR devices don't seem to support sort-transter */
@@ -1360,7 +1354,6 @@
 		 * ZPL/short-transfer automatically.
 		 */
 		size = HCI_MAX_EVENT_SIZE;
->>>>>>> bf653123
 
 	buf = kmalloc(size, mem_flags);
 	if (!buf) {
