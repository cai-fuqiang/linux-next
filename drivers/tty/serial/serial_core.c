--- conflicted
+++ resolved
@@ -3430,13 +3430,10 @@
 	if (ret)
 		goto err_unregister_ctrl_dev;
 
-<<<<<<< HEAD
-=======
 	ret = serial_base_match_and_update_preferred_console(drv, port);
 	if (ret)
 		goto err_unregister_port_dev;
 
->>>>>>> 3c842de2
 	ret = serial_core_add_one_port(drv, port);
 	if (ret)
 		goto err_unregister_port_dev;
