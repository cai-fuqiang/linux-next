/* SPDX-License-Identifier: GPL-2.0 */
/* Copyright(c) 2019 Intel Corporation. All rights rsvd. */
#ifndef _IDXD_H_
#define _IDXD_H_

#include <linux/sbitmap.h>
#include <linux/dmaengine.h>
#include <linux/percpu-rwsem.h>
#include <linux/wait.h>
#include <linux/cdev.h>
#include <linux/idr.h>
#include <linux/pci.h>
#include <linux/ioasid.h>
#include <linux/bitmap.h>
#include <linux/perf_event.h>
#include <uapi/linux/idxd.h>
#include "registers.h"

#define IDXD_DRIVER_VERSION	"1.00"

extern struct kmem_cache *idxd_desc_pool;
extern bool tc_override;

struct idxd_wq;
struct idxd_dev;

enum idxd_dev_type {
	IDXD_DEV_NONE = -1,
	IDXD_DEV_DSA = 0,
	IDXD_DEV_IAX,
	IDXD_DEV_WQ,
	IDXD_DEV_GROUP,
	IDXD_DEV_ENGINE,
	IDXD_DEV_CDEV,
	IDXD_DEV_MAX_TYPE,
};

struct idxd_dev {
	struct device conf_dev;
	enum idxd_dev_type type;
};

#define IDXD_REG_TIMEOUT	50
#define IDXD_DRAIN_TIMEOUT	5000

enum idxd_type {
	IDXD_TYPE_UNKNOWN = -1,
	IDXD_TYPE_DSA = 0,
	IDXD_TYPE_IAX,
	IDXD_TYPE_MAX,
};

#define IDXD_NAME_SIZE		128
#define IDXD_PMU_EVENT_MAX	64

#define IDXD_ENQCMDS_RETRIES		32
#define IDXD_ENQCMDS_MAX_RETRIES	64

struct idxd_device_driver {
	const char *name;
	enum idxd_dev_type *type;
	int (*probe)(struct idxd_dev *idxd_dev);
	void (*remove)(struct idxd_dev *idxd_dev);
	struct device_driver drv;
};

extern struct idxd_device_driver dsa_drv;
extern struct idxd_device_driver idxd_drv;
extern struct idxd_device_driver idxd_dmaengine_drv;
extern struct idxd_device_driver idxd_user_drv;

#define INVALID_INT_HANDLE	-1
struct idxd_irq_entry {
	int id;
	int vector;
	struct llist_head pending_llist;
	struct list_head work_list;
	/*
	 * Lock to protect access between irq thread process descriptor
	 * and irq thread processing error descriptor.
	 */
	spinlock_t list_lock;
	int int_handle;
	ioasid_t pasid;
};

struct idxd_group {
	struct idxd_dev idxd_dev;
	struct idxd_device *idxd;
	struct grpcfg grpcfg;
	int id;
	int num_engines;
	int num_wqs;
	bool use_rdbuf_limit;
	u8 rdbufs_allowed;
	u8 rdbufs_reserved;
	int tc_a;
	int tc_b;
	int desc_progress_limit;
	int batch_progress_limit;
};

struct idxd_pmu {
	struct idxd_device *idxd;

	struct perf_event *event_list[IDXD_PMU_EVENT_MAX];
	int n_events;

	DECLARE_BITMAP(used_mask, IDXD_PMU_EVENT_MAX);

	struct pmu pmu;
	char name[IDXD_NAME_SIZE];
	int cpu;

	int n_counters;
	int counter_width;
	int n_event_categories;

	bool per_counter_caps_supported;
	unsigned long supported_event_categories;

	unsigned long supported_filters;
	int n_filters;

	struct hlist_node cpuhp_node;
};

#define IDXD_MAX_PRIORITY	0xf

enum idxd_wq_state {
	IDXD_WQ_DISABLED = 0,
	IDXD_WQ_ENABLED,
};

enum idxd_wq_flag {
	WQ_FLAG_DEDICATED = 0,
	WQ_FLAG_BLOCK_ON_FAULT,
	WQ_FLAG_ATS_DISABLE,
};

enum idxd_wq_type {
	IDXD_WQT_NONE = 0,
	IDXD_WQT_KERNEL,
	IDXD_WQT_USER,
};

struct idxd_cdev {
	struct idxd_wq *wq;
	struct cdev cdev;
	struct idxd_dev idxd_dev;
	int minor;
};

#define IDXD_ALLOCATED_BATCH_SIZE	128U
#define WQ_NAME_SIZE   1024
#define WQ_TYPE_SIZE   10

#define WQ_DEFAULT_QUEUE_DEPTH		16
#define WQ_DEFAULT_MAX_XFER		SZ_2M
#define WQ_DEFAULT_MAX_BATCH		32

enum idxd_op_type {
	IDXD_OP_BLOCK = 0,
	IDXD_OP_NONBLOCK = 1,
};

enum idxd_complete_type {
	IDXD_COMPLETE_NORMAL = 0,
	IDXD_COMPLETE_ABORT,
	IDXD_COMPLETE_DEV_FAIL,
};

struct idxd_dma_chan {
	struct dma_chan chan;
	struct idxd_wq *wq;
};

struct idxd_wq {
	void __iomem *portal;
	u32 portal_offset;
	unsigned int enqcmds_retries;
	struct percpu_ref wq_active;
	struct completion wq_dead;
	struct completion wq_resurrect;
	struct idxd_dev idxd_dev;
	struct idxd_cdev *idxd_cdev;
	struct wait_queue_head err_queue;
	struct idxd_device *idxd;
	int id;
	struct idxd_irq_entry ie;
	enum idxd_wq_type type;
	struct idxd_group *group;
	int client_count;
	struct mutex wq_lock;	/* mutex for workqueue */
	u32 size;
	u32 threshold;
	u32 priority;
	enum idxd_wq_state state;
	unsigned long flags;
	union wqcfg *wqcfg;
	unsigned long *opcap_bmap;

	struct dsa_hw_desc **hw_descs;
	int num_descs;
	union {
		struct dsa_completion_record *compls;
		struct iax_completion_record *iax_compls;
	};
	dma_addr_t compls_addr;
	int compls_size;
	struct idxd_desc **descs;
	struct sbitmap_queue sbq;
	struct idxd_dma_chan *idxd_chan;
	char name[WQ_NAME_SIZE + 1];
	u64 max_xfer_bytes;
	u32 max_batch_size;
};

struct idxd_engine {
	struct idxd_dev idxd_dev;
	int id;
	struct idxd_group *group;
	struct idxd_device *idxd;
};

/* shadow registers */
struct idxd_hw {
	u32 version;
	union gen_cap_reg gen_cap;
	union wq_cap_reg wq_cap;
	union group_cap_reg group_cap;
	union engine_cap_reg engine_cap;
	struct opcap opcap;
	u32 cmd_cap;
};

enum idxd_device_state {
	IDXD_DEV_HALTED = -1,
	IDXD_DEV_DISABLED = 0,
	IDXD_DEV_ENABLED,
};

enum idxd_device_flag {
	IDXD_FLAG_CONFIGURABLE = 0,
	IDXD_FLAG_CMD_RUNNING,
	IDXD_FLAG_PASID_ENABLED,
	IDXD_FLAG_USER_PASID_ENABLED,
};

struct idxd_dma_dev {
	struct idxd_device *idxd;
	struct dma_device dma;
};

struct idxd_driver_data {
	const char *name_prefix;
	enum idxd_type type;
	struct device_type *dev_type;
	int compl_size;
	int align;
};

struct idxd_device {
	struct idxd_dev idxd_dev;
	struct idxd_driver_data *data;
	struct list_head list;
	struct idxd_hw hw;
	enum idxd_device_state state;
	unsigned long flags;
	int id;
	int major;
	u32 cmd_status;
	struct idxd_irq_entry ie;	/* misc irq, msix 0 */

	struct pci_dev *pdev;
	void __iomem *reg_base;

	spinlock_t dev_lock;	/* spinlock for device */
	spinlock_t cmd_lock;	/* spinlock for device commands */
	struct completion *cmd_done;
	struct idxd_group **groups;
	struct idxd_wq **wqs;
	struct idxd_engine **engines;

	struct iommu_sva *sva;
	unsigned int pasid;

	int num_groups;
	int irq_cnt;
	bool request_int_handles;

	u32 msix_perm_offset;
	u32 wqcfg_offset;
	u32 grpcfg_offset;
	u32 perfmon_offset;

	u64 max_xfer_bytes;
	u32 max_batch_size;
	int max_groups;
	int max_engines;
	int max_rdbufs;
	int max_wqs;
	int max_wq_size;
	int rdbuf_limit;
	int nr_rdbufs;		/* non-reserved read buffers */
	unsigned int wqcfg_size;
	unsigned long *wq_enable_map;

	union sw_err_reg sw_err;
	wait_queue_head_t cmd_waitq;

	struct idxd_dma_dev *idxd_dma;
	struct workqueue_struct *wq;
	struct work_struct work;

	struct idxd_pmu *idxd_pmu;

	unsigned long *opcap_bmap;
};

/* IDXD software descriptor */
struct idxd_desc {
	union {
		struct dsa_hw_desc *hw;
		struct iax_hw_desc *iax_hw;
	};
	dma_addr_t desc_dma;
	union {
		struct dsa_completion_record *completion;
		struct iax_completion_record *iax_completion;
	};
	dma_addr_t compl_dma;
	struct dma_async_tx_descriptor txd;
	struct llist_node llnode;
	struct list_head list;
	int id;
	int cpu;
	struct idxd_wq *wq;
};

/*
 * This is software defined error for the completion status. We overload the error code
 * that will never appear in completion status and only SWERR register.
 */
enum idxd_completion_status {
	IDXD_COMP_DESC_ABORT = 0xff,
};

#define idxd_confdev(idxd) &idxd->idxd_dev.conf_dev
#define wq_confdev(wq) &wq->idxd_dev.conf_dev
#define engine_confdev(engine) &engine->idxd_dev.conf_dev
#define group_confdev(group) &group->idxd_dev.conf_dev
#define cdev_dev(cdev) &cdev->idxd_dev.conf_dev

#define confdev_to_idxd_dev(dev) container_of(dev, struct idxd_dev, conf_dev)
#define idxd_dev_to_idxd(idxd_dev) container_of(idxd_dev, struct idxd_device, idxd_dev)
#define idxd_dev_to_wq(idxd_dev) container_of(idxd_dev, struct idxd_wq, idxd_dev)

static inline struct idxd_device *confdev_to_idxd(struct device *dev)
{
	struct idxd_dev *idxd_dev = confdev_to_idxd_dev(dev);

	return idxd_dev_to_idxd(idxd_dev);
}

static inline struct idxd_wq *confdev_to_wq(struct device *dev)
{
	struct idxd_dev *idxd_dev = confdev_to_idxd_dev(dev);

	return idxd_dev_to_wq(idxd_dev);
}

static inline struct idxd_engine *confdev_to_engine(struct device *dev)
{
	struct idxd_dev *idxd_dev = confdev_to_idxd_dev(dev);

	return container_of(idxd_dev, struct idxd_engine, idxd_dev);
}

static inline struct idxd_group *confdev_to_group(struct device *dev)
{
	struct idxd_dev *idxd_dev = confdev_to_idxd_dev(dev);

	return container_of(idxd_dev, struct idxd_group, idxd_dev);
}

static inline struct idxd_cdev *dev_to_cdev(struct device *dev)
{
	struct idxd_dev *idxd_dev = confdev_to_idxd_dev(dev);

	return container_of(idxd_dev, struct idxd_cdev, idxd_dev);
}

static inline void idxd_dev_set_type(struct idxd_dev *idev, int type)
{
	if (type >= IDXD_DEV_MAX_TYPE) {
		idev->type = IDXD_DEV_NONE;
		return;
	}

	idev->type = type;
}

static inline struct idxd_irq_entry *idxd_get_ie(struct idxd_device *idxd, int idx)
{
	return (idx == 0) ? &idxd->ie : &idxd->wqs[idx - 1]->ie;
}

static inline struct idxd_wq *ie_to_wq(struct idxd_irq_entry *ie)
{
	return container_of(ie, struct idxd_wq, ie);
}

static inline struct idxd_device *ie_to_idxd(struct idxd_irq_entry *ie)
{
	return container_of(ie, struct idxd_device, ie);
}

extern struct bus_type dsa_bus_type;

extern bool support_enqcmd;
extern struct ida idxd_ida;
extern struct device_type dsa_device_type;
extern struct device_type iax_device_type;
extern struct device_type idxd_wq_device_type;
extern struct device_type idxd_engine_device_type;
extern struct device_type idxd_group_device_type;

static inline bool is_dsa_dev(struct idxd_dev *idxd_dev)
{
	return idxd_dev->type == IDXD_DEV_DSA;
}

static inline bool is_iax_dev(struct idxd_dev *idxd_dev)
{
	return idxd_dev->type == IDXD_DEV_IAX;
}

static inline bool is_idxd_dev(struct idxd_dev *idxd_dev)
{
	return is_dsa_dev(idxd_dev) || is_iax_dev(idxd_dev);
}

static inline bool is_idxd_wq_dev(struct idxd_dev *idxd_dev)
{
	return idxd_dev->type == IDXD_DEV_WQ;
}

static inline bool is_idxd_wq_dmaengine(struct idxd_wq *wq)
{
	if (wq->type == IDXD_WQT_KERNEL && strcmp(wq->name, "dmaengine") == 0)
		return true;
	return false;
}

static inline bool is_idxd_wq_user(struct idxd_wq *wq)
{
	return wq->type == IDXD_WQT_USER;
}

static inline bool is_idxd_wq_kernel(struct idxd_wq *wq)
{
	return wq->type == IDXD_WQT_KERNEL;
}

static inline bool wq_dedicated(struct idxd_wq *wq)
{
	return test_bit(WQ_FLAG_DEDICATED, &wq->flags);
}

static inline bool wq_shared(struct idxd_wq *wq)
{
	return !test_bit(WQ_FLAG_DEDICATED, &wq->flags);
}

static inline bool device_pasid_enabled(struct idxd_device *idxd)
{
	return test_bit(IDXD_FLAG_PASID_ENABLED, &idxd->flags);
}

static inline bool device_user_pasid_enabled(struct idxd_device *idxd)
<<<<<<< HEAD
{
	return test_bit(IDXD_FLAG_USER_PASID_ENABLED, &idxd->flags);
}

static inline bool wq_pasid_enabled(struct idxd_wq *wq)
{
	return (is_idxd_wq_kernel(wq) && device_pasid_enabled(wq->idxd)) ||
	       (is_idxd_wq_user(wq) && device_user_pasid_enabled(wq->idxd));
}

static inline bool wq_shared_supported(struct idxd_wq *wq)
{
=======
{
	return test_bit(IDXD_FLAG_USER_PASID_ENABLED, &idxd->flags);
}

static inline bool wq_pasid_enabled(struct idxd_wq *wq)
{
	return (is_idxd_wq_kernel(wq) && device_pasid_enabled(wq->idxd)) ||
	       (is_idxd_wq_user(wq) && device_user_pasid_enabled(wq->idxd));
}

static inline bool wq_shared_supported(struct idxd_wq *wq)
{
>>>>>>> 7365df19
	return (support_enqcmd && wq_pasid_enabled(wq));
}

enum idxd_portal_prot {
	IDXD_PORTAL_UNLIMITED = 0,
	IDXD_PORTAL_LIMITED,
};

enum idxd_interrupt_type {
	IDXD_IRQ_MSIX = 0,
	IDXD_IRQ_IMS,
};

static inline int idxd_get_wq_portal_offset(enum idxd_portal_prot prot)
{
	return prot * 0x1000;
}

static inline int idxd_get_wq_portal_full_offset(int wq_id,
						 enum idxd_portal_prot prot)
{
	return ((wq_id * 4) << PAGE_SHIFT) + idxd_get_wq_portal_offset(prot);
}

#define IDXD_PORTAL_MASK	(PAGE_SIZE - 1)

/*
 * Even though this function can be accessed by multiple threads, it is safe to use.
 * At worst the address gets used more than once before it gets incremented. We don't
 * hit a threshold until iops becomes many million times a second. So the occasional
 * reuse of the same address is tolerable compare to using an atomic variable. This is
 * safe on a system that has atomic load/store for 32bit integers. Given that this is an
 * Intel iEP device, that should not be a problem.
 */
static inline void __iomem *idxd_wq_portal_addr(struct idxd_wq *wq)
{
	int ofs = wq->portal_offset;

	wq->portal_offset = (ofs + sizeof(struct dsa_raw_desc)) & IDXD_PORTAL_MASK;
	return wq->portal + ofs;
}

static inline void idxd_wq_get(struct idxd_wq *wq)
{
	wq->client_count++;
}

static inline void idxd_wq_put(struct idxd_wq *wq)
{
	wq->client_count--;
}

static inline int idxd_wq_refcount(struct idxd_wq *wq)
{
	return wq->client_count;
};

int __must_check __idxd_driver_register(struct idxd_device_driver *idxd_drv,
					struct module *module, const char *mod_name);
#define idxd_driver_register(driver) \
	__idxd_driver_register(driver, THIS_MODULE, KBUILD_MODNAME)

void idxd_driver_unregister(struct idxd_device_driver *idxd_drv);

#define module_idxd_driver(__idxd_driver) \
	module_driver(__idxd_driver, idxd_driver_register, idxd_driver_unregister)

int idxd_register_bus_type(void);
void idxd_unregister_bus_type(void);
int idxd_register_devices(struct idxd_device *idxd);
void idxd_unregister_devices(struct idxd_device *idxd);
int idxd_register_driver(void);
void idxd_unregister_driver(void);
void idxd_wqs_quiesce(struct idxd_device *idxd);
bool idxd_queue_int_handle_resubmit(struct idxd_desc *desc);

/* device interrupt control */
irqreturn_t idxd_misc_thread(int vec, void *data);
irqreturn_t idxd_wq_thread(int irq, void *data);
void idxd_mask_error_interrupts(struct idxd_device *idxd);
void idxd_unmask_error_interrupts(struct idxd_device *idxd);

/* device control */
int idxd_register_idxd_drv(void);
void idxd_unregister_idxd_drv(void);
int idxd_device_drv_probe(struct idxd_dev *idxd_dev);
void idxd_device_drv_remove(struct idxd_dev *idxd_dev);
int drv_enable_wq(struct idxd_wq *wq);
void drv_disable_wq(struct idxd_wq *wq);
int idxd_device_init_reset(struct idxd_device *idxd);
int idxd_device_enable(struct idxd_device *idxd);
int idxd_device_disable(struct idxd_device *idxd);
void idxd_device_reset(struct idxd_device *idxd);
void idxd_device_clear_state(struct idxd_device *idxd);
int idxd_device_config(struct idxd_device *idxd);
void idxd_device_drain_pasid(struct idxd_device *idxd, int pasid);
int idxd_device_load_config(struct idxd_device *idxd);
int idxd_device_request_int_handle(struct idxd_device *idxd, int idx, int *handle,
				   enum idxd_interrupt_type irq_type);
int idxd_device_release_int_handle(struct idxd_device *idxd, int handle,
				   enum idxd_interrupt_type irq_type);

/* work queue control */
void idxd_wqs_unmap_portal(struct idxd_device *idxd);
int idxd_wq_alloc_resources(struct idxd_wq *wq);
void idxd_wq_free_resources(struct idxd_wq *wq);
int idxd_wq_enable(struct idxd_wq *wq);
int idxd_wq_disable(struct idxd_wq *wq, bool reset_config);
void idxd_wq_drain(struct idxd_wq *wq);
void idxd_wq_reset(struct idxd_wq *wq);
int idxd_wq_map_portal(struct idxd_wq *wq);
void idxd_wq_unmap_portal(struct idxd_wq *wq);
int idxd_wq_set_pasid(struct idxd_wq *wq, int pasid);
int idxd_wq_disable_pasid(struct idxd_wq *wq);
void __idxd_wq_quiesce(struct idxd_wq *wq);
void idxd_wq_quiesce(struct idxd_wq *wq);
int idxd_wq_init_percpu_ref(struct idxd_wq *wq);
void idxd_wq_free_irq(struct idxd_wq *wq);
int idxd_wq_request_irq(struct idxd_wq *wq);

/* submission */
int idxd_submit_desc(struct idxd_wq *wq, struct idxd_desc *desc);
struct idxd_desc *idxd_alloc_desc(struct idxd_wq *wq, enum idxd_op_type optype);
void idxd_free_desc(struct idxd_wq *wq, struct idxd_desc *desc);
int idxd_enqcmds(struct idxd_wq *wq, void __iomem *portal, const void *desc);

/* dmaengine */
int idxd_register_dma_device(struct idxd_device *idxd);
void idxd_unregister_dma_device(struct idxd_device *idxd);
void idxd_parse_completion_status(u8 status, enum dmaengine_tx_result *res);
void idxd_dma_complete_txd(struct idxd_desc *desc,
			   enum idxd_complete_type comp_type, bool free_desc);

/* cdev */
int idxd_cdev_register(void);
void idxd_cdev_remove(void);
int idxd_cdev_get_major(struct idxd_device *idxd);
int idxd_wq_add_cdev(struct idxd_wq *wq);
void idxd_wq_del_cdev(struct idxd_wq *wq);

/* perfmon */
#if IS_ENABLED(CONFIG_INTEL_IDXD_PERFMON)
int perfmon_pmu_init(struct idxd_device *idxd);
void perfmon_pmu_remove(struct idxd_device *idxd);
void perfmon_counter_overflow(struct idxd_device *idxd);
void perfmon_init(void);
void perfmon_exit(void);
#else
static inline int perfmon_pmu_init(struct idxd_device *idxd) { return 0; }
static inline void perfmon_pmu_remove(struct idxd_device *idxd) {}
static inline void perfmon_counter_overflow(struct idxd_device *idxd) {}
static inline void perfmon_init(void) {}
static inline void perfmon_exit(void) {}
#endif

#endif<|MERGE_RESOLUTION|>--- conflicted
+++ resolved
@@ -479,7 +479,6 @@
 }
 
 static inline bool device_user_pasid_enabled(struct idxd_device *idxd)
-<<<<<<< HEAD
 {
 	return test_bit(IDXD_FLAG_USER_PASID_ENABLED, &idxd->flags);
 }
@@ -492,20 +491,6 @@
 
 static inline bool wq_shared_supported(struct idxd_wq *wq)
 {
-=======
-{
-	return test_bit(IDXD_FLAG_USER_PASID_ENABLED, &idxd->flags);
-}
-
-static inline bool wq_pasid_enabled(struct idxd_wq *wq)
-{
-	return (is_idxd_wq_kernel(wq) && device_pasid_enabled(wq->idxd)) ||
-	       (is_idxd_wq_user(wq) && device_user_pasid_enabled(wq->idxd));
-}
-
-static inline bool wq_shared_supported(struct idxd_wq *wq)
-{
->>>>>>> 7365df19
 	return (support_enqcmd && wq_pasid_enabled(wq));
 }
 
