--- conflicted
+++ resolved
@@ -2288,10 +2288,7 @@
 static const struct of_device_id gpi_of_match[] = {
 	{ .compatible = "qcom,sc7280-gpi-dma", .data = (void *)0x10000 },
 	{ .compatible = "qcom,sdm845-gpi-dma", .data = (void *)0x0 },
-<<<<<<< HEAD
-=======
 	{ .compatible = "qcom,sm6350-gpi-dma", .data = (void *)0x10000 },
->>>>>>> 7365df19
 	{ .compatible = "qcom,sm8150-gpi-dma", .data = (void *)0x0 },
 	{ .compatible = "qcom,sm8250-gpi-dma", .data = (void *)0x0 },
 	{ .compatible = "qcom,sm8350-gpi-dma", .data = (void *)0x10000 },
