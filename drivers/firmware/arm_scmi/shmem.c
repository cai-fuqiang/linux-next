// SPDX-License-Identifier: GPL-2.0
/*
 * For transport using shared mem structure.
 *
 * Copyright (C) 2019-2024 ARM Ltd.
 */

#include <linux/ktime.h>
#include <linux/io.h>
#include <linux/of.h>
#include <linux/of_address.h>
#include <linux/processor.h>
#include <linux/types.h>

#include <linux/bug.h>

#include "common.h"

/*
 * SCMI specification requires all parameters, message headers, return
 * arguments or any protocol data to be expressed in little endian
 * format only.
 */
struct scmi_shared_mem {
	__le32 reserved;
	__le32 channel_status;
#define SCMI_SHMEM_CHAN_STAT_CHANNEL_ERROR	BIT(1)
#define SCMI_SHMEM_CHAN_STAT_CHANNEL_FREE	BIT(0)
	__le32 reserved1[2];
	__le32 flags;
#define SCMI_SHMEM_FLAG_INTR_ENABLED	BIT(0)
	__le32 length;
	__le32 msg_header;
	u8 msg_payload[];
};

<<<<<<< HEAD
static void shmem_tx_prepare(struct scmi_shared_mem __iomem *shmem,
			     struct scmi_xfer *xfer,
			     struct scmi_chan_info *cinfo)
=======
static inline void shmem_memcpy_fromio32(void *to,
					 const void __iomem *from,
					 size_t count)
{
	WARN_ON(!IS_ALIGNED((unsigned long)from, 4) ||
		!IS_ALIGNED((unsigned long)to, 4) ||
		count % 4);

	__ioread32_copy(to, from, count / 4);
}

static inline void shmem_memcpy_toio32(void __iomem *to,
				       const void *from,
				       size_t count)
{
	WARN_ON(!IS_ALIGNED((unsigned long)to, 4) ||
		!IS_ALIGNED((unsigned long)from, 4) ||
		count % 4);

	__iowrite32_copy(to, from, count / 4);
}

static struct scmi_shmem_io_ops shmem_io_ops32 = {
	.fromio	= shmem_memcpy_fromio32,
	.toio	= shmem_memcpy_toio32,
};

/* Wrappers are needed for proper memcpy_{from,to}_io expansion by the
 * pre-processor.
 */
static inline void shmem_memcpy_fromio(void *to,
				       const void __iomem *from,
				       size_t count)
{
	memcpy_fromio(to, from, count);
}

static inline void shmem_memcpy_toio(void __iomem *to,
				     const void *from,
				     size_t count)
{
	memcpy_toio(to, from, count);
}

static struct scmi_shmem_io_ops shmem_io_ops_default = {
	.fromio = shmem_memcpy_fromio,
	.toio	= shmem_memcpy_toio,
};

static void shmem_tx_prepare(struct scmi_shared_mem __iomem *shmem,
			     struct scmi_xfer *xfer,
			     struct scmi_chan_info *cinfo,
			     shmem_copy_toio_t copy_toio)
>>>>>>> 8aaf45bc
{
	ktime_t stop;

	/*
	 * Ideally channel must be free by now unless OS timeout last
	 * request and platform continued to process the same, wait
	 * until it releases the shared memory, otherwise we may endup
	 * overwriting its response with new message payload or vice-versa.
	 * Giving up anyway after twice the expected channel timeout so as
	 * not to bail-out on intermittent issues where the platform is
	 * occasionally a bit slower to answer.
	 *
	 * Note that after a timeout is detected we bail-out and carry on but
	 * the transport functionality is probably permanently compromised:
	 * this is just to ease debugging and avoid complete hangs on boot
	 * due to a misbehaving SCMI firmware.
	 */
	stop = ktime_add_ms(ktime_get(), 2 * cinfo->rx_timeout_ms);
	spin_until_cond((ioread32(&shmem->channel_status) &
			 SCMI_SHMEM_CHAN_STAT_CHANNEL_FREE) ||
			 ktime_after(ktime_get(), stop));
	if (!(ioread32(&shmem->channel_status) &
	      SCMI_SHMEM_CHAN_STAT_CHANNEL_FREE)) {
		WARN_ON_ONCE(1);
		dev_err(cinfo->dev,
			"Timeout waiting for a free TX channel !\n");
		return;
	}

	/* Mark channel busy + clear error */
	iowrite32(0x0, &shmem->channel_status);
	iowrite32(xfer->hdr.poll_completion ? 0 : SCMI_SHMEM_FLAG_INTR_ENABLED,
		  &shmem->flags);
	iowrite32(sizeof(shmem->msg_header) + xfer->tx.len, &shmem->length);
	iowrite32(pack_scmi_header(&xfer->hdr), &shmem->msg_header);
	if (xfer->tx.buf)
		copy_toio(shmem->msg_payload, xfer->tx.buf, xfer->tx.len);
}

static u32 shmem_read_header(struct scmi_shared_mem __iomem *shmem)
{
	return ioread32(&shmem->msg_header);
}

static void shmem_fetch_response(struct scmi_shared_mem __iomem *shmem,
<<<<<<< HEAD
				 struct scmi_xfer *xfer)
=======
				 struct scmi_xfer *xfer,
				 shmem_copy_fromio_t copy_fromio)
>>>>>>> 8aaf45bc
{
	size_t len = ioread32(&shmem->length);

	xfer->hdr.status = ioread32(shmem->msg_payload);
	/* Skip the length of header and status in shmem area i.e 8 bytes */
	xfer->rx.len = min_t(size_t, xfer->rx.len, len > 8 ? len - 8 : 0);

	/* Take a copy to the rx buffer.. */
	copy_fromio(xfer->rx.buf, shmem->msg_payload + 4, xfer->rx.len);
}

static void shmem_fetch_notification(struct scmi_shared_mem __iomem *shmem,
<<<<<<< HEAD
				     size_t max_len, struct scmi_xfer *xfer)
=======
				     size_t max_len, struct scmi_xfer *xfer,
				     shmem_copy_fromio_t copy_fromio)
>>>>>>> 8aaf45bc
{
	size_t len = ioread32(&shmem->length);

	/* Skip only the length of header in shmem area i.e 4 bytes */
	xfer->rx.len = min_t(size_t, max_len, len > 4 ? len - 4 : 0);

	/* Take a copy to the rx buffer.. */
	copy_fromio(xfer->rx.buf, shmem->msg_payload, xfer->rx.len);
}

static void shmem_clear_channel(struct scmi_shared_mem __iomem *shmem)
{
	iowrite32(SCMI_SHMEM_CHAN_STAT_CHANNEL_FREE, &shmem->channel_status);
}

static bool shmem_poll_done(struct scmi_shared_mem __iomem *shmem,
			    struct scmi_xfer *xfer)
{
	u16 xfer_id;

	xfer_id = MSG_XTRACT_TOKEN(ioread32(&shmem->msg_header));

	if (xfer->hdr.seq != xfer_id)
		return false;

	return ioread32(&shmem->channel_status) &
		(SCMI_SHMEM_CHAN_STAT_CHANNEL_ERROR |
		 SCMI_SHMEM_CHAN_STAT_CHANNEL_FREE);
}

static bool shmem_channel_free(struct scmi_shared_mem __iomem *shmem)
{
	return (ioread32(&shmem->channel_status) &
			SCMI_SHMEM_CHAN_STAT_CHANNEL_FREE);
}

static bool shmem_channel_intr_enabled(struct scmi_shared_mem __iomem *shmem)
{
	return ioread32(&shmem->flags) & SCMI_SHMEM_FLAG_INTR_ENABLED;
}

static void __iomem *shmem_setup_iomap(struct scmi_chan_info *cinfo,
				       struct device *dev, bool tx,
<<<<<<< HEAD
				       struct resource *res)
=======
				       struct resource *res,
				       struct scmi_shmem_io_ops **ops)
>>>>>>> 8aaf45bc
{
	struct device_node *shmem __free(device_node);
	const char *desc = tx ? "Tx" : "Rx";
	int ret, idx = tx ? 0 : 1;
	struct device *cdev = cinfo->dev;
	struct resource lres = {};
	resource_size_t size;
	void __iomem *addr;
<<<<<<< HEAD
=======
	u32 reg_io_width;
>>>>>>> 8aaf45bc

	shmem = of_parse_phandle(cdev->of_node, "shmem", idx);
	if (!shmem)
		return IOMEM_ERR_PTR(-ENODEV);

	if (!of_device_is_compatible(shmem, "arm,scmi-shmem"))
		return IOMEM_ERR_PTR(-ENXIO);

	/* Use a local on-stack as a working area when not provided */
	if (!res)
		res = &lres;

	ret = of_address_to_resource(shmem, 0, res);
	if (ret) {
		dev_err(cdev, "failed to get SCMI %s shared memory\n", desc);
		return IOMEM_ERR_PTR(ret);
	}

	size = resource_size(res);
	addr = devm_ioremap(dev, res->start, size);
	if (!addr) {
		dev_err(dev, "failed to ioremap SCMI %s shared memory\n", desc);
		return IOMEM_ERR_PTR(-EADDRNOTAVAIL);
	}

<<<<<<< HEAD
=======
	of_property_read_u32(shmem, "reg-io-width", &reg_io_width);
	switch (reg_io_width) {
	case 4:
		*ops = &shmem_io_ops32;
		break;
	default:
		*ops = &shmem_io_ops_default;
		break;
	}

>>>>>>> 8aaf45bc
	return addr;
}

static const struct scmi_shared_mem_operations scmi_shmem_ops = {
	.tx_prepare = shmem_tx_prepare,
	.read_header = shmem_read_header,
	.fetch_response = shmem_fetch_response,
	.fetch_notification = shmem_fetch_notification,
	.clear_channel = shmem_clear_channel,
	.poll_done = shmem_poll_done,
	.channel_free = shmem_channel_free,
	.channel_intr_enabled = shmem_channel_intr_enabled,
	.setup_iomap = shmem_setup_iomap,
};

const struct scmi_shared_mem_operations *scmi_shared_mem_operations_get(void)
{
	return &scmi_shmem_ops;
}<|MERGE_RESOLUTION|>--- conflicted
+++ resolved
@@ -34,11 +34,6 @@
 	u8 msg_payload[];
 };
 
-<<<<<<< HEAD
-static void shmem_tx_prepare(struct scmi_shared_mem __iomem *shmem,
-			     struct scmi_xfer *xfer,
-			     struct scmi_chan_info *cinfo)
-=======
 static inline void shmem_memcpy_fromio32(void *to,
 					 const void __iomem *from,
 					 size_t count)
@@ -92,7 +87,6 @@
 			     struct scmi_xfer *xfer,
 			     struct scmi_chan_info *cinfo,
 			     shmem_copy_toio_t copy_toio)
->>>>>>> 8aaf45bc
 {
 	ktime_t stop;
 
@@ -138,12 +132,8 @@
 }
 
 static void shmem_fetch_response(struct scmi_shared_mem __iomem *shmem,
-<<<<<<< HEAD
-				 struct scmi_xfer *xfer)
-=======
 				 struct scmi_xfer *xfer,
 				 shmem_copy_fromio_t copy_fromio)
->>>>>>> 8aaf45bc
 {
 	size_t len = ioread32(&shmem->length);
 
@@ -156,12 +146,8 @@
 }
 
 static void shmem_fetch_notification(struct scmi_shared_mem __iomem *shmem,
-<<<<<<< HEAD
-				     size_t max_len, struct scmi_xfer *xfer)
-=======
 				     size_t max_len, struct scmi_xfer *xfer,
 				     shmem_copy_fromio_t copy_fromio)
->>>>>>> 8aaf45bc
 {
 	size_t len = ioread32(&shmem->length);
 
@@ -205,12 +191,8 @@
 
 static void __iomem *shmem_setup_iomap(struct scmi_chan_info *cinfo,
 				       struct device *dev, bool tx,
-<<<<<<< HEAD
-				       struct resource *res)
-=======
 				       struct resource *res,
 				       struct scmi_shmem_io_ops **ops)
->>>>>>> 8aaf45bc
 {
 	struct device_node *shmem __free(device_node);
 	const char *desc = tx ? "Tx" : "Rx";
@@ -219,10 +201,7 @@
 	struct resource lres = {};
 	resource_size_t size;
 	void __iomem *addr;
-<<<<<<< HEAD
-=======
 	u32 reg_io_width;
->>>>>>> 8aaf45bc
 
 	shmem = of_parse_phandle(cdev->of_node, "shmem", idx);
 	if (!shmem)
@@ -248,8 +227,6 @@
 		return IOMEM_ERR_PTR(-EADDRNOTAVAIL);
 	}
 
-<<<<<<< HEAD
-=======
 	of_property_read_u32(shmem, "reg-io-width", &reg_io_width);
 	switch (reg_io_width) {
 	case 4:
@@ -260,7 +237,6 @@
 		break;
 	}
 
->>>>>>> 8aaf45bc
 	return addr;
 }
 
