--- conflicted
+++ resolved
@@ -494,11 +494,7 @@
 }
 
 static int thermal_get_trend(struct thermal_zone_device *thermal,
-<<<<<<< HEAD
-			     struct thermal_trip *trip,
-=======
 			     const struct thermal_trip *trip,
->>>>>>> 5c47251e
 			     enum thermal_trend *trend)
 {
 	struct acpi_thermal *tz = thermal_zone_device_priv(thermal);
@@ -509,26 +505,15 @@
 		return -EINVAL;
 
 	acpi_trip = trip->priv;
-<<<<<<< HEAD
-	if (!acpi_trip || !acpi_trip->valid)
-=======
 	if (!acpi_trip || !acpi_thermal_trip_valid(acpi_trip))
->>>>>>> 5c47251e
 		return -EINVAL;
 
 	switch (trip->type) {
 	case THERMAL_TRIP_PASSIVE:
-<<<<<<< HEAD
-		t = tz->trips.passive.tc1 * (tz->temperature -
-						tz->last_temperature) +
-			tz->trips.passive.tc2 * (tz->temperature -
-						acpi_trip->temperature);
-=======
 		t = tz->trips.passive.tc1 * (tz->temp_dk -
 						tz->last_temp_dk) +
 			tz->trips.passive.tc2 * (tz->temp_dk -
 						acpi_trip->temp_dk);
->>>>>>> 5c47251e
 		if (t > 0)
 			*trend = THERMAL_TREND_RAISING;
 		else if (t < 0)
@@ -539,11 +524,7 @@
 		return 0;
 
 	case THERMAL_TRIP_ACTIVE:
-<<<<<<< HEAD
-		t = acpi_thermal_temp(tz, tz->temperature);
-=======
 		t = acpi_thermal_temp(tz, tz->temp_dk);
->>>>>>> 5c47251e
 		if (t <= trip->temperature)
 			break;
 
