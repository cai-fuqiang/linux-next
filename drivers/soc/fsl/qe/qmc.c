--- conflicted
+++ resolved
@@ -1761,16 +1761,9 @@
 	 */
 	info = devm_qe_muram_alloc(qmc->dev, UCC_SLOW_PRAM_SIZE + 2 * 64,
 				   ALIGNMENT_OF_UCC_SLOW_PRAM);
-<<<<<<< HEAD
-	if (IS_ERR_VALUE(info)) {
-		dev_err(qmc->dev, "cannot allocate MURAM for PRAM");
-		return -ENOMEM;
-	}
-=======
 	if (info < 0)
 		return info;
 
->>>>>>> fd468ffc
 	if (!qe_issue_cmd(QE_ASSIGN_PAGE_TO_DEVICE, qmc->qe_subblock,
 			  QE_CR_PROTOCOL_UNSPECIFIED, info)) {
 		dev_err(qmc->dev, "QE_ASSIGN_PAGE_TO_DEVICE cmd failed");
@@ -2062,11 +2055,7 @@
 	qmc_exit_xcc(qmc);
 }
 
-<<<<<<< HEAD
-static const struct qmc_data qmc_data_cpm1 = {
-=======
 static const struct qmc_data qmc_data_cpm1 __maybe_unused = {
->>>>>>> fd468ffc
 	.version = QMC_CPM1,
 	.tstate = 0x30000000,
 	.rstate = 0x31000000,
@@ -2076,11 +2065,7 @@
 	.rpack = 0x00000000,
 };
 
-<<<<<<< HEAD
-static const struct qmc_data qmc_data_qe = {
-=======
 static const struct qmc_data qmc_data_qe __maybe_unused = {
->>>>>>> fd468ffc
 	.version = QMC_QE,
 	.tstate = 0x30000000,
 	.rstate = 0x30000000,
