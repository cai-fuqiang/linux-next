# SPDX-License-Identifier: GPL-2.0-only
# 64-bit ARM SoCs from TI
if ARM64

if ARCH_K3

config ARCH_K3_AM6_SOC
	bool "K3 AM6 SoC"
	help
	  Enable support for TI's AM6 SoC Family support

endif

endif

#
# TI SOC drivers
#
menuconfig SOC_TI
	bool "TI SOC drivers support"

if SOC_TI

config KEYSTONE_NAVIGATOR_QMSS
	tristate "Keystone Queue Manager Sub System"
	depends on ARCH_KEYSTONE
	help
	  Say y here to support the Keystone multicore Navigator Queue
	  Manager support. The Queue Manager is a hardware module that
	  is responsible for accelerating management of the packet queues.
	  Packets are queued/de-queued by writing/reading descriptor address
	  to a particular memory mapped location in the Queue Manager module.

	  If unsure, say N.

config KEYSTONE_NAVIGATOR_DMA
	tristate "TI Keystone Navigator Packet DMA support"
	depends on ARCH_KEYSTONE
	help
	  Say y tp enable support for the Keystone Navigator Packet DMA on
	  on Keystone family of devices. It sets up the dma channels for the
	  Queue Manager Sub System.

	  If unsure, say N.

config AMX3_PM
	tristate "AMx3 Power Management"
	depends on SOC_AM33XX || SOC_AM43XX
	depends on WKUP_M3_IPC && TI_EMIF_SRAM && SRAM && RTC_DRV_OMAP
	help
	  Enable power management on AM335x and AM437x. Required for suspend to mem
	  and standby states on both AM335x and AM437x platforms and for deeper cpuidle
	  c-states on AM335x. Also required for rtc and ddr in self-refresh low
	  power mode on AM437x platforms.

config WKUP_M3_IPC
	tristate "TI AMx3 Wkup-M3 IPC Driver"
	depends on WKUP_M3_RPROC
	depends on OMAP2PLUS_MBOX
	help
	  TI AM33XX and AM43XX have a Cortex M3, the Wakeup M3, to handle
	  low power transitions. This IPC driver provides the necessary API
	  to communicate and use the Wakeup M3 for PM features like suspend
	  resume and boots it using wkup_m3_rproc driver.

config TI_SCI_PM_DOMAINS
	tristate "TI SCI PM Domains Driver"
	depends on TI_SCI_PROTOCOL
	depends on PM_GENERIC_DOMAINS
	help
	  Generic power domain implementation for TI device implementing
	  the TI SCI protocol.

	  To compile this as a module, choose M here. The module will be
	  called ti_sci_pm_domains. Note this is needed early in boot before
	  rootfs may be available.

<<<<<<< HEAD
=======
endif # SOC_TI

>>>>>>> 4ff96fb5
config TI_SCI_INTA_MSI_DOMAIN
	bool
	select GENERIC_MSI_IRQ_DOMAIN
	help
<<<<<<< HEAD
	  Driver to enable Interrupt Aggregator specific MSI Domain.

endif # SOC_TI
=======
	  Driver to enable Interrupt Aggregator specific MSI Domain.
>>>>>>> 4ff96fb5
<|MERGE_RESOLUTION|>--- conflicted
+++ resolved
@@ -75,19 +75,10 @@
 	  called ti_sci_pm_domains. Note this is needed early in boot before
 	  rootfs may be available.
 
-<<<<<<< HEAD
-=======
 endif # SOC_TI
 
->>>>>>> 4ff96fb5
 config TI_SCI_INTA_MSI_DOMAIN
 	bool
 	select GENERIC_MSI_IRQ_DOMAIN
 	help
-<<<<<<< HEAD
-	  Driver to enable Interrupt Aggregator specific MSI Domain.
-
-endif # SOC_TI
-=======
-	  Driver to enable Interrupt Aggregator specific MSI Domain.
->>>>>>> 4ff96fb5
+	  Driver to enable Interrupt Aggregator specific MSI Domain.