--- conflicted
+++ resolved
@@ -754,11 +754,8 @@
 	if (!auth)
 		return rc;
 
-<<<<<<< HEAD
-=======
 	cc = be32_to_cpu(auth->ordinal);
 
->>>>>>> 3c842de2
 	if (auth->session >= TPM_HEADER_SIZE) {
 		WARN(1, "tpm session not filled correctly\n");
 		goto out;
