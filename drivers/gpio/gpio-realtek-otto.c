--- conflicted
+++ resolved
@@ -69,18 +69,11 @@
 	void __iomem *cpumask_base;
 	struct cpumask cpu_irq_maskable;
 	raw_spinlock_t lock;
-<<<<<<< HEAD
-	u16 intr_mask[REALTEK_GPIO_PORTS_PER_BANK];
-	u16 intr_type[REALTEK_GPIO_PORTS_PER_BANK];
-	unsigned int (*port_offset_u8)(unsigned int port);
-	unsigned int (*port_offset_u16)(unsigned int port);
-=======
 	u8 intr_mask[REALTEK_GPIO_MAX];
 	u8 intr_type[REALTEK_GPIO_MAX];
 	u32 (*bank_read)(void __iomem *reg);
 	void (*bank_write)(void __iomem *reg, u32 value);
 	unsigned int (*line_imr_pos)(unsigned int line);
->>>>>>> 7365df19
 };
 
 /* Expand with more flags as devices with other quirks are added */
@@ -119,16 +112,6 @@
  * port. The two interrupt mask registers store two bits per GPIO, so use u16
  * values.
  */
-<<<<<<< HEAD
-static unsigned int realtek_gpio_port_offset_u8(unsigned int port)
-{
-	return port;
-}
-
-static unsigned int realtek_gpio_port_offset_u16(unsigned int port)
-{
-	return 2 * port;
-=======
 static u32 realtek_gpio_bank_read_swapped(void __iomem *reg)
 {
 	return ioread32be(reg);
@@ -145,7 +128,6 @@
 	unsigned int port = line / 8;
 
 	return 2 * (8 * (port ^ 1) + port_pin);
->>>>>>> 7365df19
 }
 
 /*
@@ -156,23 +138,6 @@
  * per GPIO, so use u16 values. The first register contains ports 1 and 0, the
  * second ports 3 and 2.
  */
-<<<<<<< HEAD
-static unsigned int realtek_gpio_port_offset_u8_rev(unsigned int port)
-{
-	return 3 - port;
-}
-
-static unsigned int realtek_gpio_port_offset_u16_rev(unsigned int port)
-{
-	return 2 * (port ^ 1);
-}
-
-static void realtek_gpio_write_imr(struct realtek_gpio_ctrl *ctrl,
-	unsigned int port, u16 irq_type, u16 irq_mask)
-{
-	iowrite16(irq_type & irq_mask,
-		ctrl->base + REALTEK_GPIO_REG_IMR + ctrl->port_offset_u16(port));
-=======
 static u32 realtek_gpio_bank_read(void __iomem *reg)
 {
 	return ioread32(reg);
@@ -181,25 +146,16 @@
 static void realtek_gpio_bank_write(void __iomem *reg, u32 value)
 {
 	iowrite32(value, reg);
->>>>>>> 7365df19
 }
 
 static unsigned int realtek_gpio_line_imr_pos(unsigned int line)
 {
-<<<<<<< HEAD
-	iowrite8(mask, ctrl->base + REALTEK_GPIO_REG_ISR + ctrl->port_offset_u8(port));
-=======
 	return 2 * line;
->>>>>>> 7365df19
 }
 
 static void realtek_gpio_clear_isr(struct realtek_gpio_ctrl *ctrl, u32 mask)
 {
-<<<<<<< HEAD
-	return ioread8(ctrl->base + REALTEK_GPIO_REG_ISR + ctrl->port_offset_u8(port));
-=======
 	ctrl->bank_write(ctrl->base + REALTEK_GPIO_REG_ISR, mask);
->>>>>>> 7365df19
 }
 
 static u32 realtek_gpio_read_isr(struct realtek_gpio_ctrl *ctrl)
@@ -237,8 +193,6 @@
 	struct realtek_gpio_ctrl *ctrl = irq_data_to_ctrl(data);
 	unsigned int line = irqd_to_hwirq(data);
 	unsigned long flags;
-
-	gpiochip_enable_irq(&ctrl->gc, line);
 
 	gpiochip_enable_irq(&ctrl->gc, line);
 
@@ -310,17 +264,9 @@
 	chained_irq_exit(irq_chip, desc);
 }
 
-<<<<<<< HEAD
-static inline void __iomem *realtek_gpio_irq_cpu_mask(struct realtek_gpio_ctrl *ctrl,
-	unsigned int port, int cpu)
-{
-	return ctrl->cpumask_base + ctrl->port_offset_u8(port) +
-		REALTEK_GPIO_PORTS_PER_BANK * cpu;
-=======
 static inline void __iomem *realtek_gpio_irq_cpu_mask(struct realtek_gpio_ctrl *ctrl, int cpu)
 {
 	return ctrl->cpumask_base + REALTEK_GPIO_PORTS_PER_BANK * cpu;
->>>>>>> 7365df19
 }
 
 static int realtek_gpio_irq_set_affinity(struct irq_data *data,
@@ -328,19 +274,10 @@
 {
 	struct realtek_gpio_ctrl *ctrl = irq_data_to_ctrl(data);
 	unsigned int line = irqd_to_hwirq(data);
-<<<<<<< HEAD
-	unsigned int port = line / 8;
-	unsigned int port_pin = line % 8;
-	void __iomem *irq_cpu_mask;
-	unsigned long flags;
-	int cpu;
-	u8 v;
-=======
 	void __iomem *irq_cpu_mask;
 	unsigned long flags;
 	int cpu;
 	u32 v;
->>>>>>> 7365df19
 
 	if (!ctrl->cpumask_base)
 		return -ENXIO;
@@ -348,17 +285,6 @@
 	raw_spin_lock_irqsave(&ctrl->lock, flags);
 
 	for_each_cpu(cpu, &ctrl->cpu_irq_maskable) {
-<<<<<<< HEAD
-		irq_cpu_mask = realtek_gpio_irq_cpu_mask(ctrl, port, cpu);
-		v = ioread8(irq_cpu_mask);
-
-		if (cpumask_test_cpu(cpu, dest))
-			v |= BIT(port_pin);
-		else
-			v &= ~BIT(port_pin);
-
-		iowrite8(v, irq_cpu_mask);
-=======
 		irq_cpu_mask = realtek_gpio_irq_cpu_mask(ctrl, cpu);
 		v = ctrl->bank_read(irq_cpu_mask);
 
@@ -368,7 +294,6 @@
 			v &= ~BIT(line);
 
 		ctrl->bank_write(irq_cpu_mask, v);
->>>>>>> 7365df19
 	}
 
 	raw_spin_unlock_irqrestore(&ctrl->lock, flags);
@@ -381,18 +306,6 @@
 static int realtek_gpio_irq_init(struct gpio_chip *gc)
 {
 	struct realtek_gpio_ctrl *ctrl = gpiochip_get_data(gc);
-<<<<<<< HEAD
-	unsigned int port;
-	int cpu;
-
-	for (port = 0; (port * 8) < gc->ngpio; port++) {
-		realtek_gpio_write_imr(ctrl, port, 0, 0);
-		realtek_gpio_clear_isr(ctrl, port, GENMASK(7, 0));
-
-		for_each_cpu(cpu, &ctrl->cpu_irq_maskable)
-			iowrite8(GENMASK(7, 0), realtek_gpio_irq_cpu_mask(ctrl, port, cpu));
-	}
-=======
 	u32 mask_all = GENMASK(gc->ngpio - 1, 0);
 	unsigned int line;
 	int cpu;
@@ -404,7 +317,6 @@
 
 	for_each_cpu(cpu, &ctrl->cpu_irq_maskable)
 		ctrl->bank_write(realtek_gpio_irq_cpu_mask(ctrl, cpu), mask_all);
->>>>>>> 7365df19
 
 	return 0;
 }
@@ -477,14 +389,6 @@
 
 	if (dev_flags & GPIO_PORTS_REVERSED) {
 		bgpio_flags = 0;
-<<<<<<< HEAD
-		ctrl->port_offset_u8 = realtek_gpio_port_offset_u8_rev;
-		ctrl->port_offset_u16 = realtek_gpio_port_offset_u16_rev;
-	} else {
-		bgpio_flags = BGPIOF_BIG_ENDIAN_BYTE_ORDER;
-		ctrl->port_offset_u8 = realtek_gpio_port_offset_u8;
-		ctrl->port_offset_u16 = realtek_gpio_port_offset_u16;
-=======
 		ctrl->bank_read = realtek_gpio_bank_read;
 		ctrl->bank_write = realtek_gpio_bank_write;
 		ctrl->line_imr_pos = realtek_gpio_line_imr_pos;
@@ -493,7 +397,6 @@
 		ctrl->bank_read = realtek_gpio_bank_read_swapped;
 		ctrl->bank_write = realtek_gpio_bank_write_swapped;
 		ctrl->line_imr_pos = realtek_gpio_line_imr_pos_swapped;
->>>>>>> 7365df19
 	}
 
 	err = bgpio_init(&ctrl->gc, dev, 4,
