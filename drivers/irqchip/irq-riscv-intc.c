// SPDX-License-Identifier: GPL-2.0
/*
 * Copyright (C) 2012 Regents of the University of California
 * Copyright (C) 2017-2018 SiFive
 * Copyright (C) 2020 Western Digital Corporation or its affiliates.
 */

#define pr_fmt(fmt) "riscv-intc: " fmt
#include <linux/acpi.h>
#include <linux/atomic.h>
#include <linux/bits.h>
#include <linux/cpu.h>
#include <linux/irq.h>
#include <linux/irqchip.h>
#include <linux/irqdomain.h>
#include <linux/interrupt.h>
#include <linux/module.h>
#include <linux/of.h>
#include <linux/smp.h>
#include <linux/soc/andes/irq.h>

#include <asm/hwcap.h>

static struct irq_domain *intc_domain;
static unsigned int riscv_intc_nr_irqs __ro_after_init = BITS_PER_LONG;
static unsigned int riscv_intc_custom_base __ro_after_init = BITS_PER_LONG;
static unsigned int riscv_intc_custom_nr_irqs __ro_after_init;

static void riscv_intc_irq(struct pt_regs *regs)
{
	unsigned long cause = regs->cause & ~CAUSE_IRQ_FLAG;

	if (generic_handle_domain_irq(intc_domain, cause))
		pr_warn_ratelimited("Failed to handle interrupt (cause: %ld)\n", cause);
}

static void riscv_intc_aia_irq(struct pt_regs *regs)
{
	unsigned long topi;

	while ((topi = csr_read(CSR_TOPI)))
		generic_handle_domain_irq(intc_domain, topi >> TOPI_IID_SHIFT);
}

/*
 * On RISC-V systems local interrupts are masked or unmasked by writing
 * the SIE (Supervisor Interrupt Enable) CSR.  As CSRs can only be written
 * on the local hart, these functions can only be called on the hart that
 * corresponds to the IRQ chip.
 */

static void riscv_intc_irq_mask(struct irq_data *d)
{
	if (IS_ENABLED(CONFIG_32BIT) && d->hwirq >= BITS_PER_LONG)
		csr_clear(CSR_IEH, BIT(d->hwirq - BITS_PER_LONG));
	else
		csr_clear(CSR_IE, BIT(d->hwirq));
}

static void riscv_intc_irq_unmask(struct irq_data *d)
{
	if (IS_ENABLED(CONFIG_32BIT) && d->hwirq >= BITS_PER_LONG)
		csr_set(CSR_IEH, BIT(d->hwirq - BITS_PER_LONG));
	else
		csr_set(CSR_IE, BIT(d->hwirq));
}

static void andes_intc_irq_mask(struct irq_data *d)
{
	/*
	 * Andes specific S-mode local interrupt causes (hwirq)
	 * are defined as (256 + n) and controlled by n-th bit
	 * of SLIE.
	 */
	unsigned int mask = BIT(d->hwirq % BITS_PER_LONG);

	if (d->hwirq < ANDES_SLI_CAUSE_BASE)
		csr_clear(CSR_IE, mask);
	else
		csr_clear(ANDES_CSR_SLIE, mask);
}

static void andes_intc_irq_unmask(struct irq_data *d)
{
	unsigned int mask = BIT(d->hwirq % BITS_PER_LONG);

	if (d->hwirq < ANDES_SLI_CAUSE_BASE)
		csr_set(CSR_IE, mask);
	else
		csr_set(ANDES_CSR_SLIE, mask);
}

static void riscv_intc_irq_eoi(struct irq_data *d)
{
	/*
	 * The RISC-V INTC driver uses handle_percpu_devid_irq() flow
	 * for the per-HART local interrupts and child irqchip drivers
	 * (such as PLIC, SBI IPI, CLINT, APLIC, IMSIC, etc) implement
	 * chained handlers for the per-HART local interrupts.
	 *
	 * In the absence of irq_eoi(), the chained_irq_enter() and
	 * chained_irq_exit() functions (used by child irqchip drivers)
	 * will do unnecessary mask/unmask of per-HART local interrupts
	 * at the time of handling interrupts. To avoid this, we provide
	 * an empty irq_eoi() callback for RISC-V INTC irqchip.
	 */
}

static struct irq_chip riscv_intc_chip = {
	.name = "RISC-V INTC",
	.irq_mask = riscv_intc_irq_mask,
	.irq_unmask = riscv_intc_irq_unmask,
	.irq_eoi = riscv_intc_irq_eoi,
};

static struct irq_chip andes_intc_chip = {
	.name		= "RISC-V INTC",
	.irq_mask	= andes_intc_irq_mask,
	.irq_unmask	= andes_intc_irq_unmask,
	.irq_eoi	= riscv_intc_irq_eoi,
};

static int riscv_intc_domain_map(struct irq_domain *d, unsigned int irq,
				 irq_hw_number_t hwirq)
{
	struct irq_chip *chip = d->host_data;

	irq_set_percpu_devid(irq);
	irq_domain_set_info(d, irq, hwirq, chip, NULL, handle_percpu_devid_irq,
			    NULL, NULL);

	return 0;
}

static int riscv_intc_domain_alloc(struct irq_domain *domain,
				   unsigned int virq, unsigned int nr_irqs,
				   void *arg)
{
	int i, ret;
	irq_hw_number_t hwirq;
	unsigned int type = IRQ_TYPE_NONE;
	struct irq_fwspec *fwspec = arg;

	ret = irq_domain_translate_onecell(domain, fwspec, &hwirq, &type);
	if (ret)
		return ret;

	/*
	 * Only allow hwirq for which we have corresponding standard or
	 * custom interrupt enable register.
	 */
	if (hwirq >= riscv_intc_nr_irqs &&
	    (hwirq < riscv_intc_custom_base ||
	     hwirq >= riscv_intc_custom_base + riscv_intc_custom_nr_irqs))
		return -EINVAL;

	for (i = 0; i < nr_irqs; i++) {
		ret = riscv_intc_domain_map(domain, virq + i, hwirq + i);
		if (ret)
			return ret;
	}

	return 0;
}

static const struct irq_domain_ops riscv_intc_domain_ops = {
	.map	= riscv_intc_domain_map,
	.xlate	= irq_domain_xlate_onecell,
	.alloc	= riscv_intc_domain_alloc
};

static struct fwnode_handle *riscv_intc_hwnode(void)
{
	return intc_domain->fwnode;
}

static int __init riscv_intc_init_common(struct fwnode_handle *fn, struct irq_chip *chip)
{
	int rc;

	intc_domain = irq_domain_create_tree(fn, &riscv_intc_domain_ops, chip);
	if (!intc_domain) {
		pr_err("unable to add IRQ domain\n");
		return -ENXIO;
	}

	if (riscv_isa_extension_available(NULL, SxAIA)) {
		riscv_intc_nr_irqs = 64;
		rc = set_handle_irq(&riscv_intc_aia_irq);
	} else {
		rc = set_handle_irq(&riscv_intc_irq);
	}
	if (rc) {
		pr_err("failed to set irq handler\n");
		return rc;
	}

	riscv_set_intc_hwnode_fn(riscv_intc_hwnode);

	pr_info("%d local interrupts mapped%s\n",
		riscv_intc_nr_irqs,
		riscv_isa_extension_available(NULL, SxAIA) ? " using AIA" : "");
	if (riscv_intc_custom_nr_irqs)
		pr_info("%d custom local interrupts mapped\n", riscv_intc_custom_nr_irqs);

	return 0;
}

static int __init riscv_intc_init(struct device_node *node,
				  struct device_node *parent)
{
	struct irq_chip *chip = &riscv_intc_chip;
	unsigned long hartid;
	int rc;

	rc = riscv_of_parent_hartid(node, &hartid);
	if (rc < 0) {
		pr_warn("unable to find hart id for %pOF\n", node);
		return 0;
	}

	/*
	 * The DT will have one INTC DT node under each CPU (or HART)
	 * DT node so riscv_intc_init() function will be called once
	 * for each INTC DT node. We only need to do INTC initialization
	 * for the INTC DT node belonging to boot CPU (or boot HART).
	 */
	if (riscv_hartid_to_cpuid(hartid) != smp_processor_id()) {
		/*
		 * The INTC nodes of each CPU are suppliers for downstream
		 * interrupt controllers (such as PLIC, IMSIC and APLIC
		 * direct-mode) so we should mark an INTC node as initialized
		 * if we are not creating IRQ domain for it.
		 */
		fwnode_dev_initialized(of_fwnode_handle(node), true);
		return 0;
	}

	if (of_device_is_compatible(node, "andestech,cpu-intc")) {
		riscv_intc_custom_base = ANDES_SLI_CAUSE_BASE;
		riscv_intc_custom_nr_irqs = ANDES_RV_IRQ_LAST;
		chip = &andes_intc_chip;
	}

	return riscv_intc_init_common(of_node_to_fwnode(node), chip);
}

IRQCHIP_DECLARE(riscv, "riscv,cpu-intc", riscv_intc_init);
IRQCHIP_DECLARE(andes, "andestech,cpu-intc", riscv_intc_init);

#ifdef CONFIG_ACPI

struct rintc_data {
	union {
		u32		ext_intc_id;
		struct {
			u32	context_id	: 16,
				reserved	:  8,
				aplic_plic_id	:  8;
		};
	};
	unsigned long		hart_id;
	u64			imsic_addr;
	u32			imsic_size;
};

static u32 nr_rintc;
<<<<<<< HEAD
static struct rintc_data *rintc_acpi_data[NR_CPUS];
=======
static struct rintc_data **rintc_acpi_data;
>>>>>>> fd468ffc

#define for_each_matching_plic(_plic_id)				\
	unsigned int _plic;						\
									\
	for (_plic = 0; _plic < nr_rintc; _plic++)			\
		if (rintc_acpi_data[_plic]->aplic_plic_id != _plic_id)	\
			continue;					\
		else

unsigned int acpi_rintc_get_plic_nr_contexts(unsigned int plic_id)
{
	unsigned int nctx = 0;

	for_each_matching_plic(plic_id)
		nctx++;

	return nctx;
}

static struct rintc_data *get_plic_context(unsigned int plic_id, unsigned int ctxt_idx)
{
	unsigned int ctxt = 0;

	for_each_matching_plic(plic_id) {
		if (ctxt == ctxt_idx)
			return rintc_acpi_data[_plic];

		ctxt++;
	}

	return NULL;
}

unsigned long acpi_rintc_ext_parent_to_hartid(unsigned int plic_id, unsigned int ctxt_idx)
{
	struct rintc_data *data = get_plic_context(plic_id, ctxt_idx);

	return data ? data->hart_id : INVALID_HARTID;
}

unsigned int acpi_rintc_get_plic_context(unsigned int plic_id, unsigned int ctxt_idx)
{
	struct rintc_data *data = get_plic_context(plic_id, ctxt_idx);

	return data ? data->context_id : INVALID_CONTEXT;
}

unsigned long acpi_rintc_index_to_hartid(u32 index)
{
	return index >= nr_rintc ? INVALID_HARTID : rintc_acpi_data[index]->hart_id;
}

int acpi_rintc_get_imsic_mmio_info(u32 index, struct resource *res)
{
	if (index >= nr_rintc)
		return -1;

	res->start = rintc_acpi_data[index]->imsic_addr;
	res->end = res->start + rintc_acpi_data[index]->imsic_size - 1;
	res->flags = IORESOURCE_MEM;
	return 0;
}

<<<<<<< HEAD
=======
static int __init riscv_intc_acpi_match(union acpi_subtable_headers *header,
					const unsigned long end)
{
	return 0;
}

>>>>>>> fd468ffc
static int __init riscv_intc_acpi_init(union acpi_subtable_headers *header,
				       const unsigned long end)
{
	struct acpi_madt_rintc *rintc;
	struct fwnode_handle *fn;
	int count;
	int rc;

	if (!rintc_acpi_data) {
		count = acpi_table_parse_madt(ACPI_MADT_TYPE_RINTC, riscv_intc_acpi_match, 0);
		if (count <= 0)
			return -EINVAL;

		rintc_acpi_data = kcalloc(count, sizeof(*rintc_acpi_data), GFP_KERNEL);
		if (!rintc_acpi_data)
			return -ENOMEM;
	}

	rintc = (struct acpi_madt_rintc *)header;
	rintc_acpi_data[nr_rintc] = kzalloc(sizeof(*rintc_acpi_data[0]), GFP_KERNEL);
	if (!rintc_acpi_data[nr_rintc])
		return -ENOMEM;

	rintc_acpi_data[nr_rintc]->ext_intc_id = rintc->ext_intc_id;
	rintc_acpi_data[nr_rintc]->hart_id = rintc->hart_id;
	rintc_acpi_data[nr_rintc]->imsic_addr = rintc->imsic_addr;
	rintc_acpi_data[nr_rintc]->imsic_size = rintc->imsic_size;
	nr_rintc++;

	/*
	 * The ACPI MADT will have one INTC for each CPU (or HART)
	 * so riscv_intc_acpi_init() function will be called once
	 * for each INTC. We only do INTC initialization
	 * for the INTC belonging to the boot CPU (or boot HART).
	 */
	if (riscv_hartid_to_cpuid(rintc->hart_id) != smp_processor_id())
		return 0;

	fn = irq_domain_alloc_named_fwnode("RISCV-INTC");
	if (!fn) {
		pr_err("unable to allocate INTC FW node\n");
		return -ENOMEM;
	}

	rc = riscv_intc_init_common(fn, &riscv_intc_chip);
	if (rc)
		irq_domain_free_fwnode(fn);
	else
		acpi_set_irq_model(ACPI_IRQ_MODEL_RINTC, riscv_acpi_get_gsi_domain_id);

	return rc;
}

IRQCHIP_ACPI_DECLARE(riscv_intc, ACPI_MADT_TYPE_RINTC, NULL,
		     ACPI_MADT_RINTC_VERSION_V1, riscv_intc_acpi_init);
#endif<|MERGE_RESOLUTION|>--- conflicted
+++ resolved
@@ -265,11 +265,7 @@
 };
 
 static u32 nr_rintc;
-<<<<<<< HEAD
-static struct rintc_data *rintc_acpi_data[NR_CPUS];
-=======
 static struct rintc_data **rintc_acpi_data;
->>>>>>> fd468ffc
 
 #define for_each_matching_plic(_plic_id)				\
 	unsigned int _plic;						\
@@ -333,15 +329,12 @@
 	return 0;
 }
 
-<<<<<<< HEAD
-=======
 static int __init riscv_intc_acpi_match(union acpi_subtable_headers *header,
 					const unsigned long end)
 {
 	return 0;
 }
 
->>>>>>> fd468ffc
 static int __init riscv_intc_acpi_init(union acpi_subtable_headers *header,
 				       const unsigned long end)
 {
