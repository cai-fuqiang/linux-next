// SPDX-License-Identifier: GPL-2.0
/*
 * Copyright (C) 2017 SiFive
 * Copyright (C) 2018 Christoph Hellwig
 */
#define pr_fmt(fmt) "riscv-plic: " fmt
#include <linux/acpi.h>
#include <linux/cpu.h>
#include <linux/interrupt.h>
#include <linux/io.h>
#include <linux/irq.h>
#include <linux/irqchip.h>
#include <linux/irqchip/chained_irq.h>
#include <linux/irqdomain.h>
#include <linux/module.h>
#include <linux/of.h>
#include <linux/of_address.h>
#include <linux/of_irq.h>
#include <linux/platform_device.h>
#include <linux/spinlock.h>
#include <linux/syscore_ops.h>
#include <asm/smp.h>

/*
 * This driver implements a version of the RISC-V PLIC with the actual layout
 * specified in chapter 8 of the SiFive U5 Coreplex Series Manual:
 *
 *     https://static.dev.sifive.com/U54-MC-RVCoreIP.pdf
 *
 * The largest number supported by devices marked as 'sifive,plic-1.0.0', is
 * 1024, of which device 0 is defined as non-existent by the RISC-V Privileged
 * Spec.
 */

#define MAX_DEVICES			1024
#define MAX_CONTEXTS			15872

/*
 * Each interrupt source has a priority register associated with it.
 * We always hardwire it to one in Linux.
 */
#define PRIORITY_BASE			0
#define     PRIORITY_PER_ID		4

/*
 * Each hart context has a vector of interrupt enable bits associated with it.
 * There's one bit for each interrupt source.
 */
#define CONTEXT_ENABLE_BASE		0x2000
#define     CONTEXT_ENABLE_SIZE		0x80

/*
 * Each hart context has a set of control registers associated with it.  Right
 * now there's only two: a source priority threshold over which the hart will
 * take an interrupt, and a register to claim interrupts.
 */
#define CONTEXT_BASE			0x200000
#define     CONTEXT_SIZE		0x1000
#define     CONTEXT_THRESHOLD		0x00
#define     CONTEXT_CLAIM		0x04

#define	PLIC_DISABLE_THRESHOLD		0x7
#define	PLIC_ENABLE_THRESHOLD		0

#define PLIC_QUIRK_EDGE_INTERRUPT	0

struct plic_priv {
	struct fwnode_handle *fwnode;
	struct cpumask lmask;
	struct irq_domain *irqdomain;
	void __iomem *regs;
	unsigned long plic_quirks;
	unsigned int nr_irqs;
	unsigned long *prio_save;
	u32 gsi_base;
	int acpi_plic_id;
};

struct plic_handler {
	bool			present;
	void __iomem		*hart_base;
	/*
	 * Protect mask operations on the registers given that we can't
	 * assume atomic memory operations work on them.
	 */
	raw_spinlock_t		enable_lock;
	void __iomem		*enable_base;
	u32			*enable_save;
	struct plic_priv	*priv;
};
static int plic_parent_irq __ro_after_init;
static bool plic_global_setup_done __ro_after_init;
static DEFINE_PER_CPU(struct plic_handler, plic_handlers);

static int plic_irq_set_type(struct irq_data *d, unsigned int type);

static void __plic_toggle(void __iomem *enable_base, int hwirq, int enable)
{
	u32 __iomem *reg = enable_base + (hwirq / 32) * sizeof(u32);
	u32 hwirq_mask = 1 << (hwirq % 32);

	if (enable)
		writel(readl(reg) | hwirq_mask, reg);
	else
		writel(readl(reg) & ~hwirq_mask, reg);
}

static void plic_toggle(struct plic_handler *handler, int hwirq, int enable)
{
	unsigned long flags;

	raw_spin_lock_irqsave(&handler->enable_lock, flags);
	__plic_toggle(handler->enable_base, hwirq, enable);
	raw_spin_unlock_irqrestore(&handler->enable_lock, flags);
}

static inline void plic_irq_toggle(const struct cpumask *mask,
				   struct irq_data *d, int enable)
{
	int cpu;

	for_each_cpu(cpu, mask) {
		struct plic_handler *handler = per_cpu_ptr(&plic_handlers, cpu);

		plic_toggle(handler, d->hwirq, enable);
	}
}

static void plic_irq_enable(struct irq_data *d)
{
	plic_irq_toggle(irq_data_get_effective_affinity_mask(d), d, 1);
}

static void plic_irq_disable(struct irq_data *d)
{
	plic_irq_toggle(irq_data_get_effective_affinity_mask(d), d, 0);
}

static void plic_irq_unmask(struct irq_data *d)
{
	struct plic_priv *priv = irq_data_get_irq_chip_data(d);

	writel(1, priv->regs + PRIORITY_BASE + d->hwirq * PRIORITY_PER_ID);
}

static void plic_irq_mask(struct irq_data *d)
{
	struct plic_priv *priv = irq_data_get_irq_chip_data(d);

	writel(0, priv->regs + PRIORITY_BASE + d->hwirq * PRIORITY_PER_ID);
}

static void plic_irq_eoi(struct irq_data *d)
{
	struct plic_handler *handler = this_cpu_ptr(&plic_handlers);

	if (unlikely(irqd_irq_disabled(d))) {
		plic_toggle(handler, d->hwirq, 1);
		writel(d->hwirq, handler->hart_base + CONTEXT_CLAIM);
		plic_toggle(handler, d->hwirq, 0);
	} else {
		writel(d->hwirq, handler->hart_base + CONTEXT_CLAIM);
	}
}

#ifdef CONFIG_SMP
static int plic_set_affinity(struct irq_data *d,
			     const struct cpumask *mask_val, bool force)
{
	unsigned int cpu;
	struct plic_priv *priv = irq_data_get_irq_chip_data(d);

	if (force)
		cpu = cpumask_first_and(&priv->lmask, mask_val);
	else
		cpu = cpumask_first_and_and(&priv->lmask, mask_val, cpu_online_mask);

	if (cpu >= nr_cpu_ids)
		return -EINVAL;

	plic_irq_disable(d);

	irq_data_update_effective_affinity(d, cpumask_of(cpu));

	if (!irqd_irq_disabled(d))
		plic_irq_enable(d);

	return IRQ_SET_MASK_OK_DONE;
}
#endif

static struct irq_chip plic_edge_chip = {
	.name		= "SiFive PLIC",
	.irq_enable	= plic_irq_enable,
	.irq_disable	= plic_irq_disable,
	.irq_ack	= plic_irq_eoi,
	.irq_mask	= plic_irq_mask,
	.irq_unmask	= plic_irq_unmask,
#ifdef CONFIG_SMP
	.irq_set_affinity = plic_set_affinity,
#endif
	.irq_set_type	= plic_irq_set_type,
	.flags		= IRQCHIP_SKIP_SET_WAKE |
			  IRQCHIP_AFFINITY_PRE_STARTUP,
};

static struct irq_chip plic_chip = {
	.name		= "SiFive PLIC",
	.irq_enable	= plic_irq_enable,
	.irq_disable	= plic_irq_disable,
	.irq_mask	= plic_irq_mask,
	.irq_unmask	= plic_irq_unmask,
	.irq_eoi	= plic_irq_eoi,
#ifdef CONFIG_SMP
	.irq_set_affinity = plic_set_affinity,
#endif
	.irq_set_type	= plic_irq_set_type,
	.flags		= IRQCHIP_SKIP_SET_WAKE |
			  IRQCHIP_AFFINITY_PRE_STARTUP,
};

static int plic_irq_set_type(struct irq_data *d, unsigned int type)
{
	struct plic_priv *priv = irq_data_get_irq_chip_data(d);

	if (!test_bit(PLIC_QUIRK_EDGE_INTERRUPT, &priv->plic_quirks))
		return IRQ_SET_MASK_OK_NOCOPY;

	switch (type) {
	case IRQ_TYPE_EDGE_RISING:
		irq_set_chip_handler_name_locked(d, &plic_edge_chip,
						 handle_edge_irq, NULL);
		break;
	case IRQ_TYPE_LEVEL_HIGH:
		irq_set_chip_handler_name_locked(d, &plic_chip,
						 handle_fasteoi_irq, NULL);
		break;
	default:
		return -EINVAL;
	}

	return IRQ_SET_MASK_OK;
}

static int plic_irq_suspend(void)
{
	unsigned int i, cpu;
	unsigned long flags;
	u32 __iomem *reg;
	struct plic_priv *priv;

	priv = per_cpu_ptr(&plic_handlers, smp_processor_id())->priv;

	for (i = 0; i < priv->nr_irqs; i++)
		if (readl(priv->regs + PRIORITY_BASE + i * PRIORITY_PER_ID))
			__set_bit(i, priv->prio_save);
		else
			__clear_bit(i, priv->prio_save);

	for_each_cpu(cpu, cpu_present_mask) {
		struct plic_handler *handler = per_cpu_ptr(&plic_handlers, cpu);

		if (!handler->present)
			continue;

		raw_spin_lock_irqsave(&handler->enable_lock, flags);
		for (i = 0; i < DIV_ROUND_UP(priv->nr_irqs, 32); i++) {
			reg = handler->enable_base + i * sizeof(u32);
			handler->enable_save[i] = readl(reg);
		}
		raw_spin_unlock_irqrestore(&handler->enable_lock, flags);
	}

	return 0;
}

static void plic_irq_resume(void)
{
	unsigned int i, index, cpu;
	unsigned long flags;
	u32 __iomem *reg;
	struct plic_priv *priv;

	priv = per_cpu_ptr(&plic_handlers, smp_processor_id())->priv;

	for (i = 0; i < priv->nr_irqs; i++) {
		index = BIT_WORD(i);
		writel((priv->prio_save[index] & BIT_MASK(i)) ? 1 : 0,
		       priv->regs + PRIORITY_BASE + i * PRIORITY_PER_ID);
	}

	for_each_cpu(cpu, cpu_present_mask) {
		struct plic_handler *handler = per_cpu_ptr(&plic_handlers, cpu);

		if (!handler->present)
			continue;

		raw_spin_lock_irqsave(&handler->enable_lock, flags);
		for (i = 0; i < DIV_ROUND_UP(priv->nr_irqs, 32); i++) {
			reg = handler->enable_base + i * sizeof(u32);
			writel(handler->enable_save[i], reg);
		}
		raw_spin_unlock_irqrestore(&handler->enable_lock, flags);
	}
}

static struct syscore_ops plic_irq_syscore_ops = {
	.suspend	= plic_irq_suspend,
	.resume		= plic_irq_resume,
};

static int plic_irqdomain_map(struct irq_domain *d, unsigned int irq,
			      irq_hw_number_t hwirq)
{
	struct plic_priv *priv = d->host_data;

	irq_domain_set_info(d, irq, hwirq, &plic_chip, d->host_data,
			    handle_fasteoi_irq, NULL, NULL);
	irq_set_noprobe(irq);
	irq_set_affinity(irq, &priv->lmask);
	return 0;
}

static int plic_irq_domain_translate(struct irq_domain *d,
				     struct irq_fwspec *fwspec,
				     unsigned long *hwirq,
				     unsigned int *type)
{
	struct plic_priv *priv = d->host_data;

	/* For DT, gsi_base is always zero. */
	if (fwspec->param[0] >= priv->gsi_base)
		fwspec->param[0] = fwspec->param[0] - priv->gsi_base;

	if (test_bit(PLIC_QUIRK_EDGE_INTERRUPT, &priv->plic_quirks))
		return irq_domain_translate_twocell(d, fwspec, hwirq, type);

	return irq_domain_translate_onecell(d, fwspec, hwirq, type);
}

static int plic_irq_domain_alloc(struct irq_domain *domain, unsigned int virq,
				 unsigned int nr_irqs, void *arg)
{
	int i, ret;
	irq_hw_number_t hwirq;
	unsigned int type;
	struct irq_fwspec *fwspec = arg;

	ret = plic_irq_domain_translate(domain, fwspec, &hwirq, &type);
	if (ret)
		return ret;

	for (i = 0; i < nr_irqs; i++) {
		ret = plic_irqdomain_map(domain, virq + i, hwirq + i);
		if (ret)
			return ret;
	}

	return 0;
}

static const struct irq_domain_ops plic_irqdomain_ops = {
	.translate	= plic_irq_domain_translate,
	.alloc		= plic_irq_domain_alloc,
	.free		= irq_domain_free_irqs_top,
};

/*
 * Handling an interrupt is a two-step process: first you claim the interrupt
 * by reading the claim register, then you complete the interrupt by writing
 * that source ID back to the same claim register.  This automatically enables
 * and disables the interrupt, so there's nothing else to do.
 */
static void plic_handle_irq(struct irq_desc *desc)
{
	struct plic_handler *handler = this_cpu_ptr(&plic_handlers);
	struct irq_chip *chip = irq_desc_get_chip(desc);
	void __iomem *claim = handler->hart_base + CONTEXT_CLAIM;
	irq_hw_number_t hwirq;

	WARN_ON_ONCE(!handler->present);

	chained_irq_enter(chip, desc);

	while ((hwirq = readl(claim))) {
		int err = generic_handle_domain_irq(handler->priv->irqdomain,
						    hwirq);
		if (unlikely(err)) {
			pr_warn_ratelimited("%pfwP: can't find mapping for hwirq %lu\n",
					    handler->priv->fwnode, hwirq);
		}
	}

	chained_irq_exit(chip, desc);
}

static void plic_set_threshold(struct plic_handler *handler, u32 threshold)
{
	/* priority must be > threshold to trigger an interrupt */
	writel(threshold, handler->hart_base + CONTEXT_THRESHOLD);
}

static int plic_dying_cpu(unsigned int cpu)
{
	if (plic_parent_irq)
		disable_percpu_irq(plic_parent_irq);

	return 0;
}

static int plic_starting_cpu(unsigned int cpu)
{
	struct plic_handler *handler = this_cpu_ptr(&plic_handlers);

	if (plic_parent_irq)
		enable_percpu_irq(plic_parent_irq,
				  irq_get_trigger_type(plic_parent_irq));
	else
		pr_warn("%pfwP: cpu%d: parent irq not available\n",
			handler->priv->fwnode, cpu);
	plic_set_threshold(handler, PLIC_ENABLE_THRESHOLD);

	return 0;
}

static const struct of_device_id plic_match[] = {
	{ .compatible = "sifive,plic-1.0.0" },
	{ .compatible = "riscv,plic0" },
	{ .compatible = "andestech,nceplic100",
	  .data = (const void *)BIT(PLIC_QUIRK_EDGE_INTERRUPT) },
	{ .compatible = "thead,c900-plic",
	  .data = (const void *)BIT(PLIC_QUIRK_EDGE_INTERRUPT) },
	{}
};

#ifdef CONFIG_ACPI

static const struct acpi_device_id plic_acpi_match[] = {
	{ "RSCV0001", 0 },
	{}
};
MODULE_DEVICE_TABLE(acpi, plic_acpi_match);

#endif
static int plic_parse_nr_irqs_and_contexts(struct fwnode_handle *fwnode,
					   u32 *nr_irqs, u32 *nr_contexts,
					   u32 *gsi_base, u32 *id)
{
	int rc;

	if (!is_of_node(fwnode)) {
		rc = riscv_acpi_get_gsi_info(fwnode, gsi_base, id, nr_irqs, NULL);
		if (rc) {
			pr_err("%pfwP: failed to find GSI mapping\n", fwnode);
			return rc;
		}

		*nr_contexts = acpi_rintc_get_plic_nr_contexts(*id);
		if (WARN_ON(!*nr_contexts)) {
			pr_err("%pfwP: no PLIC context available\n", fwnode);
			return -EINVAL;
		}

		return 0;
	}

	rc = of_property_read_u32(to_of_node(fwnode), "riscv,ndev", nr_irqs);
	if (rc) {
		pr_err("%pfwP: riscv,ndev property not available\n", fwnode);
		return rc;
	}

	*nr_contexts = of_irq_count(to_of_node(fwnode));
	if (WARN_ON(!(*nr_contexts))) {
		pr_err("%pfwP: no PLIC context available\n", fwnode);
		return -EINVAL;
	}

	*gsi_base = 0;
	*id = 0;

	return 0;
}

static int plic_parse_context_parent(struct fwnode_handle *fwnode, u32 context,
				     u32 *parent_hwirq, int *parent_cpu, u32 id)
{
	struct of_phandle_args parent;
	unsigned long hartid;
	int rc;

	if (!is_of_node(fwnode)) {
		hartid = acpi_rintc_ext_parent_to_hartid(id, context);
		if (hartid == INVALID_HARTID)
			return -EINVAL;

		*parent_cpu = riscv_hartid_to_cpuid(hartid);
		*parent_hwirq = RV_IRQ_EXT;
		return 0;
	}

	rc = of_irq_parse_one(to_of_node(fwnode), context, &parent);
	if (rc)
		return rc;

	rc = riscv_of_parent_hartid(parent.np, &hartid);
	if (rc)
		return rc;

	*parent_hwirq = parent.args[0];
	*parent_cpu = riscv_hartid_to_cpuid(hartid);
	return 0;
}

static int plic_probe(struct fwnode_handle *fwnode)
{
	int error = 0, nr_contexts, nr_handlers = 0, cpu, i;
	unsigned long plic_quirks = 0;
	struct plic_handler *handler;
	u32 nr_irqs, parent_hwirq;
	struct plic_priv *priv;
	irq_hw_number_t hwirq;
<<<<<<< HEAD
=======
	void __iomem *regs;
	int id, context_id;
	u32 gsi_base;
>>>>>>> f1f36e22

	if (is_of_node(fwnode)) {
		const struct of_device_id *id;

		id = of_match_node(plic_match, to_of_node(fwnode));
		if (id)
			plic_quirks = (unsigned long)id->data;

		regs = of_iomap(to_of_node(fwnode), 0);
		if (!regs)
			return -ENOMEM;
	} else {
		regs = devm_platform_ioremap_resource(to_platform_device(fwnode->dev), 0);
		if (IS_ERR(regs))
			return PTR_ERR(regs);
	}

	error = plic_parse_nr_irqs_and_contexts(fwnode, &nr_irqs, &nr_contexts, &gsi_base, &id);
	if (error)
		goto fail_free_regs;

	priv = kzalloc(sizeof(*priv), GFP_KERNEL);
	if (!priv) {
		error = -ENOMEM;
		goto fail_free_regs;
	}

	priv->fwnode = fwnode;
	priv->plic_quirks = plic_quirks;
	priv->nr_irqs = nr_irqs;
	priv->regs = regs;
	priv->gsi_base = gsi_base;
	priv->acpi_plic_id = id;

	priv->prio_save = bitmap_zalloc(nr_irqs, GFP_KERNEL);
	if (!priv->prio_save) {
		error = -ENOMEM;
		goto fail_free_priv;
	}

	for (i = 0; i < nr_contexts; i++) {
		error = plic_parse_context_parent(fwnode, i, &parent_hwirq, &cpu,
						  priv->acpi_plic_id);
		if (error) {
			pr_warn("%pfwP: hwirq for context%d not found\n", fwnode, i);
			continue;
		}

		if (is_of_node(fwnode)) {
			context_id = i;
		} else {
			context_id = acpi_rintc_get_plic_context(priv->acpi_plic_id, i);
			if (context_id == INVALID_CONTEXT) {
				pr_warn("%pfwP: invalid context id for context%d\n", fwnode, i);
				continue;
			}
		}

		/*
		 * Skip contexts other than external interrupts for our
		 * privilege level.
		 */
		if (parent_hwirq != RV_IRQ_EXT) {
			/* Disable S-mode enable bits if running in M-mode. */
			if (IS_ENABLED(CONFIG_RISCV_M_MODE)) {
				void __iomem *enable_base = priv->regs +
					CONTEXT_ENABLE_BASE +
					i * CONTEXT_ENABLE_SIZE;

				for (hwirq = 1; hwirq <= nr_irqs; hwirq++)
					__plic_toggle(enable_base, hwirq, 0);
			}
			continue;
		}

		if (cpu < 0) {
			pr_warn("%pfwP: Invalid cpuid for context %d\n", fwnode, i);
			continue;
		}

		/*
		 * When running in M-mode we need to ignore the S-mode handler.
		 * Here we assume it always comes later, but that might be a
		 * little fragile.
		 */
		handler = per_cpu_ptr(&plic_handlers, cpu);
		if (handler->present) {
			pr_warn("%pfwP: handler already present for context %d.\n", fwnode, i);
			plic_set_threshold(handler, PLIC_DISABLE_THRESHOLD);
			goto done;
		}

		cpumask_set_cpu(cpu, &priv->lmask);
		handler->present = true;
		handler->hart_base = priv->regs + CONTEXT_BASE +
			context_id * CONTEXT_SIZE;
		raw_spin_lock_init(&handler->enable_lock);
		handler->enable_base = priv->regs + CONTEXT_ENABLE_BASE +
			context_id * CONTEXT_ENABLE_SIZE;
		handler->priv = priv;

		handler->enable_save = kcalloc(DIV_ROUND_UP(nr_irqs, 32),
					       sizeof(*handler->enable_save), GFP_KERNEL);
		if (!handler->enable_save)
			goto fail_cleanup_contexts;
done:
		for (hwirq = 1; hwirq <= nr_irqs; hwirq++) {
			plic_toggle(handler, hwirq, 0);
			writel(1, priv->regs + PRIORITY_BASE +
				  hwirq * PRIORITY_PER_ID);
		}
		nr_handlers++;
	}

	priv->irqdomain = irq_domain_create_linear(fwnode, nr_irqs + 1,
						   &plic_irqdomain_ops, priv);
	if (WARN_ON(!priv->irqdomain))
		goto fail_cleanup_contexts;

	/*
	 * We can have multiple PLIC instances so setup global state
	 * and register syscore operations only once after context
	 * handlers of all online CPUs are initialized.
	 */
	if (!plic_global_setup_done) {
		struct irq_domain *domain;
		bool global_setup = true;

		for_each_online_cpu(cpu) {
			handler = per_cpu_ptr(&plic_handlers, cpu);
			if (!handler->present) {
				global_setup = false;
				break;
			}
		}

		if (global_setup) {
			/* Find parent domain and register chained handler */
			domain = irq_find_matching_fwnode(riscv_get_intc_hwnode(), DOMAIN_BUS_ANY);
			if (domain)
				plic_parent_irq = irq_create_mapping(domain, RV_IRQ_EXT);
			if (plic_parent_irq)
				irq_set_chained_handler(plic_parent_irq, plic_handle_irq);

			cpuhp_setup_state(CPUHP_AP_IRQ_SIFIVE_PLIC_STARTING,
					  "irqchip/sifive/plic:starting",
					  plic_starting_cpu, plic_dying_cpu);
			register_syscore_ops(&plic_irq_syscore_ops);
			plic_global_setup_done = true;
		}
	}

#ifdef CONFIG_ACPI
	if (!acpi_disabled)
		acpi_dev_clear_dependencies(ACPI_COMPANION(fwnode->dev));
#endif

	pr_info("%pfwP: mapped %d interrupts with %d handlers for %d contexts.\n",
		fwnode, nr_irqs, nr_handlers, nr_contexts);
	return 0;

fail_cleanup_contexts:
	for (i = 0; i < nr_contexts; i++) {
		if (plic_parse_context_parent(fwnode, i, &parent_hwirq, &cpu, priv->acpi_plic_id))
			continue;
		if (parent_hwirq != RV_IRQ_EXT || cpu < 0)
			continue;

		handler = per_cpu_ptr(&plic_handlers, cpu);
		handler->present = false;
		handler->hart_base = NULL;
		handler->enable_base = NULL;
		kfree(handler->enable_save);
		handler->enable_save = NULL;
		handler->priv = NULL;
	}
	bitmap_free(priv->prio_save);
fail_free_priv:
	kfree(priv);
fail_free_regs:
	iounmap(regs);
	return error;
}

static int plic_platform_probe(struct platform_device *pdev)
{
	return plic_probe(pdev->dev.fwnode);
}

static struct platform_driver plic_driver = {
	.driver = {
		.name		= "riscv-plic",
		.of_match_table	= plic_match,
		.suppress_bind_attrs = true,
		.acpi_match_table = ACPI_PTR(plic_acpi_match),
	},
	.probe = plic_platform_probe,
};
builtin_platform_driver(plic_driver);

static int __init plic_early_probe(struct device_node *node,
				   struct device_node *parent)
{
	return plic_probe(&node->fwnode);
}

IRQCHIP_DECLARE(riscv, "allwinner,sun20i-d1-plic", plic_early_probe);<|MERGE_RESOLUTION|>--- conflicted
+++ resolved
@@ -520,12 +520,9 @@
 	u32 nr_irqs, parent_hwirq;
 	struct plic_priv *priv;
 	irq_hw_number_t hwirq;
-<<<<<<< HEAD
-=======
 	void __iomem *regs;
 	int id, context_id;
 	u32 gsi_base;
->>>>>>> f1f36e22
 
 	if (is_of_node(fwnode)) {
 		const struct of_device_id *id;
