--- conflicted
+++ resolved
@@ -488,10 +488,7 @@
 	u32 nr_irqs, parent_hwirq;
 	struct plic_priv *priv;
 	irq_hw_number_t hwirq;
-<<<<<<< HEAD
-=======
 	void __iomem *regs;
->>>>>>> 3c842de2
 
 	if (is_of_node(fwnode)) {
 		const struct of_device_id *id;
