# SPDX-License-Identifier: GPL-2.0-only
#
# Microsoft Surface Platform-Specific Drivers
#

menuconfig SURFACE_PLATFORMS
	bool "Microsoft Surface Platform-Specific Device Drivers"
	depends on ARM64 || X86 || COMPILE_TEST
	default y
	help
	  Say Y here to get to see options for platform-specific device drivers
	  for Microsoft Surface devices. This option alone does not add any
	  kernel code.

	  If you say N, all options in this submenu will be skipped and disabled.

if SURFACE_PLATFORMS

config SURFACE3_WMI
	tristate "Surface 3 WMI Driver"
	depends on ACPI_WMI
	depends on DMI
	depends on INPUT
	depends on SPI
	help
	  Say Y here if you have a Surface 3.

	  To compile this driver as a module, choose M here: the module will
	  be called surface3-wmi.

<<<<<<< HEAD
config SURFACE_3_BUTTON
	tristate "Power/home/volume buttons driver for Microsoft Surface 3 tablet"
	depends on ACPI
	depends on KEYBOARD_GPIO && I2C
	help
	  This driver handles the power/home/volume buttons on the Microsoft Surface 3 tablet.

=======
>>>>>>> 95cd2cdc
config SURFACE_3_POWER_OPREGION
	tristate "Surface 3 battery platform operation region support"
	depends on ACPI
	depends on I2C
	help
	  This driver provides support for ACPI operation
	  region of the Surface 3 battery platform driver.

config SURFACE_ACPI_NOTIFY
	tristate "Surface ACPI Notify Driver"
	depends on SURFACE_AGGREGATOR
	help
	  Surface ACPI Notify (SAN) driver for Microsoft Surface devices.

	  This driver provides support for the ACPI interface (called SAN) of
	  the Surface System Aggregator Module (SSAM) EC. This interface is used
	  on 5th- and 6th-generation Microsoft Surface devices (including
	  Surface Pro 5 and 6, Surface Book 2, Surface Laptops 1 and 2, and in
	  reduced functionality on the Surface Laptop 3) to execute SSAM
	  requests directly from ACPI code, as well as receive SSAM events and
	  turn them into ACPI notifications. It essentially acts as a
	  translation layer between the SSAM controller and ACPI.

	  Specifically, this driver may be needed for battery status reporting,
	  thermal sensor access, and real-time clock information, depending on
	  the Surface device in question.

config SURFACE_AGGREGATOR_CDEV
	tristate "Surface System Aggregator Module User-Space Interface"
	depends on SURFACE_AGGREGATOR
	help
	  Provides a misc-device interface to the Surface System Aggregator
	  Module (SSAM) controller.

	  This option provides a module (called surface_aggregator_cdev), that,
	  when loaded, will add a client device (and its respective driver) to
	  the SSAM controller. Said client device manages a misc-device
	  interface (/dev/surface/aggregator), which can be used by user-space
	  tools to directly communicate with the SSAM EC by sending requests and
	  receiving the corresponding responses.

	  The provided interface is intended for debugging and development only,
	  and should not be used otherwise.

config SURFACE_AGGREGATOR_REGISTRY
	tristate "Surface System Aggregator Module Device Registry"
	depends on SURFACE_AGGREGATOR
	depends on SURFACE_AGGREGATOR_BUS
	help
	  Device-registry and device-hubs for Surface System Aggregator Module
	  (SSAM) devices.

	  Provides a module and driver which act as a device-registry for SSAM
	  client devices that cannot be detected automatically, e.g. via ACPI.
	  Such devices are instead provided via this registry and attached via
	  device hubs, also provided in this module.

	  Devices provided via this registry are:
	  - Platform profile (performance-/cooling-mode) device (5th- and later
	    generations).
	  - Battery/AC devices (7th-generation).
	  - HID input devices (7th-generation).

	  Select M (recommended) or Y here if you want support for the above
	  mentioned devices on the corresponding Surface models. Without this
	  module, the respective devices will not be instantiated and thus any
	  functionality provided by them will be missing, even when drivers for
	  these devices are present. In other words, this module only provides
	  the respective client devices. Drivers for these devices still need to
	  be selected via the other options.

config SURFACE_DTX
	tristate "Surface DTX (Detachment System) Driver"
	depends on SURFACE_AGGREGATOR
	depends on INPUT
	help
	  Driver for the Surface Book clipboard detachment system (DTX).

	  On the Surface Book series devices, the display part containing the
	  CPU (called the clipboard) can be detached from the base (containing a
	  battery, the keyboard, and, optionally, a discrete GPU) by (if
	  necessary) unlocking and opening the latch connecting both parts.

	  This driver provides a user-space interface that can influence the
	  behavior of this process, which includes the option to abort it in
	  case the base is still in use or speed it up in case it is not.

	  Note that this module can be built without support for the Surface
	  Aggregator Bus (i.e. CONFIG_SURFACE_AGGREGATOR_BUS=n). In that case,
	  some devices, specifically the Surface Book 3, will not be supported.

config SURFACE_GPE
	tristate "Surface GPE/Lid Support Driver"
	depends on ACPI
	depends on DMI
	help
	  This driver marks the GPEs related to the ACPI lid device found on
	  Microsoft Surface devices as wakeup sources and prepares them
	  accordingly. It is required on those devices to allow wake-ups from
	  suspend by opening the lid.

config SURFACE_HOTPLUG
	tristate "Surface Hot-Plug Driver"
	depends on ACPI
	depends on GPIOLIB
	help
	  Driver for out-of-band hot-plug event signaling on Microsoft Surface
	  devices with hot-pluggable PCIe cards.

	  This driver is used on Surface Book (2 and 3) devices with a
	  hot-pluggable discrete GPU (dGPU). When not in use, the dGPU on those
	  devices can enter D3cold, which prevents in-band (standard) PCIe
	  hot-plug signaling. Thus, without this driver, detaching the base
	  containing the dGPU will not correctly update the state of the
	  corresponding PCIe device if it is in D3cold. This driver adds support
	  for out-of-band hot-plug notifications, ensuring that the device state
	  is properly updated even when the device in question is in D3cold.

	  Select M or Y here, if you want to (fully) support hot-plugging of
	  dGPU devices on the Surface Book 2 and/or 3 during D3cold.

config SURFACE_PLATFORM_PROFILE
	tristate "Surface Platform Profile Driver"
	depends on ACPI
	depends on SURFACE_AGGREGATOR_REGISTRY
	select ACPI_PLATFORM_PROFILE
	help
	  Provides support for the ACPI platform profile on 5th- and later
	  generation Microsoft Surface devices.

	  More specifically, this driver provides ACPI platform profile support
	  on Microsoft Surface devices with a Surface System Aggregator Module
	  (SSAM) connected via the Surface Serial Hub (SSH / SAM-over-SSH). In
	  other words, this driver provides platform profile support on the
	  Surface Pro 5, Surface Book 2, Surface Laptop, Surface Laptop Go and
	  later. On those devices, the platform profile can significantly
	  influence cooling behavior, e.g. setting it to 'quiet' (default) or
	  'low-power' can significantly limit performance of the discrete GPU on
	  Surface Books, while in turn leading to lower power consumption and/or
	  less fan noise.

	  Select M or Y here, if you want to include ACPI platform profile
	  support on the above mentioned devices.

config SURFACE_PRO3_BUTTON
	tristate "Power/home/volume buttons driver for Microsoft Surface Pro 3/4 tablet"
	depends on ACPI
	depends on INPUT
	help
	  This driver handles the power/home/volume buttons on the Microsoft Surface Pro 3/4 tablet.

source "drivers/platform/surface/aggregator/Kconfig"

endif # SURFACE_PLATFORMS<|MERGE_RESOLUTION|>--- conflicted
+++ resolved
@@ -28,16 +28,6 @@
 	  To compile this driver as a module, choose M here: the module will
 	  be called surface3-wmi.
 
-<<<<<<< HEAD
-config SURFACE_3_BUTTON
-	tristate "Power/home/volume buttons driver for Microsoft Surface 3 tablet"
-	depends on ACPI
-	depends on KEYBOARD_GPIO && I2C
-	help
-	  This driver handles the power/home/volume buttons on the Microsoft Surface 3 tablet.
-
-=======
->>>>>>> 95cd2cdc
 config SURFACE_3_POWER_OPREGION
 	tristate "Surface 3 battery platform operation region support"
 	depends on ACPI
