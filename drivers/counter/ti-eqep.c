--- conflicted
+++ resolved
@@ -467,11 +467,7 @@
 	struct ti_eqep_cnt *priv;
 	void __iomem *base;
 	struct clk *clk;
-<<<<<<< HEAD
-	int err;
-=======
 	int err, irq;
->>>>>>> 3c842de2
 
 	counter = devm_counter_alloc(dev, sizeof(*priv));
 	if (!counter)
