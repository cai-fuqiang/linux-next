--- conflicted
+++ resolved
@@ -2115,8 +2115,6 @@
 		zram->num_active_comps--;
 	}
 
-<<<<<<< HEAD
-=======
 	for (prio = ZRAM_SECONDARY_COMP; prio < ZRAM_MAX_COMPS; prio++) {
 		if (!zram->comp_algs[prio])
 			continue;
@@ -2124,7 +2122,6 @@
 		zram->comp_algs[prio] = NULL;
 	}
 
->>>>>>> 3a143503
 	zram_comp_params_reset(zram);
 }
 
