--- conflicted
+++ resolved
@@ -527,11 +527,7 @@
 	thermal_governor_trip_crossed(governor, tz, trip, crossed_up);
 }
 
-<<<<<<< HEAD
-static int thermal_trip_notify_cmp(void *ascending, const struct list_head *a,
-=======
 static int thermal_trip_notify_cmp(void *not_used, const struct list_head *a,
->>>>>>> f1f36e22
 				   const struct list_head *b)
 {
 	struct thermal_trip_desc *tda = container_of(a, struct thermal_trip_desc,
@@ -582,18 +578,12 @@
 	for_each_trip_desc(tz, td) {
 		handle_thermal_trip(tz, td, &way_up_list, &way_down_list);
 
-<<<<<<< HEAD
-	list_sort(&way_up_list, &way_up_list, thermal_trip_notify_cmp);
-	list_for_each_entry(td, &way_up_list, notify_list_node)
-		thermal_trip_crossed(tz, &td->trip, governor, true);
-=======
 		if (td->threshold <= tz->temperature && td->threshold > low)
 			low = td->threshold;
 
 		if (td->threshold >= tz->temperature && td->threshold < high)
 			high = td->threshold;
 	}
->>>>>>> f1f36e22
 
 	thermal_zone_set_trips(tz, low, high);
 
@@ -602,11 +592,7 @@
 		thermal_trip_crossed(tz, &td->trip, governor, true);
 
 	list_sort(NULL, &way_down_list, thermal_trip_notify_cmp);
-<<<<<<< HEAD
-	list_for_each_entry(td, &way_down_list, notify_list_node)
-=======
 	list_for_each_entry_reverse(td, &way_down_list, notify_list_node)
->>>>>>> f1f36e22
 		thermal_trip_crossed(tz, &td->trip, governor, false);
 
 	if (governor->manage)
@@ -1687,9 +1673,6 @@
 	complete(&tz->resume);
 	tz->resuming = false;
 
-	complete(&tz->resume);
-	tz->resuming = false;
-
 	mutex_unlock(&tz->lock);
 }
 
