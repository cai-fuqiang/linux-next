// SPDX-License-Identifier: GPL-2.0-or-later
/*
 * amd-pstate.c - AMD Processor P-state Frequency Driver
 *
 * Copyright (C) 2021 Advanced Micro Devices, Inc. All Rights Reserved.
 *
 * Author: Huang Rui <ray.huang@amd.com>
 *
 * AMD P-State introduces a new CPU performance scaling design for AMD
 * processors using the ACPI Collaborative Performance and Power Control (CPPC)
 * feature which works with the AMD SMU firmware providing a finer grained
 * frequency control range. It is to replace the legacy ACPI P-States control,
 * allows a flexible, low-latency interface for the Linux kernel to directly
 * communicate the performance hints to hardware.
 *
 * AMD P-State is supported on recent AMD Zen base CPU series include some of
 * Zen2 and Zen3 processors. _CPC needs to be present in the ACPI tables of AMD
 * P-State supported system. And there are two types of hardware implementations
 * for AMD P-State: 1) Full MSR Solution and 2) Shared Memory Solution.
 * X86_FEATURE_CPPC CPU feature flag is used to distinguish the different types.
 */

#define pr_fmt(fmt) KBUILD_MODNAME ": " fmt

#include <linux/kernel.h>
#include <linux/module.h>
#include <linux/init.h>
#include <linux/smp.h>
#include <linux/sched.h>
#include <linux/cpufreq.h>
#include <linux/compiler.h>
#include <linux/dmi.h>
#include <linux/slab.h>
#include <linux/acpi.h>
#include <linux/io.h>
#include <linux/delay.h>
#include <linux/uaccess.h>
#include <linux/static_call.h>
#include <linux/topology.h>

#include <acpi/processor.h>
#include <acpi/cppc_acpi.h>

#include <asm/msr.h>
#include <asm/processor.h>
#include <asm/cpufeature.h>
#include <asm/cpu_device_id.h>

#include "amd-pstate.h"
#include "amd-pstate-trace.h"

#define AMD_PSTATE_TRANSITION_LATENCY	20000
#define AMD_PSTATE_TRANSITION_DELAY	1000
#define AMD_PSTATE_FAST_CPPC_TRANSITION_DELAY 600

#define AMD_CPPC_EPP_PERFORMANCE		0x00
#define AMD_CPPC_EPP_BALANCE_PERFORMANCE	0x80
#define AMD_CPPC_EPP_BALANCE_POWERSAVE		0xBF
#define AMD_CPPC_EPP_POWERSAVE			0xFF

static const char * const amd_pstate_mode_string[] = {
	[AMD_PSTATE_UNDEFINED]   = "undefined",
	[AMD_PSTATE_DISABLE]     = "disable",
	[AMD_PSTATE_PASSIVE]     = "passive",
	[AMD_PSTATE_ACTIVE]      = "active",
	[AMD_PSTATE_GUIDED]      = "guided",
	NULL,
};

const char *amd_pstate_get_mode_string(enum amd_pstate_mode mode)
{
	if (mode < 0 || mode >= AMD_PSTATE_MAX)
		return NULL;
	return amd_pstate_mode_string[mode];
}
EXPORT_SYMBOL_GPL(amd_pstate_get_mode_string);

struct quirk_entry {
	u32 nominal_freq;
	u32 lowest_freq;
};

<<<<<<< HEAD
#define AMD_CPPC_EPP_PERFORMANCE		0x00
#define AMD_CPPC_EPP_BALANCE_PERFORMANCE	0x80
#define AMD_CPPC_EPP_BALANCE_POWERSAVE		0xBF
#define AMD_CPPC_EPP_POWERSAVE			0xFF

/*
 * enum amd_pstate_mode - driver working mode of amd pstate
 */
enum amd_pstate_mode {
	AMD_PSTATE_UNDEFINED = 0,
	AMD_PSTATE_DISABLE,
	AMD_PSTATE_PASSIVE,
	AMD_PSTATE_ACTIVE,
	AMD_PSTATE_GUIDED,
	AMD_PSTATE_MAX,
};

static const char * const amd_pstate_mode_string[] = {
	[AMD_PSTATE_UNDEFINED]   = "undefined",
	[AMD_PSTATE_DISABLE]     = "disable",
	[AMD_PSTATE_PASSIVE]     = "passive",
	[AMD_PSTATE_ACTIVE]      = "active",
	[AMD_PSTATE_GUIDED]      = "guided",
	NULL,
};

struct quirk_entry {
	u32 nominal_freq;
	u32 lowest_freq;
};

/*
 * TODO: We need more time to fine tune processors with shared memory solution
 * with community together.
 *
 * There are some performance drops on the CPU benchmarks which reports from
 * Suse. We are co-working with them to fine tune the shared memory solution. So
 * we disable it by default to go acpi-cpufreq on these processors and add a
 * module parameter to be able to enable it manually for debugging.
 */
=======
>>>>>>> f1f36e22
static struct cpufreq_driver *current_pstate_driver;
static struct cpufreq_driver amd_pstate_driver;
static struct cpufreq_driver amd_pstate_epp_driver;
static int cppc_state = AMD_PSTATE_UNDEFINED;
static bool cppc_enabled;
static bool amd_pstate_prefcore = true;
static struct quirk_entry *quirks;

/*
 * AMD Energy Preference Performance (EPP)
 * The EPP is used in the CCLK DPM controller to drive
 * the frequency that a core is going to operate during
 * short periods of activity. EPP values will be utilized for
 * different OS profiles (balanced, performance, power savings)
 * display strings corresponding to EPP index in the
 * energy_perf_strings[]
 *	index		String
 *-------------------------------------
 *	0		default
 *	1		performance
 *	2		balance_performance
 *	3		balance_power
 *	4		power
 */
enum energy_perf_value_index {
	EPP_INDEX_DEFAULT = 0,
	EPP_INDEX_PERFORMANCE,
	EPP_INDEX_BALANCE_PERFORMANCE,
	EPP_INDEX_BALANCE_POWERSAVE,
	EPP_INDEX_POWERSAVE,
};

static const char * const energy_perf_strings[] = {
	[EPP_INDEX_DEFAULT] = "default",
	[EPP_INDEX_PERFORMANCE] = "performance",
	[EPP_INDEX_BALANCE_PERFORMANCE] = "balance_performance",
	[EPP_INDEX_BALANCE_POWERSAVE] = "balance_power",
	[EPP_INDEX_POWERSAVE] = "power",
	NULL
};

static unsigned int epp_values[] = {
	[EPP_INDEX_DEFAULT] = 0,
	[EPP_INDEX_PERFORMANCE] = AMD_CPPC_EPP_PERFORMANCE,
	[EPP_INDEX_BALANCE_PERFORMANCE] = AMD_CPPC_EPP_BALANCE_PERFORMANCE,
	[EPP_INDEX_BALANCE_POWERSAVE] = AMD_CPPC_EPP_BALANCE_POWERSAVE,
	[EPP_INDEX_POWERSAVE] = AMD_CPPC_EPP_POWERSAVE,
 };

typedef int (*cppc_mode_transition_fn)(int);

static struct quirk_entry quirk_amd_7k62 = {
	.nominal_freq = 2600,
	.lowest_freq = 550,
};

static int __init dmi_matched_7k62_bios_bug(const struct dmi_system_id *dmi)
{
	/**
	 * match the broken bios for family 17h processor support CPPC V2
	 * broken BIOS lack of nominal_freq and lowest_freq capabilities
	 * definition in ACPI tables
	 */
	if (cpu_feature_enabled(X86_FEATURE_ZEN2)) {
		quirks = dmi->driver_data;
		pr_info("Overriding nominal and lowest frequencies for %s\n", dmi->ident);
		return 1;
	}

	return 0;
}

static const struct dmi_system_id amd_pstate_quirks_table[] __initconst = {
	{
		.callback = dmi_matched_7k62_bios_bug,
		.ident = "AMD EPYC 7K62",
		.matches = {
			DMI_MATCH(DMI_BIOS_VERSION, "5.14"),
			DMI_MATCH(DMI_BIOS_RELEASE, "12/12/2019"),
		},
		.driver_data = &quirk_amd_7k62,
	},
	{}
};
MODULE_DEVICE_TABLE(dmi, amd_pstate_quirks_table);

static inline int get_mode_idx_from_str(const char *str, size_t size)
{
	int i;

	for (i=0; i < AMD_PSTATE_MAX; i++) {
		if (!strncmp(str, amd_pstate_mode_string[i], size))
			return i;
	}
	return -EINVAL;
}

static DEFINE_MUTEX(amd_pstate_limits_lock);
static DEFINE_MUTEX(amd_pstate_driver_lock);

static s16 amd_pstate_get_epp(struct amd_cpudata *cpudata, u64 cppc_req_cached)
{
	u64 epp;
	int ret;

	if (cpu_feature_enabled(X86_FEATURE_CPPC)) {
		if (!cppc_req_cached) {
			epp = rdmsrl_on_cpu(cpudata->cpu, MSR_AMD_CPPC_REQ,
					&cppc_req_cached);
			if (epp)
				return epp;
		}
		epp = (cppc_req_cached >> 24) & 0xFF;
	} else {
		ret = cppc_get_epp_perf(cpudata->cpu, &epp);
		if (ret < 0) {
			pr_debug("Could not retrieve energy perf value (%d)\n", ret);
			return -EIO;
		}
	}

	return (s16)(epp & 0xff);
}

static int amd_pstate_get_energy_pref_index(struct amd_cpudata *cpudata)
{
	s16 epp;
	int index = -EINVAL;

	epp = amd_pstate_get_epp(cpudata, 0);
	if (epp < 0)
		return epp;

	switch (epp) {
	case AMD_CPPC_EPP_PERFORMANCE:
		index = EPP_INDEX_PERFORMANCE;
		break;
	case AMD_CPPC_EPP_BALANCE_PERFORMANCE:
		index = EPP_INDEX_BALANCE_PERFORMANCE;
		break;
	case AMD_CPPC_EPP_BALANCE_POWERSAVE:
		index = EPP_INDEX_BALANCE_POWERSAVE;
		break;
	case AMD_CPPC_EPP_POWERSAVE:
		index = EPP_INDEX_POWERSAVE;
		break;
	default:
		break;
	}

	return index;
}

static void pstate_update_perf(struct amd_cpudata *cpudata, u32 min_perf,
			       u32 des_perf, u32 max_perf, bool fast_switch)
{
	if (fast_switch)
		wrmsrl(MSR_AMD_CPPC_REQ, READ_ONCE(cpudata->cppc_req_cached));
	else
		wrmsrl_on_cpu(cpudata->cpu, MSR_AMD_CPPC_REQ,
			      READ_ONCE(cpudata->cppc_req_cached));
}

DEFINE_STATIC_CALL(amd_pstate_update_perf, pstate_update_perf);

static inline void amd_pstate_update_perf(struct amd_cpudata *cpudata,
					  u32 min_perf, u32 des_perf,
					  u32 max_perf, bool fast_switch)
{
	static_call(amd_pstate_update_perf)(cpudata, min_perf, des_perf,
					    max_perf, fast_switch);
}

static int amd_pstate_set_epp(struct amd_cpudata *cpudata, u32 epp)
{
	int ret;
	struct cppc_perf_ctrls perf_ctrls;

	if (cpu_feature_enabled(X86_FEATURE_CPPC)) {
		u64 value = READ_ONCE(cpudata->cppc_req_cached);

		value &= ~GENMASK_ULL(31, 24);
		value |= (u64)epp << 24;
		WRITE_ONCE(cpudata->cppc_req_cached, value);

		ret = wrmsrl_on_cpu(cpudata->cpu, MSR_AMD_CPPC_REQ, value);
		if (!ret)
			cpudata->epp_cached = epp;
	} else {
		amd_pstate_update_perf(cpudata, cpudata->min_limit_perf, 0U,
					     cpudata->max_limit_perf, false);

		perf_ctrls.energy_perf = epp;
		ret = cppc_set_epp_perf(cpudata->cpu, &perf_ctrls, 1);
		if (ret) {
			pr_debug("failed to set energy perf value (%d)\n", ret);
			return ret;
		}
		cpudata->epp_cached = epp;
	}

	return ret;
}

static int amd_pstate_set_energy_pref_index(struct amd_cpudata *cpudata,
		int pref_index)
{
	int epp = -EINVAL;
	int ret;

	if (!pref_index)
		epp = cpudata->epp_default;

	if (epp == -EINVAL)
		epp = epp_values[pref_index];

	if (epp > 0 && cpudata->policy == CPUFREQ_POLICY_PERFORMANCE) {
		pr_debug("EPP cannot be set under performance policy\n");
		return -EBUSY;
	}

	ret = amd_pstate_set_epp(cpudata, epp);

	return ret;
}

static inline int pstate_enable(bool enable)
{
	int ret, cpu;
	unsigned long logical_proc_id_mask = 0;

	if (enable == cppc_enabled)
		return 0;

	for_each_present_cpu(cpu) {
		unsigned long logical_id = topology_logical_package_id(cpu);

		if (test_bit(logical_id, &logical_proc_id_mask))
			continue;

		set_bit(logical_id, &logical_proc_id_mask);

		ret = wrmsrl_safe_on_cpu(cpu, MSR_AMD_CPPC_ENABLE,
				enable);
		if (ret)
			return ret;
	}

	cppc_enabled = enable;
	return 0;
}

static int cppc_enable(bool enable)
{
	int cpu, ret = 0;
	struct cppc_perf_ctrls perf_ctrls;

	if (enable == cppc_enabled)
		return 0;

	for_each_present_cpu(cpu) {
		ret = cppc_set_enable(cpu, enable);
		if (ret)
			return ret;

		/* Enable autonomous mode for EPP */
		if (cppc_state == AMD_PSTATE_ACTIVE) {
			/* Set desired perf as zero to allow EPP firmware control */
			perf_ctrls.desired_perf = 0;
			ret = cppc_set_perf(cpu, &perf_ctrls);
			if (ret)
				return ret;
		}
	}

	cppc_enabled = enable;
	return ret;
}

DEFINE_STATIC_CALL(amd_pstate_enable, pstate_enable);

static inline int amd_pstate_enable(bool enable)
{
	return static_call(amd_pstate_enable)(enable);
}

static int pstate_init_perf(struct amd_cpudata *cpudata)
{
	u64 cap1;

	int ret = rdmsrl_safe_on_cpu(cpudata->cpu, MSR_AMD_CPPC_CAP1,
				     &cap1);
	if (ret)
		return ret;

	WRITE_ONCE(cpudata->highest_perf, AMD_CPPC_HIGHEST_PERF(cap1));
	WRITE_ONCE(cpudata->max_limit_perf, AMD_CPPC_HIGHEST_PERF(cap1));
	WRITE_ONCE(cpudata->nominal_perf, AMD_CPPC_NOMINAL_PERF(cap1));
	WRITE_ONCE(cpudata->lowest_nonlinear_perf, AMD_CPPC_LOWNONLIN_PERF(cap1));
	WRITE_ONCE(cpudata->lowest_perf, AMD_CPPC_LOWEST_PERF(cap1));
	WRITE_ONCE(cpudata->prefcore_ranking, AMD_CPPC_HIGHEST_PERF(cap1));
	WRITE_ONCE(cpudata->min_limit_perf, AMD_CPPC_LOWEST_PERF(cap1));
	return 0;
}

static int cppc_init_perf(struct amd_cpudata *cpudata)
{
	struct cppc_perf_caps cppc_perf;

	int ret = cppc_get_perf_caps(cpudata->cpu, &cppc_perf);
	if (ret)
		return ret;

	WRITE_ONCE(cpudata->highest_perf, cppc_perf.highest_perf);
	WRITE_ONCE(cpudata->max_limit_perf, cppc_perf.highest_perf);
	WRITE_ONCE(cpudata->nominal_perf, cppc_perf.nominal_perf);
	WRITE_ONCE(cpudata->lowest_nonlinear_perf,
		   cppc_perf.lowest_nonlinear_perf);
	WRITE_ONCE(cpudata->lowest_perf, cppc_perf.lowest_perf);
	WRITE_ONCE(cpudata->prefcore_ranking, cppc_perf.highest_perf);
	WRITE_ONCE(cpudata->min_limit_perf, cppc_perf.lowest_perf);

	if (cppc_state == AMD_PSTATE_ACTIVE)
		return 0;

	ret = cppc_get_auto_sel_caps(cpudata->cpu, &cppc_perf);
	if (ret) {
		pr_warn("failed to get auto_sel, ret: %d\n", ret);
		return 0;
	}

	ret = cppc_set_auto_sel(cpudata->cpu,
			(cppc_state == AMD_PSTATE_PASSIVE) ? 0 : 1);

	if (ret)
		pr_warn("failed to set auto_sel, ret: %d\n", ret);

	return ret;
}

DEFINE_STATIC_CALL(amd_pstate_init_perf, pstate_init_perf);

static inline int amd_pstate_init_perf(struct amd_cpudata *cpudata)
{
	return static_call(amd_pstate_init_perf)(cpudata);
}

static void cppc_update_perf(struct amd_cpudata *cpudata,
			     u32 min_perf, u32 des_perf,
			     u32 max_perf, bool fast_switch)
{
	struct cppc_perf_ctrls perf_ctrls;

	perf_ctrls.max_perf = max_perf;
	perf_ctrls.min_perf = min_perf;
	perf_ctrls.desired_perf = des_perf;

	cppc_set_perf(cpudata->cpu, &perf_ctrls);
}

static inline bool amd_pstate_sample(struct amd_cpudata *cpudata)
{
	u64 aperf, mperf, tsc;
	unsigned long flags;

	local_irq_save(flags);
	rdmsrl(MSR_IA32_APERF, aperf);
	rdmsrl(MSR_IA32_MPERF, mperf);
	tsc = rdtsc();

	if (cpudata->prev.mperf == mperf || cpudata->prev.tsc == tsc) {
		local_irq_restore(flags);
		return false;
	}

	local_irq_restore(flags);

	cpudata->cur.aperf = aperf;
	cpudata->cur.mperf = mperf;
	cpudata->cur.tsc =  tsc;
	cpudata->cur.aperf -= cpudata->prev.aperf;
	cpudata->cur.mperf -= cpudata->prev.mperf;
	cpudata->cur.tsc -= cpudata->prev.tsc;

	cpudata->prev.aperf = aperf;
	cpudata->prev.mperf = mperf;
	cpudata->prev.tsc = tsc;

	cpudata->freq = div64_u64((cpudata->cur.aperf * cpu_khz), cpudata->cur.mperf);

	return true;
}

static void amd_pstate_update(struct amd_cpudata *cpudata, u32 min_perf,
			      u32 des_perf, u32 max_perf, bool fast_switch, int gov_flags)
{
	unsigned long max_freq;
	struct cpufreq_policy *policy = cpufreq_cpu_get(cpudata->cpu);
	u64 prev = READ_ONCE(cpudata->cppc_req_cached);
	u32 nominal_perf = READ_ONCE(cpudata->nominal_perf);
	u64 value = prev;

	min_perf = clamp_t(unsigned long, min_perf, cpudata->min_limit_perf,
			cpudata->max_limit_perf);
	max_perf = clamp_t(unsigned long, max_perf, cpudata->min_limit_perf,
			cpudata->max_limit_perf);
	des_perf = clamp_t(unsigned long, des_perf, min_perf, max_perf);

	max_freq = READ_ONCE(cpudata->max_limit_freq);
	policy->cur = div_u64(des_perf * max_freq, max_perf);

	if ((cppc_state == AMD_PSTATE_GUIDED) && (gov_flags & CPUFREQ_GOV_DYNAMIC_SWITCHING)) {
		min_perf = des_perf;
		des_perf = 0;
	}

	value &= ~AMD_CPPC_MIN_PERF(~0L);
	value |= AMD_CPPC_MIN_PERF(min_perf);

	value &= ~AMD_CPPC_DES_PERF(~0L);
	value |= AMD_CPPC_DES_PERF(des_perf);

	/* limit the max perf when core performance boost feature is disabled */
	if (!cpudata->boost_supported)
		max_perf = min_t(unsigned long, nominal_perf, max_perf);

	value &= ~AMD_CPPC_MAX_PERF(~0L);
	value |= AMD_CPPC_MAX_PERF(max_perf);

	if (trace_amd_pstate_perf_enabled() && amd_pstate_sample(cpudata)) {
		trace_amd_pstate_perf(min_perf, des_perf, max_perf, cpudata->freq,
			cpudata->cur.mperf, cpudata->cur.aperf, cpudata->cur.tsc,
				cpudata->cpu, (value != prev), fast_switch);
	}

	if (value == prev)
		goto cpufreq_policy_put;

	WRITE_ONCE(cpudata->cppc_req_cached, value);

	amd_pstate_update_perf(cpudata, min_perf, des_perf,
			       max_perf, fast_switch);

cpufreq_policy_put:
	cpufreq_cpu_put(policy);
}

static int amd_pstate_verify(struct cpufreq_policy_data *policy)
{
	cpufreq_verify_within_cpu_limits(policy);

	return 0;
}

static int amd_pstate_update_min_max_limit(struct cpufreq_policy *policy)
{
	u32 max_limit_perf, min_limit_perf, lowest_perf;
	struct amd_cpudata *cpudata = policy->driver_data;

	max_limit_perf = div_u64(policy->max * cpudata->highest_perf, cpudata->max_freq);
	min_limit_perf = div_u64(policy->min * cpudata->highest_perf, cpudata->max_freq);

	lowest_perf = READ_ONCE(cpudata->lowest_perf);
	if (min_limit_perf < lowest_perf)
		min_limit_perf = lowest_perf;

	if (max_limit_perf < min_limit_perf)
		max_limit_perf = min_limit_perf;

	WRITE_ONCE(cpudata->max_limit_perf, max_limit_perf);
	WRITE_ONCE(cpudata->min_limit_perf, min_limit_perf);
	WRITE_ONCE(cpudata->max_limit_freq, policy->max);
	WRITE_ONCE(cpudata->min_limit_freq, policy->min);

	return 0;
}

static int amd_pstate_update_freq(struct cpufreq_policy *policy,
				  unsigned int target_freq, bool fast_switch)
{
	struct cpufreq_freqs freqs;
	struct amd_cpudata *cpudata = policy->driver_data;
	unsigned long max_perf, min_perf, des_perf, cap_perf;

	if (!cpudata->max_freq)
		return -ENODEV;

	if (policy->min != cpudata->min_limit_freq || policy->max != cpudata->max_limit_freq)
		amd_pstate_update_min_max_limit(policy);

	cap_perf = READ_ONCE(cpudata->highest_perf);
	min_perf = READ_ONCE(cpudata->lowest_perf);
	max_perf = cap_perf;

	freqs.old = policy->cur;
	freqs.new = target_freq;

	des_perf = DIV_ROUND_CLOSEST(target_freq * cap_perf,
				     cpudata->max_freq);

	WARN_ON(fast_switch && !policy->fast_switch_enabled);
	/*
	 * If fast_switch is desired, then there aren't any registered
	 * transition notifiers. See comment for
	 * cpufreq_enable_fast_switch().
	 */
	if (!fast_switch)
		cpufreq_freq_transition_begin(policy, &freqs);

	amd_pstate_update(cpudata, min_perf, des_perf,
			max_perf, fast_switch, policy->governor->flags);

	if (!fast_switch)
		cpufreq_freq_transition_end(policy, &freqs, false);

	return 0;
}

static int amd_pstate_target(struct cpufreq_policy *policy,
			     unsigned int target_freq,
			     unsigned int relation)
{
	return amd_pstate_update_freq(policy, target_freq, false);
}

static unsigned int amd_pstate_fast_switch(struct cpufreq_policy *policy,
				  unsigned int target_freq)
{
	if (!amd_pstate_update_freq(policy, target_freq, true))
		return target_freq;
	return policy->cur;
}

static void amd_pstate_adjust_perf(unsigned int cpu,
				   unsigned long _min_perf,
				   unsigned long target_perf,
				   unsigned long capacity)
{
	unsigned long max_perf, min_perf, des_perf,
		      cap_perf, lowest_nonlinear_perf;
	struct cpufreq_policy *policy = cpufreq_cpu_get(cpu);
	struct amd_cpudata *cpudata;

	if (!policy)
		return;

	cpudata = policy->driver_data;

	if (policy->min != cpudata->min_limit_freq || policy->max != cpudata->max_limit_freq)
		amd_pstate_update_min_max_limit(policy);


	cap_perf = READ_ONCE(cpudata->highest_perf);
	lowest_nonlinear_perf = READ_ONCE(cpudata->lowest_nonlinear_perf);

	des_perf = cap_perf;
	if (target_perf < capacity)
		des_perf = DIV_ROUND_UP(cap_perf * target_perf, capacity);

	min_perf = READ_ONCE(cpudata->lowest_perf);
	if (_min_perf < capacity)
		min_perf = DIV_ROUND_UP(cap_perf * _min_perf, capacity);

	if (min_perf < lowest_nonlinear_perf)
		min_perf = lowest_nonlinear_perf;

	max_perf = cap_perf;
	if (max_perf < min_perf)
		max_perf = min_perf;

	des_perf = clamp_t(unsigned long, des_perf, min_perf, max_perf);

	amd_pstate_update(cpudata, min_perf, des_perf, max_perf, true,
			policy->governor->flags);
	cpufreq_cpu_put(policy);
}

static int amd_pstate_cpu_boost_update(struct cpufreq_policy *policy, bool on)
{
	struct amd_cpudata *cpudata = policy->driver_data;
	struct cppc_perf_ctrls perf_ctrls;
	u32 highest_perf, nominal_perf, nominal_freq, max_freq;
	int ret = 0;

	highest_perf = READ_ONCE(cpudata->highest_perf);
	nominal_perf = READ_ONCE(cpudata->nominal_perf);
	nominal_freq = READ_ONCE(cpudata->nominal_freq);
	max_freq = READ_ONCE(cpudata->max_freq);

	if (boot_cpu_has(X86_FEATURE_CPPC)) {
		u64 value = READ_ONCE(cpudata->cppc_req_cached);

		value &= ~GENMASK_ULL(7, 0);
		value |= on ? highest_perf : nominal_perf;
		WRITE_ONCE(cpudata->cppc_req_cached, value);

		wrmsrl_on_cpu(cpudata->cpu, MSR_AMD_CPPC_REQ, value);
	} else {
		perf_ctrls.max_perf = on ? highest_perf : nominal_perf;
		ret = cppc_set_perf(cpudata->cpu, &perf_ctrls);
		if (ret) {
			cpufreq_cpu_release(policy);
			pr_debug("Failed to set max perf on CPU:%d. ret:%d\n",
				cpudata->cpu, ret);
			return ret;
		}
	}

<<<<<<< HEAD
	if (state)
		policy->cpuinfo.max_freq = cpudata->max_freq;
	else
		policy->cpuinfo.max_freq = cpudata->nominal_freq * 1000;
=======
	if (on)
		policy->cpuinfo.max_freq = max_freq;
	else if (policy->cpuinfo.max_freq > nominal_freq * 1000)
		policy->cpuinfo.max_freq = nominal_freq * 1000;
>>>>>>> f1f36e22

	policy->max = policy->cpuinfo.max_freq;

	if (cppc_state == AMD_PSTATE_PASSIVE) {
		ret = freq_qos_update_request(&cpudata->req[1], policy->cpuinfo.max_freq);
		if (ret < 0)
			pr_debug("Failed to update freq constraint: CPU%d\n", cpudata->cpu);
	}

	return ret < 0 ? ret : 0;
}

static int amd_pstate_set_boost(struct cpufreq_policy *policy, int state)
{
	struct amd_cpudata *cpudata = policy->driver_data;
	int ret;

	if (!cpudata->boost_supported) {
		pr_err("Boost mode is not supported by this processor or SBIOS\n");
		return -EOPNOTSUPP;
	}
	mutex_lock(&amd_pstate_driver_lock);
	ret = amd_pstate_cpu_boost_update(policy, state);
	WRITE_ONCE(cpudata->boost_state, !ret ? state : false);
	policy->boost_enabled = !ret ? state : false;
	refresh_frequency_limits(policy);
	mutex_unlock(&amd_pstate_driver_lock);

	return ret;
}

static int amd_pstate_init_boost_support(struct amd_cpudata *cpudata)
{
	u64 boost_val;
	int ret = -1;

	/*
	 * If platform has no CPB support or disable it, initialize current driver
	 * boost_enabled state to be false, it is not an error for cpufreq core to handle.
	 */
	if (!cpu_feature_enabled(X86_FEATURE_CPB)) {
		pr_debug_once("Boost CPB capabilities not present in the processor\n");
		ret = 0;
		goto exit_err;
	}

	/* at least one CPU supports CPB, even if others fail later on to set up */
	current_pstate_driver->boost_enabled = true;

	ret = rdmsrl_on_cpu(cpudata->cpu, MSR_K7_HWCR, &boost_val);
	if (ret) {
		pr_err_once("failed to read initial CPU boost state!\n");
		ret = -EIO;
		goto exit_err;
	}

	if (!(boost_val & MSR_K7_HWCR_CPB_DIS))
		cpudata->boost_supported = true;

	return 0;

exit_err:
	cpudata->boost_supported = false;
	return ret;
}

static void amd_perf_ctl_reset(unsigned int cpu)
{
	wrmsrl_on_cpu(cpu, MSR_AMD_PERF_CTL, 0);
}

/*
 * Set amd-pstate preferred core enable can't be done directly from cpufreq callbacks
 * due to locking, so queue the work for later.
 */
static void amd_pstste_sched_prefcore_workfn(struct work_struct *work)
{
	sched_set_itmt_support();
}
static DECLARE_WORK(sched_prefcore_work, amd_pstste_sched_prefcore_workfn);

#define CPPC_MAX_PERF	U8_MAX

static void amd_pstate_init_prefcore(struct amd_cpudata *cpudata)
{
	/* user disabled or not detected */
	if (!amd_pstate_prefcore)
		return;

	cpudata->hw_prefcore = true;

	/*
	 * The priorities can be set regardless of whether or not
	 * sched_set_itmt_support(true) has been called and it is valid to
	 * update them at any time after it has been called.
	 */
	sched_set_itmt_core_prio((int)READ_ONCE(cpudata->highest_perf), cpudata->cpu);

	schedule_work(&sched_prefcore_work);
}

static void amd_pstate_update_limits(unsigned int cpu)
{
	struct cpufreq_policy *policy = cpufreq_cpu_get(cpu);
	struct amd_cpudata *cpudata;
	u32 prev_high = 0, cur_high = 0;
	int ret;
	bool highest_perf_changed = false;

	if (!policy)
		return;

	cpudata = policy->driver_data;

	if (!amd_pstate_prefcore)
		return;

	mutex_lock(&amd_pstate_driver_lock);
	ret = amd_get_highest_perf(cpu, &cur_high);
	if (ret)
		goto free_cpufreq_put;

	prev_high = READ_ONCE(cpudata->prefcore_ranking);
	highest_perf_changed = (prev_high != cur_high);
	if (highest_perf_changed) {
		WRITE_ONCE(cpudata->prefcore_ranking, cur_high);

		if (cur_high < CPPC_MAX_PERF)
			sched_set_itmt_core_prio((int)cur_high, cpu);
	}

free_cpufreq_put:
	cpufreq_cpu_put(policy);

	if (!highest_perf_changed)
		cpufreq_update_policy(cpu);

	mutex_unlock(&amd_pstate_driver_lock);
}

/*
 * Get pstate transition delay time from ACPI tables that firmware set
 * instead of using hardcode value directly.
 */
static u32 amd_pstate_get_transition_delay_us(unsigned int cpu)
{
	u32 transition_delay_ns;

	transition_delay_ns = cppc_get_transition_latency(cpu);
	if (transition_delay_ns == CPUFREQ_ETERNAL) {
		if (cpu_feature_enabled(X86_FEATURE_FAST_CPPC))
			return AMD_PSTATE_FAST_CPPC_TRANSITION_DELAY;
		else
			return AMD_PSTATE_TRANSITION_DELAY;
	}

	return transition_delay_ns / NSEC_PER_USEC;
}

/*
 * Get pstate transition latency value from ACPI tables that firmware
 * set instead of using hardcode value directly.
 */
static u32 amd_pstate_get_transition_latency(unsigned int cpu)
{
	u32 transition_latency;

	transition_latency = cppc_get_transition_latency(cpu);
	if (transition_latency  == CPUFREQ_ETERNAL)
		return AMD_PSTATE_TRANSITION_LATENCY;

	return transition_latency;
}

/*
 * amd_pstate_init_freq: Initialize the max_freq, min_freq,
 *                       nominal_freq and lowest_nonlinear_freq for
 *                       the @cpudata object.
 *
 *  Requires: highest_perf, lowest_perf, nominal_perf and
 *            lowest_nonlinear_perf members of @cpudata to be
 *            initialized.
 *
 *  Returns 0 on success, non-zero value on failure.
 */
static int amd_pstate_init_freq(struct amd_cpudata *cpudata)
{
	int ret;
	u32 min_freq, max_freq;
	u64 numerator;
	u32 nominal_perf, nominal_freq;
	u32 lowest_nonlinear_perf, lowest_nonlinear_freq;
	u32 boost_ratio, lowest_nonlinear_ratio;
	struct cppc_perf_caps cppc_perf;

	ret = cppc_get_perf_caps(cpudata->cpu, &cppc_perf);
	if (ret)
		return ret;

	if (quirks && quirks->lowest_freq)
		min_freq = quirks->lowest_freq * 1000;
	else
		min_freq = cppc_perf.lowest_freq * 1000;

	if (quirks && quirks->nominal_freq)
		nominal_freq = quirks->nominal_freq ;
	else
		nominal_freq = cppc_perf.nominal_freq;

	nominal_perf = READ_ONCE(cpudata->nominal_perf);

	ret = amd_get_boost_ratio_numerator(cpudata->cpu, &numerator);
	if (ret)
		return ret;
	boost_ratio = div_u64(numerator << SCHED_CAPACITY_SHIFT, nominal_perf);
	max_freq = (nominal_freq * boost_ratio >> SCHED_CAPACITY_SHIFT) * 1000;

	lowest_nonlinear_perf = READ_ONCE(cpudata->lowest_nonlinear_perf);
	lowest_nonlinear_ratio = div_u64(lowest_nonlinear_perf << SCHED_CAPACITY_SHIFT,
					 nominal_perf);
	lowest_nonlinear_freq = (nominal_freq * lowest_nonlinear_ratio >> SCHED_CAPACITY_SHIFT) * 1000;

	WRITE_ONCE(cpudata->min_freq, min_freq);
	WRITE_ONCE(cpudata->lowest_nonlinear_freq, lowest_nonlinear_freq);
	WRITE_ONCE(cpudata->nominal_freq, nominal_freq);
	WRITE_ONCE(cpudata->max_freq, max_freq);

	/**
	 * Below values need to be initialized correctly, otherwise driver will fail to load
	 * max_freq is calculated according to (nominal_freq * highest_perf)/nominal_perf
	 * lowest_nonlinear_freq is a value between [min_freq, nominal_freq]
	 * Check _CPC in ACPI table objects if any values are incorrect
	 */
	if (min_freq <= 0 || max_freq <= 0 || nominal_freq <= 0 || min_freq > max_freq) {
		pr_err("min_freq(%d) or max_freq(%d) or nominal_freq(%d) value is incorrect\n",
			min_freq, max_freq, nominal_freq * 1000);
		return -EINVAL;
	}

	if (lowest_nonlinear_freq <= min_freq || lowest_nonlinear_freq > nominal_freq * 1000) {
		pr_err("lowest_nonlinear_freq(%d) value is out of range [min_freq(%d), nominal_freq(%d)]\n",
			lowest_nonlinear_freq, min_freq, nominal_freq * 1000);
		return -EINVAL;
	}

	return 0;
}

static int amd_pstate_cpu_init(struct cpufreq_policy *policy)
{
	int min_freq, max_freq, ret;
	struct device *dev;
	struct amd_cpudata *cpudata;

	/*
	 * Resetting PERF_CTL_MSR will put the CPU in P0 frequency,
	 * which is ideal for initialization process.
	 */
	amd_perf_ctl_reset(policy->cpu);
	dev = get_cpu_device(policy->cpu);
	if (!dev)
		return -ENODEV;

	cpudata = kzalloc(sizeof(*cpudata), GFP_KERNEL);
	if (!cpudata)
		return -ENOMEM;

	cpudata->cpu = policy->cpu;

	ret = amd_pstate_init_perf(cpudata);
	if (ret)
		goto free_cpudata1;

	amd_pstate_init_prefcore(cpudata);

	ret = amd_pstate_init_freq(cpudata);
	if (ret)
		goto free_cpudata1;

	ret = amd_pstate_init_boost_support(cpudata);
	if (ret)
		goto free_cpudata1;

	min_freq = READ_ONCE(cpudata->min_freq);
	max_freq = READ_ONCE(cpudata->max_freq);

	policy->cpuinfo.transition_latency = amd_pstate_get_transition_latency(policy->cpu);
	policy->transition_delay_us = amd_pstate_get_transition_delay_us(policy->cpu);

	policy->min = min_freq;
	policy->max = max_freq;

	policy->cpuinfo.min_freq = min_freq;
	policy->cpuinfo.max_freq = max_freq;

	policy->boost_enabled = READ_ONCE(cpudata->boost_supported);

	/* It will be updated by governor */
	policy->cur = policy->cpuinfo.min_freq;

	if (cpu_feature_enabled(X86_FEATURE_CPPC))
		policy->fast_switch_possible = true;

	ret = freq_qos_add_request(&policy->constraints, &cpudata->req[0],
				   FREQ_QOS_MIN, policy->cpuinfo.min_freq);
	if (ret < 0) {
		dev_err(dev, "Failed to add min-freq constraint (%d)\n", ret);
		goto free_cpudata1;
	}

	ret = freq_qos_add_request(&policy->constraints, &cpudata->req[1],
				   FREQ_QOS_MAX, policy->cpuinfo.max_freq);
	if (ret < 0) {
		dev_err(dev, "Failed to add max-freq constraint (%d)\n", ret);
		goto free_cpudata2;
	}

	cpudata->max_limit_freq = max_freq;
	cpudata->min_limit_freq = min_freq;

	policy->driver_data = cpudata;

	if (!current_pstate_driver->adjust_perf)
		current_pstate_driver->adjust_perf = amd_pstate_adjust_perf;

	return 0;

free_cpudata2:
	freq_qos_remove_request(&cpudata->req[0]);
free_cpudata1:
	kfree(cpudata);
	return ret;
}

static void amd_pstate_cpu_exit(struct cpufreq_policy *policy)
{
	struct amd_cpudata *cpudata = policy->driver_data;

	freq_qos_remove_request(&cpudata->req[1]);
	freq_qos_remove_request(&cpudata->req[0]);
	policy->fast_switch_possible = false;
	kfree(cpudata);
}

static int amd_pstate_cpu_resume(struct cpufreq_policy *policy)
{
	int ret;

	ret = amd_pstate_enable(true);
	if (ret)
		pr_err("failed to enable amd-pstate during resume, return %d\n", ret);

	return ret;
}

static int amd_pstate_cpu_suspend(struct cpufreq_policy *policy)
{
	int ret;

	ret = amd_pstate_enable(false);
	if (ret)
		pr_err("failed to disable amd-pstate during suspend, return %d\n", ret);

	return ret;
}

/* Sysfs attributes */

/*
 * This frequency is to indicate the maximum hardware frequency.
 * If boost is not active but supported, the frequency will be larger than the
 * one in cpuinfo.
 */
static ssize_t show_amd_pstate_max_freq(struct cpufreq_policy *policy,
					char *buf)
{
	int max_freq;
	struct amd_cpudata *cpudata = policy->driver_data;

	max_freq = READ_ONCE(cpudata->max_freq);
	if (max_freq < 0)
		return max_freq;

	return sysfs_emit(buf, "%u\n", max_freq);
}

static ssize_t show_amd_pstate_lowest_nonlinear_freq(struct cpufreq_policy *policy,
						     char *buf)
{
	int freq;
	struct amd_cpudata *cpudata = policy->driver_data;

	freq = READ_ONCE(cpudata->lowest_nonlinear_freq);
	if (freq < 0)
		return freq;

	return sysfs_emit(buf, "%u\n", freq);
}

/*
 * In some of ASICs, the highest_perf is not the one in the _CPC table, so we
 * need to expose it to sysfs.
 */
static ssize_t show_amd_pstate_highest_perf(struct cpufreq_policy *policy,
					    char *buf)
{
	u32 perf;
	struct amd_cpudata *cpudata = policy->driver_data;

	perf = READ_ONCE(cpudata->highest_perf);

	return sysfs_emit(buf, "%u\n", perf);
}

static ssize_t show_amd_pstate_prefcore_ranking(struct cpufreq_policy *policy,
						char *buf)
{
	u32 perf;
	struct amd_cpudata *cpudata = policy->driver_data;

	perf = READ_ONCE(cpudata->prefcore_ranking);

	return sysfs_emit(buf, "%u\n", perf);
}

static ssize_t show_amd_pstate_hw_prefcore(struct cpufreq_policy *policy,
					   char *buf)
{
	bool hw_prefcore;
	struct amd_cpudata *cpudata = policy->driver_data;

	hw_prefcore = READ_ONCE(cpudata->hw_prefcore);

	return sysfs_emit(buf, "%s\n", str_enabled_disabled(hw_prefcore));
}

static ssize_t show_energy_performance_available_preferences(
				struct cpufreq_policy *policy, char *buf)
{
	int i = 0;
	int offset = 0;
	struct amd_cpudata *cpudata = policy->driver_data;

	if (cpudata->policy == CPUFREQ_POLICY_PERFORMANCE)
		return sysfs_emit_at(buf, offset, "%s\n",
				energy_perf_strings[EPP_INDEX_PERFORMANCE]);

	while (energy_perf_strings[i] != NULL)
		offset += sysfs_emit_at(buf, offset, "%s ", energy_perf_strings[i++]);

	offset += sysfs_emit_at(buf, offset, "\n");

	return offset;
}

static ssize_t store_energy_performance_preference(
		struct cpufreq_policy *policy, const char *buf, size_t count)
{
	struct amd_cpudata *cpudata = policy->driver_data;
	char str_preference[21];
	ssize_t ret;

	ret = sscanf(buf, "%20s", str_preference);
	if (ret != 1)
		return -EINVAL;

	ret = match_string(energy_perf_strings, -1, str_preference);
	if (ret < 0)
		return -EINVAL;

	mutex_lock(&amd_pstate_limits_lock);
	ret = amd_pstate_set_energy_pref_index(cpudata, ret);
	mutex_unlock(&amd_pstate_limits_lock);

	return ret ?: count;
}

static ssize_t show_energy_performance_preference(
				struct cpufreq_policy *policy, char *buf)
{
	struct amd_cpudata *cpudata = policy->driver_data;
	int preference;

	preference = amd_pstate_get_energy_pref_index(cpudata);
	if (preference < 0)
		return preference;

	return sysfs_emit(buf, "%s\n", energy_perf_strings[preference]);
}

static void amd_pstate_driver_cleanup(void)
{
	amd_pstate_enable(false);
	cppc_state = AMD_PSTATE_DISABLE;
	current_pstate_driver = NULL;
}

static int amd_pstate_register_driver(int mode)
{
	int ret;

	if (mode == AMD_PSTATE_PASSIVE || mode == AMD_PSTATE_GUIDED)
		current_pstate_driver = &amd_pstate_driver;
	else if (mode == AMD_PSTATE_ACTIVE)
		current_pstate_driver = &amd_pstate_epp_driver;
	else
		return -EINVAL;

	cppc_state = mode;
	ret = cpufreq_register_driver(current_pstate_driver);
	if (ret) {
		amd_pstate_driver_cleanup();
		return ret;
	}
	return 0;
}

static int amd_pstate_unregister_driver(int dummy)
{
	cpufreq_unregister_driver(current_pstate_driver);
	amd_pstate_driver_cleanup();
	return 0;
}

static int amd_pstate_change_mode_without_dvr_change(int mode)
{
	int cpu = 0;

	cppc_state = mode;

	if (cpu_feature_enabled(X86_FEATURE_CPPC) || cppc_state == AMD_PSTATE_ACTIVE)
		return 0;

	for_each_present_cpu(cpu) {
		cppc_set_auto_sel(cpu, (cppc_state == AMD_PSTATE_PASSIVE) ? 0 : 1);
	}

	return 0;
}

static int amd_pstate_change_driver_mode(int mode)
{
	int ret;

	ret = amd_pstate_unregister_driver(0);
	if (ret)
		return ret;

	ret = amd_pstate_register_driver(mode);
	if (ret)
		return ret;

	return 0;
}

static cppc_mode_transition_fn mode_state_machine[AMD_PSTATE_MAX][AMD_PSTATE_MAX] = {
	[AMD_PSTATE_DISABLE]         = {
		[AMD_PSTATE_DISABLE]     = NULL,
		[AMD_PSTATE_PASSIVE]     = amd_pstate_register_driver,
		[AMD_PSTATE_ACTIVE]      = amd_pstate_register_driver,
		[AMD_PSTATE_GUIDED]      = amd_pstate_register_driver,
	},
	[AMD_PSTATE_PASSIVE]         = {
		[AMD_PSTATE_DISABLE]     = amd_pstate_unregister_driver,
		[AMD_PSTATE_PASSIVE]     = NULL,
		[AMD_PSTATE_ACTIVE]      = amd_pstate_change_driver_mode,
		[AMD_PSTATE_GUIDED]      = amd_pstate_change_mode_without_dvr_change,
	},
	[AMD_PSTATE_ACTIVE]          = {
		[AMD_PSTATE_DISABLE]     = amd_pstate_unregister_driver,
		[AMD_PSTATE_PASSIVE]     = amd_pstate_change_driver_mode,
		[AMD_PSTATE_ACTIVE]      = NULL,
		[AMD_PSTATE_GUIDED]      = amd_pstate_change_driver_mode,
	},
	[AMD_PSTATE_GUIDED]          = {
		[AMD_PSTATE_DISABLE]     = amd_pstate_unregister_driver,
		[AMD_PSTATE_PASSIVE]     = amd_pstate_change_mode_without_dvr_change,
		[AMD_PSTATE_ACTIVE]      = amd_pstate_change_driver_mode,
		[AMD_PSTATE_GUIDED]      = NULL,
	},
};

static ssize_t amd_pstate_show_status(char *buf)
{
	if (!current_pstate_driver)
		return sysfs_emit(buf, "disable\n");

	return sysfs_emit(buf, "%s\n", amd_pstate_mode_string[cppc_state]);
}

int amd_pstate_update_status(const char *buf, size_t size)
{
	int mode_idx;

	if (size > strlen("passive") || size < strlen("active"))
		return -EINVAL;

	mode_idx = get_mode_idx_from_str(buf, size);

	if (mode_idx < 0 || mode_idx >= AMD_PSTATE_MAX)
		return -EINVAL;

	if (mode_state_machine[cppc_state][mode_idx])
		return mode_state_machine[cppc_state][mode_idx](mode_idx);

	return 0;
}
EXPORT_SYMBOL_GPL(amd_pstate_update_status);

static ssize_t status_show(struct device *dev,
			   struct device_attribute *attr, char *buf)
{
	ssize_t ret;

	mutex_lock(&amd_pstate_driver_lock);
	ret = amd_pstate_show_status(buf);
	mutex_unlock(&amd_pstate_driver_lock);

	return ret;
}

static ssize_t status_store(struct device *a, struct device_attribute *b,
			    const char *buf, size_t count)
{
	char *p = memchr(buf, '\n', count);
	int ret;

	mutex_lock(&amd_pstate_driver_lock);
	ret = amd_pstate_update_status(buf, p ? p - buf : count);
	mutex_unlock(&amd_pstate_driver_lock);

	return ret < 0 ? ret : count;
}

static ssize_t prefcore_show(struct device *dev,
			     struct device_attribute *attr, char *buf)
{
	return sysfs_emit(buf, "%s\n", str_enabled_disabled(amd_pstate_prefcore));
}

cpufreq_freq_attr_ro(amd_pstate_max_freq);
cpufreq_freq_attr_ro(amd_pstate_lowest_nonlinear_freq);

cpufreq_freq_attr_ro(amd_pstate_highest_perf);
cpufreq_freq_attr_ro(amd_pstate_prefcore_ranking);
cpufreq_freq_attr_ro(amd_pstate_hw_prefcore);
cpufreq_freq_attr_rw(energy_performance_preference);
cpufreq_freq_attr_ro(energy_performance_available_preferences);
static DEVICE_ATTR_RW(status);
static DEVICE_ATTR_RO(prefcore);

static struct freq_attr *amd_pstate_attr[] = {
	&amd_pstate_max_freq,
	&amd_pstate_lowest_nonlinear_freq,
	&amd_pstate_highest_perf,
	&amd_pstate_prefcore_ranking,
	&amd_pstate_hw_prefcore,
	NULL,
};

static struct freq_attr *amd_pstate_epp_attr[] = {
	&amd_pstate_max_freq,
	&amd_pstate_lowest_nonlinear_freq,
	&amd_pstate_highest_perf,
	&amd_pstate_prefcore_ranking,
	&amd_pstate_hw_prefcore,
	&energy_performance_preference,
	&energy_performance_available_preferences,
	NULL,
};

static struct attribute *pstate_global_attributes[] = {
	&dev_attr_status.attr,
	&dev_attr_prefcore.attr,
	NULL
};

static const struct attribute_group amd_pstate_global_attr_group = {
	.name = "amd_pstate",
	.attrs = pstate_global_attributes,
};

static bool amd_pstate_acpi_pm_profile_server(void)
{
	switch (acpi_gbl_FADT.preferred_profile) {
	case PM_ENTERPRISE_SERVER:
	case PM_SOHO_SERVER:
	case PM_PERFORMANCE_SERVER:
		return true;
	}
	return false;
}

static bool amd_pstate_acpi_pm_profile_undefined(void)
{
	if (acpi_gbl_FADT.preferred_profile == PM_UNSPECIFIED)
		return true;
	if (acpi_gbl_FADT.preferred_profile >= NR_PM_PROFILES)
		return true;
	return false;
}

static int amd_pstate_epp_cpu_init(struct cpufreq_policy *policy)
{
	int min_freq, max_freq, ret;
	struct amd_cpudata *cpudata;
	struct device *dev;
	u64 value;

	/*
	 * Resetting PERF_CTL_MSR will put the CPU in P0 frequency,
	 * which is ideal for initialization process.
	 */
	amd_perf_ctl_reset(policy->cpu);
	dev = get_cpu_device(policy->cpu);
	if (!dev)
		return -ENODEV;

	cpudata = kzalloc(sizeof(*cpudata), GFP_KERNEL);
	if (!cpudata)
		return -ENOMEM;

	cpudata->cpu = policy->cpu;
	cpudata->epp_policy = 0;

	ret = amd_pstate_init_perf(cpudata);
	if (ret)
		goto free_cpudata1;

	amd_pstate_init_prefcore(cpudata);

	ret = amd_pstate_init_freq(cpudata);
	if (ret)
		goto free_cpudata1;

	ret = amd_pstate_init_boost_support(cpudata);
	if (ret)
		goto free_cpudata1;

	min_freq = READ_ONCE(cpudata->min_freq);
	max_freq = READ_ONCE(cpudata->max_freq);

	policy->cpuinfo.min_freq = min_freq;
	policy->cpuinfo.max_freq = max_freq;
	/* It will be updated by governor */
	policy->cur = policy->cpuinfo.min_freq;

	policy->driver_data = cpudata;

	cpudata->epp_cached = cpudata->epp_default = amd_pstate_get_epp(cpudata, 0);

	policy->min = policy->cpuinfo.min_freq;
	policy->max = policy->cpuinfo.max_freq;

	policy->boost_enabled = READ_ONCE(cpudata->boost_supported);

	/*
	 * Set the policy to provide a valid fallback value in case
	 * the default cpufreq governor is neither powersave nor performance.
	 */
	if (amd_pstate_acpi_pm_profile_server() ||
	    amd_pstate_acpi_pm_profile_undefined())
		policy->policy = CPUFREQ_POLICY_PERFORMANCE;
	else
		policy->policy = CPUFREQ_POLICY_POWERSAVE;

	if (cpu_feature_enabled(X86_FEATURE_CPPC)) {
		ret = rdmsrl_on_cpu(cpudata->cpu, MSR_AMD_CPPC_REQ, &value);
		if (ret)
			return ret;
		WRITE_ONCE(cpudata->cppc_req_cached, value);

		ret = rdmsrl_on_cpu(cpudata->cpu, MSR_AMD_CPPC_CAP1, &value);
		if (ret)
			return ret;
		WRITE_ONCE(cpudata->cppc_cap1_cached, value);
	}

	return 0;

free_cpudata1:
	kfree(cpudata);
	return ret;
}

static void amd_pstate_epp_cpu_exit(struct cpufreq_policy *policy)
{
	struct amd_cpudata *cpudata = policy->driver_data;

	if (cpudata) {
		kfree(cpudata);
		policy->driver_data = NULL;
	}

	pr_debug("CPU %d exiting\n", policy->cpu);
}

static int amd_pstate_epp_update_limit(struct cpufreq_policy *policy)
{
	struct amd_cpudata *cpudata = policy->driver_data;
	u32 max_perf, min_perf, min_limit_perf, max_limit_perf;
	u64 value;
	s16 epp;

	max_perf = READ_ONCE(cpudata->highest_perf);
	min_perf = READ_ONCE(cpudata->lowest_perf);
	max_limit_perf = div_u64(policy->max * cpudata->highest_perf, cpudata->max_freq);
	min_limit_perf = div_u64(policy->min * cpudata->highest_perf, cpudata->max_freq);

	if (min_limit_perf < min_perf)
		min_limit_perf = min_perf;

	if (max_limit_perf < min_limit_perf)
		max_limit_perf = min_limit_perf;

	WRITE_ONCE(cpudata->max_limit_perf, max_limit_perf);
	WRITE_ONCE(cpudata->min_limit_perf, min_limit_perf);

	max_perf = clamp_t(unsigned long, max_perf, cpudata->min_limit_perf,
			cpudata->max_limit_perf);
	min_perf = clamp_t(unsigned long, min_perf, cpudata->min_limit_perf,
			cpudata->max_limit_perf);
	value = READ_ONCE(cpudata->cppc_req_cached);

	if (cpudata->policy == CPUFREQ_POLICY_PERFORMANCE)
		min_perf = max_perf;

	/* Initial min/max values for CPPC Performance Controls Register */
	value &= ~AMD_CPPC_MIN_PERF(~0L);
	value |= AMD_CPPC_MIN_PERF(min_perf);

	value &= ~AMD_CPPC_MAX_PERF(~0L);
	value |= AMD_CPPC_MAX_PERF(max_perf);

	/* CPPC EPP feature require to set zero to the desire perf bit */
	value &= ~AMD_CPPC_DES_PERF(~0L);
	value |= AMD_CPPC_DES_PERF(0);

	cpudata->epp_policy = cpudata->policy;

	/* Get BIOS pre-defined epp value */
	epp = amd_pstate_get_epp(cpudata, value);
	if (epp < 0) {
		/**
		 * This return value can only be negative for shared_memory
		 * systems where EPP register read/write not supported.
		 */
		return epp;
	}

	if (cpudata->policy == CPUFREQ_POLICY_PERFORMANCE)
		epp = 0;

	/* Set initial EPP value */
	if (cpu_feature_enabled(X86_FEATURE_CPPC)) {
		value &= ~GENMASK_ULL(31, 24);
		value |= (u64)epp << 24;
	}

	WRITE_ONCE(cpudata->cppc_req_cached, value);
	return amd_pstate_set_epp(cpudata, epp);
}

static int amd_pstate_epp_set_policy(struct cpufreq_policy *policy)
{
	struct amd_cpudata *cpudata = policy->driver_data;
	int ret;

	if (!policy->cpuinfo.max_freq)
		return -ENODEV;

	pr_debug("set_policy: cpuinfo.max %u policy->max %u\n",
				policy->cpuinfo.max_freq, policy->max);

	cpudata->policy = policy->policy;

	ret = amd_pstate_epp_update_limit(policy);
	if (ret)
		return ret;

	/*
	 * policy->cur is never updated with the amd_pstate_epp driver, but it
	 * is used as a stale frequency value. So, keep it within limits.
	 */
	policy->cur = policy->min;

	return 0;
}

static void amd_pstate_epp_reenable(struct amd_cpudata *cpudata)
{
	struct cppc_perf_ctrls perf_ctrls;
	u64 value, max_perf;
	int ret;

	ret = amd_pstate_enable(true);
	if (ret)
		pr_err("failed to enable amd pstate during resume, return %d\n", ret);

	value = READ_ONCE(cpudata->cppc_req_cached);
	max_perf = READ_ONCE(cpudata->highest_perf);

	if (cpu_feature_enabled(X86_FEATURE_CPPC)) {
		wrmsrl_on_cpu(cpudata->cpu, MSR_AMD_CPPC_REQ, value);
	} else {
		perf_ctrls.max_perf = max_perf;
		perf_ctrls.energy_perf = AMD_CPPC_ENERGY_PERF_PREF(cpudata->epp_cached);
		cppc_set_perf(cpudata->cpu, &perf_ctrls);
	}
}

static int amd_pstate_epp_cpu_online(struct cpufreq_policy *policy)
{
	struct amd_cpudata *cpudata = policy->driver_data;

	pr_debug("AMD CPU Core %d going online\n", cpudata->cpu);

	if (cppc_state == AMD_PSTATE_ACTIVE) {
		amd_pstate_epp_reenable(cpudata);
		cpudata->suspended = false;
	}

	return 0;
}

static void amd_pstate_epp_offline(struct cpufreq_policy *policy)
{
	struct amd_cpudata *cpudata = policy->driver_data;
	struct cppc_perf_ctrls perf_ctrls;
	int min_perf;
	u64 value;

	min_perf = READ_ONCE(cpudata->lowest_perf);
	value = READ_ONCE(cpudata->cppc_req_cached);

	mutex_lock(&amd_pstate_limits_lock);
	if (cpu_feature_enabled(X86_FEATURE_CPPC)) {
		cpudata->epp_policy = CPUFREQ_POLICY_UNKNOWN;

		/* Set max perf same as min perf */
		value &= ~AMD_CPPC_MAX_PERF(~0L);
		value |= AMD_CPPC_MAX_PERF(min_perf);
		value &= ~AMD_CPPC_MIN_PERF(~0L);
		value |= AMD_CPPC_MIN_PERF(min_perf);
		wrmsrl_on_cpu(cpudata->cpu, MSR_AMD_CPPC_REQ, value);
	} else {
		perf_ctrls.desired_perf = 0;
		perf_ctrls.max_perf = min_perf;
		perf_ctrls.energy_perf = AMD_CPPC_ENERGY_PERF_PREF(HWP_EPP_BALANCE_POWERSAVE);
		cppc_set_perf(cpudata->cpu, &perf_ctrls);
	}
	mutex_unlock(&amd_pstate_limits_lock);
}

static int amd_pstate_epp_cpu_offline(struct cpufreq_policy *policy)
{
	struct amd_cpudata *cpudata = policy->driver_data;

	pr_debug("AMD CPU Core %d going offline\n", cpudata->cpu);

	if (cpudata->suspended)
		return 0;

	if (cppc_state == AMD_PSTATE_ACTIVE)
		amd_pstate_epp_offline(policy);

	return 0;
}

static int amd_pstate_epp_verify_policy(struct cpufreq_policy_data *policy)
{
	cpufreq_verify_within_cpu_limits(policy);
	pr_debug("policy_max =%d, policy_min=%d\n", policy->max, policy->min);
	return 0;
}

static int amd_pstate_epp_suspend(struct cpufreq_policy *policy)
{
	struct amd_cpudata *cpudata = policy->driver_data;
	int ret;

	/* avoid suspending when EPP is not enabled */
	if (cppc_state != AMD_PSTATE_ACTIVE)
		return 0;

	/* set this flag to avoid setting core offline*/
	cpudata->suspended = true;

	/* disable CPPC in lowlevel firmware */
	ret = amd_pstate_enable(false);
	if (ret)
		pr_err("failed to suspend, return %d\n", ret);

	return 0;
}

static int amd_pstate_epp_resume(struct cpufreq_policy *policy)
{
	struct amd_cpudata *cpudata = policy->driver_data;

	if (cpudata->suspended) {
		mutex_lock(&amd_pstate_limits_lock);

		/* enable amd pstate from suspend state*/
		amd_pstate_epp_reenable(cpudata);

		mutex_unlock(&amd_pstate_limits_lock);

		cpudata->suspended = false;
	}

	return 0;
}

static struct cpufreq_driver amd_pstate_driver = {
	.flags		= CPUFREQ_CONST_LOOPS | CPUFREQ_NEED_UPDATE_LIMITS,
	.verify		= amd_pstate_verify,
	.target		= amd_pstate_target,
	.fast_switch    = amd_pstate_fast_switch,
	.init		= amd_pstate_cpu_init,
	.exit		= amd_pstate_cpu_exit,
	.suspend	= amd_pstate_cpu_suspend,
	.resume		= amd_pstate_cpu_resume,
	.set_boost	= amd_pstate_set_boost,
	.update_limits	= amd_pstate_update_limits,
	.name		= "amd-pstate",
	.attr		= amd_pstate_attr,
};

static struct cpufreq_driver amd_pstate_epp_driver = {
	.flags		= CPUFREQ_CONST_LOOPS,
	.verify		= amd_pstate_epp_verify_policy,
	.setpolicy	= amd_pstate_epp_set_policy,
	.init		= amd_pstate_epp_cpu_init,
	.exit		= amd_pstate_epp_cpu_exit,
	.offline	= amd_pstate_epp_cpu_offline,
	.online		= amd_pstate_epp_cpu_online,
	.suspend	= amd_pstate_epp_suspend,
	.resume		= amd_pstate_epp_resume,
	.update_limits	= amd_pstate_update_limits,
	.set_boost	= amd_pstate_set_boost,
	.name		= "amd-pstate-epp",
	.attr		= amd_pstate_epp_attr,
};

static int __init amd_pstate_set_driver(int mode_idx)
{
	if (mode_idx >= AMD_PSTATE_DISABLE && mode_idx < AMD_PSTATE_MAX) {
		cppc_state = mode_idx;
		if (cppc_state == AMD_PSTATE_DISABLE)
			pr_info("driver is explicitly disabled\n");

		if (cppc_state == AMD_PSTATE_ACTIVE)
			current_pstate_driver = &amd_pstate_epp_driver;

		if (cppc_state == AMD_PSTATE_PASSIVE || cppc_state == AMD_PSTATE_GUIDED)
			current_pstate_driver = &amd_pstate_driver;

		return 0;
	}

	return -EINVAL;
}

/**
 * CPPC function is not supported for family ID 17H with model_ID ranging from 0x10 to 0x2F.
 * show the debug message that helps to check if the CPU has CPPC support for loading issue.
 */
static bool amd_cppc_supported(void)
{
	struct cpuinfo_x86 *c = &cpu_data(0);
	bool warn = false;

	if ((boot_cpu_data.x86 == 0x17) && (boot_cpu_data.x86_model < 0x30)) {
		pr_debug_once("CPPC feature is not supported by the processor\n");
		return false;
	}

	/*
	 * If the CPPC feature is disabled in the BIOS for processors
	 * that support MSR-based CPPC, the AMD Pstate driver may not
	 * function correctly.
	 *
	 * For such processors, check the CPPC flag and display a
	 * warning message if the platform supports CPPC.
	 *
	 * Note: The code check below will not abort the driver
	 * registration process because of the code is added for
	 * debugging purposes. Besides, it may still be possible for
	 * the driver to work using the shared-memory mechanism.
	 */
	if (!cpu_feature_enabled(X86_FEATURE_CPPC)) {
		if (cpu_feature_enabled(X86_FEATURE_ZEN2)) {
			switch (c->x86_model) {
			case 0x60 ... 0x6F:
			case 0x80 ... 0xAF:
				warn = true;
				break;
			}
		} else if (cpu_feature_enabled(X86_FEATURE_ZEN3) ||
			   cpu_feature_enabled(X86_FEATURE_ZEN4)) {
			switch (c->x86_model) {
			case 0x10 ... 0x1F:
			case 0x40 ... 0xAF:
				warn = true;
				break;
			}
		} else if (cpu_feature_enabled(X86_FEATURE_ZEN5)) {
			warn = true;
		}
	}

	if (warn)
		pr_warn_once("The CPPC feature is supported but currently disabled by the BIOS.\n"
					"Please enable it if your BIOS has the CPPC option.\n");
	return true;
}

static int __init amd_pstate_init(void)
{
	struct device *dev_root;
	int ret;

	if (boot_cpu_data.x86_vendor != X86_VENDOR_AMD)
		return -ENODEV;

	/* show debug message only if CPPC is not supported */
	if (!amd_cppc_supported())
		return -EOPNOTSUPP;

	/* show warning message when BIOS broken or ACPI disabled */
	if (!acpi_cpc_valid()) {
		pr_warn_once("the _CPC object is not present in SBIOS or ACPI disabled\n");
		return -ENODEV;
	}

	/* don't keep reloading if cpufreq_driver exists */
	if (cpufreq_get_current_driver())
		return -EEXIST;

	quirks = NULL;

	/* check if this machine need CPPC quirks */
	dmi_check_system(amd_pstate_quirks_table);

	/*
	* determine the driver mode from the command line or kernel config.
	* If no command line input is provided, cppc_state will be AMD_PSTATE_UNDEFINED.
	* command line options will override the kernel config settings.
	*/

	if (cppc_state == AMD_PSTATE_UNDEFINED) {
		/* Disable on the following configs by default:
		 * 1. Undefined platforms
		 * 2. Server platforms
		 */
		if (amd_pstate_acpi_pm_profile_undefined() ||
		    amd_pstate_acpi_pm_profile_server()) {
			pr_info("driver load is disabled, boot with specific mode to enable this\n");
			return -ENODEV;
		}
		/* get driver mode from kernel config option [1:4] */
		cppc_state = CONFIG_X86_AMD_PSTATE_DEFAULT_MODE;
	}

	switch (cppc_state) {
	case AMD_PSTATE_DISABLE:
		pr_info("driver load is disabled, boot with specific mode to enable this\n");
		return -ENODEV;
	case AMD_PSTATE_PASSIVE:
	case AMD_PSTATE_ACTIVE:
	case AMD_PSTATE_GUIDED:
		ret = amd_pstate_set_driver(cppc_state);
		if (ret)
			return ret;
		break;
	default:
		return -EINVAL;
	}

	/* capability check */
	if (cpu_feature_enabled(X86_FEATURE_CPPC)) {
		pr_debug("AMD CPPC MSR based functionality is supported\n");
		if (cppc_state != AMD_PSTATE_ACTIVE)
			current_pstate_driver->adjust_perf = amd_pstate_adjust_perf;
	} else {
		pr_debug("AMD CPPC shared memory based functionality is supported\n");
		static_call_update(amd_pstate_enable, cppc_enable);
		static_call_update(amd_pstate_init_perf, cppc_init_perf);
		static_call_update(amd_pstate_update_perf, cppc_update_perf);
	}

	if (amd_pstate_prefcore) {
		ret = amd_detect_prefcore(&amd_pstate_prefcore);
		if (ret)
			return ret;
	}

	/* enable amd pstate feature */
	ret = amd_pstate_enable(true);
	if (ret) {
		pr_err("failed to enable driver mode(%d)\n", cppc_state);
		return ret;
	}

	ret = cpufreq_register_driver(current_pstate_driver);
	if (ret) {
		pr_err("failed to register with return %d\n", ret);
		goto disable_driver;
	}

	dev_root = bus_get_dev_root(&cpu_subsys);
	if (dev_root) {
		ret = sysfs_create_group(&dev_root->kobj, &amd_pstate_global_attr_group);
		put_device(dev_root);
		if (ret) {
			pr_err("sysfs attribute export failed with error %d.\n", ret);
			goto global_attr_free;
		}
	}

	return ret;

global_attr_free:
	cpufreq_unregister_driver(current_pstate_driver);
disable_driver:
	amd_pstate_enable(false);
	return ret;
}
device_initcall(amd_pstate_init);

static int __init amd_pstate_param(char *str)
{
	size_t size;
	int mode_idx;

	if (!str)
		return -EINVAL;

	size = strlen(str);
	mode_idx = get_mode_idx_from_str(str, size);

	return amd_pstate_set_driver(mode_idx);
}

static int __init amd_prefcore_param(char *str)
{
	if (!strcmp(str, "disable"))
		amd_pstate_prefcore = false;

	return 0;
}

early_param("amd_pstate", amd_pstate_param);
early_param("amd_prefcore", amd_prefcore_param);

MODULE_AUTHOR("Huang Rui <ray.huang@amd.com>");
MODULE_DESCRIPTION("AMD Processor P-state Frequency Driver");<|MERGE_RESOLUTION|>--- conflicted
+++ resolved
@@ -80,49 +80,6 @@
 	u32 lowest_freq;
 };
 
-<<<<<<< HEAD
-#define AMD_CPPC_EPP_PERFORMANCE		0x00
-#define AMD_CPPC_EPP_BALANCE_PERFORMANCE	0x80
-#define AMD_CPPC_EPP_BALANCE_POWERSAVE		0xBF
-#define AMD_CPPC_EPP_POWERSAVE			0xFF
-
-/*
- * enum amd_pstate_mode - driver working mode of amd pstate
- */
-enum amd_pstate_mode {
-	AMD_PSTATE_UNDEFINED = 0,
-	AMD_PSTATE_DISABLE,
-	AMD_PSTATE_PASSIVE,
-	AMD_PSTATE_ACTIVE,
-	AMD_PSTATE_GUIDED,
-	AMD_PSTATE_MAX,
-};
-
-static const char * const amd_pstate_mode_string[] = {
-	[AMD_PSTATE_UNDEFINED]   = "undefined",
-	[AMD_PSTATE_DISABLE]     = "disable",
-	[AMD_PSTATE_PASSIVE]     = "passive",
-	[AMD_PSTATE_ACTIVE]      = "active",
-	[AMD_PSTATE_GUIDED]      = "guided",
-	NULL,
-};
-
-struct quirk_entry {
-	u32 nominal_freq;
-	u32 lowest_freq;
-};
-
-/*
- * TODO: We need more time to fine tune processors with shared memory solution
- * with community together.
- *
- * There are some performance drops on the CPU benchmarks which reports from
- * Suse. We are co-working with them to fine tune the shared memory solution. So
- * we disable it by default to go acpi-cpufreq on these processors and add a
- * module parameter to be able to enable it manually for debugging.
- */
-=======
->>>>>>> f1f36e22
 static struct cpufreq_driver *current_pstate_driver;
 static struct cpufreq_driver amd_pstate_driver;
 static struct cpufreq_driver amd_pstate_epp_driver;
@@ -731,17 +688,10 @@
 		}
 	}
 
-<<<<<<< HEAD
-	if (state)
-		policy->cpuinfo.max_freq = cpudata->max_freq;
-	else
-		policy->cpuinfo.max_freq = cpudata->nominal_freq * 1000;
-=======
 	if (on)
 		policy->cpuinfo.max_freq = max_freq;
 	else if (policy->cpuinfo.max_freq > nominal_freq * 1000)
 		policy->cpuinfo.max_freq = nominal_freq * 1000;
->>>>>>> f1f36e22
 
 	policy->max = policy->cpuinfo.max_freq;
 
