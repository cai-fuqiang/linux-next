--- conflicted
+++ resolved
@@ -806,14 +806,8 @@
 
 	cpudata = policy->driver_data;
 
-<<<<<<< HEAD
-	mutex_lock(&amd_pstate_driver_lock);
-	if ((!amd_pstate_prefcore) || (!cpudata->hw_prefcore))
-		goto free_cpufreq_put;
-=======
 	if (!amd_pstate_prefcore)
 		return;
->>>>>>> 18d5a21e
 
 	mutex_lock(&amd_pstate_driver_lock);
 	ret = amd_get_highest_perf(cpu, &cur_high);
