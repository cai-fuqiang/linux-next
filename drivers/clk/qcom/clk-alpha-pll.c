--- conflicted
+++ resolved
@@ -2176,15 +2176,8 @@
 
 	quotient = rate;
 	remainder = do_div(quotient, prate);
-<<<<<<< HEAD
 
 	*l = rate + (u32)(remainder * 2 >= prate);
-=======
-	*l = quotient;
-
-	if ((remainder * 2) / prate)
-		*l = *l + 1;
->>>>>>> 2adcf394
 }
 
 static int clk_zonda_pll_set_rate(struct clk_hw *hw, unsigned long rate,
