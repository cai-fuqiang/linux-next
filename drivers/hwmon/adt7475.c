--- conflicted
+++ resolved
@@ -1735,18 +1735,10 @@
 static int adt7475_fan_pwm_config(struct i2c_client *client)
 {
 	struct adt7475_data *data = i2c_get_clientdata(client);
-<<<<<<< HEAD
-	struct fwnode_handle *child;
 	struct adt7475_pwm_config cfg = {};
 	int ret;
 
-	device_for_each_child_node(&client->dev, child) {
-=======
-	struct adt7475_pwm_config cfg = {};
-	int ret;
-
 	device_for_each_child_node_scoped(&client->dev, child) {
->>>>>>> d1eb05dd
 		if (!fwnode_property_present(child, "pwms"))
 			continue;
 
