/* SPDX-License-Identifier: GPL-2.0-or-later */
/*
 *  linux/drivers/mmc/core/mmc_ops.h
 *
 *  Copyright 2006-2007 Pierre Ossman
 */

#ifndef _MMC_MMC_OPS_H
#define _MMC_MMC_OPS_H

#include <linux/types.h>

enum mmc_busy_cmd {
	MMC_BUSY_CMD6,
	MMC_BUSY_ERASE,
	MMC_BUSY_HPI,
	MMC_BUSY_EXTR_SINGLE,
	MMC_BUSY_IO,
};

struct mmc_host;
struct mmc_card;
struct mmc_command;

int mmc_select_card(struct mmc_card *card);
int mmc_deselect_cards(struct mmc_host *host);
int mmc_set_dsr(struct mmc_host *host);
int mmc_go_idle(struct mmc_host *host);
int mmc_send_op_cond(struct mmc_host *host, u32 ocr, u32 *rocr);
int mmc_set_relative_addr(struct mmc_card *card);
int mmc_send_adtc_data(struct mmc_card *card, struct mmc_host *host, u32 opcode,
		       u32 args, void *buf, unsigned len);
int mmc_send_csd(struct mmc_card *card, u32 *csd);
int __mmc_send_status(struct mmc_card *card, u32 *status, unsigned int retries);
int mmc_send_status(struct mmc_card *card, u32 *status);
int mmc_send_cid(struct mmc_host *host, u32 *cid);
int mmc_spi_read_ocr(struct mmc_host *host, int highcap, u32 *ocrp);
int mmc_spi_set_crc(struct mmc_host *host, int use_crc);
int mmc_bus_test(struct mmc_card *card, u8 bus_width);
int mmc_can_ext_csd(struct mmc_card *card);
int mmc_switch_status(struct mmc_card *card, bool crc_err_fatal);
bool mmc_prepare_busy_cmd(struct mmc_host *host, struct mmc_command *cmd,
			  unsigned int timeout_ms);
<<<<<<< HEAD
int __mmc_poll_for_busy(struct mmc_host *host, unsigned int timeout_ms,
=======
int __mmc_poll_for_busy(struct mmc_host *host, unsigned int period_us,
			unsigned int timeout_ms,
>>>>>>> 95cd2cdc
			int (*busy_cb)(void *cb_data, bool *busy),
			void *cb_data);
int mmc_poll_for_busy(struct mmc_card *card, unsigned int timeout_ms,
		      bool retry_crc_err, enum mmc_busy_cmd busy_cmd);
int __mmc_switch(struct mmc_card *card, u8 set, u8 index, u8 value,
		unsigned int timeout_ms, unsigned char timing,
		bool send_status, bool retry_crc_err, unsigned int retries);
int mmc_switch(struct mmc_card *card, u8 set, u8 index, u8 value,
		unsigned int timeout_ms);
void mmc_run_bkops(struct mmc_card *card);
int mmc_cmdq_enable(struct mmc_card *card);
int mmc_cmdq_disable(struct mmc_card *card);
int mmc_sanitize(struct mmc_card *card, unsigned int timeout_ms);

#endif
<|MERGE_RESOLUTION|>--- conflicted
+++ resolved
@@ -41,12 +41,8 @@
 int mmc_switch_status(struct mmc_card *card, bool crc_err_fatal);
 bool mmc_prepare_busy_cmd(struct mmc_host *host, struct mmc_command *cmd,
 			  unsigned int timeout_ms);
-<<<<<<< HEAD
-int __mmc_poll_for_busy(struct mmc_host *host, unsigned int timeout_ms,
-=======
 int __mmc_poll_for_busy(struct mmc_host *host, unsigned int period_us,
 			unsigned int timeout_ms,
->>>>>>> 95cd2cdc
 			int (*busy_cb)(void *cb_data, bool *busy),
 			void *cb_data);
 int mmc_poll_for_busy(struct mmc_card *card, unsigned int timeout_ms,
