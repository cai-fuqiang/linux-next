--- conflicted
+++ resolved
@@ -860,19 +860,6 @@
 				     dev_priv->texture_max_height);
 	if (ret != MODE_OK)
 		return ret;
-<<<<<<< HEAD
-
-	if (required_mem > dev_priv->max_primary_mem)
-		return MODE_MEM;
-
-	if (required_mem > dev_priv->max_mob_pages * PAGE_SIZE)
-		return MODE_MEM;
-
-	if (required_mem > dev_priv->max_mob_size)
-		return MODE_MEM;
-
-	return MODE_OK;
-=======
 
 	if (required_mem > dev_priv->max_primary_mem)
 		return MODE_MEM;
@@ -910,7 +897,6 @@
 		new_crtc_state->mode_changed = true;
 
 	return 0;
->>>>>>> f1f36e22
 }
 
 static const struct drm_connector_funcs vmw_stdu_connector_funcs = {
@@ -927,12 +913,8 @@
 static const struct
 drm_connector_helper_funcs vmw_stdu_connector_helper_funcs = {
 	.get_modes = vmw_connector_get_modes,
-<<<<<<< HEAD
-	.mode_valid = vmw_stdu_connector_mode_valid
-=======
 	.mode_valid = vmw_stdu_connector_mode_valid,
 	.atomic_check = vmw_stdu_connector_atomic_check,
->>>>>>> f1f36e22
 };
 
 
