--- conflicted
+++ resolved
@@ -2,11 +2,7 @@
 config DRM_ROCKCHIP
 	tristate "DRM Support for Rockchip"
 	depends on DRM && ROCKCHIP_IOMMU
-<<<<<<< HEAD
-	select DRM_GEM_CMA_HELPER
-=======
 	select DRM_GEM_DMA_HELPER
->>>>>>> 7365df19
 	select DRM_KMS_HELPER
 	select DRM_PANEL
 	select VIDEOMODE_HELPERS
