--- conflicted
+++ resolved
@@ -448,24 +448,16 @@
 	if (hwmon->xe->info.platform == XE_DG2)
 		return -ENXIO;
 
-<<<<<<< HEAD
-	return xe_pcode_read(gt_to_tile(gt), PCODE_MBOX(PCODE_POWER_SETUP,
-=======
 	return xe_pcode_read(root_tile, PCODE_MBOX(PCODE_POWER_SETUP,
->>>>>>> 741d73f5
 			     POWER_SETUP_SUBCOMMAND_READ_I1, 0),
 			     uval, NULL);
 }
 
 static int xe_hwmon_pcode_write_i1(const struct xe_hwmon *hwmon, u32 uval)
 {
-<<<<<<< HEAD
-	return xe_pcode_write(gt_to_tile(gt), PCODE_MBOX(PCODE_POWER_SETUP,
-=======
 	struct xe_tile *root_tile = xe_device_get_root_tile(hwmon->xe);
 
 	return xe_pcode_write(root_tile, PCODE_MBOX(PCODE_POWER_SETUP,
->>>>>>> 741d73f5
 			      POWER_SETUP_SUBCOMMAND_WRITE_I1, 0),
 			      (uval & POWER_SETUP_I1_DATA_MASK));
 }
