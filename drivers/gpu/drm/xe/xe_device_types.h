--- conflicted
+++ resolved
@@ -582,8 +582,6 @@
 	/** @client: drm client */
 	struct xe_drm_client *client;
 
-<<<<<<< HEAD
-=======
 	/**
 	 * @process_name: process name for file handle, used to safely output
 	 * during error situations where xe file can outlive process
@@ -596,7 +594,6 @@
 	 */
 	pid_t pid;
 
->>>>>>> a809b92e
 	/** @refcount: ref count of this xe file */
 	struct kref refcount;
 };
