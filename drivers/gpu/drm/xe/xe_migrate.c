// SPDX-License-Identifier: MIT
/*
 * Copyright © 2020 Intel Corporation
 */

#include "xe_migrate.h"

#include <linux/bitfield.h>
#include <linux/sizes.h>

#include <drm/drm_managed.h>
#include <drm/ttm/ttm_tt.h>
#include <uapi/drm/xe_drm.h>

#include <generated/xe_wa_oob.h>

#include "instructions/xe_gpu_commands.h"
#include "instructions/xe_mi_commands.h"
#include "regs/xe_gtt_defs.h"
#include "tests/xe_test.h"
#include "xe_assert.h"
#include "xe_bb.h"
#include "xe_bo.h"
#include "xe_exec_queue.h"
#include "xe_ggtt.h"
#include "xe_gt.h"
#include "xe_hw_engine.h"
#include "xe_lrc.h"
#include "xe_map.h"
#include "xe_mocs.h"
#include "xe_pt.h"
#include "xe_res_cursor.h"
#include "xe_sched_job.h"
#include "xe_sync.h"
#include "xe_trace_bo.h"
#include "xe_vm.h"

/**
 * struct xe_migrate - migrate context.
 */
struct xe_migrate {
	/** @q: Default exec queue used for migration */
	struct xe_exec_queue *q;
	/** @tile: Backpointer to the tile this struct xe_migrate belongs to. */
	struct xe_tile *tile;
	/** @job_mutex: Timeline mutex for @eng. */
	struct mutex job_mutex;
	/** @pt_bo: Page-table buffer object. */
	struct xe_bo *pt_bo;
	/** @batch_base_ofs: VM offset of the migration batch buffer */
	u64 batch_base_ofs;
	/** @usm_batch_base_ofs: VM offset of the usm batch buffer */
	u64 usm_batch_base_ofs;
	/** @cleared_mem_ofs: VM offset of @cleared_bo. */
	u64 cleared_mem_ofs;
	/**
	 * @fence: dma-fence representing the last migration job batch.
	 * Protected by @job_mutex.
	 */
	struct dma_fence *fence;
	/**
	 * @vm_update_sa: For integrated, used to suballocate page-tables
	 * out of the pt_bo.
	 */
	struct drm_suballoc_manager vm_update_sa;
	/** @min_chunk_size: For dgfx, Minimum chunk size */
	u64 min_chunk_size;
};

#define MAX_PREEMPTDISABLE_TRANSFER SZ_8M /* Around 1ms. */
#define MAX_CCS_LIMITED_TRANSFER SZ_4M /* XE_PAGE_SIZE * (FIELD_MAX(XE2_CCS_SIZE_MASK) + 1) */
#define NUM_KERNEL_PDE 15
#define NUM_PT_SLOTS 32
#define LEVEL0_PAGE_TABLE_ENCODE_SIZE SZ_2M
#define MAX_NUM_PTE 512
#define IDENTITY_OFFSET 256ULL

/*
 * Although MI_STORE_DATA_IMM's "length" field is 10-bits, 0x3FE is the largest
 * legal value accepted.  Since that instruction field is always stored in
 * (val-2) format, this translates to 0x400 dwords for the true maximum length
 * of the instruction.  Subtracting the instruction header (1 dword) and
 * address (2 dwords), that leaves 0x3FD dwords (0x1FE qwords) for PTE values.
 */
#define MAX_PTE_PER_SDI 0x1FE

/**
 * xe_tile_migrate_exec_queue() - Get this tile's migrate exec queue.
 * @tile: The tile.
 *
 * Returns the default migrate exec queue of this tile.
 *
 * Return: The default migrate exec queue
 */
struct xe_exec_queue *xe_tile_migrate_exec_queue(struct xe_tile *tile)
{
	return tile->migrate->q;
}

static void xe_migrate_fini(struct drm_device *dev, void *arg)
{
	struct xe_migrate *m = arg;

	xe_vm_lock(m->q->vm, false);
	xe_bo_unpin(m->pt_bo);
	xe_vm_unlock(m->q->vm);

	dma_fence_put(m->fence);
	xe_bo_put(m->pt_bo);
	drm_suballoc_manager_fini(&m->vm_update_sa);
	mutex_destroy(&m->job_mutex);
	xe_vm_close_and_put(m->q->vm);
	xe_exec_queue_put(m->q);
}

static u64 xe_migrate_vm_addr(u64 slot, u32 level)
{
	XE_WARN_ON(slot >= NUM_PT_SLOTS);

	/* First slot is reserved for mapping of PT bo and bb, start from 1 */
	return (slot + 1ULL) << xe_pt_shift(level + 1);
}

static u64 xe_migrate_vram_ofs(struct xe_device *xe, u64 addr, bool is_comp_pte)
{
	/*
	 * Remove the DPA to get a correct offset into identity table for the
	 * migrate offset
	 */
	u64 identity_offset = IDENTITY_OFFSET;

	if (GRAPHICS_VER(xe) >= 20 && is_comp_pte)
		identity_offset += DIV_ROUND_UP_ULL(xe->mem.vram.actual_physical_size, SZ_1G);

	addr -= xe->mem.vram.dpa_base;
	return addr + (identity_offset << xe_pt_shift(2));
}

static void xe_migrate_program_identity(struct xe_device *xe, struct xe_vm *vm, struct xe_bo *bo,
					u64 map_ofs, u64 vram_offset, u16 pat_index, u64 pt_2m_ofs)
{
	u64 pos, ofs, flags;
	u64 entry;
	/* XXX: Unclear if this should be usable_size? */
	u64 vram_limit =  xe->mem.vram.actual_physical_size +
		xe->mem.vram.dpa_base;
	u32 level = 2;

	ofs = map_ofs + XE_PAGE_SIZE * level + vram_offset * 8;
	flags = vm->pt_ops->pte_encode_addr(xe, 0, pat_index, level,
					    true, 0);

	xe_assert(xe, IS_ALIGNED(xe->mem.vram.usable_size, SZ_2M));

	/*
	 * Use 1GB pages when possible, last chunk always use 2M
	 * pages as mixing reserved memory (stolen, WOCPM) with a single
	 * mapping is not allowed on certain platforms.
	 */
	for (pos = xe->mem.vram.dpa_base; pos < vram_limit;
	     pos += SZ_1G, ofs += 8) {
		if (pos + SZ_1G >= vram_limit) {
			entry = vm->pt_ops->pde_encode_bo(bo, pt_2m_ofs,
							  pat_index);
			xe_map_wr(xe, &bo->vmap, ofs, u64, entry);

			flags = vm->pt_ops->pte_encode_addr(xe, 0,
							    pat_index,
							    level - 1,
							    true, 0);

			for (ofs = pt_2m_ofs; pos < vram_limit;
			     pos += SZ_2M, ofs += 8)
				xe_map_wr(xe, &bo->vmap, ofs, u64, pos | flags);
			break;	/* Ensure pos == vram_limit assert correct */
		}

		xe_map_wr(xe, &bo->vmap, ofs, u64, pos | flags);
	}

	xe_assert(xe, pos == vram_limit);
}

static int xe_migrate_prepare_vm(struct xe_tile *tile, struct xe_migrate *m,
				 struct xe_vm *vm)
{
	struct xe_device *xe = tile_to_xe(tile);
	u16 pat_index = xe->pat.idx[XE_CACHE_WB];
	u8 id = tile->id;
	u32 num_entries = NUM_PT_SLOTS, num_level = vm->pt_root[id]->level;
#define VRAM_IDENTITY_MAP_COUNT	2
	u32 num_setup = num_level + VRAM_IDENTITY_MAP_COUNT;
#undef VRAM_IDENTITY_MAP_COUNT
	u32 map_ofs, level, i;
	struct xe_bo *bo, *batch = tile->mem.kernel_bb_pool->bo;
	u64 entry, pt29_ofs;

	/* Can't bump NUM_PT_SLOTS too high */
	BUILD_BUG_ON(NUM_PT_SLOTS > SZ_2M/XE_PAGE_SIZE);
	/* Must be a multiple of 64K to support all platforms */
	BUILD_BUG_ON(NUM_PT_SLOTS * XE_PAGE_SIZE % SZ_64K);
	/* And one slot reserved for the 4KiB page table updates */
	BUILD_BUG_ON(!(NUM_KERNEL_PDE & 1));

	/* Need to be sure everything fits in the first PT, or create more */
	xe_tile_assert(tile, m->batch_base_ofs + batch->size < SZ_2M);

	bo = xe_bo_create_pin_map(vm->xe, tile, vm,
				  num_entries * XE_PAGE_SIZE,
				  ttm_bo_type_kernel,
				  XE_BO_FLAG_VRAM_IF_DGFX(tile) |
				  XE_BO_FLAG_PINNED);
	if (IS_ERR(bo))
		return PTR_ERR(bo);

	/* PT30 & PT31 reserved for 2M identity map */
	pt29_ofs = bo->size - 3 * XE_PAGE_SIZE;
	entry = vm->pt_ops->pde_encode_bo(bo, pt29_ofs, pat_index);
	xe_pt_write(xe, &vm->pt_root[id]->bo->vmap, 0, entry);

	map_ofs = (num_entries - num_setup) * XE_PAGE_SIZE;

	/* Map the entire BO in our level 0 pt */
	for (i = 0, level = 0; i < num_entries; level++) {
		entry = vm->pt_ops->pte_encode_bo(bo, i * XE_PAGE_SIZE,
						  pat_index, 0);

		xe_map_wr(xe, &bo->vmap, map_ofs + level * 8, u64, entry);

		if (vm->flags & XE_VM_FLAG_64K)
			i += 16;
		else
			i += 1;
	}

	if (!IS_DGFX(xe)) {
		/* Write out batch too */
		m->batch_base_ofs = NUM_PT_SLOTS * XE_PAGE_SIZE;
		for (i = 0; i < batch->size;
		     i += vm->flags & XE_VM_FLAG_64K ? XE_64K_PAGE_SIZE :
		     XE_PAGE_SIZE) {
			entry = vm->pt_ops->pte_encode_bo(batch, i,
							  pat_index, 0);

			xe_map_wr(xe, &bo->vmap, map_ofs + level * 8, u64,
				  entry);
			level++;
		}
		if (xe->info.has_usm) {
			xe_tile_assert(tile, batch->size == SZ_1M);

			batch = tile->primary_gt->usm.bb_pool->bo;
			m->usm_batch_base_ofs = m->batch_base_ofs + SZ_1M;
			xe_tile_assert(tile, batch->size == SZ_512K);

			for (i = 0; i < batch->size;
			     i += vm->flags & XE_VM_FLAG_64K ? XE_64K_PAGE_SIZE :
			     XE_PAGE_SIZE) {
				entry = vm->pt_ops->pte_encode_bo(batch, i,
								  pat_index, 0);

				xe_map_wr(xe, &bo->vmap, map_ofs + level * 8, u64,
					  entry);
				level++;
			}
		}
	} else {
		u64 batch_addr = xe_bo_addr(batch, 0, XE_PAGE_SIZE);

		m->batch_base_ofs = xe_migrate_vram_ofs(xe, batch_addr, false);

		if (xe->info.has_usm) {
			batch = tile->primary_gt->usm.bb_pool->bo;
			batch_addr = xe_bo_addr(batch, 0, XE_PAGE_SIZE);
			m->usm_batch_base_ofs = xe_migrate_vram_ofs(xe, batch_addr, false);
		}
	}

	for (level = 1; level < num_level; level++) {
		u32 flags = 0;

		if (vm->flags & XE_VM_FLAG_64K && level == 1)
			flags = XE_PDE_64K;

		entry = vm->pt_ops->pde_encode_bo(bo, map_ofs + (u64)(level - 1) *
						  XE_PAGE_SIZE, pat_index);
		xe_map_wr(xe, &bo->vmap, map_ofs + XE_PAGE_SIZE * level, u64,
			  entry | flags);
	}

	/* Write PDE's that point to our BO. */
	for (i = 0; i < map_ofs / PAGE_SIZE; i++) {
		entry = vm->pt_ops->pde_encode_bo(bo, (u64)i * XE_PAGE_SIZE,
						  pat_index);

		xe_map_wr(xe, &bo->vmap, map_ofs + XE_PAGE_SIZE +
			  (i + 1) * 8, u64, entry);
	}

	/* Set up a 1GiB NULL mapping at 255GiB offset. */
	level = 2;
	xe_map_wr(xe, &bo->vmap, map_ofs + XE_PAGE_SIZE * level + 255 * 8, u64,
		  vm->pt_ops->pte_encode_addr(xe, 0, pat_index, level, IS_DGFX(xe), 0)
		  | XE_PTE_NULL);
	m->cleared_mem_ofs = (255ULL << xe_pt_shift(level));

	/* Identity map the entire vram at 256GiB offset */
	if (IS_DGFX(xe)) {
		u64 pt30_ofs = bo->size - 2 * XE_PAGE_SIZE;

		xe_migrate_program_identity(xe, vm, bo, map_ofs, IDENTITY_OFFSET,
					    pat_index, pt30_ofs);
		xe_assert(xe, xe->mem.vram.actual_physical_size <=
					(MAX_NUM_PTE - IDENTITY_OFFSET) * SZ_1G);

		/*
		 * Identity map the entire vram for compressed pat_index for xe2+
		 * if flat ccs is enabled.
		 */
		if (GRAPHICS_VER(xe) >= 20 && xe_device_has_flat_ccs(xe)) {
			u16 comp_pat_index = xe->pat.idx[XE_CACHE_NONE_COMPRESSION];
			u64 vram_offset = IDENTITY_OFFSET +
				DIV_ROUND_UP_ULL(xe->mem.vram.actual_physical_size, SZ_1G);
			u64 pt31_ofs = bo->size - XE_PAGE_SIZE;

			xe_assert(xe, xe->mem.vram.actual_physical_size <= (MAX_NUM_PTE -
						IDENTITY_OFFSET - IDENTITY_OFFSET / 2) * SZ_1G);
			xe_migrate_program_identity(xe, vm, bo, map_ofs, vram_offset,
						    comp_pat_index, pt31_ofs);
		}
	}

	/*
	 * Example layout created above, with root level = 3:
	 * [PT0...PT7]: kernel PT's for copy/clear; 64 or 4KiB PTE's
	 * [PT8]: Kernel PT for VM_BIND, 4 KiB PTE's
	 * [PT9...PT26]: Userspace PT's for VM_BIND, 4 KiB PTE's
	 * [PT27 = PDE 0] [PT28 = PDE 1] [PT29 = PDE 2] [PT30 & PT31 = 2M vram identity map]
	 *
	 * This makes the lowest part of the VM point to the pagetables.
	 * Hence the lowest 2M in the vm should point to itself, with a few writes
	 * and flushes, other parts of the VM can be used either for copying and
	 * clearing.
	 *
	 * For performance, the kernel reserves PDE's, so about 20 are left
	 * for async VM updates.
	 *
	 * To make it easier to work, each scratch PT is put in slot (1 + PT #)
	 * everywhere, this allows lockless updates to scratch pages by using
	 * the different addresses in VM.
	 */
#define NUM_VMUSA_UNIT_PER_PAGE	32
#define VM_SA_UPDATE_UNIT_SIZE		(XE_PAGE_SIZE / NUM_VMUSA_UNIT_PER_PAGE)
#define NUM_VMUSA_WRITES_PER_UNIT	(VM_SA_UPDATE_UNIT_SIZE / sizeof(u64))
	drm_suballoc_manager_init(&m->vm_update_sa,
				  (size_t)(map_ofs / XE_PAGE_SIZE - NUM_KERNEL_PDE) *
				  NUM_VMUSA_UNIT_PER_PAGE, 0);

	m->pt_bo = bo;
	return 0;
}

/*
 * Including the reserved copy engine is required to avoid deadlocks due to
 * migrate jobs servicing the faults gets stuck behind the job that faulted.
 */
static u32 xe_migrate_usm_logical_mask(struct xe_gt *gt)
{
	u32 logical_mask = 0;
	struct xe_hw_engine *hwe;
	enum xe_hw_engine_id id;

	for_each_hw_engine(hwe, gt, id) {
		if (hwe->class != XE_ENGINE_CLASS_COPY)
			continue;

		if (xe_gt_is_usm_hwe(gt, hwe))
			logical_mask |= BIT(hwe->logical_instance);
	}

	return logical_mask;
}

static bool xe_migrate_needs_ccs_emit(struct xe_device *xe)
{
	return xe_device_has_flat_ccs(xe) && !(GRAPHICS_VER(xe) >= 20 && IS_DGFX(xe));
}

/**
 * xe_migrate_init() - Initialize a migrate context
 * @tile: Back-pointer to the tile we're initializing for.
 *
 * Return: Pointer to a migrate context on success. Error pointer on error.
 */
struct xe_migrate *xe_migrate_init(struct xe_tile *tile)
{
	struct xe_device *xe = tile_to_xe(tile);
	struct xe_gt *primary_gt = tile->primary_gt;
	struct xe_migrate *m;
	struct xe_vm *vm;
	int err;

	m = drmm_kzalloc(&xe->drm, sizeof(*m), GFP_KERNEL);
	if (!m)
		return ERR_PTR(-ENOMEM);

	m->tile = tile;

	/* Special layout, prepared below.. */
	vm = xe_vm_create(xe, XE_VM_FLAG_MIGRATION |
			  XE_VM_FLAG_SET_TILE_ID(tile));
	if (IS_ERR(vm))
		return ERR_CAST(vm);

	xe_vm_lock(vm, false);
	err = xe_migrate_prepare_vm(tile, m, vm);
	xe_vm_unlock(vm);
	if (err) {
		xe_vm_close_and_put(vm);
		return ERR_PTR(err);
	}

	if (xe->info.has_usm) {
		struct xe_hw_engine *hwe = xe_gt_hw_engine(primary_gt,
							   XE_ENGINE_CLASS_COPY,
							   primary_gt->usm.reserved_bcs_instance,
							   false);
		u32 logical_mask = xe_migrate_usm_logical_mask(primary_gt);

		if (!hwe || !logical_mask)
			return ERR_PTR(-EINVAL);

		/*
		 * XXX: Currently only reserving 1 (likely slow) BCS instance on
		 * PVC, may want to revisit if performance is needed.
		 */
		m->q = xe_exec_queue_create(xe, vm, logical_mask, 1, hwe,
					    EXEC_QUEUE_FLAG_KERNEL |
					    EXEC_QUEUE_FLAG_PERMANENT |
					    EXEC_QUEUE_FLAG_HIGH_PRIORITY, 0);
	} else {
		m->q = xe_exec_queue_create_class(xe, primary_gt, vm,
						  XE_ENGINE_CLASS_COPY,
						  EXEC_QUEUE_FLAG_KERNEL |
						  EXEC_QUEUE_FLAG_PERMANENT, 0);
	}
	if (IS_ERR(m->q)) {
		xe_vm_close_and_put(vm);
		return ERR_CAST(m->q);
	}

	mutex_init(&m->job_mutex);
	fs_reclaim_acquire(GFP_KERNEL);
	might_lock(&m->job_mutex);
	fs_reclaim_release(GFP_KERNEL);

	err = drmm_add_action_or_reset(&xe->drm, xe_migrate_fini, m);
	if (err)
		return ERR_PTR(err);

	if (IS_DGFX(xe)) {
		if (xe_migrate_needs_ccs_emit(xe))
			/* min chunk size corresponds to 4K of CCS Metadata */
			m->min_chunk_size = SZ_4K * SZ_64K /
				xe_device_ccs_bytes(xe, SZ_64K);
		else
			/* Somewhat arbitrary to avoid a huge amount of blits */
			m->min_chunk_size = SZ_64K;
		m->min_chunk_size = roundup_pow_of_two(m->min_chunk_size);
		drm_dbg(&xe->drm, "Migrate min chunk size is 0x%08llx\n",
			(unsigned long long)m->min_chunk_size);
	}

	return m;
}

static u64 max_mem_transfer_per_pass(struct xe_device *xe)
{
	if (!IS_DGFX(xe) && xe_device_has_flat_ccs(xe))
		return MAX_CCS_LIMITED_TRANSFER;

	return MAX_PREEMPTDISABLE_TRANSFER;
}

static u64 xe_migrate_res_sizes(struct xe_migrate *m, struct xe_res_cursor *cur)
{
	struct xe_device *xe = tile_to_xe(m->tile);
	u64 size = min_t(u64, max_mem_transfer_per_pass(xe), cur->remaining);

	if (mem_type_is_vram(cur->mem_type)) {
		/*
		 * VRAM we want to blit in chunks with sizes aligned to
		 * min_chunk_size in order for the offset to CCS metadata to be
		 * page-aligned. If it's the last chunk it may be smaller.
		 *
		 * Another constraint is that we need to limit the blit to
		 * the VRAM block size, unless size is smaller than
		 * min_chunk_size.
		 */
		u64 chunk = max_t(u64, cur->size, m->min_chunk_size);

		size = min_t(u64, size, chunk);
		if (size > m->min_chunk_size)
			size = round_down(size, m->min_chunk_size);
	}

	return size;
}

static bool xe_migrate_allow_identity(u64 size, const struct xe_res_cursor *cur)
{
	/* If the chunk is not fragmented, allow identity map. */
	return cur->size >= size;
}

#define PTE_UPDATE_FLAG_IS_VRAM		BIT(0)
#define PTE_UPDATE_FLAG_IS_COMP_PTE	BIT(1)

static u32 pte_update_size(struct xe_migrate *m,
			   u32 flags,
			   struct ttm_resource *res,
			   struct xe_res_cursor *cur,
			   u64 *L0, u64 *L0_ofs, u32 *L0_pt,
			   u32 cmd_size, u32 pt_ofs, u32 avail_pts)
{
	u32 cmds = 0;
	bool is_vram = PTE_UPDATE_FLAG_IS_VRAM & flags;
	bool is_comp_pte = PTE_UPDATE_FLAG_IS_COMP_PTE & flags;

	*L0_pt = pt_ofs;
	if (is_vram && xe_migrate_allow_identity(*L0, cur)) {
		/* Offset into identity map. */
		*L0_ofs = xe_migrate_vram_ofs(tile_to_xe(m->tile),
					      cur->start + vram_region_gpu_offset(res),
					      is_comp_pte);
		cmds += cmd_size;
	} else {
		/* Clip L0 to available size */
		u64 size = min(*L0, (u64)avail_pts * SZ_2M);
		u32 num_4k_pages = (size + XE_PAGE_SIZE - 1) >> XE_PTE_SHIFT;

		*L0 = size;
		*L0_ofs = xe_migrate_vm_addr(pt_ofs, 0);

		/* MI_STORE_DATA_IMM */
		cmds += 3 * DIV_ROUND_UP(num_4k_pages, MAX_PTE_PER_SDI);

		/* PDE qwords */
		cmds += num_4k_pages * 2;

		/* Each chunk has a single blit command */
		cmds += cmd_size;
	}

	return cmds;
}

static void emit_pte(struct xe_migrate *m,
		     struct xe_bb *bb, u32 at_pt,
		     bool is_vram, bool is_comp_pte,
		     struct xe_res_cursor *cur,
		     u32 size, struct ttm_resource *res)
{
	struct xe_device *xe = tile_to_xe(m->tile);
	struct xe_vm *vm = m->q->vm;
	u16 pat_index;
	u32 ptes;
	u64 ofs = (u64)at_pt * XE_PAGE_SIZE;
	u64 cur_ofs;

	/* Indirect access needs compression enabled uncached PAT index */
	if (GRAPHICS_VERx100(xe) >= 2000)
		pat_index = is_comp_pte ? xe->pat.idx[XE_CACHE_NONE_COMPRESSION] :
					  xe->pat.idx[XE_CACHE_WB];
	else
		pat_index = xe->pat.idx[XE_CACHE_WB];

	ptes = DIV_ROUND_UP(size, XE_PAGE_SIZE);

	while (ptes) {
		u32 chunk = min(MAX_PTE_PER_SDI, ptes);

		bb->cs[bb->len++] = MI_STORE_DATA_IMM | MI_SDI_NUM_QW(chunk);
		bb->cs[bb->len++] = ofs;
		bb->cs[bb->len++] = 0;

		cur_ofs = ofs;
		ofs += chunk * 8;
		ptes -= chunk;

		while (chunk--) {
			u64 addr, flags = 0;
			bool devmem = false;

			addr = xe_res_dma(cur) & PAGE_MASK;
			if (is_vram) {
				if (vm->flags & XE_VM_FLAG_64K) {
					u64 va = cur_ofs * XE_PAGE_SIZE / 8;

					xe_assert(xe, (va & (SZ_64K - 1)) ==
						  (addr & (SZ_64K - 1)));

					flags |= XE_PTE_PS64;
				}

				addr += vram_region_gpu_offset(res);
				devmem = true;
			}

			addr = vm->pt_ops->pte_encode_addr(m->tile->xe,
							   addr, pat_index,
							   0, devmem, flags);
			bb->cs[bb->len++] = lower_32_bits(addr);
			bb->cs[bb->len++] = upper_32_bits(addr);

			xe_res_next(cur, min_t(u32, size, PAGE_SIZE));
			cur_ofs += 8;
		}
	}
}

#define EMIT_COPY_CCS_DW 5
static void emit_copy_ccs(struct xe_gt *gt, struct xe_bb *bb,
			  u64 dst_ofs, bool dst_is_indirect,
			  u64 src_ofs, bool src_is_indirect,
			  u32 size)
{
	struct xe_device *xe = gt_to_xe(gt);
	u32 *cs = bb->cs + bb->len;
	u32 num_ccs_blks;
	u32 num_pages;
	u32 ccs_copy_size;
	u32 mocs;

	if (GRAPHICS_VERx100(xe) >= 2000) {
		num_pages = DIV_ROUND_UP(size, XE_PAGE_SIZE);
		xe_gt_assert(gt, FIELD_FIT(XE2_CCS_SIZE_MASK, num_pages - 1));

		ccs_copy_size = REG_FIELD_PREP(XE2_CCS_SIZE_MASK, num_pages - 1);
		mocs = FIELD_PREP(XE2_XY_CTRL_SURF_MOCS_INDEX_MASK, gt->mocs.uc_index);

	} else {
		num_ccs_blks = DIV_ROUND_UP(xe_device_ccs_bytes(gt_to_xe(gt), size),
					    NUM_CCS_BYTES_PER_BLOCK);
		xe_gt_assert(gt, FIELD_FIT(CCS_SIZE_MASK, num_ccs_blks - 1));

		ccs_copy_size = REG_FIELD_PREP(CCS_SIZE_MASK, num_ccs_blks - 1);
		mocs = FIELD_PREP(XY_CTRL_SURF_MOCS_MASK, gt->mocs.uc_index);
	}

	*cs++ = XY_CTRL_SURF_COPY_BLT |
		(src_is_indirect ? 0x0 : 0x1) << SRC_ACCESS_TYPE_SHIFT |
		(dst_is_indirect ? 0x0 : 0x1) << DST_ACCESS_TYPE_SHIFT |
		ccs_copy_size;
	*cs++ = lower_32_bits(src_ofs);
	*cs++ = upper_32_bits(src_ofs) | mocs;
	*cs++ = lower_32_bits(dst_ofs);
	*cs++ = upper_32_bits(dst_ofs) | mocs;

	bb->len = cs - bb->cs;
}

#define EMIT_COPY_DW 10
static void emit_copy(struct xe_gt *gt, struct xe_bb *bb,
		      u64 src_ofs, u64 dst_ofs, unsigned int size,
		      unsigned int pitch)
{
	struct xe_device *xe = gt_to_xe(gt);
	u32 mocs = 0;
	u32 tile_y = 0;

	xe_gt_assert(gt, size / pitch <= S16_MAX);
	xe_gt_assert(gt, pitch / 4 <= S16_MAX);
	xe_gt_assert(gt, pitch <= U16_MAX);

	if (GRAPHICS_VER(xe) >= 20)
		mocs = FIELD_PREP(XE2_XY_FAST_COPY_BLT_MOCS_INDEX_MASK, gt->mocs.uc_index);

	if (GRAPHICS_VERx100(xe) >= 1250)
		tile_y = XY_FAST_COPY_BLT_D1_SRC_TILE4 | XY_FAST_COPY_BLT_D1_DST_TILE4;

	bb->cs[bb->len++] = XY_FAST_COPY_BLT_CMD | (10 - 2);
	bb->cs[bb->len++] = XY_FAST_COPY_BLT_DEPTH_32 | pitch | tile_y | mocs;
	bb->cs[bb->len++] = 0;
	bb->cs[bb->len++] = (size / pitch) << 16 | pitch / 4;
	bb->cs[bb->len++] = lower_32_bits(dst_ofs);
	bb->cs[bb->len++] = upper_32_bits(dst_ofs);
	bb->cs[bb->len++] = 0;
	bb->cs[bb->len++] = pitch | mocs;
	bb->cs[bb->len++] = lower_32_bits(src_ofs);
	bb->cs[bb->len++] = upper_32_bits(src_ofs);
}

static u64 xe_migrate_batch_base(struct xe_migrate *m, bool usm)
{
	return usm ? m->usm_batch_base_ofs : m->batch_base_ofs;
}

static u32 xe_migrate_ccs_copy(struct xe_migrate *m,
			       struct xe_bb *bb,
			       u64 src_ofs, bool src_is_indirect,
			       u64 dst_ofs, bool dst_is_indirect, u32 dst_size,
			       u64 ccs_ofs, bool copy_ccs)
{
	struct xe_gt *gt = m->tile->primary_gt;
	u32 flush_flags = 0;

	if (!copy_ccs && dst_is_indirect) {
		/*
		 * If the src is already in vram, then it should already
		 * have been cleared by us, or has been populated by the
		 * user. Make sure we copy the CCS aux state as-is.
		 *
		 * Otherwise if the bo doesn't have any CCS metadata attached,
		 * we still need to clear it for security reasons.
		 */
		u64 ccs_src_ofs =  src_is_indirect ? src_ofs : m->cleared_mem_ofs;

		emit_copy_ccs(gt, bb,
			      dst_ofs, true,
			      ccs_src_ofs, src_is_indirect, dst_size);

		flush_flags = MI_FLUSH_DW_CCS;
	} else if (copy_ccs) {
		if (!src_is_indirect)
			src_ofs = ccs_ofs;
		else if (!dst_is_indirect)
			dst_ofs = ccs_ofs;

		xe_gt_assert(gt, src_is_indirect || dst_is_indirect);

		emit_copy_ccs(gt, bb, dst_ofs, dst_is_indirect, src_ofs,
			      src_is_indirect, dst_size);
		if (dst_is_indirect)
			flush_flags = MI_FLUSH_DW_CCS;
	}

	return flush_flags;
}

/**
 * xe_migrate_copy() - Copy content of TTM resources.
 * @m: The migration context.
 * @src_bo: The buffer object @src is currently bound to.
 * @dst_bo: If copying between resources created for the same bo, set this to
 * the same value as @src_bo. If copying between buffer objects, set it to
 * the buffer object @dst is currently bound to.
 * @src: The source TTM resource.
 * @dst: The dst TTM resource.
 * @copy_only_ccs: If true copy only CCS metadata
 *
 * Copies the contents of @src to @dst: On flat CCS devices,
 * the CCS metadata is copied as well if needed, or if not present,
 * the CCS metadata of @dst is cleared for security reasons.
 *
 * Return: Pointer to a dma_fence representing the last copy batch, or
 * an error pointer on failure. If there is a failure, any copy operation
 * started by the function call has been synced.
 */
struct dma_fence *xe_migrate_copy(struct xe_migrate *m,
				  struct xe_bo *src_bo,
				  struct xe_bo *dst_bo,
				  struct ttm_resource *src,
				  struct ttm_resource *dst,
				  bool copy_only_ccs)
{
	struct xe_gt *gt = m->tile->primary_gt;
	struct xe_device *xe = gt_to_xe(gt);
	struct dma_fence *fence = NULL;
	u64 size = src_bo->size;
	struct xe_res_cursor src_it, dst_it, ccs_it;
	u64 src_L0_ofs, dst_L0_ofs;
	u32 src_L0_pt, dst_L0_pt;
	u64 src_L0, dst_L0;
	int pass = 0;
	int err;
	bool src_is_pltt = src->mem_type == XE_PL_TT;
	bool dst_is_pltt = dst->mem_type == XE_PL_TT;
	bool src_is_vram = mem_type_is_vram(src->mem_type);
	bool dst_is_vram = mem_type_is_vram(dst->mem_type);
	bool copy_ccs = xe_device_has_flat_ccs(xe) &&
		xe_bo_needs_ccs_pages(src_bo) && xe_bo_needs_ccs_pages(dst_bo);
	bool copy_system_ccs = copy_ccs && (!src_is_vram || !dst_is_vram);
	bool use_comp_pat = xe_device_has_flat_ccs(xe) &&
		GRAPHICS_VER(xe) >= 20 && src_is_vram && !dst_is_vram;

	/* Copying CCS between two different BOs is not supported yet. */
	if (XE_WARN_ON(copy_ccs && src_bo != dst_bo))
		return ERR_PTR(-EINVAL);

	if (src_bo != dst_bo && XE_WARN_ON(src_bo->size != dst_bo->size))
		return ERR_PTR(-EINVAL);

	if (!src_is_vram)
		xe_res_first_sg(xe_bo_sg(src_bo), 0, size, &src_it);
	else
		xe_res_first(src, 0, size, &src_it);
	if (!dst_is_vram)
		xe_res_first_sg(xe_bo_sg(dst_bo), 0, size, &dst_it);
	else
		xe_res_first(dst, 0, size, &dst_it);

	if (copy_system_ccs)
		xe_res_first_sg(xe_bo_sg(src_bo), xe_bo_ccs_pages_start(src_bo),
				PAGE_ALIGN(xe_device_ccs_bytes(xe, size)),
				&ccs_it);

	while (size) {
		u32 batch_size = 2; /* arb_clear() + MI_BATCH_BUFFER_END */
		struct xe_sched_job *job;
		struct xe_bb *bb;
		u32 flush_flags = 0;
		u32 update_idx;
		u64 ccs_ofs, ccs_size;
		u32 ccs_pt;
		u32 pte_flags;

		bool usm = xe->info.has_usm;
		u32 avail_pts = max_mem_transfer_per_pass(xe) / LEVEL0_PAGE_TABLE_ENCODE_SIZE;

		src_L0 = xe_migrate_res_sizes(m, &src_it);
		dst_L0 = xe_migrate_res_sizes(m, &dst_it);

		drm_dbg(&xe->drm, "Pass %u, sizes: %llu & %llu\n",
			pass++, src_L0, dst_L0);

		src_L0 = min(src_L0, dst_L0);

		pte_flags = src_is_vram ? PTE_UPDATE_FLAG_IS_VRAM : 0;
		pte_flags |= use_comp_pat ? PTE_UPDATE_FLAG_IS_COMP_PTE : 0;
		batch_size += pte_update_size(m, pte_flags, src, &src_it, &src_L0,
					      &src_L0_ofs, &src_L0_pt, 0, 0,
					      avail_pts);

		pte_flags = dst_is_vram ? PTE_UPDATE_FLAG_IS_VRAM : 0;
		batch_size += pte_update_size(m, pte_flags, dst, &dst_it, &src_L0,
					      &dst_L0_ofs, &dst_L0_pt, 0,
					      avail_pts, avail_pts);

		if (copy_system_ccs) {
			ccs_size = xe_device_ccs_bytes(xe, src_L0);
			batch_size += pte_update_size(m, 0, NULL, &ccs_it, &ccs_size,
						      &ccs_ofs, &ccs_pt, 0,
						      2 * avail_pts,
						      avail_pts);
			xe_assert(xe, IS_ALIGNED(ccs_it.start, PAGE_SIZE));
		}

		/* Add copy commands size here */
		batch_size += ((copy_only_ccs) ? 0 : EMIT_COPY_DW) +
			((xe_migrate_needs_ccs_emit(xe) ? EMIT_COPY_CCS_DW : 0));

		bb = xe_bb_new(gt, batch_size, usm);
		if (IS_ERR(bb)) {
			err = PTR_ERR(bb);
			goto err_sync;
		}

		if (src_is_vram && xe_migrate_allow_identity(src_L0, &src_it))
			xe_res_next(&src_it, src_L0);
		else
			emit_pte(m, bb, src_L0_pt, src_is_vram, copy_system_ccs,
				 &src_it, src_L0, src);

		if (dst_is_vram && xe_migrate_allow_identity(src_L0, &dst_it))
			xe_res_next(&dst_it, src_L0);
		else
			emit_pte(m, bb, dst_L0_pt, dst_is_vram, copy_system_ccs,
				 &dst_it, src_L0, dst);

		if (copy_system_ccs)
			emit_pte(m, bb, ccs_pt, false, false, &ccs_it, ccs_size, src);

		bb->cs[bb->len++] = MI_BATCH_BUFFER_END;
		update_idx = bb->len;

		if (!copy_only_ccs)
			emit_copy(gt, bb, src_L0_ofs, dst_L0_ofs, src_L0, XE_PAGE_SIZE);

		if (xe_migrate_needs_ccs_emit(xe))
			flush_flags = xe_migrate_ccs_copy(m, bb, src_L0_ofs,
							  IS_DGFX(xe) ? src_is_vram : src_is_pltt,
							  dst_L0_ofs,
							  IS_DGFX(xe) ? dst_is_vram : dst_is_pltt,
							  src_L0, ccs_ofs, copy_ccs);

		job = xe_bb_create_migration_job(m->q, bb,
						 xe_migrate_batch_base(m, usm),
						 update_idx);
		if (IS_ERR(job)) {
			err = PTR_ERR(job);
			goto err;
		}

		xe_sched_job_add_migrate_flush(job, flush_flags);
		if (!fence) {
			err = xe_sched_job_add_deps(job, src_bo->ttm.base.resv,
						    DMA_RESV_USAGE_BOOKKEEP);
			if (!err && src_bo != dst_bo)
				err = xe_sched_job_add_deps(job, dst_bo->ttm.base.resv,
							    DMA_RESV_USAGE_BOOKKEEP);
			if (err)
				goto err_job;
		}

		mutex_lock(&m->job_mutex);
		xe_sched_job_arm(job);
		dma_fence_put(fence);
		fence = dma_fence_get(&job->drm.s_fence->finished);
		xe_sched_job_push(job);

		dma_fence_put(m->fence);
		m->fence = dma_fence_get(fence);

		mutex_unlock(&m->job_mutex);

		xe_bb_free(bb, fence);
		size -= src_L0;
		continue;

err_job:
		xe_sched_job_put(job);
err:
		xe_bb_free(bb, NULL);

err_sync:
		/* Sync partial copy if any. FIXME: under job_mutex? */
		if (fence) {
			dma_fence_wait(fence, false);
			dma_fence_put(fence);
		}

		return ERR_PTR(err);
	}

	return fence;
}

static void emit_clear_link_copy(struct xe_gt *gt, struct xe_bb *bb, u64 src_ofs,
				 u32 size, u32 pitch)
{
	struct xe_device *xe = gt_to_xe(gt);
	u32 *cs = bb->cs + bb->len;
	u32 len = PVC_MEM_SET_CMD_LEN_DW;

	*cs++ = PVC_MEM_SET_CMD | PVC_MEM_SET_MATRIX | (len - 2);
	*cs++ = pitch - 1;
	*cs++ = (size / pitch) - 1;
	*cs++ = pitch - 1;
	*cs++ = lower_32_bits(src_ofs);
	*cs++ = upper_32_bits(src_ofs);
	if (GRAPHICS_VERx100(xe) >= 2000)
		*cs++ = FIELD_PREP(XE2_MEM_SET_MOCS_INDEX_MASK, gt->mocs.uc_index);
	else
		*cs++ = FIELD_PREP(PVC_MEM_SET_MOCS_INDEX_MASK, gt->mocs.uc_index);

	xe_gt_assert(gt, cs - bb->cs == len + bb->len);

	bb->len += len;
}

static void emit_clear_main_copy(struct xe_gt *gt, struct xe_bb *bb,
				 u64 src_ofs, u32 size, u32 pitch, bool is_vram)
{
	struct xe_device *xe = gt_to_xe(gt);
	u32 *cs = bb->cs + bb->len;
	u32 len = XY_FAST_COLOR_BLT_DW;

	if (GRAPHICS_VERx100(xe) < 1250)
		len = 11;

	*cs++ = XY_FAST_COLOR_BLT_CMD | XY_FAST_COLOR_BLT_DEPTH_32 |
		(len - 2);
	if (GRAPHICS_VERx100(xe) >= 2000)
		*cs++ = FIELD_PREP(XE2_XY_FAST_COLOR_BLT_MOCS_INDEX_MASK, gt->mocs.uc_index) |
			(pitch - 1);
	else
		*cs++ = FIELD_PREP(XY_FAST_COLOR_BLT_MOCS_MASK, gt->mocs.uc_index) |
			(pitch - 1);
	*cs++ = 0;
	*cs++ = (size / pitch) << 16 | pitch / 4;
	*cs++ = lower_32_bits(src_ofs);
	*cs++ = upper_32_bits(src_ofs);
	*cs++ = (is_vram ? 0x0 : 0x1) <<  XY_FAST_COLOR_BLT_MEM_TYPE_SHIFT;
	*cs++ = 0;
	*cs++ = 0;
	*cs++ = 0;
	*cs++ = 0;

	if (len > 11) {
		*cs++ = 0;
		*cs++ = 0;
		*cs++ = 0;
		*cs++ = 0;
		*cs++ = 0;
	}

	xe_gt_assert(gt, cs - bb->cs == len + bb->len);

	bb->len += len;
}

static bool has_service_copy_support(struct xe_gt *gt)
{
	/*
	 * What we care about is whether the architecture was designed with
	 * service copy functionality (specifically the new MEM_SET / MEM_COPY
	 * instructions) so check the architectural engine list rather than the
	 * actual list since these instructions are usable on BCS0 even if
	 * all of the actual service copy engines (BCS1-BCS8) have been fused
	 * off.
	 */
	return gt->info.engine_mask & GENMASK(XE_HW_ENGINE_BCS8,
					      XE_HW_ENGINE_BCS1);
}

static u32 emit_clear_cmd_len(struct xe_gt *gt)
{
	if (has_service_copy_support(gt))
		return PVC_MEM_SET_CMD_LEN_DW;
	else
		return XY_FAST_COLOR_BLT_DW;
}

static void emit_clear(struct xe_gt *gt, struct xe_bb *bb, u64 src_ofs,
		       u32 size, u32 pitch, bool is_vram)
{
	if (has_service_copy_support(gt))
		emit_clear_link_copy(gt, bb, src_ofs, size, pitch);
	else
		emit_clear_main_copy(gt, bb, src_ofs, size, pitch,
				     is_vram);
}

/**
 * xe_migrate_clear() - Copy content of TTM resources.
 * @m: The migration context.
 * @bo: The buffer object @dst is currently bound to.
 * @dst: The dst TTM resource to be cleared.
 * @clear_flags: flags to specify which data to clear: CCS, BO, or both.
 *
 * Clear the contents of @dst to zero when XE_MIGRATE_CLEAR_FLAG_BO_DATA is set.
 * On flat CCS devices, the CCS metadata is cleared to zero with XE_MIGRATE_CLEAR_FLAG_CCS_DATA.
 * Set XE_MIGRATE_CLEAR_FLAG_FULL to clear bo as well as CCS metadata.
 * TODO: Eliminate the @bo argument.
 *
 * Return: Pointer to a dma_fence representing the last clear batch, or
 * an error pointer on failure. If there is a failure, any clear operation
 * started by the function call has been synced.
 */
struct dma_fence *xe_migrate_clear(struct xe_migrate *m,
				   struct xe_bo *bo,
				   struct ttm_resource *dst,
				   u32 clear_flags)
{
	bool clear_vram = mem_type_is_vram(dst->mem_type);
	bool clear_bo_data = XE_MIGRATE_CLEAR_FLAG_BO_DATA & clear_flags;
	bool clear_ccs = XE_MIGRATE_CLEAR_FLAG_CCS_DATA & clear_flags;
	struct xe_gt *gt = m->tile->primary_gt;
	struct xe_device *xe = gt_to_xe(gt);
	bool clear_only_system_ccs = false;
	struct dma_fence *fence = NULL;
	u64 size = bo->size;
	struct xe_res_cursor src_it;
	struct ttm_resource *src = dst;
	int err;

	if (WARN_ON(!clear_bo_data && !clear_ccs))
		return NULL;

	if (!clear_bo_data && clear_ccs && !IS_DGFX(xe))
		clear_only_system_ccs = true;

	if (!clear_vram)
		xe_res_first_sg(xe_bo_sg(bo), 0, bo->size, &src_it);
	else
		xe_res_first(src, 0, bo->size, &src_it);

	while (size) {
		u64 clear_L0_ofs;
		u32 clear_L0_pt;
		u32 flush_flags = 0;
		u64 clear_L0;
		struct xe_sched_job *job;
		struct xe_bb *bb;
		u32 batch_size, update_idx;
		u32 pte_flags;

		bool usm = xe->info.has_usm;
		u32 avail_pts = max_mem_transfer_per_pass(xe) / LEVEL0_PAGE_TABLE_ENCODE_SIZE;

		clear_L0 = xe_migrate_res_sizes(m, &src_it);

		/* Calculate final sizes and batch size.. */
		pte_flags = clear_vram ? PTE_UPDATE_FLAG_IS_VRAM : 0;
		batch_size = 2 +
			pte_update_size(m, pte_flags, src, &src_it,
					&clear_L0, &clear_L0_ofs, &clear_L0_pt,
					clear_bo_data ? emit_clear_cmd_len(gt) : 0, 0,
					avail_pts);

		if (xe_migrate_needs_ccs_emit(xe))
			batch_size += EMIT_COPY_CCS_DW;

		/* Clear commands */

		if (WARN_ON_ONCE(!clear_L0))
			break;

		bb = xe_bb_new(gt, batch_size, usm);
		if (IS_ERR(bb)) {
			err = PTR_ERR(bb);
			goto err_sync;
		}

		size -= clear_L0;
		/* Preemption is enabled again by the ring ops. */
		if (clear_vram && xe_migrate_allow_identity(clear_L0, &src_it))
			xe_res_next(&src_it, clear_L0);
		else
			emit_pte(m, bb, clear_L0_pt, clear_vram, clear_only_system_ccs,
				 &src_it, clear_L0, dst);

		bb->cs[bb->len++] = MI_BATCH_BUFFER_END;
		update_idx = bb->len;

		if (clear_bo_data)
			emit_clear(gt, bb, clear_L0_ofs, clear_L0, XE_PAGE_SIZE, clear_vram);

		if (xe_migrate_needs_ccs_emit(xe)) {
			emit_copy_ccs(gt, bb, clear_L0_ofs, true,
				      m->cleared_mem_ofs, false, clear_L0);
			flush_flags = MI_FLUSH_DW_CCS;
		}

		job = xe_bb_create_migration_job(m->q, bb,
						 xe_migrate_batch_base(m, usm),
						 update_idx);
		if (IS_ERR(job)) {
			err = PTR_ERR(job);
			goto err;
		}

		xe_sched_job_add_migrate_flush(job, flush_flags);
		if (!fence) {
			/*
			 * There can't be anything userspace related at this
			 * point, so we just need to respect any potential move
			 * fences, which are always tracked as
			 * DMA_RESV_USAGE_KERNEL.
			 */
			err = xe_sched_job_add_deps(job, bo->ttm.base.resv,
						    DMA_RESV_USAGE_KERNEL);
			if (err)
				goto err_job;
		}

		mutex_lock(&m->job_mutex);
		xe_sched_job_arm(job);
		dma_fence_put(fence);
		fence = dma_fence_get(&job->drm.s_fence->finished);
		xe_sched_job_push(job);

		dma_fence_put(m->fence);
		m->fence = dma_fence_get(fence);

		mutex_unlock(&m->job_mutex);

		xe_bb_free(bb, fence);
		continue;

err_job:
		xe_sched_job_put(job);
err:
		xe_bb_free(bb, NULL);
err_sync:
		/* Sync partial copies if any. FIXME: job_mutex? */
		if (fence) {
			dma_fence_wait(m->fence, false);
			dma_fence_put(fence);
		}

		return ERR_PTR(err);
	}

	if (clear_ccs)
		bo->ccs_cleared = true;

	return fence;
}

static void write_pgtable(struct xe_tile *tile, struct xe_bb *bb, u64 ppgtt_ofs,
			  const struct xe_vm_pgtable_update_op *pt_op,
			  const struct xe_vm_pgtable_update *update,
			  struct xe_migrate_pt_update *pt_update)
{
	const struct xe_migrate_pt_update_ops *ops = pt_update->ops;
	u32 chunk;
	u32 ofs = update->ofs, size = update->qwords;

	/*
	 * If we have 512 entries (max), we would populate it ourselves,
	 * and update the PDE above it to the new pointer.
	 * The only time this can only happen if we have to update the top
	 * PDE. This requires a BO that is almost vm->size big.
	 *
	 * This shouldn't be possible in practice.. might change when 16K
	 * pages are used. Hence the assert.
	 */
	xe_tile_assert(tile, update->qwords < MAX_NUM_PTE);
	if (!ppgtt_ofs)
		ppgtt_ofs = xe_migrate_vram_ofs(tile_to_xe(tile),
						xe_bo_addr(update->pt_bo, 0,
							   XE_PAGE_SIZE), false);

	do {
		u64 addr = ppgtt_ofs + ofs * 8;

		chunk = min(size, MAX_PTE_PER_SDI);

		/* Ensure populatefn can do memset64 by aligning bb->cs */
		if (!(bb->len & 1))
			bb->cs[bb->len++] = MI_NOOP;

		bb->cs[bb->len++] = MI_STORE_DATA_IMM | MI_SDI_NUM_QW(chunk);
		bb->cs[bb->len++] = lower_32_bits(addr);
		bb->cs[bb->len++] = upper_32_bits(addr);
		if (pt_op->bind)
			ops->populate(pt_update, tile, NULL, bb->cs + bb->len,
				      ofs, chunk, update);
		else
			ops->clear(pt_update, tile, NULL, bb->cs + bb->len,
				   ofs, chunk, update);

		bb->len += chunk * 2;
		ofs += chunk;
		size -= chunk;
	} while (size);
}

struct xe_vm *xe_migrate_get_vm(struct xe_migrate *m)
{
	return xe_vm_get(m->q->vm);
}

#if IS_ENABLED(CONFIG_DRM_XE_KUNIT_TEST)
struct migrate_test_params {
	struct xe_test_priv base;
	bool force_gpu;
};

#define to_migrate_test_params(_priv) \
	container_of(_priv, struct migrate_test_params, base)
#endif

static struct dma_fence *
xe_migrate_update_pgtables_cpu(struct xe_migrate *m,
			       struct xe_migrate_pt_update *pt_update)
{
	XE_TEST_DECLARE(struct migrate_test_params *test =
			to_migrate_test_params
			(xe_cur_kunit_priv(XE_TEST_LIVE_MIGRATE));)
	const struct xe_migrate_pt_update_ops *ops = pt_update->ops;
	struct xe_vm *vm = pt_update->vops->vm;
	struct xe_vm_pgtable_update_ops *pt_update_ops =
		&pt_update->vops->pt_update_ops[pt_update->tile_id];
	int err;
	u32 i, j;

	if (XE_TEST_ONLY(test && test->force_gpu))
		return ERR_PTR(-ETIME);

	if (ops->pre_commit) {
		pt_update->job = NULL;
		err = ops->pre_commit(pt_update);
		if (err)
			return ERR_PTR(err);
	}

	for (i = 0; i < pt_update_ops->num_ops; ++i) {
		const struct xe_vm_pgtable_update_op *pt_op =
			&pt_update_ops->ops[i];

		for (j = 0; j < pt_op->num_entries; j++) {
			const struct xe_vm_pgtable_update *update =
				&pt_op->entries[j];

			if (pt_op->bind)
				ops->populate(pt_update, m->tile,
					      &update->pt_bo->vmap, NULL,
					      update->ofs, update->qwords,
					      update);
			else
				ops->clear(pt_update, m->tile,
					   &update->pt_bo->vmap, NULL,
					   update->ofs, update->qwords, update);
		}
	}

	trace_xe_vm_cpu_bind(vm);
	xe_device_wmb(vm->xe);

	return dma_fence_get_stub();
}

static struct dma_fence *
__xe_migrate_update_pgtables(struct xe_migrate *m,
			     struct xe_migrate_pt_update *pt_update,
			     struct xe_vm_pgtable_update_ops *pt_update_ops)
{
	const struct xe_migrate_pt_update_ops *ops = pt_update->ops;
	struct xe_tile *tile = m->tile;
	struct xe_gt *gt = tile->primary_gt;
	struct xe_device *xe = tile_to_xe(tile);
	struct xe_sched_job *job;
	struct dma_fence *fence;
	struct drm_suballoc *sa_bo = NULL;
	struct xe_bb *bb;
	u32 i, j, batch_size = 0, ppgtt_ofs, update_idx, page_ofs = 0;
	u32 num_updates = 0, current_update = 0;
	u64 addr;
	int err = 0;
	bool is_migrate = pt_update_ops->q == m->q;
	bool usm = is_migrate && xe->info.has_usm;

	for (i = 0; i < pt_update_ops->num_ops; ++i) {
		struct xe_vm_pgtable_update_op *pt_op = &pt_update_ops->ops[i];
		struct xe_vm_pgtable_update *updates = pt_op->entries;

		num_updates += pt_op->num_entries;
		for (j = 0; j < pt_op->num_entries; ++j) {
			u32 num_cmds = DIV_ROUND_UP(updates[j].qwords,
						    MAX_PTE_PER_SDI);

			/* align noop + MI_STORE_DATA_IMM cmd prefix */
			batch_size += 4 * num_cmds + updates[j].qwords * 2;
		}
	}

	/* fixed + PTE entries */
	if (IS_DGFX(xe))
		batch_size += 2;
	else
		batch_size += 6 * (num_updates / MAX_PTE_PER_SDI + 1) +
			num_updates * 2;

	bb = xe_bb_new(gt, batch_size, usm);
	if (IS_ERR(bb))
		return ERR_CAST(bb);

	/* For sysmem PTE's, need to map them in our hole.. */
	if (!IS_DGFX(xe)) {
		u32 ptes, ofs;

		ppgtt_ofs = NUM_KERNEL_PDE - 1;
		if (!is_migrate) {
			u32 num_units = DIV_ROUND_UP(num_updates,
						     NUM_VMUSA_WRITES_PER_UNIT);

			if (num_units > m->vm_update_sa.size) {
				err = -ENOBUFS;
				goto err_bb;
			}
			sa_bo = drm_suballoc_new(&m->vm_update_sa, num_units,
						 GFP_KERNEL, true, 0);
			if (IS_ERR(sa_bo)) {
				err = PTR_ERR(sa_bo);
				goto err_bb;
			}

			ppgtt_ofs = NUM_KERNEL_PDE +
				(drm_suballoc_soffset(sa_bo) /
				 NUM_VMUSA_UNIT_PER_PAGE);
			page_ofs = (drm_suballoc_soffset(sa_bo) %
				    NUM_VMUSA_UNIT_PER_PAGE) *
				VM_SA_UPDATE_UNIT_SIZE;
		}

		/* Map our PT's to gtt */
		i = 0;
		j = 0;
		ptes = num_updates;
		ofs = ppgtt_ofs * XE_PAGE_SIZE + page_ofs;
		while (ptes) {
			u32 chunk = min(MAX_PTE_PER_SDI, ptes);
			u32 idx = 0;

			bb->cs[bb->len++] = MI_STORE_DATA_IMM |
				MI_SDI_NUM_QW(chunk);
			bb->cs[bb->len++] = ofs;
			bb->cs[bb->len++] = 0; /* upper_32_bits */

			for (; i < pt_update_ops->num_ops; ++i) {
				struct xe_vm_pgtable_update_op *pt_op =
					&pt_update_ops->ops[i];
				struct xe_vm_pgtable_update *updates = pt_op->entries;

				for (; j < pt_op->num_entries; ++j, ++current_update, ++idx) {
					struct xe_vm *vm = pt_update->vops->vm;
					struct xe_bo *pt_bo = updates[j].pt_bo;

					if (idx == chunk)
						goto next_cmd;

					xe_tile_assert(tile, pt_bo->size == SZ_4K);

					/* Map a PT at most once */
					if (pt_bo->update_index < 0)
						pt_bo->update_index = current_update;

					addr = vm->pt_ops->pte_encode_bo(pt_bo, 0,
									 XE_CACHE_WB, 0);
					bb->cs[bb->len++] = lower_32_bits(addr);
					bb->cs[bb->len++] = upper_32_bits(addr);
				}

				j = 0;
			}

next_cmd:
			ptes -= chunk;
			ofs += chunk * sizeof(u64);
		}

		bb->cs[bb->len++] = MI_BATCH_BUFFER_END;
		update_idx = bb->len;

		addr = xe_migrate_vm_addr(ppgtt_ofs, 0) +
			(page_ofs / sizeof(u64)) * XE_PAGE_SIZE;
		for (i = 0; i < pt_update_ops->num_ops; ++i) {
			struct xe_vm_pgtable_update_op *pt_op =
				&pt_update_ops->ops[i];
			struct xe_vm_pgtable_update *updates = pt_op->entries;

			for (j = 0; j < pt_op->num_entries; ++j) {
				struct xe_bo *pt_bo = updates[j].pt_bo;

				write_pgtable(tile, bb, addr +
					      pt_bo->update_index * XE_PAGE_SIZE,
					      pt_op, &updates[j], pt_update);
			}
		}
	} else {
		/* phys pages, no preamble required */
		bb->cs[bb->len++] = MI_BATCH_BUFFER_END;
		update_idx = bb->len;

		for (i = 0; i < pt_update_ops->num_ops; ++i) {
			struct xe_vm_pgtable_update_op *pt_op =
				&pt_update_ops->ops[i];
			struct xe_vm_pgtable_update *updates = pt_op->entries;

			for (j = 0; j < pt_op->num_entries; ++j)
				write_pgtable(tile, bb, 0, pt_op, &updates[j],
					      pt_update);
		}
	}

	job = xe_bb_create_migration_job(pt_update_ops->q, bb,
					 xe_migrate_batch_base(m, usm),
					 update_idx);
	if (IS_ERR(job)) {
		err = PTR_ERR(job);
		goto err_sa;
<<<<<<< HEAD
	}

	/* Wait on BO move */
	if (bo) {
		err = job_add_deps(job, bo->ttm.base.resv,
				   DMA_RESV_USAGE_KERNEL);
		if (err)
			goto err_job;
	}

	/*
	 * Munmap style VM unbind, need to wait for all jobs to be complete /
	 * trigger preempts before moving forward
	 */
	if (first_munmap_rebind) {
		err = job_add_deps(job, xe_vm_resv(vm),
				   DMA_RESV_USAGE_BOOKKEEP);
		if (err)
			goto err_job;
=======
>>>>>>> f1f36e22
	}

	if (ops->pre_commit) {
		pt_update->job = job;
		err = ops->pre_commit(pt_update);
		if (err)
			goto err_job;
	}
	if (is_migrate)
		mutex_lock(&m->job_mutex);

	xe_sched_job_arm(job);
	fence = dma_fence_get(&job->drm.s_fence->finished);
	xe_sched_job_push(job);

	if (is_migrate)
		mutex_unlock(&m->job_mutex);

	xe_bb_free(bb, fence);
	drm_suballoc_free(sa_bo, fence);

	return fence;

err_job:
	xe_sched_job_put(job);
err_sa:
	drm_suballoc_free(sa_bo, NULL);
err_bb:
	xe_bb_free(bb, NULL);
	return ERR_PTR(err);
}

/**
 * xe_migrate_update_pgtables() - Pipelined page-table update
 * @m: The migrate context.
 * @pt_update: PT update arguments
 *
 * Perform a pipelined page-table update. The update descriptors are typically
 * built under the same lock critical section as a call to this function. If
 * using the default engine for the updates, they will be performed in the
 * order they grab the job_mutex. If different engines are used, external
 * synchronization is needed for overlapping updates to maintain page-table
 * consistency. Note that the meaing of "overlapping" is that the updates
 * touch the same page-table, which might be a higher-level page-directory.
 * If no pipelining is needed, then updates may be performed by the cpu.
 *
 * Return: A dma_fence that, when signaled, indicates the update completion.
 */
struct dma_fence *
xe_migrate_update_pgtables(struct xe_migrate *m,
			   struct xe_migrate_pt_update *pt_update)

{
	struct xe_vm_pgtable_update_ops *pt_update_ops =
		&pt_update->vops->pt_update_ops[pt_update->tile_id];
	struct dma_fence *fence;

	fence =  xe_migrate_update_pgtables_cpu(m, pt_update);

	/* -ETIME indicates a job is needed, anything else is legit error */
	if (!IS_ERR(fence) || PTR_ERR(fence) != -ETIME)
		return fence;

	return __xe_migrate_update_pgtables(m, pt_update, pt_update_ops);
}

/**
 * xe_migrate_wait() - Complete all operations using the xe_migrate context
 * @m: Migrate context to wait for.
 *
 * Waits until the GPU no longer uses the migrate context's default engine
 * or its page-table objects. FIXME: What about separate page-table update
 * engines?
 */
void xe_migrate_wait(struct xe_migrate *m)
{
	if (m->fence)
		dma_fence_wait(m->fence, false);
}

#if IS_ENABLED(CONFIG_DRM_XE_KUNIT_TEST)
#include "tests/xe_migrate.c"
#endif<|MERGE_RESOLUTION|>--- conflicted
+++ resolved
@@ -1462,28 +1462,6 @@
 	if (IS_ERR(job)) {
 		err = PTR_ERR(job);
 		goto err_sa;
-<<<<<<< HEAD
-	}
-
-	/* Wait on BO move */
-	if (bo) {
-		err = job_add_deps(job, bo->ttm.base.resv,
-				   DMA_RESV_USAGE_KERNEL);
-		if (err)
-			goto err_job;
-	}
-
-	/*
-	 * Munmap style VM unbind, need to wait for all jobs to be complete /
-	 * trigger preempts before moving forward
-	 */
-	if (first_munmap_rebind) {
-		err = job_add_deps(job, xe_vm_resv(vm),
-				   DMA_RESV_USAGE_BOOKKEEP);
-		if (err)
-			goto err_job;
-=======
->>>>>>> f1f36e22
 	}
 
 	if (ops->pre_commit) {
