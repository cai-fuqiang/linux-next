--- conflicted
+++ resolved
@@ -308,8 +308,6 @@
 	}
 }
 
-<<<<<<< HEAD
-=======
 /* TODO: System and runtime suspend/resume sequences will be sanitized as a follow-up. */
 void xe_display_pm_runtime_suspend(struct xe_device *xe)
 {
@@ -322,7 +320,6 @@
 	intel_hpd_poll_enable(xe);
 }
 
->>>>>>> 87d8ecf0
 void xe_display_pm_suspend(struct xe_device *xe, bool runtime)
 {
 	struct intel_display *display = &xe->display;
@@ -344,8 +341,6 @@
 
 	xe_display_flush_cleanup_work(xe);
 
-	xe_display_flush_cleanup_work(xe);
-
 	intel_dp_mst_suspend(xe);
 
 	intel_hpd_cancel_work(xe);
