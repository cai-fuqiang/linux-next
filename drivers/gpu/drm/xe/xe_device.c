// SPDX-License-Identifier: MIT
/*
 * Copyright © 2021 Intel Corporation
 */

#include "xe_device.h"

#include <linux/aperture.h>
#include <linux/delay.h>
#include <linux/fault-inject.h>
#include <linux/units.h>

#include <drm/drm_atomic_helper.h>
#include <drm/drm_client.h>
#include <drm/drm_gem_ttm_helper.h>
#include <drm/drm_ioctl.h>
#include <drm/drm_managed.h>
#include <drm/drm_print.h>
#include <uapi/drm/xe_drm.h>

#include "display/xe_display.h"
#include "instructions/xe_gpu_commands.h"
#include "regs/xe_gt_regs.h"
#include "regs/xe_regs.h"
#include "xe_bo.h"
#include "xe_debugfs.h"
#include "xe_devcoredump.h"
#include "xe_dma_buf.h"
#include "xe_drm_client.h"
#include "xe_drv.h"
#include "xe_exec.h"
#include "xe_exec_queue.h"
#include "xe_force_wake.h"
#include "xe_ggtt.h"
#include "xe_gsc_proxy.h"
#include "xe_gt.h"
#include "xe_gt_mcr.h"
#include "xe_gt_printk.h"
#include "xe_gt_sriov_vf.h"
#include "xe_guc.h"
#include "xe_hw_engine_group.h"
#include "xe_hwmon.h"
#include "xe_irq.h"
#include "xe_memirq.h"
#include "xe_mmio.h"
#include "xe_module.h"
#include "xe_observation.h"
#include "xe_pat.h"
#include "xe_pcode.h"
#include "xe_pm.h"
#include "xe_query.h"
#include "xe_sriov.h"
#include "xe_tile.h"
#include "xe_ttm_stolen_mgr.h"
#include "xe_ttm_sys_mgr.h"
#include "xe_vm.h"
#include "xe_vram.h"
#include "xe_wait_user_fence.h"
#include "xe_wa.h"

#include <generated/xe_wa_oob.h>

static int xe_file_open(struct drm_device *dev, struct drm_file *file)
{
	struct xe_device *xe = to_xe_device(dev);
	struct xe_drm_client *client;
	struct xe_file *xef;
	int ret = -ENOMEM;
	struct task_struct *task = NULL;

	xef = kzalloc(sizeof(*xef), GFP_KERNEL);
	if (!xef)
		return ret;

	client = xe_drm_client_alloc();
	if (!client) {
		kfree(xef);
		return ret;
	}

	xef->drm = file;
	xef->client = client;
	xef->xe = xe;

	mutex_init(&xef->vm.lock);
	xa_init_flags(&xef->vm.xa, XA_FLAGS_ALLOC1);

	mutex_init(&xef->exec_queue.lock);
	xa_init_flags(&xef->exec_queue.xa, XA_FLAGS_ALLOC1);

	spin_lock(&xe->clients.lock);
	xe->clients.count++;
	spin_unlock(&xe->clients.lock);

	file->driver_priv = xef;
	kref_init(&xef->refcount);

	task = get_pid_task(rcu_access_pointer(file->pid), PIDTYPE_PID);
	if (task) {
		xef->process_name = kstrdup(task->comm, GFP_KERNEL);
		xef->pid = task->pid;
		put_task_struct(task);
	}

	return 0;
}

static void xe_file_destroy(struct kref *ref)
{
	struct xe_file *xef = container_of(ref, struct xe_file, refcount);
	struct xe_device *xe = xef->xe;

	xa_destroy(&xef->exec_queue.xa);
	mutex_destroy(&xef->exec_queue.lock);
	xa_destroy(&xef->vm.xa);
	mutex_destroy(&xef->vm.lock);

	spin_lock(&xe->clients.lock);
	xe->clients.count--;
	spin_unlock(&xe->clients.lock);

	xe_drm_client_put(xef->client);
	kfree(xef->process_name);
	kfree(xef);
}

/**
 * xe_file_get() - Take a reference to the xe file object
 * @xef: Pointer to the xe file
 *
 * Anyone with a pointer to xef must take a reference to the xe file
 * object using this call.
 *
 * Return: xe file pointer
 */
struct xe_file *xe_file_get(struct xe_file *xef)
{
	kref_get(&xef->refcount);
	return xef;
}

/**
 * xe_file_put() - Drop a reference to the xe file object
 * @xef: Pointer to the xe file
 *
 * Used to drop reference to the xef object
 */
void xe_file_put(struct xe_file *xef)
{
	kref_put(&xef->refcount, xe_file_destroy);
}

static void xe_file_close(struct drm_device *dev, struct drm_file *file)
{
	struct xe_device *xe = to_xe_device(dev);
	struct xe_file *xef = file->driver_priv;
	struct xe_vm *vm;
	struct xe_exec_queue *q;
	unsigned long idx;

	xe_pm_runtime_get(xe);

	/*
	 * No need for exec_queue.lock here as there is no contention for it
	 * when FD is closing as IOCTLs presumably can't be modifying the
	 * xarray. Taking exec_queue.lock here causes undue dependency on
	 * vm->lock taken during xe_exec_queue_kill().
	 */
	xa_for_each(&xef->exec_queue.xa, idx, q) {
		if (q->vm && q->hwe->hw_engine_group)
			xe_hw_engine_group_del_exec_queue(q->hwe->hw_engine_group, q);
		xe_exec_queue_kill(q);
		xe_exec_queue_put(q);
	}
	xa_for_each(&xef->vm.xa, idx, vm)
		xe_vm_close_and_put(vm);

	xe_file_put(xef);

	xe_pm_runtime_put(xe);
}

static const struct drm_ioctl_desc xe_ioctls[] = {
	DRM_IOCTL_DEF_DRV(XE_DEVICE_QUERY, xe_query_ioctl, DRM_RENDER_ALLOW),
	DRM_IOCTL_DEF_DRV(XE_GEM_CREATE, xe_gem_create_ioctl, DRM_RENDER_ALLOW),
	DRM_IOCTL_DEF_DRV(XE_GEM_MMAP_OFFSET, xe_gem_mmap_offset_ioctl,
			  DRM_RENDER_ALLOW),
	DRM_IOCTL_DEF_DRV(XE_VM_CREATE, xe_vm_create_ioctl, DRM_RENDER_ALLOW),
	DRM_IOCTL_DEF_DRV(XE_VM_DESTROY, xe_vm_destroy_ioctl, DRM_RENDER_ALLOW),
	DRM_IOCTL_DEF_DRV(XE_VM_BIND, xe_vm_bind_ioctl, DRM_RENDER_ALLOW),
	DRM_IOCTL_DEF_DRV(XE_EXEC, xe_exec_ioctl, DRM_RENDER_ALLOW),
	DRM_IOCTL_DEF_DRV(XE_EXEC_QUEUE_CREATE, xe_exec_queue_create_ioctl,
			  DRM_RENDER_ALLOW),
	DRM_IOCTL_DEF_DRV(XE_EXEC_QUEUE_DESTROY, xe_exec_queue_destroy_ioctl,
			  DRM_RENDER_ALLOW),
	DRM_IOCTL_DEF_DRV(XE_EXEC_QUEUE_GET_PROPERTY, xe_exec_queue_get_property_ioctl,
			  DRM_RENDER_ALLOW),
	DRM_IOCTL_DEF_DRV(XE_WAIT_USER_FENCE, xe_wait_user_fence_ioctl,
			  DRM_RENDER_ALLOW),
	DRM_IOCTL_DEF_DRV(XE_OBSERVATION, xe_observation_ioctl, DRM_RENDER_ALLOW),
};

static long xe_drm_ioctl(struct file *file, unsigned int cmd, unsigned long arg)
{
	struct drm_file *file_priv = file->private_data;
	struct xe_device *xe = to_xe_device(file_priv->minor->dev);
	long ret;

	if (xe_device_wedged(xe))
		return -ECANCELED;

	ret = xe_pm_runtime_get_ioctl(xe);
	if (ret >= 0)
		ret = drm_ioctl(file, cmd, arg);
	xe_pm_runtime_put(xe);

	return ret;
}

#ifdef CONFIG_COMPAT
static long xe_drm_compat_ioctl(struct file *file, unsigned int cmd, unsigned long arg)
{
	struct drm_file *file_priv = file->private_data;
	struct xe_device *xe = to_xe_device(file_priv->minor->dev);
	long ret;

	if (xe_device_wedged(xe))
		return -ECANCELED;

	ret = xe_pm_runtime_get_ioctl(xe);
	if (ret >= 0)
		ret = drm_compat_ioctl(file, cmd, arg);
	xe_pm_runtime_put(xe);

	return ret;
}
#else
/* similarly to drm_compat_ioctl, let's it be assigned to .compat_ioct unconditionally */
#define xe_drm_compat_ioctl NULL
#endif

static const struct file_operations xe_driver_fops = {
	.owner = THIS_MODULE,
	.open = drm_open,
	.release = drm_release_noglobal,
	.unlocked_ioctl = xe_drm_ioctl,
	.mmap = drm_gem_mmap,
	.poll = drm_poll,
	.read = drm_read,
	.compat_ioctl = xe_drm_compat_ioctl,
	.llseek = noop_llseek,
#ifdef CONFIG_PROC_FS
	.show_fdinfo = drm_show_fdinfo,
#endif
	.fop_flags = FOP_UNSIGNED_OFFSET,
};

static struct drm_driver driver = {
	/* Don't use MTRRs here; the Xserver or userspace app should
	 * deal with them for Intel hardware.
	 */
	.driver_features =
	    DRIVER_GEM |
	    DRIVER_RENDER | DRIVER_SYNCOBJ |
	    DRIVER_SYNCOBJ_TIMELINE | DRIVER_GEM_GPUVA,
	.open = xe_file_open,
	.postclose = xe_file_close,

	.gem_prime_import = xe_gem_prime_import,

	.dumb_create = xe_bo_dumb_create,
	.dumb_map_offset = drm_gem_ttm_dumb_map_offset,
#ifdef CONFIG_PROC_FS
	.show_fdinfo = xe_drm_client_fdinfo,
#endif
	.ioctls = xe_ioctls,
	.num_ioctls = ARRAY_SIZE(xe_ioctls),
	.fops = &xe_driver_fops,
	.name = DRIVER_NAME,
	.desc = DRIVER_DESC,
	.date = DRIVER_DATE,
	.major = DRIVER_MAJOR,
	.minor = DRIVER_MINOR,
	.patchlevel = DRIVER_PATCHLEVEL,
};

static void xe_device_destroy(struct drm_device *dev, void *dummy)
{
	struct xe_device *xe = to_xe_device(dev);

	if (xe->preempt_fence_wq)
		destroy_workqueue(xe->preempt_fence_wq);

	if (xe->ordered_wq)
		destroy_workqueue(xe->ordered_wq);

	if (xe->unordered_wq)
		destroy_workqueue(xe->unordered_wq);

	if (xe->destroy_wq)
		destroy_workqueue(xe->destroy_wq);

	ttm_device_fini(&xe->ttm);
}

struct xe_device *xe_device_create(struct pci_dev *pdev,
				   const struct pci_device_id *ent)
{
	struct xe_device *xe;
	int err;

	xe_display_driver_set_hooks(&driver);

	err = aperture_remove_conflicting_pci_devices(pdev, driver.name);
	if (err)
		return ERR_PTR(err);

	xe = devm_drm_dev_alloc(&pdev->dev, &driver, struct xe_device, drm);
	if (IS_ERR(xe))
		return xe;

	err = ttm_device_init(&xe->ttm, &xe_ttm_funcs, xe->drm.dev,
			      xe->drm.anon_inode->i_mapping,
			      xe->drm.vma_offset_manager, false, false);
	if (WARN_ON(err))
		goto err;

	err = drmm_add_action_or_reset(&xe->drm, xe_device_destroy, NULL);
	if (err)
		goto err;

	xe->info.devid = pdev->device;
	xe->info.revid = pdev->revision;
	xe->info.force_execlist = xe_modparam.force_execlist;

	spin_lock_init(&xe->irq.lock);
	spin_lock_init(&xe->clients.lock);

	init_waitqueue_head(&xe->ufence_wq);

	init_rwsem(&xe->usm.lock);

	xa_init_flags(&xe->usm.asid_to_vm, XA_FLAGS_ALLOC);

	if (IS_ENABLED(CONFIG_DRM_XE_DEBUG)) {
		/* Trigger a large asid and an early asid wrap. */
		u32 asid;

		BUILD_BUG_ON(XE_MAX_ASID < 2);
		err = xa_alloc_cyclic(&xe->usm.asid_to_vm, &asid, NULL,
				      XA_LIMIT(XE_MAX_ASID - 2, XE_MAX_ASID - 1),
				      &xe->usm.next_asid, GFP_KERNEL);
		drm_WARN_ON(&xe->drm, err);
		if (err >= 0)
			xa_erase(&xe->usm.asid_to_vm, asid);
	}

	spin_lock_init(&xe->pinned.lock);
	INIT_LIST_HEAD(&xe->pinned.kernel_bo_present);
	INIT_LIST_HEAD(&xe->pinned.external_vram);
	INIT_LIST_HEAD(&xe->pinned.evicted);

	xe->preempt_fence_wq = alloc_ordered_workqueue("xe-preempt-fence-wq", 0);
	xe->ordered_wq = alloc_ordered_workqueue("xe-ordered-wq", 0);
	xe->unordered_wq = alloc_workqueue("xe-unordered-wq", 0, 0);
	xe->destroy_wq = alloc_workqueue("xe-destroy-wq", 0, 0);
	if (!xe->ordered_wq || !xe->unordered_wq ||
	    !xe->preempt_fence_wq || !xe->destroy_wq) {
		/*
		 * Cleanup done in xe_device_destroy via
		 * drmm_add_action_or_reset register above
		 */
		drm_err(&xe->drm, "Failed to allocate xe workqueues\n");
		err = -ENOMEM;
		goto err;
	}

	err = xe_display_create(xe);
	if (WARN_ON(err))
		goto err;

	return xe;

err:
	return ERR_PTR(err);
}
ALLOW_ERROR_INJECTION(xe_device_create, ERRNO); /* See xe_pci_probe() */

static bool xe_driver_flr_disabled(struct xe_device *xe)
{
	return xe_mmio_read32(xe_root_tile_mmio(xe), GU_CNTL_PROTECTED) & DRIVERINT_FLR_DIS;
}

/*
 * The driver-initiated FLR is the highest level of reset that we can trigger
 * from within the driver. It is different from the PCI FLR in that it doesn't
 * fully reset the SGUnit and doesn't modify the PCI config space and therefore
 * it doesn't require a re-enumeration of the PCI BARs. However, the
 * driver-initiated FLR does still cause a reset of both GT and display and a
 * memory wipe of local and stolen memory, so recovery would require a full HW
 * re-init and saving/restoring (or re-populating) the wiped memory. Since we
 * perform the FLR as the very last action before releasing access to the HW
 * during the driver release flow, we don't attempt recovery at all, because
 * if/when a new instance of i915 is bound to the device it will do a full
 * re-init anyway.
 */
static void __xe_driver_flr(struct xe_device *xe)
{
	const unsigned int flr_timeout = 3 * MICRO; /* specs recommend a 3s wait */
	struct xe_mmio *mmio = xe_root_tile_mmio(xe);
	int ret;

	drm_dbg(&xe->drm, "Triggering Driver-FLR\n");

	/*
	 * Make sure any pending FLR requests have cleared by waiting for the
	 * FLR trigger bit to go to zero. Also clear GU_DEBUG's DRIVERFLR_STATUS
	 * to make sure it's not still set from a prior attempt (it's a write to
	 * clear bit).
	 * Note that we should never be in a situation where a previous attempt
	 * is still pending (unless the HW is totally dead), but better to be
	 * safe in case something unexpected happens
	 */
	ret = xe_mmio_wait32(mmio, GU_CNTL, DRIVERFLR, 0, flr_timeout, NULL, false);
	if (ret) {
		drm_err(&xe->drm, "Driver-FLR-prepare wait for ready failed! %d\n", ret);
		return;
	}
	xe_mmio_write32(mmio, GU_DEBUG, DRIVERFLR_STATUS);

	/* Trigger the actual Driver-FLR */
	xe_mmio_rmw32(mmio, GU_CNTL, 0, DRIVERFLR);

	/* Wait for hardware teardown to complete */
	ret = xe_mmio_wait32(mmio, GU_CNTL, DRIVERFLR, 0, flr_timeout, NULL, false);
	if (ret) {
		drm_err(&xe->drm, "Driver-FLR-teardown wait completion failed! %d\n", ret);
		return;
	}

	/* Wait for hardware/firmware re-init to complete */
	ret = xe_mmio_wait32(mmio, GU_DEBUG, DRIVERFLR_STATUS, DRIVERFLR_STATUS,
			     flr_timeout, NULL, false);
	if (ret) {
		drm_err(&xe->drm, "Driver-FLR-reinit wait completion failed! %d\n", ret);
		return;
	}

	/* Clear sticky completion status */
	xe_mmio_write32(mmio, GU_DEBUG, DRIVERFLR_STATUS);
}

static void xe_driver_flr(struct xe_device *xe)
{
	if (xe_driver_flr_disabled(xe)) {
		drm_info_once(&xe->drm, "BIOS Disabled Driver-FLR\n");
		return;
	}

	__xe_driver_flr(xe);
}

static void xe_driver_flr_fini(void *arg)
{
	struct xe_device *xe = arg;

	if (xe->needs_flr_on_fini)
		xe_driver_flr(xe);
}

static void xe_device_sanitize(void *arg)
{
	struct xe_device *xe = arg;
	struct xe_gt *gt;
	u8 id;

	for_each_gt(gt, xe, id)
		xe_gt_sanitize(gt);
}

static int xe_set_dma_info(struct xe_device *xe)
{
	unsigned int mask_size = xe->info.dma_mask_size;
	int err;

	dma_set_max_seg_size(xe->drm.dev, xe_sg_segment_size(xe->drm.dev));

	err = dma_set_mask(xe->drm.dev, DMA_BIT_MASK(mask_size));
	if (err)
		goto mask_err;

	err = dma_set_coherent_mask(xe->drm.dev, DMA_BIT_MASK(mask_size));
	if (err)
		goto mask_err;

	return 0;

mask_err:
	drm_err(&xe->drm, "Can't set DMA mask/consistent mask (%d)\n", err);
	return err;
}

static bool verify_lmem_ready(struct xe_device *xe)
{
	u32 val = xe_mmio_read32(xe_root_tile_mmio(xe), GU_CNTL) & LMEM_INIT;

	return !!val;
}

static int wait_for_lmem_ready(struct xe_device *xe)
{
	unsigned long timeout, start;

	if (!IS_DGFX(xe))
		return 0;

	if (IS_SRIOV_VF(xe))
		return 0;

	if (verify_lmem_ready(xe))
		return 0;

	drm_dbg(&xe->drm, "Waiting for lmem initialization\n");

	start = jiffies;
	timeout = start + msecs_to_jiffies(60 * 1000); /* 60 sec! */

	do {
		if (signal_pending(current))
			return -EINTR;

		/*
		 * The boot firmware initializes local memory and
		 * assesses its health. If memory training fails,
		 * the punit will have been instructed to keep the GT powered
		 * down.we won't be able to communicate with it
		 *
		 * If the status check is done before punit updates the register,
		 * it can lead to the system being unusable.
		 * use a timeout and defer the probe to prevent this.
		 */
		if (time_after(jiffies, timeout)) {
			drm_dbg(&xe->drm, "lmem not initialized by firmware\n");
			return -EPROBE_DEFER;
		}

		msleep(20);

	} while (!verify_lmem_ready(xe));

	drm_dbg(&xe->drm, "lmem ready after %ums",
		jiffies_to_msecs(jiffies - start));

	return 0;
}
ALLOW_ERROR_INJECTION(wait_for_lmem_ready, ERRNO); /* See xe_pci_probe() */

static void update_device_info(struct xe_device *xe)
{
	/* disable features that are not available/applicable to VFs */
	if (IS_SRIOV_VF(xe)) {
		xe->info.probe_display = 0;
		xe->info.has_heci_gscfi = 0;
		xe->info.skip_guc_pc = 1;
		xe->info.skip_pcode = 1;
	}
}

/**
 * xe_device_probe_early: Device early probe
 * @xe: xe device instance
 *
 * Initialize MMIO resources that don't require any
 * knowledge about tile count. Also initialize pcode and
 * check vram initialization on root tile.
 *
 * Return: 0 on success, error code on failure
 */
int xe_device_probe_early(struct xe_device *xe)
{
	int err;

	err = xe_mmio_init(xe);
	if (err)
		return err;

	xe_sriov_probe_early(xe);

	update_device_info(xe);

	err = xe_pcode_probe_early(xe);
	if (err)
		return err;

	err = wait_for_lmem_ready(xe);
	if (err)
		return err;

	xe->wedged.mode = xe_modparam.wedged_mode;

	return 0;
}

static int probe_has_flat_ccs(struct xe_device *xe)
{
	struct xe_gt *gt;
	u32 reg;
	int err;

	/* Always enabled/disabled, no runtime check to do */
	if (GRAPHICS_VER(xe) < 20 || !xe->info.has_flat_ccs)
		return 0;

	gt = xe_root_mmio_gt(xe);

	err = xe_force_wake_get(gt_to_fw(gt), XE_FW_GT);
	if (err)
		return err;

	reg = xe_gt_mcr_unicast_read_any(gt, XE2_FLAT_CCS_BASE_RANGE_LOWER);
	xe->info.has_flat_ccs = (reg & XE2_FLAT_CCS_ENABLE);

	if (!xe->info.has_flat_ccs)
		drm_dbg(&xe->drm,
			"Flat CCS has been disabled in bios, May lead to performance impact");

	return xe_force_wake_put(gt_to_fw(gt), XE_FW_GT);
}

int xe_device_probe(struct xe_device *xe)
{
	struct xe_tile *tile;
	struct xe_gt *gt;
	int err;
	u8 last_gt;
	u8 id;

	xe_pat_init_early(xe);

	err = xe_sriov_init(xe);
	if (err)
		return err;

	xe->info.mem_region_mask = 1;
	err = xe_display_init_nommio(xe);
	if (err)
		return err;

	err = xe_set_dma_info(xe);
	if (err)
		return err;

	err = xe_mmio_probe_tiles(xe);
	if (err)
		return err;

	xe_ttm_sys_mgr_init(xe);

	for_each_gt(gt, xe, id) {
		err = xe_gt_init_early(gt);
		if (err)
			return err;

		/*
		 * Only after this point can GT-specific MMIO operations
		 * (including things like communication with the GuC)
		 * be performed.
		 */
		xe_gt_mmio_init(gt);
	}

	for_each_tile(tile, xe, id) {
		if (IS_SRIOV_VF(xe)) {
			xe_guc_comm_init_early(&tile->primary_gt->uc.guc);
			err = xe_gt_sriov_vf_bootstrap(tile->primary_gt);
			if (err)
				return err;
			err = xe_gt_sriov_vf_query_config(tile->primary_gt);
			if (err)
				return err;
		}
		err = xe_ggtt_init_early(tile->mem.ggtt);
		if (err)
			return err;
		err = xe_memirq_init(&tile->memirq);
		if (err)
			return err;
	}

	for_each_gt(gt, xe, id) {
		err = xe_gt_init_hwconfig(gt);
		if (err)
			return err;
	}

	err = xe_devcoredump_init(xe);
	if (err)
		return err;
	err = devm_add_action_or_reset(xe->drm.dev, xe_driver_flr_fini, xe);
	if (err)
		return err;

	err = xe_display_init_noirq(xe);
	if (err)
		return err;

	err = xe_irq_install(xe);
	if (err)
		goto err;

	err = probe_has_flat_ccs(xe);
	if (err)
		goto err;

	err = xe_vram_probe(xe);
	if (err)
		goto err;

	for_each_tile(tile, xe, id) {
		err = xe_tile_init_noalloc(tile);
		if (err)
			goto err;
	}

	/* Allocate and map stolen after potential VRAM resize */
	xe_ttm_stolen_mgr_init(xe);

	/*
	 * Now that GT is initialized (TTM in particular),
	 * we can try to init display, and inherit the initial fb.
	 * This is the reason the first allocation needs to be done
	 * inside display.
	 */
	err = xe_display_init_noaccel(xe);
	if (err)
		goto err;

	for_each_gt(gt, xe, id) {
		last_gt = id;

		err = xe_gt_init(gt);
		if (err)
			goto err_fini_gt;
	}

	xe_heci_gsc_init(xe);

	err = xe_oa_init(xe);
	if (err)
		goto err_fini_gt;

	err = xe_display_init(xe);
	if (err)
		goto err_fini_oa;

	err = drm_dev_register(&xe->drm, 0);
	if (err)
		goto err_fini_display;

	xe_display_register(xe);

	xe_oa_register(xe);

	xe_debugfs_register(xe);

	xe_hwmon_register(xe);

	for_each_gt(gt, xe, id)
		xe_gt_sanitize_freq(gt);

	return devm_add_action_or_reset(xe->drm.dev, xe_device_sanitize, xe);

err_fini_display:
	xe_display_driver_remove(xe);

err_fini_oa:
	xe_oa_fini(xe);

err_fini_gt:
	for_each_gt(gt, xe, id) {
		if (id < last_gt)
			xe_gt_remove(gt);
		else
			break;
	}

err:
	xe_display_fini(xe);
	return err;
}

static void xe_device_remove_display(struct xe_device *xe)
{
	xe_display_unregister(xe);

	drm_dev_unplug(&xe->drm);
	xe_display_driver_remove(xe);
}

void xe_device_remove(struct xe_device *xe)
{
	struct xe_gt *gt;
	u8 id;

	xe_oa_unregister(xe);

	xe_device_remove_display(xe);

	xe_display_fini(xe);

	xe_oa_fini(xe);

	xe_heci_gsc_fini(xe);

	for_each_gt(gt, xe, id)
		xe_gt_remove(gt);
}

void xe_device_shutdown(struct xe_device *xe)
{
	struct xe_gt *gt;
	u8 id;

	drm_dbg(&xe->drm, "Shutting down device\n");

	if (xe_driver_flr_disabled(xe)) {
		xe_display_pm_shutdown(xe);

		xe_irq_suspend(xe);

		for_each_gt(gt, xe, id)
			xe_gt_shutdown(gt);

		xe_display_pm_shutdown_late(xe);
	} else {
		/* BOOM! */
		__xe_driver_flr(xe);
	}
}

/**
 * xe_device_wmb() - Device specific write memory barrier
 * @xe: the &xe_device
 *
 * While wmb() is sufficient for a barrier if we use system memory, on discrete
 * platforms with device memory we additionally need to issue a register write.
 * Since it doesn't matter which register we write to, use the read-only VF_CAP
 * register that is also marked as accessible by the VFs.
 */
void xe_device_wmb(struct xe_device *xe)
{
	wmb();
	if (IS_DGFX(xe))
		xe_mmio_write32(xe_root_tile_mmio(xe), VF_CAP_REG, 0);
}

/**
 * xe_device_td_flush() - Flush transient L3 cache entries
 * @xe: The device
 *
 * Display engine has direct access to memory and is never coherent with L3/L4
 * caches (or CPU caches), however KMD is responsible for specifically flushing
 * transient L3 GPU cache entries prior to the flip sequence to ensure scanout
 * can happen from such a surface without seeing corruption.
 *
 * Display surfaces can be tagged as transient by mapping it using one of the
 * various L3:XD PAT index modes on Xe2.
 *
 * Note: On non-discrete xe2 platforms, like LNL, the entire L3 cache is flushed
 * at the end of each submission via PIPE_CONTROL for compute/render, since SA
 * Media is not coherent with L3 and we want to support render-vs-media
 * usescases. For other engines like copy/blt the HW internally forces uncached
 * behaviour, hence why we can skip the TDF on such platforms.
 */
void xe_device_td_flush(struct xe_device *xe)
{
	struct xe_gt *gt;
	u8 id;

	if (!IS_DGFX(xe) || GRAPHICS_VER(xe) < 20)
		return;

	if (XE_WA(xe_root_mmio_gt(xe), 16023588340)) {
		xe_device_l2_flush(xe);
		return;
	}

	for_each_gt(gt, xe, id) {
		if (xe_gt_is_media_type(gt))
			continue;

		if (xe_force_wake_get(gt_to_fw(gt), XE_FW_GT))
			return;

		xe_mmio_write32(&gt->mmio, XE2_TDF_CTRL, TRANSIENT_FLUSH_REQUEST);
		/*
		 * FIXME: We can likely do better here with our choice of
		 * timeout. Currently we just assume the worst case, i.e. 150us,
		 * which is believed to be sufficient to cover the worst case
		 * scenario on current platforms if all cache entries are
		 * transient and need to be flushed..
		 */
		if (xe_mmio_wait32(&gt->mmio, XE2_TDF_CTRL, TRANSIENT_FLUSH_REQUEST, 0,
				   150, NULL, false))
			xe_gt_err_once(gt, "TD flush timeout\n");

		xe_force_wake_put(gt_to_fw(gt), XE_FW_GT);
	}
}

void xe_device_l2_flush(struct xe_device *xe)
{
	struct xe_gt *gt;
	int err;

	gt = xe_root_mmio_gt(xe);

	if (!XE_WA(gt, 16023588340))
		return;

	err = xe_force_wake_get(gt_to_fw(gt), XE_FW_GT);
	if (err)
		return;

	spin_lock(&gt->global_invl_lock);
	xe_mmio_write32(&gt->mmio, XE2_GLOBAL_INVAL, 0x1);

<<<<<<< HEAD
	if (xe_mmio_wait32(gt, XE2_GLOBAL_INVAL, 0x1, 0x0, 500, NULL, true))
=======
	if (xe_mmio_wait32(&gt->mmio, XE2_GLOBAL_INVAL, 0x1, 0x0, 500, NULL, true))
>>>>>>> c9ff14d0
		xe_gt_err_once(gt, "Global invalidation timeout\n");
	spin_unlock(&gt->global_invl_lock);

	xe_force_wake_put(gt_to_fw(gt), XE_FW_GT);
}

u32 xe_device_ccs_bytes(struct xe_device *xe, u64 size)
{
	return xe_device_has_flat_ccs(xe) ?
		DIV_ROUND_UP_ULL(size, NUM_BYTES_PER_CCS_BYTE(xe)) : 0;
}

/**
 * xe_device_assert_mem_access - Inspect the current runtime_pm state.
 * @xe: xe device instance
 *
 * To be used before any kind of memory access. It will splat a debug warning
 * if the device is currently sleeping. But it doesn't guarantee in any way
 * that the device is going to remain awake. Xe PM runtime get and put
 * functions might be added to the outer bound of the memory access, while
 * this check is intended for inner usage to splat some warning if the worst
 * case has just happened.
 */
void xe_device_assert_mem_access(struct xe_device *xe)
{
	xe_assert(xe, !xe_pm_runtime_suspended(xe));
}

void xe_device_snapshot_print(struct xe_device *xe, struct drm_printer *p)
{
	struct xe_gt *gt;
	u8 id;

	drm_printf(p, "PCI ID: 0x%04x\n", xe->info.devid);
	drm_printf(p, "PCI revision: 0x%02x\n", xe->info.revid);

	for_each_gt(gt, xe, id) {
		drm_printf(p, "GT id: %u\n", id);
		drm_printf(p, "\tTile: %u\n", gt->tile->id);
		drm_printf(p, "\tType: %s\n",
			   gt->info.type == XE_GT_TYPE_MAIN ? "main" : "media");
		drm_printf(p, "\tIP ver: %u.%u.%u\n",
			   REG_FIELD_GET(GMD_ID_ARCH_MASK, gt->info.gmdid),
			   REG_FIELD_GET(GMD_ID_RELEASE_MASK, gt->info.gmdid),
			   REG_FIELD_GET(GMD_ID_REVID, gt->info.gmdid));
		drm_printf(p, "\tCS reference clock: %u\n", gt->info.reference_clock);
	}
}

u64 xe_device_canonicalize_addr(struct xe_device *xe, u64 address)
{
	return sign_extend64(address, xe->info.va_bits - 1);
}

u64 xe_device_uncanonicalize_addr(struct xe_device *xe, u64 address)
{
	return address & GENMASK_ULL(xe->info.va_bits - 1, 0);
}

static void xe_device_wedged_fini(struct drm_device *drm, void *arg)
{
	struct xe_device *xe = arg;

	xe_pm_runtime_put(xe);
}

/**
 * xe_device_declare_wedged - Declare device wedged
 * @xe: xe device instance
 *
 * This is a final state that can only be cleared with a mudule
 * re-probe (unbind + bind).
 * In this state every IOCTL will be blocked so the GT cannot be used.
 * In general it will be called upon any critical error such as gt reset
 * failure or guc loading failure.
 * If xe.wedged module parameter is set to 2, this function will be called
 * on every single execution timeout (a.k.a. GPU hang) right after devcoredump
 * snapshot capture. In this mode, GT reset won't be attempted so the state of
 * the issue is preserved for further debugging.
 */
void xe_device_declare_wedged(struct xe_device *xe)
{
	struct xe_gt *gt;
	u8 id;

	if (xe->wedged.mode == 0) {
		drm_dbg(&xe->drm, "Wedged mode is forcibly disabled\n");
		return;
	}

	xe_pm_runtime_get_noresume(xe);

	if (drmm_add_action_or_reset(&xe->drm, xe_device_wedged_fini, xe)) {
		drm_err(&xe->drm, "Failed to register xe_device_wedged_fini clean-up. Although device is wedged.\n");
		return;
	}

	if (!atomic_xchg(&xe->wedged.flag, 1)) {
		xe->needs_flr_on_fini = true;
		drm_err(&xe->drm,
			"CRITICAL: Xe has declared device %s as wedged.\n"
			"IOCTLs and executions are blocked. Only a rebind may clear the failure\n"
			"Please file a _new_ bug report at https://gitlab.freedesktop.org/drm/xe/kernel/issues/new\n",
			dev_name(xe->drm.dev));
	}

	for_each_gt(gt, xe, id)
		xe_gt_declare_wedged(gt);
}<|MERGE_RESOLUTION|>--- conflicted
+++ resolved
@@ -925,11 +925,7 @@
 	spin_lock(&gt->global_invl_lock);
 	xe_mmio_write32(&gt->mmio, XE2_GLOBAL_INVAL, 0x1);
 
-<<<<<<< HEAD
-	if (xe_mmio_wait32(gt, XE2_GLOBAL_INVAL, 0x1, 0x0, 500, NULL, true))
-=======
 	if (xe_mmio_wait32(&gt->mmio, XE2_GLOBAL_INVAL, 0x1, 0x0, 500, NULL, true))
->>>>>>> c9ff14d0
 		xe_gt_err_once(gt, "Global invalidation timeout\n");
 	spin_unlock(&gt->global_invl_lock);
 
