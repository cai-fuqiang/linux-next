--- conflicted
+++ resolved
@@ -1414,7 +1414,6 @@
 	params.vertical_total_mid_frame_num = adjust.v_total_mid_frame_num;
 
 	for (i = 0; i < num_pipes; i++) {
-<<<<<<< HEAD
 		/* dc_state_destruct() might null the stream resources, so fetch tg
 		 * here first to avoid a race condition. The lifetime of the pointee
 		 * itself (the timing_generator object) is not a problem here.
@@ -1422,16 +1421,10 @@
 		struct timing_generator *tg = pipe_ctx[i]->stream_res.tg;
 
 		if ((tg != NULL) && tg->funcs) {
-			struct dc_crtc_timing *timing = &pipe_ctx[i]->stream->timing;
-			struct dc *dc = pipe_ctx[i]->stream->ctx->dc;
-
-			if (dc->debug.static_screen_wait_frames) {
-=======
-		if ((pipe_ctx[i]->stream_res.tg != NULL) && pipe_ctx[i]->stream_res.tg->funcs) {
+
 			if (pipe_ctx[i]->stream && pipe_ctx[i]->stream->ctx->dc->debug.static_screen_wait_frames) {
 				struct dc_crtc_timing *timing = &pipe_ctx[i]->stream->timing;
 				struct dc *dc = pipe_ctx[i]->stream->ctx->dc;
->>>>>>> bf05aeac
 				unsigned int frame_rate = timing->pix_clk_100hz / (timing->h_total * timing->v_total);
 
 				if (frame_rate >= 120 && dc->caps.ips_support &&
