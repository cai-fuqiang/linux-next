/* SPDX-License-Identifier: MIT */
/*
 * Copyright 2023 Advanced Micro Devices, Inc.
 *
 * Permission is hereby granted, free of charge, to any person obtaining a
 * copy of this software and associated documentation files (the "Software"),
 * to deal in the Software without restriction, including without limitation
 * the rights to use, copy, modify, merge, publish, distribute, sublicense,
 * and/or sell copies of the Software, and to permit persons to whom the
 * Software is furnished to do so, subject to the following conditions:
 *
 * The above copyright notice and this permission notice shall be included in
 * all copies or substantial portions of the Software.
 *
 * THE SOFTWARE IS PROVIDED "AS IS", WITHOUT WARRANTY OF ANY KIND, EXPRESS OR
 * IMPLIED, INCLUDING BUT NOT LIMITED TO THE WARRANTIES OF MERCHANTABILITY,
 * FITNESS FOR A PARTICULAR PURPOSE AND NONINFRINGEMENT.  IN NO EVENT SHALL
 * THE COPYRIGHT HOLDER(S) OR AUTHOR(S) BE LIABLE FOR ANY CLAIM, DAMAGES OR
 * OTHER LIABILITY, WHETHER IN AN ACTION OF CONTRACT, TORT OR OTHERWISE,
 * ARISING FROM, OUT OF OR IN CONNECTION WITH THE SOFTWARE OR THE USE OR
 * OTHER DEALINGS IN THE SOFTWARE.
 *
 * Authors: AMD
 *
 */

#include "dm_services.h"
#include "dm_helpers.h"
#include "core_types.h"
#include "resource.h"
#include "dccg.h"
#include "dce/dce_hwseq.h"
#include "clk_mgr.h"
#include "reg_helper.h"
#include "abm.h"
#include "hubp.h"
#include "dchubbub.h"
#include "timing_generator.h"
#include "opp.h"
#include "ipp.h"
#include "mpc.h"
#include "mcif_wb.h"
#include "dc_dmub_srv.h"
#include "dcn35_hwseq.h"
#include "dcn35/dcn35_dccg.h"
#include "link_hwss.h"
#include "dpcd_defs.h"
#include "dce/dmub_outbox.h"
#include "link.h"
#include "dcn10/dcn10_hwseq.h"
#include "inc/link_enc_cfg.h"
#include "dcn30/dcn30_vpg.h"
#include "dce/dce_i2c_hw.h"
#include "dsc.h"
#include "dcn20/dcn20_optc.h"
#include "dcn30/dcn30_cm_common.h"
#include "dcn31/dcn31_hwseq.h"
#include "dcn20/dcn20_hwseq.h"
#include "dc_state_priv.h"

#define DC_LOGGER_INIT(logger) \
	struct dal_logger *dc_logger = logger

#define CTX \
	hws->ctx
#define REG(reg)\
	hws->regs->reg
#define DC_LOGGER \
	dc_logger


#undef FN
#define FN(reg_name, field_name) \
	hws->shifts->field_name, hws->masks->field_name
#if 0
static void enable_memory_low_power(struct dc *dc)
{
	struct dce_hwseq *hws = dc->hwseq;
	int i;

	if (dc->debug.enable_mem_low_power.bits.dmcu) {
		// Force ERAM to shutdown if DMCU is not enabled
		if (dc->debug.disable_dmcu || dc->config.disable_dmcu) {
			REG_UPDATE(DMU_MEM_PWR_CNTL, DMCU_ERAM_MEM_PWR_FORCE, 3);
		}
	}
	/*dcn35 has default MEM_PWR enabled, make sure wake them up*/
	// Set default OPTC memory power states
	if (dc->debug.enable_mem_low_power.bits.optc) {
		// Shutdown when unassigned and light sleep in VBLANK
		REG_SET_2(ODM_MEM_PWR_CTRL3, 0, ODM_MEM_UNASSIGNED_PWR_MODE, 3, ODM_MEM_VBLANK_PWR_MODE, 1);
	}

	if (dc->debug.enable_mem_low_power.bits.vga) {
		// Power down VGA memory
		REG_UPDATE(MMHUBBUB_MEM_PWR_CNTL, VGA_MEM_PWR_FORCE, 1);
	}

	if (dc->debug.enable_mem_low_power.bits.mpc &&
		dc->res_pool->mpc->funcs->set_mpc_mem_lp_mode)
		dc->res_pool->mpc->funcs->set_mpc_mem_lp_mode(dc->res_pool->mpc);

	if (dc->debug.enable_mem_low_power.bits.vpg && dc->res_pool->stream_enc[0]->vpg->funcs->vpg_powerdown) {
		// Power down VPGs
		for (i = 0; i < dc->res_pool->stream_enc_count; i++)
			dc->res_pool->stream_enc[i]->vpg->funcs->vpg_powerdown(dc->res_pool->stream_enc[i]->vpg);
#if defined(CONFIG_DRM_AMD_DC_DP2_0)
		for (i = 0; i < dc->res_pool->hpo_dp_stream_enc_count; i++)
			dc->res_pool->hpo_dp_stream_enc[i]->vpg->funcs->vpg_powerdown(dc->res_pool->hpo_dp_stream_enc[i]->vpg);
#endif
	}

}
#endif

void dcn35_set_dmu_fgcg(struct dce_hwseq *hws, bool enable)
{
	REG_UPDATE_3(DMU_CLK_CNTL,
		RBBMIF_FGCG_REP_DIS, !enable,
		IHC_FGCG_REP_DIS, !enable,
		LONO_FGCG_REP_DIS, !enable
	);
}

void dcn35_setup_hpo_hw_control(const struct dce_hwseq *hws, bool enable)
{
	REG_UPDATE(HPO_TOP_HW_CONTROL, HPO_IO_EN, !!enable);
}

void dcn35_init_hw(struct dc *dc)
{
	struct abm **abms = dc->res_pool->multiple_abms;
	struct dce_hwseq *hws = dc->hwseq;
	struct dc_bios *dcb = dc->ctx->dc_bios;
	struct resource_pool *res_pool = dc->res_pool;
	uint32_t backlight = MAX_BACKLIGHT_LEVEL;
	uint32_t user_level = MAX_BACKLIGHT_LEVEL;
	int i;

	if (dc->clk_mgr && dc->clk_mgr->funcs->init_clocks)
		dc->clk_mgr->funcs->init_clocks(dc->clk_mgr);

	//dcn35_set_dmu_fgcg(hws, dc->debug.enable_fine_grain_clock_gating.bits.dmu);

	if (!dcb->funcs->is_accelerated_mode(dcb)) {
		/*this calls into dmubfw to do the init*/
		hws->funcs.bios_golden_init(dc);
	}

	// Initialize the dccg
	if (res_pool->dccg->funcs->dccg_init)
		res_pool->dccg->funcs->dccg_init(res_pool->dccg);

	//enable_memory_low_power(dc);

	if (dc->ctx->dc_bios->fw_info_valid) {
		res_pool->ref_clocks.xtalin_clock_inKhz =
				dc->ctx->dc_bios->fw_info.pll_info.crystal_frequency;

		if (res_pool->hubbub) {

			(res_pool->dccg->funcs->get_dccg_ref_freq)(res_pool->dccg,
				dc->ctx->dc_bios->fw_info.pll_info.crystal_frequency,
				&res_pool->ref_clocks.dccg_ref_clock_inKhz);

			(res_pool->hubbub->funcs->get_dchub_ref_freq)(res_pool->hubbub,
				res_pool->ref_clocks.dccg_ref_clock_inKhz,
				&res_pool->ref_clocks.dchub_ref_clock_inKhz);
		} else {
			// Not all ASICs have DCCG sw component
			res_pool->ref_clocks.dccg_ref_clock_inKhz =
				res_pool->ref_clocks.xtalin_clock_inKhz;
			res_pool->ref_clocks.dchub_ref_clock_inKhz =
				res_pool->ref_clocks.xtalin_clock_inKhz;
		}
	} else
		ASSERT_CRITICAL(false);

	for (i = 0; i < dc->link_count; i++) {
		/* Power up AND update implementation according to the
		 * required signal (which may be different from the
		 * default signal on connector).
		 */
		struct dc_link *link = dc->links[i];

		if (link->ep_type != DISPLAY_ENDPOINT_PHY)
			continue;

		link->link_enc->funcs->hw_init(link->link_enc);

		/* Check for enabled DIG to identify enabled display */
		if (link->link_enc->funcs->is_dig_enabled &&
			link->link_enc->funcs->is_dig_enabled(link->link_enc)) {
			link->link_status.link_active = true;
			if (link->link_enc->funcs->fec_is_active &&
					link->link_enc->funcs->fec_is_active(link->link_enc))
				link->fec_state = dc_link_fec_enabled;
		}
	}

	/* we want to turn off all dp displays before doing detection */
	dc->link_srv->blank_all_dp_displays(dc);
/*
	if (hws->funcs.enable_power_gating_plane)
		hws->funcs.enable_power_gating_plane(dc->hwseq, true);
*/
	if (res_pool->hubbub && res_pool->hubbub->funcs->dchubbub_init)
		res_pool->hubbub->funcs->dchubbub_init(dc->res_pool->hubbub);
	/* If taking control over from VBIOS, we may want to optimize our first
	 * mode set, so we need to skip powering down pipes until we know which
	 * pipes we want to use.
	 * Otherwise, if taking control is not possible, we need to power
	 * everything down.
	 */
	if (dcb->funcs->is_accelerated_mode(dcb) || !dc->config.seamless_boot_edp_requested) {

		// we want to turn off edp displays if odm is enabled and no seamless boot
		if (!dc->caps.seamless_odm) {
			for (i = 0; i < dc->res_pool->timing_generator_count; i++) {
				struct timing_generator *tg = dc->res_pool->timing_generators[i];
				uint32_t num_opps, opp_id_src0, opp_id_src1;

				num_opps = 1;
				if (tg) {
					if (tg->funcs->is_tg_enabled(tg) && tg->funcs->get_optc_source) {
						tg->funcs->get_optc_source(tg, &num_opps,
								&opp_id_src0, &opp_id_src1);
					}
				}

				if (num_opps > 1) {
					dc->link_srv->blank_all_edp_displays(dc);
					break;
				}
			}
		}

		hws->funcs.init_pipes(dc, dc->current_state);
		if (dc->res_pool->hubbub->funcs->allow_self_refresh_control)
			dc->res_pool->hubbub->funcs->allow_self_refresh_control(dc->res_pool->hubbub,
					!dc->res_pool->hubbub->ctx->dc->debug.disable_stutter);
	}
	if (res_pool->dccg->funcs->dccg_root_gate_disable_control) {
		for (i = 0; i < res_pool->pipe_count; i++)
			res_pool->dccg->funcs->dccg_root_gate_disable_control(res_pool->dccg, i, 0);
	}

	for (i = 0; i < res_pool->audio_count; i++) {
		struct audio *audio = res_pool->audios[i];

		audio->funcs->hw_init(audio);
	}

	for (i = 0; i < dc->link_count; i++) {
		struct dc_link *link = dc->links[i];

		if (link->panel_cntl) {
			backlight = link->panel_cntl->funcs->hw_init(link->panel_cntl);
			user_level = link->panel_cntl->stored_backlight_registers.USER_LEVEL;
		}
	}
	if (dc->ctx->dmub_srv) {
	for (i = 0; i < dc->res_pool->pipe_count; i++) {
		if (abms[i] != NULL && abms[i]->funcs != NULL)
			abms[i]->funcs->abm_init(abms[i], backlight, user_level);
		}
	}

	/* power AFMT HDMI memory TODO: may move to dis/en output save power*/
	REG_WRITE(DIO_MEM_PWR_CTRL, 0);

	// Set i2c to light sleep until engine is setup
	if (dc->debug.enable_mem_low_power.bits.i2c)
		REG_UPDATE(DIO_MEM_PWR_CTRL, I2C_LIGHT_SLEEP_FORCE, 0);

	if (hws->funcs.setup_hpo_hw_control)
		hws->funcs.setup_hpo_hw_control(hws, false);

	if (!dc->debug.disable_clock_gate) {
		/* enable all DCN clock gating */
		REG_UPDATE(DCFCLK_CNTL, DCFCLK_GATE_DIS, 0);
	}

	if (dc->debug.disable_mem_low_power) {
		REG_UPDATE(DC_MEM_GLOBAL_PWR_REQ_CNTL, DC_MEM_GLOBAL_PWR_REQ_DIS, 1);
	}
	if (!dcb->funcs->is_accelerated_mode(dcb) && dc->res_pool->hubbub->funcs->init_watermarks)
		dc->res_pool->hubbub->funcs->init_watermarks(dc->res_pool->hubbub);

	if (dc->clk_mgr && dc->clk_mgr->funcs->notify_wm_ranges)
		dc->clk_mgr->funcs->notify_wm_ranges(dc->clk_mgr);

	if (dc->clk_mgr && dc->clk_mgr->funcs->set_hard_max_memclk && !dc->clk_mgr->dc_mode_softmax_enabled)
		dc->clk_mgr->funcs->set_hard_max_memclk(dc->clk_mgr);



	if (dc->res_pool->hubbub->funcs->force_pstate_change_control)
		dc->res_pool->hubbub->funcs->force_pstate_change_control(
				dc->res_pool->hubbub, false, false);

	if (dc->res_pool->hubbub->funcs->init_crb)
		dc->res_pool->hubbub->funcs->init_crb(dc->res_pool->hubbub);

	if (dc->res_pool->hubbub->funcs->set_request_limit && dc->config.sdpif_request_limit_words_per_umc > 0)
		dc->res_pool->hubbub->funcs->set_request_limit(dc->res_pool->hubbub, dc->ctx->dc_bios->vram_info.num_chans, dc->config.sdpif_request_limit_words_per_umc);
	// Get DMCUB capabilities
	if (dc->ctx->dmub_srv) {
		dc_dmub_srv_query_caps_cmd(dc->ctx->dmub_srv);
		dc->caps.dmub_caps.psr = dc->ctx->dmub_srv->dmub->feature_caps.psr;
		dc->caps.dmub_caps.mclk_sw = dc->ctx->dmub_srv->dmub->feature_caps.fw_assisted_mclk_switch_ver;
	}

	if (dc->res_pool->pg_cntl) {
		if (dc->res_pool->pg_cntl->funcs->init_pg_status)
			dc->res_pool->pg_cntl->funcs->init_pg_status(dc->res_pool->pg_cntl);
	}
}

static void update_dsc_on_stream(struct pipe_ctx *pipe_ctx, bool enable)
{
	struct display_stream_compressor *dsc = pipe_ctx->stream_res.dsc;
	struct dc_stream_state *stream = pipe_ctx->stream;
	struct pipe_ctx *odm_pipe;
	int opp_cnt = 1;

	DC_LOGGER_INIT(stream->ctx->logger);

	ASSERT(dsc);
	for (odm_pipe = pipe_ctx->next_odm_pipe; odm_pipe; odm_pipe = odm_pipe->next_odm_pipe)
		opp_cnt++;

	if (enable) {
		struct dsc_config dsc_cfg;
		struct dsc_optc_config dsc_optc_cfg = {0};
		enum optc_dsc_mode optc_dsc_mode;

		/* Enable DSC hw block */
		dsc_cfg.pic_width = (stream->timing.h_addressable + stream->timing.h_border_left + stream->timing.h_border_right) / opp_cnt;
		dsc_cfg.pic_height = stream->timing.v_addressable + stream->timing.v_border_top + stream->timing.v_border_bottom;
		dsc_cfg.pixel_encoding = stream->timing.pixel_encoding;
		dsc_cfg.color_depth = stream->timing.display_color_depth;
		dsc_cfg.is_odm = pipe_ctx->next_odm_pipe ? true : false;
		dsc_cfg.dc_dsc_cfg = stream->timing.dsc_cfg;
		ASSERT(dsc_cfg.dc_dsc_cfg.num_slices_h % opp_cnt == 0);
		dsc_cfg.dc_dsc_cfg.num_slices_h /= opp_cnt;

		dsc->funcs->dsc_set_config(dsc, &dsc_cfg, &dsc_optc_cfg);
		dsc->funcs->dsc_enable(dsc, pipe_ctx->stream_res.opp->inst);
		for (odm_pipe = pipe_ctx->next_odm_pipe; odm_pipe; odm_pipe = odm_pipe->next_odm_pipe) {
			struct display_stream_compressor *odm_dsc = odm_pipe->stream_res.dsc;

			ASSERT(odm_dsc);
			odm_dsc->funcs->dsc_set_config(odm_dsc, &dsc_cfg, &dsc_optc_cfg);
			odm_dsc->funcs->dsc_enable(odm_dsc, odm_pipe->stream_res.opp->inst);
		}
		dsc_cfg.dc_dsc_cfg.num_slices_h *= opp_cnt;
		dsc_cfg.pic_width *= opp_cnt;

		optc_dsc_mode = dsc_optc_cfg.is_pixel_format_444 ? OPTC_DSC_ENABLED_444 : OPTC_DSC_ENABLED_NATIVE_SUBSAMPLED;

		/* Enable DSC in OPTC */
		DC_LOG_DSC("Setting optc DSC config for tg instance %d:", pipe_ctx->stream_res.tg->inst);
		pipe_ctx->stream_res.tg->funcs->set_dsc_config(pipe_ctx->stream_res.tg,
							optc_dsc_mode,
							dsc_optc_cfg.bytes_per_pixel,
							dsc_optc_cfg.slice_width);
	} else {
		/* disable DSC in OPTC */
		pipe_ctx->stream_res.tg->funcs->set_dsc_config(
				pipe_ctx->stream_res.tg,
				OPTC_DSC_DISABLED, 0, 0);

		/* disable DSC block */
		dsc->funcs->dsc_disable(pipe_ctx->stream_res.dsc);
		for (odm_pipe = pipe_ctx->next_odm_pipe; odm_pipe; odm_pipe = odm_pipe->next_odm_pipe) {
			ASSERT(odm_pipe->stream_res.dsc);
			odm_pipe->stream_res.dsc->funcs->dsc_disable(odm_pipe->stream_res.dsc);
		}
	}
}

// Given any pipe_ctx, return the total ODM combine factor, and optionally return
// the OPPids which are used
static unsigned int get_odm_config(struct pipe_ctx *pipe_ctx, unsigned int *opp_instances)
{
	unsigned int opp_count = 1;
	struct pipe_ctx *odm_pipe;

	// First get to the top pipe
	for (odm_pipe = pipe_ctx; odm_pipe->prev_odm_pipe; odm_pipe = odm_pipe->prev_odm_pipe)
		;

	// First pipe is always used
	if (opp_instances)
		opp_instances[0] = odm_pipe->stream_res.opp->inst;

	// Find and count odm pipes, if any
	for (odm_pipe = odm_pipe->next_odm_pipe; odm_pipe; odm_pipe = odm_pipe->next_odm_pipe) {
		if (opp_instances)
			opp_instances[opp_count] = odm_pipe->stream_res.opp->inst;
		opp_count++;
	}

	return opp_count;
}

void dcn35_update_odm(struct dc *dc, struct dc_state *context, struct pipe_ctx *pipe_ctx)
{
	struct pipe_ctx *odm_pipe;
	int opp_cnt = 0;
	int opp_inst[MAX_PIPES] = {0};
	int odm_slice_width = resource_get_odm_slice_dst_width(pipe_ctx, false);
	int last_odm_slice_width = resource_get_odm_slice_dst_width(pipe_ctx, true);

	opp_cnt = get_odm_config(pipe_ctx, opp_inst);

	if (opp_cnt > 1)
		pipe_ctx->stream_res.tg->funcs->set_odm_combine(
				pipe_ctx->stream_res.tg,
				opp_inst, opp_cnt,
				odm_slice_width, last_odm_slice_width);
	else
		pipe_ctx->stream_res.tg->funcs->set_odm_bypass(
				pipe_ctx->stream_res.tg, &pipe_ctx->stream->timing);

	for (odm_pipe = pipe_ctx->next_odm_pipe; odm_pipe; odm_pipe = odm_pipe->next_odm_pipe) {
		odm_pipe->stream_res.opp->funcs->opp_pipe_clock_control(
				odm_pipe->stream_res.opp,
				true);
	}

	if (pipe_ctx->stream_res.dsc) {
		struct pipe_ctx *current_pipe_ctx = &dc->current_state->res_ctx.pipe_ctx[pipe_ctx->pipe_idx];

		update_dsc_on_stream(pipe_ctx, pipe_ctx->stream->timing.flags.DSC);

		/* Check if no longer using pipe for ODM, then need to disconnect DSC for that pipe */
		if (!pipe_ctx->next_odm_pipe && current_pipe_ctx->next_odm_pipe &&
				current_pipe_ctx->next_odm_pipe->stream_res.dsc) {
			struct display_stream_compressor *dsc = current_pipe_ctx->next_odm_pipe->stream_res.dsc;
			/* disconnect DSC block from stream */
			dsc->funcs->dsc_disconnect(dsc);
		}
	}
}

void dcn35_dpp_root_clock_control(struct dce_hwseq *hws, unsigned int dpp_inst, bool clock_on)
{
	if (!hws->ctx->dc->debug.root_clock_optimization.bits.dpp)
		return;

	if (hws->ctx->dc->res_pool->dccg->funcs->dpp_root_clock_control) {
		hws->ctx->dc->res_pool->dccg->funcs->dpp_root_clock_control(
			hws->ctx->dc->res_pool->dccg, dpp_inst, clock_on);
	}
}

void dcn35_dpstream_root_clock_control(struct dce_hwseq *hws, unsigned int dp_hpo_inst, bool clock_on)
{
	if (!hws->ctx->dc->debug.root_clock_optimization.bits.dpstream)
		return;

	if (hws->ctx->dc->res_pool->dccg->funcs->set_dpstreamclk_root_clock_gating) {
		hws->ctx->dc->res_pool->dccg->funcs->set_dpstreamclk_root_clock_gating(
			hws->ctx->dc->res_pool->dccg, dp_hpo_inst, clock_on);
	}
}

void dcn35_physymclk_root_clock_control(struct dce_hwseq *hws, unsigned int phy_inst, bool clock_on)
{
	if (!hws->ctx->dc->debug.root_clock_optimization.bits.physymclk)
		return;

	if (hws->ctx->dc->res_pool->dccg->funcs->set_physymclk_root_clock_gating) {
		hws->ctx->dc->res_pool->dccg->funcs->set_physymclk_root_clock_gating(
			hws->ctx->dc->res_pool->dccg, phy_inst, clock_on);
	}
}

void dcn35_dsc_pg_control(
		struct dce_hwseq *hws,
		unsigned int dsc_inst,
		bool power_on)
{
	uint32_t power_gate = power_on ? 0 : 1;
	uint32_t pwr_status = power_on ? 0 : 2;
	uint32_t org_ip_request_cntl = 0;

	if (hws->ctx->dc->debug.disable_dsc_power_gate)
		return;
	if (hws->ctx->dc->debug.ignore_pg)
		return;
	REG_GET(DC_IP_REQUEST_CNTL, IP_REQUEST_EN, &org_ip_request_cntl);
	if (org_ip_request_cntl == 0)
		REG_SET(DC_IP_REQUEST_CNTL, 0, IP_REQUEST_EN, 1);

	switch (dsc_inst) {
	case 0: /* DSC0 */
		REG_UPDATE(DOMAIN16_PG_CONFIG,
				DOMAIN_POWER_GATE, power_gate);

		REG_WAIT(DOMAIN16_PG_STATUS,
				DOMAIN_PGFSM_PWR_STATUS, pwr_status,
				1, 1000);
		break;
	case 1: /* DSC1 */
		REG_UPDATE(DOMAIN17_PG_CONFIG,
				DOMAIN_POWER_GATE, power_gate);

		REG_WAIT(DOMAIN17_PG_STATUS,
				DOMAIN_PGFSM_PWR_STATUS, pwr_status,
				1, 1000);
		break;
	case 2: /* DSC2 */
		REG_UPDATE(DOMAIN18_PG_CONFIG,
				DOMAIN_POWER_GATE, power_gate);

		REG_WAIT(DOMAIN18_PG_STATUS,
				DOMAIN_PGFSM_PWR_STATUS, pwr_status,
				1, 1000);
		break;
	case 3: /* DSC3 */
		REG_UPDATE(DOMAIN19_PG_CONFIG,
				DOMAIN_POWER_GATE, power_gate);

		REG_WAIT(DOMAIN19_PG_STATUS,
				DOMAIN_PGFSM_PWR_STATUS, pwr_status,
				1, 1000);
		break;
	default:
		BREAK_TO_DEBUGGER();
		break;
	}

	if (org_ip_request_cntl == 0)
		REG_SET(DC_IP_REQUEST_CNTL, 0, IP_REQUEST_EN, 0);
}

void dcn35_enable_power_gating_plane(struct dce_hwseq *hws, bool enable)
{
	bool force_on = true; /* disable power gating */
	uint32_t org_ip_request_cntl = 0;

	if (hws->ctx->dc->debug.disable_hubp_power_gate)
		return;
	if (hws->ctx->dc->debug.ignore_pg)
		return;
	REG_GET(DC_IP_REQUEST_CNTL, IP_REQUEST_EN, &org_ip_request_cntl);
	if (org_ip_request_cntl == 0)
		REG_SET(DC_IP_REQUEST_CNTL, 0, IP_REQUEST_EN, 1);
	/* DCHUBP0/1/2/3/4/5 */
	REG_UPDATE(DOMAIN0_PG_CONFIG, DOMAIN_POWER_FORCEON, force_on);
	REG_UPDATE(DOMAIN2_PG_CONFIG, DOMAIN_POWER_FORCEON, force_on);
	/* DPP0/1/2/3/4/5 */
	REG_UPDATE(DOMAIN1_PG_CONFIG, DOMAIN_POWER_FORCEON, force_on);
	REG_UPDATE(DOMAIN3_PG_CONFIG, DOMAIN_POWER_FORCEON, force_on);

	force_on = true; /* disable power gating */
	if (enable && !hws->ctx->dc->debug.disable_dsc_power_gate)
		force_on = false;

	/* DCS0/1/2/3/4 */
	REG_UPDATE(DOMAIN16_PG_CONFIG, DOMAIN_POWER_FORCEON, force_on);
	REG_UPDATE(DOMAIN17_PG_CONFIG, DOMAIN_POWER_FORCEON, force_on);
	REG_UPDATE(DOMAIN18_PG_CONFIG, DOMAIN_POWER_FORCEON, force_on);
	REG_UPDATE(DOMAIN19_PG_CONFIG, DOMAIN_POWER_FORCEON, force_on);


}

/* In headless boot cases, DIG may be turned
 * on which causes HW/SW discrepancies.
 * To avoid this, power down hardware on boot
 * if DIG is turned on
 */
void dcn35_power_down_on_boot(struct dc *dc)
{
	struct dc_link *edp_links[MAX_NUM_EDP];
	struct dc_link *edp_link = NULL;
	int edp_num;
	int i = 0;

	dc_get_edp_links(dc, edp_links, &edp_num);
	if (edp_num)
		edp_link = edp_links[0];

	if (edp_link && edp_link->link_enc->funcs->is_dig_enabled &&
			edp_link->link_enc->funcs->is_dig_enabled(edp_link->link_enc) &&
			dc->hwseq->funcs.edp_backlight_control &&
			dc->hwseq->funcs.power_down &&
			dc->hwss.edp_power_control) {
		dc->hwseq->funcs.edp_backlight_control(edp_link, false);
		dc->hwseq->funcs.power_down(dc);
		dc->hwss.edp_power_control(edp_link, false);
	} else {
		for (i = 0; i < dc->link_count; i++) {
			struct dc_link *link = dc->links[i];

			if (link->link_enc && link->link_enc->funcs->is_dig_enabled &&
					link->link_enc->funcs->is_dig_enabled(link->link_enc) &&
					dc->hwseq->funcs.power_down) {
				dc->hwseq->funcs.power_down(dc);
				break;
			}

		}
	}

	/*
	 * Call update_clocks with empty context
	 * to send DISPLAY_OFF
	 * Otherwise DISPLAY_OFF may not be asserted
	 */
	if (dc->clk_mgr->funcs->set_low_power_state)
		dc->clk_mgr->funcs->set_low_power_state(dc->clk_mgr);

	if (dc->clk_mgr->clks.pwr_state == DCN_PWR_STATE_LOW_POWER)
		dc_allow_idle_optimizations(dc, true);
}

bool dcn35_apply_idle_power_optimizations(struct dc *dc, bool enable)
{
	if (dc->debug.dmcub_emulation)
		return true;

	if (enable) {
		uint32_t num_active_edp = 0;
		int i;

		for (i = 0; i < dc->current_state->stream_count; ++i) {
			struct dc_stream_state *stream = dc->current_state->streams[i];
			struct dc_link *link = stream->link;
			bool is_psr = link && !link->panel_config.psr.disable_psr &&
				      (link->psr_settings.psr_version == DC_PSR_VERSION_1 ||
				       link->psr_settings.psr_version == DC_PSR_VERSION_SU_1);
			bool is_replay = link && link->replay_settings.replay_feature_enabled;

			/* Ignore streams that disabled. */
			if (stream->dpms_off)
				continue;

			/* Active external displays block idle optimizations. */
			if (!dc_is_embedded_signal(stream->signal))
				return false;

			/* If not PWRSEQ0 can't enter idle optimizations */
			if (link && link->link_index != 0)
				return false;

			/* Check for panel power features required for idle optimizations. */
			if (!is_psr && !is_replay)
				return false;

			num_active_edp += 1;
		}

		/* If more than one active eDP then disallow. */
		if (num_active_edp > 1)
			return false;
	}

	// TODO: review other cases when idle optimization is allowed
	dc_dmub_srv_apply_idle_power_optimizations(dc, enable);

	return true;
}

void dcn35_z10_restore(const struct dc *dc)
{
	if (dc->debug.disable_z10)
		return;

	dc_dmub_srv_apply_idle_power_optimizations(dc, false);

	dcn31_z10_restore(dc);
}

void dcn35_init_pipes(struct dc *dc, struct dc_state *context)
{
	int i;
	struct dce_hwseq *hws = dc->hwseq;
	struct hubbub *hubbub = dc->res_pool->hubbub;
	struct pg_cntl *pg_cntl = dc->res_pool->pg_cntl;
	bool can_apply_seamless_boot = false;
	bool tg_enabled[MAX_PIPES] = {false};

	for (i = 0; i < context->stream_count; i++) {
		if (context->streams[i]->apply_seamless_boot_optimization) {
			can_apply_seamless_boot = true;
			break;
		}
	}

	for (i = 0; i < dc->res_pool->pipe_count; i++) {
		struct timing_generator *tg = dc->res_pool->timing_generators[i];
		struct pipe_ctx *pipe_ctx = &context->res_ctx.pipe_ctx[i];

		/* There is assumption that pipe_ctx is not mapping irregularly
		 * to non-preferred front end. If pipe_ctx->stream is not NULL,
		 * we will use the pipe, so don't disable
		 */
		if (pipe_ctx->stream != NULL && can_apply_seamless_boot)
			continue;

		/* Blank controller using driver code instead of
		 * command table.
		 */
		if (tg->funcs->is_tg_enabled(tg)) {
			if (hws->funcs.init_blank != NULL) {
				hws->funcs.init_blank(dc, tg);
				tg->funcs->lock(tg);
			} else {
				tg->funcs->lock(tg);
				tg->funcs->set_blank(tg, true);
				hwss_wait_for_blank_complete(tg);
			}
		}
	}

	/* Reset det size */
	for (i = 0; i < dc->res_pool->pipe_count; i++) {
		struct pipe_ctx *pipe_ctx = &context->res_ctx.pipe_ctx[i];
		struct hubp *hubp = dc->res_pool->hubps[i];

		/* Do not need to reset for seamless boot */
		if (pipe_ctx->stream != NULL && can_apply_seamless_boot)
			continue;

		if (hubbub && hubp) {
			if (hubbub->funcs->program_det_size)
				hubbub->funcs->program_det_size(hubbub, hubp->inst, 0);
			if (hubbub->funcs->program_det_segments)
				hubbub->funcs->program_det_segments(hubbub, hubp->inst, 0);
		}
	}

	/* num_opp will be equal to number of mpcc */
	for (i = 0; i < dc->res_pool->res_cap->num_opp; i++) {
		struct pipe_ctx *pipe_ctx = &context->res_ctx.pipe_ctx[i];

		/* Cannot reset the MPC mux if seamless boot */
		if (pipe_ctx->stream != NULL && can_apply_seamless_boot)
			continue;

		dc->res_pool->mpc->funcs->mpc_init_single_inst(
				dc->res_pool->mpc, i);
	}

	for (i = 0; i < dc->res_pool->pipe_count; i++) {
		struct timing_generator *tg = dc->res_pool->timing_generators[i];
		struct hubp *hubp = dc->res_pool->hubps[i];
		struct dpp *dpp = dc->res_pool->dpps[i];
		struct pipe_ctx *pipe_ctx = &context->res_ctx.pipe_ctx[i];

		/* There is assumption that pipe_ctx is not mapping irregularly
		 * to non-preferred front end. If pipe_ctx->stream is not NULL,
		 * we will use the pipe, so don't disable
		 */
		if (can_apply_seamless_boot &&
			pipe_ctx->stream != NULL &&
			pipe_ctx->stream_res.tg->funcs->is_tg_enabled(
				pipe_ctx->stream_res.tg)) {
			// Enable double buffering for OTG_BLANK no matter if
			// seamless boot is enabled or not to suppress global sync
			// signals when OTG blanked. This is to prevent pipe from
			// requesting data while in PSR.
			tg->funcs->tg_init(tg);
			hubp->power_gated = true;
			tg_enabled[i] = true;
			continue;
		}

		/* Disable on the current state so the new one isn't cleared. */
		pipe_ctx = &dc->current_state->res_ctx.pipe_ctx[i];

		dpp->funcs->dpp_reset(dpp);

		pipe_ctx->stream_res.tg = tg;
		pipe_ctx->pipe_idx = i;

		pipe_ctx->plane_res.hubp = hubp;
		pipe_ctx->plane_res.dpp = dpp;
		pipe_ctx->plane_res.mpcc_inst = dpp->inst;
		hubp->mpcc_id = dpp->inst;
		hubp->opp_id = OPP_ID_INVALID;
		hubp->power_gated = false;

		dc->res_pool->opps[i]->mpc_tree_params.opp_id = dc->res_pool->opps[i]->inst;
		dc->res_pool->opps[i]->mpc_tree_params.opp_list = NULL;
		dc->res_pool->opps[i]->mpcc_disconnect_pending[pipe_ctx->plane_res.mpcc_inst] = true;
		pipe_ctx->stream_res.opp = dc->res_pool->opps[i];

		hws->funcs.plane_atomic_disconnect(dc, context, pipe_ctx);

		if (tg->funcs->is_tg_enabled(tg))
			tg->funcs->unlock(tg);

		dc->hwss.disable_plane(dc, context, pipe_ctx);

		pipe_ctx->stream_res.tg = NULL;
		pipe_ctx->plane_res.hubp = NULL;

		if (tg->funcs->is_tg_enabled(tg)) {
			if (tg->funcs->init_odm)
				tg->funcs->init_odm(tg);
		}

		tg->funcs->tg_init(tg);
	}

	/* Clean up MPC tree */
	for (i = 0; i < dc->res_pool->pipe_count; i++) {
		if (tg_enabled[i]) {
			if (dc->res_pool->opps[i]->mpc_tree_params.opp_list) {
				if (dc->res_pool->opps[i]->mpc_tree_params.opp_list->mpcc_bot) {
					int bot_id = dc->res_pool->opps[i]->mpc_tree_params.opp_list->mpcc_bot->mpcc_id;

					if ((bot_id < MAX_MPCC) && (bot_id < MAX_PIPES) && (!tg_enabled[bot_id]))
						dc->res_pool->opps[i]->mpc_tree_params.opp_list = NULL;
				}
			}
		}
	}

	if (pg_cntl != NULL) {
		if (pg_cntl->funcs->dsc_pg_control != NULL) {
			uint32_t num_opps = 0;
			uint32_t opp_id_src0 = OPP_ID_INVALID;
			uint32_t opp_id_src1 = OPP_ID_INVALID;

			// Step 1: To find out which OPTC is running & OPTC DSC is ON
			// We can't use res_pool->res_cap->num_timing_generator to check
			// Because it records display pipes default setting built in driver,
			// not display pipes of the current chip.
			// Some ASICs would be fused display pipes less than the default setting.
			// In dcnxx_resource_construct function, driver would obatin real information.
			for (i = 0; i < dc->res_pool->timing_generator_count; i++) {
				uint32_t optc_dsc_state = 0;
				struct timing_generator *tg = dc->res_pool->timing_generators[i];

				if (tg->funcs->is_tg_enabled(tg)) {
					if (tg->funcs->get_dsc_status)
						tg->funcs->get_dsc_status(tg, &optc_dsc_state);
					// Only one OPTC with DSC is ON, so if we got one result,
					// we would exit this block. non-zero value is DSC enabled
					if (optc_dsc_state != 0) {
						tg->funcs->get_optc_source(tg, &num_opps, &opp_id_src0, &opp_id_src1);
						break;
					}
				}
			}

			// Step 2: To power down DSC but skip DSC  of running OPTC
			for (i = 0; i < dc->res_pool->res_cap->num_dsc; i++) {
				struct dcn_dsc_state s  = {0};

				dc->res_pool->dscs[i]->funcs->dsc_read_state(dc->res_pool->dscs[i], &s);

				if ((s.dsc_opp_source == opp_id_src0 || s.dsc_opp_source == opp_id_src1) &&
					s.dsc_clock_en && s.dsc_fw_en)
					continue;

				pg_cntl->funcs->dsc_pg_control(pg_cntl, dc->res_pool->dscs[i]->inst, false);
			}
		}
	}
}

void dcn35_enable_plane(struct dc *dc, struct pipe_ctx *pipe_ctx,
			       struct dc_state *context)
{
	/* enable DCFCLK current DCHUB */
	pipe_ctx->plane_res.hubp->funcs->hubp_clk_cntl(pipe_ctx->plane_res.hubp, true);

	/* initialize HUBP on power up */
	pipe_ctx->plane_res.hubp->funcs->hubp_init(pipe_ctx->plane_res.hubp);

	/* make sure OPP_PIPE_CLOCK_EN = 1 */
	pipe_ctx->stream_res.opp->funcs->opp_pipe_clock_control(
			pipe_ctx->stream_res.opp,
			true);
	/*to do: insert PG here*/
	if (dc->vm_pa_config.valid) {
		struct vm_system_aperture_param apt;

		apt.sys_default.quad_part = 0;

		apt.sys_low.quad_part = dc->vm_pa_config.system_aperture.start_addr;
		apt.sys_high.quad_part = dc->vm_pa_config.system_aperture.end_addr;

		// Program system aperture settings
		pipe_ctx->plane_res.hubp->funcs->hubp_set_vm_system_aperture_settings(pipe_ctx->plane_res.hubp, &apt);
	}

	if (!pipe_ctx->top_pipe
		&& pipe_ctx->plane_state
		&& pipe_ctx->plane_state->flip_int_enabled
		&& pipe_ctx->plane_res.hubp->funcs->hubp_set_flip_int)
		pipe_ctx->plane_res.hubp->funcs->hubp_set_flip_int(pipe_ctx->plane_res.hubp);
}

/* disable HW used by plane.
 * note:  cannot disable until disconnect is complete
 */
void dcn35_plane_atomic_disable(struct dc *dc, struct pipe_ctx *pipe_ctx)
{
	struct hubp *hubp = pipe_ctx->plane_res.hubp;
	struct dpp *dpp = pipe_ctx->plane_res.dpp;

	dc->hwss.wait_for_mpcc_disconnect(dc, dc->res_pool, pipe_ctx);

	/* In flip immediate with pipe splitting case GSL is used for
	 * synchronization so we must disable it when the plane is disabled.
	 */
	if (pipe_ctx->stream_res.gsl_group != 0)
		dcn20_setup_gsl_group_as_lock(dc, pipe_ctx, false);
/*
	if (hubp->funcs->hubp_update_mall_sel)
		hubp->funcs->hubp_update_mall_sel(hubp, 0, false);
*/
	dc->hwss.set_flip_control_gsl(pipe_ctx, false);

	hubp->funcs->hubp_clk_cntl(hubp, false);

	dpp->funcs->dpp_dppclk_control(dpp, false, false);
/*to do, need to support both case*/
	hubp->power_gated = true;

	dpp->funcs->dpp_reset(dpp);

	pipe_ctx->stream = NULL;
	memset(&pipe_ctx->stream_res, 0, sizeof(pipe_ctx->stream_res));
	memset(&pipe_ctx->plane_res, 0, sizeof(pipe_ctx->plane_res));
	pipe_ctx->top_pipe = NULL;
	pipe_ctx->bottom_pipe = NULL;
	pipe_ctx->plane_state = NULL;
}

void dcn35_disable_plane(struct dc *dc, struct dc_state *state, struct pipe_ctx *pipe_ctx)
{
	struct dce_hwseq *hws = dc->hwseq;
	bool is_phantom = dc_state_get_pipe_subvp_type(state, pipe_ctx) == SUBVP_PHANTOM;
	struct timing_generator *tg = is_phantom ? pipe_ctx->stream_res.tg : NULL;

	DC_LOGGER_INIT(dc->ctx->logger);

	if (!pipe_ctx->plane_res.hubp || pipe_ctx->plane_res.hubp->power_gated)
		return;

	if (hws->funcs.plane_atomic_disable)
		hws->funcs.plane_atomic_disable(dc, pipe_ctx);

	/* Turn back off the phantom OTG after the phantom plane is fully disabled
	 */
	if (is_phantom)
		if (tg && tg->funcs->disable_phantom_crtc)
			tg->funcs->disable_phantom_crtc(tg);

	DC_LOG_DC("Power down front end %d\n",
					pipe_ctx->pipe_idx);
}

void dcn35_calc_blocks_to_gate(struct dc *dc, struct dc_state *context,
	struct pg_block_update *update_state)
{
	bool hpo_frl_stream_enc_acquired = false;
	bool hpo_dp_stream_enc_acquired = false;
	int i = 0, j = 0;
	int edp_num = 0;
	struct dc_link *edp_links[MAX_NUM_EDP] = { NULL };

	memset(update_state, 0, sizeof(struct pg_block_update));

	for (i = 0; i < dc->res_pool->hpo_dp_stream_enc_count; i++) {
		if (context->res_ctx.is_hpo_dp_stream_enc_acquired[i] &&
				dc->res_pool->hpo_dp_stream_enc[i]) {
			hpo_dp_stream_enc_acquired = true;
			break;
		}
	}

	if (!hpo_frl_stream_enc_acquired && !hpo_dp_stream_enc_acquired)
		update_state->pg_res_update[PG_HPO] = true;

	update_state->pg_res_update[PG_DWB] = true;

	for (i = 0; i < dc->res_pool->pipe_count; i++) {
		struct pipe_ctx *pipe_ctx = &context->res_ctx.pipe_ctx[i];

		for (j = 0; j < PG_HW_PIPE_RESOURCES_NUM_ELEMENT; j++)
			update_state->pg_pipe_res_update[j][i] = true;

		if (!pipe_ctx)
			continue;

		if (pipe_ctx->plane_res.hubp)
			update_state->pg_pipe_res_update[PG_HUBP][pipe_ctx->plane_res.hubp->inst] = false;

		if (pipe_ctx->plane_res.dpp && pipe_ctx->plane_res.hubp)
			update_state->pg_pipe_res_update[PG_DPP][pipe_ctx->plane_res.hubp->inst] = false;

		if (pipe_ctx->plane_res.dpp || pipe_ctx->stream_res.opp)
			update_state->pg_pipe_res_update[PG_MPCC][pipe_ctx->plane_res.mpcc_inst] = false;

		if (pipe_ctx->stream_res.dsc)
			update_state->pg_pipe_res_update[PG_DSC][pipe_ctx->stream_res.dsc->inst] = false;

		if (pipe_ctx->stream_res.opp)
			update_state->pg_pipe_res_update[PG_OPP][pipe_ctx->stream_res.opp->inst] = false;

		if (pipe_ctx->stream_res.hpo_dp_stream_enc)
			update_state->pg_pipe_res_update[PG_DPSTREAM][pipe_ctx->stream_res.hpo_dp_stream_enc->inst] = false;
	}

	for (i = 0; i < dc->link_count; i++) {
		update_state->pg_pipe_res_update[PG_PHYSYMCLK][dc->links[i]->link_enc_hw_inst] = true;
		if (dc->links[i]->type != dc_connection_none)
			update_state->pg_pipe_res_update[PG_PHYSYMCLK][dc->links[i]->link_enc_hw_inst] = false;
	}

	/*domain24 controls all the otg, mpc, opp, as long as one otg is still up, avoid enabling OTG PG*/
	for (i = 0; i < dc->res_pool->timing_generator_count; i++) {
		struct timing_generator *tg = dc->res_pool->timing_generators[i];
		if (tg && tg->funcs->is_tg_enabled(tg)) {
			update_state->pg_pipe_res_update[PG_OPTC][i] = false;
			break;
		}
	}

	dc_get_edp_links(dc, edp_links, &edp_num);
	if (edp_num == 0 ||
		((!edp_links[0] || !edp_links[0]->edp_sink_present) &&
			(!edp_links[1] || !edp_links[1]->edp_sink_present))) {
		/*eDP not exist on this config, keep Domain24 power on, for S0i3, this will be handled in dmubfw*/
		update_state->pg_pipe_res_update[PG_OPTC][0] = false;
	}

	if (dc->caps.sequential_ono) {
		for (i = dc->res_pool->pipe_count - 1; i >= 0; i--) {
			if (!update_state->pg_pipe_res_update[PG_HUBP][i] &&
			    !update_state->pg_pipe_res_update[PG_DPP][i]) {
				for (j = i - 1; j >= 0; j--) {
					update_state->pg_pipe_res_update[PG_HUBP][j] = false;
					update_state->pg_pipe_res_update[PG_DPP][j] = false;
				}

				break;
			}
		}
	}
}

void dcn35_calc_blocks_to_ungate(struct dc *dc, struct dc_state *context,
	struct pg_block_update *update_state)
{
	bool hpo_frl_stream_enc_acquired = false;
	bool hpo_dp_stream_enc_acquired = false;
	int i = 0, j = 0;

	memset(update_state, 0, sizeof(struct pg_block_update));

	for (i = 0; i < dc->res_pool->pipe_count; i++) {
		struct pipe_ctx *cur_pipe = &dc->current_state->res_ctx.pipe_ctx[i];
		struct pipe_ctx *new_pipe = &context->res_ctx.pipe_ctx[i];

		if (cur_pipe == NULL || new_pipe == NULL)
			continue;

		if ((!cur_pipe->plane_state && new_pipe->plane_state) ||
			(!cur_pipe->stream && new_pipe->stream) ||
			(cur_pipe->stream != new_pipe->stream && new_pipe->stream)) {
			// New pipe addition
			for (j = 0; j < PG_HW_PIPE_RESOURCES_NUM_ELEMENT; j++) {
				if (j == PG_HUBP && new_pipe->plane_res.hubp)
					update_state->pg_pipe_res_update[j][new_pipe->plane_res.hubp->inst] = true;

				if (j == PG_DPP && new_pipe->plane_res.dpp)
					update_state->pg_pipe_res_update[j][new_pipe->plane_res.dpp->inst] = true;

				if (j == PG_MPCC && new_pipe->plane_res.dpp)
					update_state->pg_pipe_res_update[j][new_pipe->plane_res.mpcc_inst] = true;

				if (j == PG_DSC && new_pipe->stream_res.dsc)
					update_state->pg_pipe_res_update[j][new_pipe->stream_res.dsc->inst] = true;

				if (j == PG_OPP && new_pipe->stream_res.opp)
					update_state->pg_pipe_res_update[j][new_pipe->stream_res.opp->inst] = true;

				if (j == PG_OPTC && new_pipe->stream_res.tg)
					update_state->pg_pipe_res_update[j][new_pipe->stream_res.tg->inst] = true;

				if (j == PG_DPSTREAM && new_pipe->stream_res.hpo_dp_stream_enc)
					update_state->pg_pipe_res_update[j][new_pipe->stream_res.hpo_dp_stream_enc->inst] = true;
			}
		} else if (cur_pipe->plane_state == new_pipe->plane_state ||
				cur_pipe == new_pipe) {
			//unchanged pipes
			for (j = 0; j < PG_HW_PIPE_RESOURCES_NUM_ELEMENT; j++) {
				if (j == PG_HUBP &&
					cur_pipe->plane_res.hubp != new_pipe->plane_res.hubp &&
					new_pipe->plane_res.hubp)
					update_state->pg_pipe_res_update[j][new_pipe->plane_res.hubp->inst] = true;

				if (j == PG_DPP &&
					cur_pipe->plane_res.dpp != new_pipe->plane_res.dpp &&
					new_pipe->plane_res.dpp)
					update_state->pg_pipe_res_update[j][new_pipe->plane_res.dpp->inst] = true;

				if (j == PG_OPP &&
					cur_pipe->stream_res.opp != new_pipe->stream_res.opp &&
					new_pipe->stream_res.opp)
					update_state->pg_pipe_res_update[j][new_pipe->stream_res.opp->inst] = true;

				if (j == PG_DSC &&
					cur_pipe->stream_res.dsc != new_pipe->stream_res.dsc &&
					new_pipe->stream_res.dsc)
					update_state->pg_pipe_res_update[j][new_pipe->stream_res.dsc->inst] = true;

				if (j == PG_OPTC &&
					cur_pipe->stream_res.tg != new_pipe->stream_res.tg &&
					new_pipe->stream_res.tg)
					update_state->pg_pipe_res_update[j][new_pipe->stream_res.tg->inst] = true;

				if (j == PG_DPSTREAM &&
					cur_pipe->stream_res.hpo_dp_stream_enc != new_pipe->stream_res.hpo_dp_stream_enc &&
					new_pipe->stream_res.hpo_dp_stream_enc)
					update_state->pg_pipe_res_update[j][new_pipe->stream_res.hpo_dp_stream_enc->inst] = true;
			}
		}
	}

	for (i = 0; i < dc->link_count; i++)
		if (dc->links[i]->type != dc_connection_none)
			update_state->pg_pipe_res_update[PG_PHYSYMCLK][dc->links[i]->link_enc_hw_inst] = true;

	for (i = 0; i < dc->res_pool->hpo_dp_stream_enc_count; i++) {
		if (context->res_ctx.is_hpo_dp_stream_enc_acquired[i] &&
				dc->res_pool->hpo_dp_stream_enc[i]) {
			hpo_dp_stream_enc_acquired = true;
			break;
		}
	}

	if (hpo_frl_stream_enc_acquired || hpo_dp_stream_enc_acquired)
		update_state->pg_res_update[PG_HPO] = true;

	if (hpo_frl_stream_enc_acquired)
		update_state->pg_pipe_res_update[PG_HDMISTREAM][0] = true;

	if (dc->caps.sequential_ono) {
		for (i = dc->res_pool->pipe_count - 1; i >= 0; i--) {
			if (update_state->pg_pipe_res_update[PG_HUBP][i] &&
			    update_state->pg_pipe_res_update[PG_DPP][i]) {
				for (j = i - 1; j >= 0; j--) {
					update_state->pg_pipe_res_update[PG_HUBP][j] = true;
					update_state->pg_pipe_res_update[PG_DPP][j] = true;
				}

				break;
			}
		}
	}
}

/**
 * dcn35_hw_block_power_down() - power down sequence
 *
 * The following sequence describes the ON-OFF (ONO) for power down:
 *
 *	ONO Region 3, DCPG 25: hpo - SKIPPED
 *	ONO Region 4, DCPG 0: dchubp0, dpp0
 *	ONO Region 6, DCPG 1: dchubp1, dpp1
 *	ONO Region 8, DCPG 2: dchubp2, dpp2
 *	ONO Region 10, DCPG 3: dchubp3, dpp3
 *	ONO Region 1, DCPG 23: dchubbub dchvm dchubbubmem - SKIPPED. PMFW will pwr dwn at IPS2 entry
 *	ONO Region 5, DCPG 16: dsc0
 *	ONO Region 7, DCPG 17: dsc1
 *	ONO Region 9, DCPG 18: dsc2
 *	ONO Region 11, DCPG 19: dsc3
 *	ONO Region 2, DCPG 24: mpc opp optc dwb
 *	ONO Region 0, DCPG 22: dccg dio dcio - SKIPPED. will be pwr dwn after lono timer is armed
 *
 * If sequential ONO is specified the order is modified from ONO Region 11 -> ONO Region 0 descending.
 *
 * @dc: Current DC state
 * @update_state: update PG sequence states for HW block
 */
void dcn35_hw_block_power_down(struct dc *dc,
	struct pg_block_update *update_state)
{
	int i = 0;
	struct pg_cntl *pg_cntl = dc->res_pool->pg_cntl;

	if (!pg_cntl)
		return;
	if (dc->debug.ignore_pg)
		return;

	if (update_state->pg_res_update[PG_HPO]) {
		if (pg_cntl->funcs->hpo_pg_control)
			pg_cntl->funcs->hpo_pg_control(pg_cntl, false);
	}

	if (!dc->caps.sequential_ono) {
		for (i = 0; i < dc->res_pool->pipe_count; i++) {
			if (update_state->pg_pipe_res_update[PG_HUBP][i] &&
			    update_state->pg_pipe_res_update[PG_DPP][i]) {
				if (pg_cntl->funcs->hubp_dpp_pg_control)
					pg_cntl->funcs->hubp_dpp_pg_control(pg_cntl, i, false);
			}
		}

		for (i = 0; i < dc->res_pool->res_cap->num_dsc; i++) {
			if (update_state->pg_pipe_res_update[PG_DSC][i]) {
				if (pg_cntl->funcs->dsc_pg_control)
					pg_cntl->funcs->dsc_pg_control(pg_cntl, i, false);
			}
		}
	} else {
		for (i = dc->res_pool->pipe_count - 1; i >= 0; i--) {
			if (update_state->pg_pipe_res_update[PG_DSC][i]) {
				if (pg_cntl->funcs->dsc_pg_control)
					pg_cntl->funcs->dsc_pg_control(pg_cntl, i, false);
			}

			if (update_state->pg_pipe_res_update[PG_HUBP][i] &&
			    update_state->pg_pipe_res_update[PG_DPP][i]) {
				if (pg_cntl->funcs->hubp_dpp_pg_control)
					pg_cntl->funcs->hubp_dpp_pg_control(pg_cntl, i, false);
			}
		}
	}

	/*this will need all the clients to unregister optc interruts let dmubfw handle this*/
	if (pg_cntl->funcs->plane_otg_pg_control)
		pg_cntl->funcs->plane_otg_pg_control(pg_cntl, false);

	//domain22, 23, 25 currently always on.

}

/**
 * dcn35_hw_block_power_up() - power up sequence
 *
 * The following sequence describes the ON-OFF (ONO) for power up:
 *
 *	ONO Region 0, DCPG 22: dccg dio dcio - SKIPPED
 *	ONO Region 2, DCPG 24: mpc opp optc dwb
 *	ONO Region 5, DCPG 16: dsc0
 *	ONO Region 7, DCPG 17: dsc1
 *	ONO Region 9, DCPG 18: dsc2
 *	ONO Region 11, DCPG 19: dsc3
 *	ONO Region 1, DCPG 23: dchubbub dchvm dchubbubmem - SKIPPED. PMFW will power up at IPS2 exit
 *	ONO Region 4, DCPG 0: dchubp0, dpp0
 *	ONO Region 6, DCPG 1: dchubp1, dpp1
 *	ONO Region 8, DCPG 2: dchubp2, dpp2
 *	ONO Region 10, DCPG 3: dchubp3, dpp3
 *	ONO Region 3, DCPG 25: hpo - SKIPPED
 *
 * If sequential ONO is specified the order is modified from ONO Region 0 -> ONO Region 11 ascending.
 *
 * @dc: Current DC state
 * @update_state: update PG sequence states for HW block
 */
void dcn35_hw_block_power_up(struct dc *dc,
	struct pg_block_update *update_state)
{
	int i = 0;
	struct pg_cntl *pg_cntl = dc->res_pool->pg_cntl;

	if (!pg_cntl)
		return;
	if (dc->debug.ignore_pg)
		return;
	//domain22, 23, 25 currently always on.
	/*this will need all the clients to unregister optc interruts let dmubfw handle this*/
	if (pg_cntl->funcs->plane_otg_pg_control)
		pg_cntl->funcs->plane_otg_pg_control(pg_cntl, true);

	if (!dc->caps.sequential_ono) {
		for (i = 0; i < dc->res_pool->res_cap->num_dsc; i++)
			if (update_state->pg_pipe_res_update[PG_DSC][i]) {
				if (pg_cntl->funcs->dsc_pg_control)
					pg_cntl->funcs->dsc_pg_control(pg_cntl, i, true);
			}
	}

	for (i = 0; i < dc->res_pool->pipe_count; i++) {
		if (update_state->pg_pipe_res_update[PG_HUBP][i] &&
			update_state->pg_pipe_res_update[PG_DPP][i]) {
			if (pg_cntl->funcs->hubp_dpp_pg_control)
				pg_cntl->funcs->hubp_dpp_pg_control(pg_cntl, i, true);
		}

		if (dc->caps.sequential_ono) {
			if (update_state->pg_pipe_res_update[PG_DSC][i]) {
				if (pg_cntl->funcs->dsc_pg_control)
					pg_cntl->funcs->dsc_pg_control(pg_cntl, i, true);
			}
		}
	}
	if (update_state->pg_res_update[PG_HPO]) {
		if (pg_cntl->funcs->hpo_pg_control)
			pg_cntl->funcs->hpo_pg_control(pg_cntl, true);
	}
}
void dcn35_root_clock_control(struct dc *dc,
	struct pg_block_update *update_state, bool power_on)
{
	int i = 0;
	struct pg_cntl *pg_cntl = dc->res_pool->pg_cntl;

	if (!pg_cntl)
		return;
	/*enable root clock first when power up*/
	if (power_on) {
		for (i = 0; i < dc->res_pool->pipe_count; i++) {
			if (update_state->pg_pipe_res_update[PG_HUBP][i] &&
				update_state->pg_pipe_res_update[PG_DPP][i]) {
				if (dc->hwseq->funcs.dpp_root_clock_control)
					dc->hwseq->funcs.dpp_root_clock_control(dc->hwseq, i, power_on);
			}
			if (update_state->pg_pipe_res_update[PG_DPSTREAM][i])
				if (dc->hwseq->funcs.dpstream_root_clock_control)
					dc->hwseq->funcs.dpstream_root_clock_control(dc->hwseq, i, power_on);
		}

		for (i = 0; i < dc->res_pool->dig_link_enc_count; i++)
			if (update_state->pg_pipe_res_update[PG_PHYSYMCLK][i])
				if (dc->hwseq->funcs.physymclk_root_clock_control)
					dc->hwseq->funcs.physymclk_root_clock_control(dc->hwseq, i, power_on);

	}
	for (i = 0; i < dc->res_pool->res_cap->num_dsc; i++) {
		if (update_state->pg_pipe_res_update[PG_DSC][i]) {
			if (power_on) {
				if (dc->res_pool->dccg->funcs->enable_dsc)
					dc->res_pool->dccg->funcs->enable_dsc(dc->res_pool->dccg, i);
			} else {
				if (dc->res_pool->dccg->funcs->disable_dsc)
					dc->res_pool->dccg->funcs->disable_dsc(dc->res_pool->dccg, i);
			}
		}
	}
	/*disable root clock first when power down*/
	if (!power_on) {
		for (i = 0; i < dc->res_pool->pipe_count; i++) {
			if (update_state->pg_pipe_res_update[PG_HUBP][i] &&
				update_state->pg_pipe_res_update[PG_DPP][i]) {
				if (dc->hwseq->funcs.dpp_root_clock_control)
					dc->hwseq->funcs.dpp_root_clock_control(dc->hwseq, i, power_on);
			}
			if (update_state->pg_pipe_res_update[PG_DPSTREAM][i])
				if (dc->hwseq->funcs.dpstream_root_clock_control)
					dc->hwseq->funcs.dpstream_root_clock_control(dc->hwseq, i, power_on);
		}

		for (i = 0; i < dc->res_pool->dig_link_enc_count; i++)
			if (update_state->pg_pipe_res_update[PG_PHYSYMCLK][i])
				if (dc->hwseq->funcs.physymclk_root_clock_control)
					dc->hwseq->funcs.physymclk_root_clock_control(dc->hwseq, i, power_on);

	}
}

void dcn35_prepare_bandwidth(
		struct dc *dc,
		struct dc_state *context)
{
	struct pg_block_update pg_update_state;

	if (dc->hwss.calc_blocks_to_ungate) {
		dc->hwss.calc_blocks_to_ungate(dc, context, &pg_update_state);

		if (dc->hwss.root_clock_control)
			dc->hwss.root_clock_control(dc, &pg_update_state, true);
		/*power up required HW block*/
		if (dc->hwss.hw_block_power_up)
			dc->hwss.hw_block_power_up(dc, &pg_update_state);
	}

	dcn20_prepare_bandwidth(dc, context);
}

void dcn35_optimize_bandwidth(
		struct dc *dc,
		struct dc_state *context)
{
	struct pg_block_update pg_update_state;

	dcn20_optimize_bandwidth(dc, context);

	if (dc->hwss.calc_blocks_to_gate) {
		dc->hwss.calc_blocks_to_gate(dc, context, &pg_update_state);
		/*try to power down unused block*/
		if (dc->hwss.hw_block_power_down)
			dc->hwss.hw_block_power_down(dc, &pg_update_state);

		if (dc->hwss.root_clock_control)
			dc->hwss.root_clock_control(dc, &pg_update_state, false);
	}
}

void dcn35_set_drr(struct pipe_ctx **pipe_ctx,
		int num_pipes, struct dc_crtc_timing_adjust adjust)
{
	int i = 0;
	struct drr_params params = {0};
	// DRR set trigger event mapped to OTG_TRIG_A
	unsigned int event_triggers = 0x2;//Bit[1]: OTG_TRIG_A
	// Note DRR trigger events are generated regardless of whether num frames met.
	unsigned int num_frames = 2;

	params.vertical_total_max = adjust.v_total_max;
	params.vertical_total_min = adjust.v_total_min;
	params.vertical_total_mid = adjust.v_total_mid;
	params.vertical_total_mid_frame_num = adjust.v_total_mid_frame_num;

	for (i = 0; i < num_pipes; i++) {
		/* dc_state_destruct() might null the stream resources, so fetch tg
		 * here first to avoid a race condition. The lifetime of the pointee
		 * itself (the timing_generator object) is not a problem here.
		 */
		struct timing_generator *tg = pipe_ctx[i]->stream_res.tg;

		if ((tg != NULL) && tg->funcs) {
<<<<<<< HEAD

=======
>>>>>>> 0c8c5bdd
			if (pipe_ctx[i]->stream && pipe_ctx[i]->stream->ctx->dc->debug.static_screen_wait_frames) {
				struct dc_crtc_timing *timing = &pipe_ctx[i]->stream->timing;
				struct dc *dc = pipe_ctx[i]->stream->ctx->dc;
				unsigned int frame_rate = timing->pix_clk_100hz / (timing->h_total * timing->v_total);

				if (frame_rate >= 120 && dc->caps.ips_support &&
					dc->config.disable_ips != DMUB_IPS_DISABLE_ALL) {
					/*ips enable case*/
					num_frames = 2 * (frame_rate % 60);
				}
			}
			if (tg->funcs->set_drr)
				tg->funcs->set_drr(tg, &params);
			if (adjust.v_total_max != 0 && adjust.v_total_min != 0)
				if (tg->funcs->set_static_screen_control)
					tg->funcs->set_static_screen_control(
						tg, event_triggers, num_frames);
		}
	}
}
void dcn35_set_static_screen_control(struct pipe_ctx **pipe_ctx,
		int num_pipes, const struct dc_static_screen_params *params)
{
	unsigned int i;
	unsigned int triggers = 0;

	if (params->triggers.surface_update)
		triggers |= 0x200;/*bit 9  : 10 0000 0000*/
	if (params->triggers.cursor_update)
		triggers |= 0x8;/*bit3*/
	if (params->triggers.force_trigger)
		triggers |= 0x1;
	for (i = 0; i < num_pipes; i++)
		pipe_ctx[i]->stream_res.tg->funcs->
			set_static_screen_control(pipe_ctx[i]->stream_res.tg,
					triggers, params->num_frames);
}

void dcn35_set_long_vblank(struct pipe_ctx **pipe_ctx,
		int num_pipes, uint32_t v_total_min, uint32_t v_total_max)
{
	int i = 0;
	struct long_vtotal_params params = {0};

	params.vertical_total_max = v_total_max;
	params.vertical_total_min = v_total_min;

	for (i = 0; i < num_pipes; i++) {
		if (!pipe_ctx[i])
			continue;

		if (pipe_ctx[i]->stream) {
			struct dc_crtc_timing *timing = &pipe_ctx[i]->stream->timing;

			if (timing)
				params.vertical_blank_start = timing->v_total - timing->v_front_porch;
			else
				params.vertical_blank_start = 0;

			if ((pipe_ctx[i]->stream_res.tg != NULL) && pipe_ctx[i]->stream_res.tg->funcs &&
				pipe_ctx[i]->stream_res.tg->funcs->set_long_vtotal)
				pipe_ctx[i]->stream_res.tg->funcs->set_long_vtotal(pipe_ctx[i]->stream_res.tg, &params);
		}
	}
}

static bool should_avoid_empty_tu(struct pipe_ctx *pipe_ctx)
{
	/* Calculate average pixel count per TU, return false if under ~2.00 to
	 * avoid empty TUs. This is only required for DPIA tunneling as empty TUs
	 * are legal to generate for native DP links. Assume TU size 64 as there
	 * is currently no scenario where it's reprogrammed from HW default.
	 * MTPs have no such limitation, so this does not affect MST use cases.
	 */
	unsigned int pix_clk_mhz;
	unsigned int symclk_mhz;
	unsigned int avg_pix_per_tu_x1000;
	unsigned int tu_size_bytes = 64;
	struct dc_crtc_timing *timing = &pipe_ctx->stream->timing;
	struct dc_link_settings *link_settings = &pipe_ctx->link_config.dp_link_settings;
	const struct dc *dc = pipe_ctx->stream->link->dc;

	if (pipe_ctx->stream->link->ep_type != DISPLAY_ENDPOINT_USB4_DPIA)
		return false;

	// Not necessary for MST configurations
	if (pipe_ctx->stream->signal == SIGNAL_TYPE_DISPLAY_PORT_MST)
		return false;

	pix_clk_mhz = timing->pix_clk_100hz / 10000;

	// If this is true, can't block due to dynamic ODM
	if (pix_clk_mhz > dc->clk_mgr->bw_params->clk_table.entries[0].dispclk_mhz)
		return false;

	switch (link_settings->link_rate) {
	case LINK_RATE_LOW:
		symclk_mhz = 162;
		break;
	case LINK_RATE_HIGH:
		symclk_mhz = 270;
		break;
	case LINK_RATE_HIGH2:
		symclk_mhz = 540;
		break;
	case LINK_RATE_HIGH3:
		symclk_mhz = 810;
		break;
	default:
		// We shouldn't be tunneling any other rates, something is wrong
		ASSERT(0);
		return false;
	}

	avg_pix_per_tu_x1000 = (1000 * pix_clk_mhz * tu_size_bytes)
		/ (symclk_mhz * link_settings->lane_count);

	// Add small empirically-decided margin to account for potential jitter
	return (avg_pix_per_tu_x1000 < 2020);
}

bool dcn35_is_dp_dig_pixel_rate_div_policy(struct pipe_ctx *pipe_ctx)
{
	struct dc *dc = pipe_ctx->stream->ctx->dc;

	if (!is_h_timing_divisible_by_2(pipe_ctx->stream))
		return false;

	if (should_avoid_empty_tu(pipe_ctx))
		return false;

	if (dc_is_dp_signal(pipe_ctx->stream->signal) && !dc->link_srv->dp_is_128b_132b_signal(pipe_ctx) &&
		dc->debug.enable_dp_dig_pixel_rate_div_policy)
		return true;

	return false;
}<|MERGE_RESOLUTION|>--- conflicted
+++ resolved
@@ -1425,10 +1425,6 @@
 		struct timing_generator *tg = pipe_ctx[i]->stream_res.tg;
 
 		if ((tg != NULL) && tg->funcs) {
-<<<<<<< HEAD
-
-=======
->>>>>>> 0c8c5bdd
 			if (pipe_ctx[i]->stream && pipe_ctx[i]->stream->ctx->dc->debug.static_screen_wait_frames) {
 				struct dc_crtc_timing *timing = &pipe_ctx[i]->stream->timing;
 				struct dc *dc = pipe_ctx[i]->stream->ctx->dc;
