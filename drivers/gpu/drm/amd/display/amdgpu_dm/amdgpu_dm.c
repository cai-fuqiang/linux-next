--- conflicted
+++ resolved
@@ -8244,21 +8244,6 @@
 				 struct amdgpu_crtc *acrtc,
 				 struct dm_crtc_state *acrtc_state)
 {
-<<<<<<< HEAD
-	if (enable)
-		drm_crtc_vblank_on(&acrtc->base);
-	else
-=======
-	/*
-	 * We have no guarantee that the frontend index maps to the same
-	 * backend index - some even map to more than one.
-	 *
-	 * TODO: Use a different interrupt or check DC itself for the mapping.
-	 */
-	int irq_type =
-		amdgpu_display_crtc_idx_to_irq_type(
-			adev,
-			acrtc->crtc_id);
 	struct drm_vblank_crtc_config config = {0};
 	struct dc_crtc_timing *timing;
 	int offdelay;
@@ -8283,30 +8268,9 @@
 
 		drm_crtc_vblank_on_config(&acrtc->base,
 					  &config);
-
-		amdgpu_irq_get(
-			adev,
-			&adev->pageflip_irq,
-			irq_type);
-#if defined(CONFIG_DRM_AMD_SECURE_DISPLAY)
-		amdgpu_irq_get(
-			adev,
-			&adev->vline0_irq,
-			irq_type);
-#endif
 	} else {
-#if defined(CONFIG_DRM_AMD_SECURE_DISPLAY)
-		amdgpu_irq_put(
-			adev,
-			&adev->vline0_irq,
-			irq_type);
-#endif
-		amdgpu_irq_put(
-			adev,
-			&adev->pageflip_irq,
-			irq_type);
->>>>>>> b290af05
 		drm_crtc_vblank_off(&acrtc->base);
+	}
 }
 
 static void dm_update_pflip_irq_state(struct amdgpu_device *adev,
