/*
 * Copyright 2019 Advanced Micro Devices, Inc.
 *
 * Permission is hereby granted, free of charge, to any person obtaining a
 * copy of this software and associated documentation files (the "Software"),
 * to deal in the Software without restriction, including without limitation
 * the rights to use, copy, modify, merge, publish, distribute, sublicense,
 * and/or sell copies of the Software, and to permit persons to whom the
 * Software is furnished to do so, subject to the following conditions:
 *
 * The above copyright notice and this permission notice shall be included in
 * all copies or substantial portions of the Software.
 *
 * THE SOFTWARE IS PROVIDED "AS IS", WITHOUT WARRANTY OF ANY KIND, EXPRESS OR
 * IMPLIED, INCLUDING BUT NOT LIMITED TO THE WARRANTIES OF MERCHANTABILITY,
 * FITNESS FOR A PARTICULAR PURPOSE AND NONINFRINGEMENT.  IN NO EVENT SHALL
 * THE COPYRIGHT HOLDER(S) OR AUTHOR(S) BE LIABLE FOR ANY CLAIM, DAMAGES OR
 * OTHER LIABILITY, WHETHER IN AN ACTION OF CONTRACT, TORT OR OTHERWISE,
 * ARISING FROM, OUT OF OR IN CONNECTION WITH THE SOFTWARE OR THE USE OR
 * OTHER DEALINGS IN THE SOFTWARE.
 */

#define SWSMU_CODE_LAYER_L1

#include <linux/firmware.h>
#include <linux/pci.h>
#include <linux/power_supply.h>
#include <linux/reboot.h>

#include "amdgpu.h"
#include "amdgpu_smu.h"
#include "smu_internal.h"
#include "atom.h"
#include "arcturus_ppt.h"
#include "navi10_ppt.h"
#include "sienna_cichlid_ppt.h"
#include "renoir_ppt.h"
#include "vangogh_ppt.h"
#include "aldebaran_ppt.h"
#include "yellow_carp_ppt.h"
#include "cyan_skillfish_ppt.h"
#include "smu_v13_0_0_ppt.h"
#include "smu_v13_0_4_ppt.h"
#include "smu_v13_0_5_ppt.h"
#include "smu_v13_0_6_ppt.h"
#include "smu_v13_0_7_ppt.h"
#include "smu_v14_0_0_ppt.h"
#include "smu_v14_0_2_ppt.h"
#include "amd_pcie.h"

/*
 * DO NOT use these for err/warn/info/debug messages.
 * Use dev_err, dev_warn, dev_info and dev_dbg instead.
 * They are more MGPU friendly.
 */
#undef pr_err
#undef pr_warn
#undef pr_info
#undef pr_debug

static const struct amd_pm_funcs swsmu_pm_funcs;
static int smu_force_smuclk_levels(struct smu_context *smu,
				   enum smu_clk_type clk_type,
				   uint32_t mask);
static int smu_handle_task(struct smu_context *smu,
			   enum amd_dpm_forced_level level,
			   enum amd_pp_task task_id);
static int smu_reset(struct smu_context *smu);
static int smu_set_fan_speed_pwm(void *handle, u32 speed);
static int smu_set_fan_control_mode(void *handle, u32 value);
static int smu_set_power_limit(void *handle, uint32_t limit);
static int smu_set_fan_speed_rpm(void *handle, uint32_t speed);
static int smu_set_gfx_cgpg(struct smu_context *smu, bool enabled);
static int smu_set_mp1_state(void *handle, enum pp_mp1_state mp1_state);

static int smu_sys_get_pp_feature_mask(void *handle,
				       char *buf)
{
	struct smu_context *smu = handle;

	if (!smu->pm_enabled || !smu->adev->pm.dpm_enabled)
		return -EOPNOTSUPP;

	return smu_get_pp_feature_mask(smu, buf);
}

static int smu_sys_set_pp_feature_mask(void *handle,
				       uint64_t new_mask)
{
	struct smu_context *smu = handle;

	if (!smu->pm_enabled || !smu->adev->pm.dpm_enabled)
		return -EOPNOTSUPP;

	return smu_set_pp_feature_mask(smu, new_mask);
}

int smu_set_residency_gfxoff(struct smu_context *smu, bool value)
{
	if (!smu->ppt_funcs->set_gfx_off_residency)
		return -EINVAL;

	return smu_set_gfx_off_residency(smu, value);
}

int smu_get_residency_gfxoff(struct smu_context *smu, u32 *value)
{
	if (!smu->ppt_funcs->get_gfx_off_residency)
		return -EINVAL;

	return smu_get_gfx_off_residency(smu, value);
}

int smu_get_entrycount_gfxoff(struct smu_context *smu, u64 *value)
{
	if (!smu->ppt_funcs->get_gfx_off_entrycount)
		return -EINVAL;

	return smu_get_gfx_off_entrycount(smu, value);
}

int smu_get_status_gfxoff(struct smu_context *smu, uint32_t *value)
{
	if (!smu->ppt_funcs->get_gfx_off_status)
		return -EINVAL;

	*value = smu_get_gfx_off_status(smu);

	return 0;
}

int smu_set_soft_freq_range(struct smu_context *smu,
			    enum smu_clk_type clk_type,
			    uint32_t min,
			    uint32_t max)
{
	int ret = 0;

	if (smu->ppt_funcs->set_soft_freq_limited_range)
		ret = smu->ppt_funcs->set_soft_freq_limited_range(smu,
								  clk_type,
								  min,
								  max,
								  false);

	return ret;
}

int smu_get_dpm_freq_range(struct smu_context *smu,
			   enum smu_clk_type clk_type,
			   uint32_t *min,
			   uint32_t *max)
{
	int ret = -ENOTSUPP;

	if (!min && !max)
		return -EINVAL;

	if (smu->ppt_funcs->get_dpm_ultimate_freq)
		ret = smu->ppt_funcs->get_dpm_ultimate_freq(smu,
							    clk_type,
							    min,
							    max);

	return ret;
}

int smu_set_gfx_power_up_by_imu(struct smu_context *smu)
{
	int ret = 0;
	struct amdgpu_device *adev = smu->adev;

	if (smu->ppt_funcs->set_gfx_power_up_by_imu) {
		ret = smu->ppt_funcs->set_gfx_power_up_by_imu(smu);
		if (ret)
			dev_err(adev->dev, "Failed to enable gfx imu!\n");
	}
	return ret;
}

static u32 smu_get_mclk(void *handle, bool low)
{
	struct smu_context *smu = handle;
	uint32_t clk_freq;
	int ret = 0;

	ret = smu_get_dpm_freq_range(smu, SMU_UCLK,
				     low ? &clk_freq : NULL,
				     !low ? &clk_freq : NULL);
	if (ret)
		return 0;
	return clk_freq * 100;
}

static u32 smu_get_sclk(void *handle, bool low)
{
	struct smu_context *smu = handle;
	uint32_t clk_freq;
	int ret = 0;

	ret = smu_get_dpm_freq_range(smu, SMU_GFXCLK,
				     low ? &clk_freq : NULL,
				     !low ? &clk_freq : NULL);
	if (ret)
		return 0;
	return clk_freq * 100;
}

static int smu_set_gfx_imu_enable(struct smu_context *smu)
{
	struct amdgpu_device *adev = smu->adev;

	if (adev->firmware.load_type != AMDGPU_FW_LOAD_PSP)
		return 0;

	if (amdgpu_in_reset(smu->adev) || adev->in_s0ix)
		return 0;

	return smu_set_gfx_power_up_by_imu(smu);
}

static bool is_vcn_enabled(struct amdgpu_device *adev)
{
	int i;

	for (i = 0; i < adev->num_ip_blocks; i++) {
		if ((adev->ip_blocks[i].version->type == AMD_IP_BLOCK_TYPE_VCN ||
			adev->ip_blocks[i].version->type == AMD_IP_BLOCK_TYPE_JPEG) &&
			!adev->ip_blocks[i].status.valid)
			return false;
	}

	return true;
}

static int smu_dpm_set_vcn_enable(struct smu_context *smu,
				  bool enable)
{
	struct smu_power_context *smu_power = &smu->smu_power;
	struct smu_power_gate *power_gate = &smu_power->power_gate;
	int ret = 0;

	/*
	 * don't poweron vcn/jpeg when they are skipped.
	 */
	if (!is_vcn_enabled(smu->adev))
		return 0;

	if (!smu->ppt_funcs->dpm_set_vcn_enable)
		return 0;

	if (atomic_read(&power_gate->vcn_gated) ^ enable)
		return 0;

	ret = smu->ppt_funcs->dpm_set_vcn_enable(smu, enable);
	if (!ret)
		atomic_set(&power_gate->vcn_gated, !enable);

	return ret;
}

static int smu_dpm_set_jpeg_enable(struct smu_context *smu,
				   bool enable)
{
	struct smu_power_context *smu_power = &smu->smu_power;
	struct smu_power_gate *power_gate = &smu_power->power_gate;
	int ret = 0;

	if (!is_vcn_enabled(smu->adev))
		return 0;

	if (!smu->ppt_funcs->dpm_set_jpeg_enable)
		return 0;

	if (atomic_read(&power_gate->jpeg_gated) ^ enable)
		return 0;

	ret = smu->ppt_funcs->dpm_set_jpeg_enable(smu, enable);
	if (!ret)
		atomic_set(&power_gate->jpeg_gated, !enable);

	return ret;
}

static int smu_dpm_set_vpe_enable(struct smu_context *smu,
				   bool enable)
{
	struct smu_power_context *smu_power = &smu->smu_power;
	struct smu_power_gate *power_gate = &smu_power->power_gate;
	int ret = 0;

	if (!smu->ppt_funcs->dpm_set_vpe_enable)
		return 0;

	if (atomic_read(&power_gate->vpe_gated) ^ enable)
		return 0;

	ret = smu->ppt_funcs->dpm_set_vpe_enable(smu, enable);
	if (!ret)
		atomic_set(&power_gate->vpe_gated, !enable);

	return ret;
}

static int smu_dpm_set_umsch_mm_enable(struct smu_context *smu,
				   bool enable)
{
	struct smu_power_context *smu_power = &smu->smu_power;
	struct smu_power_gate *power_gate = &smu_power->power_gate;
	int ret = 0;

	if (!smu->adev->enable_umsch_mm)
		return 0;

	if (!smu->ppt_funcs->dpm_set_umsch_mm_enable)
		return 0;

	if (atomic_read(&power_gate->umsch_mm_gated) ^ enable)
		return 0;

	ret = smu->ppt_funcs->dpm_set_umsch_mm_enable(smu, enable);
	if (!ret)
		atomic_set(&power_gate->umsch_mm_gated, !enable);

	return ret;
}

static int smu_set_mall_enable(struct smu_context *smu)
{
	int ret = 0;

	if (!smu->ppt_funcs->set_mall_enable)
		return 0;

	ret = smu->ppt_funcs->set_mall_enable(smu);

	return ret;
}

/**
 * smu_dpm_set_power_gate - power gate/ungate the specific IP block
 *
 * @handle:        smu_context pointer
 * @block_type: the IP block to power gate/ungate
 * @gate:       to power gate if true, ungate otherwise
 *
 * This API uses no smu->mutex lock protection due to:
 * 1. It is either called by other IP block(gfx/sdma/vcn/uvd/vce).
 *    This is guarded to be race condition free by the caller.
 * 2. Or get called on user setting request of power_dpm_force_performance_level.
 *    Under this case, the smu->mutex lock protection is already enforced on
 *    the parent API smu_force_performance_level of the call path.
 */
static int smu_dpm_set_power_gate(void *handle,
				  uint32_t block_type,
				  bool gate)
{
	struct smu_context *smu = handle;
	int ret = 0;

	if (!smu->pm_enabled || !smu->adev->pm.dpm_enabled) {
		dev_WARN(smu->adev->dev,
			 "SMU uninitialized but power %s requested for %u!\n",
			 gate ? "gate" : "ungate", block_type);
		return -EOPNOTSUPP;
	}

	switch (block_type) {
	/*
	 * Some legacy code of amdgpu_vcn.c and vcn_v2*.c still uses
	 * AMD_IP_BLOCK_TYPE_UVD for VCN. So, here both of them are kept.
	 */
	case AMD_IP_BLOCK_TYPE_UVD:
	case AMD_IP_BLOCK_TYPE_VCN:
		ret = smu_dpm_set_vcn_enable(smu, !gate);
		if (ret)
			dev_err(smu->adev->dev, "Failed to power %s VCN!\n",
				gate ? "gate" : "ungate");
		break;
	case AMD_IP_BLOCK_TYPE_GFX:
		ret = smu_gfx_off_control(smu, gate);
		if (ret)
			dev_err(smu->adev->dev, "Failed to %s gfxoff!\n",
				gate ? "enable" : "disable");
		break;
	case AMD_IP_BLOCK_TYPE_SDMA:
		ret = smu_powergate_sdma(smu, gate);
		if (ret)
			dev_err(smu->adev->dev, "Failed to power %s SDMA!\n",
				gate ? "gate" : "ungate");
		break;
	case AMD_IP_BLOCK_TYPE_JPEG:
		ret = smu_dpm_set_jpeg_enable(smu, !gate);
		if (ret)
			dev_err(smu->adev->dev, "Failed to power %s JPEG!\n",
				gate ? "gate" : "ungate");
		break;
	case AMD_IP_BLOCK_TYPE_VPE:
		ret = smu_dpm_set_vpe_enable(smu, !gate);
		if (ret)
			dev_err(smu->adev->dev, "Failed to power %s VPE!\n",
				gate ? "gate" : "ungate");
		break;
	default:
		dev_err(smu->adev->dev, "Unsupported block type!\n");
		return -EINVAL;
	}

	return ret;
}

/**
 * smu_set_user_clk_dependencies - set user profile clock dependencies
 *
 * @smu:	smu_context pointer
 * @clk:	enum smu_clk_type type
 *
 * Enable/Disable the clock dependency for the @clk type.
 */
static void smu_set_user_clk_dependencies(struct smu_context *smu, enum smu_clk_type clk)
{
	if (smu->adev->in_suspend)
		return;

	if (clk == SMU_MCLK) {
		smu->user_dpm_profile.clk_dependency = 0;
		smu->user_dpm_profile.clk_dependency = BIT(SMU_FCLK) | BIT(SMU_SOCCLK);
	} else if (clk == SMU_FCLK) {
		/* MCLK takes precedence over FCLK */
		if (smu->user_dpm_profile.clk_dependency == (BIT(SMU_FCLK) | BIT(SMU_SOCCLK)))
			return;

		smu->user_dpm_profile.clk_dependency = 0;
		smu->user_dpm_profile.clk_dependency = BIT(SMU_MCLK) | BIT(SMU_SOCCLK);
	} else if (clk == SMU_SOCCLK) {
		/* MCLK takes precedence over SOCCLK */
		if (smu->user_dpm_profile.clk_dependency == (BIT(SMU_FCLK) | BIT(SMU_SOCCLK)))
			return;

		smu->user_dpm_profile.clk_dependency = 0;
		smu->user_dpm_profile.clk_dependency = BIT(SMU_MCLK) | BIT(SMU_FCLK);
	} else
		/* Add clk dependencies here, if any */
		return;
}

/**
 * smu_restore_dpm_user_profile - reinstate user dpm profile
 *
 * @smu:	smu_context pointer
 *
 * Restore the saved user power configurations include power limit,
 * clock frequencies, fan control mode and fan speed.
 */
static void smu_restore_dpm_user_profile(struct smu_context *smu)
{
	struct smu_dpm_context *smu_dpm_ctx = &(smu->smu_dpm);
	int ret = 0;

	if (!smu->adev->in_suspend)
		return;

	if (!smu->pm_enabled || !smu->adev->pm.dpm_enabled)
		return;

	/* Enable restore flag */
	smu->user_dpm_profile.flags |= SMU_DPM_USER_PROFILE_RESTORE;

	/* set the user dpm power limit */
	if (smu->user_dpm_profile.power_limit) {
		ret = smu_set_power_limit(smu, smu->user_dpm_profile.power_limit);
		if (ret)
			dev_err(smu->adev->dev, "Failed to set power limit value\n");
	}

	/* set the user dpm clock configurations */
	if (smu_dpm_ctx->dpm_level == AMD_DPM_FORCED_LEVEL_MANUAL) {
		enum smu_clk_type clk_type;

		for (clk_type = 0; clk_type < SMU_CLK_COUNT; clk_type++) {
			/*
			 * Iterate over smu clk type and force the saved user clk
			 * configs, skip if clock dependency is enabled
			 */
			if (!(smu->user_dpm_profile.clk_dependency & BIT(clk_type)) &&
					smu->user_dpm_profile.clk_mask[clk_type]) {
				ret = smu_force_smuclk_levels(smu, clk_type,
						smu->user_dpm_profile.clk_mask[clk_type]);
				if (ret)
					dev_err(smu->adev->dev,
						"Failed to set clock type = %d\n", clk_type);
			}
		}
	}

	/* set the user dpm fan configurations */
	if (smu->user_dpm_profile.fan_mode == AMD_FAN_CTRL_MANUAL ||
	    smu->user_dpm_profile.fan_mode == AMD_FAN_CTRL_NONE) {
		ret = smu_set_fan_control_mode(smu, smu->user_dpm_profile.fan_mode);
		if (ret != -EOPNOTSUPP) {
			smu->user_dpm_profile.fan_speed_pwm = 0;
			smu->user_dpm_profile.fan_speed_rpm = 0;
			smu->user_dpm_profile.fan_mode = AMD_FAN_CTRL_AUTO;
			dev_err(smu->adev->dev, "Failed to set manual fan control mode\n");
		}

		if (smu->user_dpm_profile.fan_speed_pwm) {
			ret = smu_set_fan_speed_pwm(smu, smu->user_dpm_profile.fan_speed_pwm);
			if (ret != -EOPNOTSUPP)
				dev_err(smu->adev->dev, "Failed to set manual fan speed in pwm\n");
		}

		if (smu->user_dpm_profile.fan_speed_rpm) {
			ret = smu_set_fan_speed_rpm(smu, smu->user_dpm_profile.fan_speed_rpm);
			if (ret != -EOPNOTSUPP)
				dev_err(smu->adev->dev, "Failed to set manual fan speed in rpm\n");
		}
	}

	/* Restore user customized OD settings */
	if (smu->user_dpm_profile.user_od) {
		if (smu->ppt_funcs->restore_user_od_settings) {
			ret = smu->ppt_funcs->restore_user_od_settings(smu);
			if (ret)
				dev_err(smu->adev->dev, "Failed to upload customized OD settings\n");
		}
	}

	/* Disable restore flag */
	smu->user_dpm_profile.flags &= ~SMU_DPM_USER_PROFILE_RESTORE;
}

static int smu_get_power_num_states(void *handle,
				    struct pp_states_info *state_info)
{
	if (!state_info)
		return -EINVAL;

	/* not support power state */
	memset(state_info, 0, sizeof(struct pp_states_info));
	state_info->nums = 1;
	state_info->states[0] = POWER_STATE_TYPE_DEFAULT;

	return 0;
}

bool is_support_sw_smu(struct amdgpu_device *adev)
{
	/* vega20 is 11.0.2, but it's supported via the powerplay code */
	if (adev->asic_type == CHIP_VEGA20)
		return false;

	if ((amdgpu_ip_version(adev, MP1_HWIP, 0) >= IP_VERSION(11, 0, 0)) &&
	    amdgpu_device_ip_is_valid(adev, AMD_IP_BLOCK_TYPE_SMC))
		return true;

	return false;
}

bool is_support_cclk_dpm(struct amdgpu_device *adev)
{
	struct smu_context *smu = adev->powerplay.pp_handle;

	if (!smu_feature_is_enabled(smu, SMU_FEATURE_CCLK_DPM_BIT))
		return false;

	return true;
}


static int smu_sys_get_pp_table(void *handle,
				char **table)
{
	struct smu_context *smu = handle;
	struct smu_table_context *smu_table = &smu->smu_table;

	if (!smu->pm_enabled || !smu->adev->pm.dpm_enabled)
		return -EOPNOTSUPP;

	if (!smu_table->power_play_table && !smu_table->hardcode_pptable)
		return -EINVAL;

	if (smu_table->hardcode_pptable)
		*table = smu_table->hardcode_pptable;
	else
		*table = smu_table->power_play_table;

	return smu_table->power_play_table_size;
}

static int smu_sys_set_pp_table(void *handle,
				const char *buf,
				size_t size)
{
	struct smu_context *smu = handle;
	struct smu_table_context *smu_table = &smu->smu_table;
	ATOM_COMMON_TABLE_HEADER *header = (ATOM_COMMON_TABLE_HEADER *)buf;
	int ret = 0;

	if (!smu->pm_enabled || !smu->adev->pm.dpm_enabled)
		return -EOPNOTSUPP;

	if (header->usStructureSize != size) {
		dev_err(smu->adev->dev, "pp table size not matched !\n");
		return -EIO;
	}

	if (!smu_table->hardcode_pptable) {
		smu_table->hardcode_pptable = kzalloc(size, GFP_KERNEL);
		if (!smu_table->hardcode_pptable)
			return -ENOMEM;
	}

	memcpy(smu_table->hardcode_pptable, buf, size);
	smu_table->power_play_table = smu_table->hardcode_pptable;
	smu_table->power_play_table_size = size;

	/*
	 * Special hw_fini action(for Navi1x, the DPMs disablement will be
	 * skipped) may be needed for custom pptable uploading.
	 */
	smu->uploading_custom_pp_table = true;

	ret = smu_reset(smu);
	if (ret)
		dev_info(smu->adev->dev, "smu reset failed, ret = %d\n", ret);

	smu->uploading_custom_pp_table = false;

	return ret;
}

static int smu_get_driver_allowed_feature_mask(struct smu_context *smu)
{
	struct smu_feature *feature = &smu->smu_feature;
	uint32_t allowed_feature_mask[SMU_FEATURE_MAX/32];
	int ret = 0;

	/*
	 * With SCPM enabled, the allowed featuremasks setting(via
	 * PPSMC_MSG_SetAllowedFeaturesMaskLow/High) is not permitted.
	 * That means there is no way to let PMFW knows the settings below.
	 * Thus, we just assume all the features are allowed under
	 * such scenario.
	 */
	if (smu->adev->scpm_enabled) {
		bitmap_fill(feature->allowed, SMU_FEATURE_MAX);
		return 0;
	}

	bitmap_zero(feature->allowed, SMU_FEATURE_MAX);

	ret = smu_get_allowed_feature_mask(smu, allowed_feature_mask,
					     SMU_FEATURE_MAX/32);
	if (ret)
		return ret;

	bitmap_or(feature->allowed, feature->allowed,
		      (unsigned long *)allowed_feature_mask,
		      feature->feature_num);

	return ret;
}

static int smu_set_funcs(struct amdgpu_device *adev)
{
	struct smu_context *smu = adev->powerplay.pp_handle;

	if (adev->pm.pp_feature & PP_OVERDRIVE_MASK)
		smu->od_enabled = true;

	switch (amdgpu_ip_version(adev, MP1_HWIP, 0)) {
	case IP_VERSION(11, 0, 0):
	case IP_VERSION(11, 0, 5):
	case IP_VERSION(11, 0, 9):
		navi10_set_ppt_funcs(smu);
		break;
	case IP_VERSION(11, 0, 7):
	case IP_VERSION(11, 0, 11):
	case IP_VERSION(11, 0, 12):
	case IP_VERSION(11, 0, 13):
		sienna_cichlid_set_ppt_funcs(smu);
		break;
	case IP_VERSION(12, 0, 0):
	case IP_VERSION(12, 0, 1):
		renoir_set_ppt_funcs(smu);
		break;
	case IP_VERSION(11, 5, 0):
		vangogh_set_ppt_funcs(smu);
		break;
	case IP_VERSION(13, 0, 1):
	case IP_VERSION(13, 0, 3):
	case IP_VERSION(13, 0, 8):
		yellow_carp_set_ppt_funcs(smu);
		break;
	case IP_VERSION(13, 0, 4):
	case IP_VERSION(13, 0, 11):
		smu_v13_0_4_set_ppt_funcs(smu);
		break;
	case IP_VERSION(13, 0, 5):
		smu_v13_0_5_set_ppt_funcs(smu);
		break;
	case IP_VERSION(11, 0, 8):
		cyan_skillfish_set_ppt_funcs(smu);
		break;
	case IP_VERSION(11, 0, 2):
		adev->pm.pp_feature &= ~PP_GFXOFF_MASK;
		arcturus_set_ppt_funcs(smu);
		/* OD is not supported on Arcturus */
		smu->od_enabled = false;
		break;
	case IP_VERSION(13, 0, 2):
		aldebaran_set_ppt_funcs(smu);
		/* Enable pp_od_clk_voltage node */
		smu->od_enabled = true;
		break;
	case IP_VERSION(13, 0, 0):
	case IP_VERSION(13, 0, 10):
		smu_v13_0_0_set_ppt_funcs(smu);
		break;
	case IP_VERSION(13, 0, 6):
	case IP_VERSION(13, 0, 14):
		smu_v13_0_6_set_ppt_funcs(smu);
		/* Enable pp_od_clk_voltage node */
		smu->od_enabled = true;
		break;
	case IP_VERSION(13, 0, 7):
		smu_v13_0_7_set_ppt_funcs(smu);
		break;
	case IP_VERSION(14, 0, 0):
	case IP_VERSION(14, 0, 1):
	case IP_VERSION(14, 0, 4):
		smu_v14_0_0_set_ppt_funcs(smu);
		break;
	case IP_VERSION(14, 0, 2):
	case IP_VERSION(14, 0, 3):
		smu_v14_0_2_set_ppt_funcs(smu);
		break;
	default:
		return -EINVAL;
	}

	return 0;
}

static int smu_early_init(struct amdgpu_ip_block *ip_block)
{
	struct amdgpu_device *adev = ip_block->adev;
	struct smu_context *smu;
	int r;

	smu = kzalloc(sizeof(struct smu_context), GFP_KERNEL);
	if (!smu)
		return -ENOMEM;

	smu->adev = adev;
	smu->pm_enabled = !!amdgpu_dpm;
	smu->is_apu = false;
	smu->smu_baco.state = SMU_BACO_STATE_NONE;
	smu->smu_baco.platform_support = false;
	smu->smu_baco.maco_support = false;
	smu->user_dpm_profile.fan_mode = -1;

	mutex_init(&smu->message_lock);

	adev->powerplay.pp_handle = smu;
	adev->powerplay.pp_funcs = &swsmu_pm_funcs;

	r = smu_set_funcs(adev);
	if (r)
		return r;
	return smu_init_microcode(smu);
}

static int smu_set_default_dpm_table(struct smu_context *smu)
{
	struct amdgpu_device *adev = smu->adev;
	struct smu_power_context *smu_power = &smu->smu_power;
	struct smu_power_gate *power_gate = &smu_power->power_gate;
	int vcn_gate, jpeg_gate;
	int ret = 0;

	if (!smu->ppt_funcs->set_default_dpm_table)
		return 0;

	if (adev->pg_flags & AMD_PG_SUPPORT_VCN)
		vcn_gate = atomic_read(&power_gate->vcn_gated);
	if (adev->pg_flags & AMD_PG_SUPPORT_JPEG)
		jpeg_gate = atomic_read(&power_gate->jpeg_gated);

	if (adev->pg_flags & AMD_PG_SUPPORT_VCN) {
		ret = smu_dpm_set_vcn_enable(smu, true);
		if (ret)
			return ret;
	}

	if (adev->pg_flags & AMD_PG_SUPPORT_JPEG) {
		ret = smu_dpm_set_jpeg_enable(smu, true);
		if (ret)
			goto err_out;
	}

	ret = smu->ppt_funcs->set_default_dpm_table(smu);
	if (ret)
		dev_err(smu->adev->dev,
			"Failed to setup default dpm clock tables!\n");

	if (adev->pg_flags & AMD_PG_SUPPORT_JPEG)
		smu_dpm_set_jpeg_enable(smu, !jpeg_gate);
err_out:
	if (adev->pg_flags & AMD_PG_SUPPORT_VCN)
		smu_dpm_set_vcn_enable(smu, !vcn_gate);

	return ret;
}

static int smu_apply_default_config_table_settings(struct smu_context *smu)
{
	struct amdgpu_device *adev = smu->adev;
	int ret = 0;

	ret = smu_get_default_config_table_settings(smu,
						    &adev->pm.config_table);
	if (ret)
		return ret;

	return smu_set_config_table(smu, &adev->pm.config_table);
}

static int smu_late_init(struct amdgpu_ip_block *ip_block)
{
	struct amdgpu_device *adev = ip_block->adev;
	struct smu_context *smu = adev->powerplay.pp_handle;
	int ret = 0;

	smu_set_fine_grain_gfx_freq_parameters(smu);

	if (!smu->pm_enabled)
		return 0;

	ret = smu_post_init(smu);
	if (ret) {
		dev_err(adev->dev, "Failed to post smu init!\n");
		return ret;
	}

	/*
	 * Explicitly notify PMFW the power mode the system in. Since
	 * the PMFW may boot the ASIC with a different mode.
	 * For those supporting ACDC switch via gpio, PMFW will
	 * handle the switch automatically. Driver involvement
	 * is unnecessary.
	 */
	adev->pm.ac_power = power_supply_is_system_supplied() > 0;
	smu_set_ac_dc(smu);

	if ((amdgpu_ip_version(adev, MP1_HWIP, 0) == IP_VERSION(13, 0, 1)) ||
	    (amdgpu_ip_version(adev, MP1_HWIP, 0) == IP_VERSION(13, 0, 3)))
		return 0;

	if (!amdgpu_sriov_vf(adev) || smu->od_enabled) {
		ret = smu_set_default_od_settings(smu);
		if (ret) {
			dev_err(adev->dev, "Failed to setup default OD settings!\n");
			return ret;
		}
	}

	ret = smu_populate_umd_state_clk(smu);
	if (ret) {
		dev_err(adev->dev, "Failed to populate UMD state clocks!\n");
		return ret;
	}

	ret = smu_get_asic_power_limits(smu,
					&smu->current_power_limit,
					&smu->default_power_limit,
					&smu->max_power_limit,
					&smu->min_power_limit);
	if (ret) {
		dev_err(adev->dev, "Failed to get asic power limits!\n");
		return ret;
	}

	if (!amdgpu_sriov_vf(adev))
		smu_get_unique_id(smu);

	smu_get_fan_parameters(smu);

	smu_handle_task(smu,
			smu->smu_dpm.dpm_level,
			AMD_PP_TASK_COMPLETE_INIT);

	ret = smu_apply_default_config_table_settings(smu);
	if (ret && (ret != -EOPNOTSUPP)) {
		dev_err(adev->dev, "Failed to apply default DriverSmuConfig settings!\n");
		return ret;
	}

	smu_restore_dpm_user_profile(smu);

	return 0;
}

static int smu_init_fb_allocations(struct smu_context *smu)
{
	struct amdgpu_device *adev = smu->adev;
	struct smu_table_context *smu_table = &smu->smu_table;
	struct smu_table *tables = smu_table->tables;
	struct smu_table *driver_table = &(smu_table->driver_table);
	uint32_t max_table_size = 0;
	int ret, i;

	/* VRAM allocation for tool table */
	if (tables[SMU_TABLE_PMSTATUSLOG].size) {
		ret = amdgpu_bo_create_kernel(adev,
					      tables[SMU_TABLE_PMSTATUSLOG].size,
					      tables[SMU_TABLE_PMSTATUSLOG].align,
					      tables[SMU_TABLE_PMSTATUSLOG].domain,
					      &tables[SMU_TABLE_PMSTATUSLOG].bo,
					      &tables[SMU_TABLE_PMSTATUSLOG].mc_address,
					      &tables[SMU_TABLE_PMSTATUSLOG].cpu_addr);
		if (ret) {
			dev_err(adev->dev, "VRAM allocation for tool table failed!\n");
			return ret;
		}
	}

	driver_table->domain = AMDGPU_GEM_DOMAIN_VRAM | AMDGPU_GEM_DOMAIN_GTT;
	/* VRAM allocation for driver table */
	for (i = 0; i < SMU_TABLE_COUNT; i++) {
		if (tables[i].size == 0)
			continue;

		/* If one of the tables has VRAM domain restriction, keep it in
		 * VRAM
		 */
		if ((tables[i].domain &
		    (AMDGPU_GEM_DOMAIN_VRAM | AMDGPU_GEM_DOMAIN_GTT)) ==
			    AMDGPU_GEM_DOMAIN_VRAM)
			driver_table->domain = AMDGPU_GEM_DOMAIN_VRAM;

		if (i == SMU_TABLE_PMSTATUSLOG)
			continue;

		if (max_table_size < tables[i].size)
			max_table_size = tables[i].size;
	}

	driver_table->size = max_table_size;
	driver_table->align = PAGE_SIZE;

	ret = amdgpu_bo_create_kernel(adev,
				      driver_table->size,
				      driver_table->align,
				      driver_table->domain,
				      &driver_table->bo,
				      &driver_table->mc_address,
				      &driver_table->cpu_addr);
	if (ret) {
		dev_err(adev->dev, "VRAM allocation for driver table failed!\n");
		if (tables[SMU_TABLE_PMSTATUSLOG].mc_address)
			amdgpu_bo_free_kernel(&tables[SMU_TABLE_PMSTATUSLOG].bo,
					      &tables[SMU_TABLE_PMSTATUSLOG].mc_address,
					      &tables[SMU_TABLE_PMSTATUSLOG].cpu_addr);
	}

	return ret;
}

static int smu_fini_fb_allocations(struct smu_context *smu)
{
	struct smu_table_context *smu_table = &smu->smu_table;
	struct smu_table *tables = smu_table->tables;
	struct smu_table *driver_table = &(smu_table->driver_table);

	if (tables[SMU_TABLE_PMSTATUSLOG].mc_address)
		amdgpu_bo_free_kernel(&tables[SMU_TABLE_PMSTATUSLOG].bo,
				      &tables[SMU_TABLE_PMSTATUSLOG].mc_address,
				      &tables[SMU_TABLE_PMSTATUSLOG].cpu_addr);

	amdgpu_bo_free_kernel(&driver_table->bo,
			      &driver_table->mc_address,
			      &driver_table->cpu_addr);

	return 0;
}

/**
 * smu_alloc_memory_pool - allocate memory pool in the system memory
 *
 * @smu: amdgpu_device pointer
 *
 * This memory pool will be used for SMC use and msg SetSystemVirtualDramAddr
 * and DramLogSetDramAddr can notify it changed.
 *
 * Returns 0 on success, error on failure.
 */
static int smu_alloc_memory_pool(struct smu_context *smu)
{
	struct amdgpu_device *adev = smu->adev;
	struct smu_table_context *smu_table = &smu->smu_table;
	struct smu_table *memory_pool = &smu_table->memory_pool;
	uint64_t pool_size = smu->pool_size;
	int ret = 0;

	if (pool_size == SMU_MEMORY_POOL_SIZE_ZERO)
		return ret;

	memory_pool->size = pool_size;
	memory_pool->align = PAGE_SIZE;
	memory_pool->domain = AMDGPU_GEM_DOMAIN_GTT;

	switch (pool_size) {
	case SMU_MEMORY_POOL_SIZE_256_MB:
	case SMU_MEMORY_POOL_SIZE_512_MB:
	case SMU_MEMORY_POOL_SIZE_1_GB:
	case SMU_MEMORY_POOL_SIZE_2_GB:
		ret = amdgpu_bo_create_kernel(adev,
					      memory_pool->size,
					      memory_pool->align,
					      memory_pool->domain,
					      &memory_pool->bo,
					      &memory_pool->mc_address,
					      &memory_pool->cpu_addr);
		if (ret)
			dev_err(adev->dev, "VRAM allocation for dramlog failed!\n");
		break;
	default:
		break;
	}

	return ret;
}

static int smu_free_memory_pool(struct smu_context *smu)
{
	struct smu_table_context *smu_table = &smu->smu_table;
	struct smu_table *memory_pool = &smu_table->memory_pool;

	if (memory_pool->size == SMU_MEMORY_POOL_SIZE_ZERO)
		return 0;

	amdgpu_bo_free_kernel(&memory_pool->bo,
			      &memory_pool->mc_address,
			      &memory_pool->cpu_addr);

	memset(memory_pool, 0, sizeof(struct smu_table));

	return 0;
}

static int smu_alloc_dummy_read_table(struct smu_context *smu)
{
	struct smu_table_context *smu_table = &smu->smu_table;
	struct smu_table *dummy_read_1_table =
			&smu_table->dummy_read_1_table;
	struct amdgpu_device *adev = smu->adev;
	int ret = 0;

	if (!dummy_read_1_table->size)
		return 0;

	ret = amdgpu_bo_create_kernel(adev,
				      dummy_read_1_table->size,
				      dummy_read_1_table->align,
				      dummy_read_1_table->domain,
				      &dummy_read_1_table->bo,
				      &dummy_read_1_table->mc_address,
				      &dummy_read_1_table->cpu_addr);
	if (ret)
		dev_err(adev->dev, "VRAM allocation for dummy read table failed!\n");

	return ret;
}

static void smu_free_dummy_read_table(struct smu_context *smu)
{
	struct smu_table_context *smu_table = &smu->smu_table;
	struct smu_table *dummy_read_1_table =
			&smu_table->dummy_read_1_table;


	amdgpu_bo_free_kernel(&dummy_read_1_table->bo,
			      &dummy_read_1_table->mc_address,
			      &dummy_read_1_table->cpu_addr);

	memset(dummy_read_1_table, 0, sizeof(struct smu_table));
}

static int smu_smc_table_sw_init(struct smu_context *smu)
{
	int ret;

	/**
	 * Create smu_table structure, and init smc tables such as
	 * TABLE_PPTABLE, TABLE_WATERMARKS, TABLE_SMU_METRICS, and etc.
	 */
	ret = smu_init_smc_tables(smu);
	if (ret) {
		dev_err(smu->adev->dev, "Failed to init smc tables!\n");
		return ret;
	}

	/**
	 * Create smu_power_context structure, and allocate smu_dpm_context and
	 * context size to fill the smu_power_context data.
	 */
	ret = smu_init_power(smu);
	if (ret) {
		dev_err(smu->adev->dev, "Failed to init smu_init_power!\n");
		return ret;
	}

	/*
	 * allocate vram bos to store smc table contents.
	 */
	ret = smu_init_fb_allocations(smu);
	if (ret)
		return ret;

	ret = smu_alloc_memory_pool(smu);
	if (ret)
		return ret;

	ret = smu_alloc_dummy_read_table(smu);
	if (ret)
		return ret;

	ret = smu_i2c_init(smu);
	if (ret)
		return ret;

	return 0;
}

static int smu_smc_table_sw_fini(struct smu_context *smu)
{
	int ret;

	smu_i2c_fini(smu);

	smu_free_dummy_read_table(smu);

	ret = smu_free_memory_pool(smu);
	if (ret)
		return ret;

	ret = smu_fini_fb_allocations(smu);
	if (ret)
		return ret;

	ret = smu_fini_power(smu);
	if (ret) {
		dev_err(smu->adev->dev, "Failed to init smu_fini_power!\n");
		return ret;
	}

	ret = smu_fini_smc_tables(smu);
	if (ret) {
		dev_err(smu->adev->dev, "Failed to smu_fini_smc_tables!\n");
		return ret;
	}

	return 0;
}

static void smu_throttling_logging_work_fn(struct work_struct *work)
{
	struct smu_context *smu = container_of(work, struct smu_context,
					       throttling_logging_work);

	smu_log_thermal_throttling(smu);
}

static void smu_interrupt_work_fn(struct work_struct *work)
{
	struct smu_context *smu = container_of(work, struct smu_context,
					       interrupt_work);

	if (smu->ppt_funcs && smu->ppt_funcs->interrupt_work)
		smu->ppt_funcs->interrupt_work(smu);
}

static void smu_swctf_delayed_work_handler(struct work_struct *work)
{
	struct smu_context *smu =
		container_of(work, struct smu_context, swctf_delayed_work.work);
	struct smu_temperature_range *range =
				&smu->thermal_range;
	struct amdgpu_device *adev = smu->adev;
	uint32_t hotspot_tmp, size;

	/*
	 * If the hotspot temperature is confirmed as below SW CTF setting point
	 * after the delay enforced, nothing will be done.
	 * Otherwise, a graceful shutdown will be performed to prevent further damage.
	 */
	if (range->software_shutdown_temp &&
	    smu->ppt_funcs->read_sensor &&
	    !smu->ppt_funcs->read_sensor(smu,
					 AMDGPU_PP_SENSOR_HOTSPOT_TEMP,
					 &hotspot_tmp,
					 &size) &&
	    hotspot_tmp / 1000 < range->software_shutdown_temp)
		return;

	dev_emerg(adev->dev, "ERROR: GPU over temperature range(SW CTF) detected!\n");
	dev_emerg(adev->dev, "ERROR: System is going to shutdown due to GPU SW CTF!\n");
	orderly_poweroff(true);
}

static void smu_init_xgmi_plpd_mode(struct smu_context *smu)
{
	struct smu_dpm_context *dpm_ctxt = &(smu->smu_dpm);
	struct smu_dpm_policy_ctxt *policy_ctxt;
	struct smu_dpm_policy *policy;

	policy = smu_get_pm_policy(smu, PP_PM_POLICY_XGMI_PLPD);
	if (amdgpu_ip_version(smu->adev, MP1_HWIP, 0) == IP_VERSION(11, 0, 2)) {
		if (policy)
			policy->current_level = XGMI_PLPD_DEFAULT;
		return;
	}

	/* PMFW put PLPD into default policy after enabling the feature */
	if (smu_feature_is_enabled(smu,
				   SMU_FEATURE_XGMI_PER_LINK_PWR_DWN_BIT)) {
		if (policy)
			policy->current_level = XGMI_PLPD_DEFAULT;
	} else {
		policy_ctxt = dpm_ctxt->dpm_policies;
		if (policy_ctxt)
			policy_ctxt->policy_mask &=
				~BIT(PP_PM_POLICY_XGMI_PLPD);
	}
}

static bool smu_is_workload_profile_available(struct smu_context *smu,
					      u32 profile)
<<<<<<< HEAD
{
	if (profile >= PP_SMC_POWER_PROFILE_COUNT)
		return false;
	return smu->workload_map && smu->workload_map[profile].valid_mapping;
}

static int smu_sw_init(void *handle)
=======
>>>>>>> dac64cb3
{
	if (profile >= PP_SMC_POWER_PROFILE_COUNT)
		return false;
	return smu->workload_map && smu->workload_map[profile].valid_mapping;
}

static int smu_sw_init(struct amdgpu_ip_block *ip_block)
{
	struct amdgpu_device *adev = ip_block->adev;
	struct smu_context *smu = adev->powerplay.pp_handle;
	int ret;

	smu->pool_size = adev->pm.smu_prv_buffer_size;
	smu->smu_feature.feature_num = SMU_FEATURE_MAX;
	bitmap_zero(smu->smu_feature.supported, SMU_FEATURE_MAX);
	bitmap_zero(smu->smu_feature.allowed, SMU_FEATURE_MAX);

	INIT_WORK(&smu->throttling_logging_work, smu_throttling_logging_work_fn);
	INIT_WORK(&smu->interrupt_work, smu_interrupt_work_fn);
	atomic64_set(&smu->throttle_int_counter, 0);
	smu->watermarks_bitmap = 0;
	smu->power_profile_mode = PP_SMC_POWER_PROFILE_BOOTUP_DEFAULT;
	smu->default_power_profile_mode = PP_SMC_POWER_PROFILE_BOOTUP_DEFAULT;

	atomic_set(&smu->smu_power.power_gate.vcn_gated, 1);
	atomic_set(&smu->smu_power.power_gate.jpeg_gated, 1);
	atomic_set(&smu->smu_power.power_gate.vpe_gated, 1);
	atomic_set(&smu->smu_power.power_gate.umsch_mm_gated, 1);

	smu->workload_prority[PP_SMC_POWER_PROFILE_BOOTUP_DEFAULT] = 0;
	smu->workload_prority[PP_SMC_POWER_PROFILE_FULLSCREEN3D] = 1;
	smu->workload_prority[PP_SMC_POWER_PROFILE_POWERSAVING] = 2;
	smu->workload_prority[PP_SMC_POWER_PROFILE_VIDEO] = 3;
	smu->workload_prority[PP_SMC_POWER_PROFILE_VR] = 4;
	smu->workload_prority[PP_SMC_POWER_PROFILE_COMPUTE] = 5;
	smu->workload_prority[PP_SMC_POWER_PROFILE_CUSTOM] = 6;

	if (smu->is_apu ||
	    !smu_is_workload_profile_available(smu, PP_SMC_POWER_PROFILE_FULLSCREEN3D))
		smu->workload_mask = 1 << smu->workload_prority[PP_SMC_POWER_PROFILE_BOOTUP_DEFAULT];
	else
		smu->workload_mask = 1 << smu->workload_prority[PP_SMC_POWER_PROFILE_FULLSCREEN3D];

	smu->workload_setting[0] = PP_SMC_POWER_PROFILE_BOOTUP_DEFAULT;
	smu->workload_setting[1] = PP_SMC_POWER_PROFILE_FULLSCREEN3D;
	smu->workload_setting[2] = PP_SMC_POWER_PROFILE_POWERSAVING;
	smu->workload_setting[3] = PP_SMC_POWER_PROFILE_VIDEO;
	smu->workload_setting[4] = PP_SMC_POWER_PROFILE_VR;
	smu->workload_setting[5] = PP_SMC_POWER_PROFILE_COMPUTE;
	smu->workload_setting[6] = PP_SMC_POWER_PROFILE_CUSTOM;
	smu->display_config = &adev->pm.pm_display_cfg;

	smu->smu_dpm.dpm_level = AMD_DPM_FORCED_LEVEL_AUTO;
	smu->smu_dpm.requested_dpm_level = AMD_DPM_FORCED_LEVEL_AUTO;

	INIT_DELAYED_WORK(&smu->swctf_delayed_work,
			  smu_swctf_delayed_work_handler);

	ret = smu_smc_table_sw_init(smu);
	if (ret) {
		dev_err(adev->dev, "Failed to sw init smc table!\n");
		return ret;
	}

	/* get boot_values from vbios to set revision, gfxclk, and etc. */
	ret = smu_get_vbios_bootup_values(smu);
	if (ret) {
		dev_err(adev->dev, "Failed to get VBIOS boot clock values!\n");
		return ret;
	}

	ret = smu_init_pptable_microcode(smu);
	if (ret) {
		dev_err(adev->dev, "Failed to setup pptable firmware!\n");
		return ret;
	}

	ret = smu_register_irq_handler(smu);
	if (ret) {
		dev_err(adev->dev, "Failed to register smc irq handler!\n");
		return ret;
	}

	/* If there is no way to query fan control mode, fan control is not supported */
	if (!smu->ppt_funcs->get_fan_control_mode)
		smu->adev->pm.no_fan = true;

	return 0;
}

static int smu_sw_fini(struct amdgpu_ip_block *ip_block)
{
	struct amdgpu_device *adev = ip_block->adev;
	struct smu_context *smu = adev->powerplay.pp_handle;
	int ret;

	ret = smu_smc_table_sw_fini(smu);
	if (ret) {
		dev_err(adev->dev, "Failed to sw fini smc table!\n");
		return ret;
	}

	smu_fini_microcode(smu);

	return 0;
}

static int smu_get_thermal_temperature_range(struct smu_context *smu)
{
	struct amdgpu_device *adev = smu->adev;
	struct smu_temperature_range *range =
				&smu->thermal_range;
	int ret = 0;

	if (!smu->ppt_funcs->get_thermal_temperature_range)
		return 0;

	ret = smu->ppt_funcs->get_thermal_temperature_range(smu, range);
	if (ret)
		return ret;

	adev->pm.dpm.thermal.min_temp = range->min;
	adev->pm.dpm.thermal.max_temp = range->max;
	adev->pm.dpm.thermal.max_edge_emergency_temp = range->edge_emergency_max;
	adev->pm.dpm.thermal.min_hotspot_temp = range->hotspot_min;
	adev->pm.dpm.thermal.max_hotspot_crit_temp = range->hotspot_crit_max;
	adev->pm.dpm.thermal.max_hotspot_emergency_temp = range->hotspot_emergency_max;
	adev->pm.dpm.thermal.min_mem_temp = range->mem_min;
	adev->pm.dpm.thermal.max_mem_crit_temp = range->mem_crit_max;
	adev->pm.dpm.thermal.max_mem_emergency_temp = range->mem_emergency_max;

	return ret;
}

/**
 * smu_wbrf_handle_exclusion_ranges - consume the wbrf exclusion ranges
 *
 * @smu: smu_context pointer
 *
 * Retrieve the wbrf exclusion ranges and send them to PMFW for proper handling.
 * Returns 0 on success, error on failure.
 */
static int smu_wbrf_handle_exclusion_ranges(struct smu_context *smu)
{
	struct wbrf_ranges_in_out wbrf_exclusion = {0};
	struct freq_band_range *wifi_bands = wbrf_exclusion.band_list;
	struct amdgpu_device *adev = smu->adev;
	uint32_t num_of_wbrf_ranges = MAX_NUM_OF_WBRF_RANGES;
	uint64_t start, end;
	int ret, i, j;

	ret = amd_wbrf_retrieve_freq_band(adev->dev, &wbrf_exclusion);
	if (ret) {
		dev_err(adev->dev, "Failed to retrieve exclusion ranges!\n");
		return ret;
	}

	/*
	 * The exclusion ranges array we got might be filled with holes and duplicate
	 * entries. For example:
	 * {(2400, 2500), (0, 0), (6882, 6962), (2400, 2500), (0, 0), (6117, 6189), (0, 0)...}
	 * We need to do some sortups to eliminate those holes and duplicate entries.
	 * Expected output: {(2400, 2500), (6117, 6189), (6882, 6962), (0, 0)...}
	 */
	for (i = 0; i < num_of_wbrf_ranges; i++) {
		start = wifi_bands[i].start;
		end = wifi_bands[i].end;

		/* get the last valid entry to fill the intermediate hole */
		if (!start && !end) {
			for (j = num_of_wbrf_ranges - 1; j > i; j--)
				if (wifi_bands[j].start && wifi_bands[j].end)
					break;

			/* no valid entry left */
			if (j <= i)
				break;

			start = wifi_bands[i].start = wifi_bands[j].start;
			end = wifi_bands[i].end = wifi_bands[j].end;
			wifi_bands[j].start = 0;
			wifi_bands[j].end = 0;
			num_of_wbrf_ranges = j;
		}

		/* eliminate duplicate entries */
		for (j = i + 1; j < num_of_wbrf_ranges; j++) {
			if ((wifi_bands[j].start == start) && (wifi_bands[j].end == end)) {
				wifi_bands[j].start = 0;
				wifi_bands[j].end = 0;
			}
		}
	}

	/* Send the sorted wifi_bands to PMFW */
	ret = smu_set_wbrf_exclusion_ranges(smu, wifi_bands);
	/* Try to set the wifi_bands again */
	if (unlikely(ret == -EBUSY)) {
		mdelay(5);
		ret = smu_set_wbrf_exclusion_ranges(smu, wifi_bands);
	}

	return ret;
}

/**
 * smu_wbrf_event_handler - handle notify events
 *
 * @nb: notifier block
 * @action: event type
 * @_arg: event data
 *
 * Calls relevant amdgpu function in response to wbrf event
 * notification from kernel.
 */
static int smu_wbrf_event_handler(struct notifier_block *nb,
				  unsigned long action, void *_arg)
{
	struct smu_context *smu = container_of(nb, struct smu_context, wbrf_notifier);

	switch (action) {
	case WBRF_CHANGED:
		schedule_delayed_work(&smu->wbrf_delayed_work,
				      msecs_to_jiffies(SMU_WBRF_EVENT_HANDLING_PACE));
		break;
	default:
		return NOTIFY_DONE;
	}

	return NOTIFY_OK;
}

/**
 * smu_wbrf_delayed_work_handler - callback on delayed work timer expired
 *
 * @work: struct work_struct pointer
 *
 * Flood is over and driver will consume the latest exclusion ranges.
 */
static void smu_wbrf_delayed_work_handler(struct work_struct *work)
{
	struct smu_context *smu = container_of(work, struct smu_context, wbrf_delayed_work.work);

	smu_wbrf_handle_exclusion_ranges(smu);
}

/**
 * smu_wbrf_support_check - check wbrf support
 *
 * @smu: smu_context pointer
 *
 * Verifies the ACPI interface whether wbrf is supported.
 */
static void smu_wbrf_support_check(struct smu_context *smu)
{
	struct amdgpu_device *adev = smu->adev;

	smu->wbrf_supported = smu_is_asic_wbrf_supported(smu) && amdgpu_wbrf &&
							acpi_amd_wbrf_supported_consumer(adev->dev);

	if (smu->wbrf_supported)
		dev_info(adev->dev, "RF interference mitigation is supported\n");
}

/**
 * smu_wbrf_init - init driver wbrf support
 *
 * @smu: smu_context pointer
 *
 * Verifies the AMD ACPI interfaces and registers with the wbrf
 * notifier chain if wbrf feature is supported.
 * Returns 0 on success, error on failure.
 */
static int smu_wbrf_init(struct smu_context *smu)
{
	int ret;

	if (!smu->wbrf_supported)
		return 0;

	INIT_DELAYED_WORK(&smu->wbrf_delayed_work, smu_wbrf_delayed_work_handler);

	smu->wbrf_notifier.notifier_call = smu_wbrf_event_handler;
	ret = amd_wbrf_register_notifier(&smu->wbrf_notifier);
	if (ret)
		return ret;

	/*
	 * Some wifiband exclusion ranges may be already there
	 * before our driver loaded. To make sure our driver
	 * is awared of those exclusion ranges.
	 */
	schedule_delayed_work(&smu->wbrf_delayed_work,
			      msecs_to_jiffies(SMU_WBRF_EVENT_HANDLING_PACE));

	return 0;
}

/**
 * smu_wbrf_fini - tear down driver wbrf support
 *
 * @smu: smu_context pointer
 *
 * Unregisters with the wbrf notifier chain.
 */
static void smu_wbrf_fini(struct smu_context *smu)
{
	if (!smu->wbrf_supported)
		return;

	amd_wbrf_unregister_notifier(&smu->wbrf_notifier);

	cancel_delayed_work_sync(&smu->wbrf_delayed_work);
}

static int smu_smc_hw_setup(struct smu_context *smu)
{
	struct smu_feature *feature = &smu->smu_feature;
	struct amdgpu_device *adev = smu->adev;
	uint8_t pcie_gen = 0, pcie_width = 0;
	uint64_t features_supported;
	int ret = 0;

	switch (amdgpu_ip_version(adev, MP1_HWIP, 0)) {
	case IP_VERSION(11, 0, 7):
	case IP_VERSION(11, 0, 11):
	case IP_VERSION(11, 5, 0):
	case IP_VERSION(11, 0, 12):
		if (adev->in_suspend && smu_is_dpm_running(smu)) {
			dev_info(adev->dev, "dpm has been enabled\n");
			ret = smu_system_features_control(smu, true);
			if (ret)
				dev_err(adev->dev, "Failed system features control!\n");
			return ret;
		}
		break;
	default:
		break;
	}

	ret = smu_init_display_count(smu, 0);
	if (ret) {
		dev_info(adev->dev, "Failed to pre-set display count as 0!\n");
		return ret;
	}

	ret = smu_set_driver_table_location(smu);
	if (ret) {
		dev_err(adev->dev, "Failed to SetDriverDramAddr!\n");
		return ret;
	}

	/*
	 * Set PMSTATUSLOG table bo address with SetToolsDramAddr MSG for tools.
	 */
	ret = smu_set_tool_table_location(smu);
	if (ret) {
		dev_err(adev->dev, "Failed to SetToolsDramAddr!\n");
		return ret;
	}

	/*
	 * Use msg SetSystemVirtualDramAddr and DramLogSetDramAddr can notify
	 * pool location.
	 */
	ret = smu_notify_memory_pool_location(smu);
	if (ret) {
		dev_err(adev->dev, "Failed to SetDramLogDramAddr!\n");
		return ret;
	}

	/*
	 * It is assumed the pptable used before runpm is same as
	 * the one used afterwards. Thus, we can reuse the stored
	 * copy and do not need to resetup the pptable again.
	 */
	if (!adev->in_runpm) {
		ret = smu_setup_pptable(smu);
		if (ret) {
			dev_err(adev->dev, "Failed to setup pptable!\n");
			return ret;
		}
	}

	/* smu_dump_pptable(smu); */

	/*
	 * With SCPM enabled, PSP is responsible for the PPTable transferring
	 * (to SMU). Driver involvement is not needed and permitted.
	 */
	if (!adev->scpm_enabled) {
		/*
		 * Copy pptable bo in the vram to smc with SMU MSGs such as
		 * SetDriverDramAddr and TransferTableDram2Smu.
		 */
		ret = smu_write_pptable(smu);
		if (ret) {
			dev_err(adev->dev, "Failed to transfer pptable to SMC!\n");
			return ret;
		}
	}

	/* issue Run*Btc msg */
	ret = smu_run_btc(smu);
	if (ret)
		return ret;

	/* Enable UclkShadow on wbrf supported */
	if (smu->wbrf_supported) {
		ret = smu_enable_uclk_shadow(smu, true);
		if (ret) {
			dev_err(adev->dev, "Failed to enable UclkShadow feature to support wbrf!\n");
			return ret;
		}
	}

	/*
	 * With SCPM enabled, these actions(and relevant messages) are
	 * not needed and permitted.
	 */
	if (!adev->scpm_enabled) {
		ret = smu_feature_set_allowed_mask(smu);
		if (ret) {
			dev_err(adev->dev, "Failed to set driver allowed features mask!\n");
			return ret;
		}
	}

	ret = smu_system_features_control(smu, true);
	if (ret) {
		dev_err(adev->dev, "Failed to enable requested dpm features!\n");
		return ret;
	}

	smu_init_xgmi_plpd_mode(smu);

	ret = smu_feature_get_enabled_mask(smu, &features_supported);
	if (ret) {
		dev_err(adev->dev, "Failed to retrieve supported dpm features!\n");
		return ret;
	}
	bitmap_copy(feature->supported,
		    (unsigned long *)&features_supported,
		    feature->feature_num);

	if (!smu_is_dpm_running(smu))
		dev_info(adev->dev, "dpm has been disabled\n");

	/*
	 * Set initialized values (get from vbios) to dpm tables context such as
	 * gfxclk, memclk, dcefclk, and etc. And enable the DPM feature for each
	 * type of clks.
	 */
	ret = smu_set_default_dpm_table(smu);
	if (ret) {
		dev_err(adev->dev, "Failed to setup default dpm clock tables!\n");
		return ret;
	}

	if (adev->pm.pcie_gen_mask & CAIL_PCIE_LINK_SPEED_SUPPORT_GEN4)
		pcie_gen = 3;
	else if (adev->pm.pcie_gen_mask & CAIL_PCIE_LINK_SPEED_SUPPORT_GEN3)
		pcie_gen = 2;
	else if (adev->pm.pcie_gen_mask & CAIL_PCIE_LINK_SPEED_SUPPORT_GEN2)
		pcie_gen = 1;
	else if (adev->pm.pcie_gen_mask & CAIL_PCIE_LINK_SPEED_SUPPORT_GEN1)
		pcie_gen = 0;

	/* Bit 31:16: LCLK DPM level. 0 is DPM0, and 1 is DPM1
	 * Bit 15:8:  PCIE GEN, 0 to 3 corresponds to GEN1 to GEN4
	 * Bit 7:0:   PCIE lane width, 1 to 7 corresponds is x1 to x32
	 */
	if (adev->pm.pcie_mlw_mask & CAIL_PCIE_LINK_WIDTH_SUPPORT_X16)
		pcie_width = 6;
	else if (adev->pm.pcie_mlw_mask & CAIL_PCIE_LINK_WIDTH_SUPPORT_X12)
		pcie_width = 5;
	else if (adev->pm.pcie_mlw_mask & CAIL_PCIE_LINK_WIDTH_SUPPORT_X8)
		pcie_width = 4;
	else if (adev->pm.pcie_mlw_mask & CAIL_PCIE_LINK_WIDTH_SUPPORT_X4)
		pcie_width = 3;
	else if (adev->pm.pcie_mlw_mask & CAIL_PCIE_LINK_WIDTH_SUPPORT_X2)
		pcie_width = 2;
	else if (adev->pm.pcie_mlw_mask & CAIL_PCIE_LINK_WIDTH_SUPPORT_X1)
		pcie_width = 1;
	ret = smu_update_pcie_parameters(smu, pcie_gen, pcie_width);
	if (ret) {
		dev_err(adev->dev, "Attempt to override pcie params failed!\n");
		return ret;
	}

	ret = smu_get_thermal_temperature_range(smu);
	if (ret) {
		dev_err(adev->dev, "Failed to get thermal temperature ranges!\n");
		return ret;
	}

	ret = smu_enable_thermal_alert(smu);
	if (ret) {
	  dev_err(adev->dev, "Failed to enable thermal alert!\n");
	  return ret;
	}

	ret = smu_notify_display_change(smu);
	if (ret) {
		dev_err(adev->dev, "Failed to notify display change!\n");
		return ret;
	}

	/*
	 * Set min deep sleep dce fclk with bootup value from vbios via
	 * SetMinDeepSleepDcefclk MSG.
	 */
	ret = smu_set_min_dcef_deep_sleep(smu,
					  smu->smu_table.boot_values.dcefclk / 100);
	if (ret) {
		dev_err(adev->dev, "Error setting min deepsleep dcefclk\n");
		return ret;
	}

	/* Init wbrf support. Properly setup the notifier */
	ret = smu_wbrf_init(smu);
	if (ret)
		dev_err(adev->dev, "Error during wbrf init call\n");

	return ret;
}

static int smu_start_smc_engine(struct smu_context *smu)
{
	struct amdgpu_device *adev = smu->adev;
	int ret = 0;

	smu->smc_fw_state = SMU_FW_INIT;

	if (adev->firmware.load_type != AMDGPU_FW_LOAD_PSP) {
		if (amdgpu_ip_version(adev, MP1_HWIP, 0) < IP_VERSION(11, 0, 0)) {
			if (smu->ppt_funcs->load_microcode) {
				ret = smu->ppt_funcs->load_microcode(smu);
				if (ret)
					return ret;
			}
		}
	}

	if (smu->ppt_funcs->check_fw_status) {
		ret = smu->ppt_funcs->check_fw_status(smu);
		if (ret) {
			dev_err(adev->dev, "SMC is not ready\n");
			return ret;
		}
	}

	/*
	 * Send msg GetDriverIfVersion to check if the return value is equal
	 * with DRIVER_IF_VERSION of smc header.
	 */
	ret = smu_check_fw_version(smu);
	if (ret)
		return ret;

	return ret;
}

static int smu_hw_init(struct amdgpu_ip_block *ip_block)
{
	int ret;
	struct amdgpu_device *adev = ip_block->adev;
	struct smu_context *smu = adev->powerplay.pp_handle;

	if (amdgpu_sriov_vf(adev) && !amdgpu_sriov_is_pp_one_vf(adev)) {
		smu->pm_enabled = false;
		return 0;
	}

	ret = smu_start_smc_engine(smu);
	if (ret) {
		dev_err(adev->dev, "SMC engine is not correctly up!\n");
		return ret;
	}

	/*
	 * Check whether wbrf is supported. This needs to be done
	 * before SMU setup starts since part of SMU configuration
	 * relies on this.
	 */
	smu_wbrf_support_check(smu);

	if (smu->is_apu) {
		ret = smu_set_gfx_imu_enable(smu);
		if (ret)
			return ret;
		smu_dpm_set_vcn_enable(smu, true);
		smu_dpm_set_jpeg_enable(smu, true);
		smu_dpm_set_vpe_enable(smu, true);
		smu_dpm_set_umsch_mm_enable(smu, true);
		smu_set_mall_enable(smu);
		smu_set_gfx_cgpg(smu, true);
	}

	if (!smu->pm_enabled)
		return 0;

	ret = smu_get_driver_allowed_feature_mask(smu);
	if (ret)
		return ret;

	ret = smu_smc_hw_setup(smu);
	if (ret) {
		dev_err(adev->dev, "Failed to setup smc hw!\n");
		return ret;
	}

	/*
	 * Move maximum sustainable clock retrieving here considering
	 * 1. It is not needed on resume(from S3).
	 * 2. DAL settings come between .hw_init and .late_init of SMU.
	 *    And DAL needs to know the maximum sustainable clocks. Thus
	 *    it cannot be put in .late_init().
	 */
	ret = smu_init_max_sustainable_clocks(smu);
	if (ret) {
		dev_err(adev->dev, "Failed to init max sustainable clocks!\n");
		return ret;
	}

	adev->pm.dpm_enabled = true;

	dev_info(adev->dev, "SMU is initialized successfully!\n");

	return 0;
}

static int smu_disable_dpms(struct smu_context *smu)
{
	struct amdgpu_device *adev = smu->adev;
	int ret = 0;
	bool use_baco = !smu->is_apu &&
		((amdgpu_in_reset(adev) &&
		  (amdgpu_asic_reset_method(adev) == AMD_RESET_METHOD_BACO)) ||
		 ((adev->in_runpm || adev->in_s4) && amdgpu_asic_supports_baco(adev)));

	/*
	 * For SMU 13.0.0 and 13.0.7, PMFW will handle the DPM features(disablement or others)
	 * properly on suspend/reset/unload. Driver involvement may cause some unexpected issues.
	 */
	switch (amdgpu_ip_version(adev, MP1_HWIP, 0)) {
	case IP_VERSION(13, 0, 0):
	case IP_VERSION(13, 0, 7):
	case IP_VERSION(13, 0, 10):
	case IP_VERSION(14, 0, 2):
	case IP_VERSION(14, 0, 3):
		return 0;
	default:
		break;
	}

	/*
	 * For custom pptable uploading, skip the DPM features
	 * disable process on Navi1x ASICs.
	 *   - As the gfx related features are under control of
	 *     RLC on those ASICs. RLC reinitialization will be
	 *     needed to reenable them. That will cost much more
	 *     efforts.
	 *
	 *   - SMU firmware can handle the DPM reenablement
	 *     properly.
	 */
	if (smu->uploading_custom_pp_table) {
		switch (amdgpu_ip_version(adev, MP1_HWIP, 0)) {
		case IP_VERSION(11, 0, 0):
		case IP_VERSION(11, 0, 5):
		case IP_VERSION(11, 0, 9):
		case IP_VERSION(11, 0, 7):
		case IP_VERSION(11, 0, 11):
		case IP_VERSION(11, 5, 0):
		case IP_VERSION(11, 0, 12):
		case IP_VERSION(11, 0, 13):
			return 0;
		default:
			break;
		}
	}

	/*
	 * For Sienna_Cichlid, PMFW will handle the features disablement properly
	 * on BACO in. Driver involvement is unnecessary.
	 */
	if (use_baco) {
		switch (amdgpu_ip_version(adev, MP1_HWIP, 0)) {
		case IP_VERSION(11, 0, 7):
		case IP_VERSION(11, 0, 0):
		case IP_VERSION(11, 0, 5):
		case IP_VERSION(11, 0, 9):
		case IP_VERSION(13, 0, 7):
			return 0;
		default:
			break;
		}
	}

	/*
	 * For GFX11 and subsequent APUs, PMFW will handle the features disablement properly
	 * for gpu reset and S0i3 cases. Driver involvement is unnecessary.
	 */
	if (IP_VERSION_MAJ(amdgpu_ip_version(adev, GC_HWIP, 0)) >= 11 &&
	    smu->is_apu && (amdgpu_in_reset(adev) || adev->in_s0ix))
		return 0;

	/*
	 * For gpu reset, runpm and hibernation through BACO,
	 * BACO feature has to be kept enabled.
	 */
	if (use_baco && smu_feature_is_enabled(smu, SMU_FEATURE_BACO_BIT)) {
		ret = smu_disable_all_features_with_exception(smu,
							      SMU_FEATURE_BACO_BIT);
		if (ret)
			dev_err(adev->dev, "Failed to disable smu features except BACO.\n");
	} else {
		/* DisableAllSmuFeatures message is not permitted with SCPM enabled */
		if (!adev->scpm_enabled) {
			ret = smu_system_features_control(smu, false);
			if (ret)
				dev_err(adev->dev, "Failed to disable smu features.\n");
		}
	}

	/* Notify SMU RLC is going to be off, stop RLC and SMU interaction.
	 * otherwise SMU will hang while interacting with RLC if RLC is halted
	 * this is a WA for Vangogh asic which fix the SMU hang issue.
	 */
	ret = smu_notify_rlc_state(smu, false);
	if (ret) {
		dev_err(adev->dev, "Fail to notify rlc status!\n");
		return ret;
	}

	if (amdgpu_ip_version(adev, GC_HWIP, 0) >= IP_VERSION(9, 4, 2) &&
	    !((adev->flags & AMD_IS_APU) && adev->gfx.imu.funcs) &&
	    !amdgpu_sriov_vf(adev) && adev->gfx.rlc.funcs->stop)
		adev->gfx.rlc.funcs->stop(adev);

	return ret;
}

static int smu_smc_hw_cleanup(struct smu_context *smu)
{
	struct amdgpu_device *adev = smu->adev;
	int ret = 0;

	smu_wbrf_fini(smu);

	cancel_work_sync(&smu->throttling_logging_work);
	cancel_work_sync(&smu->interrupt_work);

	ret = smu_disable_thermal_alert(smu);
	if (ret) {
		dev_err(adev->dev, "Fail to disable thermal alert!\n");
		return ret;
	}

	cancel_delayed_work_sync(&smu->swctf_delayed_work);

	ret = smu_disable_dpms(smu);
	if (ret) {
		dev_err(adev->dev, "Fail to disable dpm features!\n");
		return ret;
	}

	return 0;
}

static int smu_reset_mp1_state(struct smu_context *smu)
{
	struct amdgpu_device *adev = smu->adev;
	int ret = 0;

	if ((!adev->in_runpm) && (!adev->in_suspend) &&
		(!amdgpu_in_reset(adev)) && amdgpu_ip_version(adev, MP1_HWIP, 0) ==
									IP_VERSION(13, 0, 10) &&
		!amdgpu_device_has_display_hardware(adev))
		ret = smu_set_mp1_state(smu, PP_MP1_STATE_UNLOAD);

	return ret;
}

static int smu_hw_fini(struct amdgpu_ip_block *ip_block)
{
	struct amdgpu_device *adev = ip_block->adev;
	struct smu_context *smu = adev->powerplay.pp_handle;
	int ret;

	if (amdgpu_sriov_vf(adev) && !amdgpu_sriov_is_pp_one_vf(adev))
		return 0;

	smu_dpm_set_vcn_enable(smu, false);
	smu_dpm_set_jpeg_enable(smu, false);
	smu_dpm_set_vpe_enable(smu, false);
	smu_dpm_set_umsch_mm_enable(smu, false);

	adev->vcn.cur_state = AMD_PG_STATE_GATE;
	adev->jpeg.cur_state = AMD_PG_STATE_GATE;

	if (!smu->pm_enabled)
		return 0;

	adev->pm.dpm_enabled = false;

	ret = smu_smc_hw_cleanup(smu);
	if (ret)
		return ret;

	ret = smu_reset_mp1_state(smu);
	if (ret)
		return ret;

	return 0;
}

static void smu_late_fini(struct amdgpu_ip_block *ip_block)
{
	struct amdgpu_device *adev = ip_block->adev;
	struct smu_context *smu = adev->powerplay.pp_handle;

	kfree(smu);
}

static int smu_reset(struct smu_context *smu)
{
	struct amdgpu_device *adev = smu->adev;
	struct amdgpu_ip_block *ip_block;
	int ret;

	ip_block = amdgpu_device_ip_get_ip_block(adev, AMD_IP_BLOCK_TYPE_SMC);
	if (!ip_block)
		return -EINVAL;

	ret = smu_hw_fini(ip_block);
	if (ret)
		return ret;

	ret = smu_hw_init(ip_block);
	if (ret)
		return ret;

	ret = smu_late_init(ip_block);
	if (ret)
		return ret;

	return 0;
}

static int smu_suspend(struct amdgpu_ip_block *ip_block)
{
	struct amdgpu_device *adev = ip_block->adev;
	struct smu_context *smu = adev->powerplay.pp_handle;
	int ret;
	uint64_t count;

	if (amdgpu_sriov_vf(adev) && !amdgpu_sriov_is_pp_one_vf(adev))
		return 0;

	if (!smu->pm_enabled)
		return 0;

	adev->pm.dpm_enabled = false;

	ret = smu_smc_hw_cleanup(smu);
	if (ret)
		return ret;

	smu->watermarks_bitmap &= ~(WATERMARKS_LOADED);

	smu_set_gfx_cgpg(smu, false);

	/*
	 * pwfw resets entrycount when device is suspended, so we save the
	 * last value to be used when we resume to keep it consistent
	 */
	ret = smu_get_entrycount_gfxoff(smu, &count);
	if (!ret)
		adev->gfx.gfx_off_entrycount = count;

	return 0;
}

static int smu_resume(struct amdgpu_ip_block *ip_block)
{
	int ret;
	struct amdgpu_device *adev = ip_block->adev;
	struct smu_context *smu = adev->powerplay.pp_handle;

	if (amdgpu_sriov_vf(adev)&& !amdgpu_sriov_is_pp_one_vf(adev))
		return 0;

	if (!smu->pm_enabled)
		return 0;

	dev_info(adev->dev, "SMU is resuming...\n");

	ret = smu_start_smc_engine(smu);
	if (ret) {
		dev_err(adev->dev, "SMC engine is not correctly up!\n");
		return ret;
	}

	ret = smu_smc_hw_setup(smu);
	if (ret) {
		dev_err(adev->dev, "Failed to setup smc hw!\n");
		return ret;
	}

	ret = smu_set_gfx_imu_enable(smu);
	if (ret)
		return ret;

	smu_set_gfx_cgpg(smu, true);

	smu->disable_uclk_switch = 0;

	adev->pm.dpm_enabled = true;

	dev_info(adev->dev, "SMU is resumed successfully!\n");

	return 0;
}

static int smu_display_configuration_change(void *handle,
					    const struct amd_pp_display_configuration *display_config)
{
	struct smu_context *smu = handle;

	if (!smu->pm_enabled || !smu->adev->pm.dpm_enabled)
		return -EOPNOTSUPP;

	if (!display_config)
		return -EINVAL;

	smu_set_min_dcef_deep_sleep(smu,
				    display_config->min_dcef_deep_sleep_set_clk / 100);

	return 0;
}

static int smu_set_clockgating_state(void *handle,
				     enum amd_clockgating_state state)
{
	return 0;
}

static int smu_set_powergating_state(void *handle,
				     enum amd_powergating_state state)
{
	return 0;
}

static int smu_enable_umd_pstate(void *handle,
		      enum amd_dpm_forced_level *level)
{
	uint32_t profile_mode_mask = AMD_DPM_FORCED_LEVEL_PROFILE_STANDARD |
					AMD_DPM_FORCED_LEVEL_PROFILE_MIN_SCLK |
					AMD_DPM_FORCED_LEVEL_PROFILE_MIN_MCLK |
					AMD_DPM_FORCED_LEVEL_PROFILE_PEAK;

	struct smu_context *smu = (struct smu_context*)(handle);
	struct smu_dpm_context *smu_dpm_ctx = &(smu->smu_dpm);

	if (!smu->is_apu && !smu_dpm_ctx->dpm_context)
		return -EINVAL;

	if (!(smu_dpm_ctx->dpm_level & profile_mode_mask)) {
		/* enter umd pstate, save current level, disable gfx cg*/
		if (*level & profile_mode_mask) {
			smu_dpm_ctx->saved_dpm_level = smu_dpm_ctx->dpm_level;
			smu_gpo_control(smu, false);
			smu_gfx_ulv_control(smu, false);
			smu_deep_sleep_control(smu, false);
			amdgpu_asic_update_umd_stable_pstate(smu->adev, true);
		}
	} else {
		/* exit umd pstate, restore level, enable gfx cg*/
		if (!(*level & profile_mode_mask)) {
			if (*level == AMD_DPM_FORCED_LEVEL_PROFILE_EXIT)
				*level = smu_dpm_ctx->saved_dpm_level;
			amdgpu_asic_update_umd_stable_pstate(smu->adev, false);
			smu_deep_sleep_control(smu, true);
			smu_gfx_ulv_control(smu, true);
			smu_gpo_control(smu, true);
		}
	}

	return 0;
}

static int smu_bump_power_profile_mode(struct smu_context *smu,
					   long *param,
					   uint32_t param_size)
{
	int ret = 0;

	if (smu->ppt_funcs->set_power_profile_mode)
		ret = smu->ppt_funcs->set_power_profile_mode(smu, param, param_size);

	return ret;
}

static int smu_adjust_power_state_dynamic(struct smu_context *smu,
					  enum amd_dpm_forced_level level,
					  bool skip_display_settings,
					  bool init)
{
	int ret = 0;
	int index = 0;
	long workload[1];
	struct smu_dpm_context *smu_dpm_ctx = &(smu->smu_dpm);

	if (!skip_display_settings) {
		ret = smu_display_config_changed(smu);
		if (ret) {
			dev_err(smu->adev->dev, "Failed to change display config!");
			return ret;
		}
	}

	ret = smu_apply_clocks_adjust_rules(smu);
	if (ret) {
		dev_err(smu->adev->dev, "Failed to apply clocks adjust rules!");
		return ret;
	}

	if (!skip_display_settings) {
		ret = smu_notify_smc_display_config(smu);
		if (ret) {
			dev_err(smu->adev->dev, "Failed to notify smc display config!");
			return ret;
		}
	}

	if (smu_dpm_ctx->dpm_level != level) {
		ret = smu_asic_set_performance_level(smu, level);
		if (ret) {
			dev_err(smu->adev->dev, "Failed to set performance level!");
			return ret;
		}

		/* update the saved copy */
		smu_dpm_ctx->dpm_level = level;
	}

	if (smu_dpm_ctx->dpm_level != AMD_DPM_FORCED_LEVEL_MANUAL &&
		smu_dpm_ctx->dpm_level != AMD_DPM_FORCED_LEVEL_PERF_DETERMINISM) {
		index = fls(smu->workload_mask);
		index = index > 0 && index <= WORKLOAD_POLICY_MAX ? index - 1 : 0;
		workload[0] = smu->workload_setting[index];

		if (init || smu->power_profile_mode != workload[0])
			smu_bump_power_profile_mode(smu, workload, 0);
	}

	return ret;
}

static int smu_handle_task(struct smu_context *smu,
			   enum amd_dpm_forced_level level,
			   enum amd_pp_task task_id)
{
	int ret = 0;

	if (!smu->pm_enabled || !smu->adev->pm.dpm_enabled)
		return -EOPNOTSUPP;

	switch (task_id) {
	case AMD_PP_TASK_DISPLAY_CONFIG_CHANGE:
		ret = smu_pre_display_config_changed(smu);
		if (ret)
			return ret;
		ret = smu_adjust_power_state_dynamic(smu, level, false, false);
		break;
	case AMD_PP_TASK_COMPLETE_INIT:
		ret = smu_adjust_power_state_dynamic(smu, level, true, true);
		break;
	case AMD_PP_TASK_READJUST_POWER_STATE:
		ret = smu_adjust_power_state_dynamic(smu, level, true, false);
		break;
	default:
		break;
	}

	return ret;
}

static int smu_handle_dpm_task(void *handle,
			       enum amd_pp_task task_id,
			       enum amd_pm_state_type *user_state)
{
	struct smu_context *smu = handle;
	struct smu_dpm_context *smu_dpm = &smu->smu_dpm;

	return smu_handle_task(smu, smu_dpm->dpm_level, task_id);

}

static int smu_switch_power_profile(void *handle,
				    enum PP_SMC_POWER_PROFILE type,
				    bool en)
{
	struct smu_context *smu = handle;
	struct smu_dpm_context *smu_dpm_ctx = &(smu->smu_dpm);
	long workload[1];
	uint32_t index;

	if (!smu->pm_enabled || !smu->adev->pm.dpm_enabled)
		return -EOPNOTSUPP;

	if (!(type < PP_SMC_POWER_PROFILE_CUSTOM))
		return -EINVAL;

	if (!en) {
		smu->workload_mask &= ~(1 << smu->workload_prority[type]);
		index = fls(smu->workload_mask);
		index = index > 0 && index <= WORKLOAD_POLICY_MAX ? index - 1 : 0;
		workload[0] = smu->workload_setting[index];
	} else {
		smu->workload_mask |= (1 << smu->workload_prority[type]);
		index = fls(smu->workload_mask);
		index = index <= WORKLOAD_POLICY_MAX ? index - 1 : 0;
		workload[0] = smu->workload_setting[index];
	}

	if (smu_dpm_ctx->dpm_level != AMD_DPM_FORCED_LEVEL_MANUAL &&
		smu_dpm_ctx->dpm_level != AMD_DPM_FORCED_LEVEL_PERF_DETERMINISM)
		smu_bump_power_profile_mode(smu, workload, 0);

	return 0;
}

static enum amd_dpm_forced_level smu_get_performance_level(void *handle)
{
	struct smu_context *smu = handle;
	struct smu_dpm_context *smu_dpm_ctx = &(smu->smu_dpm);

	if (!smu->pm_enabled || !smu->adev->pm.dpm_enabled)
		return -EOPNOTSUPP;

	if (!smu->is_apu && !smu_dpm_ctx->dpm_context)
		return -EINVAL;

	return smu_dpm_ctx->dpm_level;
}

static int smu_force_performance_level(void *handle,
				       enum amd_dpm_forced_level level)
{
	struct smu_context *smu = handle;
	struct smu_dpm_context *smu_dpm_ctx = &(smu->smu_dpm);
	int ret = 0;

	if (!smu->pm_enabled || !smu->adev->pm.dpm_enabled)
		return -EOPNOTSUPP;

	if (!smu->is_apu && !smu_dpm_ctx->dpm_context)
		return -EINVAL;

	ret = smu_enable_umd_pstate(smu, &level);
	if (ret)
		return ret;

	ret = smu_handle_task(smu, level,
			      AMD_PP_TASK_READJUST_POWER_STATE);

	/* reset user dpm clock state */
	if (!ret && smu_dpm_ctx->dpm_level != AMD_DPM_FORCED_LEVEL_MANUAL) {
		memset(smu->user_dpm_profile.clk_mask, 0, sizeof(smu->user_dpm_profile.clk_mask));
		smu->user_dpm_profile.clk_dependency = 0;
	}

	return ret;
}

static int smu_set_display_count(void *handle, uint32_t count)
{
	struct smu_context *smu = handle;

	if (!smu->pm_enabled || !smu->adev->pm.dpm_enabled)
		return -EOPNOTSUPP;

	return smu_init_display_count(smu, count);
}

static int smu_force_smuclk_levels(struct smu_context *smu,
			 enum smu_clk_type clk_type,
			 uint32_t mask)
{
	struct smu_dpm_context *smu_dpm_ctx = &(smu->smu_dpm);
	int ret = 0;

	if (!smu->pm_enabled || !smu->adev->pm.dpm_enabled)
		return -EOPNOTSUPP;

	if (smu_dpm_ctx->dpm_level != AMD_DPM_FORCED_LEVEL_MANUAL) {
		dev_dbg(smu->adev->dev, "force clock level is for dpm manual mode only.\n");
		return -EINVAL;
	}

	if (smu->ppt_funcs && smu->ppt_funcs->force_clk_levels) {
		ret = smu->ppt_funcs->force_clk_levels(smu, clk_type, mask);
		if (!ret && !(smu->user_dpm_profile.flags & SMU_DPM_USER_PROFILE_RESTORE)) {
			smu->user_dpm_profile.clk_mask[clk_type] = mask;
			smu_set_user_clk_dependencies(smu, clk_type);
		}
	}

	return ret;
}

static int smu_force_ppclk_levels(void *handle,
				  enum pp_clock_type type,
				  uint32_t mask)
{
	struct smu_context *smu = handle;
	enum smu_clk_type clk_type;

	switch (type) {
	case PP_SCLK:
		clk_type = SMU_SCLK; break;
	case PP_MCLK:
		clk_type = SMU_MCLK; break;
	case PP_PCIE:
		clk_type = SMU_PCIE; break;
	case PP_SOCCLK:
		clk_type = SMU_SOCCLK; break;
	case PP_FCLK:
		clk_type = SMU_FCLK; break;
	case PP_DCEFCLK:
		clk_type = SMU_DCEFCLK; break;
	case PP_VCLK:
		clk_type = SMU_VCLK; break;
	case PP_VCLK1:
		clk_type = SMU_VCLK1; break;
	case PP_DCLK:
		clk_type = SMU_DCLK; break;
	case PP_DCLK1:
		clk_type = SMU_DCLK1; break;
	case OD_SCLK:
		clk_type = SMU_OD_SCLK; break;
	case OD_MCLK:
		clk_type = SMU_OD_MCLK; break;
	case OD_VDDC_CURVE:
		clk_type = SMU_OD_VDDC_CURVE; break;
	case OD_RANGE:
		clk_type = SMU_OD_RANGE; break;
	default:
		return -EINVAL;
	}

	return smu_force_smuclk_levels(smu, clk_type, mask);
}

/*
 * On system suspending or resetting, the dpm_enabled
 * flag will be cleared. So that those SMU services which
 * are not supported will be gated.
 * However, the mp1 state setting should still be granted
 * even if the dpm_enabled cleared.
 */
static int smu_set_mp1_state(void *handle,
			     enum pp_mp1_state mp1_state)
{
	struct smu_context *smu = handle;
	int ret = 0;

	if (!smu->pm_enabled)
		return -EOPNOTSUPP;

	if (smu->ppt_funcs &&
	    smu->ppt_funcs->set_mp1_state)
		ret = smu->ppt_funcs->set_mp1_state(smu, mp1_state);

	return ret;
}

static int smu_set_df_cstate(void *handle,
			     enum pp_df_cstate state)
{
	struct smu_context *smu = handle;
	int ret = 0;

	if (!smu->pm_enabled || !smu->adev->pm.dpm_enabled)
		return -EOPNOTSUPP;

	if (!smu->ppt_funcs || !smu->ppt_funcs->set_df_cstate)
		return 0;

	ret = smu->ppt_funcs->set_df_cstate(smu, state);
	if (ret)
		dev_err(smu->adev->dev, "[SetDfCstate] failed!\n");

	return ret;
}

int smu_write_watermarks_table(struct smu_context *smu)
{
	if (!smu->pm_enabled || !smu->adev->pm.dpm_enabled)
		return -EOPNOTSUPP;

	return smu_set_watermarks_table(smu, NULL);
}

static int smu_set_watermarks_for_clock_ranges(void *handle,
					       struct pp_smu_wm_range_sets *clock_ranges)
{
	struct smu_context *smu = handle;

	if (!smu->pm_enabled || !smu->adev->pm.dpm_enabled)
		return -EOPNOTSUPP;

	if (smu->disable_watermark)
		return 0;

	return smu_set_watermarks_table(smu, clock_ranges);
}

int smu_set_ac_dc(struct smu_context *smu)
{
	int ret = 0;

	if (!smu->pm_enabled || !smu->adev->pm.dpm_enabled)
		return -EOPNOTSUPP;

	/* controlled by firmware */
	if (smu->dc_controlled_by_gpio)
		return 0;

	ret = smu_set_power_source(smu,
				   smu->adev->pm.ac_power ? SMU_POWER_SOURCE_AC :
				   SMU_POWER_SOURCE_DC);
	if (ret)
		dev_err(smu->adev->dev, "Failed to switch to %s mode!\n",
		       smu->adev->pm.ac_power ? "AC" : "DC");

	return ret;
}

const struct amd_ip_funcs smu_ip_funcs = {
	.name = "smu",
	.early_init = smu_early_init,
	.late_init = smu_late_init,
	.sw_init = smu_sw_init,
	.sw_fini = smu_sw_fini,
	.hw_init = smu_hw_init,
	.hw_fini = smu_hw_fini,
	.late_fini = smu_late_fini,
	.suspend = smu_suspend,
	.resume = smu_resume,
	.is_idle = NULL,
	.check_soft_reset = NULL,
	.wait_for_idle = NULL,
	.soft_reset = NULL,
	.set_clockgating_state = smu_set_clockgating_state,
	.set_powergating_state = smu_set_powergating_state,
};

const struct amdgpu_ip_block_version smu_v11_0_ip_block = {
	.type = AMD_IP_BLOCK_TYPE_SMC,
	.major = 11,
	.minor = 0,
	.rev = 0,
	.funcs = &smu_ip_funcs,
};

const struct amdgpu_ip_block_version smu_v12_0_ip_block = {
	.type = AMD_IP_BLOCK_TYPE_SMC,
	.major = 12,
	.minor = 0,
	.rev = 0,
	.funcs = &smu_ip_funcs,
};

const struct amdgpu_ip_block_version smu_v13_0_ip_block = {
	.type = AMD_IP_BLOCK_TYPE_SMC,
	.major = 13,
	.minor = 0,
	.rev = 0,
	.funcs = &smu_ip_funcs,
};

const struct amdgpu_ip_block_version smu_v14_0_ip_block = {
	.type = AMD_IP_BLOCK_TYPE_SMC,
	.major = 14,
	.minor = 0,
	.rev = 0,
	.funcs = &smu_ip_funcs,
};

static int smu_load_microcode(void *handle)
{
	struct smu_context *smu = handle;
	struct amdgpu_device *adev = smu->adev;
	int ret = 0;

	if (!smu->pm_enabled)
		return -EOPNOTSUPP;

	/* This should be used for non PSP loading */
	if (adev->firmware.load_type == AMDGPU_FW_LOAD_PSP)
		return 0;

	if (smu->ppt_funcs->load_microcode) {
		ret = smu->ppt_funcs->load_microcode(smu);
		if (ret) {
			dev_err(adev->dev, "Load microcode failed\n");
			return ret;
		}
	}

	if (smu->ppt_funcs->check_fw_status) {
		ret = smu->ppt_funcs->check_fw_status(smu);
		if (ret) {
			dev_err(adev->dev, "SMC is not ready\n");
			return ret;
		}
	}

	return ret;
}

static int smu_set_gfx_cgpg(struct smu_context *smu, bool enabled)
{
	int ret = 0;

	if (smu->ppt_funcs->set_gfx_cgpg)
		ret = smu->ppt_funcs->set_gfx_cgpg(smu, enabled);

	return ret;
}

static int smu_set_fan_speed_rpm(void *handle, uint32_t speed)
{
	struct smu_context *smu = handle;
	int ret = 0;

	if (!smu->pm_enabled || !smu->adev->pm.dpm_enabled)
		return -EOPNOTSUPP;

	if (!smu->ppt_funcs->set_fan_speed_rpm)
		return -EOPNOTSUPP;

	if (speed == U32_MAX)
		return -EINVAL;

	ret = smu->ppt_funcs->set_fan_speed_rpm(smu, speed);
	if (!ret && !(smu->user_dpm_profile.flags & SMU_DPM_USER_PROFILE_RESTORE)) {
		smu->user_dpm_profile.flags |= SMU_CUSTOM_FAN_SPEED_RPM;
		smu->user_dpm_profile.fan_speed_rpm = speed;

		/* Override custom PWM setting as they cannot co-exist */
		smu->user_dpm_profile.flags &= ~SMU_CUSTOM_FAN_SPEED_PWM;
		smu->user_dpm_profile.fan_speed_pwm = 0;
	}

	return ret;
}

/**
 * smu_get_power_limit - Request one of the SMU Power Limits
 *
 * @handle: pointer to smu context
 * @limit: requested limit is written back to this variable
 * @pp_limit_level: &pp_power_limit_level which limit of the power to return
 * @pp_power_type: &pp_power_type type of power
 * Return:  0 on success, <0 on error
 *
 */
int smu_get_power_limit(void *handle,
			uint32_t *limit,
			enum pp_power_limit_level pp_limit_level,
			enum pp_power_type pp_power_type)
{
	struct smu_context *smu = handle;
	struct amdgpu_device *adev = smu->adev;
	enum smu_ppt_limit_level limit_level;
	uint32_t limit_type;
	int ret = 0;

	if (!smu->pm_enabled || !smu->adev->pm.dpm_enabled)
		return -EOPNOTSUPP;

	switch (pp_power_type) {
	case PP_PWR_TYPE_SUSTAINED:
		limit_type = SMU_DEFAULT_PPT_LIMIT;
		break;
	case PP_PWR_TYPE_FAST:
		limit_type = SMU_FAST_PPT_LIMIT;
		break;
	default:
		return -EOPNOTSUPP;
	}

	switch (pp_limit_level) {
	case PP_PWR_LIMIT_CURRENT:
		limit_level = SMU_PPT_LIMIT_CURRENT;
		break;
	case PP_PWR_LIMIT_DEFAULT:
		limit_level = SMU_PPT_LIMIT_DEFAULT;
		break;
	case PP_PWR_LIMIT_MAX:
		limit_level = SMU_PPT_LIMIT_MAX;
		break;
	case PP_PWR_LIMIT_MIN:
		limit_level = SMU_PPT_LIMIT_MIN;
		break;
	default:
		return -EOPNOTSUPP;
	}

	if (limit_type != SMU_DEFAULT_PPT_LIMIT) {
		if (smu->ppt_funcs->get_ppt_limit)
			ret = smu->ppt_funcs->get_ppt_limit(smu, limit, limit_type, limit_level);
	} else {
		switch (limit_level) {
		case SMU_PPT_LIMIT_CURRENT:
			switch (amdgpu_ip_version(adev, MP1_HWIP, 0)) {
			case IP_VERSION(13, 0, 2):
			case IP_VERSION(13, 0, 6):
			case IP_VERSION(13, 0, 14):
			case IP_VERSION(11, 0, 7):
			case IP_VERSION(11, 0, 11):
			case IP_VERSION(11, 0, 12):
			case IP_VERSION(11, 0, 13):
				ret = smu_get_asic_power_limits(smu,
								&smu->current_power_limit,
								NULL, NULL, NULL);
				break;
			default:
				break;
			}
			*limit = smu->current_power_limit;
			break;
		case SMU_PPT_LIMIT_DEFAULT:
			*limit = smu->default_power_limit;
			break;
		case SMU_PPT_LIMIT_MAX:
			*limit = smu->max_power_limit;
			break;
		case SMU_PPT_LIMIT_MIN:
			*limit = smu->min_power_limit;
			break;
		default:
			return -EINVAL;
		}
	}

	return ret;
}

static int smu_set_power_limit(void *handle, uint32_t limit)
{
	struct smu_context *smu = handle;
	uint32_t limit_type = limit >> 24;
	int ret = 0;

	if (!smu->pm_enabled || !smu->adev->pm.dpm_enabled)
		return -EOPNOTSUPP;

	limit &= (1<<24)-1;
	if (limit_type != SMU_DEFAULT_PPT_LIMIT)
		if (smu->ppt_funcs->set_power_limit)
			return smu->ppt_funcs->set_power_limit(smu, limit_type, limit);

	if ((limit > smu->max_power_limit) || (limit < smu->min_power_limit)) {
		dev_err(smu->adev->dev,
			"New power limit (%d) is out of range [%d,%d]\n",
			limit, smu->min_power_limit, smu->max_power_limit);
		return -EINVAL;
	}

	if (!limit)
		limit = smu->current_power_limit;

	if (smu->ppt_funcs->set_power_limit) {
		ret = smu->ppt_funcs->set_power_limit(smu, limit_type, limit);
		if (!ret && !(smu->user_dpm_profile.flags & SMU_DPM_USER_PROFILE_RESTORE))
			smu->user_dpm_profile.power_limit = limit;
	}

	return ret;
}

static int smu_print_smuclk_levels(struct smu_context *smu, enum smu_clk_type clk_type, char *buf)
{
	int ret = 0;

	if (!smu->pm_enabled || !smu->adev->pm.dpm_enabled)
		return -EOPNOTSUPP;

	if (smu->ppt_funcs->print_clk_levels)
		ret = smu->ppt_funcs->print_clk_levels(smu, clk_type, buf);

	return ret;
}

static enum smu_clk_type smu_convert_to_smuclk(enum pp_clock_type type)
{
	enum smu_clk_type clk_type;

	switch (type) {
	case PP_SCLK:
		clk_type = SMU_SCLK; break;
	case PP_MCLK:
		clk_type = SMU_MCLK; break;
	case PP_PCIE:
		clk_type = SMU_PCIE; break;
	case PP_SOCCLK:
		clk_type = SMU_SOCCLK; break;
	case PP_FCLK:
		clk_type = SMU_FCLK; break;
	case PP_DCEFCLK:
		clk_type = SMU_DCEFCLK; break;
	case PP_VCLK:
		clk_type = SMU_VCLK; break;
	case PP_VCLK1:
		clk_type = SMU_VCLK1; break;
	case PP_DCLK:
		clk_type = SMU_DCLK; break;
	case PP_DCLK1:
		clk_type = SMU_DCLK1; break;
	case OD_SCLK:
		clk_type = SMU_OD_SCLK; break;
	case OD_MCLK:
		clk_type = SMU_OD_MCLK; break;
	case OD_VDDC_CURVE:
		clk_type = SMU_OD_VDDC_CURVE; break;
	case OD_RANGE:
		clk_type = SMU_OD_RANGE; break;
	case OD_VDDGFX_OFFSET:
		clk_type = SMU_OD_VDDGFX_OFFSET; break;
	case OD_CCLK:
		clk_type = SMU_OD_CCLK; break;
	case OD_FAN_CURVE:
		clk_type = SMU_OD_FAN_CURVE; break;
	case OD_ACOUSTIC_LIMIT:
		clk_type = SMU_OD_ACOUSTIC_LIMIT; break;
	case OD_ACOUSTIC_TARGET:
		clk_type = SMU_OD_ACOUSTIC_TARGET; break;
	case OD_FAN_TARGET_TEMPERATURE:
		clk_type = SMU_OD_FAN_TARGET_TEMPERATURE; break;
	case OD_FAN_MINIMUM_PWM:
		clk_type = SMU_OD_FAN_MINIMUM_PWM; break;
	default:
		clk_type = SMU_CLK_COUNT; break;
	}

	return clk_type;
}

static int smu_print_ppclk_levels(void *handle,
				  enum pp_clock_type type,
				  char *buf)
{
	struct smu_context *smu = handle;
	enum smu_clk_type clk_type;

	clk_type = smu_convert_to_smuclk(type);
	if (clk_type == SMU_CLK_COUNT)
		return -EINVAL;

	return smu_print_smuclk_levels(smu, clk_type, buf);
}

static int smu_emit_ppclk_levels(void *handle, enum pp_clock_type type, char *buf, int *offset)
{
	struct smu_context *smu = handle;
	enum smu_clk_type clk_type;

	clk_type = smu_convert_to_smuclk(type);
	if (clk_type == SMU_CLK_COUNT)
		return -EINVAL;

	if (!smu->pm_enabled || !smu->adev->pm.dpm_enabled)
		return -EOPNOTSUPP;

	if (!smu->ppt_funcs->emit_clk_levels)
		return -ENOENT;

	return smu->ppt_funcs->emit_clk_levels(smu, clk_type, buf, offset);

}

static int smu_od_edit_dpm_table(void *handle,
				 enum PP_OD_DPM_TABLE_COMMAND type,
				 long *input, uint32_t size)
{
	struct smu_context *smu = handle;
	int ret = 0;

	if (!smu->pm_enabled || !smu->adev->pm.dpm_enabled)
		return -EOPNOTSUPP;

	if (smu->ppt_funcs->od_edit_dpm_table) {
		ret = smu->ppt_funcs->od_edit_dpm_table(smu, type, input, size);
	}

	return ret;
}

static int smu_read_sensor(void *handle,
			   int sensor,
			   void *data,
			   int *size_arg)
{
	struct smu_context *smu = handle;
	struct smu_umd_pstate_table *pstate_table =
				&smu->pstate_table;
	int ret = 0;
	uint32_t *size, size_val;

	if (!smu->pm_enabled || !smu->adev->pm.dpm_enabled)
		return -EOPNOTSUPP;

	if (!data || !size_arg)
		return -EINVAL;

	size_val = *size_arg;
	size = &size_val;

	if (smu->ppt_funcs->read_sensor)
		if (!smu->ppt_funcs->read_sensor(smu, sensor, data, size))
			goto unlock;

	switch (sensor) {
	case AMDGPU_PP_SENSOR_STABLE_PSTATE_SCLK:
		*((uint32_t *)data) = pstate_table->gfxclk_pstate.standard * 100;
		*size = 4;
		break;
	case AMDGPU_PP_SENSOR_STABLE_PSTATE_MCLK:
		*((uint32_t *)data) = pstate_table->uclk_pstate.standard * 100;
		*size = 4;
		break;
	case AMDGPU_PP_SENSOR_PEAK_PSTATE_SCLK:
		*((uint32_t *)data) = pstate_table->gfxclk_pstate.peak * 100;
		*size = 4;
		break;
	case AMDGPU_PP_SENSOR_PEAK_PSTATE_MCLK:
		*((uint32_t *)data) = pstate_table->uclk_pstate.peak * 100;
		*size = 4;
		break;
	case AMDGPU_PP_SENSOR_ENABLED_SMC_FEATURES_MASK:
		ret = smu_feature_get_enabled_mask(smu, (uint64_t *)data);
		*size = 8;
		break;
	case AMDGPU_PP_SENSOR_UVD_POWER:
		*(uint32_t *)data = smu_feature_is_enabled(smu, SMU_FEATURE_DPM_UVD_BIT) ? 1 : 0;
		*size = 4;
		break;
	case AMDGPU_PP_SENSOR_VCE_POWER:
		*(uint32_t *)data = smu_feature_is_enabled(smu, SMU_FEATURE_DPM_VCE_BIT) ? 1 : 0;
		*size = 4;
		break;
	case AMDGPU_PP_SENSOR_VCN_POWER_STATE:
		*(uint32_t *)data = atomic_read(&smu->smu_power.power_gate.vcn_gated) ? 0 : 1;
		*size = 4;
		break;
	case AMDGPU_PP_SENSOR_MIN_FAN_RPM:
		*(uint32_t *)data = 0;
		*size = 4;
		break;
	default:
		*size = 0;
		ret = -EOPNOTSUPP;
		break;
	}

unlock:
	// assign uint32_t to int
	*size_arg = size_val;

	return ret;
}

static int smu_get_apu_thermal_limit(void *handle, uint32_t *limit)
{
	int ret = -EOPNOTSUPP;
	struct smu_context *smu = handle;

	if (smu->ppt_funcs && smu->ppt_funcs->get_apu_thermal_limit)
		ret = smu->ppt_funcs->get_apu_thermal_limit(smu, limit);

	return ret;
}

static int smu_set_apu_thermal_limit(void *handle, uint32_t limit)
{
	int ret = -EOPNOTSUPP;
	struct smu_context *smu = handle;

	if (smu->ppt_funcs && smu->ppt_funcs->set_apu_thermal_limit)
		ret = smu->ppt_funcs->set_apu_thermal_limit(smu, limit);

	return ret;
}

static int smu_get_power_profile_mode(void *handle, char *buf)
{
	struct smu_context *smu = handle;

	if (!smu->pm_enabled || !smu->adev->pm.dpm_enabled ||
	    !smu->ppt_funcs->get_power_profile_mode)
		return -EOPNOTSUPP;
	if (!buf)
		return -EINVAL;

	return smu->ppt_funcs->get_power_profile_mode(smu, buf);
}

static int smu_set_power_profile_mode(void *handle,
				      long *param,
				      uint32_t param_size)
{
	struct smu_context *smu = handle;

	if (!smu->pm_enabled || !smu->adev->pm.dpm_enabled ||
	    !smu->ppt_funcs->set_power_profile_mode)
		return -EOPNOTSUPP;

	return smu_bump_power_profile_mode(smu, param, param_size);
}

static int smu_get_fan_control_mode(void *handle, u32 *fan_mode)
{
	struct smu_context *smu = handle;

	if (!smu->pm_enabled || !smu->adev->pm.dpm_enabled)
		return -EOPNOTSUPP;

	if (!smu->ppt_funcs->get_fan_control_mode)
		return -EOPNOTSUPP;

	if (!fan_mode)
		return -EINVAL;

	*fan_mode = smu->ppt_funcs->get_fan_control_mode(smu);

	return 0;
}

static int smu_set_fan_control_mode(void *handle, u32 value)
{
	struct smu_context *smu = handle;
	int ret = 0;

	if (!smu->pm_enabled || !smu->adev->pm.dpm_enabled)
		return -EOPNOTSUPP;

	if (!smu->ppt_funcs->set_fan_control_mode)
		return -EOPNOTSUPP;

	if (value == U32_MAX)
		return -EINVAL;

	ret = smu->ppt_funcs->set_fan_control_mode(smu, value);
	if (ret)
		goto out;

	if (!(smu->user_dpm_profile.flags & SMU_DPM_USER_PROFILE_RESTORE)) {
		smu->user_dpm_profile.fan_mode = value;

		/* reset user dpm fan speed */
		if (value != AMD_FAN_CTRL_MANUAL) {
			smu->user_dpm_profile.fan_speed_pwm = 0;
			smu->user_dpm_profile.fan_speed_rpm = 0;
			smu->user_dpm_profile.flags &= ~(SMU_CUSTOM_FAN_SPEED_RPM | SMU_CUSTOM_FAN_SPEED_PWM);
		}
	}

out:
	return ret;
}

static int smu_get_fan_speed_pwm(void *handle, u32 *speed)
{
	struct smu_context *smu = handle;
	int ret = 0;

	if (!smu->pm_enabled || !smu->adev->pm.dpm_enabled)
		return -EOPNOTSUPP;

	if (!smu->ppt_funcs->get_fan_speed_pwm)
		return -EOPNOTSUPP;

	if (!speed)
		return -EINVAL;

	ret = smu->ppt_funcs->get_fan_speed_pwm(smu, speed);

	return ret;
}

static int smu_set_fan_speed_pwm(void *handle, u32 speed)
{
	struct smu_context *smu = handle;
	int ret = 0;

	if (!smu->pm_enabled || !smu->adev->pm.dpm_enabled)
		return -EOPNOTSUPP;

	if (!smu->ppt_funcs->set_fan_speed_pwm)
		return -EOPNOTSUPP;

	if (speed == U32_MAX)
		return -EINVAL;

	ret = smu->ppt_funcs->set_fan_speed_pwm(smu, speed);
	if (!ret && !(smu->user_dpm_profile.flags & SMU_DPM_USER_PROFILE_RESTORE)) {
		smu->user_dpm_profile.flags |= SMU_CUSTOM_FAN_SPEED_PWM;
		smu->user_dpm_profile.fan_speed_pwm = speed;

		/* Override custom RPM setting as they cannot co-exist */
		smu->user_dpm_profile.flags &= ~SMU_CUSTOM_FAN_SPEED_RPM;
		smu->user_dpm_profile.fan_speed_rpm = 0;
	}

	return ret;
}

static int smu_get_fan_speed_rpm(void *handle, uint32_t *speed)
{
	struct smu_context *smu = handle;
	int ret = 0;

	if (!smu->pm_enabled || !smu->adev->pm.dpm_enabled)
		return -EOPNOTSUPP;

	if (!smu->ppt_funcs->get_fan_speed_rpm)
		return -EOPNOTSUPP;

	if (!speed)
		return -EINVAL;

	ret = smu->ppt_funcs->get_fan_speed_rpm(smu, speed);

	return ret;
}

static int smu_set_deep_sleep_dcefclk(void *handle, uint32_t clk)
{
	struct smu_context *smu = handle;

	if (!smu->pm_enabled || !smu->adev->pm.dpm_enabled)
		return -EOPNOTSUPP;

	return smu_set_min_dcef_deep_sleep(smu, clk);
}

static int smu_get_clock_by_type_with_latency(void *handle,
					      enum amd_pp_clock_type type,
					      struct pp_clock_levels_with_latency *clocks)
{
	struct smu_context *smu = handle;
	enum smu_clk_type clk_type;
	int ret = 0;

	if (!smu->pm_enabled || !smu->adev->pm.dpm_enabled)
		return -EOPNOTSUPP;

	if (smu->ppt_funcs->get_clock_by_type_with_latency) {
		switch (type) {
		case amd_pp_sys_clock:
			clk_type = SMU_GFXCLK;
			break;
		case amd_pp_mem_clock:
			clk_type = SMU_MCLK;
			break;
		case amd_pp_dcef_clock:
			clk_type = SMU_DCEFCLK;
			break;
		case amd_pp_disp_clock:
			clk_type = SMU_DISPCLK;
			break;
		default:
			dev_err(smu->adev->dev, "Invalid clock type!\n");
			return -EINVAL;
		}

		ret = smu->ppt_funcs->get_clock_by_type_with_latency(smu, clk_type, clocks);
	}

	return ret;
}

static int smu_display_clock_voltage_request(void *handle,
					     struct pp_display_clock_request *clock_req)
{
	struct smu_context *smu = handle;
	int ret = 0;

	if (!smu->pm_enabled || !smu->adev->pm.dpm_enabled)
		return -EOPNOTSUPP;

	if (smu->ppt_funcs->display_clock_voltage_request)
		ret = smu->ppt_funcs->display_clock_voltage_request(smu, clock_req);

	return ret;
}


static int smu_display_disable_memory_clock_switch(void *handle,
						   bool disable_memory_clock_switch)
{
	struct smu_context *smu = handle;
	int ret = -EINVAL;

	if (!smu->pm_enabled || !smu->adev->pm.dpm_enabled)
		return -EOPNOTSUPP;

	if (smu->ppt_funcs->display_disable_memory_clock_switch)
		ret = smu->ppt_funcs->display_disable_memory_clock_switch(smu, disable_memory_clock_switch);

	return ret;
}

static int smu_set_xgmi_pstate(void *handle,
			       uint32_t pstate)
{
	struct smu_context *smu = handle;
	int ret = 0;

	if (!smu->pm_enabled || !smu->adev->pm.dpm_enabled)
		return -EOPNOTSUPP;

	if (smu->ppt_funcs->set_xgmi_pstate)
		ret = smu->ppt_funcs->set_xgmi_pstate(smu, pstate);

	if (ret)
		dev_err(smu->adev->dev, "Failed to set XGMI pstate!\n");

	return ret;
}

static int smu_get_baco_capability(void *handle)
{
	struct smu_context *smu = handle;

	if (!smu->pm_enabled)
		return false;

	if (!smu->ppt_funcs || !smu->ppt_funcs->get_bamaco_support)
		return false;

	return smu->ppt_funcs->get_bamaco_support(smu);
}

static int smu_baco_set_state(void *handle, int state)
{
	struct smu_context *smu = handle;
	int ret = 0;

	if (!smu->pm_enabled)
		return -EOPNOTSUPP;

	if (state == 0) {
		if (smu->ppt_funcs->baco_exit)
			ret = smu->ppt_funcs->baco_exit(smu);
	} else if (state == 1) {
		if (smu->ppt_funcs->baco_enter)
			ret = smu->ppt_funcs->baco_enter(smu);
	} else {
		return -EINVAL;
	}

	if (ret)
		dev_err(smu->adev->dev, "Failed to %s BACO state!\n",
				(state)?"enter":"exit");

	return ret;
}

bool smu_mode1_reset_is_support(struct smu_context *smu)
{
	bool ret = false;

	if (!smu->pm_enabled)
		return false;

	if (smu->ppt_funcs && smu->ppt_funcs->mode1_reset_is_support)
		ret = smu->ppt_funcs->mode1_reset_is_support(smu);

	return ret;
}

bool smu_mode2_reset_is_support(struct smu_context *smu)
{
	bool ret = false;

	if (!smu->pm_enabled)
		return false;

	if (smu->ppt_funcs && smu->ppt_funcs->mode2_reset_is_support)
		ret = smu->ppt_funcs->mode2_reset_is_support(smu);

	return ret;
}

int smu_mode1_reset(struct smu_context *smu)
{
	int ret = 0;

	if (!smu->pm_enabled)
		return -EOPNOTSUPP;

	if (smu->ppt_funcs->mode1_reset)
		ret = smu->ppt_funcs->mode1_reset(smu);

	return ret;
}

static int smu_mode2_reset(void *handle)
{
	struct smu_context *smu = handle;
	int ret = 0;

	if (!smu->pm_enabled)
		return -EOPNOTSUPP;

	if (smu->ppt_funcs->mode2_reset)
		ret = smu->ppt_funcs->mode2_reset(smu);

	if (ret)
		dev_err(smu->adev->dev, "Mode2 reset failed!\n");

	return ret;
}

static int smu_enable_gfx_features(void *handle)
{
	struct smu_context *smu = handle;
	int ret = 0;

	if (!smu->pm_enabled)
		return -EOPNOTSUPP;

	if (smu->ppt_funcs->enable_gfx_features)
		ret = smu->ppt_funcs->enable_gfx_features(smu);

	if (ret)
		dev_err(smu->adev->dev, "enable gfx features failed!\n");

	return ret;
}

static int smu_get_max_sustainable_clocks_by_dc(void *handle,
						struct pp_smu_nv_clock_table *max_clocks)
{
	struct smu_context *smu = handle;
	int ret = 0;

	if (!smu->pm_enabled || !smu->adev->pm.dpm_enabled)
		return -EOPNOTSUPP;

	if (smu->ppt_funcs->get_max_sustainable_clocks_by_dc)
		ret = smu->ppt_funcs->get_max_sustainable_clocks_by_dc(smu, max_clocks);

	return ret;
}

static int smu_get_uclk_dpm_states(void *handle,
				   unsigned int *clock_values_in_khz,
				   unsigned int *num_states)
{
	struct smu_context *smu = handle;
	int ret = 0;

	if (!smu->pm_enabled || !smu->adev->pm.dpm_enabled)
		return -EOPNOTSUPP;

	if (smu->ppt_funcs->get_uclk_dpm_states)
		ret = smu->ppt_funcs->get_uclk_dpm_states(smu, clock_values_in_khz, num_states);

	return ret;
}

static enum amd_pm_state_type smu_get_current_power_state(void *handle)
{
	struct smu_context *smu = handle;
	enum amd_pm_state_type pm_state = POWER_STATE_TYPE_DEFAULT;

	if (!smu->pm_enabled || !smu->adev->pm.dpm_enabled)
		return -EOPNOTSUPP;

	if (smu->ppt_funcs->get_current_power_state)
		pm_state = smu->ppt_funcs->get_current_power_state(smu);

	return pm_state;
}

static int smu_get_dpm_clock_table(void *handle,
				   struct dpm_clocks *clock_table)
{
	struct smu_context *smu = handle;
	int ret = 0;

	if (!smu->pm_enabled || !smu->adev->pm.dpm_enabled)
		return -EOPNOTSUPP;

	if (smu->ppt_funcs->get_dpm_clock_table)
		ret = smu->ppt_funcs->get_dpm_clock_table(smu, clock_table);

	return ret;
}

static ssize_t smu_sys_get_gpu_metrics(void *handle, void **table)
{
	struct smu_context *smu = handle;

	if (!smu->pm_enabled || !smu->adev->pm.dpm_enabled)
		return -EOPNOTSUPP;

	if (!smu->ppt_funcs->get_gpu_metrics)
		return -EOPNOTSUPP;

	return smu->ppt_funcs->get_gpu_metrics(smu, table);
}

static ssize_t smu_sys_get_pm_metrics(void *handle, void *pm_metrics,
				      size_t size)
{
	struct smu_context *smu = handle;

	if (!smu->pm_enabled || !smu->adev->pm.dpm_enabled)
		return -EOPNOTSUPP;

	if (!smu->ppt_funcs->get_pm_metrics)
		return -EOPNOTSUPP;

	return smu->ppt_funcs->get_pm_metrics(smu, pm_metrics, size);
}

static int smu_enable_mgpu_fan_boost(void *handle)
{
	struct smu_context *smu = handle;
	int ret = 0;

	if (!smu->pm_enabled || !smu->adev->pm.dpm_enabled)
		return -EOPNOTSUPP;

	if (smu->ppt_funcs->enable_mgpu_fan_boost)
		ret = smu->ppt_funcs->enable_mgpu_fan_boost(smu);

	return ret;
}

static int smu_gfx_state_change_set(void *handle,
				    uint32_t state)
{
	struct smu_context *smu = handle;
	int ret = 0;

	if (smu->ppt_funcs->gfx_state_change_set)
		ret = smu->ppt_funcs->gfx_state_change_set(smu, state);

	return ret;
}

int smu_handle_passthrough_sbr(struct smu_context *smu, bool enable)
{
	int ret = 0;

	if (smu->ppt_funcs->smu_handle_passthrough_sbr)
		ret = smu->ppt_funcs->smu_handle_passthrough_sbr(smu, enable);

	return ret;
}

int smu_get_ecc_info(struct smu_context *smu, void *umc_ecc)
{
	int ret = -EOPNOTSUPP;

	if (smu->ppt_funcs &&
		smu->ppt_funcs->get_ecc_info)
		ret = smu->ppt_funcs->get_ecc_info(smu, umc_ecc);

	return ret;

}

static int smu_get_prv_buffer_details(void *handle, void **addr, size_t *size)
{
	struct smu_context *smu = handle;
	struct smu_table_context *smu_table = &smu->smu_table;
	struct smu_table *memory_pool = &smu_table->memory_pool;

	if (!addr || !size)
		return -EINVAL;

	*addr = NULL;
	*size = 0;
	if (memory_pool->bo) {
		*addr = memory_pool->cpu_addr;
		*size = memory_pool->size;
	}

	return 0;
}

static void smu_print_dpm_policy(struct smu_dpm_policy *policy, char *sysbuf,
				 size_t *size)
{
	size_t offset = *size;
	int level;

	for_each_set_bit(level, &policy->level_mask, PP_POLICY_MAX_LEVELS) {
		if (level == policy->current_level)
			offset += sysfs_emit_at(sysbuf, offset,
				"%d : %s*\n", level,
				policy->desc->get_desc(policy, level));
		else
			offset += sysfs_emit_at(sysbuf, offset,
				"%d : %s\n", level,
				policy->desc->get_desc(policy, level));
	}

	*size = offset;
}

ssize_t smu_get_pm_policy_info(struct smu_context *smu,
			       enum pp_pm_policy p_type, char *sysbuf)
{
	struct smu_dpm_context *dpm_ctxt = &smu->smu_dpm;
	struct smu_dpm_policy_ctxt *policy_ctxt;
	struct smu_dpm_policy *dpm_policy;
	size_t offset = 0;

	policy_ctxt = dpm_ctxt->dpm_policies;
	if (!smu->pm_enabled || !smu->adev->pm.dpm_enabled || !policy_ctxt ||
	    !policy_ctxt->policy_mask)
		return -EOPNOTSUPP;

	if (p_type == PP_PM_POLICY_NONE)
		return -EINVAL;

	dpm_policy = smu_get_pm_policy(smu, p_type);
	if (!dpm_policy || !dpm_policy->level_mask || !dpm_policy->desc)
		return -ENOENT;

	if (!sysbuf)
		return -EINVAL;

	smu_print_dpm_policy(dpm_policy, sysbuf, &offset);

	return offset;
}

struct smu_dpm_policy *smu_get_pm_policy(struct smu_context *smu,
					 enum pp_pm_policy p_type)
{
	struct smu_dpm_context *dpm_ctxt = &smu->smu_dpm;
	struct smu_dpm_policy_ctxt *policy_ctxt;
	int i;

	policy_ctxt = dpm_ctxt->dpm_policies;
	if (!policy_ctxt)
		return NULL;

	for (i = 0; i < hweight32(policy_ctxt->policy_mask); ++i) {
		if (policy_ctxt->policies[i].policy_type == p_type)
			return &policy_ctxt->policies[i];
	}

	return NULL;
}

int smu_set_pm_policy(struct smu_context *smu, enum pp_pm_policy p_type,
		      int level)
{
	struct smu_dpm_context *dpm_ctxt = &smu->smu_dpm;
	struct smu_dpm_policy *dpm_policy = NULL;
	struct smu_dpm_policy_ctxt *policy_ctxt;
	int ret = -EOPNOTSUPP;

	policy_ctxt = dpm_ctxt->dpm_policies;
	if (!smu->pm_enabled || !smu->adev->pm.dpm_enabled || !policy_ctxt ||
	    !policy_ctxt->policy_mask)
		return ret;

	if (level < 0 || level >= PP_POLICY_MAX_LEVELS)
		return -EINVAL;

	dpm_policy = smu_get_pm_policy(smu, p_type);

	if (!dpm_policy || !dpm_policy->level_mask || !dpm_policy->set_policy)
		return ret;

	if (dpm_policy->current_level == level)
		return 0;

	ret = dpm_policy->set_policy(smu, level);

	if (!ret)
		dpm_policy->current_level = level;

	return ret;
}

static const struct amd_pm_funcs swsmu_pm_funcs = {
	/* export for sysfs */
	.set_fan_control_mode    = smu_set_fan_control_mode,
	.get_fan_control_mode    = smu_get_fan_control_mode,
	.set_fan_speed_pwm   = smu_set_fan_speed_pwm,
	.get_fan_speed_pwm   = smu_get_fan_speed_pwm,
	.force_clock_level       = smu_force_ppclk_levels,
	.print_clock_levels      = smu_print_ppclk_levels,
	.emit_clock_levels       = smu_emit_ppclk_levels,
	.force_performance_level = smu_force_performance_level,
	.read_sensor             = smu_read_sensor,
	.get_apu_thermal_limit       = smu_get_apu_thermal_limit,
	.set_apu_thermal_limit       = smu_set_apu_thermal_limit,
	.get_performance_level   = smu_get_performance_level,
	.get_current_power_state = smu_get_current_power_state,
	.get_fan_speed_rpm       = smu_get_fan_speed_rpm,
	.set_fan_speed_rpm       = smu_set_fan_speed_rpm,
	.get_pp_num_states       = smu_get_power_num_states,
	.get_pp_table            = smu_sys_get_pp_table,
	.set_pp_table            = smu_sys_set_pp_table,
	.switch_power_profile    = smu_switch_power_profile,
	/* export to amdgpu */
	.dispatch_tasks          = smu_handle_dpm_task,
	.load_firmware           = smu_load_microcode,
	.set_powergating_by_smu  = smu_dpm_set_power_gate,
	.set_power_limit         = smu_set_power_limit,
	.get_power_limit         = smu_get_power_limit,
	.get_power_profile_mode  = smu_get_power_profile_mode,
	.set_power_profile_mode  = smu_set_power_profile_mode,
	.odn_edit_dpm_table      = smu_od_edit_dpm_table,
	.set_mp1_state           = smu_set_mp1_state,
	.gfx_state_change_set    = smu_gfx_state_change_set,
	/* export to DC */
	.get_sclk                         = smu_get_sclk,
	.get_mclk                         = smu_get_mclk,
	.display_configuration_change     = smu_display_configuration_change,
	.get_clock_by_type_with_latency   = smu_get_clock_by_type_with_latency,
	.display_clock_voltage_request    = smu_display_clock_voltage_request,
	.enable_mgpu_fan_boost            = smu_enable_mgpu_fan_boost,
	.set_active_display_count         = smu_set_display_count,
	.set_min_deep_sleep_dcefclk       = smu_set_deep_sleep_dcefclk,
	.get_asic_baco_capability         = smu_get_baco_capability,
	.set_asic_baco_state              = smu_baco_set_state,
	.get_ppfeature_status             = smu_sys_get_pp_feature_mask,
	.set_ppfeature_status             = smu_sys_set_pp_feature_mask,
	.asic_reset_mode_2                = smu_mode2_reset,
	.asic_reset_enable_gfx_features   = smu_enable_gfx_features,
	.set_df_cstate                    = smu_set_df_cstate,
	.set_xgmi_pstate                  = smu_set_xgmi_pstate,
	.get_gpu_metrics                  = smu_sys_get_gpu_metrics,
	.get_pm_metrics                   = smu_sys_get_pm_metrics,
	.set_watermarks_for_clock_ranges     = smu_set_watermarks_for_clock_ranges,
	.display_disable_memory_clock_switch = smu_display_disable_memory_clock_switch,
	.get_max_sustainable_clocks_by_dc    = smu_get_max_sustainable_clocks_by_dc,
	.get_uclk_dpm_states              = smu_get_uclk_dpm_states,
	.get_dpm_clock_table              = smu_get_dpm_clock_table,
	.get_smu_prv_buf_details = smu_get_prv_buffer_details,
};

int smu_wait_for_event(struct smu_context *smu, enum smu_event_type event,
		       uint64_t event_arg)
{
	int ret = -EINVAL;

	if (smu->ppt_funcs->wait_for_event)
		ret = smu->ppt_funcs->wait_for_event(smu, event, event_arg);

	return ret;
}

int smu_stb_collect_info(struct smu_context *smu, void *buf, uint32_t size)
{

	if (!smu->ppt_funcs->stb_collect_info || !smu->stb_context.enabled)
		return -EOPNOTSUPP;

	/* Confirm the buffer allocated is of correct size */
	if (size != smu->stb_context.stb_buf_size)
		return -EINVAL;

	/*
	 * No need to lock smu mutex as we access STB directly through MMIO
	 * and not going through SMU messaging route (for now at least).
	 * For registers access rely on implementation internal locking.
	 */
	return smu->ppt_funcs->stb_collect_info(smu, buf, size);
}

#if defined(CONFIG_DEBUG_FS)

static int smu_stb_debugfs_open(struct inode *inode, struct file *filp)
{
	struct amdgpu_device *adev = filp->f_inode->i_private;
	struct smu_context *smu = adev->powerplay.pp_handle;
	unsigned char *buf;
	int r;

	buf = kvmalloc_array(smu->stb_context.stb_buf_size, sizeof(*buf), GFP_KERNEL);
	if (!buf)
		return -ENOMEM;

	r = smu_stb_collect_info(smu, buf, smu->stb_context.stb_buf_size);
	if (r)
		goto out;

	filp->private_data = buf;

	return 0;

out:
	kvfree(buf);
	return r;
}

static ssize_t smu_stb_debugfs_read(struct file *filp, char __user *buf, size_t size,
				loff_t *pos)
{
	struct amdgpu_device *adev = filp->f_inode->i_private;
	struct smu_context *smu = adev->powerplay.pp_handle;


	if (!filp->private_data)
		return -EINVAL;

	return simple_read_from_buffer(buf,
				       size,
				       pos, filp->private_data,
				       smu->stb_context.stb_buf_size);
}

static int smu_stb_debugfs_release(struct inode *inode, struct file *filp)
{
	kvfree(filp->private_data);
	filp->private_data = NULL;

	return 0;
}

/*
 * We have to define not only read method but also
 * open and release because .read takes up to PAGE_SIZE
 * data each time so and so is invoked multiple times.
 *  We allocate the STB buffer in .open and release it
 *  in .release
 */
static const struct file_operations smu_stb_debugfs_fops = {
	.owner = THIS_MODULE,
	.open = smu_stb_debugfs_open,
	.read = smu_stb_debugfs_read,
	.release = smu_stb_debugfs_release,
	.llseek = default_llseek,
};

#endif

void amdgpu_smu_stb_debug_fs_init(struct amdgpu_device *adev)
{
#if defined(CONFIG_DEBUG_FS)

	struct smu_context *smu = adev->powerplay.pp_handle;

	if (!smu || (!smu->stb_context.stb_buf_size))
		return;

	debugfs_create_file_size("amdgpu_smu_stb_dump",
			    S_IRUSR,
			    adev_to_drm(adev)->primary->debugfs_root,
			    adev,
			    &smu_stb_debugfs_fops,
			    smu->stb_context.stb_buf_size);
#endif
}

int smu_send_hbm_bad_pages_num(struct smu_context *smu, uint32_t size)
{
	int ret = 0;

	if (smu->ppt_funcs && smu->ppt_funcs->send_hbm_bad_pages_num)
		ret = smu->ppt_funcs->send_hbm_bad_pages_num(smu, size);

	return ret;
}

int smu_send_hbm_bad_channel_flag(struct smu_context *smu, uint32_t size)
{
	int ret = 0;

	if (smu->ppt_funcs && smu->ppt_funcs->send_hbm_bad_channel_flag)
		ret = smu->ppt_funcs->send_hbm_bad_channel_flag(smu, size);

	return ret;
}

int smu_send_rma_reason(struct smu_context *smu)
{
	int ret = 0;

	if (smu->ppt_funcs && smu->ppt_funcs->send_rma_reason)
		ret = smu->ppt_funcs->send_rma_reason(smu);

	return ret;
}<|MERGE_RESOLUTION|>--- conflicted
+++ resolved
@@ -1238,16 +1238,6 @@
 
 static bool smu_is_workload_profile_available(struct smu_context *smu,
 					      u32 profile)
-<<<<<<< HEAD
-{
-	if (profile >= PP_SMC_POWER_PROFILE_COUNT)
-		return false;
-	return smu->workload_map && smu->workload_map[profile].valid_mapping;
-}
-
-static int smu_sw_init(void *handle)
-=======
->>>>>>> dac64cb3
 {
 	if (profile >= PP_SMC_POWER_PROFILE_COUNT)
 		return false;
