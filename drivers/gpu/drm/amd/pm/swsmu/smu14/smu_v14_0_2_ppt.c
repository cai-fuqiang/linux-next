/*
 * Copyright 2023 Advanced Micro Devices, Inc.
 *
 * Permission is hereby granted, free of charge, to any person obtaining a
 * copy of this software and associated documentation files (the "Software"),
 * to deal in the Software without restriction, including without limitation
 * the rights to use, copy, modify, merge, publish, distribute, sublicense,
 * and/or sell copies of the Software, and to permit persons to whom the
 * Software is furnished to do so, subject to the following conditions:
 *
 * The above copyright notice and this permission notice shall be included in
 * all copies or substantial portions of the Software.
 *
 * THE SOFTWARE IS PROVIDED "AS IS", WITHOUT WARRANTY OF ANY KIND, EXPRESS OR
 * IMPLIED, INCLUDING BUT NOT LIMITED TO THE WARRANTIES OF MERCHANTABILITY,
 * FITNESS FOR A PARTICULAR PURPOSE AND NONINFRINGEMENT.  IN NO EVENT SHALL
 * THE COPYRIGHT HOLDER(S) OR AUTHOR(S) BE LIABLE FOR ANY CLAIM, DAMAGES OR
 * OTHER LIABILITY, WHETHER IN AN ACTION OF CONTRACT, TORT OR OTHERWISE,
 * ARISING FROM, OUT OF OR IN CONNECTION WITH THE SOFTWARE OR THE USE OR
 * OTHER DEALINGS IN THE SOFTWARE.
 *
 */

#define SWSMU_CODE_LAYER_L2

#include <linux/firmware.h>
#include <linux/pci.h>
#include <linux/i2c.h>
#include "amdgpu.h"
#include "amdgpu_smu.h"
#include "atomfirmware.h"
#include "amdgpu_atomfirmware.h"
#include "amdgpu_atombios.h"
#include "smu_v14_0.h"
#include "smu14_driver_if_v14_0.h"
#include "soc15_common.h"
#include "atom.h"
#include "smu_v14_0_2_ppt.h"
#include "smu_v14_0_2_pptable.h"
#include "smu_v14_0_2_ppsmc.h"
#include "mp/mp_14_0_2_offset.h"
#include "mp/mp_14_0_2_sh_mask.h"

#include "smu_cmn.h"
#include "amdgpu_ras.h"

/*
 * DO NOT use these for err/warn/info/debug messages.
 * Use dev_err, dev_warn, dev_info and dev_dbg instead.
 * They are more MGPU friendly.
 */
#undef pr_err
#undef pr_warn
#undef pr_info
#undef pr_debug

#define to_amdgpu_device(x) (container_of(x, struct amdgpu_device, pm.smu_i2c))

#define FEATURE_MASK(feature) (1ULL << feature)
#define SMC_DPM_FEATURE ( \
	FEATURE_MASK(FEATURE_DPM_GFXCLK_BIT)     | \
	FEATURE_MASK(FEATURE_DPM_UCLK_BIT)	 | \
	FEATURE_MASK(FEATURE_DPM_LINK_BIT)       | \
	FEATURE_MASK(FEATURE_DPM_SOCCLK_BIT)     | \
	FEATURE_MASK(FEATURE_DPM_FCLK_BIT))

#define MP0_MP1_DATA_REGION_SIZE_COMBOPPTABLE	0x4000
#define DEBUGSMC_MSG_Mode1Reset        2
#define LINK_SPEED_MAX					3
<<<<<<< HEAD
=======

#define PP_OD_FEATURE_GFXCLK_FMIN			0
#define PP_OD_FEATURE_GFXCLK_FMAX			1
#define PP_OD_FEATURE_UCLK_FMIN				2
#define PP_OD_FEATURE_UCLK_FMAX				3
#define PP_OD_FEATURE_GFX_VF_CURVE			4
#define PP_OD_FEATURE_FAN_CURVE_TEMP			5
#define PP_OD_FEATURE_FAN_CURVE_PWM			6
#define PP_OD_FEATURE_FAN_ACOUSTIC_LIMIT		7
#define PP_OD_FEATURE_FAN_ACOUSTIC_TARGET		8
#define PP_OD_FEATURE_FAN_TARGET_TEMPERATURE		9
#define PP_OD_FEATURE_FAN_MINIMUM_PWM			10
>>>>>>> 46142cc1

static struct cmn2asic_msg_mapping smu_v14_0_2_message_map[SMU_MSG_MAX_COUNT] = {
	MSG_MAP(TestMessage,			PPSMC_MSG_TestMessage,                 1),
	MSG_MAP(GetSmuVersion,			PPSMC_MSG_GetSmuVersion,               1),
	MSG_MAP(GetDriverIfVersion,		PPSMC_MSG_GetDriverIfVersion,          1),
	MSG_MAP(SetAllowedFeaturesMaskLow,	PPSMC_MSG_SetAllowedFeaturesMaskLow,   0),
	MSG_MAP(SetAllowedFeaturesMaskHigh,	PPSMC_MSG_SetAllowedFeaturesMaskHigh,  0),
	MSG_MAP(EnableAllSmuFeatures,		PPSMC_MSG_EnableAllSmuFeatures,        0),
	MSG_MAP(DisableAllSmuFeatures,		PPSMC_MSG_DisableAllSmuFeatures,       0),
	MSG_MAP(EnableSmuFeaturesLow,		PPSMC_MSG_EnableSmuFeaturesLow,        1),
	MSG_MAP(EnableSmuFeaturesHigh,		PPSMC_MSG_EnableSmuFeaturesHigh,       1),
	MSG_MAP(DisableSmuFeaturesLow,		PPSMC_MSG_DisableSmuFeaturesLow,       1),
	MSG_MAP(DisableSmuFeaturesHigh,		PPSMC_MSG_DisableSmuFeaturesHigh,      1),
	MSG_MAP(GetEnabledSmuFeaturesLow,       PPSMC_MSG_GetRunningSmuFeaturesLow,    1),
	MSG_MAP(GetEnabledSmuFeaturesHigh,	PPSMC_MSG_GetRunningSmuFeaturesHigh,   1),
	MSG_MAP(SetWorkloadMask,		PPSMC_MSG_SetWorkloadMask,             1),
	MSG_MAP(SetPptLimit,			PPSMC_MSG_SetPptLimit,                 0),
	MSG_MAP(SetDriverDramAddrHigh,		PPSMC_MSG_SetDriverDramAddrHigh,       1),
	MSG_MAP(SetDriverDramAddrLow,		PPSMC_MSG_SetDriverDramAddrLow,        1),
	MSG_MAP(SetToolsDramAddrHigh,		PPSMC_MSG_SetToolsDramAddrHigh,        0),
	MSG_MAP(SetToolsDramAddrLow,		PPSMC_MSG_SetToolsDramAddrLow,         0),
	MSG_MAP(TransferTableSmu2Dram,		PPSMC_MSG_TransferTableSmu2Dram,       1),
	MSG_MAP(TransferTableDram2Smu,		PPSMC_MSG_TransferTableDram2Smu,       0),
	MSG_MAP(UseDefaultPPTable,		PPSMC_MSG_UseDefaultPPTable,           0),
	MSG_MAP(RunDcBtc,			PPSMC_MSG_RunDcBtc,                    0),
	MSG_MAP(EnterBaco,			PPSMC_MSG_EnterBaco,                   0),
	MSG_MAP(ExitBaco,			PPSMC_MSG_ExitBaco,                    0),
	MSG_MAP(SetSoftMinByFreq,		PPSMC_MSG_SetSoftMinByFreq,            1),
	MSG_MAP(SetSoftMaxByFreq,		PPSMC_MSG_SetSoftMaxByFreq,            1),
	MSG_MAP(SetHardMinByFreq,		PPSMC_MSG_SetHardMinByFreq,            1),
	MSG_MAP(SetHardMaxByFreq,		PPSMC_MSG_SetHardMaxByFreq,            0),
	MSG_MAP(GetMinDpmFreq,			PPSMC_MSG_GetMinDpmFreq,               1),
	MSG_MAP(GetMaxDpmFreq,			PPSMC_MSG_GetMaxDpmFreq,               1),
	MSG_MAP(GetDpmFreqByIndex,		PPSMC_MSG_GetDpmFreqByIndex,           1),
	MSG_MAP(PowerUpVcn,			PPSMC_MSG_PowerUpVcn,                  0),
	MSG_MAP(PowerDownVcn,			PPSMC_MSG_PowerDownVcn,                0),
	MSG_MAP(PowerUpJpeg,			PPSMC_MSG_PowerUpJpeg,                 0),
	MSG_MAP(PowerDownJpeg,			PPSMC_MSG_PowerDownJpeg,               0),
	MSG_MAP(GetDcModeMaxDpmFreq,		PPSMC_MSG_GetDcModeMaxDpmFreq,         1),
	MSG_MAP(OverridePcieParameters,		PPSMC_MSG_OverridePcieParameters,      0),
	MSG_MAP(DramLogSetDramAddrHigh,		PPSMC_MSG_DramLogSetDramAddrHigh,      0),
	MSG_MAP(DramLogSetDramAddrLow,		PPSMC_MSG_DramLogSetDramAddrLow,       0),
	MSG_MAP(DramLogSetDramSize,		PPSMC_MSG_DramLogSetDramSize,          0),
	MSG_MAP(AllowGfxOff,			PPSMC_MSG_AllowGfxOff,                 0),
	MSG_MAP(DisallowGfxOff,			PPSMC_MSG_DisallowGfxOff,              0),
	MSG_MAP(SetMGpuFanBoostLimitRpm,	PPSMC_MSG_SetMGpuFanBoostLimitRpm,     0),
	MSG_MAP(GetPptLimit,			PPSMC_MSG_GetPptLimit,                 0),
	MSG_MAP(NotifyPowerSource,		PPSMC_MSG_NotifyPowerSource,           0),
	MSG_MAP(Mode1Reset,			PPSMC_MSG_Mode1Reset,                  0),
	MSG_MAP(PrepareMp1ForUnload,		PPSMC_MSG_PrepareMp1ForUnload,         0),
	MSG_MAP(DFCstateControl,		PPSMC_MSG_SetExternalClientDfCstateAllow, 0),
	MSG_MAP(ArmD3,				PPSMC_MSG_ArmD3,                       0),
	MSG_MAP(SetNumBadMemoryPagesRetired,	PPSMC_MSG_SetNumBadMemoryPagesRetired,   0),
	MSG_MAP(SetBadMemoryPagesRetiredFlagsPerChannel,
			    PPSMC_MSG_SetBadMemoryPagesRetiredFlagsPerChannel,   0),
	MSG_MAP(AllowIHHostInterrupt,		PPSMC_MSG_AllowIHHostInterrupt,       0),
	MSG_MAP(ReenableAcDcInterrupt,		PPSMC_MSG_ReenableAcDcInterrupt,       0),
};

static struct cmn2asic_mapping smu_v14_0_2_clk_map[SMU_CLK_COUNT] = {
	CLK_MAP(GFXCLK,		PPCLK_GFXCLK),
	CLK_MAP(SCLK,		PPCLK_GFXCLK),
	CLK_MAP(SOCCLK,		PPCLK_SOCCLK),
	CLK_MAP(FCLK,		PPCLK_FCLK),
	CLK_MAP(UCLK,		PPCLK_UCLK),
	CLK_MAP(MCLK,		PPCLK_UCLK),
	CLK_MAP(VCLK,		PPCLK_VCLK_0),
	CLK_MAP(DCLK,		PPCLK_DCLK_0),
	CLK_MAP(DCEFCLK,	PPCLK_DCFCLK),
};

static struct cmn2asic_mapping smu_v14_0_2_feature_mask_map[SMU_FEATURE_COUNT] = {
	FEA_MAP(FW_DATA_READ),
	FEA_MAP(DPM_GFXCLK),
	FEA_MAP(DPM_GFX_POWER_OPTIMIZER),
	FEA_MAP(DPM_UCLK),
	FEA_MAP(DPM_FCLK),
	FEA_MAP(DPM_SOCCLK),
	FEA_MAP(DPM_LINK),
	FEA_MAP(DPM_DCN),
	FEA_MAP(VMEMP_SCALING),
	FEA_MAP(VDDIO_MEM_SCALING),
	FEA_MAP(DS_GFXCLK),
	FEA_MAP(DS_SOCCLK),
	FEA_MAP(DS_FCLK),
	FEA_MAP(DS_LCLK),
	FEA_MAP(DS_DCFCLK),
	FEA_MAP(DS_UCLK),
	FEA_MAP(GFX_ULV),
	FEA_MAP(FW_DSTATE),
	FEA_MAP(GFXOFF),
	FEA_MAP(BACO),
	FEA_MAP(MM_DPM),
	FEA_MAP(SOC_MPCLK_DS),
	FEA_MAP(BACO_MPCLK_DS),
	FEA_MAP(THROTTLERS),
	FEA_MAP(SMARTSHIFT),
	FEA_MAP(GTHR),
	FEA_MAP(ACDC),
	FEA_MAP(VR0HOT),
	FEA_MAP(FW_CTF),
	FEA_MAP(FAN_CONTROL),
	FEA_MAP(GFX_DCS),
	FEA_MAP(GFX_READ_MARGIN),
	FEA_MAP(LED_DISPLAY),
	FEA_MAP(GFXCLK_SPREAD_SPECTRUM),
	FEA_MAP(OUT_OF_BAND_MONITOR),
	FEA_MAP(OPTIMIZED_VMIN),
	FEA_MAP(GFX_IMU),
	FEA_MAP(BOOT_TIME_CAL),
	FEA_MAP(GFX_PCC_DFLL),
	FEA_MAP(SOC_CG),
	FEA_MAP(DF_CSTATE),
	FEA_MAP(GFX_EDC),
	FEA_MAP(BOOT_POWER_OPT),
	FEA_MAP(CLOCK_POWER_DOWN_BYPASS),
	FEA_MAP(DS_VCN),
	FEA_MAP(BACO_CG),
	FEA_MAP(MEM_TEMP_READ),
	FEA_MAP(ATHUB_MMHUB_PG),
	FEA_MAP(SOC_PCC),
	[SMU_FEATURE_DPM_VCLK_BIT] = {1, FEATURE_MM_DPM_BIT},
	[SMU_FEATURE_DPM_DCLK_BIT] = {1, FEATURE_MM_DPM_BIT},
	[SMU_FEATURE_PPT_BIT] = {1, FEATURE_THROTTLERS_BIT},
};

static struct cmn2asic_mapping smu_v14_0_2_table_map[SMU_TABLE_COUNT] = {
	TAB_MAP(PPTABLE),
	TAB_MAP(WATERMARKS),
	TAB_MAP(AVFS_PSM_DEBUG),
	TAB_MAP(PMSTATUSLOG),
	TAB_MAP(SMU_METRICS),
	TAB_MAP(DRIVER_SMU_CONFIG),
	TAB_MAP(ACTIVITY_MONITOR_COEFF),
	[SMU_TABLE_COMBO_PPTABLE] = {1, TABLE_COMBO_PPTABLE},
	TAB_MAP(I2C_COMMANDS),
	TAB_MAP(ECCINFO),
	TAB_MAP(OVERDRIVE),
};

static struct cmn2asic_mapping smu_v14_0_2_pwr_src_map[SMU_POWER_SOURCE_COUNT] = {
	PWR_MAP(AC),
	PWR_MAP(DC),
};

static struct cmn2asic_mapping smu_v14_0_2_workload_map[PP_SMC_POWER_PROFILE_COUNT] = {
	WORKLOAD_MAP(PP_SMC_POWER_PROFILE_BOOTUP_DEFAULT,	WORKLOAD_PPLIB_DEFAULT_BIT),
	WORKLOAD_MAP(PP_SMC_POWER_PROFILE_FULLSCREEN3D,		WORKLOAD_PPLIB_FULL_SCREEN_3D_BIT),
	WORKLOAD_MAP(PP_SMC_POWER_PROFILE_POWERSAVING,		WORKLOAD_PPLIB_POWER_SAVING_BIT),
	WORKLOAD_MAP(PP_SMC_POWER_PROFILE_VIDEO,		WORKLOAD_PPLIB_VIDEO_BIT),
	WORKLOAD_MAP(PP_SMC_POWER_PROFILE_VR,			WORKLOAD_PPLIB_VR_BIT),
	WORKLOAD_MAP(PP_SMC_POWER_PROFILE_COMPUTE,		WORKLOAD_PPLIB_COMPUTE_BIT),
	WORKLOAD_MAP(PP_SMC_POWER_PROFILE_CUSTOM,		WORKLOAD_PPLIB_CUSTOM_BIT),
	WORKLOAD_MAP(PP_SMC_POWER_PROFILE_WINDOW3D,		WORKLOAD_PPLIB_WINDOW_3D_BIT),
};

static const uint8_t smu_v14_0_2_throttler_map[] = {
	[THROTTLER_PPT0_BIT]		= (SMU_THROTTLER_PPT0_BIT),
	[THROTTLER_PPT1_BIT]		= (SMU_THROTTLER_PPT1_BIT),
	[THROTTLER_PPT2_BIT]		= (SMU_THROTTLER_PPT2_BIT),
	[THROTTLER_PPT3_BIT]		= (SMU_THROTTLER_PPT3_BIT),
	[THROTTLER_TDC_GFX_BIT]		= (SMU_THROTTLER_TDC_GFX_BIT),
	[THROTTLER_TDC_SOC_BIT]		= (SMU_THROTTLER_TDC_SOC_BIT),
	[THROTTLER_TEMP_EDGE_BIT]	= (SMU_THROTTLER_TEMP_EDGE_BIT),
	[THROTTLER_TEMP_HOTSPOT_BIT]	= (SMU_THROTTLER_TEMP_HOTSPOT_BIT),
	[THROTTLER_TEMP_MEM_BIT]	= (SMU_THROTTLER_TEMP_MEM_BIT),
	[THROTTLER_TEMP_VR_GFX_BIT]	= (SMU_THROTTLER_TEMP_VR_GFX_BIT),
	[THROTTLER_TEMP_VR_SOC_BIT]	= (SMU_THROTTLER_TEMP_VR_SOC_BIT),
	[THROTTLER_TEMP_VR_MEM0_BIT]	= (SMU_THROTTLER_TEMP_VR_MEM0_BIT),
	[THROTTLER_TEMP_VR_MEM1_BIT]	= (SMU_THROTTLER_TEMP_VR_MEM1_BIT),
	[THROTTLER_TEMP_LIQUID0_BIT]	= (SMU_THROTTLER_TEMP_LIQUID0_BIT),
	[THROTTLER_TEMP_LIQUID1_BIT]	= (SMU_THROTTLER_TEMP_LIQUID1_BIT),
	[THROTTLER_GFX_APCC_PLUS_BIT]	= (SMU_THROTTLER_APCC_BIT),
	[THROTTLER_FIT_BIT]		= (SMU_THROTTLER_FIT_BIT),
};

static int
smu_v14_0_2_get_allowed_feature_mask(struct smu_context *smu,
				  uint32_t *feature_mask, uint32_t num)
{
	struct amdgpu_device *adev = smu->adev;
	/*u32 smu_version;*/

	if (num > 2)
		return -EINVAL;

	memset(feature_mask, 0xff, sizeof(uint32_t) * num);

	if (adev->pm.pp_feature & PP_SCLK_DPM_MASK) {
		*(uint64_t *)feature_mask |= FEATURE_MASK(FEATURE_DPM_GFXCLK_BIT);
		*(uint64_t *)feature_mask |= FEATURE_MASK(FEATURE_GFX_IMU_BIT);
	}
#if 0
	if (!(adev->pg_flags & AMD_PG_SUPPORT_ATHUB) ||
	    !(adev->pg_flags & AMD_PG_SUPPORT_MMHUB))
		*(uint64_t *)feature_mask &= ~FEATURE_MASK(FEATURE_ATHUB_MMHUB_PG_BIT);

	if (!(adev->pm.pp_feature & PP_SOCCLK_DPM_MASK))
		*(uint64_t *)feature_mask &= ~FEATURE_MASK(FEATURE_DPM_SOCCLK_BIT);

	/* PMFW 78.58 contains a critical fix for gfxoff feature */
	smu_cmn_get_smc_version(smu, NULL, &smu_version);
	if ((smu_version < 0x004e3a00) ||
	     !(adev->pm.pp_feature & PP_GFXOFF_MASK))
		*(uint64_t *)feature_mask &= ~FEATURE_MASK(FEATURE_GFXOFF_BIT);

	if (!(adev->pm.pp_feature & PP_MCLK_DPM_MASK)) {
		*(uint64_t *)feature_mask &= ~FEATURE_MASK(FEATURE_DPM_UCLK_BIT);
		*(uint64_t *)feature_mask &= ~FEATURE_MASK(FEATURE_VMEMP_SCALING_BIT);
		*(uint64_t *)feature_mask &= ~FEATURE_MASK(FEATURE_VDDIO_MEM_SCALING_BIT);
	}

	if (!(adev->pm.pp_feature & PP_SCLK_DEEP_SLEEP_MASK))
		*(uint64_t *)feature_mask &= ~FEATURE_MASK(FEATURE_DS_GFXCLK_BIT);

	if (!(adev->pm.pp_feature & PP_PCIE_DPM_MASK)) {
		*(uint64_t *)feature_mask &= ~FEATURE_MASK(FEATURE_DPM_LINK_BIT);
		*(uint64_t *)feature_mask &= ~FEATURE_MASK(FEATURE_DS_LCLK_BIT);
	}

	if (!(adev->pm.pp_feature & PP_ULV_MASK))
		*(uint64_t *)feature_mask &= ~FEATURE_MASK(FEATURE_GFX_ULV_BIT);
#endif

	return 0;
}

static int smu_v14_0_2_check_powerplay_table(struct smu_context *smu)
{
	struct smu_table_context *table_context = &smu->smu_table;
	struct smu_14_0_2_powerplay_table *powerplay_table =
		table_context->power_play_table;
	struct smu_baco_context *smu_baco = &smu->smu_baco;
	PPTable_t *pptable = smu->smu_table.driver_pptable;
	const OverDriveLimits_t * const overdrive_upperlimits =
				&pptable->SkuTable.OverDriveLimitsBasicMax;
	const OverDriveLimits_t * const overdrive_lowerlimits =
				&pptable->SkuTable.OverDriveLimitsBasicMin;

	if (powerplay_table->platform_caps & SMU_14_0_2_PP_PLATFORM_CAP_HARDWAREDC)
		smu->dc_controlled_by_gpio = true;

	if (powerplay_table->platform_caps & SMU_14_0_2_PP_PLATFORM_CAP_BACO) {
		smu_baco->platform_support = true;

		if (powerplay_table->platform_caps & SMU_14_0_2_PP_PLATFORM_CAP_MACO)
			smu_baco->maco_support = true;
	}

	if (!overdrive_lowerlimits->FeatureCtrlMask ||
	    !overdrive_upperlimits->FeatureCtrlMask)
		smu->od_enabled = false;

	table_context->thermal_controller_type =
		powerplay_table->thermal_controller_type;

	/*
	 * Instead of having its own buffer space and get overdrive_table copied,
	 * smu->od_settings just points to the actual overdrive_table
	 */
	smu->od_settings = &powerplay_table->overdrive_table;

	smu->adev->pm.no_fan =
		!(pptable->PFE_Settings.FeaturesToRun[0] & (1 << FEATURE_FAN_CONTROL_BIT));

	return 0;
}

static int smu_v14_0_2_store_powerplay_table(struct smu_context *smu)
{
	struct smu_table_context *table_context = &smu->smu_table;
	struct smu_14_0_2_powerplay_table *powerplay_table =
		table_context->power_play_table;

	memcpy(table_context->driver_pptable, &powerplay_table->smc_pptable,
	       sizeof(PPTable_t));

	return 0;
}

#ifndef atom_smc_dpm_info_table_14_0_0
struct atom_smc_dpm_info_table_14_0_0 {
	struct atom_common_table_header table_header;
	BoardTable_t BoardTable;
};
#endif

static int smu_v14_0_2_append_powerplay_table(struct smu_context *smu)
{
	struct smu_table_context *table_context = &smu->smu_table;
	PPTable_t *smc_pptable = table_context->driver_pptable;
	struct atom_smc_dpm_info_table_14_0_0 *smc_dpm_table;
	BoardTable_t *BoardTable = &smc_pptable->BoardTable;
	int index, ret;

	index = get_index_into_master_table(atom_master_list_of_data_tables_v2_1,
					    smc_dpm_info);

	ret = amdgpu_atombios_get_data_table(smu->adev, index, NULL, NULL, NULL,
					     (uint8_t **)&smc_dpm_table);
	if (ret)
		return ret;

	memcpy(BoardTable, &smc_dpm_table->BoardTable, sizeof(BoardTable_t));

	return 0;
}

#if 0
static int smu_v14_0_2_get_pptable_from_pmfw(struct smu_context *smu,
					     void **table,
					     uint32_t *size)
{
	struct smu_table_context *smu_table = &smu->smu_table;
	void *combo_pptable = smu_table->combo_pptable;
	int ret = 0;

	ret = smu_cmn_get_combo_pptable(smu);
	if (ret)
		return ret;

	*table = combo_pptable;
	*size = sizeof(struct smu_14_0_powerplay_table);

	return 0;
}
#endif

static int smu_v14_0_2_get_pptable_from_pmfw(struct smu_context *smu,
					     void **table,
					     uint32_t *size)
{
	struct smu_table_context *smu_table = &smu->smu_table;
	void *combo_pptable = smu_table->combo_pptable;
	int ret = 0;

	ret = smu_cmn_get_combo_pptable(smu);
	if (ret)
		return ret;

	*table = combo_pptable;
	*size = sizeof(struct smu_14_0_2_powerplay_table);

	return 0;
}

static int smu_v14_0_2_setup_pptable(struct smu_context *smu)
{
	struct smu_table_context *smu_table = &smu->smu_table;
	struct amdgpu_device *adev = smu->adev;
	int ret = 0;

	if (amdgpu_sriov_vf(smu->adev))
		return 0;

	if (!adev->scpm_enabled)
		ret = smu_v14_0_setup_pptable(smu);
	else
		ret = smu_v14_0_2_get_pptable_from_pmfw(smu,
							&smu_table->power_play_table,
							&smu_table->power_play_table_size);
	if (ret)
		return ret;

	ret = smu_v14_0_2_store_powerplay_table(smu);
	if (ret)
		return ret;

	/*
	 * With SCPM enabled, the operation below will be handled
	 * by PSP. Driver involvment is unnecessary and useless.
	 */
	if (!adev->scpm_enabled) {
		ret = smu_v14_0_2_append_powerplay_table(smu);
		if (ret)
			return ret;
	}

	ret = smu_v14_0_2_check_powerplay_table(smu);
	if (ret)
		return ret;

	return ret;
}

static int smu_v14_0_2_tables_init(struct smu_context *smu)
{
	struct smu_table_context *smu_table = &smu->smu_table;
	struct smu_table *tables = smu_table->tables;

	SMU_TABLE_INIT(tables, SMU_TABLE_PPTABLE, sizeof(PPTable_t),
		       PAGE_SIZE, AMDGPU_GEM_DOMAIN_VRAM);
	SMU_TABLE_INIT(tables, SMU_TABLE_WATERMARKS, sizeof(Watermarks_t),
		       PAGE_SIZE, AMDGPU_GEM_DOMAIN_VRAM);
	SMU_TABLE_INIT(tables, SMU_TABLE_SMU_METRICS, sizeof(SmuMetricsExternal_t),
		       PAGE_SIZE, AMDGPU_GEM_DOMAIN_VRAM);
	SMU_TABLE_INIT(tables, SMU_TABLE_I2C_COMMANDS, sizeof(SwI2cRequest_t),
		       PAGE_SIZE, AMDGPU_GEM_DOMAIN_VRAM);
	SMU_TABLE_INIT(tables, SMU_TABLE_OVERDRIVE, sizeof(OverDriveTable_t),
		       PAGE_SIZE, AMDGPU_GEM_DOMAIN_VRAM);
	SMU_TABLE_INIT(tables, SMU_TABLE_PMSTATUSLOG, SMU14_TOOL_SIZE,
		       PAGE_SIZE, AMDGPU_GEM_DOMAIN_VRAM);
	SMU_TABLE_INIT(tables, SMU_TABLE_ACTIVITY_MONITOR_COEFF,
		       sizeof(DpmActivityMonitorCoeffIntExternal_t), PAGE_SIZE,
		       AMDGPU_GEM_DOMAIN_VRAM);
	SMU_TABLE_INIT(tables, SMU_TABLE_COMBO_PPTABLE, MP0_MP1_DATA_REGION_SIZE_COMBOPPTABLE,
			PAGE_SIZE, AMDGPU_GEM_DOMAIN_VRAM);
	SMU_TABLE_INIT(tables, SMU_TABLE_ECCINFO, sizeof(EccInfoTable_t),
			PAGE_SIZE, AMDGPU_GEM_DOMAIN_VRAM);

	smu_table->metrics_table = kzalloc(sizeof(SmuMetricsExternal_t), GFP_KERNEL);
	if (!smu_table->metrics_table)
		goto err0_out;
	smu_table->metrics_time = 0;

	smu_table->gpu_metrics_table_size = sizeof(struct gpu_metrics_v1_3);
	smu_table->gpu_metrics_table = kzalloc(smu_table->gpu_metrics_table_size, GFP_KERNEL);
	if (!smu_table->gpu_metrics_table)
		goto err1_out;

	smu_table->watermarks_table = kzalloc(sizeof(Watermarks_t), GFP_KERNEL);
	if (!smu_table->watermarks_table)
		goto err2_out;

	smu_table->ecc_table = kzalloc(tables[SMU_TABLE_ECCINFO].size, GFP_KERNEL);
	if (!smu_table->ecc_table)
		goto err3_out;

	return 0;

err3_out:
	kfree(smu_table->watermarks_table);
err2_out:
	kfree(smu_table->gpu_metrics_table);
err1_out:
	kfree(smu_table->metrics_table);
err0_out:
	return -ENOMEM;
}

static int smu_v14_0_2_allocate_dpm_context(struct smu_context *smu)
{
	struct smu_dpm_context *smu_dpm = &smu->smu_dpm;

	smu_dpm->dpm_context = kzalloc(sizeof(struct smu_14_0_dpm_context),
				       GFP_KERNEL);
	if (!smu_dpm->dpm_context)
		return -ENOMEM;

	smu_dpm->dpm_context_size = sizeof(struct smu_14_0_dpm_context);

	return 0;
}

static int smu_v14_0_2_init_smc_tables(struct smu_context *smu)
{
	int ret = 0;

	ret = smu_v14_0_2_tables_init(smu);
	if (ret)
		return ret;

	ret = smu_v14_0_2_allocate_dpm_context(smu);
	if (ret)
		return ret;

	return smu_v14_0_init_smc_tables(smu);
}

static int smu_v14_0_2_set_default_dpm_table(struct smu_context *smu)
{
	struct smu_14_0_dpm_context *dpm_context = smu->smu_dpm.dpm_context;
	struct smu_table_context *table_context = &smu->smu_table;
	PPTable_t *pptable = table_context->driver_pptable;
	SkuTable_t *skutable = &pptable->SkuTable;
	struct smu_14_0_dpm_table *dpm_table;
	struct smu_14_0_pcie_table *pcie_table;
	uint32_t link_level;
	int ret = 0;

	/* socclk dpm table setup */
	dpm_table = &dpm_context->dpm_tables.soc_table;
	if (smu_cmn_feature_is_enabled(smu, SMU_FEATURE_DPM_SOCCLK_BIT)) {
		ret = smu_v14_0_set_single_dpm_table(smu,
						     SMU_SOCCLK,
						     dpm_table);
		if (ret)
			return ret;
	} else {
		dpm_table->count = 1;
		dpm_table->dpm_levels[0].value = smu->smu_table.boot_values.socclk / 100;
		dpm_table->dpm_levels[0].enabled = true;
		dpm_table->min = dpm_table->dpm_levels[0].value;
		dpm_table->max = dpm_table->dpm_levels[0].value;
	}

	/* gfxclk dpm table setup */
	dpm_table = &dpm_context->dpm_tables.gfx_table;
	if (smu_cmn_feature_is_enabled(smu, SMU_FEATURE_DPM_GFXCLK_BIT)) {
		ret = smu_v14_0_set_single_dpm_table(smu,
						     SMU_GFXCLK,
						     dpm_table);
		if (ret)
			return ret;

		/*
		 * Update the reported maximum shader clock to the value
		 * which can be guarded to be achieved on all cards. This
		 * is aligned with Window setting. And considering that value
		 * might be not the peak frequency the card can achieve, it
		 * is normal some real-time clock frequency can overtake this
		 * labelled maximum clock frequency(for example in pp_dpm_sclk
		 * sysfs output).
		 */
		if (skutable->DriverReportedClocks.GameClockAc &&
		    (dpm_table->dpm_levels[dpm_table->count - 1].value >
		    skutable->DriverReportedClocks.GameClockAc)) {
			dpm_table->dpm_levels[dpm_table->count - 1].value =
				skutable->DriverReportedClocks.GameClockAc;
			dpm_table->max = skutable->DriverReportedClocks.GameClockAc;
		}
	} else {
		dpm_table->count = 1;
		dpm_table->dpm_levels[0].value = smu->smu_table.boot_values.gfxclk / 100;
		dpm_table->dpm_levels[0].enabled = true;
		dpm_table->min = dpm_table->dpm_levels[0].value;
		dpm_table->max = dpm_table->dpm_levels[0].value;
	}

	/* uclk dpm table setup */
	dpm_table = &dpm_context->dpm_tables.uclk_table;
	if (smu_cmn_feature_is_enabled(smu, SMU_FEATURE_DPM_UCLK_BIT)) {
		ret = smu_v14_0_set_single_dpm_table(smu,
						     SMU_UCLK,
						     dpm_table);
		if (ret)
			return ret;
	} else {
		dpm_table->count = 1;
		dpm_table->dpm_levels[0].value = smu->smu_table.boot_values.uclk / 100;
		dpm_table->dpm_levels[0].enabled = true;
		dpm_table->min = dpm_table->dpm_levels[0].value;
		dpm_table->max = dpm_table->dpm_levels[0].value;
	}

	/* fclk dpm table setup */
	dpm_table = &dpm_context->dpm_tables.fclk_table;
	if (smu_cmn_feature_is_enabled(smu, SMU_FEATURE_DPM_FCLK_BIT)) {
		ret = smu_v14_0_set_single_dpm_table(smu,
						     SMU_FCLK,
						     dpm_table);
		if (ret)
			return ret;
	} else {
		dpm_table->count = 1;
		dpm_table->dpm_levels[0].value = smu->smu_table.boot_values.fclk / 100;
		dpm_table->dpm_levels[0].enabled = true;
		dpm_table->min = dpm_table->dpm_levels[0].value;
		dpm_table->max = dpm_table->dpm_levels[0].value;
	}

	/* vclk dpm table setup */
	dpm_table = &dpm_context->dpm_tables.vclk_table;
	if (smu_cmn_feature_is_enabled(smu, SMU_FEATURE_DPM_VCLK_BIT)) {
		ret = smu_v14_0_set_single_dpm_table(smu,
						     SMU_VCLK,
						     dpm_table);
		if (ret)
			return ret;
	} else {
		dpm_table->count = 1;
		dpm_table->dpm_levels[0].value = smu->smu_table.boot_values.vclk / 100;
		dpm_table->dpm_levels[0].enabled = true;
		dpm_table->min = dpm_table->dpm_levels[0].value;
		dpm_table->max = dpm_table->dpm_levels[0].value;
	}

	/* dclk dpm table setup */
	dpm_table = &dpm_context->dpm_tables.dclk_table;
	if (smu_cmn_feature_is_enabled(smu, SMU_FEATURE_DPM_DCLK_BIT)) {
		ret = smu_v14_0_set_single_dpm_table(smu,
						     SMU_DCLK,
						     dpm_table);
		if (ret)
			return ret;
	} else {
		dpm_table->count = 1;
		dpm_table->dpm_levels[0].value = smu->smu_table.boot_values.dclk / 100;
		dpm_table->dpm_levels[0].enabled = true;
		dpm_table->min = dpm_table->dpm_levels[0].value;
		dpm_table->max = dpm_table->dpm_levels[0].value;
	}

	/* lclk dpm table setup */
	pcie_table = &dpm_context->dpm_tables.pcie_table;
	pcie_table->num_of_link_levels = 0;
	for (link_level = 0; link_level < NUM_LINK_LEVELS; link_level++) {
		if (!skutable->PcieGenSpeed[link_level] &&
		    !skutable->PcieLaneCount[link_level] &&
		    !skutable->LclkFreq[link_level])
			continue;

		pcie_table->pcie_gen[pcie_table->num_of_link_levels] =
					skutable->PcieGenSpeed[link_level];
		pcie_table->pcie_lane[pcie_table->num_of_link_levels] =
					skutable->PcieLaneCount[link_level];
		pcie_table->clk_freq[pcie_table->num_of_link_levels] =
					skutable->LclkFreq[link_level];
		pcie_table->num_of_link_levels++;
	}

	/* dcefclk dpm table setup */
	dpm_table = &dpm_context->dpm_tables.dcef_table;
	if (smu_cmn_feature_is_enabled(smu, SMU_FEATURE_DPM_DCN_BIT)) {
		ret = smu_v14_0_set_single_dpm_table(smu,
						     SMU_DCEFCLK,
						     dpm_table);
		if (ret)
			return ret;
	} else {
		dpm_table->count = 1;
		dpm_table->dpm_levels[0].value = smu->smu_table.boot_values.dcefclk / 100;
		dpm_table->dpm_levels[0].enabled = true;
		dpm_table->min = dpm_table->dpm_levels[0].value;
		dpm_table->max = dpm_table->dpm_levels[0].value;
	}

	return 0;
}

static bool smu_v14_0_2_is_dpm_running(struct smu_context *smu)
{
	int ret = 0;
	uint64_t feature_enabled;

	ret = smu_cmn_get_enabled_mask(smu, &feature_enabled);
	if (ret)
		return false;

	return !!(feature_enabled & SMC_DPM_FEATURE);
}

static void smu_v14_0_2_dump_pptable(struct smu_context *smu)
{
       struct smu_table_context *table_context = &smu->smu_table;
       PPTable_t *pptable = table_context->driver_pptable;
       PFE_Settings_t *PFEsettings = &pptable->PFE_Settings;

       dev_info(smu->adev->dev, "Dumped PPTable:\n");

       dev_info(smu->adev->dev, "Version = 0x%08x\n", PFEsettings->Version);
       dev_info(smu->adev->dev, "FeaturesToRun[0] = 0x%08x\n", PFEsettings->FeaturesToRun[0]);
       dev_info(smu->adev->dev, "FeaturesToRun[1] = 0x%08x\n", PFEsettings->FeaturesToRun[1]);
}

static uint32_t smu_v14_0_2_get_throttler_status(SmuMetrics_t *metrics)
{
	uint32_t throttler_status = 0;
	int i;

	for (i = 0; i < THROTTLER_COUNT; i++)
		throttler_status |=
			(metrics->ThrottlingPercentage[i] ? 1U << i : 0);

	return throttler_status;
}

#define SMU_14_0_2_BUSY_THRESHOLD	5
static int smu_v14_0_2_get_smu_metrics_data(struct smu_context *smu,
					    MetricsMember_t member,
					    uint32_t *value)
{
	struct smu_table_context *smu_table = &smu->smu_table;
	SmuMetrics_t *metrics =
		&(((SmuMetricsExternal_t *)(smu_table->metrics_table))->SmuMetrics);
	int ret = 0;

	ret = smu_cmn_get_metrics_table(smu,
					NULL,
					false);
	if (ret)
		return ret;

	switch (member) {
	case METRICS_CURR_GFXCLK:
		*value = metrics->CurrClock[PPCLK_GFXCLK];
		break;
	case METRICS_CURR_SOCCLK:
		*value = metrics->CurrClock[PPCLK_SOCCLK];
		break;
	case METRICS_CURR_UCLK:
		*value = metrics->CurrClock[PPCLK_UCLK];
		break;
	case METRICS_CURR_VCLK:
		*value = metrics->CurrClock[PPCLK_VCLK_0];
		break;
	case METRICS_CURR_DCLK:
		*value = metrics->CurrClock[PPCLK_DCLK_0];
		break;
	case METRICS_CURR_FCLK:
		*value = metrics->CurrClock[PPCLK_FCLK];
		break;
	case METRICS_CURR_DCEFCLK:
		*value = metrics->CurrClock[PPCLK_DCFCLK];
		break;
	case METRICS_AVERAGE_GFXCLK:
		if (metrics->AverageGfxActivity <= SMU_14_0_2_BUSY_THRESHOLD)
			*value = metrics->AverageGfxclkFrequencyPostDs;
		else
			*value = metrics->AverageGfxclkFrequencyPreDs;
		break;
	case METRICS_AVERAGE_FCLK:
		if (metrics->AverageUclkActivity <= SMU_14_0_2_BUSY_THRESHOLD)
			*value = metrics->AverageFclkFrequencyPostDs;
		else
			*value = metrics->AverageFclkFrequencyPreDs;
		break;
	case METRICS_AVERAGE_UCLK:
		if (metrics->AverageUclkActivity <= SMU_14_0_2_BUSY_THRESHOLD)
			*value = metrics->AverageMemclkFrequencyPostDs;
		else
			*value = metrics->AverageMemclkFrequencyPreDs;
		break;
	case METRICS_AVERAGE_VCLK:
		*value = metrics->AverageVclk0Frequency;
		break;
	case METRICS_AVERAGE_DCLK:
		*value = metrics->AverageDclk0Frequency;
		break;
	case METRICS_AVERAGE_VCLK1:
		*value = metrics->AverageVclk1Frequency;
		break;
	case METRICS_AVERAGE_DCLK1:
		*value = metrics->AverageDclk1Frequency;
		break;
	case METRICS_AVERAGE_GFXACTIVITY:
		*value = metrics->AverageGfxActivity;
		break;
	case METRICS_AVERAGE_MEMACTIVITY:
		*value = metrics->AverageUclkActivity;
		break;
	case METRICS_AVERAGE_SOCKETPOWER:
		*value = metrics->AverageSocketPower << 8;
		break;
	case METRICS_TEMPERATURE_EDGE:
		*value = metrics->AvgTemperature[TEMP_EDGE] *
			SMU_TEMPERATURE_UNITS_PER_CENTIGRADES;
		break;
	case METRICS_TEMPERATURE_HOTSPOT:
		*value = metrics->AvgTemperature[TEMP_HOTSPOT] *
			SMU_TEMPERATURE_UNITS_PER_CENTIGRADES;
		break;
	case METRICS_TEMPERATURE_MEM:
		*value = metrics->AvgTemperature[TEMP_MEM] *
			SMU_TEMPERATURE_UNITS_PER_CENTIGRADES;
		break;
	case METRICS_TEMPERATURE_VRGFX:
		*value = metrics->AvgTemperature[TEMP_VR_GFX] *
			SMU_TEMPERATURE_UNITS_PER_CENTIGRADES;
		break;
	case METRICS_TEMPERATURE_VRSOC:
		*value = metrics->AvgTemperature[TEMP_VR_SOC] *
			SMU_TEMPERATURE_UNITS_PER_CENTIGRADES;
		break;
	case METRICS_THROTTLER_STATUS:
		*value = smu_v14_0_2_get_throttler_status(metrics);
		break;
	case METRICS_CURR_FANSPEED:
		*value = metrics->AvgFanRpm;
		break;
	case METRICS_CURR_FANPWM:
		*value = metrics->AvgFanPwm;
		break;
	case METRICS_VOLTAGE_VDDGFX:
		*value = metrics->AvgVoltage[SVI_PLANE_VDD_GFX];
		break;
	case METRICS_PCIE_RATE:
		*value = metrics->PcieRate;
		break;
	case METRICS_PCIE_WIDTH:
		*value = metrics->PcieWidth;
		break;
	default:
		*value = UINT_MAX;
		break;
	}

	return ret;
}

static int smu_v14_0_2_get_dpm_ultimate_freq(struct smu_context *smu,
					     enum smu_clk_type clk_type,
					     uint32_t *min,
					     uint32_t *max)
{
	struct smu_14_0_dpm_context *dpm_context =
		smu->smu_dpm.dpm_context;
	struct smu_14_0_dpm_table *dpm_table;

	switch (clk_type) {
	case SMU_MCLK:
	case SMU_UCLK:
		/* uclk dpm table */
		dpm_table = &dpm_context->dpm_tables.uclk_table;
		break;
	case SMU_GFXCLK:
	case SMU_SCLK:
		/* gfxclk dpm table */
		dpm_table = &dpm_context->dpm_tables.gfx_table;
		break;
	case SMU_SOCCLK:
		/* socclk dpm table */
		dpm_table = &dpm_context->dpm_tables.soc_table;
		break;
	case SMU_FCLK:
		/* fclk dpm table */
		dpm_table = &dpm_context->dpm_tables.fclk_table;
		break;
	case SMU_VCLK:
	case SMU_VCLK1:
		/* vclk dpm table */
		dpm_table = &dpm_context->dpm_tables.vclk_table;
		break;
	case SMU_DCLK:
	case SMU_DCLK1:
		/* dclk dpm table */
		dpm_table = &dpm_context->dpm_tables.dclk_table;
		break;
	default:
		dev_err(smu->adev->dev, "Unsupported clock type!\n");
		return -EINVAL;
	}

	if (min)
		*min = dpm_table->min;
	if (max)
		*max = dpm_table->max;

	return 0;
}

static int smu_v14_0_2_read_sensor(struct smu_context *smu,
				   enum amd_pp_sensors sensor,
				   void *data,
				   uint32_t *size)
{
	struct smu_table_context *table_context = &smu->smu_table;
	PPTable_t *smc_pptable = table_context->driver_pptable;
	int ret = 0;

	switch (sensor) {
	case AMDGPU_PP_SENSOR_MAX_FAN_RPM:
		*(uint16_t *)data = smc_pptable->CustomSkuTable.FanMaximumRpm;
		*size = 4;
		break;
	case AMDGPU_PP_SENSOR_MEM_LOAD:
		ret = smu_v14_0_2_get_smu_metrics_data(smu,
						       METRICS_AVERAGE_MEMACTIVITY,
						       (uint32_t *)data);
		*size = 4;
		break;
	case AMDGPU_PP_SENSOR_GPU_LOAD:
		ret = smu_v14_0_2_get_smu_metrics_data(smu,
						       METRICS_AVERAGE_GFXACTIVITY,
						       (uint32_t *)data);
		*size = 4;
		break;
	case AMDGPU_PP_SENSOR_GPU_AVG_POWER:
		ret = smu_v14_0_2_get_smu_metrics_data(smu,
						       METRICS_AVERAGE_SOCKETPOWER,
						       (uint32_t *)data);
		*size = 4;
		break;
	case AMDGPU_PP_SENSOR_HOTSPOT_TEMP:
		ret = smu_v14_0_2_get_smu_metrics_data(smu,
						       METRICS_TEMPERATURE_HOTSPOT,
						       (uint32_t *)data);
		*size = 4;
		break;
	case AMDGPU_PP_SENSOR_EDGE_TEMP:
		ret = smu_v14_0_2_get_smu_metrics_data(smu,
						       METRICS_TEMPERATURE_EDGE,
						       (uint32_t *)data);
		*size = 4;
		break;
	case AMDGPU_PP_SENSOR_MEM_TEMP:
		ret = smu_v14_0_2_get_smu_metrics_data(smu,
						       METRICS_TEMPERATURE_MEM,
						       (uint32_t *)data);
		*size = 4;
		break;
	case AMDGPU_PP_SENSOR_GFX_MCLK:
		ret = smu_v14_0_2_get_smu_metrics_data(smu,
						       METRICS_CURR_UCLK,
						       (uint32_t *)data);
		*(uint32_t *)data *= 100;
		*size = 4;
		break;
	case AMDGPU_PP_SENSOR_GFX_SCLK:
		ret = smu_v14_0_2_get_smu_metrics_data(smu,
						       METRICS_AVERAGE_GFXCLK,
						       (uint32_t *)data);
		*(uint32_t *)data *= 100;
		*size = 4;
		break;
	case AMDGPU_PP_SENSOR_VDDGFX:
		ret = smu_v14_0_2_get_smu_metrics_data(smu,
						       METRICS_VOLTAGE_VDDGFX,
						       (uint32_t *)data);
		*size = 4;
		break;
	default:
		ret = -EOPNOTSUPP;
		break;
	}

	return ret;
}

static int smu_v14_0_2_get_current_clk_freq_by_table(struct smu_context *smu,
						     enum smu_clk_type clk_type,
						     uint32_t *value)
{
	MetricsMember_t member_type;
	int clk_id = 0;

	clk_id = smu_cmn_to_asic_specific_index(smu,
						CMN2ASIC_MAPPING_CLK,
						clk_type);
	if (clk_id < 0)
		return -EINVAL;

	switch (clk_id) {
	case PPCLK_GFXCLK:
		member_type = METRICS_AVERAGE_GFXCLK;
		break;
	case PPCLK_UCLK:
		member_type = METRICS_CURR_UCLK;
		break;
	case PPCLK_FCLK:
		member_type = METRICS_CURR_FCLK;
		break;
	case PPCLK_SOCCLK:
		member_type = METRICS_CURR_SOCCLK;
		break;
	case PPCLK_VCLK_0:
		member_type = METRICS_AVERAGE_VCLK;
		break;
	case PPCLK_DCLK_0:
		member_type = METRICS_AVERAGE_DCLK;
		break;
	case PPCLK_DCFCLK:
		member_type = METRICS_CURR_DCEFCLK;
		break;
	default:
		return -EINVAL;
	}

	return smu_v14_0_2_get_smu_metrics_data(smu,
						member_type,
						value);
}

static bool smu_v14_0_2_is_od_feature_supported(struct smu_context *smu,
						int od_feature_bit)
{
	PPTable_t *pptable = smu->smu_table.driver_pptable;
	const OverDriveLimits_t * const overdrive_upperlimits =
				&pptable->SkuTable.OverDriveLimitsBasicMax;

	return overdrive_upperlimits->FeatureCtrlMask & (1U << od_feature_bit);
}

static void smu_v14_0_2_get_od_setting_limits(struct smu_context *smu,
					      int od_feature_bit,
					      int32_t *min,
					      int32_t *max)
{
	PPTable_t *pptable = smu->smu_table.driver_pptable;
	const OverDriveLimits_t * const overdrive_upperlimits =
				&pptable->SkuTable.OverDriveLimitsBasicMax;
	const OverDriveLimits_t * const overdrive_lowerlimits =
				&pptable->SkuTable.OverDriveLimitsBasicMin;
	int32_t od_min_setting, od_max_setting;

	switch (od_feature_bit) {
	case PP_OD_FEATURE_GFXCLK_FMIN:
		od_min_setting = overdrive_lowerlimits->GfxclkFmin;
		od_max_setting = overdrive_upperlimits->GfxclkFmin;
		break;
	case PP_OD_FEATURE_GFXCLK_FMAX:
		od_min_setting = overdrive_lowerlimits->GfxclkFmax;
		od_max_setting = overdrive_upperlimits->GfxclkFmax;
		break;
	case PP_OD_FEATURE_UCLK_FMIN:
		od_min_setting = overdrive_lowerlimits->UclkFmin;
		od_max_setting = overdrive_upperlimits->UclkFmin;
		break;
	case PP_OD_FEATURE_UCLK_FMAX:
		od_min_setting = overdrive_lowerlimits->UclkFmax;
		od_max_setting = overdrive_upperlimits->UclkFmax;
		break;
	case PP_OD_FEATURE_GFX_VF_CURVE:
		od_min_setting = overdrive_lowerlimits->VoltageOffsetPerZoneBoundary[0];
		od_max_setting = overdrive_upperlimits->VoltageOffsetPerZoneBoundary[0];
		break;
	case PP_OD_FEATURE_FAN_CURVE_TEMP:
		od_min_setting = overdrive_lowerlimits->FanLinearTempPoints[0];
		od_max_setting = overdrive_upperlimits->FanLinearTempPoints[0];
		break;
	case PP_OD_FEATURE_FAN_CURVE_PWM:
		od_min_setting = overdrive_lowerlimits->FanLinearPwmPoints[0];
		od_max_setting = overdrive_upperlimits->FanLinearPwmPoints[0];
		break;
	case PP_OD_FEATURE_FAN_ACOUSTIC_LIMIT:
		od_min_setting = overdrive_lowerlimits->AcousticLimitRpmThreshold;
		od_max_setting = overdrive_upperlimits->AcousticLimitRpmThreshold;
		break;
	case PP_OD_FEATURE_FAN_ACOUSTIC_TARGET:
		od_min_setting = overdrive_lowerlimits->AcousticTargetRpmThreshold;
		od_max_setting = overdrive_upperlimits->AcousticTargetRpmThreshold;
		break;
	case PP_OD_FEATURE_FAN_TARGET_TEMPERATURE:
		od_min_setting = overdrive_lowerlimits->FanTargetTemperature;
		od_max_setting = overdrive_upperlimits->FanTargetTemperature;
		break;
	case PP_OD_FEATURE_FAN_MINIMUM_PWM:
		od_min_setting = overdrive_lowerlimits->FanMinimumPwm;
		od_max_setting = overdrive_upperlimits->FanMinimumPwm;
		break;
	default:
		od_min_setting = od_max_setting = INT_MAX;
		break;
	}

	if (min)
		*min = od_min_setting;
	if (max)
		*max = od_max_setting;
}

static int smu_v14_0_2_print_clk_levels(struct smu_context *smu,
					enum smu_clk_type clk_type,
					char *buf)
{
	struct smu_dpm_context *smu_dpm = &smu->smu_dpm;
	struct smu_14_0_dpm_context *dpm_context = smu_dpm->dpm_context;
	OverDriveTableExternal_t *od_table =
		(OverDriveTableExternal_t *)smu->smu_table.overdrive_table;
	struct smu_14_0_dpm_table *single_dpm_table;
	struct smu_14_0_pcie_table *pcie_table;
	uint32_t gen_speed, lane_width;
	int i, curr_freq, size = 0;
	int32_t min_value, max_value;
	int ret = 0;

	smu_cmn_get_sysfs_buf(&buf, &size);

	if (amdgpu_ras_intr_triggered()) {
		size += sysfs_emit_at(buf, size, "unavailable\n");
		return size;
	}

	switch (clk_type) {
	case SMU_SCLK:
		single_dpm_table = &(dpm_context->dpm_tables.gfx_table);
		break;
	case SMU_MCLK:
		single_dpm_table = &(dpm_context->dpm_tables.uclk_table);
		break;
	case SMU_SOCCLK:
		single_dpm_table = &(dpm_context->dpm_tables.soc_table);
		break;
	case SMU_FCLK:
		single_dpm_table = &(dpm_context->dpm_tables.fclk_table);
		break;
	case SMU_VCLK:
	case SMU_VCLK1:
		single_dpm_table = &(dpm_context->dpm_tables.vclk_table);
		break;
	case SMU_DCLK:
	case SMU_DCLK1:
		single_dpm_table = &(dpm_context->dpm_tables.dclk_table);
		break;
	case SMU_DCEFCLK:
		single_dpm_table = &(dpm_context->dpm_tables.dcef_table);
		break;
	default:
		break;
	}

	switch (clk_type) {
	case SMU_SCLK:
	case SMU_MCLK:
	case SMU_SOCCLK:
	case SMU_FCLK:
	case SMU_VCLK:
	case SMU_VCLK1:
	case SMU_DCLK:
	case SMU_DCLK1:
	case SMU_DCEFCLK:
		ret = smu_v14_0_2_get_current_clk_freq_by_table(smu, clk_type, &curr_freq);
		if (ret) {
			dev_err(smu->adev->dev, "Failed to get current clock freq!");
			return ret;
		}

		if (single_dpm_table->is_fine_grained) {
			/*
			 * For fine grained dpms, there are only two dpm levels:
			 *   - level 0 -> min clock freq
			 *   - level 1 -> max clock freq
			 * And the current clock frequency can be any value between them.
			 * So, if the current clock frequency is not at level 0 or level 1,
			 * we will fake it as three dpm levels:
			 *   - level 0 -> min clock freq
			 *   - level 1 -> current actual clock freq
			 *   - level 2 -> max clock freq
			 */
			if ((single_dpm_table->dpm_levels[0].value != curr_freq) &&
			     (single_dpm_table->dpm_levels[1].value != curr_freq)) {
				size += sysfs_emit_at(buf, size, "0: %uMhz\n",
						single_dpm_table->dpm_levels[0].value);
				size += sysfs_emit_at(buf, size, "1: %uMhz *\n",
						curr_freq);
				size += sysfs_emit_at(buf, size, "2: %uMhz\n",
						single_dpm_table->dpm_levels[1].value);
			} else {
				size += sysfs_emit_at(buf, size, "0: %uMhz %s\n",
						single_dpm_table->dpm_levels[0].value,
						single_dpm_table->dpm_levels[0].value == curr_freq ? "*" : "");
				size += sysfs_emit_at(buf, size, "1: %uMhz %s\n",
						single_dpm_table->dpm_levels[1].value,
						single_dpm_table->dpm_levels[1].value == curr_freq ? "*" : "");
			}
		} else {
			for (i = 0; i < single_dpm_table->count; i++)
				size += sysfs_emit_at(buf, size, "%d: %uMhz %s\n",
						i, single_dpm_table->dpm_levels[i].value,
						single_dpm_table->dpm_levels[i].value == curr_freq ? "*" : "");
		}
		break;
	case SMU_PCIE:
		ret = smu_v14_0_2_get_smu_metrics_data(smu,
						       METRICS_PCIE_RATE,
						       &gen_speed);
		if (ret)
			return ret;

		ret = smu_v14_0_2_get_smu_metrics_data(smu,
						       METRICS_PCIE_WIDTH,
						       &lane_width);
		if (ret)
			return ret;

		pcie_table = &(dpm_context->dpm_tables.pcie_table);
		for (i = 0; i < pcie_table->num_of_link_levels; i++)
			size += sysfs_emit_at(buf, size, "%d: %s %s %dMhz %s\n", i,
					(pcie_table->pcie_gen[i] == 0) ? "2.5GT/s," :
					(pcie_table->pcie_gen[i] == 1) ? "5.0GT/s," :
					(pcie_table->pcie_gen[i] == 2) ? "8.0GT/s," :
					(pcie_table->pcie_gen[i] == 3) ? "16.0GT/s," : "",
					(pcie_table->pcie_lane[i] == 1) ? "x1" :
					(pcie_table->pcie_lane[i] == 2) ? "x2" :
					(pcie_table->pcie_lane[i] == 3) ? "x4" :
					(pcie_table->pcie_lane[i] == 4) ? "x8" :
					(pcie_table->pcie_lane[i] == 5) ? "x12" :
					(pcie_table->pcie_lane[i] == 6) ? "x16" : "",
					pcie_table->clk_freq[i],
					(gen_speed == DECODE_GEN_SPEED(pcie_table->pcie_gen[i])) &&
					(lane_width == DECODE_LANE_WIDTH(pcie_table->pcie_lane[i])) ?
					"*" : "");
		break;

	case SMU_OD_SCLK:
		if (!smu_v14_0_2_is_od_feature_supported(smu,
							 PP_OD_FEATURE_GFXCLK_BIT))
			break;

		size += sysfs_emit_at(buf, size, "OD_SCLK:\n");
		size += sysfs_emit_at(buf, size, "0: %uMhz\n1: %uMhz\n",
					od_table->OverDriveTable.GfxclkFmin,
					od_table->OverDriveTable.GfxclkFmax);
		break;

	case SMU_OD_MCLK:
		if (!smu_v14_0_2_is_od_feature_supported(smu,
							 PP_OD_FEATURE_UCLK_BIT))
			break;

		size += sysfs_emit_at(buf, size, "OD_MCLK:\n");
		size += sysfs_emit_at(buf, size, "0: %uMhz\n1: %uMHz\n",
					od_table->OverDriveTable.UclkFmin,
					od_table->OverDriveTable.UclkFmax);
		break;

	case SMU_OD_VDDGFX_OFFSET:
		if (!smu_v14_0_2_is_od_feature_supported(smu,
							 PP_OD_FEATURE_GFX_VF_CURVE_BIT))
			break;

		size += sysfs_emit_at(buf, size, "OD_VDDGFX_OFFSET:\n");
		size += sysfs_emit_at(buf, size, "%dmV\n",
				      od_table->OverDriveTable.VoltageOffsetPerZoneBoundary[0]);
		break;

	case SMU_OD_FAN_CURVE:
		if (!smu_v14_0_2_is_od_feature_supported(smu,
							 PP_OD_FEATURE_FAN_CURVE_BIT))
			break;

		size += sysfs_emit_at(buf, size, "OD_FAN_CURVE:\n");
		for (i = 0; i < NUM_OD_FAN_MAX_POINTS - 1; i++)
			size += sysfs_emit_at(buf, size, "%d: %dC %d%%\n",
						i,
						(int)od_table->OverDriveTable.FanLinearTempPoints[i],
						(int)od_table->OverDriveTable.FanLinearPwmPoints[i]);

		size += sysfs_emit_at(buf, size, "%s:\n", "OD_RANGE");
		smu_v14_0_2_get_od_setting_limits(smu,
						  PP_OD_FEATURE_FAN_CURVE_TEMP,
						  &min_value,
						  &max_value);
		size += sysfs_emit_at(buf, size, "FAN_CURVE(hotspot temp): %uC %uC\n",
				      min_value, max_value);

		smu_v14_0_2_get_od_setting_limits(smu,
						  PP_OD_FEATURE_FAN_CURVE_PWM,
						  &min_value,
						  &max_value);
		size += sysfs_emit_at(buf, size, "FAN_CURVE(fan speed): %u%% %u%%\n",
				      min_value, max_value);

		break;

	case SMU_OD_ACOUSTIC_LIMIT:
		if (!smu_v14_0_2_is_od_feature_supported(smu,
							 PP_OD_FEATURE_FAN_CURVE_BIT))
			break;

		size += sysfs_emit_at(buf, size, "OD_ACOUSTIC_LIMIT:\n");
		size += sysfs_emit_at(buf, size, "%d\n",
					(int)od_table->OverDriveTable.AcousticLimitRpmThreshold);

		size += sysfs_emit_at(buf, size, "%s:\n", "OD_RANGE");
		smu_v14_0_2_get_od_setting_limits(smu,
						  PP_OD_FEATURE_FAN_ACOUSTIC_LIMIT,
						  &min_value,
						  &max_value);
		size += sysfs_emit_at(buf, size, "ACOUSTIC_LIMIT: %u %u\n",
				      min_value, max_value);
		break;

	case SMU_OD_ACOUSTIC_TARGET:
		if (!smu_v14_0_2_is_od_feature_supported(smu,
							 PP_OD_FEATURE_FAN_CURVE_BIT))
			break;

		size += sysfs_emit_at(buf, size, "OD_ACOUSTIC_TARGET:\n");
		size += sysfs_emit_at(buf, size, "%d\n",
					(int)od_table->OverDriveTable.AcousticTargetRpmThreshold);

		size += sysfs_emit_at(buf, size, "%s:\n", "OD_RANGE");
		smu_v14_0_2_get_od_setting_limits(smu,
						  PP_OD_FEATURE_FAN_ACOUSTIC_TARGET,
						  &min_value,
						  &max_value);
		size += sysfs_emit_at(buf, size, "ACOUSTIC_TARGET: %u %u\n",
				      min_value, max_value);
		break;

	case SMU_OD_FAN_TARGET_TEMPERATURE:
		if (!smu_v14_0_2_is_od_feature_supported(smu,
							 PP_OD_FEATURE_FAN_CURVE_BIT))
			break;

		size += sysfs_emit_at(buf, size, "FAN_TARGET_TEMPERATURE:\n");
		size += sysfs_emit_at(buf, size, "%d\n",
					(int)od_table->OverDriveTable.FanTargetTemperature);

		size += sysfs_emit_at(buf, size, "%s:\n", "OD_RANGE");
		smu_v14_0_2_get_od_setting_limits(smu,
						  PP_OD_FEATURE_FAN_TARGET_TEMPERATURE,
						  &min_value,
						  &max_value);
		size += sysfs_emit_at(buf, size, "TARGET_TEMPERATURE: %u %u\n",
				      min_value, max_value);
		break;

	case SMU_OD_FAN_MINIMUM_PWM:
		if (!smu_v14_0_2_is_od_feature_supported(smu,
							 PP_OD_FEATURE_FAN_CURVE_BIT))
			break;

		size += sysfs_emit_at(buf, size, "FAN_MINIMUM_PWM:\n");
		size += sysfs_emit_at(buf, size, "%d\n",
					(int)od_table->OverDriveTable.FanMinimumPwm);

		size += sysfs_emit_at(buf, size, "%s:\n", "OD_RANGE");
		smu_v14_0_2_get_od_setting_limits(smu,
						  PP_OD_FEATURE_FAN_MINIMUM_PWM,
						  &min_value,
						  &max_value);
		size += sysfs_emit_at(buf, size, "MINIMUM_PWM: %u %u\n",
				      min_value, max_value);
		break;

	case SMU_OD_RANGE:
		if (!smu_v14_0_2_is_od_feature_supported(smu, PP_OD_FEATURE_GFXCLK_BIT) &&
		    !smu_v14_0_2_is_od_feature_supported(smu, PP_OD_FEATURE_UCLK_BIT) &&
		    !smu_v14_0_2_is_od_feature_supported(smu, PP_OD_FEATURE_GFX_VF_CURVE_BIT))
			break;

		size += sysfs_emit_at(buf, size, "%s:\n", "OD_RANGE");

		if (smu_v14_0_2_is_od_feature_supported(smu, PP_OD_FEATURE_GFXCLK_BIT)) {
			smu_v14_0_2_get_od_setting_limits(smu,
							  PP_OD_FEATURE_GFXCLK_FMIN,
							  &min_value,
							  NULL);
			smu_v14_0_2_get_od_setting_limits(smu,
							  PP_OD_FEATURE_GFXCLK_FMAX,
							  NULL,
							  &max_value);
			size += sysfs_emit_at(buf, size, "SCLK: %7uMhz %10uMhz\n",
					      min_value, max_value);
		}

		if (smu_v14_0_2_is_od_feature_supported(smu, PP_OD_FEATURE_UCLK_BIT)) {
			smu_v14_0_2_get_od_setting_limits(smu,
							  PP_OD_FEATURE_UCLK_FMIN,
							  &min_value,
							  NULL);
			smu_v14_0_2_get_od_setting_limits(smu,
							  PP_OD_FEATURE_UCLK_FMAX,
							  NULL,
							  &max_value);
			size += sysfs_emit_at(buf, size, "MCLK: %7uMhz %10uMhz\n",
					      min_value, max_value);
		}

		if (smu_v14_0_2_is_od_feature_supported(smu, PP_OD_FEATURE_GFX_VF_CURVE_BIT)) {
			smu_v14_0_2_get_od_setting_limits(smu,
							  PP_OD_FEATURE_GFX_VF_CURVE,
							  &min_value,
							  &max_value);
			size += sysfs_emit_at(buf, size, "VDDGFX_OFFSET: %7dmv %10dmv\n",
					      min_value, max_value);
		}
		break;

	default:
		break;
	}

	return size;
}

static int smu_v14_0_2_force_clk_levels(struct smu_context *smu,
					enum smu_clk_type clk_type,
					uint32_t mask)
{
	struct smu_dpm_context *smu_dpm = &smu->smu_dpm;
	struct smu_14_0_dpm_context *dpm_context = smu_dpm->dpm_context;
	struct smu_14_0_dpm_table *single_dpm_table;
	uint32_t soft_min_level, soft_max_level;
	uint32_t min_freq, max_freq;
	int ret = 0;

	soft_min_level = mask ? (ffs(mask) - 1) : 0;
	soft_max_level = mask ? (fls(mask) - 1) : 0;

	switch (clk_type) {
	case SMU_GFXCLK:
	case SMU_SCLK:
		single_dpm_table = &(dpm_context->dpm_tables.gfx_table);
		break;
	case SMU_MCLK:
	case SMU_UCLK:
		single_dpm_table = &(dpm_context->dpm_tables.uclk_table);
		break;
	case SMU_SOCCLK:
		single_dpm_table = &(dpm_context->dpm_tables.soc_table);
		break;
	case SMU_FCLK:
		single_dpm_table = &(dpm_context->dpm_tables.fclk_table);
		break;
	case SMU_VCLK:
	case SMU_VCLK1:
		single_dpm_table = &(dpm_context->dpm_tables.vclk_table);
		break;
	case SMU_DCLK:
	case SMU_DCLK1:
		single_dpm_table = &(dpm_context->dpm_tables.dclk_table);
		break;
	default:
		break;
	}

	switch (clk_type) {
	case SMU_GFXCLK:
	case SMU_SCLK:
	case SMU_MCLK:
	case SMU_UCLK:
	case SMU_SOCCLK:
	case SMU_FCLK:
	case SMU_VCLK:
	case SMU_VCLK1:
	case SMU_DCLK:
	case SMU_DCLK1:
		if (single_dpm_table->is_fine_grained) {
			/* There is only 2 levels for fine grained DPM */
			soft_max_level = (soft_max_level >= 1 ? 1 : 0);
			soft_min_level = (soft_min_level >= 1 ? 1 : 0);
		} else {
			if ((soft_max_level >= single_dpm_table->count) ||
			    (soft_min_level >= single_dpm_table->count))
				return -EINVAL;
		}

		min_freq = single_dpm_table->dpm_levels[soft_min_level].value;
		max_freq = single_dpm_table->dpm_levels[soft_max_level].value;

		ret = smu_v14_0_set_soft_freq_limited_range(smu,
							    clk_type,
							    min_freq,
							    max_freq);
		break;
	case SMU_DCEFCLK:
	case SMU_PCIE:
	default:
		break;
	}

	return ret;
}

static int smu_v14_0_2_update_pcie_parameters(struct smu_context *smu,
					      uint8_t pcie_gen_cap,
					      uint8_t pcie_width_cap)
{
	struct smu_14_0_dpm_context *dpm_context = smu->smu_dpm.dpm_context;
	struct smu_14_0_pcie_table *pcie_table =
				&dpm_context->dpm_tables.pcie_table;
	uint32_t smu_pcie_arg;
	int ret, i;

	for (i = 0; i < pcie_table->num_of_link_levels; i++) {
		if (pcie_table->pcie_gen[i] > pcie_gen_cap)
			pcie_table->pcie_gen[i] = pcie_gen_cap;
		if (pcie_table->pcie_lane[i] > pcie_width_cap)
			pcie_table->pcie_lane[i] = pcie_width_cap;

		smu_pcie_arg = i << 16;
		smu_pcie_arg |= pcie_table->pcie_gen[i] << 8;
		smu_pcie_arg |= pcie_table->pcie_lane[i];

		ret = smu_cmn_send_smc_msg_with_param(smu,
						      SMU_MSG_OverridePcieParameters,
						      smu_pcie_arg,
						      NULL);
		if (ret)
			return ret;
	}

	return 0;
}

static const struct smu_temperature_range smu14_thermal_policy[] = {
	{-273150,  99000, 99000, -273150, 99000, 99000, -273150, 99000, 99000},
	{ 120000, 120000, 120000, 120000, 120000, 120000, 120000, 120000, 120000},
};

static int smu_v14_0_2_get_thermal_temperature_range(struct smu_context *smu,
						     struct smu_temperature_range *range)
{
	struct smu_table_context *table_context = &smu->smu_table;
	struct smu_14_0_2_powerplay_table *powerplay_table =
		table_context->power_play_table;
	PPTable_t *pptable = smu->smu_table.driver_pptable;

	if (amdgpu_sriov_vf(smu->adev))
		return 0;

	if (!range)
		return -EINVAL;

	memcpy(range, &smu14_thermal_policy[0], sizeof(struct smu_temperature_range));

	range->max = pptable->CustomSkuTable.TemperatureLimit[TEMP_EDGE] *
		SMU_TEMPERATURE_UNITS_PER_CENTIGRADES;
	range->edge_emergency_max = (pptable->CustomSkuTable.TemperatureLimit[TEMP_EDGE] + CTF_OFFSET_EDGE) *
		SMU_TEMPERATURE_UNITS_PER_CENTIGRADES;
	range->hotspot_crit_max = pptable->CustomSkuTable.TemperatureLimit[TEMP_HOTSPOT] *
		SMU_TEMPERATURE_UNITS_PER_CENTIGRADES;
	range->hotspot_emergency_max = (pptable->CustomSkuTable.TemperatureLimit[TEMP_HOTSPOT] + CTF_OFFSET_HOTSPOT) *
		SMU_TEMPERATURE_UNITS_PER_CENTIGRADES;
	range->mem_crit_max = pptable->CustomSkuTable.TemperatureLimit[TEMP_MEM] *
		SMU_TEMPERATURE_UNITS_PER_CENTIGRADES;
	range->mem_emergency_max = (pptable->CustomSkuTable.TemperatureLimit[TEMP_MEM] + CTF_OFFSET_MEM)*
		SMU_TEMPERATURE_UNITS_PER_CENTIGRADES;
	range->software_shutdown_temp = powerplay_table->software_shutdown_temp;
	range->software_shutdown_temp_offset = pptable->CustomSkuTable.FanAbnormalTempLimitOffset;

	return 0;
}

static int smu_v14_0_2_populate_umd_state_clk(struct smu_context *smu)
{
	struct smu_14_0_dpm_context *dpm_context =
		smu->smu_dpm.dpm_context;
	struct smu_14_0_dpm_table *gfx_table =
		&dpm_context->dpm_tables.gfx_table;
	struct smu_14_0_dpm_table *mem_table =
		&dpm_context->dpm_tables.uclk_table;
	struct smu_14_0_dpm_table *soc_table =
		&dpm_context->dpm_tables.soc_table;
	struct smu_14_0_dpm_table *vclk_table =
		&dpm_context->dpm_tables.vclk_table;
	struct smu_14_0_dpm_table *dclk_table =
		&dpm_context->dpm_tables.dclk_table;
	struct smu_14_0_dpm_table *fclk_table =
		&dpm_context->dpm_tables.fclk_table;
	struct smu_umd_pstate_table *pstate_table =
		&smu->pstate_table;
	struct smu_table_context *table_context = &smu->smu_table;
	PPTable_t *pptable = table_context->driver_pptable;
	DriverReportedClocks_t driver_clocks =
			pptable->SkuTable.DriverReportedClocks;

	pstate_table->gfxclk_pstate.min = gfx_table->min;
	if (driver_clocks.GameClockAc &&
	    (driver_clocks.GameClockAc < gfx_table->max))
		pstate_table->gfxclk_pstate.peak = driver_clocks.GameClockAc;
	else
		pstate_table->gfxclk_pstate.peak = gfx_table->max;

	pstate_table->uclk_pstate.min = mem_table->min;
	pstate_table->uclk_pstate.peak = mem_table->max;

	pstate_table->socclk_pstate.min = soc_table->min;
	pstate_table->socclk_pstate.peak = soc_table->max;

	pstate_table->vclk_pstate.min = vclk_table->min;
	pstate_table->vclk_pstate.peak = vclk_table->max;

	pstate_table->dclk_pstate.min = dclk_table->min;
	pstate_table->dclk_pstate.peak = dclk_table->max;

	pstate_table->fclk_pstate.min = fclk_table->min;
	pstate_table->fclk_pstate.peak = fclk_table->max;

	if (driver_clocks.BaseClockAc &&
	    driver_clocks.BaseClockAc < gfx_table->max)
		pstate_table->gfxclk_pstate.standard = driver_clocks.BaseClockAc;
	else
		pstate_table->gfxclk_pstate.standard = gfx_table->max;
	pstate_table->uclk_pstate.standard = mem_table->max;
	pstate_table->socclk_pstate.standard = soc_table->min;
	pstate_table->vclk_pstate.standard = vclk_table->min;
	pstate_table->dclk_pstate.standard = dclk_table->min;
	pstate_table->fclk_pstate.standard = fclk_table->min;

	return 0;
}

static void smu_v14_0_2_get_unique_id(struct smu_context *smu)
{
	struct smu_table_context *smu_table = &smu->smu_table;
	SmuMetrics_t *metrics =
		&(((SmuMetricsExternal_t *)(smu_table->metrics_table))->SmuMetrics);
	struct amdgpu_device *adev = smu->adev;
	uint32_t upper32 = 0, lower32 = 0;
	int ret;

	ret = smu_cmn_get_metrics_table(smu, NULL, false);
	if (ret)
		goto out;

	upper32 = metrics->PublicSerialNumberUpper;
	lower32 = metrics->PublicSerialNumberLower;

out:
	adev->unique_id = ((uint64_t)upper32 << 32) | lower32;
}

static int smu_v14_0_2_get_power_limit(struct smu_context *smu,
				       uint32_t *current_power_limit,
				       uint32_t *default_power_limit,
				       uint32_t *max_power_limit,
				       uint32_t *min_power_limit)
{
	struct smu_table_context *table_context = &smu->smu_table;
	PPTable_t *pptable = table_context->driver_pptable;
	CustomSkuTable_t *skutable = &pptable->CustomSkuTable;
	uint32_t power_limit;
	uint32_t msg_limit = pptable->SkuTable.MsgLimits.Power[PPT_THROTTLER_PPT0][POWER_SOURCE_AC];

	if (smu_v14_0_get_current_power_limit(smu, &power_limit))
		power_limit = smu->adev->pm.ac_power ?
			      skutable->SocketPowerLimitAc[PPT_THROTTLER_PPT0] :
			      skutable->SocketPowerLimitDc[PPT_THROTTLER_PPT0];

	if (current_power_limit)
		*current_power_limit = power_limit;
	if (default_power_limit)
		*default_power_limit = power_limit;

	if (max_power_limit)
		*max_power_limit = msg_limit;

	if (min_power_limit)
		*min_power_limit = 0;

	return 0;
}

static int smu_v14_0_2_get_power_profile_mode(struct smu_context *smu,
					      char *buf)
{
	DpmActivityMonitorCoeffIntExternal_t activity_monitor_external;
	DpmActivityMonitorCoeffInt_t *activity_monitor =
		&(activity_monitor_external.DpmActivityMonitorCoeffInt);
	static const char *title[] = {
			"PROFILE_INDEX(NAME)",
			"CLOCK_TYPE(NAME)",
			"FPS",
			"MinActiveFreqType",
			"MinActiveFreq",
			"BoosterFreqType",
			"BoosterFreq",
			"PD_Data_limit_c",
			"PD_Data_error_coeff",
			"PD_Data_error_rate_coeff"};
	int16_t workload_type = 0;
	uint32_t i, size = 0;
	int result = 0;

	if (!buf)
		return -EINVAL;

	size += sysfs_emit_at(buf, size, "%16s %s %s %s %s %s %s %s %s %s\n",
			title[0], title[1], title[2], title[3], title[4], title[5],
			title[6], title[7], title[8], title[9]);

	for (i = 0; i < PP_SMC_POWER_PROFILE_COUNT; i++) {
		/* conv PP_SMC_POWER_PROFILE* to WORKLOAD_PPLIB_*_BIT */
		workload_type = smu_cmn_to_asic_specific_index(smu,
							       CMN2ASIC_MAPPING_WORKLOAD,
							       i);
		if (workload_type == -ENOTSUPP)
			continue;
		else if (workload_type < 0)
			return -EINVAL;

		result = smu_cmn_update_table(smu,
					      SMU_TABLE_ACTIVITY_MONITOR_COEFF,
					      workload_type,
					      (void *)(&activity_monitor_external),
					      false);
		if (result) {
			dev_err(smu->adev->dev, "[%s] Failed to get activity monitor!", __func__);
			return result;
		}

		size += sysfs_emit_at(buf, size, "%2d %14s%s:\n",
			i, amdgpu_pp_profile_name[i], (i == smu->power_profile_mode) ? "*" : " ");

		size += sysfs_emit_at(buf, size, "%19s %d(%13s) %7d %7d %7d %7d %7d %7d %7d %7d\n",
			" ",
			0,
			"GFXCLK",
			activity_monitor->Gfx_FPS,
			activity_monitor->Gfx_MinActiveFreqType,
			activity_monitor->Gfx_MinActiveFreq,
			activity_monitor->Gfx_BoosterFreqType,
			activity_monitor->Gfx_BoosterFreq,
			activity_monitor->Gfx_PD_Data_limit_c,
			activity_monitor->Gfx_PD_Data_error_coeff,
			activity_monitor->Gfx_PD_Data_error_rate_coeff);

		size += sysfs_emit_at(buf, size, "%19s %d(%13s) %7d %7d %7d %7d %7d %7d %7d %7d\n",
			" ",
			1,
			"FCLK",
			activity_monitor->Fclk_FPS,
			activity_monitor->Fclk_MinActiveFreqType,
			activity_monitor->Fclk_MinActiveFreq,
			activity_monitor->Fclk_BoosterFreqType,
			activity_monitor->Fclk_BoosterFreq,
			activity_monitor->Fclk_PD_Data_limit_c,
			activity_monitor->Fclk_PD_Data_error_coeff,
			activity_monitor->Fclk_PD_Data_error_rate_coeff);
	}

	return size;
}

static int smu_v14_0_2_set_power_profile_mode(struct smu_context *smu,
					      long *input,
					      uint32_t size)
{
	DpmActivityMonitorCoeffIntExternal_t activity_monitor_external;
	DpmActivityMonitorCoeffInt_t *activity_monitor =
		&(activity_monitor_external.DpmActivityMonitorCoeffInt);
	int workload_type, ret = 0;

	smu->power_profile_mode = input[size];

	if (smu->power_profile_mode >= PP_SMC_POWER_PROFILE_COUNT) {
		dev_err(smu->adev->dev, "Invalid power profile mode %d\n", smu->power_profile_mode);
		return -EINVAL;
	}

	if (smu->power_profile_mode == PP_SMC_POWER_PROFILE_CUSTOM) {
		if (size != 9)
			return -EINVAL;

		ret = smu_cmn_update_table(smu,
					   SMU_TABLE_ACTIVITY_MONITOR_COEFF,
					   WORKLOAD_PPLIB_CUSTOM_BIT,
					   (void *)(&activity_monitor_external),
					   false);
		if (ret) {
			dev_err(smu->adev->dev, "[%s] Failed to get activity monitor!", __func__);
			return ret;
		}

		switch (input[0]) {
		case 0: /* Gfxclk */
			activity_monitor->Gfx_FPS = input[1];
			activity_monitor->Gfx_MinActiveFreqType = input[2];
			activity_monitor->Gfx_MinActiveFreq = input[3];
			activity_monitor->Gfx_BoosterFreqType = input[4];
			activity_monitor->Gfx_BoosterFreq = input[5];
			activity_monitor->Gfx_PD_Data_limit_c = input[6];
			activity_monitor->Gfx_PD_Data_error_coeff = input[7];
			activity_monitor->Gfx_PD_Data_error_rate_coeff = input[8];
			break;
		case 1: /* Fclk */
			activity_monitor->Fclk_FPS = input[1];
			activity_monitor->Fclk_MinActiveFreqType = input[2];
			activity_monitor->Fclk_MinActiveFreq = input[3];
			activity_monitor->Fclk_BoosterFreqType = input[4];
			activity_monitor->Fclk_BoosterFreq = input[5];
			activity_monitor->Fclk_PD_Data_limit_c = input[6];
			activity_monitor->Fclk_PD_Data_error_coeff = input[7];
			activity_monitor->Fclk_PD_Data_error_rate_coeff = input[8];
			break;
		default:
			return -EINVAL;
		}

		ret = smu_cmn_update_table(smu,
					   SMU_TABLE_ACTIVITY_MONITOR_COEFF,
					   WORKLOAD_PPLIB_CUSTOM_BIT,
					   (void *)(&activity_monitor_external),
					   true);
		if (ret) {
			dev_err(smu->adev->dev, "[%s] Failed to set activity monitor!", __func__);
			return ret;
		}
	}

	/* conv PP_SMC_POWER_PROFILE* to WORKLOAD_PPLIB_*_BIT */
	workload_type = smu_cmn_to_asic_specific_index(smu,
						       CMN2ASIC_MAPPING_WORKLOAD,
						       smu->power_profile_mode);
	if (workload_type < 0)
		return -EINVAL;

	return smu_cmn_send_smc_msg_with_param(smu,
					       SMU_MSG_SetWorkloadMask,
					       1 << workload_type,
					       NULL);
}

static int smu_v14_0_2_baco_enter(struct smu_context *smu)
{
	struct smu_baco_context *smu_baco = &smu->smu_baco;
	struct amdgpu_device *adev = smu->adev;

	if (adev->in_runpm && smu_cmn_is_audio_func_enabled(adev))
		return smu_v14_0_baco_set_armd3_sequence(smu,
				smu_baco->maco_support ? BACO_SEQ_BAMACO : BACO_SEQ_BACO);
	else
		return smu_v14_0_baco_enter(smu);
}

static int smu_v14_0_2_baco_exit(struct smu_context *smu)
{
	struct amdgpu_device *adev = smu->adev;

	if (adev->in_runpm && smu_cmn_is_audio_func_enabled(adev)) {
		/* Wait for PMFW handling for the Dstate change */
		usleep_range(10000, 11000);
		return smu_v14_0_baco_set_armd3_sequence(smu, BACO_SEQ_ULPS);
	} else {
		return smu_v14_0_baco_exit(smu);
	}
}

static bool smu_v14_0_2_is_mode1_reset_supported(struct smu_context *smu)
{
	// TODO

	return true;
}

static int smu_v14_0_2_i2c_xfer(struct i2c_adapter *i2c_adap,
				   struct i2c_msg *msg, int num_msgs)
{
	struct amdgpu_smu_i2c_bus *smu_i2c = i2c_get_adapdata(i2c_adap);
	struct amdgpu_device *adev = smu_i2c->adev;
	struct smu_context *smu = adev->powerplay.pp_handle;
	struct smu_table_context *smu_table = &smu->smu_table;
	struct smu_table *table = &smu_table->driver_table;
	SwI2cRequest_t *req, *res = (SwI2cRequest_t *)table->cpu_addr;
	int i, j, r, c;
	u16 dir;

	if (!adev->pm.dpm_enabled)
		return -EBUSY;

	req = kzalloc(sizeof(*req), GFP_KERNEL);
	if (!req)
		return -ENOMEM;

	req->I2CcontrollerPort = smu_i2c->port;
	req->I2CSpeed = I2C_SPEED_FAST_400K;
	req->SlaveAddress = msg[0].addr << 1; /* wants an 8-bit address */
	dir = msg[0].flags & I2C_M_RD;

	for (c = i = 0; i < num_msgs; i++) {
		for (j = 0; j < msg[i].len; j++, c++) {
			SwI2cCmd_t *cmd = &req->SwI2cCmds[c];

			if (!(msg[i].flags & I2C_M_RD)) {
				/* write */
				cmd->CmdConfig |= CMDCONFIG_READWRITE_MASK;
				cmd->ReadWriteData = msg[i].buf[j];
			}

			if ((dir ^ msg[i].flags) & I2C_M_RD) {
				/* The direction changes.
				 */
				dir = msg[i].flags & I2C_M_RD;
				cmd->CmdConfig |= CMDCONFIG_RESTART_MASK;
			}

			req->NumCmds++;

			/*
			 * Insert STOP if we are at the last byte of either last
			 * message for the transaction or the client explicitly
			 * requires a STOP at this particular message.
			 */
			if ((j == msg[i].len - 1) &&
			    ((i == num_msgs - 1) || (msg[i].flags & I2C_M_STOP))) {
				cmd->CmdConfig &= ~CMDCONFIG_RESTART_MASK;
				cmd->CmdConfig |= CMDCONFIG_STOP_MASK;
			}
		}
	}
	mutex_lock(&adev->pm.mutex);
	r = smu_cmn_update_table(smu, SMU_TABLE_I2C_COMMANDS, 0, req, true);
	mutex_unlock(&adev->pm.mutex);
	if (r)
		goto fail;

	for (c = i = 0; i < num_msgs; i++) {
		if (!(msg[i].flags & I2C_M_RD)) {
			c += msg[i].len;
			continue;
		}
		for (j = 0; j < msg[i].len; j++, c++) {
			SwI2cCmd_t *cmd = &res->SwI2cCmds[c];

			msg[i].buf[j] = cmd->ReadWriteData;
		}
	}
	r = num_msgs;
fail:
	kfree(req);
	return r;
}

static u32 smu_v14_0_2_i2c_func(struct i2c_adapter *adap)
{
	return I2C_FUNC_I2C | I2C_FUNC_SMBUS_EMUL;
}

static const struct i2c_algorithm smu_v14_0_2_i2c_algo = {
	.master_xfer = smu_v14_0_2_i2c_xfer,
	.functionality = smu_v14_0_2_i2c_func,
};

static const struct i2c_adapter_quirks smu_v14_0_2_i2c_control_quirks = {
	.flags = I2C_AQ_COMB | I2C_AQ_COMB_SAME_ADDR | I2C_AQ_NO_ZERO_LEN,
	.max_read_len  = MAX_SW_I2C_COMMANDS,
	.max_write_len = MAX_SW_I2C_COMMANDS,
	.max_comb_1st_msg_len = 2,
	.max_comb_2nd_msg_len = MAX_SW_I2C_COMMANDS - 2,
};

static int smu_v14_0_2_i2c_control_init(struct smu_context *smu)
{
	struct amdgpu_device *adev = smu->adev;
	int res, i;

	for (i = 0; i < MAX_SMU_I2C_BUSES; i++) {
		struct amdgpu_smu_i2c_bus *smu_i2c = &adev->pm.smu_i2c[i];
		struct i2c_adapter *control = &smu_i2c->adapter;

		smu_i2c->adev = adev;
		smu_i2c->port = i;
		mutex_init(&smu_i2c->mutex);
		control->owner = THIS_MODULE;
		control->dev.parent = &adev->pdev->dev;
		control->algo = &smu_v14_0_2_i2c_algo;
		snprintf(control->name, sizeof(control->name), "AMDGPU SMU %d", i);
		control->quirks = &smu_v14_0_2_i2c_control_quirks;
		i2c_set_adapdata(control, smu_i2c);

		res = i2c_add_adapter(control);
		if (res) {
			DRM_ERROR("Failed to register hw i2c, err: %d\n", res);
			goto Out_err;
		}
	}

	/* assign the buses used for the FRU EEPROM and RAS EEPROM */
	/* XXX ideally this would be something in a vbios data table */
	adev->pm.ras_eeprom_i2c_bus = &adev->pm.smu_i2c[1].adapter;
	adev->pm.fru_eeprom_i2c_bus = &adev->pm.smu_i2c[0].adapter;

	return 0;
Out_err:
	for ( ; i >= 0; i--) {
		struct amdgpu_smu_i2c_bus *smu_i2c = &adev->pm.smu_i2c[i];
		struct i2c_adapter *control = &smu_i2c->adapter;

		i2c_del_adapter(control);
	}
	return res;
}

static void smu_v14_0_2_i2c_control_fini(struct smu_context *smu)
{
	struct amdgpu_device *adev = smu->adev;
	int i;

	for (i = 0; i < MAX_SMU_I2C_BUSES; i++) {
		struct amdgpu_smu_i2c_bus *smu_i2c = &adev->pm.smu_i2c[i];
		struct i2c_adapter *control = &smu_i2c->adapter;

		i2c_del_adapter(control);
	}
	adev->pm.ras_eeprom_i2c_bus = NULL;
	adev->pm.fru_eeprom_i2c_bus = NULL;
}

static int smu_v14_0_2_set_mp1_state(struct smu_context *smu,
				     enum pp_mp1_state mp1_state)
{
	int ret;

	switch (mp1_state) {
	case PP_MP1_STATE_UNLOAD:
		ret = smu_cmn_set_mp1_state(smu, mp1_state);
		break;
	default:
		/* Ignore others */
		ret = 0;
	}

	return ret;
}

static int smu_v14_0_2_set_df_cstate(struct smu_context *smu,
				     enum pp_df_cstate state)
{
	return smu_cmn_send_smc_msg_with_param(smu,
					       SMU_MSG_DFCstateControl,
					       state,
					       NULL);
}

static int smu_v14_0_2_mode1_reset(struct smu_context *smu)
{
	int ret = 0;

	ret = smu_cmn_send_debug_smc_msg(smu, DEBUGSMC_MSG_Mode1Reset);
	if (!ret) {
		if (amdgpu_emu_mode == 1)
			msleep(50000);
		else
			msleep(1000);
	}

	return ret;
}

static int smu_v14_0_2_mode2_reset(struct smu_context *smu)
{
	int ret = 0;

	// TODO

	return ret;
}

static int smu_v14_0_2_enable_gfx_features(struct smu_context *smu)
{
	struct amdgpu_device *adev = smu->adev;

	if (adev->ip_versions[MP1_HWIP][0] == IP_VERSION(14, 0, 2))
		return smu_cmn_send_smc_msg_with_param(smu, SMU_MSG_EnableAllSmuFeatures,
										   FEATURE_PWR_GFX, NULL);
	else
		return -EOPNOTSUPP;
}

static void smu_v14_0_2_set_smu_mailbox_registers(struct smu_context *smu)
{
	struct amdgpu_device *adev = smu->adev;

	smu->param_reg = SOC15_REG_OFFSET(MP1, 0, regMP1_SMN_C2PMSG_82);
	smu->msg_reg = SOC15_REG_OFFSET(MP1, 0, regMP1_SMN_C2PMSG_66);
	smu->resp_reg = SOC15_REG_OFFSET(MP1, 0, regMP1_SMN_C2PMSG_90);

	smu->debug_param_reg = SOC15_REG_OFFSET(MP1, 0, regMP1_SMN_C2PMSG_53);
	smu->debug_msg_reg = SOC15_REG_OFFSET(MP1, 0, regMP1_SMN_C2PMSG_75);
	smu->debug_resp_reg = SOC15_REG_OFFSET(MP1, 0, regMP1_SMN_C2PMSG_54);
}

static int smu_v14_0_2_smu_send_bad_mem_page_num(struct smu_context *smu,
		uint32_t size)
{
	int ret = 0;

	/* message SMU to update the bad page number on SMUBUS */
	ret = smu_cmn_send_smc_msg_with_param(smu,
					  SMU_MSG_SetNumBadMemoryPagesRetired,
					  size, NULL);
	if (ret)
		dev_err(smu->adev->dev,
			  "[%s] failed to message SMU to update bad memory pages number\n",
			  __func__);

	return ret;
}

static int smu_v14_0_2_send_bad_mem_channel_flag(struct smu_context *smu,
		uint32_t size)
{
	int ret = 0;

	/* message SMU to update the bad channel info on SMUBUS */
	ret = smu_cmn_send_smc_msg_with_param(smu,
				  SMU_MSG_SetBadMemoryPagesRetiredFlagsPerChannel,
				  size, NULL);
	if (ret)
		dev_err(smu->adev->dev,
			  "[%s] failed to message SMU to update bad memory pages channel info\n",
			  __func__);

	return ret;
}

static ssize_t smu_v14_0_2_get_ecc_info(struct smu_context *smu,
					void *table)
{
	int ret = 0;

	// TODO

	return ret;
}

static ssize_t smu_v14_0_2_get_gpu_metrics(struct smu_context *smu,
					   void **table)
{
	struct smu_table_context *smu_table = &smu->smu_table;
	struct gpu_metrics_v1_3 *gpu_metrics =
		(struct gpu_metrics_v1_3 *)smu_table->gpu_metrics_table;
	SmuMetricsExternal_t metrics_ext;
	SmuMetrics_t *metrics = &metrics_ext.SmuMetrics;
	int ret = 0;

	ret = smu_cmn_get_metrics_table(smu,
					&metrics_ext,
					true);
	if (ret)
		return ret;

	smu_cmn_init_soft_gpu_metrics(gpu_metrics, 1, 3);

	gpu_metrics->temperature_edge = metrics->AvgTemperature[TEMP_EDGE];
	gpu_metrics->temperature_hotspot = metrics->AvgTemperature[TEMP_HOTSPOT];
	gpu_metrics->temperature_mem = metrics->AvgTemperature[TEMP_MEM];
	gpu_metrics->temperature_vrgfx = metrics->AvgTemperature[TEMP_VR_GFX];
	gpu_metrics->temperature_vrsoc = metrics->AvgTemperature[TEMP_VR_SOC];
	gpu_metrics->temperature_vrmem = max(metrics->AvgTemperature[TEMP_VR_MEM0],
					     metrics->AvgTemperature[TEMP_VR_MEM1]);

	gpu_metrics->average_gfx_activity = metrics->AverageGfxActivity;
	gpu_metrics->average_umc_activity = metrics->AverageUclkActivity;
	gpu_metrics->average_mm_activity = max(metrics->Vcn0ActivityPercentage,
					       metrics->Vcn1ActivityPercentage);

	gpu_metrics->average_socket_power = metrics->AverageSocketPower;
	gpu_metrics->energy_accumulator = metrics->EnergyAccumulator;

	if (metrics->AverageGfxActivity <= SMU_14_0_2_BUSY_THRESHOLD)
		gpu_metrics->average_gfxclk_frequency = metrics->AverageGfxclkFrequencyPostDs;
	else
		gpu_metrics->average_gfxclk_frequency = metrics->AverageGfxclkFrequencyPreDs;

	if (metrics->AverageUclkActivity <= SMU_14_0_2_BUSY_THRESHOLD)
		gpu_metrics->average_uclk_frequency = metrics->AverageMemclkFrequencyPostDs;
	else
		gpu_metrics->average_uclk_frequency = metrics->AverageMemclkFrequencyPreDs;

	gpu_metrics->average_vclk0_frequency = metrics->AverageVclk0Frequency;
	gpu_metrics->average_dclk0_frequency = metrics->AverageDclk0Frequency;
	gpu_metrics->average_vclk1_frequency = metrics->AverageVclk1Frequency;
	gpu_metrics->average_dclk1_frequency = metrics->AverageDclk1Frequency;

	gpu_metrics->current_gfxclk = gpu_metrics->average_gfxclk_frequency;
	gpu_metrics->current_socclk = metrics->CurrClock[PPCLK_SOCCLK];
	gpu_metrics->current_uclk = metrics->CurrClock[PPCLK_UCLK];
	gpu_metrics->current_vclk0 = metrics->CurrClock[PPCLK_VCLK_0];
	gpu_metrics->current_dclk0 = metrics->CurrClock[PPCLK_DCLK_0];
	gpu_metrics->current_vclk1 = metrics->CurrClock[PPCLK_VCLK_0];
	gpu_metrics->current_dclk1 = metrics->CurrClock[PPCLK_DCLK_0];

	gpu_metrics->throttle_status =
			smu_v14_0_2_get_throttler_status(metrics);
	gpu_metrics->indep_throttle_status =
			smu_cmn_get_indep_throttler_status(gpu_metrics->throttle_status,
							   smu_v14_0_2_throttler_map);

	gpu_metrics->current_fan_speed = metrics->AvgFanRpm;

	gpu_metrics->pcie_link_width = metrics->PcieWidth;
	if ((metrics->PcieRate - 1) > LINK_SPEED_MAX)
		gpu_metrics->pcie_link_speed = pcie_gen_to_speed(1);
	else
		gpu_metrics->pcie_link_speed = pcie_gen_to_speed(metrics->PcieRate);

	gpu_metrics->system_clock_counter = ktime_get_boottime_ns();

	gpu_metrics->voltage_gfx = metrics->AvgVoltage[SVI_PLANE_VDD_GFX];
	gpu_metrics->voltage_soc = metrics->AvgVoltage[SVI_PLANE_VDD_SOC];
	gpu_metrics->voltage_mem = metrics->AvgVoltage[SVI_PLANE_VDDIO_MEM];

	*table = (void *)gpu_metrics;

	return sizeof(struct gpu_metrics_v1_3);
}

<<<<<<< HEAD
=======
static void smu_v14_0_2_dump_od_table(struct smu_context *smu,
				      OverDriveTableExternal_t *od_table)
{
	struct amdgpu_device *adev = smu->adev;

	dev_dbg(adev->dev, "OD: Gfxclk: (%d, %d)\n", od_table->OverDriveTable.GfxclkFmin,
						     od_table->OverDriveTable.GfxclkFmax);
	dev_dbg(adev->dev, "OD: Uclk: (%d, %d)\n", od_table->OverDriveTable.UclkFmin,
						   od_table->OverDriveTable.UclkFmax);
}

static int smu_v14_0_2_upload_overdrive_table(struct smu_context *smu,
					      OverDriveTableExternal_t *od_table)
{
	int ret;
	ret = smu_cmn_update_table(smu,
				   SMU_TABLE_OVERDRIVE,
				   0,
				   (void *)od_table,
				   true);
	if (ret)
		dev_err(smu->adev->dev, "Failed to upload overdrive table!\n");

	return ret;
}

static void smu_v14_0_2_set_supported_od_feature_mask(struct smu_context *smu)
{
	struct amdgpu_device *adev = smu->adev;

	if (smu_v14_0_2_is_od_feature_supported(smu,
						PP_OD_FEATURE_FAN_CURVE_BIT))
		adev->pm.od_feature_mask |= OD_OPS_SUPPORT_FAN_CURVE_RETRIEVE |
					    OD_OPS_SUPPORT_FAN_CURVE_SET |
					    OD_OPS_SUPPORT_ACOUSTIC_LIMIT_THRESHOLD_RETRIEVE |
					    OD_OPS_SUPPORT_ACOUSTIC_LIMIT_THRESHOLD_SET |
					    OD_OPS_SUPPORT_ACOUSTIC_TARGET_THRESHOLD_RETRIEVE |
					    OD_OPS_SUPPORT_ACOUSTIC_TARGET_THRESHOLD_SET |
					    OD_OPS_SUPPORT_FAN_TARGET_TEMPERATURE_RETRIEVE |
					    OD_OPS_SUPPORT_FAN_TARGET_TEMPERATURE_SET |
					    OD_OPS_SUPPORT_FAN_MINIMUM_PWM_RETRIEVE |
					    OD_OPS_SUPPORT_FAN_MINIMUM_PWM_SET;
}

static int smu_v14_0_2_get_overdrive_table(struct smu_context *smu,
					   OverDriveTableExternal_t *od_table)
{
	int ret;
	ret = smu_cmn_update_table(smu,
				   SMU_TABLE_OVERDRIVE,
				   0,
				   (void *)od_table,
				   false);
	if (ret)
		dev_err(smu->adev->dev, "Failed to get overdrive table!\n");

	return ret;
}

static int smu_v14_0_2_set_default_od_settings(struct smu_context *smu)
{
	OverDriveTableExternal_t *od_table =
		(OverDriveTableExternal_t *)smu->smu_table.overdrive_table;
	OverDriveTableExternal_t *boot_od_table =
		(OverDriveTableExternal_t *)smu->smu_table.boot_overdrive_table;
	OverDriveTableExternal_t *user_od_table =
		(OverDriveTableExternal_t *)smu->smu_table.user_overdrive_table;
	OverDriveTableExternal_t user_od_table_bak;
	int ret;
	int i;

	ret = smu_v14_0_2_get_overdrive_table(smu, boot_od_table);
	if (ret)
		return ret;

	smu_v14_0_2_dump_od_table(smu, boot_od_table);

	memcpy(od_table,
	       boot_od_table,
	       sizeof(OverDriveTableExternal_t));

	/*
	 * For S3/S4/Runpm resume, we need to setup those overdrive tables again,
	 * but we have to preserve user defined values in "user_od_table".
	 */
	if (!smu->adev->in_suspend) {
		memcpy(user_od_table,
		       boot_od_table,
		       sizeof(OverDriveTableExternal_t));
		smu->user_dpm_profile.user_od = false;
	} else if (smu->user_dpm_profile.user_od) {
		memcpy(&user_od_table_bak,
		       user_od_table,
		       sizeof(OverDriveTableExternal_t));
		memcpy(user_od_table,
		       boot_od_table,
		       sizeof(OverDriveTableExternal_t));
		user_od_table->OverDriveTable.GfxclkFmin =
				user_od_table_bak.OverDriveTable.GfxclkFmin;
		user_od_table->OverDriveTable.GfxclkFmax =
				user_od_table_bak.OverDriveTable.GfxclkFmax;
		user_od_table->OverDriveTable.UclkFmin =
				user_od_table_bak.OverDriveTable.UclkFmin;
		user_od_table->OverDriveTable.UclkFmax =
				user_od_table_bak.OverDriveTable.UclkFmax;
		for (i = 0; i < PP_NUM_OD_VF_CURVE_POINTS; i++)
			user_od_table->OverDriveTable.VoltageOffsetPerZoneBoundary[i] =
				user_od_table_bak.OverDriveTable.VoltageOffsetPerZoneBoundary[i];
		for (i = 0; i < NUM_OD_FAN_MAX_POINTS - 1; i++) {
			user_od_table->OverDriveTable.FanLinearTempPoints[i] =
				user_od_table_bak.OverDriveTable.FanLinearTempPoints[i];
			user_od_table->OverDriveTable.FanLinearPwmPoints[i] =
				user_od_table_bak.OverDriveTable.FanLinearPwmPoints[i];
		}
		user_od_table->OverDriveTable.AcousticLimitRpmThreshold =
			user_od_table_bak.OverDriveTable.AcousticLimitRpmThreshold;
		user_od_table->OverDriveTable.AcousticTargetRpmThreshold =
			user_od_table_bak.OverDriveTable.AcousticTargetRpmThreshold;
		user_od_table->OverDriveTable.FanTargetTemperature =
			user_od_table_bak.OverDriveTable.FanTargetTemperature;
		user_od_table->OverDriveTable.FanMinimumPwm =
			user_od_table_bak.OverDriveTable.FanMinimumPwm;
	}

	smu_v14_0_2_set_supported_od_feature_mask(smu);

	return 0;
}

static int smu_v14_0_2_restore_user_od_settings(struct smu_context *smu)
{
	struct smu_table_context *table_context = &smu->smu_table;
	OverDriveTableExternal_t *od_table = table_context->overdrive_table;
	OverDriveTableExternal_t *user_od_table = table_context->user_overdrive_table;
	int res;

	user_od_table->OverDriveTable.FeatureCtrlMask = BIT(PP_OD_FEATURE_GFXCLK_BIT) |
							BIT(PP_OD_FEATURE_UCLK_BIT) |
							BIT(PP_OD_FEATURE_GFX_VF_CURVE_BIT) |
							BIT(PP_OD_FEATURE_FAN_CURVE_BIT);
	res = smu_v14_0_2_upload_overdrive_table(smu, user_od_table);
	user_od_table->OverDriveTable.FeatureCtrlMask = 0;
	if (res == 0)
		memcpy(od_table, user_od_table, sizeof(OverDriveTableExternal_t));

	return res;
}

static int smu_v14_0_2_od_restore_table_single(struct smu_context *smu, long input)
{
	struct smu_table_context *table_context = &smu->smu_table;
	OverDriveTableExternal_t *boot_overdrive_table =
		(OverDriveTableExternal_t *)table_context->boot_overdrive_table;
	OverDriveTableExternal_t *od_table =
		(OverDriveTableExternal_t *)table_context->overdrive_table;
	struct amdgpu_device *adev = smu->adev;
	int i;

	switch (input) {
	case PP_OD_EDIT_FAN_CURVE:
		for (i = 0; i < NUM_OD_FAN_MAX_POINTS; i++) {
			od_table->OverDriveTable.FanLinearTempPoints[i] =
					boot_overdrive_table->OverDriveTable.FanLinearTempPoints[i];
			od_table->OverDriveTable.FanLinearPwmPoints[i] =
					boot_overdrive_table->OverDriveTable.FanLinearPwmPoints[i];
		}
		od_table->OverDriveTable.FanMode = FAN_MODE_AUTO;
		od_table->OverDriveTable.FeatureCtrlMask |= BIT(PP_OD_FEATURE_FAN_CURVE_BIT);
		break;
	case PP_OD_EDIT_ACOUSTIC_LIMIT:
		od_table->OverDriveTable.AcousticLimitRpmThreshold =
					boot_overdrive_table->OverDriveTable.AcousticLimitRpmThreshold;
		od_table->OverDriveTable.FanMode = FAN_MODE_AUTO;
		od_table->OverDriveTable.FeatureCtrlMask |= BIT(PP_OD_FEATURE_FAN_CURVE_BIT);
		break;
	case PP_OD_EDIT_ACOUSTIC_TARGET:
		od_table->OverDriveTable.AcousticTargetRpmThreshold =
					boot_overdrive_table->OverDriveTable.AcousticTargetRpmThreshold;
		od_table->OverDriveTable.FanMode = FAN_MODE_AUTO;
		od_table->OverDriveTable.FeatureCtrlMask |= BIT(PP_OD_FEATURE_FAN_CURVE_BIT);
		break;
	case PP_OD_EDIT_FAN_TARGET_TEMPERATURE:
		od_table->OverDriveTable.FanTargetTemperature =
					boot_overdrive_table->OverDriveTable.FanTargetTemperature;
		od_table->OverDriveTable.FanMode = FAN_MODE_AUTO;
		od_table->OverDriveTable.FeatureCtrlMask |= BIT(PP_OD_FEATURE_FAN_CURVE_BIT);
		break;
	case PP_OD_EDIT_FAN_MINIMUM_PWM:
		od_table->OverDriveTable.FanMinimumPwm =
					boot_overdrive_table->OverDriveTable.FanMinimumPwm;
		od_table->OverDriveTable.FanMode = FAN_MODE_AUTO;
		od_table->OverDriveTable.FeatureCtrlMask |= BIT(PP_OD_FEATURE_FAN_CURVE_BIT);
		break;
	default:
		dev_info(adev->dev, "Invalid table index: %ld\n", input);
		return -EINVAL;
	}

	return 0;
}

static int smu_v14_0_2_od_edit_dpm_table(struct smu_context *smu,
					 enum PP_OD_DPM_TABLE_COMMAND type,
					 long input[],
					 uint32_t size)
{
	struct smu_table_context *table_context = &smu->smu_table;
	OverDriveTableExternal_t *od_table =
		(OverDriveTableExternal_t *)table_context->overdrive_table;
	struct amdgpu_device *adev = smu->adev;
	uint32_t offset_of_voltageoffset;
	int32_t minimum, maximum;
	uint32_t feature_ctrlmask;
	int i, ret = 0;

	switch (type) {
	case PP_OD_EDIT_SCLK_VDDC_TABLE:
		if (!smu_v14_0_2_is_od_feature_supported(smu, PP_OD_FEATURE_GFXCLK_BIT)) {
			dev_warn(adev->dev, "GFXCLK_LIMITS setting not supported!\n");
			return -ENOTSUPP;
		}

		for (i = 0; i < size; i += 2) {
			if (i + 2 > size) {
				dev_info(adev->dev, "invalid number of input parameters %d\n", size);
				return -EINVAL;
			}

			switch (input[i]) {
			case 0:
				smu_v14_0_2_get_od_setting_limits(smu,
								  PP_OD_FEATURE_GFXCLK_FMIN,
								  &minimum,
								  &maximum);
				if (input[i + 1] < minimum ||
				    input[i + 1] > maximum) {
					dev_info(adev->dev, "GfxclkFmin (%ld) must be within [%u, %u]!\n",
						input[i + 1], minimum, maximum);
					return -EINVAL;
				}

				od_table->OverDriveTable.GfxclkFmin = input[i + 1];
				od_table->OverDriveTable.FeatureCtrlMask |= 1U << PP_OD_FEATURE_GFXCLK_BIT;
				break;

			case 1:
				smu_v14_0_2_get_od_setting_limits(smu,
								  PP_OD_FEATURE_GFXCLK_FMAX,
								  &minimum,
								  &maximum);
				if (input[i + 1] < minimum ||
				    input[i + 1] > maximum) {
					dev_info(adev->dev, "GfxclkFmax (%ld) must be within [%u, %u]!\n",
						input[i + 1], minimum, maximum);
					return -EINVAL;
				}

				od_table->OverDriveTable.GfxclkFmax = input[i + 1];
				od_table->OverDriveTable.FeatureCtrlMask |= 1U << PP_OD_FEATURE_GFXCLK_BIT;
				break;

			default:
				dev_info(adev->dev, "Invalid SCLK_VDDC_TABLE index: %ld\n", input[i]);
				dev_info(adev->dev, "Supported indices: [0:min,1:max]\n");
				return -EINVAL;
			}
		}

		if (od_table->OverDriveTable.GfxclkFmin > od_table->OverDriveTable.GfxclkFmax) {
			dev_err(adev->dev,
				"Invalid setting: GfxclkFmin(%u) is bigger than GfxclkFmax(%u)\n",
				(uint32_t)od_table->OverDriveTable.GfxclkFmin,
				(uint32_t)od_table->OverDriveTable.GfxclkFmax);
			return -EINVAL;
		}
		break;

	case PP_OD_EDIT_MCLK_VDDC_TABLE:
		if (!smu_v14_0_2_is_od_feature_supported(smu, PP_OD_FEATURE_UCLK_BIT)) {
			dev_warn(adev->dev, "UCLK_LIMITS setting not supported!\n");
			return -ENOTSUPP;
		}

		for (i = 0; i < size; i += 2) {
			if (i + 2 > size) {
				dev_info(adev->dev, "invalid number of input parameters %d\n", size);
				return -EINVAL;
			}

			switch (input[i]) {
			case 0:
				smu_v14_0_2_get_od_setting_limits(smu,
								  PP_OD_FEATURE_UCLK_FMIN,
								  &minimum,
								  &maximum);
				if (input[i + 1] < minimum ||
				    input[i + 1] > maximum) {
					dev_info(adev->dev, "UclkFmin (%ld) must be within [%u, %u]!\n",
						input[i + 1], minimum, maximum);
					return -EINVAL;
				}

				od_table->OverDriveTable.UclkFmin = input[i + 1];
				od_table->OverDriveTable.FeatureCtrlMask |= 1U << PP_OD_FEATURE_UCLK_BIT;
				break;

			case 1:
				smu_v14_0_2_get_od_setting_limits(smu,
								  PP_OD_FEATURE_UCLK_FMAX,
								  &minimum,
								  &maximum);
				if (input[i + 1] < minimum ||
				    input[i + 1] > maximum) {
					dev_info(adev->dev, "UclkFmax (%ld) must be within [%u, %u]!\n",
						input[i + 1], minimum, maximum);
					return -EINVAL;
				}

				od_table->OverDriveTable.UclkFmax = input[i + 1];
				od_table->OverDriveTable.FeatureCtrlMask |= 1U << PP_OD_FEATURE_UCLK_BIT;
				break;

			default:
				dev_info(adev->dev, "Invalid MCLK_VDDC_TABLE index: %ld\n", input[i]);
				dev_info(adev->dev, "Supported indices: [0:min,1:max]\n");
				return -EINVAL;
			}
		}

		if (od_table->OverDriveTable.UclkFmin > od_table->OverDriveTable.UclkFmax) {
			dev_err(adev->dev,
				"Invalid setting: UclkFmin(%u) is bigger than UclkFmax(%u)\n",
				(uint32_t)od_table->OverDriveTable.UclkFmin,
				(uint32_t)od_table->OverDriveTable.UclkFmax);
			return -EINVAL;
		}
		break;

	case PP_OD_EDIT_VDDGFX_OFFSET:
		if (!smu_v14_0_2_is_od_feature_supported(smu, PP_OD_FEATURE_GFX_VF_CURVE_BIT)) {
			dev_warn(adev->dev, "Gfx offset setting not supported!\n");
			return -ENOTSUPP;
		}

		smu_v14_0_2_get_od_setting_limits(smu,
						  PP_OD_FEATURE_GFX_VF_CURVE,
						  &minimum,
						  &maximum);
		if (input[0] < minimum ||
		    input[0] > maximum) {
			dev_info(adev->dev, "Voltage offset (%ld) must be within [%d, %d]!\n",
				 input[0], minimum, maximum);
			return -EINVAL;
		}

		for (i = 0; i < PP_NUM_OD_VF_CURVE_POINTS; i++)
			od_table->OverDriveTable.VoltageOffsetPerZoneBoundary[i] = input[0];
		od_table->OverDriveTable.FeatureCtrlMask |= BIT(PP_OD_FEATURE_GFX_VF_CURVE_BIT);
		break;

	case PP_OD_EDIT_FAN_CURVE:
		if (!smu_v14_0_2_is_od_feature_supported(smu, PP_OD_FEATURE_FAN_CURVE_BIT)) {
			dev_warn(adev->dev, "Fan curve setting not supported!\n");
			return -ENOTSUPP;
		}

		if (input[0] >= NUM_OD_FAN_MAX_POINTS - 1 ||
		    input[0] < 0)
			return -EINVAL;

		smu_v14_0_2_get_od_setting_limits(smu,
						  PP_OD_FEATURE_FAN_CURVE_TEMP,
						  &minimum,
						  &maximum);
		if (input[1] < minimum ||
		    input[1] > maximum) {
			dev_info(adev->dev, "Fan curve temp setting(%ld) must be within [%d, %d]!\n",
				 input[1], minimum, maximum);
			return -EINVAL;
		}

		smu_v14_0_2_get_od_setting_limits(smu,
						  PP_OD_FEATURE_FAN_CURVE_PWM,
						  &minimum,
						  &maximum);
		if (input[2] < minimum ||
		    input[2] > maximum) {
			dev_info(adev->dev, "Fan curve pwm setting(%ld) must be within [%d, %d]!\n",
				 input[2], minimum, maximum);
			return -EINVAL;
		}

		od_table->OverDriveTable.FanLinearTempPoints[input[0]] = input[1];
		od_table->OverDriveTable.FanLinearPwmPoints[input[0]] = input[2];
		od_table->OverDriveTable.FanMode = FAN_MODE_MANUAL_LINEAR;
		od_table->OverDriveTable.FeatureCtrlMask |= BIT(PP_OD_FEATURE_FAN_CURVE_BIT);
		break;

	case PP_OD_EDIT_ACOUSTIC_LIMIT:
		if (!smu_v14_0_2_is_od_feature_supported(smu, PP_OD_FEATURE_FAN_CURVE_BIT)) {
			dev_warn(adev->dev, "Fan curve setting not supported!\n");
			return -ENOTSUPP;
		}

		smu_v14_0_2_get_od_setting_limits(smu,
						  PP_OD_FEATURE_FAN_ACOUSTIC_LIMIT,
						  &minimum,
						  &maximum);
		if (input[0] < minimum ||
		    input[0] > maximum) {
			dev_info(adev->dev, "acoustic limit threshold setting(%ld) must be within [%d, %d]!\n",
				 input[0], minimum, maximum);
			return -EINVAL;
		}

		od_table->OverDriveTable.AcousticLimitRpmThreshold = input[0];
		od_table->OverDriveTable.FanMode = FAN_MODE_AUTO;
		od_table->OverDriveTable.FeatureCtrlMask |= BIT(PP_OD_FEATURE_FAN_CURVE_BIT);
		break;

	case PP_OD_EDIT_ACOUSTIC_TARGET:
		if (!smu_v14_0_2_is_od_feature_supported(smu, PP_OD_FEATURE_FAN_CURVE_BIT)) {
			dev_warn(adev->dev, "Fan curve setting not supported!\n");
			return -ENOTSUPP;
		}

		smu_v14_0_2_get_od_setting_limits(smu,
						  PP_OD_FEATURE_FAN_ACOUSTIC_TARGET,
						  &minimum,
						  &maximum);
		if (input[0] < minimum ||
		    input[0] > maximum) {
			dev_info(adev->dev, "acoustic target threshold setting(%ld) must be within [%d, %d]!\n",
				 input[0], minimum, maximum);
			return -EINVAL;
		}

		od_table->OverDriveTable.AcousticTargetRpmThreshold = input[0];
		od_table->OverDriveTable.FanMode = FAN_MODE_AUTO;
		od_table->OverDriveTable.FeatureCtrlMask |= BIT(PP_OD_FEATURE_FAN_CURVE_BIT);
		break;

	case PP_OD_EDIT_FAN_TARGET_TEMPERATURE:
		if (!smu_v14_0_2_is_od_feature_supported(smu, PP_OD_FEATURE_FAN_CURVE_BIT)) {
			dev_warn(adev->dev, "Fan curve setting not supported!\n");
			return -ENOTSUPP;
		}

		smu_v14_0_2_get_od_setting_limits(smu,
						  PP_OD_FEATURE_FAN_TARGET_TEMPERATURE,
						  &minimum,
						  &maximum);
		if (input[0] < minimum ||
		    input[0] > maximum) {
			dev_info(adev->dev, "fan target temperature setting(%ld) must be within [%d, %d]!\n",
				 input[0], minimum, maximum);
			return -EINVAL;
		}

		od_table->OverDriveTable.FanTargetTemperature = input[0];
		od_table->OverDriveTable.FanMode = FAN_MODE_AUTO;
		od_table->OverDriveTable.FeatureCtrlMask |= BIT(PP_OD_FEATURE_FAN_CURVE_BIT);
		break;

	case PP_OD_EDIT_FAN_MINIMUM_PWM:
		if (!smu_v14_0_2_is_od_feature_supported(smu, PP_OD_FEATURE_FAN_CURVE_BIT)) {
			dev_warn(adev->dev, "Fan curve setting not supported!\n");
			return -ENOTSUPP;
		}

		smu_v14_0_2_get_od_setting_limits(smu,
						  PP_OD_FEATURE_FAN_MINIMUM_PWM,
						  &minimum,
						  &maximum);
		if (input[0] < minimum ||
		    input[0] > maximum) {
			dev_info(adev->dev, "fan minimum pwm setting(%ld) must be within [%d, %d]!\n",
				 input[0], minimum, maximum);
			return -EINVAL;
		}

		od_table->OverDriveTable.FanMinimumPwm = input[0];
		od_table->OverDriveTable.FanMode = FAN_MODE_AUTO;
		od_table->OverDriveTable.FeatureCtrlMask |= BIT(PP_OD_FEATURE_FAN_CURVE_BIT);
		break;

	case PP_OD_RESTORE_DEFAULT_TABLE:
		if (size == 1) {
			ret = smu_v14_0_2_od_restore_table_single(smu, input[0]);
			if (ret)
				return ret;
		} else {
			feature_ctrlmask = od_table->OverDriveTable.FeatureCtrlMask;
			memcpy(od_table,
		       table_context->boot_overdrive_table,
		       sizeof(OverDriveTableExternal_t));
			od_table->OverDriveTable.FeatureCtrlMask = feature_ctrlmask;
		}
		fallthrough;
	case PP_OD_COMMIT_DPM_TABLE:
		/*
		 * The member below instructs PMFW the settings focused in
		 * this single operation.
		 * `uint32_t FeatureCtrlMask;`
		 * It does not contain actual informations about user's custom
		 * settings. Thus we do not cache it.
		 */
		offset_of_voltageoffset = offsetof(OverDriveTable_t, VoltageOffsetPerZoneBoundary);
		if (memcmp((u8 *)od_table + offset_of_voltageoffset,
			   table_context->user_overdrive_table + offset_of_voltageoffset,
			   sizeof(OverDriveTableExternal_t) - offset_of_voltageoffset)) {
			smu_v14_0_2_dump_od_table(smu, od_table);

			ret = smu_v14_0_2_upload_overdrive_table(smu, od_table);
			if (ret) {
				dev_err(adev->dev, "Failed to upload overdrive table!\n");
				return ret;
			}

			od_table->OverDriveTable.FeatureCtrlMask = 0;
			memcpy(table_context->user_overdrive_table + offset_of_voltageoffset,
			       (u8 *)od_table + offset_of_voltageoffset,
			       sizeof(OverDriveTableExternal_t) - offset_of_voltageoffset);

			if (!memcmp(table_context->user_overdrive_table,
				    table_context->boot_overdrive_table,
				    sizeof(OverDriveTableExternal_t)))
				smu->user_dpm_profile.user_od = false;
			else
				smu->user_dpm_profile.user_od = true;
		}
		break;

	default:
		return -ENOSYS;
	}

	return ret;
}

static int smu_v14_0_2_set_power_limit(struct smu_context *smu,
				       enum smu_ppt_limit_type limit_type,
				       uint32_t limit)
{
	PPTable_t *pptable = smu->smu_table.driver_pptable;
	uint32_t msg_limit = pptable->SkuTable.MsgLimits.Power[PPT_THROTTLER_PPT0][POWER_SOURCE_AC];
	struct smu_table_context *table_context = &smu->smu_table;
	OverDriveTableExternal_t *od_table =
		(OverDriveTableExternal_t *)table_context->overdrive_table;
	int ret = 0;

	if (limit_type != SMU_DEFAULT_PPT_LIMIT)
		return -EINVAL;

	if (limit <= msg_limit) {
		if (smu->current_power_limit > msg_limit) {
			od_table->OverDriveTable.Ppt = 0;
			od_table->OverDriveTable.FeatureCtrlMask |= 1U << PP_OD_FEATURE_PPT_BIT;

			ret = smu_v14_0_2_upload_overdrive_table(smu, od_table);
			if (ret) {
				dev_err(smu->adev->dev, "Failed to upload overdrive table!\n");
				return ret;
			}
		}
		return smu_v14_0_set_power_limit(smu, limit_type, limit);
	} else if (smu->od_enabled) {
		ret = smu_v14_0_set_power_limit(smu, limit_type, msg_limit);
		if (ret)
			return ret;

		od_table->OverDriveTable.Ppt = (limit * 100) / msg_limit - 100;
		od_table->OverDriveTable.FeatureCtrlMask |= 1U << PP_OD_FEATURE_PPT_BIT;

		ret = smu_v14_0_2_upload_overdrive_table(smu, od_table);
		if (ret) {
		  dev_err(smu->adev->dev, "Failed to upload overdrive table!\n");
		  return ret;
		}

		smu->current_power_limit = limit;
	} else {
		return -EINVAL;
	}

	return 0;
}

>>>>>>> 46142cc1
static const struct pptable_funcs smu_v14_0_2_ppt_funcs = {
	.get_allowed_feature_mask = smu_v14_0_2_get_allowed_feature_mask,
	.set_default_dpm_table = smu_v14_0_2_set_default_dpm_table,
	.i2c_init = smu_v14_0_2_i2c_control_init,
	.i2c_fini = smu_v14_0_2_i2c_control_fini,
	.is_dpm_running = smu_v14_0_2_is_dpm_running,
	.dump_pptable = smu_v14_0_2_dump_pptable,
	.init_microcode = smu_v14_0_init_microcode,
	.load_microcode = smu_v14_0_load_microcode,
	.fini_microcode = smu_v14_0_fini_microcode,
	.init_smc_tables = smu_v14_0_2_init_smc_tables,
	.fini_smc_tables = smu_v14_0_fini_smc_tables,
	.init_power = smu_v14_0_init_power,
	.fini_power = smu_v14_0_fini_power,
	.check_fw_status = smu_v14_0_check_fw_status,
	.setup_pptable = smu_v14_0_2_setup_pptable,
	.check_fw_version = smu_v14_0_check_fw_version,
	.write_pptable = smu_cmn_write_pptable,
	.set_driver_table_location = smu_v14_0_set_driver_table_location,
	.system_features_control = smu_v14_0_system_features_control,
	.set_allowed_mask = smu_v14_0_set_allowed_mask,
	.get_enabled_mask = smu_cmn_get_enabled_mask,
	.dpm_set_vcn_enable = smu_v14_0_set_vcn_enable,
	.dpm_set_jpeg_enable = smu_v14_0_set_jpeg_enable,
	.get_dpm_ultimate_freq = smu_v14_0_2_get_dpm_ultimate_freq,
	.get_vbios_bootup_values = smu_v14_0_get_vbios_bootup_values,
	.read_sensor = smu_v14_0_2_read_sensor,
	.feature_is_enabled = smu_cmn_feature_is_enabled,
	.print_clk_levels = smu_v14_0_2_print_clk_levels,
	.force_clk_levels = smu_v14_0_2_force_clk_levels,
	.update_pcie_parameters = smu_v14_0_2_update_pcie_parameters,
	.get_thermal_temperature_range = smu_v14_0_2_get_thermal_temperature_range,
	.register_irq_handler = smu_v14_0_register_irq_handler,
	.enable_thermal_alert = smu_v14_0_enable_thermal_alert,
	.disable_thermal_alert = smu_v14_0_disable_thermal_alert,
	.notify_memory_pool_location = smu_v14_0_notify_memory_pool_location,
	.get_gpu_metrics = smu_v14_0_2_get_gpu_metrics,
	.set_soft_freq_limited_range = smu_v14_0_set_soft_freq_limited_range,
	.set_default_od_settings = smu_v14_0_2_set_default_od_settings,
	.restore_user_od_settings = smu_v14_0_2_restore_user_od_settings,
	.od_edit_dpm_table = smu_v14_0_2_od_edit_dpm_table,
	.init_pptable_microcode = smu_v14_0_init_pptable_microcode,
	.populate_umd_state_clk = smu_v14_0_2_populate_umd_state_clk,
	.set_performance_level = smu_v14_0_set_performance_level,
	.gfx_off_control = smu_v14_0_gfx_off_control,
	.get_unique_id = smu_v14_0_2_get_unique_id,
	.get_power_limit = smu_v14_0_2_get_power_limit,
	.set_power_limit = smu_v14_0_2_set_power_limit,
	.set_power_source = smu_v14_0_set_power_source,
	.get_power_profile_mode = smu_v14_0_2_get_power_profile_mode,
	.set_power_profile_mode = smu_v14_0_2_set_power_profile_mode,
	.run_btc = smu_v14_0_run_btc,
	.get_pp_feature_mask = smu_cmn_get_pp_feature_mask,
	.set_pp_feature_mask = smu_cmn_set_pp_feature_mask,
	.set_tool_table_location = smu_v14_0_set_tool_table_location,
	.deep_sleep_control = smu_v14_0_deep_sleep_control,
	.gfx_ulv_control = smu_v14_0_gfx_ulv_control,
	.get_bamaco_support = smu_v14_0_get_bamaco_support,
	.baco_get_state = smu_v14_0_baco_get_state,
	.baco_set_state = smu_v14_0_baco_set_state,
	.baco_enter = smu_v14_0_2_baco_enter,
	.baco_exit = smu_v14_0_2_baco_exit,
	.mode1_reset_is_support = smu_v14_0_2_is_mode1_reset_supported,
	.mode1_reset = smu_v14_0_2_mode1_reset,
	.mode2_reset = smu_v14_0_2_mode2_reset,
	.enable_gfx_features = smu_v14_0_2_enable_gfx_features,
	.set_mp1_state = smu_v14_0_2_set_mp1_state,
	.set_df_cstate = smu_v14_0_2_set_df_cstate,
	.send_hbm_bad_pages_num = smu_v14_0_2_smu_send_bad_mem_page_num,
	.send_hbm_bad_channel_flag = smu_v14_0_2_send_bad_mem_channel_flag,
#if 0
	.gpo_control = smu_v14_0_gpo_control,
#endif
	.get_ecc_info = smu_v14_0_2_get_ecc_info,
};

void smu_v14_0_2_set_ppt_funcs(struct smu_context *smu)
{
	smu->ppt_funcs = &smu_v14_0_2_ppt_funcs;
	smu->message_map = smu_v14_0_2_message_map;
	smu->clock_map = smu_v14_0_2_clk_map;
	smu->feature_map = smu_v14_0_2_feature_mask_map;
	smu->table_map = smu_v14_0_2_table_map;
	smu->pwr_src_map = smu_v14_0_2_pwr_src_map;
	smu->workload_map = smu_v14_0_2_workload_map;
	smu_v14_0_2_set_smu_mailbox_registers(smu);
}<|MERGE_RESOLUTION|>--- conflicted
+++ resolved
@@ -67,8 +67,6 @@
 #define MP0_MP1_DATA_REGION_SIZE_COMBOPPTABLE	0x4000
 #define DEBUGSMC_MSG_Mode1Reset        2
 #define LINK_SPEED_MAX					3
-<<<<<<< HEAD
-=======
 
 #define PP_OD_FEATURE_GFXCLK_FMIN			0
 #define PP_OD_FEATURE_GFXCLK_FMAX			1
@@ -81,7 +79,6 @@
 #define PP_OD_FEATURE_FAN_ACOUSTIC_TARGET		8
 #define PP_OD_FEATURE_FAN_TARGET_TEMPERATURE		9
 #define PP_OD_FEATURE_FAN_MINIMUM_PWM			10
->>>>>>> 46142cc1
 
 static struct cmn2asic_msg_mapping smu_v14_0_2_message_map[SMU_MSG_MAX_COUNT] = {
 	MSG_MAP(TestMessage,			PPSMC_MSG_TestMessage,                 1),
@@ -2244,8 +2241,6 @@
 	return sizeof(struct gpu_metrics_v1_3);
 }
 
-<<<<<<< HEAD
-=======
 static void smu_v14_0_2_dump_od_table(struct smu_context *smu,
 				      OverDriveTableExternal_t *od_table)
 {
@@ -2834,7 +2829,6 @@
 	return 0;
 }
 
->>>>>>> 46142cc1
 static const struct pptable_funcs smu_v14_0_2_ppt_funcs = {
 	.get_allowed_feature_mask = smu_v14_0_2_get_allowed_feature_mask,
 	.set_default_dpm_table = smu_v14_0_2_set_default_dpm_table,
