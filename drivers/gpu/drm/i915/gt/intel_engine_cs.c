// SPDX-License-Identifier: MIT
/*
 * Copyright © 2016 Intel Corporation
 */

#include <linux/string_helpers.h>

#include <drm/drm_print.h>

#include "gem/i915_gem_context.h"
#include "gem/i915_gem_internal.h"
#include "gt/intel_gt_regs.h"

#include "i915_cmd_parser.h"
#include "i915_drv.h"
#include "intel_breadcrumbs.h"
#include "intel_context.h"
#include "intel_engine.h"
#include "intel_engine_pm.h"
#include "intel_engine_regs.h"
#include "intel_engine_user.h"
#include "intel_execlists_submission.h"
#include "intel_gt.h"
#include "intel_gt_mcr.h"
#include "intel_gt_pm.h"
#include "intel_gt_requests.h"
#include "intel_lrc.h"
#include "intel_lrc_reg.h"
#include "intel_reset.h"
#include "intel_ring.h"
#include "uc/intel_guc_submission.h"

/* Haswell does have the CXT_SIZE register however it does not appear to be
 * valid. Now, docs explain in dwords what is in the context object. The full
 * size is 70720 bytes, however, the power context and execlist context will
 * never be saved (power context is stored elsewhere, and execlists don't work
 * on HSW) - so the final size, including the extra state required for the
 * Resource Streamer, is 66944 bytes, which rounds to 17 pages.
 */
#define HSW_CXT_TOTAL_SIZE		(17 * PAGE_SIZE)

#define DEFAULT_LR_CONTEXT_RENDER_SIZE	(22 * PAGE_SIZE)
#define GEN8_LR_CONTEXT_RENDER_SIZE	(20 * PAGE_SIZE)
#define GEN9_LR_CONTEXT_RENDER_SIZE	(22 * PAGE_SIZE)
#define GEN11_LR_CONTEXT_RENDER_SIZE	(14 * PAGE_SIZE)

#define GEN8_LR_CONTEXT_OTHER_SIZE	( 2 * PAGE_SIZE)

#define MAX_MMIO_BASES 3
struct engine_info {
	u8 class;
	u8 instance;
	/* mmio bases table *must* be sorted in reverse graphics_ver order */
	struct engine_mmio_base {
		u32 graphics_ver : 8;
		u32 base : 24;
	} mmio_bases[MAX_MMIO_BASES];
};

static const struct engine_info intel_engines[] = {
	[RCS0] = {
		.class = RENDER_CLASS,
		.instance = 0,
		.mmio_bases = {
			{ .graphics_ver = 1, .base = RENDER_RING_BASE }
		},
	},
	[BCS0] = {
		.class = COPY_ENGINE_CLASS,
		.instance = 0,
		.mmio_bases = {
			{ .graphics_ver = 6, .base = BLT_RING_BASE }
		},
	},
	[BCS1] = {
		.class = COPY_ENGINE_CLASS,
		.instance = 1,
		.mmio_bases = {
			{ .graphics_ver = 12, .base = XEHPC_BCS1_RING_BASE }
		},
	},
	[BCS2] = {
		.class = COPY_ENGINE_CLASS,
		.instance = 2,
		.mmio_bases = {
			{ .graphics_ver = 12, .base = XEHPC_BCS2_RING_BASE }
		},
	},
	[BCS3] = {
		.class = COPY_ENGINE_CLASS,
		.instance = 3,
		.mmio_bases = {
			{ .graphics_ver = 12, .base = XEHPC_BCS3_RING_BASE }
		},
	},
	[BCS4] = {
		.class = COPY_ENGINE_CLASS,
		.instance = 4,
		.mmio_bases = {
			{ .graphics_ver = 12, .base = XEHPC_BCS4_RING_BASE }
		},
	},
	[BCS5] = {
		.class = COPY_ENGINE_CLASS,
		.instance = 5,
		.mmio_bases = {
			{ .graphics_ver = 12, .base = XEHPC_BCS5_RING_BASE }
		},
	},
	[BCS6] = {
		.class = COPY_ENGINE_CLASS,
		.instance = 6,
		.mmio_bases = {
			{ .graphics_ver = 12, .base = XEHPC_BCS6_RING_BASE }
		},
	},
	[BCS7] = {
		.class = COPY_ENGINE_CLASS,
		.instance = 7,
		.mmio_bases = {
			{ .graphics_ver = 12, .base = XEHPC_BCS7_RING_BASE }
		},
	},
	[BCS8] = {
		.class = COPY_ENGINE_CLASS,
		.instance = 8,
		.mmio_bases = {
			{ .graphics_ver = 12, .base = XEHPC_BCS8_RING_BASE }
		},
	},
	[VCS0] = {
		.class = VIDEO_DECODE_CLASS,
		.instance = 0,
		.mmio_bases = {
			{ .graphics_ver = 11, .base = GEN11_BSD_RING_BASE },
			{ .graphics_ver = 6, .base = GEN6_BSD_RING_BASE },
			{ .graphics_ver = 4, .base = BSD_RING_BASE }
		},
	},
	[VCS1] = {
		.class = VIDEO_DECODE_CLASS,
		.instance = 1,
		.mmio_bases = {
			{ .graphics_ver = 11, .base = GEN11_BSD2_RING_BASE },
			{ .graphics_ver = 8, .base = GEN8_BSD2_RING_BASE }
		},
	},
	[VCS2] = {
		.class = VIDEO_DECODE_CLASS,
		.instance = 2,
		.mmio_bases = {
			{ .graphics_ver = 11, .base = GEN11_BSD3_RING_BASE }
		},
	},
	[VCS3] = {
		.class = VIDEO_DECODE_CLASS,
		.instance = 3,
		.mmio_bases = {
			{ .graphics_ver = 11, .base = GEN11_BSD4_RING_BASE }
		},
	},
	[VCS4] = {
		.class = VIDEO_DECODE_CLASS,
		.instance = 4,
		.mmio_bases = {
			{ .graphics_ver = 12, .base = XEHP_BSD5_RING_BASE }
		},
	},
	[VCS5] = {
		.class = VIDEO_DECODE_CLASS,
		.instance = 5,
		.mmio_bases = {
			{ .graphics_ver = 12, .base = XEHP_BSD6_RING_BASE }
		},
	},
	[VCS6] = {
		.class = VIDEO_DECODE_CLASS,
		.instance = 6,
		.mmio_bases = {
			{ .graphics_ver = 12, .base = XEHP_BSD7_RING_BASE }
		},
	},
	[VCS7] = {
		.class = VIDEO_DECODE_CLASS,
		.instance = 7,
		.mmio_bases = {
			{ .graphics_ver = 12, .base = XEHP_BSD8_RING_BASE }
		},
	},
	[VECS0] = {
		.class = VIDEO_ENHANCEMENT_CLASS,
		.instance = 0,
		.mmio_bases = {
			{ .graphics_ver = 11, .base = GEN11_VEBOX_RING_BASE },
			{ .graphics_ver = 7, .base = VEBOX_RING_BASE }
		},
	},
	[VECS1] = {
		.class = VIDEO_ENHANCEMENT_CLASS,
		.instance = 1,
		.mmio_bases = {
			{ .graphics_ver = 11, .base = GEN11_VEBOX2_RING_BASE }
		},
	},
	[VECS2] = {
		.class = VIDEO_ENHANCEMENT_CLASS,
		.instance = 2,
		.mmio_bases = {
			{ .graphics_ver = 12, .base = XEHP_VEBOX3_RING_BASE }
		},
	},
	[VECS3] = {
		.class = VIDEO_ENHANCEMENT_CLASS,
		.instance = 3,
		.mmio_bases = {
			{ .graphics_ver = 12, .base = XEHP_VEBOX4_RING_BASE }
		},
	},
	[CCS0] = {
		.class = COMPUTE_CLASS,
		.instance = 0,
		.mmio_bases = {
			{ .graphics_ver = 12, .base = GEN12_COMPUTE0_RING_BASE }
		}
	},
	[CCS1] = {
		.class = COMPUTE_CLASS,
		.instance = 1,
		.mmio_bases = {
			{ .graphics_ver = 12, .base = GEN12_COMPUTE1_RING_BASE }
		}
	},
	[CCS2] = {
		.class = COMPUTE_CLASS,
		.instance = 2,
		.mmio_bases = {
			{ .graphics_ver = 12, .base = GEN12_COMPUTE2_RING_BASE }
		}
	},
	[CCS3] = {
		.class = COMPUTE_CLASS,
		.instance = 3,
		.mmio_bases = {
			{ .graphics_ver = 12, .base = GEN12_COMPUTE3_RING_BASE }
		}
	},
};

/**
 * intel_engine_context_size() - return the size of the context for an engine
 * @gt: the gt
 * @class: engine class
 *
 * Each engine class may require a different amount of space for a context
 * image.
 *
 * Return: size (in bytes) of an engine class specific context image
 *
 * Note: this size includes the HWSP, which is part of the context image
 * in LRC mode, but does not include the "shared data page" used with
 * GuC submission. The caller should account for this if using the GuC.
 */
u32 intel_engine_context_size(struct intel_gt *gt, u8 class)
{
	struct intel_uncore *uncore = gt->uncore;
	u32 cxt_size;

	BUILD_BUG_ON(I915_GTT_PAGE_SIZE != PAGE_SIZE);

	switch (class) {
	case COMPUTE_CLASS:
		fallthrough;
	case RENDER_CLASS:
		switch (GRAPHICS_VER(gt->i915)) {
		default:
			MISSING_CASE(GRAPHICS_VER(gt->i915));
			return DEFAULT_LR_CONTEXT_RENDER_SIZE;
		case 12:
		case 11:
			return GEN11_LR_CONTEXT_RENDER_SIZE;
		case 9:
			return GEN9_LR_CONTEXT_RENDER_SIZE;
		case 8:
			return GEN8_LR_CONTEXT_RENDER_SIZE;
		case 7:
			if (IS_HASWELL(gt->i915))
				return HSW_CXT_TOTAL_SIZE;

			cxt_size = intel_uncore_read(uncore, GEN7_CXT_SIZE);
			return round_up(GEN7_CXT_TOTAL_SIZE(cxt_size) * 64,
					PAGE_SIZE);
		case 6:
			cxt_size = intel_uncore_read(uncore, CXT_SIZE);
			return round_up(GEN6_CXT_TOTAL_SIZE(cxt_size) * 64,
					PAGE_SIZE);
		case 5:
		case 4:
			/*
			 * There is a discrepancy here between the size reported
			 * by the register and the size of the context layout
			 * in the docs. Both are described as authorative!
			 *
			 * The discrepancy is on the order of a few cachelines,
			 * but the total is under one page (4k), which is our
			 * minimum allocation anyway so it should all come
			 * out in the wash.
			 */
			cxt_size = intel_uncore_read(uncore, CXT_SIZE) + 1;
			drm_dbg(&gt->i915->drm,
				"graphics_ver = %d CXT_SIZE = %d bytes [0x%08x]\n",
				GRAPHICS_VER(gt->i915), cxt_size * 64,
				cxt_size - 1);
			return round_up(cxt_size * 64, PAGE_SIZE);
		case 3:
		case 2:
		/* For the special day when i810 gets merged. */
		case 1:
			return 0;
		}
		break;
	default:
		MISSING_CASE(class);
		fallthrough;
	case VIDEO_DECODE_CLASS:
	case VIDEO_ENHANCEMENT_CLASS:
	case COPY_ENGINE_CLASS:
		if (GRAPHICS_VER(gt->i915) < 8)
			return 0;
		return GEN8_LR_CONTEXT_OTHER_SIZE;
	}
}

static u32 __engine_mmio_base(struct drm_i915_private *i915,
			      const struct engine_mmio_base *bases)
{
	int i;

	for (i = 0; i < MAX_MMIO_BASES; i++)
		if (GRAPHICS_VER(i915) >= bases[i].graphics_ver)
			break;

	GEM_BUG_ON(i == MAX_MMIO_BASES);
	GEM_BUG_ON(!bases[i].base);

	return bases[i].base;
}

static void __sprint_engine_name(struct intel_engine_cs *engine)
{
	/*
	 * Before we know what the uABI name for this engine will be,
	 * we still would like to keep track of this engine in the debug logs.
	 * We throw in a ' here as a reminder that this isn't its final name.
	 */
	GEM_WARN_ON(snprintf(engine->name, sizeof(engine->name), "%s'%u",
			     intel_engine_class_repr(engine->class),
			     engine->instance) >= sizeof(engine->name));
}

void intel_engine_set_hwsp_writemask(struct intel_engine_cs *engine, u32 mask)
{
	/*
	 * Though they added more rings on g4x/ilk, they did not add
	 * per-engine HWSTAM until gen6.
	 */
	if (GRAPHICS_VER(engine->i915) < 6 && engine->class != RENDER_CLASS)
		return;

	if (GRAPHICS_VER(engine->i915) >= 3)
		ENGINE_WRITE(engine, RING_HWSTAM, mask);
	else
		ENGINE_WRITE16(engine, RING_HWSTAM, mask);
}

static void intel_engine_sanitize_mmio(struct intel_engine_cs *engine)
{
	/* Mask off all writes into the unknown HWSP */
	intel_engine_set_hwsp_writemask(engine, ~0u);
}

static void nop_irq_handler(struct intel_engine_cs *engine, u16 iir)
{
	GEM_DEBUG_WARN_ON(iir);
}

static u32 get_reset_domain(u8 ver, enum intel_engine_id id)
{
	u32 reset_domain;

	if (ver >= 11) {
		static const u32 engine_reset_domains[] = {
			[RCS0]  = GEN11_GRDOM_RENDER,
			[BCS0]  = GEN11_GRDOM_BLT,
			[BCS1]  = XEHPC_GRDOM_BLT1,
			[BCS2]  = XEHPC_GRDOM_BLT2,
			[BCS3]  = XEHPC_GRDOM_BLT3,
			[BCS4]  = XEHPC_GRDOM_BLT4,
			[BCS5]  = XEHPC_GRDOM_BLT5,
			[BCS6]  = XEHPC_GRDOM_BLT6,
			[BCS7]  = XEHPC_GRDOM_BLT7,
			[BCS8]  = XEHPC_GRDOM_BLT8,
			[VCS0]  = GEN11_GRDOM_MEDIA,
			[VCS1]  = GEN11_GRDOM_MEDIA2,
			[VCS2]  = GEN11_GRDOM_MEDIA3,
			[VCS3]  = GEN11_GRDOM_MEDIA4,
			[VCS4]  = GEN11_GRDOM_MEDIA5,
			[VCS5]  = GEN11_GRDOM_MEDIA6,
			[VCS6]  = GEN11_GRDOM_MEDIA7,
			[VCS7]  = GEN11_GRDOM_MEDIA8,
			[VECS0] = GEN11_GRDOM_VECS,
			[VECS1] = GEN11_GRDOM_VECS2,
			[VECS2] = GEN11_GRDOM_VECS3,
			[VECS3] = GEN11_GRDOM_VECS4,
			[CCS0]  = GEN11_GRDOM_RENDER,
			[CCS1]  = GEN11_GRDOM_RENDER,
			[CCS2]  = GEN11_GRDOM_RENDER,
			[CCS3]  = GEN11_GRDOM_RENDER,
		};
		GEM_BUG_ON(id >= ARRAY_SIZE(engine_reset_domains) ||
			   !engine_reset_domains[id]);
		reset_domain = engine_reset_domains[id];
	} else {
		static const u32 engine_reset_domains[] = {
			[RCS0]  = GEN6_GRDOM_RENDER,
			[BCS0]  = GEN6_GRDOM_BLT,
			[VCS0]  = GEN6_GRDOM_MEDIA,
			[VCS1]  = GEN8_GRDOM_MEDIA2,
			[VECS0] = GEN6_GRDOM_VECS,
		};
		GEM_BUG_ON(id >= ARRAY_SIZE(engine_reset_domains) ||
			   !engine_reset_domains[id]);
		reset_domain = engine_reset_domains[id];
	}

	return reset_domain;
}

static int intel_engine_setup(struct intel_gt *gt, enum intel_engine_id id,
			      u8 logical_instance)
{
	const struct engine_info *info = &intel_engines[id];
	struct drm_i915_private *i915 = gt->i915;
	struct intel_engine_cs *engine;
	u8 guc_class;

	BUILD_BUG_ON(MAX_ENGINE_CLASS >= BIT(GEN11_ENGINE_CLASS_WIDTH));
	BUILD_BUG_ON(MAX_ENGINE_INSTANCE >= BIT(GEN11_ENGINE_INSTANCE_WIDTH));
	BUILD_BUG_ON(I915_MAX_VCS > (MAX_ENGINE_INSTANCE + 1));
	BUILD_BUG_ON(I915_MAX_VECS > (MAX_ENGINE_INSTANCE + 1));

	if (GEM_DEBUG_WARN_ON(id >= ARRAY_SIZE(gt->engine)))
		return -EINVAL;

	if (GEM_DEBUG_WARN_ON(info->class > MAX_ENGINE_CLASS))
		return -EINVAL;

	if (GEM_DEBUG_WARN_ON(info->instance > MAX_ENGINE_INSTANCE))
		return -EINVAL;

	if (GEM_DEBUG_WARN_ON(gt->engine_class[info->class][info->instance]))
		return -EINVAL;

	engine = kzalloc(sizeof(*engine), GFP_KERNEL);
	if (!engine)
		return -ENOMEM;

	BUILD_BUG_ON(BITS_PER_TYPE(engine->mask) < I915_NUM_ENGINES);

	INIT_LIST_HEAD(&engine->pinned_contexts_list);
	engine->id = id;
	engine->legacy_idx = INVALID_ENGINE;
	engine->mask = BIT(id);
	engine->reset_domain = get_reset_domain(GRAPHICS_VER(gt->i915),
						id);
	engine->i915 = i915;
	engine->gt = gt;
	engine->uncore = gt->uncore;
	guc_class = engine_class_to_guc_class(info->class);
	engine->guc_id = MAKE_GUC_ID(guc_class, info->instance);
	engine->mmio_base = __engine_mmio_base(i915, info->mmio_bases);

	engine->irq_handler = nop_irq_handler;

	engine->class = info->class;
	engine->instance = info->instance;
	engine->logical_mask = BIT(logical_instance);
	__sprint_engine_name(engine);

	engine->props.heartbeat_interval_ms =
		CONFIG_DRM_I915_HEARTBEAT_INTERVAL;
	engine->props.max_busywait_duration_ns =
		CONFIG_DRM_I915_MAX_REQUEST_BUSYWAIT;
	engine->props.preempt_timeout_ms =
		CONFIG_DRM_I915_PREEMPT_TIMEOUT;
	engine->props.stop_timeout_ms =
		CONFIG_DRM_I915_STOP_TIMEOUT;
	engine->props.timeslice_duration_ms =
		CONFIG_DRM_I915_TIMESLICE_DURATION;

	/* Override to uninterruptible for OpenCL workloads. */
	if (GRAPHICS_VER(i915) == 12 && engine->class == RENDER_CLASS)
		engine->props.preempt_timeout_ms = 0;

	if ((engine->class == COMPUTE_CLASS && !RCS_MASK(engine->gt) &&
	     __ffs(CCS_MASK(engine->gt)) == engine->instance) ||
	     engine->class == RENDER_CLASS)
		engine->flags |= I915_ENGINE_FIRST_RENDER_COMPUTE;

	/* features common between engines sharing EUs */
	if (engine->class == RENDER_CLASS || engine->class == COMPUTE_CLASS) {
		engine->flags |= I915_ENGINE_HAS_RCS_REG_STATE;
		engine->flags |= I915_ENGINE_HAS_EU_PRIORITY;
	}

	engine->defaults = engine->props; /* never to change again */

	engine->context_size = intel_engine_context_size(gt, engine->class);
	if (WARN_ON(engine->context_size > BIT(20)))
		engine->context_size = 0;
	if (engine->context_size)
		DRIVER_CAPS(i915)->has_logical_contexts = true;

	ewma__engine_latency_init(&engine->latency);
	seqcount_init(&engine->stats.execlists.lock);

	ATOMIC_INIT_NOTIFIER_HEAD(&engine->context_status_notifier);

	/* Scrub mmio state on takeover */
	intel_engine_sanitize_mmio(engine);

	gt->engine_class[info->class][info->instance] = engine;
	gt->engine[id] = engine;

	return 0;
}

static void __setup_engine_capabilities(struct intel_engine_cs *engine)
{
	struct drm_i915_private *i915 = engine->i915;

	if (engine->class == VIDEO_DECODE_CLASS) {
		/*
		 * HEVC support is present on first engine instance
		 * before Gen11 and on all instances afterwards.
		 */
		if (GRAPHICS_VER(i915) >= 11 ||
		    (GRAPHICS_VER(i915) >= 9 && engine->instance == 0))
			engine->uabi_capabilities |=
				I915_VIDEO_CLASS_CAPABILITY_HEVC;

		/*
		 * SFC block is present only on even logical engine
		 * instances.
		 */
		if ((GRAPHICS_VER(i915) >= 11 &&
		     (engine->gt->info.vdbox_sfc_access &
		      BIT(engine->instance))) ||
		    (GRAPHICS_VER(i915) >= 9 && engine->instance == 0))
			engine->uabi_capabilities |=
				I915_VIDEO_AND_ENHANCE_CLASS_CAPABILITY_SFC;
	} else if (engine->class == VIDEO_ENHANCEMENT_CLASS) {
		if (GRAPHICS_VER(i915) >= 9 &&
		    engine->gt->info.sfc_mask & BIT(engine->instance))
			engine->uabi_capabilities |=
				I915_VIDEO_AND_ENHANCE_CLASS_CAPABILITY_SFC;
	}
}

static void intel_setup_engine_capabilities(struct intel_gt *gt)
{
	struct intel_engine_cs *engine;
	enum intel_engine_id id;

	for_each_engine(engine, gt, id)
		__setup_engine_capabilities(engine);
}

/**
 * intel_engines_release() - free the resources allocated for Command Streamers
 * @gt: pointer to struct intel_gt
 */
void intel_engines_release(struct intel_gt *gt)
{
	struct intel_engine_cs *engine;
	enum intel_engine_id id;

	/*
	 * Before we release the resources held by engine, we must be certain
	 * that the HW is no longer accessing them -- having the GPU scribble
	 * to or read from a page being used for something else causes no end
	 * of fun.
	 *
	 * The GPU should be reset by this point, but assume the worst just
	 * in case we aborted before completely initialising the engines.
	 */
	GEM_BUG_ON(intel_gt_pm_is_awake(gt));
	if (!INTEL_INFO(gt->i915)->gpu_reset_clobbers_display)
		__intel_gt_reset(gt, ALL_ENGINES);

	/* Decouple the backend; but keep the layout for late GPU resets */
	for_each_engine(engine, gt, id) {
		if (!engine->release)
			continue;

		intel_wakeref_wait_for_idle(&engine->wakeref);
		GEM_BUG_ON(intel_engine_pm_is_awake(engine));

		engine->release(engine);
		engine->release = NULL;

		memset(&engine->reset, 0, sizeof(engine->reset));
	}
}

void intel_engine_free_request_pool(struct intel_engine_cs *engine)
{
	if (!engine->request_pool)
		return;

	kmem_cache_free(i915_request_slab_cache(), engine->request_pool);
}

void intel_engines_free(struct intel_gt *gt)
{
	struct intel_engine_cs *engine;
	enum intel_engine_id id;

	/* Free the requests! dma-resv keeps fences around for an eternity */
	rcu_barrier();

	for_each_engine(engine, gt, id) {
		intel_engine_free_request_pool(engine);
		kfree(engine);
		gt->engine[id] = NULL;
	}
}

static
bool gen11_vdbox_has_sfc(struct intel_gt *gt,
			 unsigned int physical_vdbox,
			 unsigned int logical_vdbox, u16 vdbox_mask)
{
	struct drm_i915_private *i915 = gt->i915;

	/*
	 * In Gen11, only even numbered logical VDBOXes are hooked
	 * up to an SFC (Scaler & Format Converter) unit.
	 * In Gen12, Even numbered physical instance always are connected
	 * to an SFC. Odd numbered physical instances have SFC only if
	 * previous even instance is fused off.
	 *
	 * Starting with Xe_HP, there's also a dedicated SFC_ENABLE field
	 * in the fuse register that tells us whether a specific SFC is present.
	 */
	if ((gt->info.sfc_mask & BIT(physical_vdbox / 2)) == 0)
		return false;
	else if (MEDIA_VER(i915) >= 12)
		return (physical_vdbox % 2 == 0) ||
			!(BIT(physical_vdbox - 1) & vdbox_mask);
	else if (MEDIA_VER(i915) == 11)
		return logical_vdbox % 2 == 0;

	return false;
}

<<<<<<< HEAD
static void engine_mask_apply_compute_fuses(struct intel_gt *gt)
{
	struct drm_i915_private *i915 = gt->i915;
	struct intel_gt_info *info = &gt->info;
	int ss_per_ccs = info->sseu.max_subslices / I915_MAX_CCS;
	unsigned long ccs_mask;
	unsigned int i;

	if (GRAPHICS_VER_FULL(i915) < IP_VER(12, 50))
		return;

	ccs_mask = intel_slicemask_from_xehp_dssmask(info->sseu.compute_subslice_mask,
						     ss_per_ccs);
	/*
	 * If all DSS in a quadrant are fused off, the corresponding CCS
	 * engine is not available for use.
	 */
	for_each_clear_bit(i, &ccs_mask, I915_MAX_CCS) {
		info->engine_mask &= ~BIT(_CCS(i));
		drm_dbg(&i915->drm, "ccs%u fused off\n", i);
	}
}

static void engine_mask_apply_copy_fuses(struct intel_gt *gt)
{
	struct drm_i915_private *i915 = gt->i915;
	struct intel_gt_info *info = &gt->info;
	unsigned long meml3_mask;
	unsigned long quad;

	meml3_mask = intel_uncore_read(gt->uncore, GEN10_MIRROR_FUSE3);
	meml3_mask = REG_FIELD_GET(GEN12_MEML3_EN_MASK, meml3_mask);

	/*
	 * Link Copy engines may be fused off according to meml3_mask. Each
	 * bit is a quad that houses 2 Link Copy and two Sub Copy engines.
	 */
	for_each_clear_bit(quad, &meml3_mask, GEN12_MAX_MSLICES) {
		unsigned int instance = quad * 2 + 1;
		intel_engine_mask_t mask = GENMASK(_BCS(instance + 1),
						   _BCS(instance));

		if (mask & info->engine_mask) {
			drm_dbg(&i915->drm, "bcs%u fused off\n", instance);
			drm_dbg(&i915->drm, "bcs%u fused off\n", instance + 1);

			info->engine_mask &= ~mask;
		}
	}
}

/*
 * Determine which engines are fused off in our particular hardware.
 * Note that we have a catch-22 situation where we need to be able to access
 * the blitter forcewake domain to read the engine fuses, but at the same time
 * we need to know which engines are available on the system to know which
 * forcewake domains are present. We solve this by intializing the forcewake
 * domains based on the full engine mask in the platform capabilities before
 * calling this function and pruning the domains for fused-off engines
 * afterwards.
 */
static intel_engine_mask_t init_engine_mask(struct intel_gt *gt)
=======
static void engine_mask_apply_media_fuses(struct intel_gt *gt)
>>>>>>> 7365df19
{
	struct drm_i915_private *i915 = gt->i915;
	unsigned int logical_vdbox = 0;
	unsigned int i;
	u32 media_fuse, fuse1;
	u16 vdbox_mask;
	u16 vebox_mask;

	if (MEDIA_VER(gt->i915) < 11)
		return;

	/*
	 * On newer platforms the fusing register is called 'enable' and has
	 * enable semantics, while on older platforms it is called 'disable'
	 * and bits have disable semantices.
	 */
	media_fuse = intel_uncore_read(gt->uncore, GEN11_GT_VEBOX_VDBOX_DISABLE);
	if (MEDIA_VER_FULL(i915) < IP_VER(12, 50))
		media_fuse = ~media_fuse;

	vdbox_mask = media_fuse & GEN11_GT_VDBOX_DISABLE_MASK;
	vebox_mask = (media_fuse & GEN11_GT_VEBOX_DISABLE_MASK) >>
		      GEN11_GT_VEBOX_DISABLE_SHIFT;

	if (MEDIA_VER_FULL(i915) >= IP_VER(12, 50)) {
		fuse1 = intel_uncore_read(gt->uncore, HSW_PAVP_FUSE1);
		gt->info.sfc_mask = REG_FIELD_GET(XEHP_SFC_ENABLE_MASK, fuse1);
	} else {
		gt->info.sfc_mask = ~0;
	}

	for (i = 0; i < I915_MAX_VCS; i++) {
		if (!HAS_ENGINE(gt, _VCS(i))) {
			vdbox_mask &= ~BIT(i);
			continue;
		}

		if (!(BIT(i) & vdbox_mask)) {
			gt->info.engine_mask &= ~BIT(_VCS(i));
			drm_dbg(&i915->drm, "vcs%u fused off\n", i);
			continue;
		}

		if (gen11_vdbox_has_sfc(gt, i, logical_vdbox, vdbox_mask))
			gt->info.vdbox_sfc_access |= BIT(i);
		logical_vdbox++;
	}
	drm_dbg(&i915->drm, "vdbox enable: %04x, instances: %04lx\n",
		vdbox_mask, VDBOX_MASK(gt));
	GEM_BUG_ON(vdbox_mask != VDBOX_MASK(gt));

	for (i = 0; i < I915_MAX_VECS; i++) {
		if (!HAS_ENGINE(gt, _VECS(i))) {
			vebox_mask &= ~BIT(i);
			continue;
		}

		if (!(BIT(i) & vebox_mask)) {
			gt->info.engine_mask &= ~BIT(_VECS(i));
			drm_dbg(&i915->drm, "vecs%u fused off\n", i);
		}
	}
	drm_dbg(&i915->drm, "vebox enable: %04x, instances: %04lx\n",
		vebox_mask, VEBOX_MASK(gt));
	GEM_BUG_ON(vebox_mask != VEBOX_MASK(gt));
}

static void engine_mask_apply_compute_fuses(struct intel_gt *gt)
{
	struct drm_i915_private *i915 = gt->i915;
	struct intel_gt_info *info = &gt->info;
	int ss_per_ccs = info->sseu.max_subslices / I915_MAX_CCS;
	unsigned long ccs_mask;
	unsigned int i;

	if (GRAPHICS_VER(i915) < 11)
		return;

	if (hweight32(CCS_MASK(gt)) <= 1)
		return;

	ccs_mask = intel_slicemask_from_xehp_dssmask(info->sseu.compute_subslice_mask,
						     ss_per_ccs);
	/*
	 * If all DSS in a quadrant are fused off, the corresponding CCS
	 * engine is not available for use.
	 */
	for_each_clear_bit(i, &ccs_mask, I915_MAX_CCS) {
		info->engine_mask &= ~BIT(_CCS(i));
		drm_dbg(&i915->drm, "ccs%u fused off\n", i);
	}
}

static void engine_mask_apply_copy_fuses(struct intel_gt *gt)
{
	struct drm_i915_private *i915 = gt->i915;
	struct intel_gt_info *info = &gt->info;
	unsigned long meml3_mask;
	unsigned long quad;

	if (!(GRAPHICS_VER_FULL(i915) >= IP_VER(12, 60) &&
	      GRAPHICS_VER_FULL(i915) < IP_VER(12, 70)))
		return;

	meml3_mask = intel_uncore_read(gt->uncore, GEN10_MIRROR_FUSE3);
	meml3_mask = REG_FIELD_GET(GEN12_MEML3_EN_MASK, meml3_mask);

	/*
	 * Link Copy engines may be fused off according to meml3_mask. Each
	 * bit is a quad that houses 2 Link Copy and two Sub Copy engines.
	 */
	for_each_clear_bit(quad, &meml3_mask, GEN12_MAX_MSLICES) {
		unsigned int instance = quad * 2 + 1;
		intel_engine_mask_t mask = GENMASK(_BCS(instance + 1),
						   _BCS(instance));

		if (mask & info->engine_mask) {
			drm_dbg(&i915->drm, "bcs%u fused off\n", instance);
			drm_dbg(&i915->drm, "bcs%u fused off\n", instance + 1);

			info->engine_mask &= ~mask;
		}
	}
}

/*
 * Determine which engines are fused off in our particular hardware.
 * Note that we have a catch-22 situation where we need to be able to access
 * the blitter forcewake domain to read the engine fuses, but at the same time
 * we need to know which engines are available on the system to know which
 * forcewake domains are present. We solve this by intializing the forcewake
 * domains based on the full engine mask in the platform capabilities before
 * calling this function and pruning the domains for fused-off engines
 * afterwards.
 */
static intel_engine_mask_t init_engine_mask(struct intel_gt *gt)
{
	struct intel_gt_info *info = &gt->info;

	GEM_BUG_ON(!info->engine_mask);

	engine_mask_apply_media_fuses(gt);
	engine_mask_apply_compute_fuses(gt);
	engine_mask_apply_copy_fuses(gt);

	return info->engine_mask;
}

static void populate_logical_ids(struct intel_gt *gt, u8 *logical_ids,
				 u8 class, const u8 *map, u8 num_instances)
{
	int i, j;
	u8 current_logical_id = 0;

	for (j = 0; j < num_instances; ++j) {
		for (i = 0; i < ARRAY_SIZE(intel_engines); ++i) {
			if (!HAS_ENGINE(gt, i) ||
			    intel_engines[i].class != class)
				continue;

			if (intel_engines[i].instance == map[j]) {
				logical_ids[intel_engines[i].instance] =
					current_logical_id++;
				break;
			}
		}
	}
}

static void setup_logical_ids(struct intel_gt *gt, u8 *logical_ids, u8 class)
{
	/*
	 * Logical to physical mapping is needed for proper support
	 * to split-frame feature.
	 */
	if (MEDIA_VER(gt->i915) >= 11 && class == VIDEO_DECODE_CLASS) {
		const u8 map[] = { 0, 2, 4, 6, 1, 3, 5, 7 };

		populate_logical_ids(gt, logical_ids, class,
				     map, ARRAY_SIZE(map));
	} else {
		int i;
		u8 map[MAX_ENGINE_INSTANCE + 1];

		for (i = 0; i < MAX_ENGINE_INSTANCE + 1; ++i)
			map[i] = i;
		populate_logical_ids(gt, logical_ids, class,
				     map, ARRAY_SIZE(map));
	}
}

/**
 * intel_engines_init_mmio() - allocate and prepare the Engine Command Streamers
 * @gt: pointer to struct intel_gt
 *
 * Return: non-zero if the initialization failed.
 */
int intel_engines_init_mmio(struct intel_gt *gt)
{
	struct drm_i915_private *i915 = gt->i915;
	const unsigned int engine_mask = init_engine_mask(gt);
	unsigned int mask = 0;
	unsigned int i, class;
	u8 logical_ids[MAX_ENGINE_INSTANCE + 1];
	int err;

	drm_WARN_ON(&i915->drm, engine_mask == 0);
	drm_WARN_ON(&i915->drm, engine_mask &
		    GENMASK(BITS_PER_TYPE(mask) - 1, I915_NUM_ENGINES));

	if (i915_inject_probe_failure(i915))
		return -ENODEV;

	for (class = 0; class < MAX_ENGINE_CLASS + 1; ++class) {
		setup_logical_ids(gt, logical_ids, class);

		for (i = 0; i < ARRAY_SIZE(intel_engines); ++i) {
			u8 instance = intel_engines[i].instance;

			if (intel_engines[i].class != class ||
			    !HAS_ENGINE(gt, i))
				continue;

			err = intel_engine_setup(gt, i,
						 logical_ids[instance]);
			if (err)
				goto cleanup;

			mask |= BIT(i);
		}
	}

	/*
	 * Catch failures to update intel_engines table when the new engines
	 * are added to the driver by a warning and disabling the forgotten
	 * engines.
	 */
	if (drm_WARN_ON(&i915->drm, mask != engine_mask))
		gt->info.engine_mask = mask;

	gt->info.num_engines = hweight32(mask);

	intel_gt_check_and_clear_faults(gt);

	intel_setup_engine_capabilities(gt);

	intel_uncore_prune_engine_fw_domains(gt->uncore, gt);

	return 0;

cleanup:
	intel_engines_free(gt);
	return err;
}

void intel_engine_init_execlists(struct intel_engine_cs *engine)
{
	struct intel_engine_execlists * const execlists = &engine->execlists;

	execlists->port_mask = 1;
	GEM_BUG_ON(!is_power_of_2(execlists_num_ports(execlists)));
	GEM_BUG_ON(execlists_num_ports(execlists) > EXECLIST_MAX_PORTS);

	memset(execlists->pending, 0, sizeof(execlists->pending));
	execlists->active =
		memset(execlists->inflight, 0, sizeof(execlists->inflight));
}

static void cleanup_status_page(struct intel_engine_cs *engine)
{
	struct i915_vma *vma;

	/* Prevent writes into HWSP after returning the page to the system */
	intel_engine_set_hwsp_writemask(engine, ~0u);

	vma = fetch_and_zero(&engine->status_page.vma);
	if (!vma)
		return;

	if (!HWS_NEEDS_PHYSICAL(engine->i915))
		i915_vma_unpin(vma);

	i915_gem_object_unpin_map(vma->obj);
	i915_gem_object_put(vma->obj);
}

static int pin_ggtt_status_page(struct intel_engine_cs *engine,
				struct i915_gem_ww_ctx *ww,
				struct i915_vma *vma)
{
	unsigned int flags;

	if (!HAS_LLC(engine->i915) && i915_ggtt_has_aperture(engine->gt->ggtt))
		/*
		 * On g33, we cannot place HWS above 256MiB, so
		 * restrict its pinning to the low mappable arena.
		 * Though this restriction is not documented for
		 * gen4, gen5, or byt, they also behave similarly
		 * and hang if the HWS is placed at the top of the
		 * GTT. To generalise, it appears that all !llc
		 * platforms have issues with us placing the HWS
		 * above the mappable region (even though we never
		 * actually map it).
		 */
		flags = PIN_MAPPABLE;
	else
		flags = PIN_HIGH;

	return i915_ggtt_pin(vma, ww, 0, flags);
}

static int init_status_page(struct intel_engine_cs *engine)
{
	struct drm_i915_gem_object *obj;
	struct i915_gem_ww_ctx ww;
	struct i915_vma *vma;
	void *vaddr;
	int ret;

	INIT_LIST_HEAD(&engine->status_page.timelines);

	/*
	 * Though the HWS register does support 36bit addresses, historically
	 * we have had hangs and corruption reported due to wild writes if
	 * the HWS is placed above 4G. We only allow objects to be allocated
	 * in GFP_DMA32 for i965, and no earlier physical address users had
	 * access to more than 4G.
	 */
	obj = i915_gem_object_create_internal(engine->i915, PAGE_SIZE);
	if (IS_ERR(obj)) {
		drm_err(&engine->i915->drm,
			"Failed to allocate status page\n");
		return PTR_ERR(obj);
	}

	i915_gem_object_set_cache_coherency(obj, I915_CACHE_LLC);

	vma = i915_vma_instance(obj, &engine->gt->ggtt->vm, NULL);
	if (IS_ERR(vma)) {
		ret = PTR_ERR(vma);
		goto err_put;
	}

	i915_gem_ww_ctx_init(&ww, true);
retry:
	ret = i915_gem_object_lock(obj, &ww);
	if (!ret && !HWS_NEEDS_PHYSICAL(engine->i915))
		ret = pin_ggtt_status_page(engine, &ww, vma);
	if (ret)
		goto err;

	vaddr = i915_gem_object_pin_map(obj, I915_MAP_WB);
	if (IS_ERR(vaddr)) {
		ret = PTR_ERR(vaddr);
		goto err_unpin;
	}

	engine->status_page.addr = memset(vaddr, 0, PAGE_SIZE);
	engine->status_page.vma = vma;

err_unpin:
	if (ret)
		i915_vma_unpin(vma);
err:
	if (ret == -EDEADLK) {
		ret = i915_gem_ww_ctx_backoff(&ww);
		if (!ret)
			goto retry;
	}
	i915_gem_ww_ctx_fini(&ww);
err_put:
	if (ret)
		i915_gem_object_put(obj);
	return ret;
}

static int engine_setup_common(struct intel_engine_cs *engine)
{
	int err;

	init_llist_head(&engine->barrier_tasks);

	err = init_status_page(engine);
	if (err)
		return err;

	engine->breadcrumbs = intel_breadcrumbs_create(engine);
	if (!engine->breadcrumbs) {
		err = -ENOMEM;
		goto err_status;
	}

	engine->sched_engine = i915_sched_engine_create(ENGINE_PHYSICAL);
	if (!engine->sched_engine) {
		err = -ENOMEM;
		goto err_sched_engine;
	}
	engine->sched_engine->private_data = engine;

	err = intel_engine_init_cmd_parser(engine);
	if (err)
		goto err_cmd_parser;

	intel_engine_init_execlists(engine);
	intel_engine_init__pm(engine);
	intel_engine_init_retire(engine);

	/* Use the whole device by default */
	engine->sseu =
		intel_sseu_from_device_info(&engine->gt->info.sseu);

	intel_engine_init_workarounds(engine);
	intel_engine_init_whitelist(engine);
	intel_engine_init_ctx_wa(engine);

	if (GRAPHICS_VER(engine->i915) >= 12)
		engine->flags |= I915_ENGINE_HAS_RELATIVE_MMIO;

	return 0;

err_cmd_parser:
	i915_sched_engine_put(engine->sched_engine);
err_sched_engine:
	intel_breadcrumbs_put(engine->breadcrumbs);
err_status:
	cleanup_status_page(engine);
	return err;
}

struct measure_breadcrumb {
	struct i915_request rq;
	struct intel_ring ring;
	u32 cs[2048];
};

static int measure_breadcrumb_dw(struct intel_context *ce)
{
	struct intel_engine_cs *engine = ce->engine;
	struct measure_breadcrumb *frame;
	int dw;

	GEM_BUG_ON(!engine->gt->scratch);

	frame = kzalloc(sizeof(*frame), GFP_KERNEL);
	if (!frame)
		return -ENOMEM;

	frame->rq.engine = engine;
	frame->rq.context = ce;
	rcu_assign_pointer(frame->rq.timeline, ce->timeline);
	frame->rq.hwsp_seqno = ce->timeline->hwsp_seqno;

	frame->ring.vaddr = frame->cs;
	frame->ring.size = sizeof(frame->cs);
	frame->ring.wrap =
		BITS_PER_TYPE(frame->ring.size) - ilog2(frame->ring.size);
	frame->ring.effective_size = frame->ring.size;
	intel_ring_update_space(&frame->ring);
	frame->rq.ring = &frame->ring;

	mutex_lock(&ce->timeline->mutex);
	spin_lock_irq(&engine->sched_engine->lock);

	dw = engine->emit_fini_breadcrumb(&frame->rq, frame->cs) - frame->cs;

	spin_unlock_irq(&engine->sched_engine->lock);
	mutex_unlock(&ce->timeline->mutex);

	GEM_BUG_ON(dw & 1); /* RING_TAIL must be qword aligned */

	kfree(frame);
	return dw;
}

struct intel_context *
intel_engine_create_pinned_context(struct intel_engine_cs *engine,
				   struct i915_address_space *vm,
				   unsigned int ring_size,
				   unsigned int hwsp,
				   struct lock_class_key *key,
				   const char *name)
{
	struct intel_context *ce;
	int err;

	ce = intel_context_create(engine);
	if (IS_ERR(ce))
		return ce;

	__set_bit(CONTEXT_BARRIER_BIT, &ce->flags);
	ce->timeline = page_pack_bits(NULL, hwsp);
	ce->ring = NULL;
	ce->ring_size = ring_size;

	i915_vm_put(ce->vm);
	ce->vm = i915_vm_get(vm);

	err = intel_context_pin(ce); /* perma-pin so it is always available */
	if (err) {
		intel_context_put(ce);
		return ERR_PTR(err);
	}

	list_add_tail(&ce->pinned_contexts_link, &engine->pinned_contexts_list);

	/*
	 * Give our perma-pinned kernel timelines a separate lockdep class,
	 * so that we can use them from within the normal user timelines
	 * should we need to inject GPU operations during their request
	 * construction.
	 */
	lockdep_set_class_and_name(&ce->timeline->mutex, key, name);

	return ce;
}

void intel_engine_destroy_pinned_context(struct intel_context *ce)
{
	struct intel_engine_cs *engine = ce->engine;
	struct i915_vma *hwsp = engine->status_page.vma;

	GEM_BUG_ON(ce->timeline->hwsp_ggtt != hwsp);

	mutex_lock(&hwsp->vm->mutex);
	list_del(&ce->timeline->engine_link);
	mutex_unlock(&hwsp->vm->mutex);

	list_del(&ce->pinned_contexts_link);
	intel_context_unpin(ce);
	intel_context_put(ce);
}

static struct intel_context *
create_kernel_context(struct intel_engine_cs *engine)
{
	static struct lock_class_key kernel;

	return intel_engine_create_pinned_context(engine, engine->gt->vm, SZ_4K,
						  I915_GEM_HWS_SEQNO_ADDR,
						  &kernel, "kernel_context");
}

/**
 * intel_engines_init_common - initialize cengine state which might require hw access
 * @engine: Engine to initialize.
 *
 * Initializes @engine@ structure members shared between legacy and execlists
 * submission modes which do require hardware access.
 *
 * Typcally done at later stages of submission mode specific engine setup.
 *
 * Returns zero on success or an error code on failure.
 */
static int engine_init_common(struct intel_engine_cs *engine)
{
	struct intel_context *ce;
	int ret;

	engine->set_default_submission(engine);

	/*
	 * We may need to do things with the shrinker which
	 * require us to immediately switch back to the default
	 * context. This can cause a problem as pinning the
	 * default context also requires GTT space which may not
	 * be available. To avoid this we always pin the default
	 * context.
	 */
	ce = create_kernel_context(engine);
	if (IS_ERR(ce))
		return PTR_ERR(ce);

	ret = measure_breadcrumb_dw(ce);
	if (ret < 0)
		goto err_context;

	engine->emit_fini_breadcrumb_dw = ret;
	engine->kernel_context = ce;

	return 0;

err_context:
	intel_engine_destroy_pinned_context(ce);
	return ret;
}

int intel_engines_init(struct intel_gt *gt)
{
	int (*setup)(struct intel_engine_cs *engine);
	struct intel_engine_cs *engine;
	enum intel_engine_id id;
	int err;

	if (intel_uc_uses_guc_submission(&gt->uc)) {
		gt->submission_method = INTEL_SUBMISSION_GUC;
		setup = intel_guc_submission_setup;
	} else if (HAS_EXECLISTS(gt->i915)) {
		gt->submission_method = INTEL_SUBMISSION_ELSP;
		setup = intel_execlists_submission_setup;
	} else {
		gt->submission_method = INTEL_SUBMISSION_RING;
		setup = intel_ring_submission_setup;
	}

	for_each_engine(engine, gt, id) {
		err = engine_setup_common(engine);
		if (err)
			return err;

		err = setup(engine);
		if (err)
			return err;

		err = engine_init_common(engine);
		if (err)
			return err;

		intel_engine_add_user(engine);
	}

	return 0;
}

/**
 * intel_engines_cleanup_common - cleans up the engine state created by
 *                                the common initiailizers.
 * @engine: Engine to cleanup.
 *
 * This cleans up everything created by the common helpers.
 */
void intel_engine_cleanup_common(struct intel_engine_cs *engine)
{
	GEM_BUG_ON(!list_empty(&engine->sched_engine->requests));

	i915_sched_engine_put(engine->sched_engine);
	intel_breadcrumbs_put(engine->breadcrumbs);

	intel_engine_fini_retire(engine);
	intel_engine_cleanup_cmd_parser(engine);

	if (engine->default_state)
		fput(engine->default_state);

	if (engine->kernel_context)
		intel_engine_destroy_pinned_context(engine->kernel_context);

	GEM_BUG_ON(!llist_empty(&engine->barrier_tasks));
	cleanup_status_page(engine);

	intel_wa_list_free(&engine->ctx_wa_list);
	intel_wa_list_free(&engine->wa_list);
	intel_wa_list_free(&engine->whitelist);
}

/**
 * intel_engine_resume - re-initializes the HW state of the engine
 * @engine: Engine to resume.
 *
 * Returns zero on success or an error code on failure.
 */
int intel_engine_resume(struct intel_engine_cs *engine)
{
	intel_engine_apply_workarounds(engine);
	intel_engine_apply_whitelist(engine);

	return engine->resume(engine);
}

u64 intel_engine_get_active_head(const struct intel_engine_cs *engine)
{
	struct drm_i915_private *i915 = engine->i915;

	u64 acthd;

	if (GRAPHICS_VER(i915) >= 8)
		acthd = ENGINE_READ64(engine, RING_ACTHD, RING_ACTHD_UDW);
	else if (GRAPHICS_VER(i915) >= 4)
		acthd = ENGINE_READ(engine, RING_ACTHD);
	else
		acthd = ENGINE_READ(engine, ACTHD);

	return acthd;
}

u64 intel_engine_get_last_batch_head(const struct intel_engine_cs *engine)
{
	u64 bbaddr;

	if (GRAPHICS_VER(engine->i915) >= 8)
		bbaddr = ENGINE_READ64(engine, RING_BBADDR, RING_BBADDR_UDW);
	else
		bbaddr = ENGINE_READ(engine, RING_BBADDR);

	return bbaddr;
}

static unsigned long stop_timeout(const struct intel_engine_cs *engine)
{
	if (in_atomic() || irqs_disabled()) /* inside atomic preempt-reset? */
		return 0;

	/*
	 * If we are doing a normal GPU reset, we can take our time and allow
	 * the engine to quiesce. We've stopped submission to the engine, and
	 * if we wait long enough an innocent context should complete and
	 * leave the engine idle. So they should not be caught unaware by
	 * the forthcoming GPU reset (which usually follows the stop_cs)!
	 */
	return READ_ONCE(engine->props.stop_timeout_ms);
}

static int __intel_engine_stop_cs(struct intel_engine_cs *engine,
				  int fast_timeout_us,
				  int slow_timeout_ms)
{
	struct intel_uncore *uncore = engine->uncore;
	const i915_reg_t mode = RING_MI_MODE(engine->mmio_base);
	int err;

	intel_uncore_write_fw(uncore, mode, _MASKED_BIT_ENABLE(STOP_RING));

	/*
	 * Wa_22011802037 : gen11, gen12, Prior to doing a reset, ensure CS is
	 * stopped, set ring stop bit and prefetch disable bit to halt CS
	 */
	if (IS_GRAPHICS_VER(engine->i915, 11, 12))
		intel_uncore_write_fw(uncore, RING_MODE_GEN7(engine->mmio_base),
				      _MASKED_BIT_ENABLE(GEN12_GFX_PREFETCH_DISABLE));

	err = __intel_wait_for_register_fw(engine->uncore, mode,
					   MODE_IDLE, MODE_IDLE,
					   fast_timeout_us,
					   slow_timeout_ms,
					   NULL);

	/* A final mmio read to let GPU writes be hopefully flushed to memory */
	intel_uncore_posting_read_fw(uncore, mode);
	return err;
}

int intel_engine_stop_cs(struct intel_engine_cs *engine)
{
	int err = 0;

	if (GRAPHICS_VER(engine->i915) < 3)
		return -ENODEV;

	ENGINE_TRACE(engine, "\n");
	/*
	 * TODO: Find out why occasionally stopping the CS times out. Seen
	 * especially with gem_eio tests.
	 *
	 * Occasionally trying to stop the cs times out, but does not adversely
	 * affect functionality. The timeout is set as a config parameter that
	 * defaults to 100ms. In most cases the follow up operation is to wait
	 * for pending MI_FORCE_WAKES. The assumption is that this timeout is
	 * sufficient for any pending MI_FORCEWAKEs to complete. Once root
	 * caused, the caller must check and handle the return from this
	 * function.
	 */
	if (__intel_engine_stop_cs(engine, 1000, stop_timeout(engine))) {
		ENGINE_TRACE(engine,
			     "timed out on STOP_RING -> IDLE; HEAD:%04x, TAIL:%04x\n",
			     ENGINE_READ_FW(engine, RING_HEAD) & HEAD_ADDR,
			     ENGINE_READ_FW(engine, RING_TAIL) & TAIL_ADDR);

		/*
		 * Sometimes we observe that the idle flag is not
		 * set even though the ring is empty. So double
		 * check before giving up.
		 */
		if ((ENGINE_READ_FW(engine, RING_HEAD) & HEAD_ADDR) !=
		    (ENGINE_READ_FW(engine, RING_TAIL) & TAIL_ADDR))
			err = -ETIMEDOUT;
	}

	return err;
}

void intel_engine_cancel_stop_cs(struct intel_engine_cs *engine)
{
	ENGINE_TRACE(engine, "\n");

	ENGINE_WRITE_FW(engine, RING_MI_MODE, _MASKED_BIT_DISABLE(STOP_RING));
}

static u32 __cs_pending_mi_force_wakes(struct intel_engine_cs *engine)
{
	static const i915_reg_t _reg[I915_NUM_ENGINES] = {
		[RCS0] = MSG_IDLE_CS,
		[BCS0] = MSG_IDLE_BCS,
		[VCS0] = MSG_IDLE_VCS0,
		[VCS1] = MSG_IDLE_VCS1,
		[VCS2] = MSG_IDLE_VCS2,
		[VCS3] = MSG_IDLE_VCS3,
		[VCS4] = MSG_IDLE_VCS4,
		[VCS5] = MSG_IDLE_VCS5,
		[VCS6] = MSG_IDLE_VCS6,
		[VCS7] = MSG_IDLE_VCS7,
		[VECS0] = MSG_IDLE_VECS0,
		[VECS1] = MSG_IDLE_VECS1,
		[VECS2] = MSG_IDLE_VECS2,
		[VECS3] = MSG_IDLE_VECS3,
		[CCS0] = MSG_IDLE_CS,
		[CCS1] = MSG_IDLE_CS,
		[CCS2] = MSG_IDLE_CS,
		[CCS3] = MSG_IDLE_CS,
	};
	u32 val;

	if (!_reg[engine->id].reg) {
		drm_err(&engine->i915->drm,
			"MSG IDLE undefined for engine id %u\n", engine->id);
		return 0;
	}

	val = intel_uncore_read(engine->uncore, _reg[engine->id]);

	/* bits[29:25] & bits[13:9] >> shift */
	return (val & (val >> 16) & MSG_IDLE_FW_MASK) >> MSG_IDLE_FW_SHIFT;
}

static void __gpm_wait_for_fw_complete(struct intel_gt *gt, u32 fw_mask)
{
	int ret;

	/* Ensure GPM receives fw up/down after CS is stopped */
	udelay(1);

	/* Wait for forcewake request to complete in GPM */
	ret =  __intel_wait_for_register_fw(gt->uncore,
					    GEN9_PWRGT_DOMAIN_STATUS,
					    fw_mask, fw_mask, 5000, 0, NULL);

	/* Ensure CS receives fw ack from GPM */
	udelay(1);

	if (ret)
		GT_TRACE(gt, "Failed to complete pending forcewake %d\n", ret);
}

/*
 * Wa_22011802037:gen12: In addition to stopping the cs, we need to wait for any
 * pending MI_FORCE_WAKEUP requests that the CS has initiated to complete. The
 * pending status is indicated by bits[13:9] (masked by bits[29:25]) in the
 * MSG_IDLE register. There's one MSG_IDLE register per reset domain. Since we
 * are concerned only with the gt reset here, we use a logical OR of pending
 * forcewakeups from all reset domains and then wait for them to complete by
 * querying PWRGT_DOMAIN_STATUS.
 */
void intel_engine_wait_for_pending_mi_fw(struct intel_engine_cs *engine)
{
	u32 fw_pending = __cs_pending_mi_force_wakes(engine);

	if (fw_pending)
		__gpm_wait_for_fw_complete(engine->gt, fw_pending);
}

/* NB: please notice the memset */
void intel_engine_get_instdone(const struct intel_engine_cs *engine,
			       struct intel_instdone *instdone)
{
	struct drm_i915_private *i915 = engine->i915;
	struct intel_uncore *uncore = engine->uncore;
	u32 mmio_base = engine->mmio_base;
	int slice;
	int subslice;
	int iter;

	memset(instdone, 0, sizeof(*instdone));

	if (GRAPHICS_VER(i915) >= 8) {
		instdone->instdone =
			intel_uncore_read(uncore, RING_INSTDONE(mmio_base));

		if (engine->id != RCS0)
			return;

		instdone->slice_common =
			intel_uncore_read(uncore, GEN7_SC_INSTDONE);
		if (GRAPHICS_VER(i915) >= 12) {
			instdone->slice_common_extra[0] =
				intel_uncore_read(uncore, GEN12_SC_INSTDONE_EXTRA);
			instdone->slice_common_extra[1] =
				intel_uncore_read(uncore, GEN12_SC_INSTDONE_EXTRA2);
		}

		for_each_ss_steering(iter, engine->gt, slice, subslice) {
			instdone->sampler[slice][subslice] =
				intel_gt_mcr_read(engine->gt,
						  GEN7_SAMPLER_INSTDONE,
						  slice, subslice);
			instdone->row[slice][subslice] =
				intel_gt_mcr_read(engine->gt,
						  GEN7_ROW_INSTDONE,
						  slice, subslice);
		}

		if (GRAPHICS_VER_FULL(i915) >= IP_VER(12, 55)) {
			for_each_ss_steering(iter, engine->gt, slice, subslice)
				instdone->geom_svg[slice][subslice] =
					intel_gt_mcr_read(engine->gt,
							  XEHPG_INSTDONE_GEOM_SVG,
							  slice, subslice);
		}
	} else if (GRAPHICS_VER(i915) >= 7) {
		instdone->instdone =
			intel_uncore_read(uncore, RING_INSTDONE(mmio_base));

		if (engine->id != RCS0)
			return;

		instdone->slice_common =
			intel_uncore_read(uncore, GEN7_SC_INSTDONE);
		instdone->sampler[0][0] =
			intel_uncore_read(uncore, GEN7_SAMPLER_INSTDONE);
		instdone->row[0][0] =
			intel_uncore_read(uncore, GEN7_ROW_INSTDONE);
	} else if (GRAPHICS_VER(i915) >= 4) {
		instdone->instdone =
			intel_uncore_read(uncore, RING_INSTDONE(mmio_base));
		if (engine->id == RCS0)
			/* HACK: Using the wrong struct member */
			instdone->slice_common =
				intel_uncore_read(uncore, GEN4_INSTDONE1);
	} else {
		instdone->instdone = intel_uncore_read(uncore, GEN2_INSTDONE);
	}
}

static bool ring_is_idle(struct intel_engine_cs *engine)
{
	bool idle = true;

	if (I915_SELFTEST_ONLY(!engine->mmio_base))
		return true;

	if (!intel_engine_pm_get_if_awake(engine))
		return true;

	/* First check that no commands are left in the ring */
	if ((ENGINE_READ(engine, RING_HEAD) & HEAD_ADDR) !=
	    (ENGINE_READ(engine, RING_TAIL) & TAIL_ADDR))
		idle = false;

	/* No bit for gen2, so assume the CS parser is idle */
	if (GRAPHICS_VER(engine->i915) > 2 &&
	    !(ENGINE_READ(engine, RING_MI_MODE) & MODE_IDLE))
		idle = false;

	intel_engine_pm_put(engine);

	return idle;
}

void __intel_engine_flush_submission(struct intel_engine_cs *engine, bool sync)
{
	struct tasklet_struct *t = &engine->sched_engine->tasklet;

	if (!t->callback)
		return;

	local_bh_disable();
	if (tasklet_trylock(t)) {
		/* Must wait for any GPU reset in progress. */
		if (__tasklet_is_enabled(t))
			t->callback(t);
		tasklet_unlock(t);
	}
	local_bh_enable();

	/* Synchronise and wait for the tasklet on another CPU */
	if (sync)
		tasklet_unlock_wait(t);
}

/**
 * intel_engine_is_idle() - Report if the engine has finished process all work
 * @engine: the intel_engine_cs
 *
 * Return true if there are no requests pending, nothing left to be submitted
 * to hardware, and that the engine is idle.
 */
bool intel_engine_is_idle(struct intel_engine_cs *engine)
{
	/* More white lies, if wedged, hw state is inconsistent */
	if (intel_gt_is_wedged(engine->gt))
		return true;

	if (!intel_engine_pm_is_awake(engine))
		return true;

	/* Waiting to drain ELSP? */
	intel_synchronize_hardirq(engine->i915);
	intel_engine_flush_submission(engine);

	/* ELSP is empty, but there are ready requests? E.g. after reset */
	if (!i915_sched_engine_is_empty(engine->sched_engine))
		return false;

	/* Ring stopped? */
	return ring_is_idle(engine);
}

bool intel_engines_are_idle(struct intel_gt *gt)
{
	struct intel_engine_cs *engine;
	enum intel_engine_id id;

	/*
	 * If the driver is wedged, HW state may be very inconsistent and
	 * report that it is still busy, even though we have stopped using it.
	 */
	if (intel_gt_is_wedged(gt))
		return true;

	/* Already parked (and passed an idleness test); must still be idle */
	if (!READ_ONCE(gt->awake))
		return true;

	for_each_engine(engine, gt, id) {
		if (!intel_engine_is_idle(engine))
			return false;
	}

	return true;
}

bool intel_engine_irq_enable(struct intel_engine_cs *engine)
{
	if (!engine->irq_enable)
		return false;

	/* Caller disables interrupts */
	spin_lock(engine->gt->irq_lock);
	engine->irq_enable(engine);
	spin_unlock(engine->gt->irq_lock);

	return true;
}

void intel_engine_irq_disable(struct intel_engine_cs *engine)
{
	if (!engine->irq_disable)
		return;

	/* Caller disables interrupts */
	spin_lock(engine->gt->irq_lock);
	engine->irq_disable(engine);
	spin_unlock(engine->gt->irq_lock);
}

void intel_engines_reset_default_submission(struct intel_gt *gt)
{
	struct intel_engine_cs *engine;
	enum intel_engine_id id;

	for_each_engine(engine, gt, id) {
		if (engine->sanitize)
			engine->sanitize(engine);

		engine->set_default_submission(engine);
	}
}

bool intel_engine_can_store_dword(struct intel_engine_cs *engine)
{
	switch (GRAPHICS_VER(engine->i915)) {
	case 2:
		return false; /* uses physical not virtual addresses */
	case 3:
		/* maybe only uses physical not virtual addresses */
		return !(IS_I915G(engine->i915) || IS_I915GM(engine->i915));
	case 4:
		return !IS_I965G(engine->i915); /* who knows! */
	case 6:
		return engine->class != VIDEO_DECODE_CLASS; /* b0rked */
	default:
		return true;
	}
}

static struct intel_timeline *get_timeline(struct i915_request *rq)
{
	struct intel_timeline *tl;

	/*
	 * Even though we are holding the engine->sched_engine->lock here, there
	 * is no control over the submission queue per-se and we are
	 * inspecting the active state at a random point in time, with an
	 * unknown queue. Play safe and make sure the timeline remains valid.
	 * (Only being used for pretty printing, one extra kref shouldn't
	 * cause a camel stampede!)
	 */
	rcu_read_lock();
	tl = rcu_dereference(rq->timeline);
	if (!kref_get_unless_zero(&tl->kref))
		tl = NULL;
	rcu_read_unlock();

	return tl;
}

static int print_ring(char *buf, int sz, struct i915_request *rq)
{
	int len = 0;

	if (!i915_request_signaled(rq)) {
		struct intel_timeline *tl = get_timeline(rq);

		len = scnprintf(buf, sz,
				"ring:{start:%08x, hwsp:%08x, seqno:%08x, runtime:%llums}, ",
				i915_ggtt_offset(rq->ring->vma),
				tl ? tl->hwsp_offset : 0,
				hwsp_seqno(rq),
				DIV_ROUND_CLOSEST_ULL(intel_context_get_total_runtime_ns(rq->context),
						      1000 * 1000));

		if (tl)
			intel_timeline_put(tl);
	}

	return len;
}

static void hexdump(struct drm_printer *m, const void *buf, size_t len)
{
	const size_t rowsize = 8 * sizeof(u32);
	const void *prev = NULL;
	bool skip = false;
	size_t pos;

	for (pos = 0; pos < len; pos += rowsize) {
		char line[128];

		if (prev && !memcmp(prev, buf + pos, rowsize)) {
			if (!skip) {
				drm_printf(m, "*\n");
				skip = true;
			}
			continue;
		}

		WARN_ON_ONCE(hex_dump_to_buffer(buf + pos, len - pos,
						rowsize, sizeof(u32),
						line, sizeof(line),
						false) >= sizeof(line));
		drm_printf(m, "[%04zx] %s\n", pos, line);

		prev = buf + pos;
		skip = false;
	}
}

static const char *repr_timer(const struct timer_list *t)
{
	if (!READ_ONCE(t->expires))
		return "inactive";

	if (timer_pending(t))
		return "active";

	return "expired";
}

static void intel_engine_print_registers(struct intel_engine_cs *engine,
					 struct drm_printer *m)
{
	struct drm_i915_private *dev_priv = engine->i915;
	struct intel_engine_execlists * const execlists = &engine->execlists;
	u64 addr;

	if (engine->id == RENDER_CLASS && IS_GRAPHICS_VER(dev_priv, 4, 7))
		drm_printf(m, "\tCCID: 0x%08x\n", ENGINE_READ(engine, CCID));
	if (HAS_EXECLISTS(dev_priv)) {
		drm_printf(m, "\tEL_STAT_HI: 0x%08x\n",
			   ENGINE_READ(engine, RING_EXECLIST_STATUS_HI));
		drm_printf(m, "\tEL_STAT_LO: 0x%08x\n",
			   ENGINE_READ(engine, RING_EXECLIST_STATUS_LO));
	}
	drm_printf(m, "\tRING_START: 0x%08x\n",
		   ENGINE_READ(engine, RING_START));
	drm_printf(m, "\tRING_HEAD:  0x%08x\n",
		   ENGINE_READ(engine, RING_HEAD) & HEAD_ADDR);
	drm_printf(m, "\tRING_TAIL:  0x%08x\n",
		   ENGINE_READ(engine, RING_TAIL) & TAIL_ADDR);
	drm_printf(m, "\tRING_CTL:   0x%08x%s\n",
		   ENGINE_READ(engine, RING_CTL),
		   ENGINE_READ(engine, RING_CTL) & (RING_WAIT | RING_WAIT_SEMAPHORE) ? " [waiting]" : "");
	if (GRAPHICS_VER(engine->i915) > 2) {
		drm_printf(m, "\tRING_MODE:  0x%08x%s\n",
			   ENGINE_READ(engine, RING_MI_MODE),
			   ENGINE_READ(engine, RING_MI_MODE) & (MODE_IDLE) ? " [idle]" : "");
	}

	if (GRAPHICS_VER(dev_priv) >= 6) {
		drm_printf(m, "\tRING_IMR:   0x%08x\n",
			   ENGINE_READ(engine, RING_IMR));
		drm_printf(m, "\tRING_ESR:   0x%08x\n",
			   ENGINE_READ(engine, RING_ESR));
		drm_printf(m, "\tRING_EMR:   0x%08x\n",
			   ENGINE_READ(engine, RING_EMR));
		drm_printf(m, "\tRING_EIR:   0x%08x\n",
			   ENGINE_READ(engine, RING_EIR));
	}

	addr = intel_engine_get_active_head(engine);
	drm_printf(m, "\tACTHD:  0x%08x_%08x\n",
		   upper_32_bits(addr), lower_32_bits(addr));
	addr = intel_engine_get_last_batch_head(engine);
	drm_printf(m, "\tBBADDR: 0x%08x_%08x\n",
		   upper_32_bits(addr), lower_32_bits(addr));
	if (GRAPHICS_VER(dev_priv) >= 8)
		addr = ENGINE_READ64(engine, RING_DMA_FADD, RING_DMA_FADD_UDW);
	else if (GRAPHICS_VER(dev_priv) >= 4)
		addr = ENGINE_READ(engine, RING_DMA_FADD);
	else
		addr = ENGINE_READ(engine, DMA_FADD_I8XX);
	drm_printf(m, "\tDMA_FADDR: 0x%08x_%08x\n",
		   upper_32_bits(addr), lower_32_bits(addr));
	if (GRAPHICS_VER(dev_priv) >= 4) {
		drm_printf(m, "\tIPEIR: 0x%08x\n",
			   ENGINE_READ(engine, RING_IPEIR));
		drm_printf(m, "\tIPEHR: 0x%08x\n",
			   ENGINE_READ(engine, RING_IPEHR));
	} else {
		drm_printf(m, "\tIPEIR: 0x%08x\n", ENGINE_READ(engine, IPEIR));
		drm_printf(m, "\tIPEHR: 0x%08x\n", ENGINE_READ(engine, IPEHR));
	}

	if (HAS_EXECLISTS(dev_priv) && !intel_engine_uses_guc(engine)) {
		struct i915_request * const *port, *rq;
		const u32 *hws =
			&engine->status_page.addr[I915_HWS_CSB_BUF0_INDEX];
		const u8 num_entries = execlists->csb_size;
		unsigned int idx;
		u8 read, write;

		drm_printf(m, "\tExeclist tasklet queued? %s (%s), preempt? %s, timeslice? %s\n",
			   str_yes_no(test_bit(TASKLET_STATE_SCHED, &engine->sched_engine->tasklet.state)),
			   str_enabled_disabled(!atomic_read(&engine->sched_engine->tasklet.count)),
			   repr_timer(&engine->execlists.preempt),
			   repr_timer(&engine->execlists.timer));

		read = execlists->csb_head;
		write = READ_ONCE(*execlists->csb_write);

		drm_printf(m, "\tExeclist status: 0x%08x %08x; CSB read:%d, write:%d, entries:%d\n",
			   ENGINE_READ(engine, RING_EXECLIST_STATUS_LO),
			   ENGINE_READ(engine, RING_EXECLIST_STATUS_HI),
			   read, write, num_entries);

		if (read >= num_entries)
			read = 0;
		if (write >= num_entries)
			write = 0;
		if (read > write)
			write += num_entries;
		while (read < write) {
			idx = ++read % num_entries;
			drm_printf(m, "\tExeclist CSB[%d]: 0x%08x, context: %d\n",
				   idx, hws[idx * 2], hws[idx * 2 + 1]);
		}

		i915_sched_engine_active_lock_bh(engine->sched_engine);
		rcu_read_lock();
		for (port = execlists->active; (rq = *port); port++) {
			char hdr[160];
			int len;

			len = scnprintf(hdr, sizeof(hdr),
					"\t\tActive[%d]:  ccid:%08x%s%s, ",
					(int)(port - execlists->active),
					rq->context->lrc.ccid,
					intel_context_is_closed(rq->context) ? "!" : "",
					intel_context_is_banned(rq->context) ? "*" : "");
			len += print_ring(hdr + len, sizeof(hdr) - len, rq);
			scnprintf(hdr + len, sizeof(hdr) - len, "rq: ");
			i915_request_show(m, rq, hdr, 0);
		}
		for (port = execlists->pending; (rq = *port); port++) {
			char hdr[160];
			int len;

			len = scnprintf(hdr, sizeof(hdr),
					"\t\tPending[%d]: ccid:%08x%s%s, ",
					(int)(port - execlists->pending),
					rq->context->lrc.ccid,
					intel_context_is_closed(rq->context) ? "!" : "",
					intel_context_is_banned(rq->context) ? "*" : "");
			len += print_ring(hdr + len, sizeof(hdr) - len, rq);
			scnprintf(hdr + len, sizeof(hdr) - len, "rq: ");
			i915_request_show(m, rq, hdr, 0);
		}
		rcu_read_unlock();
		i915_sched_engine_active_unlock_bh(engine->sched_engine);
	} else if (GRAPHICS_VER(dev_priv) > 6) {
		drm_printf(m, "\tPP_DIR_BASE: 0x%08x\n",
			   ENGINE_READ(engine, RING_PP_DIR_BASE));
		drm_printf(m, "\tPP_DIR_BASE_READ: 0x%08x\n",
			   ENGINE_READ(engine, RING_PP_DIR_BASE_READ));
		drm_printf(m, "\tPP_DIR_DCLV: 0x%08x\n",
			   ENGINE_READ(engine, RING_PP_DIR_DCLV));
	}
}

static void print_request_ring(struct drm_printer *m, struct i915_request *rq)
{
	struct i915_vma_resource *vma_res = rq->batch_res;
	void *ring;
	int size;

	drm_printf(m,
		   "[head %04x, postfix %04x, tail %04x, batch 0x%08x_%08x]:\n",
		   rq->head, rq->postfix, rq->tail,
		   vma_res ? upper_32_bits(vma_res->start) : ~0u,
		   vma_res ? lower_32_bits(vma_res->start) : ~0u);

	size = rq->tail - rq->head;
	if (rq->tail < rq->head)
		size += rq->ring->size;

	ring = kmalloc(size, GFP_ATOMIC);
	if (ring) {
		const void *vaddr = rq->ring->vaddr;
		unsigned int head = rq->head;
		unsigned int len = 0;

		if (rq->tail < head) {
			len = rq->ring->size - head;
			memcpy(ring, vaddr + head, len);
			head = 0;
		}
		memcpy(ring + len, vaddr + head, size - len);

		hexdump(m, ring, size);
		kfree(ring);
	}
}

static unsigned long list_count(struct list_head *list)
{
	struct list_head *pos;
	unsigned long count = 0;

	list_for_each(pos, list)
		count++;

	return count;
}

static unsigned long read_ul(void *p, size_t x)
{
	return *(unsigned long *)(p + x);
}

static void print_properties(struct intel_engine_cs *engine,
			     struct drm_printer *m)
{
	static const struct pmap {
		size_t offset;
		const char *name;
	} props[] = {
#define P(x) { \
	.offset = offsetof(typeof(engine->props), x), \
	.name = #x \
}
		P(heartbeat_interval_ms),
		P(max_busywait_duration_ns),
		P(preempt_timeout_ms),
		P(stop_timeout_ms),
		P(timeslice_duration_ms),

		{},
#undef P
	};
	const struct pmap *p;

	drm_printf(m, "\tProperties:\n");
	for (p = props; p->name; p++)
		drm_printf(m, "\t\t%s: %lu [default %lu]\n",
			   p->name,
			   read_ul(&engine->props, p->offset),
			   read_ul(&engine->defaults, p->offset));
}

static void engine_dump_request(struct i915_request *rq, struct drm_printer *m, const char *msg)
{
	struct intel_timeline *tl = get_timeline(rq);

	i915_request_show(m, rq, msg, 0);

	drm_printf(m, "\t\tring->start:  0x%08x\n",
		   i915_ggtt_offset(rq->ring->vma));
	drm_printf(m, "\t\tring->head:   0x%08x\n",
		   rq->ring->head);
	drm_printf(m, "\t\tring->tail:   0x%08x\n",
		   rq->ring->tail);
	drm_printf(m, "\t\tring->emit:   0x%08x\n",
		   rq->ring->emit);
	drm_printf(m, "\t\tring->space:  0x%08x\n",
		   rq->ring->space);

	if (tl) {
		drm_printf(m, "\t\tring->hwsp:   0x%08x\n",
			   tl->hwsp_offset);
		intel_timeline_put(tl);
	}

	print_request_ring(m, rq);

	if (rq->context->lrc_reg_state) {
		drm_printf(m, "Logical Ring Context:\n");
		hexdump(m, rq->context->lrc_reg_state, PAGE_SIZE);
	}
}

void intel_engine_dump_active_requests(struct list_head *requests,
				       struct i915_request *hung_rq,
				       struct drm_printer *m)
{
	struct i915_request *rq;
	const char *msg;
	enum i915_request_state state;

	list_for_each_entry(rq, requests, sched.link) {
		if (rq == hung_rq)
			continue;

		state = i915_test_request_state(rq);
		if (state < I915_REQUEST_QUEUED)
			continue;

		if (state == I915_REQUEST_ACTIVE)
			msg = "\t\tactive on engine";
		else
			msg = "\t\tactive in queue";

		engine_dump_request(rq, m, msg);
	}
}

static void engine_dump_active_requests(struct intel_engine_cs *engine, struct drm_printer *m)
{
	struct i915_request *hung_rq = NULL;
	struct intel_context *ce;
	bool guc;

	/*
	 * No need for an engine->irq_seqno_barrier() before the seqno reads.
	 * The GPU is still running so requests are still executing and any
	 * hardware reads will be out of date by the time they are reported.
	 * But the intention here is just to report an instantaneous snapshot
	 * so that's fine.
	 */
	lockdep_assert_held(&engine->sched_engine->lock);

	drm_printf(m, "\tRequests:\n");

	guc = intel_uc_uses_guc_submission(&engine->gt->uc);
	if (guc) {
		ce = intel_engine_get_hung_context(engine);
		if (ce)
			hung_rq = intel_context_find_active_request(ce);
	} else {
		hung_rq = intel_engine_execlist_find_hung_request(engine);
	}

	if (hung_rq)
		engine_dump_request(hung_rq, m, "\t\thung");

	if (guc)
		intel_guc_dump_active_requests(engine, hung_rq, m);
	else
		intel_engine_dump_active_requests(&engine->sched_engine->requests,
						  hung_rq, m);
}

void intel_engine_dump(struct intel_engine_cs *engine,
		       struct drm_printer *m,
		       const char *header, ...)
{
	struct i915_gpu_error * const error = &engine->i915->gpu_error;
	struct i915_request *rq;
	intel_wakeref_t wakeref;
	unsigned long flags;
	ktime_t dummy;

	if (header) {
		va_list ap;

		va_start(ap, header);
		drm_vprintf(m, header, &ap);
		va_end(ap);
	}

	if (intel_gt_is_wedged(engine->gt))
		drm_printf(m, "*** WEDGED ***\n");

	drm_printf(m, "\tAwake? %d\n", atomic_read(&engine->wakeref.count));
	drm_printf(m, "\tBarriers?: %s\n",
		   str_yes_no(!llist_empty(&engine->barrier_tasks)));
	drm_printf(m, "\tLatency: %luus\n",
		   ewma__engine_latency_read(&engine->latency));
	if (intel_engine_supports_stats(engine))
		drm_printf(m, "\tRuntime: %llums\n",
			   ktime_to_ms(intel_engine_get_busy_time(engine,
								  &dummy)));
	drm_printf(m, "\tForcewake: %x domains, %d active\n",
		   engine->fw_domain, READ_ONCE(engine->fw_active));

	rcu_read_lock();
	rq = READ_ONCE(engine->heartbeat.systole);
	if (rq)
		drm_printf(m, "\tHeartbeat: %d ms ago\n",
			   jiffies_to_msecs(jiffies - rq->emitted_jiffies));
	rcu_read_unlock();
	drm_printf(m, "\tReset count: %d (global %d)\n",
		   i915_reset_engine_count(error, engine),
		   i915_reset_count(error));
	print_properties(engine, m);

	spin_lock_irqsave(&engine->sched_engine->lock, flags);
	engine_dump_active_requests(engine, m);

	drm_printf(m, "\tOn hold?: %lu\n",
		   list_count(&engine->sched_engine->hold));
	spin_unlock_irqrestore(&engine->sched_engine->lock, flags);

	drm_printf(m, "\tMMIO base:  0x%08x\n", engine->mmio_base);
	wakeref = intel_runtime_pm_get_if_in_use(engine->uncore->rpm);
	if (wakeref) {
		intel_engine_print_registers(engine, m);
		intel_runtime_pm_put(engine->uncore->rpm, wakeref);
	} else {
		drm_printf(m, "\tDevice is asleep; skipping register dump\n");
	}

	intel_execlists_show_requests(engine, m, i915_request_show, 8);

	drm_printf(m, "HWSP:\n");
	hexdump(m, engine->status_page.addr, PAGE_SIZE);

	drm_printf(m, "Idle? %s\n", str_yes_no(intel_engine_is_idle(engine)));

	intel_engine_print_breadcrumbs(engine, m);
}

/**
 * intel_engine_get_busy_time() - Return current accumulated engine busyness
 * @engine: engine to report on
 * @now: monotonic timestamp of sampling
 *
 * Returns accumulated time @engine was busy since engine stats were enabled.
 */
ktime_t intel_engine_get_busy_time(struct intel_engine_cs *engine, ktime_t *now)
{
	return engine->busyness(engine, now);
}

struct intel_context *
intel_engine_create_virtual(struct intel_engine_cs **siblings,
			    unsigned int count, unsigned long flags)
{
	if (count == 0)
		return ERR_PTR(-EINVAL);

	if (count == 1 && !(flags & FORCE_VIRTUAL))
		return intel_context_create(siblings[0]);

	GEM_BUG_ON(!siblings[0]->cops->create_virtual);
	return siblings[0]->cops->create_virtual(siblings, count, flags);
}

struct i915_request *
intel_engine_execlist_find_hung_request(struct intel_engine_cs *engine)
{
	struct i915_request *request, *active = NULL;

	/*
	 * This search does not work in GuC submission mode. However, the GuC
	 * will report the hanging context directly to the driver itself. So
	 * the driver should never get here when in GuC mode.
	 */
	GEM_BUG_ON(intel_uc_uses_guc_submission(&engine->gt->uc));

	/*
	 * We are called by the error capture, reset and to dump engine
	 * state at random points in time. In particular, note that neither is
	 * crucially ordered with an interrupt. After a hang, the GPU is dead
	 * and we assume that no more writes can happen (we waited long enough
	 * for all writes that were in transaction to be flushed) - adding an
	 * extra delay for a recent interrupt is pointless. Hence, we do
	 * not need an engine->irq_seqno_barrier() before the seqno reads.
	 * At all other times, we must assume the GPU is still running, but
	 * we only care about the snapshot of this moment.
	 */
	lockdep_assert_held(&engine->sched_engine->lock);

	rcu_read_lock();
	request = execlists_active(&engine->execlists);
	if (request) {
		struct intel_timeline *tl = request->context->timeline;

		list_for_each_entry_from_reverse(request, &tl->requests, link) {
			if (__i915_request_is_complete(request))
				break;

			active = request;
		}
	}
	rcu_read_unlock();
	if (active)
		return active;

	list_for_each_entry(request, &engine->sched_engine->requests,
			    sched.link) {
		if (i915_test_request_state(request) != I915_REQUEST_ACTIVE)
			continue;

		active = request;
		break;
	}

	return active;
}

void xehp_enable_ccs_engines(struct intel_engine_cs *engine)
{
	/*
	 * If there are any non-fused-off CCS engines, we need to enable CCS
	 * support in the RCU_MODE register.  This only needs to be done once,
	 * so for simplicity we'll take care of this in the RCS engine's
	 * resume handler; since the RCS and all CCS engines belong to the
	 * same reset domain and are reset together, this will also take care
	 * of re-applying the setting after i915-triggered resets.
	 */
	if (!CCS_MASK(engine->gt))
		return;

	intel_uncore_write(engine->uncore, GEN12_RCU_MODE,
			   _MASKED_BIT_ENABLE(GEN12_RCU_MODE_CCS_ENABLE));
}

#if IS_ENABLED(CONFIG_DRM_I915_SELFTEST)
#include "mock_engine.c"
#include "selftest_engine.c"
#include "selftest_engine_cs.c"
#endif<|MERGE_RESOLUTION|>--- conflicted
+++ resolved
@@ -663,72 +663,7 @@
 	return false;
 }
 
-<<<<<<< HEAD
-static void engine_mask_apply_compute_fuses(struct intel_gt *gt)
-{
-	struct drm_i915_private *i915 = gt->i915;
-	struct intel_gt_info *info = &gt->info;
-	int ss_per_ccs = info->sseu.max_subslices / I915_MAX_CCS;
-	unsigned long ccs_mask;
-	unsigned int i;
-
-	if (GRAPHICS_VER_FULL(i915) < IP_VER(12, 50))
-		return;
-
-	ccs_mask = intel_slicemask_from_xehp_dssmask(info->sseu.compute_subslice_mask,
-						     ss_per_ccs);
-	/*
-	 * If all DSS in a quadrant are fused off, the corresponding CCS
-	 * engine is not available for use.
-	 */
-	for_each_clear_bit(i, &ccs_mask, I915_MAX_CCS) {
-		info->engine_mask &= ~BIT(_CCS(i));
-		drm_dbg(&i915->drm, "ccs%u fused off\n", i);
-	}
-}
-
-static void engine_mask_apply_copy_fuses(struct intel_gt *gt)
-{
-	struct drm_i915_private *i915 = gt->i915;
-	struct intel_gt_info *info = &gt->info;
-	unsigned long meml3_mask;
-	unsigned long quad;
-
-	meml3_mask = intel_uncore_read(gt->uncore, GEN10_MIRROR_FUSE3);
-	meml3_mask = REG_FIELD_GET(GEN12_MEML3_EN_MASK, meml3_mask);
-
-	/*
-	 * Link Copy engines may be fused off according to meml3_mask. Each
-	 * bit is a quad that houses 2 Link Copy and two Sub Copy engines.
-	 */
-	for_each_clear_bit(quad, &meml3_mask, GEN12_MAX_MSLICES) {
-		unsigned int instance = quad * 2 + 1;
-		intel_engine_mask_t mask = GENMASK(_BCS(instance + 1),
-						   _BCS(instance));
-
-		if (mask & info->engine_mask) {
-			drm_dbg(&i915->drm, "bcs%u fused off\n", instance);
-			drm_dbg(&i915->drm, "bcs%u fused off\n", instance + 1);
-
-			info->engine_mask &= ~mask;
-		}
-	}
-}
-
-/*
- * Determine which engines are fused off in our particular hardware.
- * Note that we have a catch-22 situation where we need to be able to access
- * the blitter forcewake domain to read the engine fuses, but at the same time
- * we need to know which engines are available on the system to know which
- * forcewake domains are present. We solve this by intializing the forcewake
- * domains based on the full engine mask in the platform capabilities before
- * calling this function and pruning the domains for fused-off engines
- * afterwards.
- */
-static intel_engine_mask_t init_engine_mask(struct intel_gt *gt)
-=======
 static void engine_mask_apply_media_fuses(struct intel_gt *gt)
->>>>>>> 7365df19
 {
 	struct drm_i915_private *i915 = gt->i915;
 	unsigned int logical_vdbox = 0;
