/*
 * Copyright © 2008 Intel Corporation
 *             2014 Red Hat Inc.
 *
 * Permission is hereby granted, free of charge, to any person obtaining a
 * copy of this software and associated documentation files (the "Software"),
 * to deal in the Software without restriction, including without limitation
 * the rights to use, copy, modify, merge, publish, distribute, sublicense,
 * and/or sell copies of the Software, and to permit persons to whom the
 * Software is furnished to do so, subject to the following conditions:
 *
 * The above copyright notice and this permission notice (including the next
 * paragraph) shall be included in all copies or substantial portions of the
 * Software.
 *
 * THE SOFTWARE IS PROVIDED "AS IS", WITHOUT WARRANTY OF ANY KIND, EXPRESS OR
 * IMPLIED, INCLUDING BUT NOT LIMITED TO THE WARRANTIES OF MERCHANTABILITY,
 * FITNESS FOR A PARTICULAR PURPOSE AND NONINFRINGEMENT.  IN NO EVENT SHALL
 * THE AUTHORS OR COPYRIGHT HOLDERS BE LIABLE FOR ANY CLAIM, DAMAGES OR OTHER
 * LIABILITY, WHETHER IN AN ACTION OF CONTRACT, TORT OR OTHERWISE, ARISING
 * FROM, OUT OF OR IN CONNECTION WITH THE SOFTWARE OR THE USE OR OTHER DEALINGS
 * IN THE SOFTWARE.
 *
 */

#include <drm/drm_atomic.h>
#include <drm/drm_atomic_helper.h>
#include <drm/drm_edid.h>
#include <drm/drm_fixed.h>
#include <drm/drm_probe_helper.h>

#include "i915_drv.h"
#include "i915_reg.h"
#include "intel_atomic.h"
#include "intel_audio.h"
#include "intel_connector.h"
#include "intel_crtc.h"
#include "intel_ddi.h"
#include "intel_de.h"
#include "intel_display_driver.h"
#include "intel_display_types.h"
#include "intel_dp.h"
#include "intel_dp_hdcp.h"
#include "intel_dp_mst.h"
#include "intel_dp_tunnel.h"
#include "intel_dp_link_training.h"
#include "intel_dpio_phy.h"
#include "intel_hdcp.h"
#include "intel_hotplug.h"
#include "intel_link_bw.h"
#include "intel_psr.h"
#include "intel_vdsc.h"
#include "skl_scaler.h"

static int intel_dp_mst_max_dpt_bpp(const struct intel_crtc_state *crtc_state,
				    bool dsc)
{
	struct drm_i915_private *i915 = to_i915(crtc_state->uapi.crtc->dev);
	const struct drm_display_mode *adjusted_mode =
		&crtc_state->hw.adjusted_mode;

	if (!intel_dp_is_uhbr(crtc_state) || DISPLAY_VER(i915) >= 20 || !dsc)
		return INT_MAX;

	/*
	 * DSC->DPT interface width:
	 *   ICL-MTL: 72 bits (each branch has 72 bits, only left branch is used)
	 *   LNL+:    144 bits (not a bottleneck in any config)
	 *
	 * Bspec/49259 suggests that the FEC overhead needs to be
	 * applied here, though HW people claim that neither this FEC
	 * or any other overhead is applicable here (that is the actual
	 * available_bw is just symbol_clock * 72). However based on
	 * testing on MTL-P the
	 * - DELL U3224KBA display
	 * - Unigraf UCD-500 CTS test sink
	 * devices the
	 * - 5120x2880/995.59Mhz
	 * - 6016x3384/1357.23Mhz
	 * - 6144x3456/1413.39Mhz
	 * modes (all the ones having a DPT limit on the above devices),
	 * both the channel coding efficiency and an additional 3%
	 * overhead needs to be accounted for.
	 */
	return div64_u64(mul_u32_u32(intel_dp_link_symbol_clock(crtc_state->port_clock) * 72,
				     drm_dp_bw_channel_coding_efficiency(true)),
			 mul_u32_u32(adjusted_mode->crtc_clock, 1030000));
}

static int intel_dp_mst_bw_overhead(const struct intel_crtc_state *crtc_state,
				    const struct intel_connector *connector,
				    bool ssc, bool dsc, int bpp_x16)
{
	const struct drm_display_mode *adjusted_mode =
		&crtc_state->hw.adjusted_mode;
	unsigned long flags = DRM_DP_BW_OVERHEAD_MST;
	int dsc_slice_count = 0;
	int overhead;

	flags |= intel_dp_is_uhbr(crtc_state) ? DRM_DP_BW_OVERHEAD_UHBR : 0;
	flags |= ssc ? DRM_DP_BW_OVERHEAD_SSC_REF_CLK : 0;
	flags |= crtc_state->fec_enable ? DRM_DP_BW_OVERHEAD_FEC : 0;

	if (dsc) {
		flags |= DRM_DP_BW_OVERHEAD_DSC;
		dsc_slice_count = intel_dp_dsc_get_slice_count(connector,
							       adjusted_mode->clock,
							       adjusted_mode->hdisplay,
							       crtc_state->joiner_pipes);
	}

	overhead = drm_dp_bw_overhead(crtc_state->lane_count,
				      adjusted_mode->hdisplay,
				      dsc_slice_count,
				      bpp_x16,
				      flags);

	/*
	 * TODO: clarify whether a minimum required by the fixed FEC overhead
	 * in the bspec audio programming sequence is required here.
	 */
	return max(overhead, intel_dp_bw_fec_overhead(crtc_state->fec_enable));
}

static void intel_dp_mst_compute_m_n(const struct intel_crtc_state *crtc_state,
				     const struct intel_connector *connector,
				     int overhead,
				     int bpp_x16,
				     struct intel_link_m_n *m_n)
{
	const struct drm_display_mode *adjusted_mode =
		&crtc_state->hw.adjusted_mode;

	/* TODO: Check WA 14013163432 to set data M/N for full BW utilization. */
	intel_link_compute_m_n(bpp_x16, crtc_state->lane_count,
			       adjusted_mode->crtc_clock,
			       crtc_state->port_clock,
			       overhead,
			       m_n);

	m_n->tu = DIV_ROUND_UP_ULL(mul_u32_u32(m_n->data_m, 64), m_n->data_n);
}

static int intel_dp_mst_calc_pbn(int pixel_clock, int bpp_x16, int bw_overhead)
{
	int effective_data_rate =
		intel_dp_effective_data_rate(pixel_clock, bpp_x16, bw_overhead);

	/*
	 * TODO: Use drm_dp_calc_pbn_mode() instead, once it's converted
	 * to calculate PBN with the BW overhead passed to it.
	 */
	return DIV_ROUND_UP(effective_data_rate * 64, 54 * 1000);
}

static int intel_dp_mst_find_vcpi_slots_for_bpp(struct intel_encoder *encoder,
						struct intel_crtc_state *crtc_state,
						int max_bpp,
						int min_bpp,
						struct link_config_limits *limits,
						struct drm_connector_state *conn_state,
						int step,
						bool dsc)
{
	struct drm_atomic_state *state = crtc_state->uapi.state;
	struct intel_dp_mst_encoder *intel_mst = enc_to_mst(encoder);
	struct intel_dp *intel_dp = &intel_mst->primary->dp;
	struct drm_dp_mst_topology_state *mst_state;
	struct intel_connector *connector =
		to_intel_connector(conn_state->connector);
	struct drm_i915_private *i915 = to_i915(connector->base.dev);
	const struct drm_display_mode *adjusted_mode =
		&crtc_state->hw.adjusted_mode;
	int bpp, slots = -EINVAL;
	int max_dpt_bpp;
	int ret = 0;

	mst_state = drm_atomic_get_mst_topology_state(state, &intel_dp->mst_mgr);
	if (IS_ERR(mst_state))
		return PTR_ERR(mst_state);

	crtc_state->lane_count = limits->max_lane_count;
	crtc_state->port_clock = limits->max_rate;

	if (dsc) {
		if (!intel_dp_supports_fec(intel_dp, connector, crtc_state))
			return -EINVAL;

		crtc_state->fec_enable = !intel_dp_is_uhbr(crtc_state);
	}

	mst_state->pbn_div = drm_dp_get_vc_payload_bw(&intel_dp->mst_mgr,
						      crtc_state->port_clock,
						      crtc_state->lane_count);

	max_dpt_bpp = intel_dp_mst_max_dpt_bpp(crtc_state, dsc);
	if (max_bpp > max_dpt_bpp) {
		drm_dbg_kms(&i915->drm, "Limiting bpp to max DPT bpp (%d -> %d)\n",
			    max_bpp, max_dpt_bpp);
		max_bpp = max_dpt_bpp;
	}

	drm_dbg_kms(&i915->drm, "Looking for slots in range min bpp %d max bpp %d\n",
		    min_bpp, max_bpp);

	for (bpp = max_bpp; bpp >= min_bpp; bpp -= step) {
		int local_bw_overhead;
		int remote_bw_overhead;
		int link_bpp_x16;
		int remote_tu;
		fixed20_12 pbn;

		drm_dbg_kms(&i915->drm, "Trying bpp %d\n", bpp);

		link_bpp_x16 = fxp_q4_from_int(dsc ? bpp :
					       intel_dp_output_bpp(crtc_state->output_format, bpp));

		local_bw_overhead = intel_dp_mst_bw_overhead(crtc_state, connector,
							     false, dsc, link_bpp_x16);
		remote_bw_overhead = intel_dp_mst_bw_overhead(crtc_state, connector,
							      true, dsc, link_bpp_x16);

		intel_dp_mst_compute_m_n(crtc_state, connector,
					 local_bw_overhead,
					 link_bpp_x16,
					 &crtc_state->dp_m_n);

		/*
		 * The TU size programmed to the HW determines which slots in
		 * an MTP frame are used for this stream, which needs to match
		 * the payload size programmed to the first downstream branch
		 * device's payload table.
		 *
		 * Note that atm the payload's PBN value DRM core sends via
		 * the ALLOCATE_PAYLOAD side-band message matches the payload
		 * size (which it calculates from the PBN value) it programs
		 * to the first branch device's payload table. The allocation
		 * in the payload table could be reduced though (to
		 * crtc_state->dp_m_n.tu), provided that the driver doesn't
		 * enable SSC on the corresponding link.
		 */
		pbn.full = dfixed_const(intel_dp_mst_calc_pbn(adjusted_mode->crtc_clock,
							      link_bpp_x16,
							      remote_bw_overhead));
		remote_tu = DIV_ROUND_UP(pbn.full, mst_state->pbn_div.full);

		/*
		 * Aligning the TUs ensures that symbols consisting of multiple
		 * (4) symbol cycles don't get split between two consecutive
		 * MTPs, as required by Bspec.
		 * TODO: remove the alignment restriction for 128b/132b links
		 * on some platforms, where Bspec allows this.
		 */
		remote_tu = ALIGN(remote_tu, 4 / crtc_state->lane_count);

		/*
		 * Also align PBNs accordingly, since MST core will derive its
		 * own copy of TU from the PBN in drm_dp_atomic_find_time_slots().
		 * The above comment about the difference between the PBN
		 * allocated for the whole path and the TUs allocated for the
		 * first branch device's link also applies here.
		 */
		pbn.full = remote_tu * mst_state->pbn_div.full;
		crtc_state->pbn = dfixed_trunc(pbn);

		drm_WARN_ON(&i915->drm, remote_tu < crtc_state->dp_m_n.tu);
		crtc_state->dp_m_n.tu = remote_tu;

		slots = drm_dp_atomic_find_time_slots(state, &intel_dp->mst_mgr,
						      connector->port,
						      crtc_state->pbn);
		if (slots == -EDEADLK)
			return slots;

		if (slots >= 0) {
			drm_WARN_ON(&i915->drm, slots != crtc_state->dp_m_n.tu);

			break;
		}
	}

	/* We failed to find a proper bpp/timeslots, return error */
	if (ret)
		slots = ret;

	if (slots < 0) {
		drm_dbg_kms(&i915->drm, "failed finding vcpi slots:%d\n",
			    slots);
	} else {
		if (!dsc)
			crtc_state->pipe_bpp = bpp;
		else
			crtc_state->dsc.compressed_bpp_x16 = fxp_q4_from_int(bpp);
		drm_dbg_kms(&i915->drm, "Got %d slots for pipe bpp %d dsc %d\n", slots, bpp, dsc);
	}

	return slots;
}

static int intel_dp_mst_compute_link_config(struct intel_encoder *encoder,
					    struct intel_crtc_state *crtc_state,
					    struct drm_connector_state *conn_state,
					    struct link_config_limits *limits)
{
	int slots = -EINVAL;

	/*
	 * FIXME: allocate the BW according to link_bpp, which in the case of
	 * YUV420 is only half of the pipe bpp value.
	 */
	slots = intel_dp_mst_find_vcpi_slots_for_bpp(encoder, crtc_state,
						     fxp_q4_to_int(limits->link.max_bpp_x16),
						     fxp_q4_to_int(limits->link.min_bpp_x16),
						     limits,
						     conn_state, 2 * 3, false);

	if (slots < 0)
		return slots;

	return 0;
}

static int intel_dp_dsc_mst_compute_link_config(struct intel_encoder *encoder,
						struct intel_crtc_state *crtc_state,
						struct drm_connector_state *conn_state,
						struct link_config_limits *limits)
{
	struct intel_connector *connector =
		to_intel_connector(conn_state->connector);
	struct drm_i915_private *i915 = to_i915(connector->base.dev);
	int slots = -EINVAL;
	int i, num_bpc;
	u8 dsc_bpc[3] = {};
	int min_bpp, max_bpp, sink_min_bpp, sink_max_bpp;
	u8 dsc_max_bpc;
	int min_compressed_bpp, max_compressed_bpp;

	/* Max DSC Input BPC for ICL is 10 and for TGL+ is 12 */
	if (DISPLAY_VER(i915) >= 12)
		dsc_max_bpc = min_t(u8, 12, conn_state->max_requested_bpc);
	else
		dsc_max_bpc = min_t(u8, 10, conn_state->max_requested_bpc);

	max_bpp = min_t(u8, dsc_max_bpc * 3, limits->pipe.max_bpp);
	min_bpp = limits->pipe.min_bpp;

	num_bpc = drm_dp_dsc_sink_supported_input_bpcs(connector->dp.dsc_dpcd,
						       dsc_bpc);

	drm_dbg_kms(&i915->drm, "DSC Source supported min bpp %d max bpp %d\n",
		    min_bpp, max_bpp);

	sink_max_bpp = dsc_bpc[0] * 3;
	sink_min_bpp = sink_max_bpp;

	for (i = 1; i < num_bpc; i++) {
		if (sink_min_bpp > dsc_bpc[i] * 3)
			sink_min_bpp = dsc_bpc[i] * 3;
		if (sink_max_bpp < dsc_bpc[i] * 3)
			sink_max_bpp = dsc_bpc[i] * 3;
	}

	drm_dbg_kms(&i915->drm, "DSC Sink supported min bpp %d max bpp %d\n",
		    sink_min_bpp, sink_max_bpp);

	if (min_bpp < sink_min_bpp)
		min_bpp = sink_min_bpp;

	if (max_bpp > sink_max_bpp)
		max_bpp = sink_max_bpp;

	crtc_state->pipe_bpp = max_bpp;

	max_compressed_bpp = intel_dp_dsc_sink_max_compressed_bpp(connector,
								  crtc_state,
								  max_bpp / 3);
	max_compressed_bpp = min(max_compressed_bpp,
				 fxp_q4_to_int(limits->link.max_bpp_x16));

	min_compressed_bpp = intel_dp_dsc_sink_min_compressed_bpp(crtc_state);
	min_compressed_bpp = max(min_compressed_bpp,
				 fxp_q4_to_int_roundup(limits->link.min_bpp_x16));

	drm_dbg_kms(&i915->drm, "DSC Sink supported compressed min bpp %d compressed max bpp %d\n",
		    min_compressed_bpp, max_compressed_bpp);

	/* Align compressed bpps according to our own constraints */
	max_compressed_bpp = intel_dp_dsc_nearest_valid_bpp(i915, max_compressed_bpp,
							    crtc_state->pipe_bpp);
	min_compressed_bpp = intel_dp_dsc_nearest_valid_bpp(i915, min_compressed_bpp,
							    crtc_state->pipe_bpp);

	slots = intel_dp_mst_find_vcpi_slots_for_bpp(encoder, crtc_state, max_compressed_bpp,
						     min_compressed_bpp, limits,
						     conn_state, 1, true);

	if (slots < 0)
		return slots;

	return 0;
}
static int intel_dp_mst_update_slots(struct intel_encoder *encoder,
				     struct intel_crtc_state *crtc_state,
				     struct drm_connector_state *conn_state)
{
	struct drm_i915_private *i915 = to_i915(encoder->base.dev);
	struct intel_dp_mst_encoder *intel_mst = enc_to_mst(encoder);
	struct intel_dp *intel_dp = &intel_mst->primary->dp;
	struct drm_dp_mst_topology_mgr *mgr = &intel_dp->mst_mgr;
	struct drm_dp_mst_topology_state *topology_state;
	u8 link_coding_cap = intel_dp_is_uhbr(crtc_state) ?
		DP_CAP_ANSI_128B132B : DP_CAP_ANSI_8B10B;

	topology_state = drm_atomic_get_mst_topology_state(conn_state->state, mgr);
	if (IS_ERR(topology_state)) {
		drm_dbg_kms(&i915->drm, "slot update failed\n");
		return PTR_ERR(topology_state);
	}

	drm_dp_mst_update_slots(topology_state, link_coding_cap);

	return 0;
}

static int mode_hblank_period_ns(const struct drm_display_mode *mode)
{
	return DIV_ROUND_CLOSEST_ULL(mul_u32_u32(mode->htotal - mode->hdisplay,
						 NSEC_PER_SEC / 1000),
				     mode->crtc_clock);
}

static bool
hblank_expansion_quirk_needs_dsc(const struct intel_connector *connector,
				 const struct intel_crtc_state *crtc_state,
				 const struct link_config_limits *limits)
{
	const struct drm_display_mode *adjusted_mode =
		&crtc_state->hw.adjusted_mode;
	bool is_uhbr_sink = connector->mst_port &&
			    drm_dp_128b132b_supported(connector->mst_port->dpcd);
	int hblank_limit = is_uhbr_sink ? 500 : 300;

	if (!connector->dp.dsc_hblank_expansion_quirk)
		return false;

	if (is_uhbr_sink && !drm_dp_is_uhbr_rate(limits->max_rate))
		return false;

	if (mode_hblank_period_ns(adjusted_mode) > hblank_limit)
		return false;

	return true;
}

static bool
adjust_limits_for_dsc_hblank_expansion_quirk(const struct intel_connector *connector,
					     const struct intel_crtc_state *crtc_state,
					     struct link_config_limits *limits,
					     bool dsc)
{
	struct drm_i915_private *i915 = to_i915(connector->base.dev);
	const struct intel_crtc *crtc = to_intel_crtc(crtc_state->uapi.crtc);
	int min_bpp_x16 = limits->link.min_bpp_x16;

	if (!hblank_expansion_quirk_needs_dsc(connector, crtc_state, limits))
		return true;

	if (!dsc) {
		if (intel_dp_supports_dsc(connector, crtc_state)) {
			drm_dbg_kms(&i915->drm,
				    "[CRTC:%d:%s][CONNECTOR:%d:%s] DSC needed by hblank expansion quirk\n",
				    crtc->base.base.id, crtc->base.name,
				    connector->base.base.id, connector->base.name);
			return false;
		}

		drm_dbg_kms(&i915->drm,
			    "[CRTC:%d:%s][CONNECTOR:%d:%s] Increasing link min bpp to 24 due to hblank expansion quirk\n",
			    crtc->base.base.id, crtc->base.name,
			    connector->base.base.id, connector->base.name);

		if (limits->link.max_bpp_x16 < fxp_q4_from_int(24))
			return false;

		limits->link.min_bpp_x16 = fxp_q4_from_int(24);

		return true;
	}

	drm_WARN_ON(&i915->drm, limits->min_rate != limits->max_rate);

	if (limits->max_rate < 540000)
		min_bpp_x16 = fxp_q4_from_int(13);
	else if (limits->max_rate < 810000)
		min_bpp_x16 = fxp_q4_from_int(10);

	if (limits->link.min_bpp_x16 >= min_bpp_x16)
		return true;

	drm_dbg_kms(&i915->drm,
		    "[CRTC:%d:%s][CONNECTOR:%d:%s] Increasing link min bpp to " FXP_Q4_FMT " in DSC mode due to hblank expansion quirk\n",
		    crtc->base.base.id, crtc->base.name,
		    connector->base.base.id, connector->base.name,
		    FXP_Q4_ARGS(min_bpp_x16));

	if (limits->link.max_bpp_x16 < min_bpp_x16)
		return false;

	limits->link.min_bpp_x16 = min_bpp_x16;

	return true;
}

static bool
intel_dp_mst_compute_config_limits(struct intel_dp *intel_dp,
				   const struct intel_connector *connector,
				   struct intel_crtc_state *crtc_state,
				   bool dsc,
				   struct link_config_limits *limits)
{
	/*
	 * for MST we always configure max link bw - the spec doesn't
	 * seem to suggest we should do otherwise.
	 */
	limits->min_rate = limits->max_rate =
		intel_dp_max_link_rate(intel_dp);

	limits->min_lane_count = limits->max_lane_count =
		intel_dp_max_lane_count(intel_dp);

	limits->pipe.min_bpp = intel_dp_min_bpp(crtc_state->output_format);
	/*
	 * FIXME: If all the streams can't fit into the link with
	 * their current pipe_bpp we should reduce pipe_bpp across
	 * the board until things start to fit. Until then we
	 * limit to <= 8bpc since that's what was hardcoded for all
	 * MST streams previously. This hack should be removed once
	 * we have the proper retry logic in place.
	 */
	limits->pipe.max_bpp = min(crtc_state->pipe_bpp, 24);

	intel_dp_adjust_compliance_config(intel_dp, crtc_state, limits);

	if (!intel_dp_compute_config_link_bpp_limits(intel_dp,
						     crtc_state,
						     dsc,
						     limits))
		return false;

	return adjust_limits_for_dsc_hblank_expansion_quirk(connector,
							    crtc_state,
							    limits,
							    dsc);
}

static int intel_dp_mst_compute_config(struct intel_encoder *encoder,
				       struct intel_crtc_state *pipe_config,
				       struct drm_connector_state *conn_state)
{
	struct drm_i915_private *dev_priv = to_i915(encoder->base.dev);
	struct intel_atomic_state *state = to_intel_atomic_state(conn_state->state);
	struct intel_crtc *crtc = to_intel_crtc(pipe_config->uapi.crtc);
	struct intel_dp_mst_encoder *intel_mst = enc_to_mst(encoder);
	struct intel_dp *intel_dp = &intel_mst->primary->dp;
	struct intel_connector *connector =
		to_intel_connector(conn_state->connector);
	const struct drm_display_mode *adjusted_mode =
		&pipe_config->hw.adjusted_mode;
	struct link_config_limits limits;
	bool dsc_needed, joiner_needs_dsc;
	int ret = 0;

	if (pipe_config->fec_enable &&
	    !intel_dp_supports_fec(intel_dp, connector, pipe_config))
		return -EINVAL;

	if (adjusted_mode->flags & DRM_MODE_FLAG_DBLSCAN)
		return -EINVAL;

	if (intel_dp_need_joiner(intel_dp, connector,
				 adjusted_mode->crtc_hdisplay,
				 adjusted_mode->crtc_clock))
		pipe_config->joiner_pipes = GENMASK(crtc->pipe + 1, crtc->pipe);

	pipe_config->sink_format = INTEL_OUTPUT_FORMAT_RGB;
	pipe_config->output_format = INTEL_OUTPUT_FORMAT_RGB;
	pipe_config->has_pch_encoder = false;

	joiner_needs_dsc = intel_dp_joiner_needs_dsc(dev_priv, pipe_config->joiner_pipes);

	dsc_needed = joiner_needs_dsc || intel_dp->force_dsc_en ||
		     !intel_dp_mst_compute_config_limits(intel_dp,
							 connector,
							 pipe_config,
							 false,
							 &limits);

	if (!dsc_needed) {
		ret = intel_dp_mst_compute_link_config(encoder, pipe_config,
						       conn_state, &limits);

		if (ret == -EDEADLK)
			return ret;

		if (ret)
			dsc_needed = true;
	}

	/* enable compression if the mode doesn't fit available BW */
	if (dsc_needed) {
		drm_dbg_kms(&dev_priv->drm, "Try DSC (fallback=%s, joiner=%s, force=%s)\n",
			    str_yes_no(ret), str_yes_no(joiner_needs_dsc),
			    str_yes_no(intel_dp->force_dsc_en));

		if (!intel_dp_supports_dsc(connector, pipe_config))
			return -EINVAL;

		if (!intel_dp_mst_compute_config_limits(intel_dp,
							connector,
							pipe_config,
							true,
							&limits))
			return -EINVAL;

		/*
		 * FIXME: As bpc is hardcoded to 8, as mentioned above,
		 * WARN and ignore the debug flag force_dsc_bpc for now.
		 */
		drm_WARN(&dev_priv->drm, intel_dp->force_dsc_bpc, "Cannot Force BPC for MST\n");
		/*
		 * Try to get at least some timeslots and then see, if
		 * we can fit there with DSC.
		 */
		drm_dbg_kms(&dev_priv->drm, "Trying to find VCPI slots in DSC mode\n");

		ret = intel_dp_dsc_mst_compute_link_config(encoder, pipe_config,
							   conn_state, &limits);
		if (ret < 0)
			return ret;

		ret = intel_dp_dsc_compute_config(intel_dp, pipe_config,
						  conn_state, &limits,
						  pipe_config->dp_m_n.tu, false);
	}

	if (ret)
		return ret;

	ret = intel_dp_mst_update_slots(encoder, pipe_config, conn_state);
	if (ret)
		return ret;

	pipe_config->limited_color_range =
		intel_dp_limited_color_range(pipe_config, conn_state);

	if (IS_GEMINILAKE(dev_priv) || IS_BROXTON(dev_priv))
		pipe_config->lane_lat_optim_mask =
			bxt_dpio_phy_calc_lane_lat_optim_mask(pipe_config->lane_count);

	intel_dp_audio_compute_config(encoder, pipe_config, conn_state);

	intel_ddi_compute_min_voltage_level(pipe_config);

	intel_psr_compute_config(intel_dp, pipe_config, conn_state);

	return intel_dp_tunnel_atomic_compute_stream_bw(state, intel_dp, connector,
							pipe_config);
}

/*
 * Iterate over all connectors and return a mask of
 * all CPU transcoders streaming over the same DP link.
 */
static unsigned int
intel_dp_mst_transcoder_mask(struct intel_atomic_state *state,
			     struct intel_dp *mst_port)
{
	struct drm_i915_private *dev_priv = to_i915(state->base.dev);
	const struct intel_digital_connector_state *conn_state;
	struct intel_connector *connector;
	u8 transcoders = 0;
	int i;

	if (DISPLAY_VER(dev_priv) < 12)
		return 0;

	for_each_new_intel_connector_in_state(state, connector, conn_state, i) {
		const struct intel_crtc_state *crtc_state;
		struct intel_crtc *crtc;

		if (connector->mst_port != mst_port || !conn_state->base.crtc)
			continue;

		crtc = to_intel_crtc(conn_state->base.crtc);
		crtc_state = intel_atomic_get_new_crtc_state(state, crtc);

		if (!crtc_state->hw.active)
			continue;

		transcoders |= BIT(crtc_state->cpu_transcoder);
	}

	return transcoders;
}

static u8 get_pipes_downstream_of_mst_port(struct intel_atomic_state *state,
					   struct drm_dp_mst_topology_mgr *mst_mgr,
					   struct drm_dp_mst_port *parent_port)
{
	const struct intel_digital_connector_state *conn_state;
	struct intel_connector *connector;
	u8 mask = 0;
	int i;

	for_each_new_intel_connector_in_state(state, connector, conn_state, i) {
		if (!conn_state->base.crtc)
			continue;

		if (&connector->mst_port->mst_mgr != mst_mgr)
			continue;

		if (connector->port != parent_port &&
		    !drm_dp_mst_port_downstream_of_parent(mst_mgr,
							  connector->port,
							  parent_port))
			continue;

		mask |= BIT(to_intel_crtc(conn_state->base.crtc)->pipe);
	}

	return mask;
}

static int intel_dp_mst_check_fec_change(struct intel_atomic_state *state,
					 struct drm_dp_mst_topology_mgr *mst_mgr,
					 struct intel_link_bw_limits *limits)
{
	struct drm_i915_private *i915 = to_i915(state->base.dev);
	struct intel_crtc *crtc;
	u8 mst_pipe_mask;
	u8 fec_pipe_mask = 0;
	int ret;

	mst_pipe_mask = get_pipes_downstream_of_mst_port(state, mst_mgr, NULL);

	for_each_intel_crtc_in_pipe_mask(&i915->drm, crtc, mst_pipe_mask) {
		struct intel_crtc_state *crtc_state =
			intel_atomic_get_new_crtc_state(state, crtc);

		/* Atomic connector check should've added all the MST CRTCs. */
		if (drm_WARN_ON(&i915->drm, !crtc_state))
			return -EINVAL;

		if (crtc_state->fec_enable)
			fec_pipe_mask |= BIT(crtc->pipe);
	}

	if (!fec_pipe_mask || mst_pipe_mask == fec_pipe_mask)
		return 0;

	limits->force_fec_pipes |= mst_pipe_mask;

	ret = intel_modeset_pipes_in_mask_early(state, "MST FEC",
						mst_pipe_mask);

	return ret ? : -EAGAIN;
}

static int intel_dp_mst_check_bw(struct intel_atomic_state *state,
				 struct drm_dp_mst_topology_mgr *mst_mgr,
				 struct drm_dp_mst_topology_state *mst_state,
				 struct intel_link_bw_limits *limits)
{
	struct drm_dp_mst_port *mst_port;
	u8 mst_port_pipes;
	int ret;

	ret = drm_dp_mst_atomic_check_mgr(&state->base, mst_mgr, mst_state, &mst_port);
	if (ret != -ENOSPC)
		return ret;

	mst_port_pipes = get_pipes_downstream_of_mst_port(state, mst_mgr, mst_port);

	ret = intel_link_bw_reduce_bpp(state, limits,
				       mst_port_pipes, "MST link BW");

	return ret ? : -EAGAIN;
}

/**
 * intel_dp_mst_atomic_check_link - check all modeset MST link configuration
 * @state: intel atomic state
 * @limits: link BW limits
 *
 * Check the link configuration for all modeset MST outputs. If the
 * configuration is invalid @limits will be updated if possible to
 * reduce the total BW, after which the configuration for all CRTCs in
 * @state must be recomputed with the updated @limits.
 *
 * Returns:
 *   - 0 if the confugration is valid
 *   - %-EAGAIN, if the configuration is invalid and @limits got updated
 *     with fallback values with which the configuration of all CRTCs in
 *     @state must be recomputed
 *   - Other negative error, if the configuration is invalid without a
 *     fallback possibility, or the check failed for another reason
 */
int intel_dp_mst_atomic_check_link(struct intel_atomic_state *state,
				   struct intel_link_bw_limits *limits)
{
	struct drm_dp_mst_topology_mgr *mgr;
	struct drm_dp_mst_topology_state *mst_state;
	int ret;
	int i;

	for_each_new_mst_mgr_in_state(&state->base, mgr, mst_state, i) {
		ret = intel_dp_mst_check_fec_change(state, mgr, limits);
		if (ret)
			return ret;

		ret = intel_dp_mst_check_bw(state, mgr, mst_state,
					    limits);
		if (ret)
			return ret;
	}

	return 0;
}

static int intel_dp_mst_compute_config_late(struct intel_encoder *encoder,
					    struct intel_crtc_state *crtc_state,
					    struct drm_connector_state *conn_state)
{
	struct intel_atomic_state *state = to_intel_atomic_state(conn_state->state);
	struct intel_dp_mst_encoder *intel_mst = enc_to_mst(encoder);
	struct intel_dp *intel_dp = &intel_mst->primary->dp;

	/* lowest numbered transcoder will be designated master */
	crtc_state->mst_master_transcoder =
		ffs(intel_dp_mst_transcoder_mask(state, intel_dp)) - 1;

	return 0;
}

/*
 * If one of the connectors in a MST stream needs a modeset, mark all CRTCs
 * that shares the same MST stream as mode changed,
 * intel_modeset_pipe_config()+intel_crtc_check_fastset() will take care to do
 * a fastset when possible.
 *
 * On TGL+ this is required since each stream go through a master transcoder,
 * so if the master transcoder needs modeset, all other streams in the
 * topology need a modeset. All platforms need to add the atomic state
 * for all streams in the topology, since a modeset on one may require
 * changing the MST link BW usage of the others, which in turn needs a
 * recomputation of the corresponding CRTC states.
 */
static int
intel_dp_mst_atomic_topology_check(struct intel_connector *connector,
				   struct intel_atomic_state *state)
{
	struct drm_i915_private *dev_priv = to_i915(state->base.dev);
	struct drm_connector_list_iter connector_list_iter;
	struct intel_connector *connector_iter;
	int ret = 0;

	if (!intel_connector_needs_modeset(state, &connector->base))
		return 0;

	drm_connector_list_iter_begin(&dev_priv->drm, &connector_list_iter);
	for_each_intel_connector_iter(connector_iter, &connector_list_iter) {
		struct intel_digital_connector_state *conn_iter_state;
		struct intel_crtc_state *crtc_state;
		struct intel_crtc *crtc;

		if (connector_iter->mst_port != connector->mst_port ||
		    connector_iter == connector)
			continue;

		conn_iter_state = intel_atomic_get_digital_connector_state(state,
									   connector_iter);
		if (IS_ERR(conn_iter_state)) {
			ret = PTR_ERR(conn_iter_state);
			break;
		}

		if (!conn_iter_state->base.crtc)
			continue;

		crtc = to_intel_crtc(conn_iter_state->base.crtc);
		crtc_state = intel_atomic_get_crtc_state(&state->base, crtc);
		if (IS_ERR(crtc_state)) {
			ret = PTR_ERR(crtc_state);
			break;
		}

		ret = drm_atomic_add_affected_planes(&state->base, &crtc->base);
		if (ret)
			break;
		crtc_state->uapi.mode_changed = true;
	}
	drm_connector_list_iter_end(&connector_list_iter);

	return ret;
}

static int
intel_dp_mst_atomic_check(struct drm_connector *connector,
			  struct drm_atomic_state *_state)
{
	struct intel_atomic_state *state = to_intel_atomic_state(_state);
	struct intel_connector *intel_connector =
		to_intel_connector(connector);
	int ret;

	ret = intel_digital_connector_atomic_check(connector, &state->base);
	if (ret)
		return ret;

	ret = intel_dp_mst_atomic_topology_check(intel_connector, state);
	if (ret)
		return ret;

	if (intel_connector_needs_modeset(state, connector)) {
		ret = intel_dp_tunnel_atomic_check_state(state,
							 intel_connector->mst_port,
							 intel_connector);
		if (ret)
			return ret;
	}

	return drm_dp_atomic_release_time_slots(&state->base,
						&intel_connector->mst_port->mst_mgr,
						intel_connector->port);
}

static void clear_act_sent(struct intel_encoder *encoder,
			   const struct intel_crtc_state *crtc_state)
{
	struct drm_i915_private *i915 = to_i915(encoder->base.dev);

	intel_de_write(i915, dp_tp_status_reg(encoder, crtc_state),
		       DP_TP_STATUS_ACT_SENT);
}

static void wait_for_act_sent(struct intel_encoder *encoder,
			      const struct intel_crtc_state *crtc_state)
{
	struct drm_i915_private *i915 = to_i915(encoder->base.dev);
	struct intel_dp_mst_encoder *intel_mst = enc_to_mst(encoder);
	struct intel_dp *intel_dp = &intel_mst->primary->dp;

	if (intel_de_wait_for_set(i915, dp_tp_status_reg(encoder, crtc_state),
				  DP_TP_STATUS_ACT_SENT, 1))
		drm_err(&i915->drm, "Timed out waiting for ACT sent\n");

	drm_dp_check_act_status(&intel_dp->mst_mgr);
}

static void intel_mst_disable_dp(struct intel_atomic_state *state,
				 struct intel_encoder *encoder,
				 const struct intel_crtc_state *old_crtc_state,
				 const struct drm_connector_state *old_conn_state)
{
	struct intel_dp_mst_encoder *intel_mst = enc_to_mst(encoder);
	struct intel_digital_port *dig_port = intel_mst->primary;
	struct intel_dp *intel_dp = &dig_port->dp;
	struct intel_connector *connector =
		to_intel_connector(old_conn_state->connector);
	struct drm_i915_private *i915 = to_i915(connector->base.dev);

	drm_dbg_kms(&i915->drm, "active links %d\n",
		    intel_dp->active_mst_links);

	if (intel_dp->active_mst_links == 1)
		intel_dp->link_trained = false;

	intel_hdcp_disable(intel_mst->connector);

	intel_dp_sink_disable_decompression(state, connector, old_crtc_state);
}

static void intel_mst_post_disable_dp(struct intel_atomic_state *state,
				      struct intel_encoder *encoder,
				      const struct intel_crtc_state *old_crtc_state,
				      const struct drm_connector_state *old_conn_state)
{
	struct intel_dp_mst_encoder *intel_mst = enc_to_mst(encoder);
	struct intel_digital_port *dig_port = intel_mst->primary;
	struct intel_dp *intel_dp = &dig_port->dp;
	struct intel_connector *connector =
		to_intel_connector(old_conn_state->connector);
	struct drm_dp_mst_topology_state *old_mst_state =
		drm_atomic_get_old_mst_topology_state(&state->base, &intel_dp->mst_mgr);
	struct drm_dp_mst_topology_state *new_mst_state =
		drm_atomic_get_new_mst_topology_state(&state->base, &intel_dp->mst_mgr);
	const struct drm_dp_mst_atomic_payload *old_payload =
		drm_atomic_get_mst_payload_state(old_mst_state, connector->port);
	struct drm_dp_mst_atomic_payload *new_payload =
		drm_atomic_get_mst_payload_state(new_mst_state, connector->port);
	struct drm_i915_private *dev_priv = to_i915(connector->base.dev);
	struct intel_crtc *pipe_crtc;
	bool last_mst_stream;

	intel_dp->active_mst_links--;
	last_mst_stream = intel_dp->active_mst_links == 0;
	drm_WARN_ON(&dev_priv->drm,
		    DISPLAY_VER(dev_priv) >= 12 && last_mst_stream &&
		    !intel_dp_mst_is_master_trans(old_crtc_state));

	for_each_intel_crtc_in_pipe_mask(&dev_priv->drm, pipe_crtc,
					 intel_crtc_joined_pipe_mask(old_crtc_state)) {
		const struct intel_crtc_state *old_pipe_crtc_state =
			intel_atomic_get_old_crtc_state(state, pipe_crtc);

		intel_crtc_vblank_off(old_pipe_crtc_state);
	}

	intel_disable_transcoder(old_crtc_state);

	drm_dp_remove_payload_part1(&intel_dp->mst_mgr, new_mst_state, new_payload);

	clear_act_sent(encoder, old_crtc_state);

	intel_de_rmw(dev_priv,
		     TRANS_DDI_FUNC_CTL(dev_priv, old_crtc_state->cpu_transcoder),
		     TRANS_DDI_DP_VC_PAYLOAD_ALLOC, 0);

	wait_for_act_sent(encoder, old_crtc_state);

	drm_dp_remove_payload_part2(&intel_dp->mst_mgr, new_mst_state,
				    old_payload, new_payload);

	intel_ddi_disable_transcoder_func(old_crtc_state);

	for_each_intel_crtc_in_pipe_mask(&dev_priv->drm, pipe_crtc,
					 intel_crtc_joined_pipe_mask(old_crtc_state)) {
		const struct intel_crtc_state *old_pipe_crtc_state =
			intel_atomic_get_old_crtc_state(state, pipe_crtc);

		intel_dsc_disable(old_pipe_crtc_state);

		if (DISPLAY_VER(dev_priv) >= 9)
			skl_scaler_disable(old_pipe_crtc_state);
		else
			ilk_pfit_disable(old_pipe_crtc_state);
	}

	/*
	 * Power down mst path before disabling the port, otherwise we end
	 * up getting interrupts from the sink upon detecting link loss.
	 */
	drm_dp_send_power_updown_phy(&intel_dp->mst_mgr, connector->port,
				     false);

	/*
	 * BSpec 4287: disable DIP after the transcoder is disabled and before
	 * the transcoder clock select is set to none.
	 */
	intel_dp_set_infoframes(&dig_port->base, false,
				old_crtc_state, NULL);
	/*
	 * From TGL spec: "If multi-stream slave transcoder: Configure
	 * Transcoder Clock Select to direct no clock to the transcoder"
	 *
	 * From older GENs spec: "Configure Transcoder Clock Select to direct
	 * no clock to the transcoder"
	 */
	if (DISPLAY_VER(dev_priv) < 12 || !last_mst_stream)
		intel_ddi_disable_transcoder_clock(old_crtc_state);


	intel_mst->connector = NULL;
	if (last_mst_stream)
		dig_port->base.post_disable(state, &dig_port->base,
						  old_crtc_state, NULL);

	drm_dbg_kms(&dev_priv->drm, "active links %d\n",
		    intel_dp->active_mst_links);
}

static void intel_mst_post_pll_disable_dp(struct intel_atomic_state *state,
					  struct intel_encoder *encoder,
					  const struct intel_crtc_state *old_crtc_state,
					  const struct drm_connector_state *old_conn_state)
{
	struct intel_dp_mst_encoder *intel_mst = enc_to_mst(encoder);
	struct intel_digital_port *dig_port = intel_mst->primary;
	struct intel_dp *intel_dp = &dig_port->dp;

	if (intel_dp->active_mst_links == 0 &&
	    dig_port->base.post_pll_disable)
		dig_port->base.post_pll_disable(state, encoder, old_crtc_state, old_conn_state);
}

static void intel_mst_pre_pll_enable_dp(struct intel_atomic_state *state,
					struct intel_encoder *encoder,
					const struct intel_crtc_state *pipe_config,
					const struct drm_connector_state *conn_state)
{
	struct intel_dp_mst_encoder *intel_mst = enc_to_mst(encoder);
	struct intel_digital_port *dig_port = intel_mst->primary;
	struct intel_dp *intel_dp = &dig_port->dp;

	if (intel_dp->active_mst_links == 0)
		dig_port->base.pre_pll_enable(state, &dig_port->base,
						    pipe_config, NULL);
	else
		/*
		 * The port PLL state needs to get updated for secondary
		 * streams as for the primary stream.
		 */
		intel_ddi_update_active_dpll(state, &dig_port->base,
					     to_intel_crtc(pipe_config->uapi.crtc));
}

static bool intel_mst_probed_link_params_valid(struct intel_dp *intel_dp,
					       int link_rate, int lane_count)
{
	return intel_dp->link.mst_probed_rate == link_rate &&
		intel_dp->link.mst_probed_lane_count == lane_count;
}

static void intel_mst_set_probed_link_params(struct intel_dp *intel_dp,
					     int link_rate, int lane_count)
{
	intel_dp->link.mst_probed_rate = link_rate;
	intel_dp->link.mst_probed_lane_count = lane_count;
}

static void intel_mst_reprobe_topology(struct intel_dp *intel_dp,
				       const struct intel_crtc_state *crtc_state)
{
	if (intel_mst_probed_link_params_valid(intel_dp,
					       crtc_state->port_clock, crtc_state->lane_count))
		return;

	drm_dp_mst_topology_queue_probe(&intel_dp->mst_mgr);

	intel_mst_set_probed_link_params(intel_dp,
					 crtc_state->port_clock, crtc_state->lane_count);
}

static void intel_mst_pre_enable_dp(struct intel_atomic_state *state,
				    struct intel_encoder *encoder,
				    const struct intel_crtc_state *pipe_config,
				    const struct drm_connector_state *conn_state)
{
	struct intel_dp_mst_encoder *intel_mst = enc_to_mst(encoder);
	struct intel_digital_port *dig_port = intel_mst->primary;
	struct intel_dp *intel_dp = &dig_port->dp;
	struct drm_i915_private *dev_priv = to_i915(encoder->base.dev);
	struct intel_connector *connector =
		to_intel_connector(conn_state->connector);
	struct drm_dp_mst_topology_state *mst_state =
		drm_atomic_get_new_mst_topology_state(&state->base, &intel_dp->mst_mgr);
	int ret;
	bool first_mst_stream;

	/* MST encoders are bound to a crtc, not to a connector,
	 * force the mapping here for get_hw_state.
	 */
	connector->encoder = encoder;
	intel_mst->connector = connector;
	first_mst_stream = intel_dp->active_mst_links == 0;
	drm_WARN_ON(&dev_priv->drm,
		    DISPLAY_VER(dev_priv) >= 12 && first_mst_stream &&
		    !intel_dp_mst_is_master_trans(pipe_config));

	drm_dbg_kms(&dev_priv->drm, "active links %d\n",
		    intel_dp->active_mst_links);

	if (first_mst_stream)
		intel_dp_set_power(intel_dp, DP_SET_POWER_D0);

	drm_dp_send_power_updown_phy(&intel_dp->mst_mgr, connector->port, true);

	intel_dp_sink_enable_decompression(state, connector, pipe_config);

	if (first_mst_stream) {
		dig_port->base.pre_enable(state, &dig_port->base,
						pipe_config, NULL);

		intel_mst_reprobe_topology(intel_dp, pipe_config);
	}

	intel_dp->active_mst_links++;

	ret = drm_dp_add_payload_part1(&intel_dp->mst_mgr, mst_state,
				       drm_atomic_get_mst_payload_state(mst_state, connector->port));
	if (ret < 0)
		intel_dp_queue_modeset_retry_for_link(state, &dig_port->base, pipe_config);

	/*
	 * Before Gen 12 this is not done as part of
	 * dig_port->base.pre_enable() and should be done here. For
	 * Gen 12+ the step in which this should be done is different for the
	 * first MST stream, so it's done on the DDI for the first stream and
	 * here for the following ones.
	 */
	if (DISPLAY_VER(dev_priv) < 12 || !first_mst_stream)
		intel_ddi_enable_transcoder_clock(encoder, pipe_config);

	intel_dsc_dp_pps_write(&dig_port->base, pipe_config);
	intel_ddi_set_dp_msa(pipe_config, conn_state);
}

static void enable_bs_jitter_was(const struct intel_crtc_state *crtc_state)
{
	struct drm_i915_private *i915 = to_i915(crtc_state->uapi.crtc->dev);
	u32 clear = 0;
	u32 set = 0;

	if (!IS_ALDERLAKE_P(i915))
		return;

	if (!IS_DISPLAY_STEP(i915, STEP_D0, STEP_FOREVER))
		return;

	/* Wa_14013163432:adlp */
	if (crtc_state->fec_enable || intel_dp_is_uhbr(crtc_state))
		set |= DP_MST_FEC_BS_JITTER_WA(crtc_state->cpu_transcoder);

	/* Wa_14014143976:adlp */
	if (IS_DISPLAY_STEP(i915, STEP_E0, STEP_FOREVER)) {
		if (intel_dp_is_uhbr(crtc_state))
			set |= DP_MST_SHORT_HBLANK_WA(crtc_state->cpu_transcoder);
		else if (crtc_state->fec_enable)
			clear |= DP_MST_SHORT_HBLANK_WA(crtc_state->cpu_transcoder);

		if (crtc_state->fec_enable || intel_dp_is_uhbr(crtc_state))
			set |= DP_MST_DPT_DPTP_ALIGN_WA(crtc_state->cpu_transcoder);
	}

	if (!clear && !set)
		return;

	intel_de_rmw(i915, CHICKEN_MISC_3, clear, set);
}

static void intel_mst_enable_dp(struct intel_atomic_state *state,
				struct intel_encoder *encoder,
				const struct intel_crtc_state *pipe_config,
				const struct drm_connector_state *conn_state)
{
	struct intel_dp_mst_encoder *intel_mst = enc_to_mst(encoder);
	struct intel_digital_port *dig_port = intel_mst->primary;
	struct intel_dp *intel_dp = &dig_port->dp;
	struct intel_connector *connector = to_intel_connector(conn_state->connector);
	struct drm_i915_private *dev_priv = to_i915(encoder->base.dev);
	struct drm_dp_mst_topology_state *mst_state =
		drm_atomic_get_new_mst_topology_state(&state->base, &intel_dp->mst_mgr);
	enum transcoder trans = pipe_config->cpu_transcoder;
	bool first_mst_stream = intel_dp->active_mst_links == 1;
	struct intel_crtc *pipe_crtc;
	int ret;

	drm_WARN_ON(&dev_priv->drm, pipe_config->has_pch_encoder);

	if (intel_dp_is_uhbr(pipe_config)) {
		const struct drm_display_mode *adjusted_mode =
			&pipe_config->hw.adjusted_mode;
		u64 crtc_clock_hz = KHz(adjusted_mode->crtc_clock);

		intel_de_write(dev_priv, TRANS_DP2_VFREQHIGH(pipe_config->cpu_transcoder),
			       TRANS_DP2_VFREQ_PIXEL_CLOCK(crtc_clock_hz >> 24));
		intel_de_write(dev_priv, TRANS_DP2_VFREQLOW(pipe_config->cpu_transcoder),
			       TRANS_DP2_VFREQ_PIXEL_CLOCK(crtc_clock_hz & 0xffffff));
	}

	enable_bs_jitter_was(pipe_config);

	intel_ddi_enable_transcoder_func(encoder, pipe_config);

	clear_act_sent(encoder, pipe_config);

	intel_de_rmw(dev_priv, TRANS_DDI_FUNC_CTL(dev_priv, trans), 0,
		     TRANS_DDI_DP_VC_PAYLOAD_ALLOC);

	drm_dbg_kms(&dev_priv->drm, "active links %d\n",
		    intel_dp->active_mst_links);

	wait_for_act_sent(encoder, pipe_config);

	if (first_mst_stream)
		intel_ddi_wait_for_fec_status(encoder, pipe_config, true);

	ret = drm_dp_add_payload_part2(&intel_dp->mst_mgr,
				       drm_atomic_get_mst_payload_state(mst_state,
									connector->port));
	if (ret < 0)
		intel_dp_queue_modeset_retry_for_link(state, &dig_port->base, pipe_config);

	if (DISPLAY_VER(dev_priv) >= 12)
		intel_de_rmw(dev_priv, hsw_chicken_trans_reg(dev_priv, trans),
			     FECSTALL_DIS_DPTSTREAM_DPTTG,
			     pipe_config->fec_enable ? FECSTALL_DIS_DPTSTREAM_DPTTG : 0);

	intel_audio_sdp_split_update(pipe_config);

	intel_enable_transcoder(pipe_config);

	for_each_intel_crtc_in_pipe_mask_reverse(&dev_priv->drm, pipe_crtc,
						 intel_crtc_joined_pipe_mask(pipe_config)) {
		const struct intel_crtc_state *pipe_crtc_state =
			intel_atomic_get_new_crtc_state(state, pipe_crtc);

		intel_crtc_vblank_on(pipe_crtc_state);
	}

	intel_hdcp_enable(state, encoder, pipe_config, conn_state);
}

static bool intel_dp_mst_enc_get_hw_state(struct intel_encoder *encoder,
				      enum pipe *pipe)
{
	struct intel_dp_mst_encoder *intel_mst = enc_to_mst(encoder);
	*pipe = intel_mst->pipe;
	if (intel_mst->connector)
		return true;
	return false;
}

static void intel_dp_mst_enc_get_config(struct intel_encoder *encoder,
					struct intel_crtc_state *pipe_config)
{
	struct intel_dp_mst_encoder *intel_mst = enc_to_mst(encoder);
	struct intel_digital_port *dig_port = intel_mst->primary;

	dig_port->base.get_config(&dig_port->base, pipe_config);
}

static bool intel_dp_mst_initial_fastset_check(struct intel_encoder *encoder,
					       struct intel_crtc_state *crtc_state)
{
	struct intel_dp_mst_encoder *intel_mst = enc_to_mst(encoder);
	struct intel_digital_port *dig_port = intel_mst->primary;

	return intel_dp_initial_fastset_check(&dig_port->base, crtc_state);
}

static int intel_dp_mst_get_ddc_modes(struct drm_connector *connector)
{
	struct intel_connector *intel_connector = to_intel_connector(connector);
	struct drm_i915_private *i915 = to_i915(intel_connector->base.dev);
	struct intel_dp *intel_dp = intel_connector->mst_port;
	const struct drm_edid *drm_edid;
	int ret;

	if (drm_connector_is_unregistered(connector))
		return intel_connector_update_modes(connector, NULL);

	if (!intel_display_driver_check_access(i915))
		return drm_edid_connector_add_modes(connector);

	drm_edid = drm_dp_mst_edid_read(connector, &intel_dp->mst_mgr, intel_connector->port);

	ret = intel_connector_update_modes(connector, drm_edid);

	drm_edid_free(drm_edid);

	return ret;
}

static int
intel_dp_mst_connector_late_register(struct drm_connector *connector)
{
	struct intel_connector *intel_connector = to_intel_connector(connector);
	int ret;

	ret = drm_dp_mst_connector_late_register(connector,
						 intel_connector->port);
	if (ret < 0)
		return ret;

	ret = intel_connector_register(connector);
	if (ret < 0)
		drm_dp_mst_connector_early_unregister(connector,
						      intel_connector->port);

	return ret;
}

static void
intel_dp_mst_connector_early_unregister(struct drm_connector *connector)
{
	struct intel_connector *intel_connector = to_intel_connector(connector);

	intel_connector_unregister(connector);
	drm_dp_mst_connector_early_unregister(connector,
					      intel_connector->port);
}

static const struct drm_connector_funcs intel_dp_mst_connector_funcs = {
	.fill_modes = drm_helper_probe_single_connector_modes,
	.atomic_get_property = intel_digital_connector_atomic_get_property,
	.atomic_set_property = intel_digital_connector_atomic_set_property,
	.late_register = intel_dp_mst_connector_late_register,
	.early_unregister = intel_dp_mst_connector_early_unregister,
	.destroy = intel_connector_destroy,
	.atomic_destroy_state = drm_atomic_helper_connector_destroy_state,
	.atomic_duplicate_state = intel_digital_connector_duplicate_state,
};

static int intel_dp_mst_get_modes(struct drm_connector *connector)
{
	return intel_dp_mst_get_ddc_modes(connector);
}

static int
intel_dp_mst_mode_valid_ctx(struct drm_connector *connector,
			    struct drm_display_mode *mode,
			    struct drm_modeset_acquire_ctx *ctx,
			    enum drm_mode_status *status)
{
	struct drm_i915_private *dev_priv = to_i915(connector->dev);
	struct intel_connector *intel_connector = to_intel_connector(connector);
	struct intel_dp *intel_dp = intel_connector->mst_port;
	struct drm_dp_mst_topology_mgr *mgr = &intel_dp->mst_mgr;
	struct drm_dp_mst_port *port = intel_connector->port;
	const int min_bpp = 18;
	int max_dotclk = to_i915(connector->dev)->display.cdclk.max_dotclk_freq;
	int max_rate, mode_rate, max_lanes, max_link_clock;
	int ret;
	bool dsc = false, joiner = false;
	u16 dsc_max_compressed_bpp = 0;
	u8 dsc_slice_count = 0;
	int target_clock = mode->clock;

	if (drm_connector_is_unregistered(connector)) {
		*status = MODE_ERROR;
		return 0;
	}

	*status = intel_cpu_transcoder_mode_valid(dev_priv, mode);
	if (*status != MODE_OK)
		return 0;

	if (mode->flags & DRM_MODE_FLAG_DBLCLK) {
		*status = MODE_H_ILLEGAL;
		return 0;
	}

	if (mode->clock < 10000) {
		*status = MODE_CLOCK_LOW;
		return 0;
	}

	max_link_clock = intel_dp_max_link_rate(intel_dp);
	max_lanes = intel_dp_max_lane_count(intel_dp);

	max_rate = intel_dp_max_link_data_rate(intel_dp,
					       max_link_clock, max_lanes);
	mode_rate = intel_dp_link_required(mode->clock, min_bpp);

	/*
	 * TODO:
	 * - Also check if compression would allow for the mode
	 * - Calculate the overhead using drm_dp_bw_overhead() /
	 *   drm_dp_bw_channel_coding_efficiency(), similarly to the
	 *   compute config code, as drm_dp_calc_pbn_mode() doesn't
	 *   account with all the overheads.
	 * - Check here and during compute config the BW reported by
	 *   DFP_Link_Available_Payload_Bandwidth_Number (or the
	 *   corresponding link capabilities of the sink) in case the
	 *   stream is uncompressed for it by the last branch device.
	 */
	if (intel_dp_need_joiner(intel_dp, intel_connector,
				 mode->hdisplay, target_clock)) {
		joiner = true;
		max_dotclk *= 2;
	}

	ret = drm_modeset_lock(&mgr->base.lock, ctx);
	if (ret)
		return ret;

	if (mode_rate > max_rate || mode->clock > max_dotclk ||
	    drm_dp_calc_pbn_mode(mode->clock, min_bpp << 4) > port->full_pbn) {
		*status = MODE_CLOCK_HIGH;
		return 0;
	}

	if (intel_dp_has_dsc(intel_connector)) {
		/*
		 * TBD pass the connector BPC,
		 * for now U8_MAX so that max BPC on that platform would be picked
		 */
		int pipe_bpp = intel_dp_dsc_compute_max_bpp(intel_connector, U8_MAX);

		if (drm_dp_sink_supports_fec(intel_connector->dp.fec_capability)) {
			dsc_max_compressed_bpp =
				intel_dp_dsc_get_max_compressed_bpp(dev_priv,
								    max_link_clock,
								    max_lanes,
								    target_clock,
								    mode->hdisplay,
								    joiner,
								    INTEL_OUTPUT_FORMAT_RGB,
								    pipe_bpp, 64);
			dsc_slice_count =
				intel_dp_dsc_get_slice_count(intel_connector,
							     target_clock,
							     mode->hdisplay,
							     joiner);
		}

		dsc = dsc_max_compressed_bpp && dsc_slice_count;
	}

	if (intel_dp_joiner_needs_dsc(dev_priv, joiner) && !dsc) {
		*status = MODE_CLOCK_HIGH;
		return 0;
	}

	if (mode_rate > max_rate && !dsc) {
		*status = MODE_CLOCK_HIGH;
		return 0;
	}

	*status = intel_mode_valid_max_plane_size(dev_priv, mode, joiner);
	return 0;
}

static struct drm_encoder *intel_mst_atomic_best_encoder(struct drm_connector *connector,
							 struct drm_atomic_state *state)
{
	struct drm_connector_state *connector_state = drm_atomic_get_new_connector_state(state,
											 connector);
	struct intel_connector *intel_connector = to_intel_connector(connector);
	struct intel_dp *intel_dp = intel_connector->mst_port;
	struct intel_crtc *crtc = to_intel_crtc(connector_state->crtc);

	return &intel_dp->mst_encoders[crtc->pipe]->base.base;
}

static int
intel_dp_mst_detect(struct drm_connector *connector,
		    struct drm_modeset_acquire_ctx *ctx, bool force)
{
	struct drm_i915_private *i915 = to_i915(connector->dev);
	struct intel_connector *intel_connector = to_intel_connector(connector);
	struct intel_dp *intel_dp = intel_connector->mst_port;

	if (!intel_display_device_enabled(i915))
		return connector_status_disconnected;

	if (drm_connector_is_unregistered(connector))
		return connector_status_disconnected;

	if (!intel_display_driver_check_access(i915))
		return connector->status;

	return drm_dp_mst_detect_port(connector, ctx, &intel_dp->mst_mgr,
				      intel_connector->port);
}

static const struct drm_connector_helper_funcs intel_dp_mst_connector_helper_funcs = {
	.get_modes = intel_dp_mst_get_modes,
	.mode_valid_ctx = intel_dp_mst_mode_valid_ctx,
	.atomic_best_encoder = intel_mst_atomic_best_encoder,
	.atomic_check = intel_dp_mst_atomic_check,
	.detect_ctx = intel_dp_mst_detect,
};

static void intel_dp_mst_encoder_destroy(struct drm_encoder *encoder)
{
	struct intel_dp_mst_encoder *intel_mst = enc_to_mst(to_intel_encoder(encoder));

	drm_encoder_cleanup(encoder);
	kfree(intel_mst);
}

static const struct drm_encoder_funcs intel_dp_mst_enc_funcs = {
	.destroy = intel_dp_mst_encoder_destroy,
};

static bool intel_dp_mst_get_hw_state(struct intel_connector *connector)
{
	if (intel_attached_encoder(connector) && connector->base.state->crtc) {
		enum pipe pipe;
		if (!intel_attached_encoder(connector)->get_hw_state(intel_attached_encoder(connector), &pipe))
			return false;
		return true;
	}
	return false;
}

static int intel_dp_mst_add_properties(struct intel_dp *intel_dp,
				       struct drm_connector *connector,
				       const char *pathprop)
{
	struct drm_i915_private *i915 = to_i915(connector->dev);

	drm_object_attach_property(&connector->base,
				   i915->drm.mode_config.path_property, 0);
	drm_object_attach_property(&connector->base,
				   i915->drm.mode_config.tile_property, 0);

	intel_attach_force_audio_property(connector);
	intel_attach_broadcast_rgb_property(connector);

	/*
	 * Reuse the prop from the SST connector because we're
	 * not allowed to create new props after device registration.
	 */
	connector->max_bpc_property =
		intel_dp->attached_connector->base.max_bpc_property;
	if (connector->max_bpc_property)
		drm_connector_attach_max_bpc_property(connector, 6, 12);

	return drm_connector_set_path_property(connector, pathprop);
}

static void
intel_dp_mst_read_decompression_port_dsc_caps(struct intel_dp *intel_dp,
					      struct intel_connector *connector)
{
	u8 dpcd_caps[DP_RECEIVER_CAP_SIZE];

	if (!connector->dp.dsc_decompression_aux)
		return;

	if (drm_dp_read_dpcd_caps(connector->dp.dsc_decompression_aux, dpcd_caps) < 0)
		return;

	intel_dp_get_dsc_sink_cap(dpcd_caps[DP_DPCD_REV], connector);
}

static bool detect_dsc_hblank_expansion_quirk(const struct intel_connector *connector)
{
	struct drm_i915_private *i915 = to_i915(connector->base.dev);
	struct drm_dp_aux *aux = connector->dp.dsc_decompression_aux;
	struct drm_dp_desc desc;
	u8 dpcd[DP_RECEIVER_CAP_SIZE];

	if (!aux)
		return false;

	/*
	 * A logical port's OUI (at least for affected sinks) is all 0, so
	 * instead of that the parent port's OUI is used for identification.
	 */
	if (drm_dp_mst_port_is_logical(connector->port)) {
		aux = drm_dp_mst_aux_for_parent(connector->port);
		if (!aux)
			aux = &connector->mst_port->aux;
	}

	if (drm_dp_read_dpcd_caps(aux, dpcd) < 0)
		return false;

	if (drm_dp_read_desc(aux, &desc, drm_dp_is_branch(dpcd)) < 0)
		return false;

	if (!drm_dp_has_quirk(&desc,
			      DP_DPCD_QUIRK_HBLANK_EXPANSION_REQUIRES_DSC))
		return false;

	/*
	 * UHBR (MST sink) devices requiring this quirk don't advertise the
	 * HBLANK expansion support. Presuming that they perform HBLANK
	 * expansion internally, or are affected by this issue on modes with a
	 * short HBLANK for other reasons.
	 */
	if (!drm_dp_128b132b_supported(dpcd) &&
	    !(dpcd[DP_RECEIVE_PORT_0_CAP_0] & DP_HBLANK_EXPANSION_CAPABLE))
		return false;

	drm_dbg_kms(&i915->drm,
		    "[CONNECTOR:%d:%s] DSC HBLANK expansion quirk detected\n",
		    connector->base.base.id, connector->base.name);

	return true;
}

static struct drm_connector *intel_dp_add_mst_connector(struct drm_dp_mst_topology_mgr *mgr,
							struct drm_dp_mst_port *port,
							const char *pathprop)
{
	struct intel_dp *intel_dp = container_of(mgr, struct intel_dp, mst_mgr);
	struct intel_digital_port *dig_port = dp_to_dig_port(intel_dp);
	struct drm_device *dev = dig_port->base.base.dev;
	struct drm_i915_private *dev_priv = to_i915(dev);
	struct intel_connector *intel_connector;
	struct drm_connector *connector;
	enum pipe pipe;
	int ret;

	intel_connector = intel_connector_alloc();
	if (!intel_connector)
		return NULL;

	intel_connector->get_hw_state = intel_dp_mst_get_hw_state;
	intel_connector->sync_state = intel_dp_connector_sync_state;
	intel_connector->mst_port = intel_dp;
	intel_connector->port = port;
	drm_dp_mst_get_port_malloc(port);

	intel_dp_init_modeset_retry_work(intel_connector);

	intel_connector->dp.dsc_decompression_aux = drm_dp_mst_dsc_aux_for_port(port);
	intel_dp_mst_read_decompression_port_dsc_caps(intel_dp, intel_connector);
	intel_connector->dp.dsc_hblank_expansion_quirk =
		detect_dsc_hblank_expansion_quirk(intel_connector);

	connector = &intel_connector->base;
	ret = drm_connector_init(dev, connector, &intel_dp_mst_connector_funcs,
				 DRM_MODE_CONNECTOR_DisplayPort);
	if (ret) {
		drm_dp_mst_put_port_malloc(port);
		intel_connector_free(intel_connector);
		return NULL;
	}

	drm_connector_helper_add(connector, &intel_dp_mst_connector_helper_funcs);

	for_each_pipe(dev_priv, pipe) {
		struct drm_encoder *enc =
			&intel_dp->mst_encoders[pipe]->base.base;

		ret = drm_connector_attach_encoder(&intel_connector->base, enc);
		if (ret)
			goto err;
	}

	ret = intel_dp_mst_add_properties(intel_dp, connector, pathprop);
	if (ret)
		goto err;

	ret = intel_dp_hdcp_init(dig_port, intel_connector);
	if (ret)
		drm_dbg_kms(&dev_priv->drm, "[%s:%d] HDCP MST init failed, skipping.\n",
			    connector->name, connector->base.id);

	return connector;

err:
	drm_connector_cleanup(connector);
	return NULL;
}

static void
intel_dp_mst_poll_hpd_irq(struct drm_dp_mst_topology_mgr *mgr)
{
	struct intel_dp *intel_dp = container_of(mgr, struct intel_dp, mst_mgr);

	intel_hpd_trigger_irq(dp_to_dig_port(intel_dp));
}

static const struct drm_dp_mst_topology_cbs mst_cbs = {
	.add_connector = intel_dp_add_mst_connector,
	.poll_hpd_irq = intel_dp_mst_poll_hpd_irq,
};

static struct intel_dp_mst_encoder *
intel_dp_create_fake_mst_encoder(struct intel_digital_port *dig_port, enum pipe pipe)
{
	struct intel_dp_mst_encoder *intel_mst;
	struct intel_encoder *intel_encoder;
	struct drm_device *dev = dig_port->base.base.dev;

	intel_mst = kzalloc(sizeof(*intel_mst), GFP_KERNEL);

	if (!intel_mst)
		return NULL;

	intel_mst->pipe = pipe;
	intel_encoder = &intel_mst->base;
	intel_mst->primary = dig_port;

	drm_encoder_init(dev, &intel_encoder->base, &intel_dp_mst_enc_funcs,
			 DRM_MODE_ENCODER_DPMST, "DP-MST %c", pipe_name(pipe));

	intel_encoder->type = INTEL_OUTPUT_DP_MST;
	intel_encoder->power_domain = dig_port->base.power_domain;
	intel_encoder->port = dig_port->base.port;
	intel_encoder->cloneable = 0;
	/*
	 * This is wrong, but broken userspace uses the intersection
	 * of possible_crtcs of all the encoders of a given connector
	 * to figure out which crtcs can drive said connector. What
	 * should be used instead is the union of possible_crtcs.
	 * To keep such userspace functioning we must misconfigure
	 * this to make sure the intersection is not empty :(
	 */
	intel_encoder->pipe_mask = ~0;

	intel_encoder->compute_config = intel_dp_mst_compute_config;
	intel_encoder->compute_config_late = intel_dp_mst_compute_config_late;
	intel_encoder->disable = intel_mst_disable_dp;
	intel_encoder->post_disable = intel_mst_post_disable_dp;
	intel_encoder->post_pll_disable = intel_mst_post_pll_disable_dp;
	intel_encoder->update_pipe = intel_ddi_update_pipe;
	intel_encoder->pre_pll_enable = intel_mst_pre_pll_enable_dp;
	intel_encoder->pre_enable = intel_mst_pre_enable_dp;
	intel_encoder->enable = intel_mst_enable_dp;
	intel_encoder->audio_enable = intel_audio_codec_enable;
	intel_encoder->audio_disable = intel_audio_codec_disable;
	intel_encoder->get_hw_state = intel_dp_mst_enc_get_hw_state;
	intel_encoder->get_config = intel_dp_mst_enc_get_config;
	intel_encoder->initial_fastset_check = intel_dp_mst_initial_fastset_check;

	return intel_mst;

}

static bool
intel_dp_create_fake_mst_encoders(struct intel_digital_port *dig_port)
{
	struct intel_dp *intel_dp = &dig_port->dp;
	struct drm_i915_private *dev_priv = to_i915(dig_port->base.base.dev);
	enum pipe pipe;

	for_each_pipe(dev_priv, pipe)
		intel_dp->mst_encoders[pipe] = intel_dp_create_fake_mst_encoder(dig_port, pipe);
	return true;
}

int
intel_dp_mst_encoder_active_links(struct intel_digital_port *dig_port)
{
	return dig_port->dp.active_mst_links;
}

int
intel_dp_mst_encoder_init(struct intel_digital_port *dig_port, int conn_base_id)
{
	struct drm_i915_private *i915 = to_i915(dig_port->base.base.dev);
	struct intel_dp *intel_dp = &dig_port->dp;
	enum port port = dig_port->base.port;
	int ret;

	if (!HAS_DP_MST(i915) || intel_dp_is_edp(intel_dp))
		return 0;

	if (DISPLAY_VER(i915) < 12 && port == PORT_A)
		return 0;

	if (DISPLAY_VER(i915) < 11 && port == PORT_E)
		return 0;

	intel_dp->mst_mgr.cbs = &mst_cbs;

	/* create encoders */
	intel_dp_create_fake_mst_encoders(dig_port);
	ret = drm_dp_mst_topology_mgr_init(&intel_dp->mst_mgr, &i915->drm,
					   &intel_dp->aux, 16, 3, conn_base_id);
	if (ret) {
		intel_dp->mst_mgr.cbs = NULL;
		return ret;
	}

	return 0;
}

bool intel_dp_mst_source_support(struct intel_dp *intel_dp)
{
	return intel_dp->mst_mgr.cbs;
}

void
intel_dp_mst_encoder_cleanup(struct intel_digital_port *dig_port)
{
	struct intel_dp *intel_dp = &dig_port->dp;

	if (!intel_dp_mst_source_support(intel_dp))
		return;

	drm_dp_mst_topology_mgr_destroy(&intel_dp->mst_mgr);
	/* encoders will get killed by normal cleanup */

	intel_dp->mst_mgr.cbs = NULL;
}

bool intel_dp_mst_is_master_trans(const struct intel_crtc_state *crtc_state)
{
	return crtc_state->mst_master_transcoder == crtc_state->cpu_transcoder;
}

bool intel_dp_mst_is_slave_trans(const struct intel_crtc_state *crtc_state)
{
	return crtc_state->mst_master_transcoder != INVALID_TRANSCODER &&
	       crtc_state->mst_master_transcoder != crtc_state->cpu_transcoder;
}

/**
 * intel_dp_mst_add_topology_state_for_connector - add MST topology state for a connector
 * @state: atomic state
 * @connector: connector to add the state for
 * @crtc: the CRTC @connector is attached to
 *
 * Add the MST topology state for @connector to @state.
 *
 * Returns 0 on success, negative error code on failure.
 */
static int
intel_dp_mst_add_topology_state_for_connector(struct intel_atomic_state *state,
					      struct intel_connector *connector,
					      struct intel_crtc *crtc)
{
	struct drm_dp_mst_topology_state *mst_state;

	if (!connector->mst_port)
		return 0;

	mst_state = drm_atomic_get_mst_topology_state(&state->base,
						      &connector->mst_port->mst_mgr);
	if (IS_ERR(mst_state))
		return PTR_ERR(mst_state);

	mst_state->pending_crtc_mask |= drm_crtc_mask(&crtc->base);

	return 0;
}

/**
 * intel_dp_mst_add_topology_state_for_crtc - add MST topology state for a CRTC
 * @state: atomic state
 * @crtc: CRTC to add the state for
 *
 * Add the MST topology state for @crtc to @state.
 *
 * Returns 0 on success, negative error code on failure.
 */
int intel_dp_mst_add_topology_state_for_crtc(struct intel_atomic_state *state,
					     struct intel_crtc *crtc)
{
	struct drm_connector *_connector;
	struct drm_connector_state *conn_state;
	int i;

	for_each_new_connector_in_state(&state->base, _connector, conn_state, i) {
		struct intel_connector *connector = to_intel_connector(_connector);
		int ret;

		if (conn_state->crtc != &crtc->base)
			continue;

		ret = intel_dp_mst_add_topology_state_for_connector(state, connector, crtc);
		if (ret)
			return ret;
	}

	return 0;
}

static struct intel_connector *
get_connector_in_state_for_crtc(struct intel_atomic_state *state,
				const struct intel_crtc *crtc)
{
	struct drm_connector_state *old_conn_state;
	struct drm_connector_state *new_conn_state;
	struct drm_connector *_connector;
	int i;

	for_each_oldnew_connector_in_state(&state->base, _connector,
					   old_conn_state, new_conn_state, i) {
		struct intel_connector *connector =
			to_intel_connector(_connector);

		if (old_conn_state->crtc == &crtc->base ||
		    new_conn_state->crtc == &crtc->base)
			return connector;
	}

	return NULL;
}

/**
 * intel_dp_mst_crtc_needs_modeset - check if changes in topology need to modeset the given CRTC
 * @state: atomic state
 * @crtc: CRTC for which to check the modeset requirement
 *
 * Check if any change in a MST topology requires a forced modeset on @crtc in
 * this topology. One such change is enabling/disabling the DSC decompression
 * state in the first branch device's UFP DPCD as required by one CRTC, while
 * the other @crtc in the same topology is still active, requiring a full modeset
 * on @crtc.
 */
bool intel_dp_mst_crtc_needs_modeset(struct intel_atomic_state *state,
				     struct intel_crtc *crtc)
{
	const struct intel_connector *crtc_connector;
	const struct drm_connector_state *conn_state;
	const struct drm_connector *_connector;
	int i;

	if (!intel_crtc_has_type(intel_atomic_get_new_crtc_state(state, crtc),
				 INTEL_OUTPUT_DP_MST))
		return false;

	crtc_connector = get_connector_in_state_for_crtc(state, crtc);

	if (!crtc_connector)
		/* None of the connectors in the topology needs modeset */
		return false;

	for_each_new_connector_in_state(&state->base, _connector, conn_state, i) {
		const struct intel_connector *connector =
			to_intel_connector(_connector);
		const struct intel_crtc_state *new_crtc_state;
		const struct intel_crtc_state *old_crtc_state;
		struct intel_crtc *crtc_iter;

		if (connector->mst_port != crtc_connector->mst_port ||
		    !conn_state->crtc)
			continue;

		crtc_iter = to_intel_crtc(conn_state->crtc);

		new_crtc_state = intel_atomic_get_new_crtc_state(state, crtc_iter);
		old_crtc_state = intel_atomic_get_old_crtc_state(state, crtc_iter);

		if (!intel_crtc_needs_modeset(new_crtc_state))
			continue;

		if (old_crtc_state->dsc.compression_enable ==
		    new_crtc_state->dsc.compression_enable)
			continue;
		/*
		 * Toggling the decompression flag because of this stream in
		 * the first downstream branch device's UFP DPCD may reset the
		 * whole branch device. To avoid the reset while other streams
		 * are also active modeset the whole MST topology in this
		 * case.
		 */
		if (connector->dp.dsc_decompression_aux ==
		    &connector->mst_port->aux)
			return true;
	}

	return false;
}

<<<<<<< HEAD
/*
 * intel_dp_mst_verify_dpcd_state - verify the MST SW enabled state wrt. the DPCD
 * @intel_dp: DP port object
 *
 * Verify if @intel_dp's MST enabled SW state matches the corresponding DPCD
 * state. A long HPD pulse - not long enough to be detected as a disconnected
 * state - could've reset the DPCD state, which requires tearing
 * down/recreating the MST topology.
 *
 * Returns %true if the SW MST enabled and DPCD states match, %false
 * otherwise.
 */
bool intel_dp_mst_verify_dpcd_state(struct intel_dp *intel_dp)
{
	struct intel_display *display = to_intel_display(intel_dp);
	struct intel_connector *connector = intel_dp->attached_connector;
	struct intel_digital_port *dig_port = dp_to_dig_port(intel_dp);
	struct intel_encoder *encoder = &dig_port->base;
	int ret;
	u8 val;

	if (!intel_dp->is_mst)
		return true;

	ret = drm_dp_dpcd_readb(intel_dp->mst_mgr.aux, DP_MSTM_CTRL, &val);

	/* Adjust the expected register value for SST + SideBand. */
	if (ret < 0 || val != (DP_MST_EN | DP_UP_REQ_EN | DP_UPSTREAM_IS_SRC)) {
		drm_dbg_kms(display->drm,
			    "[CONNECTOR:%d:%s][ENCODER:%d:%s] MST mode got reset, removing topology (ret=%d, ctrl=0x%02x)\n",
			    connector->base.base.id, connector->base.name,
			    encoder->base.base.id, encoder->base.name,
			    ret, val);

		return false;
	}

	return true;
=======
/**
 * intel_dp_mst_prepare_probe - Prepare an MST link for topology probing
 * @intel_dp: DP port object
 *
 * Prepare an MST link for topology probing, programming the target
 * link parameters to DPCD. This step is a requirement of the enumaration
 * of path resources during probing.
 */
void intel_dp_mst_prepare_probe(struct intel_dp *intel_dp)
{
	int link_rate = intel_dp_max_link_rate(intel_dp);
	int lane_count = intel_dp_max_lane_count(intel_dp);
	u8 rate_select;
	u8 link_bw;

	if (intel_dp->link_trained)
		return;

	if (intel_mst_probed_link_params_valid(intel_dp, link_rate, lane_count))
		return;

	intel_dp_compute_rate(intel_dp, link_rate, &link_bw, &rate_select);

	intel_dp_link_training_set_mode(intel_dp, link_rate, false);
	intel_dp_link_training_set_bw(intel_dp, link_bw, rate_select, lane_count,
				      drm_dp_enhanced_frame_cap(intel_dp->dpcd));

	intel_mst_set_probed_link_params(intel_dp, link_rate, lane_count);
>>>>>>> e55ef655
}<|MERGE_RESOLUTION|>--- conflicted
+++ resolved
@@ -2033,7 +2033,6 @@
 	return false;
 }
 
-<<<<<<< HEAD
 /*
  * intel_dp_mst_verify_dpcd_state - verify the MST SW enabled state wrt. the DPCD
  * @intel_dp: DP port object
@@ -2072,7 +2071,8 @@
 	}
 
 	return true;
-=======
+}
+
 /**
  * intel_dp_mst_prepare_probe - Prepare an MST link for topology probing
  * @intel_dp: DP port object
@@ -2101,5 +2101,4 @@
 				      drm_dp_enhanced_frame_cap(intel_dp->dpcd));
 
 	intel_mst_set_probed_link_params(intel_dp, link_rate, lane_count);
->>>>>>> e55ef655
 }