/*
 * Copyright © 2006-2007 Intel Corporation
 *
 * Permission is hereby granted, free of charge, to any person obtaining a
 * copy of this software and associated documentation files (the "Software"),
 * to deal in the Software without restriction, including without limitation
 * the rights to use, copy, modify, merge, publish, distribute, sublicense,
 * and/or sell copies of the Software, and to permit persons to whom the
 * Software is furnished to do so, subject to the following conditions:
 *
 * The above copyright notice and this permission notice (including the next
 * paragraph) shall be included in all copies or substantial portions of the
 * Software.
 *
 * THE SOFTWARE IS PROVIDED "AS IS", WITHOUT WARRANTY OF ANY KIND, EXPRESS OR
 * IMPLIED, INCLUDING BUT NOT LIMITED TO THE WARRANTIES OF MERCHANTABILITY,
 * FITNESS FOR A PARTICULAR PURPOSE AND NONINFRINGEMENT.  IN NO EVENT SHALL
 * THE AUTHORS OR COPYRIGHT HOLDERS BE LIABLE FOR ANY CLAIM, DAMAGES OR OTHER
 * LIABILITY, WHETHER IN AN ACTION OF CONTRACT, TORT OR OTHERWISE, ARISING
 * FROM, OUT OF OR IN CONNECTION WITH THE SOFTWARE OR THE USE OR OTHER
 * DEALINGS IN THE SOFTWARE.
 *
 * Authors:
 *	Eric Anholt <eric@anholt.net>
 */

#include <linux/dma-resv.h>
#include <linux/i2c.h>
#include <linux/input.h>
#include <linux/kernel.h>
#include <linux/module.h>
#include <linux/slab.h>
#include <linux/string_helpers.h>

#include <drm/display/drm_dp_helper.h>
#include <drm/display/drm_dp_tunnel.h>
#include <drm/drm_atomic.h>
#include <drm/drm_atomic_helper.h>
#include <drm/drm_atomic_uapi.h>
#include <drm/drm_damage_helper.h>
#include <drm/drm_edid.h>
#include <drm/drm_fixed.h>
#include <drm/drm_fourcc.h>
#include <drm/drm_probe_helper.h>
#include <drm/drm_rect.h>
#include <drm/drm_vblank.h>

#include "g4x_dp.h"
#include "g4x_hdmi.h"
#include "hsw_ips.h"
#include "i915_config.h"
#include "i915_drv.h"
#include "i915_reg.h"
#include "i915_utils.h"
#include "i9xx_plane.h"
#include "i9xx_plane_regs.h"
#include "i9xx_wm.h"
#include "intel_atomic.h"
#include "intel_atomic_plane.h"
#include "intel_audio.h"
#include "intel_bo.h"
#include "intel_bw.h"
#include "intel_cdclk.h"
#include "intel_clock_gating.h"
#include "intel_color.h"
#include "intel_crt.h"
#include "intel_crtc.h"
#include "intel_crtc_state_dump.h"
#include "intel_cursor_regs.h"
#include "intel_cx0_phy.h"
#include "intel_cursor.h"
#include "intel_ddi.h"
#include "intel_de.h"
#include "intel_display_driver.h"
#include "intel_display_power.h"
#include "intel_display_types.h"
#include "intel_dmc.h"
#include "intel_dp.h"
#include "intel_dp_link_training.h"
#include "intel_dp_mst.h"
#include "intel_dp_tunnel.h"
#include "intel_dpll.h"
#include "intel_dpll_mgr.h"
#include "intel_dpt.h"
#include "intel_dpt_common.h"
#include "intel_drrs.h"
#include "intel_dsb.h"
#include "intel_dsi.h"
#include "intel_dvo.h"
#include "intel_fb.h"
#include "intel_fbc.h"
#include "intel_fdi.h"
#include "intel_fifo_underrun.h"
#include "intel_frontbuffer.h"
#include "intel_hdmi.h"
#include "intel_hotplug.h"
#include "intel_link_bw.h"
#include "intel_lvds.h"
#include "intel_lvds_regs.h"
#include "intel_modeset_setup.h"
#include "intel_modeset_verify.h"
#include "intel_overlay.h"
#include "intel_panel.h"
#include "intel_pch_display.h"
#include "intel_pch_refclk.h"
#include "intel_pcode.h"
#include "intel_pipe_crc.h"
#include "intel_plane_initial.h"
#include "intel_pmdemand.h"
#include "intel_pps.h"
#include "intel_psr.h"
#include "intel_psr_regs.h"
#include "intel_sdvo.h"
#include "intel_snps_phy.h"
#include "intel_tc.h"
#include "intel_tdf.h"
#include "intel_tv.h"
#include "intel_vblank.h"
#include "intel_vdsc.h"
#include "intel_vdsc_regs.h"
#include "intel_vga.h"
#include "intel_vrr.h"
#include "intel_wm.h"
#include "skl_scaler.h"
#include "skl_universal_plane.h"
#include "skl_universal_plane_regs.h"
#include "skl_watermark.h"
#include "vlv_dpio_phy_regs.h"
#include "vlv_dsi.h"
#include "vlv_dsi_pll.h"
#include "vlv_dsi_regs.h"
#include "vlv_sideband.h"

static void intel_set_transcoder_timings(const struct intel_crtc_state *crtc_state);
static void intel_set_pipe_src_size(const struct intel_crtc_state *crtc_state);
static void hsw_set_transconf(const struct intel_crtc_state *crtc_state);
static void bdw_set_pipe_misc(struct intel_dsb *dsb,
			      const struct intel_crtc_state *crtc_state);

/* returns HPLL frequency in kHz */
int vlv_get_hpll_vco(struct drm_i915_private *dev_priv)
{
	int hpll_freq, vco_freq[] = { 800, 1600, 2000, 2400 };

	/* Obtain SKU information */
	hpll_freq = vlv_cck_read(dev_priv, CCK_FUSE_REG) &
		CCK_FUSE_HPLL_FREQ_MASK;

	return vco_freq[hpll_freq] * 1000;
}

int vlv_get_cck_clock(struct drm_i915_private *dev_priv,
		      const char *name, u32 reg, int ref_freq)
{
	u32 val;
	int divider;

	val = vlv_cck_read(dev_priv, reg);
	divider = val & CCK_FREQUENCY_VALUES;

	drm_WARN(&dev_priv->drm, (val & CCK_FREQUENCY_STATUS) !=
		 (divider << CCK_FREQUENCY_STATUS_SHIFT),
		 "%s change in progress\n", name);

	return DIV_ROUND_CLOSEST(ref_freq << 1, divider + 1);
}

int vlv_get_cck_clock_hpll(struct drm_i915_private *dev_priv,
			   const char *name, u32 reg)
{
	int hpll;

	vlv_cck_get(dev_priv);

	if (dev_priv->hpll_freq == 0)
		dev_priv->hpll_freq = vlv_get_hpll_vco(dev_priv);

	hpll = vlv_get_cck_clock(dev_priv, name, reg, dev_priv->hpll_freq);

	vlv_cck_put(dev_priv);

	return hpll;
}

void intel_update_czclk(struct drm_i915_private *dev_priv)
{
	if (!(IS_VALLEYVIEW(dev_priv) || IS_CHERRYVIEW(dev_priv)))
		return;

	dev_priv->czclk_freq = vlv_get_cck_clock_hpll(dev_priv, "czclk",
						      CCK_CZ_CLOCK_CONTROL);

	drm_dbg(&dev_priv->drm, "CZ clock rate: %d kHz\n",
		dev_priv->czclk_freq);
}

static bool is_hdr_mode(const struct intel_crtc_state *crtc_state)
{
	return (crtc_state->active_planes &
		~(icl_hdr_plane_mask() | BIT(PLANE_CURSOR))) == 0;
}

/* WA Display #0827: Gen9:all */
static void
skl_wa_827(struct drm_i915_private *dev_priv, enum pipe pipe, bool enable)
{
	intel_de_rmw(dev_priv, CLKGATE_DIS_PSL(pipe),
		     DUPS1_GATING_DIS | DUPS2_GATING_DIS,
		     enable ? DUPS1_GATING_DIS | DUPS2_GATING_DIS : 0);
}

/* Wa_2006604312:icl,ehl */
static void
icl_wa_scalerclkgating(struct drm_i915_private *dev_priv, enum pipe pipe,
		       bool enable)
{
	intel_de_rmw(dev_priv, CLKGATE_DIS_PSL(pipe),
		     DPFR_GATING_DIS,
		     enable ? DPFR_GATING_DIS : 0);
}

/* Wa_1604331009:icl,jsl,ehl */
static void
icl_wa_cursorclkgating(struct drm_i915_private *dev_priv, enum pipe pipe,
		       bool enable)
{
	intel_de_rmw(dev_priv, CLKGATE_DIS_PSL(pipe),
		     CURSOR_GATING_DIS,
		     enable ? CURSOR_GATING_DIS : 0);
}

static bool
is_trans_port_sync_slave(const struct intel_crtc_state *crtc_state)
{
	return crtc_state->master_transcoder != INVALID_TRANSCODER;
}

bool
is_trans_port_sync_master(const struct intel_crtc_state *crtc_state)
{
	return crtc_state->sync_mode_slaves_mask != 0;
}

bool
is_trans_port_sync_mode(const struct intel_crtc_state *crtc_state)
{
	return is_trans_port_sync_master(crtc_state) ||
		is_trans_port_sync_slave(crtc_state);
}

static enum pipe joiner_primary_pipe(const struct intel_crtc_state *crtc_state)
{
	return ffs(crtc_state->joiner_pipes) - 1;
}

/*
 * The following helper functions, despite being named for bigjoiner,
 * are applicable to both bigjoiner and uncompressed joiner configurations.
 */
static bool is_bigjoiner(const struct intel_crtc_state *crtc_state)
{
	return hweight8(crtc_state->joiner_pipes) >= 2;
}

static u8 bigjoiner_primary_pipes(const struct intel_crtc_state *crtc_state)
{
	if (!is_bigjoiner(crtc_state))
		return 0;

	return crtc_state->joiner_pipes & (0b01010101 << joiner_primary_pipe(crtc_state));
}

static unsigned int bigjoiner_secondary_pipes(const struct intel_crtc_state *crtc_state)
{
	if (!is_bigjoiner(crtc_state))
		return 0;

	return crtc_state->joiner_pipes & (0b10101010 << joiner_primary_pipe(crtc_state));
}

bool intel_crtc_is_bigjoiner_primary(const struct intel_crtc_state *crtc_state)
{
	struct intel_crtc *crtc = to_intel_crtc(crtc_state->uapi.crtc);

	if (!is_bigjoiner(crtc_state))
		return false;

	return BIT(crtc->pipe) & bigjoiner_primary_pipes(crtc_state);
}

bool intel_crtc_is_bigjoiner_secondary(const struct intel_crtc_state *crtc_state)
{
	struct intel_crtc *crtc = to_intel_crtc(crtc_state->uapi.crtc);

	if (!is_bigjoiner(crtc_state))
		return false;

	return BIT(crtc->pipe) & bigjoiner_secondary_pipes(crtc_state);
}

u8 _intel_modeset_primary_pipes(const struct intel_crtc_state *crtc_state)
{
	struct intel_crtc *crtc = to_intel_crtc(crtc_state->uapi.crtc);

	if (!is_bigjoiner(crtc_state))
		return BIT(crtc->pipe);

	return bigjoiner_primary_pipes(crtc_state);
}

u8 _intel_modeset_secondary_pipes(const struct intel_crtc_state *crtc_state)
{
	return bigjoiner_secondary_pipes(crtc_state);
}

bool intel_crtc_is_ultrajoiner(const struct intel_crtc_state *crtc_state)
{
	return intel_crtc_num_joined_pipes(crtc_state) >= 4;
}

static u8 ultrajoiner_primary_pipes(const struct intel_crtc_state *crtc_state)
{
	if (!intel_crtc_is_ultrajoiner(crtc_state))
		return 0;

	return crtc_state->joiner_pipes & (0b00010001 << joiner_primary_pipe(crtc_state));
}

bool intel_crtc_is_ultrajoiner_primary(const struct intel_crtc_state *crtc_state)
{
	struct intel_crtc *crtc = to_intel_crtc(crtc_state->uapi.crtc);

	return intel_crtc_is_ultrajoiner(crtc_state) &&
	       BIT(crtc->pipe) & ultrajoiner_primary_pipes(crtc_state);
}

/*
 * The ultrajoiner enable bit doesn't seem to follow primary/secondary logic or
 * any other logic, so lets just add helper function to
 * at least hide this hassle..
 */
static u8 ultrajoiner_enable_pipes(const struct intel_crtc_state *crtc_state)
{
	if (!intel_crtc_is_ultrajoiner(crtc_state))
		return 0;

	return crtc_state->joiner_pipes & (0b01110111 << joiner_primary_pipe(crtc_state));
}

bool intel_crtc_ultrajoiner_enable_needed(const struct intel_crtc_state *crtc_state)
{
	struct intel_crtc *crtc = to_intel_crtc(crtc_state->uapi.crtc);

	return intel_crtc_is_ultrajoiner(crtc_state) &&
	       BIT(crtc->pipe) & ultrajoiner_enable_pipes(crtc_state);
}

u8 intel_crtc_joiner_secondary_pipes(const struct intel_crtc_state *crtc_state)
{
	if (crtc_state->joiner_pipes)
		return crtc_state->joiner_pipes & ~BIT(joiner_primary_pipe(crtc_state));
	else
		return 0;
}

bool intel_crtc_is_joiner_secondary(const struct intel_crtc_state *crtc_state)
{
	struct intel_crtc *crtc = to_intel_crtc(crtc_state->uapi.crtc);

	return crtc_state->joiner_pipes &&
		crtc->pipe != joiner_primary_pipe(crtc_state);
}

bool intel_crtc_is_joiner_primary(const struct intel_crtc_state *crtc_state)
{
	struct intel_crtc *crtc = to_intel_crtc(crtc_state->uapi.crtc);

	return crtc_state->joiner_pipes &&
		crtc->pipe == joiner_primary_pipe(crtc_state);
}

int intel_crtc_num_joined_pipes(const struct intel_crtc_state *crtc_state)
{
	return hweight8(intel_crtc_joined_pipe_mask(crtc_state));
}

u8 intel_crtc_joined_pipe_mask(const struct intel_crtc_state *crtc_state)
{
	struct intel_crtc *crtc = to_intel_crtc(crtc_state->uapi.crtc);

	return BIT(crtc->pipe) | crtc_state->joiner_pipes;
}

struct intel_crtc *intel_primary_crtc(const struct intel_crtc_state *crtc_state)
{
	struct intel_display *display = to_intel_display(crtc_state);

	if (intel_crtc_is_joiner_secondary(crtc_state))
		return intel_crtc_for_pipe(display, joiner_primary_pipe(crtc_state));
	else
		return to_intel_crtc(crtc_state->uapi.crtc);
}

static void
intel_wait_for_pipe_off(const struct intel_crtc_state *old_crtc_state)
{
	struct intel_crtc *crtc = to_intel_crtc(old_crtc_state->uapi.crtc);
	struct drm_i915_private *dev_priv = to_i915(crtc->base.dev);

	if (DISPLAY_VER(dev_priv) >= 4) {
		enum transcoder cpu_transcoder = old_crtc_state->cpu_transcoder;

		/* Wait for the Pipe State to go off */
		if (intel_de_wait_for_clear(dev_priv, TRANSCONF(dev_priv, cpu_transcoder),
					    TRANSCONF_STATE_ENABLE, 100))
			drm_WARN(&dev_priv->drm, 1, "pipe_off wait timed out\n");
	} else {
		intel_wait_for_pipe_scanline_stopped(crtc);
	}
}

void assert_transcoder(struct drm_i915_private *dev_priv,
		       enum transcoder cpu_transcoder, bool state)
{
	bool cur_state;
	enum intel_display_power_domain power_domain;
	intel_wakeref_t wakeref;

	/* we keep both pipes enabled on 830 */
	if (IS_I830(dev_priv))
		state = true;

	power_domain = POWER_DOMAIN_TRANSCODER(cpu_transcoder);
	wakeref = intel_display_power_get_if_enabled(dev_priv, power_domain);
	if (wakeref) {
		u32 val = intel_de_read(dev_priv,
					TRANSCONF(dev_priv, cpu_transcoder));
		cur_state = !!(val & TRANSCONF_ENABLE);

		intel_display_power_put(dev_priv, power_domain, wakeref);
	} else {
		cur_state = false;
	}

	I915_STATE_WARN(dev_priv, cur_state != state,
			"transcoder %s assertion failure (expected %s, current %s)\n",
			transcoder_name(cpu_transcoder), str_on_off(state),
			str_on_off(cur_state));
}

static void assert_plane(struct intel_plane *plane, bool state)
{
	struct drm_i915_private *i915 = to_i915(plane->base.dev);
	enum pipe pipe;
	bool cur_state;

	cur_state = plane->get_hw_state(plane, &pipe);

	I915_STATE_WARN(i915, cur_state != state,
			"%s assertion failure (expected %s, current %s)\n",
			plane->base.name, str_on_off(state),
			str_on_off(cur_state));
}

#define assert_plane_enabled(p) assert_plane(p, true)
#define assert_plane_disabled(p) assert_plane(p, false)

static void assert_planes_disabled(struct intel_crtc *crtc)
{
	struct drm_i915_private *dev_priv = to_i915(crtc->base.dev);
	struct intel_plane *plane;

	for_each_intel_plane_on_crtc(&dev_priv->drm, crtc, plane)
		assert_plane_disabled(plane);
}

void vlv_wait_port_ready(struct drm_i915_private *dev_priv,
			 struct intel_digital_port *dig_port,
			 unsigned int expected_mask)
{
	u32 port_mask;
	i915_reg_t dpll_reg;

	switch (dig_port->base.port) {
	default:
		MISSING_CASE(dig_port->base.port);
		fallthrough;
	case PORT_B:
		port_mask = DPLL_PORTB_READY_MASK;
		dpll_reg = DPLL(dev_priv, 0);
		break;
	case PORT_C:
		port_mask = DPLL_PORTC_READY_MASK;
		dpll_reg = DPLL(dev_priv, 0);
		expected_mask <<= 4;
		break;
	case PORT_D:
		port_mask = DPLL_PORTD_READY_MASK;
		dpll_reg = DPIO_PHY_STATUS;
		break;
	}

	if (intel_de_wait(dev_priv, dpll_reg, port_mask, expected_mask, 1000))
		drm_WARN(&dev_priv->drm, 1,
			 "timed out waiting for [ENCODER:%d:%s] port ready: got 0x%x, expected 0x%x\n",
			 dig_port->base.base.base.id, dig_port->base.base.name,
			 intel_de_read(dev_priv, dpll_reg) & port_mask,
			 expected_mask);
}

void intel_enable_transcoder(const struct intel_crtc_state *new_crtc_state)
{
	struct intel_crtc *crtc = to_intel_crtc(new_crtc_state->uapi.crtc);
	struct drm_i915_private *dev_priv = to_i915(crtc->base.dev);
	enum transcoder cpu_transcoder = new_crtc_state->cpu_transcoder;
	enum pipe pipe = crtc->pipe;
	u32 val;

	drm_dbg_kms(&dev_priv->drm, "enabling pipe %c\n", pipe_name(pipe));

	assert_planes_disabled(crtc);

	/*
	 * A pipe without a PLL won't actually be able to drive bits from
	 * a plane.  On ILK+ the pipe PLLs are integrated, so we don't
	 * need the check.
	 */
	if (HAS_GMCH(dev_priv)) {
		if (intel_crtc_has_type(new_crtc_state, INTEL_OUTPUT_DSI))
			assert_dsi_pll_enabled(dev_priv);
		else
			assert_pll_enabled(dev_priv, pipe);
	} else {
		if (new_crtc_state->has_pch_encoder) {
			/* if driving the PCH, we need FDI enabled */
			assert_fdi_rx_pll_enabled(dev_priv,
						  intel_crtc_pch_transcoder(crtc));
			assert_fdi_tx_pll_enabled(dev_priv,
						  (enum pipe) cpu_transcoder);
		}
		/* FIXME: assert CPU port conditions for SNB+ */
	}

	/* Wa_22012358565:adl-p */
	if (DISPLAY_VER(dev_priv) == 13)
		intel_de_rmw(dev_priv, PIPE_ARB_CTL(dev_priv, pipe),
			     0, PIPE_ARB_USE_PROG_SLOTS);

	if (DISPLAY_VER(dev_priv) >= 14) {
		u32 clear = DP_DSC_INSERT_SF_AT_EOL_WA;
		u32 set = 0;

		if (DISPLAY_VER(dev_priv) == 14)
			set |= DP_FEC_BS_JITTER_WA;

		intel_de_rmw(dev_priv,
			     hsw_chicken_trans_reg(dev_priv, cpu_transcoder),
			     clear, set);
	}

	val = intel_de_read(dev_priv, TRANSCONF(dev_priv, cpu_transcoder));
	if (val & TRANSCONF_ENABLE) {
		/* we keep both pipes enabled on 830 */
		drm_WARN_ON(&dev_priv->drm, !IS_I830(dev_priv));
		return;
	}

	/* Wa_1409098942:adlp+ */
	if (DISPLAY_VER(dev_priv) >= 13 &&
	    new_crtc_state->dsc.compression_enable) {
		val &= ~TRANSCONF_PIXEL_COUNT_SCALING_MASK;
		val |= REG_FIELD_PREP(TRANSCONF_PIXEL_COUNT_SCALING_MASK,
				      TRANSCONF_PIXEL_COUNT_SCALING_X4);
	}

	intel_de_write(dev_priv, TRANSCONF(dev_priv, cpu_transcoder),
		       val | TRANSCONF_ENABLE);
	intel_de_posting_read(dev_priv, TRANSCONF(dev_priv, cpu_transcoder));

	/*
	 * Until the pipe starts PIPEDSL reads will return a stale value,
	 * which causes an apparent vblank timestamp jump when PIPEDSL
	 * resets to its proper value. That also messes up the frame count
	 * when it's derived from the timestamps. So let's wait for the
	 * pipe to start properly before we call drm_crtc_vblank_on()
	 */
	if (intel_crtc_max_vblank_count(new_crtc_state) == 0)
		intel_wait_for_pipe_scanline_moving(crtc);
}

void intel_disable_transcoder(const struct intel_crtc_state *old_crtc_state)
{
	struct intel_crtc *crtc = to_intel_crtc(old_crtc_state->uapi.crtc);
	struct drm_i915_private *dev_priv = to_i915(crtc->base.dev);
	enum transcoder cpu_transcoder = old_crtc_state->cpu_transcoder;
	enum pipe pipe = crtc->pipe;
	u32 val;

	drm_dbg_kms(&dev_priv->drm, "disabling pipe %c\n", pipe_name(pipe));

	/*
	 * Make sure planes won't keep trying to pump pixels to us,
	 * or we might hang the display.
	 */
	assert_planes_disabled(crtc);

	val = intel_de_read(dev_priv, TRANSCONF(dev_priv, cpu_transcoder));
	if ((val & TRANSCONF_ENABLE) == 0)
		return;

	/*
	 * Double wide has implications for planes
	 * so best keep it disabled when not needed.
	 */
	if (old_crtc_state->double_wide)
		val &= ~TRANSCONF_DOUBLE_WIDE;

	/* Don't disable pipe or pipe PLLs if needed */
	if (!IS_I830(dev_priv))
		val &= ~TRANSCONF_ENABLE;

	/* Wa_1409098942:adlp+ */
	if (DISPLAY_VER(dev_priv) >= 13 &&
	    old_crtc_state->dsc.compression_enable)
		val &= ~TRANSCONF_PIXEL_COUNT_SCALING_MASK;

	intel_de_write(dev_priv, TRANSCONF(dev_priv, cpu_transcoder), val);

	if (DISPLAY_VER(dev_priv) >= 12)
		intel_de_rmw(dev_priv, hsw_chicken_trans_reg(dev_priv, cpu_transcoder),
			     FECSTALL_DIS_DPTSTREAM_DPTTG, 0);

	if ((val & TRANSCONF_ENABLE) == 0)
		intel_wait_for_pipe_off(old_crtc_state);
}

unsigned int intel_rotation_info_size(const struct intel_rotation_info *rot_info)
{
	unsigned int size = 0;
	int i;

	for (i = 0 ; i < ARRAY_SIZE(rot_info->plane); i++)
		size += rot_info->plane[i].dst_stride * rot_info->plane[i].width;

	return size;
}

unsigned int intel_remapped_info_size(const struct intel_remapped_info *rem_info)
{
	unsigned int size = 0;
	int i;

	for (i = 0 ; i < ARRAY_SIZE(rem_info->plane); i++) {
		unsigned int plane_size;

		if (rem_info->plane[i].linear)
			plane_size = rem_info->plane[i].size;
		else
			plane_size = rem_info->plane[i].dst_stride * rem_info->plane[i].height;

		if (plane_size == 0)
			continue;

		if (rem_info->plane_alignment)
			size = ALIGN(size, rem_info->plane_alignment);

		size += plane_size;
	}

	return size;
}

bool intel_plane_uses_fence(const struct intel_plane_state *plane_state)
{
	struct intel_plane *plane = to_intel_plane(plane_state->uapi.plane);
	struct drm_i915_private *dev_priv = to_i915(plane->base.dev);

	return DISPLAY_VER(dev_priv) < 4 ||
		(plane->fbc && !plane_state->no_fbc_reason &&
		 plane_state->view.gtt.type == I915_GTT_VIEW_NORMAL);
}

/*
 * Convert the x/y offsets into a linear offset.
 * Only valid with 0/180 degree rotation, which is fine since linear
 * offset is only used with linear buffers on pre-hsw and tiled buffers
 * with gen2/3, and 90/270 degree rotations isn't supported on any of them.
 */
u32 intel_fb_xy_to_linear(int x, int y,
			  const struct intel_plane_state *state,
			  int color_plane)
{
	const struct drm_framebuffer *fb = state->hw.fb;
	unsigned int cpp = fb->format->cpp[color_plane];
	unsigned int pitch = state->view.color_plane[color_plane].mapping_stride;

	return y * pitch + x * cpp;
}

/*
 * Add the x/y offsets derived from fb->offsets[] to the user
 * specified plane src x/y offsets. The resulting x/y offsets
 * specify the start of scanout from the beginning of the gtt mapping.
 */
void intel_add_fb_offsets(int *x, int *y,
			  const struct intel_plane_state *state,
			  int color_plane)

{
	*x += state->view.color_plane[color_plane].x;
	*y += state->view.color_plane[color_plane].y;
}

u32 intel_plane_fb_max_stride(struct drm_i915_private *dev_priv,
			      u32 pixel_format, u64 modifier)
{
	struct intel_crtc *crtc;
	struct intel_plane *plane;

	if (!HAS_DISPLAY(dev_priv))
		return 0;

	/*
	 * We assume the primary plane for pipe A has
	 * the highest stride limits of them all,
	 * if in case pipe A is disabled, use the first pipe from pipe_mask.
	 */
	crtc = intel_first_crtc(dev_priv);
	if (!crtc)
		return 0;

	plane = to_intel_plane(crtc->base.primary);

	return plane->max_stride(plane, pixel_format, modifier,
				 DRM_MODE_ROTATE_0);
}

void intel_set_plane_visible(struct intel_crtc_state *crtc_state,
			     struct intel_plane_state *plane_state,
			     bool visible)
{
	struct intel_plane *plane = to_intel_plane(plane_state->uapi.plane);

	plane_state->uapi.visible = visible;

	if (visible)
		crtc_state->uapi.plane_mask |= drm_plane_mask(&plane->base);
	else
		crtc_state->uapi.plane_mask &= ~drm_plane_mask(&plane->base);
}

void intel_plane_fixup_bitmasks(struct intel_crtc_state *crtc_state)
{
	struct drm_i915_private *dev_priv = to_i915(crtc_state->uapi.crtc->dev);
	struct drm_plane *plane;

	/*
	 * Active_planes aliases if multiple "primary" or cursor planes
	 * have been used on the same (or wrong) pipe. plane_mask uses
	 * unique ids, hence we can use that to reconstruct active_planes.
	 */
	crtc_state->enabled_planes = 0;
	crtc_state->active_planes = 0;

	drm_for_each_plane_mask(plane, &dev_priv->drm,
				crtc_state->uapi.plane_mask) {
		crtc_state->enabled_planes |= BIT(to_intel_plane(plane)->id);
		crtc_state->active_planes |= BIT(to_intel_plane(plane)->id);
	}
}

void intel_plane_disable_noatomic(struct intel_crtc *crtc,
				  struct intel_plane *plane)
{
	struct drm_i915_private *dev_priv = to_i915(crtc->base.dev);
	struct intel_crtc_state *crtc_state =
		to_intel_crtc_state(crtc->base.state);
	struct intel_plane_state *plane_state =
		to_intel_plane_state(plane->base.state);

	drm_dbg_kms(&dev_priv->drm,
		    "Disabling [PLANE:%d:%s] on [CRTC:%d:%s]\n",
		    plane->base.base.id, plane->base.name,
		    crtc->base.base.id, crtc->base.name);

	intel_set_plane_visible(crtc_state, plane_state, false);
	intel_plane_fixup_bitmasks(crtc_state);
	crtc_state->data_rate[plane->id] = 0;
	crtc_state->data_rate_y[plane->id] = 0;
	crtc_state->rel_data_rate[plane->id] = 0;
	crtc_state->rel_data_rate_y[plane->id] = 0;
	crtc_state->min_cdclk[plane->id] = 0;

	if ((crtc_state->active_planes & ~BIT(PLANE_CURSOR)) == 0 &&
	    hsw_ips_disable(crtc_state)) {
		crtc_state->ips_enabled = false;
		intel_crtc_wait_for_next_vblank(crtc);
	}

	/*
	 * Vblank time updates from the shadow to live plane control register
	 * are blocked if the memory self-refresh mode is active at that
	 * moment. So to make sure the plane gets truly disabled, disable
	 * first the self-refresh mode. The self-refresh enable bit in turn
	 * will be checked/applied by the HW only at the next frame start
	 * event which is after the vblank start event, so we need to have a
	 * wait-for-vblank between disabling the plane and the pipe.
	 */
	if (HAS_GMCH(dev_priv) &&
	    intel_set_memory_cxsr(dev_priv, false))
		intel_crtc_wait_for_next_vblank(crtc);

	/*
	 * Gen2 reports pipe underruns whenever all planes are disabled.
	 * So disable underrun reporting before all the planes get disabled.
	 */
	if (DISPLAY_VER(dev_priv) == 2 && !crtc_state->active_planes)
		intel_set_cpu_fifo_underrun_reporting(dev_priv, crtc->pipe, false);

	intel_plane_disable_arm(NULL, plane, crtc_state);
	intel_crtc_wait_for_next_vblank(crtc);
}

unsigned int
intel_plane_fence_y_offset(const struct intel_plane_state *plane_state)
{
	int x = 0, y = 0;

	intel_plane_adjust_aligned_offset(&x, &y, plane_state, 0,
					  plane_state->view.color_plane[0].offset, 0);

	return y;
}

static void icl_set_pipe_chicken(const struct intel_crtc_state *crtc_state)
{
	struct intel_crtc *crtc = to_intel_crtc(crtc_state->uapi.crtc);
	struct drm_i915_private *dev_priv = to_i915(crtc->base.dev);
	enum pipe pipe = crtc->pipe;
	u32 tmp;

	tmp = intel_de_read(dev_priv, PIPE_CHICKEN(pipe));

	/*
	 * Display WA #1153: icl
	 * enable hardware to bypass the alpha math
	 * and rounding for per-pixel values 00 and 0xff
	 */
	tmp |= PER_PIXEL_ALPHA_BYPASS_EN;
	/*
	 * Display WA # 1605353570: icl
	 * Set the pixel rounding bit to 1 for allowing
	 * passthrough of Frame buffer pixels unmodified
	 * across pipe
	 */
	tmp |= PIXEL_ROUNDING_TRUNC_FB_PASSTHRU;

	/*
	 * Underrun recovery must always be disabled on display 13+.
	 * DG2 chicken bit meaning is inverted compared to other platforms.
	 */
	if (IS_DG2(dev_priv))
		tmp &= ~UNDERRUN_RECOVERY_ENABLE_DG2;
	else if (DISPLAY_VER(dev_priv) >= 13)
		tmp |= UNDERRUN_RECOVERY_DISABLE_ADLP;

	/* Wa_14010547955:dg2 */
	if (IS_DG2(dev_priv))
		tmp |= DG2_RENDER_CCSTAG_4_3_EN;

	intel_de_write(dev_priv, PIPE_CHICKEN(pipe), tmp);
}

bool intel_has_pending_fb_unpin(struct drm_i915_private *dev_priv)
{
	struct drm_crtc *crtc;
	bool cleanup_done;

	drm_for_each_crtc(crtc, &dev_priv->drm) {
		struct drm_crtc_commit *commit;
		spin_lock(&crtc->commit_lock);
		commit = list_first_entry_or_null(&crtc->commit_list,
						  struct drm_crtc_commit, commit_entry);
		cleanup_done = commit ?
			try_wait_for_completion(&commit->cleanup_done) : true;
		spin_unlock(&crtc->commit_lock);

		if (cleanup_done)
			continue;

		intel_crtc_wait_for_next_vblank(to_intel_crtc(crtc));

		return true;
	}

	return false;
}

/*
 * Finds the encoder associated with the given CRTC. This can only be
 * used when we know that the CRTC isn't feeding multiple encoders!
 */
struct intel_encoder *
intel_get_crtc_new_encoder(const struct intel_atomic_state *state,
			   const struct intel_crtc_state *crtc_state)
{
	const struct drm_connector_state *connector_state;
	const struct drm_connector *connector;
	struct intel_encoder *encoder = NULL;
	struct intel_crtc *primary_crtc;
	int num_encoders = 0;
	int i;

	primary_crtc = intel_primary_crtc(crtc_state);

	for_each_new_connector_in_state(&state->base, connector, connector_state, i) {
		if (connector_state->crtc != &primary_crtc->base)
			continue;

		encoder = to_intel_encoder(connector_state->best_encoder);
		num_encoders++;
	}

	drm_WARN(state->base.dev, num_encoders != 1,
		 "%d encoders for pipe %c\n",
		 num_encoders, pipe_name(primary_crtc->pipe));

	return encoder;
}

static void ilk_pfit_enable(const struct intel_crtc_state *crtc_state)
{
	struct intel_crtc *crtc = to_intel_crtc(crtc_state->uapi.crtc);
	struct drm_i915_private *dev_priv = to_i915(crtc->base.dev);
	const struct drm_rect *dst = &crtc_state->pch_pfit.dst;
	enum pipe pipe = crtc->pipe;
	int width = drm_rect_width(dst);
	int height = drm_rect_height(dst);
	int x = dst->x1;
	int y = dst->y1;

	if (!crtc_state->pch_pfit.enabled)
		return;

	/* Force use of hard-coded filter coefficients
	 * as some pre-programmed values are broken,
	 * e.g. x201.
	 */
	if (IS_IVYBRIDGE(dev_priv) || IS_HASWELL(dev_priv))
		intel_de_write_fw(dev_priv, PF_CTL(pipe), PF_ENABLE |
				  PF_FILTER_MED_3x3 | PF_PIPE_SEL_IVB(pipe));
	else
		intel_de_write_fw(dev_priv, PF_CTL(pipe), PF_ENABLE |
				  PF_FILTER_MED_3x3);
	intel_de_write_fw(dev_priv, PF_WIN_POS(pipe),
			  PF_WIN_XPOS(x) | PF_WIN_YPOS(y));
	intel_de_write_fw(dev_priv, PF_WIN_SZ(pipe),
			  PF_WIN_XSIZE(width) | PF_WIN_YSIZE(height));
}

static void intel_crtc_dpms_overlay_disable(struct intel_crtc *crtc)
{
	if (crtc->overlay)
		(void) intel_overlay_switch_off(crtc->overlay);

	/* Let userspace switch the overlay on again. In most cases userspace
	 * has to recompute where to put it anyway.
	 */
}

static bool needs_nv12_wa(const struct intel_crtc_state *crtc_state)
{
	struct drm_i915_private *dev_priv = to_i915(crtc_state->uapi.crtc->dev);

	if (!crtc_state->nv12_planes)
		return false;

	/* WA Display #0827: Gen9:all */
	if (DISPLAY_VER(dev_priv) == 9)
		return true;

	return false;
}

static bool needs_scalerclk_wa(const struct intel_crtc_state *crtc_state)
{
	struct drm_i915_private *dev_priv = to_i915(crtc_state->uapi.crtc->dev);

	/* Wa_2006604312:icl,ehl */
	if (crtc_state->scaler_state.scaler_users > 0 && DISPLAY_VER(dev_priv) == 11)
		return true;

	return false;
}

static bool needs_cursorclk_wa(const struct intel_crtc_state *crtc_state)
{
	struct drm_i915_private *dev_priv = to_i915(crtc_state->uapi.crtc->dev);

	/* Wa_1604331009:icl,jsl,ehl */
	if (is_hdr_mode(crtc_state) &&
	    crtc_state->active_planes & BIT(PLANE_CURSOR) &&
	    DISPLAY_VER(dev_priv) == 11)
		return true;

	return false;
}

static void intel_async_flip_vtd_wa(struct drm_i915_private *i915,
				    enum pipe pipe, bool enable)
{
	if (DISPLAY_VER(i915) == 9) {
		/*
		 * "Plane N strech max must be programmed to 11b (x1)
		 *  when Async flips are enabled on that plane."
		 */
		intel_de_rmw(i915, CHICKEN_PIPESL_1(pipe),
			     SKL_PLANE1_STRETCH_MAX_MASK,
			     enable ? SKL_PLANE1_STRETCH_MAX_X1 : SKL_PLANE1_STRETCH_MAX_X8);
	} else {
		/* Also needed on HSW/BDW albeit undocumented */
		intel_de_rmw(i915, CHICKEN_PIPESL_1(pipe),
			     HSW_PRI_STRETCH_MAX_MASK,
			     enable ? HSW_PRI_STRETCH_MAX_X1 : HSW_PRI_STRETCH_MAX_X8);
	}
}

static bool needs_async_flip_vtd_wa(const struct intel_crtc_state *crtc_state)
{
	struct drm_i915_private *i915 = to_i915(crtc_state->uapi.crtc->dev);

	return crtc_state->uapi.async_flip && i915_vtd_active(i915) &&
		(DISPLAY_VER(i915) == 9 || IS_BROADWELL(i915) || IS_HASWELL(i915));
}

static void intel_encoders_audio_enable(struct intel_atomic_state *state,
					struct intel_crtc *crtc)
{
	const struct intel_crtc_state *crtc_state =
		intel_atomic_get_new_crtc_state(state, crtc);
	const struct drm_connector_state *conn_state;
	struct drm_connector *conn;
	int i;

	for_each_new_connector_in_state(&state->base, conn, conn_state, i) {
		struct intel_encoder *encoder =
			to_intel_encoder(conn_state->best_encoder);

		if (conn_state->crtc != &crtc->base)
			continue;

		if (encoder->audio_enable)
			encoder->audio_enable(encoder, crtc_state, conn_state);
	}
}

static void intel_encoders_audio_disable(struct intel_atomic_state *state,
					 struct intel_crtc *crtc)
{
	const struct intel_crtc_state *old_crtc_state =
		intel_atomic_get_old_crtc_state(state, crtc);
	const struct drm_connector_state *old_conn_state;
	struct drm_connector *conn;
	int i;

	for_each_old_connector_in_state(&state->base, conn, old_conn_state, i) {
		struct intel_encoder *encoder =
			to_intel_encoder(old_conn_state->best_encoder);

		if (old_conn_state->crtc != &crtc->base)
			continue;

		if (encoder->audio_disable)
			encoder->audio_disable(encoder, old_crtc_state, old_conn_state);
	}
}

#define is_enabling(feature, old_crtc_state, new_crtc_state) \
	((!(old_crtc_state)->feature || intel_crtc_needs_modeset(new_crtc_state)) && \
	 (new_crtc_state)->feature)
#define is_disabling(feature, old_crtc_state, new_crtc_state) \
	((old_crtc_state)->feature && \
	 (!(new_crtc_state)->feature || intel_crtc_needs_modeset(new_crtc_state)))

static bool planes_enabling(const struct intel_crtc_state *old_crtc_state,
			    const struct intel_crtc_state *new_crtc_state)
{
	if (!new_crtc_state->hw.active)
		return false;

	return is_enabling(active_planes, old_crtc_state, new_crtc_state);
}

static bool planes_disabling(const struct intel_crtc_state *old_crtc_state,
			     const struct intel_crtc_state *new_crtc_state)
{
	if (!old_crtc_state->hw.active)
		return false;

	return is_disabling(active_planes, old_crtc_state, new_crtc_state);
}

static bool vrr_params_changed(const struct intel_crtc_state *old_crtc_state,
			       const struct intel_crtc_state *new_crtc_state)
{
	return old_crtc_state->vrr.flipline != new_crtc_state->vrr.flipline ||
		old_crtc_state->vrr.vmin != new_crtc_state->vrr.vmin ||
		old_crtc_state->vrr.vmax != new_crtc_state->vrr.vmax ||
		old_crtc_state->vrr.guardband != new_crtc_state->vrr.guardband ||
		old_crtc_state->vrr.pipeline_full != new_crtc_state->vrr.pipeline_full;
}

static bool cmrr_params_changed(const struct intel_crtc_state *old_crtc_state,
				const struct intel_crtc_state *new_crtc_state)
{
	return old_crtc_state->cmrr.cmrr_m != new_crtc_state->cmrr.cmrr_m ||
		old_crtc_state->cmrr.cmrr_n != new_crtc_state->cmrr.cmrr_n;
}

static bool intel_crtc_vrr_enabling(struct intel_atomic_state *state,
				    struct intel_crtc *crtc)
{
	const struct intel_crtc_state *old_crtc_state =
		intel_atomic_get_old_crtc_state(state, crtc);
	const struct intel_crtc_state *new_crtc_state =
		intel_atomic_get_new_crtc_state(state, crtc);

	if (!new_crtc_state->hw.active)
		return false;

	return is_enabling(vrr.enable, old_crtc_state, new_crtc_state) ||
		(new_crtc_state->vrr.enable &&
		 (new_crtc_state->update_m_n || new_crtc_state->update_lrr ||
		  vrr_params_changed(old_crtc_state, new_crtc_state)));
}

bool intel_crtc_vrr_disabling(struct intel_atomic_state *state,
			      struct intel_crtc *crtc)
{
	const struct intel_crtc_state *old_crtc_state =
		intel_atomic_get_old_crtc_state(state, crtc);
	const struct intel_crtc_state *new_crtc_state =
		intel_atomic_get_new_crtc_state(state, crtc);

	if (!old_crtc_state->hw.active)
		return false;

	return is_disabling(vrr.enable, old_crtc_state, new_crtc_state) ||
		(old_crtc_state->vrr.enable &&
		 (new_crtc_state->update_m_n || new_crtc_state->update_lrr ||
		  vrr_params_changed(old_crtc_state, new_crtc_state)));
}

static bool audio_enabling(const struct intel_crtc_state *old_crtc_state,
			   const struct intel_crtc_state *new_crtc_state)
{
	if (!new_crtc_state->hw.active)
		return false;

	return is_enabling(has_audio, old_crtc_state, new_crtc_state) ||
		(new_crtc_state->has_audio &&
		 memcmp(old_crtc_state->eld, new_crtc_state->eld, MAX_ELD_BYTES) != 0);
}

static bool audio_disabling(const struct intel_crtc_state *old_crtc_state,
			    const struct intel_crtc_state *new_crtc_state)
{
	if (!old_crtc_state->hw.active)
		return false;

	return is_disabling(has_audio, old_crtc_state, new_crtc_state) ||
		(old_crtc_state->has_audio &&
		 memcmp(old_crtc_state->eld, new_crtc_state->eld, MAX_ELD_BYTES) != 0);
}

#undef is_disabling
#undef is_enabling

static void intel_post_plane_update(struct intel_atomic_state *state,
				    struct intel_crtc *crtc)
{
	struct drm_i915_private *dev_priv = to_i915(state->base.dev);
	const struct intel_crtc_state *old_crtc_state =
		intel_atomic_get_old_crtc_state(state, crtc);
	const struct intel_crtc_state *new_crtc_state =
		intel_atomic_get_new_crtc_state(state, crtc);
	enum pipe pipe = crtc->pipe;

	intel_psr_post_plane_update(state, crtc);

	intel_frontbuffer_flip(dev_priv, new_crtc_state->fb_bits);

	if (new_crtc_state->update_wm_post && new_crtc_state->hw.active)
		intel_update_watermarks(dev_priv);

	intel_fbc_post_update(state, crtc);

	if (needs_async_flip_vtd_wa(old_crtc_state) &&
	    !needs_async_flip_vtd_wa(new_crtc_state))
		intel_async_flip_vtd_wa(dev_priv, pipe, false);

	if (needs_nv12_wa(old_crtc_state) &&
	    !needs_nv12_wa(new_crtc_state))
		skl_wa_827(dev_priv, pipe, false);

	if (needs_scalerclk_wa(old_crtc_state) &&
	    !needs_scalerclk_wa(new_crtc_state))
		icl_wa_scalerclkgating(dev_priv, pipe, false);

	if (needs_cursorclk_wa(old_crtc_state) &&
	    !needs_cursorclk_wa(new_crtc_state))
		icl_wa_cursorclkgating(dev_priv, pipe, false);

	if (intel_crtc_needs_color_update(new_crtc_state))
		intel_color_post_update(new_crtc_state);

	if (audio_enabling(old_crtc_state, new_crtc_state))
		intel_encoders_audio_enable(state, crtc);
}

static void intel_post_plane_update_after_readout(struct intel_atomic_state *state,
						  struct intel_crtc *crtc)
{
	const struct intel_crtc_state *new_crtc_state =
		intel_atomic_get_new_crtc_state(state, crtc);

	/* Must be done after gamma readout due to HSW split gamma vs. IPS w/a */
	hsw_ips_post_update(state, crtc);

	/*
	 * Activate DRRS after state readout to avoid
	 * dp_m_n vs. dp_m2_n2 confusion on BDW+.
	 */
	intel_drrs_activate(new_crtc_state);
}

static void intel_crtc_enable_flip_done(struct intel_atomic_state *state,
					struct intel_crtc *crtc)
{
	const struct intel_crtc_state *crtc_state =
		intel_atomic_get_new_crtc_state(state, crtc);
	u8 update_planes = crtc_state->update_planes;
	const struct intel_plane_state __maybe_unused *plane_state;
	struct intel_plane *plane;
	int i;

	for_each_new_intel_plane_in_state(state, plane, plane_state, i) {
		if (plane->pipe == crtc->pipe &&
		    update_planes & BIT(plane->id))
			plane->enable_flip_done(plane);
	}
}

static void intel_crtc_disable_flip_done(struct intel_atomic_state *state,
					 struct intel_crtc *crtc)
{
	const struct intel_crtc_state *crtc_state =
		intel_atomic_get_new_crtc_state(state, crtc);
	u8 update_planes = crtc_state->update_planes;
	const struct intel_plane_state __maybe_unused *plane_state;
	struct intel_plane *plane;
	int i;

	for_each_new_intel_plane_in_state(state, plane, plane_state, i) {
		if (plane->pipe == crtc->pipe &&
		    update_planes & BIT(plane->id))
			plane->disable_flip_done(plane);
	}
}

static void intel_crtc_async_flip_disable_wa(struct intel_atomic_state *state,
					     struct intel_crtc *crtc)
{
	const struct intel_crtc_state *old_crtc_state =
		intel_atomic_get_old_crtc_state(state, crtc);
	const struct intel_crtc_state *new_crtc_state =
		intel_atomic_get_new_crtc_state(state, crtc);
	u8 disable_async_flip_planes = old_crtc_state->async_flip_planes &
				       ~new_crtc_state->async_flip_planes;
	const struct intel_plane_state *old_plane_state;
	struct intel_plane *plane;
	bool need_vbl_wait = false;
	int i;

	for_each_old_intel_plane_in_state(state, plane, old_plane_state, i) {
		if (plane->need_async_flip_toggle_wa &&
		    plane->pipe == crtc->pipe &&
		    disable_async_flip_planes & BIT(plane->id)) {
			/*
			 * Apart from the async flip bit we want to
			 * preserve the old state for the plane.
			 */
			intel_plane_async_flip(NULL, plane,
					       old_crtc_state, old_plane_state, false);
			need_vbl_wait = true;
		}
	}

	if (need_vbl_wait)
		intel_crtc_wait_for_next_vblank(crtc);
}

static void intel_pre_plane_update(struct intel_atomic_state *state,
				   struct intel_crtc *crtc)
{
	struct drm_i915_private *dev_priv = to_i915(state->base.dev);
	const struct intel_crtc_state *old_crtc_state =
		intel_atomic_get_old_crtc_state(state, crtc);
	const struct intel_crtc_state *new_crtc_state =
		intel_atomic_get_new_crtc_state(state, crtc);
	enum pipe pipe = crtc->pipe;

	if (intel_crtc_vrr_disabling(state, crtc)) {
		intel_vrr_disable(old_crtc_state);
		intel_crtc_update_active_timings(old_crtc_state, false);
	}

	if (audio_disabling(old_crtc_state, new_crtc_state))
		intel_encoders_audio_disable(state, crtc);

	intel_drrs_deactivate(old_crtc_state);

	intel_psr_pre_plane_update(state, crtc);

	if (hsw_ips_pre_update(state, crtc))
		intel_crtc_wait_for_next_vblank(crtc);

	if (intel_fbc_pre_update(state, crtc))
		intel_crtc_wait_for_next_vblank(crtc);

	if (!needs_async_flip_vtd_wa(old_crtc_state) &&
	    needs_async_flip_vtd_wa(new_crtc_state))
		intel_async_flip_vtd_wa(dev_priv, pipe, true);

	/* Display WA 827 */
	if (!needs_nv12_wa(old_crtc_state) &&
	    needs_nv12_wa(new_crtc_state))
		skl_wa_827(dev_priv, pipe, true);

	/* Wa_2006604312:icl,ehl */
	if (!needs_scalerclk_wa(old_crtc_state) &&
	    needs_scalerclk_wa(new_crtc_state))
		icl_wa_scalerclkgating(dev_priv, pipe, true);

	/* Wa_1604331009:icl,jsl,ehl */
	if (!needs_cursorclk_wa(old_crtc_state) &&
	    needs_cursorclk_wa(new_crtc_state))
		icl_wa_cursorclkgating(dev_priv, pipe, true);

	/*
	 * Vblank time updates from the shadow to live plane control register
	 * are blocked if the memory self-refresh mode is active at that
	 * moment. So to make sure the plane gets truly disabled, disable
	 * first the self-refresh mode. The self-refresh enable bit in turn
	 * will be checked/applied by the HW only at the next frame start
	 * event which is after the vblank start event, so we need to have a
	 * wait-for-vblank between disabling the plane and the pipe.
	 */
	if (HAS_GMCH(dev_priv) && old_crtc_state->hw.active &&
	    new_crtc_state->disable_cxsr && intel_set_memory_cxsr(dev_priv, false))
		intel_crtc_wait_for_next_vblank(crtc);

	/*
	 * IVB workaround: must disable low power watermarks for at least
	 * one frame before enabling scaling.  LP watermarks can be re-enabled
	 * when scaling is disabled.
	 *
	 * WaCxSRDisabledForSpriteScaling:ivb
	 */
	if (!HAS_GMCH(dev_priv) && old_crtc_state->hw.active &&
	    new_crtc_state->disable_cxsr && ilk_disable_cxsr(dev_priv))
		intel_crtc_wait_for_next_vblank(crtc);

	/*
	 * If we're doing a modeset we don't need to do any
	 * pre-vblank watermark programming here.
	 */
	if (!intel_crtc_needs_modeset(new_crtc_state)) {
		/*
		 * For platforms that support atomic watermarks, program the
		 * 'intermediate' watermarks immediately.  On pre-gen9 platforms, these
		 * will be the intermediate values that are safe for both pre- and
		 * post- vblank; when vblank happens, the 'active' values will be set
		 * to the final 'target' values and we'll do this again to get the
		 * optimal watermarks.  For gen9+ platforms, the values we program here
		 * will be the final target values which will get automatically latched
		 * at vblank time; no further programming will be necessary.
		 *
		 * If a platform hasn't been transitioned to atomic watermarks yet,
		 * we'll continue to update watermarks the old way, if flags tell
		 * us to.
		 */
		if (!intel_initial_watermarks(state, crtc))
			if (new_crtc_state->update_wm_pre)
				intel_update_watermarks(dev_priv);
	}

	/*
	 * Gen2 reports pipe underruns whenever all planes are disabled.
	 * So disable underrun reporting before all the planes get disabled.
	 *
	 * We do this after .initial_watermarks() so that we have a
	 * chance of catching underruns with the intermediate watermarks
	 * vs. the old plane configuration.
	 */
	if (DISPLAY_VER(dev_priv) == 2 && planes_disabling(old_crtc_state, new_crtc_state))
		intel_set_cpu_fifo_underrun_reporting(dev_priv, pipe, false);

	/*
	 * WA for platforms where async address update enable bit
	 * is double buffered and only latched at start of vblank.
	 */
	if (old_crtc_state->async_flip_planes & ~new_crtc_state->async_flip_planes)
		intel_crtc_async_flip_disable_wa(state, crtc);
}

static void intel_crtc_disable_planes(struct intel_atomic_state *state,
				      struct intel_crtc *crtc)
{
	struct drm_i915_private *dev_priv = to_i915(crtc->base.dev);
	const struct intel_crtc_state *new_crtc_state =
		intel_atomic_get_new_crtc_state(state, crtc);
	unsigned int update_mask = new_crtc_state->update_planes;
	const struct intel_plane_state *old_plane_state;
	struct intel_plane *plane;
	unsigned fb_bits = 0;
	int i;

	intel_crtc_dpms_overlay_disable(crtc);

	for_each_old_intel_plane_in_state(state, plane, old_plane_state, i) {
		if (crtc->pipe != plane->pipe ||
		    !(update_mask & BIT(plane->id)))
			continue;

		intel_plane_disable_arm(NULL, plane, new_crtc_state);

		if (old_plane_state->uapi.visible)
			fb_bits |= plane->frontbuffer_bit;
	}

	intel_frontbuffer_flip(dev_priv, fb_bits);
}

static void intel_encoders_update_prepare(struct intel_atomic_state *state)
{
	struct drm_i915_private *i915 = to_i915(state->base.dev);
	struct intel_crtc_state *new_crtc_state, *old_crtc_state;
	struct intel_crtc *crtc;
	int i;

	/*
	 * Make sure the DPLL state is up-to-date for fastset TypeC ports after non-blocking commits.
	 * TODO: Update the DPLL state for all cases in the encoder->update_prepare() hook.
	 */
	if (i915->display.dpll.mgr) {
		for_each_oldnew_intel_crtc_in_state(state, crtc, old_crtc_state, new_crtc_state, i) {
			if (intel_crtc_needs_modeset(new_crtc_state))
				continue;

			new_crtc_state->shared_dpll = old_crtc_state->shared_dpll;
			new_crtc_state->dpll_hw_state = old_crtc_state->dpll_hw_state;
		}
	}
}

static void intel_encoders_pre_pll_enable(struct intel_atomic_state *state,
					  struct intel_crtc *crtc)
{
	const struct intel_crtc_state *crtc_state =
		intel_atomic_get_new_crtc_state(state, crtc);
	const struct drm_connector_state *conn_state;
	struct drm_connector *conn;
	int i;

	for_each_new_connector_in_state(&state->base, conn, conn_state, i) {
		struct intel_encoder *encoder =
			to_intel_encoder(conn_state->best_encoder);

		if (conn_state->crtc != &crtc->base)
			continue;

		if (encoder->pre_pll_enable)
			encoder->pre_pll_enable(state, encoder,
						crtc_state, conn_state);
	}
}

static void intel_encoders_pre_enable(struct intel_atomic_state *state,
				      struct intel_crtc *crtc)
{
	const struct intel_crtc_state *crtc_state =
		intel_atomic_get_new_crtc_state(state, crtc);
	const struct drm_connector_state *conn_state;
	struct drm_connector *conn;
	int i;

	for_each_new_connector_in_state(&state->base, conn, conn_state, i) {
		struct intel_encoder *encoder =
			to_intel_encoder(conn_state->best_encoder);

		if (conn_state->crtc != &crtc->base)
			continue;

		if (encoder->pre_enable)
			encoder->pre_enable(state, encoder,
					    crtc_state, conn_state);
	}
}

static void intel_encoders_enable(struct intel_atomic_state *state,
				  struct intel_crtc *crtc)
{
	const struct intel_crtc_state *crtc_state =
		intel_atomic_get_new_crtc_state(state, crtc);
	const struct drm_connector_state *conn_state;
	struct drm_connector *conn;
	int i;

	for_each_new_connector_in_state(&state->base, conn, conn_state, i) {
		struct intel_encoder *encoder =
			to_intel_encoder(conn_state->best_encoder);

		if (conn_state->crtc != &crtc->base)
			continue;

		if (encoder->enable)
			encoder->enable(state, encoder,
					crtc_state, conn_state);
		intel_opregion_notify_encoder(encoder, true);
	}
}

static void intel_encoders_disable(struct intel_atomic_state *state,
				   struct intel_crtc *crtc)
{
	const struct intel_crtc_state *old_crtc_state =
		intel_atomic_get_old_crtc_state(state, crtc);
	const struct drm_connector_state *old_conn_state;
	struct drm_connector *conn;
	int i;

	for_each_old_connector_in_state(&state->base, conn, old_conn_state, i) {
		struct intel_encoder *encoder =
			to_intel_encoder(old_conn_state->best_encoder);

		if (old_conn_state->crtc != &crtc->base)
			continue;

		intel_opregion_notify_encoder(encoder, false);
		if (encoder->disable)
			encoder->disable(state, encoder,
					 old_crtc_state, old_conn_state);
	}
}

static void intel_encoders_post_disable(struct intel_atomic_state *state,
					struct intel_crtc *crtc)
{
	const struct intel_crtc_state *old_crtc_state =
		intel_atomic_get_old_crtc_state(state, crtc);
	const struct drm_connector_state *old_conn_state;
	struct drm_connector *conn;
	int i;

	for_each_old_connector_in_state(&state->base, conn, old_conn_state, i) {
		struct intel_encoder *encoder =
			to_intel_encoder(old_conn_state->best_encoder);

		if (old_conn_state->crtc != &crtc->base)
			continue;

		if (encoder->post_disable)
			encoder->post_disable(state, encoder,
					      old_crtc_state, old_conn_state);
	}
}

static void intel_encoders_post_pll_disable(struct intel_atomic_state *state,
					    struct intel_crtc *crtc)
{
	const struct intel_crtc_state *old_crtc_state =
		intel_atomic_get_old_crtc_state(state, crtc);
	const struct drm_connector_state *old_conn_state;
	struct drm_connector *conn;
	int i;

	for_each_old_connector_in_state(&state->base, conn, old_conn_state, i) {
		struct intel_encoder *encoder =
			to_intel_encoder(old_conn_state->best_encoder);

		if (old_conn_state->crtc != &crtc->base)
			continue;

		if (encoder->post_pll_disable)
			encoder->post_pll_disable(state, encoder,
						  old_crtc_state, old_conn_state);
	}
}

static void intel_encoders_update_pipe(struct intel_atomic_state *state,
				       struct intel_crtc *crtc)
{
	const struct intel_crtc_state *crtc_state =
		intel_atomic_get_new_crtc_state(state, crtc);
	const struct drm_connector_state *conn_state;
	struct drm_connector *conn;
	int i;

	for_each_new_connector_in_state(&state->base, conn, conn_state, i) {
		struct intel_encoder *encoder =
			to_intel_encoder(conn_state->best_encoder);

		if (conn_state->crtc != &crtc->base)
			continue;

		if (encoder->update_pipe)
			encoder->update_pipe(state, encoder,
					     crtc_state, conn_state);
	}
}

static void ilk_configure_cpu_transcoder(const struct intel_crtc_state *crtc_state)
{
	struct intel_crtc *crtc = to_intel_crtc(crtc_state->uapi.crtc);
	enum transcoder cpu_transcoder = crtc_state->cpu_transcoder;

	if (crtc_state->has_pch_encoder) {
		intel_cpu_transcoder_set_m1_n1(crtc, cpu_transcoder,
					       &crtc_state->fdi_m_n);
	} else if (intel_crtc_has_dp_encoder(crtc_state)) {
		intel_cpu_transcoder_set_m1_n1(crtc, cpu_transcoder,
					       &crtc_state->dp_m_n);
		intel_cpu_transcoder_set_m2_n2(crtc, cpu_transcoder,
					       &crtc_state->dp_m2_n2);
	}

	intel_set_transcoder_timings(crtc_state);

	ilk_set_pipeconf(crtc_state);
}

static void ilk_crtc_enable(struct intel_atomic_state *state,
			    struct intel_crtc *crtc)
{
	const struct intel_crtc_state *new_crtc_state =
		intel_atomic_get_new_crtc_state(state, crtc);
	struct drm_i915_private *dev_priv = to_i915(crtc->base.dev);
	enum pipe pipe = crtc->pipe;

	if (drm_WARN_ON(&dev_priv->drm, crtc->active))
		return;

	/*
	 * Sometimes spurious CPU pipe underruns happen during FDI
	 * training, at least with VGA+HDMI cloning. Suppress them.
	 *
	 * On ILK we get an occasional spurious CPU pipe underruns
	 * between eDP port A enable and vdd enable. Also PCH port
	 * enable seems to result in the occasional CPU pipe underrun.
	 *
	 * Spurious PCH underruns also occur during PCH enabling.
	 */
	intel_set_cpu_fifo_underrun_reporting(dev_priv, pipe, false);
	intel_set_pch_fifo_underrun_reporting(dev_priv, pipe, false);

	ilk_configure_cpu_transcoder(new_crtc_state);

	intel_set_pipe_src_size(new_crtc_state);

	crtc->active = true;

	intel_encoders_pre_enable(state, crtc);

	if (new_crtc_state->has_pch_encoder) {
		ilk_pch_pre_enable(state, crtc);
	} else {
		assert_fdi_tx_disabled(dev_priv, pipe);
		assert_fdi_rx_disabled(dev_priv, pipe);
	}

	ilk_pfit_enable(new_crtc_state);

	/*
	 * On ILK+ LUT must be loaded before the pipe is running but with
	 * clocks enabled
	 */
	intel_color_modeset(new_crtc_state);

	intel_initial_watermarks(state, crtc);
	intel_enable_transcoder(new_crtc_state);

	if (new_crtc_state->has_pch_encoder)
		ilk_pch_enable(state, crtc);

	intel_crtc_vblank_on(new_crtc_state);

	intel_encoders_enable(state, crtc);

	if (HAS_PCH_CPT(dev_priv))
		intel_wait_for_pipe_scanline_moving(crtc);

	/*
	 * Must wait for vblank to avoid spurious PCH FIFO underruns.
	 * And a second vblank wait is needed at least on ILK with
	 * some interlaced HDMI modes. Let's do the double wait always
	 * in case there are more corner cases we don't know about.
	 */
	if (new_crtc_state->has_pch_encoder) {
		intel_crtc_wait_for_next_vblank(crtc);
		intel_crtc_wait_for_next_vblank(crtc);
	}
	intel_set_cpu_fifo_underrun_reporting(dev_priv, pipe, true);
	intel_set_pch_fifo_underrun_reporting(dev_priv, pipe, true);
}

/* Display WA #1180: WaDisableScalarClockGating: glk */
static bool glk_need_scaler_clock_gating_wa(const struct intel_crtc_state *crtc_state)
{
	struct drm_i915_private *i915 = to_i915(crtc_state->uapi.crtc->dev);

	return DISPLAY_VER(i915) == 10 && crtc_state->pch_pfit.enabled;
}

static void glk_pipe_scaler_clock_gating_wa(struct intel_crtc *crtc, bool enable)
{
	struct drm_i915_private *i915 = to_i915(crtc->base.dev);
	u32 mask = DPF_GATING_DIS | DPF_RAM_GATING_DIS | DPFR_GATING_DIS;

	intel_de_rmw(i915, CLKGATE_DIS_PSL(crtc->pipe),
		     mask, enable ? mask : 0);
}

static void hsw_set_linetime_wm(const struct intel_crtc_state *crtc_state)
{
	struct intel_crtc *crtc = to_intel_crtc(crtc_state->uapi.crtc);
	struct drm_i915_private *dev_priv = to_i915(crtc->base.dev);

	intel_de_write(dev_priv, WM_LINETIME(crtc->pipe),
		       HSW_LINETIME(crtc_state->linetime) |
		       HSW_IPS_LINETIME(crtc_state->ips_linetime));
}

static void hsw_set_frame_start_delay(const struct intel_crtc_state *crtc_state)
{
	struct intel_crtc *crtc = to_intel_crtc(crtc_state->uapi.crtc);
	struct drm_i915_private *i915 = to_i915(crtc->base.dev);

	intel_de_rmw(i915, hsw_chicken_trans_reg(i915, crtc_state->cpu_transcoder),
		     HSW_FRAME_START_DELAY_MASK,
		     HSW_FRAME_START_DELAY(crtc_state->framestart_delay - 1));
}

static void hsw_configure_cpu_transcoder(const struct intel_crtc_state *crtc_state)
{
	struct intel_crtc *crtc = to_intel_crtc(crtc_state->uapi.crtc);
	struct drm_i915_private *dev_priv = to_i915(crtc->base.dev);
	enum transcoder cpu_transcoder = crtc_state->cpu_transcoder;

	if (crtc_state->has_pch_encoder) {
		intel_cpu_transcoder_set_m1_n1(crtc, cpu_transcoder,
					       &crtc_state->fdi_m_n);
	} else if (intel_crtc_has_dp_encoder(crtc_state)) {
		intel_cpu_transcoder_set_m1_n1(crtc, cpu_transcoder,
					       &crtc_state->dp_m_n);
		intel_cpu_transcoder_set_m2_n2(crtc, cpu_transcoder,
					       &crtc_state->dp_m2_n2);
	}

	intel_set_transcoder_timings(crtc_state);
	if (HAS_VRR(dev_priv))
		intel_vrr_set_transcoder_timings(crtc_state);

	if (cpu_transcoder != TRANSCODER_EDP)
		intel_de_write(dev_priv, TRANS_MULT(dev_priv, cpu_transcoder),
			       crtc_state->pixel_multiplier - 1);

	hsw_set_frame_start_delay(crtc_state);

	hsw_set_transconf(crtc_state);
}

static void hsw_crtc_enable(struct intel_atomic_state *state,
			    struct intel_crtc *crtc)
{
	struct intel_display *display = to_intel_display(state);
	const struct intel_crtc_state *new_crtc_state =
		intel_atomic_get_new_crtc_state(state, crtc);
	struct drm_i915_private *dev_priv = to_i915(crtc->base.dev);
	enum transcoder cpu_transcoder = new_crtc_state->cpu_transcoder;
	struct intel_crtc *pipe_crtc;
	int i;

	if (drm_WARN_ON(&dev_priv->drm, crtc->active))
		return;
	for_each_pipe_crtc_modeset_enable(display, pipe_crtc, new_crtc_state, i)
		intel_dmc_enable_pipe(display, pipe_crtc->pipe);

	intel_encoders_pre_pll_enable(state, crtc);

	for_each_pipe_crtc_modeset_enable(display, pipe_crtc, new_crtc_state, i) {
		const struct intel_crtc_state *pipe_crtc_state =
			intel_atomic_get_new_crtc_state(state, pipe_crtc);

		if (pipe_crtc_state->shared_dpll)
			intel_enable_shared_dpll(pipe_crtc_state);
	}

	intel_encoders_pre_enable(state, crtc);

	for_each_pipe_crtc_modeset_enable(display, pipe_crtc, new_crtc_state, i) {
		const struct intel_crtc_state *pipe_crtc_state =
			intel_atomic_get_new_crtc_state(state, pipe_crtc);

		intel_dsc_enable(pipe_crtc_state);

		if (HAS_UNCOMPRESSED_JOINER(dev_priv))
			intel_uncompressed_joiner_enable(pipe_crtc_state);

		intel_set_pipe_src_size(pipe_crtc_state);

		if (DISPLAY_VER(dev_priv) >= 9 || IS_BROADWELL(dev_priv))
			bdw_set_pipe_misc(NULL, pipe_crtc_state);
	}

	if (!transcoder_is_dsi(cpu_transcoder))
		hsw_configure_cpu_transcoder(new_crtc_state);

	for_each_pipe_crtc_modeset_enable(display, pipe_crtc, new_crtc_state, i) {
		const struct intel_crtc_state *pipe_crtc_state =
			intel_atomic_get_new_crtc_state(state, pipe_crtc);

		pipe_crtc->active = true;

		if (glk_need_scaler_clock_gating_wa(pipe_crtc_state))
			glk_pipe_scaler_clock_gating_wa(pipe_crtc, true);

		if (DISPLAY_VER(dev_priv) >= 9)
			skl_pfit_enable(pipe_crtc_state);
		else
			ilk_pfit_enable(pipe_crtc_state);

		/*
		 * On ILK+ LUT must be loaded before the pipe is running but with
		 * clocks enabled
		 */
		intel_color_modeset(pipe_crtc_state);

		hsw_set_linetime_wm(pipe_crtc_state);

		if (DISPLAY_VER(dev_priv) >= 11)
			icl_set_pipe_chicken(pipe_crtc_state);

		intel_initial_watermarks(state, pipe_crtc);
	}

	intel_encoders_enable(state, crtc);

	for_each_pipe_crtc_modeset_enable(display, pipe_crtc, new_crtc_state, i) {
		const struct intel_crtc_state *pipe_crtc_state =
			intel_atomic_get_new_crtc_state(state, pipe_crtc);
		enum pipe hsw_workaround_pipe;

		if (glk_need_scaler_clock_gating_wa(pipe_crtc_state)) {
			intel_crtc_wait_for_next_vblank(pipe_crtc);
			glk_pipe_scaler_clock_gating_wa(pipe_crtc, false);
		}

		/*
		 * If we change the relative order between pipe/planes
		 * enabling, we need to change the workaround.
		 */
		hsw_workaround_pipe = pipe_crtc_state->hsw_workaround_pipe;
		if (IS_HASWELL(dev_priv) && hsw_workaround_pipe != INVALID_PIPE) {
			struct intel_crtc *wa_crtc =
				intel_crtc_for_pipe(display, hsw_workaround_pipe);

			intel_crtc_wait_for_next_vblank(wa_crtc);
			intel_crtc_wait_for_next_vblank(wa_crtc);
		}
	}
}

void ilk_pfit_disable(const struct intel_crtc_state *old_crtc_state)
{
	struct intel_crtc *crtc = to_intel_crtc(old_crtc_state->uapi.crtc);
	struct drm_i915_private *dev_priv = to_i915(crtc->base.dev);
	enum pipe pipe = crtc->pipe;

	/* To avoid upsetting the power well on haswell only disable the pfit if
	 * it's in use. The hw state code will make sure we get this right. */
	if (!old_crtc_state->pch_pfit.enabled)
		return;

	intel_de_write_fw(dev_priv, PF_CTL(pipe), 0);
	intel_de_write_fw(dev_priv, PF_WIN_POS(pipe), 0);
	intel_de_write_fw(dev_priv, PF_WIN_SZ(pipe), 0);
}

static void ilk_crtc_disable(struct intel_atomic_state *state,
			     struct intel_crtc *crtc)
{
	const struct intel_crtc_state *old_crtc_state =
		intel_atomic_get_old_crtc_state(state, crtc);
	struct drm_i915_private *dev_priv = to_i915(crtc->base.dev);
	enum pipe pipe = crtc->pipe;

	/*
	 * Sometimes spurious CPU pipe underruns happen when the
	 * pipe is already disabled, but FDI RX/TX is still enabled.
	 * Happens at least with VGA+HDMI cloning. Suppress them.
	 */
	intel_set_cpu_fifo_underrun_reporting(dev_priv, pipe, false);
	intel_set_pch_fifo_underrun_reporting(dev_priv, pipe, false);

	intel_encoders_disable(state, crtc);

	intel_crtc_vblank_off(old_crtc_state);

	intel_disable_transcoder(old_crtc_state);

	ilk_pfit_disable(old_crtc_state);

	if (old_crtc_state->has_pch_encoder)
		ilk_pch_disable(state, crtc);

	intel_encoders_post_disable(state, crtc);

	if (old_crtc_state->has_pch_encoder)
		ilk_pch_post_disable(state, crtc);

	intel_set_cpu_fifo_underrun_reporting(dev_priv, pipe, true);
	intel_set_pch_fifo_underrun_reporting(dev_priv, pipe, true);

	intel_disable_shared_dpll(old_crtc_state);
}

static void hsw_crtc_disable(struct intel_atomic_state *state,
			     struct intel_crtc *crtc)
{
	struct intel_display *display = to_intel_display(state);
	const struct intel_crtc_state *old_crtc_state =
		intel_atomic_get_old_crtc_state(state, crtc);
	struct intel_crtc *pipe_crtc;
	int i;

	/*
	 * FIXME collapse everything to one hook.
	 * Need care with mst->ddi interactions.
	 */
	intel_encoders_disable(state, crtc);
	intel_encoders_post_disable(state, crtc);

	for_each_pipe_crtc_modeset_disable(display, pipe_crtc, old_crtc_state, i) {
		const struct intel_crtc_state *old_pipe_crtc_state =
			intel_atomic_get_old_crtc_state(state, pipe_crtc);

		intel_disable_shared_dpll(old_pipe_crtc_state);
	}

	intel_encoders_post_pll_disable(state, crtc);

	for_each_pipe_crtc_modeset_disable(display, pipe_crtc, old_crtc_state, i)
		intel_dmc_disable_pipe(display, pipe_crtc->pipe);
}

static void i9xx_pfit_enable(const struct intel_crtc_state *crtc_state)
{
	struct intel_crtc *crtc = to_intel_crtc(crtc_state->uapi.crtc);
	struct drm_i915_private *dev_priv = to_i915(crtc->base.dev);

	if (!crtc_state->gmch_pfit.control)
		return;

	/*
	 * The panel fitter should only be adjusted whilst the pipe is disabled,
	 * according to register description and PRM.
	 */
	drm_WARN_ON(&dev_priv->drm,
		    intel_de_read(dev_priv, PFIT_CONTROL(dev_priv)) & PFIT_ENABLE);
	assert_transcoder_disabled(dev_priv, crtc_state->cpu_transcoder);

	intel_de_write(dev_priv, PFIT_PGM_RATIOS(dev_priv),
		       crtc_state->gmch_pfit.pgm_ratios);
	intel_de_write(dev_priv, PFIT_CONTROL(dev_priv),
		       crtc_state->gmch_pfit.control);

	/* Border color in case we don't scale up to the full screen. Black by
	 * default, change to something else for debugging. */
	intel_de_write(dev_priv, BCLRPAT(dev_priv, crtc->pipe), 0);
}

/* Prefer intel_encoder_is_combo() */
bool intel_phy_is_combo(struct drm_i915_private *dev_priv, enum phy phy)
{
	if (phy == PHY_NONE)
		return false;
	else if (IS_ALDERLAKE_S(dev_priv))
		return phy <= PHY_E;
	else if (IS_DG1(dev_priv) || IS_ROCKETLAKE(dev_priv))
		return phy <= PHY_D;
	else if (IS_JASPERLAKE(dev_priv) || IS_ELKHARTLAKE(dev_priv))
		return phy <= PHY_C;
	else if (IS_ALDERLAKE_P(dev_priv) || IS_DISPLAY_VER(dev_priv, 11, 12))
		return phy <= PHY_B;
	else
		/*
		 * DG2 outputs labelled as "combo PHY" in the bspec use
		 * SNPS PHYs with completely different programming,
		 * hence we always return false here.
		 */
		return false;
}

/* Prefer intel_encoder_is_tc() */
bool intel_phy_is_tc(struct drm_i915_private *dev_priv, enum phy phy)
{
	/*
	 * Discrete GPU phy's are not attached to FIA's to support TC
	 * subsystem Legacy or non-legacy, and only support native DP/HDMI
	 */
	if (IS_DGFX(dev_priv))
		return false;

	if (DISPLAY_VER(dev_priv) >= 13)
		return phy >= PHY_F && phy <= PHY_I;
	else if (IS_TIGERLAKE(dev_priv))
		return phy >= PHY_D && phy <= PHY_I;
	else if (IS_ICELAKE(dev_priv))
		return phy >= PHY_C && phy <= PHY_F;

	return false;
}

/* Prefer intel_encoder_is_snps() */
bool intel_phy_is_snps(struct drm_i915_private *dev_priv, enum phy phy)
{
	/*
	 * For DG2, and for DG2 only, all four "combo" ports and the TC1 port
	 * (PHY E) use Synopsis PHYs. See intel_phy_is_tc().
	 */
	return IS_DG2(dev_priv) && phy > PHY_NONE && phy <= PHY_E;
}

/* Prefer intel_encoder_to_phy() */
enum phy intel_port_to_phy(struct drm_i915_private *i915, enum port port)
{
	if (DISPLAY_VER(i915) >= 13 && port >= PORT_D_XELPD)
		return PHY_D + port - PORT_D_XELPD;
	else if (DISPLAY_VER(i915) >= 13 && port >= PORT_TC1)
		return PHY_F + port - PORT_TC1;
	else if (IS_ALDERLAKE_S(i915) && port >= PORT_TC1)
		return PHY_B + port - PORT_TC1;
	else if ((IS_DG1(i915) || IS_ROCKETLAKE(i915)) && port >= PORT_TC1)
		return PHY_C + port - PORT_TC1;
	else if ((IS_JASPERLAKE(i915) || IS_ELKHARTLAKE(i915)) &&
		 port == PORT_D)
		return PHY_A;

	return PHY_A + port - PORT_A;
}

/* Prefer intel_encoder_to_tc() */
enum tc_port intel_port_to_tc(struct drm_i915_private *dev_priv, enum port port)
{
	if (!intel_phy_is_tc(dev_priv, intel_port_to_phy(dev_priv, port)))
		return TC_PORT_NONE;

	if (DISPLAY_VER(dev_priv) >= 12)
		return TC_PORT_1 + port - PORT_TC1;
	else
		return TC_PORT_1 + port - PORT_C;
}

enum phy intel_encoder_to_phy(struct intel_encoder *encoder)
{
	struct drm_i915_private *i915 = to_i915(encoder->base.dev);

	return intel_port_to_phy(i915, encoder->port);
}

bool intel_encoder_is_combo(struct intel_encoder *encoder)
{
	struct drm_i915_private *i915 = to_i915(encoder->base.dev);

	return intel_phy_is_combo(i915, intel_encoder_to_phy(encoder));
}

bool intel_encoder_is_snps(struct intel_encoder *encoder)
{
	struct drm_i915_private *i915 = to_i915(encoder->base.dev);

	return intel_phy_is_snps(i915, intel_encoder_to_phy(encoder));
}

bool intel_encoder_is_tc(struct intel_encoder *encoder)
{
	struct drm_i915_private *i915 = to_i915(encoder->base.dev);

	return intel_phy_is_tc(i915, intel_encoder_to_phy(encoder));
}

enum tc_port intel_encoder_to_tc(struct intel_encoder *encoder)
{
	struct drm_i915_private *i915 = to_i915(encoder->base.dev);

	return intel_port_to_tc(i915, encoder->port);
}

enum intel_display_power_domain
intel_aux_power_domain(struct intel_digital_port *dig_port)
{
	struct drm_i915_private *i915 = to_i915(dig_port->base.base.dev);

	if (intel_tc_port_in_tbt_alt_mode(dig_port))
		return intel_display_power_tbt_aux_domain(i915, dig_port->aux_ch);

	return intel_display_power_legacy_aux_domain(i915, dig_port->aux_ch);
}

static void get_crtc_power_domains(struct intel_crtc_state *crtc_state,
				   struct intel_power_domain_mask *mask)
{
	struct intel_crtc *crtc = to_intel_crtc(crtc_state->uapi.crtc);
	struct drm_i915_private *dev_priv = to_i915(crtc->base.dev);
	enum transcoder cpu_transcoder = crtc_state->cpu_transcoder;
	struct drm_encoder *encoder;
	enum pipe pipe = crtc->pipe;

	bitmap_zero(mask->bits, POWER_DOMAIN_NUM);

	if (!crtc_state->hw.active)
		return;

	set_bit(POWER_DOMAIN_PIPE(pipe), mask->bits);
	set_bit(POWER_DOMAIN_TRANSCODER(cpu_transcoder), mask->bits);
	if (crtc_state->pch_pfit.enabled ||
	    crtc_state->pch_pfit.force_thru)
		set_bit(POWER_DOMAIN_PIPE_PANEL_FITTER(pipe), mask->bits);

	drm_for_each_encoder_mask(encoder, &dev_priv->drm,
				  crtc_state->uapi.encoder_mask) {
		struct intel_encoder *intel_encoder = to_intel_encoder(encoder);

		set_bit(intel_encoder->power_domain, mask->bits);
	}

	if (HAS_DDI(dev_priv) && crtc_state->has_audio)
		set_bit(POWER_DOMAIN_AUDIO_MMIO, mask->bits);

	if (crtc_state->shared_dpll)
		set_bit(POWER_DOMAIN_DISPLAY_CORE, mask->bits);

	if (crtc_state->dsc.compression_enable)
		set_bit(intel_dsc_power_domain(crtc, cpu_transcoder), mask->bits);
}

void intel_modeset_get_crtc_power_domains(struct intel_crtc_state *crtc_state,
					  struct intel_power_domain_mask *old_domains)
{
	struct intel_crtc *crtc = to_intel_crtc(crtc_state->uapi.crtc);
	struct drm_i915_private *dev_priv = to_i915(crtc->base.dev);
	enum intel_display_power_domain domain;
	struct intel_power_domain_mask domains, new_domains;

	get_crtc_power_domains(crtc_state, &domains);

	bitmap_andnot(new_domains.bits,
		      domains.bits,
		      crtc->enabled_power_domains.mask.bits,
		      POWER_DOMAIN_NUM);
	bitmap_andnot(old_domains->bits,
		      crtc->enabled_power_domains.mask.bits,
		      domains.bits,
		      POWER_DOMAIN_NUM);

	for_each_power_domain(domain, &new_domains)
		intel_display_power_get_in_set(dev_priv,
					       &crtc->enabled_power_domains,
					       domain);
}

void intel_modeset_put_crtc_power_domains(struct intel_crtc *crtc,
					  struct intel_power_domain_mask *domains)
{
	intel_display_power_put_mask_in_set(to_i915(crtc->base.dev),
					    &crtc->enabled_power_domains,
					    domains);
}

static void i9xx_configure_cpu_transcoder(const struct intel_crtc_state *crtc_state)
{
	struct intel_crtc *crtc = to_intel_crtc(crtc_state->uapi.crtc);
	enum transcoder cpu_transcoder = crtc_state->cpu_transcoder;

	if (intel_crtc_has_dp_encoder(crtc_state)) {
		intel_cpu_transcoder_set_m1_n1(crtc, cpu_transcoder,
					       &crtc_state->dp_m_n);
		intel_cpu_transcoder_set_m2_n2(crtc, cpu_transcoder,
					       &crtc_state->dp_m2_n2);
	}

	intel_set_transcoder_timings(crtc_state);

	i9xx_set_pipeconf(crtc_state);
}

static void valleyview_crtc_enable(struct intel_atomic_state *state,
				   struct intel_crtc *crtc)
{
	const struct intel_crtc_state *new_crtc_state =
		intel_atomic_get_new_crtc_state(state, crtc);
	struct drm_i915_private *dev_priv = to_i915(crtc->base.dev);
	enum pipe pipe = crtc->pipe;

	if (drm_WARN_ON(&dev_priv->drm, crtc->active))
		return;

	i9xx_configure_cpu_transcoder(new_crtc_state);

	intel_set_pipe_src_size(new_crtc_state);

	intel_de_write(dev_priv, VLV_PIPE_MSA_MISC(pipe), 0);

	if (IS_CHERRYVIEW(dev_priv) && pipe == PIPE_B) {
		intel_de_write(dev_priv, CHV_BLEND(dev_priv, pipe),
			       CHV_BLEND_LEGACY);
		intel_de_write(dev_priv, CHV_CANVAS(dev_priv, pipe), 0);
	}

	crtc->active = true;

	intel_set_cpu_fifo_underrun_reporting(dev_priv, pipe, true);

	intel_encoders_pre_pll_enable(state, crtc);

	if (IS_CHERRYVIEW(dev_priv))
		chv_enable_pll(new_crtc_state);
	else
		vlv_enable_pll(new_crtc_state);

	intel_encoders_pre_enable(state, crtc);

	i9xx_pfit_enable(new_crtc_state);

	intel_color_modeset(new_crtc_state);

	intel_initial_watermarks(state, crtc);
	intel_enable_transcoder(new_crtc_state);

	intel_crtc_vblank_on(new_crtc_state);

	intel_encoders_enable(state, crtc);
}

static void i9xx_crtc_enable(struct intel_atomic_state *state,
			     struct intel_crtc *crtc)
{
	const struct intel_crtc_state *new_crtc_state =
		intel_atomic_get_new_crtc_state(state, crtc);
	struct drm_i915_private *dev_priv = to_i915(crtc->base.dev);
	enum pipe pipe = crtc->pipe;

	if (drm_WARN_ON(&dev_priv->drm, crtc->active))
		return;

	i9xx_configure_cpu_transcoder(new_crtc_state);

	intel_set_pipe_src_size(new_crtc_state);

	crtc->active = true;

	if (DISPLAY_VER(dev_priv) != 2)
		intel_set_cpu_fifo_underrun_reporting(dev_priv, pipe, true);

	intel_encoders_pre_enable(state, crtc);

	i9xx_enable_pll(new_crtc_state);

	i9xx_pfit_enable(new_crtc_state);

	intel_color_modeset(new_crtc_state);

	if (!intel_initial_watermarks(state, crtc))
		intel_update_watermarks(dev_priv);
	intel_enable_transcoder(new_crtc_state);

	intel_crtc_vblank_on(new_crtc_state);

	intel_encoders_enable(state, crtc);

	/* prevents spurious underruns */
	if (DISPLAY_VER(dev_priv) == 2)
		intel_crtc_wait_for_next_vblank(crtc);
}

static void i9xx_pfit_disable(const struct intel_crtc_state *old_crtc_state)
{
	struct intel_crtc *crtc = to_intel_crtc(old_crtc_state->uapi.crtc);
	struct drm_i915_private *dev_priv = to_i915(crtc->base.dev);

	if (!old_crtc_state->gmch_pfit.control)
		return;

	assert_transcoder_disabled(dev_priv, old_crtc_state->cpu_transcoder);

	drm_dbg_kms(&dev_priv->drm, "disabling pfit, current: 0x%08x\n",
		    intel_de_read(dev_priv, PFIT_CONTROL(dev_priv)));
	intel_de_write(dev_priv, PFIT_CONTROL(dev_priv), 0);
}

static void i9xx_crtc_disable(struct intel_atomic_state *state,
			      struct intel_crtc *crtc)
{
	struct intel_display *display = to_intel_display(state);
	struct drm_i915_private *dev_priv = to_i915(display->drm);
	struct intel_crtc_state *old_crtc_state =
		intel_atomic_get_old_crtc_state(state, crtc);
	enum pipe pipe = crtc->pipe;

	/*
	 * On gen2 planes are double buffered but the pipe isn't, so we must
	 * wait for planes to fully turn off before disabling the pipe.
	 */
	if (DISPLAY_VER(dev_priv) == 2)
		intel_crtc_wait_for_next_vblank(crtc);

	intel_encoders_disable(state, crtc);

	intel_crtc_vblank_off(old_crtc_state);

	intel_disable_transcoder(old_crtc_state);

	i9xx_pfit_disable(old_crtc_state);

	intel_encoders_post_disable(state, crtc);

	if (!intel_crtc_has_type(old_crtc_state, INTEL_OUTPUT_DSI)) {
		if (IS_CHERRYVIEW(dev_priv))
			chv_disable_pll(dev_priv, pipe);
		else if (IS_VALLEYVIEW(dev_priv))
			vlv_disable_pll(dev_priv, pipe);
		else
			i9xx_disable_pll(old_crtc_state);
	}

	intel_encoders_post_pll_disable(state, crtc);

	if (DISPLAY_VER(dev_priv) != 2)
		intel_set_cpu_fifo_underrun_reporting(dev_priv, pipe, false);

	if (!dev_priv->display.funcs.wm->initial_watermarks)
		intel_update_watermarks(dev_priv);

	/* clock the pipe down to 640x480@60 to potentially save power */
	if (IS_I830(dev_priv))
		i830_enable_pipe(display, pipe);
}

void intel_encoder_destroy(struct drm_encoder *encoder)
{
	struct intel_encoder *intel_encoder = to_intel_encoder(encoder);

	drm_encoder_cleanup(encoder);
	kfree(intel_encoder);
}

static bool intel_crtc_supports_double_wide(const struct intel_crtc *crtc)
{
	const struct drm_i915_private *dev_priv = to_i915(crtc->base.dev);

	/* GDG double wide on either pipe, otherwise pipe A only */
	return DISPLAY_VER(dev_priv) < 4 &&
		(crtc->pipe == PIPE_A || IS_I915G(dev_priv));
}

static u32 ilk_pipe_pixel_rate(const struct intel_crtc_state *crtc_state)
{
	u32 pixel_rate = crtc_state->hw.pipe_mode.crtc_clock;
	struct drm_rect src;

	/*
	 * We only use IF-ID interlacing. If we ever use
	 * PF-ID we'll need to adjust the pixel_rate here.
	 */

	if (!crtc_state->pch_pfit.enabled)
		return pixel_rate;

	drm_rect_init(&src, 0, 0,
		      drm_rect_width(&crtc_state->pipe_src) << 16,
		      drm_rect_height(&crtc_state->pipe_src) << 16);

	return intel_adjusted_rate(&src, &crtc_state->pch_pfit.dst,
				   pixel_rate);
}

static void intel_mode_from_crtc_timings(struct drm_display_mode *mode,
					 const struct drm_display_mode *timings)
{
	mode->hdisplay = timings->crtc_hdisplay;
	mode->htotal = timings->crtc_htotal;
	mode->hsync_start = timings->crtc_hsync_start;
	mode->hsync_end = timings->crtc_hsync_end;

	mode->vdisplay = timings->crtc_vdisplay;
	mode->vtotal = timings->crtc_vtotal;
	mode->vsync_start = timings->crtc_vsync_start;
	mode->vsync_end = timings->crtc_vsync_end;

	mode->flags = timings->flags;
	mode->type = DRM_MODE_TYPE_DRIVER;

	mode->clock = timings->crtc_clock;

	drm_mode_set_name(mode);
}

static void intel_crtc_compute_pixel_rate(struct intel_crtc_state *crtc_state)
{
	struct drm_i915_private *dev_priv = to_i915(crtc_state->uapi.crtc->dev);

	if (HAS_GMCH(dev_priv))
		/* FIXME calculate proper pipe pixel rate for GMCH pfit */
		crtc_state->pixel_rate =
			crtc_state->hw.pipe_mode.crtc_clock;
	else
		crtc_state->pixel_rate =
			ilk_pipe_pixel_rate(crtc_state);
}

static void intel_joiner_adjust_timings(const struct intel_crtc_state *crtc_state,
					struct drm_display_mode *mode)
{
	int num_pipes = intel_crtc_num_joined_pipes(crtc_state);

	if (num_pipes == 1)
		return;

	mode->crtc_clock /= num_pipes;
	mode->crtc_hdisplay /= num_pipes;
	mode->crtc_hblank_start /= num_pipes;
	mode->crtc_hblank_end /= num_pipes;
	mode->crtc_hsync_start /= num_pipes;
	mode->crtc_hsync_end /= num_pipes;
	mode->crtc_htotal /= num_pipes;
}

static void intel_splitter_adjust_timings(const struct intel_crtc_state *crtc_state,
					  struct drm_display_mode *mode)
{
	int overlap = crtc_state->splitter.pixel_overlap;
	int n = crtc_state->splitter.link_count;

	if (!crtc_state->splitter.enable)
		return;

	/*
	 * eDP MSO uses segment timings from EDID for transcoder
	 * timings, but full mode for everything else.
	 *
	 * h_full = (h_segment - pixel_overlap) * link_count
	 */
	mode->crtc_hdisplay = (mode->crtc_hdisplay - overlap) * n;
	mode->crtc_hblank_start = (mode->crtc_hblank_start - overlap) * n;
	mode->crtc_hblank_end = (mode->crtc_hblank_end - overlap) * n;
	mode->crtc_hsync_start = (mode->crtc_hsync_start - overlap) * n;
	mode->crtc_hsync_end = (mode->crtc_hsync_end - overlap) * n;
	mode->crtc_htotal = (mode->crtc_htotal - overlap) * n;
	mode->crtc_clock *= n;
}

static void intel_crtc_readout_derived_state(struct intel_crtc_state *crtc_state)
{
	struct drm_display_mode *mode = &crtc_state->hw.mode;
	struct drm_display_mode *pipe_mode = &crtc_state->hw.pipe_mode;
	struct drm_display_mode *adjusted_mode = &crtc_state->hw.adjusted_mode;

	/*
	 * Start with the adjusted_mode crtc timings, which
	 * have been filled with the transcoder timings.
	 */
	drm_mode_copy(pipe_mode, adjusted_mode);

	/* Expand MSO per-segment transcoder timings to full */
	intel_splitter_adjust_timings(crtc_state, pipe_mode);

	/*
	 * We want the full numbers in adjusted_mode normal timings,
	 * adjusted_mode crtc timings are left with the raw transcoder
	 * timings.
	 */
	intel_mode_from_crtc_timings(adjusted_mode, pipe_mode);

	/* Populate the "user" mode with full numbers */
	drm_mode_copy(mode, pipe_mode);
	intel_mode_from_crtc_timings(mode, mode);
	mode->hdisplay = drm_rect_width(&crtc_state->pipe_src) *
		intel_crtc_num_joined_pipes(crtc_state);
	mode->vdisplay = drm_rect_height(&crtc_state->pipe_src);

	/* Derive per-pipe timings in case joiner is used */
	intel_joiner_adjust_timings(crtc_state, pipe_mode);
	intel_mode_from_crtc_timings(pipe_mode, pipe_mode);

	intel_crtc_compute_pixel_rate(crtc_state);
}

void intel_encoder_get_config(struct intel_encoder *encoder,
			      struct intel_crtc_state *crtc_state)
{
	encoder->get_config(encoder, crtc_state);

	intel_crtc_readout_derived_state(crtc_state);
}

static void intel_joiner_compute_pipe_src(struct intel_crtc_state *crtc_state)
{
	int num_pipes = intel_crtc_num_joined_pipes(crtc_state);
	int width, height;

	if (num_pipes == 1)
		return;

	width = drm_rect_width(&crtc_state->pipe_src);
	height = drm_rect_height(&crtc_state->pipe_src);

	drm_rect_init(&crtc_state->pipe_src, 0, 0,
		      width / num_pipes, height);
}

static int intel_crtc_compute_pipe_src(struct intel_crtc_state *crtc_state)
{
	struct intel_crtc *crtc = to_intel_crtc(crtc_state->uapi.crtc);
	struct drm_i915_private *i915 = to_i915(crtc->base.dev);

	intel_joiner_compute_pipe_src(crtc_state);

	/*
	 * Pipe horizontal size must be even in:
	 * - DVO ganged mode
	 * - LVDS dual channel mode
	 * - Double wide pipe
	 */
	if (drm_rect_width(&crtc_state->pipe_src) & 1) {
		if (crtc_state->double_wide) {
			drm_dbg_kms(&i915->drm,
				    "[CRTC:%d:%s] Odd pipe source width not supported with double wide pipe\n",
				    crtc->base.base.id, crtc->base.name);
			return -EINVAL;
		}

		if (intel_crtc_has_type(crtc_state, INTEL_OUTPUT_LVDS) &&
		    intel_is_dual_link_lvds(i915)) {
			drm_dbg_kms(&i915->drm,
				    "[CRTC:%d:%s] Odd pipe source width not supported with dual link LVDS\n",
				    crtc->base.base.id, crtc->base.name);
			return -EINVAL;
		}
	}

	return 0;
}

static int intel_crtc_compute_pipe_mode(struct intel_crtc_state *crtc_state)
{
	struct intel_crtc *crtc = to_intel_crtc(crtc_state->uapi.crtc);
	struct drm_i915_private *i915 = to_i915(crtc->base.dev);
	struct drm_display_mode *adjusted_mode = &crtc_state->hw.adjusted_mode;
	struct drm_display_mode *pipe_mode = &crtc_state->hw.pipe_mode;
	int clock_limit = i915->display.cdclk.max_dotclk_freq;

	/*
	 * Start with the adjusted_mode crtc timings, which
	 * have been filled with the transcoder timings.
	 */
	drm_mode_copy(pipe_mode, adjusted_mode);

	/* Expand MSO per-segment transcoder timings to full */
	intel_splitter_adjust_timings(crtc_state, pipe_mode);

	/* Derive per-pipe timings in case joiner is used */
	intel_joiner_adjust_timings(crtc_state, pipe_mode);
	intel_mode_from_crtc_timings(pipe_mode, pipe_mode);

	if (DISPLAY_VER(i915) < 4) {
		clock_limit = i915->display.cdclk.max_cdclk_freq * 9 / 10;

		/*
		 * Enable double wide mode when the dot clock
		 * is > 90% of the (display) core speed.
		 */
		if (intel_crtc_supports_double_wide(crtc) &&
		    pipe_mode->crtc_clock > clock_limit) {
			clock_limit = i915->display.cdclk.max_dotclk_freq;
			crtc_state->double_wide = true;
		}
	}

	if (pipe_mode->crtc_clock > clock_limit) {
		drm_dbg_kms(&i915->drm,
			    "[CRTC:%d:%s] requested pixel clock (%d kHz) too high (max: %d kHz, double wide: %s)\n",
			    crtc->base.base.id, crtc->base.name,
			    pipe_mode->crtc_clock, clock_limit,
			    str_yes_no(crtc_state->double_wide));
		return -EINVAL;
	}

	return 0;
}

static bool intel_crtc_needs_wa_14015401596(struct intel_crtc_state *crtc_state)
{
	struct intel_display *display = to_intel_display(crtc_state);
	const struct drm_display_mode *adjusted_mode = &crtc_state->hw.adjusted_mode;

	return intel_vrr_possible(crtc_state) && crtc_state->has_psr &&
		adjusted_mode->crtc_vblank_start == adjusted_mode->crtc_vdisplay &&
		IS_DISPLAY_VER(display, 13, 14);
}

static int intel_crtc_compute_config(struct intel_atomic_state *state,
				     struct intel_crtc *crtc)
{
	struct intel_crtc_state *crtc_state =
		intel_atomic_get_new_crtc_state(state, crtc);
	struct drm_display_mode *adjusted_mode =
		&crtc_state->hw.adjusted_mode;
	int ret;

	/* Wa_14015401596 */
	if (intel_crtc_needs_wa_14015401596(crtc_state))
		adjusted_mode->crtc_vblank_start += 1;

	ret = intel_dpll_crtc_compute_clock(state, crtc);
	if (ret)
		return ret;

	ret = intel_crtc_compute_pipe_src(crtc_state);
	if (ret)
		return ret;

	ret = intel_crtc_compute_pipe_mode(crtc_state);
	if (ret)
		return ret;

	intel_crtc_compute_pixel_rate(crtc_state);

	if (crtc_state->has_pch_encoder)
		return ilk_fdi_compute_config(crtc, crtc_state);

	return 0;
}

static void
intel_reduce_m_n_ratio(u32 *num, u32 *den)
{
	while (*num > DATA_LINK_M_N_MASK ||
	       *den > DATA_LINK_M_N_MASK) {
		*num >>= 1;
		*den >>= 1;
	}
}

static void compute_m_n(u32 *ret_m, u32 *ret_n,
			u32 m, u32 n, u32 constant_n)
{
	if (constant_n)
		*ret_n = constant_n;
	else
		*ret_n = min_t(unsigned int, roundup_pow_of_two(n), DATA_LINK_N_MAX);

	*ret_m = div_u64(mul_u32_u32(m, *ret_n), n);
	intel_reduce_m_n_ratio(ret_m, ret_n);
}

void
intel_link_compute_m_n(u16 bits_per_pixel_x16, int nlanes,
		       int pixel_clock, int link_clock,
		       int bw_overhead,
		       struct intel_link_m_n *m_n)
{
	u32 link_symbol_clock = intel_dp_link_symbol_clock(link_clock);
	u32 data_m = intel_dp_effective_data_rate(pixel_clock, bits_per_pixel_x16,
						  bw_overhead);
	u32 data_n = drm_dp_max_dprx_data_rate(link_clock, nlanes);

	/*
	 * Windows/BIOS uses fixed M/N values always. Follow suit.
	 *
	 * Also several DP dongles in particular seem to be fussy
	 * about too large link M/N values. Presumably the 20bit
	 * value used by Windows/BIOS is acceptable to everyone.
	 */
	m_n->tu = 64;
	compute_m_n(&m_n->data_m, &m_n->data_n,
		    data_m, data_n,
		    0x8000000);

	compute_m_n(&m_n->link_m, &m_n->link_n,
		    pixel_clock, link_symbol_clock,
		    0x80000);
}

void intel_panel_sanitize_ssc(struct drm_i915_private *dev_priv)
{
	/*
	 * There may be no VBT; and if the BIOS enabled SSC we can
	 * just keep using it to avoid unnecessary flicker.  Whereas if the
	 * BIOS isn't using it, don't assume it will work even if the VBT
	 * indicates as much.
	 */
	if (HAS_PCH_IBX(dev_priv) || HAS_PCH_CPT(dev_priv)) {
		bool bios_lvds_use_ssc = intel_de_read(dev_priv,
						       PCH_DREF_CONTROL) &
			DREF_SSC1_ENABLE;

		if (dev_priv->display.vbt.lvds_use_ssc != bios_lvds_use_ssc) {
			drm_dbg_kms(&dev_priv->drm,
				    "SSC %s by BIOS, overriding VBT which says %s\n",
				    str_enabled_disabled(bios_lvds_use_ssc),
				    str_enabled_disabled(dev_priv->display.vbt.lvds_use_ssc));
			dev_priv->display.vbt.lvds_use_ssc = bios_lvds_use_ssc;
		}
	}
}

void intel_zero_m_n(struct intel_link_m_n *m_n)
{
	/* corresponds to 0 register value */
	memset(m_n, 0, sizeof(*m_n));
	m_n->tu = 1;
}

void intel_set_m_n(struct drm_i915_private *i915,
		   const struct intel_link_m_n *m_n,
		   i915_reg_t data_m_reg, i915_reg_t data_n_reg,
		   i915_reg_t link_m_reg, i915_reg_t link_n_reg)
{
	intel_de_write(i915, data_m_reg, TU_SIZE(m_n->tu) | m_n->data_m);
	intel_de_write(i915, data_n_reg, m_n->data_n);
	intel_de_write(i915, link_m_reg, m_n->link_m);
	/*
	 * On BDW+ writing LINK_N arms the double buffered update
	 * of all the M/N registers, so it must be written last.
	 */
	intel_de_write(i915, link_n_reg, m_n->link_n);
}

bool intel_cpu_transcoder_has_m2_n2(struct drm_i915_private *dev_priv,
				    enum transcoder transcoder)
{
	if (IS_HASWELL(dev_priv))
		return transcoder == TRANSCODER_EDP;

	return IS_DISPLAY_VER(dev_priv, 5, 7) || IS_CHERRYVIEW(dev_priv);
}

void intel_cpu_transcoder_set_m1_n1(struct intel_crtc *crtc,
				    enum transcoder transcoder,
				    const struct intel_link_m_n *m_n)
{
	struct drm_i915_private *dev_priv = to_i915(crtc->base.dev);
	enum pipe pipe = crtc->pipe;

	if (DISPLAY_VER(dev_priv) >= 5)
		intel_set_m_n(dev_priv, m_n,
			      PIPE_DATA_M1(dev_priv, transcoder),
			      PIPE_DATA_N1(dev_priv, transcoder),
			      PIPE_LINK_M1(dev_priv, transcoder),
			      PIPE_LINK_N1(dev_priv, transcoder));
	else
		intel_set_m_n(dev_priv, m_n,
			      PIPE_DATA_M_G4X(pipe), PIPE_DATA_N_G4X(pipe),
			      PIPE_LINK_M_G4X(pipe), PIPE_LINK_N_G4X(pipe));
}

void intel_cpu_transcoder_set_m2_n2(struct intel_crtc *crtc,
				    enum transcoder transcoder,
				    const struct intel_link_m_n *m_n)
{
	struct drm_i915_private *dev_priv = to_i915(crtc->base.dev);

	if (!intel_cpu_transcoder_has_m2_n2(dev_priv, transcoder))
		return;

	intel_set_m_n(dev_priv, m_n,
		      PIPE_DATA_M2(dev_priv, transcoder),
		      PIPE_DATA_N2(dev_priv, transcoder),
		      PIPE_LINK_M2(dev_priv, transcoder),
		      PIPE_LINK_N2(dev_priv, transcoder));
}

static void intel_set_transcoder_timings(const struct intel_crtc_state *crtc_state)
{
	struct intel_crtc *crtc = to_intel_crtc(crtc_state->uapi.crtc);
	struct drm_i915_private *dev_priv = to_i915(crtc->base.dev);
	enum pipe pipe = crtc->pipe;
	enum transcoder cpu_transcoder = crtc_state->cpu_transcoder;
	const struct drm_display_mode *adjusted_mode = &crtc_state->hw.adjusted_mode;
	u32 crtc_vdisplay, crtc_vtotal, crtc_vblank_start, crtc_vblank_end;
	int vsyncshift = 0;

	/* We need to be careful not to changed the adjusted mode, for otherwise
	 * the hw state checker will get angry at the mismatch. */
	crtc_vdisplay = adjusted_mode->crtc_vdisplay;
	crtc_vtotal = adjusted_mode->crtc_vtotal;
	crtc_vblank_start = adjusted_mode->crtc_vblank_start;
	crtc_vblank_end = adjusted_mode->crtc_vblank_end;

	if (adjusted_mode->flags & DRM_MODE_FLAG_INTERLACE) {
		/* the chip adds 2 halflines automatically */
		crtc_vtotal -= 1;
		crtc_vblank_end -= 1;

		if (intel_crtc_has_type(crtc_state, INTEL_OUTPUT_SDVO))
			vsyncshift = (adjusted_mode->crtc_htotal - 1) / 2;
		else
			vsyncshift = adjusted_mode->crtc_hsync_start -
				adjusted_mode->crtc_htotal / 2;
		if (vsyncshift < 0)
			vsyncshift += adjusted_mode->crtc_htotal;
	}

	/*
	 * VBLANK_START no longer works on ADL+, instead we must use
	 * TRANS_SET_CONTEXT_LATENCY to configure the pipe vblank start.
	 */
	if (DISPLAY_VER(dev_priv) >= 13) {
		intel_de_write(dev_priv,
			       TRANS_SET_CONTEXT_LATENCY(dev_priv, cpu_transcoder),
			       crtc_vblank_start - crtc_vdisplay);

		/*
		 * VBLANK_START not used by hw, just clear it
		 * to make it stand out in register dumps.
		 */
		crtc_vblank_start = 1;
	}

	if (DISPLAY_VER(dev_priv) >= 4)
		intel_de_write(dev_priv,
			       TRANS_VSYNCSHIFT(dev_priv, cpu_transcoder),
			       vsyncshift);

	intel_de_write(dev_priv, TRANS_HTOTAL(dev_priv, cpu_transcoder),
		       HACTIVE(adjusted_mode->crtc_hdisplay - 1) |
		       HTOTAL(adjusted_mode->crtc_htotal - 1));
	intel_de_write(dev_priv, TRANS_HBLANK(dev_priv, cpu_transcoder),
		       HBLANK_START(adjusted_mode->crtc_hblank_start - 1) |
		       HBLANK_END(adjusted_mode->crtc_hblank_end - 1));
	intel_de_write(dev_priv, TRANS_HSYNC(dev_priv, cpu_transcoder),
		       HSYNC_START(adjusted_mode->crtc_hsync_start - 1) |
		       HSYNC_END(adjusted_mode->crtc_hsync_end - 1));

	intel_de_write(dev_priv, TRANS_VTOTAL(dev_priv, cpu_transcoder),
		       VACTIVE(crtc_vdisplay - 1) |
		       VTOTAL(crtc_vtotal - 1));
	intel_de_write(dev_priv, TRANS_VBLANK(dev_priv, cpu_transcoder),
		       VBLANK_START(crtc_vblank_start - 1) |
		       VBLANK_END(crtc_vblank_end - 1));
	intel_de_write(dev_priv, TRANS_VSYNC(dev_priv, cpu_transcoder),
		       VSYNC_START(adjusted_mode->crtc_vsync_start - 1) |
		       VSYNC_END(adjusted_mode->crtc_vsync_end - 1));

	/* Workaround: when the EDP input selection is B, the VTOTAL_B must be
	 * programmed with the VTOTAL_EDP value. Same for VTOTAL_C. This is
	 * documented on the DDI_FUNC_CTL register description, EDP Input Select
	 * bits. */
	if (IS_HASWELL(dev_priv) && cpu_transcoder == TRANSCODER_EDP &&
	    (pipe == PIPE_B || pipe == PIPE_C))
		intel_de_write(dev_priv, TRANS_VTOTAL(dev_priv, pipe),
			       VACTIVE(crtc_vdisplay - 1) |
			       VTOTAL(crtc_vtotal - 1));
}

static void intel_set_transcoder_timings_lrr(const struct intel_crtc_state *crtc_state)
{
	struct intel_crtc *crtc = to_intel_crtc(crtc_state->uapi.crtc);
	struct drm_i915_private *dev_priv = to_i915(crtc->base.dev);
	enum transcoder cpu_transcoder = crtc_state->cpu_transcoder;
	const struct drm_display_mode *adjusted_mode = &crtc_state->hw.adjusted_mode;
	u32 crtc_vdisplay, crtc_vtotal, crtc_vblank_start, crtc_vblank_end;

	crtc_vdisplay = adjusted_mode->crtc_vdisplay;
	crtc_vtotal = adjusted_mode->crtc_vtotal;
	crtc_vblank_start = adjusted_mode->crtc_vblank_start;
	crtc_vblank_end = adjusted_mode->crtc_vblank_end;

	drm_WARN_ON(&dev_priv->drm, adjusted_mode->flags & DRM_MODE_FLAG_INTERLACE);

	/*
	 * The hardware actually ignores TRANS_VBLANK.VBLANK_END in DP mode.
	 * But let's write it anyway to keep the state checker happy.
	 */
	intel_de_write(dev_priv, TRANS_VBLANK(dev_priv, cpu_transcoder),
		       VBLANK_START(crtc_vblank_start - 1) |
		       VBLANK_END(crtc_vblank_end - 1));
	/*
	 * The double buffer latch point for TRANS_VTOTAL
	 * is the transcoder's undelayed vblank.
	 */
	intel_de_write(dev_priv, TRANS_VTOTAL(dev_priv, cpu_transcoder),
		       VACTIVE(crtc_vdisplay - 1) |
		       VTOTAL(crtc_vtotal - 1));
}

static void intel_set_pipe_src_size(const struct intel_crtc_state *crtc_state)
{
	struct intel_crtc *crtc = to_intel_crtc(crtc_state->uapi.crtc);
	struct drm_i915_private *dev_priv = to_i915(crtc->base.dev);
	int width = drm_rect_width(&crtc_state->pipe_src);
	int height = drm_rect_height(&crtc_state->pipe_src);
	enum pipe pipe = crtc->pipe;

	/* pipesrc controls the size that is scaled from, which should
	 * always be the user's requested size.
	 */
	intel_de_write(dev_priv, PIPESRC(dev_priv, pipe),
		       PIPESRC_WIDTH(width - 1) | PIPESRC_HEIGHT(height - 1));
}

static bool intel_pipe_is_interlaced(const struct intel_crtc_state *crtc_state)
{
	struct drm_i915_private *dev_priv = to_i915(crtc_state->uapi.crtc->dev);
	enum transcoder cpu_transcoder = crtc_state->cpu_transcoder;

	if (DISPLAY_VER(dev_priv) == 2)
		return false;

	if (DISPLAY_VER(dev_priv) >= 9 ||
	    IS_BROADWELL(dev_priv) || IS_HASWELL(dev_priv))
		return intel_de_read(dev_priv,
				     TRANSCONF(dev_priv, cpu_transcoder)) & TRANSCONF_INTERLACE_MASK_HSW;
	else
		return intel_de_read(dev_priv,
				     TRANSCONF(dev_priv, cpu_transcoder)) & TRANSCONF_INTERLACE_MASK;
}

static void intel_get_transcoder_timings(struct intel_crtc *crtc,
					 struct intel_crtc_state *pipe_config)
{
	struct drm_device *dev = crtc->base.dev;
	struct drm_i915_private *dev_priv = to_i915(dev);
	enum transcoder cpu_transcoder = pipe_config->cpu_transcoder;
	struct drm_display_mode *adjusted_mode = &pipe_config->hw.adjusted_mode;
	u32 tmp;

	tmp = intel_de_read(dev_priv, TRANS_HTOTAL(dev_priv, cpu_transcoder));
	adjusted_mode->crtc_hdisplay = REG_FIELD_GET(HACTIVE_MASK, tmp) + 1;
	adjusted_mode->crtc_htotal = REG_FIELD_GET(HTOTAL_MASK, tmp) + 1;

	if (!transcoder_is_dsi(cpu_transcoder)) {
		tmp = intel_de_read(dev_priv,
				    TRANS_HBLANK(dev_priv, cpu_transcoder));
		adjusted_mode->crtc_hblank_start = REG_FIELD_GET(HBLANK_START_MASK, tmp) + 1;
		adjusted_mode->crtc_hblank_end = REG_FIELD_GET(HBLANK_END_MASK, tmp) + 1;
	}

	tmp = intel_de_read(dev_priv, TRANS_HSYNC(dev_priv, cpu_transcoder));
	adjusted_mode->crtc_hsync_start = REG_FIELD_GET(HSYNC_START_MASK, tmp) + 1;
	adjusted_mode->crtc_hsync_end = REG_FIELD_GET(HSYNC_END_MASK, tmp) + 1;

	tmp = intel_de_read(dev_priv, TRANS_VTOTAL(dev_priv, cpu_transcoder));
	adjusted_mode->crtc_vdisplay = REG_FIELD_GET(VACTIVE_MASK, tmp) + 1;
	adjusted_mode->crtc_vtotal = REG_FIELD_GET(VTOTAL_MASK, tmp) + 1;

	/* FIXME TGL+ DSI transcoders have this! */
	if (!transcoder_is_dsi(cpu_transcoder)) {
		tmp = intel_de_read(dev_priv,
				    TRANS_VBLANK(dev_priv, cpu_transcoder));
		adjusted_mode->crtc_vblank_start = REG_FIELD_GET(VBLANK_START_MASK, tmp) + 1;
		adjusted_mode->crtc_vblank_end = REG_FIELD_GET(VBLANK_END_MASK, tmp) + 1;
	}
	tmp = intel_de_read(dev_priv, TRANS_VSYNC(dev_priv, cpu_transcoder));
	adjusted_mode->crtc_vsync_start = REG_FIELD_GET(VSYNC_START_MASK, tmp) + 1;
	adjusted_mode->crtc_vsync_end = REG_FIELD_GET(VSYNC_END_MASK, tmp) + 1;

	if (intel_pipe_is_interlaced(pipe_config)) {
		adjusted_mode->flags |= DRM_MODE_FLAG_INTERLACE;
		adjusted_mode->crtc_vtotal += 1;
		adjusted_mode->crtc_vblank_end += 1;
	}

	if (DISPLAY_VER(dev_priv) >= 13 && !transcoder_is_dsi(cpu_transcoder))
		adjusted_mode->crtc_vblank_start =
			adjusted_mode->crtc_vdisplay +
			intel_de_read(dev_priv,
				      TRANS_SET_CONTEXT_LATENCY(dev_priv, cpu_transcoder));
}

static void intel_joiner_adjust_pipe_src(struct intel_crtc_state *crtc_state)
{
	struct intel_crtc *crtc = to_intel_crtc(crtc_state->uapi.crtc);
	int num_pipes = intel_crtc_num_joined_pipes(crtc_state);
	enum pipe primary_pipe, pipe = crtc->pipe;
	int width;

	if (num_pipes == 1)
		return;

	primary_pipe = joiner_primary_pipe(crtc_state);
	width = drm_rect_width(&crtc_state->pipe_src);

	drm_rect_translate_to(&crtc_state->pipe_src,
			      (pipe - primary_pipe) * width, 0);
}

static void intel_get_pipe_src_size(struct intel_crtc *crtc,
				    struct intel_crtc_state *pipe_config)
{
	struct drm_device *dev = crtc->base.dev;
	struct drm_i915_private *dev_priv = to_i915(dev);
	u32 tmp;

	tmp = intel_de_read(dev_priv, PIPESRC(dev_priv, crtc->pipe));

	drm_rect_init(&pipe_config->pipe_src, 0, 0,
		      REG_FIELD_GET(PIPESRC_WIDTH_MASK, tmp) + 1,
		      REG_FIELD_GET(PIPESRC_HEIGHT_MASK, tmp) + 1);

	intel_joiner_adjust_pipe_src(pipe_config);
}

void i9xx_set_pipeconf(const struct intel_crtc_state *crtc_state)
{
	struct intel_crtc *crtc = to_intel_crtc(crtc_state->uapi.crtc);
	struct drm_i915_private *dev_priv = to_i915(crtc->base.dev);
	enum transcoder cpu_transcoder = crtc_state->cpu_transcoder;
	u32 val = 0;

	/*
	 * - We keep both pipes enabled on 830
	 * - During modeset the pipe is still disabled and must remain so
	 * - During fastset the pipe is already enabled and must remain so
	 */
	if (IS_I830(dev_priv) || !intel_crtc_needs_modeset(crtc_state))
		val |= TRANSCONF_ENABLE;

	if (crtc_state->double_wide)
		val |= TRANSCONF_DOUBLE_WIDE;

	/* only g4x and later have fancy bpc/dither controls */
	if (IS_G4X(dev_priv) || IS_VALLEYVIEW(dev_priv) ||
	    IS_CHERRYVIEW(dev_priv)) {
		/* Bspec claims that we can't use dithering for 30bpp pipes. */
		if (crtc_state->dither && crtc_state->pipe_bpp != 30)
			val |= TRANSCONF_DITHER_EN |
				TRANSCONF_DITHER_TYPE_SP;

		switch (crtc_state->pipe_bpp) {
		default:
			/* Case prevented by intel_choose_pipe_bpp_dither. */
			MISSING_CASE(crtc_state->pipe_bpp);
			fallthrough;
		case 18:
			val |= TRANSCONF_BPC_6;
			break;
		case 24:
			val |= TRANSCONF_BPC_8;
			break;
		case 30:
			val |= TRANSCONF_BPC_10;
			break;
		}
	}

	if (crtc_state->hw.adjusted_mode.flags & DRM_MODE_FLAG_INTERLACE) {
		if (DISPLAY_VER(dev_priv) < 4 ||
		    intel_crtc_has_type(crtc_state, INTEL_OUTPUT_SDVO))
			val |= TRANSCONF_INTERLACE_W_FIELD_INDICATION;
		else
			val |= TRANSCONF_INTERLACE_W_SYNC_SHIFT;
	} else {
		val |= TRANSCONF_INTERLACE_PROGRESSIVE;
	}

	if ((IS_VALLEYVIEW(dev_priv) || IS_CHERRYVIEW(dev_priv)) &&
	     crtc_state->limited_color_range)
		val |= TRANSCONF_COLOR_RANGE_SELECT;

	val |= TRANSCONF_GAMMA_MODE(crtc_state->gamma_mode);

	if (crtc_state->wgc_enable)
		val |= TRANSCONF_WGC_ENABLE;

	val |= TRANSCONF_FRAME_START_DELAY(crtc_state->framestart_delay - 1);

	intel_de_write(dev_priv, TRANSCONF(dev_priv, cpu_transcoder), val);
	intel_de_posting_read(dev_priv, TRANSCONF(dev_priv, cpu_transcoder));
}

static bool i9xx_has_pfit(struct drm_i915_private *dev_priv)
{
	if (IS_I830(dev_priv))
		return false;

	return DISPLAY_VER(dev_priv) >= 4 ||
		IS_PINEVIEW(dev_priv) || IS_MOBILE(dev_priv);
}

static void i9xx_get_pfit_config(struct intel_crtc_state *crtc_state)
{
	struct intel_crtc *crtc = to_intel_crtc(crtc_state->uapi.crtc);
	struct drm_i915_private *dev_priv = to_i915(crtc->base.dev);
	enum pipe pipe;
	u32 tmp;

	if (!i9xx_has_pfit(dev_priv))
		return;

	tmp = intel_de_read(dev_priv, PFIT_CONTROL(dev_priv));
	if (!(tmp & PFIT_ENABLE))
		return;

	/* Check whether the pfit is attached to our pipe. */
	if (DISPLAY_VER(dev_priv) >= 4)
		pipe = REG_FIELD_GET(PFIT_PIPE_MASK, tmp);
	else
		pipe = PIPE_B;

	if (pipe != crtc->pipe)
		return;

	crtc_state->gmch_pfit.control = tmp;
	crtc_state->gmch_pfit.pgm_ratios =
		intel_de_read(dev_priv, PFIT_PGM_RATIOS(dev_priv));
}

static enum intel_output_format
bdw_get_pipe_misc_output_format(struct intel_crtc *crtc)
{
	struct drm_i915_private *dev_priv = to_i915(crtc->base.dev);
	u32 tmp;

	tmp = intel_de_read(dev_priv, PIPE_MISC(crtc->pipe));

	if (tmp & PIPE_MISC_YUV420_ENABLE) {
		/* We support 4:2:0 in full blend mode only */
		drm_WARN_ON(&dev_priv->drm,
			    (tmp & PIPE_MISC_YUV420_MODE_FULL_BLEND) == 0);

		return INTEL_OUTPUT_FORMAT_YCBCR420;
	} else if (tmp & PIPE_MISC_OUTPUT_COLORSPACE_YUV) {
		return INTEL_OUTPUT_FORMAT_YCBCR444;
	} else {
		return INTEL_OUTPUT_FORMAT_RGB;
	}
}

static bool i9xx_get_pipe_config(struct intel_crtc *crtc,
				 struct intel_crtc_state *pipe_config)
{
	struct drm_i915_private *dev_priv = to_i915(crtc->base.dev);
	enum intel_display_power_domain power_domain;
	intel_wakeref_t wakeref;
	u32 tmp;
	bool ret;

	power_domain = POWER_DOMAIN_PIPE(crtc->pipe);
	wakeref = intel_display_power_get_if_enabled(dev_priv, power_domain);
	if (!wakeref)
		return false;

	pipe_config->output_format = INTEL_OUTPUT_FORMAT_RGB;
	pipe_config->sink_format = pipe_config->output_format;
	pipe_config->cpu_transcoder = (enum transcoder) crtc->pipe;
	pipe_config->shared_dpll = NULL;

	ret = false;

	tmp = intel_de_read(dev_priv,
			    TRANSCONF(dev_priv, pipe_config->cpu_transcoder));
	if (!(tmp & TRANSCONF_ENABLE))
		goto out;

	if (IS_G4X(dev_priv) || IS_VALLEYVIEW(dev_priv) ||
	    IS_CHERRYVIEW(dev_priv)) {
		switch (tmp & TRANSCONF_BPC_MASK) {
		case TRANSCONF_BPC_6:
			pipe_config->pipe_bpp = 18;
			break;
		case TRANSCONF_BPC_8:
			pipe_config->pipe_bpp = 24;
			break;
		case TRANSCONF_BPC_10:
			pipe_config->pipe_bpp = 30;
			break;
		default:
			MISSING_CASE(tmp);
			break;
		}
	}

	if ((IS_VALLEYVIEW(dev_priv) || IS_CHERRYVIEW(dev_priv)) &&
	    (tmp & TRANSCONF_COLOR_RANGE_SELECT))
		pipe_config->limited_color_range = true;

	pipe_config->gamma_mode = REG_FIELD_GET(TRANSCONF_GAMMA_MODE_MASK_I9XX, tmp);

	pipe_config->framestart_delay = REG_FIELD_GET(TRANSCONF_FRAME_START_DELAY_MASK, tmp) + 1;

	if ((IS_VALLEYVIEW(dev_priv) || IS_CHERRYVIEW(dev_priv)) &&
	    (tmp & TRANSCONF_WGC_ENABLE))
		pipe_config->wgc_enable = true;

	intel_color_get_config(pipe_config);

	if (DISPLAY_VER(dev_priv) < 4)
		pipe_config->double_wide = tmp & TRANSCONF_DOUBLE_WIDE;

	intel_get_transcoder_timings(crtc, pipe_config);
	intel_get_pipe_src_size(crtc, pipe_config);

	i9xx_get_pfit_config(pipe_config);

	i9xx_dpll_get_hw_state(crtc, &pipe_config->dpll_hw_state);

	if (DISPLAY_VER(dev_priv) >= 4) {
		tmp = pipe_config->dpll_hw_state.i9xx.dpll_md;
		pipe_config->pixel_multiplier =
			((tmp & DPLL_MD_UDI_MULTIPLIER_MASK)
			 >> DPLL_MD_UDI_MULTIPLIER_SHIFT) + 1;
	} else if (IS_I945G(dev_priv) || IS_I945GM(dev_priv) ||
		   IS_G33(dev_priv) || IS_PINEVIEW(dev_priv)) {
		tmp = pipe_config->dpll_hw_state.i9xx.dpll;
		pipe_config->pixel_multiplier =
			((tmp & SDVO_MULTIPLIER_MASK)
			 >> SDVO_MULTIPLIER_SHIFT_HIRES) + 1;
	} else {
		/* Note that on i915G/GM the pixel multiplier is in the sdvo
		 * port and will be fixed up in the encoder->get_config
		 * function. */
		pipe_config->pixel_multiplier = 1;
	}

	if (IS_CHERRYVIEW(dev_priv))
		chv_crtc_clock_get(pipe_config);
	else if (IS_VALLEYVIEW(dev_priv))
		vlv_crtc_clock_get(pipe_config);
	else
		i9xx_crtc_clock_get(pipe_config);

	/*
	 * Normally the dotclock is filled in by the encoder .get_config()
	 * but in case the pipe is enabled w/o any ports we need a sane
	 * default.
	 */
	pipe_config->hw.adjusted_mode.crtc_clock =
		pipe_config->port_clock / pipe_config->pixel_multiplier;

	ret = true;

out:
	intel_display_power_put(dev_priv, power_domain, wakeref);

	return ret;
}

void ilk_set_pipeconf(const struct intel_crtc_state *crtc_state)
{
	struct intel_crtc *crtc = to_intel_crtc(crtc_state->uapi.crtc);
	struct drm_i915_private *dev_priv = to_i915(crtc->base.dev);
	enum transcoder cpu_transcoder = crtc_state->cpu_transcoder;
	u32 val = 0;

	/*
	 * - During modeset the pipe is still disabled and must remain so
	 * - During fastset the pipe is already enabled and must remain so
	 */
	if (!intel_crtc_needs_modeset(crtc_state))
		val |= TRANSCONF_ENABLE;

	switch (crtc_state->pipe_bpp) {
	default:
		/* Case prevented by intel_choose_pipe_bpp_dither. */
		MISSING_CASE(crtc_state->pipe_bpp);
		fallthrough;
	case 18:
		val |= TRANSCONF_BPC_6;
		break;
	case 24:
		val |= TRANSCONF_BPC_8;
		break;
	case 30:
		val |= TRANSCONF_BPC_10;
		break;
	case 36:
		val |= TRANSCONF_BPC_12;
		break;
	}

	if (crtc_state->dither)
		val |= TRANSCONF_DITHER_EN | TRANSCONF_DITHER_TYPE_SP;

	if (crtc_state->hw.adjusted_mode.flags & DRM_MODE_FLAG_INTERLACE)
		val |= TRANSCONF_INTERLACE_IF_ID_ILK;
	else
		val |= TRANSCONF_INTERLACE_PF_PD_ILK;

	/*
	 * This would end up with an odd purple hue over
	 * the entire display. Make sure we don't do it.
	 */
	drm_WARN_ON(&dev_priv->drm, crtc_state->limited_color_range &&
		    crtc_state->output_format != INTEL_OUTPUT_FORMAT_RGB);

	if (crtc_state->limited_color_range &&
	    !intel_crtc_has_type(crtc_state, INTEL_OUTPUT_SDVO))
		val |= TRANSCONF_COLOR_RANGE_SELECT;

	if (crtc_state->output_format != INTEL_OUTPUT_FORMAT_RGB)
		val |= TRANSCONF_OUTPUT_COLORSPACE_YUV709;

	val |= TRANSCONF_GAMMA_MODE(crtc_state->gamma_mode);

	val |= TRANSCONF_FRAME_START_DELAY(crtc_state->framestart_delay - 1);
	val |= TRANSCONF_MSA_TIMING_DELAY(crtc_state->msa_timing_delay);

	intel_de_write(dev_priv, TRANSCONF(dev_priv, cpu_transcoder), val);
	intel_de_posting_read(dev_priv, TRANSCONF(dev_priv, cpu_transcoder));
}

static void hsw_set_transconf(const struct intel_crtc_state *crtc_state)
{
	struct intel_crtc *crtc = to_intel_crtc(crtc_state->uapi.crtc);
	struct drm_i915_private *dev_priv = to_i915(crtc->base.dev);
	enum transcoder cpu_transcoder = crtc_state->cpu_transcoder;
	u32 val = 0;

	/*
	 * - During modeset the pipe is still disabled and must remain so
	 * - During fastset the pipe is already enabled and must remain so
	 */
	if (!intel_crtc_needs_modeset(crtc_state))
		val |= TRANSCONF_ENABLE;

	if (IS_HASWELL(dev_priv) && crtc_state->dither)
		val |= TRANSCONF_DITHER_EN | TRANSCONF_DITHER_TYPE_SP;

	if (crtc_state->hw.adjusted_mode.flags & DRM_MODE_FLAG_INTERLACE)
		val |= TRANSCONF_INTERLACE_IF_ID_ILK;
	else
		val |= TRANSCONF_INTERLACE_PF_PD_ILK;

	if (IS_HASWELL(dev_priv) &&
	    crtc_state->output_format != INTEL_OUTPUT_FORMAT_RGB)
		val |= TRANSCONF_OUTPUT_COLORSPACE_YUV_HSW;

	intel_de_write(dev_priv, TRANSCONF(dev_priv, cpu_transcoder), val);
	intel_de_posting_read(dev_priv, TRANSCONF(dev_priv, cpu_transcoder));
}

static void bdw_set_pipe_misc(struct intel_dsb *dsb,
			      const struct intel_crtc_state *crtc_state)
{
	struct intel_crtc *crtc = to_intel_crtc(crtc_state->uapi.crtc);
	struct intel_display *display = to_intel_display(crtc->base.dev);
	struct drm_i915_private *dev_priv = to_i915(crtc->base.dev);
	u32 val = 0;

	switch (crtc_state->pipe_bpp) {
	case 18:
		val |= PIPE_MISC_BPC_6;
		break;
	case 24:
		val |= PIPE_MISC_BPC_8;
		break;
	case 30:
		val |= PIPE_MISC_BPC_10;
		break;
	case 36:
		/* Port output 12BPC defined for ADLP+ */
		if (DISPLAY_VER(dev_priv) >= 13)
			val |= PIPE_MISC_BPC_12_ADLP;
		break;
	default:
		MISSING_CASE(crtc_state->pipe_bpp);
		break;
	}

	if (crtc_state->dither)
		val |= PIPE_MISC_DITHER_ENABLE | PIPE_MISC_DITHER_TYPE_SP;

	if (crtc_state->output_format == INTEL_OUTPUT_FORMAT_YCBCR420 ||
	    crtc_state->output_format == INTEL_OUTPUT_FORMAT_YCBCR444)
		val |= PIPE_MISC_OUTPUT_COLORSPACE_YUV;

	if (crtc_state->output_format == INTEL_OUTPUT_FORMAT_YCBCR420)
		val |= PIPE_MISC_YUV420_ENABLE |
			PIPE_MISC_YUV420_MODE_FULL_BLEND;

	if (DISPLAY_VER(dev_priv) >= 11 && is_hdr_mode(crtc_state))
		val |= PIPE_MISC_HDR_MODE_PRECISION;

	if (DISPLAY_VER(dev_priv) >= 12)
		val |= PIPE_MISC_PIXEL_ROUNDING_TRUNC;

	/* allow PSR with sprite enabled */
	if (IS_BROADWELL(dev_priv))
		val |= PIPE_MISC_PSR_MASK_SPRITE_ENABLE;

	intel_de_write_dsb(display, dsb, PIPE_MISC(crtc->pipe), val);
}

int bdw_get_pipe_misc_bpp(struct intel_crtc *crtc)
{
	struct drm_i915_private *dev_priv = to_i915(crtc->base.dev);
	u32 tmp;

	tmp = intel_de_read(dev_priv, PIPE_MISC(crtc->pipe));

	switch (tmp & PIPE_MISC_BPC_MASK) {
	case PIPE_MISC_BPC_6:
		return 18;
	case PIPE_MISC_BPC_8:
		return 24;
	case PIPE_MISC_BPC_10:
		return 30;
	/*
	 * PORT OUTPUT 12 BPC defined for ADLP+.
	 *
	 * TODO:
	 * For previous platforms with DSI interface, bits 5:7
	 * are used for storing pipe_bpp irrespective of dithering.
	 * Since the value of 12 BPC is not defined for these bits
	 * on older platforms, need to find a workaround for 12 BPC
	 * MIPI DSI HW readout.
	 */
	case PIPE_MISC_BPC_12_ADLP:
		if (DISPLAY_VER(dev_priv) >= 13)
			return 36;
		fallthrough;
	default:
		MISSING_CASE(tmp);
		return 0;
	}
}

int ilk_get_lanes_required(int target_clock, int link_bw, int bpp)
{
	/*
	 * Account for spread spectrum to avoid
	 * oversubscribing the link. Max center spread
	 * is 2.5%; use 5% for safety's sake.
	 */
	u32 bps = target_clock * bpp * 21 / 20;
	return DIV_ROUND_UP(bps, link_bw * 8);
}

void intel_get_m_n(struct drm_i915_private *i915,
		   struct intel_link_m_n *m_n,
		   i915_reg_t data_m_reg, i915_reg_t data_n_reg,
		   i915_reg_t link_m_reg, i915_reg_t link_n_reg)
{
	m_n->link_m = intel_de_read(i915, link_m_reg) & DATA_LINK_M_N_MASK;
	m_n->link_n = intel_de_read(i915, link_n_reg) & DATA_LINK_M_N_MASK;
	m_n->data_m = intel_de_read(i915, data_m_reg) & DATA_LINK_M_N_MASK;
	m_n->data_n = intel_de_read(i915, data_n_reg) & DATA_LINK_M_N_MASK;
	m_n->tu = REG_FIELD_GET(TU_SIZE_MASK, intel_de_read(i915, data_m_reg)) + 1;
}

void intel_cpu_transcoder_get_m1_n1(struct intel_crtc *crtc,
				    enum transcoder transcoder,
				    struct intel_link_m_n *m_n)
{
	struct drm_i915_private *dev_priv = to_i915(crtc->base.dev);
	enum pipe pipe = crtc->pipe;

	if (DISPLAY_VER(dev_priv) >= 5)
		intel_get_m_n(dev_priv, m_n,
			      PIPE_DATA_M1(dev_priv, transcoder),
			      PIPE_DATA_N1(dev_priv, transcoder),
			      PIPE_LINK_M1(dev_priv, transcoder),
			      PIPE_LINK_N1(dev_priv, transcoder));
	else
		intel_get_m_n(dev_priv, m_n,
			      PIPE_DATA_M_G4X(pipe), PIPE_DATA_N_G4X(pipe),
			      PIPE_LINK_M_G4X(pipe), PIPE_LINK_N_G4X(pipe));
}

void intel_cpu_transcoder_get_m2_n2(struct intel_crtc *crtc,
				    enum transcoder transcoder,
				    struct intel_link_m_n *m_n)
{
	struct drm_i915_private *dev_priv = to_i915(crtc->base.dev);

	if (!intel_cpu_transcoder_has_m2_n2(dev_priv, transcoder))
		return;

	intel_get_m_n(dev_priv, m_n,
		      PIPE_DATA_M2(dev_priv, transcoder),
		      PIPE_DATA_N2(dev_priv, transcoder),
		      PIPE_LINK_M2(dev_priv, transcoder),
		      PIPE_LINK_N2(dev_priv, transcoder));
}

static void ilk_get_pfit_config(struct intel_crtc_state *crtc_state)
{
	struct intel_crtc *crtc = to_intel_crtc(crtc_state->uapi.crtc);
	struct drm_i915_private *dev_priv = to_i915(crtc->base.dev);
	u32 ctl, pos, size;
	enum pipe pipe;

	ctl = intel_de_read(dev_priv, PF_CTL(crtc->pipe));
	if ((ctl & PF_ENABLE) == 0)
		return;

	if (IS_IVYBRIDGE(dev_priv) || IS_HASWELL(dev_priv))
		pipe = REG_FIELD_GET(PF_PIPE_SEL_MASK_IVB, ctl);
	else
		pipe = crtc->pipe;

	crtc_state->pch_pfit.enabled = true;

	pos = intel_de_read(dev_priv, PF_WIN_POS(crtc->pipe));
	size = intel_de_read(dev_priv, PF_WIN_SZ(crtc->pipe));

	drm_rect_init(&crtc_state->pch_pfit.dst,
		      REG_FIELD_GET(PF_WIN_XPOS_MASK, pos),
		      REG_FIELD_GET(PF_WIN_YPOS_MASK, pos),
		      REG_FIELD_GET(PF_WIN_XSIZE_MASK, size),
		      REG_FIELD_GET(PF_WIN_YSIZE_MASK, size));

	/*
	 * We currently do not free assignements of panel fitters on
	 * ivb/hsw (since we don't use the higher upscaling modes which
	 * differentiates them) so just WARN about this case for now.
	 */
	drm_WARN_ON(&dev_priv->drm, pipe != crtc->pipe);
}

static bool ilk_get_pipe_config(struct intel_crtc *crtc,
				struct intel_crtc_state *pipe_config)
{
	struct drm_device *dev = crtc->base.dev;
	struct drm_i915_private *dev_priv = to_i915(dev);
	enum intel_display_power_domain power_domain;
	intel_wakeref_t wakeref;
	u32 tmp;
	bool ret;

	power_domain = POWER_DOMAIN_PIPE(crtc->pipe);
	wakeref = intel_display_power_get_if_enabled(dev_priv, power_domain);
	if (!wakeref)
		return false;

	pipe_config->cpu_transcoder = (enum transcoder) crtc->pipe;
	pipe_config->shared_dpll = NULL;

	ret = false;
	tmp = intel_de_read(dev_priv,
			    TRANSCONF(dev_priv, pipe_config->cpu_transcoder));
	if (!(tmp & TRANSCONF_ENABLE))
		goto out;

	switch (tmp & TRANSCONF_BPC_MASK) {
	case TRANSCONF_BPC_6:
		pipe_config->pipe_bpp = 18;
		break;
	case TRANSCONF_BPC_8:
		pipe_config->pipe_bpp = 24;
		break;
	case TRANSCONF_BPC_10:
		pipe_config->pipe_bpp = 30;
		break;
	case TRANSCONF_BPC_12:
		pipe_config->pipe_bpp = 36;
		break;
	default:
		break;
	}

	if (tmp & TRANSCONF_COLOR_RANGE_SELECT)
		pipe_config->limited_color_range = true;

	switch (tmp & TRANSCONF_OUTPUT_COLORSPACE_MASK) {
	case TRANSCONF_OUTPUT_COLORSPACE_YUV601:
	case TRANSCONF_OUTPUT_COLORSPACE_YUV709:
		pipe_config->output_format = INTEL_OUTPUT_FORMAT_YCBCR444;
		break;
	default:
		pipe_config->output_format = INTEL_OUTPUT_FORMAT_RGB;
		break;
	}

	pipe_config->sink_format = pipe_config->output_format;

	pipe_config->gamma_mode = REG_FIELD_GET(TRANSCONF_GAMMA_MODE_MASK_ILK, tmp);

	pipe_config->framestart_delay = REG_FIELD_GET(TRANSCONF_FRAME_START_DELAY_MASK, tmp) + 1;

	pipe_config->msa_timing_delay = REG_FIELD_GET(TRANSCONF_MSA_TIMING_DELAY_MASK, tmp);

	intel_color_get_config(pipe_config);

	pipe_config->pixel_multiplier = 1;

	ilk_pch_get_config(pipe_config);

	intel_get_transcoder_timings(crtc, pipe_config);
	intel_get_pipe_src_size(crtc, pipe_config);

	ilk_get_pfit_config(pipe_config);

	ret = true;

out:
	intel_display_power_put(dev_priv, power_domain, wakeref);

	return ret;
}

static u8 joiner_pipes(struct drm_i915_private *i915)
{
	u8 pipes;

	if (DISPLAY_VER(i915) >= 12)
		pipes = BIT(PIPE_A) | BIT(PIPE_B) | BIT(PIPE_C) | BIT(PIPE_D);
	else if (DISPLAY_VER(i915) >= 11)
		pipes = BIT(PIPE_B) | BIT(PIPE_C);
	else
		pipes = 0;

	return pipes & DISPLAY_RUNTIME_INFO(i915)->pipe_mask;
}

static bool transcoder_ddi_func_is_enabled(struct drm_i915_private *dev_priv,
					   enum transcoder cpu_transcoder)
{
	enum intel_display_power_domain power_domain;
	intel_wakeref_t wakeref;
	u32 tmp = 0;

	power_domain = POWER_DOMAIN_TRANSCODER(cpu_transcoder);

	with_intel_display_power_if_enabled(dev_priv, power_domain, wakeref)
		tmp = intel_de_read(dev_priv,
				    TRANS_DDI_FUNC_CTL(dev_priv, cpu_transcoder));

	return tmp & TRANS_DDI_FUNC_ENABLE;
}

static void enabled_uncompressed_joiner_pipes(struct intel_display *display,
					      u8 *primary_pipes, u8 *secondary_pipes)
{
	struct drm_i915_private *i915 = to_i915(display->drm);
	struct intel_crtc *crtc;

	*primary_pipes = 0;
	*secondary_pipes = 0;

	if (!HAS_UNCOMPRESSED_JOINER(display))
		return;

	for_each_intel_crtc_in_pipe_mask(&i915->drm, crtc,
					 joiner_pipes(i915)) {
		enum intel_display_power_domain power_domain;
		enum pipe pipe = crtc->pipe;
		intel_wakeref_t wakeref;

		power_domain = POWER_DOMAIN_PIPE(pipe);
		with_intel_display_power_if_enabled(i915, power_domain, wakeref) {
			u32 tmp = intel_de_read(display, ICL_PIPE_DSS_CTL1(pipe));

			if (tmp & UNCOMPRESSED_JOINER_PRIMARY)
				*primary_pipes |= BIT(pipe);
			if (tmp & UNCOMPRESSED_JOINER_SECONDARY)
				*secondary_pipes |= BIT(pipe);
		}
	}
}

static void enabled_bigjoiner_pipes(struct intel_display *display,
				    u8 *primary_pipes, u8 *secondary_pipes)
{
	struct drm_i915_private *i915 = to_i915(display->drm);
	struct intel_crtc *crtc;

	*primary_pipes = 0;
	*secondary_pipes = 0;

	if (!HAS_BIGJOINER(display))
		return;

	for_each_intel_crtc_in_pipe_mask(&i915->drm, crtc,
					 joiner_pipes(i915)) {
		enum intel_display_power_domain power_domain;
		enum pipe pipe = crtc->pipe;
		intel_wakeref_t wakeref;

		power_domain = intel_dsc_power_domain(crtc, (enum transcoder)pipe);
		with_intel_display_power_if_enabled(i915, power_domain, wakeref) {
			u32 tmp = intel_de_read(display, ICL_PIPE_DSS_CTL1(pipe));

			if (!(tmp & BIG_JOINER_ENABLE))
				continue;

			if (tmp & PRIMARY_BIG_JOINER_ENABLE)
				*primary_pipes |= BIT(pipe);
			else
				*secondary_pipes |= BIT(pipe);
		}
	}
}

static u8 expected_secondary_pipes(u8 primary_pipes, int num_pipes)
{
	u8 secondary_pipes = 0;

	for (int i = 1; i < num_pipes; i++)
		secondary_pipes |= primary_pipes << i;

	return secondary_pipes;
}
<<<<<<< HEAD

static u8 expected_uncompressed_joiner_secondary_pipes(u8 uncompjoiner_primary_pipes)
{
	return expected_secondary_pipes(uncompjoiner_primary_pipes, 2);
}

static u8 expected_bigjoiner_secondary_pipes(u8 bigjoiner_primary_pipes)
{
	return expected_secondary_pipes(bigjoiner_primary_pipes, 2);
}

static u8 get_joiner_primary_pipe(enum pipe pipe, u8 primary_pipes)
{
	primary_pipes &= GENMASK(pipe, 0);

	return primary_pipes ? BIT(fls(primary_pipes) - 1) : 0;
}

static u8 expected_ultrajoiner_secondary_pipes(u8 ultrajoiner_primary_pipes)
{
	return expected_secondary_pipes(ultrajoiner_primary_pipes, 4);
}

static u8 fixup_ultrajoiner_secondary_pipes(u8 ultrajoiner_primary_pipes,
					    u8 ultrajoiner_secondary_pipes)
{
	return ultrajoiner_secondary_pipes | ultrajoiner_primary_pipes << 3;
}

static void enabled_ultrajoiner_pipes(struct drm_i915_private *i915,
				      u8 *primary_pipes, u8 *secondary_pipes)
{
	struct intel_crtc *crtc;

	*primary_pipes = 0;
	*secondary_pipes = 0;

	if (!HAS_ULTRAJOINER(i915))
		return;

=======

static u8 expected_uncompressed_joiner_secondary_pipes(u8 uncompjoiner_primary_pipes)
{
	return expected_secondary_pipes(uncompjoiner_primary_pipes, 2);
}

static u8 expected_bigjoiner_secondary_pipes(u8 bigjoiner_primary_pipes)
{
	return expected_secondary_pipes(bigjoiner_primary_pipes, 2);
}

static u8 get_joiner_primary_pipe(enum pipe pipe, u8 primary_pipes)
{
	primary_pipes &= GENMASK(pipe, 0);

	return primary_pipes ? BIT(fls(primary_pipes) - 1) : 0;
}

static u8 expected_ultrajoiner_secondary_pipes(u8 ultrajoiner_primary_pipes)
{
	return expected_secondary_pipes(ultrajoiner_primary_pipes, 4);
}

static u8 fixup_ultrajoiner_secondary_pipes(u8 ultrajoiner_primary_pipes,
					    u8 ultrajoiner_secondary_pipes)
{
	return ultrajoiner_secondary_pipes | ultrajoiner_primary_pipes << 3;
}

static void enabled_ultrajoiner_pipes(struct drm_i915_private *i915,
				      u8 *primary_pipes, u8 *secondary_pipes)
{
	struct intel_crtc *crtc;

	*primary_pipes = 0;
	*secondary_pipes = 0;

	if (!HAS_ULTRAJOINER(i915))
		return;

>>>>>>> 682c9d3d
	for_each_intel_crtc_in_pipe_mask(&i915->drm, crtc,
					 joiner_pipes(i915)) {
		enum intel_display_power_domain power_domain;
		enum pipe pipe = crtc->pipe;
		intel_wakeref_t wakeref;

		power_domain = intel_dsc_power_domain(crtc, (enum transcoder)pipe);
		with_intel_display_power_if_enabled(i915, power_domain, wakeref) {
			u32 tmp = intel_de_read(i915, ICL_PIPE_DSS_CTL1(pipe));

			if (!(tmp & ULTRA_JOINER_ENABLE))
				continue;

			if (tmp & PRIMARY_ULTRA_JOINER_ENABLE)
				*primary_pipes |= BIT(pipe);
			else
				*secondary_pipes |= BIT(pipe);
		}
	}
}

static void enabled_joiner_pipes(struct drm_i915_private *dev_priv,
				 enum pipe pipe,
				 u8 *primary_pipe, u8 *secondary_pipes)
{
	struct intel_display *display = to_intel_display(&dev_priv->drm);
	u8 primary_ultrajoiner_pipes;
	u8 primary_uncompressed_joiner_pipes, primary_bigjoiner_pipes;
	u8 secondary_ultrajoiner_pipes;
	u8 secondary_uncompressed_joiner_pipes, secondary_bigjoiner_pipes;
	u8 ultrajoiner_pipes;
	u8 uncompressed_joiner_pipes, bigjoiner_pipes;

	enabled_ultrajoiner_pipes(dev_priv, &primary_ultrajoiner_pipes,
				  &secondary_ultrajoiner_pipes);
	/*
	 * For some strange reason the last pipe in the set of four
	 * shouldn't have ultrajoiner enable bit set in hardware.
	 * Set the bit anyway to make life easier.
	 */
	drm_WARN_ON(&dev_priv->drm,
		    expected_secondary_pipes(primary_ultrajoiner_pipes, 3) !=
		    secondary_ultrajoiner_pipes);
	secondary_ultrajoiner_pipes =
		fixup_ultrajoiner_secondary_pipes(primary_ultrajoiner_pipes,
						  secondary_ultrajoiner_pipes);

	drm_WARN_ON(&dev_priv->drm, (primary_ultrajoiner_pipes & secondary_ultrajoiner_pipes) != 0);

	enabled_uncompressed_joiner_pipes(display, &primary_uncompressed_joiner_pipes,
					  &secondary_uncompressed_joiner_pipes);

	drm_WARN_ON(display->drm,
		    (primary_uncompressed_joiner_pipes & secondary_uncompressed_joiner_pipes) != 0);

	enabled_bigjoiner_pipes(display, &primary_bigjoiner_pipes,
				&secondary_bigjoiner_pipes);

	drm_WARN_ON(display->drm,
		    (primary_bigjoiner_pipes & secondary_bigjoiner_pipes) != 0);

	ultrajoiner_pipes = primary_ultrajoiner_pipes | secondary_ultrajoiner_pipes;
	uncompressed_joiner_pipes = primary_uncompressed_joiner_pipes |
				    secondary_uncompressed_joiner_pipes;
	bigjoiner_pipes = primary_bigjoiner_pipes | secondary_bigjoiner_pipes;

	drm_WARN(display->drm, (ultrajoiner_pipes & bigjoiner_pipes) != ultrajoiner_pipes,
		 "Ultrajoiner pipes(%#x) should be bigjoiner pipes(%#x)\n",
		 ultrajoiner_pipes, bigjoiner_pipes);

	drm_WARN(display->drm, secondary_ultrajoiner_pipes !=
		 expected_ultrajoiner_secondary_pipes(primary_ultrajoiner_pipes),
		 "Wrong secondary ultrajoiner pipes(expected %#x, current %#x)\n",
		 expected_ultrajoiner_secondary_pipes(primary_ultrajoiner_pipes),
		 secondary_ultrajoiner_pipes);

	drm_WARN(display->drm, (uncompressed_joiner_pipes & bigjoiner_pipes) != 0,
		 "Uncompressed joiner pipes(%#x) and bigjoiner pipes(%#x) can't intersect\n",
		 uncompressed_joiner_pipes, bigjoiner_pipes);

	drm_WARN(display->drm, secondary_bigjoiner_pipes !=
		 expected_bigjoiner_secondary_pipes(primary_bigjoiner_pipes),
		 "Wrong secondary bigjoiner pipes(expected %#x, current %#x)\n",
		 expected_bigjoiner_secondary_pipes(primary_bigjoiner_pipes),
		 secondary_bigjoiner_pipes);

	drm_WARN(display->drm, secondary_uncompressed_joiner_pipes !=
		 expected_uncompressed_joiner_secondary_pipes(primary_uncompressed_joiner_pipes),
		 "Wrong secondary uncompressed joiner pipes(expected %#x, current %#x)\n",
		 expected_uncompressed_joiner_secondary_pipes(primary_uncompressed_joiner_pipes),
		 secondary_uncompressed_joiner_pipes);

	*primary_pipe = 0;
	*secondary_pipes = 0;

	if (ultrajoiner_pipes & BIT(pipe)) {
		*primary_pipe = get_joiner_primary_pipe(pipe, primary_ultrajoiner_pipes);
		*secondary_pipes = secondary_ultrajoiner_pipes &
				   expected_ultrajoiner_secondary_pipes(*primary_pipe);

		drm_WARN(display->drm,
			 expected_ultrajoiner_secondary_pipes(*primary_pipe) !=
			 *secondary_pipes,
			 "Wrong ultrajoiner secondary pipes for primary_pipe %#x (expected %#x, current %#x)\n",
			 *primary_pipe,
			 expected_ultrajoiner_secondary_pipes(*primary_pipe),
			 *secondary_pipes);
		return;
	}

	if (uncompressed_joiner_pipes & BIT(pipe)) {
		*primary_pipe = get_joiner_primary_pipe(pipe, primary_uncompressed_joiner_pipes);
		*secondary_pipes = secondary_uncompressed_joiner_pipes &
				   expected_uncompressed_joiner_secondary_pipes(*primary_pipe);

		drm_WARN(display->drm,
			 expected_uncompressed_joiner_secondary_pipes(*primary_pipe) !=
			 *secondary_pipes,
			 "Wrong uncompressed joiner secondary pipes for primary_pipe %#x (expected %#x, current %#x)\n",
			 *primary_pipe,
			 expected_uncompressed_joiner_secondary_pipes(*primary_pipe),
			 *secondary_pipes);
		return;
	}

	if (bigjoiner_pipes & BIT(pipe)) {
		*primary_pipe = get_joiner_primary_pipe(pipe, primary_bigjoiner_pipes);
		*secondary_pipes = secondary_bigjoiner_pipes &
				   expected_bigjoiner_secondary_pipes(*primary_pipe);

		drm_WARN(display->drm,
			 expected_bigjoiner_secondary_pipes(*primary_pipe) !=
			 *secondary_pipes,
			 "Wrong bigjoiner secondary pipes for primary_pipe %#x (expected %#x, current %#x)\n",
			 *primary_pipe,
			 expected_bigjoiner_secondary_pipes(*primary_pipe),
			 *secondary_pipes);
		return;
	}
}

static u8 hsw_panel_transcoders(struct drm_i915_private *i915)
{
	u8 panel_transcoder_mask = BIT(TRANSCODER_EDP);

	if (DISPLAY_VER(i915) >= 11)
		panel_transcoder_mask |= BIT(TRANSCODER_DSI_0) | BIT(TRANSCODER_DSI_1);

	return panel_transcoder_mask;
}

static u8 hsw_enabled_transcoders(struct intel_crtc *crtc)
{
	struct drm_device *dev = crtc->base.dev;
	struct drm_i915_private *dev_priv = to_i915(dev);
	u8 panel_transcoder_mask = hsw_panel_transcoders(dev_priv);
	enum transcoder cpu_transcoder;
	u8 primary_pipe, secondary_pipes;
	u8 enabled_transcoders = 0;

	/*
	 * XXX: Do intel_display_power_get_if_enabled before reading this (for
	 * consistency and less surprising code; it's in always on power).
	 */
	for_each_cpu_transcoder_masked(dev_priv, cpu_transcoder,
				       panel_transcoder_mask) {
		enum intel_display_power_domain power_domain;
		intel_wakeref_t wakeref;
		enum pipe trans_pipe;
		u32 tmp = 0;

		power_domain = POWER_DOMAIN_TRANSCODER(cpu_transcoder);
		with_intel_display_power_if_enabled(dev_priv, power_domain, wakeref)
			tmp = intel_de_read(dev_priv,
					    TRANS_DDI_FUNC_CTL(dev_priv, cpu_transcoder));

		if (!(tmp & TRANS_DDI_FUNC_ENABLE))
			continue;

		switch (tmp & TRANS_DDI_EDP_INPUT_MASK) {
		default:
			drm_WARN(dev, 1,
				 "unknown pipe linked to transcoder %s\n",
				 transcoder_name(cpu_transcoder));
			fallthrough;
		case TRANS_DDI_EDP_INPUT_A_ONOFF:
		case TRANS_DDI_EDP_INPUT_A_ON:
			trans_pipe = PIPE_A;
			break;
		case TRANS_DDI_EDP_INPUT_B_ONOFF:
			trans_pipe = PIPE_B;
			break;
		case TRANS_DDI_EDP_INPUT_C_ONOFF:
			trans_pipe = PIPE_C;
			break;
		case TRANS_DDI_EDP_INPUT_D_ONOFF:
			trans_pipe = PIPE_D;
			break;
		}

		if (trans_pipe == crtc->pipe)
			enabled_transcoders |= BIT(cpu_transcoder);
	}

	/* single pipe or joiner primary */
	cpu_transcoder = (enum transcoder) crtc->pipe;
	if (transcoder_ddi_func_is_enabled(dev_priv, cpu_transcoder))
		enabled_transcoders |= BIT(cpu_transcoder);

	/* joiner secondary -> consider the primary pipe's transcoder as well */
	enabled_joiner_pipes(dev_priv, crtc->pipe, &primary_pipe, &secondary_pipes);
	if (secondary_pipes & BIT(crtc->pipe)) {
		cpu_transcoder = (enum transcoder)ffs(primary_pipe) - 1;
		if (transcoder_ddi_func_is_enabled(dev_priv, cpu_transcoder))
			enabled_transcoders |= BIT(cpu_transcoder);
	}

	return enabled_transcoders;
}

static bool has_edp_transcoders(u8 enabled_transcoders)
{
	return enabled_transcoders & BIT(TRANSCODER_EDP);
}

static bool has_dsi_transcoders(u8 enabled_transcoders)
{
	return enabled_transcoders & (BIT(TRANSCODER_DSI_0) |
				      BIT(TRANSCODER_DSI_1));
}

static bool has_pipe_transcoders(u8 enabled_transcoders)
{
	return enabled_transcoders & ~(BIT(TRANSCODER_EDP) |
				       BIT(TRANSCODER_DSI_0) |
				       BIT(TRANSCODER_DSI_1));
}

static void assert_enabled_transcoders(struct drm_i915_private *i915,
				       u8 enabled_transcoders)
{
	/* Only one type of transcoder please */
	drm_WARN_ON(&i915->drm,
		    has_edp_transcoders(enabled_transcoders) +
		    has_dsi_transcoders(enabled_transcoders) +
		    has_pipe_transcoders(enabled_transcoders) > 1);

	/* Only DSI transcoders can be ganged */
	drm_WARN_ON(&i915->drm,
		    !has_dsi_transcoders(enabled_transcoders) &&
		    !is_power_of_2(enabled_transcoders));
}

static bool hsw_get_transcoder_state(struct intel_crtc *crtc,
				     struct intel_crtc_state *pipe_config,
				     struct intel_display_power_domain_set *power_domain_set)
{
	struct drm_device *dev = crtc->base.dev;
	struct drm_i915_private *dev_priv = to_i915(dev);
	unsigned long enabled_transcoders;
	u32 tmp;

	enabled_transcoders = hsw_enabled_transcoders(crtc);
	if (!enabled_transcoders)
		return false;

	assert_enabled_transcoders(dev_priv, enabled_transcoders);

	/*
	 * With the exception of DSI we should only ever have
	 * a single enabled transcoder. With DSI let's just
	 * pick the first one.
	 */
	pipe_config->cpu_transcoder = ffs(enabled_transcoders) - 1;

	if (!intel_display_power_get_in_set_if_enabled(dev_priv, power_domain_set,
						       POWER_DOMAIN_TRANSCODER(pipe_config->cpu_transcoder)))
		return false;

	if (hsw_panel_transcoders(dev_priv) & BIT(pipe_config->cpu_transcoder)) {
		tmp = intel_de_read(dev_priv,
				    TRANS_DDI_FUNC_CTL(dev_priv, pipe_config->cpu_transcoder));

		if ((tmp & TRANS_DDI_EDP_INPUT_MASK) == TRANS_DDI_EDP_INPUT_A_ONOFF)
			pipe_config->pch_pfit.force_thru = true;
	}

	tmp = intel_de_read(dev_priv,
			    TRANSCONF(dev_priv, pipe_config->cpu_transcoder));

	return tmp & TRANSCONF_ENABLE;
}

static bool bxt_get_dsi_transcoder_state(struct intel_crtc *crtc,
					 struct intel_crtc_state *pipe_config,
					 struct intel_display_power_domain_set *power_domain_set)
{
	struct intel_display *display = to_intel_display(crtc);
	struct drm_i915_private *dev_priv = to_i915(crtc->base.dev);
	enum transcoder cpu_transcoder;
	enum port port;
	u32 tmp;

	for_each_port_masked(port, BIT(PORT_A) | BIT(PORT_C)) {
		if (port == PORT_A)
			cpu_transcoder = TRANSCODER_DSI_A;
		else
			cpu_transcoder = TRANSCODER_DSI_C;

		if (!intel_display_power_get_in_set_if_enabled(dev_priv, power_domain_set,
							       POWER_DOMAIN_TRANSCODER(cpu_transcoder)))
			continue;

		/*
		 * The PLL needs to be enabled with a valid divider
		 * configuration, otherwise accessing DSI registers will hang
		 * the machine. See BSpec North Display Engine
		 * registers/MIPI[BXT]. We can break out here early, since we
		 * need the same DSI PLL to be enabled for both DSI ports.
		 */
		if (!bxt_dsi_pll_is_enabled(dev_priv))
			break;

		/* XXX: this works for video mode only */
		tmp = intel_de_read(display, BXT_MIPI_PORT_CTRL(port));
		if (!(tmp & DPI_ENABLE))
			continue;

		tmp = intel_de_read(display, MIPI_CTRL(display, port));
		if ((tmp & BXT_PIPE_SELECT_MASK) != BXT_PIPE_SELECT(crtc->pipe))
			continue;

		pipe_config->cpu_transcoder = cpu_transcoder;
		break;
	}

	return transcoder_is_dsi(pipe_config->cpu_transcoder);
}

static void intel_joiner_get_config(struct intel_crtc_state *crtc_state)
{
	struct intel_crtc *crtc = to_intel_crtc(crtc_state->uapi.crtc);
	struct drm_i915_private *i915 = to_i915(crtc->base.dev);
	u8 primary_pipe, secondary_pipes;
	enum pipe pipe = crtc->pipe;

	enabled_joiner_pipes(i915, pipe, &primary_pipe, &secondary_pipes);

	if (((primary_pipe | secondary_pipes) & BIT(pipe)) == 0)
		return;

	crtc_state->joiner_pipes = primary_pipe | secondary_pipes;
}

static bool hsw_get_pipe_config(struct intel_crtc *crtc,
				struct intel_crtc_state *pipe_config)
{
	struct drm_i915_private *dev_priv = to_i915(crtc->base.dev);
	bool active;
	u32 tmp;

	if (!intel_display_power_get_in_set_if_enabled(dev_priv, &crtc->hw_readout_power_domains,
						       POWER_DOMAIN_PIPE(crtc->pipe)))
		return false;

	pipe_config->shared_dpll = NULL;

	active = hsw_get_transcoder_state(crtc, pipe_config, &crtc->hw_readout_power_domains);

	if ((IS_GEMINILAKE(dev_priv) || IS_BROXTON(dev_priv)) &&
	    bxt_get_dsi_transcoder_state(crtc, pipe_config, &crtc->hw_readout_power_domains)) {
		drm_WARN_ON(&dev_priv->drm, active);
		active = true;
	}

	if (!active)
		goto out;

	intel_joiner_get_config(pipe_config);
	intel_dsc_get_config(pipe_config);

	if (!transcoder_is_dsi(pipe_config->cpu_transcoder) ||
	    DISPLAY_VER(dev_priv) >= 11)
		intel_get_transcoder_timings(crtc, pipe_config);

	if (HAS_VRR(dev_priv) && !transcoder_is_dsi(pipe_config->cpu_transcoder))
		intel_vrr_get_config(pipe_config);

	intel_get_pipe_src_size(crtc, pipe_config);

	if (IS_HASWELL(dev_priv)) {
		u32 tmp = intel_de_read(dev_priv,
					TRANSCONF(dev_priv, pipe_config->cpu_transcoder));

		if (tmp & TRANSCONF_OUTPUT_COLORSPACE_YUV_HSW)
			pipe_config->output_format = INTEL_OUTPUT_FORMAT_YCBCR444;
		else
			pipe_config->output_format = INTEL_OUTPUT_FORMAT_RGB;
	} else {
		pipe_config->output_format =
			bdw_get_pipe_misc_output_format(crtc);
	}

	pipe_config->sink_format = pipe_config->output_format;

	intel_color_get_config(pipe_config);

	tmp = intel_de_read(dev_priv, WM_LINETIME(crtc->pipe));
	pipe_config->linetime = REG_FIELD_GET(HSW_LINETIME_MASK, tmp);
	if (IS_BROADWELL(dev_priv) || IS_HASWELL(dev_priv))
		pipe_config->ips_linetime =
			REG_FIELD_GET(HSW_IPS_LINETIME_MASK, tmp);

	if (intel_display_power_get_in_set_if_enabled(dev_priv, &crtc->hw_readout_power_domains,
						      POWER_DOMAIN_PIPE_PANEL_FITTER(crtc->pipe))) {
		if (DISPLAY_VER(dev_priv) >= 9)
			skl_scaler_get_config(pipe_config);
		else
			ilk_get_pfit_config(pipe_config);
	}

	hsw_ips_get_config(pipe_config);

	if (pipe_config->cpu_transcoder != TRANSCODER_EDP &&
	    !transcoder_is_dsi(pipe_config->cpu_transcoder)) {
		pipe_config->pixel_multiplier =
			intel_de_read(dev_priv,
				      TRANS_MULT(dev_priv, pipe_config->cpu_transcoder)) + 1;
	} else {
		pipe_config->pixel_multiplier = 1;
	}

	if (!transcoder_is_dsi(pipe_config->cpu_transcoder)) {
		tmp = intel_de_read(dev_priv, hsw_chicken_trans_reg(dev_priv, pipe_config->cpu_transcoder));

		pipe_config->framestart_delay = REG_FIELD_GET(HSW_FRAME_START_DELAY_MASK, tmp) + 1;
	} else {
		/* no idea if this is correct */
		pipe_config->framestart_delay = 1;
	}

out:
	intel_display_power_put_all_in_set(dev_priv, &crtc->hw_readout_power_domains);

	return active;
}

bool intel_crtc_get_pipe_config(struct intel_crtc_state *crtc_state)
{
	struct intel_crtc *crtc = to_intel_crtc(crtc_state->uapi.crtc);
	struct drm_i915_private *i915 = to_i915(crtc->base.dev);

	if (!i915->display.funcs.display->get_pipe_config(crtc, crtc_state))
		return false;

	crtc_state->hw.active = true;

	intel_crtc_readout_derived_state(crtc_state);

	return true;
}

int intel_dotclock_calculate(int link_freq,
			     const struct intel_link_m_n *m_n)
{
	/*
	 * The calculation for the data clock -> pixel clock is:
	 * pixel_clock = ((m/n)*(link_clock * nr_lanes))/bpp
	 * But we want to avoid losing precison if possible, so:
	 * pixel_clock = ((m * link_clock * nr_lanes)/(n*bpp))
	 *
	 * and for link freq (10kbs units) -> pixel clock it is:
	 * link_symbol_clock = link_freq * 10 / link_symbol_size
	 * pixel_clock = (m * link_symbol_clock) / n
	 *    or for more precision:
	 * pixel_clock = (m * link_freq * 10) / (n * link_symbol_size)
	 */

	if (!m_n->link_n)
		return 0;

	return DIV_ROUND_UP_ULL(mul_u32_u32(m_n->link_m, link_freq * 10),
				m_n->link_n * intel_dp_link_symbol_size(link_freq));
}

int intel_crtc_dotclock(const struct intel_crtc_state *pipe_config)
{
	int dotclock;

	if (intel_crtc_has_dp_encoder(pipe_config))
		dotclock = intel_dotclock_calculate(pipe_config->port_clock,
						    &pipe_config->dp_m_n);
	else if (pipe_config->has_hdmi_sink && pipe_config->pipe_bpp > 24)
		dotclock = DIV_ROUND_CLOSEST(pipe_config->port_clock * 24,
					     pipe_config->pipe_bpp);
	else
		dotclock = pipe_config->port_clock;

	if (pipe_config->output_format == INTEL_OUTPUT_FORMAT_YCBCR420 &&
	    !intel_crtc_has_dp_encoder(pipe_config))
		dotclock *= 2;

	if (pipe_config->pixel_multiplier)
		dotclock /= pipe_config->pixel_multiplier;

	return dotclock;
}

/* Returns the currently programmed mode of the given encoder. */
struct drm_display_mode *
intel_encoder_current_mode(struct intel_encoder *encoder)
{
	struct intel_display *display = to_intel_display(encoder);
	struct intel_crtc_state *crtc_state;
	struct drm_display_mode *mode;
	struct intel_crtc *crtc;
	enum pipe pipe;

	if (!encoder->get_hw_state(encoder, &pipe))
		return NULL;

	crtc = intel_crtc_for_pipe(display, pipe);

	mode = kzalloc(sizeof(*mode), GFP_KERNEL);
	if (!mode)
		return NULL;

	crtc_state = intel_crtc_state_alloc(crtc);
	if (!crtc_state) {
		kfree(mode);
		return NULL;
	}

	if (!intel_crtc_get_pipe_config(crtc_state)) {
		intel_crtc_destroy_state(&crtc->base, &crtc_state->uapi);
		kfree(mode);
		return NULL;
	}

	intel_encoder_get_config(encoder, crtc_state);

	intel_mode_from_crtc_timings(mode, &crtc_state->hw.adjusted_mode);

	intel_crtc_destroy_state(&crtc->base, &crtc_state->uapi);

	return mode;
}

static bool encoders_cloneable(const struct intel_encoder *a,
			       const struct intel_encoder *b)
{
	/* masks could be asymmetric, so check both ways */
	return a == b || (a->cloneable & BIT(b->type) &&
			  b->cloneable & BIT(a->type));
}

static bool check_single_encoder_cloning(struct intel_atomic_state *state,
					 struct intel_crtc *crtc,
					 struct intel_encoder *encoder)
{
	struct intel_encoder *source_encoder;
	struct drm_connector *connector;
	struct drm_connector_state *connector_state;
	int i;

	for_each_new_connector_in_state(&state->base, connector, connector_state, i) {
		if (connector_state->crtc != &crtc->base)
			continue;

		source_encoder =
			to_intel_encoder(connector_state->best_encoder);
		if (!encoders_cloneable(encoder, source_encoder))
			return false;
	}

	return true;
}

static int icl_add_linked_planes(struct intel_atomic_state *state)
{
	struct intel_plane *plane, *linked;
	struct intel_plane_state *plane_state, *linked_plane_state;
	int i;

	for_each_new_intel_plane_in_state(state, plane, plane_state, i) {
		linked = plane_state->planar_linked_plane;

		if (!linked)
			continue;

		linked_plane_state = intel_atomic_get_plane_state(state, linked);
		if (IS_ERR(linked_plane_state))
			return PTR_ERR(linked_plane_state);

		drm_WARN_ON(state->base.dev,
			    linked_plane_state->planar_linked_plane != plane);
		drm_WARN_ON(state->base.dev,
			    linked_plane_state->planar_slave == plane_state->planar_slave);
	}

	return 0;
}

static int icl_check_nv12_planes(struct intel_atomic_state *state,
				 struct intel_crtc *crtc)
{
	struct drm_i915_private *dev_priv = to_i915(state->base.dev);
	struct intel_crtc_state *crtc_state =
		intel_atomic_get_new_crtc_state(state, crtc);
	struct intel_plane *plane, *linked;
	struct intel_plane_state *plane_state;
	int i;

	if (DISPLAY_VER(dev_priv) < 11)
		return 0;

	/*
	 * Destroy all old plane links and make the slave plane invisible
	 * in the crtc_state->active_planes mask.
	 */
	for_each_new_intel_plane_in_state(state, plane, plane_state, i) {
		if (plane->pipe != crtc->pipe || !plane_state->planar_linked_plane)
			continue;

		plane_state->planar_linked_plane = NULL;
		if (plane_state->planar_slave && !plane_state->uapi.visible) {
			crtc_state->enabled_planes &= ~BIT(plane->id);
			crtc_state->active_planes &= ~BIT(plane->id);
			crtc_state->update_planes |= BIT(plane->id);
			crtc_state->data_rate[plane->id] = 0;
			crtc_state->rel_data_rate[plane->id] = 0;
		}

		plane_state->planar_slave = false;
	}

	if (!crtc_state->nv12_planes)
		return 0;

	for_each_new_intel_plane_in_state(state, plane, plane_state, i) {
		struct intel_plane_state *linked_state = NULL;

		if (plane->pipe != crtc->pipe ||
		    !(crtc_state->nv12_planes & BIT(plane->id)))
			continue;

		for_each_intel_plane_on_crtc(&dev_priv->drm, crtc, linked) {
			if (!icl_is_nv12_y_plane(dev_priv, linked->id))
				continue;

			if (crtc_state->active_planes & BIT(linked->id))
				continue;

			linked_state = intel_atomic_get_plane_state(state, linked);
			if (IS_ERR(linked_state))
				return PTR_ERR(linked_state);

			break;
		}

		if (!linked_state) {
			drm_dbg_kms(&dev_priv->drm,
				    "Need %d free Y planes for planar YUV\n",
				    hweight8(crtc_state->nv12_planes));

			return -EINVAL;
		}

		plane_state->planar_linked_plane = linked;

		linked_state->planar_slave = true;
		linked_state->planar_linked_plane = plane;
		crtc_state->enabled_planes |= BIT(linked->id);
		crtc_state->active_planes |= BIT(linked->id);
		crtc_state->update_planes |= BIT(linked->id);
		crtc_state->data_rate[linked->id] =
			crtc_state->data_rate_y[plane->id];
		crtc_state->rel_data_rate[linked->id] =
			crtc_state->rel_data_rate_y[plane->id];
		drm_dbg_kms(&dev_priv->drm, "Using %s as Y plane for %s\n",
			    linked->base.name, plane->base.name);

		/* Copy parameters to slave plane */
		linked_state->ctl = plane_state->ctl | PLANE_CTL_YUV420_Y_PLANE;
		linked_state->color_ctl = plane_state->color_ctl;
		linked_state->view = plane_state->view;
		linked_state->decrypt = plane_state->decrypt;

		intel_plane_copy_hw_state(linked_state, plane_state);
		linked_state->uapi.src = plane_state->uapi.src;
		linked_state->uapi.dst = plane_state->uapi.dst;

		if (icl_is_hdr_plane(dev_priv, plane->id)) {
			if (linked->id == PLANE_7)
				plane_state->cus_ctl |= PLANE_CUS_Y_PLANE_7_ICL;
			else if (linked->id == PLANE_6)
				plane_state->cus_ctl |= PLANE_CUS_Y_PLANE_6_ICL;
			else if (linked->id == PLANE_5)
				plane_state->cus_ctl |= PLANE_CUS_Y_PLANE_5_RKL;
			else if (linked->id == PLANE_4)
				plane_state->cus_ctl |= PLANE_CUS_Y_PLANE_4_RKL;
			else
				MISSING_CASE(linked->id);
		}
	}

	return 0;
}

static u16 hsw_linetime_wm(const struct intel_crtc_state *crtc_state)
{
	const struct drm_display_mode *pipe_mode =
		&crtc_state->hw.pipe_mode;
	int linetime_wm;

	if (!crtc_state->hw.enable)
		return 0;

	linetime_wm = DIV_ROUND_CLOSEST(pipe_mode->crtc_htotal * 1000 * 8,
					pipe_mode->crtc_clock);

	return min(linetime_wm, 0x1ff);
}

static u16 hsw_ips_linetime_wm(const struct intel_crtc_state *crtc_state,
			       const struct intel_cdclk_state *cdclk_state)
{
	const struct drm_display_mode *pipe_mode =
		&crtc_state->hw.pipe_mode;
	int linetime_wm;

	if (!crtc_state->hw.enable)
		return 0;

	linetime_wm = DIV_ROUND_CLOSEST(pipe_mode->crtc_htotal * 1000 * 8,
					cdclk_state->logical.cdclk);

	return min(linetime_wm, 0x1ff);
}

static u16 skl_linetime_wm(const struct intel_crtc_state *crtc_state)
{
	struct intel_crtc *crtc = to_intel_crtc(crtc_state->uapi.crtc);
	struct drm_i915_private *dev_priv = to_i915(crtc->base.dev);
	const struct drm_display_mode *pipe_mode =
		&crtc_state->hw.pipe_mode;
	int linetime_wm;

	if (!crtc_state->hw.enable)
		return 0;

	linetime_wm = DIV_ROUND_UP(pipe_mode->crtc_htotal * 1000 * 8,
				   crtc_state->pixel_rate);

	/* Display WA #1135: BXT:ALL GLK:ALL */
	if ((IS_GEMINILAKE(dev_priv) || IS_BROXTON(dev_priv)) &&
	    skl_watermark_ipc_enabled(dev_priv))
		linetime_wm /= 2;

	return min(linetime_wm, 0x1ff);
}

static int hsw_compute_linetime_wm(struct intel_atomic_state *state,
				   struct intel_crtc *crtc)
{
	struct drm_i915_private *dev_priv = to_i915(crtc->base.dev);
	struct intel_crtc_state *crtc_state =
		intel_atomic_get_new_crtc_state(state, crtc);
	const struct intel_cdclk_state *cdclk_state;

	if (DISPLAY_VER(dev_priv) >= 9)
		crtc_state->linetime = skl_linetime_wm(crtc_state);
	else
		crtc_state->linetime = hsw_linetime_wm(crtc_state);

	if (!hsw_crtc_supports_ips(crtc))
		return 0;

	cdclk_state = intel_atomic_get_cdclk_state(state);
	if (IS_ERR(cdclk_state))
		return PTR_ERR(cdclk_state);

	crtc_state->ips_linetime = hsw_ips_linetime_wm(crtc_state,
						       cdclk_state);

	return 0;
}

static int intel_crtc_atomic_check(struct intel_atomic_state *state,
				   struct intel_crtc *crtc)
{
	struct drm_i915_private *dev_priv = to_i915(crtc->base.dev);
	struct intel_crtc_state *crtc_state =
		intel_atomic_get_new_crtc_state(state, crtc);
	int ret;

	if (DISPLAY_VER(dev_priv) < 5 && !IS_G4X(dev_priv) &&
	    intel_crtc_needs_modeset(crtc_state) &&
	    !crtc_state->hw.active)
		crtc_state->update_wm_post = true;

	if (intel_crtc_needs_modeset(crtc_state)) {
		ret = intel_dpll_crtc_get_shared_dpll(state, crtc);
		if (ret)
			return ret;
	}

	ret = intel_color_check(state, crtc);
	if (ret)
		return ret;

	ret = intel_wm_compute(state, crtc);
	if (ret) {
		drm_dbg_kms(&dev_priv->drm,
			    "[CRTC:%d:%s] watermarks are invalid\n",
			    crtc->base.base.id, crtc->base.name);
		return ret;
	}

	if (DISPLAY_VER(dev_priv) >= 9) {
		if (intel_crtc_needs_modeset(crtc_state) ||
		    intel_crtc_needs_fastset(crtc_state)) {
			ret = skl_update_scaler_crtc(crtc_state);
			if (ret)
				return ret;
		}

		ret = intel_atomic_setup_scalers(dev_priv, crtc, crtc_state);
		if (ret)
			return ret;
	}

	if (HAS_IPS(dev_priv)) {
		ret = hsw_ips_compute_config(state, crtc);
		if (ret)
			return ret;
	}

	if (DISPLAY_VER(dev_priv) >= 9 ||
	    IS_BROADWELL(dev_priv) || IS_HASWELL(dev_priv)) {
		ret = hsw_compute_linetime_wm(state, crtc);
		if (ret)
			return ret;

	}

	ret = intel_psr2_sel_fetch_update(state, crtc);
	if (ret)
		return ret;

	return 0;
}

static int
compute_sink_pipe_bpp(const struct drm_connector_state *conn_state,
		      struct intel_crtc_state *crtc_state)
{
	struct drm_connector *connector = conn_state->connector;
	struct drm_i915_private *i915 = to_i915(crtc_state->uapi.crtc->dev);
	const struct drm_display_info *info = &connector->display_info;
	int bpp;

	switch (conn_state->max_bpc) {
	case 6 ... 7:
		bpp = 6 * 3;
		break;
	case 8 ... 9:
		bpp = 8 * 3;
		break;
	case 10 ... 11:
		bpp = 10 * 3;
		break;
	case 12 ... 16:
		bpp = 12 * 3;
		break;
	default:
		MISSING_CASE(conn_state->max_bpc);
		return -EINVAL;
	}

	if (bpp < crtc_state->pipe_bpp) {
		drm_dbg_kms(&i915->drm,
			    "[CONNECTOR:%d:%s] Limiting display bpp to %d "
			    "(EDID bpp %d, max requested bpp %d, max platform bpp %d)\n",
			    connector->base.id, connector->name,
			    bpp, 3 * info->bpc,
			    3 * conn_state->max_requested_bpc,
			    crtc_state->pipe_bpp);

		crtc_state->pipe_bpp = bpp;
	}

	return 0;
}

static int
compute_baseline_pipe_bpp(struct intel_atomic_state *state,
			  struct intel_crtc *crtc)
{
	struct drm_i915_private *dev_priv = to_i915(crtc->base.dev);
	struct intel_crtc_state *crtc_state =
		intel_atomic_get_new_crtc_state(state, crtc);
	struct drm_connector *connector;
	struct drm_connector_state *connector_state;
	int bpp, i;

	if ((IS_G4X(dev_priv) || IS_VALLEYVIEW(dev_priv) ||
	    IS_CHERRYVIEW(dev_priv)))
		bpp = 10*3;
	else if (DISPLAY_VER(dev_priv) >= 5)
		bpp = 12*3;
	else
		bpp = 8*3;

	crtc_state->pipe_bpp = bpp;

	/* Clamp display bpp to connector max bpp */
	for_each_new_connector_in_state(&state->base, connector, connector_state, i) {
		int ret;

		if (connector_state->crtc != &crtc->base)
			continue;

		ret = compute_sink_pipe_bpp(connector_state, crtc_state);
		if (ret)
			return ret;
	}

	return 0;
}

static bool check_digital_port_conflicts(struct intel_atomic_state *state)
{
	struct drm_device *dev = state->base.dev;
	struct drm_connector *connector;
	struct drm_connector_list_iter conn_iter;
	unsigned int used_ports = 0;
	unsigned int used_mst_ports = 0;
	bool ret = true;

	/*
	 * We're going to peek into connector->state,
	 * hence connection_mutex must be held.
	 */
	drm_modeset_lock_assert_held(&dev->mode_config.connection_mutex);

	/*
	 * Walk the connector list instead of the encoder
	 * list to detect the problem on ddi platforms
	 * where there's just one encoder per digital port.
	 */
	drm_connector_list_iter_begin(dev, &conn_iter);
	drm_for_each_connector_iter(connector, &conn_iter) {
		struct drm_connector_state *connector_state;
		struct intel_encoder *encoder;

		connector_state =
			drm_atomic_get_new_connector_state(&state->base,
							   connector);
		if (!connector_state)
			connector_state = connector->state;

		if (!connector_state->best_encoder)
			continue;

		encoder = to_intel_encoder(connector_state->best_encoder);

		drm_WARN_ON(dev, !connector_state->crtc);

		switch (encoder->type) {
		case INTEL_OUTPUT_DDI:
			if (drm_WARN_ON(dev, !HAS_DDI(to_i915(dev))))
				break;
			fallthrough;
		case INTEL_OUTPUT_DP:
		case INTEL_OUTPUT_HDMI:
		case INTEL_OUTPUT_EDP:
			/* the same port mustn't appear more than once */
			if (used_ports & BIT(encoder->port))
				ret = false;

			used_ports |= BIT(encoder->port);
			break;
		case INTEL_OUTPUT_DP_MST:
			used_mst_ports |=
				1 << encoder->port;
			break;
		default:
			break;
		}
	}
	drm_connector_list_iter_end(&conn_iter);

	/* can't mix MST and SST/HDMI on the same port */
	if (used_ports & used_mst_ports)
		return false;

	return ret;
}

static void
intel_crtc_copy_uapi_to_hw_state_nomodeset(struct intel_atomic_state *state,
					   struct intel_crtc *crtc)
{
	struct intel_crtc_state *crtc_state =
		intel_atomic_get_new_crtc_state(state, crtc);

	WARN_ON(intel_crtc_is_joiner_secondary(crtc_state));

	drm_property_replace_blob(&crtc_state->hw.degamma_lut,
				  crtc_state->uapi.degamma_lut);
	drm_property_replace_blob(&crtc_state->hw.gamma_lut,
				  crtc_state->uapi.gamma_lut);
	drm_property_replace_blob(&crtc_state->hw.ctm,
				  crtc_state->uapi.ctm);
}

static void
intel_crtc_copy_uapi_to_hw_state_modeset(struct intel_atomic_state *state,
					 struct intel_crtc *crtc)
{
	struct intel_crtc_state *crtc_state =
		intel_atomic_get_new_crtc_state(state, crtc);

	WARN_ON(intel_crtc_is_joiner_secondary(crtc_state));

	crtc_state->hw.enable = crtc_state->uapi.enable;
	crtc_state->hw.active = crtc_state->uapi.active;
	drm_mode_copy(&crtc_state->hw.mode,
		      &crtc_state->uapi.mode);
	drm_mode_copy(&crtc_state->hw.adjusted_mode,
		      &crtc_state->uapi.adjusted_mode);
	crtc_state->hw.scaling_filter = crtc_state->uapi.scaling_filter;

	intel_crtc_copy_uapi_to_hw_state_nomodeset(state, crtc);
}

static void
copy_joiner_crtc_state_nomodeset(struct intel_atomic_state *state,
				 struct intel_crtc *secondary_crtc)
{
	struct intel_crtc_state *secondary_crtc_state =
		intel_atomic_get_new_crtc_state(state, secondary_crtc);
	struct intel_crtc *primary_crtc = intel_primary_crtc(secondary_crtc_state);
	const struct intel_crtc_state *primary_crtc_state =
		intel_atomic_get_new_crtc_state(state, primary_crtc);

	drm_property_replace_blob(&secondary_crtc_state->hw.degamma_lut,
				  primary_crtc_state->hw.degamma_lut);
	drm_property_replace_blob(&secondary_crtc_state->hw.gamma_lut,
				  primary_crtc_state->hw.gamma_lut);
	drm_property_replace_blob(&secondary_crtc_state->hw.ctm,
				  primary_crtc_state->hw.ctm);

	secondary_crtc_state->uapi.color_mgmt_changed = primary_crtc_state->uapi.color_mgmt_changed;
}

static int
copy_joiner_crtc_state_modeset(struct intel_atomic_state *state,
			       struct intel_crtc *secondary_crtc)
{
	struct intel_crtc_state *secondary_crtc_state =
		intel_atomic_get_new_crtc_state(state, secondary_crtc);
	struct intel_crtc *primary_crtc = intel_primary_crtc(secondary_crtc_state);
	const struct intel_crtc_state *primary_crtc_state =
		intel_atomic_get_new_crtc_state(state, primary_crtc);
	struct intel_crtc_state *saved_state;

	WARN_ON(primary_crtc_state->joiner_pipes !=
		secondary_crtc_state->joiner_pipes);

	saved_state = kmemdup(primary_crtc_state, sizeof(*saved_state), GFP_KERNEL);
	if (!saved_state)
		return -ENOMEM;

	/* preserve some things from the slave's original crtc state */
	saved_state->uapi = secondary_crtc_state->uapi;
	saved_state->scaler_state = secondary_crtc_state->scaler_state;
	saved_state->shared_dpll = secondary_crtc_state->shared_dpll;
	saved_state->crc_enabled = secondary_crtc_state->crc_enabled;

	intel_crtc_free_hw_state(secondary_crtc_state);
	if (secondary_crtc_state->dp_tunnel_ref.tunnel)
		drm_dp_tunnel_ref_put(&secondary_crtc_state->dp_tunnel_ref);
	memcpy(secondary_crtc_state, saved_state, sizeof(*secondary_crtc_state));
	kfree(saved_state);

	/* Re-init hw state */
	memset(&secondary_crtc_state->hw, 0, sizeof(secondary_crtc_state->hw));
	secondary_crtc_state->hw.enable = primary_crtc_state->hw.enable;
	secondary_crtc_state->hw.active = primary_crtc_state->hw.active;
	drm_mode_copy(&secondary_crtc_state->hw.mode,
		      &primary_crtc_state->hw.mode);
	drm_mode_copy(&secondary_crtc_state->hw.pipe_mode,
		      &primary_crtc_state->hw.pipe_mode);
	drm_mode_copy(&secondary_crtc_state->hw.adjusted_mode,
		      &primary_crtc_state->hw.adjusted_mode);
	secondary_crtc_state->hw.scaling_filter = primary_crtc_state->hw.scaling_filter;

	if (primary_crtc_state->dp_tunnel_ref.tunnel)
		drm_dp_tunnel_ref_get(primary_crtc_state->dp_tunnel_ref.tunnel,
				      &secondary_crtc_state->dp_tunnel_ref);

	copy_joiner_crtc_state_nomodeset(state, secondary_crtc);

	secondary_crtc_state->uapi.mode_changed = primary_crtc_state->uapi.mode_changed;
	secondary_crtc_state->uapi.connectors_changed = primary_crtc_state->uapi.connectors_changed;
	secondary_crtc_state->uapi.active_changed = primary_crtc_state->uapi.active_changed;

	WARN_ON(primary_crtc_state->joiner_pipes !=
		secondary_crtc_state->joiner_pipes);

	return 0;
}

static int
intel_crtc_prepare_cleared_state(struct intel_atomic_state *state,
				 struct intel_crtc *crtc)
{
	struct intel_crtc_state *crtc_state =
		intel_atomic_get_new_crtc_state(state, crtc);
	struct drm_i915_private *dev_priv = to_i915(crtc->base.dev);
	struct intel_crtc_state *saved_state;

	saved_state = intel_crtc_state_alloc(crtc);
	if (!saved_state)
		return -ENOMEM;

	/* free the old crtc_state->hw members */
	intel_crtc_free_hw_state(crtc_state);

	intel_dp_tunnel_atomic_clear_stream_bw(state, crtc_state);

	/* FIXME: before the switch to atomic started, a new pipe_config was
	 * kzalloc'd. Code that depends on any field being zero should be
	 * fixed, so that the crtc_state can be safely duplicated. For now,
	 * only fields that are know to not cause problems are preserved. */

	saved_state->uapi = crtc_state->uapi;
	saved_state->inherited = crtc_state->inherited;
	saved_state->scaler_state = crtc_state->scaler_state;
	saved_state->shared_dpll = crtc_state->shared_dpll;
	saved_state->dpll_hw_state = crtc_state->dpll_hw_state;
	memcpy(saved_state->icl_port_dplls, crtc_state->icl_port_dplls,
	       sizeof(saved_state->icl_port_dplls));
	saved_state->crc_enabled = crtc_state->crc_enabled;
	if (IS_G4X(dev_priv) ||
	    IS_VALLEYVIEW(dev_priv) || IS_CHERRYVIEW(dev_priv))
		saved_state->wm = crtc_state->wm;

	memcpy(crtc_state, saved_state, sizeof(*crtc_state));
	kfree(saved_state);

	intel_crtc_copy_uapi_to_hw_state_modeset(state, crtc);

	return 0;
}

static int
intel_modeset_pipe_config(struct intel_atomic_state *state,
			  struct intel_crtc *crtc,
			  const struct intel_link_bw_limits *limits)
{
	struct drm_i915_private *i915 = to_i915(crtc->base.dev);
	struct intel_crtc_state *crtc_state =
		intel_atomic_get_new_crtc_state(state, crtc);
	struct drm_connector *connector;
	struct drm_connector_state *connector_state;
	int pipe_src_w, pipe_src_h;
	int base_bpp, ret, i;

	crtc_state->cpu_transcoder = (enum transcoder) crtc->pipe;

	crtc_state->framestart_delay = 1;

	/*
	 * Sanitize sync polarity flags based on requested ones. If neither
	 * positive or negative polarity is requested, treat this as meaning
	 * negative polarity.
	 */
	if (!(crtc_state->hw.adjusted_mode.flags &
	      (DRM_MODE_FLAG_PHSYNC | DRM_MODE_FLAG_NHSYNC)))
		crtc_state->hw.adjusted_mode.flags |= DRM_MODE_FLAG_NHSYNC;

	if (!(crtc_state->hw.adjusted_mode.flags &
	      (DRM_MODE_FLAG_PVSYNC | DRM_MODE_FLAG_NVSYNC)))
		crtc_state->hw.adjusted_mode.flags |= DRM_MODE_FLAG_NVSYNC;

	ret = compute_baseline_pipe_bpp(state, crtc);
	if (ret)
		return ret;

	crtc_state->fec_enable = limits->force_fec_pipes & BIT(crtc->pipe);
	crtc_state->max_link_bpp_x16 = limits->max_bpp_x16[crtc->pipe];

	if (crtc_state->pipe_bpp > fxp_q4_to_int(crtc_state->max_link_bpp_x16)) {
		drm_dbg_kms(&i915->drm,
			    "[CRTC:%d:%s] Link bpp limited to " FXP_Q4_FMT "\n",
			    crtc->base.base.id, crtc->base.name,
			    FXP_Q4_ARGS(crtc_state->max_link_bpp_x16));
		crtc_state->bw_constrained = true;
	}

	base_bpp = crtc_state->pipe_bpp;

	/*
	 * Determine the real pipe dimensions. Note that stereo modes can
	 * increase the actual pipe size due to the frame doubling and
	 * insertion of additional space for blanks between the frame. This
	 * is stored in the crtc timings. We use the requested mode to do this
	 * computation to clearly distinguish it from the adjusted mode, which
	 * can be changed by the connectors in the below retry loop.
	 */
	drm_mode_get_hv_timing(&crtc_state->hw.mode,
			       &pipe_src_w, &pipe_src_h);
	drm_rect_init(&crtc_state->pipe_src, 0, 0,
		      pipe_src_w, pipe_src_h);

	for_each_new_connector_in_state(&state->base, connector, connector_state, i) {
		struct intel_encoder *encoder =
			to_intel_encoder(connector_state->best_encoder);

		if (connector_state->crtc != &crtc->base)
			continue;

		if (!check_single_encoder_cloning(state, crtc, encoder)) {
			drm_dbg_kms(&i915->drm,
				    "[ENCODER:%d:%s] rejecting invalid cloning configuration\n",
				    encoder->base.base.id, encoder->base.name);
			return -EINVAL;
		}

		/*
		 * Determine output_types before calling the .compute_config()
		 * hooks so that the hooks can use this information safely.
		 */
		if (encoder->compute_output_type)
			crtc_state->output_types |=
				BIT(encoder->compute_output_type(encoder, crtc_state,
								 connector_state));
		else
			crtc_state->output_types |= BIT(encoder->type);
	}

	/* Ensure the port clock defaults are reset when retrying. */
	crtc_state->port_clock = 0;
	crtc_state->pixel_multiplier = 1;

	/* Fill in default crtc timings, allow encoders to overwrite them. */
	drm_mode_set_crtcinfo(&crtc_state->hw.adjusted_mode,
			      CRTC_STEREO_DOUBLE);

	/* Pass our mode to the connectors and the CRTC to give them a chance to
	 * adjust it according to limitations or connector properties, and also
	 * a chance to reject the mode entirely.
	 */
	for_each_new_connector_in_state(&state->base, connector, connector_state, i) {
		struct intel_encoder *encoder =
			to_intel_encoder(connector_state->best_encoder);

		if (connector_state->crtc != &crtc->base)
			continue;

		ret = encoder->compute_config(encoder, crtc_state,
					      connector_state);
		if (ret == -EDEADLK)
			return ret;
		if (ret < 0) {
			drm_dbg_kms(&i915->drm, "[ENCODER:%d:%s] config failure: %d\n",
				    encoder->base.base.id, encoder->base.name, ret);
			return ret;
		}
	}

	/* Set default port clock if not overwritten by the encoder. Needs to be
	 * done afterwards in case the encoder adjusts the mode. */
	if (!crtc_state->port_clock)
		crtc_state->port_clock = crtc_state->hw.adjusted_mode.crtc_clock
			* crtc_state->pixel_multiplier;

	ret = intel_crtc_compute_config(state, crtc);
	if (ret == -EDEADLK)
		return ret;
	if (ret < 0) {
		drm_dbg_kms(&i915->drm, "[CRTC:%d:%s] config failure: %d\n",
			    crtc->base.base.id, crtc->base.name, ret);
		return ret;
	}

	/* Dithering seems to not pass-through bits correctly when it should, so
	 * only enable it on 6bpc panels and when its not a compliance
	 * test requesting 6bpc video pattern.
	 */
	crtc_state->dither = (crtc_state->pipe_bpp == 6*3) &&
		!crtc_state->dither_force_disable;
	drm_dbg_kms(&i915->drm,
		    "[CRTC:%d:%s] hw max bpp: %i, pipe bpp: %i, dithering: %i\n",
		    crtc->base.base.id, crtc->base.name,
		    base_bpp, crtc_state->pipe_bpp, crtc_state->dither);

	return 0;
}

static int
intel_modeset_pipe_config_late(struct intel_atomic_state *state,
			       struct intel_crtc *crtc)
{
	struct intel_crtc_state *crtc_state =
		intel_atomic_get_new_crtc_state(state, crtc);
	struct drm_connector_state *conn_state;
	struct drm_connector *connector;
	int i;

	intel_vrr_compute_config_late(crtc_state);

	for_each_new_connector_in_state(&state->base, connector,
					conn_state, i) {
		struct intel_encoder *encoder =
			to_intel_encoder(conn_state->best_encoder);
		int ret;

		if (conn_state->crtc != &crtc->base ||
		    !encoder->compute_config_late)
			continue;

		ret = encoder->compute_config_late(encoder, crtc_state,
						   conn_state);
		if (ret)
			return ret;
	}

	return 0;
}

bool intel_fuzzy_clock_check(int clock1, int clock2)
{
	int diff;

	if (clock1 == clock2)
		return true;

	if (!clock1 || !clock2)
		return false;

	diff = abs(clock1 - clock2);

	if (((((diff + clock1 + clock2) * 100)) / (clock1 + clock2)) < 105)
		return true;

	return false;
}

static bool
intel_compare_link_m_n(const struct intel_link_m_n *m_n,
		       const struct intel_link_m_n *m2_n2)
{
	return m_n->tu == m2_n2->tu &&
		m_n->data_m == m2_n2->data_m &&
		m_n->data_n == m2_n2->data_n &&
		m_n->link_m == m2_n2->link_m &&
		m_n->link_n == m2_n2->link_n;
}

static bool
intel_compare_infoframe(const union hdmi_infoframe *a,
			const union hdmi_infoframe *b)
{
	return memcmp(a, b, sizeof(*a)) == 0;
}

static bool
intel_compare_dp_vsc_sdp(const struct drm_dp_vsc_sdp *a,
			 const struct drm_dp_vsc_sdp *b)
{
	return a->pixelformat == b->pixelformat &&
		a->colorimetry == b->colorimetry &&
		a->bpc == b->bpc &&
		a->dynamic_range == b->dynamic_range &&
		a->content_type == b->content_type;
}

static bool
intel_compare_dp_as_sdp(const struct drm_dp_as_sdp *a,
			const struct drm_dp_as_sdp *b)
{
	return a->vtotal == b->vtotal &&
		a->target_rr == b->target_rr &&
		a->duration_incr_ms == b->duration_incr_ms &&
		a->duration_decr_ms == b->duration_decr_ms &&
		a->mode == b->mode;
}

static bool
intel_compare_buffer(const u8 *a, const u8 *b, size_t len)
{
	return memcmp(a, b, len) == 0;
}

static void __printf(5, 6)
pipe_config_mismatch(struct drm_printer *p, bool fastset,
		     const struct intel_crtc *crtc,
		     const char *name, const char *format, ...)
{
	struct va_format vaf;
	va_list args;

	va_start(args, format);
	vaf.fmt = format;
	vaf.va = &args;

	if (fastset)
		drm_printf(p, "[CRTC:%d:%s] fastset requirement not met in %s %pV\n",
			   crtc->base.base.id, crtc->base.name, name, &vaf);
	else
		drm_printf(p, "[CRTC:%d:%s] mismatch in %s %pV\n",
			   crtc->base.base.id, crtc->base.name, name, &vaf);

	va_end(args);
}

static void
pipe_config_infoframe_mismatch(struct drm_printer *p, bool fastset,
			       const struct intel_crtc *crtc,
			       const char *name,
			       const union hdmi_infoframe *a,
			       const union hdmi_infoframe *b)
{
	struct drm_i915_private *i915 = to_i915(crtc->base.dev);
	const char *loglevel;

	if (fastset) {
		if (!drm_debug_enabled(DRM_UT_KMS))
			return;

		loglevel = KERN_DEBUG;
	} else {
		loglevel = KERN_ERR;
	}

	pipe_config_mismatch(p, fastset, crtc, name, "infoframe");

	drm_printf(p, "expected:\n");
	hdmi_infoframe_log(loglevel, i915->drm.dev, a);
	drm_printf(p, "found:\n");
	hdmi_infoframe_log(loglevel, i915->drm.dev, b);
}

static void
pipe_config_dp_vsc_sdp_mismatch(struct drm_printer *p, bool fastset,
				const struct intel_crtc *crtc,
				const char *name,
				const struct drm_dp_vsc_sdp *a,
				const struct drm_dp_vsc_sdp *b)
{
	pipe_config_mismatch(p, fastset, crtc, name, "dp sdp");

	drm_printf(p, "expected:\n");
	drm_dp_vsc_sdp_log(p, a);
	drm_printf(p, "found:\n");
	drm_dp_vsc_sdp_log(p, b);
}

static void
pipe_config_dp_as_sdp_mismatch(struct drm_i915_private *i915,
			       bool fastset, const char *name,
			       const struct drm_dp_as_sdp *a,
			       const struct drm_dp_as_sdp *b)
{
	struct drm_printer p;

	if (fastset) {
		p = drm_dbg_printer(&i915->drm, DRM_UT_KMS, NULL);

		drm_printf(&p, "fastset requirement not met in %s dp sdp\n", name);
	} else {
		p = drm_err_printer(&i915->drm, NULL);

		drm_printf(&p, "mismatch in %s dp sdp\n", name);
	}

	drm_printf(&p, "expected:\n");
	drm_dp_as_sdp_log(&p, a);
	drm_printf(&p, "found:\n");
	drm_dp_as_sdp_log(&p, b);
}

/* Returns the length up to and including the last differing byte */
static size_t
memcmp_diff_len(const u8 *a, const u8 *b, size_t len)
{
	int i;

	for (i = len - 1; i >= 0; i--) {
		if (a[i] != b[i])
			return i + 1;
	}

	return 0;
}

static void
pipe_config_buffer_mismatch(struct drm_printer *p, bool fastset,
			    const struct intel_crtc *crtc,
			    const char *name,
			    const u8 *a, const u8 *b, size_t len)
{
	const char *loglevel;

	if (fastset) {
		if (!drm_debug_enabled(DRM_UT_KMS))
			return;

		loglevel = KERN_DEBUG;
	} else {
		loglevel = KERN_ERR;
	}

	pipe_config_mismatch(p, fastset, crtc, name, "buffer");

	/* only dump up to the last difference */
	len = memcmp_diff_len(a, b, len);

	print_hex_dump(loglevel, "expected: ", DUMP_PREFIX_NONE,
		       16, 0, a, len, false);
	print_hex_dump(loglevel, "found: ", DUMP_PREFIX_NONE,
		       16, 0, b, len, false);
}

static void
pipe_config_pll_mismatch(struct drm_printer *p, bool fastset,
			 const struct intel_crtc *crtc,
			 const char *name,
			 const struct intel_dpll_hw_state *a,
			 const struct intel_dpll_hw_state *b)
{
	struct drm_i915_private *i915 = to_i915(crtc->base.dev);

	pipe_config_mismatch(p, fastset, crtc, name, " "); /* stupid -Werror=format-zero-length */

	drm_printf(p, "expected:\n");
	intel_dpll_dump_hw_state(i915, p, a);
	drm_printf(p, "found:\n");
	intel_dpll_dump_hw_state(i915, p, b);
}

static void
pipe_config_cx0pll_mismatch(struct drm_printer *p, bool fastset,
			    const struct intel_crtc *crtc,
			    const char *name,
			    const struct intel_cx0pll_state *a,
			    const struct intel_cx0pll_state *b)
{
	struct drm_i915_private *i915 = to_i915(crtc->base.dev);
	char *chipname = a->use_c10 ? "C10" : "C20";

	pipe_config_mismatch(p, fastset, crtc, name, chipname);

	drm_printf(p, "expected:\n");
	intel_cx0pll_dump_hw_state(i915, a);
	drm_printf(p, "found:\n");
	intel_cx0pll_dump_hw_state(i915, b);
}

bool
intel_pipe_config_compare(const struct intel_crtc_state *current_config,
			  const struct intel_crtc_state *pipe_config,
			  bool fastset)
{
	struct drm_i915_private *dev_priv = to_i915(current_config->uapi.crtc->dev);
	struct intel_crtc *crtc = to_intel_crtc(pipe_config->uapi.crtc);
	struct drm_printer p;
	bool ret = true;

	if (fastset)
		p = drm_dbg_printer(&dev_priv->drm, DRM_UT_KMS, NULL);
	else
		p = drm_err_printer(&dev_priv->drm, NULL);

#define PIPE_CONF_CHECK_X(name) do { \
	if (current_config->name != pipe_config->name) { \
		BUILD_BUG_ON_MSG(__same_type(current_config->name, bool), \
				 __stringify(name) " is bool");	\
		pipe_config_mismatch(&p, fastset, crtc, __stringify(name), \
				     "(expected 0x%08x, found 0x%08x)", \
				     current_config->name, \
				     pipe_config->name); \
		ret = false; \
	} \
} while (0)

#define PIPE_CONF_CHECK_X_WITH_MASK(name, mask) do { \
	if ((current_config->name & (mask)) != (pipe_config->name & (mask))) { \
		BUILD_BUG_ON_MSG(__same_type(current_config->name, bool), \
				 __stringify(name) " is bool");	\
		pipe_config_mismatch(&p, fastset, crtc, __stringify(name), \
				     "(expected 0x%08x, found 0x%08x)", \
				     current_config->name & (mask), \
				     pipe_config->name & (mask)); \
		ret = false; \
	} \
} while (0)

#define PIPE_CONF_CHECK_I(name) do { \
	if (current_config->name != pipe_config->name) { \
		BUILD_BUG_ON_MSG(__same_type(current_config->name, bool), \
				 __stringify(name) " is bool");	\
		pipe_config_mismatch(&p, fastset, crtc, __stringify(name), \
				     "(expected %i, found %i)", \
				     current_config->name, \
				     pipe_config->name); \
		ret = false; \
	} \
} while (0)

#define PIPE_CONF_CHECK_LLI(name) do { \
	if (current_config->name != pipe_config->name) { \
		pipe_config_mismatch(&p, fastset, crtc, __stringify(name), \
				     "(expected %lli, found %lli)", \
				     current_config->name, \
				     pipe_config->name); \
		ret = false; \
	} \
} while (0)

#define PIPE_CONF_CHECK_BOOL(name) do { \
	if (current_config->name != pipe_config->name) { \
		BUILD_BUG_ON_MSG(!__same_type(current_config->name, bool), \
				 __stringify(name) " is not bool");	\
		pipe_config_mismatch(&p, fastset, crtc, __stringify(name), \
				     "(expected %s, found %s)", \
				     str_yes_no(current_config->name), \
				     str_yes_no(pipe_config->name)); \
		ret = false; \
	} \
} while (0)

#define PIPE_CONF_CHECK_P(name) do { \
	if (current_config->name != pipe_config->name) { \
		pipe_config_mismatch(&p, fastset, crtc, __stringify(name), \
				     "(expected %p, found %p)", \
				     current_config->name, \
				     pipe_config->name); \
		ret = false; \
	} \
} while (0)

#define PIPE_CONF_CHECK_M_N(name) do { \
	if (!intel_compare_link_m_n(&current_config->name, \
				    &pipe_config->name)) { \
		pipe_config_mismatch(&p, fastset, crtc, __stringify(name), \
				     "(expected tu %i data %i/%i link %i/%i, " \
				     "found tu %i, data %i/%i link %i/%i)", \
				     current_config->name.tu, \
				     current_config->name.data_m, \
				     current_config->name.data_n, \
				     current_config->name.link_m, \
				     current_config->name.link_n, \
				     pipe_config->name.tu, \
				     pipe_config->name.data_m, \
				     pipe_config->name.data_n, \
				     pipe_config->name.link_m, \
				     pipe_config->name.link_n); \
		ret = false; \
	} \
} while (0)

#define PIPE_CONF_CHECK_PLL(name) do { \
	if (!intel_dpll_compare_hw_state(dev_priv, &current_config->name, \
					 &pipe_config->name)) { \
		pipe_config_pll_mismatch(&p, fastset, crtc, __stringify(name), \
					 &current_config->name, \
					 &pipe_config->name); \
		ret = false; \
	} \
} while (0)

#define PIPE_CONF_CHECK_PLL_CX0(name) do { \
	if (!intel_cx0pll_compare_hw_state(&current_config->name, \
					   &pipe_config->name)) { \
		pipe_config_cx0pll_mismatch(&p, fastset, crtc, __stringify(name), \
					    &current_config->name, \
					    &pipe_config->name); \
		ret = false; \
	} \
} while (0)

#define PIPE_CONF_CHECK_TIMINGS(name) do {     \
	PIPE_CONF_CHECK_I(name.crtc_hdisplay); \
	PIPE_CONF_CHECK_I(name.crtc_htotal); \
	PIPE_CONF_CHECK_I(name.crtc_hblank_start); \
	PIPE_CONF_CHECK_I(name.crtc_hblank_end); \
	PIPE_CONF_CHECK_I(name.crtc_hsync_start); \
	PIPE_CONF_CHECK_I(name.crtc_hsync_end); \
	PIPE_CONF_CHECK_I(name.crtc_vdisplay); \
	PIPE_CONF_CHECK_I(name.crtc_vblank_start); \
	PIPE_CONF_CHECK_I(name.crtc_vsync_start); \
	PIPE_CONF_CHECK_I(name.crtc_vsync_end); \
	if (!fastset || !pipe_config->update_lrr) { \
		PIPE_CONF_CHECK_I(name.crtc_vtotal); \
		PIPE_CONF_CHECK_I(name.crtc_vblank_end); \
	} \
} while (0)

#define PIPE_CONF_CHECK_RECT(name) do { \
	PIPE_CONF_CHECK_I(name.x1); \
	PIPE_CONF_CHECK_I(name.x2); \
	PIPE_CONF_CHECK_I(name.y1); \
	PIPE_CONF_CHECK_I(name.y2); \
} while (0)

#define PIPE_CONF_CHECK_FLAGS(name, mask) do { \
	if ((current_config->name ^ pipe_config->name) & (mask)) { \
		pipe_config_mismatch(&p, fastset, crtc, __stringify(name), \
				     "(%x) (expected %i, found %i)", \
				     (mask), \
				     current_config->name & (mask), \
				     pipe_config->name & (mask)); \
		ret = false; \
	} \
} while (0)

#define PIPE_CONF_CHECK_INFOFRAME(name) do { \
	if (!intel_compare_infoframe(&current_config->infoframes.name, \
				     &pipe_config->infoframes.name)) { \
		pipe_config_infoframe_mismatch(&p, fastset, crtc, __stringify(name), \
					       &current_config->infoframes.name, \
					       &pipe_config->infoframes.name); \
		ret = false; \
	} \
} while (0)

#define PIPE_CONF_CHECK_DP_VSC_SDP(name) do { \
	if (!intel_compare_dp_vsc_sdp(&current_config->infoframes.name, \
				      &pipe_config->infoframes.name)) { \
		pipe_config_dp_vsc_sdp_mismatch(&p, fastset, crtc, __stringify(name), \
						&current_config->infoframes.name, \
						&pipe_config->infoframes.name); \
		ret = false; \
	} \
} while (0)

#define PIPE_CONF_CHECK_DP_AS_SDP(name) do { \
	if (!intel_compare_dp_as_sdp(&current_config->infoframes.name, \
				      &pipe_config->infoframes.name)) { \
		pipe_config_dp_as_sdp_mismatch(dev_priv, fastset, __stringify(name), \
						&current_config->infoframes.name, \
						&pipe_config->infoframes.name); \
		ret = false; \
	} \
} while (0)

#define PIPE_CONF_CHECK_BUFFER(name, len) do { \
	BUILD_BUG_ON(sizeof(current_config->name) != (len)); \
	BUILD_BUG_ON(sizeof(pipe_config->name) != (len)); \
	if (!intel_compare_buffer(current_config->name, pipe_config->name, (len))) { \
		pipe_config_buffer_mismatch(&p, fastset, crtc, __stringify(name), \
					    current_config->name, \
					    pipe_config->name, \
					    (len)); \
		ret = false; \
	} \
} while (0)

#define PIPE_CONF_CHECK_COLOR_LUT(lut, is_pre_csc_lut) do { \
	if (current_config->gamma_mode == pipe_config->gamma_mode && \
	    !intel_color_lut_equal(current_config, \
				   current_config->lut, pipe_config->lut, \
				   is_pre_csc_lut)) {	\
		pipe_config_mismatch(&p, fastset, crtc, __stringify(lut), \
				     "hw_state doesn't match sw_state"); \
		ret = false; \
	} \
} while (0)

#define PIPE_CONF_CHECK_CSC(name) do { \
	PIPE_CONF_CHECK_X(name.preoff[0]); \
	PIPE_CONF_CHECK_X(name.preoff[1]); \
	PIPE_CONF_CHECK_X(name.preoff[2]); \
	PIPE_CONF_CHECK_X(name.coeff[0]); \
	PIPE_CONF_CHECK_X(name.coeff[1]); \
	PIPE_CONF_CHECK_X(name.coeff[2]); \
	PIPE_CONF_CHECK_X(name.coeff[3]); \
	PIPE_CONF_CHECK_X(name.coeff[4]); \
	PIPE_CONF_CHECK_X(name.coeff[5]); \
	PIPE_CONF_CHECK_X(name.coeff[6]); \
	PIPE_CONF_CHECK_X(name.coeff[7]); \
	PIPE_CONF_CHECK_X(name.coeff[8]); \
	PIPE_CONF_CHECK_X(name.postoff[0]); \
	PIPE_CONF_CHECK_X(name.postoff[1]); \
	PIPE_CONF_CHECK_X(name.postoff[2]); \
} while (0)

#define PIPE_CONF_QUIRK(quirk) \
	((current_config->quirks | pipe_config->quirks) & (quirk))

	PIPE_CONF_CHECK_BOOL(hw.enable);
	PIPE_CONF_CHECK_BOOL(hw.active);

	PIPE_CONF_CHECK_I(cpu_transcoder);
	PIPE_CONF_CHECK_I(mst_master_transcoder);

	PIPE_CONF_CHECK_BOOL(has_pch_encoder);
	PIPE_CONF_CHECK_I(fdi_lanes);
	PIPE_CONF_CHECK_M_N(fdi_m_n);

	PIPE_CONF_CHECK_I(lane_count);
	PIPE_CONF_CHECK_X(lane_lat_optim_mask);

	if (HAS_DOUBLE_BUFFERED_M_N(dev_priv)) {
		if (!fastset || !pipe_config->update_m_n)
			PIPE_CONF_CHECK_M_N(dp_m_n);
	} else {
		PIPE_CONF_CHECK_M_N(dp_m_n);
		PIPE_CONF_CHECK_M_N(dp_m2_n2);
	}

	PIPE_CONF_CHECK_X(output_types);

	PIPE_CONF_CHECK_I(framestart_delay);
	PIPE_CONF_CHECK_I(msa_timing_delay);

	PIPE_CONF_CHECK_TIMINGS(hw.pipe_mode);
	PIPE_CONF_CHECK_TIMINGS(hw.adjusted_mode);

	PIPE_CONF_CHECK_I(pixel_multiplier);

	PIPE_CONF_CHECK_FLAGS(hw.adjusted_mode.flags,
			      DRM_MODE_FLAG_INTERLACE);

	if (!PIPE_CONF_QUIRK(PIPE_CONFIG_QUIRK_MODE_SYNC_FLAGS)) {
		PIPE_CONF_CHECK_FLAGS(hw.adjusted_mode.flags,
				      DRM_MODE_FLAG_PHSYNC);
		PIPE_CONF_CHECK_FLAGS(hw.adjusted_mode.flags,
				      DRM_MODE_FLAG_NHSYNC);
		PIPE_CONF_CHECK_FLAGS(hw.adjusted_mode.flags,
				      DRM_MODE_FLAG_PVSYNC);
		PIPE_CONF_CHECK_FLAGS(hw.adjusted_mode.flags,
				      DRM_MODE_FLAG_NVSYNC);
	}

	PIPE_CONF_CHECK_I(output_format);
	PIPE_CONF_CHECK_BOOL(has_hdmi_sink);
	if ((DISPLAY_VER(dev_priv) < 8 && !IS_HASWELL(dev_priv)) ||
	    IS_VALLEYVIEW(dev_priv) || IS_CHERRYVIEW(dev_priv))
		PIPE_CONF_CHECK_BOOL(limited_color_range);

	PIPE_CONF_CHECK_BOOL(hdmi_scrambling);
	PIPE_CONF_CHECK_BOOL(hdmi_high_tmds_clock_ratio);
	PIPE_CONF_CHECK_BOOL(has_infoframe);
	PIPE_CONF_CHECK_BOOL(enhanced_framing);
	PIPE_CONF_CHECK_BOOL(fec_enable);

	if (!fastset) {
		PIPE_CONF_CHECK_BOOL(has_audio);
		PIPE_CONF_CHECK_BUFFER(eld, MAX_ELD_BYTES);
	}

	PIPE_CONF_CHECK_X(gmch_pfit.control);
	/* pfit ratios are autocomputed by the hw on gen4+ */
	if (DISPLAY_VER(dev_priv) < 4)
		PIPE_CONF_CHECK_X(gmch_pfit.pgm_ratios);
	PIPE_CONF_CHECK_X(gmch_pfit.lvds_border_bits);

	/*
	 * Changing the EDP transcoder input mux
	 * (A_ONOFF vs. A_ON) requires a full modeset.
	 */
	PIPE_CONF_CHECK_BOOL(pch_pfit.force_thru);

	if (!fastset) {
		PIPE_CONF_CHECK_RECT(pipe_src);

		PIPE_CONF_CHECK_BOOL(pch_pfit.enabled);
		PIPE_CONF_CHECK_RECT(pch_pfit.dst);

		PIPE_CONF_CHECK_I(scaler_state.scaler_id);
		PIPE_CONF_CHECK_I(pixel_rate);

		PIPE_CONF_CHECK_X(gamma_mode);
		if (IS_CHERRYVIEW(dev_priv))
			PIPE_CONF_CHECK_X(cgm_mode);
		else
			PIPE_CONF_CHECK_X(csc_mode);
		PIPE_CONF_CHECK_BOOL(gamma_enable);
		PIPE_CONF_CHECK_BOOL(csc_enable);
		PIPE_CONF_CHECK_BOOL(wgc_enable);

		PIPE_CONF_CHECK_I(linetime);
		PIPE_CONF_CHECK_I(ips_linetime);

		PIPE_CONF_CHECK_COLOR_LUT(pre_csc_lut, true);
		PIPE_CONF_CHECK_COLOR_LUT(post_csc_lut, false);

		PIPE_CONF_CHECK_CSC(csc);
		PIPE_CONF_CHECK_CSC(output_csc);
	}

	/*
	 * Panel replay has to be enabled before link training. PSR doesn't have
	 * this requirement -> check these only if using panel replay
	 */
	if (current_config->active_planes &&
	    (current_config->has_panel_replay ||
	     pipe_config->has_panel_replay)) {
		PIPE_CONF_CHECK_BOOL(has_psr);
		PIPE_CONF_CHECK_BOOL(has_sel_update);
		PIPE_CONF_CHECK_BOOL(enable_psr2_sel_fetch);
		PIPE_CONF_CHECK_BOOL(enable_psr2_su_region_et);
		PIPE_CONF_CHECK_BOOL(has_panel_replay);
	}

	PIPE_CONF_CHECK_BOOL(double_wide);

	if (dev_priv->display.dpll.mgr)
		PIPE_CONF_CHECK_P(shared_dpll);

	/* FIXME convert everything over the dpll_mgr */
	if (dev_priv->display.dpll.mgr || HAS_GMCH(dev_priv))
		PIPE_CONF_CHECK_PLL(dpll_hw_state);

	/* FIXME convert MTL+ platforms over to dpll_mgr */
	if (DISPLAY_VER(dev_priv) >= 14)
		PIPE_CONF_CHECK_PLL_CX0(dpll_hw_state.cx0pll);

	PIPE_CONF_CHECK_X(dsi_pll.ctrl);
	PIPE_CONF_CHECK_X(dsi_pll.div);

	if (IS_G4X(dev_priv) || DISPLAY_VER(dev_priv) >= 5)
		PIPE_CONF_CHECK_I(pipe_bpp);

	if (!fastset || !pipe_config->update_m_n) {
		PIPE_CONF_CHECK_I(hw.pipe_mode.crtc_clock);
		PIPE_CONF_CHECK_I(hw.adjusted_mode.crtc_clock);
	}
	PIPE_CONF_CHECK_I(port_clock);

	PIPE_CONF_CHECK_I(min_voltage_level);

	if (current_config->has_psr || pipe_config->has_psr)
		PIPE_CONF_CHECK_X_WITH_MASK(infoframes.enable,
					    ~intel_hdmi_infoframe_enable(DP_SDP_VSC));
	else
		PIPE_CONF_CHECK_X(infoframes.enable);

	PIPE_CONF_CHECK_X(infoframes.gcp);
	PIPE_CONF_CHECK_INFOFRAME(avi);
	PIPE_CONF_CHECK_INFOFRAME(spd);
	PIPE_CONF_CHECK_INFOFRAME(hdmi);
	PIPE_CONF_CHECK_INFOFRAME(drm);
	PIPE_CONF_CHECK_DP_VSC_SDP(vsc);
	PIPE_CONF_CHECK_DP_AS_SDP(as_sdp);

	PIPE_CONF_CHECK_X(sync_mode_slaves_mask);
	PIPE_CONF_CHECK_I(master_transcoder);
	PIPE_CONF_CHECK_X(joiner_pipes);

	PIPE_CONF_CHECK_BOOL(dsc.config.block_pred_enable);
	PIPE_CONF_CHECK_BOOL(dsc.config.convert_rgb);
	PIPE_CONF_CHECK_BOOL(dsc.config.simple_422);
	PIPE_CONF_CHECK_BOOL(dsc.config.native_422);
	PIPE_CONF_CHECK_BOOL(dsc.config.native_420);
	PIPE_CONF_CHECK_BOOL(dsc.config.vbr_enable);
	PIPE_CONF_CHECK_I(dsc.config.line_buf_depth);
	PIPE_CONF_CHECK_I(dsc.config.bits_per_component);
	PIPE_CONF_CHECK_I(dsc.config.pic_width);
	PIPE_CONF_CHECK_I(dsc.config.pic_height);
	PIPE_CONF_CHECK_I(dsc.config.slice_width);
	PIPE_CONF_CHECK_I(dsc.config.slice_height);
	PIPE_CONF_CHECK_I(dsc.config.initial_dec_delay);
	PIPE_CONF_CHECK_I(dsc.config.initial_xmit_delay);
	PIPE_CONF_CHECK_I(dsc.config.scale_decrement_interval);
	PIPE_CONF_CHECK_I(dsc.config.scale_increment_interval);
	PIPE_CONF_CHECK_I(dsc.config.initial_scale_value);
	PIPE_CONF_CHECK_I(dsc.config.first_line_bpg_offset);
	PIPE_CONF_CHECK_I(dsc.config.flatness_min_qp);
	PIPE_CONF_CHECK_I(dsc.config.flatness_max_qp);
	PIPE_CONF_CHECK_I(dsc.config.slice_bpg_offset);
	PIPE_CONF_CHECK_I(dsc.config.nfl_bpg_offset);
	PIPE_CONF_CHECK_I(dsc.config.initial_offset);
	PIPE_CONF_CHECK_I(dsc.config.final_offset);
	PIPE_CONF_CHECK_I(dsc.config.rc_model_size);
	PIPE_CONF_CHECK_I(dsc.config.rc_quant_incr_limit0);
	PIPE_CONF_CHECK_I(dsc.config.rc_quant_incr_limit1);
	PIPE_CONF_CHECK_I(dsc.config.slice_chunk_size);
	PIPE_CONF_CHECK_I(dsc.config.second_line_bpg_offset);
	PIPE_CONF_CHECK_I(dsc.config.nsl_bpg_offset);

	PIPE_CONF_CHECK_BOOL(dsc.compression_enable);
	PIPE_CONF_CHECK_BOOL(dsc.dsc_split);
	PIPE_CONF_CHECK_I(dsc.compressed_bpp_x16);

	PIPE_CONF_CHECK_BOOL(splitter.enable);
	PIPE_CONF_CHECK_I(splitter.link_count);
	PIPE_CONF_CHECK_I(splitter.pixel_overlap);

	if (!fastset) {
		PIPE_CONF_CHECK_BOOL(vrr.enable);
		PIPE_CONF_CHECK_I(vrr.vmin);
		PIPE_CONF_CHECK_I(vrr.vmax);
		PIPE_CONF_CHECK_I(vrr.flipline);
		PIPE_CONF_CHECK_I(vrr.pipeline_full);
		PIPE_CONF_CHECK_I(vrr.guardband);
		PIPE_CONF_CHECK_I(vrr.vsync_start);
		PIPE_CONF_CHECK_I(vrr.vsync_end);
		PIPE_CONF_CHECK_LLI(cmrr.cmrr_m);
		PIPE_CONF_CHECK_LLI(cmrr.cmrr_n);
		PIPE_CONF_CHECK_BOOL(cmrr.enable);
	}

#undef PIPE_CONF_CHECK_X
#undef PIPE_CONF_CHECK_I
#undef PIPE_CONF_CHECK_LLI
#undef PIPE_CONF_CHECK_BOOL
#undef PIPE_CONF_CHECK_P
#undef PIPE_CONF_CHECK_FLAGS
#undef PIPE_CONF_CHECK_COLOR_LUT
#undef PIPE_CONF_CHECK_TIMINGS
#undef PIPE_CONF_CHECK_RECT
#undef PIPE_CONF_QUIRK

	return ret;
}

static void
intel_verify_planes(struct intel_atomic_state *state)
{
	struct intel_plane *plane;
	const struct intel_plane_state *plane_state;
	int i;

	for_each_new_intel_plane_in_state(state, plane,
					  plane_state, i)
		assert_plane(plane, plane_state->planar_slave ||
			     plane_state->uapi.visible);
}

static int intel_modeset_pipe(struct intel_atomic_state *state,
			      struct intel_crtc_state *crtc_state,
			      const char *reason)
{
	struct drm_i915_private *i915 = to_i915(state->base.dev);
	struct intel_crtc *crtc = to_intel_crtc(crtc_state->uapi.crtc);
	int ret;

	drm_dbg_kms(&i915->drm, "[CRTC:%d:%s] Full modeset due to %s\n",
		    crtc->base.base.id, crtc->base.name, reason);

	ret = drm_atomic_add_affected_connectors(&state->base,
						 &crtc->base);
	if (ret)
		return ret;

	ret = intel_dp_tunnel_atomic_add_state_for_crtc(state, crtc);
	if (ret)
		return ret;

	ret = intel_dp_mst_add_topology_state_for_crtc(state, crtc);
	if (ret)
		return ret;

	ret = intel_atomic_add_affected_planes(state, crtc);
	if (ret)
		return ret;

	crtc_state->uapi.mode_changed = true;

	return 0;
}

/**
 * intel_modeset_pipes_in_mask_early - force a full modeset on a set of pipes
 * @state: intel atomic state
 * @reason: the reason for the full modeset
 * @mask: mask of pipes to modeset
 *
 * Add pipes in @mask to @state and force a full modeset on the enabled ones
 * due to the description in @reason.
 * This function can be called only before new plane states are computed.
 *
 * Returns 0 in case of success, negative error code otherwise.
 */
int intel_modeset_pipes_in_mask_early(struct intel_atomic_state *state,
				      const char *reason, u8 mask)
{
	struct drm_i915_private *i915 = to_i915(state->base.dev);
	struct intel_crtc *crtc;

	for_each_intel_crtc_in_pipe_mask(&i915->drm, crtc, mask) {
		struct intel_crtc_state *crtc_state;
		int ret;

		crtc_state = intel_atomic_get_crtc_state(&state->base, crtc);
		if (IS_ERR(crtc_state))
			return PTR_ERR(crtc_state);

		if (!crtc_state->hw.enable ||
		    intel_crtc_needs_modeset(crtc_state))
			continue;

		ret = intel_modeset_pipe(state, crtc_state, reason);
		if (ret)
			return ret;
	}

	return 0;
}

static void
intel_crtc_flag_modeset(struct intel_crtc_state *crtc_state)
{
	crtc_state->uapi.mode_changed = true;

	crtc_state->update_pipe = false;
	crtc_state->update_m_n = false;
	crtc_state->update_lrr = false;
}

/**
 * intel_modeset_all_pipes_late - force a full modeset on all pipes
 * @state: intel atomic state
 * @reason: the reason for the full modeset
 *
 * Add all pipes to @state and force a full modeset on the active ones due to
 * the description in @reason.
 * This function can be called only after new plane states are computed already.
 *
 * Returns 0 in case of success, negative error code otherwise.
 */
int intel_modeset_all_pipes_late(struct intel_atomic_state *state,
				 const char *reason)
{
	struct drm_i915_private *dev_priv = to_i915(state->base.dev);
	struct intel_crtc *crtc;

	for_each_intel_crtc(&dev_priv->drm, crtc) {
		struct intel_crtc_state *crtc_state;
		int ret;

		crtc_state = intel_atomic_get_crtc_state(&state->base, crtc);
		if (IS_ERR(crtc_state))
			return PTR_ERR(crtc_state);

		if (!crtc_state->hw.active ||
		    intel_crtc_needs_modeset(crtc_state))
			continue;

		ret = intel_modeset_pipe(state, crtc_state, reason);
		if (ret)
			return ret;

		intel_crtc_flag_modeset(crtc_state);

		crtc_state->update_planes |= crtc_state->active_planes;
		crtc_state->async_flip_planes = 0;
		crtc_state->do_async_flip = false;
	}

	return 0;
}

int intel_modeset_commit_pipes(struct drm_i915_private *i915,
			       u8 pipe_mask,
			       struct drm_modeset_acquire_ctx *ctx)
{
	struct drm_atomic_state *state;
	struct intel_crtc *crtc;
	int ret;

	state = drm_atomic_state_alloc(&i915->drm);
	if (!state)
		return -ENOMEM;

	state->acquire_ctx = ctx;
	to_intel_atomic_state(state)->internal = true;

	for_each_intel_crtc_in_pipe_mask(&i915->drm, crtc, pipe_mask) {
		struct intel_crtc_state *crtc_state =
			intel_atomic_get_crtc_state(state, crtc);

		if (IS_ERR(crtc_state)) {
			ret = PTR_ERR(crtc_state);
			goto out;
		}

		crtc_state->uapi.connectors_changed = true;
	}

	ret = drm_atomic_commit(state);
out:
	drm_atomic_state_put(state);

	return ret;
}

/*
 * This implements the workaround described in the "notes" section of the mode
 * set sequence documentation. When going from no pipes or single pipe to
 * multiple pipes, and planes are enabled after the pipe, we need to wait at
 * least 2 vblanks on the first pipe before enabling planes on the second pipe.
 */
static int hsw_mode_set_planes_workaround(struct intel_atomic_state *state)
{
	struct intel_crtc_state *crtc_state;
	struct intel_crtc *crtc;
	struct intel_crtc_state *first_crtc_state = NULL;
	struct intel_crtc_state *other_crtc_state = NULL;
	enum pipe first_pipe = INVALID_PIPE, enabled_pipe = INVALID_PIPE;
	int i;

	/* look at all crtc's that are going to be enabled in during modeset */
	for_each_new_intel_crtc_in_state(state, crtc, crtc_state, i) {
		if (!crtc_state->hw.active ||
		    !intel_crtc_needs_modeset(crtc_state))
			continue;

		if (first_crtc_state) {
			other_crtc_state = crtc_state;
			break;
		} else {
			first_crtc_state = crtc_state;
			first_pipe = crtc->pipe;
		}
	}

	/* No workaround needed? */
	if (!first_crtc_state)
		return 0;

	/* w/a possibly needed, check how many crtc's are already enabled. */
	for_each_intel_crtc(state->base.dev, crtc) {
		crtc_state = intel_atomic_get_crtc_state(&state->base, crtc);
		if (IS_ERR(crtc_state))
			return PTR_ERR(crtc_state);

		crtc_state->hsw_workaround_pipe = INVALID_PIPE;

		if (!crtc_state->hw.active ||
		    intel_crtc_needs_modeset(crtc_state))
			continue;

		/* 2 or more enabled crtcs means no need for w/a */
		if (enabled_pipe != INVALID_PIPE)
			return 0;

		enabled_pipe = crtc->pipe;
	}

	if (enabled_pipe != INVALID_PIPE)
		first_crtc_state->hsw_workaround_pipe = enabled_pipe;
	else if (other_crtc_state)
		other_crtc_state->hsw_workaround_pipe = first_pipe;

	return 0;
}

u8 intel_calc_active_pipes(struct intel_atomic_state *state,
			   u8 active_pipes)
{
	const struct intel_crtc_state *crtc_state;
	struct intel_crtc *crtc;
	int i;

	for_each_new_intel_crtc_in_state(state, crtc, crtc_state, i) {
		if (crtc_state->hw.active)
			active_pipes |= BIT(crtc->pipe);
		else
			active_pipes &= ~BIT(crtc->pipe);
	}

	return active_pipes;
}

static int intel_modeset_checks(struct intel_atomic_state *state)
{
	struct drm_i915_private *dev_priv = to_i915(state->base.dev);

	state->modeset = true;

	if (IS_HASWELL(dev_priv))
		return hsw_mode_set_planes_workaround(state);

	return 0;
}

static void intel_crtc_check_fastset(const struct intel_crtc_state *old_crtc_state,
				     struct intel_crtc_state *new_crtc_state)
{
	struct intel_crtc *crtc = to_intel_crtc(new_crtc_state->uapi.crtc);
	struct drm_i915_private *i915 = to_i915(crtc->base.dev);

	/* only allow LRR when the timings stay within the VRR range */
	if (old_crtc_state->vrr.in_range != new_crtc_state->vrr.in_range)
		new_crtc_state->update_lrr = false;

	if (!intel_pipe_config_compare(old_crtc_state, new_crtc_state, true))
		drm_dbg_kms(&i915->drm, "[CRTC:%d:%s] fastset requirement not met, forcing full modeset\n",
			    crtc->base.base.id, crtc->base.name);
	else
		new_crtc_state->uapi.mode_changed = false;

	if (intel_compare_link_m_n(&old_crtc_state->dp_m_n,
				   &new_crtc_state->dp_m_n))
		new_crtc_state->update_m_n = false;

	if ((old_crtc_state->hw.adjusted_mode.crtc_vtotal == new_crtc_state->hw.adjusted_mode.crtc_vtotal &&
	     old_crtc_state->hw.adjusted_mode.crtc_vblank_end == new_crtc_state->hw.adjusted_mode.crtc_vblank_end))
		new_crtc_state->update_lrr = false;

	if (intel_crtc_needs_modeset(new_crtc_state))
		intel_crtc_flag_modeset(new_crtc_state);
	else
		new_crtc_state->update_pipe = true;
}

static int intel_crtc_add_planes_to_state(struct intel_atomic_state *state,
					  struct intel_crtc *crtc,
					  u8 plane_ids_mask)
{
	struct drm_i915_private *dev_priv = to_i915(state->base.dev);
	struct intel_plane *plane;

	for_each_intel_plane_on_crtc(&dev_priv->drm, crtc, plane) {
		struct intel_plane_state *plane_state;

		if ((plane_ids_mask & BIT(plane->id)) == 0)
			continue;

		plane_state = intel_atomic_get_plane_state(state, plane);
		if (IS_ERR(plane_state))
			return PTR_ERR(plane_state);
	}

	return 0;
}

int intel_atomic_add_affected_planes(struct intel_atomic_state *state,
				     struct intel_crtc *crtc)
{
	const struct intel_crtc_state *old_crtc_state =
		intel_atomic_get_old_crtc_state(state, crtc);
	const struct intel_crtc_state *new_crtc_state =
		intel_atomic_get_new_crtc_state(state, crtc);

	return intel_crtc_add_planes_to_state(state, crtc,
					      old_crtc_state->enabled_planes |
					      new_crtc_state->enabled_planes);
}

static bool active_planes_affects_min_cdclk(struct drm_i915_private *dev_priv)
{
	/* See {hsw,vlv,ivb}_plane_ratio() */
	return IS_BROADWELL(dev_priv) || IS_HASWELL(dev_priv) ||
		IS_CHERRYVIEW(dev_priv) || IS_VALLEYVIEW(dev_priv) ||
		IS_IVYBRIDGE(dev_priv);
}

static int intel_crtc_add_joiner_planes(struct intel_atomic_state *state,
					struct intel_crtc *crtc,
					struct intel_crtc *other)
{
	const struct intel_plane_state __maybe_unused *plane_state;
	struct intel_plane *plane;
	u8 plane_ids = 0;
	int i;

	for_each_new_intel_plane_in_state(state, plane, plane_state, i) {
		if (plane->pipe == crtc->pipe)
			plane_ids |= BIT(plane->id);
	}

	return intel_crtc_add_planes_to_state(state, other, plane_ids);
}

static int intel_joiner_add_affected_planes(struct intel_atomic_state *state)
{
	struct drm_i915_private *i915 = to_i915(state->base.dev);
	const struct intel_crtc_state *crtc_state;
	struct intel_crtc *crtc;
	int i;

	for_each_new_intel_crtc_in_state(state, crtc, crtc_state, i) {
		struct intel_crtc *other;

		for_each_intel_crtc_in_pipe_mask(&i915->drm, other,
						 crtc_state->joiner_pipes) {
			int ret;

			if (crtc == other)
				continue;

			ret = intel_crtc_add_joiner_planes(state, crtc, other);
			if (ret)
				return ret;
		}
	}

	return 0;
}

static int intel_atomic_check_planes(struct intel_atomic_state *state)
{
	struct drm_i915_private *dev_priv = to_i915(state->base.dev);
	struct intel_crtc_state *old_crtc_state, *new_crtc_state;
	struct intel_plane_state __maybe_unused *plane_state;
	struct intel_plane *plane;
	struct intel_crtc *crtc;
	int i, ret;

	ret = icl_add_linked_planes(state);
	if (ret)
		return ret;

	ret = intel_joiner_add_affected_planes(state);
	if (ret)
		return ret;

	for_each_new_intel_plane_in_state(state, plane, plane_state, i) {
		ret = intel_plane_atomic_check(state, plane);
		if (ret) {
			drm_dbg_atomic(&dev_priv->drm,
				       "[PLANE:%d:%s] atomic driver check failed\n",
				       plane->base.base.id, plane->base.name);
			return ret;
		}
	}

	for_each_oldnew_intel_crtc_in_state(state, crtc, old_crtc_state,
					    new_crtc_state, i) {
		u8 old_active_planes, new_active_planes;

		ret = icl_check_nv12_planes(state, crtc);
		if (ret)
			return ret;

		/*
		 * On some platforms the number of active planes affects
		 * the planes' minimum cdclk calculation. Add such planes
		 * to the state before we compute the minimum cdclk.
		 */
		if (!active_planes_affects_min_cdclk(dev_priv))
			continue;

		old_active_planes = old_crtc_state->active_planes & ~BIT(PLANE_CURSOR);
		new_active_planes = new_crtc_state->active_planes & ~BIT(PLANE_CURSOR);

		if (hweight8(old_active_planes) == hweight8(new_active_planes))
			continue;

		ret = intel_crtc_add_planes_to_state(state, crtc, new_active_planes);
		if (ret)
			return ret;
	}

	return 0;
}

static int intel_atomic_check_crtcs(struct intel_atomic_state *state)
{
	struct intel_crtc_state __maybe_unused *crtc_state;
	struct intel_crtc *crtc;
	int i;

	for_each_new_intel_crtc_in_state(state, crtc, crtc_state, i) {
		struct drm_i915_private *i915 = to_i915(crtc->base.dev);
		int ret;

		ret = intel_crtc_atomic_check(state, crtc);
		if (ret) {
			drm_dbg_atomic(&i915->drm,
				       "[CRTC:%d:%s] atomic driver check failed\n",
				       crtc->base.base.id, crtc->base.name);
			return ret;
		}
	}

	return 0;
}

static bool intel_cpu_transcoders_need_modeset(struct intel_atomic_state *state,
					       u8 transcoders)
{
	const struct intel_crtc_state *new_crtc_state;
	struct intel_crtc *crtc;
	int i;

	for_each_new_intel_crtc_in_state(state, crtc, new_crtc_state, i) {
		if (new_crtc_state->hw.enable &&
		    transcoders & BIT(new_crtc_state->cpu_transcoder) &&
		    intel_crtc_needs_modeset(new_crtc_state))
			return true;
	}

	return false;
}

static bool intel_pipes_need_modeset(struct intel_atomic_state *state,
				     u8 pipes)
{
	const struct intel_crtc_state *new_crtc_state;
	struct intel_crtc *crtc;
	int i;

	for_each_new_intel_crtc_in_state(state, crtc, new_crtc_state, i) {
		if (new_crtc_state->hw.enable &&
		    pipes & BIT(crtc->pipe) &&
		    intel_crtc_needs_modeset(new_crtc_state))
			return true;
	}

	return false;
}

static int intel_atomic_check_joiner(struct intel_atomic_state *state,
				     struct intel_crtc *primary_crtc)
{
	struct drm_i915_private *i915 = to_i915(state->base.dev);
	struct intel_crtc_state *primary_crtc_state =
		intel_atomic_get_new_crtc_state(state, primary_crtc);
	struct intel_crtc *secondary_crtc;

	if (!primary_crtc_state->joiner_pipes)
		return 0;

	/* sanity check */
	if (drm_WARN_ON(&i915->drm,
			primary_crtc->pipe != joiner_primary_pipe(primary_crtc_state)))
		return -EINVAL;

	if (primary_crtc_state->joiner_pipes & ~joiner_pipes(i915)) {
		drm_dbg_kms(&i915->drm,
			    "[CRTC:%d:%s] Cannot act as joiner primary "
			    "(need 0x%x as pipes, only 0x%x possible)\n",
			    primary_crtc->base.base.id, primary_crtc->base.name,
			    primary_crtc_state->joiner_pipes, joiner_pipes(i915));
		return -EINVAL;
	}

	for_each_intel_crtc_in_pipe_mask(&i915->drm, secondary_crtc,
					 intel_crtc_joiner_secondary_pipes(primary_crtc_state)) {
		struct intel_crtc_state *secondary_crtc_state;
		int ret;

		secondary_crtc_state = intel_atomic_get_crtc_state(&state->base, secondary_crtc);
		if (IS_ERR(secondary_crtc_state))
			return PTR_ERR(secondary_crtc_state);

		/* primary being enabled, secondary was already configured? */
		if (secondary_crtc_state->uapi.enable) {
			drm_dbg_kms(&i915->drm,
				    "[CRTC:%d:%s] secondary is enabled as normal CRTC, but "
				    "[CRTC:%d:%s] claiming this CRTC for joiner.\n",
				    secondary_crtc->base.base.id, secondary_crtc->base.name,
				    primary_crtc->base.base.id, primary_crtc->base.name);
			return -EINVAL;
		}

		/*
		 * The state copy logic assumes the primary crtc gets processed
		 * before the secondary crtc during the main compute_config loop.
		 * This works because the crtcs are created in pipe order,
		 * and the hardware requires primary pipe < secondary pipe as well.
		 * Should that change we need to rethink the logic.
		 */
		if (WARN_ON(drm_crtc_index(&primary_crtc->base) >
			    drm_crtc_index(&secondary_crtc->base)))
			return -EINVAL;

		drm_dbg_kms(&i915->drm,
			    "[CRTC:%d:%s] Used as secondary for joiner primary [CRTC:%d:%s]\n",
			    secondary_crtc->base.base.id, secondary_crtc->base.name,
			    primary_crtc->base.base.id, primary_crtc->base.name);

		secondary_crtc_state->joiner_pipes =
			primary_crtc_state->joiner_pipes;

		ret = copy_joiner_crtc_state_modeset(state, secondary_crtc);
		if (ret)
			return ret;
	}

	return 0;
}

static void kill_joiner_secondaries(struct intel_atomic_state *state,
				    struct intel_crtc *primary_crtc)
{
	struct drm_i915_private *i915 = to_i915(state->base.dev);
	struct intel_crtc_state *primary_crtc_state =
		intel_atomic_get_new_crtc_state(state, primary_crtc);
	struct intel_crtc *secondary_crtc;

	for_each_intel_crtc_in_pipe_mask(&i915->drm, secondary_crtc,
					 intel_crtc_joiner_secondary_pipes(primary_crtc_state)) {
		struct intel_crtc_state *secondary_crtc_state =
			intel_atomic_get_new_crtc_state(state, secondary_crtc);

		secondary_crtc_state->joiner_pipes = 0;

		intel_crtc_copy_uapi_to_hw_state_modeset(state, secondary_crtc);
	}

	primary_crtc_state->joiner_pipes = 0;
}

/**
 * DOC: asynchronous flip implementation
 *
 * Asynchronous page flip is the implementation for the DRM_MODE_PAGE_FLIP_ASYNC
 * flag. Currently async flip is only supported via the drmModePageFlip IOCTL.
 * Correspondingly, support is currently added for primary plane only.
 *
 * Async flip can only change the plane surface address, so anything else
 * changing is rejected from the intel_async_flip_check_hw() function.
 * Once this check is cleared, flip done interrupt is enabled using
 * the intel_crtc_enable_flip_done() function.
 *
 * As soon as the surface address register is written, flip done interrupt is
 * generated and the requested events are sent to the usersapce in the interrupt
 * handler itself. The timestamp and sequence sent during the flip done event
 * correspond to the last vblank and have no relation to the actual time when
 * the flip done event was sent.
 */
static int intel_async_flip_check_uapi(struct intel_atomic_state *state,
				       struct intel_crtc *crtc)
{
	struct drm_i915_private *i915 = to_i915(state->base.dev);
	const struct intel_crtc_state *new_crtc_state =
		intel_atomic_get_new_crtc_state(state, crtc);
	const struct intel_plane_state *old_plane_state;
	struct intel_plane_state *new_plane_state;
	struct intel_plane *plane;
	int i;

	if (!new_crtc_state->uapi.async_flip)
		return 0;

	if (!new_crtc_state->uapi.active) {
		drm_dbg_kms(&i915->drm,
			    "[CRTC:%d:%s] not active\n",
			    crtc->base.base.id, crtc->base.name);
		return -EINVAL;
	}

	if (intel_crtc_needs_modeset(new_crtc_state)) {
		drm_dbg_kms(&i915->drm,
			    "[CRTC:%d:%s] modeset required\n",
			    crtc->base.base.id, crtc->base.name);
		return -EINVAL;
	}

	/*
	 * FIXME: joiner+async flip is busted currently.
	 * Remove this check once the issues are fixed.
	 */
	if (new_crtc_state->joiner_pipes) {
		drm_dbg_kms(&i915->drm,
			    "[CRTC:%d:%s] async flip disallowed with joiner\n",
			    crtc->base.base.id, crtc->base.name);
		return -EINVAL;
	}

	for_each_oldnew_intel_plane_in_state(state, plane, old_plane_state,
					     new_plane_state, i) {
		if (plane->pipe != crtc->pipe)
			continue;

		/*
		 * TODO: Async flip is only supported through the page flip IOCTL
		 * as of now. So support currently added for primary plane only.
		 * Support for other planes on platforms on which supports
		 * this(vlv/chv and icl+) should be added when async flip is
		 * enabled in the atomic IOCTL path.
		 */
		if (!plane->async_flip) {
			drm_dbg_kms(&i915->drm,
				    "[PLANE:%d:%s] async flip not supported\n",
				    plane->base.base.id, plane->base.name);
			return -EINVAL;
		}

		if (!old_plane_state->uapi.fb || !new_plane_state->uapi.fb) {
			drm_dbg_kms(&i915->drm,
				    "[PLANE:%d:%s] no old or new framebuffer\n",
				    plane->base.base.id, plane->base.name);
			return -EINVAL;
		}
	}

	return 0;
}

static int intel_async_flip_check_hw(struct intel_atomic_state *state, struct intel_crtc *crtc)
{
	struct drm_i915_private *i915 = to_i915(state->base.dev);
	const struct intel_crtc_state *old_crtc_state, *new_crtc_state;
	const struct intel_plane_state *new_plane_state, *old_plane_state;
	struct intel_plane *plane;
	int i;

	old_crtc_state = intel_atomic_get_old_crtc_state(state, crtc);
	new_crtc_state = intel_atomic_get_new_crtc_state(state, crtc);

	if (!new_crtc_state->uapi.async_flip)
		return 0;

	if (!new_crtc_state->hw.active) {
		drm_dbg_kms(&i915->drm,
			    "[CRTC:%d:%s] not active\n",
			    crtc->base.base.id, crtc->base.name);
		return -EINVAL;
	}

	if (intel_crtc_needs_modeset(new_crtc_state)) {
		drm_dbg_kms(&i915->drm,
			    "[CRTC:%d:%s] modeset required\n",
			    crtc->base.base.id, crtc->base.name);
		return -EINVAL;
	}

	if (old_crtc_state->active_planes != new_crtc_state->active_planes) {
		drm_dbg_kms(&i915->drm,
			    "[CRTC:%d:%s] Active planes cannot be in async flip\n",
			    crtc->base.base.id, crtc->base.name);
		return -EINVAL;
	}

	for_each_oldnew_intel_plane_in_state(state, plane, old_plane_state,
					     new_plane_state, i) {
		if (plane->pipe != crtc->pipe)
			continue;

		/*
		 * Only async flip capable planes should be in the state
		 * if we're really about to ask the hardware to perform
		 * an async flip. We should never get this far otherwise.
		 */
		if (drm_WARN_ON(&i915->drm,
				new_crtc_state->do_async_flip && !plane->async_flip))
			return -EINVAL;

		/*
		 * Only check async flip capable planes other planes
		 * may be involved in the initial commit due to
		 * the wm0/ddb optimization.
		 *
		 * TODO maybe should track which planes actually
		 * were requested to do the async flip...
		 */
		if (!plane->async_flip)
			continue;

		/*
		 * FIXME: This check is kept generic for all platforms.
		 * Need to verify this for all gen9 platforms to enable
		 * this selectively if required.
		 */
		switch (new_plane_state->hw.fb->modifier) {
		case DRM_FORMAT_MOD_LINEAR:
			/*
			 * FIXME: Async on Linear buffer is supported on ICL as
			 * but with additional alignment and fbc restrictions
			 * need to be taken care of. These aren't applicable for
			 * gen12+.
			 */
			if (DISPLAY_VER(i915) < 12) {
				drm_dbg_kms(&i915->drm,
					    "[PLANE:%d:%s] Modifier 0x%llx does not support async flip on display ver %d\n",
					    plane->base.base.id, plane->base.name,
					    new_plane_state->hw.fb->modifier, DISPLAY_VER(i915));
				return -EINVAL;
			}
			break;

		case I915_FORMAT_MOD_X_TILED:
		case I915_FORMAT_MOD_Y_TILED:
		case I915_FORMAT_MOD_Yf_TILED:
		case I915_FORMAT_MOD_4_TILED:
		case I915_FORMAT_MOD_4_TILED_BMG_CCS:
		case I915_FORMAT_MOD_4_TILED_LNL_CCS:
			break;
		default:
			drm_dbg_kms(&i915->drm,
				    "[PLANE:%d:%s] Modifier 0x%llx does not support async flip\n",
				    plane->base.base.id, plane->base.name,
				    new_plane_state->hw.fb->modifier);
			return -EINVAL;
		}

		if (new_plane_state->hw.fb->format->num_planes > 1) {
			drm_dbg_kms(&i915->drm,
				    "[PLANE:%d:%s] Planar formats do not support async flips\n",
				    plane->base.base.id, plane->base.name);
			return -EINVAL;
		}

		/*
		 * We turn the first async flip request into a sync flip
		 * so that we can reconfigure the plane (eg. change modifier).
		 */
		if (!new_crtc_state->do_async_flip)
			continue;

		if (old_plane_state->view.color_plane[0].mapping_stride !=
		    new_plane_state->view.color_plane[0].mapping_stride) {
			drm_dbg_kms(&i915->drm,
				    "[PLANE:%d:%s] Stride cannot be changed in async flip\n",
				    plane->base.base.id, plane->base.name);
			return -EINVAL;
		}

		if (old_plane_state->hw.fb->modifier !=
		    new_plane_state->hw.fb->modifier) {
			drm_dbg_kms(&i915->drm,
				    "[PLANE:%d:%s] Modifier cannot be changed in async flip\n",
				    plane->base.base.id, plane->base.name);
			return -EINVAL;
		}

		if (old_plane_state->hw.fb->format !=
		    new_plane_state->hw.fb->format) {
			drm_dbg_kms(&i915->drm,
				    "[PLANE:%d:%s] Pixel format cannot be changed in async flip\n",
				    plane->base.base.id, plane->base.name);
			return -EINVAL;
		}

		if (old_plane_state->hw.rotation !=
		    new_plane_state->hw.rotation) {
			drm_dbg_kms(&i915->drm,
				    "[PLANE:%d:%s] Rotation cannot be changed in async flip\n",
				    plane->base.base.id, plane->base.name);
			return -EINVAL;
		}

		if (!drm_rect_equals(&old_plane_state->uapi.src, &new_plane_state->uapi.src) ||
		    !drm_rect_equals(&old_plane_state->uapi.dst, &new_plane_state->uapi.dst)) {
			drm_dbg_kms(&i915->drm,
				    "[PLANE:%d:%s] Size/co-ordinates cannot be changed in async flip\n",
				    plane->base.base.id, plane->base.name);
			return -EINVAL;
		}

		if (old_plane_state->hw.alpha != new_plane_state->hw.alpha) {
			drm_dbg_kms(&i915->drm,
				    "[PLANES:%d:%s] Alpha value cannot be changed in async flip\n",
				    plane->base.base.id, plane->base.name);
			return -EINVAL;
		}

		if (old_plane_state->hw.pixel_blend_mode !=
		    new_plane_state->hw.pixel_blend_mode) {
			drm_dbg_kms(&i915->drm,
				    "[PLANE:%d:%s] Pixel blend mode cannot be changed in async flip\n",
				    plane->base.base.id, plane->base.name);
			return -EINVAL;
		}

		if (old_plane_state->hw.color_encoding != new_plane_state->hw.color_encoding) {
			drm_dbg_kms(&i915->drm,
				    "[PLANE:%d:%s] Color encoding cannot be changed in async flip\n",
				    plane->base.base.id, plane->base.name);
			return -EINVAL;
		}

		if (old_plane_state->hw.color_range != new_plane_state->hw.color_range) {
			drm_dbg_kms(&i915->drm,
				    "[PLANE:%d:%s] Color range cannot be changed in async flip\n",
				    plane->base.base.id, plane->base.name);
			return -EINVAL;
		}

		/* plane decryption is allow to change only in synchronous flips */
		if (old_plane_state->decrypt != new_plane_state->decrypt) {
			drm_dbg_kms(&i915->drm,
				    "[PLANE:%d:%s] Decryption cannot be changed in async flip\n",
				    plane->base.base.id, plane->base.name);
			return -EINVAL;
		}
	}

	return 0;
}

static int intel_joiner_add_affected_crtcs(struct intel_atomic_state *state)
{
	struct drm_i915_private *i915 = to_i915(state->base.dev);
	struct intel_crtc_state *crtc_state;
	struct intel_crtc *crtc;
	u8 affected_pipes = 0;
	u8 modeset_pipes = 0;
	int i;

	for_each_new_intel_crtc_in_state(state, crtc, crtc_state, i) {
		affected_pipes |= crtc_state->joiner_pipes;
		if (intel_crtc_needs_modeset(crtc_state))
			modeset_pipes |= crtc_state->joiner_pipes;
	}

	for_each_intel_crtc_in_pipe_mask(&i915->drm, crtc, affected_pipes) {
		crtc_state = intel_atomic_get_crtc_state(&state->base, crtc);
		if (IS_ERR(crtc_state))
			return PTR_ERR(crtc_state);
	}

	for_each_intel_crtc_in_pipe_mask(&i915->drm, crtc, modeset_pipes) {
		int ret;

		crtc_state = intel_atomic_get_new_crtc_state(state, crtc);

		crtc_state->uapi.mode_changed = true;

		ret = drm_atomic_add_affected_connectors(&state->base, &crtc->base);
		if (ret)
			return ret;

		ret = intel_atomic_add_affected_planes(state, crtc);
		if (ret)
			return ret;
	}

	for_each_new_intel_crtc_in_state(state, crtc, crtc_state, i) {
		/* Kill old joiner link, we may re-establish afterwards */
		if (intel_crtc_needs_modeset(crtc_state) &&
		    intel_crtc_is_joiner_primary(crtc_state))
			kill_joiner_secondaries(state, crtc);
	}

	return 0;
}

static int intel_atomic_check_config(struct intel_atomic_state *state,
				     struct intel_link_bw_limits *limits,
				     enum pipe *failed_pipe)
{
	struct drm_i915_private *i915 = to_i915(state->base.dev);
	struct intel_crtc_state *new_crtc_state;
	struct intel_crtc *crtc;
	int ret;
	int i;

	*failed_pipe = INVALID_PIPE;

	ret = intel_joiner_add_affected_crtcs(state);
	if (ret)
		return ret;

	ret = intel_fdi_add_affected_crtcs(state);
	if (ret)
		return ret;

	for_each_new_intel_crtc_in_state(state, crtc, new_crtc_state, i) {
		if (!intel_crtc_needs_modeset(new_crtc_state)) {
			if (intel_crtc_is_joiner_secondary(new_crtc_state))
				copy_joiner_crtc_state_nomodeset(state, crtc);
			else
				intel_crtc_copy_uapi_to_hw_state_nomodeset(state, crtc);
			continue;
		}

		if (drm_WARN_ON(&i915->drm, intel_crtc_is_joiner_secondary(new_crtc_state)))
			continue;

		ret = intel_crtc_prepare_cleared_state(state, crtc);
		if (ret)
			goto fail;

		if (!new_crtc_state->hw.enable)
			continue;

		ret = intel_modeset_pipe_config(state, crtc, limits);
		if (ret)
			goto fail;
	}

	for_each_new_intel_crtc_in_state(state, crtc, new_crtc_state, i) {
		if (!intel_crtc_needs_modeset(new_crtc_state))
			continue;

		if (drm_WARN_ON(&i915->drm, intel_crtc_is_joiner_secondary(new_crtc_state)))
			continue;

		if (!new_crtc_state->hw.enable)
			continue;

		ret = intel_modeset_pipe_config_late(state, crtc);
		if (ret)
			goto fail;
	}

fail:
	if (ret)
		*failed_pipe = crtc->pipe;

	return ret;
}

static int intel_atomic_check_config_and_link(struct intel_atomic_state *state)
{
	struct intel_link_bw_limits new_limits;
	struct intel_link_bw_limits old_limits;
	int ret;

	intel_link_bw_init_limits(state, &new_limits);
	old_limits = new_limits;

	while (true) {
		enum pipe failed_pipe;

		ret = intel_atomic_check_config(state, &new_limits,
						&failed_pipe);
		if (ret) {
			/*
			 * The bpp limit for a pipe is below the minimum it supports, set the
			 * limit to the minimum and recalculate the config.
			 */
			if (ret == -EINVAL &&
			    intel_link_bw_set_bpp_limit_for_pipe(state,
								 &old_limits,
								 &new_limits,
								 failed_pipe))
				continue;

			break;
		}

		old_limits = new_limits;

		ret = intel_link_bw_atomic_check(state, &new_limits);
		if (ret != -EAGAIN)
			break;
	}

	return ret;
}
/**
 * intel_atomic_check - validate state object
 * @dev: drm device
 * @_state: state to validate
 */
int intel_atomic_check(struct drm_device *dev,
		       struct drm_atomic_state *_state)
{
	struct drm_i915_private *dev_priv = to_i915(dev);
	struct intel_atomic_state *state = to_intel_atomic_state(_state);
	struct intel_crtc_state *old_crtc_state, *new_crtc_state;
	struct intel_crtc *crtc;
	int ret, i;
	bool any_ms = false;

	if (!intel_display_driver_check_access(dev_priv))
		return -ENODEV;

	for_each_oldnew_intel_crtc_in_state(state, crtc, old_crtc_state,
					    new_crtc_state, i) {
		/*
		 * crtc's state no longer considered to be inherited
		 * after the first userspace/client initiated commit.
		 */
		if (!state->internal)
			new_crtc_state->inherited = false;

		if (new_crtc_state->inherited != old_crtc_state->inherited)
			new_crtc_state->uapi.mode_changed = true;

		if (new_crtc_state->uapi.scaling_filter !=
		    old_crtc_state->uapi.scaling_filter)
			new_crtc_state->uapi.mode_changed = true;
	}

	intel_vrr_check_modeset(state);

	ret = drm_atomic_helper_check_modeset(dev, &state->base);
	if (ret)
		goto fail;

	for_each_new_intel_crtc_in_state(state, crtc, new_crtc_state, i) {
		ret = intel_async_flip_check_uapi(state, crtc);
		if (ret)
			return ret;
	}

	ret = intel_atomic_check_config_and_link(state);
	if (ret)
		goto fail;

	for_each_new_intel_crtc_in_state(state, crtc, new_crtc_state, i) {
		if (!intel_crtc_needs_modeset(new_crtc_state))
			continue;

		if (intel_crtc_is_joiner_secondary(new_crtc_state)) {
			drm_WARN_ON(&dev_priv->drm, new_crtc_state->uapi.enable);
			continue;
		}

		ret = intel_atomic_check_joiner(state, crtc);
		if (ret)
			goto fail;
	}

	for_each_oldnew_intel_crtc_in_state(state, crtc, old_crtc_state,
					    new_crtc_state, i) {
		if (!intel_crtc_needs_modeset(new_crtc_state))
			continue;

		intel_joiner_adjust_pipe_src(new_crtc_state);

		intel_crtc_check_fastset(old_crtc_state, new_crtc_state);
	}

	/**
	 * Check if fastset is allowed by external dependencies like other
	 * pipes and transcoders.
	 *
	 * Right now it only forces a fullmodeset when the MST master
	 * transcoder did not changed but the pipe of the master transcoder
	 * needs a fullmodeset so all slaves also needs to do a fullmodeset or
	 * in case of port synced crtcs, if one of the synced crtcs
	 * needs a full modeset, all other synced crtcs should be
	 * forced a full modeset.
	 */
	for_each_new_intel_crtc_in_state(state, crtc, new_crtc_state, i) {
		if (!new_crtc_state->hw.enable || intel_crtc_needs_modeset(new_crtc_state))
			continue;

		if (intel_dp_mst_crtc_needs_modeset(state, crtc))
			intel_crtc_flag_modeset(new_crtc_state);

		if (intel_dp_mst_is_slave_trans(new_crtc_state)) {
			enum transcoder master = new_crtc_state->mst_master_transcoder;

			if (intel_cpu_transcoders_need_modeset(state, BIT(master)))
				intel_crtc_flag_modeset(new_crtc_state);
		}

		if (is_trans_port_sync_mode(new_crtc_state)) {
			u8 trans = new_crtc_state->sync_mode_slaves_mask;

			if (new_crtc_state->master_transcoder != INVALID_TRANSCODER)
				trans |= BIT(new_crtc_state->master_transcoder);

			if (intel_cpu_transcoders_need_modeset(state, trans))
				intel_crtc_flag_modeset(new_crtc_state);
		}

		if (new_crtc_state->joiner_pipes) {
			if (intel_pipes_need_modeset(state, new_crtc_state->joiner_pipes))
				intel_crtc_flag_modeset(new_crtc_state);
		}
	}

	for_each_oldnew_intel_crtc_in_state(state, crtc, old_crtc_state,
					    new_crtc_state, i) {
		if (!intel_crtc_needs_modeset(new_crtc_state))
			continue;

		any_ms = true;

		intel_release_shared_dplls(state, crtc);
	}

	if (any_ms && !check_digital_port_conflicts(state)) {
		drm_dbg_kms(&dev_priv->drm,
			    "rejecting conflicting digital port configuration\n");
		ret = -EINVAL;
		goto fail;
	}

	ret = intel_atomic_check_planes(state);
	if (ret)
		goto fail;

	ret = intel_compute_global_watermarks(state);
	if (ret)
		goto fail;

	ret = intel_bw_atomic_check(state);
	if (ret)
		goto fail;

	ret = intel_cdclk_atomic_check(state, &any_ms);
	if (ret)
		goto fail;

	if (intel_any_crtc_needs_modeset(state))
		any_ms = true;

	if (any_ms) {
		ret = intel_modeset_checks(state);
		if (ret)
			goto fail;

		ret = intel_modeset_calc_cdclk(state);
		if (ret)
			return ret;
	}

	ret = intel_pmdemand_atomic_check(state);
	if (ret)
		goto fail;

	ret = intel_atomic_check_crtcs(state);
	if (ret)
		goto fail;

	ret = intel_fbc_atomic_check(state);
	if (ret)
		goto fail;

	for_each_oldnew_intel_crtc_in_state(state, crtc, old_crtc_state,
					    new_crtc_state, i) {
		intel_color_assert_luts(new_crtc_state);

		ret = intel_async_flip_check_hw(state, crtc);
		if (ret)
			goto fail;

		/* Either full modeset or fastset (or neither), never both */
		drm_WARN_ON(&dev_priv->drm,
			    intel_crtc_needs_modeset(new_crtc_state) &&
			    intel_crtc_needs_fastset(new_crtc_state));

		if (!intel_crtc_needs_modeset(new_crtc_state) &&
		    !intel_crtc_needs_fastset(new_crtc_state))
			continue;

		intel_crtc_state_dump(new_crtc_state, state,
				      intel_crtc_needs_modeset(new_crtc_state) ?
				      "modeset" : "fastset");
	}

	return 0;

 fail:
	if (ret == -EDEADLK)
		return ret;

	/*
	 * FIXME would probably be nice to know which crtc specifically
	 * caused the failure, in cases where we can pinpoint it.
	 */
	for_each_oldnew_intel_crtc_in_state(state, crtc, old_crtc_state,
					    new_crtc_state, i)
		intel_crtc_state_dump(new_crtc_state, state, "failed");

	return ret;
}

static int intel_atomic_prepare_commit(struct intel_atomic_state *state)
{
	int ret;

	ret = drm_atomic_helper_prepare_planes(state->base.dev, &state->base);
	if (ret < 0)
		return ret;

	return 0;
}

void intel_crtc_arm_fifo_underrun(struct intel_crtc *crtc,
				  struct intel_crtc_state *crtc_state)
{
	struct drm_i915_private *dev_priv = to_i915(crtc->base.dev);

	if (DISPLAY_VER(dev_priv) != 2 || crtc_state->active_planes)
		intel_set_cpu_fifo_underrun_reporting(dev_priv, crtc->pipe, true);

	if (crtc_state->has_pch_encoder) {
		enum pipe pch_transcoder =
			intel_crtc_pch_transcoder(crtc);

		intel_set_pch_fifo_underrun_reporting(dev_priv, pch_transcoder, true);
	}
}

static void intel_pipe_fastset(const struct intel_crtc_state *old_crtc_state,
			       const struct intel_crtc_state *new_crtc_state)
{
	struct intel_crtc *crtc = to_intel_crtc(new_crtc_state->uapi.crtc);
	struct drm_i915_private *dev_priv = to_i915(crtc->base.dev);

	/*
	 * Update pipe size and adjust fitter if needed: the reason for this is
	 * that in compute_mode_changes we check the native mode (not the pfit
	 * mode) to see if we can flip rather than do a full mode set. In the
	 * fastboot case, we'll flip, but if we don't update the pipesrc and
	 * pfit state, we'll end up with a big fb scanned out into the wrong
	 * sized surface.
	 */
	intel_set_pipe_src_size(new_crtc_state);

	/* on skylake this is done by detaching scalers */
	if (DISPLAY_VER(dev_priv) >= 9) {
		if (new_crtc_state->pch_pfit.enabled)
			skl_pfit_enable(new_crtc_state);
	} else if (HAS_PCH_SPLIT(dev_priv)) {
		if (new_crtc_state->pch_pfit.enabled)
			ilk_pfit_enable(new_crtc_state);
		else if (old_crtc_state->pch_pfit.enabled)
			ilk_pfit_disable(old_crtc_state);
	}

	/*
	 * The register is supposedly single buffered so perhaps
	 * not 100% correct to do this here. But SKL+ calculate
	 * this based on the adjust pixel rate so pfit changes do
	 * affect it and so it must be updated for fastsets.
	 * HSW/BDW only really need this here for fastboot, after
	 * that the value should not change without a full modeset.
	 */
	if (DISPLAY_VER(dev_priv) >= 9 ||
	    IS_BROADWELL(dev_priv) || IS_HASWELL(dev_priv))
		hsw_set_linetime_wm(new_crtc_state);

	if (new_crtc_state->update_m_n)
		intel_cpu_transcoder_set_m1_n1(crtc, new_crtc_state->cpu_transcoder,
					       &new_crtc_state->dp_m_n);

	if (new_crtc_state->update_lrr)
		intel_set_transcoder_timings_lrr(new_crtc_state);
}

static void commit_pipe_pre_planes(struct intel_atomic_state *state,
				   struct intel_crtc *crtc)
{
	struct drm_i915_private *dev_priv = to_i915(state->base.dev);
	const struct intel_crtc_state *old_crtc_state =
		intel_atomic_get_old_crtc_state(state, crtc);
	const struct intel_crtc_state *new_crtc_state =
		intel_atomic_get_new_crtc_state(state, crtc);
	bool modeset = intel_crtc_needs_modeset(new_crtc_state);

	/*
	 * During modesets pipe configuration was programmed as the
	 * CRTC was enabled.
	 */
	if (!modeset && !new_crtc_state->use_dsb) {
		if (intel_crtc_needs_color_update(new_crtc_state))
			intel_color_commit_arm(NULL, new_crtc_state);

		if (DISPLAY_VER(dev_priv) >= 9 || IS_BROADWELL(dev_priv))
			bdw_set_pipe_misc(NULL, new_crtc_state);

		if (intel_crtc_needs_fastset(new_crtc_state))
			intel_pipe_fastset(old_crtc_state, new_crtc_state);
	}

	intel_psr2_program_trans_man_trk_ctl(new_crtc_state);

	intel_atomic_update_watermarks(state, crtc);
}

static void commit_pipe_post_planes(struct intel_atomic_state *state,
				    struct intel_crtc *crtc)
{
	struct drm_i915_private *dev_priv = to_i915(state->base.dev);
	const struct intel_crtc_state *new_crtc_state =
		intel_atomic_get_new_crtc_state(state, crtc);

	/*
	 * Disable the scaler(s) after the plane(s) so that we don't
	 * get a catastrophic underrun even if the two operations
	 * end up happening in two different frames.
	 */
	if (DISPLAY_VER(dev_priv) >= 9 &&
	    !intel_crtc_needs_modeset(new_crtc_state))
		skl_detach_scalers(new_crtc_state);

	if (intel_crtc_vrr_enabling(state, crtc))
		intel_vrr_enable(new_crtc_state);
}

static void intel_enable_crtc(struct intel_atomic_state *state,
			      struct intel_crtc *crtc)
{
	struct drm_i915_private *dev_priv = to_i915(state->base.dev);
	const struct intel_crtc_state *new_crtc_state =
		intel_atomic_get_new_crtc_state(state, crtc);
	struct intel_crtc *pipe_crtc;

	if (!intel_crtc_needs_modeset(new_crtc_state))
		return;

	for_each_intel_crtc_in_pipe_mask_reverse(&dev_priv->drm, pipe_crtc,
						 intel_crtc_joined_pipe_mask(new_crtc_state)) {
		const struct intel_crtc_state *pipe_crtc_state =
			intel_atomic_get_new_crtc_state(state, pipe_crtc);

		/* VRR will be enable later, if required */
		intel_crtc_update_active_timings(pipe_crtc_state, false);
	}

	dev_priv->display.funcs.display->crtc_enable(state, crtc);

	/* vblanks work again, re-enable pipe CRC. */
	intel_crtc_enable_pipe_crc(crtc);
}

static void intel_pre_update_crtc(struct intel_atomic_state *state,
				  struct intel_crtc *crtc)
{
	struct drm_i915_private *i915 = to_i915(state->base.dev);
	const struct intel_crtc_state *old_crtc_state =
		intel_atomic_get_old_crtc_state(state, crtc);
	struct intel_crtc_state *new_crtc_state =
		intel_atomic_get_new_crtc_state(state, crtc);
	bool modeset = intel_crtc_needs_modeset(new_crtc_state);

	if (old_crtc_state->inherited ||
	    intel_crtc_needs_modeset(new_crtc_state)) {
		if (HAS_DPT(i915))
			intel_dpt_configure(crtc);
	}

	if (!modeset) {
		if (new_crtc_state->preload_luts &&
		    intel_crtc_needs_color_update(new_crtc_state))
			intel_color_load_luts(new_crtc_state);

		intel_pre_plane_update(state, crtc);

		if (intel_crtc_needs_fastset(new_crtc_state))
			intel_encoders_update_pipe(state, crtc);

		if (DISPLAY_VER(i915) >= 11 &&
		    intel_crtc_needs_fastset(new_crtc_state))
			icl_set_pipe_chicken(new_crtc_state);

		if (vrr_params_changed(old_crtc_state, new_crtc_state) ||
		    cmrr_params_changed(old_crtc_state, new_crtc_state))
			intel_vrr_set_transcoder_timings(new_crtc_state);
	}

	intel_fbc_update(state, crtc);

	drm_WARN_ON(&i915->drm, !intel_display_power_is_enabled(i915, POWER_DOMAIN_DC_OFF));

	if (!modeset &&
	    intel_crtc_needs_color_update(new_crtc_state) &&
	    !new_crtc_state->use_dsb)
		intel_color_commit_noarm(NULL, new_crtc_state);

	if (!new_crtc_state->use_dsb)
		intel_crtc_planes_update_noarm(NULL, state, crtc);
}

static void intel_update_crtc(struct intel_atomic_state *state,
			      struct intel_crtc *crtc)
{
	const struct intel_crtc_state *old_crtc_state =
		intel_atomic_get_old_crtc_state(state, crtc);
	struct intel_crtc_state *new_crtc_state =
		intel_atomic_get_new_crtc_state(state, crtc);

	if (new_crtc_state->use_dsb) {
		intel_crtc_prepare_vblank_event(new_crtc_state, &crtc->dsb_event);
<<<<<<< HEAD

		intel_dsb_commit(new_crtc_state->dsb_commit, false);
	} else {
		/* Perform vblank evasion around commit operation */
		intel_pipe_update_start(state, crtc);

=======

		intel_dsb_commit(new_crtc_state->dsb_commit, false);
	} else {
		/* Perform vblank evasion around commit operation */
		intel_pipe_update_start(state, crtc);

>>>>>>> 682c9d3d
		if (new_crtc_state->dsb_commit)
			intel_dsb_commit(new_crtc_state->dsb_commit, false);

		commit_pipe_pre_planes(state, crtc);

		intel_crtc_planes_update_arm(NULL, state, crtc);

		commit_pipe_post_planes(state, crtc);

		intel_pipe_update_end(state, crtc);
	}

	/*
	 * VRR/Seamless M/N update may need to update frame timings.
	 *
	 * FIXME Should be synchronized with the start of vblank somehow...
	 */
	if (intel_crtc_vrr_enabling(state, crtc) ||
	    new_crtc_state->update_m_n || new_crtc_state->update_lrr)
		intel_crtc_update_active_timings(new_crtc_state,
						 new_crtc_state->vrr.enable);

	/*
	 * We usually enable FIFO underrun interrupts as part of the
	 * CRTC enable sequence during modesets.  But when we inherit a
	 * valid pipe configuration from the BIOS we need to take care
	 * of enabling them on the CRTC's first fastset.
	 */
	if (intel_crtc_needs_fastset(new_crtc_state) &&
	    old_crtc_state->inherited)
		intel_crtc_arm_fifo_underrun(crtc, new_crtc_state);
}

static void intel_old_crtc_state_disables(struct intel_atomic_state *state,
					  struct intel_crtc *crtc)
{
	struct drm_i915_private *dev_priv = to_i915(state->base.dev);
	const struct intel_crtc_state *old_crtc_state =
		intel_atomic_get_old_crtc_state(state, crtc);
	struct intel_crtc *pipe_crtc;

	/*
	 * We need to disable pipe CRC before disabling the pipe,
	 * or we race against vblank off.
	 */
	for_each_intel_crtc_in_pipe_mask(&dev_priv->drm, pipe_crtc,
					 intel_crtc_joined_pipe_mask(old_crtc_state))
		intel_crtc_disable_pipe_crc(pipe_crtc);

	dev_priv->display.funcs.display->crtc_disable(state, crtc);

	for_each_intel_crtc_in_pipe_mask(&dev_priv->drm, pipe_crtc,
					 intel_crtc_joined_pipe_mask(old_crtc_state)) {
		const struct intel_crtc_state *new_pipe_crtc_state =
			intel_atomic_get_new_crtc_state(state, pipe_crtc);

		pipe_crtc->active = false;
		intel_fbc_disable(pipe_crtc);

		if (!new_pipe_crtc_state->hw.active)
			intel_initial_watermarks(state, pipe_crtc);
	}
}

static void intel_commit_modeset_disables(struct intel_atomic_state *state)
{
	struct drm_i915_private *i915 = to_i915(state->base.dev);
	const struct intel_crtc_state *new_crtc_state, *old_crtc_state;
	struct intel_crtc *crtc;
	u8 disable_pipes = 0;
	int i;

	for_each_oldnew_intel_crtc_in_state(state, crtc, old_crtc_state,
					    new_crtc_state, i) {
		if (!intel_crtc_needs_modeset(new_crtc_state))
			continue;

		/*
		 * Needs to be done even for pipes
		 * that weren't enabled previously.
		 */
		intel_pre_plane_update(state, crtc);

		if (!old_crtc_state->hw.active)
			continue;

		disable_pipes |= BIT(crtc->pipe);
	}

	for_each_old_intel_crtc_in_state(state, crtc, old_crtc_state, i) {
		if ((disable_pipes & BIT(crtc->pipe)) == 0)
			continue;

		intel_crtc_disable_planes(state, crtc);

		drm_vblank_work_flush_all(&crtc->base);
	}

	/* Only disable port sync and MST slaves */
	for_each_old_intel_crtc_in_state(state, crtc, old_crtc_state, i) {
		if ((disable_pipes & BIT(crtc->pipe)) == 0)
			continue;

		if (intel_crtc_is_joiner_secondary(old_crtc_state))
			continue;

		/* In case of Transcoder port Sync master slave CRTCs can be
		 * assigned in any order and we need to make sure that
		 * slave CRTCs are disabled first and then master CRTC since
		 * Slave vblanks are masked till Master Vblanks.
		 */
		if (!is_trans_port_sync_slave(old_crtc_state) &&
		    !intel_dp_mst_is_slave_trans(old_crtc_state))
			continue;

		intel_old_crtc_state_disables(state, crtc);

		disable_pipes &= ~intel_crtc_joined_pipe_mask(old_crtc_state);
	}

	/* Disable everything else left on */
	for_each_old_intel_crtc_in_state(state, crtc, old_crtc_state, i) {
		if ((disable_pipes & BIT(crtc->pipe)) == 0)
			continue;

		if (intel_crtc_is_joiner_secondary(old_crtc_state))
			continue;

		intel_old_crtc_state_disables(state, crtc);

		disable_pipes &= ~intel_crtc_joined_pipe_mask(old_crtc_state);
	}

	drm_WARN_ON(&i915->drm, disable_pipes);
}

static void intel_commit_modeset_enables(struct intel_atomic_state *state)
{
	struct intel_crtc_state *new_crtc_state;
	struct intel_crtc *crtc;
	int i;

	for_each_new_intel_crtc_in_state(state, crtc, new_crtc_state, i) {
		if (!new_crtc_state->hw.active)
			continue;

		intel_enable_crtc(state, crtc);
		intel_pre_update_crtc(state, crtc);
	}

	for_each_new_intel_crtc_in_state(state, crtc, new_crtc_state, i) {
		if (!new_crtc_state->hw.active)
			continue;

		intel_update_crtc(state, crtc);
	}
}

static void skl_commit_modeset_enables(struct intel_atomic_state *state)
{
	struct drm_i915_private *dev_priv = to_i915(state->base.dev);
	struct intel_crtc *crtc;
	struct intel_crtc_state *old_crtc_state, *new_crtc_state;
	struct skl_ddb_entry entries[I915_MAX_PIPES] = {};
	u8 update_pipes = 0, modeset_pipes = 0;
	int i;

	for_each_oldnew_intel_crtc_in_state(state, crtc, old_crtc_state, new_crtc_state, i) {
		enum pipe pipe = crtc->pipe;

		if (!new_crtc_state->hw.active)
			continue;

		/* ignore allocations for crtc's that have been turned off. */
		if (!intel_crtc_needs_modeset(new_crtc_state)) {
			entries[pipe] = old_crtc_state->wm.skl.ddb;
			update_pipes |= BIT(pipe);
		} else {
			modeset_pipes |= BIT(pipe);
		}
	}

	/*
	 * Whenever the number of active pipes changes, we need to make sure we
	 * update the pipes in the right order so that their ddb allocations
	 * never overlap with each other between CRTC updates. Otherwise we'll
	 * cause pipe underruns and other bad stuff.
	 *
	 * So first lets enable all pipes that do not need a fullmodeset as
	 * those don't have any external dependency.
	 */
	for_each_new_intel_crtc_in_state(state, crtc, new_crtc_state, i) {
		enum pipe pipe = crtc->pipe;

		if ((update_pipes & BIT(pipe)) == 0)
			continue;

		intel_pre_update_crtc(state, crtc);
	}

	intel_dbuf_mbus_pre_ddb_update(state);

	while (update_pipes) {
		/*
		 * Commit in reverse order to make joiner primary
		 * send the uapi events after secondaries are done.
		 */
		for_each_oldnew_intel_crtc_in_state_reverse(state, crtc, old_crtc_state,
							    new_crtc_state, i) {
			enum pipe pipe = crtc->pipe;

			if ((update_pipes & BIT(pipe)) == 0)
				continue;

			if (skl_ddb_allocation_overlaps(&new_crtc_state->wm.skl.ddb,
							entries, I915_MAX_PIPES, pipe))
				continue;

			entries[pipe] = new_crtc_state->wm.skl.ddb;
			update_pipes &= ~BIT(pipe);

			intel_update_crtc(state, crtc);

			/*
			 * If this is an already active pipe, it's DDB changed,
			 * and this isn't the last pipe that needs updating
			 * then we need to wait for a vblank to pass for the
			 * new ddb allocation to take effect.
			 */
			if (!skl_ddb_entry_equal(&new_crtc_state->wm.skl.ddb,
						 &old_crtc_state->wm.skl.ddb) &&
			    (update_pipes | modeset_pipes))
				intel_crtc_wait_for_next_vblank(crtc);
		}
	}

	intel_dbuf_mbus_post_ddb_update(state);

	update_pipes = modeset_pipes;

	/*
	 * Enable all pipes that needs a modeset and do not depends on other
	 * pipes
	 */
	for_each_new_intel_crtc_in_state(state, crtc, new_crtc_state, i) {
		enum pipe pipe = crtc->pipe;

		if ((modeset_pipes & BIT(pipe)) == 0)
			continue;

		if (intel_crtc_is_joiner_secondary(new_crtc_state))
			continue;

		if (intel_dp_mst_is_slave_trans(new_crtc_state) ||
		    is_trans_port_sync_master(new_crtc_state))
			continue;

		modeset_pipes &= ~intel_crtc_joined_pipe_mask(new_crtc_state);

		intel_enable_crtc(state, crtc);
	}

	/*
	 * Then we enable all remaining pipes that depend on other
	 * pipes: MST slaves and port sync masters
	 */
	for_each_new_intel_crtc_in_state(state, crtc, new_crtc_state, i) {
		enum pipe pipe = crtc->pipe;

		if ((modeset_pipes & BIT(pipe)) == 0)
			continue;

		if (intel_crtc_is_joiner_secondary(new_crtc_state))
			continue;

		modeset_pipes &= ~intel_crtc_joined_pipe_mask(new_crtc_state);

		intel_enable_crtc(state, crtc);
	}

	/*
	 * Finally we do the plane updates/etc. for all pipes that got enabled.
	 */
	for_each_new_intel_crtc_in_state(state, crtc, new_crtc_state, i) {
		enum pipe pipe = crtc->pipe;

		if ((update_pipes & BIT(pipe)) == 0)
			continue;

		intel_pre_update_crtc(state, crtc);
	}

	/*
	 * Commit in reverse order to make joiner primary
	 * send the uapi events after secondaries are done.
	 */
	for_each_new_intel_crtc_in_state_reverse(state, crtc, new_crtc_state, i) {
		enum pipe pipe = crtc->pipe;

		if ((update_pipes & BIT(pipe)) == 0)
			continue;

		drm_WARN_ON(&dev_priv->drm, skl_ddb_allocation_overlaps(&new_crtc_state->wm.skl.ddb,
									entries, I915_MAX_PIPES, pipe));

		entries[pipe] = new_crtc_state->wm.skl.ddb;
		update_pipes &= ~BIT(pipe);

		intel_update_crtc(state, crtc);
	}

	drm_WARN_ON(&dev_priv->drm, modeset_pipes);
	drm_WARN_ON(&dev_priv->drm, update_pipes);
}

static void intel_atomic_commit_fence_wait(struct intel_atomic_state *intel_state)
{
	struct drm_i915_private *i915 = to_i915(intel_state->base.dev);
	struct drm_plane *plane;
	struct drm_plane_state *new_plane_state;
	int ret, i;

	for_each_new_plane_in_state(&intel_state->base, plane, new_plane_state, i) {
		if (new_plane_state->fence) {
			ret = dma_fence_wait_timeout(new_plane_state->fence, false,
						     i915_fence_timeout(i915));
			if (ret <= 0)
				break;

			dma_fence_put(new_plane_state->fence);
			new_plane_state->fence = NULL;
		}
	}
}

static void intel_atomic_dsb_wait_commit(struct intel_crtc_state *crtc_state)
{
	if (crtc_state->dsb_commit)
		intel_dsb_wait(crtc_state->dsb_commit);

	intel_color_wait_commit(crtc_state);
}

static void intel_atomic_dsb_cleanup(struct intel_crtc_state *crtc_state)
{
	if (crtc_state->dsb_commit) {
		intel_dsb_cleanup(crtc_state->dsb_commit);
		crtc_state->dsb_commit = NULL;
	}

	intel_color_cleanup_commit(crtc_state);
}

static void intel_atomic_cleanup_work(struct work_struct *work)
{
	struct intel_atomic_state *state =
		container_of(work, struct intel_atomic_state, base.commit_work);
	struct drm_i915_private *i915 = to_i915(state->base.dev);
	struct intel_crtc_state *old_crtc_state;
	struct intel_crtc *crtc;
	int i;

	for_each_old_intel_crtc_in_state(state, crtc, old_crtc_state, i)
		intel_atomic_dsb_cleanup(old_crtc_state);

	drm_atomic_helper_cleanup_planes(&i915->drm, &state->base);
	drm_atomic_helper_commit_cleanup_done(&state->base);
	drm_atomic_state_put(&state->base);
}

static void intel_atomic_prepare_plane_clear_colors(struct intel_atomic_state *state)
{
	struct drm_i915_private *i915 = to_i915(state->base.dev);
	struct intel_plane *plane;
	struct intel_plane_state *plane_state;
	int i;

	for_each_new_intel_plane_in_state(state, plane, plane_state, i) {
		struct drm_framebuffer *fb = plane_state->hw.fb;
		int cc_plane;
		int ret;

		if (!fb)
			continue;

		cc_plane = intel_fb_rc_ccs_cc_plane(fb);
		if (cc_plane < 0)
			continue;

		/*
		 * The layout of the fast clear color value expected by HW
		 * (the DRM ABI requiring this value to be located in fb at
		 * offset 0 of cc plane, plane #2 previous generations or
		 * plane #1 for flat ccs):
		 * - 4 x 4 bytes per-channel value
		 *   (in surface type specific float/int format provided by the fb user)
		 * - 8 bytes native color value used by the display
		 *   (converted/written by GPU during a fast clear operation using the
		 *    above per-channel values)
		 *
		 * The commit's FB prepare hook already ensured that FB obj is pinned and the
		 * caller made sure that the object is synced wrt. the related color clear value
		 * GPU write on it.
		 */
		ret = intel_bo_read_from_page(intel_fb_bo(fb),
					      fb->offsets[cc_plane] + 16,
					      &plane_state->ccval,
					      sizeof(plane_state->ccval));
		/* The above could only fail if the FB obj has an unexpected backing store type. */
		drm_WARN_ON(&i915->drm, ret);
	}
}

static void intel_atomic_dsb_prepare(struct intel_atomic_state *state,
				     struct intel_crtc *crtc)
{
	intel_color_prepare_commit(state, crtc);
}

static void intel_atomic_dsb_finish(struct intel_atomic_state *state,
				    struct intel_crtc *crtc)
{
	const struct intel_crtc_state *old_crtc_state =
		intel_atomic_get_old_crtc_state(state, crtc);
	struct intel_crtc_state *new_crtc_state =
		intel_atomic_get_new_crtc_state(state, crtc);

	if (!new_crtc_state->hw.active)
		return;

	if (state->base.legacy_cursor_update)
		return;

	/* FIXME deal with everything */
	new_crtc_state->use_dsb =
		new_crtc_state->update_planes &&
		!new_crtc_state->vrr.enable &&
		!new_crtc_state->do_async_flip &&
		!new_crtc_state->has_psr &&
		!new_crtc_state->scaler_state.scaler_users &&
		!old_crtc_state->scaler_state.scaler_users &&
		!intel_crtc_needs_modeset(new_crtc_state) &&
		!intel_crtc_needs_fastset(new_crtc_state);

	if (!new_crtc_state->use_dsb && !new_crtc_state->dsb_color_vblank)
		return;

	/*
	 * Rough estimate:
	 * ~64 registers per each plane * 8 planes = 512
	 * Double that for pipe stuff and other overhead.
	 */
	new_crtc_state->dsb_commit = intel_dsb_prepare(state, crtc, INTEL_DSB_0,
						       new_crtc_state->use_dsb ? 1024 : 16);
	if (!new_crtc_state->dsb_commit) {
		new_crtc_state->use_dsb = false;
		intel_color_cleanup_commit(new_crtc_state);
		return;
	}

	if (new_crtc_state->use_dsb) {
		if (intel_crtc_needs_color_update(new_crtc_state))
			intel_color_commit_noarm(new_crtc_state->dsb_commit,
						 new_crtc_state);
		intel_crtc_planes_update_noarm(new_crtc_state->dsb_commit,
					       state, crtc);

		intel_dsb_vblank_evade(state, new_crtc_state->dsb_commit);

		if (intel_crtc_needs_color_update(new_crtc_state))
			intel_color_commit_arm(new_crtc_state->dsb_commit,
					       new_crtc_state);
		bdw_set_pipe_misc(new_crtc_state->dsb_commit,
				  new_crtc_state);
		intel_crtc_planes_update_arm(new_crtc_state->dsb_commit,
					     state, crtc);

		if (!new_crtc_state->dsb_color_vblank) {
			intel_dsb_wait_vblanks(new_crtc_state->dsb_commit, 1);
			intel_dsb_wait_vblank_delay(state, new_crtc_state->dsb_commit);
			intel_dsb_interrupt(new_crtc_state->dsb_commit);
		}
	}

	if (new_crtc_state->dsb_color_vblank)
		intel_dsb_chain(state, new_crtc_state->dsb_commit,
				new_crtc_state->dsb_color_vblank, true);

	intel_dsb_finish(new_crtc_state->dsb_commit);
}

static void intel_atomic_commit_tail(struct intel_atomic_state *state)
{
	struct drm_device *dev = state->base.dev;
	struct drm_i915_private *dev_priv = to_i915(dev);
	struct intel_crtc_state *new_crtc_state, *old_crtc_state;
	struct intel_crtc *crtc;
	struct intel_power_domain_mask put_domains[I915_MAX_PIPES] = {};
	intel_wakeref_t wakeref = NULL;
	int i;

	for_each_new_intel_crtc_in_state(state, crtc, new_crtc_state, i)
		intel_atomic_dsb_prepare(state, crtc);

	intel_atomic_commit_fence_wait(state);

	intel_td_flush(dev_priv);

	intel_atomic_prepare_plane_clear_colors(state);

	for_each_new_intel_crtc_in_state(state, crtc, new_crtc_state, i)
		intel_atomic_dsb_finish(state, crtc);

	drm_atomic_helper_wait_for_dependencies(&state->base);
	drm_dp_mst_atomic_wait_for_dependencies(&state->base);
	intel_atomic_global_state_wait_for_dependencies(state);

	/*
	 * During full modesets we write a lot of registers, wait
	 * for PLLs, etc. Doing that while DC states are enabled
	 * is not a good idea.
	 *
	 * During fastsets and other updates we also need to
	 * disable DC states due to the following scenario:
	 * 1. DC5 exit and PSR exit happen
	 * 2. Some or all _noarm() registers are written
	 * 3. Due to some long delay PSR is re-entered
	 * 4. DC5 entry -> DMC saves the already written new
	 *    _noarm() registers and the old not yet written
	 *    _arm() registers
	 * 5. DC5 exit -> DMC restores a mixture of old and
	 *    new register values and arms the update
	 * 6. PSR exit -> hardware latches a mixture of old and
	 *    new register values -> corrupted frame, or worse
	 * 7. New _arm() registers are finally written
	 * 8. Hardware finally latches a complete set of new
	 *    register values, and subsequent frames will be OK again
	 *
	 * Also note that due to the pipe CSC hardware issues on
	 * SKL/GLK DC states must remain off until the pipe CSC
	 * state readout has happened. Otherwise we risk corrupting
	 * the CSC latched register values with the readout (see
	 * skl_read_csc() and skl_color_commit_noarm()).
	 */
	wakeref = intel_display_power_get(dev_priv, POWER_DOMAIN_DC_OFF);

	for_each_oldnew_intel_crtc_in_state(state, crtc, old_crtc_state,
					    new_crtc_state, i) {
		if (intel_crtc_needs_modeset(new_crtc_state) ||
		    intel_crtc_needs_fastset(new_crtc_state))
			intel_modeset_get_crtc_power_domains(new_crtc_state, &put_domains[crtc->pipe]);
	}

	intel_commit_modeset_disables(state);

	intel_dp_tunnel_atomic_alloc_bw(state);

	/* FIXME: Eventually get rid of our crtc->config pointer */
	for_each_new_intel_crtc_in_state(state, crtc, new_crtc_state, i)
		crtc->config = new_crtc_state;

	/*
	 * In XE_LPD+ Pmdemand combines many parameters such as voltage index,
	 * plls, cdclk frequency, QGV point selection parameter etc. Voltage
	 * index, cdclk/ddiclk frequencies are supposed to be configured before
	 * the cdclk config is set.
	 */
	intel_pmdemand_pre_plane_update(state);

	if (state->modeset) {
		drm_atomic_helper_update_legacy_modeset_state(dev, &state->base);

		intel_set_cdclk_pre_plane_update(state);

		intel_modeset_verify_disabled(state);
	}

	intel_sagv_pre_plane_update(state);

	/* Complete the events for pipes that have now been disabled */
	for_each_new_intel_crtc_in_state(state, crtc, new_crtc_state, i) {
		bool modeset = intel_crtc_needs_modeset(new_crtc_state);

		/* Complete events for now disable pipes here. */
		if (modeset && !new_crtc_state->hw.active && new_crtc_state->uapi.event) {
			spin_lock_irq(&dev->event_lock);
			drm_crtc_send_vblank_event(&crtc->base,
						   new_crtc_state->uapi.event);
			spin_unlock_irq(&dev->event_lock);

			new_crtc_state->uapi.event = NULL;
		}
	}

	intel_encoders_update_prepare(state);

	intel_dbuf_pre_plane_update(state);

	for_each_new_intel_crtc_in_state(state, crtc, new_crtc_state, i) {
		if (new_crtc_state->do_async_flip)
			intel_crtc_enable_flip_done(state, crtc);
	}

	/* Now enable the clocks, plane, pipe, and connectors that we set up. */
	dev_priv->display.funcs.display->commit_modeset_enables(state);

	if (state->modeset)
		intel_set_cdclk_post_plane_update(state);

	intel_wait_for_vblank_workers(state);

	/* FIXME: We should call drm_atomic_helper_commit_hw_done() here
	 * already, but still need the state for the delayed optimization. To
	 * fix this:
	 * - wrap the optimization/post_plane_update stuff into a per-crtc work.
	 * - schedule that vblank worker _before_ calling hw_done
	 * - at the start of commit_tail, cancel it _synchrously
	 * - switch over to the vblank wait helper in the core after that since
	 *   we don't need out special handling any more.
	 */
	drm_atomic_helper_wait_for_flip_done(dev, &state->base);

	for_each_new_intel_crtc_in_state(state, crtc, new_crtc_state, i) {
		if (new_crtc_state->do_async_flip)
			intel_crtc_disable_flip_done(state, crtc);

		intel_atomic_dsb_wait_commit(new_crtc_state);
	}

	/*
	 * Now that the vblank has passed, we can go ahead and program the
	 * optimal watermarks on platforms that need two-step watermark
	 * programming.
	 *
	 * TODO: Move this (and other cleanup) to an async worker eventually.
	 */
	for_each_oldnew_intel_crtc_in_state(state, crtc, old_crtc_state,
					    new_crtc_state, i) {
		/*
		 * Gen2 reports pipe underruns whenever all planes are disabled.
		 * So re-enable underrun reporting after some planes get enabled.
		 *
		 * We do this before .optimize_watermarks() so that we have a
		 * chance of catching underruns with the intermediate watermarks
		 * vs. the new plane configuration.
		 */
		if (DISPLAY_VER(dev_priv) == 2 && planes_enabling(old_crtc_state, new_crtc_state))
			intel_set_cpu_fifo_underrun_reporting(dev_priv, crtc->pipe, true);

		intel_optimize_watermarks(state, crtc);
	}

	intel_dbuf_post_plane_update(state);

	for_each_oldnew_intel_crtc_in_state(state, crtc, old_crtc_state, new_crtc_state, i) {
		intel_post_plane_update(state, crtc);

		intel_modeset_put_crtc_power_domains(crtc, &put_domains[crtc->pipe]);

		intel_modeset_verify_crtc(state, crtc);

		intel_post_plane_update_after_readout(state, crtc);

		/*
		 * DSB cleanup is done in cleanup_work aligning with framebuffer
		 * cleanup. So copy and reset the dsb structure to sync with
		 * commit_done and later do dsb cleanup in cleanup_work.
		 *
		 * FIXME get rid of this funny new->old swapping
		 */
		old_crtc_state->dsb_color_vblank = fetch_and_zero(&new_crtc_state->dsb_color_vblank);
		old_crtc_state->dsb_commit = fetch_and_zero(&new_crtc_state->dsb_commit);
	}

	/* Underruns don't always raise interrupts, so check manually */
	intel_check_cpu_fifo_underruns(dev_priv);
	intel_check_pch_fifo_underruns(dev_priv);

	if (state->modeset)
		intel_verify_planes(state);

	intel_sagv_post_plane_update(state);
	intel_pmdemand_post_plane_update(state);

	drm_atomic_helper_commit_hw_done(&state->base);
	intel_atomic_global_state_commit_done(state);

	if (state->modeset) {
		/* As one of the primary mmio accessors, KMS has a high
		 * likelihood of triggering bugs in unclaimed access. After we
		 * finish modesetting, see if an error has been flagged, and if
		 * so enable debugging for the next modeset - and hope we catch
		 * the culprit.
		 */
		intel_uncore_arm_unclaimed_mmio_detection(&dev_priv->uncore);
	}
	/*
	 * Delay re-enabling DC states by 17 ms to avoid the off->on->off
	 * toggling overhead at and above 60 FPS.
	 */
	intel_display_power_put_async_delay(dev_priv, POWER_DOMAIN_DC_OFF, wakeref, 17);
	intel_runtime_pm_put(&dev_priv->runtime_pm, state->wakeref);

	/*
	 * Defer the cleanup of the old state to a separate worker to not
	 * impede the current task (userspace for blocking modesets) that
	 * are executed inline. For out-of-line asynchronous modesets/flips,
	 * deferring to a new worker seems overkill, but we would place a
	 * schedule point (cond_resched()) here anyway to keep latencies
	 * down.
	 */
	INIT_WORK(&state->base.commit_work, intel_atomic_cleanup_work);
	queue_work(system_highpri_wq, &state->base.commit_work);
}

static void intel_atomic_commit_work(struct work_struct *work)
{
	struct intel_atomic_state *state =
		container_of(work, struct intel_atomic_state, base.commit_work);

	intel_atomic_commit_tail(state);
}

static void intel_atomic_track_fbs(struct intel_atomic_state *state)
{
	struct intel_plane_state *old_plane_state, *new_plane_state;
	struct intel_plane *plane;
	int i;

	for_each_oldnew_intel_plane_in_state(state, plane, old_plane_state,
					     new_plane_state, i)
		intel_frontbuffer_track(to_intel_frontbuffer(old_plane_state->hw.fb),
					to_intel_frontbuffer(new_plane_state->hw.fb),
					plane->frontbuffer_bit);
}

static int intel_atomic_setup_commit(struct intel_atomic_state *state, bool nonblock)
{
	int ret;

	ret = drm_atomic_helper_setup_commit(&state->base, nonblock);
	if (ret)
		return ret;

	ret = intel_atomic_global_state_setup_commit(state);
	if (ret)
		return ret;

	return 0;
}

static int intel_atomic_swap_state(struct intel_atomic_state *state)
{
	int ret;

	ret = drm_atomic_helper_swap_state(&state->base, true);
	if (ret)
		return ret;

	intel_atomic_swap_global_state(state);

	intel_shared_dpll_swap_state(state);

	intel_atomic_track_fbs(state);

	return 0;
}

int intel_atomic_commit(struct drm_device *dev, struct drm_atomic_state *_state,
			bool nonblock)
{
	struct intel_atomic_state *state = to_intel_atomic_state(_state);
	struct drm_i915_private *dev_priv = to_i915(dev);
	int ret = 0;

	state->wakeref = intel_runtime_pm_get(&dev_priv->runtime_pm);

	/*
	 * The intel_legacy_cursor_update() fast path takes care
	 * of avoiding the vblank waits for simple cursor
	 * movement and flips. For cursor on/off and size changes,
	 * we want to perform the vblank waits so that watermark
	 * updates happen during the correct frames. Gen9+ have
	 * double buffered watermarks and so shouldn't need this.
	 *
	 * Unset state->legacy_cursor_update before the call to
	 * drm_atomic_helper_setup_commit() because otherwise
	 * drm_atomic_helper_wait_for_flip_done() is a noop and
	 * we get FIFO underruns because we didn't wait
	 * for vblank.
	 *
	 * FIXME doing watermarks and fb cleanup from a vblank worker
	 * (assuming we had any) would solve these problems.
	 */
	if (DISPLAY_VER(dev_priv) < 9 && state->base.legacy_cursor_update) {
		struct intel_crtc_state *new_crtc_state;
		struct intel_crtc *crtc;
		int i;

		for_each_new_intel_crtc_in_state(state, crtc, new_crtc_state, i)
			if (new_crtc_state->wm.need_postvbl_update ||
			    new_crtc_state->update_wm_post)
				state->base.legacy_cursor_update = false;
	}

	ret = intel_atomic_prepare_commit(state);
	if (ret) {
		drm_dbg_atomic(&dev_priv->drm,
			       "Preparing state failed with %i\n", ret);
		intel_runtime_pm_put(&dev_priv->runtime_pm, state->wakeref);
		return ret;
	}

	ret = intel_atomic_setup_commit(state, nonblock);
	if (!ret)
		ret = intel_atomic_swap_state(state);

	if (ret) {
		drm_atomic_helper_unprepare_planes(dev, &state->base);
		intel_runtime_pm_put(&dev_priv->runtime_pm, state->wakeref);
		return ret;
	}

	drm_atomic_state_get(&state->base);
	INIT_WORK(&state->base.commit_work, intel_atomic_commit_work);

	if (nonblock && state->modeset) {
		queue_work(dev_priv->display.wq.modeset, &state->base.commit_work);
	} else if (nonblock) {
		queue_work(dev_priv->display.wq.flip, &state->base.commit_work);
	} else {
		if (state->modeset)
			flush_workqueue(dev_priv->display.wq.modeset);
		intel_atomic_commit_tail(state);
	}

	return 0;
}

/**
 * intel_plane_destroy - destroy a plane
 * @plane: plane to destroy
 *
 * Common destruction function for all types of planes (primary, cursor,
 * sprite).
 */
void intel_plane_destroy(struct drm_plane *plane)
{
	drm_plane_cleanup(plane);
	kfree(to_intel_plane(plane));
}

static u32 intel_encoder_possible_clones(struct intel_encoder *encoder)
{
	struct drm_device *dev = encoder->base.dev;
	struct intel_encoder *source_encoder;
	u32 possible_clones = 0;

	for_each_intel_encoder(dev, source_encoder) {
		if (encoders_cloneable(encoder, source_encoder))
			possible_clones |= drm_encoder_mask(&source_encoder->base);
	}

	return possible_clones;
}

static u32 intel_encoder_possible_crtcs(struct intel_encoder *encoder)
{
	struct drm_device *dev = encoder->base.dev;
	struct intel_crtc *crtc;
	u32 possible_crtcs = 0;

	for_each_intel_crtc_in_pipe_mask(dev, crtc, encoder->pipe_mask)
		possible_crtcs |= drm_crtc_mask(&crtc->base);

	return possible_crtcs;
}

static bool ilk_has_edp_a(struct drm_i915_private *dev_priv)
{
	if (!IS_MOBILE(dev_priv))
		return false;

	if ((intel_de_read(dev_priv, DP_A) & DP_DETECTED) == 0)
		return false;

	if (IS_IRONLAKE(dev_priv) && (intel_de_read(dev_priv, FUSE_STRAP) & ILK_eDP_A_DISABLE))
		return false;

	return true;
}

static bool intel_ddi_crt_present(struct drm_i915_private *dev_priv)
{
	if (DISPLAY_VER(dev_priv) >= 9)
		return false;

	if (IS_HASWELL_ULT(dev_priv) || IS_BROADWELL_ULT(dev_priv))
		return false;

	if (HAS_PCH_LPT_H(dev_priv) &&
	    intel_de_read(dev_priv, SFUSE_STRAP) & SFUSE_STRAP_CRT_DISABLED)
		return false;

	/* DDI E can't be used if DDI A requires 4 lanes */
	if (intel_de_read(dev_priv, DDI_BUF_CTL(PORT_A)) & DDI_A_4_LANES)
		return false;

	if (!dev_priv->display.vbt.int_crt_support)
		return false;

	return true;
}

bool assert_port_valid(struct drm_i915_private *i915, enum port port)
{
	return !drm_WARN(&i915->drm, !(DISPLAY_RUNTIME_INFO(i915)->port_mask & BIT(port)),
			 "Platform does not support port %c\n", port_name(port));
}

void intel_setup_outputs(struct drm_i915_private *dev_priv)
{
	struct intel_display *display = &dev_priv->display;
	struct intel_encoder *encoder;
	bool dpd_is_edp = false;

	intel_pps_unlock_regs_wa(display);

	if (!HAS_DISPLAY(dev_priv))
		return;

	if (HAS_DDI(dev_priv)) {
		if (intel_ddi_crt_present(dev_priv))
			intel_crt_init(dev_priv);

		intel_bios_for_each_encoder(display, intel_ddi_init);

		if (IS_GEMINILAKE(dev_priv) || IS_BROXTON(dev_priv))
			vlv_dsi_init(dev_priv);
	} else if (HAS_PCH_SPLIT(dev_priv)) {
		int found;

		/*
		 * intel_edp_init_connector() depends on this completing first,
		 * to prevent the registration of both eDP and LVDS and the
		 * incorrect sharing of the PPS.
		 */
		intel_lvds_init(dev_priv);
		intel_crt_init(dev_priv);

		dpd_is_edp = intel_dp_is_port_edp(dev_priv, PORT_D);

		if (ilk_has_edp_a(dev_priv))
			g4x_dp_init(dev_priv, DP_A, PORT_A);

		if (intel_de_read(dev_priv, PCH_HDMIB) & SDVO_DETECTED) {
			/* PCH SDVOB multiplex with HDMIB */
			found = intel_sdvo_init(dev_priv, PCH_SDVOB, PORT_B);
			if (!found)
				g4x_hdmi_init(dev_priv, PCH_HDMIB, PORT_B);
			if (!found && (intel_de_read(dev_priv, PCH_DP_B) & DP_DETECTED))
				g4x_dp_init(dev_priv, PCH_DP_B, PORT_B);
		}

		if (intel_de_read(dev_priv, PCH_HDMIC) & SDVO_DETECTED)
			g4x_hdmi_init(dev_priv, PCH_HDMIC, PORT_C);

		if (!dpd_is_edp && intel_de_read(dev_priv, PCH_HDMID) & SDVO_DETECTED)
			g4x_hdmi_init(dev_priv, PCH_HDMID, PORT_D);

		if (intel_de_read(dev_priv, PCH_DP_C) & DP_DETECTED)
			g4x_dp_init(dev_priv, PCH_DP_C, PORT_C);

		if (intel_de_read(dev_priv, PCH_DP_D) & DP_DETECTED)
			g4x_dp_init(dev_priv, PCH_DP_D, PORT_D);
	} else if (IS_VALLEYVIEW(dev_priv) || IS_CHERRYVIEW(dev_priv)) {
		bool has_edp, has_port;

		if (IS_VALLEYVIEW(dev_priv) && dev_priv->display.vbt.int_crt_support)
			intel_crt_init(dev_priv);

		/*
		 * The DP_DETECTED bit is the latched state of the DDC
		 * SDA pin at boot. However since eDP doesn't require DDC
		 * (no way to plug in a DP->HDMI dongle) the DDC pins for
		 * eDP ports may have been muxed to an alternate function.
		 * Thus we can't rely on the DP_DETECTED bit alone to detect
		 * eDP ports. Consult the VBT as well as DP_DETECTED to
		 * detect eDP ports.
		 *
		 * Sadly the straps seem to be missing sometimes even for HDMI
		 * ports (eg. on Voyo V3 - CHT x7-Z8700), so check both strap
		 * and VBT for the presence of the port. Additionally we can't
		 * trust the port type the VBT declares as we've seen at least
		 * HDMI ports that the VBT claim are DP or eDP.
		 */
		has_edp = intel_dp_is_port_edp(dev_priv, PORT_B);
		has_port = intel_bios_is_port_present(display, PORT_B);
		if (intel_de_read(dev_priv, VLV_DP_B) & DP_DETECTED || has_port)
			has_edp &= g4x_dp_init(dev_priv, VLV_DP_B, PORT_B);
		if ((intel_de_read(dev_priv, VLV_HDMIB) & SDVO_DETECTED || has_port) && !has_edp)
			g4x_hdmi_init(dev_priv, VLV_HDMIB, PORT_B);

		has_edp = intel_dp_is_port_edp(dev_priv, PORT_C);
		has_port = intel_bios_is_port_present(display, PORT_C);
		if (intel_de_read(dev_priv, VLV_DP_C) & DP_DETECTED || has_port)
			has_edp &= g4x_dp_init(dev_priv, VLV_DP_C, PORT_C);
		if ((intel_de_read(dev_priv, VLV_HDMIC) & SDVO_DETECTED || has_port) && !has_edp)
			g4x_hdmi_init(dev_priv, VLV_HDMIC, PORT_C);

		if (IS_CHERRYVIEW(dev_priv)) {
			/*
			 * eDP not supported on port D,
			 * so no need to worry about it
			 */
			has_port = intel_bios_is_port_present(display, PORT_D);
			if (intel_de_read(dev_priv, CHV_DP_D) & DP_DETECTED || has_port)
				g4x_dp_init(dev_priv, CHV_DP_D, PORT_D);
			if (intel_de_read(dev_priv, CHV_HDMID) & SDVO_DETECTED || has_port)
				g4x_hdmi_init(dev_priv, CHV_HDMID, PORT_D);
		}

		vlv_dsi_init(dev_priv);
	} else if (IS_PINEVIEW(dev_priv)) {
		intel_lvds_init(dev_priv);
		intel_crt_init(dev_priv);
	} else if (IS_DISPLAY_VER(dev_priv, 3, 4)) {
		bool found = false;

		if (IS_MOBILE(dev_priv))
			intel_lvds_init(dev_priv);

		intel_crt_init(dev_priv);

		if (intel_de_read(dev_priv, GEN3_SDVOB) & SDVO_DETECTED) {
			drm_dbg_kms(&dev_priv->drm, "probing SDVOB\n");
			found = intel_sdvo_init(dev_priv, GEN3_SDVOB, PORT_B);
			if (!found && IS_G4X(dev_priv)) {
				drm_dbg_kms(&dev_priv->drm,
					    "probing HDMI on SDVOB\n");
				g4x_hdmi_init(dev_priv, GEN4_HDMIB, PORT_B);
			}

			if (!found && IS_G4X(dev_priv))
				g4x_dp_init(dev_priv, DP_B, PORT_B);
		}

		/* Before G4X SDVOC doesn't have its own detect register */

		if (intel_de_read(dev_priv, GEN3_SDVOB) & SDVO_DETECTED) {
			drm_dbg_kms(&dev_priv->drm, "probing SDVOC\n");
			found = intel_sdvo_init(dev_priv, GEN3_SDVOC, PORT_C);
		}

		if (!found && (intel_de_read(dev_priv, GEN3_SDVOC) & SDVO_DETECTED)) {

			if (IS_G4X(dev_priv)) {
				drm_dbg_kms(&dev_priv->drm,
					    "probing HDMI on SDVOC\n");
				g4x_hdmi_init(dev_priv, GEN4_HDMIC, PORT_C);
			}
			if (IS_G4X(dev_priv))
				g4x_dp_init(dev_priv, DP_C, PORT_C);
		}

		if (IS_G4X(dev_priv) && (intel_de_read(dev_priv, DP_D) & DP_DETECTED))
			g4x_dp_init(dev_priv, DP_D, PORT_D);

		if (SUPPORTS_TV(dev_priv))
			intel_tv_init(display);
	} else if (DISPLAY_VER(dev_priv) == 2) {
		if (IS_I85X(dev_priv))
			intel_lvds_init(dev_priv);

		intel_crt_init(dev_priv);
		intel_dvo_init(dev_priv);
	}

	for_each_intel_encoder(&dev_priv->drm, encoder) {
		encoder->base.possible_crtcs =
			intel_encoder_possible_crtcs(encoder);
		encoder->base.possible_clones =
			intel_encoder_possible_clones(encoder);
	}

	intel_init_pch_refclk(dev_priv);

	drm_helper_move_panel_connectors_to_head(&dev_priv->drm);
}

static int max_dotclock(struct drm_i915_private *i915)
{
	int max_dotclock = i915->display.cdclk.max_dotclk_freq;

	if (HAS_ULTRAJOINER(i915))
		max_dotclock *= 4;
	else if (HAS_UNCOMPRESSED_JOINER(i915) || HAS_BIGJOINER(i915))
		max_dotclock *= 2;

	return max_dotclock;
}

enum drm_mode_status intel_mode_valid(struct drm_device *dev,
				      const struct drm_display_mode *mode)
{
	struct drm_i915_private *dev_priv = to_i915(dev);
	int hdisplay_max, htotal_max;
	int vdisplay_max, vtotal_max;

	/*
	 * Can't reject DBLSCAN here because Xorg ddxen can add piles
	 * of DBLSCAN modes to the output's mode list when they detect
	 * the scaling mode property on the connector. And they don't
	 * ask the kernel to validate those modes in any way until
	 * modeset time at which point the client gets a protocol error.
	 * So in order to not upset those clients we silently ignore the
	 * DBLSCAN flag on such connectors. For other connectors we will
	 * reject modes with the DBLSCAN flag in encoder->compute_config().
	 * And we always reject DBLSCAN modes in connector->mode_valid()
	 * as we never want such modes on the connector's mode list.
	 */

	if (mode->vscan > 1)
		return MODE_NO_VSCAN;

	if (mode->flags & DRM_MODE_FLAG_HSKEW)
		return MODE_H_ILLEGAL;

	if (mode->flags & (DRM_MODE_FLAG_CSYNC |
			   DRM_MODE_FLAG_NCSYNC |
			   DRM_MODE_FLAG_PCSYNC))
		return MODE_HSYNC;

	if (mode->flags & (DRM_MODE_FLAG_BCAST |
			   DRM_MODE_FLAG_PIXMUX |
			   DRM_MODE_FLAG_CLKDIV2))
		return MODE_BAD;

	/*
	 * Reject clearly excessive dotclocks early to
	 * avoid having to worry about huge integers later.
	 */
	if (mode->clock > max_dotclock(dev_priv))
		return MODE_CLOCK_HIGH;

	/* Transcoder timing limits */
	if (DISPLAY_VER(dev_priv) >= 11) {
		hdisplay_max = 16384;
		vdisplay_max = 8192;
		htotal_max = 16384;
		vtotal_max = 8192;
	} else if (DISPLAY_VER(dev_priv) >= 9 ||
		   IS_BROADWELL(dev_priv) || IS_HASWELL(dev_priv)) {
		hdisplay_max = 8192; /* FDI max 4096 handled elsewhere */
		vdisplay_max = 4096;
		htotal_max = 8192;
		vtotal_max = 8192;
	} else if (DISPLAY_VER(dev_priv) >= 3) {
		hdisplay_max = 4096;
		vdisplay_max = 4096;
		htotal_max = 8192;
		vtotal_max = 8192;
	} else {
		hdisplay_max = 2048;
		vdisplay_max = 2048;
		htotal_max = 4096;
		vtotal_max = 4096;
	}

	if (mode->hdisplay > hdisplay_max ||
	    mode->hsync_start > htotal_max ||
	    mode->hsync_end > htotal_max ||
	    mode->htotal > htotal_max)
		return MODE_H_ILLEGAL;

	if (mode->vdisplay > vdisplay_max ||
	    mode->vsync_start > vtotal_max ||
	    mode->vsync_end > vtotal_max ||
	    mode->vtotal > vtotal_max)
		return MODE_V_ILLEGAL;

	return MODE_OK;
}

enum drm_mode_status intel_cpu_transcoder_mode_valid(struct drm_i915_private *dev_priv,
						     const struct drm_display_mode *mode)
{
	/*
	 * Additional transcoder timing limits,
	 * excluding BXT/GLK DSI transcoders.
	 */
	if (DISPLAY_VER(dev_priv) >= 5) {
		if (mode->hdisplay < 64 ||
		    mode->htotal - mode->hdisplay < 32)
			return MODE_H_ILLEGAL;

		if (mode->vtotal - mode->vdisplay < 5)
			return MODE_V_ILLEGAL;
	} else {
		if (mode->htotal - mode->hdisplay < 32)
			return MODE_H_ILLEGAL;

		if (mode->vtotal - mode->vdisplay < 3)
			return MODE_V_ILLEGAL;
	}

	/*
	 * Cantiga+ cannot handle modes with a hsync front porch of 0.
	 * WaPruneModeWithIncorrectHsyncOffset:ctg,elk,ilk,snb,ivb,vlv,hsw.
	 */
	if ((DISPLAY_VER(dev_priv) >= 5 || IS_G4X(dev_priv)) &&
	    mode->hsync_start == mode->hdisplay)
		return MODE_H_ILLEGAL;

	return MODE_OK;
}

enum drm_mode_status
intel_mode_valid_max_plane_size(struct drm_i915_private *dev_priv,
				const struct drm_display_mode *mode,
				int num_joined_pipes)
{
	int plane_width_max, plane_height_max;

	/*
	 * intel_mode_valid() should be
	 * sufficient on older platforms.
	 */
	if (DISPLAY_VER(dev_priv) < 9)
		return MODE_OK;

	/*
	 * Most people will probably want a fullscreen
	 * plane so let's not advertize modes that are
	 * too big for that.
	 */
	if (DISPLAY_VER(dev_priv) >= 11) {
		plane_width_max = 5120 * num_joined_pipes;
		plane_height_max = 4320;
	} else {
		plane_width_max = 5120;
		plane_height_max = 4096;
	}

	if (mode->hdisplay > plane_width_max)
		return MODE_H_ILLEGAL;

	if (mode->vdisplay > plane_height_max)
		return MODE_V_ILLEGAL;

	return MODE_OK;
}

static const struct intel_display_funcs skl_display_funcs = {
	.get_pipe_config = hsw_get_pipe_config,
	.crtc_enable = hsw_crtc_enable,
	.crtc_disable = hsw_crtc_disable,
	.commit_modeset_enables = skl_commit_modeset_enables,
	.get_initial_plane_config = skl_get_initial_plane_config,
	.fixup_initial_plane_config = skl_fixup_initial_plane_config,
};

static const struct intel_display_funcs ddi_display_funcs = {
	.get_pipe_config = hsw_get_pipe_config,
	.crtc_enable = hsw_crtc_enable,
	.crtc_disable = hsw_crtc_disable,
	.commit_modeset_enables = intel_commit_modeset_enables,
	.get_initial_plane_config = i9xx_get_initial_plane_config,
	.fixup_initial_plane_config = i9xx_fixup_initial_plane_config,
};

static const struct intel_display_funcs pch_split_display_funcs = {
	.get_pipe_config = ilk_get_pipe_config,
	.crtc_enable = ilk_crtc_enable,
	.crtc_disable = ilk_crtc_disable,
	.commit_modeset_enables = intel_commit_modeset_enables,
	.get_initial_plane_config = i9xx_get_initial_plane_config,
	.fixup_initial_plane_config = i9xx_fixup_initial_plane_config,
};

static const struct intel_display_funcs vlv_display_funcs = {
	.get_pipe_config = i9xx_get_pipe_config,
	.crtc_enable = valleyview_crtc_enable,
	.crtc_disable = i9xx_crtc_disable,
	.commit_modeset_enables = intel_commit_modeset_enables,
	.get_initial_plane_config = i9xx_get_initial_plane_config,
	.fixup_initial_plane_config = i9xx_fixup_initial_plane_config,
};

static const struct intel_display_funcs i9xx_display_funcs = {
	.get_pipe_config = i9xx_get_pipe_config,
	.crtc_enable = i9xx_crtc_enable,
	.crtc_disable = i9xx_crtc_disable,
	.commit_modeset_enables = intel_commit_modeset_enables,
	.get_initial_plane_config = i9xx_get_initial_plane_config,
	.fixup_initial_plane_config = i9xx_fixup_initial_plane_config,
};

/**
 * intel_init_display_hooks - initialize the display modesetting hooks
 * @dev_priv: device private
 */
void intel_init_display_hooks(struct drm_i915_private *dev_priv)
{
	if (DISPLAY_VER(dev_priv) >= 9) {
		dev_priv->display.funcs.display = &skl_display_funcs;
	} else if (HAS_DDI(dev_priv)) {
		dev_priv->display.funcs.display = &ddi_display_funcs;
	} else if (HAS_PCH_SPLIT(dev_priv)) {
		dev_priv->display.funcs.display = &pch_split_display_funcs;
	} else if (IS_CHERRYVIEW(dev_priv) ||
		   IS_VALLEYVIEW(dev_priv)) {
		dev_priv->display.funcs.display = &vlv_display_funcs;
	} else {
		dev_priv->display.funcs.display = &i9xx_display_funcs;
	}
}

int intel_initial_commit(struct drm_device *dev)
{
	struct drm_atomic_state *state = NULL;
	struct drm_modeset_acquire_ctx ctx;
	struct intel_crtc *crtc;
	int ret = 0;

	state = drm_atomic_state_alloc(dev);
	if (!state)
		return -ENOMEM;

	drm_modeset_acquire_init(&ctx, 0);

	state->acquire_ctx = &ctx;
	to_intel_atomic_state(state)->internal = true;

retry:
	for_each_intel_crtc(dev, crtc) {
		struct intel_crtc_state *crtc_state =
			intel_atomic_get_crtc_state(state, crtc);

		if (IS_ERR(crtc_state)) {
			ret = PTR_ERR(crtc_state);
			goto out;
		}

		if (crtc_state->hw.active) {
			struct intel_encoder *encoder;

			ret = drm_atomic_add_affected_planes(state, &crtc->base);
			if (ret)
				goto out;

			/*
			 * FIXME hack to force a LUT update to avoid the
			 * plane update forcing the pipe gamma on without
			 * having a proper LUT loaded. Remove once we
			 * have readout for pipe gamma enable.
			 */
			crtc_state->uapi.color_mgmt_changed = true;

			for_each_intel_encoder_mask(dev, encoder,
						    crtc_state->uapi.encoder_mask) {
				if (encoder->initial_fastset_check &&
				    !encoder->initial_fastset_check(encoder, crtc_state)) {
					ret = drm_atomic_add_affected_connectors(state,
										 &crtc->base);
					if (ret)
						goto out;
				}
			}
		}
	}

	ret = drm_atomic_commit(state);

out:
	if (ret == -EDEADLK) {
		drm_atomic_state_clear(state);
		drm_modeset_backoff(&ctx);
		goto retry;
	}

	drm_atomic_state_put(state);

	drm_modeset_drop_locks(&ctx);
	drm_modeset_acquire_fini(&ctx);

	return ret;
}

void i830_enable_pipe(struct intel_display *display, enum pipe pipe)
{
	struct intel_crtc *crtc = intel_crtc_for_pipe(display, pipe);
	enum transcoder cpu_transcoder = (enum transcoder)pipe;
	/* 640x480@60Hz, ~25175 kHz */
	struct dpll clock = {
		.m1 = 18,
		.m2 = 7,
		.p1 = 13,
		.p2 = 4,
		.n = 2,
	};
	u32 dpll, fp;
	int i;

	drm_WARN_ON(display->drm,
		    i9xx_calc_dpll_params(48000, &clock) != 25154);

	drm_dbg_kms(display->drm,
		    "enabling pipe %c due to force quirk (vco=%d dot=%d)\n",
		    pipe_name(pipe), clock.vco, clock.dot);

	fp = i9xx_dpll_compute_fp(&clock);
	dpll = DPLL_DVO_2X_MODE |
		DPLL_VGA_MODE_DIS |
		((clock.p1 - 2) << DPLL_FPA01_P1_POST_DIV_SHIFT) |
		PLL_P2_DIVIDE_BY_4 |
		PLL_REF_INPUT_DREFCLK |
		DPLL_VCO_ENABLE;

	intel_de_write(display, TRANS_HTOTAL(display, cpu_transcoder),
		       HACTIVE(640 - 1) | HTOTAL(800 - 1));
	intel_de_write(display, TRANS_HBLANK(display, cpu_transcoder),
		       HBLANK_START(640 - 1) | HBLANK_END(800 - 1));
	intel_de_write(display, TRANS_HSYNC(display, cpu_transcoder),
		       HSYNC_START(656 - 1) | HSYNC_END(752 - 1));
	intel_de_write(display, TRANS_VTOTAL(display, cpu_transcoder),
		       VACTIVE(480 - 1) | VTOTAL(525 - 1));
	intel_de_write(display, TRANS_VBLANK(display, cpu_transcoder),
		       VBLANK_START(480 - 1) | VBLANK_END(525 - 1));
	intel_de_write(display, TRANS_VSYNC(display, cpu_transcoder),
		       VSYNC_START(490 - 1) | VSYNC_END(492 - 1));
	intel_de_write(display, PIPESRC(display, pipe),
		       PIPESRC_WIDTH(640 - 1) | PIPESRC_HEIGHT(480 - 1));

	intel_de_write(display, FP0(pipe), fp);
	intel_de_write(display, FP1(pipe), fp);

	/*
	 * Apparently we need to have VGA mode enabled prior to changing
	 * the P1/P2 dividers. Otherwise the DPLL will keep using the old
	 * dividers, even though the register value does change.
	 */
	intel_de_write(display, DPLL(display, pipe),
		       dpll & ~DPLL_VGA_MODE_DIS);
	intel_de_write(display, DPLL(display, pipe), dpll);

	/* Wait for the clocks to stabilize. */
	intel_de_posting_read(display, DPLL(display, pipe));
	udelay(150);

	/* The pixel multiplier can only be updated once the
	 * DPLL is enabled and the clocks are stable.
	 *
	 * So write it again.
	 */
	intel_de_write(display, DPLL(display, pipe), dpll);

	/* We do this three times for luck */
	for (i = 0; i < 3 ; i++) {
		intel_de_write(display, DPLL(display, pipe), dpll);
		intel_de_posting_read(display, DPLL(display, pipe));
		udelay(150); /* wait for warmup */
	}

	intel_de_write(display, TRANSCONF(display, pipe), TRANSCONF_ENABLE);
	intel_de_posting_read(display, TRANSCONF(display, pipe));

	intel_wait_for_pipe_scanline_moving(crtc);
}

void i830_disable_pipe(struct intel_display *display, enum pipe pipe)
{
	struct intel_crtc *crtc = intel_crtc_for_pipe(display, pipe);

	drm_dbg_kms(display->drm, "disabling pipe %c due to force quirk\n",
		    pipe_name(pipe));

	drm_WARN_ON(display->drm,
		    intel_de_read(display, DSPCNTR(display, PLANE_A)) & DISP_ENABLE);
	drm_WARN_ON(display->drm,
		    intel_de_read(display, DSPCNTR(display, PLANE_B)) & DISP_ENABLE);
	drm_WARN_ON(display->drm,
		    intel_de_read(display, DSPCNTR(display, PLANE_C)) & DISP_ENABLE);
	drm_WARN_ON(display->drm,
		    intel_de_read(display, CURCNTR(display, PIPE_A)) & MCURSOR_MODE_MASK);
	drm_WARN_ON(display->drm,
		    intel_de_read(display, CURCNTR(display, PIPE_B)) & MCURSOR_MODE_MASK);

	intel_de_write(display, TRANSCONF(display, pipe), 0);
	intel_de_posting_read(display, TRANSCONF(display, pipe));

	intel_wait_for_pipe_scanline_stopped(crtc);

	intel_de_write(display, DPLL(display, pipe), DPLL_VGA_MODE_DIS);
	intel_de_posting_read(display, DPLL(display, pipe));
}

void intel_hpd_poll_fini(struct drm_i915_private *i915)
{
	struct intel_connector *connector;
	struct drm_connector_list_iter conn_iter;

	/* Kill all the work that may have been queued by hpd. */
	drm_connector_list_iter_begin(&i915->drm, &conn_iter);
	for_each_intel_connector_iter(connector, &conn_iter) {
		if (connector->modeset_retry_work.func &&
		    cancel_work_sync(&connector->modeset_retry_work))
			drm_connector_put(&connector->base);
		if (connector->hdcp.shim) {
			cancel_delayed_work_sync(&connector->hdcp.check_work);
			cancel_work_sync(&connector->hdcp.prop_work);
		}
	}
	drm_connector_list_iter_end(&conn_iter);
}

bool intel_scanout_needs_vtd_wa(struct drm_i915_private *i915)
{
	return DISPLAY_VER(i915) >= 6 && i915_vtd_active(i915);
}<|MERGE_RESOLUTION|>--- conflicted
+++ resolved
@@ -3713,7 +3713,6 @@
 
 	return secondary_pipes;
 }
-<<<<<<< HEAD
 
 static u8 expected_uncompressed_joiner_secondary_pipes(u8 uncompjoiner_primary_pipes)
 {
@@ -3754,48 +3753,6 @@
 	if (!HAS_ULTRAJOINER(i915))
 		return;
 
-=======
-
-static u8 expected_uncompressed_joiner_secondary_pipes(u8 uncompjoiner_primary_pipes)
-{
-	return expected_secondary_pipes(uncompjoiner_primary_pipes, 2);
-}
-
-static u8 expected_bigjoiner_secondary_pipes(u8 bigjoiner_primary_pipes)
-{
-	return expected_secondary_pipes(bigjoiner_primary_pipes, 2);
-}
-
-static u8 get_joiner_primary_pipe(enum pipe pipe, u8 primary_pipes)
-{
-	primary_pipes &= GENMASK(pipe, 0);
-
-	return primary_pipes ? BIT(fls(primary_pipes) - 1) : 0;
-}
-
-static u8 expected_ultrajoiner_secondary_pipes(u8 ultrajoiner_primary_pipes)
-{
-	return expected_secondary_pipes(ultrajoiner_primary_pipes, 4);
-}
-
-static u8 fixup_ultrajoiner_secondary_pipes(u8 ultrajoiner_primary_pipes,
-					    u8 ultrajoiner_secondary_pipes)
-{
-	return ultrajoiner_secondary_pipes | ultrajoiner_primary_pipes << 3;
-}
-
-static void enabled_ultrajoiner_pipes(struct drm_i915_private *i915,
-				      u8 *primary_pipes, u8 *secondary_pipes)
-{
-	struct intel_crtc *crtc;
-
-	*primary_pipes = 0;
-	*secondary_pipes = 0;
-
-	if (!HAS_ULTRAJOINER(i915))
-		return;
-
->>>>>>> 682c9d3d
 	for_each_intel_crtc_in_pipe_mask(&i915->drm, crtc,
 					 joiner_pipes(i915)) {
 		enum intel_display_power_domain power_domain;
@@ -7251,21 +7208,12 @@
 
 	if (new_crtc_state->use_dsb) {
 		intel_crtc_prepare_vblank_event(new_crtc_state, &crtc->dsb_event);
-<<<<<<< HEAD
 
 		intel_dsb_commit(new_crtc_state->dsb_commit, false);
 	} else {
 		/* Perform vblank evasion around commit operation */
 		intel_pipe_update_start(state, crtc);
 
-=======
-
-		intel_dsb_commit(new_crtc_state->dsb_commit, false);
-	} else {
-		/* Perform vblank evasion around commit operation */
-		intel_pipe_update_start(state, crtc);
-
->>>>>>> 682c9d3d
 		if (new_crtc_state->dsb_commit)
 			intel_dsb_commit(new_crtc_state->dsb_commit, false);
 
