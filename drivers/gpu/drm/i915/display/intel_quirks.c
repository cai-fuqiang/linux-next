--- conflicted
+++ resolved
@@ -282,11 +282,7 @@
 		    !memcmp(q->sink_oui, ident->oui, sizeof(ident->oui)) &&
 		    (!memcmp(q->sink_device_id, ident->device_id,
 			    sizeof(ident->device_id)) ||
-<<<<<<< HEAD
-		     !memchr_inv(q->sink_device_id, 0, sizeof(q->sink_device_id))))
-=======
 		     mem_is_zero(q->sink_device_id, sizeof(q->sink_device_id))))
->>>>>>> 963ed4ef
 			q->hook(intel_dp);
 	}
 }
