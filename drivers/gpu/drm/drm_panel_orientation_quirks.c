/* SPDX-License-Identifier: MIT */
/*
 * drm_panel_orientation_quirks.c -- Quirks for non-normal panel orientation
 *
 * Copyright (C) 2017 Hans de Goede <hdegoede@redhat.com>
 *
 * Note the quirks in this file are shared with fbdev/efifb and as such
 * must not depend on other drm code.
 */

#include <linux/dmi.h>
#include <linux/module.h>
#include <drm/drm_connector.h>
#include <drm/drm_utils.h>

#ifdef CONFIG_DMI

/*
 * Some x86 clamshell design devices use portrait tablet screens and a display
 * engine which cannot rotate in hardware, so we need to rotate the fbcon to
 * compensate. Unfortunately these (cheap) devices also typically have quite
 * generic DMI data, so we match on a combination of DMI data, screen resolution
 * and a list of known BIOS dates to avoid false positives.
 */

struct drm_dmi_panel_orientation_data {
	int width;
	int height;
	const char * const *bios_dates;
	int orientation;
};

static const struct drm_dmi_panel_orientation_data gpd_micropc = {
	.width = 720,
	.height = 1280,
	.bios_dates = (const char * const []){ "04/26/2019",
		NULL },
	.orientation = DRM_MODE_PANEL_ORIENTATION_RIGHT_UP,
};

static const struct drm_dmi_panel_orientation_data gpd_onemix2s = {
	.width = 1200,
	.height = 1920,
	.bios_dates = (const char * const []){ "05/21/2018", "10/26/2018",
		"03/04/2019", NULL },
	.orientation = DRM_MODE_PANEL_ORIENTATION_RIGHT_UP,
};

static const struct drm_dmi_panel_orientation_data gpd_pocket = {
	.width = 1200,
	.height = 1920,
	.bios_dates = (const char * const []){ "05/26/2017", "06/28/2017",
		"07/05/2017", "08/07/2017", NULL },
	.orientation = DRM_MODE_PANEL_ORIENTATION_RIGHT_UP,
};

static const struct drm_dmi_panel_orientation_data gpd_pocket2 = {
	.width = 1200,
	.height = 1920,
	.bios_dates = (const char * const []){ "06/28/2018", "08/28/2018",
		"12/07/2018", NULL },
	.orientation = DRM_MODE_PANEL_ORIENTATION_RIGHT_UP,
};

static const struct drm_dmi_panel_orientation_data gpd_win = {
	.width = 720,
	.height = 1280,
	.bios_dates = (const char * const []){
		"10/25/2016", "11/18/2016", "12/23/2016", "12/26/2016",
		"02/21/2017", "03/20/2017", "05/25/2017", NULL },
	.orientation = DRM_MODE_PANEL_ORIENTATION_RIGHT_UP,
};

static const struct drm_dmi_panel_orientation_data gpd_win2 = {
	.width = 720,
	.height = 1280,
	.bios_dates = (const char * const []){
		"12/07/2017", "05/24/2018", "06/29/2018", NULL },
	.orientation = DRM_MODE_PANEL_ORIENTATION_RIGHT_UP,
};

static const struct drm_dmi_panel_orientation_data itworks_tw891 = {
	.width = 800,
	.height = 1280,
	.bios_dates = (const char * const []){ "10/16/2015", NULL },
	.orientation = DRM_MODE_PANEL_ORIENTATION_RIGHT_UP,
};

static const struct drm_dmi_panel_orientation_data onegx1_pro = {
	.width = 1200,
	.height = 1920,
	.bios_dates = (const char * const []){ "12/17/2020", NULL },
	.orientation = DRM_MODE_PANEL_ORIENTATION_RIGHT_UP,
};

static const struct drm_dmi_panel_orientation_data lcd720x1280_rightside_up = {
	.width = 720,
	.height = 1280,
	.orientation = DRM_MODE_PANEL_ORIENTATION_RIGHT_UP,
};

static const struct drm_dmi_panel_orientation_data lcd800x1280_leftside_up = {
	.width = 800,
	.height = 1280,
	.orientation = DRM_MODE_PANEL_ORIENTATION_LEFT_UP,
};

static const struct drm_dmi_panel_orientation_data lcd800x1280_rightside_up = {
	.width = 800,
	.height = 1280,
	.orientation = DRM_MODE_PANEL_ORIENTATION_RIGHT_UP,
};

static const struct drm_dmi_panel_orientation_data lcd1080x1920_leftside_up = {
	.width = 1080,
	.height = 1920,
	.orientation = DRM_MODE_PANEL_ORIENTATION_LEFT_UP,
};

static const struct drm_dmi_panel_orientation_data lcd1080x1920_rightside_up = {
	.width = 1080,
	.height = 1920,
	.orientation = DRM_MODE_PANEL_ORIENTATION_RIGHT_UP,
};

static const struct drm_dmi_panel_orientation_data lcd1200x1920_rightside_up = {
	.width = 1200,
	.height = 1920,
	.orientation = DRM_MODE_PANEL_ORIENTATION_RIGHT_UP,
};

static const struct drm_dmi_panel_orientation_data lcd1280x1920_rightside_up = {
	.width = 1280,
	.height = 1920,
	.orientation = DRM_MODE_PANEL_ORIENTATION_RIGHT_UP,
};

static const struct drm_dmi_panel_orientation_data lcd1600x2560_leftside_up = {
	.width = 1600,
	.height = 2560,
	.orientation = DRM_MODE_PANEL_ORIENTATION_LEFT_UP,
};

static const struct drm_dmi_panel_orientation_data lcd1600x2560_rightside_up = {
	.width = 1600,
	.height = 2560,
	.orientation = DRM_MODE_PANEL_ORIENTATION_RIGHT_UP,
};

static const struct dmi_system_id orientation_data[] = {
	{	/* Acer One 10 (S1003) */
		.matches = {
		  DMI_EXACT_MATCH(DMI_SYS_VENDOR, "Acer"),
		  DMI_EXACT_MATCH(DMI_PRODUCT_NAME, "One S1003"),
		},
		.driver_data = (void *)&lcd800x1280_rightside_up,
	}, {	/* Acer Switch V 10 (SW5-017) */
		.matches = {
		  DMI_EXACT_MATCH(DMI_SYS_VENDOR, "Acer"),
		  DMI_EXACT_MATCH(DMI_PRODUCT_NAME, "SW5-017"),
		},
		.driver_data = (void *)&lcd800x1280_rightside_up,
	}, {	/* Anbernic Win600 */
		.matches = {
		  DMI_EXACT_MATCH(DMI_BOARD_VENDOR, "Anbernic"),
		  DMI_EXACT_MATCH(DMI_PRODUCT_NAME, "Win600"),
		},
		.driver_data = (void *)&lcd720x1280_rightside_up,
	}, {	/* Asus T100HA */
		.matches = {
		  DMI_EXACT_MATCH(DMI_SYS_VENDOR, "ASUSTeK COMPUTER INC."),
		  DMI_EXACT_MATCH(DMI_PRODUCT_NAME, "T100HAN"),
		},
		.driver_data = (void *)&lcd800x1280_leftside_up,
	}, {	/* Asus T101HA */
		.matches = {
		  DMI_EXACT_MATCH(DMI_SYS_VENDOR, "ASUSTeK COMPUTER INC."),
		  DMI_EXACT_MATCH(DMI_PRODUCT_NAME, "T101HA"),
		},
		.driver_data = (void *)&lcd800x1280_rightside_up,
	}, {	/* Asus T103HAF */
		.matches = {
		  DMI_EXACT_MATCH(DMI_SYS_VENDOR, "ASUSTeK COMPUTER INC."),
		  DMI_EXACT_MATCH(DMI_PRODUCT_NAME, "T103HAF"),
		},
		.driver_data = (void *)&lcd800x1280_rightside_up,
	}, {	/* AYA NEO 2021 */
		.matches = {
		  DMI_EXACT_MATCH(DMI_SYS_VENDOR, "AYADEVICE"),
		  DMI_EXACT_MATCH(DMI_PRODUCT_NAME, "AYA NEO 2021"),
		},
		.driver_data = (void *)&lcd800x1280_rightside_up,
	}, {	/* AYA NEO AIR */
		.matches = {
		  DMI_EXACT_MATCH(DMI_SYS_VENDOR, "AYANEO"),
		  DMI_MATCH(DMI_PRODUCT_NAME, "AIR"),
		},
		.driver_data = (void *)&lcd1080x1920_leftside_up,
	}, {	/* AYA NEO NEXT */
		.matches = {
		  DMI_EXACT_MATCH(DMI_BOARD_VENDOR, "AYANEO"),
		  DMI_MATCH(DMI_BOARD_NAME, "NEXT"),
		},
		.driver_data = (void *)&lcd800x1280_rightside_up,
	}, {	/* AYA NEO KUN */
		.matches = {
		  DMI_EXACT_MATCH(DMI_BOARD_VENDOR, "AYANEO"),
		  DMI_MATCH(DMI_BOARD_NAME, "KUN"),
		},
		.driver_data = (void *)&lcd1600x2560_rightside_up,
<<<<<<< HEAD
=======
	}, {    /* AYN Loki Max */
		.matches = {
			DMI_EXACT_MATCH(DMI_SYS_VENDOR, "ayn"),
			DMI_EXACT_MATCH(DMI_PRODUCT_NAME, "Loki Max"),
		},
		.driver_data = (void *)&lcd1080x1920_leftside_up,
	}, {	/* AYN Loki Zero */
		.matches = {
			DMI_EXACT_MATCH(DMI_SYS_VENDOR, "ayn"),
			DMI_EXACT_MATCH(DMI_PRODUCT_NAME, "Loki Zero"),
		},
		.driver_data = (void *)&lcd1080x1920_leftside_up,
>>>>>>> f1f36e22
	}, {	/* Chuwi HiBook (CWI514) */
		.matches = {
			DMI_MATCH(DMI_BOARD_VENDOR, "Hampoo"),
			DMI_MATCH(DMI_BOARD_NAME, "Cherry Trail CR"),
			/* Above matches are too generic, add bios-date match */
			DMI_MATCH(DMI_BIOS_DATE, "05/07/2016"),
		},
		.driver_data = (void *)&lcd1200x1920_rightside_up,
	}, {	/* Chuwi Hi10 Pro (CWI529) */
		.matches = {
		  DMI_EXACT_MATCH(DMI_BOARD_VENDOR, "Hampoo"),
		  DMI_EXACT_MATCH(DMI_PRODUCT_NAME, "Hi10 pro tablet"),
		},
		.driver_data = (void *)&lcd1200x1920_rightside_up,
	}, {	/* Dynabook K50 */
		.matches = {
		  DMI_EXACT_MATCH(DMI_SYS_VENDOR, "Dynabook Inc."),
		  DMI_EXACT_MATCH(DMI_PRODUCT_NAME, "dynabook K50/FR"),
		},
		.driver_data = (void *)&lcd800x1280_leftside_up,
	}, {	/* GPD MicroPC (generic strings, also match on bios date) */
		.matches = {
		  DMI_EXACT_MATCH(DMI_SYS_VENDOR, "Default string"),
		  DMI_EXACT_MATCH(DMI_PRODUCT_NAME, "Default string"),
		  DMI_EXACT_MATCH(DMI_BOARD_VENDOR, "Default string"),
		  DMI_EXACT_MATCH(DMI_BOARD_NAME, "Default string"),
		},
		.driver_data = (void *)&gpd_micropc,
	}, {	/* GPD MicroPC (later BIOS versions with proper DMI strings) */
		.matches = {
		  DMI_EXACT_MATCH(DMI_SYS_VENDOR, "GPD"),
		  DMI_EXACT_MATCH(DMI_PRODUCT_NAME, "MicroPC"),
		},
		.driver_data = (void *)&lcd720x1280_rightside_up,
	}, {	/* GPD Win Max */
		.matches = {
		  DMI_EXACT_MATCH(DMI_SYS_VENDOR, "GPD"),
		  DMI_EXACT_MATCH(DMI_PRODUCT_NAME, "G1619-01"),
		},
		.driver_data = (void *)&lcd800x1280_rightside_up,
	}, {	/*
		 * GPD Pocket, note that the DMI data is less generic then
		 * it seems, devices with a board-vendor of "AMI Corporation"
		 * are quite rare, as are devices which have both board- *and*
		 * product-id set to "Default String"
		 */
		.matches = {
		  DMI_EXACT_MATCH(DMI_BOARD_VENDOR, "AMI Corporation"),
		  DMI_EXACT_MATCH(DMI_BOARD_NAME, "Default string"),
		  DMI_EXACT_MATCH(DMI_BOARD_SERIAL, "Default string"),
		  DMI_EXACT_MATCH(DMI_PRODUCT_NAME, "Default string"),
		},
		.driver_data = (void *)&gpd_pocket,
	}, {	/* GPD Pocket 2 (generic strings, also match on bios date) */
		.matches = {
		  DMI_EXACT_MATCH(DMI_SYS_VENDOR, "Default string"),
		  DMI_EXACT_MATCH(DMI_PRODUCT_NAME, "Default string"),
		  DMI_EXACT_MATCH(DMI_BOARD_VENDOR, "Default string"),
		  DMI_EXACT_MATCH(DMI_BOARD_NAME, "Default string"),
		},
		.driver_data = (void *)&gpd_pocket2,
	}, {	/* GPD Win (same note on DMI match as GPD Pocket) */
		.matches = {
		  DMI_EXACT_MATCH(DMI_BOARD_VENDOR, "AMI Corporation"),
		  DMI_EXACT_MATCH(DMI_BOARD_NAME, "Default string"),
		  DMI_EXACT_MATCH(DMI_BOARD_SERIAL, "Default string"),
		  DMI_EXACT_MATCH(DMI_PRODUCT_NAME, "Default string"),
		},
		.driver_data = (void *)&gpd_win,
	}, {	/* GPD Win 2 (too generic strings, also match on bios date) */
		.matches = {
		  DMI_EXACT_MATCH(DMI_SYS_VENDOR, "Default string"),
		  DMI_EXACT_MATCH(DMI_PRODUCT_NAME, "Default string"),
		  DMI_EXACT_MATCH(DMI_BOARD_VENDOR, "Default string"),
		  DMI_EXACT_MATCH(DMI_BOARD_NAME, "Default string"),
		},
		.driver_data = (void *)&gpd_win2,
	}, {	/* GPD Win 3 */
		.matches = {
		  DMI_EXACT_MATCH(DMI_SYS_VENDOR, "GPD"),
		  DMI_EXACT_MATCH(DMI_PRODUCT_NAME, "G1618-03")
		},
		.driver_data = (void *)&lcd720x1280_rightside_up,
	}, {	/* GPD Win Mini */
		.matches = {
		  DMI_EXACT_MATCH(DMI_SYS_VENDOR, "GPD"),
		  DMI_EXACT_MATCH(DMI_PRODUCT_NAME, "G1617-01")
		},
		.driver_data = (void *)&lcd1080x1920_rightside_up,
	}, {	/* I.T.Works TW891 */
		.matches = {
		  DMI_EXACT_MATCH(DMI_SYS_VENDOR, "To be filled by O.E.M."),
		  DMI_EXACT_MATCH(DMI_PRODUCT_NAME, "TW891"),
		  DMI_EXACT_MATCH(DMI_BOARD_VENDOR, "To be filled by O.E.M."),
		  DMI_EXACT_MATCH(DMI_BOARD_NAME, "TW891"),
		},
		.driver_data = (void *)&itworks_tw891,
	}, {	/* KD Kurio Smart C15200 2-in-1 */
		.matches = {
		  DMI_EXACT_MATCH(DMI_SYS_VENDOR, "KD Interactive"),
		  DMI_EXACT_MATCH(DMI_PRODUCT_NAME, "Kurio Smart"),
		  DMI_EXACT_MATCH(DMI_BOARD_NAME, "KDM960BCP"),
		},
		.driver_data = (void *)&lcd800x1280_rightside_up,
	}, {	/*
		 * Lenovo Ideapad Miix 310 laptop, only some production batches
		 * have a portrait screen, the resolution checks makes the quirk
		 * apply only to those batches.
		 */
		.matches = {
		  DMI_EXACT_MATCH(DMI_SYS_VENDOR, "LENOVO"),
		  DMI_EXACT_MATCH(DMI_PRODUCT_NAME, "80SG"),
		  DMI_EXACT_MATCH(DMI_PRODUCT_VERSION, "MIIX 310-10ICR"),
		},
		.driver_data = (void *)&lcd800x1280_rightside_up,
	}, {	/* Lenovo Ideapad Miix 320 */
		.matches = {
		  DMI_EXACT_MATCH(DMI_SYS_VENDOR, "LENOVO"),
		  DMI_EXACT_MATCH(DMI_PRODUCT_NAME, "80XF"),
		  DMI_EXACT_MATCH(DMI_PRODUCT_VERSION, "Lenovo MIIX 320-10ICR"),
		},
		.driver_data = (void *)&lcd800x1280_rightside_up,
	}, {	/* Lenovo Ideapad D330-10IGM (HD) */
		.matches = {
		  DMI_EXACT_MATCH(DMI_SYS_VENDOR, "LENOVO"),
		  DMI_EXACT_MATCH(DMI_PRODUCT_VERSION, "Lenovo ideapad D330-10IGM"),
		},
		.driver_data = (void *)&lcd800x1280_rightside_up,
	}, {	/* Lenovo Ideapad D330-10IGM (FHD) */
		.matches = {
		  DMI_EXACT_MATCH(DMI_SYS_VENDOR, "LENOVO"),
		  DMI_EXACT_MATCH(DMI_PRODUCT_VERSION, "Lenovo ideapad D330-10IGM"),
		},
		.driver_data = (void *)&lcd1200x1920_rightside_up,
	}, {	/* Lenovo Ideapad D330-10IGL (HD) */
		.matches = {
		  DMI_EXACT_MATCH(DMI_SYS_VENDOR, "LENOVO"),
		  DMI_EXACT_MATCH(DMI_PRODUCT_VERSION, "Lenovo ideapad D330-10IGL"),
		},
		.driver_data = (void *)&lcd800x1280_rightside_up,
	}, {	/* Lenovo IdeaPad Duet 3 10IGL5 */
		.matches = {
		  DMI_EXACT_MATCH(DMI_SYS_VENDOR, "LENOVO"),
		  DMI_EXACT_MATCH(DMI_PRODUCT_VERSION, "IdeaPad Duet 3 10IGL5"),
		},
		.driver_data = (void *)&lcd1200x1920_rightside_up,
	}, {	/* Lenovo Legion Go 8APU1 */
		.matches = {
		  DMI_EXACT_MATCH(DMI_SYS_VENDOR, "LENOVO"),
		  DMI_EXACT_MATCH(DMI_PRODUCT_VERSION, "Legion Go 8APU1"),
		},
		.driver_data = (void *)&lcd1600x2560_leftside_up,
	}, {	/* Lenovo Yoga Book X90F / X90L */
		.matches = {
		  DMI_EXACT_MATCH(DMI_SYS_VENDOR, "Intel Corporation"),
		  DMI_EXACT_MATCH(DMI_PRODUCT_NAME, "CHERRYVIEW D1 PLATFORM"),
		  DMI_EXACT_MATCH(DMI_PRODUCT_VERSION, "YETI-11"),
		},
		.driver_data = (void *)&lcd1200x1920_rightside_up,
	}, {	/* Lenovo Yoga Book X91F / X91L */
		.matches = {
		  /* Non exact match to match F + L versions */
		  DMI_MATCH(DMI_PRODUCT_NAME, "Lenovo YB1-X91"),
		},
		.driver_data = (void *)&lcd1200x1920_rightside_up,
	}, {	/* Lenovo Yoga Tablet 2 830F / 830L */
		.matches = {
		 /*
		  * Note this also matches the Lenovo Yoga Tablet 2 1050F/L
		  * since that uses the same mainboard. The resolution match
		  * will limit this to only matching on the 830F/L. Neither has
		  * any external video outputs so those are not a concern.
		  */
		 DMI_MATCH(DMI_SYS_VENDOR, "Intel Corp."),
		 DMI_MATCH(DMI_PRODUCT_NAME, "VALLEYVIEW C0 PLATFORM"),
		 DMI_MATCH(DMI_BOARD_NAME, "BYT-T FFD8"),
		 /* Partial match on beginning of BIOS version */
		 DMI_MATCH(DMI_BIOS_VERSION, "BLADE_21"),
		},
		.driver_data = (void *)&lcd1200x1920_rightside_up,
	}, {	/* Lenovo Yoga Tab 3 X90F */
		.matches = {
		 DMI_MATCH(DMI_SYS_VENDOR, "Intel Corporation"),
		 DMI_MATCH(DMI_PRODUCT_NAME, "CHERRYVIEW D1 PLATFORM"),
		 DMI_MATCH(DMI_PRODUCT_VERSION, "Blade3-10A-001"),
		},
		.driver_data = (void *)&lcd1600x2560_rightside_up,
	}, {	/* Nanote UMPC-01 */
		.matches = {
		 DMI_MATCH(DMI_SYS_VENDOR, "RWC CO.,LTD"),
		 DMI_MATCH(DMI_PRODUCT_NAME, "UMPC-01"),
		},
		.driver_data = (void *)&lcd1200x1920_rightside_up,
	}, {	/* OneGX1 Pro */
		.matches = {
		  DMI_EXACT_MATCH(DMI_SYS_VENDOR, "SYSTEM_MANUFACTURER"),
		  DMI_EXACT_MATCH(DMI_PRODUCT_NAME, "SYSTEM_PRODUCT_NAME"),
		  DMI_EXACT_MATCH(DMI_PRODUCT_VERSION, "Default string"),
		},
		.driver_data = (void *)&onegx1_pro,
	}, {	/* OneXPlayer */
		.matches = {
		  DMI_EXACT_MATCH(DMI_SYS_VENDOR, "ONE-NETBOOK TECHNOLOGY CO., LTD."),
		  DMI_EXACT_MATCH(DMI_PRODUCT_NAME, "ONE XPLAYER"),
		},
		.driver_data = (void *)&lcd1600x2560_leftside_up,
	}, {	/* OrangePi Neo */
		.matches = {
		  DMI_EXACT_MATCH(DMI_SYS_VENDOR, "OrangePi"),
		  DMI_EXACT_MATCH(DMI_PRODUCT_NAME, "NEO-01"),
		},
		.driver_data = (void *)&lcd1200x1920_rightside_up,
	}, {	/* Samsung GalaxyBook 10.6 */
		.matches = {
		  DMI_EXACT_MATCH(DMI_SYS_VENDOR, "SAMSUNG ELECTRONICS CO., LTD."),
		  DMI_EXACT_MATCH(DMI_PRODUCT_NAME, "Galaxy Book 10.6"),
		},
		.driver_data = (void *)&lcd1280x1920_rightside_up,
	}, {	/* Valve Steam Deck (Jupiter) */
		.matches = {
		  DMI_EXACT_MATCH(DMI_SYS_VENDOR, "Valve"),
		  DMI_EXACT_MATCH(DMI_PRODUCT_NAME, "Jupiter"),
		  DMI_EXACT_MATCH(DMI_PRODUCT_VERSION, "1"),
		},
		.driver_data = (void *)&lcd800x1280_rightside_up,
	}, {	/* Valve Steam Deck (Galileo) */
		.matches = {
		  DMI_EXACT_MATCH(DMI_SYS_VENDOR, "Valve"),
		  DMI_EXACT_MATCH(DMI_PRODUCT_NAME, "Galileo"),
		  DMI_EXACT_MATCH(DMI_PRODUCT_VERSION, "1"),
		},
		.driver_data = (void *)&lcd800x1280_rightside_up,
	}, {	/* VIOS LTH17 */
		.matches = {
		  DMI_EXACT_MATCH(DMI_SYS_VENDOR, "VIOS"),
		  DMI_EXACT_MATCH(DMI_PRODUCT_NAME, "LTH17"),
		},
		.driver_data = (void *)&lcd800x1280_rightside_up,
	}, {	/* One Mix 2S (generic strings, also match on bios date) */
		.matches = {
		  DMI_EXACT_MATCH(DMI_SYS_VENDOR, "Default string"),
		  DMI_EXACT_MATCH(DMI_PRODUCT_NAME, "Default string"),
		  DMI_EXACT_MATCH(DMI_BOARD_VENDOR, "Default string"),
		  DMI_EXACT_MATCH(DMI_BOARD_NAME, "Default string"),
		},
		.driver_data = (void *)&gpd_onemix2s,
	},
	{}
};

/**
 * drm_get_panel_orientation_quirk - Check for panel orientation quirks
 * @width: width in pixels of the panel
 * @height: height in pixels of the panel
 *
 * This function checks for platform specific (e.g. DMI based) quirks
 * providing info on panel_orientation for systems where this cannot be
 * probed from the hard-/firm-ware. To avoid false-positive this function
 * takes the panel resolution as argument and checks that against the
 * resolution expected by the quirk-table entry.
 *
 * Note this function is also used outside of the drm-subsys, by for example
 * the efifb code. Because of this this function gets compiled into its own
 * kernel-module when built as a module.
 *
 * Returns:
 * A DRM_MODE_PANEL_ORIENTATION_* value if there is a quirk for this system,
 * or DRM_MODE_PANEL_ORIENTATION_UNKNOWN if there is no quirk.
 */
int drm_get_panel_orientation_quirk(int width, int height)
{
	const struct dmi_system_id *match;
	const struct drm_dmi_panel_orientation_data *data;
	const char *bios_date;
	int i;

	for (match = dmi_first_match(orientation_data);
	     match;
	     match = dmi_first_match(match + 1)) {
		data = match->driver_data;

		if (data->width != width ||
		    data->height != height)
			continue;

		if (!data->bios_dates)
			return data->orientation;

		bios_date = dmi_get_system_info(DMI_BIOS_DATE);
		if (!bios_date)
			continue;

		i = match_string(data->bios_dates, -1, bios_date);
		if (i >= 0)
			return data->orientation;
	}

	return DRM_MODE_PANEL_ORIENTATION_UNKNOWN;
}
EXPORT_SYMBOL(drm_get_panel_orientation_quirk);

#else

/* There are no quirks for non x86 devices yet */
int drm_get_panel_orientation_quirk(int width, int height)
{
	return DRM_MODE_PANEL_ORIENTATION_UNKNOWN;
}
EXPORT_SYMBOL(drm_get_panel_orientation_quirk);

#endif

MODULE_DESCRIPTION("Quirks for non-normal panel orientation");
MODULE_LICENSE("Dual MIT/GPL");<|MERGE_RESOLUTION|>--- conflicted
+++ resolved
@@ -208,8 +208,6 @@
 		  DMI_MATCH(DMI_BOARD_NAME, "KUN"),
 		},
 		.driver_data = (void *)&lcd1600x2560_rightside_up,
-<<<<<<< HEAD
-=======
 	}, {    /* AYN Loki Max */
 		.matches = {
 			DMI_EXACT_MATCH(DMI_SYS_VENDOR, "ayn"),
@@ -222,7 +220,6 @@
 			DMI_EXACT_MATCH(DMI_PRODUCT_NAME, "Loki Zero"),
 		},
 		.driver_data = (void *)&lcd1080x1920_leftside_up,
->>>>>>> f1f36e22
 	}, {	/* Chuwi HiBook (CWI514) */
 		.matches = {
 			DMI_MATCH(DMI_BOARD_VENDOR, "Hampoo"),
