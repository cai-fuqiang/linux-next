// SPDX-License-Identifier: GPL-2.0-only
/*
 * Copyright (C) 2007-2010 Advanced Micro Devices, Inc.
 * Author: Joerg Roedel <jroedel@suse.de>
 *         Leo Duran <leo.duran@amd.com>
 */

#define pr_fmt(fmt)     "AMD-Vi: " fmt
#define dev_fmt(fmt)    pr_fmt(fmt)

#include <linux/pci.h>
#include <linux/acpi.h>
#include <linux/list.h>
#include <linux/bitmap.h>
#include <linux/delay.h>
#include <linux/slab.h>
#include <linux/syscore_ops.h>
#include <linux/interrupt.h>
#include <linux/msi.h>
#include <linux/irq.h>
#include <linux/amd-iommu.h>
#include <linux/export.h>
#include <linux/kmemleak.h>
#include <linux/mem_encrypt.h>
#include <asm/pci-direct.h>
#include <asm/iommu.h>
#include <asm/apic.h>
#include <asm/gart.h>
#include <asm/x86_init.h>
#include <asm/iommu_table.h>
#include <asm/io_apic.h>
#include <asm/irq_remapping.h>
#include <asm/set_memory.h>

#include <linux/crash_dump.h>

#include "amd_iommu.h"
#include "../irq_remapping.h"

/*
 * definitions for the ACPI scanning code
 */
#define IVRS_HEADER_LENGTH 48

#define ACPI_IVHD_TYPE_MAX_SUPPORTED	0x40
#define ACPI_IVMD_TYPE_ALL              0x20
#define ACPI_IVMD_TYPE                  0x21
#define ACPI_IVMD_TYPE_RANGE            0x22

#define IVHD_DEV_ALL                    0x01
#define IVHD_DEV_SELECT                 0x02
#define IVHD_DEV_SELECT_RANGE_START     0x03
#define IVHD_DEV_RANGE_END              0x04
#define IVHD_DEV_ALIAS                  0x42
#define IVHD_DEV_ALIAS_RANGE            0x43
#define IVHD_DEV_EXT_SELECT             0x46
#define IVHD_DEV_EXT_SELECT_RANGE       0x47
#define IVHD_DEV_SPECIAL		0x48
#define IVHD_DEV_ACPI_HID		0xf0

#define UID_NOT_PRESENT                 0
#define UID_IS_INTEGER                  1
#define UID_IS_CHARACTER                2

#define IVHD_SPECIAL_IOAPIC		1
#define IVHD_SPECIAL_HPET		2

#define IVHD_FLAG_HT_TUN_EN_MASK        0x01
#define IVHD_FLAG_PASSPW_EN_MASK        0x02
#define IVHD_FLAG_RESPASSPW_EN_MASK     0x04
#define IVHD_FLAG_ISOC_EN_MASK          0x08

#define IVMD_FLAG_EXCL_RANGE            0x08
#define IVMD_FLAG_IW                    0x04
#define IVMD_FLAG_IR                    0x02
#define IVMD_FLAG_UNITY_MAP             0x01

#define ACPI_DEVFLAG_INITPASS           0x01
#define ACPI_DEVFLAG_EXTINT             0x02
#define ACPI_DEVFLAG_NMI                0x04
#define ACPI_DEVFLAG_SYSMGT1            0x10
#define ACPI_DEVFLAG_SYSMGT2            0x20
#define ACPI_DEVFLAG_LINT0              0x40
#define ACPI_DEVFLAG_LINT1              0x80
#define ACPI_DEVFLAG_ATSDIS             0x10000000

#define LOOP_TIMEOUT	100000
/*
 * ACPI table definitions
 *
 * These data structures are laid over the table to parse the important values
 * out of it.
 */

extern const struct iommu_ops amd_iommu_ops;

/*
 * structure describing one IOMMU in the ACPI table. Typically followed by one
 * or more ivhd_entrys.
 */
struct ivhd_header {
	u8 type;
	u8 flags;
	u16 length;
	u16 devid;
	u16 cap_ptr;
	u64 mmio_phys;
	u16 pci_seg;
	u16 info;
	u32 efr_attr;

	/* Following only valid on IVHD type 11h and 40h */
	u64 efr_reg; /* Exact copy of MMIO_EXT_FEATURES */
	u64 res;
} __attribute__((packed));

/*
 * A device entry describing which devices a specific IOMMU translates and
 * which requestor ids they use.
 */
struct ivhd_entry {
	u8 type;
	u16 devid;
	u8 flags;
	u32 ext;
	u32 hidh;
	u64 cid;
	u8 uidf;
	u8 uidl;
	u8 uid;
} __attribute__((packed));

/*
 * An AMD IOMMU memory definition structure. It defines things like exclusion
 * ranges for devices and regions that should be unity mapped.
 */
struct ivmd_header {
	u8 type;
	u8 flags;
	u16 length;
	u16 devid;
	u16 aux;
	u64 resv;
	u64 range_start;
	u64 range_length;
} __attribute__((packed));

bool amd_iommu_dump;
bool amd_iommu_irq_remap __read_mostly;

enum io_pgtable_fmt amd_iommu_pgtable = AMD_IOMMU_V1;

int amd_iommu_guest_ir = AMD_IOMMU_GUEST_IR_VAPIC;
static int amd_iommu_xt_mode = IRQ_REMAP_XAPIC_MODE;

static bool amd_iommu_detected;
static bool __initdata amd_iommu_disabled;
static int amd_iommu_target_ivhd_type;

u16 amd_iommu_last_bdf;			/* largest PCI device id we have
					   to handle */
LIST_HEAD(amd_iommu_unity_map);		/* a list of required unity mappings
					   we find in ACPI */
bool amd_iommu_unmap_flush;		/* if true, flush on every unmap */

LIST_HEAD(amd_iommu_list);		/* list of all AMD IOMMUs in the
					   system */

/* Array to assign indices to IOMMUs*/
struct amd_iommu *amd_iommus[MAX_IOMMUS];

/* Number of IOMMUs present in the system */
static int amd_iommus_present;

/* IOMMUs have a non-present cache? */
bool amd_iommu_np_cache __read_mostly;
bool amd_iommu_iotlb_sup __read_mostly = true;

u32 amd_iommu_max_pasid __read_mostly = ~0;

bool amd_iommu_v2_present __read_mostly;
static bool amd_iommu_pc_present __read_mostly;

bool amd_iommu_force_isolation __read_mostly;

/*
 * Pointer to the device table which is shared by all AMD IOMMUs
 * it is indexed by the PCI device id or the HT unit id and contains
 * information about the domain the device belongs to as well as the
 * page table root pointer.
 */
struct dev_table_entry *amd_iommu_dev_table;
/*
 * Pointer to a device table which the content of old device table
 * will be copied to. It's only be used in kdump kernel.
 */
static struct dev_table_entry *old_dev_tbl_cpy;

/*
 * The alias table is a driver specific data structure which contains the
 * mappings of the PCI device ids to the actual requestor ids on the IOMMU.
 * More than one device can share the same requestor id.
 */
u16 *amd_iommu_alias_table;

/*
 * The rlookup table is used to find the IOMMU which is responsible
 * for a specific device. It is also indexed by the PCI device id.
 */
struct amd_iommu **amd_iommu_rlookup_table;
EXPORT_SYMBOL(amd_iommu_rlookup_table);

/*
 * This table is used to find the irq remapping table for a given device id
 * quickly.
 */
struct irq_remap_table **irq_lookup_table;

/*
 * AMD IOMMU allows up to 2^16 different protection domains. This is a bitmap
 * to know which ones are already in use.
 */
unsigned long *amd_iommu_pd_alloc_bitmap;

static u32 dev_table_size;	/* size of the device table */
static u32 alias_table_size;	/* size of the alias table */
static u32 rlookup_table_size;	/* size if the rlookup table */

enum iommu_init_state {
	IOMMU_START_STATE,
	IOMMU_IVRS_DETECTED,
	IOMMU_ACPI_FINISHED,
	IOMMU_ENABLED,
	IOMMU_PCI_INIT,
	IOMMU_INTERRUPTS_EN,
	IOMMU_DMA_OPS,
	IOMMU_INITIALIZED,
	IOMMU_NOT_FOUND,
	IOMMU_INIT_ERROR,
	IOMMU_CMDLINE_DISABLED,
};

/* Early ioapic and hpet maps from kernel command line */
#define EARLY_MAP_SIZE		4
static struct devid_map __initdata early_ioapic_map[EARLY_MAP_SIZE];
static struct devid_map __initdata early_hpet_map[EARLY_MAP_SIZE];
static struct acpihid_map_entry __initdata early_acpihid_map[EARLY_MAP_SIZE];

static int __initdata early_ioapic_map_size;
static int __initdata early_hpet_map_size;
static int __initdata early_acpihid_map_size;

static bool __initdata cmdline_maps;

static enum iommu_init_state init_state = IOMMU_START_STATE;

static int amd_iommu_enable_interrupts(void);
static int __init iommu_go_to_state(enum iommu_init_state state);
static void init_device_table_dma(void);
static int iommu_pc_get_set_reg(struct amd_iommu *iommu, u8 bank, u8 cntr,
				u8 fxn, u64 *value, bool is_write);

static bool amd_iommu_pre_enabled = true;

static u32 amd_iommu_ivinfo __initdata;

bool translation_pre_enabled(struct amd_iommu *iommu)
{
	return (iommu->flags & AMD_IOMMU_FLAG_TRANS_PRE_ENABLED);
}
EXPORT_SYMBOL(translation_pre_enabled);

static void clear_translation_pre_enabled(struct amd_iommu *iommu)
{
	iommu->flags &= ~AMD_IOMMU_FLAG_TRANS_PRE_ENABLED;
}

static void init_translation_status(struct amd_iommu *iommu)
{
	u64 ctrl;

	ctrl = readq(iommu->mmio_base + MMIO_CONTROL_OFFSET);
	if (ctrl & (1<<CONTROL_IOMMU_EN))
		iommu->flags |= AMD_IOMMU_FLAG_TRANS_PRE_ENABLED;
}

static inline void update_last_devid(u16 devid)
{
	if (devid > amd_iommu_last_bdf)
		amd_iommu_last_bdf = devid;
}

static inline unsigned long tbl_size(int entry_size)
{
	unsigned shift = PAGE_SHIFT +
			 get_order(((int)amd_iommu_last_bdf + 1) * entry_size);

	return 1UL << shift;
}

int amd_iommu_get_num_iommus(void)
{
	return amd_iommus_present;
}

/*
 * For IVHD type 0x11/0x40, EFR is also available via IVHD.
 * Default to IVHD EFR since it is available sooner
 * (i.e. before PCI init).
 */
static void __init early_iommu_features_init(struct amd_iommu *iommu,
					     struct ivhd_header *h)
{
	if (amd_iommu_ivinfo & IOMMU_IVINFO_EFRSUP)
		iommu->features = h->efr_reg;
}

/* Access to l1 and l2 indexed register spaces */

static u32 iommu_read_l1(struct amd_iommu *iommu, u16 l1, u8 address)
{
	u32 val;

	pci_write_config_dword(iommu->dev, 0xf8, (address | l1 << 16));
	pci_read_config_dword(iommu->dev, 0xfc, &val);
	return val;
}

static void iommu_write_l1(struct amd_iommu *iommu, u16 l1, u8 address, u32 val)
{
	pci_write_config_dword(iommu->dev, 0xf8, (address | l1 << 16 | 1 << 31));
	pci_write_config_dword(iommu->dev, 0xfc, val);
	pci_write_config_dword(iommu->dev, 0xf8, (address | l1 << 16));
}

static u32 iommu_read_l2(struct amd_iommu *iommu, u8 address)
{
	u32 val;

	pci_write_config_dword(iommu->dev, 0xf0, address);
	pci_read_config_dword(iommu->dev, 0xf4, &val);
	return val;
}

static void iommu_write_l2(struct amd_iommu *iommu, u8 address, u32 val)
{
	pci_write_config_dword(iommu->dev, 0xf0, (address | 1 << 8));
	pci_write_config_dword(iommu->dev, 0xf4, val);
}

/****************************************************************************
 *
 * AMD IOMMU MMIO register space handling functions
 *
 * These functions are used to program the IOMMU device registers in
 * MMIO space required for that driver.
 *
 ****************************************************************************/

/*
 * This function set the exclusion range in the IOMMU. DMA accesses to the
 * exclusion range are passed through untranslated
 */
static void iommu_set_exclusion_range(struct amd_iommu *iommu)
{
	u64 start = iommu->exclusion_start & PAGE_MASK;
	u64 limit = (start + iommu->exclusion_length - 1) & PAGE_MASK;
	u64 entry;

	if (!iommu->exclusion_start)
		return;

	entry = start | MMIO_EXCL_ENABLE_MASK;
	memcpy_toio(iommu->mmio_base + MMIO_EXCL_BASE_OFFSET,
			&entry, sizeof(entry));

	entry = limit;
	memcpy_toio(iommu->mmio_base + MMIO_EXCL_LIMIT_OFFSET,
			&entry, sizeof(entry));
}

static void iommu_set_cwwb_range(struct amd_iommu *iommu)
{
	u64 start = iommu_virt_to_phys((void *)iommu->cmd_sem);
	u64 entry = start & PM_ADDR_MASK;

	if (!iommu_feature(iommu, FEATURE_SNP))
		return;

	/* Note:
	 * Re-purpose Exclusion base/limit registers for Completion wait
	 * write-back base/limit.
	 */
	memcpy_toio(iommu->mmio_base + MMIO_EXCL_BASE_OFFSET,
		    &entry, sizeof(entry));

	/* Note:
	 * Default to 4 Kbytes, which can be specified by setting base
	 * address equal to the limit address.
	 */
	memcpy_toio(iommu->mmio_base + MMIO_EXCL_LIMIT_OFFSET,
		    &entry, sizeof(entry));
}

/* Programs the physical address of the device table into the IOMMU hardware */
static void iommu_set_device_table(struct amd_iommu *iommu)
{
	u64 entry;

	BUG_ON(iommu->mmio_base == NULL);

	entry = iommu_virt_to_phys(amd_iommu_dev_table);
	entry |= (dev_table_size >> 12) - 1;
	memcpy_toio(iommu->mmio_base + MMIO_DEV_TABLE_OFFSET,
			&entry, sizeof(entry));
}

/* Generic functions to enable/disable certain features of the IOMMU. */
static void iommu_feature_enable(struct amd_iommu *iommu, u8 bit)
{
	u64 ctrl;

	ctrl = readq(iommu->mmio_base +  MMIO_CONTROL_OFFSET);
	ctrl |= (1ULL << bit);
	writeq(ctrl, iommu->mmio_base +  MMIO_CONTROL_OFFSET);
}

static void iommu_feature_disable(struct amd_iommu *iommu, u8 bit)
{
	u64 ctrl;

	ctrl = readq(iommu->mmio_base + MMIO_CONTROL_OFFSET);
	ctrl &= ~(1ULL << bit);
	writeq(ctrl, iommu->mmio_base + MMIO_CONTROL_OFFSET);
}

static void iommu_set_inv_tlb_timeout(struct amd_iommu *iommu, int timeout)
{
	u64 ctrl;

	ctrl = readq(iommu->mmio_base + MMIO_CONTROL_OFFSET);
	ctrl &= ~CTRL_INV_TO_MASK;
	ctrl |= (timeout << CONTROL_INV_TIMEOUT) & CTRL_INV_TO_MASK;
	writeq(ctrl, iommu->mmio_base + MMIO_CONTROL_OFFSET);
}

/* Function to enable the hardware */
static void iommu_enable(struct amd_iommu *iommu)
{
	iommu_feature_enable(iommu, CONTROL_IOMMU_EN);
}

static void iommu_disable(struct amd_iommu *iommu)
{
	if (!iommu->mmio_base)
		return;

	/* Disable command buffer */
	iommu_feature_disable(iommu, CONTROL_CMDBUF_EN);

	/* Disable event logging and event interrupts */
	iommu_feature_disable(iommu, CONTROL_EVT_INT_EN);
	iommu_feature_disable(iommu, CONTROL_EVT_LOG_EN);

	/* Disable IOMMU GA_LOG */
	iommu_feature_disable(iommu, CONTROL_GALOG_EN);
	iommu_feature_disable(iommu, CONTROL_GAINT_EN);

	/* Disable IOMMU hardware itself */
	iommu_feature_disable(iommu, CONTROL_IOMMU_EN);
}

/*
 * mapping and unmapping functions for the IOMMU MMIO space. Each AMD IOMMU in
 * the system has one.
 */
static u8 __iomem * __init iommu_map_mmio_space(u64 address, u64 end)
{
	if (!request_mem_region(address, end, "amd_iommu")) {
		pr_err("Can not reserve memory region %llx-%llx for mmio\n",
			address, end);
		pr_err("This is a BIOS bug. Please contact your hardware vendor\n");
		return NULL;
	}

	return (u8 __iomem *)ioremap(address, end);
}

static void __init iommu_unmap_mmio_space(struct amd_iommu *iommu)
{
	if (iommu->mmio_base)
		iounmap(iommu->mmio_base);
	release_mem_region(iommu->mmio_phys, iommu->mmio_phys_end);
}

static inline u32 get_ivhd_header_size(struct ivhd_header *h)
{
	u32 size = 0;

	switch (h->type) {
	case 0x10:
		size = 24;
		break;
	case 0x11:
	case 0x40:
		size = 40;
		break;
	}
	return size;
}

/****************************************************************************
 *
 * The functions below belong to the first pass of AMD IOMMU ACPI table
 * parsing. In this pass we try to find out the highest device id this
 * code has to handle. Upon this information the size of the shared data
 * structures is determined later.
 *
 ****************************************************************************/

/*
 * This function calculates the length of a given IVHD entry
 */
static inline int ivhd_entry_length(u8 *ivhd)
{
	u32 type = ((struct ivhd_entry *)ivhd)->type;

	if (type < 0x80) {
		return 0x04 << (*ivhd >> 6);
	} else if (type == IVHD_DEV_ACPI_HID) {
		/* For ACPI_HID, offset 21 is uid len */
		return *((u8 *)ivhd + 21) + 22;
	}
	return 0;
}

/*
 * After reading the highest device id from the IOMMU PCI capability header
 * this function looks if there is a higher device id defined in the ACPI table
 */
static int __init find_last_devid_from_ivhd(struct ivhd_header *h)
{
	u8 *p = (void *)h, *end = (void *)h;
	struct ivhd_entry *dev;

	u32 ivhd_size = get_ivhd_header_size(h);

	if (!ivhd_size) {
		pr_err("Unsupported IVHD type %#x\n", h->type);
		return -EINVAL;
	}

	p += ivhd_size;
	end += h->length;

	while (p < end) {
		dev = (struct ivhd_entry *)p;
		switch (dev->type) {
		case IVHD_DEV_ALL:
			/* Use maximum BDF value for DEV_ALL */
			update_last_devid(0xffff);
			break;
		case IVHD_DEV_SELECT:
		case IVHD_DEV_RANGE_END:
		case IVHD_DEV_ALIAS:
		case IVHD_DEV_EXT_SELECT:
			/* all the above subfield types refer to device ids */
			update_last_devid(dev->devid);
			break;
		default:
			break;
		}
		p += ivhd_entry_length(p);
	}

	WARN_ON(p != end);

	return 0;
}

static int __init check_ivrs_checksum(struct acpi_table_header *table)
{
	int i;
	u8 checksum = 0, *p = (u8 *)table;

	for (i = 0; i < table->length; ++i)
		checksum += p[i];
	if (checksum != 0) {
		/* ACPI table corrupt */
		pr_err(FW_BUG "IVRS invalid checksum\n");
		return -ENODEV;
	}

	return 0;
}

/*
 * Iterate over all IVHD entries in the ACPI table and find the highest device
 * id which we need to handle. This is the first of three functions which parse
 * the ACPI table. So we check the checksum here.
 */
static int __init find_last_devid_acpi(struct acpi_table_header *table)
{
	u8 *p = (u8 *)table, *end = (u8 *)table;
	struct ivhd_header *h;

	p += IVRS_HEADER_LENGTH;

	end += table->length;
	while (p < end) {
		h = (struct ivhd_header *)p;
		if (h->type == amd_iommu_target_ivhd_type) {
			int ret = find_last_devid_from_ivhd(h);

			if (ret)
				return ret;
		}
		p += h->length;
	}
	WARN_ON(p != end);

	return 0;
}

/****************************************************************************
 *
 * The following functions belong to the code path which parses the ACPI table
 * the second time. In this ACPI parsing iteration we allocate IOMMU specific
 * data structures, initialize the device/alias/rlookup table and also
 * basically initialize the hardware.
 *
 ****************************************************************************/

/*
 * Allocates the command buffer. This buffer is per AMD IOMMU. We can
 * write commands to that buffer later and the IOMMU will execute them
 * asynchronously
 */
static int __init alloc_command_buffer(struct amd_iommu *iommu)
{
	iommu->cmd_buf = (void *)__get_free_pages(GFP_KERNEL | __GFP_ZERO,
						  get_order(CMD_BUFFER_SIZE));

	return iommu->cmd_buf ? 0 : -ENOMEM;
}

/*
 * This function resets the command buffer if the IOMMU stopped fetching
 * commands from it.
 */
void amd_iommu_reset_cmd_buffer(struct amd_iommu *iommu)
{
	iommu_feature_disable(iommu, CONTROL_CMDBUF_EN);

	writel(0x00, iommu->mmio_base + MMIO_CMD_HEAD_OFFSET);
	writel(0x00, iommu->mmio_base + MMIO_CMD_TAIL_OFFSET);
	iommu->cmd_buf_head = 0;
	iommu->cmd_buf_tail = 0;

	iommu_feature_enable(iommu, CONTROL_CMDBUF_EN);
}

/*
 * This function writes the command buffer address to the hardware and
 * enables it.
 */
static void iommu_enable_command_buffer(struct amd_iommu *iommu)
{
	u64 entry;

	BUG_ON(iommu->cmd_buf == NULL);

	entry = iommu_virt_to_phys(iommu->cmd_buf);
	entry |= MMIO_CMD_SIZE_512;

	memcpy_toio(iommu->mmio_base + MMIO_CMD_BUF_OFFSET,
		    &entry, sizeof(entry));

	amd_iommu_reset_cmd_buffer(iommu);
}

/*
 * This function disables the command buffer
 */
static void iommu_disable_command_buffer(struct amd_iommu *iommu)
{
	iommu_feature_disable(iommu, CONTROL_CMDBUF_EN);
}

static void __init free_command_buffer(struct amd_iommu *iommu)
{
	free_pages((unsigned long)iommu->cmd_buf, get_order(CMD_BUFFER_SIZE));
}

static void *__init iommu_alloc_4k_pages(struct amd_iommu *iommu,
					 gfp_t gfp, size_t size)
{
	int order = get_order(size);
	void *buf = (void *)__get_free_pages(gfp, order);

	if (buf &&
	    iommu_feature(iommu, FEATURE_SNP) &&
	    set_memory_4k((unsigned long)buf, (1 << order))) {
		free_pages((unsigned long)buf, order);
		buf = NULL;
	}

	return buf;
}

/* allocates the memory where the IOMMU will log its events to */
static int __init alloc_event_buffer(struct amd_iommu *iommu)
{
	iommu->evt_buf = iommu_alloc_4k_pages(iommu, GFP_KERNEL | __GFP_ZERO,
					      EVT_BUFFER_SIZE);

	return iommu->evt_buf ? 0 : -ENOMEM;
}

static void iommu_enable_event_buffer(struct amd_iommu *iommu)
{
	u64 entry;

	BUG_ON(iommu->evt_buf == NULL);

	entry = iommu_virt_to_phys(iommu->evt_buf) | EVT_LEN_MASK;

	memcpy_toio(iommu->mmio_base + MMIO_EVT_BUF_OFFSET,
		    &entry, sizeof(entry));

	/* set head and tail to zero manually */
	writel(0x00, iommu->mmio_base + MMIO_EVT_HEAD_OFFSET);
	writel(0x00, iommu->mmio_base + MMIO_EVT_TAIL_OFFSET);

	iommu_feature_enable(iommu, CONTROL_EVT_LOG_EN);
}

/*
 * This function disables the event log buffer
 */
static void iommu_disable_event_buffer(struct amd_iommu *iommu)
{
	iommu_feature_disable(iommu, CONTROL_EVT_LOG_EN);
}

static void __init free_event_buffer(struct amd_iommu *iommu)
{
	free_pages((unsigned long)iommu->evt_buf, get_order(EVT_BUFFER_SIZE));
}

/* allocates the memory where the IOMMU will log its events to */
static int __init alloc_ppr_log(struct amd_iommu *iommu)
{
	iommu->ppr_log = iommu_alloc_4k_pages(iommu, GFP_KERNEL | __GFP_ZERO,
					      PPR_LOG_SIZE);

	return iommu->ppr_log ? 0 : -ENOMEM;
}

static void iommu_enable_ppr_log(struct amd_iommu *iommu)
{
	u64 entry;

	if (iommu->ppr_log == NULL)
		return;

	entry = iommu_virt_to_phys(iommu->ppr_log) | PPR_LOG_SIZE_512;

	memcpy_toio(iommu->mmio_base + MMIO_PPR_LOG_OFFSET,
		    &entry, sizeof(entry));

	/* set head and tail to zero manually */
	writel(0x00, iommu->mmio_base + MMIO_PPR_HEAD_OFFSET);
	writel(0x00, iommu->mmio_base + MMIO_PPR_TAIL_OFFSET);

	iommu_feature_enable(iommu, CONTROL_PPRLOG_EN);
	iommu_feature_enable(iommu, CONTROL_PPR_EN);
}

static void __init free_ppr_log(struct amd_iommu *iommu)
{
	free_pages((unsigned long)iommu->ppr_log, get_order(PPR_LOG_SIZE));
}

static void free_ga_log(struct amd_iommu *iommu)
{
#ifdef CONFIG_IRQ_REMAP
	free_pages((unsigned long)iommu->ga_log, get_order(GA_LOG_SIZE));
	free_pages((unsigned long)iommu->ga_log_tail, get_order(8));
#endif
}

static int iommu_ga_log_enable(struct amd_iommu *iommu)
{
#ifdef CONFIG_IRQ_REMAP
	u32 status, i;

	if (!iommu->ga_log)
		return -EINVAL;

	status = readl(iommu->mmio_base + MMIO_STATUS_OFFSET);

	/* Check if already running */
	if (status & (MMIO_STATUS_GALOG_RUN_MASK))
		return 0;

	iommu_feature_enable(iommu, CONTROL_GAINT_EN);
	iommu_feature_enable(iommu, CONTROL_GALOG_EN);

	for (i = 0; i < LOOP_TIMEOUT; ++i) {
		status = readl(iommu->mmio_base + MMIO_STATUS_OFFSET);
		if (status & (MMIO_STATUS_GALOG_RUN_MASK))
			break;
	}

	if (i >= LOOP_TIMEOUT)
		return -EINVAL;
#endif /* CONFIG_IRQ_REMAP */
	return 0;
}

#ifdef CONFIG_IRQ_REMAP
static int iommu_init_ga_log(struct amd_iommu *iommu)
{
	u64 entry;

	if (!AMD_IOMMU_GUEST_IR_VAPIC(amd_iommu_guest_ir))
		return 0;

	iommu->ga_log = (u8 *)__get_free_pages(GFP_KERNEL | __GFP_ZERO,
					get_order(GA_LOG_SIZE));
	if (!iommu->ga_log)
		goto err_out;

	iommu->ga_log_tail = (u8 *)__get_free_pages(GFP_KERNEL | __GFP_ZERO,
					get_order(8));
	if (!iommu->ga_log_tail)
		goto err_out;

	entry = iommu_virt_to_phys(iommu->ga_log) | GA_LOG_SIZE_512;
	memcpy_toio(iommu->mmio_base + MMIO_GA_LOG_BASE_OFFSET,
		    &entry, sizeof(entry));
	entry = (iommu_virt_to_phys(iommu->ga_log_tail) &
		 (BIT_ULL(52)-1)) & ~7ULL;
	memcpy_toio(iommu->mmio_base + MMIO_GA_LOG_TAIL_OFFSET,
		    &entry, sizeof(entry));
	writel(0x00, iommu->mmio_base + MMIO_GA_HEAD_OFFSET);
	writel(0x00, iommu->mmio_base + MMIO_GA_TAIL_OFFSET);

	return 0;
err_out:
	free_ga_log(iommu);
	return -EINVAL;
}
#endif /* CONFIG_IRQ_REMAP */

static int iommu_init_ga(struct amd_iommu *iommu)
{
	int ret = 0;

#ifdef CONFIG_IRQ_REMAP
	/* Note: We have already checked GASup from IVRS table.
	 *       Now, we need to make sure that GAMSup is set.
	 */
	if (AMD_IOMMU_GUEST_IR_VAPIC(amd_iommu_guest_ir) &&
	    !iommu_feature(iommu, FEATURE_GAM_VAPIC))
		amd_iommu_guest_ir = AMD_IOMMU_GUEST_IR_LEGACY_GA;

	ret = iommu_init_ga_log(iommu);
#endif /* CONFIG_IRQ_REMAP */

	return ret;
}

static int __init alloc_cwwb_sem(struct amd_iommu *iommu)
{
	iommu->cmd_sem = iommu_alloc_4k_pages(iommu, GFP_KERNEL | __GFP_ZERO, 1);

	return iommu->cmd_sem ? 0 : -ENOMEM;
}

static void __init free_cwwb_sem(struct amd_iommu *iommu)
{
	if (iommu->cmd_sem)
		free_page((unsigned long)iommu->cmd_sem);
}

static void iommu_enable_xt(struct amd_iommu *iommu)
{
#ifdef CONFIG_IRQ_REMAP
	/*
	 * XT mode (32-bit APIC destination ID) requires
	 * GA mode (128-bit IRTE support) as a prerequisite.
	 */
	if (AMD_IOMMU_GUEST_IR_GA(amd_iommu_guest_ir) &&
	    amd_iommu_xt_mode == IRQ_REMAP_X2APIC_MODE)
		iommu_feature_enable(iommu, CONTROL_XT_EN);
#endif /* CONFIG_IRQ_REMAP */
}

static void iommu_enable_gt(struct amd_iommu *iommu)
{
	if (!iommu_feature(iommu, FEATURE_GT))
		return;

	iommu_feature_enable(iommu, CONTROL_GT_EN);
}

/* sets a specific bit in the device table entry. */
static void set_dev_entry_bit(u16 devid, u8 bit)
{
	int i = (bit >> 6) & 0x03;
	int _bit = bit & 0x3f;

	amd_iommu_dev_table[devid].data[i] |= (1UL << _bit);
}

static int get_dev_entry_bit(u16 devid, u8 bit)
{
	int i = (bit >> 6) & 0x03;
	int _bit = bit & 0x3f;

	return (amd_iommu_dev_table[devid].data[i] & (1UL << _bit)) >> _bit;
}


static bool copy_device_table(void)
{
	u64 int_ctl, int_tab_len, entry = 0, last_entry = 0;
	struct dev_table_entry *old_devtb = NULL;
	u32 lo, hi, devid, old_devtb_size;
	phys_addr_t old_devtb_phys;
	struct amd_iommu *iommu;
	u16 dom_id, dte_v, irq_v;
	gfp_t gfp_flag;
	u64 tmp;

	if (!amd_iommu_pre_enabled)
		return false;

	pr_warn("Translation is already enabled - trying to copy translation structures\n");
	for_each_iommu(iommu) {
		/* All IOMMUs should use the same device table with the same size */
		lo = readl(iommu->mmio_base + MMIO_DEV_TABLE_OFFSET);
		hi = readl(iommu->mmio_base + MMIO_DEV_TABLE_OFFSET + 4);
		entry = (((u64) hi) << 32) + lo;
		if (last_entry && last_entry != entry) {
			pr_err("IOMMU:%d should use the same dev table as others!\n",
				iommu->index);
			return false;
		}
		last_entry = entry;

		old_devtb_size = ((entry & ~PAGE_MASK) + 1) << 12;
		if (old_devtb_size != dev_table_size) {
			pr_err("The device table size of IOMMU:%d is not expected!\n",
				iommu->index);
			return false;
		}
	}

	/*
	 * When SME is enabled in the first kernel, the entry includes the
	 * memory encryption mask(sme_me_mask), we must remove the memory
	 * encryption mask to obtain the true physical address in kdump kernel.
	 */
	old_devtb_phys = __sme_clr(entry) & PAGE_MASK;

	if (old_devtb_phys >= 0x100000000ULL) {
		pr_err("The address of old device table is above 4G, not trustworthy!\n");
		return false;
	}
	old_devtb = (sme_active() && is_kdump_kernel())
		    ? (__force void *)ioremap_encrypted(old_devtb_phys,
							dev_table_size)
		    : memremap(old_devtb_phys, dev_table_size, MEMREMAP_WB);

	if (!old_devtb)
		return false;

	gfp_flag = GFP_KERNEL | __GFP_ZERO | GFP_DMA32;
	old_dev_tbl_cpy = (void *)__get_free_pages(gfp_flag,
				get_order(dev_table_size));
	if (old_dev_tbl_cpy == NULL) {
		pr_err("Failed to allocate memory for copying old device table!\n");
		return false;
	}

	for (devid = 0; devid <= amd_iommu_last_bdf; ++devid) {
		old_dev_tbl_cpy[devid] = old_devtb[devid];
		dom_id = old_devtb[devid].data[1] & DEV_DOMID_MASK;
		dte_v = old_devtb[devid].data[0] & DTE_FLAG_V;

		if (dte_v && dom_id) {
			old_dev_tbl_cpy[devid].data[0] = old_devtb[devid].data[0];
			old_dev_tbl_cpy[devid].data[1] = old_devtb[devid].data[1];
			__set_bit(dom_id, amd_iommu_pd_alloc_bitmap);
			/* If gcr3 table existed, mask it out */
			if (old_devtb[devid].data[0] & DTE_FLAG_GV) {
				tmp = DTE_GCR3_VAL_B(~0ULL) << DTE_GCR3_SHIFT_B;
				tmp |= DTE_GCR3_VAL_C(~0ULL) << DTE_GCR3_SHIFT_C;
				old_dev_tbl_cpy[devid].data[1] &= ~tmp;
				tmp = DTE_GCR3_VAL_A(~0ULL) << DTE_GCR3_SHIFT_A;
				tmp |= DTE_FLAG_GV;
				old_dev_tbl_cpy[devid].data[0] &= ~tmp;
			}
		}

		irq_v = old_devtb[devid].data[2] & DTE_IRQ_REMAP_ENABLE;
		int_ctl = old_devtb[devid].data[2] & DTE_IRQ_REMAP_INTCTL_MASK;
		int_tab_len = old_devtb[devid].data[2] & DTE_INTTABLEN_MASK;
		if (irq_v && (int_ctl || int_tab_len)) {
			if ((int_ctl != DTE_IRQ_REMAP_INTCTL) ||
			    (int_tab_len != DTE_INTTABLEN)) {
				pr_err("Wrong old irq remapping flag: %#x\n", devid);
				return false;
			}

		        old_dev_tbl_cpy[devid].data[2] = old_devtb[devid].data[2];
		}
	}
	memunmap(old_devtb);

	return true;
}

void amd_iommu_apply_erratum_63(u16 devid)
{
	int sysmgt;

	sysmgt = get_dev_entry_bit(devid, DEV_ENTRY_SYSMGT1) |
		 (get_dev_entry_bit(devid, DEV_ENTRY_SYSMGT2) << 1);

	if (sysmgt == 0x01)
		set_dev_entry_bit(devid, DEV_ENTRY_IW);
}

/* Writes the specific IOMMU for a device into the rlookup table */
static void __init set_iommu_for_device(struct amd_iommu *iommu, u16 devid)
{
	amd_iommu_rlookup_table[devid] = iommu;
}

/*
 * This function takes the device specific flags read from the ACPI
 * table and sets up the device table entry with that information
 */
static void __init set_dev_entry_from_acpi(struct amd_iommu *iommu,
					   u16 devid, u32 flags, u32 ext_flags)
{
	if (flags & ACPI_DEVFLAG_INITPASS)
		set_dev_entry_bit(devid, DEV_ENTRY_INIT_PASS);
	if (flags & ACPI_DEVFLAG_EXTINT)
		set_dev_entry_bit(devid, DEV_ENTRY_EINT_PASS);
	if (flags & ACPI_DEVFLAG_NMI)
		set_dev_entry_bit(devid, DEV_ENTRY_NMI_PASS);
	if (flags & ACPI_DEVFLAG_SYSMGT1)
		set_dev_entry_bit(devid, DEV_ENTRY_SYSMGT1);
	if (flags & ACPI_DEVFLAG_SYSMGT2)
		set_dev_entry_bit(devid, DEV_ENTRY_SYSMGT2);
	if (flags & ACPI_DEVFLAG_LINT0)
		set_dev_entry_bit(devid, DEV_ENTRY_LINT0_PASS);
	if (flags & ACPI_DEVFLAG_LINT1)
		set_dev_entry_bit(devid, DEV_ENTRY_LINT1_PASS);

	amd_iommu_apply_erratum_63(devid);

	set_iommu_for_device(iommu, devid);
}

int __init add_special_device(u8 type, u8 id, u16 *devid, bool cmd_line)
{
	struct devid_map *entry;
	struct list_head *list;

	if (type == IVHD_SPECIAL_IOAPIC)
		list = &ioapic_map;
	else if (type == IVHD_SPECIAL_HPET)
		list = &hpet_map;
	else
		return -EINVAL;

	list_for_each_entry(entry, list, list) {
		if (!(entry->id == id && entry->cmd_line))
			continue;

		pr_info("Command-line override present for %s id %d - ignoring\n",
			type == IVHD_SPECIAL_IOAPIC ? "IOAPIC" : "HPET", id);

		*devid = entry->devid;

		return 0;
	}

	entry = kzalloc(sizeof(*entry), GFP_KERNEL);
	if (!entry)
		return -ENOMEM;

	entry->id	= id;
	entry->devid	= *devid;
	entry->cmd_line	= cmd_line;

	list_add_tail(&entry->list, list);

	return 0;
}

static int __init add_acpi_hid_device(u8 *hid, u8 *uid, u16 *devid,
				      bool cmd_line)
{
	struct acpihid_map_entry *entry;
	struct list_head *list = &acpihid_map;

	list_for_each_entry(entry, list, list) {
		if (strcmp(entry->hid, hid) ||
		    (*uid && *entry->uid && strcmp(entry->uid, uid)) ||
		    !entry->cmd_line)
			continue;

		pr_info("Command-line override for hid:%s uid:%s\n",
			hid, uid);
		*devid = entry->devid;
		return 0;
	}

	entry = kzalloc(sizeof(*entry), GFP_KERNEL);
	if (!entry)
		return -ENOMEM;

	memcpy(entry->uid, uid, strlen(uid));
	memcpy(entry->hid, hid, strlen(hid));
	entry->devid = *devid;
	entry->cmd_line	= cmd_line;
	entry->root_devid = (entry->devid & (~0x7));

	pr_info("%s, add hid:%s, uid:%s, rdevid:%d\n",
		entry->cmd_line ? "cmd" : "ivrs",
		entry->hid, entry->uid, entry->root_devid);

	list_add_tail(&entry->list, list);
	return 0;
}

static int __init add_early_maps(void)
{
	int i, ret;

	for (i = 0; i < early_ioapic_map_size; ++i) {
		ret = add_special_device(IVHD_SPECIAL_IOAPIC,
					 early_ioapic_map[i].id,
					 &early_ioapic_map[i].devid,
					 early_ioapic_map[i].cmd_line);
		if (ret)
			return ret;
	}

	for (i = 0; i < early_hpet_map_size; ++i) {
		ret = add_special_device(IVHD_SPECIAL_HPET,
					 early_hpet_map[i].id,
					 &early_hpet_map[i].devid,
					 early_hpet_map[i].cmd_line);
		if (ret)
			return ret;
	}

	for (i = 0; i < early_acpihid_map_size; ++i) {
		ret = add_acpi_hid_device(early_acpihid_map[i].hid,
					  early_acpihid_map[i].uid,
					  &early_acpihid_map[i].devid,
					  early_acpihid_map[i].cmd_line);
		if (ret)
			return ret;
	}

	return 0;
}

/*
 * Takes a pointer to an AMD IOMMU entry in the ACPI table and
 * initializes the hardware and our data structures with it.
 */
static int __init init_iommu_from_acpi(struct amd_iommu *iommu,
					struct ivhd_header *h)
{
	u8 *p = (u8 *)h;
	u8 *end = p, flags = 0;
	u16 devid = 0, devid_start = 0, devid_to = 0;
	u32 dev_i, ext_flags = 0;
	bool alias = false;
	struct ivhd_entry *e;
	u32 ivhd_size;
	int ret;


	ret = add_early_maps();
	if (ret)
		return ret;

	amd_iommu_apply_ivrs_quirks();

	/*
	 * First save the recommended feature enable bits from ACPI
	 */
	iommu->acpi_flags = h->flags;

	/*
	 * Done. Now parse the device entries
	 */
	ivhd_size = get_ivhd_header_size(h);
	if (!ivhd_size) {
		pr_err("Unsupported IVHD type %#x\n", h->type);
		return -EINVAL;
	}

	p += ivhd_size;

	end += h->length;


	while (p < end) {
		e = (struct ivhd_entry *)p;
		switch (e->type) {
		case IVHD_DEV_ALL:

			DUMP_printk("  DEV_ALL\t\t\tflags: %02x\n", e->flags);

			for (dev_i = 0; dev_i <= amd_iommu_last_bdf; ++dev_i)
				set_dev_entry_from_acpi(iommu, dev_i, e->flags, 0);
			break;
		case IVHD_DEV_SELECT:

			DUMP_printk("  DEV_SELECT\t\t\t devid: %02x:%02x.%x "
				    "flags: %02x\n",
				    PCI_BUS_NUM(e->devid),
				    PCI_SLOT(e->devid),
				    PCI_FUNC(e->devid),
				    e->flags);

			devid = e->devid;
			set_dev_entry_from_acpi(iommu, devid, e->flags, 0);
			break;
		case IVHD_DEV_SELECT_RANGE_START:

			DUMP_printk("  DEV_SELECT_RANGE_START\t "
				    "devid: %02x:%02x.%x flags: %02x\n",
				    PCI_BUS_NUM(e->devid),
				    PCI_SLOT(e->devid),
				    PCI_FUNC(e->devid),
				    e->flags);

			devid_start = e->devid;
			flags = e->flags;
			ext_flags = 0;
			alias = false;
			break;
		case IVHD_DEV_ALIAS:

			DUMP_printk("  DEV_ALIAS\t\t\t devid: %02x:%02x.%x "
				    "flags: %02x devid_to: %02x:%02x.%x\n",
				    PCI_BUS_NUM(e->devid),
				    PCI_SLOT(e->devid),
				    PCI_FUNC(e->devid),
				    e->flags,
				    PCI_BUS_NUM(e->ext >> 8),
				    PCI_SLOT(e->ext >> 8),
				    PCI_FUNC(e->ext >> 8));

			devid = e->devid;
			devid_to = e->ext >> 8;
			set_dev_entry_from_acpi(iommu, devid   , e->flags, 0);
			set_dev_entry_from_acpi(iommu, devid_to, e->flags, 0);
			amd_iommu_alias_table[devid] = devid_to;
			break;
		case IVHD_DEV_ALIAS_RANGE:

			DUMP_printk("  DEV_ALIAS_RANGE\t\t "
				    "devid: %02x:%02x.%x flags: %02x "
				    "devid_to: %02x:%02x.%x\n",
				    PCI_BUS_NUM(e->devid),
				    PCI_SLOT(e->devid),
				    PCI_FUNC(e->devid),
				    e->flags,
				    PCI_BUS_NUM(e->ext >> 8),
				    PCI_SLOT(e->ext >> 8),
				    PCI_FUNC(e->ext >> 8));

			devid_start = e->devid;
			flags = e->flags;
			devid_to = e->ext >> 8;
			ext_flags = 0;
			alias = true;
			break;
		case IVHD_DEV_EXT_SELECT:

			DUMP_printk("  DEV_EXT_SELECT\t\t devid: %02x:%02x.%x "
				    "flags: %02x ext: %08x\n",
				    PCI_BUS_NUM(e->devid),
				    PCI_SLOT(e->devid),
				    PCI_FUNC(e->devid),
				    e->flags, e->ext);

			devid = e->devid;
			set_dev_entry_from_acpi(iommu, devid, e->flags,
						e->ext);
			break;
		case IVHD_DEV_EXT_SELECT_RANGE:

			DUMP_printk("  DEV_EXT_SELECT_RANGE\t devid: "
				    "%02x:%02x.%x flags: %02x ext: %08x\n",
				    PCI_BUS_NUM(e->devid),
				    PCI_SLOT(e->devid),
				    PCI_FUNC(e->devid),
				    e->flags, e->ext);

			devid_start = e->devid;
			flags = e->flags;
			ext_flags = e->ext;
			alias = false;
			break;
		case IVHD_DEV_RANGE_END:

			DUMP_printk("  DEV_RANGE_END\t\t devid: %02x:%02x.%x\n",
				    PCI_BUS_NUM(e->devid),
				    PCI_SLOT(e->devid),
				    PCI_FUNC(e->devid));

			devid = e->devid;
			for (dev_i = devid_start; dev_i <= devid; ++dev_i) {
				if (alias) {
					amd_iommu_alias_table[dev_i] = devid_to;
					set_dev_entry_from_acpi(iommu,
						devid_to, flags, ext_flags);
				}
				set_dev_entry_from_acpi(iommu, dev_i,
							flags, ext_flags);
			}
			break;
		case IVHD_DEV_SPECIAL: {
			u8 handle, type;
			const char *var;
			u16 devid;
			int ret;

			handle = e->ext & 0xff;
			devid  = (e->ext >>  8) & 0xffff;
			type   = (e->ext >> 24) & 0xff;

			if (type == IVHD_SPECIAL_IOAPIC)
				var = "IOAPIC";
			else if (type == IVHD_SPECIAL_HPET)
				var = "HPET";
			else
				var = "UNKNOWN";

			DUMP_printk("  DEV_SPECIAL(%s[%d])\t\tdevid: %02x:%02x.%x\n",
				    var, (int)handle,
				    PCI_BUS_NUM(devid),
				    PCI_SLOT(devid),
				    PCI_FUNC(devid));

			ret = add_special_device(type, handle, &devid, false);
			if (ret)
				return ret;

			/*
			 * add_special_device might update the devid in case a
			 * command-line override is present. So call
			 * set_dev_entry_from_acpi after add_special_device.
			 */
			set_dev_entry_from_acpi(iommu, devid, e->flags, 0);

			break;
		}
		case IVHD_DEV_ACPI_HID: {
			u16 devid;
			u8 hid[ACPIHID_HID_LEN];
			u8 uid[ACPIHID_UID_LEN];
			int ret;

			if (h->type != 0x40) {
				pr_err(FW_BUG "Invalid IVHD device type %#x\n",
				       e->type);
				break;
			}

			memcpy(hid, (u8 *)(&e->ext), ACPIHID_HID_LEN - 1);
			hid[ACPIHID_HID_LEN - 1] = '\0';

			if (!(*hid)) {
				pr_err(FW_BUG "Invalid HID.\n");
				break;
			}

			uid[0] = '\0';
			switch (e->uidf) {
			case UID_NOT_PRESENT:

				if (e->uidl != 0)
					pr_warn(FW_BUG "Invalid UID length.\n");

				break;
			case UID_IS_INTEGER:

				sprintf(uid, "%d", e->uid);

				break;
			case UID_IS_CHARACTER:

				memcpy(uid, &e->uid, e->uidl);
				uid[e->uidl] = '\0';

				break;
			default:
				break;
			}

			devid = e->devid;
			DUMP_printk("  DEV_ACPI_HID(%s[%s])\t\tdevid: %02x:%02x.%x\n",
				    hid, uid,
				    PCI_BUS_NUM(devid),
				    PCI_SLOT(devid),
				    PCI_FUNC(devid));

			flags = e->flags;

			ret = add_acpi_hid_device(hid, uid, &devid, false);
			if (ret)
				return ret;

			/*
			 * add_special_device might update the devid in case a
			 * command-line override is present. So call
			 * set_dev_entry_from_acpi after add_special_device.
			 */
			set_dev_entry_from_acpi(iommu, devid, e->flags, 0);

			break;
		}
		default:
			break;
		}

		p += ivhd_entry_length(p);
	}

	return 0;
}

static void __init free_iommu_one(struct amd_iommu *iommu)
{
	free_cwwb_sem(iommu);
	free_command_buffer(iommu);
	free_event_buffer(iommu);
	free_ppr_log(iommu);
	free_ga_log(iommu);
	iommu_unmap_mmio_space(iommu);
}

static void __init free_iommu_all(void)
{
	struct amd_iommu *iommu, *next;

	for_each_iommu_safe(iommu, next) {
		list_del(&iommu->list);
		free_iommu_one(iommu);
		kfree(iommu);
	}
}

/*
 * Family15h Model 10h-1fh erratum 746 (IOMMU Logging May Stall Translations)
 * Workaround:
 *     BIOS should disable L2B micellaneous clock gating by setting
 *     L2_L2B_CK_GATE_CONTROL[CKGateL2BMiscDisable](D0F2xF4_x90[2]) = 1b
 */
static void amd_iommu_erratum_746_workaround(struct amd_iommu *iommu)
{
	u32 value;

	if ((boot_cpu_data.x86 != 0x15) ||
	    (boot_cpu_data.x86_model < 0x10) ||
	    (boot_cpu_data.x86_model > 0x1f))
		return;

	pci_write_config_dword(iommu->dev, 0xf0, 0x90);
	pci_read_config_dword(iommu->dev, 0xf4, &value);

	if (value & BIT(2))
		return;

	/* Select NB indirect register 0x90 and enable writing */
	pci_write_config_dword(iommu->dev, 0xf0, 0x90 | (1 << 8));

	pci_write_config_dword(iommu->dev, 0xf4, value | 0x4);
	pci_info(iommu->dev, "Applying erratum 746 workaround\n");

	/* Clear the enable writing bit */
	pci_write_config_dword(iommu->dev, 0xf0, 0x90);
}

/*
 * Family15h Model 30h-3fh (IOMMU Mishandles ATS Write Permission)
 * Workaround:
 *     BIOS should enable ATS write permission check by setting
 *     L2_DEBUG_3[AtsIgnoreIWDis](D0F2xF4_x47[0]) = 1b
 */
static void amd_iommu_ats_write_check_workaround(struct amd_iommu *iommu)
{
	u32 value;

	if ((boot_cpu_data.x86 != 0x15) ||
	    (boot_cpu_data.x86_model < 0x30) ||
	    (boot_cpu_data.x86_model > 0x3f))
		return;

	/* Test L2_DEBUG_3[AtsIgnoreIWDis] == 1 */
	value = iommu_read_l2(iommu, 0x47);

	if (value & BIT(0))
		return;

	/* Set L2_DEBUG_3[AtsIgnoreIWDis] = 1 */
	iommu_write_l2(iommu, 0x47, value | BIT(0));

	pci_info(iommu->dev, "Applying ATS write check workaround\n");
}

/*
 * This function clues the initialization function for one IOMMU
 * together and also allocates the command buffer and programs the
 * hardware. It does NOT enable the IOMMU. This is done afterwards.
 */
static int __init init_iommu_one(struct amd_iommu *iommu, struct ivhd_header *h)
{
	int ret;

	raw_spin_lock_init(&iommu->lock);
	iommu->cmd_sem_val = 0;

	/* Add IOMMU to internal data structures */
	list_add_tail(&iommu->list, &amd_iommu_list);
	iommu->index = amd_iommus_present++;

	if (unlikely(iommu->index >= MAX_IOMMUS)) {
		WARN(1, "System has more IOMMUs than supported by this driver\n");
		return -ENOSYS;
	}

	/* Index is fine - add IOMMU to the array */
	amd_iommus[iommu->index] = iommu;

	/*
	 * Copy data from ACPI table entry to the iommu struct
	 */
	iommu->devid   = h->devid;
	iommu->cap_ptr = h->cap_ptr;
	iommu->pci_seg = h->pci_seg;
	iommu->mmio_phys = h->mmio_phys;

	switch (h->type) {
	case 0x10:
		/* Check if IVHD EFR contains proper max banks/counters */
		if ((h->efr_attr != 0) &&
		    ((h->efr_attr & (0xF << 13)) != 0) &&
		    ((h->efr_attr & (0x3F << 17)) != 0))
			iommu->mmio_phys_end = MMIO_REG_END_OFFSET;
		else
			iommu->mmio_phys_end = MMIO_CNTR_CONF_OFFSET;

		/*
		 * Note: GA (128-bit IRTE) mode requires cmpxchg16b supports.
		 * GAM also requires GA mode. Therefore, we need to
		 * check cmpxchg16b support before enabling it.
		 */
		if (!boot_cpu_has(X86_FEATURE_CX16) ||
		    ((h->efr_attr & (0x1 << IOMMU_FEAT_GASUP_SHIFT)) == 0))
			amd_iommu_guest_ir = AMD_IOMMU_GUEST_IR_LEGACY;
		break;
	case 0x11:
	case 0x40:
		if (h->efr_reg & (1 << 9))
			iommu->mmio_phys_end = MMIO_REG_END_OFFSET;
		else
			iommu->mmio_phys_end = MMIO_CNTR_CONF_OFFSET;

		/*
		 * Note: GA (128-bit IRTE) mode requires cmpxchg16b supports.
		 * XT, GAM also requires GA mode. Therefore, we need to
		 * check cmpxchg16b support before enabling them.
		 */
		if (!boot_cpu_has(X86_FEATURE_CX16) ||
		    ((h->efr_reg & (0x1 << IOMMU_EFR_GASUP_SHIFT)) == 0)) {
			amd_iommu_guest_ir = AMD_IOMMU_GUEST_IR_LEGACY;
			break;
		}

		if (h->efr_reg & BIT(IOMMU_EFR_XTSUP_SHIFT))
			amd_iommu_xt_mode = IRQ_REMAP_X2APIC_MODE;

		early_iommu_features_init(iommu, h);

		break;
	default:
		return -EINVAL;
	}

	iommu->mmio_base = iommu_map_mmio_space(iommu->mmio_phys,
						iommu->mmio_phys_end);
	if (!iommu->mmio_base)
		return -ENOMEM;

	if (alloc_cwwb_sem(iommu))
		return -ENOMEM;

	if (alloc_command_buffer(iommu))
		return -ENOMEM;

	if (alloc_event_buffer(iommu))
		return -ENOMEM;

	iommu->int_enabled = false;

	init_translation_status(iommu);
	if (translation_pre_enabled(iommu) && !is_kdump_kernel()) {
		iommu_disable(iommu);
		clear_translation_pre_enabled(iommu);
		pr_warn("Translation was enabled for IOMMU:%d but we are not in kdump mode\n",
			iommu->index);
	}
	if (amd_iommu_pre_enabled)
		amd_iommu_pre_enabled = translation_pre_enabled(iommu);

	ret = init_iommu_from_acpi(iommu, h);
	if (ret)
		return ret;

	if (amd_iommu_irq_remap) {
		ret = amd_iommu_create_irq_domain(iommu);
		if (ret)
			return ret;
	}

	/*
	 * Make sure IOMMU is not considered to translate itself. The IVRS
	 * table tells us so, but this is a lie!
	 */
	amd_iommu_rlookup_table[iommu->devid] = NULL;

	return 0;
}

/**
 * get_highest_supported_ivhd_type - Look up the appropriate IVHD type
 * @ivrs: Pointer to the IVRS header
 *
 * This function search through all IVDB of the maximum supported IVHD
 */
static u8 get_highest_supported_ivhd_type(struct acpi_table_header *ivrs)
{
	u8 *base = (u8 *)ivrs;
	struct ivhd_header *ivhd = (struct ivhd_header *)
					(base + IVRS_HEADER_LENGTH);
	u8 last_type = ivhd->type;
	u16 devid = ivhd->devid;

	while (((u8 *)ivhd - base < ivrs->length) &&
	       (ivhd->type <= ACPI_IVHD_TYPE_MAX_SUPPORTED)) {
		u8 *p = (u8 *) ivhd;

		if (ivhd->devid == devid)
			last_type = ivhd->type;
		ivhd = (struct ivhd_header *)(p + ivhd->length);
	}

	return last_type;
}

/*
 * Iterates over all IOMMU entries in the ACPI table, allocates the
 * IOMMU structure and initializes it with init_iommu_one()
 */
static int __init init_iommu_all(struct acpi_table_header *table)
{
	u8 *p = (u8 *)table, *end = (u8 *)table;
	struct ivhd_header *h;
	struct amd_iommu *iommu;
	int ret;

	end += table->length;
	p += IVRS_HEADER_LENGTH;

	while (p < end) {
		h = (struct ivhd_header *)p;
		if (*p == amd_iommu_target_ivhd_type) {

			DUMP_printk("device: %02x:%02x.%01x cap: %04x "
				    "seg: %d flags: %01x info %04x\n",
				    PCI_BUS_NUM(h->devid), PCI_SLOT(h->devid),
				    PCI_FUNC(h->devid), h->cap_ptr,
				    h->pci_seg, h->flags, h->info);
			DUMP_printk("       mmio-addr: %016llx\n",
				    h->mmio_phys);

			iommu = kzalloc(sizeof(struct amd_iommu), GFP_KERNEL);
			if (iommu == NULL)
				return -ENOMEM;

			ret = init_iommu_one(iommu, h);
			if (ret)
				return ret;
		}
		p += h->length;

	}
	WARN_ON(p != end);

	return 0;
}

static void __init init_iommu_perf_ctr(struct amd_iommu *iommu)
{
	int retry;
	struct pci_dev *pdev = iommu->dev;
	u64 val = 0xabcd, val2 = 0, save_reg, save_src;

	if (!iommu_feature(iommu, FEATURE_PC))
		return;

	amd_iommu_pc_present = true;

	/* save the value to restore, if writable */
	if (iommu_pc_get_set_reg(iommu, 0, 0, 0, &save_reg, false) ||
	    iommu_pc_get_set_reg(iommu, 0, 0, 8, &save_src, false))
		goto pc_false;

	/*
	 * Disable power gating by programing the performance counter
	 * source to 20 (i.e. counts the reads and writes from/to IOMMU
	 * Reserved Register [MMIO Offset 1FF8h] that are ignored.),
	 * which never get incremented during this init phase.
	 * (Note: The event is also deprecated.)
	 */
	val = 20;
	if (iommu_pc_get_set_reg(iommu, 0, 0, 8, &val, true))
		goto pc_false;

	/* Check if the performance counters can be written to */
	val = 0xabcd;
	for (retry = 5; retry; retry--) {
		if (iommu_pc_get_set_reg(iommu, 0, 0, 0, &val, true) ||
		    iommu_pc_get_set_reg(iommu, 0, 0, 0, &val2, false) ||
		    val2)
			break;

		/* Wait about 20 msec for power gating to disable and retry. */
		msleep(20);
	}

	/* restore */
	if (iommu_pc_get_set_reg(iommu, 0, 0, 0, &save_reg, true) ||
	    iommu_pc_get_set_reg(iommu, 0, 0, 8, &save_src, true))
		goto pc_false;

	if (val != val2)
		goto pc_false;

	pci_info(pdev, "IOMMU performance counters supported\n");

	val = readl(iommu->mmio_base + MMIO_CNTR_CONF_OFFSET);
	iommu->max_banks = (u8) ((val >> 12) & 0x3f);
	iommu->max_counters = (u8) ((val >> 7) & 0xf);

	return;

pc_false:
	pci_err(pdev, "Unable to read/write to IOMMU perf counter.\n");
	amd_iommu_pc_present = false;
	return;
}

static ssize_t amd_iommu_show_cap(struct device *dev,
				  struct device_attribute *attr,
				  char *buf)
{
	struct amd_iommu *iommu = dev_to_amd_iommu(dev);
	return sprintf(buf, "%x\n", iommu->cap);
}
static DEVICE_ATTR(cap, S_IRUGO, amd_iommu_show_cap, NULL);

static ssize_t amd_iommu_show_features(struct device *dev,
				       struct device_attribute *attr,
				       char *buf)
{
	struct amd_iommu *iommu = dev_to_amd_iommu(dev);
	return sprintf(buf, "%llx\n", iommu->features);
}
static DEVICE_ATTR(features, S_IRUGO, amd_iommu_show_features, NULL);

static struct attribute *amd_iommu_attrs[] = {
	&dev_attr_cap.attr,
	&dev_attr_features.attr,
	NULL,
};

static struct attribute_group amd_iommu_group = {
	.name = "amd-iommu",
	.attrs = amd_iommu_attrs,
};

static const struct attribute_group *amd_iommu_groups[] = {
	&amd_iommu_group,
	NULL,
};

/*
 * Note: IVHD 0x11 and 0x40 also contains exact copy
 * of the IOMMU Extended Feature Register [MMIO Offset 0030h].
 * Default to EFR in IVHD since it is available sooner (i.e. before PCI init).
 */
static void __init late_iommu_features_init(struct amd_iommu *iommu)
{
	u64 features;

	if (!(iommu->cap & (1 << IOMMU_CAP_EFR)))
		return;

	/* read extended feature bits */
	features = readq(iommu->mmio_base + MMIO_EXT_FEATURES);

	if (!iommu->features) {
		iommu->features = features;
		return;
	}

	/*
	 * Sanity check and warn if EFR values from
	 * IVHD and MMIO conflict.
	 */
	if (features != iommu->features)
		pr_warn(FW_WARN "EFR mismatch. Use IVHD EFR (%#llx : %#llx\n).",
			features, iommu->features);
}

static int __init iommu_init_pci(struct amd_iommu *iommu)
{
	int cap_ptr = iommu->cap_ptr;
	int ret;

	iommu->dev = pci_get_domain_bus_and_slot(0, PCI_BUS_NUM(iommu->devid),
						 iommu->devid & 0xff);
	if (!iommu->dev)
		return -ENODEV;

	/* Prevent binding other PCI device drivers to IOMMU devices */
	iommu->dev->match_driver = false;

	pci_read_config_dword(iommu->dev, cap_ptr + MMIO_CAP_HDR_OFFSET,
			      &iommu->cap);

	if (!(iommu->cap & (1 << IOMMU_CAP_IOTLB)))
		amd_iommu_iotlb_sup = false;

	late_iommu_features_init(iommu);

	if (iommu_feature(iommu, FEATURE_GT)) {
		int glxval;
		u32 max_pasid;
		u64 pasmax;

		pasmax = iommu->features & FEATURE_PASID_MASK;
		pasmax >>= FEATURE_PASID_SHIFT;
		max_pasid  = (1 << (pasmax + 1)) - 1;

		amd_iommu_max_pasid = min(amd_iommu_max_pasid, max_pasid);

		BUG_ON(amd_iommu_max_pasid & ~PASID_MASK);

		glxval   = iommu->features & FEATURE_GLXVAL_MASK;
		glxval >>= FEATURE_GLXVAL_SHIFT;

		if (amd_iommu_max_glx_val == -1)
			amd_iommu_max_glx_val = glxval;
		else
			amd_iommu_max_glx_val = min(amd_iommu_max_glx_val, glxval);
	}

	if (iommu_feature(iommu, FEATURE_GT) &&
	    iommu_feature(iommu, FEATURE_PPR)) {
		iommu->is_iommu_v2   = true;
		amd_iommu_v2_present = true;
	}

	if (iommu_feature(iommu, FEATURE_PPR) && alloc_ppr_log(iommu))
		return -ENOMEM;

	ret = iommu_init_ga(iommu);
	if (ret)
		return ret;

	if (iommu->cap & (1UL << IOMMU_CAP_NPCACHE))
		amd_iommu_np_cache = true;

	init_iommu_perf_ctr(iommu);

	if (is_rd890_iommu(iommu->dev)) {
		int i, j;

		iommu->root_pdev =
			pci_get_domain_bus_and_slot(0, iommu->dev->bus->number,
						    PCI_DEVFN(0, 0));

		/*
		 * Some rd890 systems may not be fully reconfigured by the
		 * BIOS, so it's necessary for us to store this information so
		 * it can be reprogrammed on resume
		 */
		pci_read_config_dword(iommu->dev, iommu->cap_ptr + 4,
				&iommu->stored_addr_lo);
		pci_read_config_dword(iommu->dev, iommu->cap_ptr + 8,
				&iommu->stored_addr_hi);

		/* Low bit locks writes to configuration space */
		iommu->stored_addr_lo &= ~1;

		for (i = 0; i < 6; i++)
			for (j = 0; j < 0x12; j++)
				iommu->stored_l1[i][j] = iommu_read_l1(iommu, i, j);

		for (i = 0; i < 0x83; i++)
			iommu->stored_l2[i] = iommu_read_l2(iommu, i);
	}

	amd_iommu_erratum_746_workaround(iommu);
	amd_iommu_ats_write_check_workaround(iommu);

	iommu_device_sysfs_add(&iommu->iommu, &iommu->dev->dev,
			       amd_iommu_groups, "ivhd%d", iommu->index);
	iommu_device_set_ops(&iommu->iommu, &amd_iommu_ops);
	iommu_device_register(&iommu->iommu);

	return pci_enable_device(iommu->dev);
}

static void print_iommu_info(void)
{
	static const char * const feat_str[] = {
		"PreF", "PPR", "X2APIC", "NX", "GT", "[5]",
		"IA", "GA", "HE", "PC"
	};
	struct amd_iommu *iommu;

	for_each_iommu(iommu) {
		struct pci_dev *pdev = iommu->dev;
		int i;

		pci_info(pdev, "Found IOMMU cap 0x%x\n", iommu->cap_ptr);

		if (iommu->cap & (1 << IOMMU_CAP_EFR)) {
			pci_info(pdev, "Extended features (%#llx):",
				 iommu->features);
			for (i = 0; i < ARRAY_SIZE(feat_str); ++i) {
				if (iommu_feature(iommu, (1ULL << i)))
					pr_cont(" %s", feat_str[i]);
			}

			if (iommu->features & FEATURE_GAM_VAPIC)
				pr_cont(" GA_vAPIC");

			pr_cont("\n");
		}
	}
	if (irq_remapping_enabled) {
		pr_info("Interrupt remapping enabled\n");
		if (AMD_IOMMU_GUEST_IR_VAPIC(amd_iommu_guest_ir))
			pr_info("Virtual APIC enabled\n");
		if (amd_iommu_xt_mode == IRQ_REMAP_X2APIC_MODE)
			pr_info("X2APIC enabled\n");
	}
}

static int __init amd_iommu_init_pci(void)
{
	struct amd_iommu *iommu;
	int ret;

	for_each_iommu(iommu) {
		ret = iommu_init_pci(iommu);
		if (ret)
			break;

		/* Need to setup range after PCI init */
		iommu_set_cwwb_range(iommu);
	}

	/*
	 * Order is important here to make sure any unity map requirements are
	 * fulfilled. The unity mappings are created and written to the device
	 * table during the amd_iommu_init_api() call.
	 *
	 * After that we call init_device_table_dma() to make sure any
	 * uninitialized DTE will block DMA, and in the end we flush the caches
	 * of all IOMMUs to make sure the changes to the device table are
	 * active.
	 */
	ret = amd_iommu_init_api();

	init_device_table_dma();

	for_each_iommu(iommu)
		iommu_flush_all_caches(iommu);

	if (!ret)
		print_iommu_info();

	return ret;
}

/****************************************************************************
 *
 * The following functions initialize the MSI interrupts for all IOMMUs
 * in the system. It's a bit challenging because there could be multiple
 * IOMMUs per PCI BDF but we can call pci_enable_msi(x) only once per
 * pci_dev.
 *
 ****************************************************************************/

static int iommu_setup_msi(struct amd_iommu *iommu)
{
	int r;

	r = pci_enable_msi(iommu->dev);
	if (r)
		return r;

	r = request_threaded_irq(iommu->dev->irq,
				 amd_iommu_int_handler,
				 amd_iommu_int_thread,
				 0, "AMD-Vi",
				 iommu);

	if (r) {
		pci_disable_msi(iommu->dev);
		return r;
	}

	return 0;
}

union intcapxt {
	u64	capxt;
	struct {
		u64	reserved_0		:  2,
			dest_mode_logical	:  1,
			reserved_1		:  5,
			destid_0_23		: 24,
			vector			:  8,
			reserved_2		: 16,
			destid_24_31		:  8;
	};
} __attribute__ ((packed));

/*
 * There isn't really any need to mask/unmask at the irqchip level because
 * the 64-bit INTCAPXT registers can be updated atomically without tearing
 * when the affinity is being updated.
 */
static void intcapxt_unmask_irq(struct irq_data *data)
{
}
<<<<<<< HEAD

static void intcapxt_mask_irq(struct irq_data *data)
{
}

static struct irq_chip intcapxt_controller;

=======

static void intcapxt_mask_irq(struct irq_data *data)
{
}

static struct irq_chip intcapxt_controller;

>>>>>>> 7aef27f0
static int intcapxt_irqdomain_activate(struct irq_domain *domain,
				       struct irq_data *irqd, bool reserve)
{
	struct amd_iommu *iommu = irqd->chip_data;
	struct irq_cfg *cfg = irqd_cfg(irqd);
	union intcapxt xt;

	xt.capxt = 0ULL;
	xt.dest_mode_logical = apic->dest_mode_logical;
	xt.vector = cfg->vector;
	xt.destid_0_23 = cfg->dest_apicid & GENMASK(23, 0);
	xt.destid_24_31 = cfg->dest_apicid >> 24;

	/**
	 * Current IOMMU implemtation uses the same IRQ for all
	 * 3 IOMMU interrupts.
	 */
	writeq(xt.capxt, iommu->mmio_base + MMIO_INTCAPXT_EVT_OFFSET);
	writeq(xt.capxt, iommu->mmio_base + MMIO_INTCAPXT_PPR_OFFSET);
	writeq(xt.capxt, iommu->mmio_base + MMIO_INTCAPXT_GALOG_OFFSET);
	return 0;
}

static void intcapxt_irqdomain_deactivate(struct irq_domain *domain,
					  struct irq_data *irqd)
{
	intcapxt_mask_irq(irqd);
}


static int intcapxt_irqdomain_alloc(struct irq_domain *domain, unsigned int virq,
				    unsigned int nr_irqs, void *arg)
{
	struct irq_alloc_info *info = arg;
	int i, ret;

	if (!info || info->type != X86_IRQ_ALLOC_TYPE_AMDVI)
		return -EINVAL;

	ret = irq_domain_alloc_irqs_parent(domain, virq, nr_irqs, arg);
	if (ret < 0)
		return ret;

	for (i = virq; i < virq + nr_irqs; i++) {
		struct irq_data *irqd = irq_domain_get_irq_data(domain, i);

		irqd->chip = &intcapxt_controller;
		irqd->chip_data = info->data;
		__irq_set_handler(i, handle_edge_irq, 0, "edge");
	}

	return ret;
}

static void intcapxt_irqdomain_free(struct irq_domain *domain, unsigned int virq,
				    unsigned int nr_irqs)
{
	irq_domain_free_irqs_top(domain, virq, nr_irqs);
}

static int intcapxt_set_affinity(struct irq_data *irqd,
				 const struct cpumask *mask, bool force)
{
	struct irq_data *parent = irqd->parent_data;
	int ret;

	ret = parent->chip->irq_set_affinity(parent, mask, force);
	if (ret < 0 || ret == IRQ_SET_MASK_OK_DONE)
		return ret;

	return intcapxt_irqdomain_activate(irqd->domain, irqd, false);
}

static struct irq_chip intcapxt_controller = {
	.name			= "IOMMU-MSI",
	.irq_unmask		= intcapxt_unmask_irq,
	.irq_mask		= intcapxt_mask_irq,
	.irq_ack		= irq_chip_ack_parent,
	.irq_retrigger		= irq_chip_retrigger_hierarchy,
	.irq_set_affinity       = intcapxt_set_affinity,
	.flags			= IRQCHIP_SKIP_SET_WAKE,
};

static const struct irq_domain_ops intcapxt_domain_ops = {
	.alloc			= intcapxt_irqdomain_alloc,
	.free			= intcapxt_irqdomain_free,
	.activate		= intcapxt_irqdomain_activate,
	.deactivate		= intcapxt_irqdomain_deactivate,
};


static struct irq_domain *iommu_irqdomain;

static struct irq_domain *iommu_get_irqdomain(void)
{
	struct fwnode_handle *fn;

	/* No need for locking here (yet) as the init is single-threaded */
	if (iommu_irqdomain)
		return iommu_irqdomain;

	fn = irq_domain_alloc_named_fwnode("AMD-Vi-MSI");
	if (!fn)
		return NULL;

	iommu_irqdomain = irq_domain_create_hierarchy(x86_vector_domain, 0, 0,
						      fn, &intcapxt_domain_ops,
						      NULL);
	if (!iommu_irqdomain)
		irq_domain_free_fwnode(fn);

	return iommu_irqdomain;
}

static int iommu_setup_intcapxt(struct amd_iommu *iommu)
{
	struct irq_domain *domain;
	struct irq_alloc_info info;
	int irq, ret;

	domain = iommu_get_irqdomain();
	if (!domain)
		return -ENXIO;

	init_irq_alloc_info(&info, NULL);
	info.type = X86_IRQ_ALLOC_TYPE_AMDVI;
	info.data = iommu;

	irq = irq_domain_alloc_irqs(domain, 1, NUMA_NO_NODE, &info);
	if (irq < 0) {
		irq_domain_remove(domain);
		return irq;
	}

	ret = request_threaded_irq(irq, amd_iommu_int_handler,
				   amd_iommu_int_thread, 0, "AMD-Vi", iommu);
	if (ret) {
		irq_domain_free_irqs(irq, 1);
		irq_domain_remove(domain);
		return ret;
	}

	iommu_feature_enable(iommu, CONTROL_INTCAPXT_EN);
	return 0;
}

static int iommu_init_irq(struct amd_iommu *iommu)
{
	int ret;

	if (iommu->int_enabled)
		goto enable_faults;

	if (amd_iommu_xt_mode == IRQ_REMAP_X2APIC_MODE)
		ret = iommu_setup_intcapxt(iommu);
	else if (iommu->dev->msi_cap)
		ret = iommu_setup_msi(iommu);
	else
		ret = -ENODEV;

	if (ret)
		return ret;

	iommu->int_enabled = true;
enable_faults:
	iommu_feature_enable(iommu, CONTROL_EVT_INT_EN);

	if (iommu->ppr_log != NULL)
		iommu_feature_enable(iommu, CONTROL_PPRINT_EN);

	iommu_ga_log_enable(iommu);

	return 0;
}

/****************************************************************************
 *
 * The next functions belong to the third pass of parsing the ACPI
 * table. In this last pass the memory mapping requirements are
 * gathered (like exclusion and unity mapping ranges).
 *
 ****************************************************************************/

static void __init free_unity_maps(void)
{
	struct unity_map_entry *entry, *next;

	list_for_each_entry_safe(entry, next, &amd_iommu_unity_map, list) {
		list_del(&entry->list);
		kfree(entry);
	}
}

/* called for unity map ACPI definition */
static int __init init_unity_map_range(struct ivmd_header *m)
{
	struct unity_map_entry *e = NULL;
	char *s;

	e = kzalloc(sizeof(*e), GFP_KERNEL);
	if (e == NULL)
		return -ENOMEM;

	switch (m->type) {
	default:
		kfree(e);
		return 0;
	case ACPI_IVMD_TYPE:
		s = "IVMD_TYPEi\t\t\t";
		e->devid_start = e->devid_end = m->devid;
		break;
	case ACPI_IVMD_TYPE_ALL:
		s = "IVMD_TYPE_ALL\t\t";
		e->devid_start = 0;
		e->devid_end = amd_iommu_last_bdf;
		break;
	case ACPI_IVMD_TYPE_RANGE:
		s = "IVMD_TYPE_RANGE\t\t";
		e->devid_start = m->devid;
		e->devid_end = m->aux;
		break;
	}
	e->address_start = PAGE_ALIGN(m->range_start);
	e->address_end = e->address_start + PAGE_ALIGN(m->range_length);
	e->prot = m->flags >> 1;

	/*
	 * Treat per-device exclusion ranges as r/w unity-mapped regions
	 * since some buggy BIOSes might lead to the overwritten exclusion
	 * range (exclusion_start and exclusion_length members). This
	 * happens when there are multiple exclusion ranges (IVMD entries)
	 * defined in ACPI table.
	 */
	if (m->flags & IVMD_FLAG_EXCL_RANGE)
		e->prot = (IVMD_FLAG_IW | IVMD_FLAG_IR) >> 1;

	DUMP_printk("%s devid_start: %02x:%02x.%x devid_end: %02x:%02x.%x"
		    " range_start: %016llx range_end: %016llx flags: %x\n", s,
		    PCI_BUS_NUM(e->devid_start), PCI_SLOT(e->devid_start),
		    PCI_FUNC(e->devid_start), PCI_BUS_NUM(e->devid_end),
		    PCI_SLOT(e->devid_end), PCI_FUNC(e->devid_end),
		    e->address_start, e->address_end, m->flags);

	list_add_tail(&e->list, &amd_iommu_unity_map);

	return 0;
}

/* iterates over all memory definitions we find in the ACPI table */
static int __init init_memory_definitions(struct acpi_table_header *table)
{
	u8 *p = (u8 *)table, *end = (u8 *)table;
	struct ivmd_header *m;

	end += table->length;
	p += IVRS_HEADER_LENGTH;

	while (p < end) {
		m = (struct ivmd_header *)p;
		if (m->flags & (IVMD_FLAG_UNITY_MAP | IVMD_FLAG_EXCL_RANGE))
			init_unity_map_range(m);

		p += m->length;
	}

	return 0;
}

/*
 * Init the device table to not allow DMA access for devices
 */
static void init_device_table_dma(void)
{
	u32 devid;

	for (devid = 0; devid <= amd_iommu_last_bdf; ++devid) {
		set_dev_entry_bit(devid, DEV_ENTRY_VALID);
		set_dev_entry_bit(devid, DEV_ENTRY_TRANSLATION);
	}
}

static void __init uninit_device_table_dma(void)
{
	u32 devid;

	for (devid = 0; devid <= amd_iommu_last_bdf; ++devid) {
		amd_iommu_dev_table[devid].data[0] = 0ULL;
		amd_iommu_dev_table[devid].data[1] = 0ULL;
	}
}

static void init_device_table(void)
{
	u32 devid;

	if (!amd_iommu_irq_remap)
		return;

	for (devid = 0; devid <= amd_iommu_last_bdf; ++devid)
		set_dev_entry_bit(devid, DEV_ENTRY_IRQ_TBL_EN);
}

static void iommu_init_flags(struct amd_iommu *iommu)
{
	iommu->acpi_flags & IVHD_FLAG_HT_TUN_EN_MASK ?
		iommu_feature_enable(iommu, CONTROL_HT_TUN_EN) :
		iommu_feature_disable(iommu, CONTROL_HT_TUN_EN);

	iommu->acpi_flags & IVHD_FLAG_PASSPW_EN_MASK ?
		iommu_feature_enable(iommu, CONTROL_PASSPW_EN) :
		iommu_feature_disable(iommu, CONTROL_PASSPW_EN);

	iommu->acpi_flags & IVHD_FLAG_RESPASSPW_EN_MASK ?
		iommu_feature_enable(iommu, CONTROL_RESPASSPW_EN) :
		iommu_feature_disable(iommu, CONTROL_RESPASSPW_EN);

	iommu->acpi_flags & IVHD_FLAG_ISOC_EN_MASK ?
		iommu_feature_enable(iommu, CONTROL_ISOC_EN) :
		iommu_feature_disable(iommu, CONTROL_ISOC_EN);

	/*
	 * make IOMMU memory accesses cache coherent
	 */
	iommu_feature_enable(iommu, CONTROL_COHERENT_EN);

	/* Set IOTLB invalidation timeout to 1s */
	iommu_set_inv_tlb_timeout(iommu, CTRL_INV_TO_1S);
}

static void iommu_apply_resume_quirks(struct amd_iommu *iommu)
{
	int i, j;
	u32 ioc_feature_control;
	struct pci_dev *pdev = iommu->root_pdev;

	/* RD890 BIOSes may not have completely reconfigured the iommu */
	if (!is_rd890_iommu(iommu->dev) || !pdev)
		return;

	/*
	 * First, we need to ensure that the iommu is enabled. This is
	 * controlled by a register in the northbridge
	 */

	/* Select Northbridge indirect register 0x75 and enable writing */
	pci_write_config_dword(pdev, 0x60, 0x75 | (1 << 7));
	pci_read_config_dword(pdev, 0x64, &ioc_feature_control);

	/* Enable the iommu */
	if (!(ioc_feature_control & 0x1))
		pci_write_config_dword(pdev, 0x64, ioc_feature_control | 1);

	/* Restore the iommu BAR */
	pci_write_config_dword(iommu->dev, iommu->cap_ptr + 4,
			       iommu->stored_addr_lo);
	pci_write_config_dword(iommu->dev, iommu->cap_ptr + 8,
			       iommu->stored_addr_hi);

	/* Restore the l1 indirect regs for each of the 6 l1s */
	for (i = 0; i < 6; i++)
		for (j = 0; j < 0x12; j++)
			iommu_write_l1(iommu, i, j, iommu->stored_l1[i][j]);

	/* Restore the l2 indirect regs */
	for (i = 0; i < 0x83; i++)
		iommu_write_l2(iommu, i, iommu->stored_l2[i]);

	/* Lock PCI setup registers */
	pci_write_config_dword(iommu->dev, iommu->cap_ptr + 4,
			       iommu->stored_addr_lo | 1);
}

static void iommu_enable_ga(struct amd_iommu *iommu)
{
#ifdef CONFIG_IRQ_REMAP
	switch (amd_iommu_guest_ir) {
	case AMD_IOMMU_GUEST_IR_VAPIC:
		iommu_feature_enable(iommu, CONTROL_GAM_EN);
		fallthrough;
	case AMD_IOMMU_GUEST_IR_LEGACY_GA:
		iommu_feature_enable(iommu, CONTROL_GA_EN);
		iommu->irte_ops = &irte_128_ops;
		break;
	default:
		iommu->irte_ops = &irte_32_ops;
		break;
	}
#endif
}

static void early_enable_iommu(struct amd_iommu *iommu)
{
	iommu_disable(iommu);
	iommu_init_flags(iommu);
	iommu_set_device_table(iommu);
	iommu_enable_command_buffer(iommu);
	iommu_enable_event_buffer(iommu);
	iommu_set_exclusion_range(iommu);
	iommu_enable_ga(iommu);
	iommu_enable_xt(iommu);
	iommu_enable(iommu);
	iommu_flush_all_caches(iommu);
}

/*
 * This function finally enables all IOMMUs found in the system after
 * they have been initialized.
 *
 * Or if in kdump kernel and IOMMUs are all pre-enabled, try to copy
 * the old content of device table entries. Not this case or copy failed,
 * just continue as normal kernel does.
 */
static void early_enable_iommus(void)
{
	struct amd_iommu *iommu;


	if (!copy_device_table()) {
		/*
		 * If come here because of failure in copying device table from old
		 * kernel with all IOMMUs enabled, print error message and try to
		 * free allocated old_dev_tbl_cpy.
		 */
		if (amd_iommu_pre_enabled)
			pr_err("Failed to copy DEV table from previous kernel.\n");
		if (old_dev_tbl_cpy != NULL)
			free_pages((unsigned long)old_dev_tbl_cpy,
					get_order(dev_table_size));

		for_each_iommu(iommu) {
			clear_translation_pre_enabled(iommu);
			early_enable_iommu(iommu);
		}
	} else {
		pr_info("Copied DEV table from previous kernel.\n");
		free_pages((unsigned long)amd_iommu_dev_table,
				get_order(dev_table_size));
		amd_iommu_dev_table = old_dev_tbl_cpy;
		for_each_iommu(iommu) {
			iommu_disable_command_buffer(iommu);
			iommu_disable_event_buffer(iommu);
			iommu_enable_command_buffer(iommu);
			iommu_enable_event_buffer(iommu);
			iommu_enable_ga(iommu);
			iommu_enable_xt(iommu);
			iommu_set_device_table(iommu);
			iommu_flush_all_caches(iommu);
		}
	}

#ifdef CONFIG_IRQ_REMAP
	if (AMD_IOMMU_GUEST_IR_VAPIC(amd_iommu_guest_ir))
		amd_iommu_irq_ops.capability |= (1 << IRQ_POSTING_CAP);
#endif
}

static void enable_iommus_v2(void)
{
	struct amd_iommu *iommu;

	for_each_iommu(iommu) {
		iommu_enable_ppr_log(iommu);
		iommu_enable_gt(iommu);
	}
}

static void enable_iommus(void)
{
	early_enable_iommus();

	enable_iommus_v2();
}

static void disable_iommus(void)
{
	struct amd_iommu *iommu;

	for_each_iommu(iommu)
		iommu_disable(iommu);

#ifdef CONFIG_IRQ_REMAP
	if (AMD_IOMMU_GUEST_IR_VAPIC(amd_iommu_guest_ir))
		amd_iommu_irq_ops.capability &= ~(1 << IRQ_POSTING_CAP);
#endif
}

/*
 * Suspend/Resume support
 * disable suspend until real resume implemented
 */

static void amd_iommu_resume(void)
{
	struct amd_iommu *iommu;

	for_each_iommu(iommu)
		iommu_apply_resume_quirks(iommu);

	/* re-load the hardware */
	enable_iommus();

	amd_iommu_enable_interrupts();
}

static int amd_iommu_suspend(void)
{
	/* disable IOMMUs to go out of the way for BIOS */
	disable_iommus();

	return 0;
}

static struct syscore_ops amd_iommu_syscore_ops = {
	.suspend = amd_iommu_suspend,
	.resume = amd_iommu_resume,
};

static void __init free_iommu_resources(void)
{
	kmemleak_free(irq_lookup_table);
	free_pages((unsigned long)irq_lookup_table,
		   get_order(rlookup_table_size));
	irq_lookup_table = NULL;

	kmem_cache_destroy(amd_iommu_irq_cache);
	amd_iommu_irq_cache = NULL;

	free_pages((unsigned long)amd_iommu_rlookup_table,
		   get_order(rlookup_table_size));
	amd_iommu_rlookup_table = NULL;

	free_pages((unsigned long)amd_iommu_alias_table,
		   get_order(alias_table_size));
	amd_iommu_alias_table = NULL;

	free_pages((unsigned long)amd_iommu_dev_table,
		   get_order(dev_table_size));
	amd_iommu_dev_table = NULL;

	free_iommu_all();
}

/* SB IOAPIC is always on this device in AMD systems */
#define IOAPIC_SB_DEVID		((0x00 << 8) | PCI_DEVFN(0x14, 0))

static bool __init check_ioapic_information(void)
{
	const char *fw_bug = FW_BUG;
	bool ret, has_sb_ioapic;
	int idx;

	has_sb_ioapic = false;
	ret           = false;

	/*
	 * If we have map overrides on the kernel command line the
	 * messages in this function might not describe firmware bugs
	 * anymore - so be careful
	 */
	if (cmdline_maps)
		fw_bug = "";

	for (idx = 0; idx < nr_ioapics; idx++) {
		int devid, id = mpc_ioapic_id(idx);

		devid = get_ioapic_devid(id);
		if (devid < 0) {
			pr_err("%s: IOAPIC[%d] not in IVRS table\n",
				fw_bug, id);
			ret = false;
		} else if (devid == IOAPIC_SB_DEVID) {
			has_sb_ioapic = true;
			ret           = true;
		}
	}

	if (!has_sb_ioapic) {
		/*
		 * We expect the SB IOAPIC to be listed in the IVRS
		 * table. The system timer is connected to the SB IOAPIC
		 * and if we don't have it in the list the system will
		 * panic at boot time.  This situation usually happens
		 * when the BIOS is buggy and provides us the wrong
		 * device id for the IOAPIC in the system.
		 */
		pr_err("%s: No southbridge IOAPIC found\n", fw_bug);
	}

	if (!ret)
		pr_err("Disabling interrupt remapping\n");

	return ret;
}

static void __init free_dma_resources(void)
{
	free_pages((unsigned long)amd_iommu_pd_alloc_bitmap,
		   get_order(MAX_DOMAIN_ID/8));
	amd_iommu_pd_alloc_bitmap = NULL;

	free_unity_maps();
}

static void __init ivinfo_init(void *ivrs)
{
	amd_iommu_ivinfo = *((u32 *)(ivrs + IOMMU_IVINFO_OFFSET));
}

/*
 * This is the hardware init function for AMD IOMMU in the system.
 * This function is called either from amd_iommu_init or from the interrupt
 * remapping setup code.
 *
 * This function basically parses the ACPI table for AMD IOMMU (IVRS)
 * four times:
 *
 *	1 pass) Discover the most comprehensive IVHD type to use.
 *
 *	2 pass) Find the highest PCI device id the driver has to handle.
 *		Upon this information the size of the data structures is
 *		determined that needs to be allocated.
 *
 *	3 pass) Initialize the data structures just allocated with the
 *		information in the ACPI table about available AMD IOMMUs
 *		in the system. It also maps the PCI devices in the
 *		system to specific IOMMUs
 *
 *	4 pass) After the basic data structures are allocated and
 *		initialized we update them with information about memory
 *		remapping requirements parsed out of the ACPI table in
 *		this last pass.
 *
 * After everything is set up the IOMMUs are enabled and the necessary
 * hotplug and suspend notifiers are registered.
 */
static int __init early_amd_iommu_init(void)
{
	struct acpi_table_header *ivrs_base;
	int i, remap_cache_sz, ret;
	acpi_status status;
<<<<<<< HEAD
	u32 pci_id;
=======
>>>>>>> 7aef27f0

	if (!amd_iommu_detected)
		return -ENODEV;

	status = acpi_get_table("IVRS", 0, &ivrs_base);
	if (status == AE_NOT_FOUND)
		return -ENODEV;
	else if (ACPI_FAILURE(status)) {
		const char *err = acpi_format_exception(status);
		pr_err("IVRS table error: %s\n", err);
		return -EINVAL;
	}

	/*
	 * Validate checksum here so we don't need to do it when
	 * we actually parse the table
	 */
	ret = check_ivrs_checksum(ivrs_base);
	if (ret)
		goto out;

	ivinfo_init(ivrs_base);

	amd_iommu_target_ivhd_type = get_highest_supported_ivhd_type(ivrs_base);
	DUMP_printk("Using IVHD type %#x\n", amd_iommu_target_ivhd_type);

	/*
	 * First parse ACPI tables to find the largest Bus/Dev/Func
	 * we need to handle. Upon this information the shared data
	 * structures for the IOMMUs in the system will be allocated
	 */
	ret = find_last_devid_acpi(ivrs_base);
	if (ret)
		goto out;

	dev_table_size     = tbl_size(DEV_TABLE_ENTRY_SIZE);
	alias_table_size   = tbl_size(ALIAS_TABLE_ENTRY_SIZE);
	rlookup_table_size = tbl_size(RLOOKUP_TABLE_ENTRY_SIZE);

	/* Device table - directly used by all IOMMUs */
	ret = -ENOMEM;
	amd_iommu_dev_table = (void *)__get_free_pages(
				      GFP_KERNEL | __GFP_ZERO | GFP_DMA32,
				      get_order(dev_table_size));
	if (amd_iommu_dev_table == NULL)
		goto out;

	/*
	 * Alias table - map PCI Bus/Dev/Func to Bus/Dev/Func the
	 * IOMMU see for that device
	 */
	amd_iommu_alias_table = (void *)__get_free_pages(GFP_KERNEL,
			get_order(alias_table_size));
	if (amd_iommu_alias_table == NULL)
		goto out;

	/* IOMMU rlookup table - find the IOMMU for a specific device */
	amd_iommu_rlookup_table = (void *)__get_free_pages(
			GFP_KERNEL | __GFP_ZERO,
			get_order(rlookup_table_size));
	if (amd_iommu_rlookup_table == NULL)
		goto out;

	amd_iommu_pd_alloc_bitmap = (void *)__get_free_pages(
					    GFP_KERNEL | __GFP_ZERO,
					    get_order(MAX_DOMAIN_ID/8));
	if (amd_iommu_pd_alloc_bitmap == NULL)
		goto out;

	/*
	 * let all alias entries point to itself
	 */
	for (i = 0; i <= amd_iommu_last_bdf; ++i)
		amd_iommu_alias_table[i] = i;

	/*
	 * never allocate domain 0 because its used as the non-allocated and
	 * error value placeholder
	 */
	__set_bit(0, amd_iommu_pd_alloc_bitmap);

	/*
	 * now the data structures are allocated and basically initialized
	 * start the real acpi table scan
	 */
	ret = init_iommu_all(ivrs_base);
	if (ret)
		goto out;

	/* Disable any previously enabled IOMMUs */
	if (!is_kdump_kernel() || amd_iommu_disabled)
		disable_iommus();

	if (amd_iommu_irq_remap)
		amd_iommu_irq_remap = check_ioapic_information();

	if (amd_iommu_irq_remap) {
		/*
		 * Interrupt remapping enabled, create kmem_cache for the
		 * remapping tables.
		 */
		ret = -ENOMEM;
		if (!AMD_IOMMU_GUEST_IR_GA(amd_iommu_guest_ir))
			remap_cache_sz = MAX_IRQS_PER_TABLE * sizeof(u32);
		else
			remap_cache_sz = MAX_IRQS_PER_TABLE * (sizeof(u64) * 2);
		amd_iommu_irq_cache = kmem_cache_create("irq_remap_cache",
							remap_cache_sz,
							DTE_INTTAB_ALIGNMENT,
							0, NULL);
		if (!amd_iommu_irq_cache)
			goto out;

		irq_lookup_table = (void *)__get_free_pages(
				GFP_KERNEL | __GFP_ZERO,
				get_order(rlookup_table_size));
		kmemleak_alloc(irq_lookup_table, rlookup_table_size,
			       1, GFP_KERNEL);
		if (!irq_lookup_table)
			goto out;
	}

	ret = init_memory_definitions(ivrs_base);
	if (ret)
		goto out;

	/* init the device table */
	init_device_table();

out:
	/* Don't leak any ACPI memory */
	acpi_put_table(ivrs_base);

	return ret;
}

static int amd_iommu_enable_interrupts(void)
{
	struct amd_iommu *iommu;
	int ret = 0;

	for_each_iommu(iommu) {
		ret = iommu_init_irq(iommu);
		if (ret)
			goto out;
	}

out:
	return ret;
}

static bool detect_ivrs(void)
{
	struct acpi_table_header *ivrs_base;
	acpi_status status;
	int i;

	status = acpi_get_table("IVRS", 0, &ivrs_base);
	if (status == AE_NOT_FOUND)
		return false;
	else if (ACPI_FAILURE(status)) {
		const char *err = acpi_format_exception(status);
		pr_err("IVRS table error: %s\n", err);
		return false;
	}

	acpi_put_table(ivrs_base);

	/* Don't use IOMMU if there is Stoney Ridge graphics */
	for (i = 0; i < 32; i++) {
		u32 pci_id;

		pci_id = read_pci_config(0, i, 0, 0);
		if ((pci_id & 0xffff) == 0x1002 && (pci_id >> 16) == 0x98e4) {
			pr_info("Disable IOMMU on Stoney Ridge\n");
			return false;
		}
	}

	/* Make sure ACS will be enabled during PCI probe */
	pci_request_acs();

	return true;
}

/****************************************************************************
 *
 * AMD IOMMU Initialization State Machine
 *
 ****************************************************************************/

static int __init state_next(void)
{
	int ret = 0;

	switch (init_state) {
	case IOMMU_START_STATE:
		if (!detect_ivrs()) {
			init_state	= IOMMU_NOT_FOUND;
			ret		= -ENODEV;
		} else {
			init_state	= IOMMU_IVRS_DETECTED;
		}
		break;
	case IOMMU_IVRS_DETECTED:
		if (amd_iommu_disabled) {
			init_state = IOMMU_CMDLINE_DISABLED;
			ret = -EINVAL;
		} else {
			ret = early_amd_iommu_init();
			init_state = ret ? IOMMU_INIT_ERROR : IOMMU_ACPI_FINISHED;
		}
		break;
	case IOMMU_ACPI_FINISHED:
		early_enable_iommus();
		x86_platform.iommu_shutdown = disable_iommus;
		init_state = IOMMU_ENABLED;
		break;
	case IOMMU_ENABLED:
		register_syscore_ops(&amd_iommu_syscore_ops);
		ret = amd_iommu_init_pci();
		init_state = ret ? IOMMU_INIT_ERROR : IOMMU_PCI_INIT;
		enable_iommus_v2();
		break;
	case IOMMU_PCI_INIT:
		ret = amd_iommu_enable_interrupts();
		init_state = ret ? IOMMU_INIT_ERROR : IOMMU_INTERRUPTS_EN;
		break;
	case IOMMU_INTERRUPTS_EN:
		ret = amd_iommu_init_dma_ops();
		init_state = ret ? IOMMU_INIT_ERROR : IOMMU_DMA_OPS;
		break;
	case IOMMU_DMA_OPS:
		init_state = IOMMU_INITIALIZED;
		break;
	case IOMMU_INITIALIZED:
		/* Nothing to do */
		break;
	case IOMMU_NOT_FOUND:
	case IOMMU_INIT_ERROR:
	case IOMMU_CMDLINE_DISABLED:
		/* Error states => do nothing */
		ret = -EINVAL;
		break;
	default:
		/* Unknown state */
		BUG();
	}

	if (ret) {
		free_dma_resources();
		if (!irq_remapping_enabled) {
			disable_iommus();
			free_iommu_resources();
		} else {
			struct amd_iommu *iommu;

			uninit_device_table_dma();
			for_each_iommu(iommu)
				iommu_flush_all_caches(iommu);
		}
	}
	return ret;
}

static int __init iommu_go_to_state(enum iommu_init_state state)
{
	int ret = -EINVAL;

	while (init_state != state) {
		if (init_state == IOMMU_NOT_FOUND         ||
		    init_state == IOMMU_INIT_ERROR        ||
		    init_state == IOMMU_CMDLINE_DISABLED)
			break;
		ret = state_next();
	}

	return ret;
}

#ifdef CONFIG_IRQ_REMAP
int __init amd_iommu_prepare(void)
{
	int ret;

	amd_iommu_irq_remap = true;

	ret = iommu_go_to_state(IOMMU_ACPI_FINISHED);
	if (ret) {
		amd_iommu_irq_remap = false;
		return ret;
	}

	return amd_iommu_irq_remap ? 0 : -ENODEV;
}

int __init amd_iommu_enable(void)
{
	int ret;

	ret = iommu_go_to_state(IOMMU_ENABLED);
	if (ret)
		return ret;

	irq_remapping_enabled = 1;
	return amd_iommu_xt_mode;
}

void amd_iommu_disable(void)
{
	amd_iommu_suspend();
}

int amd_iommu_reenable(int mode)
{
	amd_iommu_resume();

	return 0;
}

int __init amd_iommu_enable_faulting(void)
{
	/* We enable MSI later when PCI is initialized */
	return 0;
}
#endif

/*
 * This is the core init function for AMD IOMMU hardware in the system.
 * This function is called from the generic x86 DMA layer initialization
 * code.
 */
static int __init amd_iommu_init(void)
{
	struct amd_iommu *iommu;
	int ret;

	ret = iommu_go_to_state(IOMMU_INITIALIZED);
#ifdef CONFIG_GART_IOMMU
	if (ret && list_empty(&amd_iommu_list)) {
		/*
		 * We failed to initialize the AMD IOMMU - try fallback
		 * to GART if possible.
		 */
		gart_iommu_init();
	}
#endif

	for_each_iommu(iommu)
		amd_iommu_debugfs_setup(iommu);

	return ret;
}

static bool amd_iommu_sme_check(void)
{
	if (!sme_active() || (boot_cpu_data.x86 != 0x17))
		return true;

	/* For Fam17h, a specific level of support is required */
	if (boot_cpu_data.microcode >= 0x08001205)
		return true;

	if ((boot_cpu_data.microcode >= 0x08001126) &&
	    (boot_cpu_data.microcode <= 0x080011ff))
		return true;

	pr_notice("IOMMU not currently supported when SME is active\n");

	return false;
}

/****************************************************************************
 *
 * Early detect code. This code runs at IOMMU detection time in the DMA
 * layer. It just looks if there is an IVRS ACPI table to detect AMD
 * IOMMUs
 *
 ****************************************************************************/
int __init amd_iommu_detect(void)
{
	int ret;

	if (no_iommu || (iommu_detected && !gart_iommu_aperture))
		return -ENODEV;

	if (!amd_iommu_sme_check())
		return -ENODEV;

	ret = iommu_go_to_state(IOMMU_IVRS_DETECTED);
	if (ret)
		return ret;

	amd_iommu_detected = true;
	iommu_detected = 1;
	x86_init.iommu.iommu_init = amd_iommu_init;

	return 1;
}

/****************************************************************************
 *
 * Parsing functions for the AMD IOMMU specific kernel command line
 * options.
 *
 ****************************************************************************/

static int __init parse_amd_iommu_dump(char *str)
{
	amd_iommu_dump = true;

	return 1;
}

static int __init parse_amd_iommu_intr(char *str)
{
	for (; *str; ++str) {
		if (strncmp(str, "legacy", 6) == 0) {
			amd_iommu_guest_ir = AMD_IOMMU_GUEST_IR_LEGACY_GA;
			break;
		}
		if (strncmp(str, "vapic", 5) == 0) {
			amd_iommu_guest_ir = AMD_IOMMU_GUEST_IR_VAPIC;
			break;
		}
	}
	return 1;
}

static int __init parse_amd_iommu_options(char *str)
{
	for (; *str; ++str) {
		if (strncmp(str, "fullflush", 9) == 0)
			amd_iommu_unmap_flush = true;
		if (strncmp(str, "off", 3) == 0)
			amd_iommu_disabled = true;
		if (strncmp(str, "force_isolation", 15) == 0)
			amd_iommu_force_isolation = true;
	}

	return 1;
}

static int __init parse_ivrs_ioapic(char *str)
{
	unsigned int bus, dev, fn;
	int ret, id, i;
	u16 devid;

	ret = sscanf(str, "[%d]=%x:%x.%x", &id, &bus, &dev, &fn);

	if (ret != 4) {
		pr_err("Invalid command line: ivrs_ioapic%s\n", str);
		return 1;
	}

	if (early_ioapic_map_size == EARLY_MAP_SIZE) {
		pr_err("Early IOAPIC map overflow - ignoring ivrs_ioapic%s\n",
			str);
		return 1;
	}

	devid = ((bus & 0xff) << 8) | ((dev & 0x1f) << 3) | (fn & 0x7);

	cmdline_maps			= true;
	i				= early_ioapic_map_size++;
	early_ioapic_map[i].id		= id;
	early_ioapic_map[i].devid	= devid;
	early_ioapic_map[i].cmd_line	= true;

	return 1;
}

static int __init parse_ivrs_hpet(char *str)
{
	unsigned int bus, dev, fn;
	int ret, id, i;
	u16 devid;

	ret = sscanf(str, "[%d]=%x:%x.%x", &id, &bus, &dev, &fn);

	if (ret != 4) {
		pr_err("Invalid command line: ivrs_hpet%s\n", str);
		return 1;
	}

	if (early_hpet_map_size == EARLY_MAP_SIZE) {
		pr_err("Early HPET map overflow - ignoring ivrs_hpet%s\n",
			str);
		return 1;
	}

	devid = ((bus & 0xff) << 8) | ((dev & 0x1f) << 3) | (fn & 0x7);

	cmdline_maps			= true;
	i				= early_hpet_map_size++;
	early_hpet_map[i].id		= id;
	early_hpet_map[i].devid		= devid;
	early_hpet_map[i].cmd_line	= true;

	return 1;
}

static int __init parse_ivrs_acpihid(char *str)
{
	u32 bus, dev, fn;
	char *hid, *uid, *p;
	char acpiid[ACPIHID_UID_LEN + ACPIHID_HID_LEN] = {0};
	int ret, i;

	ret = sscanf(str, "[%x:%x.%x]=%s", &bus, &dev, &fn, acpiid);
	if (ret != 4) {
		pr_err("Invalid command line: ivrs_acpihid(%s)\n", str);
		return 1;
	}

	p = acpiid;
	hid = strsep(&p, ":");
	uid = p;

	if (!hid || !(*hid) || !uid) {
		pr_err("Invalid command line: hid or uid\n");
		return 1;
	}

	i = early_acpihid_map_size++;
	memcpy(early_acpihid_map[i].hid, hid, strlen(hid));
	memcpy(early_acpihid_map[i].uid, uid, strlen(uid));
	early_acpihid_map[i].devid =
		((bus & 0xff) << 8) | ((dev & 0x1f) << 3) | (fn & 0x7);
	early_acpihid_map[i].cmd_line	= true;

	return 1;
}

__setup("amd_iommu_dump",	parse_amd_iommu_dump);
__setup("amd_iommu=",		parse_amd_iommu_options);
__setup("amd_iommu_intr=",	parse_amd_iommu_intr);
__setup("ivrs_ioapic",		parse_ivrs_ioapic);
__setup("ivrs_hpet",		parse_ivrs_hpet);
__setup("ivrs_acpihid",		parse_ivrs_acpihid);

IOMMU_INIT_FINISH(amd_iommu_detect,
		  gart_iommu_hole_init,
		  NULL,
		  NULL);

bool amd_iommu_v2_supported(void)
{
	return amd_iommu_v2_present;
}
EXPORT_SYMBOL(amd_iommu_v2_supported);

struct amd_iommu *get_amd_iommu(unsigned int idx)
{
	unsigned int i = 0;
	struct amd_iommu *iommu;

	for_each_iommu(iommu)
		if (i++ == idx)
			return iommu;
	return NULL;
}
EXPORT_SYMBOL(get_amd_iommu);

/****************************************************************************
 *
 * IOMMU EFR Performance Counter support functionality. This code allows
 * access to the IOMMU PC functionality.
 *
 ****************************************************************************/

u8 amd_iommu_pc_get_max_banks(unsigned int idx)
{
	struct amd_iommu *iommu = get_amd_iommu(idx);

	if (iommu)
		return iommu->max_banks;

	return 0;
}
EXPORT_SYMBOL(amd_iommu_pc_get_max_banks);

bool amd_iommu_pc_supported(void)
{
	return amd_iommu_pc_present;
}
EXPORT_SYMBOL(amd_iommu_pc_supported);

u8 amd_iommu_pc_get_max_counters(unsigned int idx)
{
	struct amd_iommu *iommu = get_amd_iommu(idx);

	if (iommu)
		return iommu->max_counters;

	return 0;
}
EXPORT_SYMBOL(amd_iommu_pc_get_max_counters);

static int iommu_pc_get_set_reg(struct amd_iommu *iommu, u8 bank, u8 cntr,
				u8 fxn, u64 *value, bool is_write)
{
	u32 offset;
	u32 max_offset_lim;

	/* Make sure the IOMMU PC resource is available */
	if (!amd_iommu_pc_present)
		return -ENODEV;

	/* Check for valid iommu and pc register indexing */
	if (WARN_ON(!iommu || (fxn > 0x28) || (fxn & 7)))
		return -ENODEV;

	offset = (u32)(((0x40 | bank) << 12) | (cntr << 8) | fxn);

	/* Limit the offset to the hw defined mmio region aperture */
	max_offset_lim = (u32)(((0x40 | iommu->max_banks) << 12) |
				(iommu->max_counters << 8) | 0x28);
	if ((offset < MMIO_CNTR_REG_OFFSET) ||
	    (offset > max_offset_lim))
		return -EINVAL;

	if (is_write) {
		u64 val = *value & GENMASK_ULL(47, 0);

		writel((u32)val, iommu->mmio_base + offset);
		writel((val >> 32), iommu->mmio_base + offset + 4);
	} else {
		*value = readl(iommu->mmio_base + offset + 4);
		*value <<= 32;
		*value |= readl(iommu->mmio_base + offset);
		*value &= GENMASK_ULL(47, 0);
	}

	return 0;
}

int amd_iommu_pc_get_reg(struct amd_iommu *iommu, u8 bank, u8 cntr, u8 fxn, u64 *value)
{
	if (!iommu)
		return -EINVAL;

	return iommu_pc_get_set_reg(iommu, bank, cntr, fxn, value, false);
}
EXPORT_SYMBOL(amd_iommu_pc_get_reg);

int amd_iommu_pc_set_reg(struct amd_iommu *iommu, u8 bank, u8 cntr, u8 fxn, u64 *value)
{
	if (!iommu)
		return -EINVAL;

	return iommu_pc_get_set_reg(iommu, bank, cntr, fxn, value, true);
}
EXPORT_SYMBOL(amd_iommu_pc_set_reg);<|MERGE_RESOLUTION|>--- conflicted
+++ resolved
@@ -2067,7 +2067,6 @@
 static void intcapxt_unmask_irq(struct irq_data *data)
 {
 }
-<<<<<<< HEAD
 
 static void intcapxt_mask_irq(struct irq_data *data)
 {
@@ -2075,15 +2074,6 @@
 
 static struct irq_chip intcapxt_controller;
 
-=======
-
-static void intcapxt_mask_irq(struct irq_data *data)
-{
-}
-
-static struct irq_chip intcapxt_controller;
-
->>>>>>> 7aef27f0
 static int intcapxt_irqdomain_activate(struct irq_domain *domain,
 				       struct irq_data *irqd, bool reserve)
 {
@@ -2724,10 +2714,6 @@
 	struct acpi_table_header *ivrs_base;
 	int i, remap_cache_sz, ret;
 	acpi_status status;
-<<<<<<< HEAD
-	u32 pci_id;
-=======
->>>>>>> 7aef27f0
 
 	if (!amd_iommu_detected)
 		return -ENODEV;
