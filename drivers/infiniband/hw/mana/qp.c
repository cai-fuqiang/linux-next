// SPDX-License-Identifier: GPL-2.0-only
/*
 * Copyright (c) 2022, Microsoft Corporation. All rights reserved.
 */

#include "mana_ib.h"

static int mana_ib_cfg_vport_steering(struct mana_ib_dev *dev,
				      struct net_device *ndev,
				      mana_handle_t default_rxobj,
				      mana_handle_t ind_table[],
				      u32 log_ind_tbl_size, u32 rx_hash_key_len,
				      u8 *rx_hash_key)
{
	struct mana_port_context *mpc = netdev_priv(ndev);
	struct mana_cfg_rx_steer_req_v2 *req;
	struct mana_cfg_rx_steer_resp resp = {};
	struct gdma_context *gc;
	u32 req_buf_size;
	int i, err;

	gc = mdev_to_gc(dev);

	req_buf_size = struct_size(req, indir_tab, MANA_INDIRECT_TABLE_SIZE);
	req = kzalloc(req_buf_size, GFP_KERNEL);
	if (!req)
		return -ENOMEM;

	mana_gd_init_req_hdr(&req->hdr, MANA_CONFIG_VPORT_RX, req_buf_size,
			     sizeof(resp));

	req->hdr.req.msg_version = GDMA_MESSAGE_V2;

	req->vport = mpc->port_handle;
	req->rx_enable = 1;
	req->update_default_rxobj = 1;
	req->default_rxobj = default_rxobj;
	req->hdr.dev_id = gc->mana.dev_id;

	/* If there are more than 1 entries in indirection table, enable RSS */
	if (log_ind_tbl_size)
		req->rss_enable = true;

	req->num_indir_entries = MANA_INDIRECT_TABLE_SIZE;
	req->indir_tab_offset = offsetof(struct mana_cfg_rx_steer_req_v2,
					 indir_tab);
	req->update_indir_tab = true;
	req->cqe_coalescing_enable = 1;

	/* The ind table passed to the hardware must have
	 * MANA_INDIRECT_TABLE_SIZE entries. Adjust the verb
	 * ind_table to MANA_INDIRECT_TABLE_SIZE if required
	 */
	ibdev_dbg(&dev->ib_dev, "ind table size %u\n", 1 << log_ind_tbl_size);
	for (i = 0; i < MANA_INDIRECT_TABLE_SIZE; i++) {
		req->indir_tab[i] = ind_table[i % (1 << log_ind_tbl_size)];
		ibdev_dbg(&dev->ib_dev, "index %u handle 0x%llx\n", i,
			  req->indir_tab[i]);
	}

	req->update_hashkey = true;
	if (rx_hash_key_len)
		memcpy(req->hashkey, rx_hash_key, rx_hash_key_len);
	else
		netdev_rss_key_fill(req->hashkey, MANA_HASH_KEY_SIZE);

	ibdev_dbg(&dev->ib_dev, "vport handle %llu default_rxobj 0x%llx\n",
		  req->vport, default_rxobj);

	err = mana_gd_send_request(gc, req_buf_size, req, sizeof(resp), &resp);
	if (err) {
		netdev_err(ndev, "Failed to configure vPort RX: %d\n", err);
		goto out;
	}

	if (resp.hdr.status) {
		netdev_err(ndev, "vPort RX configuration failed: 0x%x\n",
			   resp.hdr.status);
		err = -EPROTO;
		goto out;
	}

	netdev_info(ndev, "Configured steering vPort %llu log_entries %u\n",
		    mpc->port_handle, log_ind_tbl_size);

out:
	kfree(req);
	return err;
}

static int mana_ib_create_qp_rss(struct ib_qp *ibqp, struct ib_pd *pd,
				 struct ib_qp_init_attr *attr,
				 struct ib_udata *udata)
{
	struct mana_ib_qp *qp = container_of(ibqp, struct mana_ib_qp, ibqp);
	struct mana_ib_dev *mdev =
		container_of(pd->device, struct mana_ib_dev, ib_dev);
	struct gdma_context *gc = mdev_to_gc(mdev);
	struct ib_rwq_ind_table *ind_tbl = attr->rwq_ind_tbl;
	struct mana_ib_create_qp_rss_resp resp = {};
	struct mana_ib_create_qp_rss ucmd = {};
<<<<<<< HEAD
	struct gdma_queue **gdma_cq_allocated;
=======
>>>>>>> 0c383648
	mana_handle_t *mana_ind_table;
	struct mana_port_context *mpc;
	unsigned int ind_tbl_size;
	struct net_device *ndev;
	struct mana_ib_cq *cq;
	struct mana_ib_wq *wq;
	struct mana_eq *eq;
	struct ib_cq *ibcq;
	struct ib_wq *ibwq;
	int i = 0;
	u32 port;
	int ret;

	if (!udata || udata->inlen < sizeof(ucmd))
		return -EINVAL;

	ret = ib_copy_from_udata(&ucmd, udata, min(sizeof(ucmd), udata->inlen));
	if (ret) {
		ibdev_dbg(&mdev->ib_dev,
			  "Failed copy from udata for create rss-qp, err %d\n",
			  ret);
		return ret;
	}

	if (attr->cap.max_recv_wr > mdev->adapter_caps.max_qp_wr) {
		ibdev_dbg(&mdev->ib_dev,
			  "Requested max_recv_wr %d exceeding limit\n",
			  attr->cap.max_recv_wr);
		return -EINVAL;
	}

	if (attr->cap.max_recv_sge > MAX_RX_WQE_SGL_ENTRIES) {
		ibdev_dbg(&mdev->ib_dev,
			  "Requested max_recv_sge %d exceeding limit\n",
			  attr->cap.max_recv_sge);
		return -EINVAL;
	}

	ind_tbl_size = 1 << ind_tbl->log_ind_tbl_size;
	if (ind_tbl_size > MANA_INDIRECT_TABLE_SIZE) {
		ibdev_dbg(&mdev->ib_dev,
			  "Indirect table size %d exceeding limit\n",
			  ind_tbl_size);
		return -EINVAL;
	}

	if (ucmd.rx_hash_function != MANA_IB_RX_HASH_FUNC_TOEPLITZ) {
		ibdev_dbg(&mdev->ib_dev,
			  "RX Hash function is not supported, %d\n",
			  ucmd.rx_hash_function);
		return -EINVAL;
	}

	/* IB ports start with 1, MANA start with 0 */
	port = ucmd.port;
	ndev = mana_ib_get_netdev(pd->device, port);
	if (!ndev) {
		ibdev_dbg(&mdev->ib_dev, "Invalid port %u in creating qp\n",
			  port);
		return -EINVAL;
	}
	mpc = netdev_priv(ndev);

	ibdev_dbg(&mdev->ib_dev, "rx_hash_function %d port %d\n",
		  ucmd.rx_hash_function, port);

	mana_ind_table = kcalloc(ind_tbl_size, sizeof(mana_handle_t),
				 GFP_KERNEL);
	if (!mana_ind_table) {
		ret = -ENOMEM;
		goto fail;
	}

	gdma_cq_allocated = kcalloc(ind_tbl_size, sizeof(*gdma_cq_allocated),
				    GFP_KERNEL);
	if (!gdma_cq_allocated) {
		ret = -ENOMEM;
		goto fail;
	}

	qp->port = port;

	for (i = 0; i < ind_tbl_size; i++) {
		struct mana_obj_spec wq_spec = {};
		struct mana_obj_spec cq_spec = {};

		ibwq = ind_tbl->ind_tbl[i];
		wq = container_of(ibwq, struct mana_ib_wq, ibwq);

		ibcq = ibwq->cq;
		cq = container_of(ibcq, struct mana_ib_cq, ibcq);

		wq_spec.gdma_region = wq->queue.gdma_region;
		wq_spec.queue_size = wq->wq_buf_size;

		cq_spec.gdma_region = cq->queue.gdma_region;
		cq_spec.queue_size = cq->cqe * COMP_ENTRY_SIZE;
		cq_spec.modr_ctx_id = 0;
<<<<<<< HEAD
		eq = &mpc->ac->eqs[cq->comp_vector % gc->max_num_queues];
=======
		eq = &mpc->ac->eqs[cq->comp_vector];
>>>>>>> 0c383648
		cq_spec.attached_eq = eq->eq->id;

		ret = mana_create_wq_obj(mpc, mpc->port_handle, GDMA_RQ,
					 &wq_spec, &cq_spec, &wq->rx_object);
		if (ret) {
			/* Do cleanup starting with index i-1 */
			i--;
			goto fail;
		}

		/* The GDMA regions are now owned by the WQ object */
		wq->queue.gdma_region = GDMA_INVALID_DMA_REGION;
		cq->queue.gdma_region = GDMA_INVALID_DMA_REGION;

		wq->queue.id = wq_spec.queue_index;
		cq->queue.id = cq_spec.queue_index;

		ibdev_dbg(&mdev->ib_dev,
			  "rx_object 0x%llx wq id %llu cq id %llu\n",
			  wq->rx_object, wq->queue.id, cq->queue.id);

		resp.entries[i].cqid = cq->queue.id;
		resp.entries[i].wqid = wq->queue.id;

		mana_ind_table[i] = wq->rx_object;

		/* Create CQ table entry */
		ret = mana_ib_install_cq_cb(mdev, cq);
		if (ret)
			goto fail;
<<<<<<< HEAD

		gdma_cq_allocated[i] = gc->cq_table[cq->id];
=======
>>>>>>> 0c383648
	}
	resp.num_entries = i;

	ret = mana_ib_cfg_vport_steering(mdev, ndev, wq->rx_object,
					 mana_ind_table,
					 ind_tbl->log_ind_tbl_size,
					 ucmd.rx_hash_key_len,
					 ucmd.rx_hash_key);
	if (ret)
		goto fail;

	ret = ib_copy_to_udata(udata, &resp, sizeof(resp));
	if (ret) {
		ibdev_dbg(&mdev->ib_dev,
			  "Failed to copy to udata create rss-qp, %d\n",
			  ret);
		goto fail;
	}

	kfree(gdma_cq_allocated);
	kfree(mana_ind_table);

	return 0;

fail:
	while (i-- > 0) {
		ibwq = ind_tbl->ind_tbl[i];
		ibcq = ibwq->cq;
		wq = container_of(ibwq, struct mana_ib_wq, ibwq);
		cq = container_of(ibcq, struct mana_ib_cq, ibcq);

<<<<<<< HEAD
		gc->cq_table[cq->id] = NULL;
		kfree(gdma_cq_allocated[i]);

=======
		mana_ib_remove_cq_cb(mdev, cq);
>>>>>>> 0c383648
		mana_destroy_wq_obj(mpc, GDMA_RQ, wq->rx_object);
	}

	kfree(gdma_cq_allocated);
	kfree(mana_ind_table);

	return ret;
}

static int mana_ib_create_qp_raw(struct ib_qp *ibqp, struct ib_pd *ibpd,
				 struct ib_qp_init_attr *attr,
				 struct ib_udata *udata)
{
	struct mana_ib_pd *pd = container_of(ibpd, struct mana_ib_pd, ibpd);
	struct mana_ib_qp *qp = container_of(ibqp, struct mana_ib_qp, ibqp);
	struct mana_ib_dev *mdev =
		container_of(ibpd->device, struct mana_ib_dev, ib_dev);
	struct mana_ib_cq *send_cq =
		container_of(attr->send_cq, struct mana_ib_cq, ibcq);
	struct mana_ib_ucontext *mana_ucontext =
		rdma_udata_to_drv_context(udata, struct mana_ib_ucontext,
					  ibucontext);
	struct gdma_context *gc = mdev_to_gc(mdev);
	struct mana_ib_create_qp_resp resp = {};
	struct mana_ib_create_qp ucmd = {};
	struct gdma_queue *gdma_cq = NULL;
	struct mana_obj_spec wq_spec = {};
	struct mana_obj_spec cq_spec = {};
	struct mana_port_context *mpc;
	struct net_device *ndev;
<<<<<<< HEAD
	struct ib_umem *umem;
=======
>>>>>>> 0c383648
	struct mana_eq *eq;
	int eq_vec;
	u32 port;
	int err;

	if (!mana_ucontext || udata->inlen < sizeof(ucmd))
		return -EINVAL;

	err = ib_copy_from_udata(&ucmd, udata, min(sizeof(ucmd), udata->inlen));
	if (err) {
		ibdev_dbg(&mdev->ib_dev,
			  "Failed to copy from udata create qp-raw, %d\n", err);
		return err;
	}

	if (attr->cap.max_send_wr > mdev->adapter_caps.max_qp_wr) {
		ibdev_dbg(&mdev->ib_dev,
			  "Requested max_send_wr %d exceeding limit\n",
			  attr->cap.max_send_wr);
		return -EINVAL;
	}

	if (attr->cap.max_send_sge > MAX_TX_WQE_SGL_ENTRIES) {
		ibdev_dbg(&mdev->ib_dev,
			  "Requested max_send_sge %d exceeding limit\n",
			  attr->cap.max_send_sge);
		return -EINVAL;
	}

	port = ucmd.port;
	ndev = mana_ib_get_netdev(ibpd->device, port);
	if (!ndev) {
		ibdev_dbg(&mdev->ib_dev, "Invalid port %u in creating qp\n",
			  port);
		return -EINVAL;
	}
	mpc = netdev_priv(ndev);
	ibdev_dbg(&mdev->ib_dev, "port %u ndev %p mpc %p\n", port, ndev, mpc);

	err = mana_ib_cfg_vport(mdev, port, pd, mana_ucontext->doorbell);
	if (err)
		return -ENODEV;

	qp->port = port;

	ibdev_dbg(&mdev->ib_dev, "ucmd sq_buf_addr 0x%llx port %u\n",
		  ucmd.sq_buf_addr, ucmd.port);

<<<<<<< HEAD
	umem = ib_umem_get(ibpd->device, ucmd.sq_buf_addr, ucmd.sq_buf_size,
			   IB_ACCESS_LOCAL_WRITE);
	if (IS_ERR(umem)) {
		err = PTR_ERR(umem);
		ibdev_dbg(&mdev->ib_dev,
			  "Failed to get umem for create qp-raw, err %d\n",
			  err);
		goto err_free_vport;
	}
	qp->sq_umem = umem;

	err = mana_ib_create_zero_offset_dma_region(mdev, qp->sq_umem,
						    &qp->sq_gdma_region);
=======
	err = mana_ib_create_queue(mdev, ucmd.sq_buf_addr, ucmd.sq_buf_size, &qp->raw_sq);
>>>>>>> 0c383648
	if (err) {
		ibdev_dbg(&mdev->ib_dev,
			  "Failed to create queue for create qp-raw, err %d\n", err);
		goto err_free_vport;
	}

<<<<<<< HEAD
	ibdev_dbg(&mdev->ib_dev,
		  "create_dma_region ret %d gdma_region 0x%llx\n",
		  err, qp->sq_gdma_region);

=======
>>>>>>> 0c383648
	/* Create a WQ on the same port handle used by the Ethernet */
	wq_spec.gdma_region = qp->raw_sq.gdma_region;
	wq_spec.queue_size = ucmd.sq_buf_size;

	cq_spec.gdma_region = send_cq->queue.gdma_region;
	cq_spec.queue_size = send_cq->cqe * COMP_ENTRY_SIZE;
	cq_spec.modr_ctx_id = 0;
<<<<<<< HEAD
	eq_vec = send_cq->comp_vector % gc->max_num_queues;
=======
	eq_vec = send_cq->comp_vector;
>>>>>>> 0c383648
	eq = &mpc->ac->eqs[eq_vec];
	cq_spec.attached_eq = eq->eq->id;

	err = mana_create_wq_obj(mpc, mpc->port_handle, GDMA_SQ, &wq_spec,
				 &cq_spec, &qp->qp_handle);
	if (err) {
		ibdev_dbg(&mdev->ib_dev,
			  "Failed to create wq for create raw-qp, err %d\n",
			  err);
		goto err_destroy_queue;
	}

	/* The GDMA regions are now owned by the WQ object */
	qp->raw_sq.gdma_region = GDMA_INVALID_DMA_REGION;
	send_cq->queue.gdma_region = GDMA_INVALID_DMA_REGION;

	qp->raw_sq.id = wq_spec.queue_index;
	send_cq->queue.id = cq_spec.queue_index;

	/* Create CQ table entry */
	err = mana_ib_install_cq_cb(mdev, send_cq);
	if (err)
		goto err_destroy_wq_obj;

	/* Create CQ table entry */
	err = mana_ib_install_cq_cb(mdev, send_cq);
	if (err)
		goto err_destroy_wq_obj;

	ibdev_dbg(&mdev->ib_dev,
		  "qp->qp_handle 0x%llx sq id %llu cq id %llu\n",
		  qp->qp_handle, qp->raw_sq.id, send_cq->queue.id);

	resp.sqid = qp->raw_sq.id;
	resp.cqid = send_cq->queue.id;
	resp.tx_vp_offset = pd->tx_vp_offset;

	err = ib_copy_to_udata(udata, &resp, sizeof(resp));
	if (err) {
		ibdev_dbg(&mdev->ib_dev,
			  "Failed copy udata for create qp-raw, %d\n",
			  err);
<<<<<<< HEAD
		goto err_release_gdma_cq;
=======
		goto err_remove_cq_cb;
>>>>>>> 0c383648
	}

	return 0;

<<<<<<< HEAD
err_release_gdma_cq:
	kfree(gdma_cq);
	gc->cq_table[send_cq->id] = NULL;

err_destroy_wq_obj:
	mana_destroy_wq_obj(mpc, GDMA_SQ, qp->tx_object);
=======
err_remove_cq_cb:
	mana_ib_remove_cq_cb(mdev, send_cq);
>>>>>>> 0c383648

err_destroy_wq_obj:
	mana_destroy_wq_obj(mpc, GDMA_SQ, qp->qp_handle);

err_destroy_queue:
	mana_ib_destroy_queue(mdev, &qp->raw_sq);

err_free_vport:
	mana_ib_uncfg_vport(mdev, pd, port);

	return err;
}

int mana_ib_create_qp(struct ib_qp *ibqp, struct ib_qp_init_attr *attr,
		      struct ib_udata *udata)
{
	switch (attr->qp_type) {
	case IB_QPT_RAW_PACKET:
		/* When rwq_ind_tbl is used, it's for creating WQs for RSS */
		if (attr->rwq_ind_tbl)
			return mana_ib_create_qp_rss(ibqp, ibqp->pd, attr,
						     udata);

		return mana_ib_create_qp_raw(ibqp, ibqp->pd, attr, udata);
	default:
		/* Creating QP other than IB_QPT_RAW_PACKET is not supported */
		ibdev_dbg(ibqp->device, "Creating QP type %u not supported\n",
			  attr->qp_type);
	}

	return -EINVAL;
}

int mana_ib_modify_qp(struct ib_qp *ibqp, struct ib_qp_attr *attr,
		      int attr_mask, struct ib_udata *udata)
{
	/* modify_qp is not supported by this version of the driver */
	return -EOPNOTSUPP;
}

static int mana_ib_destroy_qp_rss(struct mana_ib_qp *qp,
				  struct ib_rwq_ind_table *ind_tbl,
				  struct ib_udata *udata)
{
	struct mana_ib_dev *mdev =
		container_of(qp->ibqp.device, struct mana_ib_dev, ib_dev);
	struct mana_port_context *mpc;
	struct net_device *ndev;
	struct mana_ib_wq *wq;
	struct ib_wq *ibwq;
	int i;

	ndev = mana_ib_get_netdev(qp->ibqp.device, qp->port);
	mpc = netdev_priv(ndev);

	for (i = 0; i < (1 << ind_tbl->log_ind_tbl_size); i++) {
		ibwq = ind_tbl->ind_tbl[i];
		wq = container_of(ibwq, struct mana_ib_wq, ibwq);
		ibdev_dbg(&mdev->ib_dev, "destroying wq->rx_object %llu\n",
			  wq->rx_object);
		mana_destroy_wq_obj(mpc, GDMA_RQ, wq->rx_object);
	}

	return 0;
}

static int mana_ib_destroy_qp_raw(struct mana_ib_qp *qp, struct ib_udata *udata)
{
	struct mana_ib_dev *mdev =
		container_of(qp->ibqp.device, struct mana_ib_dev, ib_dev);
	struct ib_pd *ibpd = qp->ibqp.pd;
	struct mana_port_context *mpc;
	struct net_device *ndev;
	struct mana_ib_pd *pd;

	ndev = mana_ib_get_netdev(qp->ibqp.device, qp->port);
	mpc = netdev_priv(ndev);
	pd = container_of(ibpd, struct mana_ib_pd, ibpd);

	mana_destroy_wq_obj(mpc, GDMA_SQ, qp->qp_handle);

	mana_ib_destroy_queue(mdev, &qp->raw_sq);

	mana_ib_uncfg_vport(mdev, pd, qp->port);

	return 0;
}

int mana_ib_destroy_qp(struct ib_qp *ibqp, struct ib_udata *udata)
{
	struct mana_ib_qp *qp = container_of(ibqp, struct mana_ib_qp, ibqp);

	switch (ibqp->qp_type) {
	case IB_QPT_RAW_PACKET:
		if (ibqp->rwq_ind_tbl)
			return mana_ib_destroy_qp_rss(qp, ibqp->rwq_ind_tbl,
						      udata);

		return mana_ib_destroy_qp_raw(qp, udata);

	default:
		ibdev_dbg(ibqp->device, "Unexpected QP type %u\n",
			  ibqp->qp_type);
	}

	return -ENOENT;
}<|MERGE_RESOLUTION|>--- conflicted
+++ resolved
@@ -95,14 +95,9 @@
 	struct mana_ib_qp *qp = container_of(ibqp, struct mana_ib_qp, ibqp);
 	struct mana_ib_dev *mdev =
 		container_of(pd->device, struct mana_ib_dev, ib_dev);
-	struct gdma_context *gc = mdev_to_gc(mdev);
 	struct ib_rwq_ind_table *ind_tbl = attr->rwq_ind_tbl;
 	struct mana_ib_create_qp_rss_resp resp = {};
 	struct mana_ib_create_qp_rss ucmd = {};
-<<<<<<< HEAD
-	struct gdma_queue **gdma_cq_allocated;
-=======
->>>>>>> 0c383648
 	mana_handle_t *mana_ind_table;
 	struct mana_port_context *mpc;
 	unsigned int ind_tbl_size;
@@ -176,13 +171,6 @@
 		goto fail;
 	}
 
-	gdma_cq_allocated = kcalloc(ind_tbl_size, sizeof(*gdma_cq_allocated),
-				    GFP_KERNEL);
-	if (!gdma_cq_allocated) {
-		ret = -ENOMEM;
-		goto fail;
-	}
-
 	qp->port = port;
 
 	for (i = 0; i < ind_tbl_size; i++) {
@@ -201,11 +189,7 @@
 		cq_spec.gdma_region = cq->queue.gdma_region;
 		cq_spec.queue_size = cq->cqe * COMP_ENTRY_SIZE;
 		cq_spec.modr_ctx_id = 0;
-<<<<<<< HEAD
-		eq = &mpc->ac->eqs[cq->comp_vector % gc->max_num_queues];
-=======
 		eq = &mpc->ac->eqs[cq->comp_vector];
->>>>>>> 0c383648
 		cq_spec.attached_eq = eq->eq->id;
 
 		ret = mana_create_wq_obj(mpc, mpc->port_handle, GDMA_RQ,
@@ -236,11 +220,6 @@
 		ret = mana_ib_install_cq_cb(mdev, cq);
 		if (ret)
 			goto fail;
-<<<<<<< HEAD
-
-		gdma_cq_allocated[i] = gc->cq_table[cq->id];
-=======
->>>>>>> 0c383648
 	}
 	resp.num_entries = i;
 
@@ -260,7 +239,6 @@
 		goto fail;
 	}
 
-	kfree(gdma_cq_allocated);
 	kfree(mana_ind_table);
 
 	return 0;
@@ -272,17 +250,10 @@
 		wq = container_of(ibwq, struct mana_ib_wq, ibwq);
 		cq = container_of(ibcq, struct mana_ib_cq, ibcq);
 
-<<<<<<< HEAD
-		gc->cq_table[cq->id] = NULL;
-		kfree(gdma_cq_allocated[i]);
-
-=======
 		mana_ib_remove_cq_cb(mdev, cq);
->>>>>>> 0c383648
 		mana_destroy_wq_obj(mpc, GDMA_RQ, wq->rx_object);
 	}
 
-	kfree(gdma_cq_allocated);
 	kfree(mana_ind_table);
 
 	return ret;
@@ -301,18 +272,12 @@
 	struct mana_ib_ucontext *mana_ucontext =
 		rdma_udata_to_drv_context(udata, struct mana_ib_ucontext,
 					  ibucontext);
-	struct gdma_context *gc = mdev_to_gc(mdev);
 	struct mana_ib_create_qp_resp resp = {};
 	struct mana_ib_create_qp ucmd = {};
-	struct gdma_queue *gdma_cq = NULL;
 	struct mana_obj_spec wq_spec = {};
 	struct mana_obj_spec cq_spec = {};
 	struct mana_port_context *mpc;
 	struct net_device *ndev;
-<<<<<<< HEAD
-	struct ib_umem *umem;
-=======
->>>>>>> 0c383648
 	struct mana_eq *eq;
 	int eq_vec;
 	u32 port;
@@ -361,36 +326,13 @@
 	ibdev_dbg(&mdev->ib_dev, "ucmd sq_buf_addr 0x%llx port %u\n",
 		  ucmd.sq_buf_addr, ucmd.port);
 
-<<<<<<< HEAD
-	umem = ib_umem_get(ibpd->device, ucmd.sq_buf_addr, ucmd.sq_buf_size,
-			   IB_ACCESS_LOCAL_WRITE);
-	if (IS_ERR(umem)) {
-		err = PTR_ERR(umem);
-		ibdev_dbg(&mdev->ib_dev,
-			  "Failed to get umem for create qp-raw, err %d\n",
-			  err);
-		goto err_free_vport;
-	}
-	qp->sq_umem = umem;
-
-	err = mana_ib_create_zero_offset_dma_region(mdev, qp->sq_umem,
-						    &qp->sq_gdma_region);
-=======
 	err = mana_ib_create_queue(mdev, ucmd.sq_buf_addr, ucmd.sq_buf_size, &qp->raw_sq);
->>>>>>> 0c383648
 	if (err) {
 		ibdev_dbg(&mdev->ib_dev,
 			  "Failed to create queue for create qp-raw, err %d\n", err);
 		goto err_free_vport;
 	}
 
-<<<<<<< HEAD
-	ibdev_dbg(&mdev->ib_dev,
-		  "create_dma_region ret %d gdma_region 0x%llx\n",
-		  err, qp->sq_gdma_region);
-
-=======
->>>>>>> 0c383648
 	/* Create a WQ on the same port handle used by the Ethernet */
 	wq_spec.gdma_region = qp->raw_sq.gdma_region;
 	wq_spec.queue_size = ucmd.sq_buf_size;
@@ -398,11 +340,7 @@
 	cq_spec.gdma_region = send_cq->queue.gdma_region;
 	cq_spec.queue_size = send_cq->cqe * COMP_ENTRY_SIZE;
 	cq_spec.modr_ctx_id = 0;
-<<<<<<< HEAD
-	eq_vec = send_cq->comp_vector % gc->max_num_queues;
-=======
 	eq_vec = send_cq->comp_vector;
->>>>>>> 0c383648
 	eq = &mpc->ac->eqs[eq_vec];
 	cq_spec.attached_eq = eq->eq->id;
 
@@ -427,11 +365,6 @@
 	if (err)
 		goto err_destroy_wq_obj;
 
-	/* Create CQ table entry */
-	err = mana_ib_install_cq_cb(mdev, send_cq);
-	if (err)
-		goto err_destroy_wq_obj;
-
 	ibdev_dbg(&mdev->ib_dev,
 		  "qp->qp_handle 0x%llx sq id %llu cq id %llu\n",
 		  qp->qp_handle, qp->raw_sq.id, send_cq->queue.id);
@@ -445,26 +378,13 @@
 		ibdev_dbg(&mdev->ib_dev,
 			  "Failed copy udata for create qp-raw, %d\n",
 			  err);
-<<<<<<< HEAD
-		goto err_release_gdma_cq;
-=======
 		goto err_remove_cq_cb;
->>>>>>> 0c383648
 	}
 
 	return 0;
 
-<<<<<<< HEAD
-err_release_gdma_cq:
-	kfree(gdma_cq);
-	gc->cq_table[send_cq->id] = NULL;
-
-err_destroy_wq_obj:
-	mana_destroy_wq_obj(mpc, GDMA_SQ, qp->tx_object);
-=======
 err_remove_cq_cb:
 	mana_ib_remove_cq_cb(mdev, send_cq);
->>>>>>> 0c383648
 
 err_destroy_wq_obj:
 	mana_destroy_wq_obj(mpc, GDMA_SQ, qp->qp_handle);
