// SPDX-License-Identifier: GPL-2.0-only
/*
 * Copyright (c) 2016 HGST, a Western Digital Company.
 */
#include <linux/moduleparam.h>
#include <linux/slab.h>
#include <linux/pci-p2pdma.h>
#include <rdma/mr_pool.h>
#include <rdma/rw.h>

enum {
	RDMA_RW_SINGLE_WR,
	RDMA_RW_MULTI_WR,
	RDMA_RW_MR,
	RDMA_RW_SIG_MR,
};

static bool rdma_rw_force_mr;
module_param_named(force_mr, rdma_rw_force_mr, bool, 0);
MODULE_PARM_DESC(force_mr, "Force usage of MRs for RDMA READ/WRITE operations");

/*
 * Report whether memory registration should be used. Memory registration must
 * be used for iWarp devices because of iWARP-specific limitations. Memory
 * registration is also enabled if registering memory might yield better
 * performance than using multiple SGE entries, see rdma_rw_io_needs_mr()
 */
static inline bool rdma_rw_can_use_mr(struct ib_device *dev, u32 port_num)
{
	if (rdma_protocol_iwarp(dev, port_num))
		return true;
	if (dev->attrs.max_sgl_rd)
		return true;
	if (unlikely(rdma_rw_force_mr))
		return true;
	return false;
}

/*
 * Check if the device will use memory registration for this RW operation.
 * For RDMA READs we must use MRs on iWarp and can optionally use them as an
 * optimization otherwise.  Additionally we have a debug option to force usage
 * of MRs to help testing this code path.
 */
static inline bool rdma_rw_io_needs_mr(struct ib_device *dev, u32 port_num,
		enum dma_data_direction dir, int dma_nents)
{
	if (dir == DMA_FROM_DEVICE) {
		if (rdma_protocol_iwarp(dev, port_num))
			return true;
		if (dev->attrs.max_sgl_rd && dma_nents > dev->attrs.max_sgl_rd)
			return true;
	}
	if (unlikely(rdma_rw_force_mr))
		return true;
	return false;
}

static inline u32 rdma_rw_fr_page_list_len(struct ib_device *dev,
					   bool pi_support)
{
	u32 max_pages;

	if (pi_support)
		max_pages = dev->attrs.max_pi_fast_reg_page_list_len;
	else
		max_pages = dev->attrs.max_fast_reg_page_list_len;

	/* arbitrary limit to avoid allocating gigantic resources */
	return min_t(u32, max_pages, 256);
}

static inline int rdma_rw_inv_key(struct rdma_rw_reg_ctx *reg)
{
	int count = 0;

	if (reg->mr->need_inval) {
		reg->inv_wr.opcode = IB_WR_LOCAL_INV;
		reg->inv_wr.ex.invalidate_rkey = reg->mr->lkey;
		reg->inv_wr.next = &reg->reg_wr.wr;
		count++;
	} else {
		reg->inv_wr.next = NULL;
	}

	return count;
}

/* Caller must have zero-initialized *reg. */
static int rdma_rw_init_one_mr(struct ib_qp *qp, u32 port_num,
		struct rdma_rw_reg_ctx *reg, struct scatterlist *sg,
		u32 sg_cnt, u32 offset)
{
	u32 pages_per_mr = rdma_rw_fr_page_list_len(qp->pd->device,
						    qp->integrity_en);
	u32 nents = min(sg_cnt, pages_per_mr);
	int count = 0, ret;

	reg->mr = ib_mr_pool_get(qp, &qp->rdma_mrs);
	if (!reg->mr)
		return -EAGAIN;

	count += rdma_rw_inv_key(reg);

	ret = ib_map_mr_sg(reg->mr, sg, nents, &offset, PAGE_SIZE);
	if (ret < 0 || ret < nents) {
		ib_mr_pool_put(qp, &qp->rdma_mrs, reg->mr);
		return -EINVAL;
	}

	reg->reg_wr.wr.opcode = IB_WR_REG_MR;
	reg->reg_wr.mr = reg->mr;
	reg->reg_wr.access = IB_ACCESS_LOCAL_WRITE;
	if (rdma_protocol_iwarp(qp->device, port_num))
		reg->reg_wr.access |= IB_ACCESS_REMOTE_WRITE;
	count++;

	reg->sge.addr = reg->mr->iova;
	reg->sge.length = reg->mr->length;
	return count;
}

static int rdma_rw_init_mr_wrs(struct rdma_rw_ctx *ctx, struct ib_qp *qp,
		u32 port_num, struct scatterlist *sg, u32 sg_cnt, u32 offset,
		u64 remote_addr, u32 rkey, enum dma_data_direction dir)
{
	struct rdma_rw_reg_ctx *prev = NULL;
	u32 pages_per_mr = rdma_rw_fr_page_list_len(qp->pd->device,
						    qp->integrity_en);
	int i, j, ret = 0, count = 0;

	ctx->nr_ops = DIV_ROUND_UP(sg_cnt, pages_per_mr);
	ctx->reg = kcalloc(ctx->nr_ops, sizeof(*ctx->reg), GFP_KERNEL);
	if (!ctx->reg) {
		ret = -ENOMEM;
		goto out;
	}

	for (i = 0; i < ctx->nr_ops; i++) {
		struct rdma_rw_reg_ctx *reg = &ctx->reg[i];
		u32 nents = min(sg_cnt, pages_per_mr);

		ret = rdma_rw_init_one_mr(qp, port_num, reg, sg, sg_cnt,
				offset);
		if (ret < 0)
			goto out_free;
		count += ret;

		if (prev) {
			if (reg->mr->need_inval)
				prev->wr.wr.next = &reg->inv_wr;
			else
				prev->wr.wr.next = &reg->reg_wr.wr;
		}

		reg->reg_wr.wr.next = &reg->wr.wr;

		reg->wr.wr.sg_list = &reg->sge;
		reg->wr.wr.num_sge = 1;
		reg->wr.remote_addr = remote_addr;
		reg->wr.rkey = rkey;
		if (dir == DMA_TO_DEVICE) {
			reg->wr.wr.opcode = IB_WR_RDMA_WRITE;
		} else if (!rdma_cap_read_inv(qp->device, port_num)) {
			reg->wr.wr.opcode = IB_WR_RDMA_READ;
		} else {
			reg->wr.wr.opcode = IB_WR_RDMA_READ_WITH_INV;
			reg->wr.wr.ex.invalidate_rkey = reg->mr->lkey;
		}
		count++;

		remote_addr += reg->sge.length;
		sg_cnt -= nents;
		for (j = 0; j < nents; j++)
			sg = sg_next(sg);
		prev = reg;
		offset = 0;
	}

	if (prev)
		prev->wr.wr.next = NULL;

	ctx->type = RDMA_RW_MR;
	return count;

out_free:
	while (--i >= 0)
		ib_mr_pool_put(qp, &qp->rdma_mrs, ctx->reg[i].mr);
	kfree(ctx->reg);
out:
	return ret;
}

static int rdma_rw_init_map_wrs(struct rdma_rw_ctx *ctx, struct ib_qp *qp,
		struct scatterlist *sg, u32 sg_cnt, u32 offset,
		u64 remote_addr, u32 rkey, enum dma_data_direction dir)
{
	u32 max_sge = dir == DMA_TO_DEVICE ? qp->max_write_sge :
		      qp->max_read_sge;
	struct ib_sge *sge;
	u32 total_len = 0, i, j;

	ctx->nr_ops = DIV_ROUND_UP(sg_cnt, max_sge);

	ctx->map.sges = sge = kcalloc(sg_cnt, sizeof(*sge), GFP_KERNEL);
	if (!ctx->map.sges)
		goto out;

	ctx->map.wrs = kcalloc(ctx->nr_ops, sizeof(*ctx->map.wrs), GFP_KERNEL);
	if (!ctx->map.wrs)
		goto out_free_sges;

	for (i = 0; i < ctx->nr_ops; i++) {
		struct ib_rdma_wr *rdma_wr = &ctx->map.wrs[i];
		u32 nr_sge = min(sg_cnt, max_sge);

		if (dir == DMA_TO_DEVICE)
			rdma_wr->wr.opcode = IB_WR_RDMA_WRITE;
		else
			rdma_wr->wr.opcode = IB_WR_RDMA_READ;
		rdma_wr->remote_addr = remote_addr + total_len;
		rdma_wr->rkey = rkey;
		rdma_wr->wr.num_sge = nr_sge;
		rdma_wr->wr.sg_list = sge;

		for (j = 0; j < nr_sge; j++, sg = sg_next(sg)) {
			sge->addr = sg_dma_address(sg) + offset;
			sge->length = sg_dma_len(sg) - offset;
			sge->lkey = qp->pd->local_dma_lkey;

			total_len += sge->length;
			sge++;
			sg_cnt--;
			offset = 0;
		}

		rdma_wr->wr.next = i + 1 < ctx->nr_ops ?
			&ctx->map.wrs[i + 1].wr : NULL;
	}

	ctx->type = RDMA_RW_MULTI_WR;
	return ctx->nr_ops;

out_free_sges:
	kfree(ctx->map.sges);
out:
	return -ENOMEM;
}

static int rdma_rw_init_single_wr(struct rdma_rw_ctx *ctx, struct ib_qp *qp,
		struct scatterlist *sg, u32 offset, u64 remote_addr, u32 rkey,
		enum dma_data_direction dir)
{
	struct ib_rdma_wr *rdma_wr = &ctx->single.wr;

	ctx->nr_ops = 1;

	ctx->single.sge.lkey = qp->pd->local_dma_lkey;
	ctx->single.sge.addr = sg_dma_address(sg) + offset;
	ctx->single.sge.length = sg_dma_len(sg) - offset;

	memset(rdma_wr, 0, sizeof(*rdma_wr));
	if (dir == DMA_TO_DEVICE)
		rdma_wr->wr.opcode = IB_WR_RDMA_WRITE;
	else
		rdma_wr->wr.opcode = IB_WR_RDMA_READ;
	rdma_wr->wr.sg_list = &ctx->single.sge;
	rdma_wr->wr.num_sge = 1;
	rdma_wr->remote_addr = remote_addr;
	rdma_wr->rkey = rkey;

	ctx->type = RDMA_RW_SINGLE_WR;
	return 1;
}

static void rdma_rw_unmap_sg(struct ib_device *dev, struct scatterlist *sg,
			     u32 sg_cnt, enum dma_data_direction dir)
{
	if (is_pci_p2pdma_page(sg_page(sg)))
		pci_p2pdma_unmap_sg(dev->dma_device, sg, sg_cnt, dir);
	else
		ib_dma_unmap_sg(dev, sg, sg_cnt, dir);
}

static int rdma_rw_map_sgtable(struct ib_device *dev, struct sg_table *sgt,
			       enum dma_data_direction dir)
{
	int nents;

	if (is_pci_p2pdma_page(sg_page(sgt->sgl))) {
		if (WARN_ON_ONCE(ib_uses_virt_dma(dev)))
			return 0;
		nents = pci_p2pdma_map_sg(dev->dma_device, sgt->sgl,
					  sgt->orig_nents, dir);
		if (!nents)
			return -EIO;
		sgt->nents = nents;
		return 0;
	}
	return ib_dma_map_sgtable_attrs(dev, sgt, dir, 0);
}

/**
 * rdma_rw_ctx_init - initialize a RDMA READ/WRITE context
 * @ctx:	context to initialize
 * @qp:		queue pair to operate on
 * @port_num:	port num to which the connection is bound
 * @sg:		scatterlist to READ/WRITE from/to
 * @sg_cnt:	number of entries in @sg
 * @sg_offset:	current byte offset into @sg
 * @remote_addr:remote address to read/write (relative to @rkey)
 * @rkey:	remote key to operate on
 * @dir:	%DMA_TO_DEVICE for RDMA WRITE, %DMA_FROM_DEVICE for RDMA READ
 *
 * Returns the number of WQEs that will be needed on the workqueue if
 * successful, or a negative error code.
 */
int rdma_rw_ctx_init(struct rdma_rw_ctx *ctx, struct ib_qp *qp, u32 port_num,
		struct scatterlist *sg, u32 sg_cnt, u32 sg_offset,
		u64 remote_addr, u32 rkey, enum dma_data_direction dir)
{
	struct ib_device *dev = qp->pd->device;
	struct sg_table sgt = {
		.sgl = sg,
		.orig_nents = sg_cnt,
	};
	int ret;

	ret = rdma_rw_map_sgtable(dev, &sgt, dir);
	if (ret)
		return ret;
	sg_cnt = sgt.nents;

	/*
	 * Skip to the S/G entry that sg_offset falls into:
	 */
	for (;;) {
		u32 len = sg_dma_len(sg);

		if (sg_offset < len)
			break;

		sg = sg_next(sg);
		sg_offset -= len;
		sg_cnt--;
	}

	ret = -EIO;
	if (WARN_ON_ONCE(sg_cnt == 0))
		goto out_unmap_sg;

	if (rdma_rw_io_needs_mr(qp->device, port_num, dir, sg_cnt)) {
		ret = rdma_rw_init_mr_wrs(ctx, qp, port_num, sg, sg_cnt,
				sg_offset, remote_addr, rkey, dir);
	} else if (sg_cnt > 1) {
		ret = rdma_rw_init_map_wrs(ctx, qp, sg, sg_cnt, sg_offset,
				remote_addr, rkey, dir);
	} else {
		ret = rdma_rw_init_single_wr(ctx, qp, sg, sg_offset,
				remote_addr, rkey, dir);
	}

	if (ret < 0)
		goto out_unmap_sg;
	return ret;

out_unmap_sg:
	rdma_rw_unmap_sg(dev, sgt.sgl, sgt.orig_nents, dir);
	return ret;
}
EXPORT_SYMBOL(rdma_rw_ctx_init);

/**
 * rdma_rw_ctx_signature_init - initialize a RW context with signature offload
 * @ctx:	context to initialize
 * @qp:		queue pair to operate on
 * @port_num:	port num to which the connection is bound
 * @sg:		scatterlist to READ/WRITE from/to
 * @sg_cnt:	number of entries in @sg
 * @prot_sg:	scatterlist to READ/WRITE protection information from/to
 * @prot_sg_cnt: number of entries in @prot_sg
 * @sig_attrs:	signature offloading algorithms
 * @remote_addr:remote address to read/write (relative to @rkey)
 * @rkey:	remote key to operate on
 * @dir:	%DMA_TO_DEVICE for RDMA WRITE, %DMA_FROM_DEVICE for RDMA READ
 *
 * Returns the number of WQEs that will be needed on the workqueue if
 * successful, or a negative error code.
 */
int rdma_rw_ctx_signature_init(struct rdma_rw_ctx *ctx, struct ib_qp *qp,
		u32 port_num, struct scatterlist *sg, u32 sg_cnt,
		struct scatterlist *prot_sg, u32 prot_sg_cnt,
		struct ib_sig_attrs *sig_attrs,
		u64 remote_addr, u32 rkey, enum dma_data_direction dir)
{
	struct ib_device *dev = qp->pd->device;
	u32 pages_per_mr = rdma_rw_fr_page_list_len(qp->pd->device,
						    qp->integrity_en);
	struct sg_table sgt = {
		.sgl = sg,
		.orig_nents = sg_cnt,
	};
	struct sg_table prot_sgt = {
		.sgl = prot_sg,
		.orig_nents = prot_sg_cnt,
	};
	struct ib_rdma_wr *rdma_wr;
	int count = 0, ret;

	if (sg_cnt > pages_per_mr || prot_sg_cnt > pages_per_mr) {
		pr_err("SG count too large: sg_cnt=%u, prot_sg_cnt=%u, pages_per_mr=%u\n",
		       sg_cnt, prot_sg_cnt, pages_per_mr);
		return -EINVAL;
	}

	ret = rdma_rw_map_sgtable(dev, &sgt, dir);
	if (ret)
		return ret;

	if (prot_sg_cnt) {
		ret = rdma_rw_map_sgtable(dev, &prot_sgt, dir);
		if (ret)
			goto out_unmap_sg;
	}

	ctx->type = RDMA_RW_SIG_MR;
	ctx->nr_ops = 1;
	ctx->reg = kzalloc(sizeof(*ctx->reg), GFP_KERNEL);
	if (!ctx->reg) {
		ret = -ENOMEM;
		goto out_unmap_prot_sg;
	}

	ctx->reg->mr = ib_mr_pool_get(qp, &qp->sig_mrs);
	if (!ctx->reg->mr) {
		ret = -EAGAIN;
		goto out_free_ctx;
	}

	count += rdma_rw_inv_key(ctx->reg);

	memcpy(ctx->reg->mr->sig_attrs, sig_attrs, sizeof(struct ib_sig_attrs));

	ret = ib_map_mr_sg_pi(ctx->reg->mr, sg, sgt.nents, NULL, prot_sg,
			      prot_sgt.nents, NULL, SZ_4K);
	if (unlikely(ret)) {
<<<<<<< HEAD
		pr_err("failed to map PI sg (%u)\n", sg_cnt + prot_sg_cnt);
=======
		pr_err("failed to map PI sg (%u)\n",
		       sgt.nents + prot_sgt.nents);
>>>>>>> df0cc57e
		goto out_destroy_sig_mr;
	}

	ctx->reg->reg_wr.wr.opcode = IB_WR_REG_MR_INTEGRITY;
	ctx->reg->reg_wr.wr.wr_cqe = NULL;
	ctx->reg->reg_wr.wr.num_sge = 0;
	ctx->reg->reg_wr.wr.send_flags = 0;
	ctx->reg->reg_wr.access = IB_ACCESS_LOCAL_WRITE;
	if (rdma_protocol_iwarp(qp->device, port_num))
		ctx->reg->reg_wr.access |= IB_ACCESS_REMOTE_WRITE;
	ctx->reg->reg_wr.mr = ctx->reg->mr;
	ctx->reg->reg_wr.key = ctx->reg->mr->lkey;
	count++;

	ctx->reg->sge.addr = ctx->reg->mr->iova;
	ctx->reg->sge.length = ctx->reg->mr->length;
	if (sig_attrs->wire.sig_type == IB_SIG_TYPE_NONE)
		ctx->reg->sge.length -= ctx->reg->mr->sig_attrs->meta_length;

	rdma_wr = &ctx->reg->wr;
	rdma_wr->wr.sg_list = &ctx->reg->sge;
	rdma_wr->wr.num_sge = 1;
	rdma_wr->remote_addr = remote_addr;
	rdma_wr->rkey = rkey;
	if (dir == DMA_TO_DEVICE)
		rdma_wr->wr.opcode = IB_WR_RDMA_WRITE;
	else
		rdma_wr->wr.opcode = IB_WR_RDMA_READ;
	ctx->reg->reg_wr.wr.next = &rdma_wr->wr;
	count++;

	return count;

out_destroy_sig_mr:
	ib_mr_pool_put(qp, &qp->sig_mrs, ctx->reg->mr);
out_free_ctx:
	kfree(ctx->reg);
out_unmap_prot_sg:
	if (prot_sgt.nents)
		rdma_rw_unmap_sg(dev, prot_sgt.sgl, prot_sgt.orig_nents, dir);
out_unmap_sg:
	rdma_rw_unmap_sg(dev, sgt.sgl, sgt.orig_nents, dir);
	return ret;
}
EXPORT_SYMBOL(rdma_rw_ctx_signature_init);

/*
 * Now that we are going to post the WRs we can update the lkey and need_inval
 * state on the MRs.  If we were doing this at init time, we would get double
 * or missing invalidations if a context was initialized but not actually
 * posted.
 */
static void rdma_rw_update_lkey(struct rdma_rw_reg_ctx *reg, bool need_inval)
{
	reg->mr->need_inval = need_inval;
	ib_update_fast_reg_key(reg->mr, ib_inc_rkey(reg->mr->lkey));
	reg->reg_wr.key = reg->mr->lkey;
	reg->sge.lkey = reg->mr->lkey;
}

/**
 * rdma_rw_ctx_wrs - return chain of WRs for a RDMA READ or WRITE operation
 * @ctx:	context to operate on
 * @qp:		queue pair to operate on
 * @port_num:	port num to which the connection is bound
 * @cqe:	completion queue entry for the last WR
 * @chain_wr:	WR to append to the posted chain
 *
 * Return the WR chain for the set of RDMA READ/WRITE operations described by
 * @ctx, as well as any memory registration operations needed.  If @chain_wr
 * is non-NULL the WR it points to will be appended to the chain of WRs posted.
 * If @chain_wr is not set @cqe must be set so that the caller gets a
 * completion notification.
 */
struct ib_send_wr *rdma_rw_ctx_wrs(struct rdma_rw_ctx *ctx, struct ib_qp *qp,
		u32 port_num, struct ib_cqe *cqe, struct ib_send_wr *chain_wr)
{
	struct ib_send_wr *first_wr, *last_wr;
	int i;

	switch (ctx->type) {
	case RDMA_RW_SIG_MR:
	case RDMA_RW_MR:
		for (i = 0; i < ctx->nr_ops; i++) {
			rdma_rw_update_lkey(&ctx->reg[i],
				ctx->reg[i].wr.wr.opcode !=
					IB_WR_RDMA_READ_WITH_INV);
		}

		if (ctx->reg[0].inv_wr.next)
			first_wr = &ctx->reg[0].inv_wr;
		else
			first_wr = &ctx->reg[0].reg_wr.wr;
		last_wr = &ctx->reg[ctx->nr_ops - 1].wr.wr;
		break;
	case RDMA_RW_MULTI_WR:
		first_wr = &ctx->map.wrs[0].wr;
		last_wr = &ctx->map.wrs[ctx->nr_ops - 1].wr;
		break;
	case RDMA_RW_SINGLE_WR:
		first_wr = &ctx->single.wr.wr;
		last_wr = &ctx->single.wr.wr;
		break;
	default:
		BUG();
	}

	if (chain_wr) {
		last_wr->next = chain_wr;
	} else {
		last_wr->wr_cqe = cqe;
		last_wr->send_flags |= IB_SEND_SIGNALED;
	}

	return first_wr;
}
EXPORT_SYMBOL(rdma_rw_ctx_wrs);

/**
 * rdma_rw_ctx_post - post a RDMA READ or RDMA WRITE operation
 * @ctx:	context to operate on
 * @qp:		queue pair to operate on
 * @port_num:	port num to which the connection is bound
 * @cqe:	completion queue entry for the last WR
 * @chain_wr:	WR to append to the posted chain
 *
 * Post the set of RDMA READ/WRITE operations described by @ctx, as well as
 * any memory registration operations needed.  If @chain_wr is non-NULL the
 * WR it points to will be appended to the chain of WRs posted.  If @chain_wr
 * is not set @cqe must be set so that the caller gets a completion
 * notification.
 */
int rdma_rw_ctx_post(struct rdma_rw_ctx *ctx, struct ib_qp *qp, u32 port_num,
		struct ib_cqe *cqe, struct ib_send_wr *chain_wr)
{
	struct ib_send_wr *first_wr;

	first_wr = rdma_rw_ctx_wrs(ctx, qp, port_num, cqe, chain_wr);
	return ib_post_send(qp, first_wr, NULL);
}
EXPORT_SYMBOL(rdma_rw_ctx_post);

/**
 * rdma_rw_ctx_destroy - release all resources allocated by rdma_rw_ctx_init
 * @ctx:	context to release
 * @qp:		queue pair to operate on
 * @port_num:	port num to which the connection is bound
 * @sg:		scatterlist that was used for the READ/WRITE
 * @sg_cnt:	number of entries in @sg
 * @dir:	%DMA_TO_DEVICE for RDMA WRITE, %DMA_FROM_DEVICE for RDMA READ
 */
void rdma_rw_ctx_destroy(struct rdma_rw_ctx *ctx, struct ib_qp *qp,
			 u32 port_num, struct scatterlist *sg, u32 sg_cnt,
			 enum dma_data_direction dir)
{
	int i;

	switch (ctx->type) {
	case RDMA_RW_MR:
		for (i = 0; i < ctx->nr_ops; i++)
			ib_mr_pool_put(qp, &qp->rdma_mrs, ctx->reg[i].mr);
		kfree(ctx->reg);
		break;
	case RDMA_RW_MULTI_WR:
		kfree(ctx->map.wrs);
		kfree(ctx->map.sges);
		break;
	case RDMA_RW_SINGLE_WR:
		break;
	default:
		BUG();
		break;
	}

	rdma_rw_unmap_sg(qp->pd->device, sg, sg_cnt, dir);
}
EXPORT_SYMBOL(rdma_rw_ctx_destroy);

/**
 * rdma_rw_ctx_destroy_signature - release all resources allocated by
 *	rdma_rw_ctx_signature_init
 * @ctx:	context to release
 * @qp:		queue pair to operate on
 * @port_num:	port num to which the connection is bound
 * @sg:		scatterlist that was used for the READ/WRITE
 * @sg_cnt:	number of entries in @sg
 * @prot_sg:	scatterlist that was used for the READ/WRITE of the PI
 * @prot_sg_cnt: number of entries in @prot_sg
 * @dir:	%DMA_TO_DEVICE for RDMA WRITE, %DMA_FROM_DEVICE for RDMA READ
 */
void rdma_rw_ctx_destroy_signature(struct rdma_rw_ctx *ctx, struct ib_qp *qp,
		u32 port_num, struct scatterlist *sg, u32 sg_cnt,
		struct scatterlist *prot_sg, u32 prot_sg_cnt,
		enum dma_data_direction dir)
{
	if (WARN_ON_ONCE(ctx->type != RDMA_RW_SIG_MR))
		return;

	ib_mr_pool_put(qp, &qp->sig_mrs, ctx->reg->mr);
	kfree(ctx->reg);

	if (prot_sg_cnt)
		rdma_rw_unmap_sg(qp->pd->device, prot_sg, prot_sg_cnt, dir);
	rdma_rw_unmap_sg(qp->pd->device, sg, sg_cnt, dir);
}
EXPORT_SYMBOL(rdma_rw_ctx_destroy_signature);

/**
 * rdma_rw_mr_factor - return number of MRs required for a payload
 * @device:	device handling the connection
 * @port_num:	port num to which the connection is bound
 * @maxpages:	maximum payload pages per rdma_rw_ctx
 *
 * Returns the number of MRs the device requires to move @maxpayload
 * bytes. The returned value is used during transport creation to
 * compute max_rdma_ctxts and the size of the transport's Send and
 * Send Completion Queues.
 */
unsigned int rdma_rw_mr_factor(struct ib_device *device, u32 port_num,
			       unsigned int maxpages)
{
	unsigned int mr_pages;

	if (rdma_rw_can_use_mr(device, port_num))
		mr_pages = rdma_rw_fr_page_list_len(device, false);
	else
		mr_pages = device->attrs.max_sge_rd;
	return DIV_ROUND_UP(maxpages, mr_pages);
}
EXPORT_SYMBOL(rdma_rw_mr_factor);

void rdma_rw_init_qp(struct ib_device *dev, struct ib_qp_init_attr *attr)
{
	u32 factor;

	WARN_ON_ONCE(attr->port_num == 0);

	/*
	 * Each context needs at least one RDMA READ or WRITE WR.
	 *
	 * For some hardware we might need more, eventually we should ask the
	 * HCA driver for a multiplier here.
	 */
	factor = 1;

	/*
	 * If the devices needs MRs to perform RDMA READ or WRITE operations,
	 * we'll need two additional MRs for the registrations and the
	 * invalidation.
	 */
	if (attr->create_flags & IB_QP_CREATE_INTEGRITY_EN ||
	    rdma_rw_can_use_mr(dev, attr->port_num))
		factor += 2;	/* inv + reg */

	attr->cap.max_send_wr += factor * attr->cap.max_rdma_ctxs;

	/*
	 * But maybe we were just too high in the sky and the device doesn't
	 * even support all we need, and we'll have to live with what we get..
	 */
	attr->cap.max_send_wr =
		min_t(u32, attr->cap.max_send_wr, dev->attrs.max_qp_wr);
}

int rdma_rw_init_mrs(struct ib_qp *qp, struct ib_qp_init_attr *attr)
{
	struct ib_device *dev = qp->pd->device;
	u32 nr_mrs = 0, nr_sig_mrs = 0, max_num_sg = 0;
	int ret = 0;

	if (attr->create_flags & IB_QP_CREATE_INTEGRITY_EN) {
		nr_sig_mrs = attr->cap.max_rdma_ctxs;
		nr_mrs = attr->cap.max_rdma_ctxs;
		max_num_sg = rdma_rw_fr_page_list_len(dev, true);
	} else if (rdma_rw_can_use_mr(dev, attr->port_num)) {
		nr_mrs = attr->cap.max_rdma_ctxs;
		max_num_sg = rdma_rw_fr_page_list_len(dev, false);
	}

	if (nr_mrs) {
		ret = ib_mr_pool_init(qp, &qp->rdma_mrs, nr_mrs,
				IB_MR_TYPE_MEM_REG,
				max_num_sg, 0);
		if (ret) {
			pr_err("%s: failed to allocated %u MRs\n",
				__func__, nr_mrs);
			return ret;
		}
	}

	if (nr_sig_mrs) {
		ret = ib_mr_pool_init(qp, &qp->sig_mrs, nr_sig_mrs,
				IB_MR_TYPE_INTEGRITY, max_num_sg, max_num_sg);
		if (ret) {
			pr_err("%s: failed to allocated %u SIG MRs\n",
				__func__, nr_sig_mrs);
			goto out_free_rdma_mrs;
		}
	}

	return 0;

out_free_rdma_mrs:
	ib_mr_pool_destroy(qp, &qp->rdma_mrs);
	return ret;
}

void rdma_rw_cleanup_mrs(struct ib_qp *qp)
{
	ib_mr_pool_destroy(qp, &qp->sig_mrs);
	ib_mr_pool_destroy(qp, &qp->rdma_mrs);
}<|MERGE_RESOLUTION|>--- conflicted
+++ resolved
@@ -444,12 +444,8 @@
 	ret = ib_map_mr_sg_pi(ctx->reg->mr, sg, sgt.nents, NULL, prot_sg,
 			      prot_sgt.nents, NULL, SZ_4K);
 	if (unlikely(ret)) {
-<<<<<<< HEAD
-		pr_err("failed to map PI sg (%u)\n", sg_cnt + prot_sg_cnt);
-=======
 		pr_err("failed to map PI sg (%u)\n",
 		       sgt.nents + prot_sgt.nents);
->>>>>>> df0cc57e
 		goto out_destroy_sig_mr;
 	}
 
