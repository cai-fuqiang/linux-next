--- conflicted
+++ resolved
@@ -1121,17 +1121,10 @@
 		shift = i >> 1;
 	else
 		shift = (i + 1) >> 1;
-<<<<<<< HEAD
 
 	if (cs_size != -1)
 		cs_size = (128 * (1 << !!dct_width)) << shift;
 
-=======
-
-	if (cs_size != -1)
-		cs_size = (128 * (1 << !!dct_width)) << shift;
-
->>>>>>> 00b317a4
 	return cs_size;
 }
 
@@ -1375,7 +1368,6 @@
 	swap_limit	= (swap_reg >> 11) & 0x7f;
 	rgn_size	= (swap_reg >> 20) & 0x7f;
 	tmp_addr	= sys_addr >> 27;
-<<<<<<< HEAD
 
 	if (!(sys_addr >> 34) &&
 	    (((tmp_addr >= swap_base) &&
@@ -1386,18 +1378,6 @@
 	return sys_addr;
 }
 
-=======
-
-	if (!(sys_addr >> 34) &&
-	    (((tmp_addr >= swap_base) &&
-	     (tmp_addr <= swap_limit)) ||
-	     (tmp_addr < rgn_size)))
-		return sys_addr ^ (u64)swap_base << 27;
-
-	return sys_addr;
-}
-
->>>>>>> 00b317a4
 /* For a given @dram_range, check if @sys_addr falls within it. */
 static int f1x_match_to_this_node(struct amd64_pvt *pvt, unsigned range,
 				  u64 sys_addr, int *nid, int *chan_sel)
