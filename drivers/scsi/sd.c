--- conflicted
+++ resolved
@@ -1020,65 +1020,6 @@
 					 (logical_block_size >> 9));
 }
 
-<<<<<<< HEAD
-/**
- * sd_setup_write_same_cmnd - write the same data to multiple blocks
- * @cmd: command to prepare
- *
- * Will set up either WRITE SAME(10) or WRITE SAME(16) depending on
- * the preference indicated by the target device.
- **/
-static blk_status_t sd_setup_write_same_cmnd(struct scsi_cmnd *cmd)
-{
-	struct request *rq = scsi_cmd_to_rq(cmd);
-	struct scsi_device *sdp = cmd->device;
-	struct scsi_disk *sdkp = scsi_disk(rq->q->disk);
-	struct bio *bio = rq->bio;
-	u64 lba = sectors_to_logical(sdp, blk_rq_pos(rq));
-	u32 nr_blocks = sectors_to_logical(sdp, blk_rq_sectors(rq));
-	blk_status_t ret;
-
-	if (sdkp->device->no_write_same)
-		return BLK_STS_TARGET;
-
-	BUG_ON(bio_offset(bio) || bio_iovec(bio).bv_len != sdp->sector_size);
-
-	rq->timeout = SD_WRITE_SAME_TIMEOUT;
-
-	if (sdkp->ws16 || lba > 0xffffffff || nr_blocks > 0xffff) {
-		cmd->cmd_len = 16;
-		cmd->cmnd[0] = WRITE_SAME_16;
-		put_unaligned_be64(lba, &cmd->cmnd[2]);
-		put_unaligned_be32(nr_blocks, &cmd->cmnd[10]);
-	} else {
-		cmd->cmd_len = 10;
-		cmd->cmnd[0] = WRITE_SAME;
-		put_unaligned_be32(lba, &cmd->cmnd[2]);
-		put_unaligned_be16(nr_blocks, &cmd->cmnd[7]);
-	}
-
-	cmd->transfersize = sdp->sector_size;
-	cmd->allowed = sdkp->max_retries;
-
-	/*
-	 * For WRITE SAME the data transferred via the DATA OUT buffer is
-	 * different from the amount of data actually written to the target.
-	 *
-	 * We set up __data_len to the amount of data transferred via the
-	 * DATA OUT buffer so that blk_rq_map_sg sets up the proper S/G list
-	 * to transfer a single sector of data first, but then reset it to
-	 * the amount of data to be written right after so that the I/O path
-	 * knows how much to actually write.
-	 */
-	rq->__data_len = sdp->sector_size;
-	ret = scsi_alloc_sgtables(cmd);
-	rq->__data_len = blk_rq_bytes(rq);
-
-	return ret;
-}
-
-=======
->>>>>>> 95cd2cdc
 static blk_status_t sd_setup_flush_cmnd(struct scsi_cmnd *cmd)
 {
 	struct request *rq = scsi_cmd_to_rq(cmd);
