--- conflicted
+++ resolved
@@ -578,12 +578,7 @@
 	if (folio_test_hwpoison(folio)) {
 		folio_unlock(folio);
 		folio_put(folio);
-<<<<<<< HEAD
-		r = -EHWPOISON;
-		goto out_fput;
-=======
 		return ERR_PTR(-EHWPOISON);
->>>>>>> de9c2c66
 	}
 
 	*pfn = folio_file_pfn(folio, index);
