--- conflicted
+++ resolved
@@ -745,11 +745,7 @@
  *
  * Returns 0, or -ENOMEM if memory can't be allocated.
  */
-<<<<<<< HEAD
-static int lsm_inode_alloc(struct inode *inode)
-=======
-int lsm_inode_alloc(struct inode *inode, gfp_t gfp)
->>>>>>> 3a143503
+static int lsm_inode_alloc(struct inode *inode, gfp_t gfp)
 {
 	if (!lsm_inode_cache) {
 		inode->i_security = NULL;
