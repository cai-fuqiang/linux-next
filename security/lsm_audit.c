--- conflicted
+++ resolved
@@ -203,12 +203,6 @@
 	 */
 	BUILD_BUG_ON(sizeof(a->u) > sizeof(void *)*2);
 
-<<<<<<< HEAD
-	audit_log_format(ab, " pid=%d comm=", task_tgid_nr(current));
-	audit_log_untrustedstring(ab, get_task_comm(comm, current));
-
-=======
->>>>>>> fff12047
 	switch (a->type) {
 	case LSM_AUDIT_DATA_NONE:
 		return;
@@ -439,7 +433,7 @@
 	char comm[sizeof(current->comm)];
 
 	audit_log_format(ab, " pid=%d comm=", task_tgid_nr(current));
-	audit_log_untrustedstring(ab, memcpy(comm, current->comm, sizeof(comm)));
+	audit_log_untrustedstring(ab, get_task_comm(comm, current));
 	audit_log_lsm_data(ab, a);
 }
 
