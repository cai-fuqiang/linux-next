--- conflicted
+++ resolved
@@ -2386,7 +2386,6 @@
 
 		if (WARN_ON(!cbss))
 			return;
-<<<<<<< HEAD
 
 		current_band = cbss->channel->band;
 		bss = (void *)cbss->priv;
@@ -2405,26 +2404,6 @@
 			ch_switch.delay = csa_ie.max_switch_time;
 		}
 
-=======
-
-		current_band = cbss->channel->band;
-		bss = (void *)cbss->priv;
-
-		res = ieee80211_parse_ch_switch_ie(sdata, csa_elems,
-						   current_band,
-						   bss->vht_cap_info,
-						   &link->u.mgd.conn,
-						   link->u.mgd.bssid,
-						   source == IEEE80211_CSA_SOURCE_UNPROT_ACTION,
-						   &csa_ie);
-		if (res == 0) {
-			ch_switch.block_tx = csa_ie.mode;
-			ch_switch.chandef = csa_ie.chanreq.oper;
-			ch_switch.count = csa_ie.count;
-			ch_switch.delay = csa_ie.max_switch_time;
-		}
-
->>>>>>> 22d6adac
 		link->u.mgd.csa.tpe = csa_elems->csa_tpe;
 	} else {
 		/*
@@ -2508,7 +2487,6 @@
 			link->u.mgd.csa.blocked_tx = false;
 			ieee80211_vif_unblock_queues_csa(sdata);
 		}
-<<<<<<< HEAD
 		return;
 	}
 
@@ -2525,24 +2503,6 @@
 		}
 		return;
 	}
-=======
-		return;
-	}
-
-	/*
-	 * We don't really trust public action frames, but block queues (go to
-	 * quiet mode) for them anyway, we should get a beacon soon to either
-	 * know what the CSA really is, or figure out the public action frame
-	 * was actually an attack.
-	 */
-	if (source == IEEE80211_CSA_SOURCE_UNPROT_ACTION) {
-		if (csa_ie.mode) {
-			link->u.mgd.csa.blocked_tx = true;
-			ieee80211_vif_block_queues_csa(sdata);
-		}
-		return;
-	}
->>>>>>> 22d6adac
 
 	if (link->conf->chanreq.oper.chan->band !=
 	    csa_ie.chanreq.oper.chan->band) {
