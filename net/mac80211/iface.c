--- conflicted
+++ resolved
@@ -1524,19 +1524,11 @@
 		kfree_skb(skb);
 		kcov_remote_stop();
 	}
-<<<<<<< HEAD
 
 	/* process status queue */
 	while ((skb = skb_dequeue(&sdata->status_queue))) {
 		kcov_remote_start_common(skb_get_kcov_handle(skb));
 
-=======
-
-	/* process status queue */
-	while ((skb = skb_dequeue(&sdata->status_queue))) {
-		kcov_remote_start_common(skb_get_kcov_handle(skb));
-
->>>>>>> df0cc57e
 		ieee80211_iface_process_status(sdata, skb);
 		kfree_skb(skb);
 
