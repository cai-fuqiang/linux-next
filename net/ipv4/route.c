// SPDX-License-Identifier: GPL-2.0-or-later
/*
 * INET		An implementation of the TCP/IP protocol suite for the LINUX
 *		operating system.  INET is implemented using the  BSD Socket
 *		interface as the means of communication with the user level.
 *
 *		ROUTE - implementation of the IP router.
 *
 * Authors:	Ross Biro
 *		Fred N. van Kempen, <waltje@uWalt.NL.Mugnet.ORG>
 *		Alan Cox, <gw4pts@gw4pts.ampr.org>
 *		Linus Torvalds, <Linus.Torvalds@helsinki.fi>
 *		Alexey Kuznetsov, <kuznet@ms2.inr.ac.ru>
 *
 * Fixes:
 *		Alan Cox	:	Verify area fixes.
 *		Alan Cox	:	cli() protects routing changes
 *		Rui Oliveira	:	ICMP routing table updates
 *		(rco@di.uminho.pt)	Routing table insertion and update
 *		Linus Torvalds	:	Rewrote bits to be sensible
 *		Alan Cox	:	Added BSD route gw semantics
 *		Alan Cox	:	Super /proc >4K
 *		Alan Cox	:	MTU in route table
 *		Alan Cox	:	MSS actually. Also added the window
 *					clamper.
 *		Sam Lantinga	:	Fixed route matching in rt_del()
 *		Alan Cox	:	Routing cache support.
 *		Alan Cox	:	Removed compatibility cruft.
 *		Alan Cox	:	RTF_REJECT support.
 *		Alan Cox	:	TCP irtt support.
 *		Jonathan Naylor	:	Added Metric support.
 *	Miquel van Smoorenburg	:	BSD API fixes.
 *	Miquel van Smoorenburg	:	Metrics.
 *		Alan Cox	:	Use __u32 properly
 *		Alan Cox	:	Aligned routing errors more closely with BSD
 *					our system is still very different.
 *		Alan Cox	:	Faster /proc handling
 *	Alexey Kuznetsov	:	Massive rework to support tree based routing,
 *					routing caches and better behaviour.
 *
 *		Olaf Erb	:	irtt wasn't being copied right.
 *		Bjorn Ekwall	:	Kerneld route support.
 *		Alan Cox	:	Multicast fixed (I hope)
 *		Pavel Krauz	:	Limited broadcast fixed
 *		Mike McLagan	:	Routing by source
 *	Alexey Kuznetsov	:	End of old history. Split to fib.c and
 *					route.c and rewritten from scratch.
 *		Andi Kleen	:	Load-limit warning messages.
 *	Vitaly E. Lavrov	:	Transparent proxy revived after year coma.
 *	Vitaly E. Lavrov	:	Race condition in ip_route_input_slow.
 *	Tobias Ringstrom	:	Uninitialized res.type in ip_route_output_slow.
 *	Vladimir V. Ivanov	:	IP rule info (flowid) is really useful.
 *		Marc Boucher	:	routing by fwmark
 *	Robert Olsson		:	Added rt_cache statistics
 *	Arnaldo C. Melo		:	Convert proc stuff to seq_file
 *	Eric Dumazet		:	hashed spinlocks and rt_check_expire() fixes.
 *	Ilia Sotnikov		:	Ignore TOS on PMTUD and Redirect
 *	Ilia Sotnikov		:	Removed TOS from hash calculations
 */

#define pr_fmt(fmt) "IPv4: " fmt

#include <linux/module.h>
#include <linux/bitops.h>
#include <linux/kernel.h>
#include <linux/mm.h>
#include <linux/memblock.h>
#include <linux/socket.h>
#include <linux/errno.h>
#include <linux/in.h>
#include <linux/inet.h>
#include <linux/netdevice.h>
#include <linux/proc_fs.h>
#include <linux/init.h>
#include <linux/skbuff.h>
#include <linux/inetdevice.h>
#include <linux/igmp.h>
#include <linux/pkt_sched.h>
#include <linux/mroute.h>
#include <linux/netfilter_ipv4.h>
#include <linux/random.h>
#include <linux/rcupdate.h>
#include <linux/slab.h>
#include <linux/jhash.h>
#include <net/dst.h>
#include <net/dst_metadata.h>
#include <net/inet_dscp.h>
#include <net/net_namespace.h>
#include <net/ip.h>
#include <net/route.h>
#include <net/inetpeer.h>
#include <net/sock.h>
#include <net/ip_fib.h>
#include <net/nexthop.h>
#include <net/tcp.h>
#include <net/icmp.h>
#include <net/xfrm.h>
#include <net/lwtunnel.h>
#include <net/netevent.h>
#include <net/rtnetlink.h>
#ifdef CONFIG_SYSCTL
#include <linux/sysctl.h>
#endif
#include <net/secure_seq.h>
#include <net/ip_tunnels.h>

#include "fib_lookup.h"

#define RT_GC_TIMEOUT (300*HZ)

#define DEFAULT_MIN_PMTU (512 + 20 + 20)
#define DEFAULT_MTU_EXPIRES (10 * 60 * HZ)
#define DEFAULT_MIN_ADVMSS 256
static int ip_rt_max_size;
static int ip_rt_redirect_number __read_mostly	= 9;
static int ip_rt_redirect_load __read_mostly	= HZ / 50;
static int ip_rt_redirect_silence __read_mostly	= ((HZ / 50) << (9 + 1));
static int ip_rt_error_cost __read_mostly	= HZ;
static int ip_rt_error_burst __read_mostly	= 5 * HZ;

static int ip_rt_gc_timeout __read_mostly	= RT_GC_TIMEOUT;

/*
 *	Interface to generic destination cache.
 */

INDIRECT_CALLABLE_SCOPE
struct dst_entry	*ipv4_dst_check(struct dst_entry *dst, u32 cookie);
static unsigned int	 ipv4_default_advmss(const struct dst_entry *dst);
INDIRECT_CALLABLE_SCOPE
unsigned int		ipv4_mtu(const struct dst_entry *dst);
static void		ipv4_negative_advice(struct sock *sk,
					     struct dst_entry *dst);
static void		 ipv4_link_failure(struct sk_buff *skb);
static void		 ip_rt_update_pmtu(struct dst_entry *dst, struct sock *sk,
					   struct sk_buff *skb, u32 mtu,
					   bool confirm_neigh);
static void		 ip_do_redirect(struct dst_entry *dst, struct sock *sk,
					struct sk_buff *skb);
static void		ipv4_dst_destroy(struct dst_entry *dst);

static u32 *ipv4_cow_metrics(struct dst_entry *dst, unsigned long old)
{
	WARN_ON(1);
	return NULL;
}

static struct neighbour *ipv4_neigh_lookup(const struct dst_entry *dst,
					   struct sk_buff *skb,
					   const void *daddr);
static void ipv4_confirm_neigh(const struct dst_entry *dst, const void *daddr);

static struct dst_ops ipv4_dst_ops = {
	.family =		AF_INET,
	.check =		ipv4_dst_check,
	.default_advmss =	ipv4_default_advmss,
	.mtu =			ipv4_mtu,
	.cow_metrics =		ipv4_cow_metrics,
	.destroy =		ipv4_dst_destroy,
	.negative_advice =	ipv4_negative_advice,
	.link_failure =		ipv4_link_failure,
	.update_pmtu =		ip_rt_update_pmtu,
	.redirect =		ip_do_redirect,
	.local_out =		__ip_local_out,
	.neigh_lookup =		ipv4_neigh_lookup,
	.confirm_neigh =	ipv4_confirm_neigh,
};

#define ECN_OR_COST(class)	TC_PRIO_##class

const __u8 ip_tos2prio[16] = {
	TC_PRIO_BESTEFFORT,
	ECN_OR_COST(BESTEFFORT),
	TC_PRIO_BESTEFFORT,
	ECN_OR_COST(BESTEFFORT),
	TC_PRIO_BULK,
	ECN_OR_COST(BULK),
	TC_PRIO_BULK,
	ECN_OR_COST(BULK),
	TC_PRIO_INTERACTIVE,
	ECN_OR_COST(INTERACTIVE),
	TC_PRIO_INTERACTIVE,
	ECN_OR_COST(INTERACTIVE),
	TC_PRIO_INTERACTIVE_BULK,
	ECN_OR_COST(INTERACTIVE_BULK),
	TC_PRIO_INTERACTIVE_BULK,
	ECN_OR_COST(INTERACTIVE_BULK)
};
EXPORT_SYMBOL(ip_tos2prio);

static DEFINE_PER_CPU(struct rt_cache_stat, rt_cache_stat);
#define RT_CACHE_STAT_INC(field) raw_cpu_inc(rt_cache_stat.field)

#ifdef CONFIG_PROC_FS
static void *rt_cache_seq_start(struct seq_file *seq, loff_t *pos)
{
	if (*pos)
		return NULL;
	return SEQ_START_TOKEN;
}

static void *rt_cache_seq_next(struct seq_file *seq, void *v, loff_t *pos)
{
	++*pos;
	return NULL;
}

static void rt_cache_seq_stop(struct seq_file *seq, void *v)
{
}

static int rt_cache_seq_show(struct seq_file *seq, void *v)
{
	if (v == SEQ_START_TOKEN)
		seq_printf(seq, "%-127s\n",
			   "Iface\tDestination\tGateway \tFlags\t\tRefCnt\tUse\t"
			   "Metric\tSource\t\tMTU\tWindow\tIRTT\tTOS\tHHRef\t"
			   "HHUptod\tSpecDst");
	return 0;
}

static const struct seq_operations rt_cache_seq_ops = {
	.start  = rt_cache_seq_start,
	.next   = rt_cache_seq_next,
	.stop   = rt_cache_seq_stop,
	.show   = rt_cache_seq_show,
};

static void *rt_cpu_seq_start(struct seq_file *seq, loff_t *pos)
{
	int cpu;

	if (*pos == 0)
		return SEQ_START_TOKEN;

	for (cpu = *pos-1; cpu < nr_cpu_ids; ++cpu) {
		if (!cpu_possible(cpu))
			continue;
		*pos = cpu+1;
		return &per_cpu(rt_cache_stat, cpu);
	}
	return NULL;
}

static void *rt_cpu_seq_next(struct seq_file *seq, void *v, loff_t *pos)
{
	int cpu;

	for (cpu = *pos; cpu < nr_cpu_ids; ++cpu) {
		if (!cpu_possible(cpu))
			continue;
		*pos = cpu+1;
		return &per_cpu(rt_cache_stat, cpu);
	}
	(*pos)++;
	return NULL;

}

static void rt_cpu_seq_stop(struct seq_file *seq, void *v)
{

}

static int rt_cpu_seq_show(struct seq_file *seq, void *v)
{
	struct rt_cache_stat *st = v;

	if (v == SEQ_START_TOKEN) {
		seq_puts(seq, "entries  in_hit   in_slow_tot in_slow_mc in_no_route in_brd   in_martian_dst in_martian_src out_hit  out_slow_tot out_slow_mc gc_total gc_ignored gc_goal_miss gc_dst_overflow in_hlist_search out_hlist_search\n");
		return 0;
	}

	seq_printf(seq, "%08x %08x %08x    %08x   %08x    %08x %08x       "
			"%08x       %08x %08x     %08x    %08x %08x   "
			"%08x     %08x        %08x        %08x\n",
		   dst_entries_get_slow(&ipv4_dst_ops),
		   0, /* st->in_hit */
		   st->in_slow_tot,
		   st->in_slow_mc,
		   st->in_no_route,
		   st->in_brd,
		   st->in_martian_dst,
		   st->in_martian_src,

		   0, /* st->out_hit */
		   st->out_slow_tot,
		   st->out_slow_mc,

		   0, /* st->gc_total */
		   0, /* st->gc_ignored */
		   0, /* st->gc_goal_miss */
		   0, /* st->gc_dst_overflow */
		   0, /* st->in_hlist_search */
		   0  /* st->out_hlist_search */
		);
	return 0;
}

static const struct seq_operations rt_cpu_seq_ops = {
	.start  = rt_cpu_seq_start,
	.next   = rt_cpu_seq_next,
	.stop   = rt_cpu_seq_stop,
	.show   = rt_cpu_seq_show,
};

#ifdef CONFIG_IP_ROUTE_CLASSID
static int rt_acct_proc_show(struct seq_file *m, void *v)
{
	struct ip_rt_acct *dst, *src;
	unsigned int i, j;

	dst = kcalloc(256, sizeof(struct ip_rt_acct), GFP_KERNEL);
	if (!dst)
		return -ENOMEM;

	for_each_possible_cpu(i) {
		src = (struct ip_rt_acct *)per_cpu_ptr(ip_rt_acct, i);
		for (j = 0; j < 256; j++) {
			dst[j].o_bytes   += src[j].o_bytes;
			dst[j].o_packets += src[j].o_packets;
			dst[j].i_bytes   += src[j].i_bytes;
			dst[j].i_packets += src[j].i_packets;
		}
	}

	seq_write(m, dst, 256 * sizeof(struct ip_rt_acct));
	kfree(dst);
	return 0;
}
#endif

static int __net_init ip_rt_do_proc_init(struct net *net)
{
	struct proc_dir_entry *pde;

	pde = proc_create_seq("rt_cache", 0444, net->proc_net,
			      &rt_cache_seq_ops);
	if (!pde)
		goto err1;

	pde = proc_create_seq("rt_cache", 0444, net->proc_net_stat,
			      &rt_cpu_seq_ops);
	if (!pde)
		goto err2;

#ifdef CONFIG_IP_ROUTE_CLASSID
	pde = proc_create_single("rt_acct", 0, net->proc_net,
			rt_acct_proc_show);
	if (!pde)
		goto err3;
#endif
	return 0;

#ifdef CONFIG_IP_ROUTE_CLASSID
err3:
	remove_proc_entry("rt_cache", net->proc_net_stat);
#endif
err2:
	remove_proc_entry("rt_cache", net->proc_net);
err1:
	return -ENOMEM;
}

static void __net_exit ip_rt_do_proc_exit(struct net *net)
{
	remove_proc_entry("rt_cache", net->proc_net_stat);
	remove_proc_entry("rt_cache", net->proc_net);
#ifdef CONFIG_IP_ROUTE_CLASSID
	remove_proc_entry("rt_acct", net->proc_net);
#endif
}

static struct pernet_operations ip_rt_proc_ops __net_initdata =  {
	.init = ip_rt_do_proc_init,
	.exit = ip_rt_do_proc_exit,
};

static int __init ip_rt_proc_init(void)
{
	return register_pernet_subsys(&ip_rt_proc_ops);
}

#else
static inline int ip_rt_proc_init(void)
{
	return 0;
}
#endif /* CONFIG_PROC_FS */

static inline bool rt_is_expired(const struct rtable *rth)
{
	return rth->rt_genid != rt_genid_ipv4(dev_net(rth->dst.dev));
}

void rt_cache_flush(struct net *net)
{
	rt_genid_bump_ipv4(net);
}

static struct neighbour *ipv4_neigh_lookup(const struct dst_entry *dst,
					   struct sk_buff *skb,
					   const void *daddr)
{
	const struct rtable *rt = container_of(dst, struct rtable, dst);
	struct net_device *dev = dst->dev;
	struct neighbour *n;

	rcu_read_lock();

	if (likely(rt->rt_gw_family == AF_INET)) {
		n = ip_neigh_gw4(dev, rt->rt_gw4);
	} else if (rt->rt_gw_family == AF_INET6) {
		n = ip_neigh_gw6(dev, &rt->rt_gw6);
        } else {
		__be32 pkey;

		pkey = skb ? ip_hdr(skb)->daddr : *((__be32 *) daddr);
		n = ip_neigh_gw4(dev, pkey);
	}

	if (!IS_ERR(n) && !refcount_inc_not_zero(&n->refcnt))
		n = NULL;

	rcu_read_unlock();

	return n;
}

static void ipv4_confirm_neigh(const struct dst_entry *dst, const void *daddr)
{
	const struct rtable *rt = container_of(dst, struct rtable, dst);
	struct net_device *dev = dst->dev;
	const __be32 *pkey = daddr;

	if (rt->rt_gw_family == AF_INET) {
		pkey = (const __be32 *)&rt->rt_gw4;
	} else if (rt->rt_gw_family == AF_INET6) {
		return __ipv6_confirm_neigh_stub(dev, &rt->rt_gw6);
	} else if (!daddr ||
		 (rt->rt_flags &
		  (RTCF_MULTICAST | RTCF_BROADCAST | RTCF_LOCAL))) {
		return;
	}
	__ipv4_confirm_neigh(dev, *(__force u32 *)pkey);
}

/* Hash tables of size 2048..262144 depending on RAM size.
 * Each bucket uses 8 bytes.
 */
static u32 ip_idents_mask __read_mostly;
static atomic_t *ip_idents __read_mostly;
static u32 *ip_tstamps __read_mostly;

/* In order to protect privacy, we add a perturbation to identifiers
 * if one generator is seldom used. This makes hard for an attacker
 * to infer how many packets were sent between two points in time.
 */
static u32 ip_idents_reserve(u32 hash, int segs)
{
	u32 bucket, old, now = (u32)jiffies;
	atomic_t *p_id;
	u32 *p_tstamp;
	u32 delta = 0;

	bucket = hash & ip_idents_mask;
	p_tstamp = ip_tstamps + bucket;
	p_id = ip_idents + bucket;
	old = READ_ONCE(*p_tstamp);

	if (old != now && cmpxchg(p_tstamp, old, now) == old)
		delta = get_random_u32_below(now - old);

	/* If UBSAN reports an error there, please make sure your compiler
	 * supports -fno-strict-overflow before reporting it that was a bug
	 * in UBSAN, and it has been fixed in GCC-8.
	 */
	return atomic_add_return(segs + delta, p_id) - segs;
}

void __ip_select_ident(struct net *net, struct iphdr *iph, int segs)
{
	u32 hash, id;

	/* Note the following code is not safe, but this is okay. */
	if (unlikely(siphash_key_is_zero(&net->ipv4.ip_id_key)))
		get_random_bytes(&net->ipv4.ip_id_key,
				 sizeof(net->ipv4.ip_id_key));

	hash = siphash_3u32((__force u32)iph->daddr,
			    (__force u32)iph->saddr,
			    iph->protocol,
			    &net->ipv4.ip_id_key);
	id = ip_idents_reserve(hash, segs);
	iph->id = htons(id);
}
EXPORT_SYMBOL(__ip_select_ident);

static void __build_flow_key(const struct net *net, struct flowi4 *fl4,
			     const struct sock *sk, const struct iphdr *iph,
			     int oif, __u8 tos, u8 prot, u32 mark,
			     int flow_flags)
{
	__u8 scope = RT_SCOPE_UNIVERSE;

	if (sk) {
		oif = sk->sk_bound_dev_if;
		mark = READ_ONCE(sk->sk_mark);
		tos = ip_sock_rt_tos(sk);
		scope = ip_sock_rt_scope(sk);
		prot = inet_test_bit(HDRINCL, sk) ? IPPROTO_RAW :
						    sk->sk_protocol;
	}

	flowi4_init_output(fl4, oif, mark, tos & INET_DSCP_MASK, scope,
			   prot, flow_flags, iph->daddr, iph->saddr, 0, 0,
			   sock_net_uid(net, sk));
}

static void build_skb_flow_key(struct flowi4 *fl4, const struct sk_buff *skb,
			       const struct sock *sk)
{
	const struct net *net = dev_net(skb->dev);
	const struct iphdr *iph = ip_hdr(skb);
	int oif = skb->dev->ifindex;
	u8 prot = iph->protocol;
	u32 mark = skb->mark;
	__u8 tos = iph->tos;

	__build_flow_key(net, fl4, sk, iph, oif, tos, prot, mark, 0);
}

static void build_sk_flow_key(struct flowi4 *fl4, const struct sock *sk)
{
	const struct inet_sock *inet = inet_sk(sk);
	const struct ip_options_rcu *inet_opt;
	__be32 daddr = inet->inet_daddr;

	rcu_read_lock();
	inet_opt = rcu_dereference(inet->inet_opt);
	if (inet_opt && inet_opt->opt.srr)
		daddr = inet_opt->opt.faddr;
	flowi4_init_output(fl4, sk->sk_bound_dev_if, READ_ONCE(sk->sk_mark),
			   ip_sock_rt_tos(sk),
			   ip_sock_rt_scope(sk),
			   inet_test_bit(HDRINCL, sk) ?
				IPPROTO_RAW : sk->sk_protocol,
			   inet_sk_flowi_flags(sk),
			   daddr, inet->inet_saddr, 0, 0, sk->sk_uid);
	rcu_read_unlock();
}

static void ip_rt_build_flow_key(struct flowi4 *fl4, const struct sock *sk,
				 const struct sk_buff *skb)
{
	if (skb)
		build_skb_flow_key(fl4, skb, sk);
	else
		build_sk_flow_key(fl4, sk);
}

static DEFINE_SPINLOCK(fnhe_lock);

static void fnhe_flush_routes(struct fib_nh_exception *fnhe)
{
	struct rtable *rt;

	rt = rcu_dereference(fnhe->fnhe_rth_input);
	if (rt) {
		RCU_INIT_POINTER(fnhe->fnhe_rth_input, NULL);
		dst_dev_put(&rt->dst);
		dst_release(&rt->dst);
	}
	rt = rcu_dereference(fnhe->fnhe_rth_output);
	if (rt) {
		RCU_INIT_POINTER(fnhe->fnhe_rth_output, NULL);
		dst_dev_put(&rt->dst);
		dst_release(&rt->dst);
	}
}

static void fnhe_remove_oldest(struct fnhe_hash_bucket *hash)
{
	struct fib_nh_exception __rcu **fnhe_p, **oldest_p;
	struct fib_nh_exception *fnhe, *oldest = NULL;

	for (fnhe_p = &hash->chain; ; fnhe_p = &fnhe->fnhe_next) {
		fnhe = rcu_dereference_protected(*fnhe_p,
						 lockdep_is_held(&fnhe_lock));
		if (!fnhe)
			break;
		if (!oldest ||
		    time_before(fnhe->fnhe_stamp, oldest->fnhe_stamp)) {
			oldest = fnhe;
			oldest_p = fnhe_p;
		}
	}
	fnhe_flush_routes(oldest);
	*oldest_p = oldest->fnhe_next;
	kfree_rcu(oldest, rcu);
}

static u32 fnhe_hashfun(__be32 daddr)
{
	static siphash_aligned_key_t fnhe_hash_key;
	u64 hval;

	net_get_random_once(&fnhe_hash_key, sizeof(fnhe_hash_key));
	hval = siphash_1u32((__force u32)daddr, &fnhe_hash_key);
	return hash_64(hval, FNHE_HASH_SHIFT);
}

static void fill_route_from_fnhe(struct rtable *rt, struct fib_nh_exception *fnhe)
{
	rt->rt_pmtu = fnhe->fnhe_pmtu;
	rt->rt_mtu_locked = fnhe->fnhe_mtu_locked;
	rt->dst.expires = fnhe->fnhe_expires;

	if (fnhe->fnhe_gw) {
		rt->rt_flags |= RTCF_REDIRECTED;
		rt->rt_uses_gateway = 1;
		rt->rt_gw_family = AF_INET;
		rt->rt_gw4 = fnhe->fnhe_gw;
	}
}

static void update_or_create_fnhe(struct fib_nh_common *nhc, __be32 daddr,
				  __be32 gw, u32 pmtu, bool lock,
				  unsigned long expires)
{
	struct fnhe_hash_bucket *hash;
	struct fib_nh_exception *fnhe;
	struct rtable *rt;
	u32 genid, hval;
	unsigned int i;
	int depth;

	genid = fnhe_genid(dev_net(nhc->nhc_dev));
	hval = fnhe_hashfun(daddr);

	spin_lock_bh(&fnhe_lock);

	hash = rcu_dereference(nhc->nhc_exceptions);
	if (!hash) {
		hash = kcalloc(FNHE_HASH_SIZE, sizeof(*hash), GFP_ATOMIC);
		if (!hash)
			goto out_unlock;
		rcu_assign_pointer(nhc->nhc_exceptions, hash);
	}

	hash += hval;

	depth = 0;
	for (fnhe = rcu_dereference(hash->chain); fnhe;
	     fnhe = rcu_dereference(fnhe->fnhe_next)) {
		if (fnhe->fnhe_daddr == daddr)
			break;
		depth++;
	}

	if (fnhe) {
		if (fnhe->fnhe_genid != genid)
			fnhe->fnhe_genid = genid;
		if (gw)
			fnhe->fnhe_gw = gw;
		if (pmtu) {
			fnhe->fnhe_pmtu = pmtu;
			fnhe->fnhe_mtu_locked = lock;
		}
		fnhe->fnhe_expires = max(1UL, expires);
		/* Update all cached dsts too */
		rt = rcu_dereference(fnhe->fnhe_rth_input);
		if (rt)
			fill_route_from_fnhe(rt, fnhe);
		rt = rcu_dereference(fnhe->fnhe_rth_output);
		if (rt)
			fill_route_from_fnhe(rt, fnhe);
	} else {
		/* Randomize max depth to avoid some side channels attacks. */
		int max_depth = FNHE_RECLAIM_DEPTH +
				get_random_u32_below(FNHE_RECLAIM_DEPTH);

		while (depth > max_depth) {
			fnhe_remove_oldest(hash);
			depth--;
		}

		fnhe = kzalloc(sizeof(*fnhe), GFP_ATOMIC);
		if (!fnhe)
			goto out_unlock;

		fnhe->fnhe_next = hash->chain;

		fnhe->fnhe_genid = genid;
		fnhe->fnhe_daddr = daddr;
		fnhe->fnhe_gw = gw;
		fnhe->fnhe_pmtu = pmtu;
		fnhe->fnhe_mtu_locked = lock;
		fnhe->fnhe_expires = max(1UL, expires);

		rcu_assign_pointer(hash->chain, fnhe);

		/* Exception created; mark the cached routes for the nexthop
		 * stale, so anyone caching it rechecks if this exception
		 * applies to them.
		 */
		rt = rcu_dereference(nhc->nhc_rth_input);
		if (rt)
			rt->dst.obsolete = DST_OBSOLETE_KILL;

		for_each_possible_cpu(i) {
			struct rtable __rcu **prt;

			prt = per_cpu_ptr(nhc->nhc_pcpu_rth_output, i);
			rt = rcu_dereference(*prt);
			if (rt)
				rt->dst.obsolete = DST_OBSOLETE_KILL;
		}
	}

	fnhe->fnhe_stamp = jiffies;

out_unlock:
	spin_unlock_bh(&fnhe_lock);
}

static void __ip_do_redirect(struct rtable *rt, struct sk_buff *skb, struct flowi4 *fl4,
			     bool kill_route)
{
	__be32 new_gw = icmp_hdr(skb)->un.gateway;
	__be32 old_gw = ip_hdr(skb)->saddr;
	struct net_device *dev = skb->dev;
	struct in_device *in_dev;
	struct fib_result res;
	struct neighbour *n;
	struct net *net;

	switch (icmp_hdr(skb)->code & 7) {
	case ICMP_REDIR_NET:
	case ICMP_REDIR_NETTOS:
	case ICMP_REDIR_HOST:
	case ICMP_REDIR_HOSTTOS:
		break;

	default:
		return;
	}

	if (rt->rt_gw_family != AF_INET || rt->rt_gw4 != old_gw)
		return;

	in_dev = __in_dev_get_rcu(dev);
	if (!in_dev)
		return;

	net = dev_net(dev);
	if (new_gw == old_gw || !IN_DEV_RX_REDIRECTS(in_dev) ||
	    ipv4_is_multicast(new_gw) || ipv4_is_lbcast(new_gw) ||
	    ipv4_is_zeronet(new_gw))
		goto reject_redirect;

	if (!IN_DEV_SHARED_MEDIA(in_dev)) {
		if (!inet_addr_onlink(in_dev, new_gw, old_gw))
			goto reject_redirect;
		if (IN_DEV_SEC_REDIRECTS(in_dev) && ip_fib_check_default(new_gw, dev))
			goto reject_redirect;
	} else {
		if (inet_addr_type(net, new_gw) != RTN_UNICAST)
			goto reject_redirect;
	}

	n = __ipv4_neigh_lookup(rt->dst.dev, (__force u32)new_gw);
	if (!n)
		n = neigh_create(&arp_tbl, &new_gw, rt->dst.dev);
	if (!IS_ERR(n)) {
		if (!(READ_ONCE(n->nud_state) & NUD_VALID)) {
			neigh_event_send(n, NULL);
		} else {
			if (fib_lookup(net, fl4, &res, 0) == 0) {
				struct fib_nh_common *nhc;

				fib_select_path(net, &res, fl4, skb);
				nhc = FIB_RES_NHC(res);
				update_or_create_fnhe(nhc, fl4->daddr, new_gw,
						0, false,
						jiffies + ip_rt_gc_timeout);
			}
			if (kill_route)
				rt->dst.obsolete = DST_OBSOLETE_KILL;
			call_netevent_notifiers(NETEVENT_NEIGH_UPDATE, n);
		}
		neigh_release(n);
	}
	return;

reject_redirect:
#ifdef CONFIG_IP_ROUTE_VERBOSE
	if (IN_DEV_LOG_MARTIANS(in_dev)) {
		const struct iphdr *iph = (const struct iphdr *) skb->data;
		__be32 daddr = iph->daddr;
		__be32 saddr = iph->saddr;

		net_info_ratelimited("Redirect from %pI4 on %s about %pI4 ignored\n"
				     "  Advised path = %pI4 -> %pI4\n",
				     &old_gw, dev->name, &new_gw,
				     &saddr, &daddr);
	}
#endif
	;
}

static void ip_do_redirect(struct dst_entry *dst, struct sock *sk, struct sk_buff *skb)
{
	struct rtable *rt;
	struct flowi4 fl4;
	const struct iphdr *iph = (const struct iphdr *) skb->data;
	struct net *net = dev_net(skb->dev);
	int oif = skb->dev->ifindex;
	u8 prot = iph->protocol;
	u32 mark = skb->mark;
	__u8 tos = iph->tos;

	rt = dst_rtable(dst);

	__build_flow_key(net, &fl4, sk, iph, oif, tos, prot, mark, 0);
	__ip_do_redirect(rt, skb, &fl4, true);
}

static void ipv4_negative_advice(struct sock *sk,
				 struct dst_entry *dst)
{
	struct rtable *rt = dst_rtable(dst);

	if ((dst->obsolete > 0) ||
	    (rt->rt_flags & RTCF_REDIRECTED) ||
	    rt->dst.expires)
		sk_dst_reset(sk);
}

/*
 * Algorithm:
 *	1. The first ip_rt_redirect_number redirects are sent
 *	   with exponential backoff, then we stop sending them at all,
 *	   assuming that the host ignores our redirects.
 *	2. If we did not see packets requiring redirects
 *	   during ip_rt_redirect_silence, we assume that the host
 *	   forgot redirected route and start to send redirects again.
 *
 * This algorithm is much cheaper and more intelligent than dumb load limiting
 * in icmp.c.
 *
 * NOTE. Do not forget to inhibit load limiting for redirects (redundant)
 * and "frag. need" (breaks PMTU discovery) in icmp.c.
 */

void ip_rt_send_redirect(struct sk_buff *skb)
{
	struct rtable *rt = skb_rtable(skb);
	struct in_device *in_dev;
	struct inet_peer *peer;
	struct net *net;
	int log_martians;
	int vif;

	rcu_read_lock();
	in_dev = __in_dev_get_rcu(rt->dst.dev);
	if (!in_dev || !IN_DEV_TX_REDIRECTS(in_dev)) {
		rcu_read_unlock();
		return;
	}
	log_martians = IN_DEV_LOG_MARTIANS(in_dev);
	vif = l3mdev_master_ifindex_rcu(rt->dst.dev);
	rcu_read_unlock();

	net = dev_net(rt->dst.dev);
	peer = inet_getpeer_v4(net->ipv4.peers, ip_hdr(skb)->saddr, vif, 1);
	if (!peer) {
		icmp_send(skb, ICMP_REDIRECT, ICMP_REDIR_HOST,
			  rt_nexthop(rt, ip_hdr(skb)->daddr));
		return;
	}

	/* No redirected packets during ip_rt_redirect_silence;
	 * reset the algorithm.
	 */
	if (time_after(jiffies, peer->rate_last + ip_rt_redirect_silence)) {
		peer->rate_tokens = 0;
		peer->n_redirects = 0;
	}

	/* Too many ignored redirects; do not send anything
	 * set dst.rate_last to the last seen redirected packet.
	 */
	if (peer->n_redirects >= ip_rt_redirect_number) {
		peer->rate_last = jiffies;
		goto out_put_peer;
	}

	/* Check for load limit; set rate_last to the latest sent
	 * redirect.
	 */
	if (peer->n_redirects == 0 ||
	    time_after(jiffies,
		       (peer->rate_last +
			(ip_rt_redirect_load << peer->n_redirects)))) {
		__be32 gw = rt_nexthop(rt, ip_hdr(skb)->daddr);

		icmp_send(skb, ICMP_REDIRECT, ICMP_REDIR_HOST, gw);
		peer->rate_last = jiffies;
		++peer->n_redirects;
		if (IS_ENABLED(CONFIG_IP_ROUTE_VERBOSE) && log_martians &&
		    peer->n_redirects == ip_rt_redirect_number)
			net_warn_ratelimited("host %pI4/if%d ignores redirects for %pI4 to %pI4\n",
					     &ip_hdr(skb)->saddr, inet_iif(skb),
					     &ip_hdr(skb)->daddr, &gw);
	}
out_put_peer:
	inet_putpeer(peer);
}

static int ip_error(struct sk_buff *skb)
{
	struct rtable *rt = skb_rtable(skb);
	struct net_device *dev = skb->dev;
	struct in_device *in_dev;
	struct inet_peer *peer;
	unsigned long now;
	struct net *net;
	SKB_DR(reason);
	bool send;
	int code;

	if (netif_is_l3_master(skb->dev)) {
		dev = __dev_get_by_index(dev_net(skb->dev), IPCB(skb)->iif);
		if (!dev)
			goto out;
	}

	in_dev = __in_dev_get_rcu(dev);

	/* IP on this device is disabled. */
	if (!in_dev)
		goto out;

	net = dev_net(rt->dst.dev);
	if (!IN_DEV_FORWARD(in_dev)) {
		switch (rt->dst.error) {
		case EHOSTUNREACH:
			SKB_DR_SET(reason, IP_INADDRERRORS);
			__IP_INC_STATS(net, IPSTATS_MIB_INADDRERRORS);
			break;

		case ENETUNREACH:
			SKB_DR_SET(reason, IP_INNOROUTES);
			__IP_INC_STATS(net, IPSTATS_MIB_INNOROUTES);
			break;
		}
		goto out;
	}

	switch (rt->dst.error) {
	case EINVAL:
	default:
		goto out;
	case EHOSTUNREACH:
		code = ICMP_HOST_UNREACH;
		break;
	case ENETUNREACH:
		code = ICMP_NET_UNREACH;
		SKB_DR_SET(reason, IP_INNOROUTES);
		__IP_INC_STATS(net, IPSTATS_MIB_INNOROUTES);
		break;
	case EACCES:
		code = ICMP_PKT_FILTERED;
		break;
	}

	peer = inet_getpeer_v4(net->ipv4.peers, ip_hdr(skb)->saddr,
			       l3mdev_master_ifindex(skb->dev), 1);

	send = true;
	if (peer) {
		now = jiffies;
		peer->rate_tokens += now - peer->rate_last;
		if (peer->rate_tokens > ip_rt_error_burst)
			peer->rate_tokens = ip_rt_error_burst;
		peer->rate_last = now;
		if (peer->rate_tokens >= ip_rt_error_cost)
			peer->rate_tokens -= ip_rt_error_cost;
		else
			send = false;
		inet_putpeer(peer);
	}
	if (send)
		icmp_send(skb, ICMP_DEST_UNREACH, code, 0);

out:	kfree_skb_reason(skb, reason);
	return 0;
}

static void __ip_rt_update_pmtu(struct rtable *rt, struct flowi4 *fl4, u32 mtu)
{
	struct dst_entry *dst = &rt->dst;
	struct net *net = dev_net(dst->dev);
	struct fib_result res;
	bool lock = false;
	u32 old_mtu;

	if (ip_mtu_locked(dst))
		return;

	old_mtu = ipv4_mtu(dst);
	if (old_mtu < mtu)
		return;

	if (mtu < net->ipv4.ip_rt_min_pmtu) {
		lock = true;
		mtu = min(old_mtu, net->ipv4.ip_rt_min_pmtu);
	}

	if (rt->rt_pmtu == mtu && !lock &&
	    time_before(jiffies, dst->expires - net->ipv4.ip_rt_mtu_expires / 2))
		return;

	rcu_read_lock();
	if (fib_lookup(net, fl4, &res, 0) == 0) {
		struct fib_nh_common *nhc;

		fib_select_path(net, &res, fl4, NULL);
		nhc = FIB_RES_NHC(res);
		update_or_create_fnhe(nhc, fl4->daddr, 0, mtu, lock,
				      jiffies + net->ipv4.ip_rt_mtu_expires);
	}
	rcu_read_unlock();
}

static void ip_rt_update_pmtu(struct dst_entry *dst, struct sock *sk,
			      struct sk_buff *skb, u32 mtu,
			      bool confirm_neigh)
{
	struct rtable *rt = dst_rtable(dst);
	struct flowi4 fl4;

	ip_rt_build_flow_key(&fl4, sk, skb);

	/* Don't make lookup fail for bridged encapsulations */
	if (skb && netif_is_any_bridge_port(skb->dev))
		fl4.flowi4_oif = 0;

	__ip_rt_update_pmtu(rt, &fl4, mtu);
}

void ipv4_update_pmtu(struct sk_buff *skb, struct net *net, u32 mtu,
		      int oif, u8 protocol)
{
	const struct iphdr *iph = (const struct iphdr *)skb->data;
	struct flowi4 fl4;
	struct rtable *rt;
	u32 mark = IP4_REPLY_MARK(net, skb->mark);

	__build_flow_key(net, &fl4, NULL, iph, oif, iph->tos, protocol, mark,
			 0);
	rt = __ip_route_output_key(net, &fl4);
	if (!IS_ERR(rt)) {
		__ip_rt_update_pmtu(rt, &fl4, mtu);
		ip_rt_put(rt);
	}
}
EXPORT_SYMBOL_GPL(ipv4_update_pmtu);

static void __ipv4_sk_update_pmtu(struct sk_buff *skb, struct sock *sk, u32 mtu)
{
	const struct iphdr *iph = (const struct iphdr *)skb->data;
	struct flowi4 fl4;
	struct rtable *rt;

	__build_flow_key(sock_net(sk), &fl4, sk, iph, 0, 0, 0, 0, 0);

	if (!fl4.flowi4_mark)
		fl4.flowi4_mark = IP4_REPLY_MARK(sock_net(sk), skb->mark);

	rt = __ip_route_output_key(sock_net(sk), &fl4);
	if (!IS_ERR(rt)) {
		__ip_rt_update_pmtu(rt, &fl4, mtu);
		ip_rt_put(rt);
	}
}

void ipv4_sk_update_pmtu(struct sk_buff *skb, struct sock *sk, u32 mtu)
{
	const struct iphdr *iph = (const struct iphdr *)skb->data;
	struct flowi4 fl4;
	struct rtable *rt;
	struct dst_entry *odst = NULL;
	bool new = false;
	struct net *net = sock_net(sk);

	bh_lock_sock(sk);

	if (!ip_sk_accept_pmtu(sk))
		goto out;

	odst = sk_dst_get(sk);

	if (sock_owned_by_user(sk) || !odst) {
		__ipv4_sk_update_pmtu(skb, sk, mtu);
		goto out;
	}

	__build_flow_key(net, &fl4, sk, iph, 0, 0, 0, 0, 0);

	rt = dst_rtable(odst);
	if (odst->obsolete && !odst->ops->check(odst, 0)) {
		rt = ip_route_output_flow(sock_net(sk), &fl4, sk);
		if (IS_ERR(rt))
			goto out;

		new = true;
	}

	__ip_rt_update_pmtu(dst_rtable(xfrm_dst_path(&rt->dst)), &fl4, mtu);

	if (!dst_check(&rt->dst, 0)) {
		if (new)
			dst_release(&rt->dst);

		rt = ip_route_output_flow(sock_net(sk), &fl4, sk);
		if (IS_ERR(rt))
			goto out;

		new = true;
	}

	if (new)
		sk_dst_set(sk, &rt->dst);

out:
	bh_unlock_sock(sk);
	dst_release(odst);
}
EXPORT_SYMBOL_GPL(ipv4_sk_update_pmtu);

void ipv4_redirect(struct sk_buff *skb, struct net *net,
		   int oif, u8 protocol)
{
	const struct iphdr *iph = (const struct iphdr *)skb->data;
	struct flowi4 fl4;
	struct rtable *rt;

	__build_flow_key(net, &fl4, NULL, iph, oif, iph->tos, protocol, 0, 0);
	rt = __ip_route_output_key(net, &fl4);
	if (!IS_ERR(rt)) {
		__ip_do_redirect(rt, skb, &fl4, false);
		ip_rt_put(rt);
	}
}
EXPORT_SYMBOL_GPL(ipv4_redirect);

void ipv4_sk_redirect(struct sk_buff *skb, struct sock *sk)
{
	const struct iphdr *iph = (const struct iphdr *)skb->data;
	struct flowi4 fl4;
	struct rtable *rt;
	struct net *net = sock_net(sk);

	__build_flow_key(net, &fl4, sk, iph, 0, 0, 0, 0, 0);
	rt = __ip_route_output_key(net, &fl4);
	if (!IS_ERR(rt)) {
		__ip_do_redirect(rt, skb, &fl4, false);
		ip_rt_put(rt);
	}
}
EXPORT_SYMBOL_GPL(ipv4_sk_redirect);

INDIRECT_CALLABLE_SCOPE struct dst_entry *ipv4_dst_check(struct dst_entry *dst,
							 u32 cookie)
{
	struct rtable *rt = dst_rtable(dst);

	/* All IPV4 dsts are created with ->obsolete set to the value
	 * DST_OBSOLETE_FORCE_CHK which forces validation calls down
	 * into this function always.
	 *
	 * When a PMTU/redirect information update invalidates a route,
	 * this is indicated by setting obsolete to DST_OBSOLETE_KILL or
	 * DST_OBSOLETE_DEAD.
	 */
	if (dst->obsolete != DST_OBSOLETE_FORCE_CHK || rt_is_expired(rt))
		return NULL;
	return dst;
}
EXPORT_INDIRECT_CALLABLE(ipv4_dst_check);

static void ipv4_send_dest_unreach(struct sk_buff *skb)
{
	struct net_device *dev;
	struct ip_options opt;
	int res;

	/* Recompile ip options since IPCB may not be valid anymore.
	 * Also check we have a reasonable ipv4 header.
	 */
	if (!pskb_network_may_pull(skb, sizeof(struct iphdr)) ||
	    ip_hdr(skb)->version != 4 || ip_hdr(skb)->ihl < 5)
		return;

	memset(&opt, 0, sizeof(opt));
	if (ip_hdr(skb)->ihl > 5) {
		if (!pskb_network_may_pull(skb, ip_hdr(skb)->ihl * 4))
			return;
		opt.optlen = ip_hdr(skb)->ihl * 4 - sizeof(struct iphdr);

		rcu_read_lock();
		dev = skb->dev ? skb->dev : skb_rtable(skb)->dst.dev;
		res = __ip_options_compile(dev_net(dev), &opt, skb, NULL);
		rcu_read_unlock();

		if (res)
			return;
	}
	__icmp_send(skb, ICMP_DEST_UNREACH, ICMP_HOST_UNREACH, 0, &opt);
}

static void ipv4_link_failure(struct sk_buff *skb)
{
	struct rtable *rt;

	ipv4_send_dest_unreach(skb);

	rt = skb_rtable(skb);
	if (rt)
		dst_set_expires(&rt->dst, 0);
}

static int ip_rt_bug(struct net *net, struct sock *sk, struct sk_buff *skb)
{
	pr_debug("%s: %pI4 -> %pI4, %s\n",
		 __func__, &ip_hdr(skb)->saddr, &ip_hdr(skb)->daddr,
		 skb->dev ? skb->dev->name : "?");
	kfree_skb(skb);
	WARN_ON(1);
	return 0;
}

/*
 * We do not cache source address of outgoing interface,
 * because it is used only by IP RR, TS and SRR options,
 * so that it out of fast path.
 *
 * BTW remember: "addr" is allowed to be not aligned
 * in IP options!
 */

void ip_rt_get_source(u8 *addr, struct sk_buff *skb, struct rtable *rt)
{
	__be32 src;

	if (rt_is_output_route(rt))
		src = ip_hdr(skb)->saddr;
	else {
		struct fib_result res;
		struct iphdr *iph = ip_hdr(skb);
		struct flowi4 fl4 = {
			.daddr = iph->daddr,
			.saddr = iph->saddr,
<<<<<<< HEAD
			.flowi4_tos = iph->tos & IPTOS_RT_MASK,
=======
			.flowi4_tos = iph->tos & INET_DSCP_MASK,
>>>>>>> 17b65575
			.flowi4_oif = rt->dst.dev->ifindex,
			.flowi4_iif = skb->dev->ifindex,
			.flowi4_mark = skb->mark,
		};

		rcu_read_lock();
		if (fib_lookup(dev_net(rt->dst.dev), &fl4, &res, 0) == 0)
			src = fib_result_prefsrc(dev_net(rt->dst.dev), &res);
		else
			src = inet_select_addr(rt->dst.dev,
					       rt_nexthop(rt, iph->daddr),
					       RT_SCOPE_UNIVERSE);
		rcu_read_unlock();
	}
	memcpy(addr, &src, 4);
}

#ifdef CONFIG_IP_ROUTE_CLASSID
static void set_class_tag(struct rtable *rt, u32 tag)
{
	if (!(rt->dst.tclassid & 0xFFFF))
		rt->dst.tclassid |= tag & 0xFFFF;
	if (!(rt->dst.tclassid & 0xFFFF0000))
		rt->dst.tclassid |= tag & 0xFFFF0000;
}
#endif

static unsigned int ipv4_default_advmss(const struct dst_entry *dst)
{
	struct net *net = dev_net(dst->dev);
	unsigned int header_size = sizeof(struct tcphdr) + sizeof(struct iphdr);
	unsigned int advmss = max_t(unsigned int, ipv4_mtu(dst) - header_size,
				    net->ipv4.ip_rt_min_advmss);

	return min(advmss, IPV4_MAX_PMTU - header_size);
}

INDIRECT_CALLABLE_SCOPE unsigned int ipv4_mtu(const struct dst_entry *dst)
{
	return ip_dst_mtu_maybe_forward(dst, false);
}
EXPORT_INDIRECT_CALLABLE(ipv4_mtu);

static void ip_del_fnhe(struct fib_nh_common *nhc, __be32 daddr)
{
	struct fnhe_hash_bucket *hash;
	struct fib_nh_exception *fnhe, __rcu **fnhe_p;
	u32 hval = fnhe_hashfun(daddr);

	spin_lock_bh(&fnhe_lock);

	hash = rcu_dereference_protected(nhc->nhc_exceptions,
					 lockdep_is_held(&fnhe_lock));
	hash += hval;

	fnhe_p = &hash->chain;
	fnhe = rcu_dereference_protected(*fnhe_p, lockdep_is_held(&fnhe_lock));
	while (fnhe) {
		if (fnhe->fnhe_daddr == daddr) {
			rcu_assign_pointer(*fnhe_p, rcu_dereference_protected(
				fnhe->fnhe_next, lockdep_is_held(&fnhe_lock)));
			/* set fnhe_daddr to 0 to ensure it won't bind with
			 * new dsts in rt_bind_exception().
			 */
			fnhe->fnhe_daddr = 0;
			fnhe_flush_routes(fnhe);
			kfree_rcu(fnhe, rcu);
			break;
		}
		fnhe_p = &fnhe->fnhe_next;
		fnhe = rcu_dereference_protected(fnhe->fnhe_next,
						 lockdep_is_held(&fnhe_lock));
	}

	spin_unlock_bh(&fnhe_lock);
}

static struct fib_nh_exception *find_exception(struct fib_nh_common *nhc,
					       __be32 daddr)
{
	struct fnhe_hash_bucket *hash = rcu_dereference(nhc->nhc_exceptions);
	struct fib_nh_exception *fnhe;
	u32 hval;

	if (!hash)
		return NULL;

	hval = fnhe_hashfun(daddr);

	for (fnhe = rcu_dereference(hash[hval].chain); fnhe;
	     fnhe = rcu_dereference(fnhe->fnhe_next)) {
		if (fnhe->fnhe_daddr == daddr) {
			if (fnhe->fnhe_expires &&
			    time_after(jiffies, fnhe->fnhe_expires)) {
				ip_del_fnhe(nhc, daddr);
				break;
			}
			return fnhe;
		}
	}
	return NULL;
}

/* MTU selection:
 * 1. mtu on route is locked - use it
 * 2. mtu from nexthop exception
 * 3. mtu from egress device
 */

u32 ip_mtu_from_fib_result(struct fib_result *res, __be32 daddr)
{
	struct fib_nh_common *nhc = res->nhc;
	struct net_device *dev = nhc->nhc_dev;
	struct fib_info *fi = res->fi;
	u32 mtu = 0;

	if (READ_ONCE(dev_net(dev)->ipv4.sysctl_ip_fwd_use_pmtu) ||
	    fi->fib_metrics->metrics[RTAX_LOCK - 1] & (1 << RTAX_MTU))
		mtu = fi->fib_mtu;

	if (likely(!mtu)) {
		struct fib_nh_exception *fnhe;

		fnhe = find_exception(nhc, daddr);
		if (fnhe && !time_after_eq(jiffies, fnhe->fnhe_expires))
			mtu = fnhe->fnhe_pmtu;
	}

	if (likely(!mtu))
		mtu = min(READ_ONCE(dev->mtu), IP_MAX_MTU);

	return mtu - lwtunnel_headroom(nhc->nhc_lwtstate, mtu);
}

static bool rt_bind_exception(struct rtable *rt, struct fib_nh_exception *fnhe,
			      __be32 daddr, const bool do_cache)
{
	bool ret = false;

	spin_lock_bh(&fnhe_lock);

	if (daddr == fnhe->fnhe_daddr) {
		struct rtable __rcu **porig;
		struct rtable *orig;
		int genid = fnhe_genid(dev_net(rt->dst.dev));

		if (rt_is_input_route(rt))
			porig = &fnhe->fnhe_rth_input;
		else
			porig = &fnhe->fnhe_rth_output;
		orig = rcu_dereference(*porig);

		if (fnhe->fnhe_genid != genid) {
			fnhe->fnhe_genid = genid;
			fnhe->fnhe_gw = 0;
			fnhe->fnhe_pmtu = 0;
			fnhe->fnhe_expires = 0;
			fnhe->fnhe_mtu_locked = false;
			fnhe_flush_routes(fnhe);
			orig = NULL;
		}
		fill_route_from_fnhe(rt, fnhe);
		if (!rt->rt_gw4) {
			rt->rt_gw4 = daddr;
			rt->rt_gw_family = AF_INET;
		}

		if (do_cache) {
			dst_hold(&rt->dst);
			rcu_assign_pointer(*porig, rt);
			if (orig) {
				dst_dev_put(&orig->dst);
				dst_release(&orig->dst);
			}
			ret = true;
		}

		fnhe->fnhe_stamp = jiffies;
	}
	spin_unlock_bh(&fnhe_lock);

	return ret;
}

static bool rt_cache_route(struct fib_nh_common *nhc, struct rtable *rt)
{
	struct rtable *orig, *prev, **p;
	bool ret = true;

	if (rt_is_input_route(rt)) {
		p = (struct rtable **)&nhc->nhc_rth_input;
	} else {
		p = (struct rtable **)raw_cpu_ptr(nhc->nhc_pcpu_rth_output);
	}
	orig = *p;

	/* hold dst before doing cmpxchg() to avoid race condition
	 * on this dst
	 */
	dst_hold(&rt->dst);
	prev = cmpxchg(p, orig, rt);
	if (prev == orig) {
		if (orig) {
			rt_add_uncached_list(orig);
			dst_release(&orig->dst);
		}
	} else {
		dst_release(&rt->dst);
		ret = false;
	}

	return ret;
}

struct uncached_list {
	spinlock_t		lock;
	struct list_head	head;
};

static DEFINE_PER_CPU_ALIGNED(struct uncached_list, rt_uncached_list);

void rt_add_uncached_list(struct rtable *rt)
{
	struct uncached_list *ul = raw_cpu_ptr(&rt_uncached_list);

	rt->dst.rt_uncached_list = ul;

	spin_lock_bh(&ul->lock);
	list_add_tail(&rt->dst.rt_uncached, &ul->head);
	spin_unlock_bh(&ul->lock);
}

void rt_del_uncached_list(struct rtable *rt)
{
	if (!list_empty(&rt->dst.rt_uncached)) {
		struct uncached_list *ul = rt->dst.rt_uncached_list;

		spin_lock_bh(&ul->lock);
		list_del_init(&rt->dst.rt_uncached);
		spin_unlock_bh(&ul->lock);
	}
}

static void ipv4_dst_destroy(struct dst_entry *dst)
{
	ip_dst_metrics_put(dst);
	rt_del_uncached_list(dst_rtable(dst));
}

void rt_flush_dev(struct net_device *dev)
{
	struct rtable *rt, *safe;
	int cpu;

	for_each_possible_cpu(cpu) {
		struct uncached_list *ul = &per_cpu(rt_uncached_list, cpu);

		if (list_empty(&ul->head))
			continue;

		spin_lock_bh(&ul->lock);
		list_for_each_entry_safe(rt, safe, &ul->head, dst.rt_uncached) {
			if (rt->dst.dev != dev)
				continue;
			rt->dst.dev = blackhole_netdev;
			netdev_ref_replace(dev, blackhole_netdev,
					   &rt->dst.dev_tracker, GFP_ATOMIC);
			list_del_init(&rt->dst.rt_uncached);
		}
		spin_unlock_bh(&ul->lock);
	}
}

static bool rt_cache_valid(const struct rtable *rt)
{
	return	rt &&
		rt->dst.obsolete == DST_OBSOLETE_FORCE_CHK &&
		!rt_is_expired(rt);
}

static void rt_set_nexthop(struct rtable *rt, __be32 daddr,
			   const struct fib_result *res,
			   struct fib_nh_exception *fnhe,
			   struct fib_info *fi, u16 type, u32 itag,
			   const bool do_cache)
{
	bool cached = false;

	if (fi) {
		struct fib_nh_common *nhc = FIB_RES_NHC(*res);

		if (nhc->nhc_gw_family && nhc->nhc_scope == RT_SCOPE_LINK) {
			rt->rt_uses_gateway = 1;
			rt->rt_gw_family = nhc->nhc_gw_family;
			/* only INET and INET6 are supported */
			if (likely(nhc->nhc_gw_family == AF_INET))
				rt->rt_gw4 = nhc->nhc_gw.ipv4;
			else
				rt->rt_gw6 = nhc->nhc_gw.ipv6;
		}

		ip_dst_init_metrics(&rt->dst, fi->fib_metrics);

#ifdef CONFIG_IP_ROUTE_CLASSID
		if (nhc->nhc_family == AF_INET) {
			struct fib_nh *nh;

			nh = container_of(nhc, struct fib_nh, nh_common);
			rt->dst.tclassid = nh->nh_tclassid;
		}
#endif
		rt->dst.lwtstate = lwtstate_get(nhc->nhc_lwtstate);
		if (unlikely(fnhe))
			cached = rt_bind_exception(rt, fnhe, daddr, do_cache);
		else if (do_cache)
			cached = rt_cache_route(nhc, rt);
		if (unlikely(!cached)) {
			/* Routes we intend to cache in nexthop exception or
			 * FIB nexthop have the DST_NOCACHE bit clear.
			 * However, if we are unsuccessful at storing this
			 * route into the cache we really need to set it.
			 */
			if (!rt->rt_gw4) {
				rt->rt_gw_family = AF_INET;
				rt->rt_gw4 = daddr;
			}
			rt_add_uncached_list(rt);
		}
	} else
		rt_add_uncached_list(rt);

#ifdef CONFIG_IP_ROUTE_CLASSID
#ifdef CONFIG_IP_MULTIPLE_TABLES
	set_class_tag(rt, res->tclassid);
#endif
	set_class_tag(rt, itag);
#endif
}

struct rtable *rt_dst_alloc(struct net_device *dev,
			    unsigned int flags, u16 type,
			    bool noxfrm)
{
	struct rtable *rt;

	rt = dst_alloc(&ipv4_dst_ops, dev, DST_OBSOLETE_FORCE_CHK,
		       (noxfrm ? DST_NOXFRM : 0));

	if (rt) {
		rt->rt_genid = rt_genid_ipv4(dev_net(dev));
		rt->rt_flags = flags;
		rt->rt_type = type;
		rt->rt_is_input = 0;
		rt->rt_iif = 0;
		rt->rt_pmtu = 0;
		rt->rt_mtu_locked = 0;
		rt->rt_uses_gateway = 0;
		rt->rt_gw_family = 0;
		rt->rt_gw4 = 0;

		rt->dst.output = ip_output;
		if (flags & RTCF_LOCAL)
			rt->dst.input = ip_local_deliver;
	}

	return rt;
}
EXPORT_SYMBOL(rt_dst_alloc);

struct rtable *rt_dst_clone(struct net_device *dev, struct rtable *rt)
{
	struct rtable *new_rt;

	new_rt = dst_alloc(&ipv4_dst_ops, dev, DST_OBSOLETE_FORCE_CHK,
			   rt->dst.flags);

	if (new_rt) {
		new_rt->rt_genid = rt_genid_ipv4(dev_net(dev));
		new_rt->rt_flags = rt->rt_flags;
		new_rt->rt_type = rt->rt_type;
		new_rt->rt_is_input = rt->rt_is_input;
		new_rt->rt_iif = rt->rt_iif;
		new_rt->rt_pmtu = rt->rt_pmtu;
		new_rt->rt_mtu_locked = rt->rt_mtu_locked;
		new_rt->rt_gw_family = rt->rt_gw_family;
		if (rt->rt_gw_family == AF_INET)
			new_rt->rt_gw4 = rt->rt_gw4;
		else if (rt->rt_gw_family == AF_INET6)
			new_rt->rt_gw6 = rt->rt_gw6;

		new_rt->dst.input = rt->dst.input;
		new_rt->dst.output = rt->dst.output;
		new_rt->dst.error = rt->dst.error;
		new_rt->dst.lastuse = jiffies;
		new_rt->dst.lwtstate = lwtstate_get(rt->dst.lwtstate);
	}
	return new_rt;
}
EXPORT_SYMBOL(rt_dst_clone);

/* called in rcu_read_lock() section */
int ip_mc_validate_source(struct sk_buff *skb, __be32 daddr, __be32 saddr,
			  u8 tos, struct net_device *dev,
			  struct in_device *in_dev, u32 *itag)
{
	int err;

	/* Primary sanity checks. */
	if (!in_dev)
		return -EINVAL;

	if (ipv4_is_multicast(saddr) || ipv4_is_lbcast(saddr) ||
	    skb->protocol != htons(ETH_P_IP))
		return -EINVAL;

	if (ipv4_is_loopback(saddr) && !IN_DEV_ROUTE_LOCALNET(in_dev))
		return -EINVAL;

	if (ipv4_is_zeronet(saddr)) {
		if (!ipv4_is_local_multicast(daddr) &&
		    ip_hdr(skb)->protocol != IPPROTO_IGMP)
			return -EINVAL;
	} else {
		err = fib_validate_source(skb, saddr, 0, tos, 0, dev,
					  in_dev, itag);
		if (err < 0)
			return err;
	}
	return 0;
}

/* called in rcu_read_lock() section */
static int ip_route_input_mc(struct sk_buff *skb, __be32 daddr, __be32 saddr,
			     u8 tos, struct net_device *dev, int our)
{
	struct in_device *in_dev = __in_dev_get_rcu(dev);
	unsigned int flags = RTCF_MULTICAST;
	struct rtable *rth;
	u32 itag = 0;
	int err;

	err = ip_mc_validate_source(skb, daddr, saddr, tos, dev, in_dev, &itag);
	if (err)
		return err;

	if (our)
		flags |= RTCF_LOCAL;

	if (IN_DEV_ORCONF(in_dev, NOPOLICY))
		IPCB(skb)->flags |= IPSKB_NOPOLICY;

	rth = rt_dst_alloc(dev_net(dev)->loopback_dev, flags, RTN_MULTICAST,
			   false);
	if (!rth)
		return -ENOBUFS;

#ifdef CONFIG_IP_ROUTE_CLASSID
	rth->dst.tclassid = itag;
#endif
	rth->dst.output = ip_rt_bug;
	rth->rt_is_input= 1;

#ifdef CONFIG_IP_MROUTE
	if (!ipv4_is_local_multicast(daddr) && IN_DEV_MFORWARD(in_dev))
		rth->dst.input = ip_mr_input;
#endif
	RT_CACHE_STAT_INC(in_slow_mc);

	skb_dst_drop(skb);
	skb_dst_set(skb, &rth->dst);
	return 0;
}


static void ip_handle_martian_source(struct net_device *dev,
				     struct in_device *in_dev,
				     struct sk_buff *skb,
				     __be32 daddr,
				     __be32 saddr)
{
	RT_CACHE_STAT_INC(in_martian_src);
#ifdef CONFIG_IP_ROUTE_VERBOSE
	if (IN_DEV_LOG_MARTIANS(in_dev) && net_ratelimit()) {
		/*
		 *	RFC1812 recommendation, if source is martian,
		 *	the only hint is MAC header.
		 */
		pr_warn("martian source %pI4 from %pI4, on dev %s\n",
			&daddr, &saddr, dev->name);
		if (dev->hard_header_len && skb_mac_header_was_set(skb)) {
			print_hex_dump(KERN_WARNING, "ll header: ",
				       DUMP_PREFIX_OFFSET, 16, 1,
				       skb_mac_header(skb),
				       dev->hard_header_len, false);
		}
	}
#endif
}

/* called in rcu_read_lock() section */
static int __mkroute_input(struct sk_buff *skb,
			   const struct fib_result *res,
			   struct in_device *in_dev,
			   __be32 daddr, __be32 saddr, u32 tos)
{
	struct fib_nh_common *nhc = FIB_RES_NHC(*res);
	struct net_device *dev = nhc->nhc_dev;
	struct fib_nh_exception *fnhe;
	struct rtable *rth;
	int err;
	struct in_device *out_dev;
	bool do_cache;
	u32 itag = 0;

	/* get a working reference to the output device */
	out_dev = __in_dev_get_rcu(dev);
	if (!out_dev) {
		net_crit_ratelimited("Bug in ip_route_input_slow(). Please report.\n");
		return -EINVAL;
	}

	err = fib_validate_source(skb, saddr, daddr, tos, FIB_RES_OIF(*res),
				  in_dev->dev, in_dev, &itag);
	if (err < 0) {
		ip_handle_martian_source(in_dev->dev, in_dev, skb, daddr,
					 saddr);

		goto cleanup;
	}

	do_cache = res->fi && !itag;
	if (out_dev == in_dev && err && IN_DEV_TX_REDIRECTS(out_dev) &&
	    skb->protocol == htons(ETH_P_IP)) {
		__be32 gw;

		gw = nhc->nhc_gw_family == AF_INET ? nhc->nhc_gw.ipv4 : 0;
		if (IN_DEV_SHARED_MEDIA(out_dev) ||
		    inet_addr_onlink(out_dev, saddr, gw))
			IPCB(skb)->flags |= IPSKB_DOREDIRECT;
	}

	if (skb->protocol != htons(ETH_P_IP)) {
		/* Not IP (i.e. ARP). Do not create route, if it is
		 * invalid for proxy arp. DNAT routes are always valid.
		 *
		 * Proxy arp feature have been extended to allow, ARP
		 * replies back to the same interface, to support
		 * Private VLAN switch technologies. See arp.c.
		 */
		if (out_dev == in_dev &&
		    IN_DEV_PROXY_ARP_PVLAN(in_dev) == 0) {
			err = -EINVAL;
			goto cleanup;
		}
	}

	if (IN_DEV_ORCONF(in_dev, NOPOLICY))
		IPCB(skb)->flags |= IPSKB_NOPOLICY;

	fnhe = find_exception(nhc, daddr);
	if (do_cache) {
		if (fnhe)
			rth = rcu_dereference(fnhe->fnhe_rth_input);
		else
			rth = rcu_dereference(nhc->nhc_rth_input);
		if (rt_cache_valid(rth)) {
			skb_dst_set_noref(skb, &rth->dst);
			goto out;
		}
	}

	rth = rt_dst_alloc(out_dev->dev, 0, res->type,
			   IN_DEV_ORCONF(out_dev, NOXFRM));
	if (!rth) {
		err = -ENOBUFS;
		goto cleanup;
	}

	rth->rt_is_input = 1;
	RT_CACHE_STAT_INC(in_slow_tot);

	rth->dst.input = ip_forward;

	rt_set_nexthop(rth, daddr, res, fnhe, res->fi, res->type, itag,
		       do_cache);
	lwtunnel_set_redirect(&rth->dst);
	skb_dst_set(skb, &rth->dst);
out:
	err = 0;
 cleanup:
	return err;
}

#ifdef CONFIG_IP_ROUTE_MULTIPATH
/* To make ICMP packets follow the right flow, the multipath hash is
 * calculated from the inner IP addresses.
 */
static void ip_multipath_l3_keys(const struct sk_buff *skb,
				 struct flow_keys *hash_keys)
{
	const struct iphdr *outer_iph = ip_hdr(skb);
	const struct iphdr *key_iph = outer_iph;
	const struct iphdr *inner_iph;
	const struct icmphdr *icmph;
	struct iphdr _inner_iph;
	struct icmphdr _icmph;

	if (likely(outer_iph->protocol != IPPROTO_ICMP))
		goto out;

	if (unlikely((outer_iph->frag_off & htons(IP_OFFSET)) != 0))
		goto out;

	icmph = skb_header_pointer(skb, outer_iph->ihl * 4, sizeof(_icmph),
				   &_icmph);
	if (!icmph)
		goto out;

	if (!icmp_is_err(icmph->type))
		goto out;

	inner_iph = skb_header_pointer(skb,
				       outer_iph->ihl * 4 + sizeof(_icmph),
				       sizeof(_inner_iph), &_inner_iph);
	if (!inner_iph)
		goto out;

	key_iph = inner_iph;
out:
	hash_keys->addrs.v4addrs.src = key_iph->saddr;
	hash_keys->addrs.v4addrs.dst = key_iph->daddr;
}

static u32 fib_multipath_custom_hash_outer(const struct net *net,
					   const struct sk_buff *skb,
					   bool *p_has_inner)
{
	u32 hash_fields = READ_ONCE(net->ipv4.sysctl_fib_multipath_hash_fields);
	struct flow_keys keys, hash_keys;

	if (!(hash_fields & FIB_MULTIPATH_HASH_FIELD_OUTER_MASK))
		return 0;

	memset(&hash_keys, 0, sizeof(hash_keys));
	skb_flow_dissect_flow_keys(skb, &keys, FLOW_DISSECTOR_F_STOP_AT_ENCAP);

	hash_keys.control.addr_type = FLOW_DISSECTOR_KEY_IPV4_ADDRS;
	if (hash_fields & FIB_MULTIPATH_HASH_FIELD_SRC_IP)
		hash_keys.addrs.v4addrs.src = keys.addrs.v4addrs.src;
	if (hash_fields & FIB_MULTIPATH_HASH_FIELD_DST_IP)
		hash_keys.addrs.v4addrs.dst = keys.addrs.v4addrs.dst;
	if (hash_fields & FIB_MULTIPATH_HASH_FIELD_IP_PROTO)
		hash_keys.basic.ip_proto = keys.basic.ip_proto;
	if (hash_fields & FIB_MULTIPATH_HASH_FIELD_SRC_PORT)
		hash_keys.ports.src = keys.ports.src;
	if (hash_fields & FIB_MULTIPATH_HASH_FIELD_DST_PORT)
		hash_keys.ports.dst = keys.ports.dst;

	*p_has_inner = !!(keys.control.flags & FLOW_DIS_ENCAPSULATION);
	return fib_multipath_hash_from_keys(net, &hash_keys);
}

static u32 fib_multipath_custom_hash_inner(const struct net *net,
					   const struct sk_buff *skb,
					   bool has_inner)
{
	u32 hash_fields = READ_ONCE(net->ipv4.sysctl_fib_multipath_hash_fields);
	struct flow_keys keys, hash_keys;

	/* We assume the packet carries an encapsulation, but if none was
	 * encountered during dissection of the outer flow, then there is no
	 * point in calling the flow dissector again.
	 */
	if (!has_inner)
		return 0;

	if (!(hash_fields & FIB_MULTIPATH_HASH_FIELD_INNER_MASK))
		return 0;

	memset(&hash_keys, 0, sizeof(hash_keys));
	skb_flow_dissect_flow_keys(skb, &keys, 0);

	if (!(keys.control.flags & FLOW_DIS_ENCAPSULATION))
		return 0;

	if (keys.control.addr_type == FLOW_DISSECTOR_KEY_IPV4_ADDRS) {
		hash_keys.control.addr_type = FLOW_DISSECTOR_KEY_IPV4_ADDRS;
		if (hash_fields & FIB_MULTIPATH_HASH_FIELD_INNER_SRC_IP)
			hash_keys.addrs.v4addrs.src = keys.addrs.v4addrs.src;
		if (hash_fields & FIB_MULTIPATH_HASH_FIELD_INNER_DST_IP)
			hash_keys.addrs.v4addrs.dst = keys.addrs.v4addrs.dst;
	} else if (keys.control.addr_type == FLOW_DISSECTOR_KEY_IPV6_ADDRS) {
		hash_keys.control.addr_type = FLOW_DISSECTOR_KEY_IPV6_ADDRS;
		if (hash_fields & FIB_MULTIPATH_HASH_FIELD_INNER_SRC_IP)
			hash_keys.addrs.v6addrs.src = keys.addrs.v6addrs.src;
		if (hash_fields & FIB_MULTIPATH_HASH_FIELD_INNER_DST_IP)
			hash_keys.addrs.v6addrs.dst = keys.addrs.v6addrs.dst;
		if (hash_fields & FIB_MULTIPATH_HASH_FIELD_INNER_FLOWLABEL)
			hash_keys.tags.flow_label = keys.tags.flow_label;
	}

	if (hash_fields & FIB_MULTIPATH_HASH_FIELD_INNER_IP_PROTO)
		hash_keys.basic.ip_proto = keys.basic.ip_proto;
	if (hash_fields & FIB_MULTIPATH_HASH_FIELD_INNER_SRC_PORT)
		hash_keys.ports.src = keys.ports.src;
	if (hash_fields & FIB_MULTIPATH_HASH_FIELD_INNER_DST_PORT)
		hash_keys.ports.dst = keys.ports.dst;

	return fib_multipath_hash_from_keys(net, &hash_keys);
}

static u32 fib_multipath_custom_hash_skb(const struct net *net,
					 const struct sk_buff *skb)
{
	u32 mhash, mhash_inner;
	bool has_inner = true;

	mhash = fib_multipath_custom_hash_outer(net, skb, &has_inner);
	mhash_inner = fib_multipath_custom_hash_inner(net, skb, has_inner);

	return jhash_2words(mhash, mhash_inner, 0);
}

static u32 fib_multipath_custom_hash_fl4(const struct net *net,
					 const struct flowi4 *fl4)
{
	u32 hash_fields = READ_ONCE(net->ipv4.sysctl_fib_multipath_hash_fields);
	struct flow_keys hash_keys;

	if (!(hash_fields & FIB_MULTIPATH_HASH_FIELD_OUTER_MASK))
		return 0;

	memset(&hash_keys, 0, sizeof(hash_keys));
	hash_keys.control.addr_type = FLOW_DISSECTOR_KEY_IPV4_ADDRS;
	if (hash_fields & FIB_MULTIPATH_HASH_FIELD_SRC_IP)
		hash_keys.addrs.v4addrs.src = fl4->saddr;
	if (hash_fields & FIB_MULTIPATH_HASH_FIELD_DST_IP)
		hash_keys.addrs.v4addrs.dst = fl4->daddr;
	if (hash_fields & FIB_MULTIPATH_HASH_FIELD_IP_PROTO)
		hash_keys.basic.ip_proto = fl4->flowi4_proto;
	if (hash_fields & FIB_MULTIPATH_HASH_FIELD_SRC_PORT)
		hash_keys.ports.src = fl4->fl4_sport;
	if (hash_fields & FIB_MULTIPATH_HASH_FIELD_DST_PORT)
		hash_keys.ports.dst = fl4->fl4_dport;

	return fib_multipath_hash_from_keys(net, &hash_keys);
}

/* if skb is set it will be used and fl4 can be NULL */
int fib_multipath_hash(const struct net *net, const struct flowi4 *fl4,
		       const struct sk_buff *skb, struct flow_keys *flkeys)
{
	u32 multipath_hash = fl4 ? fl4->flowi4_multipath_hash : 0;
	struct flow_keys hash_keys;
	u32 mhash = 0;

	switch (READ_ONCE(net->ipv4.sysctl_fib_multipath_hash_policy)) {
	case 0:
		memset(&hash_keys, 0, sizeof(hash_keys));
		hash_keys.control.addr_type = FLOW_DISSECTOR_KEY_IPV4_ADDRS;
		if (skb) {
			ip_multipath_l3_keys(skb, &hash_keys);
		} else {
			hash_keys.addrs.v4addrs.src = fl4->saddr;
			hash_keys.addrs.v4addrs.dst = fl4->daddr;
		}
		mhash = fib_multipath_hash_from_keys(net, &hash_keys);
		break;
	case 1:
		/* skb is currently provided only when forwarding */
		if (skb) {
			unsigned int flag = FLOW_DISSECTOR_F_STOP_AT_ENCAP;
			struct flow_keys keys;

			/* short-circuit if we already have L4 hash present */
			if (skb->l4_hash)
				return skb_get_hash_raw(skb) >> 1;

			memset(&hash_keys, 0, sizeof(hash_keys));

			if (!flkeys) {
				skb_flow_dissect_flow_keys(skb, &keys, flag);
				flkeys = &keys;
			}

			hash_keys.control.addr_type = FLOW_DISSECTOR_KEY_IPV4_ADDRS;
			hash_keys.addrs.v4addrs.src = flkeys->addrs.v4addrs.src;
			hash_keys.addrs.v4addrs.dst = flkeys->addrs.v4addrs.dst;
			hash_keys.ports.src = flkeys->ports.src;
			hash_keys.ports.dst = flkeys->ports.dst;
			hash_keys.basic.ip_proto = flkeys->basic.ip_proto;
		} else {
			memset(&hash_keys, 0, sizeof(hash_keys));
			hash_keys.control.addr_type = FLOW_DISSECTOR_KEY_IPV4_ADDRS;
			hash_keys.addrs.v4addrs.src = fl4->saddr;
			hash_keys.addrs.v4addrs.dst = fl4->daddr;
			hash_keys.ports.src = fl4->fl4_sport;
			hash_keys.ports.dst = fl4->fl4_dport;
			hash_keys.basic.ip_proto = fl4->flowi4_proto;
		}
		mhash = fib_multipath_hash_from_keys(net, &hash_keys);
		break;
	case 2:
		memset(&hash_keys, 0, sizeof(hash_keys));
		/* skb is currently provided only when forwarding */
		if (skb) {
			struct flow_keys keys;

			skb_flow_dissect_flow_keys(skb, &keys, 0);
			/* Inner can be v4 or v6 */
			if (keys.control.addr_type == FLOW_DISSECTOR_KEY_IPV4_ADDRS) {
				hash_keys.control.addr_type = FLOW_DISSECTOR_KEY_IPV4_ADDRS;
				hash_keys.addrs.v4addrs.src = keys.addrs.v4addrs.src;
				hash_keys.addrs.v4addrs.dst = keys.addrs.v4addrs.dst;
			} else if (keys.control.addr_type == FLOW_DISSECTOR_KEY_IPV6_ADDRS) {
				hash_keys.control.addr_type = FLOW_DISSECTOR_KEY_IPV6_ADDRS;
				hash_keys.addrs.v6addrs.src = keys.addrs.v6addrs.src;
				hash_keys.addrs.v6addrs.dst = keys.addrs.v6addrs.dst;
				hash_keys.tags.flow_label = keys.tags.flow_label;
				hash_keys.basic.ip_proto = keys.basic.ip_proto;
			} else {
				/* Same as case 0 */
				hash_keys.control.addr_type = FLOW_DISSECTOR_KEY_IPV4_ADDRS;
				ip_multipath_l3_keys(skb, &hash_keys);
			}
		} else {
			/* Same as case 0 */
			hash_keys.control.addr_type = FLOW_DISSECTOR_KEY_IPV4_ADDRS;
			hash_keys.addrs.v4addrs.src = fl4->saddr;
			hash_keys.addrs.v4addrs.dst = fl4->daddr;
		}
		mhash = fib_multipath_hash_from_keys(net, &hash_keys);
		break;
	case 3:
		if (skb)
			mhash = fib_multipath_custom_hash_skb(net, skb);
		else
			mhash = fib_multipath_custom_hash_fl4(net, fl4);
		break;
	}

	if (multipath_hash)
		mhash = jhash_2words(mhash, multipath_hash, 0);

	return mhash >> 1;
}
#endif /* CONFIG_IP_ROUTE_MULTIPATH */

static int ip_mkroute_input(struct sk_buff *skb,
			    struct fib_result *res,
			    struct in_device *in_dev,
			    __be32 daddr, __be32 saddr, u32 tos,
			    struct flow_keys *hkeys)
{
#ifdef CONFIG_IP_ROUTE_MULTIPATH
	if (res->fi && fib_info_num_path(res->fi) > 1) {
		int h = fib_multipath_hash(res->fi->fib_net, NULL, skb, hkeys);

		fib_select_multipath(res, h);
		IPCB(skb)->flags |= IPSKB_MULTIPATH;
	}
#endif

	/* create a routing cache entry */
	return __mkroute_input(skb, res, in_dev, daddr, saddr, tos);
}

/* Implements all the saddr-related checks as ip_route_input_slow(),
 * assuming daddr is valid and the destination is not a local broadcast one.
 * Uses the provided hint instead of performing a route lookup.
 */
int ip_route_use_hint(struct sk_buff *skb, __be32 daddr, __be32 saddr,
		      u8 tos, struct net_device *dev,
		      const struct sk_buff *hint)
{
	struct in_device *in_dev = __in_dev_get_rcu(dev);
	struct rtable *rt = skb_rtable(hint);
	struct net *net = dev_net(dev);
	int err = -EINVAL;
	u32 tag = 0;

	if (!in_dev)
		return -EINVAL;

	if (ipv4_is_multicast(saddr) || ipv4_is_lbcast(saddr))
		goto martian_source;

	if (ipv4_is_zeronet(saddr))
		goto martian_source;

	if (ipv4_is_loopback(saddr) && !IN_DEV_NET_ROUTE_LOCALNET(in_dev, net))
		goto martian_source;

	if (rt->rt_type != RTN_LOCAL)
		goto skip_validate_source;

	tos &= INET_DSCP_MASK;
	err = fib_validate_source(skb, saddr, daddr, tos, 0, dev, in_dev, &tag);
	if (err < 0)
		goto martian_source;

skip_validate_source:
	skb_dst_copy(skb, hint);
	return 0;

martian_source:
	ip_handle_martian_source(dev, in_dev, skb, daddr, saddr);
	return err;
}

/* get device for dst_alloc with local routes */
static struct net_device *ip_rt_get_dev(struct net *net,
					const struct fib_result *res)
{
	struct fib_nh_common *nhc = res->fi ? res->nhc : NULL;
	struct net_device *dev = NULL;

	if (nhc)
		dev = l3mdev_master_dev_rcu(nhc->nhc_dev);

	return dev ? : net->loopback_dev;
}

/*
 *	NOTE. We drop all the packets that has local source
 *	addresses, because every properly looped back packet
 *	must have correct destination already attached by output routine.
 *	Changes in the enforced policies must be applied also to
 *	ip_route_use_hint().
 *
 *	Such approach solves two big problems:
 *	1. Not simplex devices are handled properly.
 *	2. IP spoofing attempts are filtered with 100% of guarantee.
 *	called with rcu_read_lock()
 */

static int ip_route_input_slow(struct sk_buff *skb, __be32 daddr, __be32 saddr,
			       u8 tos, struct net_device *dev,
			       struct fib_result *res)
{
	struct in_device *in_dev = __in_dev_get_rcu(dev);
	struct flow_keys *flkeys = NULL, _flkeys;
	struct net    *net = dev_net(dev);
	struct ip_tunnel_info *tun_info;
	int		err = -EINVAL;
	unsigned int	flags = 0;
	u32		itag = 0;
	struct rtable	*rth;
	struct flowi4	fl4;
	bool do_cache = true;

	/* IP on this device is disabled. */

	if (!in_dev)
		goto out;

	/* Check for the most weird martians, which can be not detected
	 * by fib_lookup.
	 */

	tun_info = skb_tunnel_info(skb);
	if (tun_info && !(tun_info->mode & IP_TUNNEL_INFO_TX))
		fl4.flowi4_tun_key.tun_id = tun_info->key.tun_id;
	else
		fl4.flowi4_tun_key.tun_id = 0;
	skb_dst_drop(skb);

	if (ipv4_is_multicast(saddr) || ipv4_is_lbcast(saddr))
		goto martian_source;

	res->fi = NULL;
	res->table = NULL;
	if (ipv4_is_lbcast(daddr) || (saddr == 0 && daddr == 0))
		goto brd_input;

	/* Accept zero addresses only to limited broadcast;
	 * I even do not know to fix it or not. Waiting for complains :-)
	 */
	if (ipv4_is_zeronet(saddr))
		goto martian_source;

	if (ipv4_is_zeronet(daddr))
		goto martian_destination;

	/* Following code try to avoid calling IN_DEV_NET_ROUTE_LOCALNET(),
	 * and call it once if daddr or/and saddr are loopback addresses
	 */
	if (ipv4_is_loopback(daddr)) {
		if (!IN_DEV_NET_ROUTE_LOCALNET(in_dev, net))
			goto martian_destination;
	} else if (ipv4_is_loopback(saddr)) {
		if (!IN_DEV_NET_ROUTE_LOCALNET(in_dev, net))
			goto martian_source;
	}

	/*
	 *	Now we are ready to route packet.
	 */
	fl4.flowi4_l3mdev = 0;
	fl4.flowi4_oif = 0;
	fl4.flowi4_iif = dev->ifindex;
	fl4.flowi4_mark = skb->mark;
	fl4.flowi4_tos = tos;
	fl4.flowi4_scope = RT_SCOPE_UNIVERSE;
	fl4.flowi4_flags = 0;
	fl4.daddr = daddr;
	fl4.saddr = saddr;
	fl4.flowi4_uid = sock_net_uid(net, NULL);
	fl4.flowi4_multipath_hash = 0;

	if (fib4_rules_early_flow_dissect(net, skb, &fl4, &_flkeys)) {
		flkeys = &_flkeys;
	} else {
		fl4.flowi4_proto = 0;
		fl4.fl4_sport = 0;
		fl4.fl4_dport = 0;
	}

	err = fib_lookup(net, &fl4, res, 0);
	if (err != 0) {
		if (!IN_DEV_FORWARD(in_dev))
			err = -EHOSTUNREACH;
		goto no_route;
	}

	if (res->type == RTN_BROADCAST) {
		if (IN_DEV_BFORWARD(in_dev))
			goto make_route;
		/* not do cache if bc_forwarding is enabled */
		if (IPV4_DEVCONF_ALL_RO(net, BC_FORWARDING))
			do_cache = false;
		goto brd_input;
	}

	if (res->type == RTN_LOCAL) {
		err = fib_validate_source(skb, saddr, daddr, tos,
					  0, dev, in_dev, &itag);
		if (err < 0)
			goto martian_source;
		goto local_input;
	}

	if (!IN_DEV_FORWARD(in_dev)) {
		err = -EHOSTUNREACH;
		goto no_route;
	}
	if (res->type != RTN_UNICAST)
		goto martian_destination;

make_route:
	err = ip_mkroute_input(skb, res, in_dev, daddr, saddr, tos, flkeys);
out:	return err;

brd_input:
	if (skb->protocol != htons(ETH_P_IP))
		goto e_inval;

	if (!ipv4_is_zeronet(saddr)) {
		err = fib_validate_source(skb, saddr, 0, tos, 0, dev,
					  in_dev, &itag);
		if (err < 0)
			goto martian_source;
	}
	flags |= RTCF_BROADCAST;
	res->type = RTN_BROADCAST;
	RT_CACHE_STAT_INC(in_brd);

local_input:
	if (IN_DEV_ORCONF(in_dev, NOPOLICY))
		IPCB(skb)->flags |= IPSKB_NOPOLICY;

	do_cache &= res->fi && !itag;
	if (do_cache) {
		struct fib_nh_common *nhc = FIB_RES_NHC(*res);

		rth = rcu_dereference(nhc->nhc_rth_input);
		if (rt_cache_valid(rth)) {
			skb_dst_set_noref(skb, &rth->dst);
			err = 0;
			goto out;
		}
	}

	rth = rt_dst_alloc(ip_rt_get_dev(net, res),
			   flags | RTCF_LOCAL, res->type, false);
	if (!rth)
		goto e_nobufs;

	rth->dst.output= ip_rt_bug;
#ifdef CONFIG_IP_ROUTE_CLASSID
	rth->dst.tclassid = itag;
#endif
	rth->rt_is_input = 1;

	RT_CACHE_STAT_INC(in_slow_tot);
	if (res->type == RTN_UNREACHABLE) {
		rth->dst.input= ip_error;
		rth->dst.error= -err;
		rth->rt_flags	&= ~RTCF_LOCAL;
	}

	if (do_cache) {
		struct fib_nh_common *nhc = FIB_RES_NHC(*res);

		rth->dst.lwtstate = lwtstate_get(nhc->nhc_lwtstate);
		if (lwtunnel_input_redirect(rth->dst.lwtstate)) {
			WARN_ON(rth->dst.input == lwtunnel_input);
			rth->dst.lwtstate->orig_input = rth->dst.input;
			rth->dst.input = lwtunnel_input;
		}

		if (unlikely(!rt_cache_route(nhc, rth)))
			rt_add_uncached_list(rth);
	}
	skb_dst_set(skb, &rth->dst);
	err = 0;
	goto out;

no_route:
	RT_CACHE_STAT_INC(in_no_route);
	res->type = RTN_UNREACHABLE;
	res->fi = NULL;
	res->table = NULL;
	goto local_input;

	/*
	 *	Do not cache martian addresses: they should be logged (RFC1812)
	 */
martian_destination:
	RT_CACHE_STAT_INC(in_martian_dst);
#ifdef CONFIG_IP_ROUTE_VERBOSE
	if (IN_DEV_LOG_MARTIANS(in_dev))
		net_warn_ratelimited("martian destination %pI4 from %pI4, dev %s\n",
				     &daddr, &saddr, dev->name);
#endif

e_inval:
	err = -EINVAL;
	goto out;

e_nobufs:
	err = -ENOBUFS;
	goto out;

martian_source:
	ip_handle_martian_source(dev, in_dev, skb, daddr, saddr);
	goto out;
}

/* called with rcu_read_lock held */
static int ip_route_input_rcu(struct sk_buff *skb, __be32 daddr, __be32 saddr,
			      u8 tos, struct net_device *dev, struct fib_result *res)
{
	/* Multicast recognition logic is moved from route cache to here.
	 * The problem was that too many Ethernet cards have broken/missing
	 * hardware multicast filters :-( As result the host on multicasting
	 * network acquires a lot of useless route cache entries, sort of
	 * SDR messages from all the world. Now we try to get rid of them.
	 * Really, provided software IP multicast filter is organized
	 * reasonably (at least, hashed), it does not result in a slowdown
	 * comparing with route cache reject entries.
	 * Note, that multicast routers are not affected, because
	 * route cache entry is created eventually.
	 */
	if (ipv4_is_multicast(daddr)) {
		struct in_device *in_dev = __in_dev_get_rcu(dev);
		int our = 0;
		int err = -EINVAL;

		if (!in_dev)
			return err;
		our = ip_check_mc_rcu(in_dev, daddr, saddr,
				      ip_hdr(skb)->protocol);

		/* check l3 master if no match yet */
		if (!our && netif_is_l3_slave(dev)) {
			struct in_device *l3_in_dev;

			l3_in_dev = __in_dev_get_rcu(skb->dev);
			if (l3_in_dev)
				our = ip_check_mc_rcu(l3_in_dev, daddr, saddr,
						      ip_hdr(skb)->protocol);
		}

		if (our
#ifdef CONFIG_IP_MROUTE
			||
		    (!ipv4_is_local_multicast(daddr) &&
		     IN_DEV_MFORWARD(in_dev))
#endif
		   ) {
			err = ip_route_input_mc(skb, daddr, saddr,
						tos, dev, our);
		}
		return err;
	}

	return ip_route_input_slow(skb, daddr, saddr, tos, dev, res);
}

int ip_route_input_noref(struct sk_buff *skb, __be32 daddr, __be32 saddr,
			 u8 tos, struct net_device *dev)
{
	struct fib_result res;
	int err;

	tos &= INET_DSCP_MASK;
	rcu_read_lock();
	err = ip_route_input_rcu(skb, daddr, saddr, tos, dev, &res);
	rcu_read_unlock();

	return err;
}
EXPORT_SYMBOL(ip_route_input_noref);

/* called with rcu_read_lock() */
static struct rtable *__mkroute_output(const struct fib_result *res,
				       const struct flowi4 *fl4, int orig_oif,
				       struct net_device *dev_out,
				       unsigned int flags)
{
	struct fib_info *fi = res->fi;
	struct fib_nh_exception *fnhe;
	struct in_device *in_dev;
	u16 type = res->type;
	struct rtable *rth;
	bool do_cache;

	in_dev = __in_dev_get_rcu(dev_out);
	if (!in_dev)
		return ERR_PTR(-EINVAL);

	if (likely(!IN_DEV_ROUTE_LOCALNET(in_dev)))
		if (ipv4_is_loopback(fl4->saddr) &&
		    !(dev_out->flags & IFF_LOOPBACK) &&
		    !netif_is_l3_master(dev_out))
			return ERR_PTR(-EINVAL);

	if (ipv4_is_lbcast(fl4->daddr))
		type = RTN_BROADCAST;
	else if (ipv4_is_multicast(fl4->daddr))
		type = RTN_MULTICAST;
	else if (ipv4_is_zeronet(fl4->daddr))
		return ERR_PTR(-EINVAL);

	if (dev_out->flags & IFF_LOOPBACK)
		flags |= RTCF_LOCAL;

	do_cache = true;
	if (type == RTN_BROADCAST) {
		flags |= RTCF_BROADCAST | RTCF_LOCAL;
		fi = NULL;
	} else if (type == RTN_MULTICAST) {
		flags |= RTCF_MULTICAST | RTCF_LOCAL;
		if (!ip_check_mc_rcu(in_dev, fl4->daddr, fl4->saddr,
				     fl4->flowi4_proto))
			flags &= ~RTCF_LOCAL;
		else
			do_cache = false;
		/* If multicast route do not exist use
		 * default one, but do not gateway in this case.
		 * Yes, it is hack.
		 */
		if (fi && res->prefixlen < 4)
			fi = NULL;
	} else if ((type == RTN_LOCAL) && (orig_oif != 0) &&
		   (orig_oif != dev_out->ifindex)) {
		/* For local routes that require a particular output interface
		 * we do not want to cache the result.  Caching the result
		 * causes incorrect behaviour when there are multiple source
		 * addresses on the interface, the end result being that if the
		 * intended recipient is waiting on that interface for the
		 * packet he won't receive it because it will be delivered on
		 * the loopback interface and the IP_PKTINFO ipi_ifindex will
		 * be set to the loopback interface as well.
		 */
		do_cache = false;
	}

	fnhe = NULL;
	do_cache &= fi != NULL;
	if (fi) {
		struct fib_nh_common *nhc = FIB_RES_NHC(*res);
		struct rtable __rcu **prth;

		fnhe = find_exception(nhc, fl4->daddr);
		if (!do_cache)
			goto add;
		if (fnhe) {
			prth = &fnhe->fnhe_rth_output;
		} else {
			if (unlikely(fl4->flowi4_flags &
				     FLOWI_FLAG_KNOWN_NH &&
				     !(nhc->nhc_gw_family &&
				       nhc->nhc_scope == RT_SCOPE_LINK))) {
				do_cache = false;
				goto add;
			}
			prth = raw_cpu_ptr(nhc->nhc_pcpu_rth_output);
		}
		rth = rcu_dereference(*prth);
		if (rt_cache_valid(rth) && dst_hold_safe(&rth->dst))
			return rth;
	}

add:
	rth = rt_dst_alloc(dev_out, flags, type,
			   IN_DEV_ORCONF(in_dev, NOXFRM));
	if (!rth)
		return ERR_PTR(-ENOBUFS);

	rth->rt_iif = orig_oif;

	RT_CACHE_STAT_INC(out_slow_tot);

	if (flags & (RTCF_BROADCAST | RTCF_MULTICAST)) {
		if (flags & RTCF_LOCAL &&
		    !(dev_out->flags & IFF_LOOPBACK)) {
			rth->dst.output = ip_mc_output;
			RT_CACHE_STAT_INC(out_slow_mc);
		}
#ifdef CONFIG_IP_MROUTE
		if (type == RTN_MULTICAST) {
			if (IN_DEV_MFORWARD(in_dev) &&
			    !ipv4_is_local_multicast(fl4->daddr)) {
				rth->dst.input = ip_mr_input;
				rth->dst.output = ip_mc_output;
			}
		}
#endif
	}

	rt_set_nexthop(rth, fl4->daddr, res, fnhe, fi, type, 0, do_cache);
	lwtunnel_set_redirect(&rth->dst);

	return rth;
}

/*
 * Major route resolver routine.
 */

struct rtable *ip_route_output_key_hash(struct net *net, struct flowi4 *fl4,
					const struct sk_buff *skb)
{
	struct fib_result res = {
		.type		= RTN_UNSPEC,
		.fi		= NULL,
		.table		= NULL,
		.tclassid	= 0,
	};
	struct rtable *rth;

	fl4->flowi4_iif = LOOPBACK_IFINDEX;
	fl4->flowi4_tos &= INET_DSCP_MASK;

	rcu_read_lock();
	rth = ip_route_output_key_hash_rcu(net, fl4, &res, skb);
	rcu_read_unlock();

	return rth;
}
EXPORT_SYMBOL_GPL(ip_route_output_key_hash);

struct rtable *ip_route_output_key_hash_rcu(struct net *net, struct flowi4 *fl4,
					    struct fib_result *res,
					    const struct sk_buff *skb)
{
	struct net_device *dev_out = NULL;
	int orig_oif = fl4->flowi4_oif;
	unsigned int flags = 0;
	struct rtable *rth;
	int err;

	if (fl4->saddr) {
		if (ipv4_is_multicast(fl4->saddr) ||
		    ipv4_is_lbcast(fl4->saddr) ||
		    ipv4_is_zeronet(fl4->saddr)) {
			rth = ERR_PTR(-EINVAL);
			goto out;
		}

		rth = ERR_PTR(-ENETUNREACH);

		/* I removed check for oif == dev_out->oif here.
		 * It was wrong for two reasons:
		 * 1. ip_dev_find(net, saddr) can return wrong iface, if saddr
		 *    is assigned to multiple interfaces.
		 * 2. Moreover, we are allowed to send packets with saddr
		 *    of another iface. --ANK
		 */

		if (fl4->flowi4_oif == 0 &&
		    (ipv4_is_multicast(fl4->daddr) ||
		     ipv4_is_lbcast(fl4->daddr))) {
			/* It is equivalent to inet_addr_type(saddr) == RTN_LOCAL */
			dev_out = __ip_dev_find(net, fl4->saddr, false);
			if (!dev_out)
				goto out;

			/* Special hack: user can direct multicasts
			 * and limited broadcast via necessary interface
			 * without fiddling with IP_MULTICAST_IF or IP_PKTINFO.
			 * This hack is not just for fun, it allows
			 * vic,vat and friends to work.
			 * They bind socket to loopback, set ttl to zero
			 * and expect that it will work.
			 * From the viewpoint of routing cache they are broken,
			 * because we are not allowed to build multicast path
			 * with loopback source addr (look, routing cache
			 * cannot know, that ttl is zero, so that packet
			 * will not leave this host and route is valid).
			 * Luckily, this hack is good workaround.
			 */

			fl4->flowi4_oif = dev_out->ifindex;
			goto make_route;
		}

		if (!(fl4->flowi4_flags & FLOWI_FLAG_ANYSRC)) {
			/* It is equivalent to inet_addr_type(saddr) == RTN_LOCAL */
			if (!__ip_dev_find(net, fl4->saddr, false))
				goto out;
		}
	}


	if (fl4->flowi4_oif) {
		dev_out = dev_get_by_index_rcu(net, fl4->flowi4_oif);
		rth = ERR_PTR(-ENODEV);
		if (!dev_out)
			goto out;

		/* RACE: Check return value of inet_select_addr instead. */
		if (!(dev_out->flags & IFF_UP) || !__in_dev_get_rcu(dev_out)) {
			rth = ERR_PTR(-ENETUNREACH);
			goto out;
		}
		if (ipv4_is_local_multicast(fl4->daddr) ||
		    ipv4_is_lbcast(fl4->daddr) ||
		    fl4->flowi4_proto == IPPROTO_IGMP) {
			if (!fl4->saddr)
				fl4->saddr = inet_select_addr(dev_out, 0,
							      RT_SCOPE_LINK);
			goto make_route;
		}
		if (!fl4->saddr) {
			if (ipv4_is_multicast(fl4->daddr))
				fl4->saddr = inet_select_addr(dev_out, 0,
							      fl4->flowi4_scope);
			else if (!fl4->daddr)
				fl4->saddr = inet_select_addr(dev_out, 0,
							      RT_SCOPE_HOST);
		}
	}

	if (!fl4->daddr) {
		fl4->daddr = fl4->saddr;
		if (!fl4->daddr)
			fl4->daddr = fl4->saddr = htonl(INADDR_LOOPBACK);
		dev_out = net->loopback_dev;
		fl4->flowi4_oif = LOOPBACK_IFINDEX;
		res->type = RTN_LOCAL;
		flags |= RTCF_LOCAL;
		goto make_route;
	}

	err = fib_lookup(net, fl4, res, 0);
	if (err) {
		res->fi = NULL;
		res->table = NULL;
		if (fl4->flowi4_oif &&
		    (ipv4_is_multicast(fl4->daddr) || !fl4->flowi4_l3mdev)) {
			/* Apparently, routing tables are wrong. Assume,
			 * that the destination is on link.
			 *
			 * WHY? DW.
			 * Because we are allowed to send to iface
			 * even if it has NO routes and NO assigned
			 * addresses. When oif is specified, routing
			 * tables are looked up with only one purpose:
			 * to catch if destination is gatewayed, rather than
			 * direct. Moreover, if MSG_DONTROUTE is set,
			 * we send packet, ignoring both routing tables
			 * and ifaddr state. --ANK
			 *
			 *
			 * We could make it even if oif is unknown,
			 * likely IPv6, but we do not.
			 */

			if (fl4->saddr == 0)
				fl4->saddr = inet_select_addr(dev_out, 0,
							      RT_SCOPE_LINK);
			res->type = RTN_UNICAST;
			goto make_route;
		}
		rth = ERR_PTR(err);
		goto out;
	}

	if (res->type == RTN_LOCAL) {
		if (!fl4->saddr) {
			if (res->fi->fib_prefsrc)
				fl4->saddr = res->fi->fib_prefsrc;
			else
				fl4->saddr = fl4->daddr;
		}

		/* L3 master device is the loopback for that domain */
		dev_out = l3mdev_master_dev_rcu(FIB_RES_DEV(*res)) ? :
			net->loopback_dev;

		/* make sure orig_oif points to fib result device even
		 * though packet rx/tx happens over loopback or l3mdev
		 */
		orig_oif = FIB_RES_OIF(*res);

		fl4->flowi4_oif = dev_out->ifindex;
		flags |= RTCF_LOCAL;
		goto make_route;
	}

	fib_select_path(net, res, fl4, skb);

	dev_out = FIB_RES_DEV(*res);

make_route:
	rth = __mkroute_output(res, fl4, orig_oif, dev_out, flags);

out:
	return rth;
}

static struct dst_ops ipv4_dst_blackhole_ops = {
	.family			= AF_INET,
	.default_advmss		= ipv4_default_advmss,
	.neigh_lookup		= ipv4_neigh_lookup,
	.check			= dst_blackhole_check,
	.cow_metrics		= dst_blackhole_cow_metrics,
	.update_pmtu		= dst_blackhole_update_pmtu,
	.redirect		= dst_blackhole_redirect,
	.mtu			= dst_blackhole_mtu,
};

struct dst_entry *ipv4_blackhole_route(struct net *net, struct dst_entry *dst_orig)
{
	struct rtable *ort = dst_rtable(dst_orig);
	struct rtable *rt;

	rt = dst_alloc(&ipv4_dst_blackhole_ops, NULL, DST_OBSOLETE_DEAD, 0);
	if (rt) {
		struct dst_entry *new = &rt->dst;

		new->__use = 1;
		new->input = dst_discard;
		new->output = dst_discard_out;

		new->dev = net->loopback_dev;
		netdev_hold(new->dev, &new->dev_tracker, GFP_ATOMIC);

		rt->rt_is_input = ort->rt_is_input;
		rt->rt_iif = ort->rt_iif;
		rt->rt_pmtu = ort->rt_pmtu;
		rt->rt_mtu_locked = ort->rt_mtu_locked;

		rt->rt_genid = rt_genid_ipv4(net);
		rt->rt_flags = ort->rt_flags;
		rt->rt_type = ort->rt_type;
		rt->rt_uses_gateway = ort->rt_uses_gateway;
		rt->rt_gw_family = ort->rt_gw_family;
		if (rt->rt_gw_family == AF_INET)
			rt->rt_gw4 = ort->rt_gw4;
		else if (rt->rt_gw_family == AF_INET6)
			rt->rt_gw6 = ort->rt_gw6;
	}

	dst_release(dst_orig);

	return rt ? &rt->dst : ERR_PTR(-ENOMEM);
}

struct rtable *ip_route_output_flow(struct net *net, struct flowi4 *flp4,
				    const struct sock *sk)
{
	struct rtable *rt = __ip_route_output_key(net, flp4);

	if (IS_ERR(rt))
		return rt;

	if (flp4->flowi4_proto) {
		flp4->flowi4_oif = rt->dst.dev->ifindex;
		rt = dst_rtable(xfrm_lookup_route(net, &rt->dst,
						  flowi4_to_flowi(flp4),
						  sk, 0));
	}

	return rt;
}
EXPORT_SYMBOL_GPL(ip_route_output_flow);

/* called with rcu_read_lock held */
static int rt_fill_info(struct net *net, __be32 dst, __be32 src,
			struct rtable *rt, u32 table_id, dscp_t dscp,
			struct flowi4 *fl4, struct sk_buff *skb, u32 portid,
			u32 seq, unsigned int flags)
{
	struct rtmsg *r;
	struct nlmsghdr *nlh;
	unsigned long expires = 0;
	u32 error;
	u32 metrics[RTAX_MAX];

	nlh = nlmsg_put(skb, portid, seq, RTM_NEWROUTE, sizeof(*r), flags);
	if (!nlh)
		return -EMSGSIZE;

	r = nlmsg_data(nlh);
	r->rtm_family	 = AF_INET;
	r->rtm_dst_len	= 32;
	r->rtm_src_len	= 0;
	r->rtm_tos	= inet_dscp_to_dsfield(dscp);
	r->rtm_table	= table_id < 256 ? table_id : RT_TABLE_COMPAT;
	if (nla_put_u32(skb, RTA_TABLE, table_id))
		goto nla_put_failure;
	r->rtm_type	= rt->rt_type;
	r->rtm_scope	= RT_SCOPE_UNIVERSE;
	r->rtm_protocol = RTPROT_UNSPEC;
	r->rtm_flags	= (rt->rt_flags & ~0xFFFF) | RTM_F_CLONED;
	if (rt->rt_flags & RTCF_NOTIFY)
		r->rtm_flags |= RTM_F_NOTIFY;
	if (IPCB(skb)->flags & IPSKB_DOREDIRECT)
		r->rtm_flags |= RTCF_DOREDIRECT;

	if (nla_put_in_addr(skb, RTA_DST, dst))
		goto nla_put_failure;
	if (src) {
		r->rtm_src_len = 32;
		if (nla_put_in_addr(skb, RTA_SRC, src))
			goto nla_put_failure;
	}
	if (rt->dst.dev &&
	    nla_put_u32(skb, RTA_OIF, rt->dst.dev->ifindex))
		goto nla_put_failure;
	if (rt->dst.lwtstate &&
	    lwtunnel_fill_encap(skb, rt->dst.lwtstate, RTA_ENCAP, RTA_ENCAP_TYPE) < 0)
		goto nla_put_failure;
#ifdef CONFIG_IP_ROUTE_CLASSID
	if (rt->dst.tclassid &&
	    nla_put_u32(skb, RTA_FLOW, rt->dst.tclassid))
		goto nla_put_failure;
#endif
	if (fl4 && !rt_is_input_route(rt) &&
	    fl4->saddr != src) {
		if (nla_put_in_addr(skb, RTA_PREFSRC, fl4->saddr))
			goto nla_put_failure;
	}
	if (rt->rt_uses_gateway) {
		if (rt->rt_gw_family == AF_INET &&
		    nla_put_in_addr(skb, RTA_GATEWAY, rt->rt_gw4)) {
			goto nla_put_failure;
		} else if (rt->rt_gw_family == AF_INET6) {
			int alen = sizeof(struct in6_addr);
			struct nlattr *nla;
			struct rtvia *via;

			nla = nla_reserve(skb, RTA_VIA, alen + 2);
			if (!nla)
				goto nla_put_failure;

			via = nla_data(nla);
			via->rtvia_family = AF_INET6;
			memcpy(via->rtvia_addr, &rt->rt_gw6, alen);
		}
	}

	expires = rt->dst.expires;
	if (expires) {
		unsigned long now = jiffies;

		if (time_before(now, expires))
			expires -= now;
		else
			expires = 0;
	}

	memcpy(metrics, dst_metrics_ptr(&rt->dst), sizeof(metrics));
	if (rt->rt_pmtu && expires)
		metrics[RTAX_MTU - 1] = rt->rt_pmtu;
	if (rt->rt_mtu_locked && expires)
		metrics[RTAX_LOCK - 1] |= BIT(RTAX_MTU);
	if (rtnetlink_put_metrics(skb, metrics) < 0)
		goto nla_put_failure;

	if (fl4) {
		if (fl4->flowi4_mark &&
		    nla_put_u32(skb, RTA_MARK, fl4->flowi4_mark))
			goto nla_put_failure;

		if (!uid_eq(fl4->flowi4_uid, INVALID_UID) &&
		    nla_put_u32(skb, RTA_UID,
				from_kuid_munged(current_user_ns(),
						 fl4->flowi4_uid)))
			goto nla_put_failure;

		if (rt_is_input_route(rt)) {
#ifdef CONFIG_IP_MROUTE
			if (ipv4_is_multicast(dst) &&
			    !ipv4_is_local_multicast(dst) &&
			    IPV4_DEVCONF_ALL_RO(net, MC_FORWARDING)) {
				int err = ipmr_get_route(net, skb,
							 fl4->saddr, fl4->daddr,
							 r, portid);

				if (err <= 0) {
					if (err == 0)
						return 0;
					goto nla_put_failure;
				}
			} else
#endif
				if (nla_put_u32(skb, RTA_IIF, fl4->flowi4_iif))
					goto nla_put_failure;
		}
	}

	error = rt->dst.error;

	if (rtnl_put_cacheinfo(skb, &rt->dst, 0, expires, error) < 0)
		goto nla_put_failure;

	nlmsg_end(skb, nlh);
	return 0;

nla_put_failure:
	nlmsg_cancel(skb, nlh);
	return -EMSGSIZE;
}

static int fnhe_dump_bucket(struct net *net, struct sk_buff *skb,
			    struct netlink_callback *cb, u32 table_id,
			    struct fnhe_hash_bucket *bucket, int genid,
			    int *fa_index, int fa_start, unsigned int flags)
{
	int i;

	for (i = 0; i < FNHE_HASH_SIZE; i++) {
		struct fib_nh_exception *fnhe;

		for (fnhe = rcu_dereference(bucket[i].chain); fnhe;
		     fnhe = rcu_dereference(fnhe->fnhe_next)) {
			struct rtable *rt;
			int err;

			if (*fa_index < fa_start)
				goto next;

			if (fnhe->fnhe_genid != genid)
				goto next;

			if (fnhe->fnhe_expires &&
			    time_after(jiffies, fnhe->fnhe_expires))
				goto next;

			rt = rcu_dereference(fnhe->fnhe_rth_input);
			if (!rt)
				rt = rcu_dereference(fnhe->fnhe_rth_output);
			if (!rt)
				goto next;

			err = rt_fill_info(net, fnhe->fnhe_daddr, 0, rt,
					   table_id, 0, NULL, skb,
					   NETLINK_CB(cb->skb).portid,
					   cb->nlh->nlmsg_seq, flags);
			if (err)
				return err;
next:
			(*fa_index)++;
		}
	}

	return 0;
}

int fib_dump_info_fnhe(struct sk_buff *skb, struct netlink_callback *cb,
		       u32 table_id, struct fib_info *fi,
		       int *fa_index, int fa_start, unsigned int flags)
{
	struct net *net = sock_net(cb->skb->sk);
	int nhsel, genid = fnhe_genid(net);

	for (nhsel = 0; nhsel < fib_info_num_path(fi); nhsel++) {
		struct fib_nh_common *nhc = fib_info_nhc(fi, nhsel);
		struct fnhe_hash_bucket *bucket;
		int err;

		if (nhc->nhc_flags & RTNH_F_DEAD)
			continue;

		rcu_read_lock();
		bucket = rcu_dereference(nhc->nhc_exceptions);
		err = 0;
		if (bucket)
			err = fnhe_dump_bucket(net, skb, cb, table_id, bucket,
					       genid, fa_index, fa_start,
					       flags);
		rcu_read_unlock();
		if (err)
			return err;
	}

	return 0;
}

static struct sk_buff *inet_rtm_getroute_build_skb(__be32 src, __be32 dst,
						   u8 ip_proto, __be16 sport,
						   __be16 dport)
{
	struct sk_buff *skb;
	struct iphdr *iph;

	skb = alloc_skb(NLMSG_GOODSIZE, GFP_KERNEL);
	if (!skb)
		return NULL;

	/* Reserve room for dummy headers, this skb can pass
	 * through good chunk of routing engine.
	 */
	skb_reset_mac_header(skb);
	skb_reset_network_header(skb);
	skb->protocol = htons(ETH_P_IP);
	iph = skb_put(skb, sizeof(struct iphdr));
	iph->protocol = ip_proto;
	iph->saddr = src;
	iph->daddr = dst;
	iph->version = 0x4;
	iph->frag_off = 0;
	iph->ihl = 0x5;
	skb_set_transport_header(skb, skb->len);

	switch (iph->protocol) {
	case IPPROTO_UDP: {
		struct udphdr *udph;

		udph = skb_put_zero(skb, sizeof(struct udphdr));
		udph->source = sport;
		udph->dest = dport;
		udph->len = htons(sizeof(struct udphdr));
		udph->check = 0;
		break;
	}
	case IPPROTO_TCP: {
		struct tcphdr *tcph;

		tcph = skb_put_zero(skb, sizeof(struct tcphdr));
		tcph->source	= sport;
		tcph->dest	= dport;
		tcph->doff	= sizeof(struct tcphdr) / 4;
		tcph->rst = 1;
		tcph->check = ~tcp_v4_check(sizeof(struct tcphdr),
					    src, dst, 0);
		break;
	}
	case IPPROTO_ICMP: {
		struct icmphdr *icmph;

		icmph = skb_put_zero(skb, sizeof(struct icmphdr));
		icmph->type = ICMP_ECHO;
		icmph->code = 0;
	}
	}

	return skb;
}

static int inet_rtm_valid_getroute_req(struct sk_buff *skb,
				       const struct nlmsghdr *nlh,
				       struct nlattr **tb,
				       struct netlink_ext_ack *extack)
{
	struct rtmsg *rtm;
	int i, err;

	if (nlh->nlmsg_len < nlmsg_msg_size(sizeof(*rtm))) {
		NL_SET_ERR_MSG(extack,
			       "ipv4: Invalid header for route get request");
		return -EINVAL;
	}

	if (!netlink_strict_get_check(skb))
		return nlmsg_parse_deprecated(nlh, sizeof(*rtm), tb, RTA_MAX,
					      rtm_ipv4_policy, extack);

	rtm = nlmsg_data(nlh);
	if ((rtm->rtm_src_len && rtm->rtm_src_len != 32) ||
	    (rtm->rtm_dst_len && rtm->rtm_dst_len != 32) ||
	    rtm->rtm_table || rtm->rtm_protocol ||
	    rtm->rtm_scope || rtm->rtm_type) {
		NL_SET_ERR_MSG(extack, "ipv4: Invalid values in header for route get request");
		return -EINVAL;
	}

	if (rtm->rtm_flags & ~(RTM_F_NOTIFY |
			       RTM_F_LOOKUP_TABLE |
			       RTM_F_FIB_MATCH)) {
		NL_SET_ERR_MSG(extack, "ipv4: Unsupported rtm_flags for route get request");
		return -EINVAL;
	}

	err = nlmsg_parse_deprecated_strict(nlh, sizeof(*rtm), tb, RTA_MAX,
					    rtm_ipv4_policy, extack);
	if (err)
		return err;

	if ((tb[RTA_SRC] && !rtm->rtm_src_len) ||
	    (tb[RTA_DST] && !rtm->rtm_dst_len)) {
		NL_SET_ERR_MSG(extack, "ipv4: rtm_src_len and rtm_dst_len must be 32 for IPv4");
		return -EINVAL;
	}

	for (i = 0; i <= RTA_MAX; i++) {
		if (!tb[i])
			continue;

		switch (i) {
		case RTA_IIF:
		case RTA_OIF:
		case RTA_SRC:
		case RTA_DST:
		case RTA_IP_PROTO:
		case RTA_SPORT:
		case RTA_DPORT:
		case RTA_MARK:
		case RTA_UID:
			break;
		default:
			NL_SET_ERR_MSG(extack, "ipv4: Unsupported attribute in route get request");
			return -EINVAL;
		}
	}

	return 0;
}

static int inet_rtm_getroute(struct sk_buff *in_skb, struct nlmsghdr *nlh,
			     struct netlink_ext_ack *extack)
{
	struct net *net = sock_net(in_skb->sk);
	struct nlattr *tb[RTA_MAX+1];
	u32 table_id = RT_TABLE_MAIN;
	__be16 sport = 0, dport = 0;
	struct fib_result res = {};
	u8 ip_proto = IPPROTO_UDP;
	struct rtable *rt = NULL;
	struct sk_buff *skb;
	struct rtmsg *rtm;
	struct flowi4 fl4 = {};
	__be32 dst = 0;
	__be32 src = 0;
	kuid_t uid;
	u32 iif;
	int err;
	int mark;

	err = inet_rtm_valid_getroute_req(in_skb, nlh, tb, extack);
	if (err < 0)
		return err;

	rtm = nlmsg_data(nlh);
	src = tb[RTA_SRC] ? nla_get_in_addr(tb[RTA_SRC]) : 0;
	dst = tb[RTA_DST] ? nla_get_in_addr(tb[RTA_DST]) : 0;
	iif = tb[RTA_IIF] ? nla_get_u32(tb[RTA_IIF]) : 0;
	mark = tb[RTA_MARK] ? nla_get_u32(tb[RTA_MARK]) : 0;
	if (tb[RTA_UID])
		uid = make_kuid(current_user_ns(), nla_get_u32(tb[RTA_UID]));
	else
		uid = (iif ? INVALID_UID : current_uid());

	if (tb[RTA_IP_PROTO]) {
		err = rtm_getroute_parse_ip_proto(tb[RTA_IP_PROTO],
						  &ip_proto, AF_INET, extack);
		if (err)
			return err;
	}

	if (tb[RTA_SPORT])
		sport = nla_get_be16(tb[RTA_SPORT]);

	if (tb[RTA_DPORT])
		dport = nla_get_be16(tb[RTA_DPORT]);

	skb = inet_rtm_getroute_build_skb(src, dst, ip_proto, sport, dport);
	if (!skb)
		return -ENOBUFS;

	fl4.daddr = dst;
	fl4.saddr = src;
	fl4.flowi4_tos = rtm->rtm_tos & INET_DSCP_MASK;
	fl4.flowi4_oif = tb[RTA_OIF] ? nla_get_u32(tb[RTA_OIF]) : 0;
	fl4.flowi4_mark = mark;
	fl4.flowi4_uid = uid;
	if (sport)
		fl4.fl4_sport = sport;
	if (dport)
		fl4.fl4_dport = dport;
	fl4.flowi4_proto = ip_proto;

	rcu_read_lock();

	if (iif) {
		struct net_device *dev;

		dev = dev_get_by_index_rcu(net, iif);
		if (!dev) {
			err = -ENODEV;
			goto errout_rcu;
		}

		fl4.flowi4_iif = iif; /* for rt_fill_info */
		skb->dev	= dev;
		skb->mark	= mark;
		err = ip_route_input_rcu(skb, dst, src,
					 rtm->rtm_tos & INET_DSCP_MASK, dev,
					 &res);

		rt = skb_rtable(skb);
		if (err == 0 && rt->dst.error)
			err = -rt->dst.error;
	} else {
		fl4.flowi4_iif = LOOPBACK_IFINDEX;
		skb->dev = net->loopback_dev;
		rt = ip_route_output_key_hash_rcu(net, &fl4, &res, skb);
		err = 0;
		if (IS_ERR(rt))
			err = PTR_ERR(rt);
		else
			skb_dst_set(skb, &rt->dst);
	}

	if (err)
		goto errout_rcu;

	if (rtm->rtm_flags & RTM_F_NOTIFY)
		rt->rt_flags |= RTCF_NOTIFY;

	if (rtm->rtm_flags & RTM_F_LOOKUP_TABLE)
		table_id = res.table ? res.table->tb_id : 0;

	/* reset skb for netlink reply msg */
	skb_trim(skb, 0);
	skb_reset_network_header(skb);
	skb_reset_transport_header(skb);
	skb_reset_mac_header(skb);

	if (rtm->rtm_flags & RTM_F_FIB_MATCH) {
		struct fib_rt_info fri;

		if (!res.fi) {
			err = fib_props[res.type].error;
			if (!err)
				err = -EHOSTUNREACH;
			goto errout_rcu;
		}
		fri.fi = res.fi;
		fri.tb_id = table_id;
		fri.dst = res.prefix;
		fri.dst_len = res.prefixlen;
		fri.dscp = res.dscp;
		fri.type = rt->rt_type;
		fri.offload = 0;
		fri.trap = 0;
		fri.offload_failed = 0;
		if (res.fa_head) {
			struct fib_alias *fa;

			hlist_for_each_entry_rcu(fa, res.fa_head, fa_list) {
				u8 slen = 32 - fri.dst_len;

				if (fa->fa_slen == slen &&
				    fa->tb_id == fri.tb_id &&
				    fa->fa_dscp == fri.dscp &&
				    fa->fa_info == res.fi &&
				    fa->fa_type == fri.type) {
					fri.offload = READ_ONCE(fa->offload);
					fri.trap = READ_ONCE(fa->trap);
					fri.offload_failed =
						READ_ONCE(fa->offload_failed);
					break;
				}
			}
		}
		err = fib_dump_info(skb, NETLINK_CB(in_skb).portid,
				    nlh->nlmsg_seq, RTM_NEWROUTE, &fri, 0);
	} else {
		err = rt_fill_info(net, dst, src, rt, table_id, res.dscp, &fl4,
				   skb, NETLINK_CB(in_skb).portid,
				   nlh->nlmsg_seq, 0);
	}
	if (err < 0)
		goto errout_rcu;

	rcu_read_unlock();

	err = rtnl_unicast(skb, net, NETLINK_CB(in_skb).portid);

errout_free:
	return err;
errout_rcu:
	rcu_read_unlock();
	kfree_skb(skb);
	goto errout_free;
}

void ip_rt_multicast_event(struct in_device *in_dev)
{
	rt_cache_flush(dev_net(in_dev->dev));
}

#ifdef CONFIG_SYSCTL
static int ip_rt_gc_interval __read_mostly  = 60 * HZ;
static int ip_rt_gc_min_interval __read_mostly	= HZ / 2;
static int ip_rt_gc_elasticity __read_mostly	= 8;
static int ip_min_valid_pmtu __read_mostly	= IPV4_MIN_MTU;

static int ipv4_sysctl_rtcache_flush(const struct ctl_table *__ctl, int write,
		void *buffer, size_t *lenp, loff_t *ppos)
{
	struct net *net = (struct net *)__ctl->extra1;

	if (write) {
		rt_cache_flush(net);
		fnhe_genid_bump(net);
		return 0;
	}

	return -EINVAL;
}

static struct ctl_table ipv4_route_table[] = {
	{
		.procname	= "gc_thresh",
		.data		= &ipv4_dst_ops.gc_thresh,
		.maxlen		= sizeof(int),
		.mode		= 0644,
		.proc_handler	= proc_dointvec,
	},
	{
		.procname	= "max_size",
		.data		= &ip_rt_max_size,
		.maxlen		= sizeof(int),
		.mode		= 0644,
		.proc_handler	= proc_dointvec,
	},
	{
		/*  Deprecated. Use gc_min_interval_ms */

		.procname	= "gc_min_interval",
		.data		= &ip_rt_gc_min_interval,
		.maxlen		= sizeof(int),
		.mode		= 0644,
		.proc_handler	= proc_dointvec_jiffies,
	},
	{
		.procname	= "gc_min_interval_ms",
		.data		= &ip_rt_gc_min_interval,
		.maxlen		= sizeof(int),
		.mode		= 0644,
		.proc_handler	= proc_dointvec_ms_jiffies,
	},
	{
		.procname	= "gc_timeout",
		.data		= &ip_rt_gc_timeout,
		.maxlen		= sizeof(int),
		.mode		= 0644,
		.proc_handler	= proc_dointvec_jiffies,
	},
	{
		.procname	= "gc_interval",
		.data		= &ip_rt_gc_interval,
		.maxlen		= sizeof(int),
		.mode		= 0644,
		.proc_handler	= proc_dointvec_jiffies,
	},
	{
		.procname	= "redirect_load",
		.data		= &ip_rt_redirect_load,
		.maxlen		= sizeof(int),
		.mode		= 0644,
		.proc_handler	= proc_dointvec,
	},
	{
		.procname	= "redirect_number",
		.data		= &ip_rt_redirect_number,
		.maxlen		= sizeof(int),
		.mode		= 0644,
		.proc_handler	= proc_dointvec,
	},
	{
		.procname	= "redirect_silence",
		.data		= &ip_rt_redirect_silence,
		.maxlen		= sizeof(int),
		.mode		= 0644,
		.proc_handler	= proc_dointvec,
	},
	{
		.procname	= "error_cost",
		.data		= &ip_rt_error_cost,
		.maxlen		= sizeof(int),
		.mode		= 0644,
		.proc_handler	= proc_dointvec,
	},
	{
		.procname	= "error_burst",
		.data		= &ip_rt_error_burst,
		.maxlen		= sizeof(int),
		.mode		= 0644,
		.proc_handler	= proc_dointvec,
	},
	{
		.procname	= "gc_elasticity",
		.data		= &ip_rt_gc_elasticity,
		.maxlen		= sizeof(int),
		.mode		= 0644,
		.proc_handler	= proc_dointvec,
	},
};

static const char ipv4_route_flush_procname[] = "flush";

static struct ctl_table ipv4_route_netns_table[] = {
	{
		.procname	= ipv4_route_flush_procname,
		.maxlen		= sizeof(int),
		.mode		= 0200,
		.proc_handler	= ipv4_sysctl_rtcache_flush,
	},
	{
		.procname       = "min_pmtu",
		.data           = &init_net.ipv4.ip_rt_min_pmtu,
		.maxlen         = sizeof(int),
		.mode           = 0644,
		.proc_handler   = proc_dointvec_minmax,
		.extra1         = &ip_min_valid_pmtu,
	},
	{
		.procname       = "mtu_expires",
		.data           = &init_net.ipv4.ip_rt_mtu_expires,
		.maxlen         = sizeof(int),
		.mode           = 0644,
		.proc_handler   = proc_dointvec_jiffies,
	},
	{
		.procname   = "min_adv_mss",
		.data       = &init_net.ipv4.ip_rt_min_advmss,
		.maxlen     = sizeof(int),
		.mode       = 0644,
		.proc_handler   = proc_dointvec,
	},
};

static __net_init int sysctl_route_net_init(struct net *net)
{
	struct ctl_table *tbl;
	size_t table_size = ARRAY_SIZE(ipv4_route_netns_table);

	tbl = ipv4_route_netns_table;
	if (!net_eq(net, &init_net)) {
		int i;

		tbl = kmemdup(tbl, sizeof(ipv4_route_netns_table), GFP_KERNEL);
		if (!tbl)
			goto err_dup;

		/* Don't export non-whitelisted sysctls to unprivileged users */
		if (net->user_ns != &init_user_ns) {
			if (tbl[0].procname != ipv4_route_flush_procname)
				table_size = 0;
		}

		/* Update the variables to point into the current struct net
		 * except for the first element flush
		 */
		for (i = 1; i < table_size; i++)
			tbl[i].data += (void *)net - (void *)&init_net;
	}
	tbl[0].extra1 = net;

	net->ipv4.route_hdr = register_net_sysctl_sz(net, "net/ipv4/route",
						     tbl, table_size);
	if (!net->ipv4.route_hdr)
		goto err_reg;
	return 0;

err_reg:
	if (tbl != ipv4_route_netns_table)
		kfree(tbl);
err_dup:
	return -ENOMEM;
}

static __net_exit void sysctl_route_net_exit(struct net *net)
{
	const struct ctl_table *tbl;

	tbl = net->ipv4.route_hdr->ctl_table_arg;
	unregister_net_sysctl_table(net->ipv4.route_hdr);
	BUG_ON(tbl == ipv4_route_netns_table);
	kfree(tbl);
}

static __net_initdata struct pernet_operations sysctl_route_ops = {
	.init = sysctl_route_net_init,
	.exit = sysctl_route_net_exit,
};
#endif

static __net_init int netns_ip_rt_init(struct net *net)
{
	/* Set default value for namespaceified sysctls */
	net->ipv4.ip_rt_min_pmtu = DEFAULT_MIN_PMTU;
	net->ipv4.ip_rt_mtu_expires = DEFAULT_MTU_EXPIRES;
	net->ipv4.ip_rt_min_advmss = DEFAULT_MIN_ADVMSS;
	return 0;
}

static struct pernet_operations __net_initdata ip_rt_ops = {
	.init = netns_ip_rt_init,
};

static __net_init int rt_genid_init(struct net *net)
{
	atomic_set(&net->ipv4.rt_genid, 0);
	atomic_set(&net->fnhe_genid, 0);
	atomic_set(&net->ipv4.dev_addr_genid, get_random_u32());
	return 0;
}

static __net_initdata struct pernet_operations rt_genid_ops = {
	.init = rt_genid_init,
};

static int __net_init ipv4_inetpeer_init(struct net *net)
{
	struct inet_peer_base *bp = kmalloc(sizeof(*bp), GFP_KERNEL);

	if (!bp)
		return -ENOMEM;
	inet_peer_base_init(bp);
	net->ipv4.peers = bp;
	return 0;
}

static void __net_exit ipv4_inetpeer_exit(struct net *net)
{
	struct inet_peer_base *bp = net->ipv4.peers;

	net->ipv4.peers = NULL;
	inetpeer_invalidate_tree(bp);
	kfree(bp);
}

static __net_initdata struct pernet_operations ipv4_inetpeer_ops = {
	.init	=	ipv4_inetpeer_init,
	.exit	=	ipv4_inetpeer_exit,
};

#ifdef CONFIG_IP_ROUTE_CLASSID
struct ip_rt_acct __percpu *ip_rt_acct __read_mostly;
#endif /* CONFIG_IP_ROUTE_CLASSID */

int __init ip_rt_init(void)
{
	void *idents_hash;
	int cpu;

	/* For modern hosts, this will use 2 MB of memory */
	idents_hash = alloc_large_system_hash("IP idents",
					      sizeof(*ip_idents) + sizeof(*ip_tstamps),
					      0,
					      16, /* one bucket per 64 KB */
					      HASH_ZERO,
					      NULL,
					      &ip_idents_mask,
					      2048,
					      256*1024);

	ip_idents = idents_hash;

	get_random_bytes(ip_idents, (ip_idents_mask + 1) * sizeof(*ip_idents));

	ip_tstamps = idents_hash + (ip_idents_mask + 1) * sizeof(*ip_idents);

	for_each_possible_cpu(cpu) {
		struct uncached_list *ul = &per_cpu(rt_uncached_list, cpu);

		INIT_LIST_HEAD(&ul->head);
		spin_lock_init(&ul->lock);
	}
#ifdef CONFIG_IP_ROUTE_CLASSID
	ip_rt_acct = __alloc_percpu(256 * sizeof(struct ip_rt_acct), __alignof__(struct ip_rt_acct));
	if (!ip_rt_acct)
		panic("IP: failed to allocate ip_rt_acct\n");
#endif

	ipv4_dst_ops.kmem_cachep = KMEM_CACHE(rtable,
					      SLAB_HWCACHE_ALIGN | SLAB_PANIC);

	ipv4_dst_blackhole_ops.kmem_cachep = ipv4_dst_ops.kmem_cachep;

	if (dst_entries_init(&ipv4_dst_ops) < 0)
		panic("IP: failed to allocate ipv4_dst_ops counter\n");

	if (dst_entries_init(&ipv4_dst_blackhole_ops) < 0)
		panic("IP: failed to allocate ipv4_dst_blackhole_ops counter\n");

	ipv4_dst_ops.gc_thresh = ~0;
	ip_rt_max_size = INT_MAX;

	devinet_init();
	ip_fib_init();

	if (ip_rt_proc_init())
		pr_err("Unable to create route proc files\n");
#ifdef CONFIG_XFRM
	xfrm_init();
	xfrm4_init();
#endif
	rtnl_register(PF_INET, RTM_GETROUTE, inet_rtm_getroute, NULL,
		      RTNL_FLAG_DOIT_UNLOCKED);

#ifdef CONFIG_SYSCTL
	register_pernet_subsys(&sysctl_route_ops);
#endif
	register_pernet_subsys(&ip_rt_ops);
	register_pernet_subsys(&rt_genid_ops);
	register_pernet_subsys(&ipv4_inetpeer_ops);
	return 0;
}

#ifdef CONFIG_SYSCTL
/*
 * We really need to sanitize the damn ipv4 init order, then all
 * this nonsense will go away.
 */
void __init ip_static_sysctl_init(void)
{
	register_net_sysctl(&init_net, "net/ipv4/route", ipv4_route_table);
}
#endif<|MERGE_RESOLUTION|>--- conflicted
+++ resolved
@@ -1263,11 +1263,7 @@
 		struct flowi4 fl4 = {
 			.daddr = iph->daddr,
 			.saddr = iph->saddr,
-<<<<<<< HEAD
-			.flowi4_tos = iph->tos & IPTOS_RT_MASK,
-=======
 			.flowi4_tos = iph->tos & INET_DSCP_MASK,
->>>>>>> 17b65575
 			.flowi4_oif = rt->dst.dev->ifindex,
 			.flowi4_iif = skb->dev->ifindex,
 			.flowi4_mark = skb->mark,
