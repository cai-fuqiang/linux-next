--- conflicted
+++ resolved
@@ -119,12 +119,9 @@
 	const struct tcp_timewait_sock *tcptw = tcp_twsk(sktw);
 	struct tcp_sock *tp = tcp_sk(sk);
 	int ts_recent_stamp;
-<<<<<<< HEAD
-=======
 
 	if (READ_ONCE(tw->tw_substate) == TCP_FIN_WAIT2)
 		reuse = 0;
->>>>>>> 3d4d0fa4
 
 	if (reuse == 2) {
 		/* Still does not detect *everything* that goes through
