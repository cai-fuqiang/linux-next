--- conflicted
+++ resolved
@@ -4658,11 +4658,7 @@
 
 	if (tcp_need_reset(sk->sk_state))
 		tcp_send_active_reset(sk, GFP_ATOMIC,
-<<<<<<< HEAD
-				      SK_RST_REASON_NOT_SPECIFIED);
-=======
 				      SK_RST_REASON_TCP_STATE);
->>>>>>> 3d4d0fa4
 	tcp_done_with_error(sk, err);
 
 	bh_unlock_sock(sk);
