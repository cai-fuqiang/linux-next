--- conflicted
+++ resolved
@@ -6491,10 +6491,7 @@
 
 static int rtnl_dumpit(struct sk_buff *skb, struct netlink_callback *cb)
 {
-<<<<<<< HEAD
-=======
 	const bool needs_lock = !(cb->flags & RTNL_FLAG_DUMP_UNLOCKED);
->>>>>>> f1f36e22
 	rtnl_dumpit_func dumpit = cb->data;
 	int err;
 
@@ -6504,15 +6501,11 @@
 	if (!dumpit)
 		return 0;
 
-<<<<<<< HEAD
-	err = dumpit(skb, cb);
-=======
 	if (needs_lock)
 		rtnl_lock();
 	err = dumpit(skb, cb);
 	if (needs_lock)
 		rtnl_unlock();
->>>>>>> f1f36e22
 
 	/* Old dump handlers used to send NLM_DONE as in a separate recvmsg().
 	 * Some applications which parse netlink manually depend on this.
@@ -6532,12 +6525,8 @@
 				const struct nlmsghdr *nlh,
 				struct netlink_dump_control *control)
 {
-<<<<<<< HEAD
-	if (control->flags & RTNL_FLAG_DUMP_SPLIT_NLM_DONE) {
-=======
 	if (control->flags & RTNL_FLAG_DUMP_SPLIT_NLM_DONE ||
 	    !(control->flags & RTNL_FLAG_DUMP_UNLOCKED)) {
->>>>>>> f1f36e22
 		WARN_ON(control->data);
 		control->data = control->dump;
 		control->dump = rtnl_dumpit;
