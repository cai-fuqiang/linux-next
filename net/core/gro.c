// SPDX-License-Identifier: GPL-2.0-or-later
#include <net/gro.h>
#include <net/dst_metadata.h>
#include <net/busy_poll.h>
#include <trace/events/net.h>

#define MAX_GRO_SKBS 8

/* This should be increased if a protocol with a bigger head is added. */
#define GRO_MAX_HEAD (MAX_HEADER + 128)

static DEFINE_SPINLOCK(offload_lock);
static struct list_head offload_base __read_mostly = LIST_HEAD_INIT(offload_base);
/* Maximum number of GRO_NORMAL skbs to batch up for list-RX */
int gro_normal_batch __read_mostly = 8;

/**
 *	dev_add_offload - register offload handlers
 *	@po: protocol offload declaration
 *
 *	Add protocol offload handlers to the networking stack. The passed
 *	&proto_offload is linked into kernel lists and may not be freed until
 *	it has been removed from the kernel lists.
 *
 *	This call does not sleep therefore it can not
 *	guarantee all CPU's that are in middle of receiving packets
 *	will see the new offload handlers (until the next received packet).
 */
void dev_add_offload(struct packet_offload *po)
{
	struct packet_offload *elem;

	spin_lock(&offload_lock);
	list_for_each_entry(elem, &offload_base, list) {
		if (po->priority < elem->priority)
			break;
	}
	list_add_rcu(&po->list, elem->list.prev);
	spin_unlock(&offload_lock);
}
EXPORT_SYMBOL(dev_add_offload);

/**
 *	__dev_remove_offload	 - remove offload handler
 *	@po: packet offload declaration
 *
 *	Remove a protocol offload handler that was previously added to the
 *	kernel offload handlers by dev_add_offload(). The passed &offload_type
 *	is removed from the kernel lists and can be freed or reused once this
 *	function returns.
 *
 *      The packet type might still be in use by receivers
 *	and must not be freed until after all the CPU's have gone
 *	through a quiescent state.
 */
static void __dev_remove_offload(struct packet_offload *po)
{
	struct list_head *head = &offload_base;
	struct packet_offload *po1;

	spin_lock(&offload_lock);

	list_for_each_entry(po1, head, list) {
		if (po == po1) {
			list_del_rcu(&po->list);
			goto out;
		}
	}

	pr_warn("dev_remove_offload: %p not found\n", po);
out:
	spin_unlock(&offload_lock);
}

/**
 *	dev_remove_offload	 - remove packet offload handler
 *	@po: packet offload declaration
 *
 *	Remove a packet offload handler that was previously added to the kernel
 *	offload handlers by dev_add_offload(). The passed &offload_type is
 *	removed from the kernel lists and can be freed or reused once this
 *	function returns.
 *
 *	This call sleeps to guarantee that no CPU is looking at the packet
 *	type after return.
 */
void dev_remove_offload(struct packet_offload *po)
{
	__dev_remove_offload(po);

	synchronize_net();
}
EXPORT_SYMBOL(dev_remove_offload);

/**
 *	skb_eth_gso_segment - segmentation handler for ethernet protocols.
 *	@skb: buffer to segment
 *	@features: features for the output path (see dev->features)
 *	@type: Ethernet Protocol ID
 */
struct sk_buff *skb_eth_gso_segment(struct sk_buff *skb,
				    netdev_features_t features, __be16 type)
{
	struct sk_buff *segs = ERR_PTR(-EPROTONOSUPPORT);
	struct packet_offload *ptype;

	rcu_read_lock();
	list_for_each_entry_rcu(ptype, &offload_base, list) {
		if (ptype->type == type && ptype->callbacks.gso_segment) {
			segs = ptype->callbacks.gso_segment(skb, features);
			break;
		}
	}
	rcu_read_unlock();

	return segs;
}
EXPORT_SYMBOL(skb_eth_gso_segment);

/**
 *	skb_mac_gso_segment - mac layer segmentation handler.
 *	@skb: buffer to segment
 *	@features: features for the output path (see dev->features)
 */
struct sk_buff *skb_mac_gso_segment(struct sk_buff *skb,
				    netdev_features_t features)
{
	struct sk_buff *segs = ERR_PTR(-EPROTONOSUPPORT);
	struct packet_offload *ptype;
	int vlan_depth = skb->mac_len;
	__be16 type = skb_network_protocol(skb, &vlan_depth);

	if (unlikely(!type))
		return ERR_PTR(-EINVAL);

	__skb_pull(skb, vlan_depth);

	rcu_read_lock();
	list_for_each_entry_rcu(ptype, &offload_base, list) {
		if (ptype->type == type && ptype->callbacks.gso_segment) {
			segs = ptype->callbacks.gso_segment(skb, features);
			break;
		}
	}
	rcu_read_unlock();

	__skb_push(skb, skb->data - skb_mac_header(skb));

	return segs;
}
EXPORT_SYMBOL(skb_mac_gso_segment);

int skb_gro_receive(struct sk_buff *p, struct sk_buff *skb)
{
	struct skb_shared_info *pinfo, *skbinfo = skb_shinfo(skb);
	unsigned int offset = skb_gro_offset(skb);
	unsigned int headlen = skb_headlen(skb);
	unsigned int len = skb_gro_len(skb);
	unsigned int delta_truesize;
	unsigned int gro_max_size;
	unsigned int new_truesize;
	struct sk_buff *lp;
	int segs;

	/* pairs with WRITE_ONCE() in netif_set_gro_max_size() */
	gro_max_size = READ_ONCE(p->dev->gro_max_size);

	if (unlikely(p->len + len >= gro_max_size || NAPI_GRO_CB(skb)->flush))
		return -E2BIG;

	if (unlikely(p->len + len >= GRO_LEGACY_MAX_SIZE)) {
		if (p->protocol != htons(ETH_P_IPV6) ||
		    skb_headroom(p) < sizeof(struct hop_jumbo_hdr) ||
		    ipv6_hdr(p)->nexthdr != IPPROTO_TCP ||
		    p->encapsulation)
			return -E2BIG;
	}

<<<<<<< HEAD
=======
	segs = NAPI_GRO_CB(skb)->count;
>>>>>>> 7365df19
	lp = NAPI_GRO_CB(p)->last;
	pinfo = skb_shinfo(lp);

	if (headlen <= offset) {
		skb_frag_t *frag;
		skb_frag_t *frag2;
		int i = skbinfo->nr_frags;
		int nr_frags = pinfo->nr_frags + i;

		if (nr_frags > MAX_SKB_FRAGS)
			goto merge;

		offset -= headlen;
		pinfo->nr_frags = nr_frags;
		skbinfo->nr_frags = 0;

		frag = pinfo->frags + nr_frags;
		frag2 = skbinfo->frags + i;
		do {
			*--frag = *--frag2;
		} while (--i);

		skb_frag_off_add(frag, offset);
		skb_frag_size_sub(frag, offset);

		/* all fragments truesize : remove (head size + sk_buff) */
		new_truesize = SKB_TRUESIZE(skb_end_offset(skb));
		delta_truesize = skb->truesize - new_truesize;

		skb->truesize = new_truesize;
		skb->len -= skb->data_len;
		skb->data_len = 0;

		NAPI_GRO_CB(skb)->free = NAPI_GRO_FREE;
		goto done;
	} else if (skb->head_frag) {
		int nr_frags = pinfo->nr_frags;
		skb_frag_t *frag = pinfo->frags + nr_frags;
		struct page *page = virt_to_head_page(skb->head);
		unsigned int first_size = headlen - offset;
		unsigned int first_offset;

		if (nr_frags + 1 + skbinfo->nr_frags > MAX_SKB_FRAGS)
			goto merge;

		first_offset = skb->data -
			       (unsigned char *)page_address(page) +
			       offset;

		pinfo->nr_frags = nr_frags + 1 + skbinfo->nr_frags;

		__skb_frag_set_page(frag, page);
		skb_frag_off_set(frag, first_offset);
		skb_frag_size_set(frag, first_size);

		memcpy(frag + 1, skbinfo->frags, sizeof(*frag) * skbinfo->nr_frags);
		/* We dont need to clear skbinfo->nr_frags here */

		new_truesize = SKB_DATA_ALIGN(sizeof(struct sk_buff));
		delta_truesize = skb->truesize - new_truesize;
		skb->truesize = new_truesize;
		NAPI_GRO_CB(skb)->free = NAPI_GRO_FREE_STOLEN_HEAD;
		goto done;
	}

merge:
	/* sk owenrship - if any - completely transferred to the aggregated packet */
	skb->destructor = NULL;
	delta_truesize = skb->truesize;
	if (offset > headlen) {
		unsigned int eat = offset - headlen;

		skb_frag_off_add(&skbinfo->frags[0], eat);
		skb_frag_size_sub(&skbinfo->frags[0], eat);
		skb->data_len -= eat;
		skb->len -= eat;
		offset = headlen;
	}

	__skb_pull(skb, offset);

	if (NAPI_GRO_CB(p)->last == p)
		skb_shinfo(p)->frag_list = skb;
	else
		NAPI_GRO_CB(p)->last->next = skb;
	NAPI_GRO_CB(p)->last = skb;
	__skb_header_release(skb);
	lp = p;

done:
	NAPI_GRO_CB(p)->count += segs;
	p->data_len += len;
	p->truesize += delta_truesize;
	p->len += len;
	if (lp != p) {
		lp->data_len += len;
		lp->truesize += delta_truesize;
		lp->len += len;
	}
	NAPI_GRO_CB(skb)->same_flow = 1;
	return 0;
}


static void napi_gro_complete(struct napi_struct *napi, struct sk_buff *skb)
{
	struct packet_offload *ptype;
	__be16 type = skb->protocol;
	struct list_head *head = &offload_base;
	int err = -ENOENT;

	BUILD_BUG_ON(sizeof(struct napi_gro_cb) > sizeof(skb->cb));

	if (NAPI_GRO_CB(skb)->count == 1) {
		skb_shinfo(skb)->gso_size = 0;
		goto out;
	}

	rcu_read_lock();
	list_for_each_entry_rcu(ptype, head, list) {
		if (ptype->type != type || !ptype->callbacks.gro_complete)
			continue;

		err = INDIRECT_CALL_INET(ptype->callbacks.gro_complete,
					 ipv6_gro_complete, inet_gro_complete,
					 skb, 0);
		break;
	}
	rcu_read_unlock();

	if (err) {
		WARN_ON(&ptype->list == head);
		kfree_skb(skb);
		return;
	}

out:
	gro_normal_one(napi, skb, NAPI_GRO_CB(skb)->count);
}

static void __napi_gro_flush_chain(struct napi_struct *napi, u32 index,
				   bool flush_old)
{
	struct list_head *head = &napi->gro_hash[index].list;
	struct sk_buff *skb, *p;

	list_for_each_entry_safe_reverse(skb, p, head, list) {
		if (flush_old && NAPI_GRO_CB(skb)->age == jiffies)
			return;
		skb_list_del_init(skb);
		napi_gro_complete(napi, skb);
		napi->gro_hash[index].count--;
	}

	if (!napi->gro_hash[index].count)
		__clear_bit(index, &napi->gro_bitmask);
}

/* napi->gro_hash[].list contains packets ordered by age.
 * youngest packets at the head of it.
 * Complete skbs in reverse order to reduce latencies.
 */
void napi_gro_flush(struct napi_struct *napi, bool flush_old)
{
	unsigned long bitmask = napi->gro_bitmask;
	unsigned int i, base = ~0U;

	while ((i = ffs(bitmask)) != 0) {
		bitmask >>= i;
		base += i;
		__napi_gro_flush_chain(napi, base, flush_old);
	}
}
EXPORT_SYMBOL(napi_gro_flush);

static void gro_list_prepare(const struct list_head *head,
			     const struct sk_buff *skb)
{
	unsigned int maclen = skb->dev->hard_header_len;
	u32 hash = skb_get_hash_raw(skb);
	struct sk_buff *p;

	list_for_each_entry(p, head, list) {
		unsigned long diffs;

		NAPI_GRO_CB(p)->flush = 0;

		if (hash != skb_get_hash_raw(p)) {
			NAPI_GRO_CB(p)->same_flow = 0;
			continue;
		}

		diffs = (unsigned long)p->dev ^ (unsigned long)skb->dev;
		diffs |= skb_vlan_tag_present(p) ^ skb_vlan_tag_present(skb);
		if (skb_vlan_tag_present(p))
			diffs |= skb_vlan_tag_get(p) ^ skb_vlan_tag_get(skb);
		diffs |= skb_metadata_differs(p, skb);
		if (maclen == ETH_HLEN)
			diffs |= compare_ether_header(skb_mac_header(p),
						      skb_mac_header(skb));
		else if (!diffs)
			diffs = memcmp(skb_mac_header(p),
				       skb_mac_header(skb),
				       maclen);

		/* in most common scenarions 'slow_gro' is 0
		 * otherwise we are already on some slower paths
		 * either skip all the infrequent tests altogether or
		 * avoid trying too hard to skip each of them individually
		 */
		if (!diffs && unlikely(skb->slow_gro | p->slow_gro)) {
#if IS_ENABLED(CONFIG_SKB_EXTENSIONS) && IS_ENABLED(CONFIG_NET_TC_SKB_EXT)
			struct tc_skb_ext *skb_ext;
			struct tc_skb_ext *p_ext;
#endif

			diffs |= p->sk != skb->sk;
			diffs |= skb_metadata_dst_cmp(p, skb);
			diffs |= skb_get_nfct(p) ^ skb_get_nfct(skb);

#if IS_ENABLED(CONFIG_SKB_EXTENSIONS) && IS_ENABLED(CONFIG_NET_TC_SKB_EXT)
			skb_ext = skb_ext_find(skb, TC_SKB_EXT);
			p_ext = skb_ext_find(p, TC_SKB_EXT);

			diffs |= (!!p_ext) ^ (!!skb_ext);
			if (!diffs && unlikely(skb_ext))
				diffs |= p_ext->chain ^ skb_ext->chain;
#endif
		}

		NAPI_GRO_CB(p)->same_flow = !diffs;
	}
}

static inline void skb_gro_reset_offset(struct sk_buff *skb, u32 nhoff)
{
	const struct skb_shared_info *pinfo = skb_shinfo(skb);
	const skb_frag_t *frag0 = &pinfo->frags[0];

	NAPI_GRO_CB(skb)->data_offset = 0;
	NAPI_GRO_CB(skb)->frag0 = NULL;
	NAPI_GRO_CB(skb)->frag0_len = 0;

	if (!skb_headlen(skb) && pinfo->nr_frags &&
	    !PageHighMem(skb_frag_page(frag0)) &&
	    (!NET_IP_ALIGN || !((skb_frag_off(frag0) + nhoff) & 3))) {
		NAPI_GRO_CB(skb)->frag0 = skb_frag_address(frag0);
		NAPI_GRO_CB(skb)->frag0_len = min_t(unsigned int,
						    skb_frag_size(frag0),
						    skb->end - skb->tail);
	}
}

static void gro_pull_from_frag0(struct sk_buff *skb, int grow)
{
	struct skb_shared_info *pinfo = skb_shinfo(skb);

	BUG_ON(skb->end - skb->tail < grow);

	memcpy(skb_tail_pointer(skb), NAPI_GRO_CB(skb)->frag0, grow);

	skb->data_len -= grow;
	skb->tail += grow;

	skb_frag_off_add(&pinfo->frags[0], grow);
	skb_frag_size_sub(&pinfo->frags[0], grow);

	if (unlikely(!skb_frag_size(&pinfo->frags[0]))) {
		skb_frag_unref(skb, 0);
		memmove(pinfo->frags, pinfo->frags + 1,
			--pinfo->nr_frags * sizeof(pinfo->frags[0]));
	}
}

static void gro_flush_oldest(struct napi_struct *napi, struct list_head *head)
{
	struct sk_buff *oldest;

	oldest = list_last_entry(head, struct sk_buff, list);

	/* We are called with head length >= MAX_GRO_SKBS, so this is
	 * impossible.
	 */
	if (WARN_ON_ONCE(!oldest))
		return;

	/* Do not adjust napi->gro_hash[].count, caller is adding a new
	 * SKB to the chain.
	 */
	skb_list_del_init(oldest);
	napi_gro_complete(napi, oldest);
}

static enum gro_result dev_gro_receive(struct napi_struct *napi, struct sk_buff *skb)
{
	u32 bucket = skb_get_hash_raw(skb) & (GRO_HASH_BUCKETS - 1);
	struct gro_list *gro_list = &napi->gro_hash[bucket];
	struct list_head *head = &offload_base;
	struct packet_offload *ptype;
	__be16 type = skb->protocol;
	struct sk_buff *pp = NULL;
	enum gro_result ret;
	int same_flow;
	int grow;

	if (netif_elide_gro(skb->dev))
		goto normal;

	gro_list_prepare(&gro_list->list, skb);

	rcu_read_lock();
	list_for_each_entry_rcu(ptype, head, list) {
		if (ptype->type != type || !ptype->callbacks.gro_receive)
			continue;

		skb_set_network_header(skb, skb_gro_offset(skb));
		skb_reset_mac_len(skb);
		BUILD_BUG_ON(sizeof_field(struct napi_gro_cb, zeroed) != sizeof(u32));
		BUILD_BUG_ON(!IS_ALIGNED(offsetof(struct napi_gro_cb, zeroed),
					 sizeof(u32))); /* Avoid slow unaligned acc */
		*(u32 *)&NAPI_GRO_CB(skb)->zeroed = 0;
		NAPI_GRO_CB(skb)->flush = skb_has_frag_list(skb);
		NAPI_GRO_CB(skb)->is_atomic = 1;
		NAPI_GRO_CB(skb)->count = 1;
		if (unlikely(skb_is_gso(skb))) {
			NAPI_GRO_CB(skb)->count = skb_shinfo(skb)->gso_segs;
			/* Only support TCP at the moment. */
			if (!skb_is_gso_tcp(skb))
				NAPI_GRO_CB(skb)->flush = 1;
		}

		/* Setup for GRO checksum validation */
		switch (skb->ip_summed) {
		case CHECKSUM_COMPLETE:
			NAPI_GRO_CB(skb)->csum = skb->csum;
			NAPI_GRO_CB(skb)->csum_valid = 1;
			break;
		case CHECKSUM_UNNECESSARY:
			NAPI_GRO_CB(skb)->csum_cnt = skb->csum_level + 1;
			break;
		}

		pp = INDIRECT_CALL_INET(ptype->callbacks.gro_receive,
					ipv6_gro_receive, inet_gro_receive,
					&gro_list->list, skb);
		break;
	}
	rcu_read_unlock();

	if (&ptype->list == head)
		goto normal;

	if (PTR_ERR(pp) == -EINPROGRESS) {
		ret = GRO_CONSUMED;
		goto ok;
	}

	same_flow = NAPI_GRO_CB(skb)->same_flow;
	ret = NAPI_GRO_CB(skb)->free ? GRO_MERGED_FREE : GRO_MERGED;

	if (pp) {
		skb_list_del_init(pp);
		napi_gro_complete(napi, pp);
		gro_list->count--;
	}

	if (same_flow)
		goto ok;

	if (NAPI_GRO_CB(skb)->flush)
		goto normal;

	if (unlikely(gro_list->count >= MAX_GRO_SKBS))
		gro_flush_oldest(napi, &gro_list->list);
	else
		gro_list->count++;

	NAPI_GRO_CB(skb)->age = jiffies;
	NAPI_GRO_CB(skb)->last = skb;
	if (!skb_is_gso(skb))
		skb_shinfo(skb)->gso_size = skb_gro_len(skb);
	list_add(&skb->list, &gro_list->list);
	ret = GRO_HELD;

pull:
	grow = skb_gro_offset(skb) - skb_headlen(skb);
	if (grow > 0)
		gro_pull_from_frag0(skb, grow);
ok:
	if (gro_list->count) {
		if (!test_bit(bucket, &napi->gro_bitmask))
			__set_bit(bucket, &napi->gro_bitmask);
	} else if (test_bit(bucket, &napi->gro_bitmask)) {
		__clear_bit(bucket, &napi->gro_bitmask);
	}

	return ret;

normal:
	ret = GRO_NORMAL;
	goto pull;
}

struct packet_offload *gro_find_receive_by_type(__be16 type)
{
	struct list_head *offload_head = &offload_base;
	struct packet_offload *ptype;

	list_for_each_entry_rcu(ptype, offload_head, list) {
		if (ptype->type != type || !ptype->callbacks.gro_receive)
			continue;
		return ptype;
	}
	return NULL;
}
EXPORT_SYMBOL(gro_find_receive_by_type);

struct packet_offload *gro_find_complete_by_type(__be16 type)
{
	struct list_head *offload_head = &offload_base;
	struct packet_offload *ptype;

	list_for_each_entry_rcu(ptype, offload_head, list) {
		if (ptype->type != type || !ptype->callbacks.gro_complete)
			continue;
		return ptype;
	}
	return NULL;
}
EXPORT_SYMBOL(gro_find_complete_by_type);

static gro_result_t napi_skb_finish(struct napi_struct *napi,
				    struct sk_buff *skb,
				    gro_result_t ret)
{
	switch (ret) {
	case GRO_NORMAL:
		gro_normal_one(napi, skb, 1);
		break;

	case GRO_MERGED_FREE:
		if (NAPI_GRO_CB(skb)->free == NAPI_GRO_FREE_STOLEN_HEAD)
			napi_skb_free_stolen_head(skb);
		else if (skb->fclone != SKB_FCLONE_UNAVAILABLE)
			__kfree_skb(skb);
		else
			__kfree_skb_defer(skb);
		break;

	case GRO_HELD:
	case GRO_MERGED:
	case GRO_CONSUMED:
		break;
	}

	return ret;
}

gro_result_t napi_gro_receive(struct napi_struct *napi, struct sk_buff *skb)
{
	gro_result_t ret;

	skb_mark_napi_id(skb, napi);
	trace_napi_gro_receive_entry(skb);

	skb_gro_reset_offset(skb, 0);

	ret = napi_skb_finish(napi, skb, dev_gro_receive(napi, skb));
	trace_napi_gro_receive_exit(ret);

	return ret;
}
EXPORT_SYMBOL(napi_gro_receive);

static void napi_reuse_skb(struct napi_struct *napi, struct sk_buff *skb)
{
	if (unlikely(skb->pfmemalloc)) {
		consume_skb(skb);
		return;
	}
	__skb_pull(skb, skb_headlen(skb));
	/* restore the reserve we had after netdev_alloc_skb_ip_align() */
	skb_reserve(skb, NET_SKB_PAD + NET_IP_ALIGN - skb_headroom(skb));
	__vlan_hwaccel_clear_tag(skb);
	skb->dev = napi->dev;
	skb->skb_iif = 0;

	/* eth_type_trans() assumes pkt_type is PACKET_HOST */
	skb->pkt_type = PACKET_HOST;

	skb->encapsulation = 0;
	skb_shinfo(skb)->gso_type = 0;
	skb_shinfo(skb)->gso_size = 0;
	if (unlikely(skb->slow_gro)) {
		skb_orphan(skb);
		skb_ext_reset(skb);
		nf_reset_ct(skb);
		skb->slow_gro = 0;
	}

	napi->skb = skb;
}

struct sk_buff *napi_get_frags(struct napi_struct *napi)
{
	struct sk_buff *skb = napi->skb;

	if (!skb) {
		skb = napi_alloc_skb(napi, GRO_MAX_HEAD);
		if (skb) {
			napi->skb = skb;
			skb_mark_napi_id(skb, napi);
		}
	}
	return skb;
}
EXPORT_SYMBOL(napi_get_frags);

static gro_result_t napi_frags_finish(struct napi_struct *napi,
				      struct sk_buff *skb,
				      gro_result_t ret)
{
	switch (ret) {
	case GRO_NORMAL:
	case GRO_HELD:
		__skb_push(skb, ETH_HLEN);
		skb->protocol = eth_type_trans(skb, skb->dev);
		if (ret == GRO_NORMAL)
			gro_normal_one(napi, skb, 1);
		break;

	case GRO_MERGED_FREE:
		if (NAPI_GRO_CB(skb)->free == NAPI_GRO_FREE_STOLEN_HEAD)
			napi_skb_free_stolen_head(skb);
		else
			napi_reuse_skb(napi, skb);
		break;

	case GRO_MERGED:
	case GRO_CONSUMED:
		break;
	}

	return ret;
}

/* Upper GRO stack assumes network header starts at gro_offset=0
 * Drivers could call both napi_gro_frags() and napi_gro_receive()
 * We copy ethernet header into skb->data to have a common layout.
 */
static struct sk_buff *napi_frags_skb(struct napi_struct *napi)
{
	struct sk_buff *skb = napi->skb;
	const struct ethhdr *eth;
	unsigned int hlen = sizeof(*eth);

	napi->skb = NULL;

	skb_reset_mac_header(skb);
	skb_gro_reset_offset(skb, hlen);

	if (unlikely(skb_gro_header_hard(skb, hlen))) {
		eth = skb_gro_header_slow(skb, hlen, 0);
		if (unlikely(!eth)) {
			net_warn_ratelimited("%s: dropping impossible skb from %s\n",
					     __func__, napi->dev->name);
			napi_reuse_skb(napi, skb);
			return NULL;
		}
	} else {
		eth = (const struct ethhdr *)skb->data;
		gro_pull_from_frag0(skb, hlen);
		NAPI_GRO_CB(skb)->frag0 += hlen;
		NAPI_GRO_CB(skb)->frag0_len -= hlen;
	}
	__skb_pull(skb, hlen);

	/*
	 * This works because the only protocols we care about don't require
	 * special handling.
	 * We'll fix it up properly in napi_frags_finish()
	 */
	skb->protocol = eth->h_proto;

	return skb;
}

gro_result_t napi_gro_frags(struct napi_struct *napi)
{
	gro_result_t ret;
	struct sk_buff *skb = napi_frags_skb(napi);

	trace_napi_gro_frags_entry(skb);

	ret = napi_frags_finish(napi, skb, dev_gro_receive(napi, skb));
	trace_napi_gro_frags_exit(ret);

	return ret;
}
EXPORT_SYMBOL(napi_gro_frags);

/* Compute the checksum from gro_offset and return the folded value
 * after adding in any pseudo checksum.
 */
__sum16 __skb_gro_checksum_complete(struct sk_buff *skb)
{
	__wsum wsum;
	__sum16 sum;

	wsum = skb_checksum(skb, skb_gro_offset(skb), skb_gro_len(skb), 0);

	/* NAPI_GRO_CB(skb)->csum holds pseudo checksum */
	sum = csum_fold(csum_add(NAPI_GRO_CB(skb)->csum, wsum));
	/* See comments in __skb_checksum_complete(). */
	if (likely(!sum)) {
		if (unlikely(skb->ip_summed == CHECKSUM_COMPLETE) &&
		    !skb->csum_complete_sw)
			netdev_rx_csum_fault(skb->dev, skb);
	}

	NAPI_GRO_CB(skb)->csum = wsum;
	NAPI_GRO_CB(skb)->csum_valid = 1;

	return sum;
}
EXPORT_SYMBOL(__skb_gro_checksum_complete);<|MERGE_RESOLUTION|>--- conflicted
+++ resolved
@@ -176,10 +176,7 @@
 			return -E2BIG;
 	}
 
-<<<<<<< HEAD
-=======
 	segs = NAPI_GRO_CB(skb)->count;
->>>>>>> 7365df19
 	lp = NAPI_GRO_CB(p)->last;
 	pinfo = skb_shinfo(lp);
 
