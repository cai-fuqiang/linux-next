// SPDX-License-Identifier: GPL-2.0-only
/*
 * Copyright (c) 2007-2009 Patrick McHardy <kaber@trash.net>
 *
 * Development of this code funded by Astaro AG (http://www.astaro.com/)
 */

#include <linux/module.h>
#include <linux/init.h>
#include <linux/list.h>
#include <linux/skbuff.h>
#include <linux/netlink.h>
#include <linux/vmalloc.h>
#include <linux/rhashtable.h>
#include <linux/audit.h>
#include <linux/netfilter.h>
#include <linux/netfilter/nfnetlink.h>
#include <linux/netfilter/nf_tables.h>
#include <net/netfilter/nf_flow_table.h>
#include <net/netfilter/nf_tables_core.h>
#include <net/netfilter/nf_tables.h>
#include <net/netfilter/nf_tables_offload.h>
#include <net/net_namespace.h>
#include <net/sock.h>

#define NFT_MODULE_AUTOLOAD_LIMIT (MODULE_NAME_LEN - sizeof("nft-expr-255-"))
#define NFT_SET_MAX_ANONLEN 16

unsigned int nf_tables_net_id __read_mostly;

static LIST_HEAD(nf_tables_expressions);
static LIST_HEAD(nf_tables_objects);
static LIST_HEAD(nf_tables_flowtables);
static LIST_HEAD(nf_tables_destroy_list);
static LIST_HEAD(nf_tables_gc_list);
static DEFINE_SPINLOCK(nf_tables_destroy_list_lock);
static DEFINE_SPINLOCK(nf_tables_gc_list_lock);

enum {
	NFT_VALIDATE_SKIP	= 0,
	NFT_VALIDATE_NEED,
	NFT_VALIDATE_DO,
};

static struct rhltable nft_objname_ht;

static u32 nft_chain_hash(const void *data, u32 len, u32 seed);
static u32 nft_chain_hash_obj(const void *data, u32 len, u32 seed);
static int nft_chain_hash_cmp(struct rhashtable_compare_arg *, const void *);

static u32 nft_objname_hash(const void *data, u32 len, u32 seed);
static u32 nft_objname_hash_obj(const void *data, u32 len, u32 seed);
static int nft_objname_hash_cmp(struct rhashtable_compare_arg *, const void *);

static const struct rhashtable_params nft_chain_ht_params = {
	.head_offset		= offsetof(struct nft_chain, rhlhead),
	.key_offset		= offsetof(struct nft_chain, name),
	.hashfn			= nft_chain_hash,
	.obj_hashfn		= nft_chain_hash_obj,
	.obj_cmpfn		= nft_chain_hash_cmp,
	.automatic_shrinking	= true,
};

static const struct rhashtable_params nft_objname_ht_params = {
	.head_offset		= offsetof(struct nft_object, rhlhead),
	.key_offset		= offsetof(struct nft_object, key),
	.hashfn			= nft_objname_hash,
	.obj_hashfn		= nft_objname_hash_obj,
	.obj_cmpfn		= nft_objname_hash_cmp,
	.automatic_shrinking	= true,
};

struct nft_audit_data {
	struct nft_table *table;
	int entries;
	int op;
	struct list_head list;
};

static const u8 nft2audit_op[NFT_MSG_MAX] = { // enum nf_tables_msg_types
	[NFT_MSG_NEWTABLE]	= AUDIT_NFT_OP_TABLE_REGISTER,
	[NFT_MSG_GETTABLE]	= AUDIT_NFT_OP_INVALID,
	[NFT_MSG_DELTABLE]	= AUDIT_NFT_OP_TABLE_UNREGISTER,
	[NFT_MSG_NEWCHAIN]	= AUDIT_NFT_OP_CHAIN_REGISTER,
	[NFT_MSG_GETCHAIN]	= AUDIT_NFT_OP_INVALID,
	[NFT_MSG_DELCHAIN]	= AUDIT_NFT_OP_CHAIN_UNREGISTER,
	[NFT_MSG_NEWRULE]	= AUDIT_NFT_OP_RULE_REGISTER,
	[NFT_MSG_GETRULE]	= AUDIT_NFT_OP_INVALID,
	[NFT_MSG_DELRULE]	= AUDIT_NFT_OP_RULE_UNREGISTER,
	[NFT_MSG_NEWSET]	= AUDIT_NFT_OP_SET_REGISTER,
	[NFT_MSG_GETSET]	= AUDIT_NFT_OP_INVALID,
	[NFT_MSG_DELSET]	= AUDIT_NFT_OP_SET_UNREGISTER,
	[NFT_MSG_NEWSETELEM]	= AUDIT_NFT_OP_SETELEM_REGISTER,
	[NFT_MSG_GETSETELEM]	= AUDIT_NFT_OP_INVALID,
	[NFT_MSG_DELSETELEM]	= AUDIT_NFT_OP_SETELEM_UNREGISTER,
	[NFT_MSG_NEWGEN]	= AUDIT_NFT_OP_GEN_REGISTER,
	[NFT_MSG_GETGEN]	= AUDIT_NFT_OP_INVALID,
	[NFT_MSG_TRACE]		= AUDIT_NFT_OP_INVALID,
	[NFT_MSG_NEWOBJ]	= AUDIT_NFT_OP_OBJ_REGISTER,
	[NFT_MSG_GETOBJ]	= AUDIT_NFT_OP_INVALID,
	[NFT_MSG_DELOBJ]	= AUDIT_NFT_OP_OBJ_UNREGISTER,
	[NFT_MSG_GETOBJ_RESET]	= AUDIT_NFT_OP_OBJ_RESET,
	[NFT_MSG_NEWFLOWTABLE]	= AUDIT_NFT_OP_FLOWTABLE_REGISTER,
	[NFT_MSG_GETFLOWTABLE]	= AUDIT_NFT_OP_INVALID,
	[NFT_MSG_DELFLOWTABLE]	= AUDIT_NFT_OP_FLOWTABLE_UNREGISTER,
	[NFT_MSG_GETSETELEM_RESET] = AUDIT_NFT_OP_SETELEM_RESET,
};

static void nft_validate_state_update(struct nft_table *table, u8 new_validate_state)
{
	switch (table->validate_state) {
	case NFT_VALIDATE_SKIP:
		WARN_ON_ONCE(new_validate_state == NFT_VALIDATE_DO);
		break;
	case NFT_VALIDATE_NEED:
		break;
	case NFT_VALIDATE_DO:
		if (new_validate_state == NFT_VALIDATE_NEED)
			return;
	}

	table->validate_state = new_validate_state;
}
static void nf_tables_trans_destroy_work(struct work_struct *w);
static DECLARE_WORK(trans_destroy_work, nf_tables_trans_destroy_work);

static void nft_trans_gc_work(struct work_struct *work);
static DECLARE_WORK(trans_gc_work, nft_trans_gc_work);

static void nft_ctx_init(struct nft_ctx *ctx,
			 struct net *net,
			 const struct sk_buff *skb,
			 const struct nlmsghdr *nlh,
			 u8 family,
			 struct nft_table *table,
			 struct nft_chain *chain,
			 const struct nlattr * const *nla)
{
	ctx->net	= net;
	ctx->family	= family;
	ctx->level	= 0;
	ctx->table	= table;
	ctx->chain	= chain;
	ctx->nla   	= nla;
	ctx->portid	= NETLINK_CB(skb).portid;
	ctx->report	= nlmsg_report(nlh);
	ctx->flags	= nlh->nlmsg_flags;
	ctx->seq	= nlh->nlmsg_seq;

	bitmap_zero(ctx->reg_inited, NFT_REG32_NUM);
}

static struct nft_trans *nft_trans_alloc_gfp(const struct nft_ctx *ctx,
					     int msg_type, u32 size, gfp_t gfp)
{
	struct nft_trans *trans;

	trans = kzalloc(size, gfp);
	if (trans == NULL)
		return NULL;

	INIT_LIST_HEAD(&trans->list);
	trans->msg_type = msg_type;

	trans->net = ctx->net;
	trans->table = ctx->table;
	trans->seq = ctx->seq;
	trans->flags = ctx->flags;
	trans->report = ctx->report;

	return trans;
}

static struct nft_trans *nft_trans_alloc(const struct nft_ctx *ctx,
					 int msg_type, u32 size)
{
	return nft_trans_alloc_gfp(ctx, msg_type, size, GFP_KERNEL);
}

static struct nft_trans_binding *nft_trans_get_binding(struct nft_trans *trans)
{
	switch (trans->msg_type) {
	case NFT_MSG_NEWCHAIN:
	case NFT_MSG_NEWSET:
		return container_of(trans, struct nft_trans_binding, nft_trans);
	}

	return NULL;
}

static void nft_trans_list_del(struct nft_trans *trans)
{
	struct nft_trans_binding *trans_binding;

	list_del(&trans->list);

	trans_binding = nft_trans_get_binding(trans);
	if (trans_binding)
		list_del(&trans_binding->binding_list);
}

static void nft_trans_destroy(struct nft_trans *trans)
{
	nft_trans_list_del(trans);
	kfree(trans);
}

static void __nft_set_trans_bind(const struct nft_ctx *ctx, struct nft_set *set,
				 bool bind)
{
	struct nftables_pernet *nft_net;
	struct net *net = ctx->net;
	struct nft_trans *trans;

	if (!nft_set_is_anonymous(set))
		return;

	nft_net = nft_pernet(net);
	list_for_each_entry_reverse(trans, &nft_net->commit_list, list) {
		switch (trans->msg_type) {
		case NFT_MSG_NEWSET:
			if (nft_trans_set(trans) == set)
				nft_trans_set_bound(trans) = bind;
			break;
		case NFT_MSG_NEWSETELEM:
			if (nft_trans_elem_set(trans) == set)
				nft_trans_elem_set_bound(trans) = bind;
			break;
		}
	}
}

static void nft_set_trans_bind(const struct nft_ctx *ctx, struct nft_set *set)
{
	return __nft_set_trans_bind(ctx, set, true);
}

static void nft_set_trans_unbind(const struct nft_ctx *ctx, struct nft_set *set)
{
	return __nft_set_trans_bind(ctx, set, false);
}

static void __nft_chain_trans_bind(const struct nft_ctx *ctx,
				   struct nft_chain *chain, bool bind)
{
	struct nftables_pernet *nft_net;
	struct net *net = ctx->net;
	struct nft_trans *trans;

	if (!nft_chain_binding(chain))
		return;

	nft_net = nft_pernet(net);
	list_for_each_entry_reverse(trans, &nft_net->commit_list, list) {
		switch (trans->msg_type) {
		case NFT_MSG_NEWCHAIN:
			if (nft_trans_chain(trans) == chain)
				nft_trans_chain_bound(trans) = bind;
			break;
		case NFT_MSG_NEWRULE:
			if (nft_trans_rule_chain(trans) == chain)
				nft_trans_rule_bound(trans) = bind;
			break;
		}
	}
}

static void nft_chain_trans_bind(const struct nft_ctx *ctx,
				 struct nft_chain *chain)
{
	__nft_chain_trans_bind(ctx, chain, true);
}

int nf_tables_bind_chain(const struct nft_ctx *ctx, struct nft_chain *chain)
{
	if (!nft_chain_binding(chain))
		return 0;

	if (nft_chain_binding(ctx->chain))
		return -EOPNOTSUPP;

	if (chain->bound)
		return -EBUSY;

	if (!nft_use_inc(&chain->use))
		return -EMFILE;

	chain->bound = true;
	nft_chain_trans_bind(ctx, chain);

	return 0;
}

void nf_tables_unbind_chain(const struct nft_ctx *ctx, struct nft_chain *chain)
{
	__nft_chain_trans_bind(ctx, chain, false);
}

static int nft_netdev_register_hooks(struct net *net,
				     struct list_head *hook_list)
{
	struct nft_hook *hook;
	int err, j;

	j = 0;
	list_for_each_entry(hook, hook_list, list) {
		err = nf_register_net_hook(net, &hook->ops);
		if (err < 0)
			goto err_register;

		j++;
	}
	return 0;

err_register:
	list_for_each_entry(hook, hook_list, list) {
		if (j-- <= 0)
			break;

		nf_unregister_net_hook(net, &hook->ops);
	}
	return err;
}

static void nft_netdev_unregister_hooks(struct net *net,
					struct list_head *hook_list,
					bool release_netdev)
{
	struct nft_hook *hook, *next;

	list_for_each_entry_safe(hook, next, hook_list, list) {
		nf_unregister_net_hook(net, &hook->ops);
		if (release_netdev) {
			list_del(&hook->list);
			kfree_rcu(hook, rcu);
		}
	}
}

static int nf_tables_register_hook(struct net *net,
				   const struct nft_table *table,
				   struct nft_chain *chain)
{
	struct nft_base_chain *basechain;
	const struct nf_hook_ops *ops;

	if (table->flags & NFT_TABLE_F_DORMANT ||
	    !nft_is_base_chain(chain))
		return 0;

	basechain = nft_base_chain(chain);
	ops = &basechain->ops;

	if (basechain->type->ops_register)
		return basechain->type->ops_register(net, ops);

	if (nft_base_chain_netdev(table->family, basechain->ops.hooknum))
		return nft_netdev_register_hooks(net, &basechain->hook_list);

	return nf_register_net_hook(net, &basechain->ops);
}

static void __nf_tables_unregister_hook(struct net *net,
					const struct nft_table *table,
					struct nft_chain *chain,
					bool release_netdev)
{
	struct nft_base_chain *basechain;
	const struct nf_hook_ops *ops;

	if (table->flags & NFT_TABLE_F_DORMANT ||
	    !nft_is_base_chain(chain))
		return;
	basechain = nft_base_chain(chain);
	ops = &basechain->ops;

	if (basechain->type->ops_unregister)
		return basechain->type->ops_unregister(net, ops);

	if (nft_base_chain_netdev(table->family, basechain->ops.hooknum))
		nft_netdev_unregister_hooks(net, &basechain->hook_list,
					    release_netdev);
	else
		nf_unregister_net_hook(net, &basechain->ops);
}

static void nf_tables_unregister_hook(struct net *net,
				      const struct nft_table *table,
				      struct nft_chain *chain)
{
	return __nf_tables_unregister_hook(net, table, chain, false);
}

static void nft_trans_commit_list_add_tail(struct net *net, struct nft_trans *trans)
{
	struct nftables_pernet *nft_net = nft_pernet(net);
	struct nft_trans_binding *binding;
	struct nft_trans_set *trans_set;

	list_add_tail(&trans->list, &nft_net->commit_list);

	binding = nft_trans_get_binding(trans);
	if (!binding)
		return;

	switch (trans->msg_type) {
	case NFT_MSG_NEWSET:
		trans_set = nft_trans_container_set(trans);

		if (!nft_trans_set_update(trans) &&
		    nft_set_is_anonymous(nft_trans_set(trans)))
			list_add_tail(&binding->binding_list, &nft_net->binding_list);

		list_add_tail(&trans_set->list_trans_newset, &nft_net->commit_set_list);
		break;
	case NFT_MSG_NEWCHAIN:
		if (!nft_trans_chain_update(trans) &&
		    nft_chain_binding(nft_trans_chain(trans)))
			list_add_tail(&binding->binding_list, &nft_net->binding_list);
		break;
	}
}

static int nft_trans_table_add(struct nft_ctx *ctx, int msg_type)
{
	struct nft_trans *trans;

	trans = nft_trans_alloc(ctx, msg_type, sizeof(struct nft_trans_table));
	if (trans == NULL)
		return -ENOMEM;

	if (msg_type == NFT_MSG_NEWTABLE)
		nft_activate_next(ctx->net, ctx->table);

	nft_trans_commit_list_add_tail(ctx->net, trans);
	return 0;
}

static int nft_deltable(struct nft_ctx *ctx)
{
	int err;

	err = nft_trans_table_add(ctx, NFT_MSG_DELTABLE);
	if (err < 0)
		return err;

	nft_deactivate_next(ctx->net, ctx->table);
	return err;
}

static struct nft_trans *
nft_trans_alloc_chain(const struct nft_ctx *ctx, int msg_type)
{
	struct nft_trans_chain *trans_chain;
	struct nft_trans *trans;

	trans = nft_trans_alloc(ctx, msg_type, sizeof(struct nft_trans_chain));
	if (!trans)
		return NULL;

	trans_chain = nft_trans_container_chain(trans);
	INIT_LIST_HEAD(&trans_chain->nft_trans_binding.binding_list);
	trans_chain->chain = ctx->chain;

	return trans;
}

static struct nft_trans *nft_trans_chain_add(struct nft_ctx *ctx, int msg_type)
{
	struct nft_trans *trans;

	trans = nft_trans_alloc_chain(ctx, msg_type);
	if (trans == NULL)
		return ERR_PTR(-ENOMEM);

	if (msg_type == NFT_MSG_NEWCHAIN) {
		nft_activate_next(ctx->net, ctx->chain);

		if (ctx->nla[NFTA_CHAIN_ID]) {
			nft_trans_chain_id(trans) =
				ntohl(nla_get_be32(ctx->nla[NFTA_CHAIN_ID]));
		}
	}
	nft_trans_commit_list_add_tail(ctx->net, trans);

	return trans;
}

static int nft_delchain(struct nft_ctx *ctx)
{
	struct nft_trans *trans;

	trans = nft_trans_chain_add(ctx, NFT_MSG_DELCHAIN);
	if (IS_ERR(trans))
		return PTR_ERR(trans);

	nft_use_dec(&ctx->table->use);
	nft_deactivate_next(ctx->net, ctx->chain);

	return 0;
}

void nft_rule_expr_activate(const struct nft_ctx *ctx, struct nft_rule *rule)
{
	struct nft_expr *expr;

	expr = nft_expr_first(rule);
	while (nft_expr_more(rule, expr)) {
		if (expr->ops->activate)
			expr->ops->activate(ctx, expr);

		expr = nft_expr_next(expr);
	}
}

void nft_rule_expr_deactivate(const struct nft_ctx *ctx, struct nft_rule *rule,
			      enum nft_trans_phase phase)
{
	struct nft_expr *expr;

	expr = nft_expr_first(rule);
	while (nft_expr_more(rule, expr)) {
		if (expr->ops->deactivate)
			expr->ops->deactivate(ctx, expr, phase);

		expr = nft_expr_next(expr);
	}
}

static int
nf_tables_delrule_deactivate(struct nft_ctx *ctx, struct nft_rule *rule)
{
	/* You cannot delete the same rule twice */
	if (nft_is_active_next(ctx->net, rule)) {
		nft_deactivate_next(ctx->net, rule);
		nft_use_dec(&ctx->chain->use);
		return 0;
	}
	return -ENOENT;
}

static struct nft_trans *nft_trans_rule_add(struct nft_ctx *ctx, int msg_type,
					    struct nft_rule *rule)
{
	struct nft_trans *trans;

	trans = nft_trans_alloc(ctx, msg_type, sizeof(struct nft_trans_rule));
	if (trans == NULL)
		return NULL;

	if (msg_type == NFT_MSG_NEWRULE && ctx->nla[NFTA_RULE_ID] != NULL) {
		nft_trans_rule_id(trans) =
			ntohl(nla_get_be32(ctx->nla[NFTA_RULE_ID]));
	}
	nft_trans_rule(trans) = rule;
	nft_trans_rule_chain(trans) = ctx->chain;
	nft_trans_commit_list_add_tail(ctx->net, trans);

	return trans;
}

static int nft_delrule(struct nft_ctx *ctx, struct nft_rule *rule)
{
	struct nft_flow_rule *flow;
	struct nft_trans *trans;
	int err;

	trans = nft_trans_rule_add(ctx, NFT_MSG_DELRULE, rule);
	if (trans == NULL)
		return -ENOMEM;

	if (ctx->chain->flags & NFT_CHAIN_HW_OFFLOAD) {
		flow = nft_flow_rule_create(ctx->net, rule);
		if (IS_ERR(flow)) {
			nft_trans_destroy(trans);
			return PTR_ERR(flow);
		}

		nft_trans_flow_rule(trans) = flow;
	}

	err = nf_tables_delrule_deactivate(ctx, rule);
	if (err < 0) {
		nft_trans_destroy(trans);
		return err;
	}
	nft_rule_expr_deactivate(ctx, rule, NFT_TRANS_PREPARE);

	return 0;
}

static int nft_delrule_by_chain(struct nft_ctx *ctx)
{
	struct nft_rule *rule;
	int err;

	list_for_each_entry(rule, &ctx->chain->rules, list) {
		if (!nft_is_active_next(ctx->net, rule))
			continue;

		err = nft_delrule(ctx, rule);
		if (err < 0)
			return err;
	}
	return 0;
}

static int __nft_trans_set_add(const struct nft_ctx *ctx, int msg_type,
			       struct nft_set *set,
			       const struct nft_set_desc *desc)
{
	struct nft_trans_set *trans_set;
	struct nft_trans *trans;

	trans = nft_trans_alloc(ctx, msg_type, sizeof(struct nft_trans_set));
	if (trans == NULL)
		return -ENOMEM;

	trans_set = nft_trans_container_set(trans);
	INIT_LIST_HEAD(&trans_set->nft_trans_binding.binding_list);
	INIT_LIST_HEAD(&trans_set->list_trans_newset);

	if (msg_type == NFT_MSG_NEWSET && ctx->nla[NFTA_SET_ID] && !desc) {
		nft_trans_set_id(trans) =
			ntohl(nla_get_be32(ctx->nla[NFTA_SET_ID]));
		nft_activate_next(ctx->net, set);
	}
	nft_trans_set(trans) = set;
	if (desc) {
		nft_trans_set_update(trans) = true;
		nft_trans_set_gc_int(trans) = desc->gc_int;
		nft_trans_set_timeout(trans) = desc->timeout;
		nft_trans_set_size(trans) = desc->size;
	}
	nft_trans_commit_list_add_tail(ctx->net, trans);

	return 0;
}

static int nft_trans_set_add(const struct nft_ctx *ctx, int msg_type,
			     struct nft_set *set)
{
	return __nft_trans_set_add(ctx, msg_type, set, NULL);
}

static int nft_mapelem_deactivate(const struct nft_ctx *ctx,
				  struct nft_set *set,
				  const struct nft_set_iter *iter,
				  struct nft_elem_priv *elem_priv)
{
	struct nft_set_ext *ext = nft_set_elem_ext(set, elem_priv);

	if (!nft_set_elem_active(ext, iter->genmask))
		return 0;

	nft_set_elem_change_active(ctx->net, set, ext);
	nft_setelem_data_deactivate(ctx->net, set, elem_priv);

	return 0;
}

struct nft_set_elem_catchall {
	struct list_head	list;
	struct rcu_head		rcu;
	struct nft_elem_priv	*elem;
};

static void nft_map_catchall_deactivate(const struct nft_ctx *ctx,
					struct nft_set *set)
{
	u8 genmask = nft_genmask_next(ctx->net);
	struct nft_set_elem_catchall *catchall;
	struct nft_set_ext *ext;

	list_for_each_entry(catchall, &set->catchall_list, list) {
		ext = nft_set_elem_ext(set, catchall->elem);
		if (!nft_set_elem_active(ext, genmask))
			continue;

		nft_set_elem_change_active(ctx->net, set, ext);
		nft_setelem_data_deactivate(ctx->net, set, catchall->elem);
		break;
	}
}

static void nft_map_deactivate(const struct nft_ctx *ctx, struct nft_set *set)
{
	struct nft_set_iter iter = {
		.genmask	= nft_genmask_next(ctx->net),
		.type		= NFT_ITER_UPDATE,
		.fn		= nft_mapelem_deactivate,
	};

	set->ops->walk(ctx, set, &iter);
	WARN_ON_ONCE(iter.err);

	nft_map_catchall_deactivate(ctx, set);
}

static int nft_delset(const struct nft_ctx *ctx, struct nft_set *set)
{
	int err;

	err = nft_trans_set_add(ctx, NFT_MSG_DELSET, set);
	if (err < 0)
		return err;

	if (set->flags & (NFT_SET_MAP | NFT_SET_OBJECT))
		nft_map_deactivate(ctx, set);

	nft_deactivate_next(ctx->net, set);
	nft_use_dec(&ctx->table->use);

	return err;
}

static int nft_trans_obj_add(struct nft_ctx *ctx, int msg_type,
			     struct nft_object *obj)
{
	struct nft_trans *trans;

	trans = nft_trans_alloc(ctx, msg_type, sizeof(struct nft_trans_obj));
	if (trans == NULL)
		return -ENOMEM;

	if (msg_type == NFT_MSG_NEWOBJ)
		nft_activate_next(ctx->net, obj);

	nft_trans_obj(trans) = obj;
	nft_trans_commit_list_add_tail(ctx->net, trans);

	return 0;
}

static int nft_delobj(struct nft_ctx *ctx, struct nft_object *obj)
{
	int err;

	err = nft_trans_obj_add(ctx, NFT_MSG_DELOBJ, obj);
	if (err < 0)
		return err;

	nft_deactivate_next(ctx->net, obj);
	nft_use_dec(&ctx->table->use);

	return err;
}

static struct nft_trans *
nft_trans_flowtable_add(struct nft_ctx *ctx, int msg_type,
		        struct nft_flowtable *flowtable)
{
	struct nft_trans *trans;

	trans = nft_trans_alloc(ctx, msg_type,
				sizeof(struct nft_trans_flowtable));
	if (trans == NULL)
		return ERR_PTR(-ENOMEM);

	if (msg_type == NFT_MSG_NEWFLOWTABLE)
		nft_activate_next(ctx->net, flowtable);

	INIT_LIST_HEAD(&nft_trans_flowtable_hooks(trans));
	nft_trans_flowtable(trans) = flowtable;
	nft_trans_commit_list_add_tail(ctx->net, trans);

	return trans;
}

static int nft_delflowtable(struct nft_ctx *ctx,
			    struct nft_flowtable *flowtable)
{
	struct nft_trans *trans;

	trans = nft_trans_flowtable_add(ctx, NFT_MSG_DELFLOWTABLE, flowtable);
	if (IS_ERR(trans))
		return PTR_ERR(trans);

	nft_deactivate_next(ctx->net, flowtable);
	nft_use_dec(&ctx->table->use);

	return 0;
}

static void __nft_reg_track_clobber(struct nft_regs_track *track, u8 dreg)
{
	int i;

	for (i = track->regs[dreg].num_reg; i > 0; i--)
		__nft_reg_track_cancel(track, dreg - i);
}

static void __nft_reg_track_update(struct nft_regs_track *track,
				   const struct nft_expr *expr,
				   u8 dreg, u8 num_reg)
{
	track->regs[dreg].selector = expr;
	track->regs[dreg].bitwise = NULL;
	track->regs[dreg].num_reg = num_reg;
}

void nft_reg_track_update(struct nft_regs_track *track,
			  const struct nft_expr *expr, u8 dreg, u8 len)
{
	unsigned int regcount;
	int i;

	__nft_reg_track_clobber(track, dreg);

	regcount = DIV_ROUND_UP(len, NFT_REG32_SIZE);
	for (i = 0; i < regcount; i++, dreg++)
		__nft_reg_track_update(track, expr, dreg, i);
}
EXPORT_SYMBOL_GPL(nft_reg_track_update);

void nft_reg_track_cancel(struct nft_regs_track *track, u8 dreg, u8 len)
{
	unsigned int regcount;
	int i;

	__nft_reg_track_clobber(track, dreg);

	regcount = DIV_ROUND_UP(len, NFT_REG32_SIZE);
	for (i = 0; i < regcount; i++, dreg++)
		__nft_reg_track_cancel(track, dreg);
}
EXPORT_SYMBOL_GPL(nft_reg_track_cancel);

void __nft_reg_track_cancel(struct nft_regs_track *track, u8 dreg)
{
	track->regs[dreg].selector = NULL;
	track->regs[dreg].bitwise = NULL;
	track->regs[dreg].num_reg = 0;
}
EXPORT_SYMBOL_GPL(__nft_reg_track_cancel);

/*
 * Tables
 */

static struct nft_table *nft_table_lookup(const struct net *net,
					  const struct nlattr *nla,
					  u8 family, u8 genmask, u32 nlpid)
{
	struct nftables_pernet *nft_net;
	struct nft_table *table;

	if (nla == NULL)
		return ERR_PTR(-EINVAL);

	nft_net = nft_pernet(net);
	list_for_each_entry_rcu(table, &nft_net->tables, list,
				lockdep_is_held(&nft_net->commit_mutex)) {
		if (!nla_strcmp(nla, table->name) &&
		    table->family == family &&
		    nft_active_genmask(table, genmask)) {
			if (nft_table_has_owner(table) &&
			    nlpid && table->nlpid != nlpid)
				return ERR_PTR(-EPERM);

			return table;
		}
	}

	return ERR_PTR(-ENOENT);
}

static struct nft_table *nft_table_lookup_byhandle(const struct net *net,
						   const struct nlattr *nla,
						   int family, u8 genmask, u32 nlpid)
{
	struct nftables_pernet *nft_net;
	struct nft_table *table;

	nft_net = nft_pernet(net);
	list_for_each_entry(table, &nft_net->tables, list) {
		if (be64_to_cpu(nla_get_be64(nla)) == table->handle &&
		    table->family == family &&
		    nft_active_genmask(table, genmask)) {
			if (nft_table_has_owner(table) &&
			    nlpid && table->nlpid != nlpid)
				return ERR_PTR(-EPERM);

			return table;
		}
	}

	return ERR_PTR(-ENOENT);
}

static inline u64 nf_tables_alloc_handle(struct nft_table *table)
{
	return ++table->hgenerator;
}

static const struct nft_chain_type *chain_type[NFPROTO_NUMPROTO][NFT_CHAIN_T_MAX];

static const struct nft_chain_type *
__nft_chain_type_get(u8 family, enum nft_chain_types type)
{
	if (family >= NFPROTO_NUMPROTO ||
	    type >= NFT_CHAIN_T_MAX)
		return NULL;

	return chain_type[family][type];
}

static const struct nft_chain_type *
__nf_tables_chain_type_lookup(const struct nlattr *nla, u8 family)
{
	const struct nft_chain_type *type;
	int i;

	for (i = 0; i < NFT_CHAIN_T_MAX; i++) {
		type = __nft_chain_type_get(family, i);
		if (!type)
			continue;
		if (!nla_strcmp(nla, type->name))
			return type;
	}
	return NULL;
}

struct nft_module_request {
	struct list_head	list;
	char			module[MODULE_NAME_LEN];
	bool			done;
};

#ifdef CONFIG_MODULES
__printf(2, 3) int nft_request_module(struct net *net, const char *fmt,
				      ...)
{
	char module_name[MODULE_NAME_LEN];
	struct nftables_pernet *nft_net;
	struct nft_module_request *req;
	va_list args;
	int ret;

	va_start(args, fmt);
	ret = vsnprintf(module_name, MODULE_NAME_LEN, fmt, args);
	va_end(args);
	if (ret >= MODULE_NAME_LEN)
		return 0;

	nft_net = nft_pernet(net);
	list_for_each_entry(req, &nft_net->module_list, list) {
		if (!strcmp(req->module, module_name)) {
			if (req->done)
				return 0;

			/* A request to load this module already exists. */
			return -EAGAIN;
		}
	}

	req = kmalloc(sizeof(*req), GFP_KERNEL);
	if (!req)
		return -ENOMEM;

	req->done = false;
	strscpy(req->module, module_name, MODULE_NAME_LEN);
	list_add_tail(&req->list, &nft_net->module_list);

	return -EAGAIN;
}
EXPORT_SYMBOL_GPL(nft_request_module);
#endif

static void lockdep_nfnl_nft_mutex_not_held(void)
{
#ifdef CONFIG_PROVE_LOCKING
	if (debug_locks)
		WARN_ON_ONCE(lockdep_nfnl_is_held(NFNL_SUBSYS_NFTABLES));
#endif
}

static const struct nft_chain_type *
nf_tables_chain_type_lookup(struct net *net, const struct nlattr *nla,
			    u8 family, bool autoload)
{
	const struct nft_chain_type *type;

	type = __nf_tables_chain_type_lookup(nla, family);
	if (type != NULL)
		return type;

	lockdep_nfnl_nft_mutex_not_held();
#ifdef CONFIG_MODULES
	if (autoload) {
		if (nft_request_module(net, "nft-chain-%u-%.*s", family,
				       nla_len(nla),
				       (const char *)nla_data(nla)) == -EAGAIN)
			return ERR_PTR(-EAGAIN);
	}
#endif
	return ERR_PTR(-ENOENT);
}

static __be16 nft_base_seq(const struct net *net)
{
	struct nftables_pernet *nft_net = nft_pernet(net);

	return htons(nft_net->base_seq & 0xffff);
}

static const struct nla_policy nft_table_policy[NFTA_TABLE_MAX + 1] = {
	[NFTA_TABLE_NAME]	= { .type = NLA_STRING,
				    .len = NFT_TABLE_MAXNAMELEN - 1 },
	[NFTA_TABLE_FLAGS]	= { .type = NLA_U32 },
	[NFTA_TABLE_HANDLE]	= { .type = NLA_U64 },
	[NFTA_TABLE_USERDATA]	= { .type = NLA_BINARY,
				    .len = NFT_USERDATA_MAXLEN }
};

static int nf_tables_fill_table_info(struct sk_buff *skb, struct net *net,
				     u32 portid, u32 seq, int event, u32 flags,
				     int family, const struct nft_table *table)
{
	struct nlmsghdr *nlh;

	event = nfnl_msg_type(NFNL_SUBSYS_NFTABLES, event);
	nlh = nfnl_msg_put(skb, portid, seq, event, flags, family,
			   NFNETLINK_V0, nft_base_seq(net));
	if (!nlh)
		goto nla_put_failure;

	if (nla_put_string(skb, NFTA_TABLE_NAME, table->name) ||
	    nla_put_be32(skb, NFTA_TABLE_USE, htonl(table->use)) ||
	    nla_put_be64(skb, NFTA_TABLE_HANDLE, cpu_to_be64(table->handle),
			 NFTA_TABLE_PAD))
		goto nla_put_failure;

	if (event == NFT_MSG_DELTABLE) {
		nlmsg_end(skb, nlh);
		return 0;
	}

	if (nla_put_be32(skb, NFTA_TABLE_FLAGS,
			 htonl(table->flags & NFT_TABLE_F_MASK)))
		goto nla_put_failure;

	if (nft_table_has_owner(table) &&
	    nla_put_be32(skb, NFTA_TABLE_OWNER, htonl(table->nlpid)))
		goto nla_put_failure;

	if (table->udata) {
		if (nla_put(skb, NFTA_TABLE_USERDATA, table->udlen, table->udata))
			goto nla_put_failure;
	}

	nlmsg_end(skb, nlh);
	return 0;

nla_put_failure:
	nlmsg_trim(skb, nlh);
	return -1;
}

struct nftnl_skb_parms {
	bool report;
};
#define NFT_CB(skb)	(*(struct nftnl_skb_parms*)&((skb)->cb))

static void nft_notify_enqueue(struct sk_buff *skb, bool report,
			       struct list_head *notify_list)
{
	NFT_CB(skb).report = report;
	list_add_tail(&skb->list, notify_list);
}

static void nf_tables_table_notify(const struct nft_ctx *ctx, int event)
{
	struct nftables_pernet *nft_net;
	struct sk_buff *skb;
	u16 flags = 0;
	int err;

	if (!ctx->report &&
	    !nfnetlink_has_listeners(ctx->net, NFNLGRP_NFTABLES))
		return;

	skb = nlmsg_new(NLMSG_GOODSIZE, GFP_KERNEL);
	if (skb == NULL)
		goto err;

	if (ctx->flags & (NLM_F_CREATE | NLM_F_EXCL))
		flags |= ctx->flags & (NLM_F_CREATE | NLM_F_EXCL);

	err = nf_tables_fill_table_info(skb, ctx->net, ctx->portid, ctx->seq,
					event, flags, ctx->family, ctx->table);
	if (err < 0) {
		kfree_skb(skb);
		goto err;
	}

	nft_net = nft_pernet(ctx->net);
	nft_notify_enqueue(skb, ctx->report, &nft_net->notify_list);
	return;
err:
	nfnetlink_set_err(ctx->net, ctx->portid, NFNLGRP_NFTABLES, -ENOBUFS);
}

static int nf_tables_dump_tables(struct sk_buff *skb,
				 struct netlink_callback *cb)
{
	const struct nfgenmsg *nfmsg = nlmsg_data(cb->nlh);
	struct nftables_pernet *nft_net;
	const struct nft_table *table;
	unsigned int idx = 0, s_idx = cb->args[0];
	struct net *net = sock_net(skb->sk);
	int family = nfmsg->nfgen_family;

	rcu_read_lock();
	nft_net = nft_pernet(net);
	cb->seq = READ_ONCE(nft_net->base_seq);

	list_for_each_entry_rcu(table, &nft_net->tables, list) {
		if (family != NFPROTO_UNSPEC && family != table->family)
			continue;

		if (idx < s_idx)
			goto cont;
		if (idx > s_idx)
			memset(&cb->args[1], 0,
			       sizeof(cb->args) - sizeof(cb->args[0]));
		if (!nft_is_active(net, table))
			continue;
		if (nf_tables_fill_table_info(skb, net,
					      NETLINK_CB(cb->skb).portid,
					      cb->nlh->nlmsg_seq,
					      NFT_MSG_NEWTABLE, NLM_F_MULTI,
					      table->family, table) < 0)
			goto done;

		nl_dump_check_consistent(cb, nlmsg_hdr(skb));
cont:
		idx++;
	}
done:
	rcu_read_unlock();
	cb->args[0] = idx;
	return skb->len;
}

static int nft_netlink_dump_start_rcu(struct sock *nlsk, struct sk_buff *skb,
				      const struct nlmsghdr *nlh,
				      struct netlink_dump_control *c)
{
	int err;

	if (!try_module_get(THIS_MODULE))
		return -EINVAL;

	rcu_read_unlock();
	err = netlink_dump_start(nlsk, skb, nlh, c);
	rcu_read_lock();
	module_put(THIS_MODULE);

	return err;
}

/* called with rcu_read_lock held */
static int nf_tables_gettable(struct sk_buff *skb, const struct nfnl_info *info,
			      const struct nlattr * const nla[])
{
	struct netlink_ext_ack *extack = info->extack;
	u8 genmask = nft_genmask_cur(info->net);
	u8 family = info->nfmsg->nfgen_family;
	const struct nft_table *table;
	struct net *net = info->net;
	struct sk_buff *skb2;
	int err;

	if (info->nlh->nlmsg_flags & NLM_F_DUMP) {
		struct netlink_dump_control c = {
			.dump = nf_tables_dump_tables,
			.module = THIS_MODULE,
		};

		return nft_netlink_dump_start_rcu(info->sk, skb, info->nlh, &c);
	}

	table = nft_table_lookup(net, nla[NFTA_TABLE_NAME], family, genmask, 0);
	if (IS_ERR(table)) {
		NL_SET_BAD_ATTR(extack, nla[NFTA_TABLE_NAME]);
		return PTR_ERR(table);
	}

	skb2 = alloc_skb(NLMSG_GOODSIZE, GFP_ATOMIC);
	if (!skb2)
		return -ENOMEM;

	err = nf_tables_fill_table_info(skb2, net, NETLINK_CB(skb).portid,
					info->nlh->nlmsg_seq, NFT_MSG_NEWTABLE,
					0, family, table);
	if (err < 0)
		goto err_fill_table_info;

	return nfnetlink_unicast(skb2, net, NETLINK_CB(skb).portid);

err_fill_table_info:
	kfree_skb(skb2);
	return err;
}

static void nft_table_disable(struct net *net, struct nft_table *table, u32 cnt)
{
	struct nft_chain *chain;
	u32 i = 0;

	list_for_each_entry(chain, &table->chains, list) {
		if (!nft_is_active_next(net, chain))
			continue;
		if (!nft_is_base_chain(chain))
			continue;

		if (cnt && i++ == cnt)
			break;

		nf_tables_unregister_hook(net, table, chain);
	}
}

static int nf_tables_table_enable(struct net *net, struct nft_table *table)
{
	struct nft_chain *chain;
	int err, i = 0;

	list_for_each_entry(chain, &table->chains, list) {
		if (!nft_is_active_next(net, chain))
			continue;
		if (!nft_is_base_chain(chain))
			continue;

		err = nf_tables_register_hook(net, table, chain);
		if (err < 0)
			goto err_register_hooks;

		i++;
	}
	return 0;

err_register_hooks:
	if (i)
		nft_table_disable(net, table, i);
	return err;
}

static void nf_tables_table_disable(struct net *net, struct nft_table *table)
{
	table->flags &= ~NFT_TABLE_F_DORMANT;
	nft_table_disable(net, table, 0);
	table->flags |= NFT_TABLE_F_DORMANT;
}

#define __NFT_TABLE_F_INTERNAL		(NFT_TABLE_F_MASK + 1)
#define __NFT_TABLE_F_WAS_DORMANT	(__NFT_TABLE_F_INTERNAL << 0)
#define __NFT_TABLE_F_WAS_AWAKEN	(__NFT_TABLE_F_INTERNAL << 1)
#define __NFT_TABLE_F_WAS_ORPHAN	(__NFT_TABLE_F_INTERNAL << 2)
#define __NFT_TABLE_F_UPDATE		(__NFT_TABLE_F_WAS_DORMANT | \
					 __NFT_TABLE_F_WAS_AWAKEN | \
					 __NFT_TABLE_F_WAS_ORPHAN)

static bool nft_table_pending_update(const struct nft_ctx *ctx)
{
	struct nftables_pernet *nft_net = nft_pernet(ctx->net);
	struct nft_trans *trans;

	if (ctx->table->flags & __NFT_TABLE_F_UPDATE)
		return true;

	list_for_each_entry(trans, &nft_net->commit_list, list) {
		if (trans->table == ctx->table &&
		    ((trans->msg_type == NFT_MSG_NEWCHAIN &&
		      nft_trans_chain_update(trans)) ||
		     (trans->msg_type == NFT_MSG_DELCHAIN &&
		      nft_is_base_chain(nft_trans_chain(trans)))))
			return true;
	}

	return false;
}

static int nf_tables_updtable(struct nft_ctx *ctx)
{
	struct nft_trans *trans;
	u32 flags;
	int ret;

	if (!ctx->nla[NFTA_TABLE_FLAGS])
		return 0;

	flags = ntohl(nla_get_be32(ctx->nla[NFTA_TABLE_FLAGS]));
	if (flags & ~NFT_TABLE_F_MASK)
		return -EOPNOTSUPP;

	if (flags == (ctx->table->flags & NFT_TABLE_F_MASK))
		return 0;

	if ((nft_table_has_owner(ctx->table) &&
	     !(flags & NFT_TABLE_F_OWNER)) ||
	    (flags & NFT_TABLE_F_OWNER &&
	     !nft_table_is_orphan(ctx->table)))
		return -EOPNOTSUPP;

	if ((flags ^ ctx->table->flags) & NFT_TABLE_F_PERSIST)
		return -EOPNOTSUPP;

	/* No dormant off/on/off/on games in single transaction */
	if (nft_table_pending_update(ctx))
		return -EINVAL;

	trans = nft_trans_alloc(ctx, NFT_MSG_NEWTABLE,
				sizeof(struct nft_trans_table));
	if (trans == NULL)
		return -ENOMEM;

	if ((flags & NFT_TABLE_F_DORMANT) &&
	    !(ctx->table->flags & NFT_TABLE_F_DORMANT)) {
		ctx->table->flags |= NFT_TABLE_F_DORMANT;
		if (!(ctx->table->flags & __NFT_TABLE_F_UPDATE))
			ctx->table->flags |= __NFT_TABLE_F_WAS_AWAKEN;
	} else if (!(flags & NFT_TABLE_F_DORMANT) &&
		   ctx->table->flags & NFT_TABLE_F_DORMANT) {
		ctx->table->flags &= ~NFT_TABLE_F_DORMANT;
		if (!(ctx->table->flags & __NFT_TABLE_F_UPDATE)) {
			ret = nf_tables_table_enable(ctx->net, ctx->table);
			if (ret < 0)
				goto err_register_hooks;

			ctx->table->flags |= __NFT_TABLE_F_WAS_DORMANT;
		}
	}

	if ((flags & NFT_TABLE_F_OWNER) &&
	    !nft_table_has_owner(ctx->table)) {
		ctx->table->nlpid = ctx->portid;
		ctx->table->flags |= NFT_TABLE_F_OWNER |
				     __NFT_TABLE_F_WAS_ORPHAN;
	}

	nft_trans_table_update(trans) = true;
	nft_trans_commit_list_add_tail(ctx->net, trans);

	return 0;

err_register_hooks:
	ctx->table->flags |= NFT_TABLE_F_DORMANT;
	nft_trans_destroy(trans);
	return ret;
}

static u32 nft_chain_hash(const void *data, u32 len, u32 seed)
{
	const char *name = data;

	return jhash(name, strlen(name), seed);
}

static u32 nft_chain_hash_obj(const void *data, u32 len, u32 seed)
{
	const struct nft_chain *chain = data;

	return nft_chain_hash(chain->name, 0, seed);
}

static int nft_chain_hash_cmp(struct rhashtable_compare_arg *arg,
			      const void *ptr)
{
	const struct nft_chain *chain = ptr;
	const char *name = arg->key;

	return strcmp(chain->name, name);
}

static u32 nft_objname_hash(const void *data, u32 len, u32 seed)
{
	const struct nft_object_hash_key *k = data;

	seed ^= hash_ptr(k->table, 32);

	return jhash(k->name, strlen(k->name), seed);
}

static u32 nft_objname_hash_obj(const void *data, u32 len, u32 seed)
{
	const struct nft_object *obj = data;

	return nft_objname_hash(&obj->key, 0, seed);
}

static int nft_objname_hash_cmp(struct rhashtable_compare_arg *arg,
				const void *ptr)
{
	const struct nft_object_hash_key *k = arg->key;
	const struct nft_object *obj = ptr;

	if (obj->key.table != k->table)
		return -1;

	return strcmp(obj->key.name, k->name);
}

static bool nft_supported_family(u8 family)
{
	return false
#ifdef CONFIG_NF_TABLES_INET
		|| family == NFPROTO_INET
#endif
#ifdef CONFIG_NF_TABLES_IPV4
		|| family == NFPROTO_IPV4
#endif
#ifdef CONFIG_NF_TABLES_ARP
		|| family == NFPROTO_ARP
#endif
#ifdef CONFIG_NF_TABLES_NETDEV
		|| family == NFPROTO_NETDEV
#endif
#if IS_ENABLED(CONFIG_NF_TABLES_BRIDGE)
		|| family == NFPROTO_BRIDGE
#endif
#ifdef CONFIG_NF_TABLES_IPV6
		|| family == NFPROTO_IPV6
#endif
		;
}

static int nf_tables_newtable(struct sk_buff *skb, const struct nfnl_info *info,
			      const struct nlattr * const nla[])
{
	struct nftables_pernet *nft_net = nft_pernet(info->net);
	struct netlink_ext_ack *extack = info->extack;
	u8 genmask = nft_genmask_next(info->net);
	u8 family = info->nfmsg->nfgen_family;
	struct net *net = info->net;
	const struct nlattr *attr;
	struct nft_table *table;
	struct nft_ctx ctx;
	u32 flags = 0;
	int err;

	if (!nft_supported_family(family))
		return -EOPNOTSUPP;

	lockdep_assert_held(&nft_net->commit_mutex);
	attr = nla[NFTA_TABLE_NAME];
	table = nft_table_lookup(net, attr, family, genmask,
				 NETLINK_CB(skb).portid);
	if (IS_ERR(table)) {
		if (PTR_ERR(table) != -ENOENT)
			return PTR_ERR(table);
	} else {
		if (info->nlh->nlmsg_flags & NLM_F_EXCL) {
			NL_SET_BAD_ATTR(extack, attr);
			return -EEXIST;
		}
		if (info->nlh->nlmsg_flags & NLM_F_REPLACE)
			return -EOPNOTSUPP;

		nft_ctx_init(&ctx, net, skb, info->nlh, family, table, NULL, nla);

		return nf_tables_updtable(&ctx);
	}

	if (nla[NFTA_TABLE_FLAGS]) {
		flags = ntohl(nla_get_be32(nla[NFTA_TABLE_FLAGS]));
		if (flags & ~NFT_TABLE_F_MASK)
			return -EOPNOTSUPP;
	}

	err = -ENOMEM;
	table = kzalloc(sizeof(*table), GFP_KERNEL_ACCOUNT);
	if (table == NULL)
		goto err_kzalloc;

	table->validate_state = nft_net->validate_state;
	table->name = nla_strdup(attr, GFP_KERNEL_ACCOUNT);
	if (table->name == NULL)
		goto err_strdup;

	if (nla[NFTA_TABLE_USERDATA]) {
		table->udata = nla_memdup(nla[NFTA_TABLE_USERDATA], GFP_KERNEL_ACCOUNT);
		if (table->udata == NULL)
			goto err_table_udata;

		table->udlen = nla_len(nla[NFTA_TABLE_USERDATA]);
	}

	err = rhltable_init(&table->chains_ht, &nft_chain_ht_params);
	if (err)
		goto err_chain_ht;

	INIT_LIST_HEAD(&table->chains);
	INIT_LIST_HEAD(&table->sets);
	INIT_LIST_HEAD(&table->objects);
	INIT_LIST_HEAD(&table->flowtables);
	table->family = family;
	table->flags = flags;
	table->handle = ++nft_net->table_handle;
	if (table->flags & NFT_TABLE_F_OWNER)
		table->nlpid = NETLINK_CB(skb).portid;

	nft_ctx_init(&ctx, net, skb, info->nlh, family, table, NULL, nla);
	err = nft_trans_table_add(&ctx, NFT_MSG_NEWTABLE);
	if (err < 0)
		goto err_trans;

	list_add_tail_rcu(&table->list, &nft_net->tables);
	return 0;
err_trans:
	rhltable_destroy(&table->chains_ht);
err_chain_ht:
	kfree(table->udata);
err_table_udata:
	kfree(table->name);
err_strdup:
	kfree(table);
err_kzalloc:
	return err;
}

static int nft_flush_table(struct nft_ctx *ctx)
{
	struct nft_flowtable *flowtable, *nft;
	struct nft_chain *chain, *nc;
	struct nft_object *obj, *ne;
	struct nft_set *set, *ns;
	int err;

	list_for_each_entry(chain, &ctx->table->chains, list) {
		if (!nft_is_active_next(ctx->net, chain))
			continue;

		if (nft_chain_binding(chain))
			continue;

		ctx->chain = chain;

		err = nft_delrule_by_chain(ctx);
		if (err < 0)
			goto out;
	}

	list_for_each_entry_safe(set, ns, &ctx->table->sets, list) {
		if (!nft_is_active_next(ctx->net, set))
			continue;

		if (nft_set_is_anonymous(set))
			continue;

		err = nft_delset(ctx, set);
		if (err < 0)
			goto out;
	}

	list_for_each_entry_safe(flowtable, nft, &ctx->table->flowtables, list) {
		if (!nft_is_active_next(ctx->net, flowtable))
			continue;

		err = nft_delflowtable(ctx, flowtable);
		if (err < 0)
			goto out;
	}

	list_for_each_entry_safe(obj, ne, &ctx->table->objects, list) {
		if (!nft_is_active_next(ctx->net, obj))
			continue;

		err = nft_delobj(ctx, obj);
		if (err < 0)
			goto out;
	}

	list_for_each_entry_safe(chain, nc, &ctx->table->chains, list) {
		if (!nft_is_active_next(ctx->net, chain))
			continue;

		if (nft_chain_binding(chain))
			continue;

		ctx->chain = chain;

		err = nft_delchain(ctx);
		if (err < 0)
			goto out;
	}

	err = nft_deltable(ctx);
out:
	return err;
}

static int nft_flush(struct nft_ctx *ctx, int family)
{
	struct nftables_pernet *nft_net = nft_pernet(ctx->net);
	const struct nlattr * const *nla = ctx->nla;
	struct nft_table *table, *nt;
	int err = 0;

	list_for_each_entry_safe(table, nt, &nft_net->tables, list) {
		if (family != AF_UNSPEC && table->family != family)
			continue;

		ctx->family = table->family;

		if (!nft_is_active_next(ctx->net, table))
			continue;

		if (nft_table_has_owner(table) && table->nlpid != ctx->portid)
			continue;

		if (nla[NFTA_TABLE_NAME] &&
		    nla_strcmp(nla[NFTA_TABLE_NAME], table->name) != 0)
			continue;

		ctx->table = table;

		err = nft_flush_table(ctx);
		if (err < 0)
			goto out;
	}
out:
	return err;
}

static int nf_tables_deltable(struct sk_buff *skb, const struct nfnl_info *info,
			      const struct nlattr * const nla[])
{
	struct netlink_ext_ack *extack = info->extack;
	u8 genmask = nft_genmask_next(info->net);
	u8 family = info->nfmsg->nfgen_family;
	struct net *net = info->net;
	const struct nlattr *attr;
	struct nft_table *table;
	struct nft_ctx ctx;

	nft_ctx_init(&ctx, net, skb, info->nlh, 0, NULL, NULL, nla);
	if (family == AF_UNSPEC ||
	    (!nla[NFTA_TABLE_NAME] && !nla[NFTA_TABLE_HANDLE]))
		return nft_flush(&ctx, family);

	if (nla[NFTA_TABLE_HANDLE]) {
		attr = nla[NFTA_TABLE_HANDLE];
		table = nft_table_lookup_byhandle(net, attr, family, genmask,
						  NETLINK_CB(skb).portid);
	} else {
		attr = nla[NFTA_TABLE_NAME];
		table = nft_table_lookup(net, attr, family, genmask,
					 NETLINK_CB(skb).portid);
	}

	if (IS_ERR(table)) {
		if (PTR_ERR(table) == -ENOENT &&
		    NFNL_MSG_TYPE(info->nlh->nlmsg_type) == NFT_MSG_DESTROYTABLE)
			return 0;

		NL_SET_BAD_ATTR(extack, attr);
		return PTR_ERR(table);
	}

	if (info->nlh->nlmsg_flags & NLM_F_NONREC &&
	    table->use > 0)
		return -EBUSY;

	ctx.family = family;
	ctx.table = table;

	return nft_flush_table(&ctx);
}

static void nf_tables_table_destroy(struct nft_table *table)
{
	if (WARN_ON(table->use > 0))
		return;

	rhltable_destroy(&table->chains_ht);
	kfree(table->name);
	kfree(table->udata);
	kfree(table);
}

void nft_register_chain_type(const struct nft_chain_type *ctype)
{
	nfnl_lock(NFNL_SUBSYS_NFTABLES);
	if (WARN_ON(__nft_chain_type_get(ctype->family, ctype->type))) {
		nfnl_unlock(NFNL_SUBSYS_NFTABLES);
		return;
	}
	chain_type[ctype->family][ctype->type] = ctype;
	nfnl_unlock(NFNL_SUBSYS_NFTABLES);
}
EXPORT_SYMBOL_GPL(nft_register_chain_type);

void nft_unregister_chain_type(const struct nft_chain_type *ctype)
{
	nfnl_lock(NFNL_SUBSYS_NFTABLES);
	chain_type[ctype->family][ctype->type] = NULL;
	nfnl_unlock(NFNL_SUBSYS_NFTABLES);
}
EXPORT_SYMBOL_GPL(nft_unregister_chain_type);

/*
 * Chains
 */

static struct nft_chain *
nft_chain_lookup_byhandle(const struct nft_table *table, u64 handle, u8 genmask)
{
	struct nft_chain *chain;

	list_for_each_entry(chain, &table->chains, list) {
		if (chain->handle == handle &&
		    nft_active_genmask(chain, genmask))
			return chain;
	}

	return ERR_PTR(-ENOENT);
}

static bool lockdep_commit_lock_is_held(const struct net *net)
{
#ifdef CONFIG_PROVE_LOCKING
	struct nftables_pernet *nft_net = nft_pernet(net);

	return lockdep_is_held(&nft_net->commit_mutex);
#else
	return true;
#endif
}

static struct nft_chain *nft_chain_lookup(struct net *net,
					  struct nft_table *table,
					  const struct nlattr *nla, u8 genmask)
{
	char search[NFT_CHAIN_MAXNAMELEN + 1];
	struct rhlist_head *tmp, *list;
	struct nft_chain *chain;

	if (nla == NULL)
		return ERR_PTR(-EINVAL);

	nla_strscpy(search, nla, sizeof(search));

	WARN_ON(!rcu_read_lock_held() &&
		!lockdep_commit_lock_is_held(net));

	chain = ERR_PTR(-ENOENT);
	rcu_read_lock();
	list = rhltable_lookup(&table->chains_ht, search, nft_chain_ht_params);
	if (!list)
		goto out_unlock;

	rhl_for_each_entry_rcu(chain, tmp, list, rhlhead) {
		if (nft_active_genmask(chain, genmask))
			goto out_unlock;
	}
	chain = ERR_PTR(-ENOENT);
out_unlock:
	rcu_read_unlock();
	return chain;
}

static const struct nla_policy nft_chain_policy[NFTA_CHAIN_MAX + 1] = {
	[NFTA_CHAIN_TABLE]	= { .type = NLA_STRING,
				    .len = NFT_TABLE_MAXNAMELEN - 1 },
	[NFTA_CHAIN_HANDLE]	= { .type = NLA_U64 },
	[NFTA_CHAIN_NAME]	= { .type = NLA_STRING,
				    .len = NFT_CHAIN_MAXNAMELEN - 1 },
	[NFTA_CHAIN_HOOK]	= { .type = NLA_NESTED },
	[NFTA_CHAIN_POLICY]	= { .type = NLA_U32 },
	[NFTA_CHAIN_TYPE]	= { .type = NLA_STRING,
				    .len = NFT_MODULE_AUTOLOAD_LIMIT },
	[NFTA_CHAIN_COUNTERS]	= { .type = NLA_NESTED },
	[NFTA_CHAIN_FLAGS]	= { .type = NLA_U32 },
	[NFTA_CHAIN_ID]		= { .type = NLA_U32 },
	[NFTA_CHAIN_USERDATA]	= { .type = NLA_BINARY,
				    .len = NFT_USERDATA_MAXLEN },
};

static const struct nla_policy nft_hook_policy[NFTA_HOOK_MAX + 1] = {
	[NFTA_HOOK_HOOKNUM]	= { .type = NLA_U32 },
	[NFTA_HOOK_PRIORITY]	= { .type = NLA_U32 },
	[NFTA_HOOK_DEV]		= { .type = NLA_STRING,
				    .len = IFNAMSIZ - 1 },
};

static int nft_dump_stats(struct sk_buff *skb, struct nft_stats __percpu *stats)
{
	struct nft_stats *cpu_stats, total;
	struct nlattr *nest;
	unsigned int seq;
	u64 pkts, bytes;
	int cpu;

	if (!stats)
		return 0;

	memset(&total, 0, sizeof(total));
	for_each_possible_cpu(cpu) {
		cpu_stats = per_cpu_ptr(stats, cpu);
		do {
			seq = u64_stats_fetch_begin(&cpu_stats->syncp);
			pkts = cpu_stats->pkts;
			bytes = cpu_stats->bytes;
		} while (u64_stats_fetch_retry(&cpu_stats->syncp, seq));
		total.pkts += pkts;
		total.bytes += bytes;
	}
	nest = nla_nest_start_noflag(skb, NFTA_CHAIN_COUNTERS);
	if (nest == NULL)
		goto nla_put_failure;

	if (nla_put_be64(skb, NFTA_COUNTER_PACKETS, cpu_to_be64(total.pkts),
			 NFTA_COUNTER_PAD) ||
	    nla_put_be64(skb, NFTA_COUNTER_BYTES, cpu_to_be64(total.bytes),
			 NFTA_COUNTER_PAD))
		goto nla_put_failure;

	nla_nest_end(skb, nest);
	return 0;

nla_put_failure:
	return -ENOSPC;
}

static int nft_dump_basechain_hook(struct sk_buff *skb, int family,
				   const struct nft_base_chain *basechain,
				   const struct list_head *hook_list)
{
	const struct nf_hook_ops *ops = &basechain->ops;
	struct nft_hook *hook, *first = NULL;
	struct nlattr *nest, *nest_devs;
	int n = 0;

	nest = nla_nest_start_noflag(skb, NFTA_CHAIN_HOOK);
	if (nest == NULL)
		goto nla_put_failure;
	if (nla_put_be32(skb, NFTA_HOOK_HOOKNUM, htonl(ops->hooknum)))
		goto nla_put_failure;
	if (nla_put_be32(skb, NFTA_HOOK_PRIORITY, htonl(ops->priority)))
		goto nla_put_failure;

	if (nft_base_chain_netdev(family, ops->hooknum)) {
		nest_devs = nla_nest_start_noflag(skb, NFTA_HOOK_DEVS);
		if (!nest_devs)
			goto nla_put_failure;

		if (!hook_list)
			hook_list = &basechain->hook_list;

		list_for_each_entry_rcu(hook, hook_list, list) {
			if (!first)
				first = hook;

			if (nla_put_string(skb, NFTA_DEVICE_NAME,
					   hook->ops.dev->name))
				goto nla_put_failure;
			n++;
		}
		nla_nest_end(skb, nest_devs);

		if (n == 1 &&
		    nla_put_string(skb, NFTA_HOOK_DEV, first->ops.dev->name))
			goto nla_put_failure;
	}
	nla_nest_end(skb, nest);

	return 0;
nla_put_failure:
	return -1;
}

static int nf_tables_fill_chain_info(struct sk_buff *skb, struct net *net,
				     u32 portid, u32 seq, int event, u32 flags,
				     int family, const struct nft_table *table,
				     const struct nft_chain *chain,
				     const struct list_head *hook_list)
{
	struct nlmsghdr *nlh;

	event = nfnl_msg_type(NFNL_SUBSYS_NFTABLES, event);
	nlh = nfnl_msg_put(skb, portid, seq, event, flags, family,
			   NFNETLINK_V0, nft_base_seq(net));
	if (!nlh)
		goto nla_put_failure;

	if (nla_put_string(skb, NFTA_CHAIN_TABLE, table->name) ||
	    nla_put_string(skb, NFTA_CHAIN_NAME, chain->name) ||
	    nla_put_be64(skb, NFTA_CHAIN_HANDLE, cpu_to_be64(chain->handle),
			 NFTA_CHAIN_PAD))
		goto nla_put_failure;

	if (event == NFT_MSG_DELCHAIN && !hook_list) {
		nlmsg_end(skb, nlh);
		return 0;
	}

	if (nft_is_base_chain(chain)) {
		const struct nft_base_chain *basechain = nft_base_chain(chain);
		struct nft_stats __percpu *stats;

		if (nft_dump_basechain_hook(skb, family, basechain, hook_list))
			goto nla_put_failure;

		if (nla_put_be32(skb, NFTA_CHAIN_POLICY,
				 htonl(basechain->policy)))
			goto nla_put_failure;

		if (nla_put_string(skb, NFTA_CHAIN_TYPE, basechain->type->name))
			goto nla_put_failure;

		stats = rcu_dereference_check(basechain->stats,
					      lockdep_commit_lock_is_held(net));
		if (nft_dump_stats(skb, stats))
			goto nla_put_failure;
	}

	if (chain->flags &&
	    nla_put_be32(skb, NFTA_CHAIN_FLAGS, htonl(chain->flags)))
		goto nla_put_failure;

	if (nla_put_be32(skb, NFTA_CHAIN_USE, htonl(chain->use)))
		goto nla_put_failure;

	if (chain->udata &&
	    nla_put(skb, NFTA_CHAIN_USERDATA, chain->udlen, chain->udata))
		goto nla_put_failure;

	nlmsg_end(skb, nlh);
	return 0;

nla_put_failure:
	nlmsg_trim(skb, nlh);
	return -1;
}

static void nf_tables_chain_notify(const struct nft_ctx *ctx, int event,
				   const struct list_head *hook_list)
{
	struct nftables_pernet *nft_net;
	struct sk_buff *skb;
	u16 flags = 0;
	int err;

	if (!ctx->report &&
	    !nfnetlink_has_listeners(ctx->net, NFNLGRP_NFTABLES))
		return;

	skb = nlmsg_new(NLMSG_GOODSIZE, GFP_KERNEL);
	if (skb == NULL)
		goto err;

	if (ctx->flags & (NLM_F_CREATE | NLM_F_EXCL))
		flags |= ctx->flags & (NLM_F_CREATE | NLM_F_EXCL);

	err = nf_tables_fill_chain_info(skb, ctx->net, ctx->portid, ctx->seq,
					event, flags, ctx->family, ctx->table,
					ctx->chain, hook_list);
	if (err < 0) {
		kfree_skb(skb);
		goto err;
	}

	nft_net = nft_pernet(ctx->net);
	nft_notify_enqueue(skb, ctx->report, &nft_net->notify_list);
	return;
err:
	nfnetlink_set_err(ctx->net, ctx->portid, NFNLGRP_NFTABLES, -ENOBUFS);
}

static int nf_tables_dump_chains(struct sk_buff *skb,
				 struct netlink_callback *cb)
{
	const struct nfgenmsg *nfmsg = nlmsg_data(cb->nlh);
	unsigned int idx = 0, s_idx = cb->args[0];
	struct net *net = sock_net(skb->sk);
	int family = nfmsg->nfgen_family;
	struct nftables_pernet *nft_net;
	const struct nft_table *table;
	const struct nft_chain *chain;

	rcu_read_lock();
	nft_net = nft_pernet(net);
	cb->seq = READ_ONCE(nft_net->base_seq);

	list_for_each_entry_rcu(table, &nft_net->tables, list) {
		if (family != NFPROTO_UNSPEC && family != table->family)
			continue;

		list_for_each_entry_rcu(chain, &table->chains, list) {
			if (idx < s_idx)
				goto cont;
			if (idx > s_idx)
				memset(&cb->args[1], 0,
				       sizeof(cb->args) - sizeof(cb->args[0]));
			if (!nft_is_active(net, chain))
				continue;
			if (nf_tables_fill_chain_info(skb, net,
						      NETLINK_CB(cb->skb).portid,
						      cb->nlh->nlmsg_seq,
						      NFT_MSG_NEWCHAIN,
						      NLM_F_MULTI,
						      table->family, table,
						      chain, NULL) < 0)
				goto done;

			nl_dump_check_consistent(cb, nlmsg_hdr(skb));
cont:
			idx++;
		}
	}
done:
	rcu_read_unlock();
	cb->args[0] = idx;
	return skb->len;
}

/* called with rcu_read_lock held */
static int nf_tables_getchain(struct sk_buff *skb, const struct nfnl_info *info,
			      const struct nlattr * const nla[])
{
	struct netlink_ext_ack *extack = info->extack;
	u8 genmask = nft_genmask_cur(info->net);
	u8 family = info->nfmsg->nfgen_family;
	const struct nft_chain *chain;
	struct net *net = info->net;
	struct nft_table *table;
	struct sk_buff *skb2;
	int err;

	if (info->nlh->nlmsg_flags & NLM_F_DUMP) {
		struct netlink_dump_control c = {
			.dump = nf_tables_dump_chains,
			.module = THIS_MODULE,
		};

		return nft_netlink_dump_start_rcu(info->sk, skb, info->nlh, &c);
	}

	table = nft_table_lookup(net, nla[NFTA_CHAIN_TABLE], family, genmask, 0);
	if (IS_ERR(table)) {
		NL_SET_BAD_ATTR(extack, nla[NFTA_CHAIN_TABLE]);
		return PTR_ERR(table);
	}

	chain = nft_chain_lookup(net, table, nla[NFTA_CHAIN_NAME], genmask);
	if (IS_ERR(chain)) {
		NL_SET_BAD_ATTR(extack, nla[NFTA_CHAIN_NAME]);
		return PTR_ERR(chain);
	}

	skb2 = alloc_skb(NLMSG_GOODSIZE, GFP_ATOMIC);
	if (!skb2)
		return -ENOMEM;

	err = nf_tables_fill_chain_info(skb2, net, NETLINK_CB(skb).portid,
					info->nlh->nlmsg_seq, NFT_MSG_NEWCHAIN,
					0, family, table, chain, NULL);
	if (err < 0)
		goto err_fill_chain_info;

	return nfnetlink_unicast(skb2, net, NETLINK_CB(skb).portid);

err_fill_chain_info:
	kfree_skb(skb2);
	return err;
}

static const struct nla_policy nft_counter_policy[NFTA_COUNTER_MAX + 1] = {
	[NFTA_COUNTER_PACKETS]	= { .type = NLA_U64 },
	[NFTA_COUNTER_BYTES]	= { .type = NLA_U64 },
};

static struct nft_stats __percpu *nft_stats_alloc(const struct nlattr *attr)
{
	struct nlattr *tb[NFTA_COUNTER_MAX+1];
	struct nft_stats __percpu *newstats;
	struct nft_stats *stats;
	int err;

	err = nla_parse_nested_deprecated(tb, NFTA_COUNTER_MAX, attr,
					  nft_counter_policy, NULL);
	if (err < 0)
		return ERR_PTR(err);

	if (!tb[NFTA_COUNTER_BYTES] || !tb[NFTA_COUNTER_PACKETS])
		return ERR_PTR(-EINVAL);

	newstats = netdev_alloc_pcpu_stats(struct nft_stats);
	if (newstats == NULL)
		return ERR_PTR(-ENOMEM);

	/* Restore old counters on this cpu, no problem. Per-cpu statistics
	 * are not exposed to userspace.
	 */
	preempt_disable();
	stats = this_cpu_ptr(newstats);
	stats->bytes = be64_to_cpu(nla_get_be64(tb[NFTA_COUNTER_BYTES]));
	stats->pkts = be64_to_cpu(nla_get_be64(tb[NFTA_COUNTER_PACKETS]));
	preempt_enable();

	return newstats;
}

static void nft_chain_stats_replace(struct nft_trans_chain *trans)
{
	const struct nft_trans *t = &trans->nft_trans_binding.nft_trans;
	struct nft_base_chain *chain = nft_base_chain(trans->chain);

	if (!trans->stats)
		return;

	trans->stats =
		rcu_replace_pointer(chain->stats, trans->stats,
				    lockdep_commit_lock_is_held(t->net));

	if (!trans->stats)
		static_branch_inc(&nft_counters_enabled);
}

static void nf_tables_chain_free_chain_rules(struct nft_chain *chain)
{
	struct nft_rule_blob *g0 = rcu_dereference_raw(chain->blob_gen_0);
	struct nft_rule_blob *g1 = rcu_dereference_raw(chain->blob_gen_1);

	if (g0 != g1)
		kvfree(g1);
	kvfree(g0);

	/* should be NULL either via abort or via successful commit */
	WARN_ON_ONCE(chain->blob_next);
	kvfree(chain->blob_next);
}

void nf_tables_chain_destroy(struct nft_chain *chain)
{
	const struct nft_table *table = chain->table;
	struct nft_hook *hook, *next;

	if (WARN_ON(chain->use > 0))
		return;

	/* no concurrent access possible anymore */
	nf_tables_chain_free_chain_rules(chain);

	if (nft_is_base_chain(chain)) {
		struct nft_base_chain *basechain = nft_base_chain(chain);

		if (nft_base_chain_netdev(table->family, basechain->ops.hooknum)) {
			list_for_each_entry_safe(hook, next,
						 &basechain->hook_list, list) {
				list_del_rcu(&hook->list);
				kfree_rcu(hook, rcu);
			}
		}
		module_put(basechain->type->owner);
		if (rcu_access_pointer(basechain->stats)) {
			static_branch_dec(&nft_counters_enabled);
			free_percpu(rcu_dereference_raw(basechain->stats));
		}
		kfree(chain->name);
		kfree(chain->udata);
		kfree(basechain);
	} else {
		kfree(chain->name);
		kfree(chain->udata);
		kfree(chain);
	}
}

static struct nft_hook *nft_netdev_hook_alloc(struct net *net,
					      const struct nlattr *attr)
{
	struct net_device *dev;
	char ifname[IFNAMSIZ];
	struct nft_hook *hook;
	int err;

	hook = kzalloc(sizeof(struct nft_hook), GFP_KERNEL_ACCOUNT);
	if (!hook) {
		err = -ENOMEM;
		goto err_hook_alloc;
	}

	nla_strscpy(ifname, attr, IFNAMSIZ);
	/* nf_tables_netdev_event() is called under rtnl_mutex, this is
	 * indirectly serializing all the other holders of the commit_mutex with
	 * the rtnl_mutex.
	 */
	dev = __dev_get_by_name(net, ifname);
	if (!dev) {
		err = -ENOENT;
		goto err_hook_dev;
	}
	hook->ops.dev = dev;

	return hook;

err_hook_dev:
	kfree(hook);
err_hook_alloc:
	return ERR_PTR(err);
}

static struct nft_hook *nft_hook_list_find(struct list_head *hook_list,
					   const struct nft_hook *this)
{
	struct nft_hook *hook;

	list_for_each_entry(hook, hook_list, list) {
		if (this->ops.dev == hook->ops.dev)
			return hook;
	}

	return NULL;
}

static int nf_tables_parse_netdev_hooks(struct net *net,
					const struct nlattr *attr,
					struct list_head *hook_list,
					struct netlink_ext_ack *extack)
{
	struct nft_hook *hook, *next;
	const struct nlattr *tmp;
	int rem, n = 0, err;

	nla_for_each_nested(tmp, attr, rem) {
		if (nla_type(tmp) != NFTA_DEVICE_NAME) {
			err = -EINVAL;
			goto err_hook;
		}

		hook = nft_netdev_hook_alloc(net, tmp);
		if (IS_ERR(hook)) {
			NL_SET_BAD_ATTR(extack, tmp);
			err = PTR_ERR(hook);
			goto err_hook;
		}
		if (nft_hook_list_find(hook_list, hook)) {
			NL_SET_BAD_ATTR(extack, tmp);
			kfree(hook);
			err = -EEXIST;
			goto err_hook;
		}
		list_add_tail(&hook->list, hook_list);
		n++;

		if (n == NFT_NETDEVICE_MAX) {
			err = -EFBIG;
			goto err_hook;
		}
	}

	return 0;

err_hook:
	list_for_each_entry_safe(hook, next, hook_list, list) {
		list_del(&hook->list);
		kfree(hook);
	}
	return err;
}

struct nft_chain_hook {
	u32				num;
	s32				priority;
	const struct nft_chain_type	*type;
	struct list_head		list;
};

static int nft_chain_parse_netdev(struct net *net, struct nlattr *tb[],
				  struct list_head *hook_list,
				  struct netlink_ext_ack *extack, u32 flags)
{
	struct nft_hook *hook;
	int err;

	if (tb[NFTA_HOOK_DEV]) {
		hook = nft_netdev_hook_alloc(net, tb[NFTA_HOOK_DEV]);
		if (IS_ERR(hook)) {
			NL_SET_BAD_ATTR(extack, tb[NFTA_HOOK_DEV]);
			return PTR_ERR(hook);
		}

		list_add_tail(&hook->list, hook_list);
	} else if (tb[NFTA_HOOK_DEVS]) {
		err = nf_tables_parse_netdev_hooks(net, tb[NFTA_HOOK_DEVS],
						   hook_list, extack);
		if (err < 0)
			return err;

	}

	if (flags & NFT_CHAIN_HW_OFFLOAD &&
	    list_empty(hook_list))
		return -EINVAL;

	return 0;
}

static int nft_chain_parse_hook(struct net *net,
				struct nft_base_chain *basechain,
				const struct nlattr * const nla[],
				struct nft_chain_hook *hook, u8 family,
				u32 flags, struct netlink_ext_ack *extack)
{
	struct nftables_pernet *nft_net = nft_pernet(net);
	struct nlattr *ha[NFTA_HOOK_MAX + 1];
	const struct nft_chain_type *type;
	int err;

	lockdep_assert_held(&nft_net->commit_mutex);
	lockdep_nfnl_nft_mutex_not_held();

	err = nla_parse_nested_deprecated(ha, NFTA_HOOK_MAX,
					  nla[NFTA_CHAIN_HOOK],
					  nft_hook_policy, NULL);
	if (err < 0)
		return err;

	if (!basechain) {
		if (!ha[NFTA_HOOK_HOOKNUM] ||
		    !ha[NFTA_HOOK_PRIORITY]) {
			NL_SET_BAD_ATTR(extack, nla[NFTA_CHAIN_NAME]);
			return -ENOENT;
		}

		hook->num = ntohl(nla_get_be32(ha[NFTA_HOOK_HOOKNUM]));
		hook->priority = ntohl(nla_get_be32(ha[NFTA_HOOK_PRIORITY]));

		type = __nft_chain_type_get(family, NFT_CHAIN_T_DEFAULT);
		if (!type)
			return -EOPNOTSUPP;

		if (nla[NFTA_CHAIN_TYPE]) {
			type = nf_tables_chain_type_lookup(net, nla[NFTA_CHAIN_TYPE],
							   family, true);
			if (IS_ERR(type)) {
				NL_SET_BAD_ATTR(extack, nla[NFTA_CHAIN_TYPE]);
				return PTR_ERR(type);
			}
		}
		if (hook->num >= NFT_MAX_HOOKS || !(type->hook_mask & (1 << hook->num)))
			return -EOPNOTSUPP;

		if (type->type == NFT_CHAIN_T_NAT &&
		    hook->priority <= NF_IP_PRI_CONNTRACK)
			return -EOPNOTSUPP;
	} else {
		if (ha[NFTA_HOOK_HOOKNUM]) {
			hook->num = ntohl(nla_get_be32(ha[NFTA_HOOK_HOOKNUM]));
			if (hook->num != basechain->ops.hooknum)
				return -EOPNOTSUPP;
		}
		if (ha[NFTA_HOOK_PRIORITY]) {
			hook->priority = ntohl(nla_get_be32(ha[NFTA_HOOK_PRIORITY]));
			if (hook->priority != basechain->ops.priority)
				return -EOPNOTSUPP;
		}

		if (nla[NFTA_CHAIN_TYPE]) {
			type = __nf_tables_chain_type_lookup(nla[NFTA_CHAIN_TYPE],
							     family);
			if (!type) {
				NL_SET_BAD_ATTR(extack, nla[NFTA_CHAIN_TYPE]);
				return -ENOENT;
			}
		} else {
			type = basechain->type;
		}
	}

	if (!try_module_get(type->owner)) {
		if (nla[NFTA_CHAIN_TYPE])
			NL_SET_BAD_ATTR(extack, nla[NFTA_CHAIN_TYPE]);
		return -ENOENT;
	}

	hook->type = type;

	INIT_LIST_HEAD(&hook->list);
	if (nft_base_chain_netdev(family, hook->num)) {
		err = nft_chain_parse_netdev(net, ha, &hook->list, extack, flags);
		if (err < 0) {
			module_put(type->owner);
			return err;
		}
	} else if (ha[NFTA_HOOK_DEV] || ha[NFTA_HOOK_DEVS]) {
		module_put(type->owner);
		return -EOPNOTSUPP;
	}

	return 0;
}

static void nft_chain_release_hook(struct nft_chain_hook *hook)
{
	struct nft_hook *h, *next;

	list_for_each_entry_safe(h, next, &hook->list, list) {
		list_del(&h->list);
		kfree(h);
	}
	module_put(hook->type->owner);
}

static void nft_last_rule(const struct nft_chain *chain, const void *ptr)
{
	struct nft_rule_dp_last *lrule;

	BUILD_BUG_ON(offsetof(struct nft_rule_dp_last, end) != 0);

	lrule = (struct nft_rule_dp_last *)ptr;
	lrule->end.is_last = 1;
	lrule->chain = chain;
	/* blob size does not include the trailer rule */
}

static struct nft_rule_blob *nf_tables_chain_alloc_rules(const struct nft_chain *chain,
							 unsigned int size)
{
	struct nft_rule_blob *blob;

	if (size > INT_MAX)
		return NULL;

	size += sizeof(struct nft_rule_blob) + sizeof(struct nft_rule_dp_last);

	blob = kvmalloc(size, GFP_KERNEL_ACCOUNT);
	if (!blob)
		return NULL;

	blob->size = 0;
	nft_last_rule(chain, blob->data);

	return blob;
}

static void nft_basechain_hook_init(struct nf_hook_ops *ops, u8 family,
				    const struct nft_chain_hook *hook,
				    struct nft_chain *chain)
{
	ops->pf			= family;
	ops->hooknum		= hook->num;
	ops->priority		= hook->priority;
	ops->priv		= chain;
	ops->hook		= hook->type->hooks[ops->hooknum];
	ops->hook_ops_type	= NF_HOOK_OP_NF_TABLES;
}

static int nft_basechain_init(struct nft_base_chain *basechain, u8 family,
			      struct nft_chain_hook *hook, u32 flags)
{
	struct nft_chain *chain;
	struct nft_hook *h;

	basechain->type = hook->type;
	INIT_LIST_HEAD(&basechain->hook_list);
	chain = &basechain->chain;

	if (nft_base_chain_netdev(family, hook->num)) {
		list_splice_init(&hook->list, &basechain->hook_list);
		list_for_each_entry(h, &basechain->hook_list, list)
			nft_basechain_hook_init(&h->ops, family, hook, chain);
	}
	nft_basechain_hook_init(&basechain->ops, family, hook, chain);

	chain->flags |= NFT_CHAIN_BASE | flags;
	basechain->policy = NF_ACCEPT;
	if (chain->flags & NFT_CHAIN_HW_OFFLOAD &&
	    !nft_chain_offload_support(basechain)) {
		list_splice_init(&basechain->hook_list, &hook->list);
		return -EOPNOTSUPP;
	}

	flow_block_init(&basechain->flow_block);

	return 0;
}

int nft_chain_add(struct nft_table *table, struct nft_chain *chain)
{
	int err;

	err = rhltable_insert_key(&table->chains_ht, chain->name,
				  &chain->rhlhead, nft_chain_ht_params);
	if (err)
		return err;

	list_add_tail_rcu(&chain->list, &table->chains);

	return 0;
}

static u64 chain_id;

static int nf_tables_addchain(struct nft_ctx *ctx, u8 family, u8 genmask,
			      u8 policy, u32 flags,
			      struct netlink_ext_ack *extack)
{
	const struct nlattr * const *nla = ctx->nla;
	struct nft_table *table = ctx->table;
	struct nft_base_chain *basechain;
	struct net *net = ctx->net;
	char name[NFT_NAME_MAXLEN];
	struct nft_rule_blob *blob;
	struct nft_trans *trans;
	struct nft_chain *chain;
	int err;

	if (nla[NFTA_CHAIN_HOOK]) {
		struct nft_stats __percpu *stats = NULL;
		struct nft_chain_hook hook = {};

		if (table->flags & __NFT_TABLE_F_UPDATE)
			return -EINVAL;

		if (flags & NFT_CHAIN_BINDING)
			return -EOPNOTSUPP;

		err = nft_chain_parse_hook(net, NULL, nla, &hook, family, flags,
					   extack);
		if (err < 0)
			return err;

		basechain = kzalloc(sizeof(*basechain), GFP_KERNEL_ACCOUNT);
		if (basechain == NULL) {
			nft_chain_release_hook(&hook);
			return -ENOMEM;
		}
		chain = &basechain->chain;

		if (nla[NFTA_CHAIN_COUNTERS]) {
			stats = nft_stats_alloc(nla[NFTA_CHAIN_COUNTERS]);
			if (IS_ERR(stats)) {
				nft_chain_release_hook(&hook);
				kfree(basechain);
				return PTR_ERR(stats);
			}
			rcu_assign_pointer(basechain->stats, stats);
		}

		err = nft_basechain_init(basechain, family, &hook, flags);
		if (err < 0) {
			nft_chain_release_hook(&hook);
			kfree(basechain);
			free_percpu(stats);
			return err;
		}
		if (stats)
			static_branch_inc(&nft_counters_enabled);
	} else {
		if (flags & NFT_CHAIN_BASE)
			return -EINVAL;
		if (flags & NFT_CHAIN_HW_OFFLOAD)
			return -EOPNOTSUPP;

		chain = kzalloc(sizeof(*chain), GFP_KERNEL_ACCOUNT);
		if (chain == NULL)
			return -ENOMEM;

		chain->flags = flags;
	}
	ctx->chain = chain;

	INIT_LIST_HEAD(&chain->rules);
	chain->handle = nf_tables_alloc_handle(table);
	chain->table = table;

	if (nla[NFTA_CHAIN_NAME]) {
		chain->name = nla_strdup(nla[NFTA_CHAIN_NAME], GFP_KERNEL_ACCOUNT);
	} else {
		if (!(flags & NFT_CHAIN_BINDING)) {
			err = -EINVAL;
			goto err_destroy_chain;
		}

		snprintf(name, sizeof(name), "__chain%llu", ++chain_id);
		chain->name = kstrdup(name, GFP_KERNEL_ACCOUNT);
	}

	if (!chain->name) {
		err = -ENOMEM;
		goto err_destroy_chain;
	}

	if (nla[NFTA_CHAIN_USERDATA]) {
		chain->udata = nla_memdup(nla[NFTA_CHAIN_USERDATA], GFP_KERNEL_ACCOUNT);
		if (chain->udata == NULL) {
			err = -ENOMEM;
			goto err_destroy_chain;
		}
		chain->udlen = nla_len(nla[NFTA_CHAIN_USERDATA]);
	}

	blob = nf_tables_chain_alloc_rules(chain, 0);
	if (!blob) {
		err = -ENOMEM;
		goto err_destroy_chain;
	}

	RCU_INIT_POINTER(chain->blob_gen_0, blob);
	RCU_INIT_POINTER(chain->blob_gen_1, blob);

	if (!nft_use_inc(&table->use)) {
		err = -EMFILE;
		goto err_destroy_chain;
	}

	trans = nft_trans_chain_add(ctx, NFT_MSG_NEWCHAIN);
	if (IS_ERR(trans)) {
		err = PTR_ERR(trans);
		goto err_trans;
	}

	nft_trans_chain_policy(trans) = NFT_CHAIN_POLICY_UNSET;
	if (nft_is_base_chain(chain))
		nft_trans_chain_policy(trans) = policy;

	err = nft_chain_add(table, chain);
	if (err < 0)
		goto err_chain_add;

	/* This must be LAST to ensure no packets are walking over this chain. */
	err = nf_tables_register_hook(net, table, chain);
	if (err < 0)
		goto err_register_hook;

	return 0;

err_register_hook:
	nft_chain_del(chain);
err_chain_add:
	nft_trans_destroy(trans);
err_trans:
	nft_use_dec_restore(&table->use);
err_destroy_chain:
	nf_tables_chain_destroy(chain);

	return err;
}

static int nf_tables_updchain(struct nft_ctx *ctx, u8 genmask, u8 policy,
			      u32 flags, const struct nlattr *attr,
			      struct netlink_ext_ack *extack)
{
	const struct nlattr * const *nla = ctx->nla;
	struct nft_base_chain *basechain = NULL;
	struct nft_table *table = ctx->table;
	struct nft_chain *chain = ctx->chain;
	struct nft_chain_hook hook = {};
	struct nft_stats *stats = NULL;
	struct nft_hook *h, *next;
	struct nf_hook_ops *ops;
	struct nft_trans *trans;
	bool unregister = false;
	int err;

	if (chain->flags ^ flags)
		return -EOPNOTSUPP;

	INIT_LIST_HEAD(&hook.list);

	if (nla[NFTA_CHAIN_HOOK]) {
		if (!nft_is_base_chain(chain)) {
			NL_SET_BAD_ATTR(extack, attr);
			return -EEXIST;
		}

		basechain = nft_base_chain(chain);
		err = nft_chain_parse_hook(ctx->net, basechain, nla, &hook,
					   ctx->family, flags, extack);
		if (err < 0)
			return err;

		if (basechain->type != hook.type) {
			nft_chain_release_hook(&hook);
			NL_SET_BAD_ATTR(extack, attr);
			return -EEXIST;
		}

		if (nft_base_chain_netdev(ctx->family, basechain->ops.hooknum)) {
			list_for_each_entry_safe(h, next, &hook.list, list) {
				h->ops.pf	= basechain->ops.pf;
				h->ops.hooknum	= basechain->ops.hooknum;
				h->ops.priority	= basechain->ops.priority;
				h->ops.priv	= basechain->ops.priv;
				h->ops.hook	= basechain->ops.hook;

				if (nft_hook_list_find(&basechain->hook_list, h)) {
					list_del(&h->list);
					kfree(h);
				}
			}
		} else {
			ops = &basechain->ops;
			if (ops->hooknum != hook.num ||
			    ops->priority != hook.priority) {
				nft_chain_release_hook(&hook);
				NL_SET_BAD_ATTR(extack, attr);
				return -EEXIST;
			}
		}
	}

	if (nla[NFTA_CHAIN_HANDLE] &&
	    nla[NFTA_CHAIN_NAME]) {
		struct nft_chain *chain2;

		chain2 = nft_chain_lookup(ctx->net, table,
					  nla[NFTA_CHAIN_NAME], genmask);
		if (!IS_ERR(chain2)) {
			NL_SET_BAD_ATTR(extack, nla[NFTA_CHAIN_NAME]);
			err = -EEXIST;
			goto err_hooks;
		}
	}

	if (table->flags & __NFT_TABLE_F_UPDATE &&
	    !list_empty(&hook.list)) {
		NL_SET_BAD_ATTR(extack, attr);
		err = -EOPNOTSUPP;
		goto err_hooks;
	}

	if (!(table->flags & NFT_TABLE_F_DORMANT) &&
	    nft_is_base_chain(chain) &&
	    !list_empty(&hook.list)) {
		basechain = nft_base_chain(chain);
		ops = &basechain->ops;

		if (nft_base_chain_netdev(table->family, basechain->ops.hooknum)) {
			err = nft_netdev_register_hooks(ctx->net, &hook.list);
			if (err < 0)
				goto err_hooks;
		}
	}

	unregister = true;

	if (nla[NFTA_CHAIN_COUNTERS]) {
		if (!nft_is_base_chain(chain)) {
			err = -EOPNOTSUPP;
			goto err_hooks;
		}

		stats = nft_stats_alloc(nla[NFTA_CHAIN_COUNTERS]);
		if (IS_ERR(stats)) {
			err = PTR_ERR(stats);
			goto err_hooks;
		}
	}

	err = -ENOMEM;
	trans = nft_trans_alloc_chain(ctx, NFT_MSG_NEWCHAIN);
	if (trans == NULL)
		goto err_trans;

	nft_trans_chain_stats(trans) = stats;
	nft_trans_chain_update(trans) = true;

	if (nla[NFTA_CHAIN_POLICY])
		nft_trans_chain_policy(trans) = policy;
	else
		nft_trans_chain_policy(trans) = -1;

	if (nla[NFTA_CHAIN_HANDLE] &&
	    nla[NFTA_CHAIN_NAME]) {
		struct nftables_pernet *nft_net = nft_pernet(ctx->net);
		struct nft_trans *tmp;
		char *name;

		err = -ENOMEM;
		name = nla_strdup(nla[NFTA_CHAIN_NAME], GFP_KERNEL_ACCOUNT);
		if (!name)
			goto err_trans;

		err = -EEXIST;
		list_for_each_entry(tmp, &nft_net->commit_list, list) {
			if (tmp->msg_type == NFT_MSG_NEWCHAIN &&
			    tmp->table == table &&
			    nft_trans_chain_update(tmp) &&
			    nft_trans_chain_name(tmp) &&
			    strcmp(name, nft_trans_chain_name(tmp)) == 0) {
				NL_SET_BAD_ATTR(extack, nla[NFTA_CHAIN_NAME]);
				kfree(name);
				goto err_trans;
			}
		}

		nft_trans_chain_name(trans) = name;
	}

	nft_trans_basechain(trans) = basechain;
	INIT_LIST_HEAD(&nft_trans_chain_hooks(trans));
	list_splice(&hook.list, &nft_trans_chain_hooks(trans));
	if (nla[NFTA_CHAIN_HOOK])
		module_put(hook.type->owner);

	nft_trans_commit_list_add_tail(ctx->net, trans);

	return 0;

err_trans:
	free_percpu(stats);
	kfree(trans);
err_hooks:
	if (nla[NFTA_CHAIN_HOOK]) {
		list_for_each_entry_safe(h, next, &hook.list, list) {
			if (unregister)
				nf_unregister_net_hook(ctx->net, &h->ops);
			list_del(&h->list);
			kfree_rcu(h, rcu);
		}
		module_put(hook.type->owner);
	}

	return err;
}

static struct nft_chain *nft_chain_lookup_byid(const struct net *net,
					       const struct nft_table *table,
					       const struct nlattr *nla, u8 genmask)
{
	struct nftables_pernet *nft_net = nft_pernet(net);
	u32 id = ntohl(nla_get_be32(nla));
	struct nft_trans *trans;

	list_for_each_entry(trans, &nft_net->commit_list, list) {
		if (trans->msg_type == NFT_MSG_NEWCHAIN &&
		    nft_trans_chain(trans)->table == table &&
		    id == nft_trans_chain_id(trans) &&
		    nft_active_genmask(nft_trans_chain(trans), genmask))
			return nft_trans_chain(trans);
	}
	return ERR_PTR(-ENOENT);
}

static int nf_tables_newchain(struct sk_buff *skb, const struct nfnl_info *info,
			      const struct nlattr * const nla[])
{
	struct nftables_pernet *nft_net = nft_pernet(info->net);
	struct netlink_ext_ack *extack = info->extack;
	u8 genmask = nft_genmask_next(info->net);
	u8 family = info->nfmsg->nfgen_family;
	struct nft_chain *chain = NULL;
	struct net *net = info->net;
	const struct nlattr *attr;
	struct nft_table *table;
	u8 policy = NF_ACCEPT;
	struct nft_ctx ctx;
	u64 handle = 0;
	u32 flags = 0;

	lockdep_assert_held(&nft_net->commit_mutex);

	table = nft_table_lookup(net, nla[NFTA_CHAIN_TABLE], family, genmask,
				 NETLINK_CB(skb).portid);
	if (IS_ERR(table)) {
		NL_SET_BAD_ATTR(extack, nla[NFTA_CHAIN_TABLE]);
		return PTR_ERR(table);
	}

	chain = NULL;
	attr = nla[NFTA_CHAIN_NAME];

	if (nla[NFTA_CHAIN_HANDLE]) {
		handle = be64_to_cpu(nla_get_be64(nla[NFTA_CHAIN_HANDLE]));
		chain = nft_chain_lookup_byhandle(table, handle, genmask);
		if (IS_ERR(chain)) {
			NL_SET_BAD_ATTR(extack, nla[NFTA_CHAIN_HANDLE]);
			return PTR_ERR(chain);
		}
		attr = nla[NFTA_CHAIN_HANDLE];
	} else if (nla[NFTA_CHAIN_NAME]) {
		chain = nft_chain_lookup(net, table, attr, genmask);
		if (IS_ERR(chain)) {
			if (PTR_ERR(chain) != -ENOENT) {
				NL_SET_BAD_ATTR(extack, attr);
				return PTR_ERR(chain);
			}
			chain = NULL;
		}
	} else if (!nla[NFTA_CHAIN_ID]) {
		return -EINVAL;
	}

	if (nla[NFTA_CHAIN_POLICY]) {
		if (chain != NULL &&
		    !nft_is_base_chain(chain)) {
			NL_SET_BAD_ATTR(extack, nla[NFTA_CHAIN_POLICY]);
			return -EOPNOTSUPP;
		}

		if (chain == NULL &&
		    nla[NFTA_CHAIN_HOOK] == NULL) {
			NL_SET_BAD_ATTR(extack, nla[NFTA_CHAIN_POLICY]);
			return -EOPNOTSUPP;
		}

		policy = ntohl(nla_get_be32(nla[NFTA_CHAIN_POLICY]));
		switch (policy) {
		case NF_DROP:
		case NF_ACCEPT:
			break;
		default:
			return -EINVAL;
		}
	}

	if (nla[NFTA_CHAIN_FLAGS])
		flags = ntohl(nla_get_be32(nla[NFTA_CHAIN_FLAGS]));
	else if (chain)
		flags = chain->flags;

	if (flags & ~NFT_CHAIN_FLAGS)
		return -EOPNOTSUPP;

	nft_ctx_init(&ctx, net, skb, info->nlh, family, table, chain, nla);

	if (chain != NULL) {
		if (chain->flags & NFT_CHAIN_BINDING)
			return -EINVAL;

		if (info->nlh->nlmsg_flags & NLM_F_EXCL) {
			NL_SET_BAD_ATTR(extack, attr);
			return -EEXIST;
		}
		if (info->nlh->nlmsg_flags & NLM_F_REPLACE)
			return -EOPNOTSUPP;

		flags |= chain->flags & NFT_CHAIN_BASE;
		return nf_tables_updchain(&ctx, genmask, policy, flags, attr,
					  extack);
	}

	return nf_tables_addchain(&ctx, family, genmask, policy, flags, extack);
}

static int nft_delchain_hook(struct nft_ctx *ctx,
			     struct nft_base_chain *basechain,
			     struct netlink_ext_ack *extack)
{
	const struct nft_chain *chain = &basechain->chain;
	const struct nlattr * const *nla = ctx->nla;
	struct nft_chain_hook chain_hook = {};
	struct nft_hook *this, *hook;
	LIST_HEAD(chain_del_list);
	struct nft_trans *trans;
	int err;

	if (ctx->table->flags & __NFT_TABLE_F_UPDATE)
		return -EOPNOTSUPP;

	err = nft_chain_parse_hook(ctx->net, basechain, nla, &chain_hook,
				   ctx->family, chain->flags, extack);
	if (err < 0)
		return err;

	list_for_each_entry(this, &chain_hook.list, list) {
		hook = nft_hook_list_find(&basechain->hook_list, this);
		if (!hook) {
			err = -ENOENT;
			goto err_chain_del_hook;
		}
		list_move(&hook->list, &chain_del_list);
	}

	trans = nft_trans_alloc_chain(ctx, NFT_MSG_DELCHAIN);
	if (!trans) {
		err = -ENOMEM;
		goto err_chain_del_hook;
	}

	nft_trans_basechain(trans) = basechain;
	nft_trans_chain_update(trans) = true;
	INIT_LIST_HEAD(&nft_trans_chain_hooks(trans));
	list_splice(&chain_del_list, &nft_trans_chain_hooks(trans));
	nft_chain_release_hook(&chain_hook);

	nft_trans_commit_list_add_tail(ctx->net, trans);

	return 0;

err_chain_del_hook:
	list_splice(&chain_del_list, &basechain->hook_list);
	nft_chain_release_hook(&chain_hook);

	return err;
}

static int nf_tables_delchain(struct sk_buff *skb, const struct nfnl_info *info,
			      const struct nlattr * const nla[])
{
	struct netlink_ext_ack *extack = info->extack;
	u8 genmask = nft_genmask_next(info->net);
	u8 family = info->nfmsg->nfgen_family;
	struct net *net = info->net;
	const struct nlattr *attr;
	struct nft_table *table;
	struct nft_chain *chain;
	struct nft_rule *rule;
	struct nft_ctx ctx;
	u64 handle;
	u32 use;
	int err;

	table = nft_table_lookup(net, nla[NFTA_CHAIN_TABLE], family, genmask,
				 NETLINK_CB(skb).portid);
	if (IS_ERR(table)) {
		NL_SET_BAD_ATTR(extack, nla[NFTA_CHAIN_TABLE]);
		return PTR_ERR(table);
	}

	if (nla[NFTA_CHAIN_HANDLE]) {
		attr = nla[NFTA_CHAIN_HANDLE];
		handle = be64_to_cpu(nla_get_be64(attr));
		chain = nft_chain_lookup_byhandle(table, handle, genmask);
	} else {
		attr = nla[NFTA_CHAIN_NAME];
		chain = nft_chain_lookup(net, table, attr, genmask);
	}
	if (IS_ERR(chain)) {
		if (PTR_ERR(chain) == -ENOENT &&
		    NFNL_MSG_TYPE(info->nlh->nlmsg_type) == NFT_MSG_DESTROYCHAIN)
			return 0;

		NL_SET_BAD_ATTR(extack, attr);
		return PTR_ERR(chain);
	}

	if (nft_chain_binding(chain))
		return -EOPNOTSUPP;

	nft_ctx_init(&ctx, net, skb, info->nlh, family, table, chain, nla);

	if (nla[NFTA_CHAIN_HOOK]) {
		if (NFNL_MSG_TYPE(info->nlh->nlmsg_type) == NFT_MSG_DESTROYCHAIN ||
		    chain->flags & NFT_CHAIN_HW_OFFLOAD)
			return -EOPNOTSUPP;

		if (nft_is_base_chain(chain)) {
			struct nft_base_chain *basechain = nft_base_chain(chain);

			if (nft_base_chain_netdev(table->family, basechain->ops.hooknum))
				return nft_delchain_hook(&ctx, basechain, extack);
		}
	}

	if (info->nlh->nlmsg_flags & NLM_F_NONREC &&
	    chain->use > 0)
		return -EBUSY;

	use = chain->use;
	list_for_each_entry(rule, &chain->rules, list) {
		if (!nft_is_active_next(net, rule))
			continue;
		use--;

		err = nft_delrule(&ctx, rule);
		if (err < 0)
			return err;
	}

	/* There are rules and elements that are still holding references to us,
	 * we cannot do a recursive removal in this case.
	 */
	if (use > 0) {
		NL_SET_BAD_ATTR(extack, attr);
		return -EBUSY;
	}

	return nft_delchain(&ctx);
}

/*
 * Expressions
 */

/**
 *	nft_register_expr - register nf_tables expr type
 *	@type: expr type
 *
 *	Registers the expr type for use with nf_tables. Returns zero on
 *	success or a negative errno code otherwise.
 */
int nft_register_expr(struct nft_expr_type *type)
{
	if (WARN_ON_ONCE(type->maxattr > NFT_EXPR_MAXATTR))
		return -ENOMEM;

	nfnl_lock(NFNL_SUBSYS_NFTABLES);
	if (type->family == NFPROTO_UNSPEC)
		list_add_tail_rcu(&type->list, &nf_tables_expressions);
	else
		list_add_rcu(&type->list, &nf_tables_expressions);
	nfnl_unlock(NFNL_SUBSYS_NFTABLES);
	return 0;
}
EXPORT_SYMBOL_GPL(nft_register_expr);

/**
 *	nft_unregister_expr - unregister nf_tables expr type
 *	@type: expr type
 *
 * 	Unregisters the expr typefor use with nf_tables.
 */
void nft_unregister_expr(struct nft_expr_type *type)
{
	nfnl_lock(NFNL_SUBSYS_NFTABLES);
	list_del_rcu(&type->list);
	nfnl_unlock(NFNL_SUBSYS_NFTABLES);
}
EXPORT_SYMBOL_GPL(nft_unregister_expr);

static const struct nft_expr_type *__nft_expr_type_get(u8 family,
						       struct nlattr *nla)
{
	const struct nft_expr_type *type, *candidate = NULL;

	list_for_each_entry_rcu(type, &nf_tables_expressions, list) {
		if (!nla_strcmp(nla, type->name)) {
			if (!type->family && !candidate)
				candidate = type;
			else if (type->family == family)
				candidate = type;
		}
	}
	return candidate;
}

#ifdef CONFIG_MODULES
static int nft_expr_type_request_module(struct net *net, u8 family,
					struct nlattr *nla)
{
	if (nft_request_module(net, "nft-expr-%u-%.*s", family,
			       nla_len(nla), (char *)nla_data(nla)) == -EAGAIN)
		return -EAGAIN;

	return 0;
}
#endif

static const struct nft_expr_type *nft_expr_type_get(struct net *net,
						     u8 family,
						     struct nlattr *nla)
{
	const struct nft_expr_type *type;

	if (nla == NULL)
		return ERR_PTR(-EINVAL);

	rcu_read_lock();
	type = __nft_expr_type_get(family, nla);
	if (type != NULL && try_module_get(type->owner)) {
		rcu_read_unlock();
		return type;
	}
	rcu_read_unlock();

	lockdep_nfnl_nft_mutex_not_held();
#ifdef CONFIG_MODULES
	if (type == NULL) {
		if (nft_expr_type_request_module(net, family, nla) == -EAGAIN)
			return ERR_PTR(-EAGAIN);

		if (nft_request_module(net, "nft-expr-%.*s",
				       nla_len(nla),
				       (char *)nla_data(nla)) == -EAGAIN)
			return ERR_PTR(-EAGAIN);
	}
#endif
	return ERR_PTR(-ENOENT);
}

static const struct nla_policy nft_expr_policy[NFTA_EXPR_MAX + 1] = {
	[NFTA_EXPR_NAME]	= { .type = NLA_STRING,
				    .len = NFT_MODULE_AUTOLOAD_LIMIT },
	[NFTA_EXPR_DATA]	= { .type = NLA_NESTED },
};

static int nf_tables_fill_expr_info(struct sk_buff *skb,
				    const struct nft_expr *expr, bool reset)
{
	if (nla_put_string(skb, NFTA_EXPR_NAME, expr->ops->type->name))
		goto nla_put_failure;

	if (expr->ops->dump) {
		struct nlattr *data = nla_nest_start_noflag(skb,
							    NFTA_EXPR_DATA);
		if (data == NULL)
			goto nla_put_failure;
		if (expr->ops->dump(skb, expr, reset) < 0)
			goto nla_put_failure;
		nla_nest_end(skb, data);
	}

	return skb->len;

nla_put_failure:
	return -1;
};

int nft_expr_dump(struct sk_buff *skb, unsigned int attr,
		  const struct nft_expr *expr, bool reset)
{
	struct nlattr *nest;

	nest = nla_nest_start_noflag(skb, attr);
	if (!nest)
		goto nla_put_failure;
	if (nf_tables_fill_expr_info(skb, expr, reset) < 0)
		goto nla_put_failure;
	nla_nest_end(skb, nest);
	return 0;

nla_put_failure:
	return -1;
}

struct nft_expr_info {
	const struct nft_expr_ops	*ops;
	const struct nlattr		*attr;
	struct nlattr			*tb[NFT_EXPR_MAXATTR + 1];
};

static int nf_tables_expr_parse(const struct nft_ctx *ctx,
				const struct nlattr *nla,
				struct nft_expr_info *info)
{
	const struct nft_expr_type *type;
	const struct nft_expr_ops *ops;
	struct nlattr *tb[NFTA_EXPR_MAX + 1];
	int err;

	err = nla_parse_nested_deprecated(tb, NFTA_EXPR_MAX, nla,
					  nft_expr_policy, NULL);
	if (err < 0)
		return err;

	type = nft_expr_type_get(ctx->net, ctx->family, tb[NFTA_EXPR_NAME]);
	if (IS_ERR(type))
		return PTR_ERR(type);

	if (tb[NFTA_EXPR_DATA]) {
		err = nla_parse_nested_deprecated(info->tb, type->maxattr,
						  tb[NFTA_EXPR_DATA],
						  type->policy, NULL);
		if (err < 0)
			goto err1;
	} else
		memset(info->tb, 0, sizeof(info->tb[0]) * (type->maxattr + 1));

	if (type->select_ops != NULL) {
		ops = type->select_ops(ctx,
				       (const struct nlattr * const *)info->tb);
		if (IS_ERR(ops)) {
			err = PTR_ERR(ops);
#ifdef CONFIG_MODULES
			if (err == -EAGAIN)
				if (nft_expr_type_request_module(ctx->net,
								 ctx->family,
								 tb[NFTA_EXPR_NAME]) != -EAGAIN)
					err = -ENOENT;
#endif
			goto err1;
		}
	} else
		ops = type->ops;

	info->attr = nla;
	info->ops = ops;

	return 0;

err1:
	module_put(type->owner);
	return err;
}

int nft_expr_inner_parse(const struct nft_ctx *ctx, const struct nlattr *nla,
			 struct nft_expr_info *info)
{
	struct nlattr *tb[NFTA_EXPR_MAX + 1];
	const struct nft_expr_type *type;
	int err;

	err = nla_parse_nested_deprecated(tb, NFTA_EXPR_MAX, nla,
					  nft_expr_policy, NULL);
	if (err < 0)
		return err;

	if (!tb[NFTA_EXPR_DATA] || !tb[NFTA_EXPR_NAME])
		return -EINVAL;

	type = __nft_expr_type_get(ctx->family, tb[NFTA_EXPR_NAME]);
	if (!type)
		return -ENOENT;

	if (!type->inner_ops)
		return -EOPNOTSUPP;

	err = nla_parse_nested_deprecated(info->tb, type->maxattr,
					  tb[NFTA_EXPR_DATA],
					  type->policy, NULL);
	if (err < 0)
		goto err_nla_parse;

	info->attr = nla;
	info->ops = type->inner_ops;

	return 0;

err_nla_parse:
	return err;
}

static int nf_tables_newexpr(const struct nft_ctx *ctx,
			     const struct nft_expr_info *expr_info,
			     struct nft_expr *expr)
{
	const struct nft_expr_ops *ops = expr_info->ops;
	int err;

	expr->ops = ops;
	if (ops->init) {
		err = ops->init(ctx, expr, (const struct nlattr **)expr_info->tb);
		if (err < 0)
			goto err1;
	}

	return 0;
err1:
	expr->ops = NULL;
	return err;
}

static void nf_tables_expr_destroy(const struct nft_ctx *ctx,
				   struct nft_expr *expr)
{
	const struct nft_expr_type *type = expr->ops->type;

	if (expr->ops->destroy)
		expr->ops->destroy(ctx, expr);
	module_put(type->owner);
}

static struct nft_expr *nft_expr_init(const struct nft_ctx *ctx,
				      const struct nlattr *nla)
{
	struct nft_expr_info expr_info;
	struct nft_expr *expr;
	struct module *owner;
	int err;

	err = nf_tables_expr_parse(ctx, nla, &expr_info);
	if (err < 0)
		goto err_expr_parse;

	err = -EOPNOTSUPP;
	if (!(expr_info.ops->type->flags & NFT_EXPR_STATEFUL))
		goto err_expr_stateful;

	err = -ENOMEM;
	expr = kzalloc(expr_info.ops->size, GFP_KERNEL_ACCOUNT);
	if (expr == NULL)
		goto err_expr_stateful;

	err = nf_tables_newexpr(ctx, &expr_info, expr);
	if (err < 0)
		goto err_expr_new;

	return expr;
err_expr_new:
	kfree(expr);
err_expr_stateful:
	owner = expr_info.ops->type->owner;
	if (expr_info.ops->type->release_ops)
		expr_info.ops->type->release_ops(expr_info.ops);

	module_put(owner);
err_expr_parse:
	return ERR_PTR(err);
}

int nft_expr_clone(struct nft_expr *dst, struct nft_expr *src, gfp_t gfp)
{
	int err;

	if (WARN_ON_ONCE(!src->ops->clone))
		return -EINVAL;

	dst->ops = src->ops;
	err = src->ops->clone(dst, src, gfp);
	if (err < 0)
		return err;

	__module_get(src->ops->type->owner);

	return 0;
}

void nft_expr_destroy(const struct nft_ctx *ctx, struct nft_expr *expr)
{
	nf_tables_expr_destroy(ctx, expr);
	kfree(expr);
}

/*
 * Rules
 */

static struct nft_rule *__nft_rule_lookup(const struct nft_chain *chain,
					  u64 handle)
{
	struct nft_rule *rule;

	// FIXME: this sucks
	list_for_each_entry_rcu(rule, &chain->rules, list) {
		if (handle == rule->handle)
			return rule;
	}

	return ERR_PTR(-ENOENT);
}

static struct nft_rule *nft_rule_lookup(const struct nft_chain *chain,
					const struct nlattr *nla)
{
	if (nla == NULL)
		return ERR_PTR(-EINVAL);

	return __nft_rule_lookup(chain, be64_to_cpu(nla_get_be64(nla)));
}

static const struct nla_policy nft_rule_policy[NFTA_RULE_MAX + 1] = {
	[NFTA_RULE_TABLE]	= { .type = NLA_STRING,
				    .len = NFT_TABLE_MAXNAMELEN - 1 },
	[NFTA_RULE_CHAIN]	= { .type = NLA_STRING,
				    .len = NFT_CHAIN_MAXNAMELEN - 1 },
	[NFTA_RULE_HANDLE]	= { .type = NLA_U64 },
	[NFTA_RULE_EXPRESSIONS]	= NLA_POLICY_NESTED_ARRAY(nft_expr_policy),
	[NFTA_RULE_COMPAT]	= { .type = NLA_NESTED },
	[NFTA_RULE_POSITION]	= { .type = NLA_U64 },
	[NFTA_RULE_USERDATA]	= { .type = NLA_BINARY,
				    .len = NFT_USERDATA_MAXLEN },
	[NFTA_RULE_ID]		= { .type = NLA_U32 },
	[NFTA_RULE_POSITION_ID]	= { .type = NLA_U32 },
	[NFTA_RULE_CHAIN_ID]	= { .type = NLA_U32 },
};

static int nf_tables_fill_rule_info(struct sk_buff *skb, struct net *net,
				    u32 portid, u32 seq, int event,
				    u32 flags, int family,
				    const struct nft_table *table,
				    const struct nft_chain *chain,
				    const struct nft_rule *rule, u64 handle,
				    bool reset)
{
	struct nlmsghdr *nlh;
	const struct nft_expr *expr, *next;
	struct nlattr *list;
	u16 type = nfnl_msg_type(NFNL_SUBSYS_NFTABLES, event);

	nlh = nfnl_msg_put(skb, portid, seq, type, flags, family, NFNETLINK_V0,
			   nft_base_seq(net));
	if (!nlh)
		goto nla_put_failure;

	if (nla_put_string(skb, NFTA_RULE_TABLE, table->name))
		goto nla_put_failure;
	if (nla_put_string(skb, NFTA_RULE_CHAIN, chain->name))
		goto nla_put_failure;
	if (nla_put_be64(skb, NFTA_RULE_HANDLE, cpu_to_be64(rule->handle),
			 NFTA_RULE_PAD))
		goto nla_put_failure;

	if (event != NFT_MSG_DELRULE && handle) {
		if (nla_put_be64(skb, NFTA_RULE_POSITION, cpu_to_be64(handle),
				 NFTA_RULE_PAD))
			goto nla_put_failure;
	}

	if (chain->flags & NFT_CHAIN_HW_OFFLOAD)
		nft_flow_rule_stats(chain, rule);

	list = nla_nest_start_noflag(skb, NFTA_RULE_EXPRESSIONS);
	if (list == NULL)
		goto nla_put_failure;
	nft_rule_for_each_expr(expr, next, rule) {
		if (nft_expr_dump(skb, NFTA_LIST_ELEM, expr, reset) < 0)
			goto nla_put_failure;
	}
	nla_nest_end(skb, list);

	if (rule->udata) {
		struct nft_userdata *udata = nft_userdata(rule);
		if (nla_put(skb, NFTA_RULE_USERDATA, udata->len + 1,
			    udata->data) < 0)
			goto nla_put_failure;
	}

	nlmsg_end(skb, nlh);
	return 0;

nla_put_failure:
	nlmsg_trim(skb, nlh);
	return -1;
}

static void nf_tables_rule_notify(const struct nft_ctx *ctx,
				  const struct nft_rule *rule, int event)
{
	struct nftables_pernet *nft_net = nft_pernet(ctx->net);
	const struct nft_rule *prule;
	struct sk_buff *skb;
	u64 handle = 0;
	u16 flags = 0;
	int err;

	if (!ctx->report &&
	    !nfnetlink_has_listeners(ctx->net, NFNLGRP_NFTABLES))
		return;

	skb = nlmsg_new(NLMSG_GOODSIZE, GFP_KERNEL);
	if (skb == NULL)
		goto err;

	if (event == NFT_MSG_NEWRULE &&
	    !list_is_first(&rule->list, &ctx->chain->rules) &&
	    !list_is_last(&rule->list, &ctx->chain->rules)) {
		prule = list_prev_entry(rule, list);
		handle = prule->handle;
	}
	if (ctx->flags & (NLM_F_APPEND | NLM_F_REPLACE))
		flags |= NLM_F_APPEND;
	if (ctx->flags & (NLM_F_CREATE | NLM_F_EXCL))
		flags |= ctx->flags & (NLM_F_CREATE | NLM_F_EXCL);

	err = nf_tables_fill_rule_info(skb, ctx->net, ctx->portid, ctx->seq,
				       event, flags, ctx->family, ctx->table,
				       ctx->chain, rule, handle, false);
	if (err < 0) {
		kfree_skb(skb);
		goto err;
	}

	nft_notify_enqueue(skb, ctx->report, &nft_net->notify_list);
	return;
err:
	nfnetlink_set_err(ctx->net, ctx->portid, NFNLGRP_NFTABLES, -ENOBUFS);
}

static void audit_log_rule_reset(const struct nft_table *table,
				 unsigned int base_seq,
				 unsigned int nentries)
{
	char *buf = kasprintf(GFP_ATOMIC, "%s:%u",
			      table->name, base_seq);

	audit_log_nfcfg(buf, table->family, nentries,
			AUDIT_NFT_OP_RULE_RESET, GFP_ATOMIC);
	kfree(buf);
}

struct nft_rule_dump_ctx {
	unsigned int s_idx;
	char *table;
	char *chain;
	bool reset;
};

static int __nf_tables_dump_rules(struct sk_buff *skb,
				  unsigned int *idx,
				  struct netlink_callback *cb,
				  const struct nft_table *table,
				  const struct nft_chain *chain)
{
	struct nft_rule_dump_ctx *ctx = (void *)cb->ctx;
	struct net *net = sock_net(skb->sk);
	const struct nft_rule *rule, *prule;
	unsigned int entries = 0;
	int ret = 0;
	u64 handle;

	prule = NULL;
	list_for_each_entry_rcu(rule, &chain->rules, list) {
		if (!nft_is_active(net, rule))
			goto cont_skip;
		if (*idx < ctx->s_idx)
			goto cont;
		if (prule)
			handle = prule->handle;
		else
			handle = 0;

		if (nf_tables_fill_rule_info(skb, net, NETLINK_CB(cb->skb).portid,
					cb->nlh->nlmsg_seq,
					NFT_MSG_NEWRULE,
					NLM_F_MULTI | NLM_F_APPEND,
					table->family,
					table, chain, rule, handle, ctx->reset) < 0) {
			ret = 1;
			break;
		}
		entries++;
		nl_dump_check_consistent(cb, nlmsg_hdr(skb));
cont:
		prule = rule;
cont_skip:
		(*idx)++;
	}

	if (ctx->reset && entries)
		audit_log_rule_reset(table, cb->seq, entries);

	return ret;
}

static int nf_tables_dump_rules(struct sk_buff *skb,
				struct netlink_callback *cb)
{
	const struct nfgenmsg *nfmsg = nlmsg_data(cb->nlh);
	struct nft_rule_dump_ctx *ctx = (void *)cb->ctx;
	struct nft_table *table;
	const struct nft_chain *chain;
	unsigned int idx = 0;
	struct net *net = sock_net(skb->sk);
	int family = nfmsg->nfgen_family;
	struct nftables_pernet *nft_net;

	rcu_read_lock();
	nft_net = nft_pernet(net);
	cb->seq = READ_ONCE(nft_net->base_seq);

	list_for_each_entry_rcu(table, &nft_net->tables, list) {
		if (family != NFPROTO_UNSPEC && family != table->family)
			continue;

		if (ctx->table && strcmp(ctx->table, table->name) != 0)
			continue;

		if (ctx->table && ctx->chain) {
			struct rhlist_head *list, *tmp;

			list = rhltable_lookup(&table->chains_ht, ctx->chain,
					       nft_chain_ht_params);
			if (!list)
				goto done;

			rhl_for_each_entry_rcu(chain, tmp, list, rhlhead) {
				if (!nft_is_active(net, chain))
					continue;
				__nf_tables_dump_rules(skb, &idx,
						       cb, table, chain);
				break;
			}
			goto done;
		}

		list_for_each_entry_rcu(chain, &table->chains, list) {
			if (__nf_tables_dump_rules(skb, &idx,
						   cb, table, chain))
				goto done;
		}

		if (ctx->table)
			break;
	}
done:
	rcu_read_unlock();

	ctx->s_idx = idx;
	return skb->len;
}

static int nf_tables_dumpreset_rules(struct sk_buff *skb,
				     struct netlink_callback *cb)
{
	struct nftables_pernet *nft_net = nft_pernet(sock_net(skb->sk));
	int ret;

	/* Mutex is held is to prevent that two concurrent dump-and-reset calls
	 * do not underrun counters and quotas. The commit_mutex is used for
	 * the lack a better lock, this is not transaction path.
	 */
	mutex_lock(&nft_net->commit_mutex);
	ret = nf_tables_dump_rules(skb, cb);
	mutex_unlock(&nft_net->commit_mutex);

	return ret;
}

static int nf_tables_dump_rules_start(struct netlink_callback *cb)
{
	struct nft_rule_dump_ctx *ctx = (void *)cb->ctx;
	const struct nlattr * const *nla = cb->data;

	BUILD_BUG_ON(sizeof(*ctx) > sizeof(cb->ctx));

	if (nla[NFTA_RULE_TABLE]) {
		ctx->table = nla_strdup(nla[NFTA_RULE_TABLE], GFP_ATOMIC);
		if (!ctx->table)
			return -ENOMEM;
	}
	if (nla[NFTA_RULE_CHAIN]) {
		ctx->chain = nla_strdup(nla[NFTA_RULE_CHAIN], GFP_ATOMIC);
		if (!ctx->chain) {
			kfree(ctx->table);
			return -ENOMEM;
		}
	}
	return 0;
}

static int nf_tables_dumpreset_rules_start(struct netlink_callback *cb)
{
	struct nft_rule_dump_ctx *ctx = (void *)cb->ctx;

	ctx->reset = true;

	return nf_tables_dump_rules_start(cb);
}

static int nf_tables_dump_rules_done(struct netlink_callback *cb)
{
	struct nft_rule_dump_ctx *ctx = (void *)cb->ctx;

	kfree(ctx->table);
	kfree(ctx->chain);
	return 0;
}

/* called with rcu_read_lock held */
static struct sk_buff *
nf_tables_getrule_single(u32 portid, const struct nfnl_info *info,
			 const struct nlattr * const nla[], bool reset)
{
	struct netlink_ext_ack *extack = info->extack;
	u8 genmask = nft_genmask_cur(info->net);
	u8 family = info->nfmsg->nfgen_family;
	const struct nft_chain *chain;
	const struct nft_rule *rule;
	struct net *net = info->net;
	struct nft_table *table;
	struct sk_buff *skb2;
	int err;

	table = nft_table_lookup(net, nla[NFTA_RULE_TABLE], family, genmask, 0);
	if (IS_ERR(table)) {
		NL_SET_BAD_ATTR(extack, nla[NFTA_RULE_TABLE]);
		return ERR_CAST(table);
	}

	chain = nft_chain_lookup(net, table, nla[NFTA_RULE_CHAIN], genmask);
	if (IS_ERR(chain)) {
		NL_SET_BAD_ATTR(extack, nla[NFTA_RULE_CHAIN]);
		return ERR_CAST(chain);
	}

	rule = nft_rule_lookup(chain, nla[NFTA_RULE_HANDLE]);
	if (IS_ERR(rule)) {
		NL_SET_BAD_ATTR(extack, nla[NFTA_RULE_HANDLE]);
		return ERR_CAST(rule);
	}

	skb2 = alloc_skb(NLMSG_GOODSIZE, GFP_ATOMIC);
	if (!skb2)
		return ERR_PTR(-ENOMEM);

	err = nf_tables_fill_rule_info(skb2, net, portid,
				       info->nlh->nlmsg_seq, NFT_MSG_NEWRULE, 0,
				       family, table, chain, rule, 0, reset);
	if (err < 0) {
		kfree_skb(skb2);
		return ERR_PTR(err);
	}

	return skb2;
}

static int nf_tables_getrule(struct sk_buff *skb, const struct nfnl_info *info,
			     const struct nlattr * const nla[])
{
	u32 portid = NETLINK_CB(skb).portid;
	struct net *net = info->net;
	struct sk_buff *skb2;

	if (info->nlh->nlmsg_flags & NLM_F_DUMP) {
		struct netlink_dump_control c = {
			.start= nf_tables_dump_rules_start,
			.dump = nf_tables_dump_rules,
			.done = nf_tables_dump_rules_done,
			.module = THIS_MODULE,
			.data = (void *)nla,
		};

		return nft_netlink_dump_start_rcu(info->sk, skb, info->nlh, &c);
	}

	skb2 = nf_tables_getrule_single(portid, info, nla, false);
	if (IS_ERR(skb2))
		return PTR_ERR(skb2);

	return nfnetlink_unicast(skb2, net, portid);
}

static int nf_tables_getrule_reset(struct sk_buff *skb,
				   const struct nfnl_info *info,
				   const struct nlattr * const nla[])
{
	struct nftables_pernet *nft_net = nft_pernet(info->net);
	u32 portid = NETLINK_CB(skb).portid;
	struct net *net = info->net;
	struct sk_buff *skb2;
	char *buf;

	if (info->nlh->nlmsg_flags & NLM_F_DUMP) {
		struct netlink_dump_control c = {
			.start= nf_tables_dumpreset_rules_start,
			.dump = nf_tables_dumpreset_rules,
			.done = nf_tables_dump_rules_done,
			.module = THIS_MODULE,
			.data = (void *)nla,
		};

		return nft_netlink_dump_start_rcu(info->sk, skb, info->nlh, &c);
	}

	if (!try_module_get(THIS_MODULE))
		return -EINVAL;
	rcu_read_unlock();
	mutex_lock(&nft_net->commit_mutex);
	skb2 = nf_tables_getrule_single(portid, info, nla, true);
	mutex_unlock(&nft_net->commit_mutex);
	rcu_read_lock();
	module_put(THIS_MODULE);

	if (IS_ERR(skb2))
		return PTR_ERR(skb2);

	buf = kasprintf(GFP_ATOMIC, "%.*s:%u",
			nla_len(nla[NFTA_RULE_TABLE]),
			(char *)nla_data(nla[NFTA_RULE_TABLE]),
			nft_net->base_seq);
	audit_log_nfcfg(buf, info->nfmsg->nfgen_family, 1,
			AUDIT_NFT_OP_RULE_RESET, GFP_ATOMIC);
	kfree(buf);

	return nfnetlink_unicast(skb2, net, portid);
}

void nf_tables_rule_destroy(const struct nft_ctx *ctx, struct nft_rule *rule)
{
	struct nft_expr *expr, *next;

	/*
	 * Careful: some expressions might not be initialized in case this
	 * is called on error from nf_tables_newrule().
	 */
	expr = nft_expr_first(rule);
	while (nft_expr_more(rule, expr)) {
		next = nft_expr_next(expr);
		nf_tables_expr_destroy(ctx, expr);
		expr = next;
	}
	kfree(rule);
}

static void nf_tables_rule_release(const struct nft_ctx *ctx, struct nft_rule *rule)
{
	nft_rule_expr_deactivate(ctx, rule, NFT_TRANS_RELEASE);
	nf_tables_rule_destroy(ctx, rule);
}

/** nft_chain_validate - loop detection and hook validation
 *
 * @ctx: context containing call depth and base chain
 * @chain: chain to validate
 *
 * Walk through the rules of the given chain and chase all jumps/gotos
 * and set lookups until either the jump limit is hit or all reachable
 * chains have been validated.
 */
int nft_chain_validate(const struct nft_ctx *ctx, const struct nft_chain *chain)
{
	struct nft_expr *expr, *last;
	struct nft_rule *rule;
	int err;

	if (ctx->level == NFT_JUMP_STACK_SIZE)
		return -EMLINK;

	list_for_each_entry(rule, &chain->rules, list) {
		if (fatal_signal_pending(current))
			return -EINTR;

		if (!nft_is_active_next(ctx->net, rule))
			continue;

		nft_rule_for_each_expr(expr, last, rule) {
			if (!expr->ops->validate)
				continue;

			/* This may call nft_chain_validate() recursively,
			 * callers that do so must increment ctx->level.
			 */
			err = expr->ops->validate(ctx, expr);
			if (err < 0)
				return err;
		}
	}

	return 0;
}
EXPORT_SYMBOL_GPL(nft_chain_validate);

static int nft_table_validate(struct net *net, const struct nft_table *table)
{
	struct nft_chain *chain;
	struct nft_ctx ctx = {
		.net	= net,
		.family	= table->family,
	};
	int err;

	list_for_each_entry(chain, &table->chains, list) {
		if (!nft_is_base_chain(chain))
			continue;

		ctx.chain = chain;
		err = nft_chain_validate(&ctx, chain);
		if (err < 0)
			return err;

		cond_resched();
	}

	return 0;
}

int nft_setelem_validate(const struct nft_ctx *ctx, struct nft_set *set,
			 const struct nft_set_iter *iter,
			 struct nft_elem_priv *elem_priv)
{
	const struct nft_set_ext *ext = nft_set_elem_ext(set, elem_priv);
	struct nft_ctx *pctx = (struct nft_ctx *)ctx;
	const struct nft_data *data;
	int err;

	if (!nft_set_elem_active(ext, iter->genmask))
		return 0;

	if (nft_set_ext_exists(ext, NFT_SET_EXT_FLAGS) &&
	    *nft_set_ext_flags(ext) & NFT_SET_ELEM_INTERVAL_END)
		return 0;

	data = nft_set_ext_data(ext);
	switch (data->verdict.code) {
	case NFT_JUMP:
	case NFT_GOTO:
		pctx->level++;
		err = nft_chain_validate(ctx, data->verdict.chain);
		if (err < 0)
			return err;
		pctx->level--;
		break;
	default:
		break;
	}

	return 0;
}

int nft_set_catchall_validate(const struct nft_ctx *ctx, struct nft_set *set)
{
	struct nft_set_iter dummy_iter = {
		.genmask	= nft_genmask_next(ctx->net),
	};
	struct nft_set_elem_catchall *catchall;

	struct nft_set_ext *ext;
	int ret = 0;

	list_for_each_entry_rcu(catchall, &set->catchall_list, list) {
		ext = nft_set_elem_ext(set, catchall->elem);
		if (!nft_set_elem_active(ext, dummy_iter.genmask))
			continue;

		ret = nft_setelem_validate(ctx, set, &dummy_iter, catchall->elem);
		if (ret < 0)
			return ret;
	}

	return ret;
}

static struct nft_rule *nft_rule_lookup_byid(const struct net *net,
					     const struct nft_chain *chain,
					     const struct nlattr *nla);

#define NFT_RULE_MAXEXPRS	128

static int nf_tables_newrule(struct sk_buff *skb, const struct nfnl_info *info,
			     const struct nlattr * const nla[])
{
	struct nftables_pernet *nft_net = nft_pernet(info->net);
	struct netlink_ext_ack *extack = info->extack;
	unsigned int size, i, n, ulen = 0, usize = 0;
	u8 genmask = nft_genmask_next(info->net);
	struct nft_rule *rule, *old_rule = NULL;
	struct nft_expr_info *expr_info = NULL;
	u8 family = info->nfmsg->nfgen_family;
	struct nft_flow_rule *flow = NULL;
	struct net *net = info->net;
	struct nft_userdata *udata;
	struct nft_table *table;
	struct nft_chain *chain;
	struct nft_trans *trans;
	u64 handle, pos_handle;
	struct nft_expr *expr;
	struct nft_ctx ctx;
	struct nlattr *tmp;
	int err, rem;

	lockdep_assert_held(&nft_net->commit_mutex);

	table = nft_table_lookup(net, nla[NFTA_RULE_TABLE], family, genmask,
				 NETLINK_CB(skb).portid);
	if (IS_ERR(table)) {
		NL_SET_BAD_ATTR(extack, nla[NFTA_RULE_TABLE]);
		return PTR_ERR(table);
	}

	if (nla[NFTA_RULE_CHAIN]) {
		chain = nft_chain_lookup(net, table, nla[NFTA_RULE_CHAIN],
					 genmask);
		if (IS_ERR(chain)) {
			NL_SET_BAD_ATTR(extack, nla[NFTA_RULE_CHAIN]);
			return PTR_ERR(chain);
		}

	} else if (nla[NFTA_RULE_CHAIN_ID]) {
		chain = nft_chain_lookup_byid(net, table, nla[NFTA_RULE_CHAIN_ID],
					      genmask);
		if (IS_ERR(chain)) {
			NL_SET_BAD_ATTR(extack, nla[NFTA_RULE_CHAIN_ID]);
			return PTR_ERR(chain);
		}
	} else {
		return -EINVAL;
	}

	if (nft_chain_is_bound(chain))
		return -EOPNOTSUPP;

	if (nla[NFTA_RULE_HANDLE]) {
		handle = be64_to_cpu(nla_get_be64(nla[NFTA_RULE_HANDLE]));
		rule = __nft_rule_lookup(chain, handle);
		if (IS_ERR(rule)) {
			NL_SET_BAD_ATTR(extack, nla[NFTA_RULE_HANDLE]);
			return PTR_ERR(rule);
		}

		if (info->nlh->nlmsg_flags & NLM_F_EXCL) {
			NL_SET_BAD_ATTR(extack, nla[NFTA_RULE_HANDLE]);
			return -EEXIST;
		}
		if (info->nlh->nlmsg_flags & NLM_F_REPLACE)
			old_rule = rule;
		else
			return -EOPNOTSUPP;
	} else {
		if (!(info->nlh->nlmsg_flags & NLM_F_CREATE) ||
		    info->nlh->nlmsg_flags & NLM_F_REPLACE)
			return -EINVAL;
		handle = nf_tables_alloc_handle(table);

		if (nla[NFTA_RULE_POSITION]) {
			pos_handle = be64_to_cpu(nla_get_be64(nla[NFTA_RULE_POSITION]));
			old_rule = __nft_rule_lookup(chain, pos_handle);
			if (IS_ERR(old_rule)) {
				NL_SET_BAD_ATTR(extack, nla[NFTA_RULE_POSITION]);
				return PTR_ERR(old_rule);
			}
		} else if (nla[NFTA_RULE_POSITION_ID]) {
			old_rule = nft_rule_lookup_byid(net, chain, nla[NFTA_RULE_POSITION_ID]);
			if (IS_ERR(old_rule)) {
				NL_SET_BAD_ATTR(extack, nla[NFTA_RULE_POSITION_ID]);
				return PTR_ERR(old_rule);
			}
		}
	}

	nft_ctx_init(&ctx, net, skb, info->nlh, family, table, chain, nla);

	n = 0;
	size = 0;
	if (nla[NFTA_RULE_EXPRESSIONS]) {
		expr_info = kvmalloc_array(NFT_RULE_MAXEXPRS,
					   sizeof(struct nft_expr_info),
					   GFP_KERNEL);
		if (!expr_info)
			return -ENOMEM;

		nla_for_each_nested(tmp, nla[NFTA_RULE_EXPRESSIONS], rem) {
			err = -EINVAL;
			if (nla_type(tmp) != NFTA_LIST_ELEM)
				goto err_release_expr;
			if (n == NFT_RULE_MAXEXPRS)
				goto err_release_expr;
			err = nf_tables_expr_parse(&ctx, tmp, &expr_info[n]);
			if (err < 0) {
				NL_SET_BAD_ATTR(extack, tmp);
				goto err_release_expr;
			}
			size += expr_info[n].ops->size;
			n++;
		}
	}
	/* Check for overflow of dlen field */
	err = -EFBIG;
	if (size >= 1 << 12)
		goto err_release_expr;

	if (nla[NFTA_RULE_USERDATA]) {
		ulen = nla_len(nla[NFTA_RULE_USERDATA]);
		if (ulen > 0)
			usize = sizeof(struct nft_userdata) + ulen;
	}

	err = -ENOMEM;
	rule = kzalloc(sizeof(*rule) + size + usize, GFP_KERNEL_ACCOUNT);
	if (rule == NULL)
		goto err_release_expr;

	nft_activate_next(net, rule);

	rule->handle = handle;
	rule->dlen   = size;
	rule->udata  = ulen ? 1 : 0;

	if (ulen) {
		udata = nft_userdata(rule);
		udata->len = ulen - 1;
		nla_memcpy(udata->data, nla[NFTA_RULE_USERDATA], ulen);
	}

	expr = nft_expr_first(rule);
	for (i = 0; i < n; i++) {
		err = nf_tables_newexpr(&ctx, &expr_info[i], expr);
		if (err < 0) {
			NL_SET_BAD_ATTR(extack, expr_info[i].attr);
			goto err_release_rule;
		}

		if (expr_info[i].ops->validate)
			nft_validate_state_update(table, NFT_VALIDATE_NEED);

		expr_info[i].ops = NULL;
		expr = nft_expr_next(expr);
	}

	if (chain->flags & NFT_CHAIN_HW_OFFLOAD) {
		flow = nft_flow_rule_create(net, rule);
		if (IS_ERR(flow)) {
			err = PTR_ERR(flow);
			goto err_release_rule;
		}
	}

	if (!nft_use_inc(&chain->use)) {
		err = -EMFILE;
		goto err_release_rule;
	}

	if (info->nlh->nlmsg_flags & NLM_F_REPLACE) {
		if (nft_chain_binding(chain)) {
			err = -EOPNOTSUPP;
			goto err_destroy_flow_rule;
		}

		err = nft_delrule(&ctx, old_rule);
		if (err < 0)
			goto err_destroy_flow_rule;

		trans = nft_trans_rule_add(&ctx, NFT_MSG_NEWRULE, rule);
		if (trans == NULL) {
			err = -ENOMEM;
			goto err_destroy_flow_rule;
		}
		list_add_tail_rcu(&rule->list, &old_rule->list);
	} else {
		trans = nft_trans_rule_add(&ctx, NFT_MSG_NEWRULE, rule);
		if (!trans) {
			err = -ENOMEM;
			goto err_destroy_flow_rule;
		}

		if (info->nlh->nlmsg_flags & NLM_F_APPEND) {
			if (old_rule)
				list_add_rcu(&rule->list, &old_rule->list);
			else
				list_add_tail_rcu(&rule->list, &chain->rules);
		 } else {
			if (old_rule)
				list_add_tail_rcu(&rule->list, &old_rule->list);
			else
				list_add_rcu(&rule->list, &chain->rules);
		}
	}
	kvfree(expr_info);

	if (flow)
		nft_trans_flow_rule(trans) = flow;

	if (table->validate_state == NFT_VALIDATE_DO)
		return nft_table_validate(net, table);

	return 0;

err_destroy_flow_rule:
	nft_use_dec_restore(&chain->use);
	if (flow)
		nft_flow_rule_destroy(flow);
err_release_rule:
	nft_rule_expr_deactivate(&ctx, rule, NFT_TRANS_PREPARE_ERROR);
	nf_tables_rule_destroy(&ctx, rule);
err_release_expr:
	for (i = 0; i < n; i++) {
		if (expr_info[i].ops) {
			module_put(expr_info[i].ops->type->owner);
			if (expr_info[i].ops->type->release_ops)
				expr_info[i].ops->type->release_ops(expr_info[i].ops);
		}
	}
	kvfree(expr_info);

	return err;
}

static struct nft_rule *nft_rule_lookup_byid(const struct net *net,
					     const struct nft_chain *chain,
					     const struct nlattr *nla)
{
	struct nftables_pernet *nft_net = nft_pernet(net);
	u32 id = ntohl(nla_get_be32(nla));
	struct nft_trans *trans;

	list_for_each_entry(trans, &nft_net->commit_list, list) {
		if (trans->msg_type == NFT_MSG_NEWRULE &&
		    nft_trans_rule_chain(trans) == chain &&
		    id == nft_trans_rule_id(trans))
			return nft_trans_rule(trans);
	}
	return ERR_PTR(-ENOENT);
}

static int nf_tables_delrule(struct sk_buff *skb, const struct nfnl_info *info,
			     const struct nlattr * const nla[])
{
	struct netlink_ext_ack *extack = info->extack;
	u8 genmask = nft_genmask_next(info->net);
	u8 family = info->nfmsg->nfgen_family;
	struct nft_chain *chain = NULL;
	struct net *net = info->net;
	struct nft_table *table;
	struct nft_rule *rule;
	struct nft_ctx ctx;
	int err = 0;

	table = nft_table_lookup(net, nla[NFTA_RULE_TABLE], family, genmask,
				 NETLINK_CB(skb).portid);
	if (IS_ERR(table)) {
		NL_SET_BAD_ATTR(extack, nla[NFTA_RULE_TABLE]);
		return PTR_ERR(table);
	}

	if (nla[NFTA_RULE_CHAIN]) {
		chain = nft_chain_lookup(net, table, nla[NFTA_RULE_CHAIN],
					 genmask);
		if (IS_ERR(chain)) {
			if (PTR_ERR(chain) == -ENOENT &&
			    NFNL_MSG_TYPE(info->nlh->nlmsg_type) == NFT_MSG_DESTROYRULE)
				return 0;

			NL_SET_BAD_ATTR(extack, nla[NFTA_RULE_CHAIN]);
			return PTR_ERR(chain);
		}
		if (nft_chain_binding(chain))
			return -EOPNOTSUPP;
	}

	nft_ctx_init(&ctx, net, skb, info->nlh, family, table, chain, nla);

	if (chain) {
		if (nla[NFTA_RULE_HANDLE]) {
			rule = nft_rule_lookup(chain, nla[NFTA_RULE_HANDLE]);
			if (IS_ERR(rule)) {
				if (PTR_ERR(rule) == -ENOENT &&
				    NFNL_MSG_TYPE(info->nlh->nlmsg_type) == NFT_MSG_DESTROYRULE)
					return 0;

				NL_SET_BAD_ATTR(extack, nla[NFTA_RULE_HANDLE]);
				return PTR_ERR(rule);
			}

			err = nft_delrule(&ctx, rule);
		} else if (nla[NFTA_RULE_ID]) {
			rule = nft_rule_lookup_byid(net, chain, nla[NFTA_RULE_ID]);
			if (IS_ERR(rule)) {
				NL_SET_BAD_ATTR(extack, nla[NFTA_RULE_ID]);
				return PTR_ERR(rule);
			}

			err = nft_delrule(&ctx, rule);
		} else {
			err = nft_delrule_by_chain(&ctx);
		}
	} else {
		list_for_each_entry(chain, &table->chains, list) {
			if (!nft_is_active_next(net, chain))
				continue;
			if (nft_chain_binding(chain))
				continue;

			ctx.chain = chain;
			err = nft_delrule_by_chain(&ctx);
			if (err < 0)
				break;
		}
	}

	return err;
}

/*
 * Sets
 */
static const struct nft_set_type *nft_set_types[] = {
	&nft_set_hash_fast_type,
	&nft_set_hash_type,
	&nft_set_rhash_type,
	&nft_set_bitmap_type,
	&nft_set_rbtree_type,
#if defined(CONFIG_X86_64) && !defined(CONFIG_UML)
	&nft_set_pipapo_avx2_type,
#endif
	&nft_set_pipapo_type,
};

#define NFT_SET_FEATURES	(NFT_SET_INTERVAL | NFT_SET_MAP | \
				 NFT_SET_TIMEOUT | NFT_SET_OBJECT | \
				 NFT_SET_EVAL)

static bool nft_set_ops_candidate(const struct nft_set_type *type, u32 flags)
{
	return (flags & type->features) == (flags & NFT_SET_FEATURES);
}

/*
 * Select a set implementation based on the data characteristics and the
 * given policy. The total memory use might not be known if no size is
 * given, in that case the amount of memory per element is used.
 */
static const struct nft_set_ops *
nft_select_set_ops(const struct nft_ctx *ctx, u32 flags,
		   const struct nft_set_desc *desc)
{
	struct nftables_pernet *nft_net = nft_pernet(ctx->net);
	const struct nft_set_ops *ops, *bops;
	struct nft_set_estimate est, best;
	const struct nft_set_type *type;
	int i;

	lockdep_assert_held(&nft_net->commit_mutex);
	lockdep_nfnl_nft_mutex_not_held();

	bops	    = NULL;
	best.size   = ~0;
	best.lookup = ~0;
	best.space  = ~0;

	for (i = 0; i < ARRAY_SIZE(nft_set_types); i++) {
		type = nft_set_types[i];
		ops = &type->ops;

		if (!nft_set_ops_candidate(type, flags))
			continue;
		if (!ops->estimate(desc, flags, &est))
			continue;

		switch (desc->policy) {
		case NFT_SET_POL_PERFORMANCE:
			if (est.lookup < best.lookup)
				break;
			if (est.lookup == best.lookup &&
			    est.space < best.space)
				break;
			continue;
		case NFT_SET_POL_MEMORY:
			if (!desc->size) {
				if (est.space < best.space)
					break;
				if (est.space == best.space &&
				    est.lookup < best.lookup)
					break;
			} else if (est.size < best.size || !bops) {
				break;
			}
			continue;
		default:
			break;
		}

		bops = ops;
		best = est;
	}

	if (bops != NULL)
		return bops;

	return ERR_PTR(-EOPNOTSUPP);
}

static const struct nla_policy nft_set_policy[NFTA_SET_MAX + 1] = {
	[NFTA_SET_TABLE]		= { .type = NLA_STRING,
					    .len = NFT_TABLE_MAXNAMELEN - 1 },
	[NFTA_SET_NAME]			= { .type = NLA_STRING,
					    .len = NFT_SET_MAXNAMELEN - 1 },
	[NFTA_SET_FLAGS]		= { .type = NLA_U32 },
	[NFTA_SET_KEY_TYPE]		= { .type = NLA_U32 },
	[NFTA_SET_KEY_LEN]		= { .type = NLA_U32 },
	[NFTA_SET_DATA_TYPE]		= { .type = NLA_U32 },
	[NFTA_SET_DATA_LEN]		= { .type = NLA_U32 },
	[NFTA_SET_POLICY]		= { .type = NLA_U32 },
	[NFTA_SET_DESC]			= { .type = NLA_NESTED },
	[NFTA_SET_ID]			= { .type = NLA_U32 },
	[NFTA_SET_TIMEOUT]		= { .type = NLA_U64 },
	[NFTA_SET_GC_INTERVAL]		= { .type = NLA_U32 },
	[NFTA_SET_USERDATA]		= { .type = NLA_BINARY,
					    .len  = NFT_USERDATA_MAXLEN },
	[NFTA_SET_OBJ_TYPE]		= { .type = NLA_U32 },
	[NFTA_SET_HANDLE]		= { .type = NLA_U64 },
	[NFTA_SET_EXPR]			= { .type = NLA_NESTED },
	[NFTA_SET_EXPRESSIONS]		= NLA_POLICY_NESTED_ARRAY(nft_expr_policy),
};

static const struct nla_policy nft_concat_policy[NFTA_SET_FIELD_MAX + 1] = {
	[NFTA_SET_FIELD_LEN]	= { .type = NLA_U32 },
};

static const struct nla_policy nft_set_desc_policy[NFTA_SET_DESC_MAX + 1] = {
	[NFTA_SET_DESC_SIZE]		= { .type = NLA_U32 },
	[NFTA_SET_DESC_CONCAT]		= NLA_POLICY_NESTED_ARRAY(nft_concat_policy),
};

static struct nft_set *nft_set_lookup(const struct nft_table *table,
				      const struct nlattr *nla, u8 genmask)
{
	struct nft_set *set;

	if (nla == NULL)
		return ERR_PTR(-EINVAL);

	list_for_each_entry_rcu(set, &table->sets, list) {
		if (!nla_strcmp(nla, set->name) &&
		    nft_active_genmask(set, genmask))
			return set;
	}
	return ERR_PTR(-ENOENT);
}

static struct nft_set *nft_set_lookup_byhandle(const struct nft_table *table,
					       const struct nlattr *nla,
					       u8 genmask)
{
	struct nft_set *set;

	list_for_each_entry(set, &table->sets, list) {
		if (be64_to_cpu(nla_get_be64(nla)) == set->handle &&
		    nft_active_genmask(set, genmask))
			return set;
	}
	return ERR_PTR(-ENOENT);
}

static struct nft_set *nft_set_lookup_byid(const struct net *net,
					   const struct nft_table *table,
					   const struct nlattr *nla, u8 genmask)
{
	struct nftables_pernet *nft_net = nft_pernet(net);
	u32 id = ntohl(nla_get_be32(nla));
	struct nft_trans_set *trans;

	/* its likely the id we need is at the tail, not at start */
	list_for_each_entry_reverse(trans, &nft_net->commit_set_list, list_trans_newset) {
		struct nft_set *set = trans->set;

		if (id == trans->set_id &&
		    set->table == table &&
		    nft_active_genmask(set, genmask))
			return set;
	}
	return ERR_PTR(-ENOENT);
}

struct nft_set *nft_set_lookup_global(const struct net *net,
				      const struct nft_table *table,
				      const struct nlattr *nla_set_name,
				      const struct nlattr *nla_set_id,
				      u8 genmask)
{
	struct nft_set *set;

	set = nft_set_lookup(table, nla_set_name, genmask);
	if (IS_ERR(set)) {
		if (!nla_set_id)
			return set;

		set = nft_set_lookup_byid(net, table, nla_set_id, genmask);
	}
	return set;
}
EXPORT_SYMBOL_GPL(nft_set_lookup_global);

static int nf_tables_set_alloc_name(struct nft_ctx *ctx, struct nft_set *set,
				    const char *name)
{
	const struct nft_set *i;
	const char *p;
	unsigned long *inuse;
	unsigned int n = 0, min = 0;

	p = strchr(name, '%');
	if (p != NULL) {
		if (p[1] != 'd' || strchr(p + 2, '%'))
			return -EINVAL;

		if (strnlen(name, NFT_SET_MAX_ANONLEN) >= NFT_SET_MAX_ANONLEN)
			return -EINVAL;

		inuse = (unsigned long *)get_zeroed_page(GFP_KERNEL);
		if (inuse == NULL)
			return -ENOMEM;
cont:
		list_for_each_entry(i, &ctx->table->sets, list) {
			int tmp;

			if (!nft_is_active_next(ctx->net, i))
				continue;
			if (!sscanf(i->name, name, &tmp))
				continue;
			if (tmp < min || tmp >= min + BITS_PER_BYTE * PAGE_SIZE)
				continue;

			set_bit(tmp - min, inuse);
		}

		n = find_first_zero_bit(inuse, BITS_PER_BYTE * PAGE_SIZE);
		if (n >= BITS_PER_BYTE * PAGE_SIZE) {
			min += BITS_PER_BYTE * PAGE_SIZE;
			memset(inuse, 0, PAGE_SIZE);
			goto cont;
		}
		free_page((unsigned long)inuse);
	}

	set->name = kasprintf(GFP_KERNEL_ACCOUNT, name, min + n);
	if (!set->name)
		return -ENOMEM;

	list_for_each_entry(i, &ctx->table->sets, list) {
		if (!nft_is_active_next(ctx->net, i))
			continue;
		if (!strcmp(set->name, i->name)) {
			kfree(set->name);
			set->name = NULL;
			return -ENFILE;
		}
	}
	return 0;
}

int nf_msecs_to_jiffies64(const struct nlattr *nla, u64 *result)
{
	u64 ms = be64_to_cpu(nla_get_be64(nla));
	u64 max = (u64)(~((u64)0));

	max = div_u64(max, NSEC_PER_MSEC);
	if (ms >= max)
		return -ERANGE;

	ms *= NSEC_PER_MSEC;
	*result = nsecs_to_jiffies64(ms) ? : !!ms;
	return 0;
}

__be64 nf_jiffies64_to_msecs(u64 input)
{
	return cpu_to_be64(jiffies64_to_msecs(input));
}

static int nf_tables_fill_set_concat(struct sk_buff *skb,
				     const struct nft_set *set)
{
	struct nlattr *concat, *field;
	int i;

	concat = nla_nest_start_noflag(skb, NFTA_SET_DESC_CONCAT);
	if (!concat)
		return -ENOMEM;

	for (i = 0; i < set->field_count; i++) {
		field = nla_nest_start_noflag(skb, NFTA_LIST_ELEM);
		if (!field)
			return -ENOMEM;

		if (nla_put_be32(skb, NFTA_SET_FIELD_LEN,
				 htonl(set->field_len[i])))
			return -ENOMEM;

		nla_nest_end(skb, field);
	}

	nla_nest_end(skb, concat);

	return 0;
}

static int nf_tables_fill_set(struct sk_buff *skb, const struct nft_ctx *ctx,
			      const struct nft_set *set, u16 event, u16 flags)
{
	u64 timeout = READ_ONCE(set->timeout);
	u32 gc_int = READ_ONCE(set->gc_int);
	u32 portid = ctx->portid;
	struct nlmsghdr *nlh;
	struct nlattr *nest;
	u32 seq = ctx->seq;
	int i;

	event = nfnl_msg_type(NFNL_SUBSYS_NFTABLES, event);
	nlh = nfnl_msg_put(skb, portid, seq, event, flags, ctx->family,
			   NFNETLINK_V0, nft_base_seq(ctx->net));
	if (!nlh)
		goto nla_put_failure;

	if (nla_put_string(skb, NFTA_SET_TABLE, ctx->table->name))
		goto nla_put_failure;
	if (nla_put_string(skb, NFTA_SET_NAME, set->name))
		goto nla_put_failure;
	if (nla_put_be64(skb, NFTA_SET_HANDLE, cpu_to_be64(set->handle),
			 NFTA_SET_PAD))
		goto nla_put_failure;

	if (event == NFT_MSG_DELSET) {
		nlmsg_end(skb, nlh);
		return 0;
	}

	if (set->flags != 0)
		if (nla_put_be32(skb, NFTA_SET_FLAGS, htonl(set->flags)))
			goto nla_put_failure;

	if (nla_put_be32(skb, NFTA_SET_KEY_TYPE, htonl(set->ktype)))
		goto nla_put_failure;
	if (nla_put_be32(skb, NFTA_SET_KEY_LEN, htonl(set->klen)))
		goto nla_put_failure;
	if (set->flags & NFT_SET_MAP) {
		if (nla_put_be32(skb, NFTA_SET_DATA_TYPE, htonl(set->dtype)))
			goto nla_put_failure;
		if (nla_put_be32(skb, NFTA_SET_DATA_LEN, htonl(set->dlen)))
			goto nla_put_failure;
	}
	if (set->flags & NFT_SET_OBJECT &&
	    nla_put_be32(skb, NFTA_SET_OBJ_TYPE, htonl(set->objtype)))
		goto nla_put_failure;

	if (timeout &&
	    nla_put_be64(skb, NFTA_SET_TIMEOUT,
			 nf_jiffies64_to_msecs(timeout),
			 NFTA_SET_PAD))
		goto nla_put_failure;
	if (gc_int &&
	    nla_put_be32(skb, NFTA_SET_GC_INTERVAL, htonl(gc_int)))
		goto nla_put_failure;

	if (set->policy != NFT_SET_POL_PERFORMANCE) {
		if (nla_put_be32(skb, NFTA_SET_POLICY, htonl(set->policy)))
			goto nla_put_failure;
	}

	if (set->udata &&
	    nla_put(skb, NFTA_SET_USERDATA, set->udlen, set->udata))
		goto nla_put_failure;

	nest = nla_nest_start_noflag(skb, NFTA_SET_DESC);
	if (!nest)
		goto nla_put_failure;
	if (set->size &&
	    nla_put_be32(skb, NFTA_SET_DESC_SIZE, htonl(set->size)))
		goto nla_put_failure;

	if (set->field_count > 1 &&
	    nf_tables_fill_set_concat(skb, set))
		goto nla_put_failure;

	nla_nest_end(skb, nest);

	if (set->num_exprs == 1) {
		nest = nla_nest_start_noflag(skb, NFTA_SET_EXPR);
		if (nf_tables_fill_expr_info(skb, set->exprs[0], false) < 0)
			goto nla_put_failure;

		nla_nest_end(skb, nest);
	} else if (set->num_exprs > 1) {
		nest = nla_nest_start_noflag(skb, NFTA_SET_EXPRESSIONS);
		if (nest == NULL)
			goto nla_put_failure;

		for (i = 0; i < set->num_exprs; i++) {
			if (nft_expr_dump(skb, NFTA_LIST_ELEM,
					  set->exprs[i], false) < 0)
				goto nla_put_failure;
		}
		nla_nest_end(skb, nest);
	}

	nlmsg_end(skb, nlh);
	return 0;

nla_put_failure:
	nlmsg_trim(skb, nlh);
	return -1;
}

static void nf_tables_set_notify(const struct nft_ctx *ctx,
				 const struct nft_set *set, int event,
			         gfp_t gfp_flags)
{
	struct nftables_pernet *nft_net = nft_pernet(ctx->net);
	u32 portid = ctx->portid;
	struct sk_buff *skb;
	u16 flags = 0;
	int err;

	if (!ctx->report &&
	    !nfnetlink_has_listeners(ctx->net, NFNLGRP_NFTABLES))
		return;

	skb = nlmsg_new(NLMSG_GOODSIZE, gfp_flags);
	if (skb == NULL)
		goto err;

	if (ctx->flags & (NLM_F_CREATE | NLM_F_EXCL))
		flags |= ctx->flags & (NLM_F_CREATE | NLM_F_EXCL);

	err = nf_tables_fill_set(skb, ctx, set, event, flags);
	if (err < 0) {
		kfree_skb(skb);
		goto err;
	}

	nft_notify_enqueue(skb, ctx->report, &nft_net->notify_list);
	return;
err:
	nfnetlink_set_err(ctx->net, portid, NFNLGRP_NFTABLES, -ENOBUFS);
}

static int nf_tables_dump_sets(struct sk_buff *skb, struct netlink_callback *cb)
{
	const struct nft_set *set;
	unsigned int idx, s_idx = cb->args[0];
	struct nft_table *table, *cur_table = (struct nft_table *)cb->args[2];
	struct net *net = sock_net(skb->sk);
	struct nft_ctx *ctx = cb->data, ctx_set;
	struct nftables_pernet *nft_net;

	if (cb->args[1])
		return skb->len;

	rcu_read_lock();
	nft_net = nft_pernet(net);
	cb->seq = READ_ONCE(nft_net->base_seq);

	list_for_each_entry_rcu(table, &nft_net->tables, list) {
		if (ctx->family != NFPROTO_UNSPEC &&
		    ctx->family != table->family)
			continue;

		if (ctx->table && ctx->table != table)
			continue;

		if (cur_table) {
			if (cur_table != table)
				continue;

			cur_table = NULL;
		}
		idx = 0;
		list_for_each_entry_rcu(set, &table->sets, list) {
			if (idx < s_idx)
				goto cont;
			if (!nft_is_active(net, set))
				goto cont;

			ctx_set = *ctx;
			ctx_set.table = table;
			ctx_set.family = table->family;

			if (nf_tables_fill_set(skb, &ctx_set, set,
					       NFT_MSG_NEWSET,
					       NLM_F_MULTI) < 0) {
				cb->args[0] = idx;
				cb->args[2] = (unsigned long) table;
				goto done;
			}
			nl_dump_check_consistent(cb, nlmsg_hdr(skb));
cont:
			idx++;
		}
		if (s_idx)
			s_idx = 0;
	}
	cb->args[1] = 1;
done:
	rcu_read_unlock();
	return skb->len;
}

static int nf_tables_dump_sets_start(struct netlink_callback *cb)
{
	struct nft_ctx *ctx_dump = NULL;

	ctx_dump = kmemdup(cb->data, sizeof(*ctx_dump), GFP_ATOMIC);
	if (ctx_dump == NULL)
		return -ENOMEM;

	cb->data = ctx_dump;
	return 0;
}

static int nf_tables_dump_sets_done(struct netlink_callback *cb)
{
	kfree(cb->data);
	return 0;
}

/* called with rcu_read_lock held */
static int nf_tables_getset(struct sk_buff *skb, const struct nfnl_info *info,
			    const struct nlattr * const nla[])
{
	struct netlink_ext_ack *extack = info->extack;
	u8 genmask = nft_genmask_cur(info->net);
	u8 family = info->nfmsg->nfgen_family;
	struct nft_table *table = NULL;
	struct net *net = info->net;
	const struct nft_set *set;
	struct sk_buff *skb2;
	struct nft_ctx ctx;
	int err;

	if (nla[NFTA_SET_TABLE]) {
		table = nft_table_lookup(net, nla[NFTA_SET_TABLE], family,
					 genmask, 0);
		if (IS_ERR(table)) {
			NL_SET_BAD_ATTR(extack, nla[NFTA_SET_TABLE]);
			return PTR_ERR(table);
		}
	}

	nft_ctx_init(&ctx, net, skb, info->nlh, family, table, NULL, nla);

	if (info->nlh->nlmsg_flags & NLM_F_DUMP) {
		struct netlink_dump_control c = {
			.start = nf_tables_dump_sets_start,
			.dump = nf_tables_dump_sets,
			.done = nf_tables_dump_sets_done,
			.data = &ctx,
			.module = THIS_MODULE,
		};

		return nft_netlink_dump_start_rcu(info->sk, skb, info->nlh, &c);
	}

	/* Only accept unspec with dump */
	if (info->nfmsg->nfgen_family == NFPROTO_UNSPEC)
		return -EAFNOSUPPORT;
	if (!nla[NFTA_SET_TABLE])
		return -EINVAL;

	set = nft_set_lookup(table, nla[NFTA_SET_NAME], genmask);
	if (IS_ERR(set)) {
		NL_SET_BAD_ATTR(extack, nla[NFTA_SET_NAME]);
		return PTR_ERR(set);
	}

	skb2 = alloc_skb(NLMSG_GOODSIZE, GFP_ATOMIC);
	if (skb2 == NULL)
		return -ENOMEM;

	err = nf_tables_fill_set(skb2, &ctx, set, NFT_MSG_NEWSET, 0);
	if (err < 0)
		goto err_fill_set_info;

	return nfnetlink_unicast(skb2, net, NETLINK_CB(skb).portid);

err_fill_set_info:
	kfree_skb(skb2);
	return err;
}

static int nft_set_desc_concat_parse(const struct nlattr *attr,
				     struct nft_set_desc *desc)
{
	struct nlattr *tb[NFTA_SET_FIELD_MAX + 1];
	u32 len;
	int err;

	if (desc->field_count >= ARRAY_SIZE(desc->field_len))
		return -E2BIG;

	err = nla_parse_nested_deprecated(tb, NFTA_SET_FIELD_MAX, attr,
					  nft_concat_policy, NULL);
	if (err < 0)
		return err;

	if (!tb[NFTA_SET_FIELD_LEN])
		return -EINVAL;

	len = ntohl(nla_get_be32(tb[NFTA_SET_FIELD_LEN]));
	if (!len || len > U8_MAX)
		return -EINVAL;

	desc->field_len[desc->field_count++] = len;

	return 0;
}

static int nft_set_desc_concat(struct nft_set_desc *desc,
			       const struct nlattr *nla)
{
	u32 num_regs = 0, key_num_regs = 0;
	struct nlattr *attr;
	int rem, err, i;

	nla_for_each_nested(attr, nla, rem) {
		if (nla_type(attr) != NFTA_LIST_ELEM)
			return -EINVAL;

		err = nft_set_desc_concat_parse(attr, desc);
		if (err < 0)
			return err;
	}

	for (i = 0; i < desc->field_count; i++)
		num_regs += DIV_ROUND_UP(desc->field_len[i], sizeof(u32));

	key_num_regs = DIV_ROUND_UP(desc->klen, sizeof(u32));
	if (key_num_regs != num_regs)
		return -EINVAL;

	if (num_regs > NFT_REG32_COUNT)
		return -E2BIG;

	return 0;
}

static int nf_tables_set_desc_parse(struct nft_set_desc *desc,
				    const struct nlattr *nla)
{
	struct nlattr *da[NFTA_SET_DESC_MAX + 1];
	int err;

	err = nla_parse_nested_deprecated(da, NFTA_SET_DESC_MAX, nla,
					  nft_set_desc_policy, NULL);
	if (err < 0)
		return err;

	if (da[NFTA_SET_DESC_SIZE] != NULL)
		desc->size = ntohl(nla_get_be32(da[NFTA_SET_DESC_SIZE]));
	if (da[NFTA_SET_DESC_CONCAT])
		err = nft_set_desc_concat(desc, da[NFTA_SET_DESC_CONCAT]);

	return err;
}

static int nft_set_expr_alloc(struct nft_ctx *ctx, struct nft_set *set,
			      const struct nlattr * const *nla,
			      struct nft_expr **exprs, int *num_exprs,
			      u32 flags)
{
	struct nft_expr *expr;
	int err, i;

	if (nla[NFTA_SET_EXPR]) {
		expr = nft_set_elem_expr_alloc(ctx, set, nla[NFTA_SET_EXPR]);
		if (IS_ERR(expr)) {
			err = PTR_ERR(expr);
			goto err_set_expr_alloc;
		}
		exprs[0] = expr;
		(*num_exprs)++;
	} else if (nla[NFTA_SET_EXPRESSIONS]) {
		struct nlattr *tmp;
		int left;

		if (!(flags & NFT_SET_EXPR)) {
			err = -EINVAL;
			goto err_set_expr_alloc;
		}
		i = 0;
		nla_for_each_nested(tmp, nla[NFTA_SET_EXPRESSIONS], left) {
			if (i == NFT_SET_EXPR_MAX) {
				err = -E2BIG;
				goto err_set_expr_alloc;
			}
			if (nla_type(tmp) != NFTA_LIST_ELEM) {
				err = -EINVAL;
				goto err_set_expr_alloc;
			}
			expr = nft_set_elem_expr_alloc(ctx, set, tmp);
			if (IS_ERR(expr)) {
				err = PTR_ERR(expr);
				goto err_set_expr_alloc;
			}
			exprs[i++] = expr;
			(*num_exprs)++;
		}
	}

	return 0;

err_set_expr_alloc:
	for (i = 0; i < *num_exprs; i++)
		nft_expr_destroy(ctx, exprs[i]);

	return err;
}

static bool nft_set_is_same(const struct nft_set *set,
			    const struct nft_set_desc *desc,
			    struct nft_expr *exprs[], u32 num_exprs, u32 flags)
{
	int i;

	if (set->ktype != desc->ktype ||
	    set->dtype != desc->dtype ||
	    set->flags != flags ||
	    set->klen != desc->klen ||
	    set->dlen != desc->dlen ||
	    set->field_count != desc->field_count ||
	    set->num_exprs != num_exprs)
		return false;

	for (i = 0; i < desc->field_count; i++) {
		if (set->field_len[i] != desc->field_len[i])
			return false;
	}

	for (i = 0; i < num_exprs; i++) {
		if (set->exprs[i]->ops != exprs[i]->ops)
			return false;
	}

	return true;
}

static int nf_tables_newset(struct sk_buff *skb, const struct nfnl_info *info,
			    const struct nlattr * const nla[])
{
	struct netlink_ext_ack *extack = info->extack;
	u8 genmask = nft_genmask_next(info->net);
	u8 family = info->nfmsg->nfgen_family;
	const struct nft_set_ops *ops;
	struct net *net = info->net;
	struct nft_set_desc desc;
	struct nft_table *table;
	unsigned char *udata;
	struct nft_set *set;
	struct nft_ctx ctx;
	size_t alloc_size;
	int num_exprs = 0;
	char *name;
	int err, i;
	u16 udlen;
	u32 flags;
	u64 size;

	if (nla[NFTA_SET_TABLE] == NULL ||
	    nla[NFTA_SET_NAME] == NULL ||
	    nla[NFTA_SET_KEY_LEN] == NULL ||
	    nla[NFTA_SET_ID] == NULL)
		return -EINVAL;

	memset(&desc, 0, sizeof(desc));

	desc.ktype = NFT_DATA_VALUE;
	if (nla[NFTA_SET_KEY_TYPE] != NULL) {
		desc.ktype = ntohl(nla_get_be32(nla[NFTA_SET_KEY_TYPE]));
		if ((desc.ktype & NFT_DATA_RESERVED_MASK) == NFT_DATA_RESERVED_MASK)
			return -EINVAL;
	}

	desc.klen = ntohl(nla_get_be32(nla[NFTA_SET_KEY_LEN]));
	if (desc.klen == 0 || desc.klen > NFT_DATA_VALUE_MAXLEN)
		return -EINVAL;

	flags = 0;
	if (nla[NFTA_SET_FLAGS] != NULL) {
		flags = ntohl(nla_get_be32(nla[NFTA_SET_FLAGS]));
		if (flags & ~(NFT_SET_ANONYMOUS | NFT_SET_CONSTANT |
			      NFT_SET_INTERVAL | NFT_SET_TIMEOUT |
			      NFT_SET_MAP | NFT_SET_EVAL |
			      NFT_SET_OBJECT | NFT_SET_CONCAT | NFT_SET_EXPR))
			return -EOPNOTSUPP;
		/* Only one of these operations is supported */
		if ((flags & (NFT_SET_MAP | NFT_SET_OBJECT)) ==
			     (NFT_SET_MAP | NFT_SET_OBJECT))
			return -EOPNOTSUPP;
		if ((flags & (NFT_SET_EVAL | NFT_SET_OBJECT)) ==
			     (NFT_SET_EVAL | NFT_SET_OBJECT))
			return -EOPNOTSUPP;
		if ((flags & (NFT_SET_ANONYMOUS | NFT_SET_TIMEOUT | NFT_SET_EVAL)) ==
			     (NFT_SET_ANONYMOUS | NFT_SET_TIMEOUT))
			return -EOPNOTSUPP;
		if ((flags & (NFT_SET_CONSTANT | NFT_SET_TIMEOUT)) ==
			     (NFT_SET_CONSTANT | NFT_SET_TIMEOUT))
			return -EOPNOTSUPP;
	}

	desc.dtype = 0;
	if (nla[NFTA_SET_DATA_TYPE] != NULL) {
		if (!(flags & NFT_SET_MAP))
			return -EINVAL;

		desc.dtype = ntohl(nla_get_be32(nla[NFTA_SET_DATA_TYPE]));
		if ((desc.dtype & NFT_DATA_RESERVED_MASK) == NFT_DATA_RESERVED_MASK &&
		    desc.dtype != NFT_DATA_VERDICT)
			return -EINVAL;

		if (desc.dtype != NFT_DATA_VERDICT) {
			if (nla[NFTA_SET_DATA_LEN] == NULL)
				return -EINVAL;
			desc.dlen = ntohl(nla_get_be32(nla[NFTA_SET_DATA_LEN]));
			if (desc.dlen == 0 || desc.dlen > NFT_DATA_VALUE_MAXLEN)
				return -EINVAL;
		} else
			desc.dlen = sizeof(struct nft_verdict);
	} else if (flags & NFT_SET_MAP)
		return -EINVAL;

	if (nla[NFTA_SET_OBJ_TYPE] != NULL) {
		if (!(flags & NFT_SET_OBJECT))
			return -EINVAL;

		desc.objtype = ntohl(nla_get_be32(nla[NFTA_SET_OBJ_TYPE]));
		if (desc.objtype == NFT_OBJECT_UNSPEC ||
		    desc.objtype > NFT_OBJECT_MAX)
			return -EOPNOTSUPP;
	} else if (flags & NFT_SET_OBJECT)
		return -EINVAL;
	else
		desc.objtype = NFT_OBJECT_UNSPEC;

	desc.timeout = 0;
	if (nla[NFTA_SET_TIMEOUT] != NULL) {
		if (!(flags & NFT_SET_TIMEOUT))
			return -EINVAL;

		if (flags & NFT_SET_ANONYMOUS)
			return -EOPNOTSUPP;

		err = nf_msecs_to_jiffies64(nla[NFTA_SET_TIMEOUT], &desc.timeout);
		if (err)
			return err;
	}
	desc.gc_int = 0;
	if (nla[NFTA_SET_GC_INTERVAL] != NULL) {
		if (!(flags & NFT_SET_TIMEOUT))
			return -EINVAL;

		if (flags & NFT_SET_ANONYMOUS)
			return -EOPNOTSUPP;

		desc.gc_int = ntohl(nla_get_be32(nla[NFTA_SET_GC_INTERVAL]));
	}

	desc.policy = NFT_SET_POL_PERFORMANCE;
	if (nla[NFTA_SET_POLICY] != NULL) {
		desc.policy = ntohl(nla_get_be32(nla[NFTA_SET_POLICY]));
		switch (desc.policy) {
		case NFT_SET_POL_PERFORMANCE:
		case NFT_SET_POL_MEMORY:
			break;
		default:
			return -EOPNOTSUPP;
		}
	}

	if (nla[NFTA_SET_DESC] != NULL) {
		err = nf_tables_set_desc_parse(&desc, nla[NFTA_SET_DESC]);
		if (err < 0)
			return err;

		if (desc.field_count > 1) {
			if (!(flags & NFT_SET_CONCAT))
				return -EINVAL;
		} else if (flags & NFT_SET_CONCAT) {
			return -EINVAL;
		}
	} else if (flags & NFT_SET_CONCAT) {
		return -EINVAL;
	}

	if (nla[NFTA_SET_EXPR] || nla[NFTA_SET_EXPRESSIONS])
		desc.expr = true;

	table = nft_table_lookup(net, nla[NFTA_SET_TABLE], family, genmask,
				 NETLINK_CB(skb).portid);
	if (IS_ERR(table)) {
		NL_SET_BAD_ATTR(extack, nla[NFTA_SET_TABLE]);
		return PTR_ERR(table);
	}

	nft_ctx_init(&ctx, net, skb, info->nlh, family, table, NULL, nla);

	set = nft_set_lookup(table, nla[NFTA_SET_NAME], genmask);
	if (IS_ERR(set)) {
		if (PTR_ERR(set) != -ENOENT) {
			NL_SET_BAD_ATTR(extack, nla[NFTA_SET_NAME]);
			return PTR_ERR(set);
		}
	} else {
		struct nft_expr *exprs[NFT_SET_EXPR_MAX] = {};

		if (info->nlh->nlmsg_flags & NLM_F_EXCL) {
			NL_SET_BAD_ATTR(extack, nla[NFTA_SET_NAME]);
			return -EEXIST;
		}
		if (info->nlh->nlmsg_flags & NLM_F_REPLACE)
			return -EOPNOTSUPP;

		if (nft_set_is_anonymous(set))
			return -EOPNOTSUPP;

		err = nft_set_expr_alloc(&ctx, set, nla, exprs, &num_exprs, flags);
		if (err < 0)
			return err;

		err = 0;
		if (!nft_set_is_same(set, &desc, exprs, num_exprs, flags)) {
			NL_SET_BAD_ATTR(extack, nla[NFTA_SET_NAME]);
			err = -EEXIST;
		}

		for (i = 0; i < num_exprs; i++)
			nft_expr_destroy(&ctx, exprs[i]);

		if (err < 0)
			return err;

		return __nft_trans_set_add(&ctx, NFT_MSG_NEWSET, set, &desc);
	}

	if (!(info->nlh->nlmsg_flags & NLM_F_CREATE))
		return -ENOENT;

	ops = nft_select_set_ops(&ctx, flags, &desc);
	if (IS_ERR(ops))
		return PTR_ERR(ops);

	udlen = 0;
	if (nla[NFTA_SET_USERDATA])
		udlen = nla_len(nla[NFTA_SET_USERDATA]);

	size = 0;
	if (ops->privsize != NULL)
		size = ops->privsize(nla, &desc);
	alloc_size = sizeof(*set) + size + udlen;
	if (alloc_size < size || alloc_size > INT_MAX)
		return -ENOMEM;

	if (!nft_use_inc(&table->use))
		return -EMFILE;

	set = kvzalloc(alloc_size, GFP_KERNEL_ACCOUNT);
	if (!set) {
		err = -ENOMEM;
		goto err_alloc;
	}

	name = nla_strdup(nla[NFTA_SET_NAME], GFP_KERNEL_ACCOUNT);
	if (!name) {
		err = -ENOMEM;
		goto err_set_name;
	}

	err = nf_tables_set_alloc_name(&ctx, set, name);
	kfree(name);
	if (err < 0)
		goto err_set_name;

	udata = NULL;
	if (udlen) {
		udata = set->data + size;
		nla_memcpy(udata, nla[NFTA_SET_USERDATA], udlen);
	}

	INIT_LIST_HEAD(&set->bindings);
	INIT_LIST_HEAD(&set->catchall_list);
	refcount_set(&set->refs, 1);
	set->table = table;
	write_pnet(&set->net, net);
	set->ops = ops;
	set->ktype = desc.ktype;
	set->klen = desc.klen;
	set->dtype = desc.dtype;
	set->objtype = desc.objtype;
	set->dlen = desc.dlen;
	set->flags = flags;
	set->size = desc.size;
	set->policy = desc.policy;
	set->udlen = udlen;
	set->udata = udata;
	set->timeout = desc.timeout;
	set->gc_int = desc.gc_int;

	set->field_count = desc.field_count;
	for (i = 0; i < desc.field_count; i++)
		set->field_len[i] = desc.field_len[i];

	err = ops->init(set, &desc, nla);
	if (err < 0)
		goto err_set_init;

	err = nft_set_expr_alloc(&ctx, set, nla, set->exprs, &num_exprs, flags);
	if (err < 0)
		goto err_set_destroy;

	set->num_exprs = num_exprs;
	set->handle = nf_tables_alloc_handle(table);
	INIT_LIST_HEAD(&set->pending_update);

	err = nft_trans_set_add(&ctx, NFT_MSG_NEWSET, set);
	if (err < 0)
		goto err_set_expr_alloc;

	list_add_tail_rcu(&set->list, &table->sets);

	return 0;

err_set_expr_alloc:
	for (i = 0; i < set->num_exprs; i++)
		nft_expr_destroy(&ctx, set->exprs[i]);
err_set_destroy:
	ops->destroy(&ctx, set);
err_set_init:
	kfree(set->name);
err_set_name:
	kvfree(set);
err_alloc:
	nft_use_dec_restore(&table->use);

	return err;
}

static void nft_set_catchall_destroy(const struct nft_ctx *ctx,
				     struct nft_set *set)
{
	struct nft_set_elem_catchall *next, *catchall;

	list_for_each_entry_safe(catchall, next, &set->catchall_list, list) {
		list_del_rcu(&catchall->list);
		nf_tables_set_elem_destroy(ctx, set, catchall->elem);
		kfree_rcu(catchall, rcu);
	}
}

static void nft_set_put(struct nft_set *set)
{
	if (refcount_dec_and_test(&set->refs)) {
		kfree(set->name);
		kvfree(set);
	}
}

static void nft_set_destroy(const struct nft_ctx *ctx, struct nft_set *set)
{
	int i;

	if (WARN_ON(set->use > 0))
		return;

	for (i = 0; i < set->num_exprs; i++)
		nft_expr_destroy(ctx, set->exprs[i]);

	set->ops->destroy(ctx, set);
	nft_set_catchall_destroy(ctx, set);
	nft_set_put(set);
}

static int nf_tables_delset(struct sk_buff *skb, const struct nfnl_info *info,
			    const struct nlattr * const nla[])
{
	struct netlink_ext_ack *extack = info->extack;
	u8 genmask = nft_genmask_next(info->net);
	u8 family = info->nfmsg->nfgen_family;
	struct net *net = info->net;
	const struct nlattr *attr;
	struct nft_table *table;
	struct nft_set *set;
	struct nft_ctx ctx;

	if (info->nfmsg->nfgen_family == NFPROTO_UNSPEC)
		return -EAFNOSUPPORT;

	table = nft_table_lookup(net, nla[NFTA_SET_TABLE], family,
				 genmask, NETLINK_CB(skb).portid);
	if (IS_ERR(table)) {
		NL_SET_BAD_ATTR(extack, nla[NFTA_SET_TABLE]);
		return PTR_ERR(table);
	}

	if (nla[NFTA_SET_HANDLE]) {
		attr = nla[NFTA_SET_HANDLE];
		set = nft_set_lookup_byhandle(table, attr, genmask);
	} else {
		attr = nla[NFTA_SET_NAME];
		set = nft_set_lookup(table, attr, genmask);
	}

	if (IS_ERR(set)) {
		if (PTR_ERR(set) == -ENOENT &&
		    NFNL_MSG_TYPE(info->nlh->nlmsg_type) == NFT_MSG_DESTROYSET)
			return 0;

		NL_SET_BAD_ATTR(extack, attr);
		return PTR_ERR(set);
	}
	if (set->use ||
	    (info->nlh->nlmsg_flags & NLM_F_NONREC &&
	     atomic_read(&set->nelems) > 0)) {
		NL_SET_BAD_ATTR(extack, attr);
		return -EBUSY;
	}

	nft_ctx_init(&ctx, net, skb, info->nlh, family, table, NULL, nla);

	return nft_delset(&ctx, set);
}

static int nft_validate_register_store(const struct nft_ctx *ctx,
				       enum nft_registers reg,
				       const struct nft_data *data,
				       enum nft_data_types type,
				       unsigned int len);

static int nft_setelem_data_validate(const struct nft_ctx *ctx,
				     struct nft_set *set,
				     struct nft_elem_priv *elem_priv)
{
	const struct nft_set_ext *ext = nft_set_elem_ext(set, elem_priv);
	enum nft_registers dreg;

	dreg = nft_type_to_reg(set->dtype);
	return nft_validate_register_store(ctx, dreg, nft_set_ext_data(ext),
					   set->dtype == NFT_DATA_VERDICT ?
					   NFT_DATA_VERDICT : NFT_DATA_VALUE,
					   set->dlen);
}

static int nf_tables_bind_check_setelem(const struct nft_ctx *ctx,
					struct nft_set *set,
					const struct nft_set_iter *iter,
					struct nft_elem_priv *elem_priv)
{
	const struct nft_set_ext *ext = nft_set_elem_ext(set, elem_priv);

	if (!nft_set_elem_active(ext, iter->genmask))
		return 0;

	return nft_setelem_data_validate(ctx, set, elem_priv);
}

static int nft_set_catchall_bind_check(const struct nft_ctx *ctx,
				       struct nft_set *set)
{
	u8 genmask = nft_genmask_next(ctx->net);
	struct nft_set_elem_catchall *catchall;
	struct nft_set_ext *ext;
	int ret = 0;

	list_for_each_entry_rcu(catchall, &set->catchall_list, list) {
		ext = nft_set_elem_ext(set, catchall->elem);
		if (!nft_set_elem_active(ext, genmask))
			continue;

		ret = nft_setelem_data_validate(ctx, set, catchall->elem);
		if (ret < 0)
			break;
	}

	return ret;
}

int nf_tables_bind_set(const struct nft_ctx *ctx, struct nft_set *set,
		       struct nft_set_binding *binding)
{
	struct nft_set_binding *i;
	struct nft_set_iter iter;

	if (!list_empty(&set->bindings) && nft_set_is_anonymous(set))
		return -EBUSY;

	if (binding->flags & NFT_SET_MAP) {
		/* If the set is already bound to the same chain all
		 * jumps are already validated for that chain.
		 */
		list_for_each_entry(i, &set->bindings, list) {
			if (i->flags & NFT_SET_MAP &&
			    i->chain == binding->chain)
				goto bind;
		}

		iter.genmask	= nft_genmask_next(ctx->net);
		iter.type	= NFT_ITER_UPDATE;
		iter.skip 	= 0;
		iter.count	= 0;
		iter.err	= 0;
		iter.fn		= nf_tables_bind_check_setelem;

		set->ops->walk(ctx, set, &iter);
		if (!iter.err)
			iter.err = nft_set_catchall_bind_check(ctx, set);

		if (iter.err < 0)
			return iter.err;
	}
bind:
	if (!nft_use_inc(&set->use))
		return -EMFILE;

	binding->chain = ctx->chain;
	list_add_tail_rcu(&binding->list, &set->bindings);
	nft_set_trans_bind(ctx, set);

	return 0;
}
EXPORT_SYMBOL_GPL(nf_tables_bind_set);

static void nf_tables_unbind_set(const struct nft_ctx *ctx, struct nft_set *set,
				 struct nft_set_binding *binding, bool event)
{
	list_del_rcu(&binding->list);

	if (list_empty(&set->bindings) && nft_set_is_anonymous(set)) {
		list_del_rcu(&set->list);
		set->dead = 1;
		if (event)
			nf_tables_set_notify(ctx, set, NFT_MSG_DELSET,
					     GFP_KERNEL);
	}
}

static void nft_setelem_data_activate(const struct net *net,
				      const struct nft_set *set,
				      struct nft_elem_priv *elem_priv);

static int nft_mapelem_activate(const struct nft_ctx *ctx,
				struct nft_set *set,
				const struct nft_set_iter *iter,
				struct nft_elem_priv *elem_priv)
{
	struct nft_set_ext *ext = nft_set_elem_ext(set, elem_priv);

	/* called from abort path, reverse check to undo changes. */
	if (nft_set_elem_active(ext, iter->genmask))
		return 0;

	nft_clear(ctx->net, ext);
	nft_setelem_data_activate(ctx->net, set, elem_priv);

	return 0;
}

static void nft_map_catchall_activate(const struct nft_ctx *ctx,
				      struct nft_set *set)
{
	u8 genmask = nft_genmask_next(ctx->net);
	struct nft_set_elem_catchall *catchall;
	struct nft_set_ext *ext;

	list_for_each_entry(catchall, &set->catchall_list, list) {
		ext = nft_set_elem_ext(set, catchall->elem);
		if (!nft_set_elem_active(ext, genmask))
			continue;

		nft_clear(ctx->net, ext);
		nft_setelem_data_activate(ctx->net, set, catchall->elem);
		break;
	}
}

static void nft_map_activate(const struct nft_ctx *ctx, struct nft_set *set)
{
	struct nft_set_iter iter = {
		.genmask	= nft_genmask_next(ctx->net),
		.type		= NFT_ITER_UPDATE,
		.fn		= nft_mapelem_activate,
	};

	set->ops->walk(ctx, set, &iter);
	WARN_ON_ONCE(iter.err);

	nft_map_catchall_activate(ctx, set);
}

void nf_tables_activate_set(const struct nft_ctx *ctx, struct nft_set *set)
{
	if (nft_set_is_anonymous(set)) {
		if (set->flags & (NFT_SET_MAP | NFT_SET_OBJECT))
			nft_map_activate(ctx, set);

		nft_clear(ctx->net, set);
	}

	nft_use_inc_restore(&set->use);
}
EXPORT_SYMBOL_GPL(nf_tables_activate_set);

void nf_tables_deactivate_set(const struct nft_ctx *ctx, struct nft_set *set,
			      struct nft_set_binding *binding,
			      enum nft_trans_phase phase)
{
	switch (phase) {
	case NFT_TRANS_PREPARE_ERROR:
		nft_set_trans_unbind(ctx, set);
		if (nft_set_is_anonymous(set))
			nft_deactivate_next(ctx->net, set);
		else
			list_del_rcu(&binding->list);

		nft_use_dec(&set->use);
		break;
	case NFT_TRANS_PREPARE:
		if (nft_set_is_anonymous(set)) {
			if (set->flags & (NFT_SET_MAP | NFT_SET_OBJECT))
				nft_map_deactivate(ctx, set);

			nft_deactivate_next(ctx->net, set);
		}
		nft_use_dec(&set->use);
		return;
	case NFT_TRANS_ABORT:
	case NFT_TRANS_RELEASE:
		if (nft_set_is_anonymous(set) &&
		    set->flags & (NFT_SET_MAP | NFT_SET_OBJECT))
			nft_map_deactivate(ctx, set);

		nft_use_dec(&set->use);
		fallthrough;
	default:
		nf_tables_unbind_set(ctx, set, binding,
				     phase == NFT_TRANS_COMMIT);
	}
}
EXPORT_SYMBOL_GPL(nf_tables_deactivate_set);

void nf_tables_destroy_set(const struct nft_ctx *ctx, struct nft_set *set)
{
	if (list_empty(&set->bindings) && nft_set_is_anonymous(set))
		nft_set_destroy(ctx, set);
}
EXPORT_SYMBOL_GPL(nf_tables_destroy_set);

const struct nft_set_ext_type nft_set_ext_types[] = {
	[NFT_SET_EXT_KEY]		= {
		.align	= __alignof__(u32),
	},
	[NFT_SET_EXT_DATA]		= {
		.align	= __alignof__(u32),
	},
	[NFT_SET_EXT_EXPRESSIONS]	= {
		.align	= __alignof__(struct nft_set_elem_expr),
	},
	[NFT_SET_EXT_OBJREF]		= {
		.len	= sizeof(struct nft_object *),
		.align	= __alignof__(struct nft_object *),
	},
	[NFT_SET_EXT_FLAGS]		= {
		.len	= sizeof(u8),
		.align	= __alignof__(u8),
	},
	[NFT_SET_EXT_TIMEOUT]		= {
		.len	= sizeof(struct nft_timeout),
		.align	= __alignof__(struct nft_timeout),
	},
	[NFT_SET_EXT_USERDATA]		= {
		.len	= sizeof(struct nft_userdata),
		.align	= __alignof__(struct nft_userdata),
	},
	[NFT_SET_EXT_KEY_END]		= {
		.align	= __alignof__(u32),
	},
};

/*
 * Set elements
 */

static const struct nla_policy nft_set_elem_policy[NFTA_SET_ELEM_MAX + 1] = {
	[NFTA_SET_ELEM_KEY]		= { .type = NLA_NESTED },
	[NFTA_SET_ELEM_DATA]		= { .type = NLA_NESTED },
	[NFTA_SET_ELEM_FLAGS]		= { .type = NLA_U32 },
	[NFTA_SET_ELEM_TIMEOUT]		= { .type = NLA_U64 },
	[NFTA_SET_ELEM_EXPIRATION]	= { .type = NLA_U64 },
	[NFTA_SET_ELEM_USERDATA]	= { .type = NLA_BINARY,
					    .len = NFT_USERDATA_MAXLEN },
	[NFTA_SET_ELEM_EXPR]		= { .type = NLA_NESTED },
	[NFTA_SET_ELEM_OBJREF]		= { .type = NLA_STRING,
					    .len = NFT_OBJ_MAXNAMELEN - 1 },
	[NFTA_SET_ELEM_KEY_END]		= { .type = NLA_NESTED },
	[NFTA_SET_ELEM_EXPRESSIONS]	= NLA_POLICY_NESTED_ARRAY(nft_expr_policy),
};

static const struct nla_policy nft_set_elem_list_policy[NFTA_SET_ELEM_LIST_MAX + 1] = {
	[NFTA_SET_ELEM_LIST_TABLE]	= { .type = NLA_STRING,
					    .len = NFT_TABLE_MAXNAMELEN - 1 },
	[NFTA_SET_ELEM_LIST_SET]	= { .type = NLA_STRING,
					    .len = NFT_SET_MAXNAMELEN - 1 },
	[NFTA_SET_ELEM_LIST_ELEMENTS]	= NLA_POLICY_NESTED_ARRAY(nft_set_elem_policy),
	[NFTA_SET_ELEM_LIST_SET_ID]	= { .type = NLA_U32 },
};

static int nft_set_elem_expr_dump(struct sk_buff *skb,
				  const struct nft_set *set,
				  const struct nft_set_ext *ext,
				  bool reset)
{
	struct nft_set_elem_expr *elem_expr;
	u32 size, num_exprs = 0;
	struct nft_expr *expr;
	struct nlattr *nest;

	elem_expr = nft_set_ext_expr(ext);
	nft_setelem_expr_foreach(expr, elem_expr, size)
		num_exprs++;

	if (num_exprs == 1) {
		expr = nft_setelem_expr_at(elem_expr, 0);
		if (nft_expr_dump(skb, NFTA_SET_ELEM_EXPR, expr, reset) < 0)
			return -1;

		return 0;
	} else if (num_exprs > 1) {
		nest = nla_nest_start_noflag(skb, NFTA_SET_ELEM_EXPRESSIONS);
		if (nest == NULL)
			goto nla_put_failure;

		nft_setelem_expr_foreach(expr, elem_expr, size) {
			expr = nft_setelem_expr_at(elem_expr, size);
			if (nft_expr_dump(skb, NFTA_LIST_ELEM, expr, reset) < 0)
				goto nla_put_failure;
		}
		nla_nest_end(skb, nest);
	}
	return 0;

nla_put_failure:
	return -1;
}

static int nf_tables_fill_setelem(struct sk_buff *skb,
				  const struct nft_set *set,
				  const struct nft_elem_priv *elem_priv,
				  bool reset)
{
	const struct nft_set_ext *ext = nft_set_elem_ext(set, elem_priv);
	unsigned char *b = skb_tail_pointer(skb);
	struct nlattr *nest;

	nest = nla_nest_start_noflag(skb, NFTA_LIST_ELEM);
	if (nest == NULL)
		goto nla_put_failure;

	if (nft_set_ext_exists(ext, NFT_SET_EXT_KEY) &&
	    nft_data_dump(skb, NFTA_SET_ELEM_KEY, nft_set_ext_key(ext),
			  NFT_DATA_VALUE, set->klen) < 0)
		goto nla_put_failure;

	if (nft_set_ext_exists(ext, NFT_SET_EXT_KEY_END) &&
	    nft_data_dump(skb, NFTA_SET_ELEM_KEY_END, nft_set_ext_key_end(ext),
			  NFT_DATA_VALUE, set->klen) < 0)
		goto nla_put_failure;

	if (nft_set_ext_exists(ext, NFT_SET_EXT_DATA) &&
	    nft_data_dump(skb, NFTA_SET_ELEM_DATA, nft_set_ext_data(ext),
			  nft_set_datatype(set), set->dlen) < 0)
		goto nla_put_failure;

	if (nft_set_ext_exists(ext, NFT_SET_EXT_EXPRESSIONS) &&
	    nft_set_elem_expr_dump(skb, set, ext, reset))
		goto nla_put_failure;

	if (nft_set_ext_exists(ext, NFT_SET_EXT_OBJREF) &&
	    nla_put_string(skb, NFTA_SET_ELEM_OBJREF,
			   (*nft_set_ext_obj(ext))->key.name) < 0)
		goto nla_put_failure;

	if (nft_set_ext_exists(ext, NFT_SET_EXT_FLAGS) &&
	    nla_put_be32(skb, NFTA_SET_ELEM_FLAGS,
		         htonl(*nft_set_ext_flags(ext))))
		goto nla_put_failure;

	if (nft_set_ext_exists(ext, NFT_SET_EXT_TIMEOUT)) {
		u64 timeout = READ_ONCE(nft_set_ext_timeout(ext)->timeout);
		u64 set_timeout = READ_ONCE(set->timeout);
		__be64 msecs = 0;

		if (set_timeout != timeout) {
			msecs = nf_jiffies64_to_msecs(timeout);
			if (nla_put_be64(skb, NFTA_SET_ELEM_TIMEOUT, msecs,
					 NFTA_SET_ELEM_PAD))
				goto nla_put_failure;
		}

		if (timeout > 0) {
			u64 expires, now = get_jiffies_64();

			expires = READ_ONCE(nft_set_ext_timeout(ext)->expiration);
			if (time_before64(now, expires))
				expires -= now;
			else
				expires = 0;

			if (nla_put_be64(skb, NFTA_SET_ELEM_EXPIRATION,
					 nf_jiffies64_to_msecs(expires),
					 NFTA_SET_ELEM_PAD))
				goto nla_put_failure;
		}
	}

	if (nft_set_ext_exists(ext, NFT_SET_EXT_USERDATA)) {
		struct nft_userdata *udata;

		udata = nft_set_ext_userdata(ext);
		if (nla_put(skb, NFTA_SET_ELEM_USERDATA,
			    udata->len + 1, udata->data))
			goto nla_put_failure;
	}

	nla_nest_end(skb, nest);
	return 0;

nla_put_failure:
	nlmsg_trim(skb, b);
	return -EMSGSIZE;
}

struct nft_set_dump_args {
	const struct netlink_callback	*cb;
	struct nft_set_iter		iter;
	struct sk_buff			*skb;
	bool				reset;
};

static int nf_tables_dump_setelem(const struct nft_ctx *ctx,
				  struct nft_set *set,
				  const struct nft_set_iter *iter,
				  struct nft_elem_priv *elem_priv)
{
	const struct nft_set_ext *ext = nft_set_elem_ext(set, elem_priv);
	struct nft_set_dump_args *args;

	if (!nft_set_elem_active(ext, iter->genmask))
		return 0;

	if (nft_set_elem_expired(ext) || nft_set_elem_is_dead(ext))
		return 0;

	args = container_of(iter, struct nft_set_dump_args, iter);
	return nf_tables_fill_setelem(args->skb, set, elem_priv, args->reset);
}

static void audit_log_nft_set_reset(const struct nft_table *table,
				    unsigned int base_seq,
				    unsigned int nentries)
{
	char *buf = kasprintf(GFP_ATOMIC, "%s:%u", table->name, base_seq);

	audit_log_nfcfg(buf, table->family, nentries,
			AUDIT_NFT_OP_SETELEM_RESET, GFP_ATOMIC);
	kfree(buf);
}

struct nft_set_dump_ctx {
	const struct nft_set	*set;
	struct nft_ctx		ctx;
	bool			reset;
};

static int nft_set_catchall_dump(struct net *net, struct sk_buff *skb,
				 const struct nft_set *set, bool reset,
				 unsigned int base_seq)
{
	struct nft_set_elem_catchall *catchall;
	u8 genmask = nft_genmask_cur(net);
	struct nft_set_ext *ext;
	int ret = 0;

	list_for_each_entry_rcu(catchall, &set->catchall_list, list) {
		ext = nft_set_elem_ext(set, catchall->elem);
		if (!nft_set_elem_active(ext, genmask) ||
		    nft_set_elem_expired(ext))
			continue;

		ret = nf_tables_fill_setelem(skb, set, catchall->elem, reset);
		if (reset && !ret)
			audit_log_nft_set_reset(set->table, base_seq, 1);
		break;
	}

	return ret;
}

static int nf_tables_dump_set(struct sk_buff *skb, struct netlink_callback *cb)
{
	struct nft_set_dump_ctx *dump_ctx = cb->data;
	struct net *net = sock_net(skb->sk);
	struct nftables_pernet *nft_net;
	struct nft_table *table;
	struct nft_set *set;
	struct nft_set_dump_args args;
	bool set_found = false;
	struct nlmsghdr *nlh;
	struct nlattr *nest;
	u32 portid, seq;
	int event;

	rcu_read_lock();
	nft_net = nft_pernet(net);
	cb->seq = READ_ONCE(nft_net->base_seq);

	list_for_each_entry_rcu(table, &nft_net->tables, list) {
		if (dump_ctx->ctx.family != NFPROTO_UNSPEC &&
		    dump_ctx->ctx.family != table->family)
			continue;

		if (table != dump_ctx->ctx.table)
			continue;

		list_for_each_entry_rcu(set, &table->sets, list) {
			if (set == dump_ctx->set) {
				set_found = true;
				break;
			}
		}
		break;
	}

	if (!set_found) {
		rcu_read_unlock();
		return -ENOENT;
	}

	event  = nfnl_msg_type(NFNL_SUBSYS_NFTABLES, NFT_MSG_NEWSETELEM);
	portid = NETLINK_CB(cb->skb).portid;
	seq    = cb->nlh->nlmsg_seq;

	nlh = nfnl_msg_put(skb, portid, seq, event, NLM_F_MULTI,
			   table->family, NFNETLINK_V0, nft_base_seq(net));
	if (!nlh)
		goto nla_put_failure;

	if (nla_put_string(skb, NFTA_SET_ELEM_LIST_TABLE, table->name))
		goto nla_put_failure;
	if (nla_put_string(skb, NFTA_SET_ELEM_LIST_SET, set->name))
		goto nla_put_failure;

	nest = nla_nest_start_noflag(skb, NFTA_SET_ELEM_LIST_ELEMENTS);
	if (nest == NULL)
		goto nla_put_failure;

	args.cb			= cb;
	args.skb		= skb;
	args.reset		= dump_ctx->reset;
	args.iter.genmask	= nft_genmask_cur(net);
	args.iter.type		= NFT_ITER_READ;
	args.iter.skip		= cb->args[0];
	args.iter.count		= 0;
	args.iter.err		= 0;
	args.iter.fn		= nf_tables_dump_setelem;
	set->ops->walk(&dump_ctx->ctx, set, &args.iter);

	if (!args.iter.err && args.iter.count == cb->args[0])
		args.iter.err = nft_set_catchall_dump(net, skb, set,
						      dump_ctx->reset, cb->seq);
	nla_nest_end(skb, nest);
	nlmsg_end(skb, nlh);

	rcu_read_unlock();

	if (args.iter.err && args.iter.err != -EMSGSIZE)
		return args.iter.err;
	if (args.iter.count == cb->args[0])
		return 0;

	cb->args[0] = args.iter.count;
	return skb->len;

nla_put_failure:
	rcu_read_unlock();
	return -ENOSPC;
}

static int nf_tables_dumpreset_set(struct sk_buff *skb,
				   struct netlink_callback *cb)
{
	struct nftables_pernet *nft_net = nft_pernet(sock_net(skb->sk));
	struct nft_set_dump_ctx *dump_ctx = cb->data;
	int ret, skip = cb->args[0];

	mutex_lock(&nft_net->commit_mutex);

	ret = nf_tables_dump_set(skb, cb);

	if (cb->args[0] > skip)
		audit_log_nft_set_reset(dump_ctx->ctx.table, cb->seq,
					cb->args[0] - skip);

	mutex_unlock(&nft_net->commit_mutex);

	return ret;
}

static int nf_tables_dump_set_start(struct netlink_callback *cb)
{
	struct nft_set_dump_ctx *dump_ctx = cb->data;

	cb->data = kmemdup(dump_ctx, sizeof(*dump_ctx), GFP_ATOMIC);

	return cb->data ? 0 : -ENOMEM;
}

static int nf_tables_dump_set_done(struct netlink_callback *cb)
{
	kfree(cb->data);
	return 0;
}

static int nf_tables_fill_setelem_info(struct sk_buff *skb,
				       const struct nft_ctx *ctx, u32 seq,
				       u32 portid, int event, u16 flags,
				       const struct nft_set *set,
				       const struct nft_elem_priv *elem_priv,
				       bool reset)
{
	struct nlmsghdr *nlh;
	struct nlattr *nest;
	int err;

	event = nfnl_msg_type(NFNL_SUBSYS_NFTABLES, event);
	nlh = nfnl_msg_put(skb, portid, seq, event, flags, ctx->family,
			   NFNETLINK_V0, nft_base_seq(ctx->net));
	if (!nlh)
		goto nla_put_failure;

	if (nla_put_string(skb, NFTA_SET_TABLE, ctx->table->name))
		goto nla_put_failure;
	if (nla_put_string(skb, NFTA_SET_NAME, set->name))
		goto nla_put_failure;

	nest = nla_nest_start_noflag(skb, NFTA_SET_ELEM_LIST_ELEMENTS);
	if (nest == NULL)
		goto nla_put_failure;

	err = nf_tables_fill_setelem(skb, set, elem_priv, reset);
	if (err < 0)
		goto nla_put_failure;

	nla_nest_end(skb, nest);

	nlmsg_end(skb, nlh);
	return 0;

nla_put_failure:
	nlmsg_trim(skb, nlh);
	return -1;
}

static int nft_setelem_parse_flags(const struct nft_set *set,
				   const struct nlattr *attr, u32 *flags)
{
	if (attr == NULL)
		return 0;

	*flags = ntohl(nla_get_be32(attr));
	if (*flags & ~(NFT_SET_ELEM_INTERVAL_END | NFT_SET_ELEM_CATCHALL))
		return -EOPNOTSUPP;
	if (!(set->flags & NFT_SET_INTERVAL) &&
	    *flags & NFT_SET_ELEM_INTERVAL_END)
		return -EINVAL;
	if ((*flags & (NFT_SET_ELEM_INTERVAL_END | NFT_SET_ELEM_CATCHALL)) ==
	    (NFT_SET_ELEM_INTERVAL_END | NFT_SET_ELEM_CATCHALL))
		return -EINVAL;

	return 0;
}

static int nft_setelem_parse_key(struct nft_ctx *ctx, const struct nft_set *set,
				 struct nft_data *key, struct nlattr *attr)
{
	struct nft_data_desc desc = {
		.type	= NFT_DATA_VALUE,
		.size	= NFT_DATA_VALUE_MAXLEN,
		.len	= set->klen,
	};

	return nft_data_init(ctx, key, &desc, attr);
}

static int nft_setelem_parse_data(struct nft_ctx *ctx, struct nft_set *set,
				  struct nft_data_desc *desc,
				  struct nft_data *data,
				  struct nlattr *attr)
{
	u32 dtype;

	if (set->dtype == NFT_DATA_VERDICT)
		dtype = NFT_DATA_VERDICT;
	else
		dtype = NFT_DATA_VALUE;

	desc->type = dtype;
	desc->size = NFT_DATA_VALUE_MAXLEN;
	desc->len = set->dlen;
	desc->flags = NFT_DATA_DESC_SETELEM;

	return nft_data_init(ctx, data, desc, attr);
}

static void *nft_setelem_catchall_get(const struct net *net,
				      const struct nft_set *set)
{
	struct nft_set_elem_catchall *catchall;
	u8 genmask = nft_genmask_cur(net);
	struct nft_set_ext *ext;
	void *priv = NULL;

	list_for_each_entry_rcu(catchall, &set->catchall_list, list) {
		ext = nft_set_elem_ext(set, catchall->elem);
		if (!nft_set_elem_active(ext, genmask) ||
		    nft_set_elem_expired(ext))
			continue;

		priv = catchall->elem;
		break;
	}

	return priv;
}

static int nft_setelem_get(struct nft_ctx *ctx, const struct nft_set *set,
			   struct nft_set_elem *elem, u32 flags)
{
	void *priv;

	if (!(flags & NFT_SET_ELEM_CATCHALL)) {
		priv = set->ops->get(ctx->net, set, elem, flags);
		if (IS_ERR(priv))
			return PTR_ERR(priv);
	} else {
		priv = nft_setelem_catchall_get(ctx->net, set);
		if (!priv)
			return -ENOENT;
	}
	elem->priv = priv;

	return 0;
}

static int nft_get_set_elem(struct nft_ctx *ctx, const struct nft_set *set,
			    const struct nlattr *attr, bool reset)
{
	struct nlattr *nla[NFTA_SET_ELEM_MAX + 1];
	struct nft_set_elem elem;
	struct sk_buff *skb;
	uint32_t flags = 0;
	int err;

	err = nla_parse_nested_deprecated(nla, NFTA_SET_ELEM_MAX, attr,
					  nft_set_elem_policy, NULL);
	if (err < 0)
		return err;

	err = nft_setelem_parse_flags(set, nla[NFTA_SET_ELEM_FLAGS], &flags);
	if (err < 0)
		return err;

	if (!nla[NFTA_SET_ELEM_KEY] && !(flags & NFT_SET_ELEM_CATCHALL))
		return -EINVAL;

	if (nla[NFTA_SET_ELEM_KEY]) {
		err = nft_setelem_parse_key(ctx, set, &elem.key.val,
					    nla[NFTA_SET_ELEM_KEY]);
		if (err < 0)
			return err;
	}

	if (nla[NFTA_SET_ELEM_KEY_END]) {
		err = nft_setelem_parse_key(ctx, set, &elem.key_end.val,
					    nla[NFTA_SET_ELEM_KEY_END]);
		if (err < 0)
			return err;
	}

	err = nft_setelem_get(ctx, set, &elem, flags);
	if (err < 0)
		return err;

	err = -ENOMEM;
	skb = nlmsg_new(NLMSG_GOODSIZE, GFP_ATOMIC);
	if (skb == NULL)
		return err;

	err = nf_tables_fill_setelem_info(skb, ctx, ctx->seq, ctx->portid,
					  NFT_MSG_NEWSETELEM, 0, set, elem.priv,
					  reset);
	if (err < 0)
		goto err_fill_setelem;

	return nfnetlink_unicast(skb, ctx->net, ctx->portid);

err_fill_setelem:
	kfree_skb(skb);
	return err;
}

static int nft_set_dump_ctx_init(struct nft_set_dump_ctx *dump_ctx,
				 const struct sk_buff *skb,
				 const struct nfnl_info *info,
				 const struct nlattr * const nla[],
				 bool reset)
{
	struct netlink_ext_ack *extack = info->extack;
	u8 genmask = nft_genmask_cur(info->net);
	u8 family = info->nfmsg->nfgen_family;
	struct net *net = info->net;
	struct nft_table *table;
	struct nft_set *set;

	table = nft_table_lookup(net, nla[NFTA_SET_ELEM_LIST_TABLE], family,
				 genmask, 0);
	if (IS_ERR(table)) {
		NL_SET_BAD_ATTR(extack, nla[NFTA_SET_ELEM_LIST_TABLE]);
		return PTR_ERR(table);
	}

	set = nft_set_lookup(table, nla[NFTA_SET_ELEM_LIST_SET], genmask);
	if (IS_ERR(set)) {
		NL_SET_BAD_ATTR(extack, nla[NFTA_SET_ELEM_LIST_SET]);
		return PTR_ERR(set);
	}

	nft_ctx_init(&dump_ctx->ctx, net, skb,
		     info->nlh, family, table, NULL, nla);
	dump_ctx->set = set;
	dump_ctx->reset = reset;
	return 0;
}

/* called with rcu_read_lock held */
static int nf_tables_getsetelem(struct sk_buff *skb,
				const struct nfnl_info *info,
				const struct nlattr * const nla[])
{
	struct netlink_ext_ack *extack = info->extack;
	struct nft_set_dump_ctx dump_ctx;
	struct nlattr *attr;
	int rem, err = 0;

	if (info->nlh->nlmsg_flags & NLM_F_DUMP) {
		struct netlink_dump_control c = {
			.start = nf_tables_dump_set_start,
			.dump = nf_tables_dump_set,
			.done = nf_tables_dump_set_done,
			.module = THIS_MODULE,
		};

		err = nft_set_dump_ctx_init(&dump_ctx, skb, info, nla, false);
		if (err)
			return err;

		c.data = &dump_ctx;
		return nft_netlink_dump_start_rcu(info->sk, skb, info->nlh, &c);
	}

	if (!nla[NFTA_SET_ELEM_LIST_ELEMENTS])
		return -EINVAL;

	err = nft_set_dump_ctx_init(&dump_ctx, skb, info, nla, false);
	if (err)
		return err;

	nla_for_each_nested(attr, nla[NFTA_SET_ELEM_LIST_ELEMENTS], rem) {
		err = nft_get_set_elem(&dump_ctx.ctx, dump_ctx.set, attr, false);
		if (err < 0) {
			NL_SET_BAD_ATTR(extack, attr);
			break;
		}
	}

	return err;
}

static int nf_tables_getsetelem_reset(struct sk_buff *skb,
				      const struct nfnl_info *info,
				      const struct nlattr * const nla[])
{
	struct nftables_pernet *nft_net = nft_pernet(info->net);
	struct netlink_ext_ack *extack = info->extack;
	struct nft_set_dump_ctx dump_ctx;
	int rem, err = 0, nelems = 0;
	struct nlattr *attr;

	if (info->nlh->nlmsg_flags & NLM_F_DUMP) {
		struct netlink_dump_control c = {
			.start = nf_tables_dump_set_start,
			.dump = nf_tables_dumpreset_set,
			.done = nf_tables_dump_set_done,
			.module = THIS_MODULE,
		};

		err = nft_set_dump_ctx_init(&dump_ctx, skb, info, nla, true);
		if (err)
			return err;

		c.data = &dump_ctx;
		return nft_netlink_dump_start_rcu(info->sk, skb, info->nlh, &c);
	}

	if (!nla[NFTA_SET_ELEM_LIST_ELEMENTS])
		return -EINVAL;

	if (!try_module_get(THIS_MODULE))
		return -EINVAL;
	rcu_read_unlock();
	mutex_lock(&nft_net->commit_mutex);
	rcu_read_lock();

	err = nft_set_dump_ctx_init(&dump_ctx, skb, info, nla, true);
	if (err)
		goto out_unlock;

	nla_for_each_nested(attr, nla[NFTA_SET_ELEM_LIST_ELEMENTS], rem) {
		err = nft_get_set_elem(&dump_ctx.ctx, dump_ctx.set, attr, true);
		if (err < 0) {
			NL_SET_BAD_ATTR(extack, attr);
			break;
		}
		nelems++;
	}
	audit_log_nft_set_reset(dump_ctx.ctx.table, nft_net->base_seq, nelems);

out_unlock:
	rcu_read_unlock();
	mutex_unlock(&nft_net->commit_mutex);
	rcu_read_lock();
	module_put(THIS_MODULE);

	return err;
}

static void nf_tables_setelem_notify(const struct nft_ctx *ctx,
				     const struct nft_set *set,
				     const struct nft_elem_priv *elem_priv,
				     int event)
{
	struct nftables_pernet *nft_net;
	struct net *net = ctx->net;
	u32 portid = ctx->portid;
	struct sk_buff *skb;
	u16 flags = 0;
	int err;

	if (!ctx->report && !nfnetlink_has_listeners(net, NFNLGRP_NFTABLES))
		return;

	skb = nlmsg_new(NLMSG_GOODSIZE, GFP_KERNEL);
	if (skb == NULL)
		goto err;

	if (ctx->flags & (NLM_F_CREATE | NLM_F_EXCL))
		flags |= ctx->flags & (NLM_F_CREATE | NLM_F_EXCL);

	err = nf_tables_fill_setelem_info(skb, ctx, 0, portid, event, flags,
					  set, elem_priv, false);
	if (err < 0) {
		kfree_skb(skb);
		goto err;
	}

	nft_net = nft_pernet(net);
	nft_notify_enqueue(skb, ctx->report, &nft_net->notify_list);
	return;
err:
	nfnetlink_set_err(net, portid, NFNLGRP_NFTABLES, -ENOBUFS);
}

static struct nft_trans *nft_trans_elem_alloc(struct nft_ctx *ctx,
					      int msg_type,
					      struct nft_set *set)
{
	struct nft_trans *trans;

	trans = nft_trans_alloc(ctx, msg_type, sizeof(struct nft_trans_elem));
	if (trans == NULL)
		return NULL;

	nft_trans_elem_set(trans) = set;
	return trans;
}

struct nft_expr *nft_set_elem_expr_alloc(const struct nft_ctx *ctx,
					 const struct nft_set *set,
					 const struct nlattr *attr)
{
	struct nft_expr *expr;
	int err;

	expr = nft_expr_init(ctx, attr);
	if (IS_ERR(expr))
		return expr;

	err = -EOPNOTSUPP;
	if (expr->ops->type->flags & NFT_EXPR_GC) {
		if (set->flags & NFT_SET_TIMEOUT)
			goto err_set_elem_expr;
		if (!set->ops->gc_init)
			goto err_set_elem_expr;
		set->ops->gc_init(set);
	}

	return expr;

err_set_elem_expr:
	nft_expr_destroy(ctx, expr);
	return ERR_PTR(err);
}

static int nft_set_ext_check(const struct nft_set_ext_tmpl *tmpl, u8 id, u32 len)
{
	len += nft_set_ext_types[id].len;
	if (len > tmpl->ext_len[id] ||
	    len > U8_MAX)
		return -1;

	return 0;
}

static int nft_set_ext_memcpy(const struct nft_set_ext_tmpl *tmpl, u8 id,
			      void *to, const void *from, u32 len)
{
	if (nft_set_ext_check(tmpl, id, len) < 0)
		return -1;

	memcpy(to, from, len);

	return 0;
}

struct nft_elem_priv *nft_set_elem_init(const struct nft_set *set,
					const struct nft_set_ext_tmpl *tmpl,
					const u32 *key, const u32 *key_end,
					const u32 *data,
					u64 timeout, u64 expiration, gfp_t gfp)
{
	struct nft_set_ext *ext;
	void *elem;

	elem = kzalloc(set->ops->elemsize + tmpl->len, gfp);
	if (elem == NULL)
		return ERR_PTR(-ENOMEM);

	ext = nft_set_elem_ext(set, elem);
	nft_set_ext_init(ext, tmpl);

	if (nft_set_ext_exists(ext, NFT_SET_EXT_KEY) &&
	    nft_set_ext_memcpy(tmpl, NFT_SET_EXT_KEY,
			       nft_set_ext_key(ext), key, set->klen) < 0)
		goto err_ext_check;

	if (nft_set_ext_exists(ext, NFT_SET_EXT_KEY_END) &&
	    nft_set_ext_memcpy(tmpl, NFT_SET_EXT_KEY_END,
			       nft_set_ext_key_end(ext), key_end, set->klen) < 0)
		goto err_ext_check;

	if (nft_set_ext_exists(ext, NFT_SET_EXT_DATA) &&
	    nft_set_ext_memcpy(tmpl, NFT_SET_EXT_DATA,
			       nft_set_ext_data(ext), data, set->dlen) < 0)
		goto err_ext_check;

	if (nft_set_ext_exists(ext, NFT_SET_EXT_TIMEOUT)) {
		nft_set_ext_timeout(ext)->timeout = timeout;

		if (expiration == 0)
			expiration = timeout;

		nft_set_ext_timeout(ext)->expiration = get_jiffies_64() + expiration;
	}

	return elem;

err_ext_check:
	kfree(elem);

	return ERR_PTR(-EINVAL);
}

static void __nft_set_elem_expr_destroy(const struct nft_ctx *ctx,
					struct nft_expr *expr)
{
	if (expr->ops->destroy_clone) {
		expr->ops->destroy_clone(ctx, expr);
		module_put(expr->ops->type->owner);
	} else {
		nf_tables_expr_destroy(ctx, expr);
	}
}

static void nft_set_elem_expr_destroy(const struct nft_ctx *ctx,
				      struct nft_set_elem_expr *elem_expr)
{
	struct nft_expr *expr;
	u32 size;

	nft_setelem_expr_foreach(expr, elem_expr, size)
		__nft_set_elem_expr_destroy(ctx, expr);
}

/* Drop references and destroy. Called from gc, dynset and abort path. */
void nft_set_elem_destroy(const struct nft_set *set,
			  const struct nft_elem_priv *elem_priv,
			  bool destroy_expr)
{
	struct nft_set_ext *ext = nft_set_elem_ext(set, elem_priv);
	struct nft_ctx ctx = {
		.net	= read_pnet(&set->net),
		.family	= set->table->family,
	};

	nft_data_release(nft_set_ext_key(ext), NFT_DATA_VALUE);
	if (nft_set_ext_exists(ext, NFT_SET_EXT_DATA))
		nft_data_release(nft_set_ext_data(ext), set->dtype);
	if (destroy_expr && nft_set_ext_exists(ext, NFT_SET_EXT_EXPRESSIONS))
		nft_set_elem_expr_destroy(&ctx, nft_set_ext_expr(ext));
	if (nft_set_ext_exists(ext, NFT_SET_EXT_OBJREF))
		nft_use_dec(&(*nft_set_ext_obj(ext))->use);

	kfree(elem_priv);
}
EXPORT_SYMBOL_GPL(nft_set_elem_destroy);

/* Destroy element. References have been already dropped in the preparation
 * path via nft_setelem_data_deactivate().
 */
void nf_tables_set_elem_destroy(const struct nft_ctx *ctx,
				const struct nft_set *set,
				const struct nft_elem_priv *elem_priv)
{
	struct nft_set_ext *ext = nft_set_elem_ext(set, elem_priv);

	if (nft_set_ext_exists(ext, NFT_SET_EXT_EXPRESSIONS))
		nft_set_elem_expr_destroy(ctx, nft_set_ext_expr(ext));

	kfree(elem_priv);
}

int nft_set_elem_expr_clone(const struct nft_ctx *ctx, struct nft_set *set,
			    struct nft_expr *expr_array[])
{
	struct nft_expr *expr;
	int err, i, k;

	for (i = 0; i < set->num_exprs; i++) {
		expr = kzalloc(set->exprs[i]->ops->size, GFP_KERNEL_ACCOUNT);
		if (!expr)
			goto err_expr;

		err = nft_expr_clone(expr, set->exprs[i], GFP_KERNEL_ACCOUNT);
		if (err < 0) {
			kfree(expr);
			goto err_expr;
		}
		expr_array[i] = expr;
	}

	return 0;

err_expr:
	for (k = i - 1; k >= 0; k--)
		nft_expr_destroy(ctx, expr_array[k]);

	return -ENOMEM;
}

static int nft_set_elem_expr_setup(struct nft_ctx *ctx,
				   const struct nft_set_ext_tmpl *tmpl,
				   const struct nft_set_ext *ext,
				   struct nft_expr *expr_array[],
				   u32 num_exprs)
{
	struct nft_set_elem_expr *elem_expr = nft_set_ext_expr(ext);
	u32 len = sizeof(struct nft_set_elem_expr);
	struct nft_expr *expr;
	int i, err;

	if (num_exprs == 0)
		return 0;

	for (i = 0; i < num_exprs; i++)
		len += expr_array[i]->ops->size;

	if (nft_set_ext_check(tmpl, NFT_SET_EXT_EXPRESSIONS, len) < 0)
		return -EINVAL;

	for (i = 0; i < num_exprs; i++) {
		expr = nft_setelem_expr_at(elem_expr, elem_expr->size);
		err = nft_expr_clone(expr, expr_array[i], GFP_KERNEL_ACCOUNT);
		if (err < 0)
			goto err_elem_expr_setup;

		elem_expr->size += expr_array[i]->ops->size;
		nft_expr_destroy(ctx, expr_array[i]);
		expr_array[i] = NULL;
	}

	return 0;

err_elem_expr_setup:
	for (; i < num_exprs; i++) {
		nft_expr_destroy(ctx, expr_array[i]);
		expr_array[i] = NULL;
	}

	return -ENOMEM;
}

struct nft_set_ext *nft_set_catchall_lookup(const struct net *net,
					    const struct nft_set *set)
{
	struct nft_set_elem_catchall *catchall;
	u8 genmask = nft_genmask_cur(net);
	struct nft_set_ext *ext;

	list_for_each_entry_rcu(catchall, &set->catchall_list, list) {
		ext = nft_set_elem_ext(set, catchall->elem);
		if (nft_set_elem_active(ext, genmask) &&
		    !nft_set_elem_expired(ext) &&
		    !nft_set_elem_is_dead(ext))
			return ext;
	}

	return NULL;
}
EXPORT_SYMBOL_GPL(nft_set_catchall_lookup);

static int nft_setelem_catchall_insert(const struct net *net,
				       struct nft_set *set,
				       const struct nft_set_elem *elem,
				       struct nft_elem_priv **priv)
{
	struct nft_set_elem_catchall *catchall;
	u8 genmask = nft_genmask_next(net);
	struct nft_set_ext *ext;

	list_for_each_entry(catchall, &set->catchall_list, list) {
		ext = nft_set_elem_ext(set, catchall->elem);
		if (nft_set_elem_active(ext, genmask)) {
			*priv = catchall->elem;
			return -EEXIST;
		}
	}

	catchall = kmalloc(sizeof(*catchall), GFP_KERNEL_ACCOUNT);
	if (!catchall)
		return -ENOMEM;

	catchall->elem = elem->priv;
	list_add_tail_rcu(&catchall->list, &set->catchall_list);

	return 0;
}

static int nft_setelem_insert(const struct net *net,
			      struct nft_set *set,
			      const struct nft_set_elem *elem,
			      struct nft_elem_priv **elem_priv,
			      unsigned int flags)
{
	int ret;

	if (flags & NFT_SET_ELEM_CATCHALL)
		ret = nft_setelem_catchall_insert(net, set, elem, elem_priv);
	else
		ret = set->ops->insert(net, set, elem, elem_priv);

	return ret;
}

static bool nft_setelem_is_catchall(const struct nft_set *set,
				    const struct nft_elem_priv *elem_priv)
{
	struct nft_set_ext *ext = nft_set_elem_ext(set, elem_priv);

	if (nft_set_ext_exists(ext, NFT_SET_EXT_FLAGS) &&
	    *nft_set_ext_flags(ext) & NFT_SET_ELEM_CATCHALL)
		return true;

	return false;
}

static void nft_setelem_activate(struct net *net, struct nft_set *set,
				 struct nft_elem_priv *elem_priv)
{
	struct nft_set_ext *ext = nft_set_elem_ext(set, elem_priv);

	if (nft_setelem_is_catchall(set, elem_priv)) {
		nft_clear(net, ext);
	} else {
		set->ops->activate(net, set, elem_priv);
	}
}

static int nft_setelem_catchall_deactivate(const struct net *net,
					   struct nft_set *set,
					   struct nft_set_elem *elem)
{
	struct nft_set_elem_catchall *catchall;
	struct nft_set_ext *ext;

	list_for_each_entry(catchall, &set->catchall_list, list) {
		ext = nft_set_elem_ext(set, catchall->elem);
		if (!nft_is_active_next(net, ext))
			continue;

		kfree(elem->priv);
		elem->priv = catchall->elem;
		nft_set_elem_change_active(net, set, ext);
		return 0;
	}

	return -ENOENT;
}

static int __nft_setelem_deactivate(const struct net *net,
				    struct nft_set *set,
				    struct nft_set_elem *elem)
{
	void *priv;

	priv = set->ops->deactivate(net, set, elem);
	if (!priv)
		return -ENOENT;

	kfree(elem->priv);
	elem->priv = priv;
	set->ndeact++;

	return 0;
}

static int nft_setelem_deactivate(const struct net *net,
				  struct nft_set *set,
				  struct nft_set_elem *elem, u32 flags)
{
	int ret;

	if (flags & NFT_SET_ELEM_CATCHALL)
		ret = nft_setelem_catchall_deactivate(net, set, elem);
	else
		ret = __nft_setelem_deactivate(net, set, elem);

	return ret;
}

static void nft_setelem_catchall_destroy(struct nft_set_elem_catchall *catchall)
{
	list_del_rcu(&catchall->list);
	kfree_rcu(catchall, rcu);
}

static void nft_setelem_catchall_remove(const struct net *net,
					const struct nft_set *set,
					struct nft_elem_priv *elem_priv)
{
	struct nft_set_elem_catchall *catchall, *next;

	list_for_each_entry_safe(catchall, next, &set->catchall_list, list) {
		if (catchall->elem == elem_priv) {
			nft_setelem_catchall_destroy(catchall);
			break;
		}
	}
}

static void nft_setelem_remove(const struct net *net,
			       const struct nft_set *set,
			       struct nft_elem_priv *elem_priv)
{
	if (nft_setelem_is_catchall(set, elem_priv))
		nft_setelem_catchall_remove(net, set, elem_priv);
	else
		set->ops->remove(net, set, elem_priv);
}

static bool nft_setelem_valid_key_end(const struct nft_set *set,
				      struct nlattr **nla, u32 flags)
{
	if ((set->flags & (NFT_SET_CONCAT | NFT_SET_INTERVAL)) ==
			  (NFT_SET_CONCAT | NFT_SET_INTERVAL)) {
		if (flags & NFT_SET_ELEM_INTERVAL_END)
			return false;

		if (nla[NFTA_SET_ELEM_KEY_END] &&
		    flags & NFT_SET_ELEM_CATCHALL)
			return false;
	} else {
		if (nla[NFTA_SET_ELEM_KEY_END])
			return false;
	}

	return true;
}

static int nft_add_set_elem(struct nft_ctx *ctx, struct nft_set *set,
			    const struct nlattr *attr, u32 nlmsg_flags)
{
	struct nft_expr *expr_array[NFT_SET_EXPR_MAX] = {};
	struct nlattr *nla[NFTA_SET_ELEM_MAX + 1];
	u8 genmask = nft_genmask_next(ctx->net);
	u32 flags = 0, size = 0, num_exprs = 0;
	struct nft_set_ext_tmpl tmpl;
	struct nft_set_ext *ext, *ext2;
	struct nft_set_elem elem;
	struct nft_set_binding *binding;
	struct nft_elem_priv *elem_priv;
	struct nft_object *obj = NULL;
	struct nft_userdata *udata;
	struct nft_data_desc desc;
	enum nft_registers dreg;
	struct nft_trans *trans;
	u8 update_flags;
	u64 expiration;
	u64 timeout;
	int err, i;
	u8 ulen;

	err = nla_parse_nested_deprecated(nla, NFTA_SET_ELEM_MAX, attr,
					  nft_set_elem_policy, NULL);
	if (err < 0)
		return err;

	nft_set_ext_prepare(&tmpl);

	err = nft_setelem_parse_flags(set, nla[NFTA_SET_ELEM_FLAGS], &flags);
	if (err < 0)
		return err;

	if (((flags & NFT_SET_ELEM_CATCHALL) && nla[NFTA_SET_ELEM_KEY]) ||
	    (!(flags & NFT_SET_ELEM_CATCHALL) && !nla[NFTA_SET_ELEM_KEY]))
		return -EINVAL;

	if (flags != 0) {
		err = nft_set_ext_add(&tmpl, NFT_SET_EXT_FLAGS);
		if (err < 0)
			return err;
	}

	if (set->flags & NFT_SET_MAP) {
		if (nla[NFTA_SET_ELEM_DATA] == NULL &&
		    !(flags & NFT_SET_ELEM_INTERVAL_END))
			return -EINVAL;
	} else {
		if (nla[NFTA_SET_ELEM_DATA] != NULL)
			return -EINVAL;
	}

	if (set->flags & NFT_SET_OBJECT) {
		if (!nla[NFTA_SET_ELEM_OBJREF] &&
		    !(flags & NFT_SET_ELEM_INTERVAL_END))
			return -EINVAL;
	} else {
		if (nla[NFTA_SET_ELEM_OBJREF])
			return -EINVAL;
	}

	if (!nft_setelem_valid_key_end(set, nla, flags))
		return -EINVAL;

	if ((flags & NFT_SET_ELEM_INTERVAL_END) &&
	     (nla[NFTA_SET_ELEM_DATA] ||
	      nla[NFTA_SET_ELEM_OBJREF] ||
	      nla[NFTA_SET_ELEM_TIMEOUT] ||
	      nla[NFTA_SET_ELEM_EXPIRATION] ||
	      nla[NFTA_SET_ELEM_USERDATA] ||
	      nla[NFTA_SET_ELEM_EXPR] ||
	      nla[NFTA_SET_ELEM_KEY_END] ||
	      nla[NFTA_SET_ELEM_EXPRESSIONS]))
		return -EINVAL;

	timeout = 0;
	if (nla[NFTA_SET_ELEM_TIMEOUT] != NULL) {
		if (!(set->flags & NFT_SET_TIMEOUT))
			return -EINVAL;
		err = nf_msecs_to_jiffies64(nla[NFTA_SET_ELEM_TIMEOUT],
					    &timeout);
		if (err)
			return err;
	} else if (set->flags & NFT_SET_TIMEOUT &&
		   !(flags & NFT_SET_ELEM_INTERVAL_END)) {
		timeout = set->timeout;
	}

	expiration = 0;
	if (nla[NFTA_SET_ELEM_EXPIRATION] != NULL) {
		if (!(set->flags & NFT_SET_TIMEOUT))
			return -EINVAL;
		if (timeout == 0)
			return -EOPNOTSUPP;

		err = nf_msecs_to_jiffies64(nla[NFTA_SET_ELEM_EXPIRATION],
					    &expiration);
		if (err)
			return err;

		if (expiration > timeout)
			return -ERANGE;
	}

	if (nla[NFTA_SET_ELEM_EXPR]) {
		struct nft_expr *expr;

		if (set->num_exprs && set->num_exprs != 1)
			return -EOPNOTSUPP;

		expr = nft_set_elem_expr_alloc(ctx, set,
					       nla[NFTA_SET_ELEM_EXPR]);
		if (IS_ERR(expr))
			return PTR_ERR(expr);

		expr_array[0] = expr;
		num_exprs = 1;

		if (set->num_exprs && set->exprs[0]->ops != expr->ops) {
			err = -EOPNOTSUPP;
			goto err_set_elem_expr;
		}
	} else if (nla[NFTA_SET_ELEM_EXPRESSIONS]) {
		struct nft_expr *expr;
		struct nlattr *tmp;
		int left;

		i = 0;
		nla_for_each_nested(tmp, nla[NFTA_SET_ELEM_EXPRESSIONS], left) {
			if (i == NFT_SET_EXPR_MAX ||
			    (set->num_exprs && set->num_exprs == i)) {
				err = -E2BIG;
				goto err_set_elem_expr;
			}
			if (nla_type(tmp) != NFTA_LIST_ELEM) {
				err = -EINVAL;
				goto err_set_elem_expr;
			}
			expr = nft_set_elem_expr_alloc(ctx, set, tmp);
			if (IS_ERR(expr)) {
				err = PTR_ERR(expr);
				goto err_set_elem_expr;
			}
			expr_array[i] = expr;
			num_exprs++;

			if (set->num_exprs && expr->ops != set->exprs[i]->ops) {
				err = -EOPNOTSUPP;
				goto err_set_elem_expr;
			}
			i++;
		}
		if (set->num_exprs && set->num_exprs != i) {
			err = -EOPNOTSUPP;
			goto err_set_elem_expr;
		}
	} else if (set->num_exprs > 0 &&
		   !(flags & NFT_SET_ELEM_INTERVAL_END)) {
		err = nft_set_elem_expr_clone(ctx, set, expr_array);
		if (err < 0)
			goto err_set_elem_expr_clone;

		num_exprs = set->num_exprs;
	}

	if (nla[NFTA_SET_ELEM_KEY]) {
		err = nft_setelem_parse_key(ctx, set, &elem.key.val,
					    nla[NFTA_SET_ELEM_KEY]);
		if (err < 0)
			goto err_set_elem_expr;

		err = nft_set_ext_add_length(&tmpl, NFT_SET_EXT_KEY, set->klen);
		if (err < 0)
			goto err_parse_key;
	}

	if (nla[NFTA_SET_ELEM_KEY_END]) {
		err = nft_setelem_parse_key(ctx, set, &elem.key_end.val,
					    nla[NFTA_SET_ELEM_KEY_END]);
		if (err < 0)
			goto err_parse_key;

		err = nft_set_ext_add_length(&tmpl, NFT_SET_EXT_KEY_END, set->klen);
		if (err < 0)
			goto err_parse_key_end;
	}

	if (set->flags & NFT_SET_TIMEOUT) {
		err = nft_set_ext_add(&tmpl, NFT_SET_EXT_TIMEOUT);
		if (err < 0)
			goto err_parse_key_end;
	}

	if (num_exprs) {
		for (i = 0; i < num_exprs; i++)
			size += expr_array[i]->ops->size;

		err = nft_set_ext_add_length(&tmpl, NFT_SET_EXT_EXPRESSIONS,
					     sizeof(struct nft_set_elem_expr) + size);
		if (err < 0)
			goto err_parse_key_end;
	}

	if (nla[NFTA_SET_ELEM_OBJREF] != NULL) {
		obj = nft_obj_lookup(ctx->net, ctx->table,
				     nla[NFTA_SET_ELEM_OBJREF],
				     set->objtype, genmask);
		if (IS_ERR(obj)) {
			err = PTR_ERR(obj);
			obj = NULL;
			goto err_parse_key_end;
		}

		if (!nft_use_inc(&obj->use)) {
			err = -EMFILE;
			obj = NULL;
			goto err_parse_key_end;
		}

		err = nft_set_ext_add(&tmpl, NFT_SET_EXT_OBJREF);
		if (err < 0)
			goto err_parse_key_end;
	}

	if (nla[NFTA_SET_ELEM_DATA] != NULL) {
		err = nft_setelem_parse_data(ctx, set, &desc, &elem.data.val,
					     nla[NFTA_SET_ELEM_DATA]);
		if (err < 0)
			goto err_parse_key_end;

		dreg = nft_type_to_reg(set->dtype);
		list_for_each_entry(binding, &set->bindings, list) {
			struct nft_ctx bind_ctx = {
				.net	= ctx->net,
				.family	= ctx->family,
				.table	= ctx->table,
				.chain	= (struct nft_chain *)binding->chain,
			};

			if (!(binding->flags & NFT_SET_MAP))
				continue;

			err = nft_validate_register_store(&bind_ctx, dreg,
							  &elem.data.val,
							  desc.type, desc.len);
			if (err < 0)
				goto err_parse_data;

			if (desc.type == NFT_DATA_VERDICT &&
			    (elem.data.val.verdict.code == NFT_GOTO ||
			     elem.data.val.verdict.code == NFT_JUMP))
				nft_validate_state_update(ctx->table,
							  NFT_VALIDATE_NEED);
		}

		err = nft_set_ext_add_length(&tmpl, NFT_SET_EXT_DATA, desc.len);
		if (err < 0)
			goto err_parse_data;
	}

	/* The full maximum length of userdata can exceed the maximum
	 * offset value (U8_MAX) for following extensions, therefor it
	 * must be the last extension added.
	 */
	ulen = 0;
	if (nla[NFTA_SET_ELEM_USERDATA] != NULL) {
		ulen = nla_len(nla[NFTA_SET_ELEM_USERDATA]);
		if (ulen > 0) {
			err = nft_set_ext_add_length(&tmpl, NFT_SET_EXT_USERDATA,
						     ulen);
			if (err < 0)
				goto err_parse_data;
		}
	}

	elem.priv = nft_set_elem_init(set, &tmpl, elem.key.val.data,
				      elem.key_end.val.data, elem.data.val.data,
				      timeout, expiration, GFP_KERNEL_ACCOUNT);
	if (IS_ERR(elem.priv)) {
		err = PTR_ERR(elem.priv);
		goto err_parse_data;
	}

	ext = nft_set_elem_ext(set, elem.priv);
	if (flags)
		*nft_set_ext_flags(ext) = flags;

	if (obj)
		*nft_set_ext_obj(ext) = obj;

	if (ulen > 0) {
		if (nft_set_ext_check(&tmpl, NFT_SET_EXT_USERDATA, ulen) < 0) {
			err = -EINVAL;
			goto err_elem_free;
		}
		udata = nft_set_ext_userdata(ext);
		udata->len = ulen - 1;
		nla_memcpy(&udata->data, nla[NFTA_SET_ELEM_USERDATA], ulen);
	}
	err = nft_set_elem_expr_setup(ctx, &tmpl, ext, expr_array, num_exprs);
	if (err < 0)
		goto err_elem_free;

	trans = nft_trans_elem_alloc(ctx, NFT_MSG_NEWSETELEM, set);
	if (trans == NULL) {
		err = -ENOMEM;
		goto err_elem_free;
	}

	ext->genmask = nft_genmask_cur(ctx->net);

	err = nft_setelem_insert(ctx->net, set, &elem, &elem_priv, flags);
	if (err) {
		if (err == -EEXIST) {
			ext2 = nft_set_elem_ext(set, elem_priv);
			if (nft_set_ext_exists(ext, NFT_SET_EXT_DATA) ^
			    nft_set_ext_exists(ext2, NFT_SET_EXT_DATA) ||
			    nft_set_ext_exists(ext, NFT_SET_EXT_OBJREF) ^
			    nft_set_ext_exists(ext2, NFT_SET_EXT_OBJREF))
				goto err_element_clash;
			if ((nft_set_ext_exists(ext, NFT_SET_EXT_DATA) &&
			     nft_set_ext_exists(ext2, NFT_SET_EXT_DATA) &&
			     memcmp(nft_set_ext_data(ext),
				    nft_set_ext_data(ext2), set->dlen) != 0) ||
			    (nft_set_ext_exists(ext, NFT_SET_EXT_OBJREF) &&
			     nft_set_ext_exists(ext2, NFT_SET_EXT_OBJREF) &&
			     *nft_set_ext_obj(ext) != *nft_set_ext_obj(ext2)))
				goto err_element_clash;
			else if (!(nlmsg_flags & NLM_F_EXCL)) {
				err = 0;
				if (nft_set_ext_exists(ext2, NFT_SET_EXT_TIMEOUT)) {
					update_flags = 0;
					if (timeout != nft_set_ext_timeout(ext2)->timeout) {
						nft_trans_elem_timeout(trans) = timeout;
						if (expiration == 0)
							expiration = timeout;

						update_flags |= NFT_TRANS_UPD_TIMEOUT;
					}
					if (expiration) {
						nft_trans_elem_expiration(trans) = expiration;
						update_flags |= NFT_TRANS_UPD_EXPIRATION;
					}

					if (update_flags) {
						nft_trans_elem_priv(trans) = elem_priv;
						nft_trans_elem_update_flags(trans) = update_flags;
						nft_trans_commit_list_add_tail(ctx->net, trans);
						goto err_elem_free;
					}
				}
			}
		} else if (err == -ENOTEMPTY) {
			/* ENOTEMPTY reports overlapping between this element
			 * and an existing one.
			 */
			err = -EEXIST;
		}
		goto err_element_clash;
	}

	if (!(flags & NFT_SET_ELEM_CATCHALL)) {
		unsigned int max = set->size ? set->size + set->ndeact : UINT_MAX;

		if (!atomic_add_unless(&set->nelems, 1, max)) {
			err = -ENFILE;
			goto err_set_full;
		}
	}

	nft_trans_elem_priv(trans) = elem.priv;
	nft_trans_commit_list_add_tail(ctx->net, trans);
	return 0;

err_set_full:
	nft_setelem_remove(ctx->net, set, elem.priv);
err_element_clash:
	kfree(trans);
err_elem_free:
	nf_tables_set_elem_destroy(ctx, set, elem.priv);
err_parse_data:
	if (nla[NFTA_SET_ELEM_DATA] != NULL)
		nft_data_release(&elem.data.val, desc.type);
err_parse_key_end:
	if (obj)
		nft_use_dec_restore(&obj->use);

	nft_data_release(&elem.key_end.val, NFT_DATA_VALUE);
err_parse_key:
	nft_data_release(&elem.key.val, NFT_DATA_VALUE);
err_set_elem_expr:
	for (i = 0; i < num_exprs && expr_array[i]; i++)
		nft_expr_destroy(ctx, expr_array[i]);
err_set_elem_expr_clone:
	return err;
}

static int nf_tables_newsetelem(struct sk_buff *skb,
				const struct nfnl_info *info,
				const struct nlattr * const nla[])
{
	struct netlink_ext_ack *extack = info->extack;
	u8 genmask = nft_genmask_next(info->net);
	u8 family = info->nfmsg->nfgen_family;
	struct net *net = info->net;
	const struct nlattr *attr;
	struct nft_table *table;
	struct nft_set *set;
	struct nft_ctx ctx;
	int rem, err;

	if (nla[NFTA_SET_ELEM_LIST_ELEMENTS] == NULL)
		return -EINVAL;

	table = nft_table_lookup(net, nla[NFTA_SET_ELEM_LIST_TABLE], family,
				 genmask, NETLINK_CB(skb).portid);
	if (IS_ERR(table)) {
		NL_SET_BAD_ATTR(extack, nla[NFTA_SET_ELEM_LIST_TABLE]);
		return PTR_ERR(table);
	}

	set = nft_set_lookup_global(net, table, nla[NFTA_SET_ELEM_LIST_SET],
				    nla[NFTA_SET_ELEM_LIST_SET_ID], genmask);
	if (IS_ERR(set)) {
		NL_SET_BAD_ATTR(extack, nla[NFTA_SET_ELEM_LIST_SET]);
		return PTR_ERR(set);
	}

	if (!list_empty(&set->bindings) &&
	    (set->flags & (NFT_SET_CONSTANT | NFT_SET_ANONYMOUS)))
		return -EBUSY;

	nft_ctx_init(&ctx, net, skb, info->nlh, family, table, NULL, nla);

	nla_for_each_nested(attr, nla[NFTA_SET_ELEM_LIST_ELEMENTS], rem) {
		err = nft_add_set_elem(&ctx, set, attr, info->nlh->nlmsg_flags);
		if (err < 0) {
			NL_SET_BAD_ATTR(extack, attr);
			return err;
		}
	}

	if (table->validate_state == NFT_VALIDATE_DO)
		return nft_table_validate(net, table);

	return 0;
}

/**
 *	nft_data_hold - hold a nft_data item
 *
 *	@data: struct nft_data to release
 *	@type: type of data
 *
 *	Hold a nft_data item. NFT_DATA_VALUE types can be silently discarded,
 *	NFT_DATA_VERDICT bumps the reference to chains in case of NFT_JUMP and
 *	NFT_GOTO verdicts. This function must be called on active data objects
 *	from the second phase of the commit protocol.
 */
void nft_data_hold(const struct nft_data *data, enum nft_data_types type)
{
	struct nft_chain *chain;

	if (type == NFT_DATA_VERDICT) {
		switch (data->verdict.code) {
		case NFT_JUMP:
		case NFT_GOTO:
			chain = data->verdict.chain;
			nft_use_inc_restore(&chain->use);
			break;
		}
	}
}

static int nft_setelem_active_next(const struct net *net,
				   const struct nft_set *set,
				   struct nft_elem_priv *elem_priv)
{
	const struct nft_set_ext *ext = nft_set_elem_ext(set, elem_priv);
	u8 genmask = nft_genmask_next(net);

	return nft_set_elem_active(ext, genmask);
}

static void nft_setelem_data_activate(const struct net *net,
				      const struct nft_set *set,
				      struct nft_elem_priv *elem_priv)
{
	const struct nft_set_ext *ext = nft_set_elem_ext(set, elem_priv);

	if (nft_set_ext_exists(ext, NFT_SET_EXT_DATA))
		nft_data_hold(nft_set_ext_data(ext), set->dtype);
	if (nft_set_ext_exists(ext, NFT_SET_EXT_OBJREF))
		nft_use_inc_restore(&(*nft_set_ext_obj(ext))->use);
}

void nft_setelem_data_deactivate(const struct net *net,
				 const struct nft_set *set,
				 struct nft_elem_priv *elem_priv)
{
	const struct nft_set_ext *ext = nft_set_elem_ext(set, elem_priv);

	if (nft_set_ext_exists(ext, NFT_SET_EXT_DATA))
		nft_data_release(nft_set_ext_data(ext), set->dtype);
	if (nft_set_ext_exists(ext, NFT_SET_EXT_OBJREF))
		nft_use_dec(&(*nft_set_ext_obj(ext))->use);
}

static int nft_del_setelem(struct nft_ctx *ctx, struct nft_set *set,
			   const struct nlattr *attr)
{
	struct nlattr *nla[NFTA_SET_ELEM_MAX + 1];
	struct nft_set_ext_tmpl tmpl;
	struct nft_set_elem elem;
	struct nft_set_ext *ext;
	struct nft_trans *trans;
	u32 flags = 0;
	int err;

	err = nla_parse_nested_deprecated(nla, NFTA_SET_ELEM_MAX, attr,
					  nft_set_elem_policy, NULL);
	if (err < 0)
		return err;

	err = nft_setelem_parse_flags(set, nla[NFTA_SET_ELEM_FLAGS], &flags);
	if (err < 0)
		return err;

	if (!nla[NFTA_SET_ELEM_KEY] && !(flags & NFT_SET_ELEM_CATCHALL))
		return -EINVAL;

	if (!nft_setelem_valid_key_end(set, nla, flags))
		return -EINVAL;

	nft_set_ext_prepare(&tmpl);

	if (flags != 0) {
		err = nft_set_ext_add(&tmpl, NFT_SET_EXT_FLAGS);
		if (err < 0)
			return err;
	}

	if (nla[NFTA_SET_ELEM_KEY]) {
		err = nft_setelem_parse_key(ctx, set, &elem.key.val,
					    nla[NFTA_SET_ELEM_KEY]);
		if (err < 0)
			return err;

		err = nft_set_ext_add_length(&tmpl, NFT_SET_EXT_KEY, set->klen);
		if (err < 0)
			goto fail_elem;
	}

	if (nla[NFTA_SET_ELEM_KEY_END]) {
		err = nft_setelem_parse_key(ctx, set, &elem.key_end.val,
					    nla[NFTA_SET_ELEM_KEY_END]);
		if (err < 0)
			goto fail_elem;

		err = nft_set_ext_add_length(&tmpl, NFT_SET_EXT_KEY_END, set->klen);
		if (err < 0)
			goto fail_elem_key_end;
	}

	err = -ENOMEM;
	elem.priv = nft_set_elem_init(set, &tmpl, elem.key.val.data,
				      elem.key_end.val.data, NULL, 0, 0,
				      GFP_KERNEL_ACCOUNT);
	if (IS_ERR(elem.priv)) {
		err = PTR_ERR(elem.priv);
		goto fail_elem_key_end;
	}

	ext = nft_set_elem_ext(set, elem.priv);
	if (flags)
		*nft_set_ext_flags(ext) = flags;

	trans = nft_trans_elem_alloc(ctx, NFT_MSG_DELSETELEM, set);
	if (trans == NULL)
		goto fail_trans;

	err = nft_setelem_deactivate(ctx->net, set, &elem, flags);
	if (err < 0)
		goto fail_ops;

	nft_setelem_data_deactivate(ctx->net, set, elem.priv);

	nft_trans_elem_priv(trans) = elem.priv;
	nft_trans_commit_list_add_tail(ctx->net, trans);
	return 0;

fail_ops:
	kfree(trans);
fail_trans:
	kfree(elem.priv);
fail_elem_key_end:
	nft_data_release(&elem.key_end.val, NFT_DATA_VALUE);
fail_elem:
	nft_data_release(&elem.key.val, NFT_DATA_VALUE);
	return err;
}

static int nft_setelem_flush(const struct nft_ctx *ctx,
			     struct nft_set *set,
			     const struct nft_set_iter *iter,
			     struct nft_elem_priv *elem_priv)
{
	const struct nft_set_ext *ext = nft_set_elem_ext(set, elem_priv);
	struct nft_trans *trans;

	if (!nft_set_elem_active(ext, iter->genmask))
		return 0;

	trans = nft_trans_alloc_gfp(ctx, NFT_MSG_DELSETELEM,
				    sizeof(struct nft_trans_elem), GFP_ATOMIC);
	if (!trans)
		return -ENOMEM;

	set->ops->flush(ctx->net, set, elem_priv);
	set->ndeact++;

	nft_setelem_data_deactivate(ctx->net, set, elem_priv);
	nft_trans_elem_set(trans) = set;
	nft_trans_elem_priv(trans) = elem_priv;
	nft_trans_commit_list_add_tail(ctx->net, trans);

	return 0;
}

static int __nft_set_catchall_flush(const struct nft_ctx *ctx,
				    struct nft_set *set,
				    struct nft_elem_priv *elem_priv)
{
	struct nft_trans *trans;

	trans = nft_trans_alloc_gfp(ctx, NFT_MSG_DELSETELEM,
				    sizeof(struct nft_trans_elem), GFP_KERNEL);
	if (!trans)
		return -ENOMEM;

	nft_setelem_data_deactivate(ctx->net, set, elem_priv);
	nft_trans_elem_set(trans) = set;
	nft_trans_elem_priv(trans) = elem_priv;
	nft_trans_commit_list_add_tail(ctx->net, trans);

	return 0;
}

static int nft_set_catchall_flush(const struct nft_ctx *ctx,
				  struct nft_set *set)
{
	u8 genmask = nft_genmask_next(ctx->net);
	struct nft_set_elem_catchall *catchall;
	struct nft_set_ext *ext;
	int ret = 0;

	list_for_each_entry_rcu(catchall, &set->catchall_list, list) {
		ext = nft_set_elem_ext(set, catchall->elem);
		if (!nft_set_elem_active(ext, genmask))
			continue;

		ret = __nft_set_catchall_flush(ctx, set, catchall->elem);
		if (ret < 0)
			break;
		nft_set_elem_change_active(ctx->net, set, ext);
	}

	return ret;
}

static int nft_set_flush(struct nft_ctx *ctx, struct nft_set *set, u8 genmask)
{
	struct nft_set_iter iter = {
		.genmask	= genmask,
		.type		= NFT_ITER_UPDATE,
		.fn		= nft_setelem_flush,
	};

	set->ops->walk(ctx, set, &iter);
	if (!iter.err)
		iter.err = nft_set_catchall_flush(ctx, set);

	return iter.err;
}

static int nf_tables_delsetelem(struct sk_buff *skb,
				const struct nfnl_info *info,
				const struct nlattr * const nla[])
{
	struct netlink_ext_ack *extack = info->extack;
	u8 genmask = nft_genmask_next(info->net);
	u8 family = info->nfmsg->nfgen_family;
	struct net *net = info->net;
	const struct nlattr *attr;
	struct nft_table *table;
	struct nft_set *set;
	struct nft_ctx ctx;
	int rem, err = 0;

	table = nft_table_lookup(net, nla[NFTA_SET_ELEM_LIST_TABLE], family,
				 genmask, NETLINK_CB(skb).portid);
	if (IS_ERR(table)) {
		NL_SET_BAD_ATTR(extack, nla[NFTA_SET_ELEM_LIST_TABLE]);
		return PTR_ERR(table);
	}

	set = nft_set_lookup(table, nla[NFTA_SET_ELEM_LIST_SET], genmask);
	if (IS_ERR(set)) {
		NL_SET_BAD_ATTR(extack, nla[NFTA_SET_ELEM_LIST_SET]);
		return PTR_ERR(set);
	}

	if (nft_set_is_anonymous(set))
		return -EOPNOTSUPP;

	if (!list_empty(&set->bindings) && (set->flags & NFT_SET_CONSTANT))
		return -EBUSY;

	nft_ctx_init(&ctx, net, skb, info->nlh, family, table, NULL, nla);

	if (!nla[NFTA_SET_ELEM_LIST_ELEMENTS])
		return nft_set_flush(&ctx, set, genmask);

	nla_for_each_nested(attr, nla[NFTA_SET_ELEM_LIST_ELEMENTS], rem) {
		err = nft_del_setelem(&ctx, set, attr);
		if (err == -ENOENT &&
		    NFNL_MSG_TYPE(info->nlh->nlmsg_type) == NFT_MSG_DESTROYSETELEM)
			continue;

		if (err < 0) {
			NL_SET_BAD_ATTR(extack, attr);
			return err;
		}
	}

	return 0;
}

/*
 * Stateful objects
 */

/**
 *	nft_register_obj- register nf_tables stateful object type
 *	@obj_type: object type
 *
 *	Registers the object type for use with nf_tables. Returns zero on
 *	success or a negative errno code otherwise.
 */
int nft_register_obj(struct nft_object_type *obj_type)
{
	if (obj_type->type == NFT_OBJECT_UNSPEC)
		return -EINVAL;

	nfnl_lock(NFNL_SUBSYS_NFTABLES);
	list_add_rcu(&obj_type->list, &nf_tables_objects);
	nfnl_unlock(NFNL_SUBSYS_NFTABLES);
	return 0;
}
EXPORT_SYMBOL_GPL(nft_register_obj);

/**
 *	nft_unregister_obj - unregister nf_tables object type
 *	@obj_type: object type
 *
 * 	Unregisters the object type for use with nf_tables.
 */
void nft_unregister_obj(struct nft_object_type *obj_type)
{
	nfnl_lock(NFNL_SUBSYS_NFTABLES);
	list_del_rcu(&obj_type->list);
	nfnl_unlock(NFNL_SUBSYS_NFTABLES);
}
EXPORT_SYMBOL_GPL(nft_unregister_obj);

struct nft_object *nft_obj_lookup(const struct net *net,
				  const struct nft_table *table,
				  const struct nlattr *nla, u32 objtype,
				  u8 genmask)
{
	struct nft_object_hash_key k = { .table = table };
	char search[NFT_OBJ_MAXNAMELEN];
	struct rhlist_head *tmp, *list;
	struct nft_object *obj;

	nla_strscpy(search, nla, sizeof(search));
	k.name = search;

	WARN_ON_ONCE(!rcu_read_lock_held() &&
		     !lockdep_commit_lock_is_held(net));

	rcu_read_lock();
	list = rhltable_lookup(&nft_objname_ht, &k, nft_objname_ht_params);
	if (!list)
		goto out;

	rhl_for_each_entry_rcu(obj, tmp, list, rhlhead) {
		if (objtype == obj->ops->type->type &&
		    nft_active_genmask(obj, genmask)) {
			rcu_read_unlock();
			return obj;
		}
	}
out:
	rcu_read_unlock();
	return ERR_PTR(-ENOENT);
}
EXPORT_SYMBOL_GPL(nft_obj_lookup);

static struct nft_object *nft_obj_lookup_byhandle(const struct nft_table *table,
						  const struct nlattr *nla,
						  u32 objtype, u8 genmask)
{
	struct nft_object *obj;

	list_for_each_entry(obj, &table->objects, list) {
		if (be64_to_cpu(nla_get_be64(nla)) == obj->handle &&
		    objtype == obj->ops->type->type &&
		    nft_active_genmask(obj, genmask))
			return obj;
	}
	return ERR_PTR(-ENOENT);
}

static const struct nla_policy nft_obj_policy[NFTA_OBJ_MAX + 1] = {
	[NFTA_OBJ_TABLE]	= { .type = NLA_STRING,
				    .len = NFT_TABLE_MAXNAMELEN - 1 },
	[NFTA_OBJ_NAME]		= { .type = NLA_STRING,
				    .len = NFT_OBJ_MAXNAMELEN - 1 },
	[NFTA_OBJ_TYPE]		= { .type = NLA_U32 },
	[NFTA_OBJ_DATA]		= { .type = NLA_NESTED },
	[NFTA_OBJ_HANDLE]	= { .type = NLA_U64},
	[NFTA_OBJ_USERDATA]	= { .type = NLA_BINARY,
				    .len = NFT_USERDATA_MAXLEN },
};

static struct nft_object *nft_obj_init(const struct nft_ctx *ctx,
				       const struct nft_object_type *type,
				       const struct nlattr *attr)
{
	struct nlattr **tb;
	const struct nft_object_ops *ops;
	struct nft_object *obj;
	int err = -ENOMEM;

	tb = kmalloc_array(type->maxattr + 1, sizeof(*tb), GFP_KERNEL);
	if (!tb)
		goto err1;

	if (attr) {
		err = nla_parse_nested_deprecated(tb, type->maxattr, attr,
						  type->policy, NULL);
		if (err < 0)
			goto err2;
	} else {
		memset(tb, 0, sizeof(tb[0]) * (type->maxattr + 1));
	}

	if (type->select_ops) {
		ops = type->select_ops(ctx, (const struct nlattr * const *)tb);
		if (IS_ERR(ops)) {
			err = PTR_ERR(ops);
			goto err2;
		}
	} else {
		ops = type->ops;
	}

	err = -ENOMEM;
	obj = kzalloc(sizeof(*obj) + ops->size, GFP_KERNEL_ACCOUNT);
	if (!obj)
		goto err2;

	err = ops->init(ctx, (const struct nlattr * const *)tb, obj);
	if (err < 0)
		goto err3;

	obj->ops = ops;

	kfree(tb);
	return obj;
err3:
	kfree(obj);
err2:
	kfree(tb);
err1:
	return ERR_PTR(err);
}

static int nft_object_dump(struct sk_buff *skb, unsigned int attr,
			   struct nft_object *obj, bool reset)
{
	struct nlattr *nest;

	nest = nla_nest_start_noflag(skb, attr);
	if (!nest)
		goto nla_put_failure;
	if (obj->ops->dump(skb, obj, reset) < 0)
		goto nla_put_failure;
	nla_nest_end(skb, nest);
	return 0;

nla_put_failure:
	return -1;
}

static const struct nft_object_type *__nft_obj_type_get(u32 objtype, u8 family)
{
	const struct nft_object_type *type;

	list_for_each_entry_rcu(type, &nf_tables_objects, list) {
		if (type->family != NFPROTO_UNSPEC &&
		    type->family != family)
			continue;

		if (objtype == type->type)
			return type;
	}
	return NULL;
}

static const struct nft_object_type *
nft_obj_type_get(struct net *net, u32 objtype, u8 family)
{
	const struct nft_object_type *type;

	rcu_read_lock();
	type = __nft_obj_type_get(objtype, family);
	if (type != NULL && try_module_get(type->owner)) {
		rcu_read_unlock();
		return type;
	}
	rcu_read_unlock();

	lockdep_nfnl_nft_mutex_not_held();
#ifdef CONFIG_MODULES
	if (type == NULL) {
		if (nft_request_module(net, "nft-obj-%u", objtype) == -EAGAIN)
			return ERR_PTR(-EAGAIN);
	}
#endif
	return ERR_PTR(-ENOENT);
}

static int nf_tables_updobj(const struct nft_ctx *ctx,
			    const struct nft_object_type *type,
			    const struct nlattr *attr,
			    struct nft_object *obj)
{
	struct nft_object *newobj;
	struct nft_trans *trans;
	int err = -ENOMEM;

	if (!try_module_get(type->owner))
		return -ENOENT;

	trans = nft_trans_alloc(ctx, NFT_MSG_NEWOBJ,
				sizeof(struct nft_trans_obj));
	if (!trans)
		goto err_trans;

	newobj = nft_obj_init(ctx, type, attr);
	if (IS_ERR(newobj)) {
		err = PTR_ERR(newobj);
		goto err_free_trans;
	}

	nft_trans_obj(trans) = obj;
	nft_trans_obj_update(trans) = true;
	nft_trans_obj_newobj(trans) = newobj;
	nft_trans_commit_list_add_tail(ctx->net, trans);

	return 0;

err_free_trans:
	kfree(trans);
err_trans:
	module_put(type->owner);
	return err;
}

static int nf_tables_newobj(struct sk_buff *skb, const struct nfnl_info *info,
			    const struct nlattr * const nla[])
{
	struct netlink_ext_ack *extack = info->extack;
	u8 genmask = nft_genmask_next(info->net);
	u8 family = info->nfmsg->nfgen_family;
	const struct nft_object_type *type;
	struct net *net = info->net;
	struct nft_table *table;
	struct nft_object *obj;
	struct nft_ctx ctx;
	u32 objtype;
	int err;

	if (!nla[NFTA_OBJ_TYPE] ||
	    !nla[NFTA_OBJ_NAME] ||
	    !nla[NFTA_OBJ_DATA])
		return -EINVAL;

	table = nft_table_lookup(net, nla[NFTA_OBJ_TABLE], family, genmask,
				 NETLINK_CB(skb).portid);
	if (IS_ERR(table)) {
		NL_SET_BAD_ATTR(extack, nla[NFTA_OBJ_TABLE]);
		return PTR_ERR(table);
	}

	objtype = ntohl(nla_get_be32(nla[NFTA_OBJ_TYPE]));
	obj = nft_obj_lookup(net, table, nla[NFTA_OBJ_NAME], objtype, genmask);
	if (IS_ERR(obj)) {
		err = PTR_ERR(obj);
		if (err != -ENOENT) {
			NL_SET_BAD_ATTR(extack, nla[NFTA_OBJ_NAME]);
			return err;
		}
	} else {
		if (info->nlh->nlmsg_flags & NLM_F_EXCL) {
			NL_SET_BAD_ATTR(extack, nla[NFTA_OBJ_NAME]);
			return -EEXIST;
		}
		if (info->nlh->nlmsg_flags & NLM_F_REPLACE)
			return -EOPNOTSUPP;

		type = __nft_obj_type_get(objtype, family);
		if (WARN_ON_ONCE(!type))
			return -ENOENT;

		if (!obj->ops->update)
			return 0;

		nft_ctx_init(&ctx, net, skb, info->nlh, family, table, NULL, nla);

		return nf_tables_updobj(&ctx, type, nla[NFTA_OBJ_DATA], obj);
	}

	nft_ctx_init(&ctx, net, skb, info->nlh, family, table, NULL, nla);

	if (!nft_use_inc(&table->use))
		return -EMFILE;

	type = nft_obj_type_get(net, objtype, family);
	if (IS_ERR(type)) {
		err = PTR_ERR(type);
		goto err_type;
	}

	obj = nft_obj_init(&ctx, type, nla[NFTA_OBJ_DATA]);
	if (IS_ERR(obj)) {
		err = PTR_ERR(obj);
		goto err_init;
	}
	obj->key.table = table;
	obj->handle = nf_tables_alloc_handle(table);

	obj->key.name = nla_strdup(nla[NFTA_OBJ_NAME], GFP_KERNEL_ACCOUNT);
	if (!obj->key.name) {
		err = -ENOMEM;
		goto err_strdup;
	}

	if (nla[NFTA_OBJ_USERDATA]) {
		obj->udata = nla_memdup(nla[NFTA_OBJ_USERDATA], GFP_KERNEL_ACCOUNT);
		if (obj->udata == NULL)
			goto err_userdata;

		obj->udlen = nla_len(nla[NFTA_OBJ_USERDATA]);
	}

	err = nft_trans_obj_add(&ctx, NFT_MSG_NEWOBJ, obj);
	if (err < 0)
		goto err_trans;

	err = rhltable_insert(&nft_objname_ht, &obj->rhlhead,
			      nft_objname_ht_params);
	if (err < 0)
		goto err_obj_ht;

	list_add_tail_rcu(&obj->list, &table->objects);

	return 0;
err_obj_ht:
	/* queued in transaction log */
	INIT_LIST_HEAD(&obj->list);
	return err;
err_trans:
	kfree(obj->udata);
err_userdata:
	kfree(obj->key.name);
err_strdup:
	if (obj->ops->destroy)
		obj->ops->destroy(&ctx, obj);
	kfree(obj);
err_init:
	module_put(type->owner);
err_type:
	nft_use_dec_restore(&table->use);

	return err;
}

static int nf_tables_fill_obj_info(struct sk_buff *skb, struct net *net,
				   u32 portid, u32 seq, int event, u32 flags,
				   int family, const struct nft_table *table,
				   struct nft_object *obj, bool reset)
{
	struct nlmsghdr *nlh;

	event = nfnl_msg_type(NFNL_SUBSYS_NFTABLES, event);
	nlh = nfnl_msg_put(skb, portid, seq, event, flags, family,
			   NFNETLINK_V0, nft_base_seq(net));
	if (!nlh)
		goto nla_put_failure;

	if (nla_put_string(skb, NFTA_OBJ_TABLE, table->name) ||
	    nla_put_string(skb, NFTA_OBJ_NAME, obj->key.name) ||
	    nla_put_be64(skb, NFTA_OBJ_HANDLE, cpu_to_be64(obj->handle),
			 NFTA_OBJ_PAD))
		goto nla_put_failure;

	if (event == NFT_MSG_DELOBJ) {
		nlmsg_end(skb, nlh);
		return 0;
	}

	if (nla_put_be32(skb, NFTA_OBJ_TYPE, htonl(obj->ops->type->type)) ||
	    nla_put_be32(skb, NFTA_OBJ_USE, htonl(obj->use)) ||
	    nft_object_dump(skb, NFTA_OBJ_DATA, obj, reset))
		goto nla_put_failure;

	if (obj->udata &&
	    nla_put(skb, NFTA_OBJ_USERDATA, obj->udlen, obj->udata))
		goto nla_put_failure;

	nlmsg_end(skb, nlh);
	return 0;

nla_put_failure:
	nlmsg_trim(skb, nlh);
	return -1;
}

static void audit_log_obj_reset(const struct nft_table *table,
				unsigned int base_seq, unsigned int nentries)
{
	char *buf = kasprintf(GFP_ATOMIC, "%s:%u", table->name, base_seq);

	audit_log_nfcfg(buf, table->family, nentries,
			AUDIT_NFT_OP_OBJ_RESET, GFP_ATOMIC);
	kfree(buf);
}

struct nft_obj_dump_ctx {
	unsigned int	s_idx;
	char		*table;
	u32		type;
	bool		reset;
};

static int nf_tables_dump_obj(struct sk_buff *skb, struct netlink_callback *cb)
{
	const struct nfgenmsg *nfmsg = nlmsg_data(cb->nlh);
	struct nft_obj_dump_ctx *ctx = (void *)cb->ctx;
	struct net *net = sock_net(skb->sk);
	int family = nfmsg->nfgen_family;
	struct nftables_pernet *nft_net;
	const struct nft_table *table;
	unsigned int entries = 0;
	struct nft_object *obj;
	unsigned int idx = 0;
	int rc = 0;

	rcu_read_lock();
	nft_net = nft_pernet(net);
	cb->seq = READ_ONCE(nft_net->base_seq);

	list_for_each_entry_rcu(table, &nft_net->tables, list) {
		if (family != NFPROTO_UNSPEC && family != table->family)
			continue;

		entries = 0;
		list_for_each_entry_rcu(obj, &table->objects, list) {
			if (!nft_is_active(net, obj))
				goto cont;
			if (idx < ctx->s_idx)
				goto cont;
			if (ctx->table && strcmp(ctx->table, table->name))
				goto cont;
			if (ctx->type != NFT_OBJECT_UNSPEC &&
			    obj->ops->type->type != ctx->type)
				goto cont;

			rc = nf_tables_fill_obj_info(skb, net,
						     NETLINK_CB(cb->skb).portid,
						     cb->nlh->nlmsg_seq,
						     NFT_MSG_NEWOBJ,
						     NLM_F_MULTI | NLM_F_APPEND,
						     table->family, table,
						     obj, ctx->reset);
			if (rc < 0)
				break;

			entries++;
			nl_dump_check_consistent(cb, nlmsg_hdr(skb));
cont:
			idx++;
		}
		if (ctx->reset && entries)
			audit_log_obj_reset(table, nft_net->base_seq, entries);
		if (rc < 0)
			break;
	}
	rcu_read_unlock();

	ctx->s_idx = idx;
	return skb->len;
}

static int nf_tables_dumpreset_obj(struct sk_buff *skb,
				   struct netlink_callback *cb)
{
	struct nftables_pernet *nft_net = nft_pernet(sock_net(skb->sk));
	int ret;

	mutex_lock(&nft_net->commit_mutex);
	ret = nf_tables_dump_obj(skb, cb);
	mutex_unlock(&nft_net->commit_mutex);

	return ret;
}

static int nf_tables_dump_obj_start(struct netlink_callback *cb)
{
	struct nft_obj_dump_ctx *ctx = (void *)cb->ctx;
	const struct nlattr * const *nla = cb->data;

	BUILD_BUG_ON(sizeof(*ctx) > sizeof(cb->ctx));

	if (nla[NFTA_OBJ_TABLE]) {
		ctx->table = nla_strdup(nla[NFTA_OBJ_TABLE], GFP_ATOMIC);
		if (!ctx->table)
			return -ENOMEM;
	}

	if (nla[NFTA_OBJ_TYPE])
		ctx->type = ntohl(nla_get_be32(nla[NFTA_OBJ_TYPE]));

	return 0;
}

static int nf_tables_dumpreset_obj_start(struct netlink_callback *cb)
{
	struct nft_obj_dump_ctx *ctx = (void *)cb->ctx;

	ctx->reset = true;

	return nf_tables_dump_obj_start(cb);
}

static int nf_tables_dump_obj_done(struct netlink_callback *cb)
{
	struct nft_obj_dump_ctx *ctx = (void *)cb->ctx;

	kfree(ctx->table);

	return 0;
}

/* called with rcu_read_lock held */
static struct sk_buff *
nf_tables_getobj_single(u32 portid, const struct nfnl_info *info,
			const struct nlattr * const nla[], bool reset)
{
	struct netlink_ext_ack *extack = info->extack;
	u8 genmask = nft_genmask_cur(info->net);
	u8 family = info->nfmsg->nfgen_family;
	const struct nft_table *table;
	struct net *net = info->net;
	struct nft_object *obj;
	struct sk_buff *skb2;
	u32 objtype;
	int err;

	if (!nla[NFTA_OBJ_NAME] ||
	    !nla[NFTA_OBJ_TYPE])
		return ERR_PTR(-EINVAL);

	table = nft_table_lookup(net, nla[NFTA_OBJ_TABLE], family, genmask, 0);
	if (IS_ERR(table)) {
		NL_SET_BAD_ATTR(extack, nla[NFTA_OBJ_TABLE]);
		return ERR_CAST(table);
	}

	objtype = ntohl(nla_get_be32(nla[NFTA_OBJ_TYPE]));
	obj = nft_obj_lookup(net, table, nla[NFTA_OBJ_NAME], objtype, genmask);
	if (IS_ERR(obj)) {
		NL_SET_BAD_ATTR(extack, nla[NFTA_OBJ_NAME]);
		return ERR_CAST(obj);
	}

	skb2 = alloc_skb(NLMSG_GOODSIZE, GFP_ATOMIC);
	if (!skb2)
		return ERR_PTR(-ENOMEM);

	err = nf_tables_fill_obj_info(skb2, net, portid,
				      info->nlh->nlmsg_seq, NFT_MSG_NEWOBJ, 0,
				      family, table, obj, reset);
	if (err < 0) {
		kfree_skb(skb2);
		return ERR_PTR(err);
	}

	return skb2;
}

static int nf_tables_getobj(struct sk_buff *skb, const struct nfnl_info *info,
			    const struct nlattr * const nla[])
{
	u32 portid = NETLINK_CB(skb).portid;
	struct sk_buff *skb2;

	if (info->nlh->nlmsg_flags & NLM_F_DUMP) {
		struct netlink_dump_control c = {
			.start = nf_tables_dump_obj_start,
			.dump = nf_tables_dump_obj,
			.done = nf_tables_dump_obj_done,
			.module = THIS_MODULE,
			.data = (void *)nla,
		};

		return nft_netlink_dump_start_rcu(info->sk, skb, info->nlh, &c);
	}

	skb2 = nf_tables_getobj_single(portid, info, nla, false);
	if (IS_ERR(skb2))
		return PTR_ERR(skb2);

	return nfnetlink_unicast(skb2, info->net, portid);
}

static int nf_tables_getobj_reset(struct sk_buff *skb,
				  const struct nfnl_info *info,
				  const struct nlattr * const nla[])
{
	struct nftables_pernet *nft_net = nft_pernet(info->net);
	u32 portid = NETLINK_CB(skb).portid;
	struct net *net = info->net;
	struct sk_buff *skb2;
	char *buf;

	if (info->nlh->nlmsg_flags & NLM_F_DUMP) {
		struct netlink_dump_control c = {
			.start = nf_tables_dumpreset_obj_start,
			.dump = nf_tables_dumpreset_obj,
			.done = nf_tables_dump_obj_done,
			.module = THIS_MODULE,
			.data = (void *)nla,
		};

		return nft_netlink_dump_start_rcu(info->sk, skb, info->nlh, &c);
	}

	if (!try_module_get(THIS_MODULE))
		return -EINVAL;
	rcu_read_unlock();
	mutex_lock(&nft_net->commit_mutex);
	skb2 = nf_tables_getobj_single(portid, info, nla, true);
	mutex_unlock(&nft_net->commit_mutex);
	rcu_read_lock();
	module_put(THIS_MODULE);

	if (IS_ERR(skb2))
		return PTR_ERR(skb2);

	buf = kasprintf(GFP_ATOMIC, "%.*s:%u",
			nla_len(nla[NFTA_OBJ_TABLE]),
			(char *)nla_data(nla[NFTA_OBJ_TABLE]),
			nft_net->base_seq);
	audit_log_nfcfg(buf, info->nfmsg->nfgen_family, 1,
			AUDIT_NFT_OP_OBJ_RESET, GFP_ATOMIC);
	kfree(buf);

	return nfnetlink_unicast(skb2, net, portid);
}

static void nft_obj_destroy(const struct nft_ctx *ctx, struct nft_object *obj)
{
	if (obj->ops->destroy)
		obj->ops->destroy(ctx, obj);

	module_put(obj->ops->type->owner);
	kfree(obj->key.name);
	kfree(obj->udata);
	kfree(obj);
}

static int nf_tables_delobj(struct sk_buff *skb, const struct nfnl_info *info,
			    const struct nlattr * const nla[])
{
	struct netlink_ext_ack *extack = info->extack;
	u8 genmask = nft_genmask_next(info->net);
	u8 family = info->nfmsg->nfgen_family;
	struct net *net = info->net;
	const struct nlattr *attr;
	struct nft_table *table;
	struct nft_object *obj;
	struct nft_ctx ctx;
	u32 objtype;

	if (!nla[NFTA_OBJ_TYPE] ||
	    (!nla[NFTA_OBJ_NAME] && !nla[NFTA_OBJ_HANDLE]))
		return -EINVAL;

	table = nft_table_lookup(net, nla[NFTA_OBJ_TABLE], family, genmask,
				 NETLINK_CB(skb).portid);
	if (IS_ERR(table)) {
		NL_SET_BAD_ATTR(extack, nla[NFTA_OBJ_TABLE]);
		return PTR_ERR(table);
	}

	objtype = ntohl(nla_get_be32(nla[NFTA_OBJ_TYPE]));
	if (nla[NFTA_OBJ_HANDLE]) {
		attr = nla[NFTA_OBJ_HANDLE];
		obj = nft_obj_lookup_byhandle(table, attr, objtype, genmask);
	} else {
		attr = nla[NFTA_OBJ_NAME];
		obj = nft_obj_lookup(net, table, attr, objtype, genmask);
	}

	if (IS_ERR(obj)) {
		if (PTR_ERR(obj) == -ENOENT &&
		    NFNL_MSG_TYPE(info->nlh->nlmsg_type) == NFT_MSG_DESTROYOBJ)
			return 0;

		NL_SET_BAD_ATTR(extack, attr);
		return PTR_ERR(obj);
	}
	if (obj->use > 0) {
		NL_SET_BAD_ATTR(extack, attr);
		return -EBUSY;
	}

	nft_ctx_init(&ctx, net, skb, info->nlh, family, table, NULL, nla);

	return nft_delobj(&ctx, obj);
}

static void
__nft_obj_notify(struct net *net, const struct nft_table *table,
		 struct nft_object *obj, u32 portid, u32 seq, int event,
		 u16 flags, int family, int report, gfp_t gfp)
{
	struct nftables_pernet *nft_net = nft_pernet(net);
	struct sk_buff *skb;
	int err;

	if (!report &&
	    !nfnetlink_has_listeners(net, NFNLGRP_NFTABLES))
		return;

	skb = nlmsg_new(NLMSG_GOODSIZE, gfp);
	if (skb == NULL)
		goto err;

	err = nf_tables_fill_obj_info(skb, net, portid, seq, event,
				      flags & (NLM_F_CREATE | NLM_F_EXCL),
				      family, table, obj, false);
	if (err < 0) {
		kfree_skb(skb);
		goto err;
	}

	nft_notify_enqueue(skb, report, &nft_net->notify_list);
	return;
err:
	nfnetlink_set_err(net, portid, NFNLGRP_NFTABLES, -ENOBUFS);
}

void nft_obj_notify(struct net *net, const struct nft_table *table,
		    struct nft_object *obj, u32 portid, u32 seq, int event,
		    u16 flags, int family, int report, gfp_t gfp)
{
	struct nftables_pernet *nft_net = nft_pernet(net);
	char *buf = kasprintf(gfp, "%s:%u",
			      table->name, nft_net->base_seq);

	audit_log_nfcfg(buf,
			family,
			obj->handle,
			event == NFT_MSG_NEWOBJ ?
				 AUDIT_NFT_OP_OBJ_REGISTER :
				 AUDIT_NFT_OP_OBJ_UNREGISTER,
			gfp);
	kfree(buf);

	__nft_obj_notify(net, table, obj, portid, seq, event,
			 flags, family, report, gfp);
}
EXPORT_SYMBOL_GPL(nft_obj_notify);

static void nf_tables_obj_notify(const struct nft_ctx *ctx,
				 struct nft_object *obj, int event)
{
	__nft_obj_notify(ctx->net, ctx->table, obj, ctx->portid,
			 ctx->seq, event, ctx->flags, ctx->family,
			 ctx->report, GFP_KERNEL);
}

/*
 * Flow tables
 */
void nft_register_flowtable_type(struct nf_flowtable_type *type)
{
	nfnl_lock(NFNL_SUBSYS_NFTABLES);
	list_add_tail_rcu(&type->list, &nf_tables_flowtables);
	nfnl_unlock(NFNL_SUBSYS_NFTABLES);
}
EXPORT_SYMBOL_GPL(nft_register_flowtable_type);

void nft_unregister_flowtable_type(struct nf_flowtable_type *type)
{
	nfnl_lock(NFNL_SUBSYS_NFTABLES);
	list_del_rcu(&type->list);
	nfnl_unlock(NFNL_SUBSYS_NFTABLES);
}
EXPORT_SYMBOL_GPL(nft_unregister_flowtable_type);

static const struct nla_policy nft_flowtable_policy[NFTA_FLOWTABLE_MAX + 1] = {
	[NFTA_FLOWTABLE_TABLE]		= { .type = NLA_STRING,
					    .len = NFT_NAME_MAXLEN - 1 },
	[NFTA_FLOWTABLE_NAME]		= { .type = NLA_STRING,
					    .len = NFT_NAME_MAXLEN - 1 },
	[NFTA_FLOWTABLE_HOOK]		= { .type = NLA_NESTED },
	[NFTA_FLOWTABLE_HANDLE]		= { .type = NLA_U64 },
	[NFTA_FLOWTABLE_FLAGS]		= { .type = NLA_U32 },
};

struct nft_flowtable *nft_flowtable_lookup(const struct nft_table *table,
					   const struct nlattr *nla, u8 genmask)
{
	struct nft_flowtable *flowtable;

	list_for_each_entry_rcu(flowtable, &table->flowtables, list) {
		if (!nla_strcmp(nla, flowtable->name) &&
		    nft_active_genmask(flowtable, genmask))
			return flowtable;
	}
	return ERR_PTR(-ENOENT);
}
EXPORT_SYMBOL_GPL(nft_flowtable_lookup);

void nf_tables_deactivate_flowtable(const struct nft_ctx *ctx,
				    struct nft_flowtable *flowtable,
				    enum nft_trans_phase phase)
{
	switch (phase) {
	case NFT_TRANS_PREPARE_ERROR:
	case NFT_TRANS_PREPARE:
	case NFT_TRANS_ABORT:
	case NFT_TRANS_RELEASE:
		nft_use_dec(&flowtable->use);
		fallthrough;
	default:
		return;
	}
}
EXPORT_SYMBOL_GPL(nf_tables_deactivate_flowtable);

static struct nft_flowtable *
nft_flowtable_lookup_byhandle(const struct nft_table *table,
			      const struct nlattr *nla, u8 genmask)
{
       struct nft_flowtable *flowtable;

       list_for_each_entry(flowtable, &table->flowtables, list) {
               if (be64_to_cpu(nla_get_be64(nla)) == flowtable->handle &&
                   nft_active_genmask(flowtable, genmask))
                       return flowtable;
       }
       return ERR_PTR(-ENOENT);
}

struct nft_flowtable_hook {
	u32			num;
	int			priority;
	struct list_head	list;
};

static const struct nla_policy nft_flowtable_hook_policy[NFTA_FLOWTABLE_HOOK_MAX + 1] = {
	[NFTA_FLOWTABLE_HOOK_NUM]	= { .type = NLA_U32 },
	[NFTA_FLOWTABLE_HOOK_PRIORITY]	= { .type = NLA_U32 },
	[NFTA_FLOWTABLE_HOOK_DEVS]	= { .type = NLA_NESTED },
};

static int nft_flowtable_parse_hook(const struct nft_ctx *ctx,
				    const struct nlattr * const nla[],
				    struct nft_flowtable_hook *flowtable_hook,
				    struct nft_flowtable *flowtable,
				    struct netlink_ext_ack *extack, bool add)
{
	struct nlattr *tb[NFTA_FLOWTABLE_HOOK_MAX + 1];
	struct nft_hook *hook;
	int hooknum, priority;
	int err;

	INIT_LIST_HEAD(&flowtable_hook->list);

	err = nla_parse_nested_deprecated(tb, NFTA_FLOWTABLE_HOOK_MAX,
					  nla[NFTA_FLOWTABLE_HOOK],
					  nft_flowtable_hook_policy, NULL);
	if (err < 0)
		return err;

	if (add) {
		if (!tb[NFTA_FLOWTABLE_HOOK_NUM] ||
		    !tb[NFTA_FLOWTABLE_HOOK_PRIORITY]) {
			NL_SET_BAD_ATTR(extack, nla[NFTA_FLOWTABLE_NAME]);
			return -ENOENT;
		}

		hooknum = ntohl(nla_get_be32(tb[NFTA_FLOWTABLE_HOOK_NUM]));
		if (hooknum != NF_NETDEV_INGRESS)
			return -EOPNOTSUPP;

		priority = ntohl(nla_get_be32(tb[NFTA_FLOWTABLE_HOOK_PRIORITY]));

		flowtable_hook->priority	= priority;
		flowtable_hook->num		= hooknum;
	} else {
		if (tb[NFTA_FLOWTABLE_HOOK_NUM]) {
			hooknum = ntohl(nla_get_be32(tb[NFTA_FLOWTABLE_HOOK_NUM]));
			if (hooknum != flowtable->hooknum)
				return -EOPNOTSUPP;
		}

		if (tb[NFTA_FLOWTABLE_HOOK_PRIORITY]) {
			priority = ntohl(nla_get_be32(tb[NFTA_FLOWTABLE_HOOK_PRIORITY]));
			if (priority != flowtable->data.priority)
				return -EOPNOTSUPP;
		}

		flowtable_hook->priority	= flowtable->data.priority;
		flowtable_hook->num		= flowtable->hooknum;
	}

	if (tb[NFTA_FLOWTABLE_HOOK_DEVS]) {
		err = nf_tables_parse_netdev_hooks(ctx->net,
						   tb[NFTA_FLOWTABLE_HOOK_DEVS],
						   &flowtable_hook->list,
						   extack);
		if (err < 0)
			return err;
	}

	list_for_each_entry(hook, &flowtable_hook->list, list) {
		hook->ops.pf		= NFPROTO_NETDEV;
		hook->ops.hooknum	= flowtable_hook->num;
		hook->ops.priority	= flowtable_hook->priority;
		hook->ops.priv		= &flowtable->data;
		hook->ops.hook		= flowtable->data.type->hook;
	}

	return err;
}

/* call under rcu_read_lock */
static const struct nf_flowtable_type *__nft_flowtable_type_get(u8 family)
{
	const struct nf_flowtable_type *type;

	list_for_each_entry_rcu(type, &nf_tables_flowtables, list) {
		if (family == type->family)
			return type;
	}
	return NULL;
}

static const struct nf_flowtable_type *
nft_flowtable_type_get(struct net *net, u8 family)
{
	const struct nf_flowtable_type *type;

	rcu_read_lock();
	type = __nft_flowtable_type_get(family);
	if (type != NULL && try_module_get(type->owner)) {
		rcu_read_unlock();
		return type;
	}
	rcu_read_unlock();

	lockdep_nfnl_nft_mutex_not_held();
#ifdef CONFIG_MODULES
	if (type == NULL) {
		if (nft_request_module(net, "nf-flowtable-%u", family) == -EAGAIN)
			return ERR_PTR(-EAGAIN);
	}
#endif
	return ERR_PTR(-ENOENT);
}

/* Only called from error and netdev event paths. */
static void nft_unregister_flowtable_hook(struct net *net,
					  struct nft_flowtable *flowtable,
					  struct nft_hook *hook)
{
	nf_unregister_net_hook(net, &hook->ops);
	flowtable->data.type->setup(&flowtable->data, hook->ops.dev,
				    FLOW_BLOCK_UNBIND);
}

static void __nft_unregister_flowtable_net_hooks(struct net *net,
						 struct list_head *hook_list,
					         bool release_netdev)
{
	struct nft_hook *hook, *next;

	list_for_each_entry_safe(hook, next, hook_list, list) {
		nf_unregister_net_hook(net, &hook->ops);
		if (release_netdev) {
			list_del(&hook->list);
			kfree_rcu(hook, rcu);
		}
	}
}

static void nft_unregister_flowtable_net_hooks(struct net *net,
					       struct list_head *hook_list)
{
	__nft_unregister_flowtable_net_hooks(net, hook_list, false);
}

static int nft_register_flowtable_net_hooks(struct net *net,
					    struct nft_table *table,
					    struct list_head *hook_list,
					    struct nft_flowtable *flowtable)
{
	struct nft_hook *hook, *hook2, *next;
	struct nft_flowtable *ft;
	int err, i = 0;

	list_for_each_entry(hook, hook_list, list) {
		list_for_each_entry(ft, &table->flowtables, list) {
			if (!nft_is_active_next(net, ft))
				continue;

			list_for_each_entry(hook2, &ft->hook_list, list) {
				if (hook->ops.dev == hook2->ops.dev &&
				    hook->ops.pf == hook2->ops.pf) {
					err = -EEXIST;
					goto err_unregister_net_hooks;
				}
			}
		}

		err = flowtable->data.type->setup(&flowtable->data,
						  hook->ops.dev,
						  FLOW_BLOCK_BIND);
		if (err < 0)
			goto err_unregister_net_hooks;

		err = nf_register_net_hook(net, &hook->ops);
		if (err < 0) {
			flowtable->data.type->setup(&flowtable->data,
						    hook->ops.dev,
						    FLOW_BLOCK_UNBIND);
			goto err_unregister_net_hooks;
		}

		i++;
	}

	return 0;

err_unregister_net_hooks:
	list_for_each_entry_safe(hook, next, hook_list, list) {
		if (i-- <= 0)
			break;

		nft_unregister_flowtable_hook(net, flowtable, hook);
		list_del_rcu(&hook->list);
		kfree_rcu(hook, rcu);
	}

	return err;
}

static void nft_hooks_destroy(struct list_head *hook_list)
{
	struct nft_hook *hook, *next;

	list_for_each_entry_safe(hook, next, hook_list, list) {
		list_del_rcu(&hook->list);
		kfree_rcu(hook, rcu);
	}
}

static int nft_flowtable_update(struct nft_ctx *ctx, const struct nlmsghdr *nlh,
				struct nft_flowtable *flowtable,
				struct netlink_ext_ack *extack)
{
	const struct nlattr * const *nla = ctx->nla;
	struct nft_flowtable_hook flowtable_hook;
	struct nft_hook *hook, *next;
	struct nft_trans *trans;
	bool unregister = false;
	u32 flags;
	int err;

	err = nft_flowtable_parse_hook(ctx, nla, &flowtable_hook, flowtable,
				       extack, false);
	if (err < 0)
		return err;

	list_for_each_entry_safe(hook, next, &flowtable_hook.list, list) {
		if (nft_hook_list_find(&flowtable->hook_list, hook)) {
			list_del(&hook->list);
			kfree(hook);
		}
	}

	if (nla[NFTA_FLOWTABLE_FLAGS]) {
		flags = ntohl(nla_get_be32(nla[NFTA_FLOWTABLE_FLAGS]));
		if (flags & ~NFT_FLOWTABLE_MASK) {
			err = -EOPNOTSUPP;
			goto err_flowtable_update_hook;
		}
		if ((flowtable->data.flags & NFT_FLOWTABLE_HW_OFFLOAD) ^
		    (flags & NFT_FLOWTABLE_HW_OFFLOAD)) {
			err = -EOPNOTSUPP;
			goto err_flowtable_update_hook;
		}
	} else {
		flags = flowtable->data.flags;
	}

	err = nft_register_flowtable_net_hooks(ctx->net, ctx->table,
					       &flowtable_hook.list, flowtable);
	if (err < 0)
		goto err_flowtable_update_hook;

	trans = nft_trans_alloc(ctx, NFT_MSG_NEWFLOWTABLE,
				sizeof(struct nft_trans_flowtable));
	if (!trans) {
		unregister = true;
		err = -ENOMEM;
		goto err_flowtable_update_hook;
	}

	nft_trans_flowtable_flags(trans) = flags;
	nft_trans_flowtable(trans) = flowtable;
	nft_trans_flowtable_update(trans) = true;
	INIT_LIST_HEAD(&nft_trans_flowtable_hooks(trans));
	list_splice(&flowtable_hook.list, &nft_trans_flowtable_hooks(trans));

	nft_trans_commit_list_add_tail(ctx->net, trans);

	return 0;

err_flowtable_update_hook:
	list_for_each_entry_safe(hook, next, &flowtable_hook.list, list) {
		if (unregister)
			nft_unregister_flowtable_hook(ctx->net, flowtable, hook);
		list_del_rcu(&hook->list);
		kfree_rcu(hook, rcu);
	}

	return err;

}

static int nf_tables_newflowtable(struct sk_buff *skb,
				  const struct nfnl_info *info,
				  const struct nlattr * const nla[])
{
	struct netlink_ext_ack *extack = info->extack;
	struct nft_flowtable_hook flowtable_hook;
	u8 genmask = nft_genmask_next(info->net);
	u8 family = info->nfmsg->nfgen_family;
	const struct nf_flowtable_type *type;
	struct nft_flowtable *flowtable;
	struct net *net = info->net;
	struct nft_table *table;
	struct nft_trans *trans;
	struct nft_ctx ctx;
	int err;

	if (!nla[NFTA_FLOWTABLE_TABLE] ||
	    !nla[NFTA_FLOWTABLE_NAME] ||
	    !nla[NFTA_FLOWTABLE_HOOK])
		return -EINVAL;

	table = nft_table_lookup(net, nla[NFTA_FLOWTABLE_TABLE], family,
				 genmask, NETLINK_CB(skb).portid);
	if (IS_ERR(table)) {
		NL_SET_BAD_ATTR(extack, nla[NFTA_FLOWTABLE_TABLE]);
		return PTR_ERR(table);
	}

	flowtable = nft_flowtable_lookup(table, nla[NFTA_FLOWTABLE_NAME],
					 genmask);
	if (IS_ERR(flowtable)) {
		err = PTR_ERR(flowtable);
		if (err != -ENOENT) {
			NL_SET_BAD_ATTR(extack, nla[NFTA_FLOWTABLE_NAME]);
			return err;
		}
	} else {
		if (info->nlh->nlmsg_flags & NLM_F_EXCL) {
			NL_SET_BAD_ATTR(extack, nla[NFTA_FLOWTABLE_NAME]);
			return -EEXIST;
		}

		nft_ctx_init(&ctx, net, skb, info->nlh, family, table, NULL, nla);

		return nft_flowtable_update(&ctx, info->nlh, flowtable, extack);
	}

	nft_ctx_init(&ctx, net, skb, info->nlh, family, table, NULL, nla);

	if (!nft_use_inc(&table->use))
		return -EMFILE;

	flowtable = kzalloc(sizeof(*flowtable), GFP_KERNEL_ACCOUNT);
	if (!flowtable) {
		err = -ENOMEM;
		goto flowtable_alloc;
	}

	flowtable->table = table;
	flowtable->handle = nf_tables_alloc_handle(table);
	INIT_LIST_HEAD(&flowtable->hook_list);

	flowtable->name = nla_strdup(nla[NFTA_FLOWTABLE_NAME], GFP_KERNEL_ACCOUNT);
	if (!flowtable->name) {
		err = -ENOMEM;
		goto err1;
	}

	type = nft_flowtable_type_get(net, family);
	if (IS_ERR(type)) {
		err = PTR_ERR(type);
		goto err2;
	}

	if (nla[NFTA_FLOWTABLE_FLAGS]) {
		flowtable->data.flags =
			ntohl(nla_get_be32(nla[NFTA_FLOWTABLE_FLAGS]));
		if (flowtable->data.flags & ~NFT_FLOWTABLE_MASK) {
			err = -EOPNOTSUPP;
			goto err3;
		}
	}

	write_pnet(&flowtable->data.net, net);
	flowtable->data.type = type;
	err = type->init(&flowtable->data);
	if (err < 0)
		goto err3;

	err = nft_flowtable_parse_hook(&ctx, nla, &flowtable_hook, flowtable,
				       extack, true);
	if (err < 0)
		goto err_flowtable_parse_hooks;

	list_splice(&flowtable_hook.list, &flowtable->hook_list);
	flowtable->data.priority = flowtable_hook.priority;
	flowtable->hooknum = flowtable_hook.num;

	trans = nft_trans_flowtable_add(&ctx, NFT_MSG_NEWFLOWTABLE, flowtable);
	if (IS_ERR(trans)) {
		err = PTR_ERR(trans);
		goto err_flowtable_trans;
	}

	/* This must be LAST to ensure no packets are walking over this flowtable. */
	err = nft_register_flowtable_net_hooks(ctx.net, table,
					       &flowtable->hook_list,
					       flowtable);
	if (err < 0)
		goto err_flowtable_hooks;

	list_add_tail_rcu(&flowtable->list, &table->flowtables);

	return 0;

err_flowtable_hooks:
	nft_trans_destroy(trans);
err_flowtable_trans:
	nft_hooks_destroy(&flowtable->hook_list);
err_flowtable_parse_hooks:
	flowtable->data.type->free(&flowtable->data);
err3:
	module_put(type->owner);
err2:
	kfree(flowtable->name);
err1:
	kfree(flowtable);
flowtable_alloc:
	nft_use_dec_restore(&table->use);

	return err;
}

static void nft_flowtable_hook_release(struct nft_flowtable_hook *flowtable_hook)
{
	struct nft_hook *this, *next;

	list_for_each_entry_safe(this, next, &flowtable_hook->list, list) {
		list_del(&this->list);
		kfree(this);
	}
}

static int nft_delflowtable_hook(struct nft_ctx *ctx,
				 struct nft_flowtable *flowtable,
				 struct netlink_ext_ack *extack)
{
	const struct nlattr * const *nla = ctx->nla;
	struct nft_flowtable_hook flowtable_hook;
	LIST_HEAD(flowtable_del_list);
	struct nft_hook *this, *hook;
	struct nft_trans *trans;
	int err;

	err = nft_flowtable_parse_hook(ctx, nla, &flowtable_hook, flowtable,
				       extack, false);
	if (err < 0)
		return err;

	list_for_each_entry(this, &flowtable_hook.list, list) {
		hook = nft_hook_list_find(&flowtable->hook_list, this);
		if (!hook) {
			err = -ENOENT;
			goto err_flowtable_del_hook;
		}
		list_move(&hook->list, &flowtable_del_list);
	}

	trans = nft_trans_alloc(ctx, NFT_MSG_DELFLOWTABLE,
				sizeof(struct nft_trans_flowtable));
	if (!trans) {
		err = -ENOMEM;
		goto err_flowtable_del_hook;
	}

	nft_trans_flowtable(trans) = flowtable;
	nft_trans_flowtable_update(trans) = true;
	INIT_LIST_HEAD(&nft_trans_flowtable_hooks(trans));
	list_splice(&flowtable_del_list, &nft_trans_flowtable_hooks(trans));
	nft_flowtable_hook_release(&flowtable_hook);

	nft_trans_commit_list_add_tail(ctx->net, trans);

	return 0;

err_flowtable_del_hook:
	list_splice(&flowtable_del_list, &flowtable->hook_list);
	nft_flowtable_hook_release(&flowtable_hook);

	return err;
}

static int nf_tables_delflowtable(struct sk_buff *skb,
				  const struct nfnl_info *info,
				  const struct nlattr * const nla[])
{
	struct netlink_ext_ack *extack = info->extack;
	u8 genmask = nft_genmask_next(info->net);
	u8 family = info->nfmsg->nfgen_family;
	struct nft_flowtable *flowtable;
	struct net *net = info->net;
	const struct nlattr *attr;
	struct nft_table *table;
	struct nft_ctx ctx;

	if (!nla[NFTA_FLOWTABLE_TABLE] ||
	    (!nla[NFTA_FLOWTABLE_NAME] &&
	     !nla[NFTA_FLOWTABLE_HANDLE]))
		return -EINVAL;

	table = nft_table_lookup(net, nla[NFTA_FLOWTABLE_TABLE], family,
				 genmask, NETLINK_CB(skb).portid);
	if (IS_ERR(table)) {
		NL_SET_BAD_ATTR(extack, nla[NFTA_FLOWTABLE_TABLE]);
		return PTR_ERR(table);
	}

	if (nla[NFTA_FLOWTABLE_HANDLE]) {
		attr = nla[NFTA_FLOWTABLE_HANDLE];
		flowtable = nft_flowtable_lookup_byhandle(table, attr, genmask);
	} else {
		attr = nla[NFTA_FLOWTABLE_NAME];
		flowtable = nft_flowtable_lookup(table, attr, genmask);
	}

	if (IS_ERR(flowtable)) {
		if (PTR_ERR(flowtable) == -ENOENT &&
		    NFNL_MSG_TYPE(info->nlh->nlmsg_type) == NFT_MSG_DESTROYFLOWTABLE)
			return 0;

		NL_SET_BAD_ATTR(extack, attr);
		return PTR_ERR(flowtable);
	}

	nft_ctx_init(&ctx, net, skb, info->nlh, family, table, NULL, nla);

	if (nla[NFTA_FLOWTABLE_HOOK])
		return nft_delflowtable_hook(&ctx, flowtable, extack);

	if (flowtable->use > 0) {
		NL_SET_BAD_ATTR(extack, attr);
		return -EBUSY;
	}

	return nft_delflowtable(&ctx, flowtable);
}

static int nf_tables_fill_flowtable_info(struct sk_buff *skb, struct net *net,
					 u32 portid, u32 seq, int event,
					 u32 flags, int family,
					 struct nft_flowtable *flowtable,
					 struct list_head *hook_list)
{
	struct nlattr *nest, *nest_devs;
	struct nft_hook *hook;
	struct nlmsghdr *nlh;

	event = nfnl_msg_type(NFNL_SUBSYS_NFTABLES, event);
	nlh = nfnl_msg_put(skb, portid, seq, event, flags, family,
			   NFNETLINK_V0, nft_base_seq(net));
	if (!nlh)
		goto nla_put_failure;

	if (nla_put_string(skb, NFTA_FLOWTABLE_TABLE, flowtable->table->name) ||
	    nla_put_string(skb, NFTA_FLOWTABLE_NAME, flowtable->name) ||
	    nla_put_be64(skb, NFTA_FLOWTABLE_HANDLE, cpu_to_be64(flowtable->handle),
			 NFTA_FLOWTABLE_PAD))
		goto nla_put_failure;

	if (event == NFT_MSG_DELFLOWTABLE && !hook_list) {
		nlmsg_end(skb, nlh);
		return 0;
	}

	if (nla_put_be32(skb, NFTA_FLOWTABLE_USE, htonl(flowtable->use)) ||
	    nla_put_be32(skb, NFTA_FLOWTABLE_FLAGS, htonl(flowtable->data.flags)))
		goto nla_put_failure;

	nest = nla_nest_start_noflag(skb, NFTA_FLOWTABLE_HOOK);
	if (!nest)
		goto nla_put_failure;
	if (nla_put_be32(skb, NFTA_FLOWTABLE_HOOK_NUM, htonl(flowtable->hooknum)) ||
	    nla_put_be32(skb, NFTA_FLOWTABLE_HOOK_PRIORITY, htonl(flowtable->data.priority)))
		goto nla_put_failure;

	nest_devs = nla_nest_start_noflag(skb, NFTA_FLOWTABLE_HOOK_DEVS);
	if (!nest_devs)
		goto nla_put_failure;

	if (!hook_list)
		hook_list = &flowtable->hook_list;

	list_for_each_entry_rcu(hook, hook_list, list) {
		if (nla_put_string(skb, NFTA_DEVICE_NAME, hook->ops.dev->name))
			goto nla_put_failure;
	}
	nla_nest_end(skb, nest_devs);
	nla_nest_end(skb, nest);

	nlmsg_end(skb, nlh);
	return 0;

nla_put_failure:
	nlmsg_trim(skb, nlh);
	return -1;
}

struct nft_flowtable_filter {
	char		*table;
};

static int nf_tables_dump_flowtable(struct sk_buff *skb,
				    struct netlink_callback *cb)
{
	const struct nfgenmsg *nfmsg = nlmsg_data(cb->nlh);
	struct nft_flowtable_filter *filter = cb->data;
	unsigned int idx = 0, s_idx = cb->args[0];
	struct net *net = sock_net(skb->sk);
	int family = nfmsg->nfgen_family;
	struct nft_flowtable *flowtable;
	struct nftables_pernet *nft_net;
	const struct nft_table *table;

	rcu_read_lock();
	nft_net = nft_pernet(net);
	cb->seq = READ_ONCE(nft_net->base_seq);

	list_for_each_entry_rcu(table, &nft_net->tables, list) {
		if (family != NFPROTO_UNSPEC && family != table->family)
			continue;

		list_for_each_entry_rcu(flowtable, &table->flowtables, list) {
			if (!nft_is_active(net, flowtable))
				goto cont;
			if (idx < s_idx)
				goto cont;
			if (idx > s_idx)
				memset(&cb->args[1], 0,
				       sizeof(cb->args) - sizeof(cb->args[0]));
			if (filter && filter->table &&
			    strcmp(filter->table, table->name))
				goto cont;

			if (nf_tables_fill_flowtable_info(skb, net, NETLINK_CB(cb->skb).portid,
							  cb->nlh->nlmsg_seq,
							  NFT_MSG_NEWFLOWTABLE,
							  NLM_F_MULTI | NLM_F_APPEND,
							  table->family,
							  flowtable, NULL) < 0)
				goto done;

			nl_dump_check_consistent(cb, nlmsg_hdr(skb));
cont:
			idx++;
		}
	}
done:
	rcu_read_unlock();

	cb->args[0] = idx;
	return skb->len;
}

static int nf_tables_dump_flowtable_start(struct netlink_callback *cb)
{
	const struct nlattr * const *nla = cb->data;
	struct nft_flowtable_filter *filter = NULL;

	if (nla[NFTA_FLOWTABLE_TABLE]) {
		filter = kzalloc(sizeof(*filter), GFP_ATOMIC);
		if (!filter)
			return -ENOMEM;

		filter->table = nla_strdup(nla[NFTA_FLOWTABLE_TABLE],
					   GFP_ATOMIC);
		if (!filter->table) {
			kfree(filter);
			return -ENOMEM;
		}
	}

	cb->data = filter;
	return 0;
}

static int nf_tables_dump_flowtable_done(struct netlink_callback *cb)
{
	struct nft_flowtable_filter *filter = cb->data;

	if (!filter)
		return 0;

	kfree(filter->table);
	kfree(filter);

	return 0;
}

/* called with rcu_read_lock held */
static int nf_tables_getflowtable(struct sk_buff *skb,
				  const struct nfnl_info *info,
				  const struct nlattr * const nla[])
{
	struct netlink_ext_ack *extack = info->extack;
	u8 genmask = nft_genmask_cur(info->net);
	u8 family = info->nfmsg->nfgen_family;
	struct nft_flowtable *flowtable;
	const struct nft_table *table;
	struct net *net = info->net;
	struct sk_buff *skb2;
	int err;

	if (info->nlh->nlmsg_flags & NLM_F_DUMP) {
		struct netlink_dump_control c = {
			.start = nf_tables_dump_flowtable_start,
			.dump = nf_tables_dump_flowtable,
			.done = nf_tables_dump_flowtable_done,
			.module = THIS_MODULE,
			.data = (void *)nla,
		};

		return nft_netlink_dump_start_rcu(info->sk, skb, info->nlh, &c);
	}

	if (!nla[NFTA_FLOWTABLE_NAME])
		return -EINVAL;

	table = nft_table_lookup(net, nla[NFTA_FLOWTABLE_TABLE], family,
				 genmask, 0);
	if (IS_ERR(table)) {
		NL_SET_BAD_ATTR(extack, nla[NFTA_FLOWTABLE_TABLE]);
		return PTR_ERR(table);
	}

	flowtable = nft_flowtable_lookup(table, nla[NFTA_FLOWTABLE_NAME],
					 genmask);
	if (IS_ERR(flowtable)) {
		NL_SET_BAD_ATTR(extack, nla[NFTA_FLOWTABLE_NAME]);
		return PTR_ERR(flowtable);
	}

	skb2 = alloc_skb(NLMSG_GOODSIZE, GFP_ATOMIC);
	if (!skb2)
		return -ENOMEM;

	err = nf_tables_fill_flowtable_info(skb2, net, NETLINK_CB(skb).portid,
					    info->nlh->nlmsg_seq,
					    NFT_MSG_NEWFLOWTABLE, 0, family,
					    flowtable, NULL);
	if (err < 0)
		goto err_fill_flowtable_info;

	return nfnetlink_unicast(skb2, net, NETLINK_CB(skb).portid);

err_fill_flowtable_info:
	kfree_skb(skb2);
	return err;
}

static void nf_tables_flowtable_notify(struct nft_ctx *ctx,
				       struct nft_flowtable *flowtable,
				       struct list_head *hook_list, int event)
{
	struct nftables_pernet *nft_net = nft_pernet(ctx->net);
	struct sk_buff *skb;
	u16 flags = 0;
	int err;

	if (!ctx->report &&
	    !nfnetlink_has_listeners(ctx->net, NFNLGRP_NFTABLES))
		return;

	skb = nlmsg_new(NLMSG_GOODSIZE, GFP_KERNEL);
	if (skb == NULL)
		goto err;

	if (ctx->flags & (NLM_F_CREATE | NLM_F_EXCL))
		flags |= ctx->flags & (NLM_F_CREATE | NLM_F_EXCL);

	err = nf_tables_fill_flowtable_info(skb, ctx->net, ctx->portid,
					    ctx->seq, event, flags,
					    ctx->family, flowtable, hook_list);
	if (err < 0) {
		kfree_skb(skb);
		goto err;
	}

	nft_notify_enqueue(skb, ctx->report, &nft_net->notify_list);
	return;
err:
	nfnetlink_set_err(ctx->net, ctx->portid, NFNLGRP_NFTABLES, -ENOBUFS);
}

static void nf_tables_flowtable_destroy(struct nft_flowtable *flowtable)
{
	struct nft_hook *hook, *next;

	flowtable->data.type->free(&flowtable->data);
	list_for_each_entry_safe(hook, next, &flowtable->hook_list, list) {
		flowtable->data.type->setup(&flowtable->data, hook->ops.dev,
					    FLOW_BLOCK_UNBIND);
		list_del_rcu(&hook->list);
		kfree_rcu(hook, rcu);
	}
	kfree(flowtable->name);
	module_put(flowtable->data.type->owner);
	kfree(flowtable);
}

static int nf_tables_fill_gen_info(struct sk_buff *skb, struct net *net,
				   u32 portid, u32 seq)
{
	struct nftables_pernet *nft_net = nft_pernet(net);
	struct nlmsghdr *nlh;
	char buf[TASK_COMM_LEN];
	int event = nfnl_msg_type(NFNL_SUBSYS_NFTABLES, NFT_MSG_NEWGEN);

	nlh = nfnl_msg_put(skb, portid, seq, event, 0, AF_UNSPEC,
			   NFNETLINK_V0, nft_base_seq(net));
	if (!nlh)
		goto nla_put_failure;

	if (nla_put_be32(skb, NFTA_GEN_ID, htonl(nft_net->base_seq)) ||
	    nla_put_be32(skb, NFTA_GEN_PROC_PID, htonl(task_pid_nr(current))) ||
	    nla_put_string(skb, NFTA_GEN_PROC_NAME, get_task_comm(buf, current)))
		goto nla_put_failure;

	nlmsg_end(skb, nlh);
	return 0;

nla_put_failure:
	nlmsg_trim(skb, nlh);
	return -EMSGSIZE;
}

static void nft_flowtable_event(unsigned long event, struct net_device *dev,
				struct nft_flowtable *flowtable)
{
	struct nft_hook *hook;

	list_for_each_entry(hook, &flowtable->hook_list, list) {
		if (hook->ops.dev != dev)
			continue;

		/* flow_offload_netdev_event() cleans up entries for us. */
		nft_unregister_flowtable_hook(dev_net(dev), flowtable, hook);
		list_del_rcu(&hook->list);
		kfree_rcu(hook, rcu);
		break;
	}
}

static int nf_tables_flowtable_event(struct notifier_block *this,
				     unsigned long event, void *ptr)
{
	struct net_device *dev = netdev_notifier_info_to_dev(ptr);
	struct nft_flowtable *flowtable;
	struct nftables_pernet *nft_net;
	struct nft_table *table;
	struct net *net;

	if (event != NETDEV_UNREGISTER)
		return 0;

	net = dev_net(dev);
	nft_net = nft_pernet(net);
	mutex_lock(&nft_net->commit_mutex);
	list_for_each_entry(table, &nft_net->tables, list) {
		list_for_each_entry(flowtable, &table->flowtables, list) {
			nft_flowtable_event(event, dev, flowtable);
		}
	}
	mutex_unlock(&nft_net->commit_mutex);

	return NOTIFY_DONE;
}

static struct notifier_block nf_tables_flowtable_notifier = {
	.notifier_call	= nf_tables_flowtable_event,
};

static void nf_tables_gen_notify(struct net *net, struct sk_buff *skb,
				 int event)
{
	struct nlmsghdr *nlh = nlmsg_hdr(skb);
	struct sk_buff *skb2;
	int err;

	if (!nlmsg_report(nlh) &&
	    !nfnetlink_has_listeners(net, NFNLGRP_NFTABLES))
		return;

	skb2 = nlmsg_new(NLMSG_GOODSIZE, GFP_KERNEL);
	if (skb2 == NULL)
		goto err;

	err = nf_tables_fill_gen_info(skb2, net, NETLINK_CB(skb).portid,
				      nlh->nlmsg_seq);
	if (err < 0) {
		kfree_skb(skb2);
		goto err;
	}

	nfnetlink_send(skb2, net, NETLINK_CB(skb).portid, NFNLGRP_NFTABLES,
		       nlmsg_report(nlh), GFP_KERNEL);
	return;
err:
	nfnetlink_set_err(net, NETLINK_CB(skb).portid, NFNLGRP_NFTABLES,
			  -ENOBUFS);
}

static int nf_tables_getgen(struct sk_buff *skb, const struct nfnl_info *info,
			    const struct nlattr * const nla[])
{
	struct sk_buff *skb2;
	int err;

	skb2 = alloc_skb(NLMSG_GOODSIZE, GFP_ATOMIC);
	if (skb2 == NULL)
		return -ENOMEM;

	err = nf_tables_fill_gen_info(skb2, info->net, NETLINK_CB(skb).portid,
				      info->nlh->nlmsg_seq);
	if (err < 0)
		goto err_fill_gen_info;

	return nfnetlink_unicast(skb2, info->net, NETLINK_CB(skb).portid);

err_fill_gen_info:
	kfree_skb(skb2);
	return err;
}

static const struct nfnl_callback nf_tables_cb[NFT_MSG_MAX] = {
	[NFT_MSG_NEWTABLE] = {
		.call		= nf_tables_newtable,
		.type		= NFNL_CB_BATCH,
		.attr_count	= NFTA_TABLE_MAX,
		.policy		= nft_table_policy,
	},
	[NFT_MSG_GETTABLE] = {
		.call		= nf_tables_gettable,
		.type		= NFNL_CB_RCU,
		.attr_count	= NFTA_TABLE_MAX,
		.policy		= nft_table_policy,
	},
	[NFT_MSG_DELTABLE] = {
		.call		= nf_tables_deltable,
		.type		= NFNL_CB_BATCH,
		.attr_count	= NFTA_TABLE_MAX,
		.policy		= nft_table_policy,
	},
	[NFT_MSG_DESTROYTABLE] = {
		.call		= nf_tables_deltable,
		.type		= NFNL_CB_BATCH,
		.attr_count	= NFTA_TABLE_MAX,
		.policy		= nft_table_policy,
	},
	[NFT_MSG_NEWCHAIN] = {
		.call		= nf_tables_newchain,
		.type		= NFNL_CB_BATCH,
		.attr_count	= NFTA_CHAIN_MAX,
		.policy		= nft_chain_policy,
	},
	[NFT_MSG_GETCHAIN] = {
		.call		= nf_tables_getchain,
		.type		= NFNL_CB_RCU,
		.attr_count	= NFTA_CHAIN_MAX,
		.policy		= nft_chain_policy,
	},
	[NFT_MSG_DELCHAIN] = {
		.call		= nf_tables_delchain,
		.type		= NFNL_CB_BATCH,
		.attr_count	= NFTA_CHAIN_MAX,
		.policy		= nft_chain_policy,
	},
	[NFT_MSG_DESTROYCHAIN] = {
		.call		= nf_tables_delchain,
		.type		= NFNL_CB_BATCH,
		.attr_count	= NFTA_CHAIN_MAX,
		.policy		= nft_chain_policy,
	},
	[NFT_MSG_NEWRULE] = {
		.call		= nf_tables_newrule,
		.type		= NFNL_CB_BATCH,
		.attr_count	= NFTA_RULE_MAX,
		.policy		= nft_rule_policy,
	},
	[NFT_MSG_GETRULE] = {
		.call		= nf_tables_getrule,
		.type		= NFNL_CB_RCU,
		.attr_count	= NFTA_RULE_MAX,
		.policy		= nft_rule_policy,
	},
	[NFT_MSG_GETRULE_RESET] = {
		.call		= nf_tables_getrule_reset,
		.type		= NFNL_CB_RCU,
		.attr_count	= NFTA_RULE_MAX,
		.policy		= nft_rule_policy,
	},
	[NFT_MSG_DELRULE] = {
		.call		= nf_tables_delrule,
		.type		= NFNL_CB_BATCH,
		.attr_count	= NFTA_RULE_MAX,
		.policy		= nft_rule_policy,
	},
	[NFT_MSG_DESTROYRULE] = {
		.call		= nf_tables_delrule,
		.type		= NFNL_CB_BATCH,
		.attr_count	= NFTA_RULE_MAX,
		.policy		= nft_rule_policy,
	},
	[NFT_MSG_NEWSET] = {
		.call		= nf_tables_newset,
		.type		= NFNL_CB_BATCH,
		.attr_count	= NFTA_SET_MAX,
		.policy		= nft_set_policy,
	},
	[NFT_MSG_GETSET] = {
		.call		= nf_tables_getset,
		.type		= NFNL_CB_RCU,
		.attr_count	= NFTA_SET_MAX,
		.policy		= nft_set_policy,
	},
	[NFT_MSG_DELSET] = {
		.call		= nf_tables_delset,
		.type		= NFNL_CB_BATCH,
		.attr_count	= NFTA_SET_MAX,
		.policy		= nft_set_policy,
	},
	[NFT_MSG_DESTROYSET] = {
		.call		= nf_tables_delset,
		.type		= NFNL_CB_BATCH,
		.attr_count	= NFTA_SET_MAX,
		.policy		= nft_set_policy,
	},
	[NFT_MSG_NEWSETELEM] = {
		.call		= nf_tables_newsetelem,
		.type		= NFNL_CB_BATCH,
		.attr_count	= NFTA_SET_ELEM_LIST_MAX,
		.policy		= nft_set_elem_list_policy,
	},
	[NFT_MSG_GETSETELEM] = {
		.call		= nf_tables_getsetelem,
		.type		= NFNL_CB_RCU,
		.attr_count	= NFTA_SET_ELEM_LIST_MAX,
		.policy		= nft_set_elem_list_policy,
	},
	[NFT_MSG_GETSETELEM_RESET] = {
		.call		= nf_tables_getsetelem_reset,
		.type		= NFNL_CB_RCU,
		.attr_count	= NFTA_SET_ELEM_LIST_MAX,
		.policy		= nft_set_elem_list_policy,
	},
	[NFT_MSG_DELSETELEM] = {
		.call		= nf_tables_delsetelem,
		.type		= NFNL_CB_BATCH,
		.attr_count	= NFTA_SET_ELEM_LIST_MAX,
		.policy		= nft_set_elem_list_policy,
	},
	[NFT_MSG_DESTROYSETELEM] = {
		.call		= nf_tables_delsetelem,
		.type		= NFNL_CB_BATCH,
		.attr_count	= NFTA_SET_ELEM_LIST_MAX,
		.policy		= nft_set_elem_list_policy,
	},
	[NFT_MSG_GETGEN] = {
		.call		= nf_tables_getgen,
		.type		= NFNL_CB_RCU,
	},
	[NFT_MSG_NEWOBJ] = {
		.call		= nf_tables_newobj,
		.type		= NFNL_CB_BATCH,
		.attr_count	= NFTA_OBJ_MAX,
		.policy		= nft_obj_policy,
	},
	[NFT_MSG_GETOBJ] = {
		.call		= nf_tables_getobj,
		.type		= NFNL_CB_RCU,
		.attr_count	= NFTA_OBJ_MAX,
		.policy		= nft_obj_policy,
	},
	[NFT_MSG_DELOBJ] = {
		.call		= nf_tables_delobj,
		.type		= NFNL_CB_BATCH,
		.attr_count	= NFTA_OBJ_MAX,
		.policy		= nft_obj_policy,
	},
	[NFT_MSG_DESTROYOBJ] = {
		.call		= nf_tables_delobj,
		.type		= NFNL_CB_BATCH,
		.attr_count	= NFTA_OBJ_MAX,
		.policy		= nft_obj_policy,
	},
	[NFT_MSG_GETOBJ_RESET] = {
		.call		= nf_tables_getobj_reset,
		.type		= NFNL_CB_RCU,
		.attr_count	= NFTA_OBJ_MAX,
		.policy		= nft_obj_policy,
	},
	[NFT_MSG_NEWFLOWTABLE] = {
		.call		= nf_tables_newflowtable,
		.type		= NFNL_CB_BATCH,
		.attr_count	= NFTA_FLOWTABLE_MAX,
		.policy		= nft_flowtable_policy,
	},
	[NFT_MSG_GETFLOWTABLE] = {
		.call		= nf_tables_getflowtable,
		.type		= NFNL_CB_RCU,
		.attr_count	= NFTA_FLOWTABLE_MAX,
		.policy		= nft_flowtable_policy,
	},
	[NFT_MSG_DELFLOWTABLE] = {
		.call		= nf_tables_delflowtable,
		.type		= NFNL_CB_BATCH,
		.attr_count	= NFTA_FLOWTABLE_MAX,
		.policy		= nft_flowtable_policy,
	},
	[NFT_MSG_DESTROYFLOWTABLE] = {
		.call		= nf_tables_delflowtable,
		.type		= NFNL_CB_BATCH,
		.attr_count	= NFTA_FLOWTABLE_MAX,
		.policy		= nft_flowtable_policy,
	},
};

static int nf_tables_validate(struct net *net)
{
	struct nftables_pernet *nft_net = nft_pernet(net);
	struct nft_table *table;

	list_for_each_entry(table, &nft_net->tables, list) {
		switch (table->validate_state) {
		case NFT_VALIDATE_SKIP:
			continue;
		case NFT_VALIDATE_NEED:
			nft_validate_state_update(table, NFT_VALIDATE_DO);
			fallthrough;
		case NFT_VALIDATE_DO:
			if (nft_table_validate(net, table) < 0)
				return -EAGAIN;

			nft_validate_state_update(table, NFT_VALIDATE_SKIP);
			break;
		}
	}

	return 0;
}

/* a drop policy has to be deferred until all rules have been activated,
 * otherwise a large ruleset that contains a drop-policy base chain will
 * cause all packets to get dropped until the full transaction has been
 * processed.
 *
 * We defer the drop policy until the transaction has been finalized.
 */
static void nft_chain_commit_drop_policy(struct nft_trans_chain *trans)
{
	struct nft_base_chain *basechain;

	if (trans->policy != NF_DROP)
		return;

	if (!nft_is_base_chain(trans->chain))
		return;

	basechain = nft_base_chain(trans->chain);
	basechain->policy = NF_DROP;
}

static void nft_chain_commit_update(struct nft_trans_chain *trans)
{
	struct nft_table *table = trans->nft_trans_binding.nft_trans.table;
	struct nft_base_chain *basechain;

	if (trans->name) {
		rhltable_remove(&table->chains_ht,
				&trans->chain->rhlhead,
				nft_chain_ht_params);
		swap(trans->chain->name, trans->name);
		rhltable_insert_key(&table->chains_ht,
				    trans->chain->name,
				    &trans->chain->rhlhead,
				    nft_chain_ht_params);
	}

	if (!nft_is_base_chain(trans->chain))
		return;

	nft_chain_stats_replace(trans);

	basechain = nft_base_chain(trans->chain);

	switch (trans->policy) {
	case NF_DROP:
	case NF_ACCEPT:
		basechain->policy = trans->policy;
		break;
	}
}

static void nft_obj_commit_update(const struct nft_ctx *ctx,
				  struct nft_trans *trans)
{
	struct nft_object *newobj;
	struct nft_object *obj;

	obj = nft_trans_obj(trans);
	newobj = nft_trans_obj_newobj(trans);

	if (WARN_ON_ONCE(!obj->ops->update))
		return;

	obj->ops->update(obj, newobj);
	nft_obj_destroy(ctx, newobj);
}

static void nft_commit_release(struct nft_trans *trans)
{
	struct nft_ctx ctx = {
		.net = trans->net,
	};

	nft_ctx_update(&ctx, trans);

	switch (trans->msg_type) {
	case NFT_MSG_DELTABLE:
	case NFT_MSG_DESTROYTABLE:
		nf_tables_table_destroy(trans->table);
		break;
	case NFT_MSG_NEWCHAIN:
		free_percpu(nft_trans_chain_stats(trans));
		kfree(nft_trans_chain_name(trans));
		break;
	case NFT_MSG_DELCHAIN:
	case NFT_MSG_DESTROYCHAIN:
		if (nft_trans_chain_update(trans))
			nft_hooks_destroy(&nft_trans_chain_hooks(trans));
		else
			nf_tables_chain_destroy(nft_trans_chain(trans));
		break;
	case NFT_MSG_DELRULE:
	case NFT_MSG_DESTROYRULE:
		nf_tables_rule_destroy(&ctx, nft_trans_rule(trans));
		break;
	case NFT_MSG_DELSET:
	case NFT_MSG_DESTROYSET:
		nft_set_destroy(&ctx, nft_trans_set(trans));
		break;
	case NFT_MSG_DELSETELEM:
	case NFT_MSG_DESTROYSETELEM:
		nf_tables_set_elem_destroy(&ctx,
					   nft_trans_elem_set(trans),
					   nft_trans_elem_priv(trans));
		break;
	case NFT_MSG_DELOBJ:
	case NFT_MSG_DESTROYOBJ:
		nft_obj_destroy(&ctx, nft_trans_obj(trans));
		break;
	case NFT_MSG_DELFLOWTABLE:
	case NFT_MSG_DESTROYFLOWTABLE:
		if (nft_trans_flowtable_update(trans))
			nft_hooks_destroy(&nft_trans_flowtable_hooks(trans));
		else
			nf_tables_flowtable_destroy(nft_trans_flowtable(trans));
		break;
	}

	if (trans->put_net)
		put_net(trans->net);

	kfree(trans);
}

static void nf_tables_trans_destroy_work(struct work_struct *w)
{
	struct nft_trans *trans, *next;
	LIST_HEAD(head);

	spin_lock(&nf_tables_destroy_list_lock);
	list_splice_init(&nf_tables_destroy_list, &head);
	spin_unlock(&nf_tables_destroy_list_lock);

	if (list_empty(&head))
		return;

	synchronize_rcu();

	list_for_each_entry_safe(trans, next, &head, list) {
		nft_trans_list_del(trans);
		nft_commit_release(trans);
	}
}

void nf_tables_trans_destroy_flush_work(void)
{
	flush_work(&trans_destroy_work);
}
EXPORT_SYMBOL_GPL(nf_tables_trans_destroy_flush_work);

static bool nft_expr_reduce(struct nft_regs_track *track,
			    const struct nft_expr *expr)
{
	return false;
}

static int nf_tables_commit_chain_prepare(struct net *net, struct nft_chain *chain)
{
	const struct nft_expr *expr, *last;
	struct nft_regs_track track = {};
	unsigned int size, data_size;
	void *data, *data_boundary;
	struct nft_rule_dp *prule;
	struct nft_rule *rule;

	/* already handled or inactive chain? */
	if (chain->blob_next || !nft_is_active_next(net, chain))
		return 0;

	data_size = 0;
	list_for_each_entry(rule, &chain->rules, list) {
		if (nft_is_active_next(net, rule)) {
			data_size += sizeof(*prule) + rule->dlen;
			if (data_size > INT_MAX)
				return -ENOMEM;
		}
	}

	chain->blob_next = nf_tables_chain_alloc_rules(chain, data_size);
	if (!chain->blob_next)
		return -ENOMEM;

	data = (void *)chain->blob_next->data;
	data_boundary = data + data_size;
	size = 0;

	list_for_each_entry(rule, &chain->rules, list) {
		if (!nft_is_active_next(net, rule))
			continue;

		prule = (struct nft_rule_dp *)data;
		data += offsetof(struct nft_rule_dp, data);
		if (WARN_ON_ONCE(data > data_boundary))
			return -ENOMEM;

		size = 0;
		track.last = nft_expr_last(rule);
		nft_rule_for_each_expr(expr, last, rule) {
			track.cur = expr;

			if (nft_expr_reduce(&track, expr)) {
				expr = track.cur;
				continue;
			}

			if (WARN_ON_ONCE(data + size + expr->ops->size > data_boundary))
				return -ENOMEM;

			memcpy(data + size, expr, expr->ops->size);
			size += expr->ops->size;
		}
		if (WARN_ON_ONCE(size >= 1 << 12))
			return -ENOMEM;

		prule->handle = rule->handle;
		prule->dlen = size;
		prule->is_last = 0;

		data += size;
		size = 0;
		chain->blob_next->size += (unsigned long)(data - (void *)prule);
	}

	if (WARN_ON_ONCE(data > data_boundary))
		return -ENOMEM;

	prule = (struct nft_rule_dp *)data;
	nft_last_rule(chain, prule);

	return 0;
}

static void nf_tables_commit_chain_prepare_cancel(struct net *net)
{
	struct nftables_pernet *nft_net = nft_pernet(net);
	struct nft_trans *trans, *next;

	list_for_each_entry_safe(trans, next, &nft_net->commit_list, list) {
		if (trans->msg_type == NFT_MSG_NEWRULE ||
		    trans->msg_type == NFT_MSG_DELRULE) {
			struct nft_chain *chain = nft_trans_rule_chain(trans);

			kvfree(chain->blob_next);
			chain->blob_next = NULL;
		}
	}
}

static void __nf_tables_commit_chain_free_rules(struct rcu_head *h)
{
	struct nft_rule_dp_last *l = container_of(h, struct nft_rule_dp_last, h);

	kvfree(l->blob);
}

static void nf_tables_commit_chain_free_rules_old(struct nft_rule_blob *blob)
{
	struct nft_rule_dp_last *last;

	/* last rule trailer is after end marker */
	last = (void *)blob + sizeof(*blob) + blob->size;
	last->blob = blob;

	call_rcu(&last->h, __nf_tables_commit_chain_free_rules);
}

static void nf_tables_commit_chain(struct net *net, struct nft_chain *chain)
{
	struct nft_rule_blob *g0, *g1;
	bool next_genbit;

	next_genbit = nft_gencursor_next(net);

	g0 = rcu_dereference_protected(chain->blob_gen_0,
				       lockdep_commit_lock_is_held(net));
	g1 = rcu_dereference_protected(chain->blob_gen_1,
				       lockdep_commit_lock_is_held(net));

	/* No changes to this chain? */
	if (chain->blob_next == NULL) {
		/* chain had no change in last or next generation */
		if (g0 == g1)
			return;
		/*
		 * chain had no change in this generation; make sure next
		 * one uses same rules as current generation.
		 */
		if (next_genbit) {
			rcu_assign_pointer(chain->blob_gen_1, g0);
			nf_tables_commit_chain_free_rules_old(g1);
		} else {
			rcu_assign_pointer(chain->blob_gen_0, g1);
			nf_tables_commit_chain_free_rules_old(g0);
		}

		return;
	}

	if (next_genbit)
		rcu_assign_pointer(chain->blob_gen_1, chain->blob_next);
	else
		rcu_assign_pointer(chain->blob_gen_0, chain->blob_next);

	chain->blob_next = NULL;

	if (g0 == g1)
		return;

	if (next_genbit)
		nf_tables_commit_chain_free_rules_old(g1);
	else
		nf_tables_commit_chain_free_rules_old(g0);
}

static void nft_obj_del(struct nft_object *obj)
{
	rhltable_remove(&nft_objname_ht, &obj->rhlhead, nft_objname_ht_params);
	list_del_rcu(&obj->list);
}

void nft_chain_del(struct nft_chain *chain)
{
	struct nft_table *table = chain->table;

	WARN_ON_ONCE(rhltable_remove(&table->chains_ht, &chain->rhlhead,
				     nft_chain_ht_params));
	list_del_rcu(&chain->list);
}

static void nft_trans_gc_setelem_remove(struct nft_ctx *ctx,
					struct nft_trans_gc *trans)
{
	struct nft_elem_priv **priv = trans->priv;
	unsigned int i;

	for (i = 0; i < trans->count; i++) {
		nft_setelem_data_deactivate(ctx->net, trans->set, priv[i]);
		nft_setelem_remove(ctx->net, trans->set, priv[i]);
	}
}

void nft_trans_gc_destroy(struct nft_trans_gc *trans)
{
	nft_set_put(trans->set);
	put_net(trans->net);
	kfree(trans);
}

static void nft_trans_gc_trans_free(struct rcu_head *rcu)
{
	struct nft_elem_priv *elem_priv;
	struct nft_trans_gc *trans;
	struct nft_ctx ctx = {};
	unsigned int i;

	trans = container_of(rcu, struct nft_trans_gc, rcu);
	ctx.net	= read_pnet(&trans->set->net);

	for (i = 0; i < trans->count; i++) {
		elem_priv = trans->priv[i];
		if (!nft_setelem_is_catchall(trans->set, elem_priv))
			atomic_dec(&trans->set->nelems);

		nf_tables_set_elem_destroy(&ctx, trans->set, elem_priv);
	}

	nft_trans_gc_destroy(trans);
}

static bool nft_trans_gc_work_done(struct nft_trans_gc *trans)
{
	struct nftables_pernet *nft_net;
	struct nft_ctx ctx = {};

	nft_net = nft_pernet(trans->net);

	mutex_lock(&nft_net->commit_mutex);

	/* Check for race with transaction, otherwise this batch refers to
	 * stale objects that might not be there anymore. Skip transaction if
	 * set has been destroyed from control plane transaction in case gc
	 * worker loses race.
	 */
	if (READ_ONCE(nft_net->gc_seq) != trans->seq || trans->set->dead) {
		mutex_unlock(&nft_net->commit_mutex);
		return false;
	}

	ctx.net = trans->net;
	ctx.table = trans->set->table;

	nft_trans_gc_setelem_remove(&ctx, trans);
	mutex_unlock(&nft_net->commit_mutex);

	return true;
}

static void nft_trans_gc_work(struct work_struct *work)
{
	struct nft_trans_gc *trans, *next;
	LIST_HEAD(trans_gc_list);

	spin_lock(&nf_tables_gc_list_lock);
	list_splice_init(&nf_tables_gc_list, &trans_gc_list);
	spin_unlock(&nf_tables_gc_list_lock);

	list_for_each_entry_safe(trans, next, &trans_gc_list, list) {
		list_del(&trans->list);
		if (!nft_trans_gc_work_done(trans)) {
			nft_trans_gc_destroy(trans);
			continue;
		}
		call_rcu(&trans->rcu, nft_trans_gc_trans_free);
	}
}

struct nft_trans_gc *nft_trans_gc_alloc(struct nft_set *set,
					unsigned int gc_seq, gfp_t gfp)
{
	struct net *net = read_pnet(&set->net);
	struct nft_trans_gc *trans;

	trans = kzalloc(sizeof(*trans), gfp);
	if (!trans)
		return NULL;

	trans->net = maybe_get_net(net);
	if (!trans->net) {
		kfree(trans);
		return NULL;
	}

	refcount_inc(&set->refs);
	trans->set = set;
	trans->seq = gc_seq;

	return trans;
}

void nft_trans_gc_elem_add(struct nft_trans_gc *trans, void *priv)
{
	trans->priv[trans->count++] = priv;
}

static void nft_trans_gc_queue_work(struct nft_trans_gc *trans)
{
	spin_lock(&nf_tables_gc_list_lock);
	list_add_tail(&trans->list, &nf_tables_gc_list);
	spin_unlock(&nf_tables_gc_list_lock);

	schedule_work(&trans_gc_work);
}

static int nft_trans_gc_space(struct nft_trans_gc *trans)
{
	return NFT_TRANS_GC_BATCHCOUNT - trans->count;
}

struct nft_trans_gc *nft_trans_gc_queue_async(struct nft_trans_gc *gc,
					      unsigned int gc_seq, gfp_t gfp)
{
	struct nft_set *set;

	if (nft_trans_gc_space(gc))
		return gc;

	set = gc->set;
	nft_trans_gc_queue_work(gc);

	return nft_trans_gc_alloc(set, gc_seq, gfp);
}

void nft_trans_gc_queue_async_done(struct nft_trans_gc *trans)
{
	if (trans->count == 0) {
		nft_trans_gc_destroy(trans);
		return;
	}

	nft_trans_gc_queue_work(trans);
}

struct nft_trans_gc *nft_trans_gc_queue_sync(struct nft_trans_gc *gc, gfp_t gfp)
{
	struct nft_set *set;

	if (WARN_ON_ONCE(!lockdep_commit_lock_is_held(gc->net)))
		return NULL;

	if (nft_trans_gc_space(gc))
		return gc;

	set = gc->set;
	call_rcu(&gc->rcu, nft_trans_gc_trans_free);

	return nft_trans_gc_alloc(set, 0, gfp);
}

void nft_trans_gc_queue_sync_done(struct nft_trans_gc *trans)
{
	WARN_ON_ONCE(!lockdep_commit_lock_is_held(trans->net));

	if (trans->count == 0) {
		nft_trans_gc_destroy(trans);
		return;
	}

	call_rcu(&trans->rcu, nft_trans_gc_trans_free);
}

struct nft_trans_gc *nft_trans_gc_catchall_async(struct nft_trans_gc *gc,
						 unsigned int gc_seq)
{
	struct nft_set_elem_catchall *catchall;
	const struct nft_set *set = gc->set;
	struct nft_set_ext *ext;

	list_for_each_entry_rcu(catchall, &set->catchall_list, list) {
		ext = nft_set_elem_ext(set, catchall->elem);

		if (!nft_set_elem_expired(ext))
			continue;
		if (nft_set_elem_is_dead(ext))
			goto dead_elem;

		nft_set_elem_dead(ext);
dead_elem:
		gc = nft_trans_gc_queue_async(gc, gc_seq, GFP_ATOMIC);
		if (!gc)
			return NULL;

		nft_trans_gc_elem_add(gc, catchall->elem);
	}

	return gc;
}

struct nft_trans_gc *nft_trans_gc_catchall_sync(struct nft_trans_gc *gc)
{
	struct nft_set_elem_catchall *catchall, *next;
	u64 tstamp = nft_net_tstamp(gc->net);
	const struct nft_set *set = gc->set;
	struct nft_elem_priv *elem_priv;
	struct nft_set_ext *ext;

	WARN_ON_ONCE(!lockdep_commit_lock_is_held(gc->net));

	list_for_each_entry_safe(catchall, next, &set->catchall_list, list) {
		ext = nft_set_elem_ext(set, catchall->elem);

		if (!__nft_set_elem_expired(ext, tstamp))
			continue;

		gc = nft_trans_gc_queue_sync(gc, GFP_KERNEL);
		if (!gc)
			return NULL;

		elem_priv = catchall->elem;
		nft_setelem_data_deactivate(gc->net, gc->set, elem_priv);
		nft_setelem_catchall_destroy(catchall);
		nft_trans_gc_elem_add(gc, elem_priv);
	}

	return gc;
}

static void nf_tables_module_autoload_cleanup(struct net *net)
{
	struct nftables_pernet *nft_net = nft_pernet(net);
	struct nft_module_request *req, *next;

	WARN_ON_ONCE(!list_empty(&nft_net->commit_list));
	list_for_each_entry_safe(req, next, &nft_net->module_list, list) {
		WARN_ON_ONCE(!req->done);
		list_del(&req->list);
		kfree(req);
	}
}

static void nf_tables_commit_release(struct net *net)
{
	struct nftables_pernet *nft_net = nft_pernet(net);
	struct nft_trans *trans;

	/* all side effects have to be made visible.
	 * For example, if a chain named 'foo' has been deleted, a
	 * new transaction must not find it anymore.
	 *
	 * Memory reclaim happens asynchronously from work queue
	 * to prevent expensive synchronize_rcu() in commit phase.
	 */
	if (list_empty(&nft_net->commit_list)) {
		nf_tables_module_autoload_cleanup(net);
		mutex_unlock(&nft_net->commit_mutex);
		return;
	}

	trans = list_last_entry(&nft_net->commit_list,
				struct nft_trans, list);
	get_net(trans->net);
	WARN_ON_ONCE(trans->put_net);

	trans->put_net = true;
	spin_lock(&nf_tables_destroy_list_lock);
	list_splice_tail_init(&nft_net->commit_list, &nf_tables_destroy_list);
	spin_unlock(&nf_tables_destroy_list_lock);

	nf_tables_module_autoload_cleanup(net);
	schedule_work(&trans_destroy_work);

	mutex_unlock(&nft_net->commit_mutex);
}

static void nft_commit_notify(struct net *net, u32 portid)
{
	struct nftables_pernet *nft_net = nft_pernet(net);
	struct sk_buff *batch_skb = NULL, *nskb, *skb;
	unsigned char *data;
	int len;

	list_for_each_entry_safe(skb, nskb, &nft_net->notify_list, list) {
		if (!batch_skb) {
new_batch:
			batch_skb = skb;
			len = NLMSG_GOODSIZE - skb->len;
			list_del(&skb->list);
			continue;
		}
		len -= skb->len;
		if (len > 0 && NFT_CB(skb).report == NFT_CB(batch_skb).report) {
			data = skb_put(batch_skb, skb->len);
			memcpy(data, skb->data, skb->len);
			list_del(&skb->list);
			kfree_skb(skb);
			continue;
		}
		nfnetlink_send(batch_skb, net, portid, NFNLGRP_NFTABLES,
			       NFT_CB(batch_skb).report, GFP_KERNEL);
		goto new_batch;
	}

	if (batch_skb) {
		nfnetlink_send(batch_skb, net, portid, NFNLGRP_NFTABLES,
			       NFT_CB(batch_skb).report, GFP_KERNEL);
	}

	WARN_ON_ONCE(!list_empty(&nft_net->notify_list));
}

static int nf_tables_commit_audit_alloc(struct list_head *adl,
					struct nft_table *table)
{
	struct nft_audit_data *adp;

	list_for_each_entry(adp, adl, list) {
		if (adp->table == table)
			return 0;
	}
	adp = kzalloc(sizeof(*adp), GFP_KERNEL);
	if (!adp)
		return -ENOMEM;
	adp->table = table;
	list_add(&adp->list, adl);
	return 0;
}

static void nf_tables_commit_audit_free(struct list_head *adl)
{
	struct nft_audit_data *adp, *adn;

	list_for_each_entry_safe(adp, adn, adl, list) {
		list_del(&adp->list);
		kfree(adp);
	}
}

static void nf_tables_commit_audit_collect(struct list_head *adl,
					   struct nft_table *table, u32 op)
{
	struct nft_audit_data *adp;

	list_for_each_entry(adp, adl, list) {
		if (adp->table == table)
			goto found;
	}
	WARN_ONCE(1, "table=%s not expected in commit list", table->name);
	return;
found:
	adp->entries++;
	if (!adp->op || adp->op > op)
		adp->op = op;
}

#define AUNFTABLENAMELEN (NFT_TABLE_MAXNAMELEN + 22)

static void nf_tables_commit_audit_log(struct list_head *adl, u32 generation)
{
	struct nft_audit_data *adp, *adn;
	char aubuf[AUNFTABLENAMELEN];

	list_for_each_entry_safe(adp, adn, adl, list) {
		snprintf(aubuf, AUNFTABLENAMELEN, "%s:%u", adp->table->name,
			 generation);
		audit_log_nfcfg(aubuf, adp->table->family, adp->entries,
				nft2audit_op[adp->op], GFP_KERNEL);
		list_del(&adp->list);
		kfree(adp);
	}
}

static void nft_set_commit_update(struct list_head *set_update_list)
{
	struct nft_set *set, *next;

	list_for_each_entry_safe(set, next, set_update_list, pending_update) {
		list_del_init(&set->pending_update);

		if (!set->ops->commit || set->dead)
			continue;

		set->ops->commit(set);
	}
}

static unsigned int nft_gc_seq_begin(struct nftables_pernet *nft_net)
{
	unsigned int gc_seq;

	/* Bump gc counter, it becomes odd, this is the busy mark. */
	gc_seq = READ_ONCE(nft_net->gc_seq);
	WRITE_ONCE(nft_net->gc_seq, ++gc_seq);

	return gc_seq;
}

static void nft_gc_seq_end(struct nftables_pernet *nft_net, unsigned int gc_seq)
{
	WRITE_ONCE(nft_net->gc_seq, ++gc_seq);
}

static int nf_tables_commit(struct net *net, struct sk_buff *skb)
{
	struct nftables_pernet *nft_net = nft_pernet(net);
	const struct nlmsghdr *nlh = nlmsg_hdr(skb);
	struct nft_trans_binding *trans_binding;
	struct nft_trans *trans, *next;
	unsigned int base_seq, gc_seq;
	LIST_HEAD(set_update_list);
	struct nft_trans_elem *te;
	struct nft_chain *chain;
	struct nft_table *table;
	struct nft_ctx ctx;
	LIST_HEAD(adl);
	int err;

	if (list_empty(&nft_net->commit_list)) {
		mutex_unlock(&nft_net->commit_mutex);
		return 0;
	}

	nft_ctx_init(&ctx, net, skb, nlh, NFPROTO_UNSPEC, NULL, NULL, NULL);

	list_for_each_entry(trans_binding, &nft_net->binding_list, binding_list) {
		trans = &trans_binding->nft_trans;
		switch (trans->msg_type) {
		case NFT_MSG_NEWSET:
			if (!nft_trans_set_update(trans) &&
			    nft_set_is_anonymous(nft_trans_set(trans)) &&
			    !nft_trans_set_bound(trans)) {
				pr_warn_once("nftables ruleset with unbound set\n");
				return -EINVAL;
			}
			break;
		case NFT_MSG_NEWCHAIN:
			if (!nft_trans_chain_update(trans) &&
			    nft_chain_binding(nft_trans_chain(trans)) &&
			    !nft_trans_chain_bound(trans)) {
				pr_warn_once("nftables ruleset with unbound chain\n");
				return -EINVAL;
			}
			break;
		default:
			WARN_ONCE(1, "Unhandled bind type %d", trans->msg_type);
			break;
		}
	}

	/* 0. Validate ruleset, otherwise roll back for error reporting. */
	if (nf_tables_validate(net) < 0) {
		nft_net->validate_state = NFT_VALIDATE_DO;
		return -EAGAIN;
	}

	err = nft_flow_rule_offload_commit(net);
	if (err < 0)
		return err;

	/* 1.  Allocate space for next generation rules_gen_X[] */
	list_for_each_entry_safe(trans, next, &nft_net->commit_list, list) {
		struct nft_table *table = trans->table;
		int ret;

		ret = nf_tables_commit_audit_alloc(&adl, table);
		if (ret) {
			nf_tables_commit_chain_prepare_cancel(net);
			nf_tables_commit_audit_free(&adl);
			return ret;
		}
		if (trans->msg_type == NFT_MSG_NEWRULE ||
		    trans->msg_type == NFT_MSG_DELRULE) {
			chain = nft_trans_rule_chain(trans);

			ret = nf_tables_commit_chain_prepare(net, chain);
			if (ret < 0) {
				nf_tables_commit_chain_prepare_cancel(net);
				nf_tables_commit_audit_free(&adl);
				return ret;
			}
		}
	}

	/* step 2.  Make rules_gen_X visible to packet path */
	list_for_each_entry(table, &nft_net->tables, list) {
		list_for_each_entry(chain, &table->chains, list)
			nf_tables_commit_chain(net, chain);
	}

	/*
	 * Bump generation counter, invalidate any dump in progress.
	 * Cannot fail after this point.
	 */
	base_seq = READ_ONCE(nft_net->base_seq);
	while (++base_seq == 0)
		;

	WRITE_ONCE(nft_net->base_seq, base_seq);

	gc_seq = nft_gc_seq_begin(nft_net);

	/* step 3. Start new generation, rules_gen_X now in use. */
	net->nft.gencursor = nft_gencursor_next(net);

	list_for_each_entry_safe(trans, next, &nft_net->commit_list, list) {
		struct nft_table *table = trans->table;

		nft_ctx_update(&ctx, trans);

		nf_tables_commit_audit_collect(&adl, table, trans->msg_type);
		switch (trans->msg_type) {
		case NFT_MSG_NEWTABLE:
			if (nft_trans_table_update(trans)) {
				if (!(table->flags & __NFT_TABLE_F_UPDATE)) {
					nft_trans_destroy(trans);
					break;
				}
				if (table->flags & NFT_TABLE_F_DORMANT)
					nf_tables_table_disable(net, table);

				table->flags &= ~__NFT_TABLE_F_UPDATE;
			} else {
				nft_clear(net, table);
			}
			nf_tables_table_notify(&ctx, NFT_MSG_NEWTABLE);
			nft_trans_destroy(trans);
			break;
		case NFT_MSG_DELTABLE:
		case NFT_MSG_DESTROYTABLE:
			list_del_rcu(&table->list);
			nf_tables_table_notify(&ctx, trans->msg_type);
			break;
		case NFT_MSG_NEWCHAIN:
			if (nft_trans_chain_update(trans)) {
				nft_chain_commit_update(nft_trans_container_chain(trans));
				nf_tables_chain_notify(&ctx, NFT_MSG_NEWCHAIN,
						       &nft_trans_chain_hooks(trans));
				list_splice(&nft_trans_chain_hooks(trans),
					    &nft_trans_basechain(trans)->hook_list);
				/* trans destroyed after rcu grace period */
			} else {
				nft_chain_commit_drop_policy(nft_trans_container_chain(trans));
				nft_clear(net, nft_trans_chain(trans));
				nf_tables_chain_notify(&ctx, NFT_MSG_NEWCHAIN, NULL);
				nft_trans_destroy(trans);
			}
			break;
		case NFT_MSG_DELCHAIN:
		case NFT_MSG_DESTROYCHAIN:
			if (nft_trans_chain_update(trans)) {
				nf_tables_chain_notify(&ctx, NFT_MSG_DELCHAIN,
						       &nft_trans_chain_hooks(trans));
				if (!(table->flags & NFT_TABLE_F_DORMANT)) {
					nft_netdev_unregister_hooks(net,
								    &nft_trans_chain_hooks(trans),
								    true);
				}
			} else {
				nft_chain_del(nft_trans_chain(trans));
				nf_tables_chain_notify(&ctx, NFT_MSG_DELCHAIN,
						       NULL);
				nf_tables_unregister_hook(ctx.net, ctx.table,
							  nft_trans_chain(trans));
			}
			break;
		case NFT_MSG_NEWRULE:
			nft_clear(net, nft_trans_rule(trans));
			nf_tables_rule_notify(&ctx, nft_trans_rule(trans),
					      NFT_MSG_NEWRULE);
			if (nft_trans_rule_chain(trans)->flags & NFT_CHAIN_HW_OFFLOAD)
				nft_flow_rule_destroy(nft_trans_flow_rule(trans));

			nft_trans_destroy(trans);
			break;
		case NFT_MSG_DELRULE:
		case NFT_MSG_DESTROYRULE:
			list_del_rcu(&nft_trans_rule(trans)->list);
			nf_tables_rule_notify(&ctx, nft_trans_rule(trans),
					      trans->msg_type);
			nft_rule_expr_deactivate(&ctx, nft_trans_rule(trans),
						 NFT_TRANS_COMMIT);

			if (nft_trans_rule_chain(trans)->flags & NFT_CHAIN_HW_OFFLOAD)
				nft_flow_rule_destroy(nft_trans_flow_rule(trans));
			break;
		case NFT_MSG_NEWSET:
			list_del(&nft_trans_container_set(trans)->list_trans_newset);
			if (nft_trans_set_update(trans)) {
				struct nft_set *set = nft_trans_set(trans);

				WRITE_ONCE(set->timeout, nft_trans_set_timeout(trans));
				WRITE_ONCE(set->gc_int, nft_trans_set_gc_int(trans));

				if (nft_trans_set_size(trans))
					WRITE_ONCE(set->size, nft_trans_set_size(trans));
			} else {
				nft_clear(net, nft_trans_set(trans));
				/* This avoids hitting -EBUSY when deleting the table
				 * from the transaction.
				 */
				if (nft_set_is_anonymous(nft_trans_set(trans)) &&
				    !list_empty(&nft_trans_set(trans)->bindings))
					nft_use_dec(&table->use);
			}
			nf_tables_set_notify(&ctx, nft_trans_set(trans),
					     NFT_MSG_NEWSET, GFP_KERNEL);
			nft_trans_destroy(trans);
			break;
		case NFT_MSG_DELSET:
		case NFT_MSG_DESTROYSET:
			nft_trans_set(trans)->dead = 1;
			list_del_rcu(&nft_trans_set(trans)->list);
			nf_tables_set_notify(&ctx, nft_trans_set(trans),
					     trans->msg_type, GFP_KERNEL);
			break;
		case NFT_MSG_NEWSETELEM:
			te = nft_trans_container_elem(trans);

			if (te->update_flags) {
				const struct nft_set_ext *ext =
					nft_set_elem_ext(te->set, te->elem_priv);

				if (te->update_flags & NFT_TRANS_UPD_TIMEOUT) {
					WRITE_ONCE(nft_set_ext_timeout(ext)->timeout,
						   te->timeout);
				}
				if (te->update_flags & NFT_TRANS_UPD_EXPIRATION) {
					WRITE_ONCE(nft_set_ext_timeout(ext)->expiration,
						   get_jiffies_64() + te->expiration);
				}
			} else {
				nft_setelem_activate(net, te->set, te->elem_priv);
			}

			nf_tables_setelem_notify(&ctx, te->set,
						 te->elem_priv,
						 NFT_MSG_NEWSETELEM);
			if (te->set->ops->commit &&
			    list_empty(&te->set->pending_update)) {
				list_add_tail(&te->set->pending_update,
					      &set_update_list);
			}
			nft_trans_destroy(trans);
			break;
		case NFT_MSG_DELSETELEM:
		case NFT_MSG_DESTROYSETELEM:
			te = nft_trans_container_elem(trans);

			nf_tables_setelem_notify(&ctx, te->set,
						 te->elem_priv,
						 trans->msg_type);
			nft_setelem_remove(net, te->set, te->elem_priv);
			if (!nft_setelem_is_catchall(te->set, te->elem_priv)) {
				atomic_dec(&te->set->nelems);
				te->set->ndeact--;
			}
			if (te->set->ops->commit &&
			    list_empty(&te->set->pending_update)) {
				list_add_tail(&te->set->pending_update,
					      &set_update_list);
			}
			break;
		case NFT_MSG_NEWOBJ:
			if (nft_trans_obj_update(trans)) {
				nft_obj_commit_update(&ctx, trans);
				nf_tables_obj_notify(&ctx,
						     nft_trans_obj(trans),
						     NFT_MSG_NEWOBJ);
			} else {
				nft_clear(net, nft_trans_obj(trans));
				nf_tables_obj_notify(&ctx,
						     nft_trans_obj(trans),
						     NFT_MSG_NEWOBJ);
				nft_trans_destroy(trans);
			}
			break;
		case NFT_MSG_DELOBJ:
		case NFT_MSG_DESTROYOBJ:
			nft_obj_del(nft_trans_obj(trans));
			nf_tables_obj_notify(&ctx, nft_trans_obj(trans),
					     trans->msg_type);
			break;
		case NFT_MSG_NEWFLOWTABLE:
			if (nft_trans_flowtable_update(trans)) {
				nft_trans_flowtable(trans)->data.flags =
					nft_trans_flowtable_flags(trans);
				nf_tables_flowtable_notify(&ctx,
							   nft_trans_flowtable(trans),
							   &nft_trans_flowtable_hooks(trans),
							   NFT_MSG_NEWFLOWTABLE);
				list_splice(&nft_trans_flowtable_hooks(trans),
					    &nft_trans_flowtable(trans)->hook_list);
			} else {
				nft_clear(net, nft_trans_flowtable(trans));
				nf_tables_flowtable_notify(&ctx,
							   nft_trans_flowtable(trans),
							   NULL,
							   NFT_MSG_NEWFLOWTABLE);
			}
			nft_trans_destroy(trans);
			break;
		case NFT_MSG_DELFLOWTABLE:
		case NFT_MSG_DESTROYFLOWTABLE:
			if (nft_trans_flowtable_update(trans)) {
				nf_tables_flowtable_notify(&ctx,
							   nft_trans_flowtable(trans),
							   &nft_trans_flowtable_hooks(trans),
							   trans->msg_type);
				nft_unregister_flowtable_net_hooks(net,
								   &nft_trans_flowtable_hooks(trans));
			} else {
				list_del_rcu(&nft_trans_flowtable(trans)->list);
				nf_tables_flowtable_notify(&ctx,
							   nft_trans_flowtable(trans),
							   NULL,
							   trans->msg_type);
				nft_unregister_flowtable_net_hooks(net,
						&nft_trans_flowtable(trans)->hook_list);
			}
			break;
		}
	}

	nft_set_commit_update(&set_update_list);

	nft_commit_notify(net, NETLINK_CB(skb).portid);
	nf_tables_gen_notify(net, skb, NFT_MSG_NEWGEN);
	nf_tables_commit_audit_log(&adl, nft_net->base_seq);

	nft_gc_seq_end(nft_net, gc_seq);
	nft_net->validate_state = NFT_VALIDATE_SKIP;
	nf_tables_commit_release(net);

	return 0;
}

static void nf_tables_module_autoload(struct net *net)
{
	struct nftables_pernet *nft_net = nft_pernet(net);
	struct nft_module_request *req, *next;
	LIST_HEAD(module_list);

	list_splice_init(&nft_net->module_list, &module_list);
	mutex_unlock(&nft_net->commit_mutex);
	list_for_each_entry_safe(req, next, &module_list, list) {
		request_module("%s", req->module);
		req->done = true;
	}
	mutex_lock(&nft_net->commit_mutex);
	list_splice(&module_list, &nft_net->module_list);
}

static void nf_tables_abort_release(struct nft_trans *trans)
{
	struct nft_ctx ctx = { };

	nft_ctx_update(&ctx, trans);

	switch (trans->msg_type) {
	case NFT_MSG_NEWTABLE:
		nf_tables_table_destroy(trans->table);
		break;
	case NFT_MSG_NEWCHAIN:
		if (nft_trans_chain_update(trans))
			nft_hooks_destroy(&nft_trans_chain_hooks(trans));
		else
			nf_tables_chain_destroy(nft_trans_chain(trans));
		break;
	case NFT_MSG_NEWRULE:
		nf_tables_rule_destroy(&ctx, nft_trans_rule(trans));
		break;
	case NFT_MSG_NEWSET:
		nft_set_destroy(&ctx, nft_trans_set(trans));
		break;
	case NFT_MSG_NEWSETELEM:
		nft_set_elem_destroy(nft_trans_elem_set(trans),
				     nft_trans_elem_priv(trans), true);
		break;
	case NFT_MSG_NEWOBJ:
		nft_obj_destroy(&ctx, nft_trans_obj(trans));
		break;
	case NFT_MSG_NEWFLOWTABLE:
		if (nft_trans_flowtable_update(trans))
			nft_hooks_destroy(&nft_trans_flowtable_hooks(trans));
		else
			nf_tables_flowtable_destroy(nft_trans_flowtable(trans));
		break;
	}
	kfree(trans);
}

static void nft_set_abort_update(struct list_head *set_update_list)
{
	struct nft_set *set, *next;

	list_for_each_entry_safe(set, next, set_update_list, pending_update) {
		list_del_init(&set->pending_update);

		if (!set->ops->abort)
			continue;

		set->ops->abort(set);
	}
}

static int __nf_tables_abort(struct net *net, enum nfnl_abort_action action)
{
	struct nftables_pernet *nft_net = nft_pernet(net);
	struct nft_trans *trans, *next;
	LIST_HEAD(set_update_list);
	struct nft_trans_elem *te;
	struct nft_ctx ctx = {
		.net = net,
	};
	int err = 0;

	if (action == NFNL_ABORT_VALIDATE &&
	    nf_tables_validate(net) < 0)
		err = -EAGAIN;

	list_for_each_entry_safe_reverse(trans, next, &nft_net->commit_list,
					 list) {
		struct nft_table *table = trans->table;

		nft_ctx_update(&ctx, trans);

		switch (trans->msg_type) {
		case NFT_MSG_NEWTABLE:
			if (nft_trans_table_update(trans)) {
				if (!(table->flags & __NFT_TABLE_F_UPDATE)) {
					nft_trans_destroy(trans);
					break;
				}
				if (table->flags & __NFT_TABLE_F_WAS_DORMANT) {
					nf_tables_table_disable(net, table);
					table->flags |= NFT_TABLE_F_DORMANT;
				} else if (table->flags & __NFT_TABLE_F_WAS_AWAKEN) {
					table->flags &= ~NFT_TABLE_F_DORMANT;
				}
				if (table->flags & __NFT_TABLE_F_WAS_ORPHAN) {
					table->flags &= ~NFT_TABLE_F_OWNER;
					table->nlpid = 0;
				}
				table->flags &= ~__NFT_TABLE_F_UPDATE;
				nft_trans_destroy(trans);
			} else {
				list_del_rcu(&table->list);
			}
			break;
		case NFT_MSG_DELTABLE:
		case NFT_MSG_DESTROYTABLE:
			nft_clear(trans->net, table);
			nft_trans_destroy(trans);
			break;
		case NFT_MSG_NEWCHAIN:
			if (nft_trans_chain_update(trans)) {
				if (!(table->flags & NFT_TABLE_F_DORMANT)) {
					nft_netdev_unregister_hooks(net,
								    &nft_trans_chain_hooks(trans),
								    true);
				}
				free_percpu(nft_trans_chain_stats(trans));
				kfree(nft_trans_chain_name(trans));
				nft_trans_destroy(trans);
			} else {
				if (nft_trans_chain_bound(trans)) {
					nft_trans_destroy(trans);
					break;
				}
				nft_use_dec_restore(&table->use);
				nft_chain_del(nft_trans_chain(trans));
				nf_tables_unregister_hook(trans->net, table,
							  nft_trans_chain(trans));
			}
			break;
		case NFT_MSG_DELCHAIN:
		case NFT_MSG_DESTROYCHAIN:
			if (nft_trans_chain_update(trans)) {
				list_splice(&nft_trans_chain_hooks(trans),
					    &nft_trans_basechain(trans)->hook_list);
			} else {
				nft_use_inc_restore(&table->use);
				nft_clear(trans->net, nft_trans_chain(trans));
			}
			nft_trans_destroy(trans);
			break;
		case NFT_MSG_NEWRULE:
			if (nft_trans_rule_bound(trans)) {
				nft_trans_destroy(trans);
				break;
			}
			nft_use_dec_restore(&nft_trans_rule_chain(trans)->use);
			list_del_rcu(&nft_trans_rule(trans)->list);
			nft_rule_expr_deactivate(&ctx,
						 nft_trans_rule(trans),
						 NFT_TRANS_ABORT);
			if (nft_trans_rule_chain(trans)->flags & NFT_CHAIN_HW_OFFLOAD)
				nft_flow_rule_destroy(nft_trans_flow_rule(trans));
			break;
		case NFT_MSG_DELRULE:
		case NFT_MSG_DESTROYRULE:
			nft_use_inc_restore(&nft_trans_rule_chain(trans)->use);
			nft_clear(trans->net, nft_trans_rule(trans));
			nft_rule_expr_activate(&ctx, nft_trans_rule(trans));
			if (nft_trans_rule_chain(trans)->flags & NFT_CHAIN_HW_OFFLOAD)
				nft_flow_rule_destroy(nft_trans_flow_rule(trans));

			nft_trans_destroy(trans);
			break;
		case NFT_MSG_NEWSET:
			list_del(&nft_trans_container_set(trans)->list_trans_newset);
			if (nft_trans_set_update(trans)) {
				nft_trans_destroy(trans);
				break;
			}
			nft_use_dec_restore(&table->use);
			if (nft_trans_set_bound(trans)) {
				nft_trans_destroy(trans);
				break;
			}
			nft_trans_set(trans)->dead = 1;
			list_del_rcu(&nft_trans_set(trans)->list);
			break;
		case NFT_MSG_DELSET:
		case NFT_MSG_DESTROYSET:
			nft_use_inc_restore(&table->use);
			nft_clear(trans->net, nft_trans_set(trans));
			if (nft_trans_set(trans)->flags & (NFT_SET_MAP | NFT_SET_OBJECT))
				nft_map_activate(&ctx, nft_trans_set(trans));

			nft_trans_destroy(trans);
			break;
		case NFT_MSG_NEWSETELEM:
			if (nft_trans_elem_update_flags(trans) ||
			    nft_trans_elem_set_bound(trans)) {
				nft_trans_destroy(trans);
				break;
			}
			te = nft_trans_container_elem(trans);
			if (!te->set->ops->abort ||
			    nft_setelem_is_catchall(te->set, te->elem_priv))
				nft_setelem_remove(net, te->set, te->elem_priv);

			if (!nft_setelem_is_catchall(te->set, te->elem_priv))
				atomic_dec(&te->set->nelems);

			if (te->set->ops->abort &&
			    list_empty(&te->set->pending_update)) {
				list_add_tail(&te->set->pending_update,
					      &set_update_list);
			}
			break;
		case NFT_MSG_DELSETELEM:
		case NFT_MSG_DESTROYSETELEM:
			te = nft_trans_container_elem(trans);

			if (!nft_setelem_active_next(net, te->set, te->elem_priv)) {
				nft_setelem_data_activate(net, te->set, te->elem_priv);
				nft_setelem_activate(net, te->set, te->elem_priv);
			}
			if (!nft_setelem_is_catchall(te->set, te->elem_priv))
				te->set->ndeact--;

			if (te->set->ops->abort &&
			    list_empty(&te->set->pending_update)) {
				list_add_tail(&te->set->pending_update,
					      &set_update_list);
			}
			nft_trans_destroy(trans);
			break;
		case NFT_MSG_NEWOBJ:
			if (nft_trans_obj_update(trans)) {
				nft_obj_destroy(&ctx, nft_trans_obj_newobj(trans));
				nft_trans_destroy(trans);
			} else {
				nft_use_dec_restore(&table->use);
				nft_obj_del(nft_trans_obj(trans));
			}
			break;
		case NFT_MSG_DELOBJ:
		case NFT_MSG_DESTROYOBJ:
			nft_use_inc_restore(&table->use);
			nft_clear(trans->net, nft_trans_obj(trans));
			nft_trans_destroy(trans);
			break;
		case NFT_MSG_NEWFLOWTABLE:
			if (nft_trans_flowtable_update(trans)) {
				nft_unregister_flowtable_net_hooks(net,
						&nft_trans_flowtable_hooks(trans));
			} else {
				nft_use_dec_restore(&table->use);
				list_del_rcu(&nft_trans_flowtable(trans)->list);
				nft_unregister_flowtable_net_hooks(net,
						&nft_trans_flowtable(trans)->hook_list);
			}
			break;
		case NFT_MSG_DELFLOWTABLE:
		case NFT_MSG_DESTROYFLOWTABLE:
			if (nft_trans_flowtable_update(trans)) {
				list_splice(&nft_trans_flowtable_hooks(trans),
					    &nft_trans_flowtable(trans)->hook_list);
			} else {
				nft_use_inc_restore(&table->use);
				nft_clear(trans->net, nft_trans_flowtable(trans));
			}
			nft_trans_destroy(trans);
			break;
		}
	}

	WARN_ON_ONCE(!list_empty(&nft_net->commit_set_list));

	nft_set_abort_update(&set_update_list);

	synchronize_rcu();

	list_for_each_entry_safe_reverse(trans, next,
					 &nft_net->commit_list, list) {
		nft_trans_list_del(trans);
		nf_tables_abort_release(trans);
	}

	return err;
}

static int nf_tables_abort(struct net *net, struct sk_buff *skb,
			   enum nfnl_abort_action action)
{
	struct nftables_pernet *nft_net = nft_pernet(net);
	unsigned int gc_seq;
	int ret;

	gc_seq = nft_gc_seq_begin(nft_net);
	ret = __nf_tables_abort(net, action);
	nft_gc_seq_end(nft_net, gc_seq);

	WARN_ON_ONCE(!list_empty(&nft_net->commit_list));

	/* module autoload needs to happen after GC sequence update because it
	 * temporarily releases and grabs mutex again.
	 */
	if (action == NFNL_ABORT_AUTOLOAD)
		nf_tables_module_autoload(net);
	else
		nf_tables_module_autoload_cleanup(net);

	mutex_unlock(&nft_net->commit_mutex);

	return ret;
}

static bool nf_tables_valid_genid(struct net *net, u32 genid)
{
	struct nftables_pernet *nft_net = nft_pernet(net);
	bool genid_ok;

	mutex_lock(&nft_net->commit_mutex);
	nft_net->tstamp = get_jiffies_64();

	genid_ok = genid == 0 || nft_net->base_seq == genid;
	if (!genid_ok)
		mutex_unlock(&nft_net->commit_mutex);

	/* else, commit mutex has to be released by commit or abort function */
	return genid_ok;
}

static const struct nfnetlink_subsystem nf_tables_subsys = {
	.name		= "nf_tables",
	.subsys_id	= NFNL_SUBSYS_NFTABLES,
	.cb_count	= NFT_MSG_MAX,
	.cb		= nf_tables_cb,
	.commit		= nf_tables_commit,
	.abort		= nf_tables_abort,
	.valid_genid	= nf_tables_valid_genid,
	.owner		= THIS_MODULE,
};

int nft_chain_validate_dependency(const struct nft_chain *chain,
				  enum nft_chain_types type)
{
	const struct nft_base_chain *basechain;

	if (nft_is_base_chain(chain)) {
		basechain = nft_base_chain(chain);
		if (basechain->type->type != type)
			return -EOPNOTSUPP;
	}
	return 0;
}
EXPORT_SYMBOL_GPL(nft_chain_validate_dependency);

int nft_chain_validate_hooks(const struct nft_chain *chain,
			     unsigned int hook_flags)
{
	struct nft_base_chain *basechain;

	if (nft_is_base_chain(chain)) {
		basechain = nft_base_chain(chain);

		if ((1 << basechain->ops.hooknum) & hook_flags)
			return 0;

		return -EOPNOTSUPP;
	}

	return 0;
}
EXPORT_SYMBOL_GPL(nft_chain_validate_hooks);

/**
 *	nft_parse_u32_check - fetch u32 attribute and check for maximum value
 *
 *	@attr: netlink attribute to fetch value from
 *	@max: maximum value to be stored in dest
 *	@dest: pointer to the variable
 *
 *	Parse, check and store a given u32 netlink attribute into variable.
 *	This function returns -ERANGE if the value goes over maximum value.
 *	Otherwise a 0 is returned and the attribute value is stored in the
 *	destination variable.
 */
int nft_parse_u32_check(const struct nlattr *attr, int max, u32 *dest)
{
	u32 val;

	val = ntohl(nla_get_be32(attr));
	if (val > max)
		return -ERANGE;

	*dest = val;
	return 0;
}
EXPORT_SYMBOL_GPL(nft_parse_u32_check);

static int nft_parse_register(const struct nlattr *attr, u32 *preg)
{
	unsigned int reg;

	reg = ntohl(nla_get_be32(attr));
	switch (reg) {
	case NFT_REG_VERDICT...NFT_REG_4:
		*preg = reg * NFT_REG_SIZE / NFT_REG32_SIZE;
		break;
	case NFT_REG32_00...NFT_REG32_15:
		*preg = reg + NFT_REG_SIZE / NFT_REG32_SIZE - NFT_REG32_00;
		break;
	default:
		return -ERANGE;
	}

	return 0;
}

/**
 *	nft_dump_register - dump a register value to a netlink attribute
 *
 *	@skb: socket buffer
 *	@attr: attribute number
 *	@reg: register number
 *
 *	Construct a netlink attribute containing the register number. For
 *	compatibility reasons, register numbers being a multiple of 4 are
 *	translated to the corresponding 128 bit register numbers.
 */
int nft_dump_register(struct sk_buff *skb, unsigned int attr, unsigned int reg)
{
	if (reg % (NFT_REG_SIZE / NFT_REG32_SIZE) == 0)
		reg = reg / (NFT_REG_SIZE / NFT_REG32_SIZE);
	else
		reg = reg - NFT_REG_SIZE / NFT_REG32_SIZE + NFT_REG32_00;

	return nla_put_be32(skb, attr, htonl(reg));
}
EXPORT_SYMBOL_GPL(nft_dump_register);

static int nft_validate_register_load(enum nft_registers reg, unsigned int len)
{
	if (reg < NFT_REG_1 * NFT_REG_SIZE / NFT_REG32_SIZE)
		return -EINVAL;
	if (len == 0)
		return -EINVAL;
	if (reg * NFT_REG32_SIZE + len > sizeof_field(struct nft_regs, data))
		return -ERANGE;

	return 0;
}

int nft_parse_register_load(const struct nft_ctx *ctx,
			    const struct nlattr *attr, u8 *sreg, u32 len)
{
	int err, invalid_reg;
	u32 reg, next_register;

	err = nft_parse_register(attr, &reg);
	if (err < 0)
		return err;

	err = nft_validate_register_load(reg, len);
	if (err < 0)
		return err;

	next_register = DIV_ROUND_UP(len, NFT_REG32_SIZE) + reg;

	/* Can't happen: nft_validate_register_load() should have failed */
	if (WARN_ON_ONCE(next_register > NFT_REG32_NUM))
		return -EINVAL;

	/* find first register that did not see an earlier store. */
	invalid_reg = find_next_zero_bit(ctx->reg_inited, NFT_REG32_NUM, reg);

	/* invalid register within the range that we're loading from? */
	if (invalid_reg < next_register)
		return -ENODATA;

	*sreg = reg;
	return 0;
}
EXPORT_SYMBOL_GPL(nft_parse_register_load);

static void nft_saw_register_store(const struct nft_ctx *__ctx,
				   int reg, unsigned int len)
{
	unsigned int registers = DIV_ROUND_UP(len, NFT_REG32_SIZE);
	struct nft_ctx *ctx = (struct nft_ctx *)__ctx;

	if (WARN_ON_ONCE(len == 0 || reg < 0))
		return;

	bitmap_set(ctx->reg_inited, reg, registers);
}

static int nft_validate_register_store(const struct nft_ctx *ctx,
				       enum nft_registers reg,
				       const struct nft_data *data,
				       enum nft_data_types type,
				       unsigned int len)
{
	int err;

	switch (reg) {
	case NFT_REG_VERDICT:
		if (type != NFT_DATA_VERDICT)
			return -EINVAL;

		if (data != NULL &&
		    (data->verdict.code == NFT_GOTO ||
		     data->verdict.code == NFT_JUMP)) {
			err = nft_chain_validate(ctx, data->verdict.chain);
			if (err < 0)
				return err;
		}

		break;
	default:
		if (type != NFT_DATA_VALUE)
			return -EINVAL;

		if (reg < NFT_REG_1 * NFT_REG_SIZE / NFT_REG32_SIZE)
			return -EINVAL;
		if (len == 0)
			return -EINVAL;
		if (reg * NFT_REG32_SIZE + len >
		    sizeof_field(struct nft_regs, data))
			return -ERANGE;

<<<<<<< HEAD
		return 0;
=======
		break;
>>>>>>> f1f36e22
	}

	nft_saw_register_store(ctx, reg, len);
	return 0;
}

int nft_parse_register_store(const struct nft_ctx *ctx,
			     const struct nlattr *attr, u8 *dreg,
			     const struct nft_data *data,
			     enum nft_data_types type, unsigned int len)
{
	int err;
	u32 reg;

	err = nft_parse_register(attr, &reg);
	if (err < 0)
		return err;

	err = nft_validate_register_store(ctx, reg, data, type, len);
	if (err < 0)
		return err;

	*dreg = reg;
	return 0;
}
EXPORT_SYMBOL_GPL(nft_parse_register_store);

static const struct nla_policy nft_verdict_policy[NFTA_VERDICT_MAX + 1] = {
	[NFTA_VERDICT_CODE]	= { .type = NLA_U32 },
	[NFTA_VERDICT_CHAIN]	= { .type = NLA_STRING,
				    .len = NFT_CHAIN_MAXNAMELEN - 1 },
	[NFTA_VERDICT_CHAIN_ID]	= { .type = NLA_U32 },
};

static int nft_verdict_init(const struct nft_ctx *ctx, struct nft_data *data,
			    struct nft_data_desc *desc, const struct nlattr *nla)
{
	u8 genmask = nft_genmask_next(ctx->net);
	struct nlattr *tb[NFTA_VERDICT_MAX + 1];
	struct nft_chain *chain;
	int err;

	err = nla_parse_nested_deprecated(tb, NFTA_VERDICT_MAX, nla,
					  nft_verdict_policy, NULL);
	if (err < 0)
		return err;

	if (!tb[NFTA_VERDICT_CODE])
		return -EINVAL;

	/* zero padding hole for memcmp */
	memset(data, 0, sizeof(*data));
	data->verdict.code = ntohl(nla_get_be32(tb[NFTA_VERDICT_CODE]));

	switch (data->verdict.code) {
	case NF_ACCEPT:
	case NF_DROP:
	case NF_QUEUE:
		break;
	case NFT_CONTINUE:
	case NFT_BREAK:
	case NFT_RETURN:
		break;
	case NFT_JUMP:
	case NFT_GOTO:
		if (tb[NFTA_VERDICT_CHAIN]) {
			chain = nft_chain_lookup(ctx->net, ctx->table,
						 tb[NFTA_VERDICT_CHAIN],
						 genmask);
		} else if (tb[NFTA_VERDICT_CHAIN_ID]) {
			chain = nft_chain_lookup_byid(ctx->net, ctx->table,
						      tb[NFTA_VERDICT_CHAIN_ID],
						      genmask);
			if (IS_ERR(chain))
				return PTR_ERR(chain);
		} else {
			return -EINVAL;
		}

		if (IS_ERR(chain))
			return PTR_ERR(chain);
		if (nft_is_base_chain(chain))
			return -EOPNOTSUPP;
		if (nft_chain_is_bound(chain))
			return -EINVAL;
		if (desc->flags & NFT_DATA_DESC_SETELEM &&
		    chain->flags & NFT_CHAIN_BINDING)
			return -EINVAL;
		if (!nft_use_inc(&chain->use))
			return -EMFILE;

		data->verdict.chain = chain;
		break;
	default:
		return -EINVAL;
	}

	desc->len = sizeof(data->verdict);

	return 0;
}

static void nft_verdict_uninit(const struct nft_data *data)
{
	struct nft_chain *chain;

	switch (data->verdict.code) {
	case NFT_JUMP:
	case NFT_GOTO:
		chain = data->verdict.chain;
		nft_use_dec(&chain->use);
		break;
	}
}

int nft_verdict_dump(struct sk_buff *skb, int type, const struct nft_verdict *v)
{
	struct nlattr *nest;

	nest = nla_nest_start_noflag(skb, type);
	if (!nest)
		goto nla_put_failure;

	if (nla_put_be32(skb, NFTA_VERDICT_CODE, htonl(v->code)))
		goto nla_put_failure;

	switch (v->code) {
	case NFT_JUMP:
	case NFT_GOTO:
		if (nla_put_string(skb, NFTA_VERDICT_CHAIN,
				   v->chain->name))
			goto nla_put_failure;
	}
	nla_nest_end(skb, nest);
	return 0;

nla_put_failure:
	return -1;
}

static int nft_value_init(const struct nft_ctx *ctx,
			  struct nft_data *data, struct nft_data_desc *desc,
			  const struct nlattr *nla)
{
	unsigned int len;

	len = nla_len(nla);
	if (len == 0)
		return -EINVAL;
	if (len > desc->size)
		return -EOVERFLOW;
	if (desc->len) {
		if (len != desc->len)
			return -EINVAL;
	} else {
		desc->len = len;
	}

	nla_memcpy(data->data, nla, len);

	return 0;
}

static int nft_value_dump(struct sk_buff *skb, const struct nft_data *data,
			  unsigned int len)
{
	return nla_put(skb, NFTA_DATA_VALUE, len, data->data);
}

static const struct nla_policy nft_data_policy[NFTA_DATA_MAX + 1] = {
	[NFTA_DATA_VALUE]	= { .type = NLA_BINARY },
	[NFTA_DATA_VERDICT]	= { .type = NLA_NESTED },
};

/**
 *	nft_data_init - parse nf_tables data netlink attributes
 *
 *	@ctx: context of the expression using the data
 *	@data: destination struct nft_data
 *	@desc: data description
 *	@nla: netlink attribute containing data
 *
 *	Parse the netlink data attributes and initialize a struct nft_data.
 *	The type and length of data are returned in the data description.
 *
 *	The caller can indicate that it only wants to accept data of type
 *	NFT_DATA_VALUE by passing NULL for the ctx argument.
 */
int nft_data_init(const struct nft_ctx *ctx, struct nft_data *data,
		  struct nft_data_desc *desc, const struct nlattr *nla)
{
	struct nlattr *tb[NFTA_DATA_MAX + 1];
	int err;

	if (WARN_ON_ONCE(!desc->size))
		return -EINVAL;

	err = nla_parse_nested_deprecated(tb, NFTA_DATA_MAX, nla,
					  nft_data_policy, NULL);
	if (err < 0)
		return err;

	if (tb[NFTA_DATA_VALUE]) {
		if (desc->type != NFT_DATA_VALUE)
			return -EINVAL;

		err = nft_value_init(ctx, data, desc, tb[NFTA_DATA_VALUE]);
	} else if (tb[NFTA_DATA_VERDICT] && ctx != NULL) {
		if (desc->type != NFT_DATA_VERDICT)
			return -EINVAL;

		err = nft_verdict_init(ctx, data, desc, tb[NFTA_DATA_VERDICT]);
	} else {
		err = -EINVAL;
	}

	return err;
}
EXPORT_SYMBOL_GPL(nft_data_init);

/**
 *	nft_data_release - release a nft_data item
 *
 *	@data: struct nft_data to release
 *	@type: type of data
 *
 *	Release a nft_data item. NFT_DATA_VALUE types can be silently discarded,
 *	all others need to be released by calling this function.
 */
void nft_data_release(const struct nft_data *data, enum nft_data_types type)
{
	if (type < NFT_DATA_VERDICT)
		return;
	switch (type) {
	case NFT_DATA_VERDICT:
		return nft_verdict_uninit(data);
	default:
		WARN_ON(1);
	}
}
EXPORT_SYMBOL_GPL(nft_data_release);

int nft_data_dump(struct sk_buff *skb, int attr, const struct nft_data *data,
		  enum nft_data_types type, unsigned int len)
{
	struct nlattr *nest;
	int err;

	nest = nla_nest_start_noflag(skb, attr);
	if (nest == NULL)
		return -1;

	switch (type) {
	case NFT_DATA_VALUE:
		err = nft_value_dump(skb, data, len);
		break;
	case NFT_DATA_VERDICT:
		err = nft_verdict_dump(skb, NFTA_DATA_VERDICT, &data->verdict);
		break;
	default:
		err = -EINVAL;
		WARN_ON(1);
	}

	nla_nest_end(skb, nest);
	return err;
}
EXPORT_SYMBOL_GPL(nft_data_dump);

int __nft_release_basechain(struct nft_ctx *ctx)
{
	struct nft_rule *rule, *nr;

	if (WARN_ON(!nft_is_base_chain(ctx->chain)))
		return 0;

	nf_tables_unregister_hook(ctx->net, ctx->chain->table, ctx->chain);
	list_for_each_entry_safe(rule, nr, &ctx->chain->rules, list) {
		list_del(&rule->list);
		nft_use_dec(&ctx->chain->use);
		nf_tables_rule_release(ctx, rule);
	}
	nft_chain_del(ctx->chain);
	nft_use_dec(&ctx->table->use);
	nf_tables_chain_destroy(ctx->chain);

	return 0;
}
EXPORT_SYMBOL_GPL(__nft_release_basechain);

static void __nft_release_hook(struct net *net, struct nft_table *table)
{
	struct nft_flowtable *flowtable;
	struct nft_chain *chain;

	list_for_each_entry(chain, &table->chains, list)
		__nf_tables_unregister_hook(net, table, chain, true);
	list_for_each_entry(flowtable, &table->flowtables, list)
		__nft_unregister_flowtable_net_hooks(net, &flowtable->hook_list,
						     true);
}

static void __nft_release_hooks(struct net *net)
{
	struct nftables_pernet *nft_net = nft_pernet(net);
	struct nft_table *table;

	list_for_each_entry(table, &nft_net->tables, list) {
		if (nft_table_has_owner(table))
			continue;

		__nft_release_hook(net, table);
	}
}

static void __nft_release_table(struct net *net, struct nft_table *table)
{
	struct nft_flowtable *flowtable, *nf;
	struct nft_chain *chain, *nc;
	struct nft_object *obj, *ne;
	struct nft_rule *rule, *nr;
	struct nft_set *set, *ns;
	struct nft_ctx ctx = {
		.net	= net,
		.family	= NFPROTO_NETDEV,
	};

	ctx.family = table->family;
	ctx.table = table;
	list_for_each_entry(chain, &table->chains, list) {
		if (nft_chain_binding(chain))
			continue;

		ctx.chain = chain;
		list_for_each_entry_safe(rule, nr, &chain->rules, list) {
			list_del(&rule->list);
			nft_use_dec(&chain->use);
			nf_tables_rule_release(&ctx, rule);
		}
	}
	list_for_each_entry_safe(flowtable, nf, &table->flowtables, list) {
		list_del(&flowtable->list);
		nft_use_dec(&table->use);
		nf_tables_flowtable_destroy(flowtable);
	}
	list_for_each_entry_safe(set, ns, &table->sets, list) {
		list_del(&set->list);
		nft_use_dec(&table->use);
		if (set->flags & (NFT_SET_MAP | NFT_SET_OBJECT))
			nft_map_deactivate(&ctx, set);

		nft_set_destroy(&ctx, set);
	}
	list_for_each_entry_safe(obj, ne, &table->objects, list) {
		nft_obj_del(obj);
		nft_use_dec(&table->use);
		nft_obj_destroy(&ctx, obj);
	}
	list_for_each_entry_safe(chain, nc, &table->chains, list) {
		nft_chain_del(chain);
		nft_use_dec(&table->use);
		nf_tables_chain_destroy(chain);
	}
	nf_tables_table_destroy(table);
}

static void __nft_release_tables(struct net *net)
{
	struct nftables_pernet *nft_net = nft_pernet(net);
	struct nft_table *table, *nt;

	list_for_each_entry_safe(table, nt, &nft_net->tables, list) {
		if (nft_table_has_owner(table))
			continue;

		list_del(&table->list);

		__nft_release_table(net, table);
	}
}

static int nft_rcv_nl_event(struct notifier_block *this, unsigned long event,
			    void *ptr)
{
	struct nft_table *table, *to_delete[8];
	struct nftables_pernet *nft_net;
	struct netlink_notify *n = ptr;
	struct net *net = n->net;
	unsigned int deleted;
	bool restart = false;
	unsigned int gc_seq;

	if (event != NETLINK_URELEASE || n->protocol != NETLINK_NETFILTER)
		return NOTIFY_DONE;

	nft_net = nft_pernet(net);
	deleted = 0;
	mutex_lock(&nft_net->commit_mutex);

	gc_seq = nft_gc_seq_begin(nft_net);

	nf_tables_trans_destroy_flush_work();
again:
	list_for_each_entry(table, &nft_net->tables, list) {
		if (nft_table_has_owner(table) &&
		    n->portid == table->nlpid) {
			if (table->flags & NFT_TABLE_F_PERSIST) {
				table->flags &= ~NFT_TABLE_F_OWNER;
				continue;
			}
			__nft_release_hook(net, table);
			list_del_rcu(&table->list);
			to_delete[deleted++] = table;
			if (deleted >= ARRAY_SIZE(to_delete))
				break;
		}
	}
	if (deleted) {
		restart = deleted >= ARRAY_SIZE(to_delete);
		synchronize_rcu();
		while (deleted)
			__nft_release_table(net, to_delete[--deleted]);

		if (restart)
			goto again;
	}
	nft_gc_seq_end(nft_net, gc_seq);

	mutex_unlock(&nft_net->commit_mutex);

	return NOTIFY_DONE;
}

static struct notifier_block nft_nl_notifier = {
	.notifier_call  = nft_rcv_nl_event,
};

static int __net_init nf_tables_init_net(struct net *net)
{
	struct nftables_pernet *nft_net = nft_pernet(net);

	INIT_LIST_HEAD(&nft_net->tables);
	INIT_LIST_HEAD(&nft_net->commit_list);
	INIT_LIST_HEAD(&nft_net->commit_set_list);
	INIT_LIST_HEAD(&nft_net->binding_list);
	INIT_LIST_HEAD(&nft_net->module_list);
	INIT_LIST_HEAD(&nft_net->notify_list);
	mutex_init(&nft_net->commit_mutex);
	nft_net->base_seq = 1;
	nft_net->gc_seq = 0;
	nft_net->validate_state = NFT_VALIDATE_SKIP;

	return 0;
}

static void __net_exit nf_tables_pre_exit_net(struct net *net)
{
	struct nftables_pernet *nft_net = nft_pernet(net);

	mutex_lock(&nft_net->commit_mutex);
	__nft_release_hooks(net);
	mutex_unlock(&nft_net->commit_mutex);
}

static void __net_exit nf_tables_exit_net(struct net *net)
{
	struct nftables_pernet *nft_net = nft_pernet(net);
	unsigned int gc_seq;

	mutex_lock(&nft_net->commit_mutex);

	gc_seq = nft_gc_seq_begin(nft_net);

	WARN_ON_ONCE(!list_empty(&nft_net->commit_list));
	WARN_ON_ONCE(!list_empty(&nft_net->commit_set_list));

	if (!list_empty(&nft_net->module_list))
		nf_tables_module_autoload_cleanup(net);

	__nft_release_tables(net);

	nft_gc_seq_end(nft_net, gc_seq);

	mutex_unlock(&nft_net->commit_mutex);
	WARN_ON_ONCE(!list_empty(&nft_net->tables));
	WARN_ON_ONCE(!list_empty(&nft_net->module_list));
	WARN_ON_ONCE(!list_empty(&nft_net->notify_list));
}

static void nf_tables_exit_batch(struct list_head *net_exit_list)
{
	flush_work(&trans_gc_work);
}

static struct pernet_operations nf_tables_net_ops = {
	.init		= nf_tables_init_net,
	.pre_exit	= nf_tables_pre_exit_net,
	.exit		= nf_tables_exit_net,
	.exit_batch	= nf_tables_exit_batch,
	.id		= &nf_tables_net_id,
	.size		= sizeof(struct nftables_pernet),
};

static int __init nf_tables_module_init(void)
{
	int err;

	BUILD_BUG_ON(offsetof(struct nft_trans_table, nft_trans) != 0);
	BUILD_BUG_ON(offsetof(struct nft_trans_chain, nft_trans_binding.nft_trans) != 0);
	BUILD_BUG_ON(offsetof(struct nft_trans_rule, nft_trans) != 0);
	BUILD_BUG_ON(offsetof(struct nft_trans_set, nft_trans_binding.nft_trans) != 0);
	BUILD_BUG_ON(offsetof(struct nft_trans_elem, nft_trans) != 0);
	BUILD_BUG_ON(offsetof(struct nft_trans_obj, nft_trans) != 0);
	BUILD_BUG_ON(offsetof(struct nft_trans_flowtable, nft_trans) != 0);

	err = register_pernet_subsys(&nf_tables_net_ops);
	if (err < 0)
		return err;

	err = nft_chain_filter_init();
	if (err < 0)
		goto err_chain_filter;

	err = nf_tables_core_module_init();
	if (err < 0)
		goto err_core_module;

	err = register_netdevice_notifier(&nf_tables_flowtable_notifier);
	if (err < 0)
		goto err_netdev_notifier;

	err = rhltable_init(&nft_objname_ht, &nft_objname_ht_params);
	if (err < 0)
		goto err_rht_objname;

	err = nft_offload_init();
	if (err < 0)
		goto err_offload;

	err = netlink_register_notifier(&nft_nl_notifier);
	if (err < 0)
		goto err_netlink_notifier;

	/* must be last */
	err = nfnetlink_subsys_register(&nf_tables_subsys);
	if (err < 0)
		goto err_nfnl_subsys;

	nft_chain_route_init();

	return err;

err_nfnl_subsys:
	netlink_unregister_notifier(&nft_nl_notifier);
err_netlink_notifier:
	nft_offload_exit();
err_offload:
	rhltable_destroy(&nft_objname_ht);
err_rht_objname:
	unregister_netdevice_notifier(&nf_tables_flowtable_notifier);
err_netdev_notifier:
	nf_tables_core_module_exit();
err_core_module:
	nft_chain_filter_fini();
err_chain_filter:
	unregister_pernet_subsys(&nf_tables_net_ops);
	return err;
}

static void __exit nf_tables_module_exit(void)
{
	nfnetlink_subsys_unregister(&nf_tables_subsys);
	netlink_unregister_notifier(&nft_nl_notifier);
	nft_offload_exit();
	unregister_netdevice_notifier(&nf_tables_flowtable_notifier);
	nft_chain_filter_fini();
	nft_chain_route_fini();
	nf_tables_trans_destroy_flush_work();
	unregister_pernet_subsys(&nf_tables_net_ops);
	cancel_work_sync(&trans_gc_work);
	cancel_work_sync(&trans_destroy_work);
	rcu_barrier();
	rhltable_destroy(&nft_objname_ht);
	nf_tables_core_module_exit();
}

module_init(nf_tables_module_init);
module_exit(nf_tables_module_exit);

MODULE_LICENSE("GPL");
MODULE_AUTHOR("Patrick McHardy <kaber@trash.net>");
MODULE_DESCRIPTION("Framework for packet filtering and classification");
MODULE_ALIAS_NFNL_SUBSYS(NFNL_SUBSYS_NFTABLES);<|MERGE_RESOLUTION|>--- conflicted
+++ resolved
@@ -11160,11 +11160,7 @@
 		    sizeof_field(struct nft_regs, data))
 			return -ERANGE;
 
-<<<<<<< HEAD
-		return 0;
-=======
 		break;
->>>>>>> f1f36e22
 	}
 
 	nft_saw_register_store(ctx, reg, len);
