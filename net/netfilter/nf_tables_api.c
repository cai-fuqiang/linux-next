--- conflicted
+++ resolved
@@ -8112,7 +8112,6 @@
 	skb2 = alloc_skb(NLMSG_GOODSIZE, GFP_ATOMIC);
 	if (!skb2)
 		return ERR_PTR(-ENOMEM);
-<<<<<<< HEAD
 
 	err = nf_tables_fill_obj_info(skb2, net, portid,
 				      info->nlh->nlmsg_seq, NFT_MSG_NEWOBJ, 0,
@@ -8184,79 +8183,6 @@
 	if (IS_ERR(skb2))
 		return PTR_ERR(skb2);
 
-=======
-
-	err = nf_tables_fill_obj_info(skb2, net, portid,
-				      info->nlh->nlmsg_seq, NFT_MSG_NEWOBJ, 0,
-				      family, table, obj, reset);
-	if (err < 0) {
-		kfree_skb(skb2);
-		return ERR_PTR(err);
-	}
-
-	return skb2;
-}
-
-static int nf_tables_getobj(struct sk_buff *skb, const struct nfnl_info *info,
-			    const struct nlattr * const nla[])
-{
-	u32 portid = NETLINK_CB(skb).portid;
-	struct sk_buff *skb2;
-
-	if (info->nlh->nlmsg_flags & NLM_F_DUMP) {
-		struct netlink_dump_control c = {
-			.start = nf_tables_dump_obj_start,
-			.dump = nf_tables_dump_obj,
-			.done = nf_tables_dump_obj_done,
-			.module = THIS_MODULE,
-			.data = (void *)nla,
-		};
-
-		return nft_netlink_dump_start_rcu(info->sk, skb, info->nlh, &c);
-	}
-
-	skb2 = nf_tables_getobj_single(portid, info, nla, false);
-	if (IS_ERR(skb2))
-		return PTR_ERR(skb2);
-
-	return nfnetlink_unicast(skb2, info->net, portid);
-}
-
-static int nf_tables_getobj_reset(struct sk_buff *skb,
-				  const struct nfnl_info *info,
-				  const struct nlattr * const nla[])
-{
-	struct nftables_pernet *nft_net = nft_pernet(info->net);
-	u32 portid = NETLINK_CB(skb).portid;
-	struct net *net = info->net;
-	struct sk_buff *skb2;
-	char *buf;
-
-	if (info->nlh->nlmsg_flags & NLM_F_DUMP) {
-		struct netlink_dump_control c = {
-			.start = nf_tables_dumpreset_obj_start,
-			.dump = nf_tables_dumpreset_obj,
-			.done = nf_tables_dump_obj_done,
-			.module = THIS_MODULE,
-			.data = (void *)nla,
-		};
-
-		return nft_netlink_dump_start_rcu(info->sk, skb, info->nlh, &c);
-	}
-
-	if (!try_module_get(THIS_MODULE))
-		return -EINVAL;
-	rcu_read_unlock();
-	mutex_lock(&nft_net->commit_mutex);
-	skb2 = nf_tables_getobj_single(portid, info, nla, true);
-	mutex_unlock(&nft_net->commit_mutex);
-	rcu_read_lock();
-	module_put(THIS_MODULE);
-
-	if (IS_ERR(skb2))
-		return PTR_ERR(skb2);
-
->>>>>>> f8fdda9e
 	buf = kasprintf(GFP_ATOMIC, "%.*s:%u",
 			nla_len(nla[NFTA_OBJ_TABLE]),
 			(char *)nla_data(nla[NFTA_OBJ_TABLE]),
