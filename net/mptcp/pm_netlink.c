// SPDX-License-Identifier: GPL-2.0
/* Multipath TCP
 *
 * Copyright (c) 2020, Red Hat, Inc.
 */

#define pr_fmt(fmt) "MPTCP: " fmt

#include <linux/inet.h>
#include <linux/kernel.h>
#include <net/inet_common.h>
#include <net/netns/generic.h>
#include <net/mptcp.h>

#include "protocol.h"
#include "mib.h"
#include "mptcp_pm_gen.h"

static int pm_nl_pernet_id;

struct mptcp_pm_add_entry {
	struct list_head	list;
	struct mptcp_addr_info	addr;
	u8			retrans_times;
	struct timer_list	add_timer;
	struct mptcp_sock	*sock;
};

struct pm_nl_pernet {
	/* protects pernet updates */
	spinlock_t		lock;
	struct list_head	local_addr_list;
	unsigned int		addrs;
	unsigned int		stale_loss_cnt;
	unsigned int		add_addr_signal_max;
	unsigned int		add_addr_accept_max;
	unsigned int		local_addr_max;
	unsigned int		subflows_max;
	unsigned int		next_id;
	DECLARE_BITMAP(id_bitmap, MPTCP_PM_MAX_ADDR_ID + 1);
};

#define MPTCP_PM_ADDR_MAX	8
#define ADD_ADDR_RETRANS_MAX	3

static struct pm_nl_pernet *pm_nl_get_pernet(const struct net *net)
{
	return net_generic(net, pm_nl_pernet_id);
}

static struct pm_nl_pernet *
pm_nl_get_pernet_from_msk(const struct mptcp_sock *msk)
{
	return pm_nl_get_pernet(sock_net((struct sock *)msk));
}

bool mptcp_addresses_equal(const struct mptcp_addr_info *a,
			   const struct mptcp_addr_info *b, bool use_port)
{
	bool addr_equals = false;

	if (a->family == b->family) {
		if (a->family == AF_INET)
			addr_equals = a->addr.s_addr == b->addr.s_addr;
#if IS_ENABLED(CONFIG_MPTCP_IPV6)
		else
			addr_equals = !ipv6_addr_cmp(&a->addr6, &b->addr6);
	} else if (a->family == AF_INET) {
		if (ipv6_addr_v4mapped(&b->addr6))
			addr_equals = a->addr.s_addr == b->addr6.s6_addr32[3];
	} else if (b->family == AF_INET) {
		if (ipv6_addr_v4mapped(&a->addr6))
			addr_equals = a->addr6.s6_addr32[3] == b->addr.s_addr;
#endif
	}

	if (!addr_equals)
		return false;
	if (!use_port)
		return true;

	return a->port == b->port;
}

void mptcp_local_address(const struct sock_common *skc, struct mptcp_addr_info *addr)
{
	addr->family = skc->skc_family;
	addr->port = htons(skc->skc_num);
	if (addr->family == AF_INET)
		addr->addr.s_addr = skc->skc_rcv_saddr;
#if IS_ENABLED(CONFIG_MPTCP_IPV6)
	else if (addr->family == AF_INET6)
		addr->addr6 = skc->skc_v6_rcv_saddr;
#endif
}

static void remote_address(const struct sock_common *skc,
			   struct mptcp_addr_info *addr)
{
	addr->family = skc->skc_family;
	addr->port = skc->skc_dport;
	if (addr->family == AF_INET)
		addr->addr.s_addr = skc->skc_daddr;
#if IS_ENABLED(CONFIG_MPTCP_IPV6)
	else if (addr->family == AF_INET6)
		addr->addr6 = skc->skc_v6_daddr;
#endif
}

static bool lookup_subflow_by_saddr(const struct list_head *list,
				    const struct mptcp_addr_info *saddr)
{
	struct mptcp_subflow_context *subflow;
	struct mptcp_addr_info cur;
	struct sock_common *skc;

	list_for_each_entry(subflow, list, node) {
		skc = (struct sock_common *)mptcp_subflow_tcp_sock(subflow);

		mptcp_local_address(skc, &cur);
		if (mptcp_addresses_equal(&cur, saddr, saddr->port))
			return true;
	}

	return false;
}

static bool lookup_subflow_by_daddr(const struct list_head *list,
				    const struct mptcp_addr_info *daddr)
{
	struct mptcp_subflow_context *subflow;
	struct mptcp_addr_info cur;

	list_for_each_entry(subflow, list, node) {
		struct sock *ssk = mptcp_subflow_tcp_sock(subflow);

		if (!((1 << inet_sk_state_load(ssk)) &
		      (TCPF_ESTABLISHED | TCPF_SYN_SENT | TCPF_SYN_RECV)))
			continue;

		remote_address((struct sock_common *)ssk, &cur);
		if (mptcp_addresses_equal(&cur, daddr, daddr->port))
			return true;
	}

	return false;
}

static bool
select_local_address(const struct pm_nl_pernet *pernet,
		     const struct mptcp_sock *msk,
		     struct mptcp_pm_local *new_local)
{
	struct mptcp_pm_addr_entry *entry;
	bool found = false;

	msk_owned_by_me(msk);

	rcu_read_lock();
	list_for_each_entry_rcu(entry, &pernet->local_addr_list, list) {
		if (!(entry->flags & MPTCP_PM_ADDR_FLAG_SUBFLOW))
			continue;

		if (!test_bit(entry->addr.id, msk->pm.id_avail_bitmap))
			continue;

		new_local->addr = entry->addr;
		new_local->flags = entry->flags;
		new_local->ifindex = entry->ifindex;
		found = true;
		break;
	}
	rcu_read_unlock();

	return found;
}

static bool
select_signal_address(struct pm_nl_pernet *pernet, const struct mptcp_sock *msk,
		     struct mptcp_pm_local *new_local)
{
	struct mptcp_pm_addr_entry *entry;
	bool found = false;

	rcu_read_lock();
	/* do not keep any additional per socket state, just signal
	 * the address list in order.
	 * Note: removal from the local address list during the msk life-cycle
	 * can lead to additional addresses not being announced.
	 */
	list_for_each_entry_rcu(entry, &pernet->local_addr_list, list) {
		if (!test_bit(entry->addr.id, msk->pm.id_avail_bitmap))
			continue;

		if (!(entry->flags & MPTCP_PM_ADDR_FLAG_SIGNAL))
			continue;

		new_local->addr = entry->addr;
		new_local->flags = entry->flags;
		new_local->ifindex = entry->ifindex;
		found = true;
		break;
	}
	rcu_read_unlock();

	return found;
}

unsigned int mptcp_pm_get_add_addr_signal_max(const struct mptcp_sock *msk)
{
	const struct pm_nl_pernet *pernet = pm_nl_get_pernet_from_msk(msk);

	return READ_ONCE(pernet->add_addr_signal_max);
}
EXPORT_SYMBOL_GPL(mptcp_pm_get_add_addr_signal_max);

unsigned int mptcp_pm_get_add_addr_accept_max(const struct mptcp_sock *msk)
{
	struct pm_nl_pernet *pernet = pm_nl_get_pernet_from_msk(msk);

	return READ_ONCE(pernet->add_addr_accept_max);
}
EXPORT_SYMBOL_GPL(mptcp_pm_get_add_addr_accept_max);

unsigned int mptcp_pm_get_subflows_max(const struct mptcp_sock *msk)
{
	struct pm_nl_pernet *pernet = pm_nl_get_pernet_from_msk(msk);

	return READ_ONCE(pernet->subflows_max);
}
EXPORT_SYMBOL_GPL(mptcp_pm_get_subflows_max);

unsigned int mptcp_pm_get_local_addr_max(const struct mptcp_sock *msk)
{
	struct pm_nl_pernet *pernet = pm_nl_get_pernet_from_msk(msk);

	return READ_ONCE(pernet->local_addr_max);
}
EXPORT_SYMBOL_GPL(mptcp_pm_get_local_addr_max);

bool mptcp_pm_nl_check_work_pending(struct mptcp_sock *msk)
{
	struct pm_nl_pernet *pernet = pm_nl_get_pernet_from_msk(msk);

	if (msk->pm.subflows == mptcp_pm_get_subflows_max(msk) ||
	    (find_next_and_bit(pernet->id_bitmap, msk->pm.id_avail_bitmap,
			       MPTCP_PM_MAX_ADDR_ID + 1, 0) == MPTCP_PM_MAX_ADDR_ID + 1)) {
		WRITE_ONCE(msk->pm.work_pending, false);
		return false;
	}
	return true;
}

struct mptcp_pm_add_entry *
mptcp_lookup_anno_list_by_saddr(const struct mptcp_sock *msk,
				const struct mptcp_addr_info *addr)
{
	struct mptcp_pm_add_entry *entry;

	lockdep_assert_held(&msk->pm.lock);

	list_for_each_entry(entry, &msk->pm.anno_list, list) {
		if (mptcp_addresses_equal(&entry->addr, addr, true))
			return entry;
	}

	return NULL;
}

bool mptcp_pm_sport_in_anno_list(struct mptcp_sock *msk, const struct sock *sk)
{
	struct mptcp_pm_add_entry *entry;
	struct mptcp_addr_info saddr;
	bool ret = false;

	mptcp_local_address((struct sock_common *)sk, &saddr);

	spin_lock_bh(&msk->pm.lock);
	list_for_each_entry(entry, &msk->pm.anno_list, list) {
		if (mptcp_addresses_equal(&entry->addr, &saddr, true)) {
			ret = true;
			goto out;
		}
	}

out:
	spin_unlock_bh(&msk->pm.lock);
	return ret;
}

static void mptcp_pm_add_timer(struct timer_list *timer)
{
	struct mptcp_pm_add_entry *entry = from_timer(entry, timer, add_timer);
	struct mptcp_sock *msk = entry->sock;
	struct sock *sk = (struct sock *)msk;

	pr_debug("msk=%p\n", msk);

	if (!msk)
		return;

	if (inet_sk_state_load(sk) == TCP_CLOSE)
		return;

	if (!entry->addr.id)
		return;

	if (mptcp_pm_should_add_signal_addr(msk)) {
		sk_reset_timer(sk, timer, jiffies + TCP_RTO_MAX / 8);
		goto out;
	}

	spin_lock_bh(&msk->pm.lock);

	if (!mptcp_pm_should_add_signal_addr(msk)) {
		pr_debug("retransmit ADD_ADDR id=%d\n", entry->addr.id);
		mptcp_pm_announce_addr(msk, &entry->addr, false);
		mptcp_pm_add_addr_send_ack(msk);
		entry->retrans_times++;
	}

	if (entry->retrans_times < ADD_ADDR_RETRANS_MAX)
		sk_reset_timer(sk, timer,
			       jiffies + mptcp_get_add_addr_timeout(sock_net(sk)));

	spin_unlock_bh(&msk->pm.lock);

	if (entry->retrans_times == ADD_ADDR_RETRANS_MAX)
		mptcp_pm_subflow_established(msk);

out:
	__sock_put(sk);
}

struct mptcp_pm_add_entry *
mptcp_pm_del_add_timer(struct mptcp_sock *msk,
		       const struct mptcp_addr_info *addr, bool check_id)
{
	struct mptcp_pm_add_entry *entry;
	struct sock *sk = (struct sock *)msk;
	struct timer_list *add_timer = NULL;

	spin_lock_bh(&msk->pm.lock);
	entry = mptcp_lookup_anno_list_by_saddr(msk, addr);
	if (entry && (!check_id || entry->addr.id == addr->id)) {
		entry->retrans_times = ADD_ADDR_RETRANS_MAX;
		add_timer = &entry->add_timer;
	}
	if (!check_id && entry)
		list_del(&entry->list);
	spin_unlock_bh(&msk->pm.lock);

	/* no lock, because sk_stop_timer_sync() is calling del_timer_sync() */
	if (add_timer)
		sk_stop_timer_sync(sk, add_timer);

	return entry;
}

bool mptcp_pm_alloc_anno_list(struct mptcp_sock *msk,
			      const struct mptcp_addr_info *addr)
{
	struct mptcp_pm_add_entry *add_entry = NULL;
	struct sock *sk = (struct sock *)msk;
	struct net *net = sock_net(sk);

	lockdep_assert_held(&msk->pm.lock);

	add_entry = mptcp_lookup_anno_list_by_saddr(msk, addr);

	if (add_entry) {
		if (WARN_ON_ONCE(mptcp_pm_is_kernel(msk)))
			return false;

		sk_reset_timer(sk, &add_entry->add_timer,
			       jiffies + mptcp_get_add_addr_timeout(net));
		return true;
	}

	add_entry = kmalloc(sizeof(*add_entry), GFP_ATOMIC);
	if (!add_entry)
		return false;

	list_add(&add_entry->list, &msk->pm.anno_list);

	add_entry->addr = *addr;
	add_entry->sock = msk;
	add_entry->retrans_times = 0;

	timer_setup(&add_entry->add_timer, mptcp_pm_add_timer, 0);
	sk_reset_timer(sk, &add_entry->add_timer,
		       jiffies + mptcp_get_add_addr_timeout(net));

	return true;
}

void mptcp_pm_free_anno_list(struct mptcp_sock *msk)
{
	struct mptcp_pm_add_entry *entry, *tmp;
	struct sock *sk = (struct sock *)msk;
	LIST_HEAD(free_list);

	pr_debug("msk=%p\n", msk);

	spin_lock_bh(&msk->pm.lock);
	list_splice_init(&msk->pm.anno_list, &free_list);
	spin_unlock_bh(&msk->pm.lock);

	list_for_each_entry_safe(entry, tmp, &free_list, list) {
		sk_stop_timer_sync(sk, &entry->add_timer);
		kfree(entry);
	}
}

/* Fill all the remote addresses into the array addrs[],
 * and return the array size.
 */
static unsigned int fill_remote_addresses_vec(struct mptcp_sock *msk,
					      struct mptcp_addr_info *local,
					      bool fullmesh,
					      struct mptcp_addr_info *addrs)
{
	bool deny_id0 = READ_ONCE(msk->pm.remote_deny_join_id0);
	struct sock *sk = (struct sock *)msk, *ssk;
	struct mptcp_subflow_context *subflow;
	struct mptcp_addr_info remote = { 0 };
	unsigned int subflows_max;
	int i = 0;

	subflows_max = mptcp_pm_get_subflows_max(msk);
	remote_address((struct sock_common *)sk, &remote);

	/* Non-fullmesh endpoint, fill in the single entry
	 * corresponding to the primary MPC subflow remote address
	 */
	if (!fullmesh) {
		if (deny_id0)
			return 0;

		if (!mptcp_pm_addr_families_match(sk, local, &remote))
			return 0;

		msk->pm.subflows++;
		addrs[i++] = remote;
	} else {
		DECLARE_BITMAP(unavail_id, MPTCP_PM_MAX_ADDR_ID + 1);

		/* Forbid creation of new subflows matching existing
		 * ones, possibly already created by incoming ADD_ADDR
		 */
		bitmap_zero(unavail_id, MPTCP_PM_MAX_ADDR_ID + 1);
		mptcp_for_each_subflow(msk, subflow)
			if (READ_ONCE(subflow->local_id) == local->id)
				__set_bit(subflow->remote_id, unavail_id);

		mptcp_for_each_subflow(msk, subflow) {
			ssk = mptcp_subflow_tcp_sock(subflow);
			remote_address((struct sock_common *)ssk, &addrs[i]);
			addrs[i].id = READ_ONCE(subflow->remote_id);
			if (deny_id0 && !addrs[i].id)
				continue;

			if (test_bit(addrs[i].id, unavail_id))
				continue;

			if (!mptcp_pm_addr_families_match(sk, local, &addrs[i]))
				continue;

			if (msk->pm.subflows < subflows_max) {
				/* forbid creating multiple address towards
				 * this id
				 */
				__set_bit(addrs[i].id, unavail_id);
				msk->pm.subflows++;
				i++;
			}
		}
	}

	return i;
}

static void __mptcp_pm_send_ack(struct mptcp_sock *msk, struct mptcp_subflow_context *subflow,
				bool prio, bool backup)
{
	struct sock *ssk = mptcp_subflow_tcp_sock(subflow);
	bool slow;

	pr_debug("send ack for %s\n",
		 prio ? "mp_prio" : (mptcp_pm_should_add_signal(msk) ? "add_addr" : "rm_addr"));

	slow = lock_sock_fast(ssk);
	if (prio) {
		subflow->send_mp_prio = 1;
		subflow->request_bkup = backup;
	}

	__mptcp_subflow_send_ack(ssk);
	unlock_sock_fast(ssk, slow);
}

static void mptcp_pm_send_ack(struct mptcp_sock *msk, struct mptcp_subflow_context *subflow,
			      bool prio, bool backup)
{
	spin_unlock_bh(&msk->pm.lock);
	__mptcp_pm_send_ack(msk, subflow, prio, backup);
	spin_lock_bh(&msk->pm.lock);
}

static struct mptcp_pm_addr_entry *
__lookup_addr_by_id(struct pm_nl_pernet *pernet, unsigned int id)
{
	struct mptcp_pm_addr_entry *entry;

	list_for_each_entry(entry, &pernet->local_addr_list, list) {
		if (entry->addr.id == id)
			return entry;
	}
	return NULL;
}

static struct mptcp_pm_addr_entry *
__lookup_addr(struct pm_nl_pernet *pernet, const struct mptcp_addr_info *info)
{
	struct mptcp_pm_addr_entry *entry;

	list_for_each_entry(entry, &pernet->local_addr_list, list) {
		if (mptcp_addresses_equal(&entry->addr, info, entry->addr.port))
			return entry;
	}
	return NULL;
}

static void mptcp_pm_create_subflow_or_signal_addr(struct mptcp_sock *msk)
{
	struct sock *sk = (struct sock *)msk;
	unsigned int add_addr_signal_max;
	bool signal_and_subflow = false;
	unsigned int local_addr_max;
	struct pm_nl_pernet *pernet;
	struct mptcp_pm_local local;
	unsigned int subflows_max;

	pernet = pm_nl_get_pernet(sock_net(sk));

	add_addr_signal_max = mptcp_pm_get_add_addr_signal_max(msk);
	local_addr_max = mptcp_pm_get_local_addr_max(msk);
	subflows_max = mptcp_pm_get_subflows_max(msk);

	/* do lazy endpoint usage accounting for the MPC subflows */
	if (unlikely(!(msk->pm.status & BIT(MPTCP_PM_MPC_ENDPOINT_ACCOUNTED))) && msk->first) {
		struct mptcp_subflow_context *subflow = mptcp_subflow_ctx(msk->first);
		struct mptcp_pm_addr_entry *entry;
		struct mptcp_addr_info mpc_addr;
		bool backup = false;

		mptcp_local_address((struct sock_common *)msk->first, &mpc_addr);
		rcu_read_lock();
		entry = __lookup_addr(pernet, &mpc_addr);
		if (entry) {
			__clear_bit(entry->addr.id, msk->pm.id_avail_bitmap);
			msk->mpc_endpoint_id = entry->addr.id;
			backup = !!(entry->flags & MPTCP_PM_ADDR_FLAG_BACKUP);
		}
		rcu_read_unlock();

		if (backup)
			mptcp_pm_send_ack(msk, subflow, true, backup);

		msk->pm.status |= BIT(MPTCP_PM_MPC_ENDPOINT_ACCOUNTED);
	}

	pr_debug("local %d:%d signal %d:%d subflows %d:%d\n",
		 msk->pm.local_addr_used, local_addr_max,
		 msk->pm.add_addr_signaled, add_addr_signal_max,
		 msk->pm.subflows, subflows_max);

	/* check first for announce */
	if (msk->pm.add_addr_signaled < add_addr_signal_max) {
		/* due to racing events on both ends we can reach here while
		 * previous add address is still running: if we invoke now
		 * mptcp_pm_announce_addr(), that will fail and the
		 * corresponding id will be marked as used.
		 * Instead let the PM machinery reschedule us when the
		 * current address announce will be completed.
		 */
		if (msk->pm.addr_signal & BIT(MPTCP_ADD_ADDR_SIGNAL))
			return;

		if (!select_signal_address(pernet, msk, &local))
			goto subflow;

		/* If the alloc fails, we are on memory pressure, not worth
		 * continuing, and trying to create subflows.
		 */
		if (!mptcp_pm_alloc_anno_list(msk, &local.addr))
			return;

		__clear_bit(local.addr.id, msk->pm.id_avail_bitmap);
		msk->pm.add_addr_signaled++;

		/* Special case for ID0: set the correct ID */
		if (local.addr.id == msk->mpc_endpoint_id)
			local.addr.id = 0;

		mptcp_pm_announce_addr(msk, &local.addr, false);
		mptcp_pm_nl_addr_send_ack(msk);

		if (local.flags & MPTCP_PM_ADDR_FLAG_SUBFLOW)
			signal_and_subflow = true;
	}

subflow:
	/* check if should create a new subflow */
	while (msk->pm.local_addr_used < local_addr_max &&
	       msk->pm.subflows < subflows_max) {
		struct mptcp_addr_info addrs[MPTCP_PM_ADDR_MAX];
		bool fullmesh;
		int i, nr;

		if (signal_and_subflow)
			signal_and_subflow = false;
		else if (!select_local_address(pernet, msk, &local))
			break;

		fullmesh = !!(local.flags & MPTCP_PM_ADDR_FLAG_FULLMESH);

		__clear_bit(local.addr.id, msk->pm.id_avail_bitmap);

		/* Special case for ID0: set the correct ID */
		if (local.addr.id == msk->mpc_endpoint_id)
			local.addr.id = 0;
		else /* local_addr_used is not decr for ID 0 */
			msk->pm.local_addr_used++;

		nr = fill_remote_addresses_vec(msk, &local.addr, fullmesh, addrs);
		if (nr == 0)
			continue;

		spin_unlock_bh(&msk->pm.lock);
		for (i = 0; i < nr; i++)
			__mptcp_subflow_connect(sk, &local, &addrs[i]);
		spin_lock_bh(&msk->pm.lock);
	}
	mptcp_pm_nl_check_work_pending(msk);
}

static void mptcp_pm_nl_fully_established(struct mptcp_sock *msk)
{
	mptcp_pm_create_subflow_or_signal_addr(msk);
}

static void mptcp_pm_nl_subflow_established(struct mptcp_sock *msk)
{
	mptcp_pm_create_subflow_or_signal_addr(msk);
}

/* Fill all the local addresses into the array addrs[],
 * and return the array size.
 */
static unsigned int fill_local_addresses_vec(struct mptcp_sock *msk,
					     struct mptcp_addr_info *remote,
					     struct mptcp_pm_local *locals)
{
	struct sock *sk = (struct sock *)msk;
	struct mptcp_pm_addr_entry *entry;
	struct mptcp_addr_info mpc_addr;
	struct pm_nl_pernet *pernet;
	unsigned int subflows_max;
	int i = 0;

	pernet = pm_nl_get_pernet_from_msk(msk);
	subflows_max = mptcp_pm_get_subflows_max(msk);

	mptcp_local_address((struct sock_common *)msk, &mpc_addr);

	rcu_read_lock();
	list_for_each_entry_rcu(entry, &pernet->local_addr_list, list) {
		if (!(entry->flags & MPTCP_PM_ADDR_FLAG_FULLMESH))
			continue;

		if (!mptcp_pm_addr_families_match(sk, &entry->addr, remote))
			continue;

		if (msk->pm.subflows < subflows_max) {
			locals[i].addr = entry->addr;
			locals[i].flags = entry->flags;
			locals[i].ifindex = entry->ifindex;

			/* Special case for ID0: set the correct ID */
			if (mptcp_addresses_equal(&locals[i].addr, &mpc_addr, locals[i].addr.port))
				locals[i].addr.id = 0;

			msk->pm.subflows++;
			i++;
		}
	}
	rcu_read_unlock();

	/* If the array is empty, fill in the single
	 * 'IPADDRANY' local address
	 */
	if (!i) {
		memset(&locals[i], 0, sizeof(locals[i]));
		locals[i].addr.family =
#if IS_ENABLED(CONFIG_MPTCP_IPV6)
			       remote->family == AF_INET6 &&
			       ipv6_addr_v4mapped(&remote->addr6) ? AF_INET :
#endif
			       remote->family;

		if (!mptcp_pm_addr_families_match(sk, &locals[i].addr, remote))
			return 0;

		msk->pm.subflows++;
		i++;
	}

	return i;
}

static void mptcp_pm_nl_add_addr_received(struct mptcp_sock *msk)
{
	struct mptcp_pm_local locals[MPTCP_PM_ADDR_MAX];
	struct sock *sk = (struct sock *)msk;
	unsigned int add_addr_accept_max;
	struct mptcp_addr_info remote;
	unsigned int subflows_max;
	bool sf_created = false;
	int i, nr;

	add_addr_accept_max = mptcp_pm_get_add_addr_accept_max(msk);
	subflows_max = mptcp_pm_get_subflows_max(msk);

	pr_debug("accepted %d:%d remote family %d\n",
		 msk->pm.add_addr_accepted, add_addr_accept_max,
		 msk->pm.remote.family);

	remote = msk->pm.remote;
	mptcp_pm_announce_addr(msk, &remote, true);
	mptcp_pm_nl_addr_send_ack(msk);

	if (lookup_subflow_by_daddr(&msk->conn_list, &remote))
		return;

	/* pick id 0 port, if none is provided the remote address */
	if (!remote.port)
		remote.port = sk->sk_dport;

	/* connect to the specified remote address, using whatever
	 * local address the routing configuration will pick.
	 */
	nr = fill_local_addresses_vec(msk, &remote, locals);
	if (nr == 0)
		return;

	spin_unlock_bh(&msk->pm.lock);
	for (i = 0; i < nr; i++)
<<<<<<< HEAD
		if (__mptcp_subflow_connect(sk, &addrs[i], &remote) == 0)
=======
		if (__mptcp_subflow_connect(sk, &locals[i], &remote) == 0)
>>>>>>> f1f36e22
			sf_created = true;
	spin_lock_bh(&msk->pm.lock);

	if (sf_created) {
<<<<<<< HEAD
		msk->pm.add_addr_accepted++;
=======
		/* add_addr_accepted is not decr for ID 0 */
		if (remote.id)
			msk->pm.add_addr_accepted++;
>>>>>>> f1f36e22
		if (msk->pm.add_addr_accepted >= add_addr_accept_max ||
		    msk->pm.subflows >= subflows_max)
			WRITE_ONCE(msk->pm.accept_addr, false);
	}
<<<<<<< HEAD
=======
}

bool mptcp_pm_nl_is_init_remote_addr(struct mptcp_sock *msk,
				     const struct mptcp_addr_info *remote)
{
	struct mptcp_addr_info mpc_remote;

	remote_address((struct sock_common *)msk, &mpc_remote);
	return mptcp_addresses_equal(&mpc_remote, remote, remote->port);
>>>>>>> f1f36e22
}

void mptcp_pm_nl_addr_send_ack(struct mptcp_sock *msk)
{
	struct mptcp_subflow_context *subflow;

	msk_owned_by_me(msk);
	lockdep_assert_held(&msk->pm.lock);

	if (!mptcp_pm_should_add_signal(msk) &&
	    !mptcp_pm_should_rm_signal(msk))
		return;

	mptcp_for_each_subflow(msk, subflow) {
		if (__mptcp_subflow_active(subflow)) {
			mptcp_pm_send_ack(msk, subflow, false, false);
			break;
		}
	}
}

int mptcp_pm_nl_mp_prio_send_ack(struct mptcp_sock *msk,
				 struct mptcp_addr_info *addr,
				 struct mptcp_addr_info *rem,
				 u8 bkup)
{
	struct mptcp_subflow_context *subflow;

	pr_debug("bkup=%d\n", bkup);

	mptcp_for_each_subflow(msk, subflow) {
		struct sock *ssk = mptcp_subflow_tcp_sock(subflow);
		struct mptcp_addr_info local, remote;

		mptcp_local_address((struct sock_common *)ssk, &local);
		if (!mptcp_addresses_equal(&local, addr, addr->port))
			continue;

		if (rem && rem->family != AF_UNSPEC) {
			remote_address((struct sock_common *)ssk, &remote);
			if (!mptcp_addresses_equal(&remote, rem, rem->port))
				continue;
		}

		__mptcp_pm_send_ack(msk, subflow, true, bkup);
		return 0;
	}

	return -EINVAL;
}

static void mptcp_pm_nl_rm_addr_or_subflow(struct mptcp_sock *msk,
					   const struct mptcp_rm_list *rm_list,
					   enum linux_mptcp_mib_field rm_type)
{
	struct mptcp_subflow_context *subflow, *tmp;
	struct sock *sk = (struct sock *)msk;
	u8 i;

	pr_debug("%s rm_list_nr %d\n",
		 rm_type == MPTCP_MIB_RMADDR ? "address" : "subflow", rm_list->nr);

	msk_owned_by_me(msk);

	if (sk->sk_state == TCP_LISTEN)
		return;

	if (!rm_list->nr)
		return;

	if (list_empty(&msk->conn_list))
		return;

	for (i = 0; i < rm_list->nr; i++) {
		u8 rm_id = rm_list->ids[i];
		bool removed = false;

		mptcp_for_each_subflow_safe(msk, subflow, tmp) {
			struct sock *ssk = mptcp_subflow_tcp_sock(subflow);
			u8 remote_id = READ_ONCE(subflow->remote_id);
			int how = RCV_SHUTDOWN | SEND_SHUTDOWN;
			u8 id = subflow_get_local_id(subflow);

			if (inet_sk_state_load(ssk) == TCP_CLOSE)
				continue;
			if (rm_type == MPTCP_MIB_RMADDR && remote_id != rm_id)
				continue;
			if (rm_type == MPTCP_MIB_RMSUBFLOW && id != rm_id)
				continue;

			pr_debug(" -> %s rm_list_ids[%d]=%u local_id=%u remote_id=%u mpc_id=%u\n",
				 rm_type == MPTCP_MIB_RMADDR ? "address" : "subflow",
				 i, rm_id, id, remote_id, msk->mpc_endpoint_id);
			spin_unlock_bh(&msk->pm.lock);
			mptcp_subflow_shutdown(sk, ssk, how);

			/* the following takes care of updating the subflows counter */
			mptcp_close_ssk(sk, ssk, subflow);
			spin_lock_bh(&msk->pm.lock);

<<<<<<< HEAD
			removed = true;
			if (rm_type == MPTCP_MIB_RMSUBFLOW)
				__MPTCP_INC_STATS(sock_net(sk), rm_type);
		}
		if (rm_type == MPTCP_MIB_RMSUBFLOW)
			__set_bit(rm_id ? rm_id : msk->mpc_endpoint_id, msk->pm.id_avail_bitmap);
		else if (rm_type == MPTCP_MIB_RMADDR)
			__MPTCP_INC_STATS(sock_net(sk), rm_type);
=======
			removed |= subflow->request_join;
			if (rm_type == MPTCP_MIB_RMSUBFLOW)
				__MPTCP_INC_STATS(sock_net(sk), rm_type);
		}

		if (rm_type == MPTCP_MIB_RMADDR)
			__MPTCP_INC_STATS(sock_net(sk), rm_type);

>>>>>>> f1f36e22
		if (!removed)
			continue;

		if (!mptcp_pm_is_kernel(msk))
			continue;

		if (rm_type == MPTCP_MIB_RMADDR && rm_id &&
		    !WARN_ON_ONCE(msk->pm.add_addr_accepted == 0)) {
			/* Note: if the subflow has been closed before, this
			 * add_addr_accepted counter will not be decremented.
			 */
			if (--msk->pm.add_addr_accepted < mptcp_pm_get_add_addr_accept_max(msk))
				WRITE_ONCE(msk->pm.accept_addr, true);
		}
	}
}

static void mptcp_pm_nl_rm_addr_received(struct mptcp_sock *msk)
{
	mptcp_pm_nl_rm_addr_or_subflow(msk, &msk->pm.rm_list_rx, MPTCP_MIB_RMADDR);
}

static void mptcp_pm_nl_rm_subflow_received(struct mptcp_sock *msk,
					    const struct mptcp_rm_list *rm_list)
{
	mptcp_pm_nl_rm_addr_or_subflow(msk, rm_list, MPTCP_MIB_RMSUBFLOW);
}

void mptcp_pm_nl_work(struct mptcp_sock *msk)
{
	struct mptcp_pm_data *pm = &msk->pm;

	msk_owned_by_me(msk);

	if (!(pm->status & MPTCP_PM_WORK_MASK))
		return;

	spin_lock_bh(&msk->pm.lock);

	pr_debug("msk=%p status=%x\n", msk, pm->status);
	if (pm->status & BIT(MPTCP_PM_ADD_ADDR_RECEIVED)) {
		pm->status &= ~BIT(MPTCP_PM_ADD_ADDR_RECEIVED);
		mptcp_pm_nl_add_addr_received(msk);
	}
	if (pm->status & BIT(MPTCP_PM_ADD_ADDR_SEND_ACK)) {
		pm->status &= ~BIT(MPTCP_PM_ADD_ADDR_SEND_ACK);
		mptcp_pm_nl_addr_send_ack(msk);
	}
	if (pm->status & BIT(MPTCP_PM_RM_ADDR_RECEIVED)) {
		pm->status &= ~BIT(MPTCP_PM_RM_ADDR_RECEIVED);
		mptcp_pm_nl_rm_addr_received(msk);
	}
	if (pm->status & BIT(MPTCP_PM_ESTABLISHED)) {
		pm->status &= ~BIT(MPTCP_PM_ESTABLISHED);
		mptcp_pm_nl_fully_established(msk);
	}
	if (pm->status & BIT(MPTCP_PM_SUBFLOW_ESTABLISHED)) {
		pm->status &= ~BIT(MPTCP_PM_SUBFLOW_ESTABLISHED);
		mptcp_pm_nl_subflow_established(msk);
	}

	spin_unlock_bh(&msk->pm.lock);
}

static bool address_use_port(struct mptcp_pm_addr_entry *entry)
{
	return (entry->flags &
		(MPTCP_PM_ADDR_FLAG_SIGNAL | MPTCP_PM_ADDR_FLAG_SUBFLOW)) ==
		MPTCP_PM_ADDR_FLAG_SIGNAL;
}

/* caller must ensure the RCU grace period is already elapsed */
static void __mptcp_pm_release_addr_entry(struct mptcp_pm_addr_entry *entry)
{
	if (entry->lsk)
		sock_release(entry->lsk);
	kfree(entry);
}

static int mptcp_pm_nl_append_new_local_addr(struct pm_nl_pernet *pernet,
					     struct mptcp_pm_addr_entry *entry,
					     bool needs_id)
{
	struct mptcp_pm_addr_entry *cur, *del_entry = NULL;
	unsigned int addr_max;
	int ret = -EINVAL;

	spin_lock_bh(&pernet->lock);
	/* to keep the code simple, don't do IDR-like allocation for address ID,
	 * just bail when we exceed limits
	 */
	if (pernet->next_id == MPTCP_PM_MAX_ADDR_ID)
		pernet->next_id = 1;
	if (pernet->addrs >= MPTCP_PM_ADDR_MAX) {
		ret = -ERANGE;
		goto out;
	}
	if (test_bit(entry->addr.id, pernet->id_bitmap)) {
		ret = -EBUSY;
		goto out;
	}

	/* do not insert duplicate address, differentiate on port only
	 * singled addresses
	 */
	if (!address_use_port(entry))
		entry->addr.port = 0;
	list_for_each_entry(cur, &pernet->local_addr_list, list) {
		if (mptcp_addresses_equal(&cur->addr, &entry->addr,
					  cur->addr.port || entry->addr.port)) {
			/* allow replacing the exiting endpoint only if such
			 * endpoint is an implicit one and the user-space
			 * did not provide an endpoint id
			 */
			if (!(cur->flags & MPTCP_PM_ADDR_FLAG_IMPLICIT)) {
				ret = -EEXIST;
				goto out;
			}
			if (entry->addr.id)
				goto out;

			pernet->addrs--;
			entry->addr.id = cur->addr.id;
			list_del_rcu(&cur->list);
			del_entry = cur;
			break;
		}
	}

	if (!entry->addr.id && needs_id) {
find_next:
		entry->addr.id = find_next_zero_bit(pernet->id_bitmap,
						    MPTCP_PM_MAX_ADDR_ID + 1,
						    pernet->next_id);
		if (!entry->addr.id && pernet->next_id != 1) {
			pernet->next_id = 1;
			goto find_next;
		}
	}

	if (!entry->addr.id && needs_id)
		goto out;

	__set_bit(entry->addr.id, pernet->id_bitmap);
	if (entry->addr.id > pernet->next_id)
		pernet->next_id = entry->addr.id;

	if (entry->flags & MPTCP_PM_ADDR_FLAG_SIGNAL) {
		addr_max = pernet->add_addr_signal_max;
		WRITE_ONCE(pernet->add_addr_signal_max, addr_max + 1);
	}
	if (entry->flags & MPTCP_PM_ADDR_FLAG_SUBFLOW) {
		addr_max = pernet->local_addr_max;
		WRITE_ONCE(pernet->local_addr_max, addr_max + 1);
	}

	pernet->addrs++;
	if (!entry->addr.port)
		list_add_tail_rcu(&entry->list, &pernet->local_addr_list);
	else
		list_add_rcu(&entry->list, &pernet->local_addr_list);
	ret = entry->addr.id;

out:
	spin_unlock_bh(&pernet->lock);

	/* just replaced an existing entry, free it */
	if (del_entry) {
		synchronize_rcu();
		__mptcp_pm_release_addr_entry(del_entry);
	}
	return ret;
}

static struct lock_class_key mptcp_slock_keys[2];
static struct lock_class_key mptcp_keys[2];

static int mptcp_pm_nl_create_listen_socket(struct sock *sk,
					    struct mptcp_pm_addr_entry *entry)
{
	bool is_ipv6 = sk->sk_family == AF_INET6;
	int addrlen = sizeof(struct sockaddr_in);
	struct sockaddr_storage addr;
	struct sock *newsk, *ssk;
	int backlog = 1024;
	int err;

	err = sock_create_kern(sock_net(sk), entry->addr.family,
			       SOCK_STREAM, IPPROTO_MPTCP, &entry->lsk);
	if (err)
		return err;

	newsk = entry->lsk->sk;
	if (!newsk)
		return -EINVAL;

	/* The subflow socket lock is acquired in a nested to the msk one
	 * in several places, even by the TCP stack, and this msk is a kernel
	 * socket: lockdep complains. Instead of propagating the _nested
	 * modifiers in several places, re-init the lock class for the msk
	 * socket to an mptcp specific one.
	 */
	sock_lock_init_class_and_name(newsk,
				      is_ipv6 ? "mlock-AF_INET6" : "mlock-AF_INET",
				      &mptcp_slock_keys[is_ipv6],
				      is_ipv6 ? "msk_lock-AF_INET6" : "msk_lock-AF_INET",
				      &mptcp_keys[is_ipv6]);

	lock_sock(newsk);
	ssk = __mptcp_nmpc_sk(mptcp_sk(newsk));
	release_sock(newsk);
	if (IS_ERR(ssk))
		return PTR_ERR(ssk);

	mptcp_info2sockaddr(&entry->addr, &addr, entry->addr.family);
#if IS_ENABLED(CONFIG_MPTCP_IPV6)
	if (entry->addr.family == AF_INET6)
		addrlen = sizeof(struct sockaddr_in6);
#endif
	if (ssk->sk_family == AF_INET)
		err = inet_bind_sk(ssk, (struct sockaddr *)&addr, addrlen);
#if IS_ENABLED(CONFIG_MPTCP_IPV6)
	else if (ssk->sk_family == AF_INET6)
		err = inet6_bind_sk(ssk, (struct sockaddr *)&addr, addrlen);
#endif
	if (err)
		return err;

	/* We don't use mptcp_set_state() here because it needs to be called
	 * under the msk socket lock. For the moment, that will not bring
	 * anything more than only calling inet_sk_state_store(), because the
	 * old status is known (TCP_CLOSE).
	 */
	inet_sk_state_store(newsk, TCP_LISTEN);
	lock_sock(ssk);
	err = __inet_listen_sk(ssk, backlog);
	if (!err)
		mptcp_event_pm_listener(ssk, MPTCP_EVENT_LISTENER_CREATED);
	release_sock(ssk);
	return err;
}

int mptcp_pm_nl_get_local_id(struct mptcp_sock *msk, struct mptcp_addr_info *skc)
{
	struct mptcp_pm_addr_entry *entry;
	struct pm_nl_pernet *pernet;
	int ret = -1;

	pernet = pm_nl_get_pernet_from_msk(msk);

	rcu_read_lock();
	list_for_each_entry_rcu(entry, &pernet->local_addr_list, list) {
		if (mptcp_addresses_equal(&entry->addr, skc, entry->addr.port)) {
			ret = entry->addr.id;
			break;
		}
	}
	rcu_read_unlock();
	if (ret >= 0)
		return ret;

	/* address not found, add to local list */
	entry = kmalloc(sizeof(*entry), GFP_ATOMIC);
	if (!entry)
		return -ENOMEM;

	entry->addr = *skc;
	entry->addr.id = 0;
	entry->addr.port = 0;
	entry->ifindex = 0;
	entry->flags = MPTCP_PM_ADDR_FLAG_IMPLICIT;
	entry->lsk = NULL;
	ret = mptcp_pm_nl_append_new_local_addr(pernet, entry, true);
	if (ret < 0)
		kfree(entry);

	return ret;
}

bool mptcp_pm_nl_is_backup(struct mptcp_sock *msk, struct mptcp_addr_info *skc)
{
	struct pm_nl_pernet *pernet = pm_nl_get_pernet_from_msk(msk);
	struct mptcp_pm_addr_entry *entry;
	bool backup = false;

	rcu_read_lock();
	list_for_each_entry_rcu(entry, &pernet->local_addr_list, list) {
		if (mptcp_addresses_equal(&entry->addr, skc, entry->addr.port)) {
			backup = !!(entry->flags & MPTCP_PM_ADDR_FLAG_BACKUP);
			break;
		}
	}
	rcu_read_unlock();

	return backup;
}

#define MPTCP_PM_CMD_GRP_OFFSET       0
#define MPTCP_PM_EV_GRP_OFFSET        1

static const struct genl_multicast_group mptcp_pm_mcgrps[] = {
	[MPTCP_PM_CMD_GRP_OFFSET]	= { .name = MPTCP_PM_CMD_GRP_NAME, },
	[MPTCP_PM_EV_GRP_OFFSET]        = { .name = MPTCP_PM_EV_GRP_NAME,
					    .flags = GENL_MCAST_CAP_NET_ADMIN,
					  },
};

void mptcp_pm_nl_subflow_chk_stale(const struct mptcp_sock *msk, struct sock *ssk)
{
	struct mptcp_subflow_context *iter, *subflow = mptcp_subflow_ctx(ssk);
	struct sock *sk = (struct sock *)msk;
	unsigned int active_max_loss_cnt;
	struct net *net = sock_net(sk);
	unsigned int stale_loss_cnt;
	bool slow;

	stale_loss_cnt = mptcp_stale_loss_cnt(net);
	if (subflow->stale || !stale_loss_cnt || subflow->stale_count <= stale_loss_cnt)
		return;

	/* look for another available subflow not in loss state */
	active_max_loss_cnt = max_t(int, stale_loss_cnt - 1, 1);
	mptcp_for_each_subflow(msk, iter) {
		if (iter != subflow && mptcp_subflow_active(iter) &&
		    iter->stale_count < active_max_loss_cnt) {
			/* we have some alternatives, try to mark this subflow as idle ...*/
			slow = lock_sock_fast(ssk);
			if (!tcp_rtx_and_write_queues_empty(ssk)) {
				subflow->stale = 1;
				__mptcp_retransmit_pending_data(sk);
				MPTCP_INC_STATS(net, MPTCP_MIB_SUBFLOWSTALE);
			}
			unlock_sock_fast(ssk, slow);

			/* always try to push the pending data regardless of re-injections:
			 * we can possibly use backup subflows now, and subflow selection
			 * is cheap under the msk socket lock
			 */
			__mptcp_push_pending(sk, 0);
			return;
		}
	}
}

static int mptcp_pm_family_to_addr(int family)
{
#if IS_ENABLED(CONFIG_MPTCP_IPV6)
	if (family == AF_INET6)
		return MPTCP_PM_ADDR_ATTR_ADDR6;
#endif
	return MPTCP_PM_ADDR_ATTR_ADDR4;
}

static int mptcp_pm_parse_pm_addr_attr(struct nlattr *tb[],
				       const struct nlattr *attr,
				       struct genl_info *info,
				       struct mptcp_addr_info *addr,
				       bool require_family)
{
	int err, addr_addr;

	if (!attr) {
		GENL_SET_ERR_MSG(info, "missing address info");
		return -EINVAL;
	}

	/* no validation needed - was already done via nested policy */
	err = nla_parse_nested_deprecated(tb, MPTCP_PM_ADDR_ATTR_MAX, attr,
					  mptcp_pm_address_nl_policy, info->extack);
	if (err)
		return err;

	if (tb[MPTCP_PM_ADDR_ATTR_ID])
		addr->id = nla_get_u8(tb[MPTCP_PM_ADDR_ATTR_ID]);

	if (!tb[MPTCP_PM_ADDR_ATTR_FAMILY]) {
		if (!require_family)
			return 0;

		NL_SET_ERR_MSG_ATTR(info->extack, attr,
				    "missing family");
		return -EINVAL;
	}

	addr->family = nla_get_u16(tb[MPTCP_PM_ADDR_ATTR_FAMILY]);
	if (addr->family != AF_INET
#if IS_ENABLED(CONFIG_MPTCP_IPV6)
	    && addr->family != AF_INET6
#endif
	    ) {
		NL_SET_ERR_MSG_ATTR(info->extack, attr,
				    "unknown address family");
		return -EINVAL;
	}
	addr_addr = mptcp_pm_family_to_addr(addr->family);
	if (!tb[addr_addr]) {
		NL_SET_ERR_MSG_ATTR(info->extack, attr,
				    "missing address data");
		return -EINVAL;
	}

#if IS_ENABLED(CONFIG_MPTCP_IPV6)
	if (addr->family == AF_INET6)
		addr->addr6 = nla_get_in6_addr(tb[addr_addr]);
	else
#endif
		addr->addr.s_addr = nla_get_in_addr(tb[addr_addr]);

	if (tb[MPTCP_PM_ADDR_ATTR_PORT])
		addr->port = htons(nla_get_u16(tb[MPTCP_PM_ADDR_ATTR_PORT]));

	return 0;
}

int mptcp_pm_parse_addr(struct nlattr *attr, struct genl_info *info,
			struct mptcp_addr_info *addr)
{
	struct nlattr *tb[MPTCP_PM_ADDR_ATTR_MAX + 1];

	memset(addr, 0, sizeof(*addr));

	return mptcp_pm_parse_pm_addr_attr(tb, attr, info, addr, true);
}

int mptcp_pm_parse_entry(struct nlattr *attr, struct genl_info *info,
			 bool require_family,
			 struct mptcp_pm_addr_entry *entry)
{
	struct nlattr *tb[MPTCP_PM_ADDR_ATTR_MAX + 1];
	int err;

	memset(entry, 0, sizeof(*entry));

	err = mptcp_pm_parse_pm_addr_attr(tb, attr, info, &entry->addr, require_family);
	if (err)
		return err;

	if (tb[MPTCP_PM_ADDR_ATTR_IF_IDX]) {
		u32 val = nla_get_s32(tb[MPTCP_PM_ADDR_ATTR_IF_IDX]);

		entry->ifindex = val;
	}

	if (tb[MPTCP_PM_ADDR_ATTR_FLAGS])
		entry->flags = nla_get_u32(tb[MPTCP_PM_ADDR_ATTR_FLAGS]);

	if (tb[MPTCP_PM_ADDR_ATTR_PORT])
		entry->addr.port = htons(nla_get_u16(tb[MPTCP_PM_ADDR_ATTR_PORT]));

	return 0;
}

static struct pm_nl_pernet *genl_info_pm_nl(struct genl_info *info)
{
	return pm_nl_get_pernet(genl_info_net(info));
}

static int mptcp_nl_add_subflow_or_signal_addr(struct net *net,
					       struct mptcp_addr_info *addr)
{
	struct mptcp_sock *msk;
	long s_slot = 0, s_num = 0;

	while ((msk = mptcp_token_iter_next(net, &s_slot, &s_num)) != NULL) {
		struct sock *sk = (struct sock *)msk;
		struct mptcp_addr_info mpc_addr;

		if (!READ_ONCE(msk->fully_established) ||
		    mptcp_pm_is_userspace(msk))
			goto next;

		/* if the endp linked to the init sf is re-added with a != ID */
		mptcp_local_address((struct sock_common *)msk, &mpc_addr);

		lock_sock(sk);
		spin_lock_bh(&msk->pm.lock);
		if (mptcp_addresses_equal(addr, &mpc_addr, addr->port))
			msk->mpc_endpoint_id = addr->id;
		mptcp_pm_create_subflow_or_signal_addr(msk);
		spin_unlock_bh(&msk->pm.lock);
		release_sock(sk);

next:
		sock_put(sk);
		cond_resched();
	}

	return 0;
}

static bool mptcp_pm_has_addr_attr_id(const struct nlattr *attr,
				      struct genl_info *info)
{
	struct nlattr *tb[MPTCP_PM_ADDR_ATTR_MAX + 1];

	if (!nla_parse_nested_deprecated(tb, MPTCP_PM_ADDR_ATTR_MAX, attr,
					 mptcp_pm_address_nl_policy, info->extack) &&
	    tb[MPTCP_PM_ADDR_ATTR_ID])
		return true;
	return false;
}

int mptcp_pm_nl_add_addr_doit(struct sk_buff *skb, struct genl_info *info)
{
	struct nlattr *attr = info->attrs[MPTCP_PM_ENDPOINT_ADDR];
	struct pm_nl_pernet *pernet = genl_info_pm_nl(info);
	struct mptcp_pm_addr_entry addr, *entry;
	int ret;

	ret = mptcp_pm_parse_entry(attr, info, true, &addr);
	if (ret < 0)
		return ret;

	if (addr.addr.port && !address_use_port(&addr)) {
		GENL_SET_ERR_MSG(info, "flags must have signal and not subflow when using port");
		return -EINVAL;
	}

	if (addr.flags & MPTCP_PM_ADDR_FLAG_SIGNAL &&
	    addr.flags & MPTCP_PM_ADDR_FLAG_FULLMESH) {
		GENL_SET_ERR_MSG(info, "flags mustn't have both signal and fullmesh");
		return -EINVAL;
	}

	if (addr.flags & MPTCP_PM_ADDR_FLAG_IMPLICIT) {
		GENL_SET_ERR_MSG(info, "can't create IMPLICIT endpoint");
		return -EINVAL;
	}

	entry = kzalloc(sizeof(*entry), GFP_KERNEL_ACCOUNT);
	if (!entry) {
		GENL_SET_ERR_MSG(info, "can't allocate addr");
		return -ENOMEM;
	}

	*entry = addr;
	if (entry->addr.port) {
		ret = mptcp_pm_nl_create_listen_socket(skb->sk, entry);
		if (ret) {
			GENL_SET_ERR_MSG_FMT(info, "create listen socket error: %d", ret);
			goto out_free;
		}
	}
	ret = mptcp_pm_nl_append_new_local_addr(pernet, entry,
						!mptcp_pm_has_addr_attr_id(attr, info));
	if (ret < 0) {
		GENL_SET_ERR_MSG_FMT(info, "too many addresses or duplicate one: %d", ret);
		goto out_free;
	}

	mptcp_nl_add_subflow_or_signal_addr(sock_net(skb->sk), &entry->addr);
	return 0;

out_free:
	__mptcp_pm_release_addr_entry(entry);
	return ret;
}

static bool remove_anno_list_by_saddr(struct mptcp_sock *msk,
				      const struct mptcp_addr_info *addr)
{
	struct mptcp_pm_add_entry *entry;

	entry = mptcp_pm_del_add_timer(msk, addr, false);
	if (entry) {
		kfree(entry);
		return true;
	}

	return false;
}

static u8 mptcp_endp_get_local_id(struct mptcp_sock *msk,
				  const struct mptcp_addr_info *addr)
{
	return msk->mpc_endpoint_id == addr->id ? 0 : addr->id;
}

static bool mptcp_pm_remove_anno_addr(struct mptcp_sock *msk,
				      const struct mptcp_addr_info *addr,
				      bool force)
{
	struct mptcp_rm_list list = { .nr = 0 };
	bool ret;

	list.ids[list.nr++] = mptcp_endp_get_local_id(msk, addr);

	ret = remove_anno_list_by_saddr(msk, addr);
	if (ret || force) {
		spin_lock_bh(&msk->pm.lock);
		if (ret) {
			__set_bit(addr->id, msk->pm.id_avail_bitmap);
			msk->pm.add_addr_signaled--;
		}
		mptcp_pm_remove_addr(msk, &list);
		spin_unlock_bh(&msk->pm.lock);
	}
	return ret;
}

static void __mark_subflow_endp_available(struct mptcp_sock *msk, u8 id)
{
	/* If it was marked as used, and not ID 0, decrement local_addr_used */
	if (!__test_and_set_bit(id ? : msk->mpc_endpoint_id, msk->pm.id_avail_bitmap) &&
	    id && !WARN_ON_ONCE(msk->pm.local_addr_used == 0))
		msk->pm.local_addr_used--;
}

static int mptcp_nl_remove_subflow_and_signal_addr(struct net *net,
						   const struct mptcp_pm_addr_entry *entry)
{
	const struct mptcp_addr_info *addr = &entry->addr;
	struct mptcp_rm_list list = { .nr = 1 };
	long s_slot = 0, s_num = 0;
	struct mptcp_sock *msk;

	pr_debug("remove_id=%d\n", addr->id);

	while ((msk = mptcp_token_iter_next(net, &s_slot, &s_num)) != NULL) {
		struct sock *sk = (struct sock *)msk;
		bool remove_subflow;

		if (mptcp_pm_is_userspace(msk))
			goto next;

		if (list_empty(&msk->conn_list)) {
			mptcp_pm_remove_anno_addr(msk, addr, false);
			goto next;
		}

		lock_sock(sk);
		remove_subflow = lookup_subflow_by_saddr(&msk->conn_list, addr);
		mptcp_pm_remove_anno_addr(msk, addr, remove_subflow &&
					  !(entry->flags & MPTCP_PM_ADDR_FLAG_IMPLICIT));

		list.ids[0] = mptcp_endp_get_local_id(msk, addr);
		if (remove_subflow) {
			spin_lock_bh(&msk->pm.lock);
			mptcp_pm_nl_rm_subflow_received(msk, &list);
			spin_unlock_bh(&msk->pm.lock);
		}

		if (entry->flags & MPTCP_PM_ADDR_FLAG_SUBFLOW) {
			spin_lock_bh(&msk->pm.lock);
			__mark_subflow_endp_available(msk, list.ids[0]);
			spin_unlock_bh(&msk->pm.lock);
		}

		if (msk->mpc_endpoint_id == entry->addr.id)
			msk->mpc_endpoint_id = 0;
		release_sock(sk);

next:
		sock_put(sk);
		cond_resched();
	}

	return 0;
}

static int mptcp_nl_remove_id_zero_address(struct net *net,
					   struct mptcp_addr_info *addr)
{
	struct mptcp_rm_list list = { .nr = 0 };
	long s_slot = 0, s_num = 0;
	struct mptcp_sock *msk;

	list.ids[list.nr++] = 0;

	while ((msk = mptcp_token_iter_next(net, &s_slot, &s_num)) != NULL) {
		struct sock *sk = (struct sock *)msk;
		struct mptcp_addr_info msk_local;

		if (list_empty(&msk->conn_list) || mptcp_pm_is_userspace(msk))
			goto next;

		mptcp_local_address((struct sock_common *)msk, &msk_local);
		if (!mptcp_addresses_equal(&msk_local, addr, addr->port))
			goto next;

		lock_sock(sk);
		spin_lock_bh(&msk->pm.lock);
		mptcp_pm_remove_addr(msk, &list);
		mptcp_pm_nl_rm_subflow_received(msk, &list);
		__mark_subflow_endp_available(msk, 0);
		spin_unlock_bh(&msk->pm.lock);
		release_sock(sk);

next:
		sock_put(sk);
		cond_resched();
	}

	return 0;
}

int mptcp_pm_nl_del_addr_doit(struct sk_buff *skb, struct genl_info *info)
{
	struct nlattr *attr = info->attrs[MPTCP_PM_ENDPOINT_ADDR];
	struct pm_nl_pernet *pernet = genl_info_pm_nl(info);
	struct mptcp_pm_addr_entry addr, *entry;
	unsigned int addr_max;
	int ret;

	ret = mptcp_pm_parse_entry(attr, info, false, &addr);
	if (ret < 0)
		return ret;

	/* the zero id address is special: the first address used by the msk
	 * always gets such an id, so different subflows can have different zero
	 * id addresses. Additionally zero id is not accounted for in id_bitmap.
	 * Let's use an 'mptcp_rm_list' instead of the common remove code.
	 */
	if (addr.addr.id == 0)
		return mptcp_nl_remove_id_zero_address(sock_net(skb->sk), &addr.addr);

	spin_lock_bh(&pernet->lock);
	entry = __lookup_addr_by_id(pernet, addr.addr.id);
	if (!entry) {
		GENL_SET_ERR_MSG(info, "address not found");
		spin_unlock_bh(&pernet->lock);
		return -EINVAL;
	}
	if (entry->flags & MPTCP_PM_ADDR_FLAG_SIGNAL) {
		addr_max = pernet->add_addr_signal_max;
		WRITE_ONCE(pernet->add_addr_signal_max, addr_max - 1);
	}
	if (entry->flags & MPTCP_PM_ADDR_FLAG_SUBFLOW) {
		addr_max = pernet->local_addr_max;
		WRITE_ONCE(pernet->local_addr_max, addr_max - 1);
	}

	pernet->addrs--;
	list_del_rcu(&entry->list);
	__clear_bit(entry->addr.id, pernet->id_bitmap);
	spin_unlock_bh(&pernet->lock);

	mptcp_nl_remove_subflow_and_signal_addr(sock_net(skb->sk), entry);
	synchronize_rcu();
	__mptcp_pm_release_addr_entry(entry);

	return ret;
}

/* Called from the userspace PM only */
void mptcp_pm_remove_addrs(struct mptcp_sock *msk, struct list_head *rm_list)
{
	struct mptcp_rm_list alist = { .nr = 0 };
	struct mptcp_pm_addr_entry *entry;
	int anno_nr = 0;

	list_for_each_entry(entry, rm_list, list) {
		if (alist.nr >= MPTCP_RM_IDS_MAX)
			break;

		/* only delete if either announced or matching a subflow */
		if (remove_anno_list_by_saddr(msk, &entry->addr))
			anno_nr++;
		else if (!lookup_subflow_by_saddr(&msk->conn_list,
						  &entry->addr))
			continue;

		alist.ids[alist.nr++] = entry->addr.id;
	}

	if (alist.nr) {
		spin_lock_bh(&msk->pm.lock);
		msk->pm.add_addr_signaled -= anno_nr;
		mptcp_pm_remove_addr(msk, &alist);
		spin_unlock_bh(&msk->pm.lock);
	}
}

/* Called from the in-kernel PM only */
static void mptcp_pm_flush_addrs_and_subflows(struct mptcp_sock *msk,
					      struct list_head *rm_list)
{
	struct mptcp_rm_list alist = { .nr = 0 }, slist = { .nr = 0 };
	struct mptcp_pm_addr_entry *entry;

	list_for_each_entry(entry, rm_list, list) {
		if (slist.nr < MPTCP_RM_IDS_MAX &&
		    lookup_subflow_by_saddr(&msk->conn_list, &entry->addr))
			slist.ids[slist.nr++] = mptcp_endp_get_local_id(msk, &entry->addr);

		if (alist.nr < MPTCP_RM_IDS_MAX &&
		    remove_anno_list_by_saddr(msk, &entry->addr))
			alist.ids[alist.nr++] = mptcp_endp_get_local_id(msk, &entry->addr);
	}

	spin_lock_bh(&msk->pm.lock);
	if (alist.nr) {
		msk->pm.add_addr_signaled -= alist.nr;
		mptcp_pm_remove_addr(msk, &alist);
	}
	if (slist.nr)
		mptcp_pm_nl_rm_subflow_received(msk, &slist);
	/* Reset counters: maybe some subflows have been removed before */
	bitmap_fill(msk->pm.id_avail_bitmap, MPTCP_PM_MAX_ADDR_ID + 1);
	msk->pm.local_addr_used = 0;
	spin_unlock_bh(&msk->pm.lock);
}

static void mptcp_nl_flush_addrs_list(struct net *net,
				      struct list_head *rm_list)
{
	long s_slot = 0, s_num = 0;
	struct mptcp_sock *msk;

	if (list_empty(rm_list))
		return;

	while ((msk = mptcp_token_iter_next(net, &s_slot, &s_num)) != NULL) {
		struct sock *sk = (struct sock *)msk;

		if (!mptcp_pm_is_userspace(msk)) {
			lock_sock(sk);
			mptcp_pm_flush_addrs_and_subflows(msk, rm_list);
			release_sock(sk);
		}

		sock_put(sk);
		cond_resched();
	}
}

/* caller must ensure the RCU grace period is already elapsed */
static void __flush_addrs(struct list_head *list)
{
	while (!list_empty(list)) {
		struct mptcp_pm_addr_entry *cur;

		cur = list_entry(list->next,
				 struct mptcp_pm_addr_entry, list);
		list_del_rcu(&cur->list);
		__mptcp_pm_release_addr_entry(cur);
	}
}

static void __reset_counters(struct pm_nl_pernet *pernet)
{
	WRITE_ONCE(pernet->add_addr_signal_max, 0);
	WRITE_ONCE(pernet->add_addr_accept_max, 0);
	WRITE_ONCE(pernet->local_addr_max, 0);
	pernet->addrs = 0;
}

int mptcp_pm_nl_flush_addrs_doit(struct sk_buff *skb, struct genl_info *info)
{
	struct pm_nl_pernet *pernet = genl_info_pm_nl(info);
	LIST_HEAD(free_list);

	spin_lock_bh(&pernet->lock);
	list_splice_init(&pernet->local_addr_list, &free_list);
	__reset_counters(pernet);
	pernet->next_id = 1;
	bitmap_zero(pernet->id_bitmap, MPTCP_PM_MAX_ADDR_ID + 1);
	spin_unlock_bh(&pernet->lock);
	mptcp_nl_flush_addrs_list(sock_net(skb->sk), &free_list);
	synchronize_rcu();
	__flush_addrs(&free_list);
	return 0;
}

int mptcp_nl_fill_addr(struct sk_buff *skb,
		       struct mptcp_pm_addr_entry *entry)
{
	struct mptcp_addr_info *addr = &entry->addr;
	struct nlattr *attr;

	attr = nla_nest_start(skb, MPTCP_PM_ATTR_ADDR);
	if (!attr)
		return -EMSGSIZE;

	if (nla_put_u16(skb, MPTCP_PM_ADDR_ATTR_FAMILY, addr->family))
		goto nla_put_failure;
	if (nla_put_u16(skb, MPTCP_PM_ADDR_ATTR_PORT, ntohs(addr->port)))
		goto nla_put_failure;
	if (nla_put_u8(skb, MPTCP_PM_ADDR_ATTR_ID, addr->id))
		goto nla_put_failure;
	if (nla_put_u32(skb, MPTCP_PM_ADDR_ATTR_FLAGS, entry->flags))
		goto nla_put_failure;
	if (entry->ifindex &&
	    nla_put_s32(skb, MPTCP_PM_ADDR_ATTR_IF_IDX, entry->ifindex))
		goto nla_put_failure;

	if (addr->family == AF_INET &&
	    nla_put_in_addr(skb, MPTCP_PM_ADDR_ATTR_ADDR4,
			    addr->addr.s_addr))
		goto nla_put_failure;
#if IS_ENABLED(CONFIG_MPTCP_IPV6)
	else if (addr->family == AF_INET6 &&
		 nla_put_in6_addr(skb, MPTCP_PM_ADDR_ATTR_ADDR6, &addr->addr6))
		goto nla_put_failure;
#endif
	nla_nest_end(skb, attr);
	return 0;

nla_put_failure:
	nla_nest_cancel(skb, attr);
	return -EMSGSIZE;
}

int mptcp_pm_nl_get_addr(struct sk_buff *skb, struct genl_info *info)
{
	struct nlattr *attr = info->attrs[MPTCP_PM_ENDPOINT_ADDR];
	struct pm_nl_pernet *pernet = genl_info_pm_nl(info);
	struct mptcp_pm_addr_entry addr, *entry;
	struct sk_buff *msg;
	void *reply;
	int ret;

	ret = mptcp_pm_parse_entry(attr, info, false, &addr);
	if (ret < 0)
		return ret;

	msg = nlmsg_new(NLMSG_DEFAULT_SIZE, GFP_KERNEL);
	if (!msg)
		return -ENOMEM;

	reply = genlmsg_put_reply(msg, info, &mptcp_genl_family, 0,
				  info->genlhdr->cmd);
	if (!reply) {
		GENL_SET_ERR_MSG(info, "not enough space in Netlink message");
		ret = -EMSGSIZE;
		goto fail;
	}

	spin_lock_bh(&pernet->lock);
	entry = __lookup_addr_by_id(pernet, addr.addr.id);
	if (!entry) {
		GENL_SET_ERR_MSG(info, "address not found");
		ret = -EINVAL;
		goto unlock_fail;
	}

	ret = mptcp_nl_fill_addr(msg, entry);
	if (ret)
		goto unlock_fail;

	genlmsg_end(msg, reply);
	ret = genlmsg_reply(msg, info);
	spin_unlock_bh(&pernet->lock);
	return ret;

unlock_fail:
	spin_unlock_bh(&pernet->lock);

fail:
	nlmsg_free(msg);
	return ret;
}

int mptcp_pm_nl_get_addr_doit(struct sk_buff *skb, struct genl_info *info)
{
	return mptcp_pm_get_addr(skb, info);
}

int mptcp_pm_nl_dump_addr(struct sk_buff *msg,
			  struct netlink_callback *cb)
{
	struct net *net = sock_net(msg->sk);
	struct mptcp_pm_addr_entry *entry;
	struct pm_nl_pernet *pernet;
	int id = cb->args[0];
	void *hdr;
	int i;

	pernet = pm_nl_get_pernet(net);

	spin_lock_bh(&pernet->lock);
	for (i = id; i < MPTCP_PM_MAX_ADDR_ID + 1; i++) {
		if (test_bit(i, pernet->id_bitmap)) {
			entry = __lookup_addr_by_id(pernet, i);
			if (!entry)
				break;

			if (entry->addr.id <= id)
				continue;

			hdr = genlmsg_put(msg, NETLINK_CB(cb->skb).portid,
					  cb->nlh->nlmsg_seq, &mptcp_genl_family,
					  NLM_F_MULTI, MPTCP_PM_CMD_GET_ADDR);
			if (!hdr)
				break;

			if (mptcp_nl_fill_addr(msg, entry) < 0) {
				genlmsg_cancel(msg, hdr);
				break;
			}

			id = entry->addr.id;
			genlmsg_end(msg, hdr);
		}
	}
	spin_unlock_bh(&pernet->lock);

	cb->args[0] = id;
	return msg->len;
}

int mptcp_pm_nl_get_addr_dumpit(struct sk_buff *msg,
				struct netlink_callback *cb)
{
	return mptcp_pm_dump_addr(msg, cb);
}

static int parse_limit(struct genl_info *info, int id, unsigned int *limit)
{
	struct nlattr *attr = info->attrs[id];

	if (!attr)
		return 0;

	*limit = nla_get_u32(attr);
	if (*limit > MPTCP_PM_ADDR_MAX) {
		GENL_SET_ERR_MSG(info, "limit greater than maximum");
		return -EINVAL;
	}
	return 0;
}

int mptcp_pm_nl_set_limits_doit(struct sk_buff *skb, struct genl_info *info)
{
	struct pm_nl_pernet *pernet = genl_info_pm_nl(info);
	unsigned int rcv_addrs, subflows;
	int ret;

	spin_lock_bh(&pernet->lock);
	rcv_addrs = pernet->add_addr_accept_max;
	ret = parse_limit(info, MPTCP_PM_ATTR_RCV_ADD_ADDRS, &rcv_addrs);
	if (ret)
		goto unlock;

	subflows = pernet->subflows_max;
	ret = parse_limit(info, MPTCP_PM_ATTR_SUBFLOWS, &subflows);
	if (ret)
		goto unlock;

	WRITE_ONCE(pernet->add_addr_accept_max, rcv_addrs);
	WRITE_ONCE(pernet->subflows_max, subflows);

unlock:
	spin_unlock_bh(&pernet->lock);
	return ret;
}

int mptcp_pm_nl_get_limits_doit(struct sk_buff *skb, struct genl_info *info)
{
	struct pm_nl_pernet *pernet = genl_info_pm_nl(info);
	struct sk_buff *msg;
	void *reply;

	msg = nlmsg_new(NLMSG_DEFAULT_SIZE, GFP_KERNEL);
	if (!msg)
		return -ENOMEM;

	reply = genlmsg_put_reply(msg, info, &mptcp_genl_family, 0,
				  MPTCP_PM_CMD_GET_LIMITS);
	if (!reply)
		goto fail;

	if (nla_put_u32(msg, MPTCP_PM_ATTR_RCV_ADD_ADDRS,
			READ_ONCE(pernet->add_addr_accept_max)))
		goto fail;

	if (nla_put_u32(msg, MPTCP_PM_ATTR_SUBFLOWS,
			READ_ONCE(pernet->subflows_max)))
		goto fail;

	genlmsg_end(msg, reply);
	return genlmsg_reply(msg, info);

fail:
	GENL_SET_ERR_MSG(info, "not enough space in Netlink message");
	nlmsg_free(msg);
	return -EMSGSIZE;
}

static void mptcp_pm_nl_fullmesh(struct mptcp_sock *msk,
				 struct mptcp_addr_info *addr)
{
	struct mptcp_rm_list list = { .nr = 0 };

	list.ids[list.nr++] = mptcp_endp_get_local_id(msk, addr);

	spin_lock_bh(&msk->pm.lock);
	mptcp_pm_nl_rm_subflow_received(msk, &list);
	__mark_subflow_endp_available(msk, list.ids[0]);
	mptcp_pm_create_subflow_or_signal_addr(msk);
	spin_unlock_bh(&msk->pm.lock);
}

static int mptcp_nl_set_flags(struct net *net,
			      struct mptcp_addr_info *addr,
			      u8 bkup, u8 changed)
{
	long s_slot = 0, s_num = 0;
	struct mptcp_sock *msk;
	int ret = -EINVAL;

	while ((msk = mptcp_token_iter_next(net, &s_slot, &s_num)) != NULL) {
		struct sock *sk = (struct sock *)msk;

		if (list_empty(&msk->conn_list) || mptcp_pm_is_userspace(msk))
			goto next;

		lock_sock(sk);
		if (changed & MPTCP_PM_ADDR_FLAG_BACKUP)
			ret = mptcp_pm_nl_mp_prio_send_ack(msk, addr, NULL, bkup);
		if (changed & MPTCP_PM_ADDR_FLAG_FULLMESH)
			mptcp_pm_nl_fullmesh(msk, addr);
		release_sock(sk);

next:
		sock_put(sk);
		cond_resched();
	}

	return ret;
}

int mptcp_pm_nl_set_flags(struct sk_buff *skb, struct genl_info *info)
{
	struct mptcp_pm_addr_entry addr = { .addr = { .family = AF_UNSPEC }, };
	struct nlattr *attr = info->attrs[MPTCP_PM_ATTR_ADDR];
	u8 changed, mask = MPTCP_PM_ADDR_FLAG_BACKUP |
			   MPTCP_PM_ADDR_FLAG_FULLMESH;
	struct net *net = sock_net(skb->sk);
	struct mptcp_pm_addr_entry *entry;
	struct pm_nl_pernet *pernet;
	u8 lookup_by_id = 0;
	u8 bkup = 0;
	int ret;

	pernet = pm_nl_get_pernet(net);

	ret = mptcp_pm_parse_entry(attr, info, false, &addr);
	if (ret < 0)
		return ret;

	if (addr.addr.family == AF_UNSPEC) {
		lookup_by_id = 1;
		if (!addr.addr.id) {
			GENL_SET_ERR_MSG(info, "missing required inputs");
			return -EOPNOTSUPP;
		}
	}

	if (addr.flags & MPTCP_PM_ADDR_FLAG_BACKUP)
		bkup = 1;

	spin_lock_bh(&pernet->lock);
	entry = lookup_by_id ? __lookup_addr_by_id(pernet, addr.addr.id) :
			       __lookup_addr(pernet, &addr.addr);
	if (!entry) {
		spin_unlock_bh(&pernet->lock);
		GENL_SET_ERR_MSG(info, "address not found");
		return -EINVAL;
	}
	if ((addr.flags & MPTCP_PM_ADDR_FLAG_FULLMESH) &&
	    (entry->flags & MPTCP_PM_ADDR_FLAG_SIGNAL)) {
		spin_unlock_bh(&pernet->lock);
		GENL_SET_ERR_MSG(info, "invalid addr flags");
		return -EINVAL;
	}

	changed = (addr.flags ^ entry->flags) & mask;
	entry->flags = (entry->flags & ~mask) | (addr.flags & mask);
	addr = *entry;
	spin_unlock_bh(&pernet->lock);

	mptcp_nl_set_flags(net, &addr.addr, bkup, changed);
	return 0;
}

int mptcp_pm_nl_set_flags_doit(struct sk_buff *skb, struct genl_info *info)
{
	return mptcp_pm_set_flags(skb, info);
}

static void mptcp_nl_mcast_send(struct net *net, struct sk_buff *nlskb, gfp_t gfp)
{
	genlmsg_multicast_netns(&mptcp_genl_family, net,
				nlskb, 0, MPTCP_PM_EV_GRP_OFFSET, gfp);
}

bool mptcp_userspace_pm_active(const struct mptcp_sock *msk)
{
	return genl_has_listeners(&mptcp_genl_family,
				  sock_net((const struct sock *)msk),
				  MPTCP_PM_EV_GRP_OFFSET);
}

static int mptcp_event_add_subflow(struct sk_buff *skb, const struct sock *ssk)
{
	const struct inet_sock *issk = inet_sk(ssk);
	const struct mptcp_subflow_context *sf;

	if (nla_put_u16(skb, MPTCP_ATTR_FAMILY, ssk->sk_family))
		return -EMSGSIZE;

	switch (ssk->sk_family) {
	case AF_INET:
		if (nla_put_in_addr(skb, MPTCP_ATTR_SADDR4, issk->inet_saddr))
			return -EMSGSIZE;
		if (nla_put_in_addr(skb, MPTCP_ATTR_DADDR4, issk->inet_daddr))
			return -EMSGSIZE;
		break;
#if IS_ENABLED(CONFIG_MPTCP_IPV6)
	case AF_INET6: {
		const struct ipv6_pinfo *np = inet6_sk(ssk);

		if (nla_put_in6_addr(skb, MPTCP_ATTR_SADDR6, &np->saddr))
			return -EMSGSIZE;
		if (nla_put_in6_addr(skb, MPTCP_ATTR_DADDR6, &ssk->sk_v6_daddr))
			return -EMSGSIZE;
		break;
	}
#endif
	default:
		WARN_ON_ONCE(1);
		return -EMSGSIZE;
	}

	if (nla_put_be16(skb, MPTCP_ATTR_SPORT, issk->inet_sport))
		return -EMSGSIZE;
	if (nla_put_be16(skb, MPTCP_ATTR_DPORT, issk->inet_dport))
		return -EMSGSIZE;

	sf = mptcp_subflow_ctx(ssk);
	if (WARN_ON_ONCE(!sf))
		return -EINVAL;

	if (nla_put_u8(skb, MPTCP_ATTR_LOC_ID, subflow_get_local_id(sf)))
		return -EMSGSIZE;

	if (nla_put_u8(skb, MPTCP_ATTR_REM_ID, sf->remote_id))
		return -EMSGSIZE;

	return 0;
}

static int mptcp_event_put_token_and_ssk(struct sk_buff *skb,
					 const struct mptcp_sock *msk,
					 const struct sock *ssk)
{
	const struct sock *sk = (const struct sock *)msk;
	const struct mptcp_subflow_context *sf;
	u8 sk_err;

	if (nla_put_u32(skb, MPTCP_ATTR_TOKEN, READ_ONCE(msk->token)))
		return -EMSGSIZE;

	if (mptcp_event_add_subflow(skb, ssk))
		return -EMSGSIZE;

	sf = mptcp_subflow_ctx(ssk);
	if (WARN_ON_ONCE(!sf))
		return -EINVAL;

	if (nla_put_u8(skb, MPTCP_ATTR_BACKUP, sf->backup))
		return -EMSGSIZE;

	if (ssk->sk_bound_dev_if &&
	    nla_put_s32(skb, MPTCP_ATTR_IF_IDX, ssk->sk_bound_dev_if))
		return -EMSGSIZE;

	sk_err = READ_ONCE(ssk->sk_err);
	if (sk_err && sk->sk_state == TCP_ESTABLISHED &&
	    nla_put_u8(skb, MPTCP_ATTR_ERROR, sk_err))
		return -EMSGSIZE;

	return 0;
}

static int mptcp_event_sub_established(struct sk_buff *skb,
				       const struct mptcp_sock *msk,
				       const struct sock *ssk)
{
	return mptcp_event_put_token_and_ssk(skb, msk, ssk);
}

static int mptcp_event_sub_closed(struct sk_buff *skb,
				  const struct mptcp_sock *msk,
				  const struct sock *ssk)
{
	const struct mptcp_subflow_context *sf;

	if (mptcp_event_put_token_and_ssk(skb, msk, ssk))
		return -EMSGSIZE;

	sf = mptcp_subflow_ctx(ssk);
	if (!sf->reset_seen)
		return 0;

	if (nla_put_u32(skb, MPTCP_ATTR_RESET_REASON, sf->reset_reason))
		return -EMSGSIZE;

	if (nla_put_u32(skb, MPTCP_ATTR_RESET_FLAGS, sf->reset_transient))
		return -EMSGSIZE;

	return 0;
}

static int mptcp_event_created(struct sk_buff *skb,
			       const struct mptcp_sock *msk,
			       const struct sock *ssk)
{
	int err = nla_put_u32(skb, MPTCP_ATTR_TOKEN, READ_ONCE(msk->token));

	if (err)
		return err;

	if (nla_put_u8(skb, MPTCP_ATTR_SERVER_SIDE, READ_ONCE(msk->pm.server_side)))
		return -EMSGSIZE;

	return mptcp_event_add_subflow(skb, ssk);
}

void mptcp_event_addr_removed(const struct mptcp_sock *msk, uint8_t id)
{
	struct net *net = sock_net((const struct sock *)msk);
	struct nlmsghdr *nlh;
	struct sk_buff *skb;

	if (!genl_has_listeners(&mptcp_genl_family, net, MPTCP_PM_EV_GRP_OFFSET))
		return;

	skb = nlmsg_new(NLMSG_DEFAULT_SIZE, GFP_ATOMIC);
	if (!skb)
		return;

	nlh = genlmsg_put(skb, 0, 0, &mptcp_genl_family, 0, MPTCP_EVENT_REMOVED);
	if (!nlh)
		goto nla_put_failure;

	if (nla_put_u32(skb, MPTCP_ATTR_TOKEN, READ_ONCE(msk->token)))
		goto nla_put_failure;

	if (nla_put_u8(skb, MPTCP_ATTR_REM_ID, id))
		goto nla_put_failure;

	genlmsg_end(skb, nlh);
	mptcp_nl_mcast_send(net, skb, GFP_ATOMIC);
	return;

nla_put_failure:
	nlmsg_free(skb);
}

void mptcp_event_addr_announced(const struct sock *ssk,
				const struct mptcp_addr_info *info)
{
	struct mptcp_subflow_context *subflow = mptcp_subflow_ctx(ssk);
	struct mptcp_sock *msk = mptcp_sk(subflow->conn);
	struct net *net = sock_net(ssk);
	struct nlmsghdr *nlh;
	struct sk_buff *skb;

	if (!genl_has_listeners(&mptcp_genl_family, net, MPTCP_PM_EV_GRP_OFFSET))
		return;

	skb = nlmsg_new(NLMSG_DEFAULT_SIZE, GFP_ATOMIC);
	if (!skb)
		return;

	nlh = genlmsg_put(skb, 0, 0, &mptcp_genl_family, 0,
			  MPTCP_EVENT_ANNOUNCED);
	if (!nlh)
		goto nla_put_failure;

	if (nla_put_u32(skb, MPTCP_ATTR_TOKEN, READ_ONCE(msk->token)))
		goto nla_put_failure;

	if (nla_put_u8(skb, MPTCP_ATTR_REM_ID, info->id))
		goto nla_put_failure;

	if (nla_put_be16(skb, MPTCP_ATTR_DPORT,
			 info->port == 0 ?
			 inet_sk(ssk)->inet_dport :
			 info->port))
		goto nla_put_failure;

	switch (info->family) {
	case AF_INET:
		if (nla_put_in_addr(skb, MPTCP_ATTR_DADDR4, info->addr.s_addr))
			goto nla_put_failure;
		break;
#if IS_ENABLED(CONFIG_MPTCP_IPV6)
	case AF_INET6:
		if (nla_put_in6_addr(skb, MPTCP_ATTR_DADDR6, &info->addr6))
			goto nla_put_failure;
		break;
#endif
	default:
		WARN_ON_ONCE(1);
		goto nla_put_failure;
	}

	genlmsg_end(skb, nlh);
	mptcp_nl_mcast_send(net, skb, GFP_ATOMIC);
	return;

nla_put_failure:
	nlmsg_free(skb);
}

void mptcp_event_pm_listener(const struct sock *ssk,
			     enum mptcp_event_type event)
{
	const struct inet_sock *issk = inet_sk(ssk);
	struct net *net = sock_net(ssk);
	struct nlmsghdr *nlh;
	struct sk_buff *skb;

	if (!genl_has_listeners(&mptcp_genl_family, net, MPTCP_PM_EV_GRP_OFFSET))
		return;

	skb = nlmsg_new(NLMSG_DEFAULT_SIZE, GFP_KERNEL);
	if (!skb)
		return;

	nlh = genlmsg_put(skb, 0, 0, &mptcp_genl_family, 0, event);
	if (!nlh)
		goto nla_put_failure;

	if (nla_put_u16(skb, MPTCP_ATTR_FAMILY, ssk->sk_family))
		goto nla_put_failure;

	if (nla_put_be16(skb, MPTCP_ATTR_SPORT, issk->inet_sport))
		goto nla_put_failure;

	switch (ssk->sk_family) {
	case AF_INET:
		if (nla_put_in_addr(skb, MPTCP_ATTR_SADDR4, issk->inet_saddr))
			goto nla_put_failure;
		break;
#if IS_ENABLED(CONFIG_MPTCP_IPV6)
	case AF_INET6: {
		const struct ipv6_pinfo *np = inet6_sk(ssk);

		if (nla_put_in6_addr(skb, MPTCP_ATTR_SADDR6, &np->saddr))
			goto nla_put_failure;
		break;
	}
#endif
	default:
		WARN_ON_ONCE(1);
		goto nla_put_failure;
	}

	genlmsg_end(skb, nlh);
	mptcp_nl_mcast_send(net, skb, GFP_KERNEL);
	return;

nla_put_failure:
	nlmsg_free(skb);
}

void mptcp_event(enum mptcp_event_type type, const struct mptcp_sock *msk,
		 const struct sock *ssk, gfp_t gfp)
{
	struct net *net = sock_net((const struct sock *)msk);
	struct nlmsghdr *nlh;
	struct sk_buff *skb;

	if (!genl_has_listeners(&mptcp_genl_family, net, MPTCP_PM_EV_GRP_OFFSET))
		return;

	skb = nlmsg_new(NLMSG_DEFAULT_SIZE, gfp);
	if (!skb)
		return;

	nlh = genlmsg_put(skb, 0, 0, &mptcp_genl_family, 0, type);
	if (!nlh)
		goto nla_put_failure;

	switch (type) {
	case MPTCP_EVENT_UNSPEC:
		WARN_ON_ONCE(1);
		break;
	case MPTCP_EVENT_CREATED:
	case MPTCP_EVENT_ESTABLISHED:
		if (mptcp_event_created(skb, msk, ssk) < 0)
			goto nla_put_failure;
		break;
	case MPTCP_EVENT_CLOSED:
		if (nla_put_u32(skb, MPTCP_ATTR_TOKEN, READ_ONCE(msk->token)) < 0)
			goto nla_put_failure;
		break;
	case MPTCP_EVENT_ANNOUNCED:
	case MPTCP_EVENT_REMOVED:
		/* call mptcp_event_addr_announced()/removed instead */
		WARN_ON_ONCE(1);
		break;
	case MPTCP_EVENT_SUB_ESTABLISHED:
	case MPTCP_EVENT_SUB_PRIORITY:
		if (mptcp_event_sub_established(skb, msk, ssk) < 0)
			goto nla_put_failure;
		break;
	case MPTCP_EVENT_SUB_CLOSED:
		if (mptcp_event_sub_closed(skb, msk, ssk) < 0)
			goto nla_put_failure;
		break;
	case MPTCP_EVENT_LISTENER_CREATED:
	case MPTCP_EVENT_LISTENER_CLOSED:
		break;
	}

	genlmsg_end(skb, nlh);
	mptcp_nl_mcast_send(net, skb, gfp);
	return;

nla_put_failure:
	nlmsg_free(skb);
}

struct genl_family mptcp_genl_family __ro_after_init = {
	.name		= MPTCP_PM_NAME,
	.version	= MPTCP_PM_VER,
	.netnsok	= true,
	.module		= THIS_MODULE,
	.ops		= mptcp_pm_nl_ops,
	.n_ops		= ARRAY_SIZE(mptcp_pm_nl_ops),
	.resv_start_op	= MPTCP_PM_CMD_SUBFLOW_DESTROY + 1,
	.mcgrps		= mptcp_pm_mcgrps,
	.n_mcgrps	= ARRAY_SIZE(mptcp_pm_mcgrps),
};

static int __net_init pm_nl_init_net(struct net *net)
{
	struct pm_nl_pernet *pernet = pm_nl_get_pernet(net);

	INIT_LIST_HEAD_RCU(&pernet->local_addr_list);

	/* Cit. 2 subflows ought to be enough for anybody. */
	pernet->subflows_max = 2;
	pernet->next_id = 1;
	pernet->stale_loss_cnt = 4;
	spin_lock_init(&pernet->lock);

	/* No need to initialize other pernet fields, the struct is zeroed at
	 * allocation time.
	 */

	return 0;
}

static void __net_exit pm_nl_exit_net(struct list_head *net_list)
{
	struct net *net;

	list_for_each_entry(net, net_list, exit_list) {
		struct pm_nl_pernet *pernet = pm_nl_get_pernet(net);

		/* net is removed from namespace list, can't race with
		 * other modifiers, also netns core already waited for a
		 * RCU grace period.
		 */
		__flush_addrs(&pernet->local_addr_list);
	}
}

static struct pernet_operations mptcp_pm_pernet_ops = {
	.init = pm_nl_init_net,
	.exit_batch = pm_nl_exit_net,
	.id = &pm_nl_pernet_id,
	.size = sizeof(struct pm_nl_pernet),
};

void __init mptcp_pm_nl_init(void)
{
	if (register_pernet_subsys(&mptcp_pm_pernet_ops) < 0)
		panic("Failed to register MPTCP PM pernet subsystem.\n");

	if (genl_register_family(&mptcp_genl_family))
		panic("Failed to register MPTCP PM netlink family\n");
}<|MERGE_RESOLUTION|>--- conflicted
+++ resolved
@@ -756,28 +756,18 @@
 
 	spin_unlock_bh(&msk->pm.lock);
 	for (i = 0; i < nr; i++)
-<<<<<<< HEAD
-		if (__mptcp_subflow_connect(sk, &addrs[i], &remote) == 0)
-=======
 		if (__mptcp_subflow_connect(sk, &locals[i], &remote) == 0)
->>>>>>> f1f36e22
 			sf_created = true;
 	spin_lock_bh(&msk->pm.lock);
 
 	if (sf_created) {
-<<<<<<< HEAD
-		msk->pm.add_addr_accepted++;
-=======
 		/* add_addr_accepted is not decr for ID 0 */
 		if (remote.id)
 			msk->pm.add_addr_accepted++;
->>>>>>> f1f36e22
 		if (msk->pm.add_addr_accepted >= add_addr_accept_max ||
 		    msk->pm.subflows >= subflows_max)
 			WRITE_ONCE(msk->pm.accept_addr, false);
 	}
-<<<<<<< HEAD
-=======
 }
 
 bool mptcp_pm_nl_is_init_remote_addr(struct mptcp_sock *msk,
@@ -787,7 +777,6 @@
 
 	remote_address((struct sock_common *)msk, &mpc_remote);
 	return mptcp_addresses_equal(&mpc_remote, remote, remote->port);
->>>>>>> f1f36e22
 }
 
 void mptcp_pm_nl_addr_send_ack(struct mptcp_sock *msk)
@@ -888,16 +877,6 @@
 			mptcp_close_ssk(sk, ssk, subflow);
 			spin_lock_bh(&msk->pm.lock);
 
-<<<<<<< HEAD
-			removed = true;
-			if (rm_type == MPTCP_MIB_RMSUBFLOW)
-				__MPTCP_INC_STATS(sock_net(sk), rm_type);
-		}
-		if (rm_type == MPTCP_MIB_RMSUBFLOW)
-			__set_bit(rm_id ? rm_id : msk->mpc_endpoint_id, msk->pm.id_avail_bitmap);
-		else if (rm_type == MPTCP_MIB_RMADDR)
-			__MPTCP_INC_STATS(sock_net(sk), rm_type);
-=======
 			removed |= subflow->request_join;
 			if (rm_type == MPTCP_MIB_RMSUBFLOW)
 				__MPTCP_INC_STATS(sock_net(sk), rm_type);
@@ -906,7 +885,6 @@
 		if (rm_type == MPTCP_MIB_RMADDR)
 			__MPTCP_INC_STATS(sock_net(sk), rm_type);
 
->>>>>>> f1f36e22
 		if (!removed)
 			continue;
 
