// SPDX-License-Identifier: GPL-2.0
/* Multipath TCP
 *
 * Copyright (c) 2020, Red Hat, Inc.
 */

#define pr_fmt(fmt) "MPTCP: " fmt

#include <linux/inet.h>
#include <linux/kernel.h>
#include <net/inet_common.h>
#include <net/netns/generic.h>
#include <net/mptcp.h>

#include "protocol.h"
#include "mib.h"
#include "mptcp_pm_gen.h"

static int pm_nl_pernet_id;

struct mptcp_pm_add_entry {
	struct list_head	list;
	struct mptcp_addr_info	addr;
	u8			retrans_times;
	struct timer_list	add_timer;
	struct mptcp_sock	*sock;
};

struct pm_nl_pernet {
	/* protects pernet updates */
	spinlock_t		lock;
	struct list_head	local_addr_list;
	unsigned int		addrs;
	unsigned int		stale_loss_cnt;
	unsigned int		add_addr_signal_max;
	unsigned int		add_addr_accept_max;
	unsigned int		local_addr_max;
	unsigned int		subflows_max;
	unsigned int		next_id;
	DECLARE_BITMAP(id_bitmap, MPTCP_PM_MAX_ADDR_ID + 1);
};

#define MPTCP_PM_ADDR_MAX	8
#define ADD_ADDR_RETRANS_MAX	3

static struct pm_nl_pernet *pm_nl_get_pernet(const struct net *net)
{
	return net_generic(net, pm_nl_pernet_id);
}

static struct pm_nl_pernet *
pm_nl_get_pernet_from_msk(const struct mptcp_sock *msk)
{
	return pm_nl_get_pernet(sock_net((struct sock *)msk));
}

bool mptcp_addresses_equal(const struct mptcp_addr_info *a,
			   const struct mptcp_addr_info *b, bool use_port)
{
	bool addr_equals = false;

	if (a->family == b->family) {
		if (a->family == AF_INET)
			addr_equals = a->addr.s_addr == b->addr.s_addr;
#if IS_ENABLED(CONFIG_MPTCP_IPV6)
		else
			addr_equals = !ipv6_addr_cmp(&a->addr6, &b->addr6);
	} else if (a->family == AF_INET) {
		if (ipv6_addr_v4mapped(&b->addr6))
			addr_equals = a->addr.s_addr == b->addr6.s6_addr32[3];
	} else if (b->family == AF_INET) {
		if (ipv6_addr_v4mapped(&a->addr6))
			addr_equals = a->addr6.s6_addr32[3] == b->addr.s_addr;
#endif
	}

	if (!addr_equals)
		return false;
	if (!use_port)
		return true;

	return a->port == b->port;
}

void mptcp_local_address(const struct sock_common *skc, struct mptcp_addr_info *addr)
{
	addr->family = skc->skc_family;
	addr->port = htons(skc->skc_num);
	if (addr->family == AF_INET)
		addr->addr.s_addr = skc->skc_rcv_saddr;
#if IS_ENABLED(CONFIG_MPTCP_IPV6)
	else if (addr->family == AF_INET6)
		addr->addr6 = skc->skc_v6_rcv_saddr;
#endif
}

static void remote_address(const struct sock_common *skc,
			   struct mptcp_addr_info *addr)
{
	addr->family = skc->skc_family;
	addr->port = skc->skc_dport;
	if (addr->family == AF_INET)
		addr->addr.s_addr = skc->skc_daddr;
#if IS_ENABLED(CONFIG_MPTCP_IPV6)
	else if (addr->family == AF_INET6)
		addr->addr6 = skc->skc_v6_daddr;
#endif
}

static bool lookup_subflow_by_saddr(const struct list_head *list,
				    const struct mptcp_addr_info *saddr)
{
	struct mptcp_subflow_context *subflow;
	struct mptcp_addr_info cur;
	struct sock_common *skc;

	list_for_each_entry(subflow, list, node) {
		skc = (struct sock_common *)mptcp_subflow_tcp_sock(subflow);

		mptcp_local_address(skc, &cur);
		if (mptcp_addresses_equal(&cur, saddr, saddr->port))
			return true;
	}

	return false;
}

static bool lookup_subflow_by_daddr(const struct list_head *list,
				    const struct mptcp_addr_info *daddr)
{
	struct mptcp_subflow_context *subflow;
	struct mptcp_addr_info cur;
	struct sock_common *skc;

	list_for_each_entry(subflow, list, node) {
		skc = (struct sock_common *)mptcp_subflow_tcp_sock(subflow);

		remote_address(skc, &cur);
		if (mptcp_addresses_equal(&cur, daddr, daddr->port))
			return true;
	}

	return false;
}

static bool
select_local_address(const struct pm_nl_pernet *pernet,
		     const struct mptcp_sock *msk,
		     struct mptcp_pm_addr_entry *new_entry)
{
	struct mptcp_pm_addr_entry *entry;
	bool found = false;

	msk_owned_by_me(msk);

	rcu_read_lock();
	list_for_each_entry_rcu(entry, &pernet->local_addr_list, list) {
		if (!(entry->flags & MPTCP_PM_ADDR_FLAG_SUBFLOW))
			continue;

		if (!test_bit(entry->addr.id, msk->pm.id_avail_bitmap))
			continue;

		*new_entry = *entry;
		found = true;
		break;
	}
	rcu_read_unlock();

	return found;
}

static bool
select_signal_address(struct pm_nl_pernet *pernet, const struct mptcp_sock *msk,
		      struct mptcp_pm_addr_entry *new_entry)
{
	struct mptcp_pm_addr_entry *entry;
	bool found = false;

	rcu_read_lock();
	/* do not keep any additional per socket state, just signal
	 * the address list in order.
	 * Note: removal from the local address list during the msk life-cycle
	 * can lead to additional addresses not being announced.
	 */
	list_for_each_entry_rcu(entry, &pernet->local_addr_list, list) {
		if (!test_bit(entry->addr.id, msk->pm.id_avail_bitmap))
			continue;

		if (!(entry->flags & MPTCP_PM_ADDR_FLAG_SIGNAL))
			continue;

		*new_entry = *entry;
		found = true;
		break;
	}
	rcu_read_unlock();

	return found;
}

unsigned int mptcp_pm_get_add_addr_signal_max(const struct mptcp_sock *msk)
{
	const struct pm_nl_pernet *pernet = pm_nl_get_pernet_from_msk(msk);

	return READ_ONCE(pernet->add_addr_signal_max);
}
EXPORT_SYMBOL_GPL(mptcp_pm_get_add_addr_signal_max);

unsigned int mptcp_pm_get_add_addr_accept_max(const struct mptcp_sock *msk)
{
	struct pm_nl_pernet *pernet = pm_nl_get_pernet_from_msk(msk);

	return READ_ONCE(pernet->add_addr_accept_max);
}
EXPORT_SYMBOL_GPL(mptcp_pm_get_add_addr_accept_max);

unsigned int mptcp_pm_get_subflows_max(const struct mptcp_sock *msk)
{
	struct pm_nl_pernet *pernet = pm_nl_get_pernet_from_msk(msk);

	return READ_ONCE(pernet->subflows_max);
}
EXPORT_SYMBOL_GPL(mptcp_pm_get_subflows_max);

unsigned int mptcp_pm_get_local_addr_max(const struct mptcp_sock *msk)
{
	struct pm_nl_pernet *pernet = pm_nl_get_pernet_from_msk(msk);

	return READ_ONCE(pernet->local_addr_max);
}
EXPORT_SYMBOL_GPL(mptcp_pm_get_local_addr_max);

bool mptcp_pm_nl_check_work_pending(struct mptcp_sock *msk)
{
	struct pm_nl_pernet *pernet = pm_nl_get_pernet_from_msk(msk);

	if (msk->pm.subflows == mptcp_pm_get_subflows_max(msk) ||
	    (find_next_and_bit(pernet->id_bitmap, msk->pm.id_avail_bitmap,
			       MPTCP_PM_MAX_ADDR_ID + 1, 0) == MPTCP_PM_MAX_ADDR_ID + 1)) {
		WRITE_ONCE(msk->pm.work_pending, false);
		return false;
	}
	return true;
}

struct mptcp_pm_add_entry *
mptcp_lookup_anno_list_by_saddr(const struct mptcp_sock *msk,
				const struct mptcp_addr_info *addr)
{
	struct mptcp_pm_add_entry *entry;

	lockdep_assert_held(&msk->pm.lock);

	list_for_each_entry(entry, &msk->pm.anno_list, list) {
		if (mptcp_addresses_equal(&entry->addr, addr, true))
			return entry;
	}

	return NULL;
}

bool mptcp_pm_sport_in_anno_list(struct mptcp_sock *msk, const struct sock *sk)
{
	struct mptcp_pm_add_entry *entry;
	struct mptcp_addr_info saddr;
	bool ret = false;

	mptcp_local_address((struct sock_common *)sk, &saddr);

	spin_lock_bh(&msk->pm.lock);
	list_for_each_entry(entry, &msk->pm.anno_list, list) {
		if (mptcp_addresses_equal(&entry->addr, &saddr, true)) {
			ret = true;
			goto out;
		}
	}

out:
	spin_unlock_bh(&msk->pm.lock);
	return ret;
}

static void mptcp_pm_add_timer(struct timer_list *timer)
{
	struct mptcp_pm_add_entry *entry = from_timer(entry, timer, add_timer);
	struct mptcp_sock *msk = entry->sock;
	struct sock *sk = (struct sock *)msk;

	pr_debug("msk=%p", msk);

	if (!msk)
		return;

	if (inet_sk_state_load(sk) == TCP_CLOSE)
		return;

	if (!entry->addr.id)
		return;

	if (mptcp_pm_should_add_signal_addr(msk)) {
		sk_reset_timer(sk, timer, jiffies + TCP_RTO_MAX / 8);
		goto out;
	}

	spin_lock_bh(&msk->pm.lock);

	if (!mptcp_pm_should_add_signal_addr(msk)) {
		pr_debug("retransmit ADD_ADDR id=%d", entry->addr.id);
		mptcp_pm_announce_addr(msk, &entry->addr, false);
		mptcp_pm_add_addr_send_ack(msk);
		entry->retrans_times++;
	}

	if (entry->retrans_times < ADD_ADDR_RETRANS_MAX)
		sk_reset_timer(sk, timer,
			       jiffies + mptcp_get_add_addr_timeout(sock_net(sk)));

	spin_unlock_bh(&msk->pm.lock);

	if (entry->retrans_times == ADD_ADDR_RETRANS_MAX)
		mptcp_pm_subflow_established(msk);

out:
	__sock_put(sk);
}

struct mptcp_pm_add_entry *
mptcp_pm_del_add_timer(struct mptcp_sock *msk,
		       const struct mptcp_addr_info *addr, bool check_id)
{
	struct mptcp_pm_add_entry *entry;
	struct sock *sk = (struct sock *)msk;

	spin_lock_bh(&msk->pm.lock);
	entry = mptcp_lookup_anno_list_by_saddr(msk, addr);
	if (entry && (!check_id || entry->addr.id == addr->id))
		entry->retrans_times = ADD_ADDR_RETRANS_MAX;
	spin_unlock_bh(&msk->pm.lock);

	if (entry && (!check_id || entry->addr.id == addr->id))
		sk_stop_timer_sync(sk, &entry->add_timer);

	return entry;
}

bool mptcp_pm_alloc_anno_list(struct mptcp_sock *msk,
			      const struct mptcp_addr_info *addr)
{
	struct mptcp_pm_add_entry *add_entry = NULL;
	struct sock *sk = (struct sock *)msk;
	struct net *net = sock_net(sk);

	lockdep_assert_held(&msk->pm.lock);

	add_entry = mptcp_lookup_anno_list_by_saddr(msk, addr);

	if (add_entry) {
		if (WARN_ON_ONCE(mptcp_pm_is_kernel(msk)))
			return false;

		sk_reset_timer(sk, &add_entry->add_timer,
			       jiffies + mptcp_get_add_addr_timeout(net));
		return true;
	}

	add_entry = kmalloc(sizeof(*add_entry), GFP_ATOMIC);
	if (!add_entry)
		return false;

	list_add(&add_entry->list, &msk->pm.anno_list);

	add_entry->addr = *addr;
	add_entry->sock = msk;
	add_entry->retrans_times = 0;

	timer_setup(&add_entry->add_timer, mptcp_pm_add_timer, 0);
	sk_reset_timer(sk, &add_entry->add_timer,
		       jiffies + mptcp_get_add_addr_timeout(net));

	return true;
}

void mptcp_pm_free_anno_list(struct mptcp_sock *msk)
{
	struct mptcp_pm_add_entry *entry, *tmp;
	struct sock *sk = (struct sock *)msk;
	LIST_HEAD(free_list);

	pr_debug("msk=%p", msk);

	spin_lock_bh(&msk->pm.lock);
	list_splice_init(&msk->pm.anno_list, &free_list);
	spin_unlock_bh(&msk->pm.lock);

	list_for_each_entry_safe(entry, tmp, &free_list, list) {
		sk_stop_timer_sync(sk, &entry->add_timer);
		kfree(entry);
	}
}

/* Fill all the remote addresses into the array addrs[],
 * and return the array size.
 */
static unsigned int fill_remote_addresses_vec(struct mptcp_sock *msk,
					      struct mptcp_addr_info *local,
					      bool fullmesh,
					      struct mptcp_addr_info *addrs)
{
	bool deny_id0 = READ_ONCE(msk->pm.remote_deny_join_id0);
	struct sock *sk = (struct sock *)msk, *ssk;
	struct mptcp_subflow_context *subflow;
	struct mptcp_addr_info remote = { 0 };
	unsigned int subflows_max;
	int i = 0;

	subflows_max = mptcp_pm_get_subflows_max(msk);
	remote_address((struct sock_common *)sk, &remote);

	/* Non-fullmesh endpoint, fill in the single entry
	 * corresponding to the primary MPC subflow remote address
	 */
	if (!fullmesh) {
		if (deny_id0)
			return 0;

		if (!mptcp_pm_addr_families_match(sk, local, &remote))
			return 0;

		msk->pm.subflows++;
		addrs[i++] = remote;
	} else {
		DECLARE_BITMAP(unavail_id, MPTCP_PM_MAX_ADDR_ID + 1);

		/* Forbid creation of new subflows matching existing
		 * ones, possibly already created by incoming ADD_ADDR
		 */
		bitmap_zero(unavail_id, MPTCP_PM_MAX_ADDR_ID + 1);
		mptcp_for_each_subflow(msk, subflow)
			if (READ_ONCE(subflow->local_id) == local->id)
				__set_bit(subflow->remote_id, unavail_id);

		mptcp_for_each_subflow(msk, subflow) {
			ssk = mptcp_subflow_tcp_sock(subflow);
			remote_address((struct sock_common *)ssk, &addrs[i]);
			addrs[i].id = READ_ONCE(subflow->remote_id);
			if (deny_id0 && !addrs[i].id)
				continue;

			if (test_bit(addrs[i].id, unavail_id))
				continue;

			if (!mptcp_pm_addr_families_match(sk, local, &addrs[i]))
				continue;

			if (msk->pm.subflows < subflows_max) {
				/* forbid creating multiple address towards
				 * this id
				 */
				__set_bit(addrs[i].id, unavail_id);
				msk->pm.subflows++;
				i++;
			}
		}
	}

	return i;
}

static void __mptcp_pm_send_ack(struct mptcp_sock *msk, struct mptcp_subflow_context *subflow,
				bool prio, bool backup)
{
	struct sock *ssk = mptcp_subflow_tcp_sock(subflow);
	bool slow;

	pr_debug("send ack for %s",
		 prio ? "mp_prio" : (mptcp_pm_should_add_signal(msk) ? "add_addr" : "rm_addr"));

	slow = lock_sock_fast(ssk);
	if (prio) {
		subflow->send_mp_prio = 1;
		subflow->request_bkup = backup;
	}

	__mptcp_subflow_send_ack(ssk);
	unlock_sock_fast(ssk, slow);
}

static void mptcp_pm_send_ack(struct mptcp_sock *msk, struct mptcp_subflow_context *subflow,
			      bool prio, bool backup)
{
	spin_unlock_bh(&msk->pm.lock);
	__mptcp_pm_send_ack(msk, subflow, prio, backup);
	spin_lock_bh(&msk->pm.lock);
}

static struct mptcp_pm_addr_entry *
__lookup_addr_by_id(struct pm_nl_pernet *pernet, unsigned int id)
{
	struct mptcp_pm_addr_entry *entry;

	list_for_each_entry(entry, &pernet->local_addr_list, list) {
		if (entry->addr.id == id)
			return entry;
	}
	return NULL;
}

static struct mptcp_pm_addr_entry *
__lookup_addr(struct pm_nl_pernet *pernet, const struct mptcp_addr_info *info)
{
	struct mptcp_pm_addr_entry *entry;

	list_for_each_entry(entry, &pernet->local_addr_list, list) {
		if (mptcp_addresses_equal(&entry->addr, info, entry->addr.port))
			return entry;
	}
	return NULL;
}

static void mptcp_pm_create_subflow_or_signal_addr(struct mptcp_sock *msk)
{
	struct mptcp_pm_addr_entry *local, *signal_and_subflow = NULL;
	struct sock *sk = (struct sock *)msk;
<<<<<<< HEAD
=======
	struct mptcp_pm_addr_entry local;
>>>>>>> f8fdda9e
	unsigned int add_addr_signal_max;
	bool signal_and_subflow = false;
	unsigned int local_addr_max;
	struct pm_nl_pernet *pernet;
	unsigned int subflows_max;

	pernet = pm_nl_get_pernet(sock_net(sk));

	add_addr_signal_max = mptcp_pm_get_add_addr_signal_max(msk);
	local_addr_max = mptcp_pm_get_local_addr_max(msk);
	subflows_max = mptcp_pm_get_subflows_max(msk);

	/* do lazy endpoint usage accounting for the MPC subflows */
	if (unlikely(!(msk->pm.status & BIT(MPTCP_PM_MPC_ENDPOINT_ACCOUNTED))) && msk->first) {
		struct mptcp_subflow_context *subflow = mptcp_subflow_ctx(msk->first);
		struct mptcp_pm_addr_entry *entry;
		struct mptcp_addr_info mpc_addr;
		bool backup = false;

		mptcp_local_address((struct sock_common *)msk->first, &mpc_addr);
		rcu_read_lock();
		entry = __lookup_addr(pernet, &mpc_addr);
		if (entry) {
			__clear_bit(entry->addr.id, msk->pm.id_avail_bitmap);
			msk->mpc_endpoint_id = entry->addr.id;
			backup = !!(entry->flags & MPTCP_PM_ADDR_FLAG_BACKUP);
		}
		rcu_read_unlock();

		if (backup)
			mptcp_pm_send_ack(msk, subflow, true, backup);

		msk->pm.status |= BIT(MPTCP_PM_MPC_ENDPOINT_ACCOUNTED);
	}

	pr_debug("local %d:%d signal %d:%d subflows %d:%d\n",
		 msk->pm.local_addr_used, local_addr_max,
		 msk->pm.add_addr_signaled, add_addr_signal_max,
		 msk->pm.subflows, subflows_max);

	/* check first for announce */
	if (msk->pm.add_addr_signaled < add_addr_signal_max) {
		/* due to racing events on both ends we can reach here while
		 * previous add address is still running: if we invoke now
		 * mptcp_pm_announce_addr(), that will fail and the
		 * corresponding id will be marked as used.
		 * Instead let the PM machinery reschedule us when the
		 * current address announce will be completed.
		 */
		if (msk->pm.addr_signal & BIT(MPTCP_ADD_ADDR_SIGNAL))
			return;

<<<<<<< HEAD
		local = select_signal_address(pernet, msk);
		if (!local)
=======
		if (!select_signal_address(pernet, msk, &local))
>>>>>>> f8fdda9e
			goto subflow;

		/* If the alloc fails, we are on memory pressure, not worth
		 * continuing, and trying to create subflows.
		 */
<<<<<<< HEAD
		if (!mptcp_pm_alloc_anno_list(msk, &local->addr))
			return;

		__clear_bit(local->addr.id, msk->pm.id_avail_bitmap);
		msk->pm.add_addr_signaled++;
		mptcp_pm_announce_addr(msk, &local->addr, false);
		mptcp_pm_nl_addr_send_ack(msk);

		if (local->flags & MPTCP_PM_ADDR_FLAG_SUBFLOW)
			signal_and_subflow = local;
=======
		if (!mptcp_pm_alloc_anno_list(msk, &local.addr))
			return;

		__clear_bit(local.addr.id, msk->pm.id_avail_bitmap);
		msk->pm.add_addr_signaled++;
		mptcp_pm_announce_addr(msk, &local.addr, false);
		mptcp_pm_nl_addr_send_ack(msk);

		if (local.flags & MPTCP_PM_ADDR_FLAG_SUBFLOW)
			signal_and_subflow = true;
>>>>>>> f8fdda9e
	}

subflow:
	/* check if should create a new subflow */
	while (msk->pm.local_addr_used < local_addr_max &&
	       msk->pm.subflows < subflows_max) {
		struct mptcp_addr_info addrs[MPTCP_PM_ADDR_MAX];
		bool fullmesh;
		int i, nr;

<<<<<<< HEAD
		if (signal_and_subflow) {
			local = signal_and_subflow;
			signal_and_subflow = NULL;
		} else {
			local = select_local_address(pernet, msk);
			if (!local)
				break;
		}
=======
		if (signal_and_subflow)
			signal_and_subflow = false;
		else if (!select_local_address(pernet, msk, &local))
			break;
>>>>>>> f8fdda9e

		fullmesh = !!(local.flags & MPTCP_PM_ADDR_FLAG_FULLMESH);

		msk->pm.local_addr_used++;
		__clear_bit(local.addr.id, msk->pm.id_avail_bitmap);
		nr = fill_remote_addresses_vec(msk, &local.addr, fullmesh, addrs);
		if (nr == 0)
			continue;

		spin_unlock_bh(&msk->pm.lock);
		for (i = 0; i < nr; i++)
			__mptcp_subflow_connect(sk, &local.addr, &addrs[i]);
		spin_lock_bh(&msk->pm.lock);
	}
	mptcp_pm_nl_check_work_pending(msk);
}

static void mptcp_pm_nl_fully_established(struct mptcp_sock *msk)
{
	mptcp_pm_create_subflow_or_signal_addr(msk);
}

static void mptcp_pm_nl_subflow_established(struct mptcp_sock *msk)
{
	mptcp_pm_create_subflow_or_signal_addr(msk);
}

/* Fill all the local addresses into the array addrs[],
 * and return the array size.
 */
static unsigned int fill_local_addresses_vec(struct mptcp_sock *msk,
					     struct mptcp_addr_info *remote,
					     struct mptcp_addr_info *addrs)
{
	struct sock *sk = (struct sock *)msk;
	struct mptcp_pm_addr_entry *entry;
	struct mptcp_addr_info mpc_addr;
	struct pm_nl_pernet *pernet;
	unsigned int subflows_max;
	int i = 0;

	pernet = pm_nl_get_pernet_from_msk(msk);
	subflows_max = mptcp_pm_get_subflows_max(msk);

	mptcp_local_address((struct sock_common *)msk, &mpc_addr);

	rcu_read_lock();
	list_for_each_entry_rcu(entry, &pernet->local_addr_list, list) {
		if (!(entry->flags & MPTCP_PM_ADDR_FLAG_FULLMESH))
			continue;

		if (!mptcp_pm_addr_families_match(sk, &entry->addr, remote))
			continue;

		if (msk->pm.subflows < subflows_max) {
			msk->pm.subflows++;
			addrs[i] = entry->addr;

			/* Special case for ID0: set the correct ID */
			if (mptcp_addresses_equal(&entry->addr, &mpc_addr, entry->addr.port))
				addrs[i].id = 0;

			i++;
		}
	}
	rcu_read_unlock();

	/* If the array is empty, fill in the single
	 * 'IPADDRANY' local address
	 */
	if (!i) {
		struct mptcp_addr_info local;

		memset(&local, 0, sizeof(local));
		local.family =
#if IS_ENABLED(CONFIG_MPTCP_IPV6)
			       remote->family == AF_INET6 &&
			       ipv6_addr_v4mapped(&remote->addr6) ? AF_INET :
#endif
			       remote->family;

		if (!mptcp_pm_addr_families_match(sk, &local, remote))
			return 0;

		msk->pm.subflows++;
		addrs[i++] = local;
	}

	return i;
}

static void mptcp_pm_nl_add_addr_received(struct mptcp_sock *msk)
{
	struct mptcp_addr_info addrs[MPTCP_PM_ADDR_MAX];
	struct sock *sk = (struct sock *)msk;
	unsigned int add_addr_accept_max;
	struct mptcp_addr_info remote;
	unsigned int subflows_max;
	bool sf_created = false;
	int i, nr;

	add_addr_accept_max = mptcp_pm_get_add_addr_accept_max(msk);
	subflows_max = mptcp_pm_get_subflows_max(msk);

	pr_debug("accepted %d:%d remote family %d",
		 msk->pm.add_addr_accepted, add_addr_accept_max,
		 msk->pm.remote.family);

	remote = msk->pm.remote;
	mptcp_pm_announce_addr(msk, &remote, true);
	mptcp_pm_nl_addr_send_ack(msk);

	if (lookup_subflow_by_daddr(&msk->conn_list, &remote))
		return;

	/* pick id 0 port, if none is provided the remote address */
	if (!remote.port)
		remote.port = sk->sk_dport;

	/* connect to the specified remote address, using whatever
	 * local address the routing configuration will pick.
	 */
	nr = fill_local_addresses_vec(msk, &remote, addrs);
	if (nr == 0)
		return;

	spin_unlock_bh(&msk->pm.lock);
	for (i = 0; i < nr; i++)
		if (__mptcp_subflow_connect(sk, &addrs[i], &remote) == 0)
			sf_created = true;
	spin_lock_bh(&msk->pm.lock);

	if (sf_created) {
		msk->pm.add_addr_accepted++;
		if (msk->pm.add_addr_accepted >= add_addr_accept_max ||
		    msk->pm.subflows >= subflows_max)
			WRITE_ONCE(msk->pm.accept_addr, false);
	}
}

void mptcp_pm_nl_addr_send_ack(struct mptcp_sock *msk)
{
	struct mptcp_subflow_context *subflow;

	msk_owned_by_me(msk);
	lockdep_assert_held(&msk->pm.lock);

	if (!mptcp_pm_should_add_signal(msk) &&
	    !mptcp_pm_should_rm_signal(msk))
		return;

	subflow = list_first_entry_or_null(&msk->conn_list, typeof(*subflow), node);
	if (subflow)
		mptcp_pm_send_ack(msk, subflow, false, false);
}

int mptcp_pm_nl_mp_prio_send_ack(struct mptcp_sock *msk,
				 struct mptcp_addr_info *addr,
				 struct mptcp_addr_info *rem,
				 u8 bkup)
{
	struct mptcp_subflow_context *subflow;

	pr_debug("bkup=%d", bkup);

	mptcp_for_each_subflow(msk, subflow) {
		struct sock *ssk = mptcp_subflow_tcp_sock(subflow);
		struct mptcp_addr_info local, remote;

		mptcp_local_address((struct sock_common *)ssk, &local);
		if (!mptcp_addresses_equal(&local, addr, addr->port))
			continue;

		if (rem && rem->family != AF_UNSPEC) {
			remote_address((struct sock_common *)ssk, &remote);
			if (!mptcp_addresses_equal(&remote, rem, rem->port))
				continue;
		}

		__mptcp_pm_send_ack(msk, subflow, true, bkup);
		return 0;
	}

	return -EINVAL;
}

static bool mptcp_local_id_match(const struct mptcp_sock *msk, u8 local_id, u8 id)
{
	return local_id == id || (!local_id && msk->mpc_endpoint_id == id);
}

static void mptcp_pm_nl_rm_addr_or_subflow(struct mptcp_sock *msk,
					   const struct mptcp_rm_list *rm_list,
					   enum linux_mptcp_mib_field rm_type)
{
	struct mptcp_subflow_context *subflow, *tmp;
	struct sock *sk = (struct sock *)msk;
	u8 i;

	pr_debug("%s rm_list_nr %d",
		 rm_type == MPTCP_MIB_RMADDR ? "address" : "subflow", rm_list->nr);

	msk_owned_by_me(msk);

	if (sk->sk_state == TCP_LISTEN)
		return;

	if (!rm_list->nr)
		return;

	if (list_empty(&msk->conn_list))
		return;

	for (i = 0; i < rm_list->nr; i++) {
		u8 rm_id = rm_list->ids[i];
		bool removed = false;

		mptcp_for_each_subflow_safe(msk, subflow, tmp) {
			struct sock *ssk = mptcp_subflow_tcp_sock(subflow);
			u8 remote_id = READ_ONCE(subflow->remote_id);
			int how = RCV_SHUTDOWN | SEND_SHUTDOWN;
			u8 id = subflow_get_local_id(subflow);

			if (rm_type == MPTCP_MIB_RMADDR && remote_id != rm_id)
				continue;
			if (rm_type == MPTCP_MIB_RMSUBFLOW && !mptcp_local_id_match(msk, id, rm_id))
				continue;

			pr_debug(" -> %s rm_list_ids[%d]=%u local_id=%u remote_id=%u mpc_id=%u",
				 rm_type == MPTCP_MIB_RMADDR ? "address" : "subflow",
				 i, rm_id, id, remote_id, msk->mpc_endpoint_id);
			spin_unlock_bh(&msk->pm.lock);
			mptcp_subflow_shutdown(sk, ssk, how);

			/* the following takes care of updating the subflows counter */
			mptcp_close_ssk(sk, ssk, subflow);
			spin_lock_bh(&msk->pm.lock);

			removed |= subflow->request_join;
			if (rm_type == MPTCP_MIB_RMSUBFLOW)
				__MPTCP_INC_STATS(sock_net(sk), rm_type);
		}

		if (rm_type == MPTCP_MIB_RMADDR)
			__MPTCP_INC_STATS(sock_net(sk), rm_type);

		if (!removed)
			continue;

		if (!mptcp_pm_is_kernel(msk))
			continue;

		if (rm_type == MPTCP_MIB_RMADDR && rm_id &&
		    !WARN_ON_ONCE(msk->pm.add_addr_accepted == 0)) {
			/* Note: if the subflow has been closed before, this
			 * add_addr_accepted counter will not be decremented.
			 */
			if (--msk->pm.add_addr_accepted < mptcp_pm_get_add_addr_accept_max(msk))
				WRITE_ONCE(msk->pm.accept_addr, true);
		}
	}
}

static void mptcp_pm_nl_rm_addr_received(struct mptcp_sock *msk)
{
	mptcp_pm_nl_rm_addr_or_subflow(msk, &msk->pm.rm_list_rx, MPTCP_MIB_RMADDR);
}

static void mptcp_pm_nl_rm_subflow_received(struct mptcp_sock *msk,
					    const struct mptcp_rm_list *rm_list)
{
	mptcp_pm_nl_rm_addr_or_subflow(msk, rm_list, MPTCP_MIB_RMSUBFLOW);
}

void mptcp_pm_nl_work(struct mptcp_sock *msk)
{
	struct mptcp_pm_data *pm = &msk->pm;

	msk_owned_by_me(msk);

	if (!(pm->status & MPTCP_PM_WORK_MASK))
		return;

	spin_lock_bh(&msk->pm.lock);

	pr_debug("msk=%p status=%x", msk, pm->status);
	if (pm->status & BIT(MPTCP_PM_ADD_ADDR_RECEIVED)) {
		pm->status &= ~BIT(MPTCP_PM_ADD_ADDR_RECEIVED);
		mptcp_pm_nl_add_addr_received(msk);
	}
	if (pm->status & BIT(MPTCP_PM_ADD_ADDR_SEND_ACK)) {
		pm->status &= ~BIT(MPTCP_PM_ADD_ADDR_SEND_ACK);
		mptcp_pm_nl_addr_send_ack(msk);
	}
	if (pm->status & BIT(MPTCP_PM_RM_ADDR_RECEIVED)) {
		pm->status &= ~BIT(MPTCP_PM_RM_ADDR_RECEIVED);
		mptcp_pm_nl_rm_addr_received(msk);
	}
	if (pm->status & BIT(MPTCP_PM_ESTABLISHED)) {
		pm->status &= ~BIT(MPTCP_PM_ESTABLISHED);
		mptcp_pm_nl_fully_established(msk);
	}
	if (pm->status & BIT(MPTCP_PM_SUBFLOW_ESTABLISHED)) {
		pm->status &= ~BIT(MPTCP_PM_SUBFLOW_ESTABLISHED);
		mptcp_pm_nl_subflow_established(msk);
	}

	spin_unlock_bh(&msk->pm.lock);
}

static bool address_use_port(struct mptcp_pm_addr_entry *entry)
{
	return (entry->flags &
		(MPTCP_PM_ADDR_FLAG_SIGNAL | MPTCP_PM_ADDR_FLAG_SUBFLOW)) ==
		MPTCP_PM_ADDR_FLAG_SIGNAL;
}

/* caller must ensure the RCU grace period is already elapsed */
static void __mptcp_pm_release_addr_entry(struct mptcp_pm_addr_entry *entry)
{
	if (entry->lsk)
		sock_release(entry->lsk);
	kfree(entry);
}

static int mptcp_pm_nl_append_new_local_addr(struct pm_nl_pernet *pernet,
					     struct mptcp_pm_addr_entry *entry,
					     bool needs_id)
{
	struct mptcp_pm_addr_entry *cur, *del_entry = NULL;
	unsigned int addr_max;
	int ret = -EINVAL;

	spin_lock_bh(&pernet->lock);
	/* to keep the code simple, don't do IDR-like allocation for address ID,
	 * just bail when we exceed limits
	 */
	if (pernet->next_id == MPTCP_PM_MAX_ADDR_ID)
		pernet->next_id = 1;
	if (pernet->addrs >= MPTCP_PM_ADDR_MAX) {
		ret = -ERANGE;
		goto out;
	}
	if (test_bit(entry->addr.id, pernet->id_bitmap)) {
		ret = -EBUSY;
		goto out;
	}

	/* do not insert duplicate address, differentiate on port only
	 * singled addresses
	 */
	if (!address_use_port(entry))
		entry->addr.port = 0;
	list_for_each_entry(cur, &pernet->local_addr_list, list) {
		if (mptcp_addresses_equal(&cur->addr, &entry->addr,
					  cur->addr.port || entry->addr.port)) {
			/* allow replacing the exiting endpoint only if such
			 * endpoint is an implicit one and the user-space
			 * did not provide an endpoint id
			 */
			if (!(cur->flags & MPTCP_PM_ADDR_FLAG_IMPLICIT)) {
				ret = -EEXIST;
				goto out;
			}
			if (entry->addr.id)
				goto out;

			pernet->addrs--;
			entry->addr.id = cur->addr.id;
			list_del_rcu(&cur->list);
			del_entry = cur;
			break;
		}
	}

	if (!entry->addr.id && needs_id) {
find_next:
		entry->addr.id = find_next_zero_bit(pernet->id_bitmap,
						    MPTCP_PM_MAX_ADDR_ID + 1,
						    pernet->next_id);
		if (!entry->addr.id && pernet->next_id != 1) {
			pernet->next_id = 1;
			goto find_next;
		}
	}

	if (!entry->addr.id && needs_id)
		goto out;

	__set_bit(entry->addr.id, pernet->id_bitmap);
	if (entry->addr.id > pernet->next_id)
		pernet->next_id = entry->addr.id;

	if (entry->flags & MPTCP_PM_ADDR_FLAG_SIGNAL) {
		addr_max = pernet->add_addr_signal_max;
		WRITE_ONCE(pernet->add_addr_signal_max, addr_max + 1);
	}
	if (entry->flags & MPTCP_PM_ADDR_FLAG_SUBFLOW) {
		addr_max = pernet->local_addr_max;
		WRITE_ONCE(pernet->local_addr_max, addr_max + 1);
	}

	pernet->addrs++;
	if (!entry->addr.port)
		list_add_tail_rcu(&entry->list, &pernet->local_addr_list);
	else
		list_add_rcu(&entry->list, &pernet->local_addr_list);
	ret = entry->addr.id;

out:
	spin_unlock_bh(&pernet->lock);

	/* just replaced an existing entry, free it */
	if (del_entry) {
		synchronize_rcu();
		__mptcp_pm_release_addr_entry(del_entry);
	}
	return ret;
}

static struct lock_class_key mptcp_slock_keys[2];
static struct lock_class_key mptcp_keys[2];

static int mptcp_pm_nl_create_listen_socket(struct sock *sk,
					    struct mptcp_pm_addr_entry *entry)
{
	bool is_ipv6 = sk->sk_family == AF_INET6;
	int addrlen = sizeof(struct sockaddr_in);
	struct sockaddr_storage addr;
	struct sock *newsk, *ssk;
	int backlog = 1024;
	int err;

	err = sock_create_kern(sock_net(sk), entry->addr.family,
			       SOCK_STREAM, IPPROTO_MPTCP, &entry->lsk);
	if (err)
		return err;

	newsk = entry->lsk->sk;
	if (!newsk)
		return -EINVAL;

	/* The subflow socket lock is acquired in a nested to the msk one
	 * in several places, even by the TCP stack, and this msk is a kernel
	 * socket: lockdep complains. Instead of propagating the _nested
	 * modifiers in several places, re-init the lock class for the msk
	 * socket to an mptcp specific one.
	 */
	sock_lock_init_class_and_name(newsk,
				      is_ipv6 ? "mlock-AF_INET6" : "mlock-AF_INET",
				      &mptcp_slock_keys[is_ipv6],
				      is_ipv6 ? "msk_lock-AF_INET6" : "msk_lock-AF_INET",
				      &mptcp_keys[is_ipv6]);

	lock_sock(newsk);
	ssk = __mptcp_nmpc_sk(mptcp_sk(newsk));
	release_sock(newsk);
	if (IS_ERR(ssk))
		return PTR_ERR(ssk);

	mptcp_info2sockaddr(&entry->addr, &addr, entry->addr.family);
#if IS_ENABLED(CONFIG_MPTCP_IPV6)
	if (entry->addr.family == AF_INET6)
		addrlen = sizeof(struct sockaddr_in6);
#endif
	if (ssk->sk_family == AF_INET)
		err = inet_bind_sk(ssk, (struct sockaddr *)&addr, addrlen);
#if IS_ENABLED(CONFIG_MPTCP_IPV6)
	else if (ssk->sk_family == AF_INET6)
		err = inet6_bind_sk(ssk, (struct sockaddr *)&addr, addrlen);
#endif
	if (err)
		return err;

	/* We don't use mptcp_set_state() here because it needs to be called
	 * under the msk socket lock. For the moment, that will not bring
	 * anything more than only calling inet_sk_state_store(), because the
	 * old status is known (TCP_CLOSE).
	 */
	inet_sk_state_store(newsk, TCP_LISTEN);
	lock_sock(ssk);
	err = __inet_listen_sk(ssk, backlog);
	if (!err)
		mptcp_event_pm_listener(ssk, MPTCP_EVENT_LISTENER_CREATED);
	release_sock(ssk);
	return err;
}

int mptcp_pm_nl_get_local_id(struct mptcp_sock *msk, struct mptcp_addr_info *skc)
{
	struct mptcp_pm_addr_entry *entry;
	struct pm_nl_pernet *pernet;
	int ret = -1;

	pernet = pm_nl_get_pernet_from_msk(msk);

	rcu_read_lock();
	list_for_each_entry_rcu(entry, &pernet->local_addr_list, list) {
		if (mptcp_addresses_equal(&entry->addr, skc, entry->addr.port)) {
			ret = entry->addr.id;
			break;
		}
	}
	rcu_read_unlock();
	if (ret >= 0)
		return ret;

	/* address not found, add to local list */
	entry = kmalloc(sizeof(*entry), GFP_ATOMIC);
	if (!entry)
		return -ENOMEM;

	entry->addr = *skc;
	entry->addr.id = 0;
	entry->addr.port = 0;
	entry->ifindex = 0;
	entry->flags = MPTCP_PM_ADDR_FLAG_IMPLICIT;
	entry->lsk = NULL;
	ret = mptcp_pm_nl_append_new_local_addr(pernet, entry, true);
	if (ret < 0)
		kfree(entry);

	return ret;
}

bool mptcp_pm_nl_is_backup(struct mptcp_sock *msk, struct mptcp_addr_info *skc)
{
	struct pm_nl_pernet *pernet = pm_nl_get_pernet_from_msk(msk);
	struct mptcp_pm_addr_entry *entry;
	bool backup = false;

	rcu_read_lock();
	list_for_each_entry_rcu(entry, &pernet->local_addr_list, list) {
		if (mptcp_addresses_equal(&entry->addr, skc, entry->addr.port)) {
			backup = !!(entry->flags & MPTCP_PM_ADDR_FLAG_BACKUP);
			break;
		}
	}
	rcu_read_unlock();

	return backup;
}

#define MPTCP_PM_CMD_GRP_OFFSET       0
#define MPTCP_PM_EV_GRP_OFFSET        1

static const struct genl_multicast_group mptcp_pm_mcgrps[] = {
	[MPTCP_PM_CMD_GRP_OFFSET]	= { .name = MPTCP_PM_CMD_GRP_NAME, },
	[MPTCP_PM_EV_GRP_OFFSET]        = { .name = MPTCP_PM_EV_GRP_NAME,
					    .flags = GENL_MCAST_CAP_NET_ADMIN,
					  },
};

void mptcp_pm_nl_subflow_chk_stale(const struct mptcp_sock *msk, struct sock *ssk)
{
	struct mptcp_subflow_context *iter, *subflow = mptcp_subflow_ctx(ssk);
	struct sock *sk = (struct sock *)msk;
	unsigned int active_max_loss_cnt;
	struct net *net = sock_net(sk);
	unsigned int stale_loss_cnt;
	bool slow;

	stale_loss_cnt = mptcp_stale_loss_cnt(net);
	if (subflow->stale || !stale_loss_cnt || subflow->stale_count <= stale_loss_cnt)
		return;

	/* look for another available subflow not in loss state */
	active_max_loss_cnt = max_t(int, stale_loss_cnt - 1, 1);
	mptcp_for_each_subflow(msk, iter) {
		if (iter != subflow && mptcp_subflow_active(iter) &&
		    iter->stale_count < active_max_loss_cnt) {
			/* we have some alternatives, try to mark this subflow as idle ...*/
			slow = lock_sock_fast(ssk);
			if (!tcp_rtx_and_write_queues_empty(ssk)) {
				subflow->stale = 1;
				__mptcp_retransmit_pending_data(sk);
				MPTCP_INC_STATS(net, MPTCP_MIB_SUBFLOWSTALE);
			}
			unlock_sock_fast(ssk, slow);

			/* always try to push the pending data regardless of re-injections:
			 * we can possibly use backup subflows now, and subflow selection
			 * is cheap under the msk socket lock
			 */
			__mptcp_push_pending(sk, 0);
			return;
		}
	}
}

static int mptcp_pm_family_to_addr(int family)
{
#if IS_ENABLED(CONFIG_MPTCP_IPV6)
	if (family == AF_INET6)
		return MPTCP_PM_ADDR_ATTR_ADDR6;
#endif
	return MPTCP_PM_ADDR_ATTR_ADDR4;
}

static int mptcp_pm_parse_pm_addr_attr(struct nlattr *tb[],
				       const struct nlattr *attr,
				       struct genl_info *info,
				       struct mptcp_addr_info *addr,
				       bool require_family)
{
	int err, addr_addr;

	if (!attr) {
		GENL_SET_ERR_MSG(info, "missing address info");
		return -EINVAL;
	}

	/* no validation needed - was already done via nested policy */
	err = nla_parse_nested_deprecated(tb, MPTCP_PM_ADDR_ATTR_MAX, attr,
					  mptcp_pm_address_nl_policy, info->extack);
	if (err)
		return err;

	if (tb[MPTCP_PM_ADDR_ATTR_ID])
		addr->id = nla_get_u8(tb[MPTCP_PM_ADDR_ATTR_ID]);

	if (!tb[MPTCP_PM_ADDR_ATTR_FAMILY]) {
		if (!require_family)
			return 0;

		NL_SET_ERR_MSG_ATTR(info->extack, attr,
				    "missing family");
		return -EINVAL;
	}

	addr->family = nla_get_u16(tb[MPTCP_PM_ADDR_ATTR_FAMILY]);
	if (addr->family != AF_INET
#if IS_ENABLED(CONFIG_MPTCP_IPV6)
	    && addr->family != AF_INET6
#endif
	    ) {
		NL_SET_ERR_MSG_ATTR(info->extack, attr,
				    "unknown address family");
		return -EINVAL;
	}
	addr_addr = mptcp_pm_family_to_addr(addr->family);
	if (!tb[addr_addr]) {
		NL_SET_ERR_MSG_ATTR(info->extack, attr,
				    "missing address data");
		return -EINVAL;
	}

#if IS_ENABLED(CONFIG_MPTCP_IPV6)
	if (addr->family == AF_INET6)
		addr->addr6 = nla_get_in6_addr(tb[addr_addr]);
	else
#endif
		addr->addr.s_addr = nla_get_in_addr(tb[addr_addr]);

	if (tb[MPTCP_PM_ADDR_ATTR_PORT])
		addr->port = htons(nla_get_u16(tb[MPTCP_PM_ADDR_ATTR_PORT]));

	return 0;
}

int mptcp_pm_parse_addr(struct nlattr *attr, struct genl_info *info,
			struct mptcp_addr_info *addr)
{
	struct nlattr *tb[MPTCP_PM_ADDR_ATTR_MAX + 1];

	memset(addr, 0, sizeof(*addr));

	return mptcp_pm_parse_pm_addr_attr(tb, attr, info, addr, true);
}

int mptcp_pm_parse_entry(struct nlattr *attr, struct genl_info *info,
			 bool require_family,
			 struct mptcp_pm_addr_entry *entry)
{
	struct nlattr *tb[MPTCP_PM_ADDR_ATTR_MAX + 1];
	int err;

	memset(entry, 0, sizeof(*entry));

	err = mptcp_pm_parse_pm_addr_attr(tb, attr, info, &entry->addr, require_family);
	if (err)
		return err;

	if (tb[MPTCP_PM_ADDR_ATTR_IF_IDX]) {
		u32 val = nla_get_s32(tb[MPTCP_PM_ADDR_ATTR_IF_IDX]);

		entry->ifindex = val;
	}

	if (tb[MPTCP_PM_ADDR_ATTR_FLAGS])
		entry->flags = nla_get_u32(tb[MPTCP_PM_ADDR_ATTR_FLAGS]);

	if (tb[MPTCP_PM_ADDR_ATTR_PORT])
		entry->addr.port = htons(nla_get_u16(tb[MPTCP_PM_ADDR_ATTR_PORT]));

	return 0;
}

static struct pm_nl_pernet *genl_info_pm_nl(struct genl_info *info)
{
	return pm_nl_get_pernet(genl_info_net(info));
}

static int mptcp_nl_add_subflow_or_signal_addr(struct net *net)
{
	struct mptcp_sock *msk;
	long s_slot = 0, s_num = 0;

	while ((msk = mptcp_token_iter_next(net, &s_slot, &s_num)) != NULL) {
		struct sock *sk = (struct sock *)msk;

		if (!READ_ONCE(msk->fully_established) ||
		    mptcp_pm_is_userspace(msk))
			goto next;

		lock_sock(sk);
		spin_lock_bh(&msk->pm.lock);
		mptcp_pm_create_subflow_or_signal_addr(msk);
		spin_unlock_bh(&msk->pm.lock);
		release_sock(sk);

next:
		sock_put(sk);
		cond_resched();
	}

	return 0;
}

static bool mptcp_pm_has_addr_attr_id(const struct nlattr *attr,
				      struct genl_info *info)
{
	struct nlattr *tb[MPTCP_PM_ADDR_ATTR_MAX + 1];

	if (!nla_parse_nested_deprecated(tb, MPTCP_PM_ADDR_ATTR_MAX, attr,
					 mptcp_pm_address_nl_policy, info->extack) &&
	    tb[MPTCP_PM_ADDR_ATTR_ID])
		return true;
	return false;
}

int mptcp_pm_nl_add_addr_doit(struct sk_buff *skb, struct genl_info *info)
{
	struct nlattr *attr = info->attrs[MPTCP_PM_ENDPOINT_ADDR];
	struct pm_nl_pernet *pernet = genl_info_pm_nl(info);
	struct mptcp_pm_addr_entry addr, *entry;
	int ret;

	ret = mptcp_pm_parse_entry(attr, info, true, &addr);
	if (ret < 0)
		return ret;

	if (addr.addr.port && !address_use_port(&addr)) {
		GENL_SET_ERR_MSG(info, "flags must have signal and not subflow when using port");
		return -EINVAL;
	}

	if (addr.flags & MPTCP_PM_ADDR_FLAG_SIGNAL &&
	    addr.flags & MPTCP_PM_ADDR_FLAG_FULLMESH) {
		GENL_SET_ERR_MSG(info, "flags mustn't have both signal and fullmesh");
		return -EINVAL;
	}

	if (addr.flags & MPTCP_PM_ADDR_FLAG_IMPLICIT) {
		GENL_SET_ERR_MSG(info, "can't create IMPLICIT endpoint");
		return -EINVAL;
	}

	entry = kzalloc(sizeof(*entry), GFP_KERNEL_ACCOUNT);
	if (!entry) {
		GENL_SET_ERR_MSG(info, "can't allocate addr");
		return -ENOMEM;
	}

	*entry = addr;
	if (entry->addr.port) {
		ret = mptcp_pm_nl_create_listen_socket(skb->sk, entry);
		if (ret) {
			GENL_SET_ERR_MSG_FMT(info, "create listen socket error: %d", ret);
			goto out_free;
		}
	}
	ret = mptcp_pm_nl_append_new_local_addr(pernet, entry,
						!mptcp_pm_has_addr_attr_id(attr, info));
	if (ret < 0) {
		GENL_SET_ERR_MSG_FMT(info, "too many addresses or duplicate one: %d", ret);
		goto out_free;
	}

	mptcp_nl_add_subflow_or_signal_addr(sock_net(skb->sk));
	return 0;

out_free:
	__mptcp_pm_release_addr_entry(entry);
	return ret;
}

int mptcp_pm_nl_get_flags_and_ifindex_by_id(struct mptcp_sock *msk, unsigned int id,
					    u8 *flags, int *ifindex)
{
	struct mptcp_pm_addr_entry *entry;
	struct sock *sk = (struct sock *)msk;
	struct net *net = sock_net(sk);

	/* No entries with ID 0 */
	if (id == 0)
		return 0;

	rcu_read_lock();
	entry = __lookup_addr_by_id(pm_nl_get_pernet(net), id);
	if (entry) {
		*flags = entry->flags;
		*ifindex = entry->ifindex;
	}
	rcu_read_unlock();

	return 0;
}

static bool remove_anno_list_by_saddr(struct mptcp_sock *msk,
				      const struct mptcp_addr_info *addr)
{
	struct mptcp_pm_add_entry *entry;

	entry = mptcp_pm_del_add_timer(msk, addr, false);
	if (entry) {
		list_del(&entry->list);
		kfree(entry);
		return true;
	}

	return false;
}

static bool mptcp_pm_remove_anno_addr(struct mptcp_sock *msk,
				      const struct mptcp_addr_info *addr,
				      bool force)
{
	struct mptcp_rm_list list = { .nr = 0 };
	bool ret;

	list.ids[list.nr++] = addr->id;

	ret = remove_anno_list_by_saddr(msk, addr);
	if (ret || force) {
		spin_lock_bh(&msk->pm.lock);
		if (ret) {
			__set_bit(addr->id, msk->pm.id_avail_bitmap);
			msk->pm.add_addr_signaled--;
		}
		mptcp_pm_remove_addr(msk, &list);
		spin_unlock_bh(&msk->pm.lock);
	}
	return ret;
}

static void __mark_subflow_endp_available(struct mptcp_sock *msk, u8 id)
{
	/* If it was marked as used, and not ID 0, decrement local_addr_used */
	if (!__test_and_set_bit(id ? : msk->mpc_endpoint_id, msk->pm.id_avail_bitmap) &&
	    id && !WARN_ON_ONCE(msk->pm.local_addr_used == 0))
		msk->pm.local_addr_used--;
}

static int mptcp_nl_remove_subflow_and_signal_addr(struct net *net,
						   const struct mptcp_pm_addr_entry *entry)
{
	const struct mptcp_addr_info *addr = &entry->addr;
	struct mptcp_rm_list list = { .nr = 0 };
	long s_slot = 0, s_num = 0;
	struct mptcp_sock *msk;

	pr_debug("remove_id=%d", addr->id);

	list.ids[list.nr++] = addr->id;

	while ((msk = mptcp_token_iter_next(net, &s_slot, &s_num)) != NULL) {
		struct sock *sk = (struct sock *)msk;
		bool remove_subflow;

		if (mptcp_pm_is_userspace(msk))
			goto next;

		if (list_empty(&msk->conn_list)) {
			mptcp_pm_remove_anno_addr(msk, addr, false);
			goto next;
		}

		lock_sock(sk);
		remove_subflow = lookup_subflow_by_saddr(&msk->conn_list, addr);
		mptcp_pm_remove_anno_addr(msk, addr, remove_subflow &&
					  !(entry->flags & MPTCP_PM_ADDR_FLAG_IMPLICIT));

		if (remove_subflow) {
			spin_lock_bh(&msk->pm.lock);
			mptcp_pm_nl_rm_subflow_received(msk, &list);
			spin_unlock_bh(&msk->pm.lock);
		}

		if (entry->flags & MPTCP_PM_ADDR_FLAG_SUBFLOW) {
			spin_lock_bh(&msk->pm.lock);
			__mark_subflow_endp_available(msk, list.ids[0]);
			spin_unlock_bh(&msk->pm.lock);
		}

		release_sock(sk);

next:
		sock_put(sk);
		cond_resched();
	}

	return 0;
}

static int mptcp_nl_remove_id_zero_address(struct net *net,
					   struct mptcp_addr_info *addr)
{
	struct mptcp_rm_list list = { .nr = 0 };
	long s_slot = 0, s_num = 0;
	struct mptcp_sock *msk;

	list.ids[list.nr++] = 0;

	while ((msk = mptcp_token_iter_next(net, &s_slot, &s_num)) != NULL) {
		struct sock *sk = (struct sock *)msk;
		struct mptcp_addr_info msk_local;

		if (list_empty(&msk->conn_list) || mptcp_pm_is_userspace(msk))
			goto next;

		mptcp_local_address((struct sock_common *)msk, &msk_local);
		if (!mptcp_addresses_equal(&msk_local, addr, addr->port))
			goto next;

		lock_sock(sk);
		spin_lock_bh(&msk->pm.lock);
		mptcp_pm_remove_addr(msk, &list);
		mptcp_pm_nl_rm_subflow_received(msk, &list);
		__mark_subflow_endp_available(msk, 0);
		spin_unlock_bh(&msk->pm.lock);
		release_sock(sk);

next:
		sock_put(sk);
		cond_resched();
	}

	return 0;
}

int mptcp_pm_nl_del_addr_doit(struct sk_buff *skb, struct genl_info *info)
{
	struct nlattr *attr = info->attrs[MPTCP_PM_ENDPOINT_ADDR];
	struct pm_nl_pernet *pernet = genl_info_pm_nl(info);
	struct mptcp_pm_addr_entry addr, *entry;
	unsigned int addr_max;
	int ret;

	ret = mptcp_pm_parse_entry(attr, info, false, &addr);
	if (ret < 0)
		return ret;

	/* the zero id address is special: the first address used by the msk
	 * always gets such an id, so different subflows can have different zero
	 * id addresses. Additionally zero id is not accounted for in id_bitmap.
	 * Let's use an 'mptcp_rm_list' instead of the common remove code.
	 */
	if (addr.addr.id == 0)
		return mptcp_nl_remove_id_zero_address(sock_net(skb->sk), &addr.addr);

	spin_lock_bh(&pernet->lock);
	entry = __lookup_addr_by_id(pernet, addr.addr.id);
	if (!entry) {
		GENL_SET_ERR_MSG(info, "address not found");
		spin_unlock_bh(&pernet->lock);
		return -EINVAL;
	}
	if (entry->flags & MPTCP_PM_ADDR_FLAG_SIGNAL) {
		addr_max = pernet->add_addr_signal_max;
		WRITE_ONCE(pernet->add_addr_signal_max, addr_max - 1);
	}
	if (entry->flags & MPTCP_PM_ADDR_FLAG_SUBFLOW) {
		addr_max = pernet->local_addr_max;
		WRITE_ONCE(pernet->local_addr_max, addr_max - 1);
	}

	pernet->addrs--;
	list_del_rcu(&entry->list);
	__clear_bit(entry->addr.id, pernet->id_bitmap);
	spin_unlock_bh(&pernet->lock);

	mptcp_nl_remove_subflow_and_signal_addr(sock_net(skb->sk), entry);
	synchronize_rcu();
	__mptcp_pm_release_addr_entry(entry);

	return ret;
}

void mptcp_pm_remove_addrs(struct mptcp_sock *msk, struct list_head *rm_list)
{
	struct mptcp_rm_list alist = { .nr = 0 };
	struct mptcp_pm_addr_entry *entry;
	int anno_nr = 0;

	list_for_each_entry(entry, rm_list, list) {
		if (alist.nr >= MPTCP_RM_IDS_MAX)
			break;

		/* only delete if either announced or matching a subflow */
		if (remove_anno_list_by_saddr(msk, &entry->addr))
			anno_nr++;
		else if (!lookup_subflow_by_saddr(&msk->conn_list,
						  &entry->addr))
			continue;

		alist.ids[alist.nr++] = entry->addr.id;
	}

	if (alist.nr) {
		spin_lock_bh(&msk->pm.lock);
		msk->pm.add_addr_signaled -= anno_nr;
		mptcp_pm_remove_addr(msk, &alist);
		spin_unlock_bh(&msk->pm.lock);
	}
}

static void mptcp_pm_remove_addrs_and_subflows(struct mptcp_sock *msk,
					       struct list_head *rm_list)
{
	struct mptcp_rm_list alist = { .nr = 0 }, slist = { .nr = 0 };
	struct mptcp_pm_addr_entry *entry;

	list_for_each_entry(entry, rm_list, list) {
		if (slist.nr < MPTCP_RM_IDS_MAX &&
		    lookup_subflow_by_saddr(&msk->conn_list, &entry->addr))
			slist.ids[slist.nr++] = entry->addr.id;

		if (alist.nr < MPTCP_RM_IDS_MAX &&
		    remove_anno_list_by_saddr(msk, &entry->addr))
			alist.ids[alist.nr++] = entry->addr.id;
	}

	spin_lock_bh(&msk->pm.lock);
	if (alist.nr) {
		msk->pm.add_addr_signaled -= alist.nr;
		mptcp_pm_remove_addr(msk, &alist);
	}
	if (slist.nr)
		mptcp_pm_nl_rm_subflow_received(msk, &slist);
	/* Reset counters: maybe some subflows have been removed before */
	bitmap_fill(msk->pm.id_avail_bitmap, MPTCP_PM_MAX_ADDR_ID + 1);
	msk->pm.local_addr_used = 0;
	spin_unlock_bh(&msk->pm.lock);
}

static void mptcp_nl_remove_addrs_list(struct net *net,
				       struct list_head *rm_list)
{
	long s_slot = 0, s_num = 0;
	struct mptcp_sock *msk;

	if (list_empty(rm_list))
		return;

	while ((msk = mptcp_token_iter_next(net, &s_slot, &s_num)) != NULL) {
		struct sock *sk = (struct sock *)msk;

		if (!mptcp_pm_is_userspace(msk)) {
			lock_sock(sk);
			mptcp_pm_remove_addrs_and_subflows(msk, rm_list);
			release_sock(sk);
		}

		sock_put(sk);
		cond_resched();
	}
}

/* caller must ensure the RCU grace period is already elapsed */
static void __flush_addrs(struct list_head *list)
{
	while (!list_empty(list)) {
		struct mptcp_pm_addr_entry *cur;

		cur = list_entry(list->next,
				 struct mptcp_pm_addr_entry, list);
		list_del_rcu(&cur->list);
		__mptcp_pm_release_addr_entry(cur);
	}
}

static void __reset_counters(struct pm_nl_pernet *pernet)
{
	WRITE_ONCE(pernet->add_addr_signal_max, 0);
	WRITE_ONCE(pernet->add_addr_accept_max, 0);
	WRITE_ONCE(pernet->local_addr_max, 0);
	pernet->addrs = 0;
}

int mptcp_pm_nl_flush_addrs_doit(struct sk_buff *skb, struct genl_info *info)
{
	struct pm_nl_pernet *pernet = genl_info_pm_nl(info);
	LIST_HEAD(free_list);

	spin_lock_bh(&pernet->lock);
	list_splice_init(&pernet->local_addr_list, &free_list);
	__reset_counters(pernet);
	pernet->next_id = 1;
	bitmap_zero(pernet->id_bitmap, MPTCP_PM_MAX_ADDR_ID + 1);
	spin_unlock_bh(&pernet->lock);
	mptcp_nl_remove_addrs_list(sock_net(skb->sk), &free_list);
	synchronize_rcu();
	__flush_addrs(&free_list);
	return 0;
}

int mptcp_nl_fill_addr(struct sk_buff *skb,
		       struct mptcp_pm_addr_entry *entry)
{
	struct mptcp_addr_info *addr = &entry->addr;
	struct nlattr *attr;

	attr = nla_nest_start(skb, MPTCP_PM_ATTR_ADDR);
	if (!attr)
		return -EMSGSIZE;

	if (nla_put_u16(skb, MPTCP_PM_ADDR_ATTR_FAMILY, addr->family))
		goto nla_put_failure;
	if (nla_put_u16(skb, MPTCP_PM_ADDR_ATTR_PORT, ntohs(addr->port)))
		goto nla_put_failure;
	if (nla_put_u8(skb, MPTCP_PM_ADDR_ATTR_ID, addr->id))
		goto nla_put_failure;
	if (nla_put_u32(skb, MPTCP_PM_ADDR_ATTR_FLAGS, entry->flags))
		goto nla_put_failure;
	if (entry->ifindex &&
	    nla_put_s32(skb, MPTCP_PM_ADDR_ATTR_IF_IDX, entry->ifindex))
		goto nla_put_failure;

	if (addr->family == AF_INET &&
	    nla_put_in_addr(skb, MPTCP_PM_ADDR_ATTR_ADDR4,
			    addr->addr.s_addr))
		goto nla_put_failure;
#if IS_ENABLED(CONFIG_MPTCP_IPV6)
	else if (addr->family == AF_INET6 &&
		 nla_put_in6_addr(skb, MPTCP_PM_ADDR_ATTR_ADDR6, &addr->addr6))
		goto nla_put_failure;
#endif
	nla_nest_end(skb, attr);
	return 0;

nla_put_failure:
	nla_nest_cancel(skb, attr);
	return -EMSGSIZE;
}

int mptcp_pm_nl_get_addr(struct sk_buff *skb, struct genl_info *info)
{
	struct nlattr *attr = info->attrs[MPTCP_PM_ENDPOINT_ADDR];
	struct pm_nl_pernet *pernet = genl_info_pm_nl(info);
	struct mptcp_pm_addr_entry addr, *entry;
	struct sk_buff *msg;
	void *reply;
	int ret;

	ret = mptcp_pm_parse_entry(attr, info, false, &addr);
	if (ret < 0)
		return ret;

	msg = nlmsg_new(NLMSG_DEFAULT_SIZE, GFP_KERNEL);
	if (!msg)
		return -ENOMEM;

	reply = genlmsg_put_reply(msg, info, &mptcp_genl_family, 0,
				  info->genlhdr->cmd);
	if (!reply) {
		GENL_SET_ERR_MSG(info, "not enough space in Netlink message");
		ret = -EMSGSIZE;
		goto fail;
	}

	spin_lock_bh(&pernet->lock);
	entry = __lookup_addr_by_id(pernet, addr.addr.id);
	if (!entry) {
		GENL_SET_ERR_MSG(info, "address not found");
		ret = -EINVAL;
		goto unlock_fail;
	}

	ret = mptcp_nl_fill_addr(msg, entry);
	if (ret)
		goto unlock_fail;

	genlmsg_end(msg, reply);
	ret = genlmsg_reply(msg, info);
	spin_unlock_bh(&pernet->lock);
	return ret;

unlock_fail:
	spin_unlock_bh(&pernet->lock);

fail:
	nlmsg_free(msg);
	return ret;
}

int mptcp_pm_nl_get_addr_doit(struct sk_buff *skb, struct genl_info *info)
{
	return mptcp_pm_get_addr(skb, info);
}

int mptcp_pm_nl_dump_addr(struct sk_buff *msg,
			  struct netlink_callback *cb)
{
	struct net *net = sock_net(msg->sk);
	struct mptcp_pm_addr_entry *entry;
	struct pm_nl_pernet *pernet;
	int id = cb->args[0];
	void *hdr;
	int i;

	pernet = pm_nl_get_pernet(net);

	spin_lock_bh(&pernet->lock);
	for (i = id; i < MPTCP_PM_MAX_ADDR_ID + 1; i++) {
		if (test_bit(i, pernet->id_bitmap)) {
			entry = __lookup_addr_by_id(pernet, i);
			if (!entry)
				break;

			if (entry->addr.id <= id)
				continue;

			hdr = genlmsg_put(msg, NETLINK_CB(cb->skb).portid,
					  cb->nlh->nlmsg_seq, &mptcp_genl_family,
					  NLM_F_MULTI, MPTCP_PM_CMD_GET_ADDR);
			if (!hdr)
				break;

			if (mptcp_nl_fill_addr(msg, entry) < 0) {
				genlmsg_cancel(msg, hdr);
				break;
			}

			id = entry->addr.id;
			genlmsg_end(msg, hdr);
		}
	}
	spin_unlock_bh(&pernet->lock);

	cb->args[0] = id;
	return msg->len;
}

int mptcp_pm_nl_get_addr_dumpit(struct sk_buff *msg,
				struct netlink_callback *cb)
{
	return mptcp_pm_dump_addr(msg, cb);
}

static int parse_limit(struct genl_info *info, int id, unsigned int *limit)
{
	struct nlattr *attr = info->attrs[id];

	if (!attr)
		return 0;

	*limit = nla_get_u32(attr);
	if (*limit > MPTCP_PM_ADDR_MAX) {
		GENL_SET_ERR_MSG(info, "limit greater than maximum");
		return -EINVAL;
	}
	return 0;
}

int mptcp_pm_nl_set_limits_doit(struct sk_buff *skb, struct genl_info *info)
{
	struct pm_nl_pernet *pernet = genl_info_pm_nl(info);
	unsigned int rcv_addrs, subflows;
	int ret;

	spin_lock_bh(&pernet->lock);
	rcv_addrs = pernet->add_addr_accept_max;
	ret = parse_limit(info, MPTCP_PM_ATTR_RCV_ADD_ADDRS, &rcv_addrs);
	if (ret)
		goto unlock;

	subflows = pernet->subflows_max;
	ret = parse_limit(info, MPTCP_PM_ATTR_SUBFLOWS, &subflows);
	if (ret)
		goto unlock;

	WRITE_ONCE(pernet->add_addr_accept_max, rcv_addrs);
	WRITE_ONCE(pernet->subflows_max, subflows);

unlock:
	spin_unlock_bh(&pernet->lock);
	return ret;
}

int mptcp_pm_nl_get_limits_doit(struct sk_buff *skb, struct genl_info *info)
{
	struct pm_nl_pernet *pernet = genl_info_pm_nl(info);
	struct sk_buff *msg;
	void *reply;

	msg = nlmsg_new(NLMSG_DEFAULT_SIZE, GFP_KERNEL);
	if (!msg)
		return -ENOMEM;

	reply = genlmsg_put_reply(msg, info, &mptcp_genl_family, 0,
				  MPTCP_PM_CMD_GET_LIMITS);
	if (!reply)
		goto fail;

	if (nla_put_u32(msg, MPTCP_PM_ATTR_RCV_ADD_ADDRS,
			READ_ONCE(pernet->add_addr_accept_max)))
		goto fail;

	if (nla_put_u32(msg, MPTCP_PM_ATTR_SUBFLOWS,
			READ_ONCE(pernet->subflows_max)))
		goto fail;

	genlmsg_end(msg, reply);
	return genlmsg_reply(msg, info);

fail:
	GENL_SET_ERR_MSG(info, "not enough space in Netlink message");
	nlmsg_free(msg);
	return -EMSGSIZE;
}

static void mptcp_pm_nl_fullmesh(struct mptcp_sock *msk,
				 struct mptcp_addr_info *addr)
{
	struct mptcp_rm_list list = { .nr = 0 };

	list.ids[list.nr++] = addr->id;

	spin_lock_bh(&msk->pm.lock);
	mptcp_pm_nl_rm_subflow_received(msk, &list);
	__mark_subflow_endp_available(msk, list.ids[0]);
	mptcp_pm_create_subflow_or_signal_addr(msk);
	spin_unlock_bh(&msk->pm.lock);
}

static int mptcp_nl_set_flags(struct net *net,
			      struct mptcp_addr_info *addr,
			      u8 bkup, u8 changed)
{
	long s_slot = 0, s_num = 0;
	struct mptcp_sock *msk;
	int ret = -EINVAL;

	while ((msk = mptcp_token_iter_next(net, &s_slot, &s_num)) != NULL) {
		struct sock *sk = (struct sock *)msk;

		if (list_empty(&msk->conn_list) || mptcp_pm_is_userspace(msk))
			goto next;

		lock_sock(sk);
		if (changed & MPTCP_PM_ADDR_FLAG_BACKUP)
			ret = mptcp_pm_nl_mp_prio_send_ack(msk, addr, NULL, bkup);
		if (changed & MPTCP_PM_ADDR_FLAG_FULLMESH)
			mptcp_pm_nl_fullmesh(msk, addr);
		release_sock(sk);

next:
		sock_put(sk);
		cond_resched();
	}

	return ret;
}

int mptcp_pm_nl_set_flags(struct sk_buff *skb, struct genl_info *info)
{
	struct mptcp_pm_addr_entry addr = { .addr = { .family = AF_UNSPEC }, };
	struct nlattr *attr = info->attrs[MPTCP_PM_ATTR_ADDR];
	u8 changed, mask = MPTCP_PM_ADDR_FLAG_BACKUP |
			   MPTCP_PM_ADDR_FLAG_FULLMESH;
	struct net *net = sock_net(skb->sk);
	struct mptcp_pm_addr_entry *entry;
	struct pm_nl_pernet *pernet;
	u8 lookup_by_id = 0;
	u8 bkup = 0;
	int ret;

	pernet = pm_nl_get_pernet(net);

	ret = mptcp_pm_parse_entry(attr, info, false, &addr);
	if (ret < 0)
		return ret;

	if (addr.addr.family == AF_UNSPEC) {
		lookup_by_id = 1;
		if (!addr.addr.id) {
			GENL_SET_ERR_MSG(info, "missing required inputs");
			return -EOPNOTSUPP;
		}
	}

	if (addr.flags & MPTCP_PM_ADDR_FLAG_BACKUP)
		bkup = 1;

	spin_lock_bh(&pernet->lock);
	entry = lookup_by_id ? __lookup_addr_by_id(pernet, addr.addr.id) :
			       __lookup_addr(pernet, &addr.addr);
	if (!entry) {
		spin_unlock_bh(&pernet->lock);
		GENL_SET_ERR_MSG(info, "address not found");
		return -EINVAL;
	}
	if ((addr.flags & MPTCP_PM_ADDR_FLAG_FULLMESH) &&
	    (entry->flags & MPTCP_PM_ADDR_FLAG_SIGNAL)) {
		spin_unlock_bh(&pernet->lock);
		GENL_SET_ERR_MSG(info, "invalid addr flags");
		return -EINVAL;
	}

	changed = (addr.flags ^ entry->flags) & mask;
	entry->flags = (entry->flags & ~mask) | (addr.flags & mask);
	addr = *entry;
	spin_unlock_bh(&pernet->lock);

	mptcp_nl_set_flags(net, &addr.addr, bkup, changed);
	return 0;
}

int mptcp_pm_nl_set_flags_doit(struct sk_buff *skb, struct genl_info *info)
{
	return mptcp_pm_set_flags(skb, info);
}

static void mptcp_nl_mcast_send(struct net *net, struct sk_buff *nlskb, gfp_t gfp)
{
	genlmsg_multicast_netns(&mptcp_genl_family, net,
				nlskb, 0, MPTCP_PM_EV_GRP_OFFSET, gfp);
}

bool mptcp_userspace_pm_active(const struct mptcp_sock *msk)
{
	return genl_has_listeners(&mptcp_genl_family,
				  sock_net((const struct sock *)msk),
				  MPTCP_PM_EV_GRP_OFFSET);
}

static int mptcp_event_add_subflow(struct sk_buff *skb, const struct sock *ssk)
{
	const struct inet_sock *issk = inet_sk(ssk);
	const struct mptcp_subflow_context *sf;

	if (nla_put_u16(skb, MPTCP_ATTR_FAMILY, ssk->sk_family))
		return -EMSGSIZE;

	switch (ssk->sk_family) {
	case AF_INET:
		if (nla_put_in_addr(skb, MPTCP_ATTR_SADDR4, issk->inet_saddr))
			return -EMSGSIZE;
		if (nla_put_in_addr(skb, MPTCP_ATTR_DADDR4, issk->inet_daddr))
			return -EMSGSIZE;
		break;
#if IS_ENABLED(CONFIG_MPTCP_IPV6)
	case AF_INET6: {
		const struct ipv6_pinfo *np = inet6_sk(ssk);

		if (nla_put_in6_addr(skb, MPTCP_ATTR_SADDR6, &np->saddr))
			return -EMSGSIZE;
		if (nla_put_in6_addr(skb, MPTCP_ATTR_DADDR6, &ssk->sk_v6_daddr))
			return -EMSGSIZE;
		break;
	}
#endif
	default:
		WARN_ON_ONCE(1);
		return -EMSGSIZE;
	}

	if (nla_put_be16(skb, MPTCP_ATTR_SPORT, issk->inet_sport))
		return -EMSGSIZE;
	if (nla_put_be16(skb, MPTCP_ATTR_DPORT, issk->inet_dport))
		return -EMSGSIZE;

	sf = mptcp_subflow_ctx(ssk);
	if (WARN_ON_ONCE(!sf))
		return -EINVAL;

	if (nla_put_u8(skb, MPTCP_ATTR_LOC_ID, subflow_get_local_id(sf)))
		return -EMSGSIZE;

	if (nla_put_u8(skb, MPTCP_ATTR_REM_ID, sf->remote_id))
		return -EMSGSIZE;

	return 0;
}

static int mptcp_event_put_token_and_ssk(struct sk_buff *skb,
					 const struct mptcp_sock *msk,
					 const struct sock *ssk)
{
	const struct sock *sk = (const struct sock *)msk;
	const struct mptcp_subflow_context *sf;
	u8 sk_err;

	if (nla_put_u32(skb, MPTCP_ATTR_TOKEN, READ_ONCE(msk->token)))
		return -EMSGSIZE;

	if (mptcp_event_add_subflow(skb, ssk))
		return -EMSGSIZE;

	sf = mptcp_subflow_ctx(ssk);
	if (WARN_ON_ONCE(!sf))
		return -EINVAL;

	if (nla_put_u8(skb, MPTCP_ATTR_BACKUP, sf->backup))
		return -EMSGSIZE;

	if (ssk->sk_bound_dev_if &&
	    nla_put_s32(skb, MPTCP_ATTR_IF_IDX, ssk->sk_bound_dev_if))
		return -EMSGSIZE;

	sk_err = READ_ONCE(ssk->sk_err);
	if (sk_err && sk->sk_state == TCP_ESTABLISHED &&
	    nla_put_u8(skb, MPTCP_ATTR_ERROR, sk_err))
		return -EMSGSIZE;

	return 0;
}

static int mptcp_event_sub_established(struct sk_buff *skb,
				       const struct mptcp_sock *msk,
				       const struct sock *ssk)
{
	return mptcp_event_put_token_and_ssk(skb, msk, ssk);
}

static int mptcp_event_sub_closed(struct sk_buff *skb,
				  const struct mptcp_sock *msk,
				  const struct sock *ssk)
{
	const struct mptcp_subflow_context *sf;

	if (mptcp_event_put_token_and_ssk(skb, msk, ssk))
		return -EMSGSIZE;

	sf = mptcp_subflow_ctx(ssk);
	if (!sf->reset_seen)
		return 0;

	if (nla_put_u32(skb, MPTCP_ATTR_RESET_REASON, sf->reset_reason))
		return -EMSGSIZE;

	if (nla_put_u32(skb, MPTCP_ATTR_RESET_FLAGS, sf->reset_transient))
		return -EMSGSIZE;

	return 0;
}

static int mptcp_event_created(struct sk_buff *skb,
			       const struct mptcp_sock *msk,
			       const struct sock *ssk)
{
	int err = nla_put_u32(skb, MPTCP_ATTR_TOKEN, READ_ONCE(msk->token));

	if (err)
		return err;

	if (nla_put_u8(skb, MPTCP_ATTR_SERVER_SIDE, READ_ONCE(msk->pm.server_side)))
		return -EMSGSIZE;

	return mptcp_event_add_subflow(skb, ssk);
}

void mptcp_event_addr_removed(const struct mptcp_sock *msk, uint8_t id)
{
	struct net *net = sock_net((const struct sock *)msk);
	struct nlmsghdr *nlh;
	struct sk_buff *skb;

	if (!genl_has_listeners(&mptcp_genl_family, net, MPTCP_PM_EV_GRP_OFFSET))
		return;

	skb = nlmsg_new(NLMSG_DEFAULT_SIZE, GFP_ATOMIC);
	if (!skb)
		return;

	nlh = genlmsg_put(skb, 0, 0, &mptcp_genl_family, 0, MPTCP_EVENT_REMOVED);
	if (!nlh)
		goto nla_put_failure;

	if (nla_put_u32(skb, MPTCP_ATTR_TOKEN, READ_ONCE(msk->token)))
		goto nla_put_failure;

	if (nla_put_u8(skb, MPTCP_ATTR_REM_ID, id))
		goto nla_put_failure;

	genlmsg_end(skb, nlh);
	mptcp_nl_mcast_send(net, skb, GFP_ATOMIC);
	return;

nla_put_failure:
	nlmsg_free(skb);
}

void mptcp_event_addr_announced(const struct sock *ssk,
				const struct mptcp_addr_info *info)
{
	struct mptcp_subflow_context *subflow = mptcp_subflow_ctx(ssk);
	struct mptcp_sock *msk = mptcp_sk(subflow->conn);
	struct net *net = sock_net(ssk);
	struct nlmsghdr *nlh;
	struct sk_buff *skb;

	if (!genl_has_listeners(&mptcp_genl_family, net, MPTCP_PM_EV_GRP_OFFSET))
		return;

	skb = nlmsg_new(NLMSG_DEFAULT_SIZE, GFP_ATOMIC);
	if (!skb)
		return;

	nlh = genlmsg_put(skb, 0, 0, &mptcp_genl_family, 0,
			  MPTCP_EVENT_ANNOUNCED);
	if (!nlh)
		goto nla_put_failure;

	if (nla_put_u32(skb, MPTCP_ATTR_TOKEN, READ_ONCE(msk->token)))
		goto nla_put_failure;

	if (nla_put_u8(skb, MPTCP_ATTR_REM_ID, info->id))
		goto nla_put_failure;

	if (nla_put_be16(skb, MPTCP_ATTR_DPORT,
			 info->port == 0 ?
			 inet_sk(ssk)->inet_dport :
			 info->port))
		goto nla_put_failure;

	switch (info->family) {
	case AF_INET:
		if (nla_put_in_addr(skb, MPTCP_ATTR_DADDR4, info->addr.s_addr))
			goto nla_put_failure;
		break;
#if IS_ENABLED(CONFIG_MPTCP_IPV6)
	case AF_INET6:
		if (nla_put_in6_addr(skb, MPTCP_ATTR_DADDR6, &info->addr6))
			goto nla_put_failure;
		break;
#endif
	default:
		WARN_ON_ONCE(1);
		goto nla_put_failure;
	}

	genlmsg_end(skb, nlh);
	mptcp_nl_mcast_send(net, skb, GFP_ATOMIC);
	return;

nla_put_failure:
	nlmsg_free(skb);
}

void mptcp_event_pm_listener(const struct sock *ssk,
			     enum mptcp_event_type event)
{
	const struct inet_sock *issk = inet_sk(ssk);
	struct net *net = sock_net(ssk);
	struct nlmsghdr *nlh;
	struct sk_buff *skb;

	if (!genl_has_listeners(&mptcp_genl_family, net, MPTCP_PM_EV_GRP_OFFSET))
		return;

	skb = nlmsg_new(NLMSG_DEFAULT_SIZE, GFP_KERNEL);
	if (!skb)
		return;

	nlh = genlmsg_put(skb, 0, 0, &mptcp_genl_family, 0, event);
	if (!nlh)
		goto nla_put_failure;

	if (nla_put_u16(skb, MPTCP_ATTR_FAMILY, ssk->sk_family))
		goto nla_put_failure;

	if (nla_put_be16(skb, MPTCP_ATTR_SPORT, issk->inet_sport))
		goto nla_put_failure;

	switch (ssk->sk_family) {
	case AF_INET:
		if (nla_put_in_addr(skb, MPTCP_ATTR_SADDR4, issk->inet_saddr))
			goto nla_put_failure;
		break;
#if IS_ENABLED(CONFIG_MPTCP_IPV6)
	case AF_INET6: {
		const struct ipv6_pinfo *np = inet6_sk(ssk);

		if (nla_put_in6_addr(skb, MPTCP_ATTR_SADDR6, &np->saddr))
			goto nla_put_failure;
		break;
	}
#endif
	default:
		WARN_ON_ONCE(1);
		goto nla_put_failure;
	}

	genlmsg_end(skb, nlh);
	mptcp_nl_mcast_send(net, skb, GFP_KERNEL);
	return;

nla_put_failure:
	nlmsg_free(skb);
}

void mptcp_event(enum mptcp_event_type type, const struct mptcp_sock *msk,
		 const struct sock *ssk, gfp_t gfp)
{
	struct net *net = sock_net((const struct sock *)msk);
	struct nlmsghdr *nlh;
	struct sk_buff *skb;

	if (!genl_has_listeners(&mptcp_genl_family, net, MPTCP_PM_EV_GRP_OFFSET))
		return;

	skb = nlmsg_new(NLMSG_DEFAULT_SIZE, gfp);
	if (!skb)
		return;

	nlh = genlmsg_put(skb, 0, 0, &mptcp_genl_family, 0, type);
	if (!nlh)
		goto nla_put_failure;

	switch (type) {
	case MPTCP_EVENT_UNSPEC:
		WARN_ON_ONCE(1);
		break;
	case MPTCP_EVENT_CREATED:
	case MPTCP_EVENT_ESTABLISHED:
		if (mptcp_event_created(skb, msk, ssk) < 0)
			goto nla_put_failure;
		break;
	case MPTCP_EVENT_CLOSED:
		if (nla_put_u32(skb, MPTCP_ATTR_TOKEN, READ_ONCE(msk->token)) < 0)
			goto nla_put_failure;
		break;
	case MPTCP_EVENT_ANNOUNCED:
	case MPTCP_EVENT_REMOVED:
		/* call mptcp_event_addr_announced()/removed instead */
		WARN_ON_ONCE(1);
		break;
	case MPTCP_EVENT_SUB_ESTABLISHED:
	case MPTCP_EVENT_SUB_PRIORITY:
		if (mptcp_event_sub_established(skb, msk, ssk) < 0)
			goto nla_put_failure;
		break;
	case MPTCP_EVENT_SUB_CLOSED:
		if (mptcp_event_sub_closed(skb, msk, ssk) < 0)
			goto nla_put_failure;
		break;
	case MPTCP_EVENT_LISTENER_CREATED:
	case MPTCP_EVENT_LISTENER_CLOSED:
		break;
	}

	genlmsg_end(skb, nlh);
	mptcp_nl_mcast_send(net, skb, gfp);
	return;

nla_put_failure:
	nlmsg_free(skb);
}

struct genl_family mptcp_genl_family __ro_after_init = {
	.name		= MPTCP_PM_NAME,
	.version	= MPTCP_PM_VER,
	.netnsok	= true,
	.module		= THIS_MODULE,
	.ops		= mptcp_pm_nl_ops,
	.n_ops		= ARRAY_SIZE(mptcp_pm_nl_ops),
	.resv_start_op	= MPTCP_PM_CMD_SUBFLOW_DESTROY + 1,
	.mcgrps		= mptcp_pm_mcgrps,
	.n_mcgrps	= ARRAY_SIZE(mptcp_pm_mcgrps),
};

static int __net_init pm_nl_init_net(struct net *net)
{
	struct pm_nl_pernet *pernet = pm_nl_get_pernet(net);

	INIT_LIST_HEAD_RCU(&pernet->local_addr_list);

	/* Cit. 2 subflows ought to be enough for anybody. */
	pernet->subflows_max = 2;
	pernet->next_id = 1;
	pernet->stale_loss_cnt = 4;
	spin_lock_init(&pernet->lock);

	/* No need to initialize other pernet fields, the struct is zeroed at
	 * allocation time.
	 */

	return 0;
}

static void __net_exit pm_nl_exit_net(struct list_head *net_list)
{
	struct net *net;

	list_for_each_entry(net, net_list, exit_list) {
		struct pm_nl_pernet *pernet = pm_nl_get_pernet(net);

		/* net is removed from namespace list, can't race with
		 * other modifiers, also netns core already waited for a
		 * RCU grace period.
		 */
		__flush_addrs(&pernet->local_addr_list);
	}
}

static struct pernet_operations mptcp_pm_pernet_ops = {
	.init = pm_nl_init_net,
	.exit_batch = pm_nl_exit_net,
	.id = &pm_nl_pernet_id,
	.size = sizeof(struct pm_nl_pernet),
};

void __init mptcp_pm_nl_init(void)
{
	if (register_pernet_subsys(&mptcp_pm_pernet_ops) < 0)
		panic("Failed to register MPTCP PM pernet subsystem.\n");

	if (genl_register_family(&mptcp_genl_family))
		panic("Failed to register MPTCP PM netlink family\n");
}<|MERGE_RESOLUTION|>--- conflicted
+++ resolved
@@ -520,12 +520,8 @@
 
 static void mptcp_pm_create_subflow_or_signal_addr(struct mptcp_sock *msk)
 {
-	struct mptcp_pm_addr_entry *local, *signal_and_subflow = NULL;
 	struct sock *sk = (struct sock *)msk;
-<<<<<<< HEAD
-=======
 	struct mptcp_pm_addr_entry local;
->>>>>>> f8fdda9e
 	unsigned int add_addr_signal_max;
 	bool signal_and_subflow = false;
 	unsigned int local_addr_max;
@@ -578,29 +574,12 @@
 		if (msk->pm.addr_signal & BIT(MPTCP_ADD_ADDR_SIGNAL))
 			return;
 
-<<<<<<< HEAD
-		local = select_signal_address(pernet, msk);
-		if (!local)
-=======
 		if (!select_signal_address(pernet, msk, &local))
->>>>>>> f8fdda9e
 			goto subflow;
 
 		/* If the alloc fails, we are on memory pressure, not worth
 		 * continuing, and trying to create subflows.
 		 */
-<<<<<<< HEAD
-		if (!mptcp_pm_alloc_anno_list(msk, &local->addr))
-			return;
-
-		__clear_bit(local->addr.id, msk->pm.id_avail_bitmap);
-		msk->pm.add_addr_signaled++;
-		mptcp_pm_announce_addr(msk, &local->addr, false);
-		mptcp_pm_nl_addr_send_ack(msk);
-
-		if (local->flags & MPTCP_PM_ADDR_FLAG_SUBFLOW)
-			signal_and_subflow = local;
-=======
 		if (!mptcp_pm_alloc_anno_list(msk, &local.addr))
 			return;
 
@@ -611,7 +590,6 @@
 
 		if (local.flags & MPTCP_PM_ADDR_FLAG_SUBFLOW)
 			signal_and_subflow = true;
->>>>>>> f8fdda9e
 	}
 
 subflow:
@@ -622,21 +600,10 @@
 		bool fullmesh;
 		int i, nr;
 
-<<<<<<< HEAD
-		if (signal_and_subflow) {
-			local = signal_and_subflow;
-			signal_and_subflow = NULL;
-		} else {
-			local = select_local_address(pernet, msk);
-			if (!local)
-				break;
-		}
-=======
 		if (signal_and_subflow)
 			signal_and_subflow = false;
 		else if (!select_local_address(pernet, msk, &local))
 			break;
->>>>>>> f8fdda9e
 
 		fullmesh = !!(local.flags & MPTCP_PM_ADDR_FLAG_FULLMESH);
 
