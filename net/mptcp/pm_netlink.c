--- conflicted
+++ resolved
@@ -149,11 +149,7 @@
 static bool
 select_local_address(const struct pm_nl_pernet *pernet,
 		     const struct mptcp_sock *msk,
-<<<<<<< HEAD
-		     struct mptcp_pm_addr_entry *new_entry)
-=======
 		     struct mptcp_pm_local *new_local)
->>>>>>> 43b77244
 {
 	struct mptcp_pm_addr_entry *entry;
 	bool found = false;
@@ -168,13 +164,9 @@
 		if (!test_bit(entry->addr.id, msk->pm.id_avail_bitmap))
 			continue;
 
-<<<<<<< HEAD
-		*new_entry = *entry;
-=======
 		new_local->addr = entry->addr;
 		new_local->flags = entry->flags;
 		new_local->ifindex = entry->ifindex;
->>>>>>> 43b77244
 		found = true;
 		break;
 	}
@@ -185,11 +177,7 @@
 
 static bool
 select_signal_address(struct pm_nl_pernet *pernet, const struct mptcp_sock *msk,
-<<<<<<< HEAD
-		      struct mptcp_pm_addr_entry *new_entry)
-=======
 		     struct mptcp_pm_local *new_local)
->>>>>>> 43b77244
 {
 	struct mptcp_pm_addr_entry *entry;
 	bool found = false;
@@ -207,13 +195,9 @@
 		if (!(entry->flags & MPTCP_PM_ADDR_FLAG_SIGNAL))
 			continue;
 
-<<<<<<< HEAD
-		*new_entry = *entry;
-=======
 		new_local->addr = entry->addr;
 		new_local->flags = entry->flags;
 		new_local->ifindex = entry->ifindex;
->>>>>>> 43b77244
 		found = true;
 		break;
 	}
@@ -544,10 +528,6 @@
 static void mptcp_pm_create_subflow_or_signal_addr(struct mptcp_sock *msk)
 {
 	struct sock *sk = (struct sock *)msk;
-<<<<<<< HEAD
-	struct mptcp_pm_addr_entry local;
-=======
->>>>>>> 43b77244
 	unsigned int add_addr_signal_max;
 	bool signal_and_subflow = false;
 	unsigned int local_addr_max;
@@ -653,11 +633,7 @@
 
 		spin_unlock_bh(&msk->pm.lock);
 		for (i = 0; i < nr; i++)
-<<<<<<< HEAD
-			__mptcp_subflow_connect(sk, &local.addr, &addrs[i]);
-=======
 			__mptcp_subflow_connect(sk, &local, &addrs[i]);
->>>>>>> 43b77244
 		spin_lock_bh(&msk->pm.lock);
 	}
 	mptcp_pm_nl_check_work_pending(msk);
@@ -710,15 +686,6 @@
 				locals[i].addr.id = 0;
 
 			msk->pm.subflows++;
-<<<<<<< HEAD
-			addrs[i] = entry->addr;
-
-			/* Special case for ID0: set the correct ID */
-			if (mptcp_addresses_equal(&entry->addr, &mpc_addr, entry->addr.port))
-				addrs[i].id = 0;
-
-=======
->>>>>>> 43b77244
 			i++;
 		}
 	}
@@ -783,11 +750,7 @@
 
 	spin_unlock_bh(&msk->pm.lock);
 	for (i = 0; i < nr; i++)
-<<<<<<< HEAD
-		if (__mptcp_subflow_connect(sk, &addrs[i], &remote) == 0)
-=======
 		if (__mptcp_subflow_connect(sk, &locals[i], &remote) == 0)
->>>>>>> 43b77244
 			sf_created = true;
 	spin_lock_bh(&msk->pm.lock);
 
@@ -1474,31 +1437,6 @@
 	return ret;
 }
 
-<<<<<<< HEAD
-int mptcp_pm_nl_get_flags_and_ifindex_by_id(struct mptcp_sock *msk, unsigned int id,
-					    u8 *flags, int *ifindex)
-{
-	struct mptcp_pm_addr_entry *entry;
-	struct sock *sk = (struct sock *)msk;
-	struct net *net = sock_net(sk);
-
-	/* No entries with ID 0 */
-	if (id == 0)
-		return 0;
-
-	rcu_read_lock();
-	entry = __lookup_addr_by_id(pm_nl_get_pernet(net), id);
-	if (entry) {
-		*flags = entry->flags;
-		*ifindex = entry->ifindex;
-	}
-	rcu_read_unlock();
-
-	return 0;
-}
-
-=======
->>>>>>> 43b77244
 static bool remove_anno_list_by_saddr(struct mptcp_sock *msk,
 				      const struct mptcp_addr_info *addr)
 {
@@ -1716,13 +1654,8 @@
 }
 
 /* Called from the in-kernel PM only */
-<<<<<<< HEAD
-static void mptcp_pm_remove_addrs_and_subflows(struct mptcp_sock *msk,
-					       struct list_head *rm_list)
-=======
 static void mptcp_pm_flush_addrs_and_subflows(struct mptcp_sock *msk,
 					      struct list_head *rm_list)
->>>>>>> 43b77244
 {
 	struct mptcp_rm_list alist = { .nr = 0 }, slist = { .nr = 0 };
 	struct mptcp_pm_addr_entry *entry;
