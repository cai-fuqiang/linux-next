--- conflicted
+++ resolved
@@ -12,10 +12,7 @@
 	MPTCP_MIB_MPCAPABLEACTIVEFALLBACK, /* Client-side fallback during 3-way handshake */
 	MPTCP_MIB_MPCAPABLEACTIVEDROP,	/* Client-side fallback due to a MPC drop */
 	MPTCP_MIB_MPCAPABLEACTIVEDISABLED, /* Client-side disabled due to past issues */
-<<<<<<< HEAD
-=======
 	MPTCP_MIB_MPCAPABLEENDPATTEMPT,	/* Prohibited MPC to port-based endp */
->>>>>>> bf653123
 	MPTCP_MIB_TOKENFALLBACKINIT,	/* Could not init/allocate token */
 	MPTCP_MIB_RETRANSSEGS,		/* Segments retransmitted at the MPTCP-level */
 	MPTCP_MIB_JOINNOTOKEN,		/* Received MP_JOIN but the token was not found */
