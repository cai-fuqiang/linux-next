--- conflicted
+++ resolved
@@ -44,11 +44,6 @@
 struct zones_ht_key {
 	struct net *net;
 	u16 zone;
-<<<<<<< HEAD
-	/* Note : pad[] must be the last field. */
-	u8  pad[];
-=======
->>>>>>> 43b77244
 };
 
 struct tcf_ct_flow_table {
@@ -65,11 +60,7 @@
 static const struct rhashtable_params zones_params = {
 	.head_offset = offsetof(struct tcf_ct_flow_table, node),
 	.key_offset = offsetof(struct tcf_ct_flow_table, key),
-<<<<<<< HEAD
-	.key_len = offsetof(struct zones_ht_key, pad),
-=======
 	.key_len = offsetofend(struct zones_ht_key, zone),
->>>>>>> 43b77244
 	.automatic_shrinking = true,
 };
 
