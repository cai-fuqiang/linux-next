--- conflicted
+++ resolved
@@ -60,11 +60,7 @@
 static const struct rhashtable_params zones_params = {
 	.head_offset = offsetof(struct tcf_ct_flow_table, node),
 	.key_offset = offsetof(struct tcf_ct_flow_table, key),
-<<<<<<< HEAD
-	.key_len = sizeof_field(struct tcf_ct_flow_table, key),
-=======
 	.key_len = offsetofend(struct zones_ht_key, zone),
->>>>>>> f1f36e22
 	.automatic_shrinking = true,
 };
 
