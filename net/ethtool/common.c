--- conflicted
+++ resolved
@@ -607,11 +607,7 @@
 	return max_ring;
 }
 
-<<<<<<< HEAD
-u32 ethtool_get_max_rxfh_channel(struct net_device *dev)
-=======
 static u32 ethtool_get_max_rxfh_channel(struct net_device *dev)
->>>>>>> 3d4d0fa4
 {
 	struct ethtool_rxfh_param rxfh = {};
 	u32 dev_size, current_max;
@@ -650,8 +646,6 @@
 out_free:
 	kfree(rxfh.indir);
 	return current_max;
-<<<<<<< HEAD
-=======
 }
 
 int ethtool_check_max_channel(struct net_device *dev,
@@ -679,7 +673,6 @@
 	}
 
 	return 0;
->>>>>>> 3d4d0fa4
 }
 
 int ethtool_check_ops(const struct ethtool_ops *ops)
@@ -706,15 +699,9 @@
 	info->phc_index = -1;
 
 	if (phy_is_default_hwtstamp(phydev) && phy_has_tsinfo(phydev))
-<<<<<<< HEAD
-		return phy_ts_info(phydev, info);
-	if (ops->get_ts_info)
-		return ops->get_ts_info(dev, info);
-=======
 		err = phy_ts_info(phydev, info);
 	else if (ops->get_ts_info)
 		err = ops->get_ts_info(dev, info);
->>>>>>> 3d4d0fa4
 
 	info->so_timestamping |= SOF_TIMESTAMPING_RX_SOFTWARE |
 				 SOF_TIMESTAMPING_SOFTWARE;
