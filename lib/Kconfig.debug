--- conflicted
+++ resolved
@@ -701,8 +701,6 @@
 	help
 	  Debug objects boot parameter default value
 
-<<<<<<< HEAD
-=======
 config SHRINKER_DEBUG
 	bool "Enable shrinker debugging support"
 	depends on DEBUG_FS
@@ -711,7 +709,6 @@
 	  visibility into the kernel memory shrinkers subsystem.
 	  Disable it to avoid an extra memory footprint.
 
->>>>>>> 7365df19
 config HAVE_DEBUG_KMEMLEAK
 	bool
 
