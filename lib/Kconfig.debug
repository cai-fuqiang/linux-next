# SPDX-License-Identifier: GPL-2.0-only
menu "Kernel hacking"

menu "printk and dmesg options"

config PRINTK_TIME
	bool "Show timing information on printks"
	depends on PRINTK
	help
	  Selecting this option causes time stamps of the printk()
	  messages to be added to the output of the syslog() system
	  call and at the console.

	  The timestamp is always recorded internally, and exported
	  to /dev/kmsg. This flag just specifies if the timestamp should
	  be included, not that the timestamp is recorded.

	  The behavior is also controlled by the kernel command line
	  parameter printk.time=1. See Documentation/admin-guide/kernel-parameters.rst

config PRINTK_CALLER
	bool "Show caller information on printks"
	depends on PRINTK
	help
	  Selecting this option causes printk() to add a caller "thread id" (if
	  in task context) or a caller "processor id" (if not in task context)
	  to every message.

	  This option is intended for environments where multiple threads
	  concurrently call printk() for many times, for it is difficult to
	  interpret without knowing where these lines (or sometimes individual
	  line which was divided into multiple lines due to race) came from.

	  Since toggling after boot makes the code racy, currently there is
	  no option to enable/disable at the kernel command line parameter or
	  sysfs interface.

config STACKTRACE_BUILD_ID
	bool "Show build ID information in stacktraces"
	depends on PRINTK
	help
	  Selecting this option adds build ID information for symbols in
	  stacktraces printed with the printk format '%p[SR]b'.

	  This option is intended for distros where debuginfo is not easily
	  accessible but can be downloaded given the build ID of the vmlinux or
	  kernel module where the function is located.

config CONSOLE_LOGLEVEL_DEFAULT
	int "Default console loglevel (1-15)"
	range 1 15
	default "7"
	help
	  Default loglevel to determine what will be printed on the console.

	  Setting a default here is equivalent to passing in loglevel=<x> in
	  the kernel bootargs. loglevel=<x> continues to override whatever
	  value is specified here as well.

	  Note: This does not affect the log level of un-prefixed printk()
	  usage in the kernel. That is controlled by the MESSAGE_LOGLEVEL_DEFAULT
	  option.

config CONSOLE_LOGLEVEL_QUIET
	int "quiet console loglevel (1-15)"
	range 1 15
	default "4"
	help
	  loglevel to use when "quiet" is passed on the kernel commandline.

	  When "quiet" is passed on the kernel commandline this loglevel
	  will be used as the loglevel. IOW passing "quiet" will be the
	  equivalent of passing "loglevel=<CONSOLE_LOGLEVEL_QUIET>"

config MESSAGE_LOGLEVEL_DEFAULT
	int "Default message log level (1-7)"
	range 1 7
	default "4"
	help
	  Default log level for printk statements with no specified priority.

	  This was hard-coded to KERN_WARNING since at least 2.6.10 but folks
	  that are auditing their logs closely may want to set it to a lower
	  priority.

	  Note: This does not affect what message level gets printed on the console
	  by default. To change that, use loglevel=<x> in the kernel bootargs,
	  or pick a different CONSOLE_LOGLEVEL_DEFAULT configuration value.

config BOOT_PRINTK_DELAY
	bool "Delay each boot printk message by N milliseconds"
	depends on DEBUG_KERNEL && PRINTK && GENERIC_CALIBRATE_DELAY
	help
	  This build option allows you to read kernel boot messages
	  by inserting a short delay after each one.  The delay is
	  specified in milliseconds on the kernel command line,
	  using "boot_delay=N".

	  It is likely that you would also need to use "lpj=M" to preset
	  the "loops per jiffy" value.
	  See a previous boot log for the "lpj" value to use for your
	  system, and then set "lpj=M" before setting "boot_delay=N".
	  NOTE:  Using this option may adversely affect SMP systems.
	  I.e., processors other than the first one may not boot up.
	  BOOT_PRINTK_DELAY also may cause LOCKUP_DETECTOR to detect
	  what it believes to be lockup conditions.

config DYNAMIC_DEBUG
	bool "Enable dynamic printk() support"
	default n
	depends on PRINTK
	depends on (DEBUG_FS || PROC_FS)
	select DYNAMIC_DEBUG_CORE
	help

	  Compiles debug level messages into the kernel, which would not
	  otherwise be available at runtime. These messages can then be
	  enabled/disabled based on various levels of scope - per source file,
	  function, module, format string, and line number. This mechanism
	  implicitly compiles in all pr_debug() and dev_dbg() calls, which
	  enlarges the kernel text size by about 2%.

	  If a source file is compiled with DEBUG flag set, any
	  pr_debug() calls in it are enabled by default, but can be
	  disabled at runtime as below.  Note that DEBUG flag is
	  turned on by many CONFIG_*DEBUG* options.

	  Usage:

	  Dynamic debugging is controlled via the 'dynamic_debug/control' file,
	  which is contained in the 'debugfs' filesystem or procfs.
	  Thus, the debugfs or procfs filesystem must first be mounted before
	  making use of this feature.
	  We refer the control file as: <debugfs>/dynamic_debug/control. This
	  file contains a list of the debug statements that can be enabled. The
	  format for each line of the file is:

		filename:lineno [module]function flags format

	  filename : source file of the debug statement
	  lineno : line number of the debug statement
	  module : module that contains the debug statement
	  function : function that contains the debug statement
	  flags : '=p' means the line is turned 'on' for printing
	  format : the format used for the debug statement

	  From a live system:

		nullarbor:~ # cat <debugfs>/dynamic_debug/control
		# filename:lineno [module]function flags format
		fs/aio.c:222 [aio]__put_ioctx =_ "__put_ioctx:\040freeing\040%p\012"
		fs/aio.c:248 [aio]ioctx_alloc =_ "ENOMEM:\040nr_events\040too\040high\012"
		fs/aio.c:1770 [aio]sys_io_cancel =_ "calling\040cancel\012"

	  Example usage:

		// enable the message at line 1603 of file svcsock.c
		nullarbor:~ # echo -n 'file svcsock.c line 1603 +p' >
						<debugfs>/dynamic_debug/control

		// enable all the messages in file svcsock.c
		nullarbor:~ # echo -n 'file svcsock.c +p' >
						<debugfs>/dynamic_debug/control

		// enable all the messages in the NFS server module
		nullarbor:~ # echo -n 'module nfsd +p' >
						<debugfs>/dynamic_debug/control

		// enable all 12 messages in the function svc_process()
		nullarbor:~ # echo -n 'func svc_process +p' >
						<debugfs>/dynamic_debug/control

		// disable all 12 messages in the function svc_process()
		nullarbor:~ # echo -n 'func svc_process -p' >
						<debugfs>/dynamic_debug/control

	  See Documentation/admin-guide/dynamic-debug-howto.rst for additional
	  information.

config DYNAMIC_DEBUG_CORE
	bool "Enable core function of dynamic debug support"
	depends on PRINTK
	depends on (DEBUG_FS || PROC_FS)
	help
	  Enable core functional support of dynamic debug. It is useful
	  when you want to tie dynamic debug to your kernel modules with
	  DYNAMIC_DEBUG_MODULE defined for each of them, especially for
	  the case of embedded system where the kernel image size is
	  sensitive for people.

config SYMBOLIC_ERRNAME
	bool "Support symbolic error names in printf"
	default y if PRINTK
	help
	  If you say Y here, the kernel's printf implementation will
	  be able to print symbolic error names such as ENOSPC instead
	  of the number 28. It makes the kernel image slightly larger
	  (about 3KB), but can make the kernel logs easier to read.

config DEBUG_BUGVERBOSE
	bool "Verbose BUG() reporting (adds 70K)" if DEBUG_KERNEL && EXPERT
	depends on BUG && (GENERIC_BUG || HAVE_DEBUG_BUGVERBOSE)
	default y
	help
	  Say Y here to make BUG() panics output the file name and line number
	  of the BUG call as well as the EIP and oops trace.  This aids
	  debugging but costs about 70-100K of memory.

endmenu # "printk and dmesg options"

config DEBUG_KERNEL
	bool "Kernel debugging"
	help
	  Say Y here if you are developing drivers or trying to debug and
	  identify kernel problems.

config DEBUG_MISC
	bool "Miscellaneous debug code"
	default DEBUG_KERNEL
	depends on DEBUG_KERNEL
	help
	  Say Y here if you need to enable miscellaneous debug code that should
	  be under a more specific debug option but isn't.

menu "Compile-time checks and compiler options"

config DEBUG_INFO
	bool
	help
	  A kernel debug info option other than "None" has been selected
	  in the "Debug information" choice below, indicating that debug
	  information will be generated for build targets.

# Clang generates .uleb128 with label differences for DWARF v5, a feature that
# older binutils ports do not support when utilizing RISC-V style linker
# relaxation: https://sourceware.org/bugzilla/show_bug.cgi?id=27215
config AS_HAS_NON_CONST_ULEB128
	def_bool $(as-instr,.uleb128 .Lexpr_end4 - .Lexpr_start3\n.Lexpr_start3:\n.Lexpr_end4:)

choice
	prompt "Debug information"
	depends on DEBUG_KERNEL
	help
	  Selecting something other than "None" results in a kernel image
	  that will include debugging info resulting in a larger kernel image.
	  This adds debug symbols to the kernel and modules (gcc -g), and
	  is needed if you intend to use kernel crashdump or binary object
	  tools like crash, kgdb, LKCD, gdb, etc on the kernel.

	  Choose which version of DWARF debug info to emit. If unsure,
	  select "Toolchain default".

config DEBUG_INFO_NONE
	bool "Disable debug information"
	help
	  Do not build the kernel with debugging information, which will
	  result in a faster and smaller build.

config DEBUG_INFO_DWARF_TOOLCHAIN_DEFAULT
	bool "Rely on the toolchain's implicit default DWARF version"
	select DEBUG_INFO
	depends on !CC_IS_CLANG || AS_IS_LLVM || CLANG_VERSION < 140000 || (AS_IS_GNU && AS_VERSION >= 23502 && AS_HAS_NON_CONST_ULEB128)
	help
	  The implicit default version of DWARF debug info produced by a
	  toolchain changes over time.

	  This can break consumers of the debug info that haven't upgraded to
	  support newer revisions, and prevent testing newer versions, but
	  those should be less common scenarios.

config DEBUG_INFO_DWARF4
	bool "Generate DWARF Version 4 debuginfo"
	select DEBUG_INFO
	depends on !CC_IS_CLANG || AS_IS_LLVM || (AS_IS_GNU && AS_VERSION >= 23502)
	help
	  Generate DWARF v4 debug info. This requires gcc 4.5+, binutils 2.35.2
	  if using clang without clang's integrated assembler, and gdb 7.0+.

	  If you have consumers of DWARF debug info that are not ready for
	  newer revisions of DWARF, you may wish to choose this or have your
	  config select this.

config DEBUG_INFO_DWARF5
	bool "Generate DWARF Version 5 debuginfo"
	select DEBUG_INFO
	depends on !ARCH_HAS_BROKEN_DWARF5
	depends on !CC_IS_CLANG || AS_IS_LLVM || (AS_IS_GNU && AS_VERSION >= 23502 && AS_HAS_NON_CONST_ULEB128)
	help
	  Generate DWARF v5 debug info. Requires binutils 2.35.2, gcc 5.0+ (gcc
	  5.0+ accepts the -gdwarf-5 flag but only had partial support for some
	  draft features until 7.0), and gdb 8.0+.

	  Changes to the structure of debug info in Version 5 allow for around
	  15-18% savings in resulting image and debug info section sizes as
	  compared to DWARF Version 4. DWARF Version 5 standardizes previous
	  extensions such as accelerators for symbol indexing and the format
	  for fission (.dwo/.dwp) files. Users may not want to select this
	  config if they rely on tooling that has not yet been updated to
	  support DWARF Version 5.

endchoice # "Debug information"

if DEBUG_INFO

config DEBUG_INFO_REDUCED
	bool "Reduce debugging information"
	help
	  If you say Y here gcc is instructed to generate less debugging
	  information for structure types. This means that tools that
	  need full debugging information (like kgdb or systemtap) won't
	  be happy. But if you merely need debugging information to
	  resolve line numbers there is no loss. Advantage is that
	  build directory object sizes shrink dramatically over a full
	  DEBUG_INFO build and compile times are reduced too.
	  Only works with newer gcc versions.

choice
	prompt "Compressed Debug information"
	help
	  Compress the resulting debug info. Results in smaller debug info sections,
	  but requires that consumers are able to decompress the results.

	  If unsure, choose DEBUG_INFO_COMPRESSED_NONE.

config DEBUG_INFO_COMPRESSED_NONE
	bool "Don't compress debug information"
	help
	  Don't compress debug info sections.

config DEBUG_INFO_COMPRESSED_ZLIB
	bool "Compress debugging information with zlib"
	depends on $(cc-option,-gz=zlib)
	depends on $(ld-option,--compress-debug-sections=zlib)
	help
	  Compress the debug information using zlib.  Requires GCC 5.0+ or Clang
	  5.0+, binutils 2.26+, and zlib.

	  Users of dpkg-deb via scripts/package/builddeb may find an increase in
	  size of their debug .deb packages with this config set, due to the
	  debug info being compressed with zlib, then the object files being
	  recompressed with a different compression scheme. But this is still
	  preferable to setting $KDEB_COMPRESS to "none" which would be even
	  larger.

config DEBUG_INFO_COMPRESSED_ZSTD
	bool "Compress debugging information with zstd"
	depends on $(cc-option,-gz=zstd)
	depends on $(ld-option,--compress-debug-sections=zstd)
	help
	  Compress the debug information using zstd.  This may provide better
	  compression than zlib, for about the same time costs, but requires newer
	  toolchain support.  Requires GCC 13.0+ or Clang 16.0+, binutils 2.40+, and
	  zstd.

endchoice # "Compressed Debug information"

config DEBUG_INFO_SPLIT
	bool "Produce split debuginfo in .dwo files"
	depends on $(cc-option,-gsplit-dwarf)
	# RISC-V linker relaxation + -gsplit-dwarf has issues with LLVM and GCC
	# prior to 12.x:
	# https://github.com/llvm/llvm-project/issues/56642
	# https://gcc.gnu.org/bugzilla/show_bug.cgi?id=99090
	depends on !RISCV || GCC_VERSION >= 120000
	help
	  Generate debug info into separate .dwo files. This significantly
	  reduces the build directory size for builds with DEBUG_INFO,
	  because it stores the information only once on disk in .dwo
	  files instead of multiple times in object files and executables.
	  In addition the debug information is also compressed.

	  Requires recent gcc (4.7+) and recent gdb/binutils.
	  Any tool that packages or reads debug information would need
	  to know about the .dwo files and include them.
	  Incompatible with older versions of ccache.

config DEBUG_INFO_BTF
	bool "Generate BTF type information"
	depends on !DEBUG_INFO_SPLIT && !DEBUG_INFO_REDUCED
	depends on !GCC_PLUGIN_RANDSTRUCT || COMPILE_TEST
	depends on BPF_SYSCALL
	depends on PAHOLE_VERSION >= 116
	depends on DEBUG_INFO_DWARF4 || PAHOLE_VERSION >= 121
	# pahole uses elfutils, which does not have support for Hexagon relocations
	depends on !HEXAGON
	help
	  Generate deduplicated BTF type information from DWARF debug info.
	  Turning this on requires pahole v1.16 or later (v1.21 or later to
	  support DWARF 5), which will convert DWARF type info into equivalent
	  deduplicated BTF type info.

config PAHOLE_HAS_SPLIT_BTF
	def_bool PAHOLE_VERSION >= 119

config PAHOLE_HAS_BTF_TAG
	def_bool PAHOLE_VERSION >= 123
	depends on CC_IS_CLANG
	help
	  Decide whether pahole emits btf_tag attributes (btf_type_tag and
	  btf_decl_tag) or not. Currently only clang compiler implements
	  these attributes, so make the config depend on CC_IS_CLANG.

config PAHOLE_HAS_LANG_EXCLUDE
	def_bool PAHOLE_VERSION >= 124
	help
	  Support for the --lang_exclude flag which makes pahole exclude
	  compilation units from the supplied language. Used in Kbuild to
	  omit Rust CUs which are not supported in version 1.24 of pahole,
	  otherwise it would emit malformed kernel and module binaries when
	  using DEBUG_INFO_BTF_MODULES.

config DEBUG_INFO_BTF_MODULES
	bool "Generate BTF type information for kernel modules"
	default y
	depends on DEBUG_INFO_BTF && MODULES && PAHOLE_HAS_SPLIT_BTF
	help
	  Generate compact split BTF type information for kernel modules.

config MODULE_ALLOW_BTF_MISMATCH
	bool "Allow loading modules with non-matching BTF type info"
	depends on DEBUG_INFO_BTF_MODULES
	help
	  For modules whose split BTF does not match vmlinux, load without
	  BTF rather than refusing to load. The default behavior with
	  module BTF enabled is to reject modules with such mismatches;
	  this option will still load module BTF where possible but ignore
	  it when a mismatch is found.

config GDB_SCRIPTS
	bool "Provide GDB scripts for kernel debugging"
	help
	  This creates the required links to GDB helper scripts in the
	  build directory. If you load vmlinux into gdb, the helper
	  scripts will be automatically imported by gdb as well, and
	  additional functions are available to analyze a Linux kernel
	  instance. See Documentation/dev-tools/gdb-kernel-debugging.rst
	  for further details.

endif # DEBUG_INFO

config FRAME_WARN
	int "Warn for stack frames larger than"
	range 0 8192
	default 0 if KMSAN
	default 2048 if GCC_PLUGIN_LATENT_ENTROPY
	default 2048 if PARISC
	default 1536 if (!64BIT && XTENSA)
	default 1280 if KASAN && !64BIT
	default 1024 if !64BIT
	default 2048 if 64BIT
	help
	  Tell the compiler to warn at build time for stack frames larger than this.
	  Setting this too low will cause a lot of warnings.
	  Setting it to 0 disables the warning.

config STRIP_ASM_SYMS
	bool "Strip assembler-generated symbols during link"
	default n
	help
	  Strip internal assembler-generated symbols during a link (symbols
	  that look like '.Lxxx') so they don't pollute the output of
	  get_wchan() and suchlike.

config READABLE_ASM
	bool "Generate readable assembler code"
	depends on DEBUG_KERNEL
	depends on CC_IS_GCC
	help
	  Disable some compiler optimizations that tend to generate human unreadable
	  assembler output. This may make the kernel slightly slower, but it helps
	  to keep kernel developers who have to stare a lot at assembler listings
	  sane.

config HEADERS_INSTALL
	bool "Install uapi headers to usr/include"
	depends on !UML
	help
	  This option will install uapi headers (headers exported to user-space)
	  into the usr/include directory for use during the kernel build.
	  This is unneeded for building the kernel itself, but needed for some
	  user-space program samples. It is also needed by some features such
	  as uapi header sanity checks.

config DEBUG_SECTION_MISMATCH
	bool "Enable full Section mismatch analysis"
	depends on CC_IS_GCC
	help
	  The section mismatch analysis checks if there are illegal
	  references from one section to another section.
	  During linktime or runtime, some sections are dropped;
	  any use of code/data previously in these sections would
	  most likely result in an oops.
	  In the code, functions and variables are annotated with
	  __init,, etc. (see the full list in include/linux/init.h),
	  which results in the code/data being placed in specific sections.
	  The section mismatch analysis is always performed after a full
	  kernel build, and enabling this option causes the following
	  additional step to occur:
	  - Add the option -fno-inline-functions-called-once to gcc commands.
	    When inlining a function annotated with __init in a non-init
	    function, we would lose the section information and thus
	    the analysis would not catch the illegal reference.
	    This option tells gcc to inline less (but it does result in
	    a larger kernel).

config SECTION_MISMATCH_WARN_ONLY
	bool "Make section mismatch errors non-fatal"
	default y
	help
	  If you say N here, the build process will fail if there are any
	  section mismatch, instead of just throwing warnings.

	  If unsure, say Y.

config DEBUG_FORCE_FUNCTION_ALIGN_64B
	bool "Force all function address 64B aligned"
	depends on EXPERT && (X86_64 || ARM64 || PPC32 || PPC64 || ARC || RISCV || S390)
	select FUNCTION_ALIGNMENT_64B
	help
	  There are cases that a commit from one domain changes the function
	  address alignment of other domains, and cause magic performance
	  bump (regression or improvement). Enable this option will help to
	  verify if the bump is caused by function alignment changes, while
	  it will slightly increase the kernel size and affect icache usage.

	  It is mainly for debug and performance tuning use.

#
# Select this config option from the architecture Kconfig, if it
# is preferred to always offer frame pointers as a config
# option on the architecture (regardless of KERNEL_DEBUG):
#
config ARCH_WANT_FRAME_POINTERS
	bool

config FRAME_POINTER
	bool "Compile the kernel with frame pointers"
	depends on DEBUG_KERNEL && (M68K || UML || SUPERH) || ARCH_WANT_FRAME_POINTERS
	default y if (DEBUG_INFO && UML) || ARCH_WANT_FRAME_POINTERS
	help
	  If you say Y here the resulting kernel image will be slightly
	  larger and slower, but it gives very useful debugging information
	  in case of kernel bugs. (precise oopses/stacktraces/warnings)

config OBJTOOL
	bool

config STACK_VALIDATION
	bool "Compile-time stack metadata validation"
	depends on HAVE_STACK_VALIDATION && UNWINDER_FRAME_POINTER
	select OBJTOOL
	default n
	help
	  Validate frame pointer rules at compile-time.  This helps ensure that
	  runtime stack traces are more reliable.

	  For more information, see
	  tools/objtool/Documentation/objtool.txt.

config NOINSTR_VALIDATION
	bool
	depends on HAVE_NOINSTR_VALIDATION && DEBUG_ENTRY
	select OBJTOOL
	default y

config VMLINUX_MAP
	bool "Generate vmlinux.map file when linking"
	depends on EXPERT
	help
	  Selecting this option will pass "-Map=vmlinux.map" to ld
	  when linking vmlinux. That file can be useful for verifying
	  and debugging magic section games, and for seeing which
	  pieces of code get eliminated with
	  CONFIG_LD_DEAD_CODE_DATA_ELIMINATION.

config BUILTIN_MODULE_RANGES
	bool "Generate address range information for builtin modules"
	depends on !LTO
	depends on VMLINUX_MAP
	help
	 When modules are built into the kernel, there will be no module name
	 associated with its symbols in /proc/kallsyms.  Tracers may want to
	 identify symbols by module name and symbol name regardless of whether
	 the module is configured as loadable or not.

	 This option generates modules.builtin.ranges in the build tree with
	 offset ranges (per ELF section) for the module(s) they belong to.
	 It also records an anchor symbol to determine the load address of the
	 section.

config DEBUG_FORCE_WEAK_PER_CPU
	bool "Force weak per-cpu definitions"
	depends on DEBUG_KERNEL
	help
	  s390 and alpha require percpu variables in modules to be
	  defined weak to work around addressing range issue which
	  puts the following two restrictions on percpu variable
	  definitions.

	  1. percpu symbols must be unique whether static or not
	  2. percpu variables can't be defined inside a function

	  To ensure that generic code follows the above rules, this
	  option forces all percpu variables to be defined as weak.

endmenu # "Compiler options"

menu "Generic Kernel Debugging Instruments"

config MAGIC_SYSRQ
	bool "Magic SysRq key"
	depends on !UML
	help
	  If you say Y here, you will have some control over the system even
	  if the system crashes for example during kernel debugging (e.g., you
	  will be able to flush the buffer cache to disk, reboot the system
	  immediately or dump some status information). This is accomplished
	  by pressing various keys while holding SysRq (Alt+PrintScreen). It
	  also works on a serial console (on PC hardware at least), if you
	  send a BREAK and then within 5 seconds a command keypress. The
	  keys are documented in <file:Documentation/admin-guide/sysrq.rst>.
	  Don't say Y unless you really know what this hack does.

config MAGIC_SYSRQ_DEFAULT_ENABLE
	hex "Enable magic SysRq key functions by default"
	depends on MAGIC_SYSRQ
	default 0x1
	help
	  Specifies which SysRq key functions are enabled by default.
	  This may be set to 1 or 0 to enable or disable them all, or
	  to a bitmask as described in Documentation/admin-guide/sysrq.rst.

config MAGIC_SYSRQ_SERIAL
	bool "Enable magic SysRq key over serial"
	depends on MAGIC_SYSRQ
	default y
	help
	  Many embedded boards have a disconnected TTL level serial which can
	  generate some garbage that can lead to spurious false sysrq detects.
	  This option allows you to decide whether you want to enable the
	  magic SysRq key.

config MAGIC_SYSRQ_SERIAL_SEQUENCE
	string "Char sequence that enables magic SysRq over serial"
	depends on MAGIC_SYSRQ_SERIAL
	default ""
	help
	  Specifies a sequence of characters that can follow BREAK to enable
	  SysRq on a serial console.

	  If unsure, leave an empty string and the option will not be enabled.

config DEBUG_FS
	bool "Debug Filesystem"
	help
	  debugfs is a virtual file system that kernel developers use to put
	  debugging files into.  Enable this option to be able to read and
	  write to these files.

	  For detailed documentation on the debugfs API, see
	  Documentation/filesystems/.

	  If unsure, say N.

choice
	prompt "Debugfs default access"
	depends on DEBUG_FS
	default DEBUG_FS_ALLOW_ALL
	help
	  This selects the default access restrictions for debugfs.
	  It can be overridden with kernel command line option
	  debugfs=[on,no-mount,off]. The restrictions apply for API access
	  and filesystem registration.

config DEBUG_FS_ALLOW_ALL
	bool "Access normal"
	help
	  No restrictions apply. Both API and filesystem registration
	  is on. This is the normal default operation.

config DEBUG_FS_DISALLOW_MOUNT
	bool "Do not register debugfs as filesystem"
	help
	  The API is open but filesystem is not loaded. Clients can still do
	  their work and read with debug tools that do not need
	  debugfs filesystem.

config DEBUG_FS_ALLOW_NONE
	bool "No access"
	help
	  Access is off. Clients get -PERM when trying to create nodes in
	  debugfs tree and debugfs is not registered as a filesystem.
	  Client can then back-off or continue without debugfs access.

endchoice

source "lib/Kconfig.kgdb"
source "lib/Kconfig.ubsan"
source "lib/Kconfig.kcsan"

endmenu

menu "Networking Debugging"

source "net/Kconfig.debug"

endmenu # "Networking Debugging"

menu "Memory Debugging"

source "mm/Kconfig.debug"

config DEBUG_OBJECTS
	bool "Debug object operations"
	depends on DEBUG_KERNEL
	help
	  If you say Y here, additional code will be inserted into the
	  kernel to track the life time of various objects and validate
	  the operations on those objects.

config DEBUG_OBJECTS_SELFTEST
	bool "Debug objects selftest"
	depends on DEBUG_OBJECTS
	help
	  This enables the selftest of the object debug code.

config DEBUG_OBJECTS_FREE
	bool "Debug objects in freed memory"
	depends on DEBUG_OBJECTS
	help
	  This enables checks whether a k/v free operation frees an area
	  which contains an object which has not been deactivated
	  properly. This can make kmalloc/kfree-intensive workloads
	  much slower.

config DEBUG_OBJECTS_TIMERS
	bool "Debug timer objects"
	depends on DEBUG_OBJECTS
	help
	  If you say Y here, additional code will be inserted into the
	  timer routines to track the life time of timer objects and
	  validate the timer operations.

config DEBUG_OBJECTS_WORK
	bool "Debug work objects"
	depends on DEBUG_OBJECTS
	help
	  If you say Y here, additional code will be inserted into the
	  work queue routines to track the life time of work objects and
	  validate the work operations.

config DEBUG_OBJECTS_RCU_HEAD
	bool "Debug RCU callbacks objects"
	depends on DEBUG_OBJECTS
	help
	  Enable this to turn on debugging of RCU list heads (call_rcu() usage).

config DEBUG_OBJECTS_PERCPU_COUNTER
	bool "Debug percpu counter objects"
	depends on DEBUG_OBJECTS
	help
	  If you say Y here, additional code will be inserted into the
	  percpu counter routines to track the life time of percpu counter
	  objects and validate the percpu counter operations.

config DEBUG_OBJECTS_ENABLE_DEFAULT
	int "debug_objects bootup default value (0-1)"
	range 0 1
	default "1"
	depends on DEBUG_OBJECTS
	help
	  Debug objects boot parameter default value

config SHRINKER_DEBUG
	bool "Enable shrinker debugging support"
	depends on DEBUG_FS
	help
	  Say Y to enable the shrinker debugfs interface which provides
	  visibility into the kernel memory shrinkers subsystem.
	  Disable it to avoid an extra memory footprint.

config DEBUG_STACK_USAGE
	bool "Stack utilization instrumentation"
	depends on DEBUG_KERNEL
	help
	  Enables the display of the minimum amount of free stack which each
	  task has ever had available in the sysrq-T and sysrq-P debug output.
	  Also emits a message to dmesg when a process exits if that process
	  used more stack space than previously exiting processes.

	  This option will slow down process creation somewhat.

config SCHED_STACK_END_CHECK
	bool "Detect stack corruption on calls to schedule()"
	depends on DEBUG_KERNEL
	default n
	help
	  This option checks for a stack overrun on calls to schedule().
	  If the stack end location is found to be over written always panic as
	  the content of the corrupted region can no longer be trusted.
	  This is to ensure no erroneous behaviour occurs which could result in
	  data corruption or a sporadic crash at a later stage once the region
	  is examined. The runtime overhead introduced is minimal.

config ARCH_HAS_DEBUG_VM_PGTABLE
	bool
	help
	  An architecture should select this when it can successfully
	  build and run DEBUG_VM_PGTABLE.

config DEBUG_VM_IRQSOFF
	def_bool DEBUG_VM && !PREEMPT_RT

config DEBUG_VM
	bool "Debug VM"
	depends on DEBUG_KERNEL
	help
	  Enable this to turn on extended checks in the virtual-memory system
	  that may impact performance.

	  If unsure, say N.

config DEBUG_VM_SHOOT_LAZIES
	bool "Debug MMU_LAZY_TLB_SHOOTDOWN implementation"
	depends on DEBUG_VM
	depends on MMU_LAZY_TLB_SHOOTDOWN
	help
	  Enable additional IPIs that ensure lazy tlb mm references are removed
	  before the mm is freed.

	  If unsure, say N.

config DEBUG_VM_MAPLE_TREE
	bool "Debug VM maple trees"
	depends on DEBUG_VM
	select DEBUG_MAPLE_TREE
	help
	  Enable VM maple tree debugging information and extra validations.

	  If unsure, say N.

config DEBUG_VM_RB
	bool "Debug VM red-black trees"
	depends on DEBUG_VM
	help
	  Enable VM red-black tree debugging information and extra validations.

	  If unsure, say N.

config DEBUG_VM_PGFLAGS
	bool "Debug page-flags operations"
	depends on DEBUG_VM
	help
	  Enables extra validation on page flags operations.

	  If unsure, say N.

config DEBUG_VM_PGTABLE
	bool "Debug arch page table for semantics compliance"
	depends on MMU
	depends on ARCH_HAS_DEBUG_VM_PGTABLE
	default y if DEBUG_VM
	help
	  This option provides a debug method which can be used to test
	  architecture page table helper functions on various platforms in
	  verifying if they comply with expected generic MM semantics. This
	  will help architecture code in making sure that any changes or
	  new additions of these helpers still conform to expected
	  semantics of the generic MM. Platforms will have to opt in for
	  this through ARCH_HAS_DEBUG_VM_PGTABLE.

	  If unsure, say N.

config ARCH_HAS_DEBUG_VIRTUAL
	bool

config DEBUG_VIRTUAL
	bool "Debug VM translations"
	depends on DEBUG_KERNEL && ARCH_HAS_DEBUG_VIRTUAL
	help
	  Enable some costly sanity checks in virtual to page code. This can
	  catch mistakes with virt_to_page() and friends.

	  If unsure, say N.

config DEBUG_NOMMU_REGIONS
	bool "Debug the global anon/private NOMMU mapping region tree"
	depends on DEBUG_KERNEL && !MMU
	help
	  This option causes the global tree of anonymous and private mapping
	  regions to be regularly checked for invalid topology.

config DEBUG_MEMORY_INIT
	bool "Debug memory initialisation" if EXPERT
	default !EXPERT
	help
	  Enable this for additional checks during memory initialisation.
	  The sanity checks verify aspects of the VM such as the memory model
	  and other information provided by the architecture. Verbose
	  information will be printed at KERN_DEBUG loglevel depending
	  on the mminit_loglevel= command-line option.

	  If unsure, say Y

config MEMORY_NOTIFIER_ERROR_INJECT
	tristate "Memory hotplug notifier error injection module"
	depends on MEMORY_HOTPLUG && NOTIFIER_ERROR_INJECTION
	help
	  This option provides the ability to inject artificial errors to
	  memory hotplug notifier chain callbacks.  It is controlled through
	  debugfs interface under /sys/kernel/debug/notifier-error-inject/memory

	  If the notifier call chain should be failed with some events
	  notified, write the error code to "actions/<notifier event>/error".

	  Example: Inject memory hotplug offline error (-12 == -ENOMEM)

	  # cd /sys/kernel/debug/notifier-error-inject/memory
	  # echo -12 > actions/MEM_GOING_OFFLINE/error
	  # echo offline > /sys/devices/system/memory/memoryXXX/state
	  bash: echo: write error: Cannot allocate memory

	  To compile this code as a module, choose M here: the module will
	  be called memory-notifier-error-inject.

	  If unsure, say N.

config DEBUG_PER_CPU_MAPS
	bool "Debug access to per_cpu maps"
	depends on DEBUG_KERNEL
	depends on SMP
	help
	  Say Y to verify that the per_cpu map being accessed has
	  been set up. This adds a fair amount of code to kernel memory
	  and decreases performance.

	  Say N if unsure.

config DEBUG_KMAP_LOCAL
	bool "Debug kmap_local temporary mappings"
	depends on DEBUG_KERNEL && KMAP_LOCAL
	help
	  This option enables additional error checking for the kmap_local
	  infrastructure.  Disable for production use.

config ARCH_SUPPORTS_KMAP_LOCAL_FORCE_MAP
	bool

config DEBUG_KMAP_LOCAL_FORCE_MAP
	bool "Enforce kmap_local temporary mappings"
	depends on DEBUG_KERNEL && ARCH_SUPPORTS_KMAP_LOCAL_FORCE_MAP
	select KMAP_LOCAL
	select DEBUG_KMAP_LOCAL
	help
	  This option enforces temporary mappings through the kmap_local
	  mechanism for non-highmem pages and on non-highmem systems.
	  Disable this for production systems!

config DEBUG_HIGHMEM
	bool "Highmem debugging"
	depends on DEBUG_KERNEL && HIGHMEM
	select DEBUG_KMAP_LOCAL_FORCE_MAP if ARCH_SUPPORTS_KMAP_LOCAL_FORCE_MAP
	select DEBUG_KMAP_LOCAL
	help
	  This option enables additional error checking for high memory
	  systems.  Disable for production systems.

config HAVE_DEBUG_STACKOVERFLOW
	bool

config DEBUG_STACKOVERFLOW
	bool "Check for stack overflows"
	depends on DEBUG_KERNEL && HAVE_DEBUG_STACKOVERFLOW
	help
	  Say Y here if you want to check for overflows of kernel, IRQ
	  and exception stacks (if your architecture uses them). This
	  option will show detailed messages if free stack space drops
	  below a certain limit.

	  These kinds of bugs usually occur when call-chains in the
	  kernel get too deep, especially when interrupts are
	  involved.

	  Use this in cases where you see apparently random memory
	  corruption, especially if it appears in 'struct thread_info'

	  If in doubt, say "N".

config CODE_TAGGING
	bool
	select KALLSYMS

config MEM_ALLOC_PROFILING
	bool "Enable memory allocation profiling"
	default n
	depends on PROC_FS
	depends on !DEBUG_FORCE_WEAK_PER_CPU
	select CODE_TAGGING
	select PAGE_EXTENSION
	select SLAB_OBJ_EXT
	help
	  Track allocation source code and record total allocation size
	  initiated at that code location. The mechanism can be used to track
	  memory leaks with a low performance and memory impact.

config MEM_ALLOC_PROFILING_ENABLED_BY_DEFAULT
	bool "Enable memory allocation profiling by default"
	default y
	depends on MEM_ALLOC_PROFILING

config MEM_ALLOC_PROFILING_DEBUG
	bool "Memory allocation profiler debugging"
	default n
	depends on MEM_ALLOC_PROFILING
	select MEM_ALLOC_PROFILING_ENABLED_BY_DEFAULT
	help
	  Adds warnings with helpful error messages for memory allocation
	  profiling.

source "lib/Kconfig.kasan"
source "lib/Kconfig.kfence"
source "lib/Kconfig.kmsan"

endmenu # "Memory Debugging"

config DEBUG_SHIRQ
	bool "Debug shared IRQ handlers"
	depends on DEBUG_KERNEL
	help
	  Enable this to generate a spurious interrupt just before a shared
	  interrupt handler is deregistered (generating one when registering
	  is currently disabled). Drivers need to handle this correctly. Some
	  don't and need to be caught.

menu "Debug Oops, Lockups and Hangs"

config PANIC_ON_OOPS
	bool "Panic on Oops"
	help
	  Say Y here to enable the kernel to panic when it oopses. This
	  has the same effect as setting oops=panic on the kernel command
	  line.

	  This feature is useful to ensure that the kernel does not do
	  anything erroneous after an oops which could result in data
	  corruption or other issues.

	  Say N if unsure.

config PANIC_ON_OOPS_VALUE
	int
	range 0 1
	default 0 if !PANIC_ON_OOPS
	default 1 if PANIC_ON_OOPS

config PANIC_TIMEOUT
	int "panic timeout"
	default 0
	help
	  Set the timeout value (in seconds) until a reboot occurs when
	  the kernel panics. If n = 0, then we wait forever. A timeout
	  value n > 0 will wait n seconds before rebooting, while a timeout
	  value n < 0 will reboot immediately. This setting can be overridden
	  with the kernel command line option panic=, and from userspace via
	  /proc/sys/kernel/panic.

config LOCKUP_DETECTOR
	bool

config SOFTLOCKUP_DETECTOR
	bool "Detect Soft Lockups"
	depends on DEBUG_KERNEL && !S390
	select LOCKUP_DETECTOR
	help
	  Say Y here to enable the kernel to act as a watchdog to detect
	  soft lockups.

	  Softlockups are bugs that cause the kernel to loop in kernel
	  mode for more than 20 seconds, without giving other tasks a
	  chance to run.  The current stack trace is displayed upon
	  detection and the system will stay locked up.

config SOFTLOCKUP_DETECTOR_INTR_STORM
	bool "Detect Interrupt Storm in Soft Lockups"
	depends on SOFTLOCKUP_DETECTOR && IRQ_TIME_ACCOUNTING
	select GENERIC_IRQ_STAT_SNAPSHOT
	default y if NR_CPUS <= 128
	help
	  Say Y here to enable the kernel to detect interrupt storm
	  during "soft lockups".

	  "soft lockups" can be caused by a variety of reasons. If one is
	  caused by an interrupt storm, then the storming interrupts will not
	  be on the callstack. To detect this case, it is necessary to report
	  the CPU stats and the interrupt counts during the "soft lockups".

config BOOTPARAM_SOFTLOCKUP_PANIC
	bool "Panic (Reboot) On Soft Lockups"
	depends on SOFTLOCKUP_DETECTOR
	help
	  Say Y here to enable the kernel to panic on "soft lockups",
	  which are bugs that cause the kernel to loop in kernel
	  mode for more than 20 seconds (configurable using the watchdog_thresh
	  sysctl), without giving other tasks a chance to run.

	  The panic can be used in combination with panic_timeout,
	  to cause the system to reboot automatically after a
	  lockup has been detected. This feature is useful for
	  high-availability systems that have uptime guarantees and
	  where a lockup must be resolved ASAP.

	  Say N if unsure.

config HAVE_HARDLOCKUP_DETECTOR_BUDDY
	bool
	depends on SMP
	default y

#
# Global switch whether to build a hardlockup detector at all. It is available
# only when the architecture supports at least one implementation. There are
# two exceptions. The hardlockup detector is never enabled on:
#
#	s390: it reported many false positives there
#
#	sparc64: has a custom implementation which is not using the common
#		hardlockup command line options and sysctl interface.
#
config HARDLOCKUP_DETECTOR
	bool "Detect Hard Lockups"
	depends on DEBUG_KERNEL && !S390 && !HARDLOCKUP_DETECTOR_SPARC64
	depends on HAVE_HARDLOCKUP_DETECTOR_PERF || HAVE_HARDLOCKUP_DETECTOR_BUDDY || HAVE_HARDLOCKUP_DETECTOR_ARCH
	imply HARDLOCKUP_DETECTOR_PERF
	imply HARDLOCKUP_DETECTOR_BUDDY
	imply HARDLOCKUP_DETECTOR_ARCH
	select LOCKUP_DETECTOR

	help
	  Say Y here to enable the kernel to act as a watchdog to detect
	  hard lockups.

	  Hardlockups are bugs that cause the CPU to loop in kernel mode
	  for more than 10 seconds, without letting other interrupts have a
	  chance to run.  The current stack trace is displayed upon detection
	  and the system will stay locked up.

#
# Note that arch-specific variants are always preferred.
#
config HARDLOCKUP_DETECTOR_PREFER_BUDDY
	bool "Prefer the buddy CPU hardlockup detector"
	depends on HARDLOCKUP_DETECTOR
	depends on HAVE_HARDLOCKUP_DETECTOR_PERF && HAVE_HARDLOCKUP_DETECTOR_BUDDY
	depends on !HAVE_HARDLOCKUP_DETECTOR_ARCH
	help
	  Say Y here to prefer the buddy hardlockup detector over the perf one.

	  With the buddy detector, each CPU uses its softlockup hrtimer
	  to check that the next CPU is processing hrtimer interrupts by
	  verifying that a counter is increasing.

	  This hardlockup detector is useful on systems that don't have
	  an arch-specific hardlockup detector or if resources needed
	  for the hardlockup detector are better used for other things.

config HARDLOCKUP_DETECTOR_PERF
	bool
	depends on HARDLOCKUP_DETECTOR
	depends on HAVE_HARDLOCKUP_DETECTOR_PERF && !HARDLOCKUP_DETECTOR_PREFER_BUDDY
	depends on !HAVE_HARDLOCKUP_DETECTOR_ARCH
	select HARDLOCKUP_DETECTOR_COUNTS_HRTIMER

config HARDLOCKUP_DETECTOR_BUDDY
	bool
	depends on HARDLOCKUP_DETECTOR
	depends on HAVE_HARDLOCKUP_DETECTOR_BUDDY
	depends on !HAVE_HARDLOCKUP_DETECTOR_PERF || HARDLOCKUP_DETECTOR_PREFER_BUDDY
	depends on !HAVE_HARDLOCKUP_DETECTOR_ARCH
	select HARDLOCKUP_DETECTOR_COUNTS_HRTIMER

config HARDLOCKUP_DETECTOR_ARCH
	bool
	depends on HARDLOCKUP_DETECTOR
	depends on HAVE_HARDLOCKUP_DETECTOR_ARCH
	help
	  The arch-specific implementation of the hardlockup detector will
	  be used.

#
# Both the "perf" and "buddy" hardlockup detectors count hrtimer
# interrupts. This config enables functions managing this common code.
#
config HARDLOCKUP_DETECTOR_COUNTS_HRTIMER
	bool
	select SOFTLOCKUP_DETECTOR

#
# Enables a timestamp based low pass filter to compensate for perf based
# hard lockup detection which runs too fast due to turbo modes.
#
config HARDLOCKUP_CHECK_TIMESTAMP
	bool

config BOOTPARAM_HARDLOCKUP_PANIC
	bool "Panic (Reboot) On Hard Lockups"
	depends on HARDLOCKUP_DETECTOR
	help
	  Say Y here to enable the kernel to panic on "hard lockups",
	  which are bugs that cause the kernel to loop in kernel
	  mode with interrupts disabled for more than 10 seconds (configurable
	  using the watchdog_thresh sysctl).

	  Say N if unsure.

config DETECT_HUNG_TASK
	bool "Detect Hung Tasks"
	depends on DEBUG_KERNEL
	default SOFTLOCKUP_DETECTOR
	help
	  Say Y here to enable the kernel to detect "hung tasks",
	  which are bugs that cause the task to be stuck in
	  uninterruptible "D" state indefinitely.

	  When a hung task is detected, the kernel will print the
	  current stack trace (which you should report), but the
	  task will stay in uninterruptible state. If lockdep is
	  enabled then all held locks will also be reported. This
	  feature has negligible overhead.

config DEFAULT_HUNG_TASK_TIMEOUT
	int "Default timeout for hung task detection (in seconds)"
	depends on DETECT_HUNG_TASK
	default 120
	help
	  This option controls the default timeout (in seconds) used
	  to determine when a task has become non-responsive and should
	  be considered hung.

	  It can be adjusted at runtime via the kernel.hung_task_timeout_secs
	  sysctl or by writing a value to
	  /proc/sys/kernel/hung_task_timeout_secs.

	  A timeout of 0 disables the check.  The default is two minutes.
	  Keeping the default should be fine in most cases.

config BOOTPARAM_HUNG_TASK_PANIC
	bool "Panic (Reboot) On Hung Tasks"
	depends on DETECT_HUNG_TASK
	help
	  Say Y here to enable the kernel to panic on "hung tasks",
	  which are bugs that cause the kernel to leave a task stuck
	  in uninterruptible "D" state.

	  The panic can be used in combination with panic_timeout,
	  to cause the system to reboot automatically after a
	  hung task has been detected. This feature is useful for
	  high-availability systems that have uptime guarantees and
	  where a hung tasks must be resolved ASAP.

	  Say N if unsure.

config WQ_WATCHDOG
	bool "Detect Workqueue Stalls"
	depends on DEBUG_KERNEL
	help
	  Say Y here to enable stall detection on workqueues.  If a
	  worker pool doesn't make forward progress on a pending work
	  item for over a given amount of time, 30s by default, a
	  warning message is printed along with dump of workqueue
	  state.  This can be configured through kernel parameter
	  "workqueue.watchdog_thresh" and its sysfs counterpart.

config WQ_CPU_INTENSIVE_REPORT
	bool "Report per-cpu work items which hog CPU for too long"
	depends on DEBUG_KERNEL
	help
	  Say Y here to enable reporting of concurrency-managed per-cpu work
	  items that hog CPUs for longer than
	  workqueue.cpu_intensive_thresh_us. Workqueue automatically
	  detects and excludes them from concurrency management to prevent
	  them from stalling other per-cpu work items. Occassional
	  triggering may not necessarily indicate a problem. Repeated
	  triggering likely indicates that the work item should be switched
	  to use an unbound workqueue.

config TEST_LOCKUP
	tristate "Test module to generate lockups"
	depends on m
	help
	  This builds the "test_lockup" module that helps to make sure
	  that watchdogs and lockup detectors are working properly.

	  Depending on module parameters it could emulate soft or hard
	  lockup, "hung task", or locking arbitrary lock for a long time.
	  Also it could generate series of lockups with cooling-down periods.

	  If unsure, say N.

endmenu # "Debug lockups and hangs"

menu "Scheduler Debugging"

config SCHED_DEBUG
	bool "Collect scheduler debugging info"
	depends on DEBUG_KERNEL && DEBUG_FS
	default y
	help
	  If you say Y here, the /sys/kernel/debug/sched file will be provided
	  that can help debug the scheduler. The runtime overhead of this
	  option is minimal.

config SCHED_INFO
	bool
	default n

config SCHEDSTATS
	bool "Collect scheduler statistics"
	depends on PROC_FS
	select SCHED_INFO
	help
	  If you say Y here, additional code will be inserted into the
	  scheduler and related routines to collect statistics about
	  scheduler behavior and provide them in /proc/schedstat.  These
	  stats may be useful for both tuning and debugging the scheduler
	  If you aren't debugging the scheduler or trying to tune a specific
	  application, you can say N to avoid the very slight overhead
	  this adds.

endmenu

config DEBUG_TIMEKEEPING
	bool "Enable extra timekeeping sanity checking"
	help
	  This option will enable additional timekeeping sanity checks
	  which may be helpful when diagnosing issues where timekeeping
	  problems are suspected.

	  This may include checks in the timekeeping hotpaths, so this
	  option may have a (very small) performance impact to some
	  workloads.

	  If unsure, say N.

config DEBUG_PREEMPT
	bool "Debug preemptible kernel"
	depends on DEBUG_KERNEL && PREEMPTION && TRACE_IRQFLAGS_SUPPORT
	help
	  If you say Y here then the kernel will use a debug variant of the
	  commonly used smp_processor_id() function and will print warnings
	  if kernel code uses it in a preemption-unsafe way. Also, the kernel
	  will detect preemption count underflows.

	  This option has potential to introduce high runtime overhead,
	  depending on workload as it triggers debugging routines for each
	  this_cpu operation. It should only be used for debugging purposes.

menu "Lock Debugging (spinlocks, mutexes, etc...)"

config LOCK_DEBUGGING_SUPPORT
	bool
	depends on TRACE_IRQFLAGS_SUPPORT && STACKTRACE_SUPPORT && LOCKDEP_SUPPORT
	default y

config PROVE_LOCKING
	bool "Lock debugging: prove locking correctness"
	depends on DEBUG_KERNEL && LOCK_DEBUGGING_SUPPORT
	select LOCKDEP
	select DEBUG_SPINLOCK
	select DEBUG_MUTEXES if !PREEMPT_RT
	select DEBUG_RT_MUTEXES if RT_MUTEXES
	select DEBUG_RWSEMS if !PREEMPT_RT
	select DEBUG_WW_MUTEX_SLOWPATH
	select DEBUG_LOCK_ALLOC
	select PREEMPT_COUNT if !ARCH_NO_PREEMPT
	select TRACE_IRQFLAGS
	default n
	help
	 This feature enables the kernel to prove that all locking
	 that occurs in the kernel runtime is mathematically
	 correct: that under no circumstance could an arbitrary (and
	 not yet triggered) combination of observed locking
	 sequences (on an arbitrary number of CPUs, running an
	 arbitrary number of tasks and interrupt contexts) cause a
	 deadlock.

	 In short, this feature enables the kernel to report locking
	 related deadlocks before they actually occur.

	 The proof does not depend on how hard and complex a
	 deadlock scenario would be to trigger: how many
	 participant CPUs, tasks and irq-contexts would be needed
	 for it to trigger. The proof also does not depend on
	 timing: if a race and a resulting deadlock is possible
	 theoretically (no matter how unlikely the race scenario
	 is), it will be proven so and will immediately be
	 reported by the kernel (once the event is observed that
	 makes the deadlock theoretically possible).

	 If a deadlock is impossible (i.e. the locking rules, as
	 observed by the kernel, are mathematically correct), the
	 kernel reports nothing.

	 NOTE: this feature can also be enabled for rwlocks, mutexes
	 and rwsems - in which case all dependencies between these
	 different locking variants are observed and mapped too, and
	 the proof of observed correctness is also maintained for an
	 arbitrary combination of these separate locking variants.

	 For more details, see Documentation/locking/lockdep-design.rst.

config PROVE_RAW_LOCK_NESTING
	bool "Enable raw_spinlock - spinlock nesting checks"
	depends on PROVE_LOCKING
	default n
	help
	 Enable the raw_spinlock vs. spinlock nesting checks which ensure
	 that the lock nesting rules for PREEMPT_RT enabled kernels are
	 not violated.

	 NOTE: There are known nesting problems. So if you enable this
	 option expect lockdep splats until these problems have been fully
	 addressed which is work in progress. This config switch allows to
	 identify and analyze these problems. It will be removed and the
	 check permanently enabled once the main issues have been fixed.

	 If unsure, select N.

config LOCK_STAT
	bool "Lock usage statistics"
	depends on DEBUG_KERNEL && LOCK_DEBUGGING_SUPPORT
	select LOCKDEP
	select DEBUG_SPINLOCK
	select DEBUG_MUTEXES if !PREEMPT_RT
	select DEBUG_RT_MUTEXES if RT_MUTEXES
	select DEBUG_LOCK_ALLOC
	default n
	help
	 This feature enables tracking lock contention points

	 For more details, see Documentation/locking/lockstat.rst

	 This also enables lock events required by "perf lock",
	 subcommand of perf.
	 If you want to use "perf lock", you also need to turn on
	 CONFIG_EVENT_TRACING.

	 CONFIG_LOCK_STAT defines "contended" and "acquired" lock events.
	 (CONFIG_LOCKDEP defines "acquire" and "release" events.)

config DEBUG_RT_MUTEXES
	bool "RT Mutex debugging, deadlock detection"
	depends on DEBUG_KERNEL && RT_MUTEXES
	help
	 This allows rt mutex semantics violations and rt mutex related
	 deadlocks (lockups) to be detected and reported automatically.

config DEBUG_SPINLOCK
	bool "Spinlock and rw-lock debugging: basic checks"
	depends on DEBUG_KERNEL
	select UNINLINE_SPIN_UNLOCK
	help
	  Say Y here and build SMP to catch missing spinlock initialization
	  and certain other kinds of spinlock errors commonly made.  This is
	  best used in conjunction with the NMI watchdog so that spinlock
	  deadlocks are also debuggable.

config DEBUG_MUTEXES
	bool "Mutex debugging: basic checks"
	depends on DEBUG_KERNEL && !PREEMPT_RT
	help
	 This feature allows mutex semantics violations to be detected and
	 reported.

config DEBUG_WW_MUTEX_SLOWPATH
	bool "Wait/wound mutex debugging: Slowpath testing"
	depends on DEBUG_KERNEL && LOCK_DEBUGGING_SUPPORT
	select DEBUG_LOCK_ALLOC
	select DEBUG_SPINLOCK
	select DEBUG_MUTEXES if !PREEMPT_RT
	select DEBUG_RT_MUTEXES if PREEMPT_RT
	help
	 This feature enables slowpath testing for w/w mutex users by
	 injecting additional -EDEADLK wound/backoff cases. Together with
	 the full mutex checks enabled with (CONFIG_PROVE_LOCKING) this
	 will test all possible w/w mutex interface abuse with the
	 exception of simply not acquiring all the required locks.
	 Note that this feature can introduce significant overhead, so
	 it really should not be enabled in a production or distro kernel,
	 even a debug kernel.  If you are a driver writer, enable it.  If
	 you are a distro, do not.

config DEBUG_RWSEMS
	bool "RW Semaphore debugging: basic checks"
	depends on DEBUG_KERNEL && !PREEMPT_RT
	help
	  This debugging feature allows mismatched rw semaphore locks
	  and unlocks to be detected and reported.

config DEBUG_LOCK_ALLOC
	bool "Lock debugging: detect incorrect freeing of live locks"
	depends on DEBUG_KERNEL && LOCK_DEBUGGING_SUPPORT
	select DEBUG_SPINLOCK
	select DEBUG_MUTEXES if !PREEMPT_RT
	select DEBUG_RT_MUTEXES if RT_MUTEXES
	select LOCKDEP
	help
	 This feature will check whether any held lock (spinlock, rwlock,
	 mutex or rwsem) is incorrectly freed by the kernel, via any of the
	 memory-freeing routines (kfree(), kmem_cache_free(), free_pages(),
	 vfree(), etc.), whether a live lock is incorrectly reinitialized via
	 spin_lock_init()/mutex_init()/etc., or whether there is any lock
	 held during task exit.

config LOCKDEP
	bool
	depends on DEBUG_KERNEL && LOCK_DEBUGGING_SUPPORT
	select STACKTRACE
	select KALLSYMS
	select KALLSYMS_ALL

config LOCKDEP_SMALL
	bool

config LOCKDEP_BITS
	int "Bitsize for MAX_LOCKDEP_ENTRIES"
	depends on LOCKDEP && !LOCKDEP_SMALL
	range 10 30
	default 15
	help
	  Try increasing this value if you hit "BUG: MAX_LOCKDEP_ENTRIES too low!" message.

config LOCKDEP_CHAINS_BITS
	int "Bitsize for MAX_LOCKDEP_CHAINS"
	depends on LOCKDEP && !LOCKDEP_SMALL
	range 10 21
	default 16
	help
	  Try increasing this value if you hit "BUG: MAX_LOCKDEP_CHAINS too low!" message.

config LOCKDEP_STACK_TRACE_BITS
	int "Bitsize for MAX_STACK_TRACE_ENTRIES"
	depends on LOCKDEP && !LOCKDEP_SMALL
	range 10 30
	default 19
	help
	  Try increasing this value if you hit "BUG: MAX_STACK_TRACE_ENTRIES too low!" message.

config LOCKDEP_STACK_TRACE_HASH_BITS
	int "Bitsize for STACK_TRACE_HASH_SIZE"
	depends on LOCKDEP && !LOCKDEP_SMALL
	range 10 30
	default 14
	help
	  Try increasing this value if you need large STACK_TRACE_HASH_SIZE.

config LOCKDEP_CIRCULAR_QUEUE_BITS
	int "Bitsize for elements in circular_queue struct"
	depends on LOCKDEP
	range 10 30
	default 12
	help
	  Try increasing this value if you hit "lockdep bfs error:-1" warning due to __cq_enqueue() failure.

config DEBUG_LOCKDEP
	bool "Lock dependency engine debugging"
	depends on DEBUG_KERNEL && LOCKDEP
	select DEBUG_IRQFLAGS
	help
	  If you say Y here, the lock dependency engine will do
	  additional runtime checks to debug itself, at the price
	  of more runtime overhead.

config DEBUG_ATOMIC_SLEEP
	bool "Sleep inside atomic section checking"
	select PREEMPT_COUNT
	depends on DEBUG_KERNEL
	depends on !ARCH_NO_PREEMPT
	help
	  If you say Y here, various routines which may sleep will become very
	  noisy if they are called inside atomic sections: when a spinlock is
	  held, inside an rcu read side critical section, inside preempt disabled
	  sections, inside an interrupt, etc...

config DEBUG_LOCKING_API_SELFTESTS
	bool "Locking API boot-time self-tests"
	depends on DEBUG_KERNEL
	help
	  Say Y here if you want the kernel to run a short self-test during
	  bootup. The self-test checks whether common types of locking bugs
	  are detected by debugging mechanisms or not. (if you disable
	  lock debugging then those bugs won't be detected of course.)
	  The following locking APIs are covered: spinlocks, rwlocks,
	  mutexes and rwsems.

config LOCK_TORTURE_TEST
	tristate "torture tests for locking"
	depends on DEBUG_KERNEL
	select TORTURE_TEST
	help
	  This option provides a kernel module that runs torture tests
	  on kernel locking primitives.  The kernel module may be built
	  after the fact on the running kernel to be tested, if desired.

	  Say Y here if you want kernel locking-primitive torture tests
	  to be built into the kernel.
	  Say M if you want these torture tests to build as a module.
	  Say N if you are unsure.

config WW_MUTEX_SELFTEST
	tristate "Wait/wound mutex selftests"
	help
	  This option provides a kernel module that runs tests on the
	  on the struct ww_mutex locking API.

	  It is recommended to enable DEBUG_WW_MUTEX_SLOWPATH in conjunction
	  with this test harness.

	  Say M if you want these self tests to build as a module.
	  Say N if you are unsure.

config SCF_TORTURE_TEST
	tristate "torture tests for smp_call_function*()"
	depends on DEBUG_KERNEL
	select TORTURE_TEST
	help
	  This option provides a kernel module that runs torture tests
	  on the smp_call_function() family of primitives.  The kernel
	  module may be built after the fact on the running kernel to
	  be tested, if desired.

config CSD_LOCK_WAIT_DEBUG
	bool "Debugging for csd_lock_wait(), called from smp_call_function*()"
	depends on DEBUG_KERNEL
	depends on SMP
	depends on 64BIT
	default n
	help
	  This option enables debug prints when CPUs are slow to respond
	  to the smp_call_function*() IPI wrappers.  These debug prints
	  include the IPI handler function currently executing (if any)
	  and relevant stack traces.

config CSD_LOCK_WAIT_DEBUG_DEFAULT
	bool "Default csd_lock_wait() debugging on at boot time"
	depends on CSD_LOCK_WAIT_DEBUG
	depends on 64BIT
	default n
	help
	  This option causes the csdlock_debug= kernel boot parameter to
	  default to 1 (basic debugging) instead of 0 (no debugging).

endmenu # lock debugging

config TRACE_IRQFLAGS
	depends on TRACE_IRQFLAGS_SUPPORT
	bool
	help
	  Enables hooks to interrupt enabling and disabling for
	  either tracing or lock debugging.

config TRACE_IRQFLAGS_NMI
	def_bool y
	depends on TRACE_IRQFLAGS
	depends on TRACE_IRQFLAGS_NMI_SUPPORT

config NMI_CHECK_CPU
	bool "Debugging for CPUs failing to respond to backtrace requests"
	depends on DEBUG_KERNEL
	depends on X86
	default n
	help
	  Enables debug prints when a CPU fails to respond to a given
	  backtrace NMI.  These prints provide some reasons why a CPU
	  might legitimately be failing to respond, for example, if it
	  is offline of if ignore_nmis is set.

config DEBUG_IRQFLAGS
	bool "Debug IRQ flag manipulation"
	help
	  Enables checks for potentially unsafe enabling or disabling of
	  interrupts, such as calling raw_local_irq_restore() when interrupts
	  are enabled.

config STACKTRACE
	bool "Stack backtrace support"
	depends on STACKTRACE_SUPPORT
	help
	  This option causes the kernel to create a /proc/pid/stack for
	  every process, showing its current stack trace.
	  It is also used by various kernel debugging features that require
	  stack trace generation.

config WARN_ALL_UNSEEDED_RANDOM
	bool "Warn for all uses of unseeded randomness"
	default n
	help
	  Some parts of the kernel contain bugs relating to their use of
	  cryptographically secure random numbers before it's actually possible
	  to generate those numbers securely. This setting ensures that these
	  flaws don't go unnoticed, by enabling a message, should this ever
	  occur. This will allow people with obscure setups to know when things
	  are going wrong, so that they might contact developers about fixing
	  it.

	  Unfortunately, on some models of some architectures getting
	  a fully seeded CRNG is extremely difficult, and so this can
	  result in dmesg getting spammed for a surprisingly long
	  time.  This is really bad from a security perspective, and
	  so architecture maintainers really need to do what they can
	  to get the CRNG seeded sooner after the system is booted.
	  However, since users cannot do anything actionable to
	  address this, by default this option is disabled.

	  Say Y here if you want to receive warnings for all uses of
	  unseeded randomness.  This will be of use primarily for
	  those developers interested in improving the security of
	  Linux kernels running on their architecture (or
	  subarchitecture).

config DEBUG_KOBJECT
	bool "kobject debugging"
	depends on DEBUG_KERNEL
	help
	  If you say Y here, some extra kobject debugging messages will be sent
	  to the syslog.

config DEBUG_KOBJECT_RELEASE
	bool "kobject release debugging"
	depends on DEBUG_OBJECTS_TIMERS
	help
	  kobjects are reference counted objects.  This means that their
	  last reference count put is not predictable, and the kobject can
	  live on past the point at which a driver decides to drop its
	  initial reference to the kobject gained on allocation.  An
	  example of this would be a struct device which has just been
	  unregistered.

	  However, some buggy drivers assume that after such an operation,
	  the memory backing the kobject can be immediately freed.  This
	  goes completely against the principles of a refcounted object.

	  If you say Y here, the kernel will delay the release of kobjects
	  on the last reference count to improve the visibility of this
	  kind of kobject release bug.

config HAVE_DEBUG_BUGVERBOSE
	bool

menu "Debug kernel data structures"

config DEBUG_LIST
	bool "Debug linked list manipulation"
	depends on DEBUG_KERNEL
	select LIST_HARDENED
	help
	  Enable this to turn on extended checks in the linked-list walking
	  routines.

	  This option trades better quality error reports for performance, and
	  is more suitable for kernel debugging. If you care about performance,
	  you should only enable CONFIG_LIST_HARDENED instead.

	  If unsure, say N.

config DEBUG_PLIST
	bool "Debug priority linked list manipulation"
	depends on DEBUG_KERNEL
	help
	  Enable this to turn on extended checks in the priority-ordered
	  linked-list (plist) walking routines.  This checks the entire
	  list multiple times during each manipulation.

	  If unsure, say N.

config DEBUG_SG
	bool "Debug SG table operations"
	depends on DEBUG_KERNEL
	help
	  Enable this to turn on checks on scatter-gather tables. This can
	  help find problems with drivers that do not properly initialize
	  their sg tables.

	  If unsure, say N.

config DEBUG_NOTIFIERS
	bool "Debug notifier call chains"
	depends on DEBUG_KERNEL
	help
	  Enable this to turn on sanity checking for notifier call chains.
	  This is most useful for kernel developers to make sure that
	  modules properly unregister themselves from notifier chains.
	  This is a relatively cheap check but if you care about maximum
	  performance, say N.

config DEBUG_CLOSURES
	bool "Debug closures (bcache async widgits)"
	depends on CLOSURES
	select DEBUG_FS
	help
	  Keeps all active closures in a linked list and provides a debugfs
	  interface to list them, which makes it possible to see asynchronous
	  operations that get stuck.

config DEBUG_MAPLE_TREE
	bool "Debug maple trees"
	depends on DEBUG_KERNEL
	help
	  Enable maple tree debugging information and extra validations.

	  If unsure, say N.

endmenu

source "kernel/rcu/Kconfig.debug"

config DEBUG_WQ_FORCE_RR_CPU
	bool "Force round-robin CPU selection for unbound work items"
	depends on DEBUG_KERNEL
	default n
	help
	  Workqueue used to implicitly guarantee that work items queued
	  without explicit CPU specified are put on the local CPU.  This
	  guarantee is no longer true and while local CPU is still
	  preferred work items may be put on foreign CPUs.  Kernel
	  parameter "workqueue.debug_force_rr_cpu" is added to force
	  round-robin CPU selection to flush out usages which depend on the
	  now broken guarantee.  This config option enables the debug
	  feature by default.  When enabled, memory and cache locality will
	  be impacted.

config CPU_HOTPLUG_STATE_CONTROL
	bool "Enable CPU hotplug state control"
	depends on DEBUG_KERNEL
	depends on HOTPLUG_CPU
	default n
	help
	  Allows to write steps between "offline" and "online" to the CPUs
	  sysfs target file so states can be stepped granular. This is a debug
	  option for now as the hotplug machinery cannot be stopped and
	  restarted at arbitrary points yet.

	  Say N if your are unsure.

config LATENCYTOP
	bool "Latency measuring infrastructure"
	depends on DEBUG_KERNEL
	depends on STACKTRACE_SUPPORT
	depends on PROC_FS
	depends on FRAME_POINTER || MIPS || PPC || S390 || MICROBLAZE || ARM || ARC || X86
	select KALLSYMS
	select KALLSYMS_ALL
	select STACKTRACE
	select SCHEDSTATS
	help
	  Enable this option if you want to use the LatencyTOP tool
	  to find out which userspace is blocking on what kernel operations.

config DEBUG_CGROUP_REF
	bool "Disable inlining of cgroup css reference count functions"
	depends on DEBUG_KERNEL
	depends on CGROUPS
	depends on KPROBES
	default n
	help
	  Force cgroup css reference count functions to not be inlined so
	  that they can be kprobed for debugging.

source "kernel/trace/Kconfig"

config PROVIDE_OHCI1394_DMA_INIT
	bool "Remote debugging over FireWire early on boot"
	depends on PCI && X86
	help
	  If you want to debug problems which hang or crash the kernel early
	  on boot and the crashing machine has a FireWire port, you can use
	  this feature to remotely access the memory of the crashed machine
	  over FireWire. This employs remote DMA as part of the OHCI1394
	  specification which is now the standard for FireWire controllers.

	  With remote DMA, you can monitor the printk buffer remotely using
	  firescope and access all memory below 4GB using fireproxy from gdb.
	  Even controlling a kernel debugger is possible using remote DMA.

	  Usage:

	  If ohci1394_dma=early is used as boot parameter, it will initialize
	  all OHCI1394 controllers which are found in the PCI config space.

	  As all changes to the FireWire bus such as enabling and disabling
	  devices cause a bus reset and thereby disable remote DMA for all
	  devices, be sure to have the cable plugged and FireWire enabled on
	  the debugging host before booting the debug target for debugging.

	  This code (~1k) is freed after boot. By then, the firewire stack
	  in charge of the OHCI-1394 controllers should be used instead.

	  See Documentation/core-api/debugging-via-ohci1394.rst for more information.

source "samples/Kconfig"

config ARCH_HAS_DEVMEM_IS_ALLOWED
	bool

config STRICT_DEVMEM
	bool "Filter access to /dev/mem"
	depends on MMU && DEVMEM
	depends on ARCH_HAS_DEVMEM_IS_ALLOWED || GENERIC_LIB_DEVMEM_IS_ALLOWED
	default y if PPC || X86 || ARM64
	help
	  If this option is disabled, you allow userspace (root) access to all
	  of memory, including kernel and userspace memory. Accidental
	  access to this is obviously disastrous, but specific access can
	  be used by people debugging the kernel. Note that with PAT support
	  enabled, even in this case there are restrictions on /dev/mem
	  use due to the cache aliasing requirements.

	  If this option is switched on, and IO_STRICT_DEVMEM=n, the /dev/mem
	  file only allows userspace access to PCI space and the BIOS code and
	  data regions.  This is sufficient for dosemu and X and all common
	  users of /dev/mem.

	  If in doubt, say Y.

config IO_STRICT_DEVMEM
	bool "Filter I/O access to /dev/mem"
	depends on STRICT_DEVMEM
	help
	  If this option is disabled, you allow userspace (root) access to all
	  io-memory regardless of whether a driver is actively using that
	  range.  Accidental access to this is obviously disastrous, but
	  specific access can be used by people debugging kernel drivers.

	  If this option is switched on, the /dev/mem file only allows
	  userspace access to *idle* io-memory ranges (see /proc/iomem) This
	  may break traditional users of /dev/mem (dosemu, legacy X, etc...)
	  if the driver using a given range cannot be disabled.

	  If in doubt, say Y.

menu "$(SRCARCH) Debugging"

source "arch/$(SRCARCH)/Kconfig.debug"

endmenu

menu "Kernel Testing and Coverage"

source "lib/kunit/Kconfig"

config NOTIFIER_ERROR_INJECTION
	tristate "Notifier error injection"
	depends on DEBUG_KERNEL
	select DEBUG_FS
	help
	  This option provides the ability to inject artificial errors to
	  specified notifier chain callbacks. It is useful to test the error
	  handling of notifier call chain failures.

	  Say N if unsure.

config PM_NOTIFIER_ERROR_INJECT
	tristate "PM notifier error injection module"
	depends on PM && NOTIFIER_ERROR_INJECTION
	default m if PM_DEBUG
	help
	  This option provides the ability to inject artificial errors to
	  PM notifier chain callbacks.  It is controlled through debugfs
	  interface /sys/kernel/debug/notifier-error-inject/pm

	  If the notifier call chain should be failed with some events
	  notified, write the error code to "actions/<notifier event>/error".

	  Example: Inject PM suspend error (-12 = -ENOMEM)

	  # cd /sys/kernel/debug/notifier-error-inject/pm/
	  # echo -12 > actions/PM_SUSPEND_PREPARE/error
	  # echo mem > /sys/power/state
	  bash: echo: write error: Cannot allocate memory

	  To compile this code as a module, choose M here: the module will
	  be called pm-notifier-error-inject.

	  If unsure, say N.

config OF_RECONFIG_NOTIFIER_ERROR_INJECT
	tristate "OF reconfig notifier error injection module"
	depends on OF_DYNAMIC && NOTIFIER_ERROR_INJECTION
	help
	  This option provides the ability to inject artificial errors to
	  OF reconfig notifier chain callbacks.  It is controlled
	  through debugfs interface under
	  /sys/kernel/debug/notifier-error-inject/OF-reconfig/

	  If the notifier call chain should be failed with some events
	  notified, write the error code to "actions/<notifier event>/error".

	  To compile this code as a module, choose M here: the module will
	  be called of-reconfig-notifier-error-inject.

	  If unsure, say N.

config NETDEV_NOTIFIER_ERROR_INJECT
	tristate "Netdev notifier error injection module"
	depends on NET && NOTIFIER_ERROR_INJECTION
	help
	  This option provides the ability to inject artificial errors to
	  netdevice notifier chain callbacks.  It is controlled through debugfs
	  interface /sys/kernel/debug/notifier-error-inject/netdev

	  If the notifier call chain should be failed with some events
	  notified, write the error code to "actions/<notifier event>/error".

	  Example: Inject netdevice mtu change error (-22 = -EINVAL)

	  # cd /sys/kernel/debug/notifier-error-inject/netdev
	  # echo -22 > actions/NETDEV_CHANGEMTU/error
	  # ip link set eth0 mtu 1024
	  RTNETLINK answers: Invalid argument

	  To compile this code as a module, choose M here: the module will
	  be called netdev-notifier-error-inject.

	  If unsure, say N.

config FUNCTION_ERROR_INJECTION
	bool "Fault-injections of functions"
	depends on HAVE_FUNCTION_ERROR_INJECTION && KPROBES
	help
	  Add fault injections into various functions that are annotated with
	  ALLOW_ERROR_INJECTION() in the kernel. BPF may also modify the return
	  value of these functions. This is useful to test error paths of code.

	  If unsure, say N

config FAULT_INJECTION
	bool "Fault-injection framework"
	depends on DEBUG_KERNEL
	help
	  Provide fault-injection framework.
	  For more details, see Documentation/fault-injection/.

config FAILSLAB
	bool "Fault-injection capability for kmalloc"
	depends on FAULT_INJECTION
	help
	  Provide fault-injection capability for kmalloc.

config FAIL_PAGE_ALLOC
	bool "Fault-injection capability for alloc_pages()"
	depends on FAULT_INJECTION
	help
	  Provide fault-injection capability for alloc_pages().

config FAULT_INJECTION_USERCOPY
	bool "Fault injection capability for usercopy functions"
	depends on FAULT_INJECTION
	help
	  Provides fault-injection capability to inject failures
	  in usercopy functions (copy_from_user(), get_user(), ...).

config FAIL_MAKE_REQUEST
	bool "Fault-injection capability for disk IO"
	depends on FAULT_INJECTION && BLOCK
	help
	  Provide fault-injection capability for disk IO.

config FAIL_IO_TIMEOUT
	bool "Fault-injection capability for faking disk interrupts"
	depends on FAULT_INJECTION && BLOCK
	help
	  Provide fault-injection capability on end IO handling. This
	  will make the block layer "forget" an interrupt as configured,
	  thus exercising the error handling.

	  Only works with drivers that use the generic timeout handling,
	  for others it won't do anything.

config FAIL_FUTEX
	bool "Fault-injection capability for futexes"
	select DEBUG_FS
	depends on FAULT_INJECTION && FUTEX
	help
	  Provide fault-injection capability for futexes.

config FAULT_INJECTION_DEBUG_FS
	bool "Debugfs entries for fault-injection capabilities"
	depends on FAULT_INJECTION && SYSFS && DEBUG_FS
	help
	  Enable configuration of fault-injection capabilities via debugfs.

config FAIL_FUNCTION
	bool "Fault-injection capability for functions"
	depends on FAULT_INJECTION_DEBUG_FS && FUNCTION_ERROR_INJECTION
	help
	  Provide function-based fault-injection capability.
	  This will allow you to override a specific function with a return
	  with given return value. As a result, function caller will see
	  an error value and have to handle it. This is useful to test the
	  error handling in various subsystems.

config FAIL_MMC_REQUEST
	bool "Fault-injection capability for MMC IO"
	depends on FAULT_INJECTION_DEBUG_FS && MMC
	help
	  Provide fault-injection capability for MMC IO.
	  This will make the mmc core return data errors. This is
	  useful to test the error handling in the mmc block device
	  and to test how the mmc host driver handles retries from
	  the block device.

config FAIL_SUNRPC
	bool "Fault-injection capability for SunRPC"
	depends on FAULT_INJECTION_DEBUG_FS && SUNRPC_DEBUG
	help
	  Provide fault-injection capability for SunRPC and
	  its consumers.

config FAULT_INJECTION_CONFIGFS
	bool "Configfs interface for fault-injection capabilities"
	depends on FAULT_INJECTION
	select CONFIGFS_FS
	help
	  This option allows configfs-based drivers to dynamically configure
	  fault-injection via configfs.  Each parameter for driver-specific
	  fault-injection can be made visible as a configfs attribute in a
	  configfs group.


config FAULT_INJECTION_STACKTRACE_FILTER
	bool "stacktrace filter for fault-injection capabilities"
	depends on FAULT_INJECTION
	depends on (FAULT_INJECTION_DEBUG_FS || FAULT_INJECTION_CONFIGFS) && STACKTRACE_SUPPORT
	select STACKTRACE
	depends on FRAME_POINTER || MIPS || PPC || S390 || MICROBLAZE || ARM || ARC || X86
	help
	  Provide stacktrace filter for fault-injection capabilities

config ARCH_HAS_KCOV
	bool
	help
	  An architecture should select this when it can successfully
	  build and run with CONFIG_KCOV. This typically requires
	  disabling instrumentation for some early boot code.

config CC_HAS_SANCOV_TRACE_PC
	def_bool $(cc-option,-fsanitize-coverage=trace-pc)


config KCOV
	bool "Code coverage for fuzzing"
	depends on ARCH_HAS_KCOV
	depends on CC_HAS_SANCOV_TRACE_PC || GCC_PLUGINS
	depends on !ARCH_WANTS_NO_INSTR || HAVE_NOINSTR_HACK || \
		   GCC_VERSION >= 120000 || CC_IS_CLANG
	select DEBUG_FS
	select GCC_PLUGIN_SANCOV if !CC_HAS_SANCOV_TRACE_PC
	select OBJTOOL if HAVE_NOINSTR_HACK
	help
	  KCOV exposes kernel code coverage information in a form suitable
	  for coverage-guided fuzzing (randomized testing).

	  For more details, see Documentation/dev-tools/kcov.rst.

config KCOV_ENABLE_COMPARISONS
	bool "Enable comparison operands collection by KCOV"
	depends on KCOV
	depends on $(cc-option,-fsanitize-coverage=trace-cmp)
	help
	  KCOV also exposes operands of every comparison in the instrumented
	  code along with operand sizes and PCs of the comparison instructions.
	  These operands can be used by fuzzing engines to improve the quality
	  of fuzzing coverage.

config KCOV_INSTRUMENT_ALL
	bool "Instrument all code by default"
	depends on KCOV
	default y
	help
	  If you are doing generic system call fuzzing (like e.g. syzkaller),
	  then you will want to instrument the whole kernel and you should
	  say y here. If you are doing more targeted fuzzing (like e.g.
	  filesystem fuzzing with AFL) then you will want to enable coverage
	  for more specific subsets of files, and should say n here.

config KCOV_IRQ_AREA_SIZE
	hex "Size of interrupt coverage collection area in words"
	depends on KCOV
	default 0x40000
	help
	  KCOV uses preallocated per-cpu areas to collect coverage from
	  soft interrupts. This specifies the size of those areas in the
	  number of unsigned long words.

config KCOV_SELFTEST
	bool "Perform short selftests on boot"
	depends on KCOV
	help
	  Run short KCOV coverage collection selftests on boot.
	  On test failure, causes the kernel to panic. Recommended to be
	  enabled, ensuring critical functionality works as intended.

menuconfig RUNTIME_TESTING_MENU
	bool "Runtime Testing"
	default y

if RUNTIME_TESTING_MENU

config TEST_DHRY
	tristate "Dhrystone benchmark test"
	help
	  Enable this to include the Dhrystone 2.1 benchmark.  This test
	  calculates the number of Dhrystones per second, and the number of
	  DMIPS (Dhrystone MIPS) obtained when the Dhrystone score is divided
	  by 1757 (the number of Dhrystones per second obtained on the VAX
	  11/780, nominally a 1 MIPS machine).

	  To run the benchmark, it needs to be enabled explicitly, either from
	  the kernel command line (when built-in), or from userspace (when
	  built-in or modular).

	  Run once during kernel boot:

	      test_dhry.run

	  Set number of iterations from kernel command line:

	      test_dhry.iterations=<n>

	  Set number of iterations from userspace:

	      echo <n> > /sys/module/test_dhry/parameters/iterations

	  Trigger manual run from userspace:

	      echo y > /sys/module/test_dhry/parameters/run

	  If the number of iterations is <= 0, the test will devise a suitable
	  number of iterations (test runs for at least 2s) automatically.
	  This process takes ca. 4s.

	  If unsure, say N.

config LKDTM
	tristate "Linux Kernel Dump Test Tool Module"
	depends on DEBUG_FS
	help
	This module enables testing of the different dumping mechanisms by
	inducing system failures at predefined crash points.
	If you don't need it: say N
	Choose M here to compile this code as a module. The module will be
	called lkdtm.

	Documentation on how to use the module can be found in
	Documentation/fault-injection/provoke-crashes.rst

config CPUMASK_KUNIT_TEST
	tristate "KUnit test for cpumask" if !KUNIT_ALL_TESTS
	depends on KUNIT
	default KUNIT_ALL_TESTS
	help
	  Enable to turn on cpumask tests, running at boot or module load time.

	  For more information on KUnit and unit tests in general, please refer
	  to the KUnit documentation in Documentation/dev-tools/kunit/.

	  If unsure, say N.

config TEST_LIST_SORT
	tristate "Linked list sorting test" if !KUNIT_ALL_TESTS
	depends on KUNIT
	default KUNIT_ALL_TESTS
	help
	  Enable this to turn on 'list_sort()' function test. This test is
	  executed only once during system boot (so affects only boot time),
	  or at module load time.

	  If unsure, say N.

config TEST_MIN_HEAP
	tristate "Min heap test"
	depends on DEBUG_KERNEL || m
	help
	  Enable this to turn on min heap function tests. This test is
	  executed only once during system boot (so affects only boot time),
	  or at module load time.

	  If unsure, say N.

config TEST_SORT
	tristate "Array-based sort test" if !KUNIT_ALL_TESTS
	depends on KUNIT
	default KUNIT_ALL_TESTS
	help
	  This option enables the self-test function of 'sort()' at boot,
	  or at module load time.

	  If unsure, say N.

config DIV64_KUNIT_TEST
	tristate "64bit/32bit division and modulo test"
	depends on DEBUG_KERNEL || m
	help
	  Enable this to turn on 'do_div()' function test. This test is
	  executed only once during system boot (so affects only boot time),
	  or at module load time.

	  If unsure, say N.

config MULDIV64_KUNIT_TEST
	tristate "mul_u64_u64_div_u64() test"
	depends on DEBUG_KERNEL || m
	help
	  Enable this to turn on 'mul_u64_u64_div_u64()' function test.
	  This test is executed only once during system boot (so affects
	  only boot time), or at module load time.

	  If unsure, say N.

config TEST_IOV_ITER
	tristate "Test iov_iter operation" if !KUNIT_ALL_TESTS
	depends on KUNIT
	depends on MMU
	default KUNIT_ALL_TESTS
	help
	  Enable this to turn on testing of the operation of the I/O iterator
	  (iov_iter). This test is executed only once during system boot (so
	  affects only boot time), or at module load time.

	  If unsure, say N.

config KPROBES_SANITY_TEST
	tristate "Kprobes sanity tests" if !KUNIT_ALL_TESTS
	depends on DEBUG_KERNEL
	depends on KPROBES
	depends on KUNIT
	select STACKTRACE if ARCH_CORRECT_STACKTRACE_ON_KRETPROBE
	default KUNIT_ALL_TESTS
	help
	  This option provides for testing basic kprobes functionality on
	  boot. Samples of kprobe and kretprobe are inserted and
	  verified for functionality.

	  Say N if you are unsure.

config FPROBE_SANITY_TEST
	bool "Self test for fprobe"
	depends on DEBUG_KERNEL
	depends on FPROBE
	depends on KUNIT=y
	help
	  This option will enable testing the fprobe when the system boot.
	  A series of tests are made to verify that the fprobe is functioning
	  properly.

	  Say N if you are unsure.

config BACKTRACE_SELF_TEST
	tristate "Self test for the backtrace code"
	depends on DEBUG_KERNEL
	help
	  This option provides a kernel module that can be used to test
	  the kernel stack backtrace code. This option is not useful
	  for distributions or general kernels, but only for kernel
	  developers working on architecture code.

	  Note that if you want to also test saved backtraces, you will
	  have to enable STACKTRACE as well.

	  Say N if you are unsure.

config TEST_REF_TRACKER
	tristate "Self test for reference tracker"
	depends on DEBUG_KERNEL && STACKTRACE_SUPPORT
	select REF_TRACKER
	help
	  This option provides a kernel module performing tests
	  using reference tracker infrastructure.

	  Say N if you are unsure.

config RBTREE_TEST
	tristate "Red-Black tree test"
	depends on DEBUG_KERNEL
	help
	  A benchmark measuring the performance of the rbtree library.
	  Also includes rbtree invariant checks.

config REED_SOLOMON_TEST
	tristate "Reed-Solomon library test"
	depends on DEBUG_KERNEL || m
	select REED_SOLOMON
	select REED_SOLOMON_ENC16
	select REED_SOLOMON_DEC16
	help
	  This option enables the self-test function of rslib at boot,
	  or at module load time.

	  If unsure, say N.

config INTERVAL_TREE_TEST
	tristate "Interval tree test"
	depends on DEBUG_KERNEL
	select INTERVAL_TREE
	help
	  A benchmark measuring the performance of the interval tree library

config PERCPU_TEST
	tristate "Per cpu operations test"
	depends on m && DEBUG_KERNEL
	help
	  Enable this option to build test module which validates per-cpu
	  operations.

	  If unsure, say N.

config ATOMIC64_SELFTEST
	tristate "Perform an atomic64_t self-test"
	help
	  Enable this option to test the atomic64_t functions at boot or
	  at module load time.

	  If unsure, say N.

config ASYNC_RAID6_TEST
	tristate "Self test for hardware accelerated raid6 recovery"
	depends on ASYNC_RAID6_RECOV
	select ASYNC_MEMCPY
	help
	  This is a one-shot self test that permutes through the
	  recovery of all the possible two disk failure scenarios for a
	  N-disk array.  Recovery is performed with the asynchronous
	  raid6 recovery routines, and will optionally use an offload
	  engine if one is available.

	  If unsure, say N.

config TEST_HEXDUMP
	tristate "Test functions located in the hexdump module at runtime"

config STRING_KUNIT_TEST
	tristate "KUnit test string functions at runtime" if !KUNIT_ALL_TESTS
	depends on KUNIT
	default KUNIT_ALL_TESTS

config STRING_HELPERS_KUNIT_TEST
	tristate "KUnit test string helpers at runtime" if !KUNIT_ALL_TESTS
	depends on KUNIT
	default KUNIT_ALL_TESTS

config TEST_KSTRTOX
	tristate "Test kstrto*() family of functions at runtime"

config TEST_PRINTF
	tristate "Test printf() family of functions at runtime"

config TEST_SCANF
	tristate "Test scanf() family of functions at runtime"

config TEST_BITMAP
	tristate "Test bitmap_*() family of functions at runtime"
	help
	  Enable this option to test the bitmap functions at boot.

	  If unsure, say N.

config TEST_UUID
	tristate "Test functions located in the uuid module at runtime"

config TEST_XARRAY
	tristate "Test the XArray code at runtime"

config TEST_MAPLE_TREE
	tristate "Test the Maple Tree code at runtime or module load"
	help
	  Enable this option to test the maple tree code functions at boot, or
	  when the module is loaded. Enable "Debug Maple Trees" will enable
	  more verbose output on failures.

	  If unsure, say N.

config TEST_RHASHTABLE
	tristate "Perform selftest on resizable hash table"
	help
	  Enable this option to test the rhashtable functions at boot.

	  If unsure, say N.

config TEST_IDA
	tristate "Perform selftest on IDA functions"

config TEST_PARMAN
	tristate "Perform selftest on priority array manager"
	depends on PARMAN
	help
	  Enable this option to test priority array manager on boot
	  (or module load).

	  If unsure, say N.

config TEST_IRQ_TIMINGS
	bool "IRQ timings selftest"
	depends on IRQ_TIMINGS
	help
	  Enable this option to test the irq timings code on boot.

	  If unsure, say N.

config TEST_LKM
	tristate "Test module loading with 'hello world' module"
	depends on m
	help
	  This builds the "test_module" module that emits "Hello, world"
	  on printk when loaded. It is designed to be used for basic
	  evaluation of the module loading subsystem (for example when
	  validating module verification). It lacks any extra dependencies,
	  and will not normally be loaded by the system unless explicitly
	  requested by name.

	  If unsure, say N.

config TEST_BITOPS
	tristate "Test module for compilation of bitops operations"
	help
	  This builds the "test_bitops" module that is much like the
	  TEST_LKM module except that it does a basic exercise of the
	  set/clear_bit macros and get_count_order/long to make sure there are
	  no compiler warnings from C=1 sparse checker or -Wextra
	  compilations. It has no dependencies and doesn't run or load unless
	  explicitly requested by name.  for example: modprobe test_bitops.

	  If unsure, say N.

config TEST_VMALLOC
	tristate "Test module for stress/performance analysis of vmalloc allocator"
	default n
       depends on MMU
	depends on m
	help
	  This builds the "test_vmalloc" module that should be used for
	  stress and performance analysis. So, any new change for vmalloc
	  subsystem can be evaluated from performance and stability point
	  of view.

	  If unsure, say N.

config TEST_BPF
	tristate "Test BPF filter functionality"
	depends on m && NET
	help
	  This builds the "test_bpf" module that runs various test vectors
	  against the BPF interpreter or BPF JIT compiler depending on the
	  current setting. This is in particular useful for BPF JIT compiler
	  development, but also to run regression tests against changes in
	  the interpreter code. It also enables test stubs for eBPF maps and
	  verifier used by user space verifier testsuite.

	  If unsure, say N.

config TEST_BLACKHOLE_DEV
	tristate "Test blackhole netdev functionality"
	depends on m && NET
	help
	  This builds the "test_blackhole_dev" module that validates the
	  data path through this blackhole netdev.

	  If unsure, say N.

config FIND_BIT_BENCHMARK
	tristate "Test find_bit functions"
	help
	  This builds the "test_find_bit" module that measure find_*_bit()
	  functions performance.

	  If unsure, say N.

config TEST_FIRMWARE
	tristate "Test firmware loading via userspace interface"
	depends on FW_LOADER
	help
	  This builds the "test_firmware" module that creates a userspace
	  interface for testing firmware loading. This can be used to
	  control the triggering of firmware loading without needing an
	  actual firmware-using device. The contents can be rechecked by
	  userspace.

	  If unsure, say N.

config TEST_SYSCTL
	tristate "sysctl test driver"
	depends on PROC_SYSCTL
	help
	  This builds the "test_sysctl" module. This driver enables to test the
	  proc sysctl interfaces available to drivers safely without affecting
	  production knobs which might alter system functionality.

	  If unsure, say N.

config BITFIELD_KUNIT
	tristate "KUnit test bitfield functions at runtime" if !KUNIT_ALL_TESTS
	depends on KUNIT
	default KUNIT_ALL_TESTS
	help
	  Enable this option to test the bitfield functions at boot.

	  KUnit tests run during boot and output the results to the debug log
	  in TAP format (http://testanything.org/). Only useful for kernel devs
	  running the KUnit test harness, and not intended for inclusion into a
	  production build.

	  For more information on KUnit and unit tests in general please refer
	  to the KUnit documentation in Documentation/dev-tools/kunit/.

	  If unsure, say N.

config CHECKSUM_KUNIT
	tristate "KUnit test checksum functions at runtime" if !KUNIT_ALL_TESTS
	depends on KUNIT
	default KUNIT_ALL_TESTS
	help
	  Enable this option to test the checksum functions at boot.

	  KUnit tests run during boot and output the results to the debug log
	  in TAP format (http://testanything.org/). Only useful for kernel devs
	  running the KUnit test harness, and not intended for inclusion into a
	  production build.

	  For more information on KUnit and unit tests in general please refer
	  to the KUnit documentation in Documentation/dev-tools/kunit/.

	  If unsure, say N.

config HASH_KUNIT_TEST
	tristate "KUnit Test for integer hash functions" if !KUNIT_ALL_TESTS
	depends on KUNIT
	default KUNIT_ALL_TESTS
	help
	  Enable this option to test the kernel's string (<linux/stringhash.h>), and
	  integer (<linux/hash.h>) hash functions on boot.

	  KUnit tests run during boot and output the results to the debug log
	  in TAP format (https://testanything.org/). Only useful for kernel devs
	  running the KUnit test harness, and not intended for inclusion into a
	  production build.

	  For more information on KUnit and unit tests in general please refer
	  to the KUnit documentation in Documentation/dev-tools/kunit/.

	  This is intended to help people writing architecture-specific
	  optimized versions. If unsure, say N.

config RESOURCE_KUNIT_TEST
	tristate "KUnit test for resource API" if !KUNIT_ALL_TESTS
	depends on KUNIT
	default KUNIT_ALL_TESTS
	select GET_FREE_REGION
	help
	  This builds the resource API unit test.
	  Tests the logic of API provided by resource.c and ioport.h.
	  For more information on KUnit and unit tests in general please refer
	  to the KUnit documentation in Documentation/dev-tools/kunit/.

	  If unsure, say N.

config SYSCTL_KUNIT_TEST
	tristate "KUnit test for sysctl" if !KUNIT_ALL_TESTS
	depends on KUNIT
	default KUNIT_ALL_TESTS
	help
	  This builds the proc sysctl unit test, which runs on boot.
	  Tests the API contract and implementation correctness of sysctl.
	  For more information on KUnit and unit tests in general please refer
	  to the KUnit documentation in Documentation/dev-tools/kunit/.

	  If unsure, say N.

config LIST_KUNIT_TEST
	tristate "KUnit Test for Kernel Linked-list structures" if !KUNIT_ALL_TESTS
	depends on KUNIT
	default KUNIT_ALL_TESTS
	help
	  This builds the linked list KUnit test suite.
	  It tests that the API and basic functionality of the list_head type
	  and associated macros.

	  KUnit tests run during boot and output the results to the debug log
	  in TAP format (https://testanything.org/). Only useful for kernel devs
	  running the KUnit test harness, and not intended for inclusion into a
	  production build.

	  For more information on KUnit and unit tests in general please refer
	  to the KUnit documentation in Documentation/dev-tools/kunit/.

	  If unsure, say N.

config HASHTABLE_KUNIT_TEST
	tristate "KUnit Test for Kernel Hashtable structures" if !KUNIT_ALL_TESTS
	depends on KUNIT
	default KUNIT_ALL_TESTS
	help
	  This builds the hashtable KUnit test suite.
	  It tests the basic functionality of the API defined in
	  include/linux/hashtable.h. For more information on KUnit and
	  unit tests in general please refer to the KUnit documentation
	  in Documentation/dev-tools/kunit/.

	  If unsure, say N.

config LINEAR_RANGES_TEST
	tristate "KUnit test for linear_ranges"
	depends on KUNIT
	select LINEAR_RANGES
	help
	  This builds the linear_ranges unit test, which runs on boot.
	  Tests the linear_ranges logic correctness.
	  For more information on KUnit and unit tests in general please refer
	  to the KUnit documentation in Documentation/dev-tools/kunit/.

	  If unsure, say N.

config CMDLINE_KUNIT_TEST
	tristate "KUnit test for cmdline API" if !KUNIT_ALL_TESTS
	depends on KUNIT
	default KUNIT_ALL_TESTS
	help
	  This builds the cmdline API unit test.
	  Tests the logic of API provided by cmdline.c.
	  For more information on KUnit and unit tests in general please refer
	  to the KUnit documentation in Documentation/dev-tools/kunit/.

	  If unsure, say N.

config BITS_TEST
	tristate "KUnit test for bits.h" if !KUNIT_ALL_TESTS
	depends on KUNIT
	default KUNIT_ALL_TESTS
	help
	  This builds the bits unit test.
	  Tests the logic of macros defined in bits.h.
	  For more information on KUnit and unit tests in general please refer
	  to the KUnit documentation in Documentation/dev-tools/kunit/.

	  If unsure, say N.

config SLUB_KUNIT_TEST
	tristate "KUnit test for SLUB cache error detection" if !KUNIT_ALL_TESTS
	depends on SLUB_DEBUG && KUNIT
	default KUNIT_ALL_TESTS
	help
	  This builds SLUB allocator unit test.
	  Tests SLUB cache debugging functionality.
	  For more information on KUnit and unit tests in general please refer
	  to the KUnit documentation in Documentation/dev-tools/kunit/.

	  If unsure, say N.

config RATIONAL_KUNIT_TEST
	tristate "KUnit test for rational.c" if !KUNIT_ALL_TESTS
	depends on KUNIT && RATIONAL
	default KUNIT_ALL_TESTS
	help
	  This builds the rational math unit test.
	  For more information on KUnit and unit tests in general please refer
	  to the KUnit documentation in Documentation/dev-tools/kunit/.

	  If unsure, say N.

config MEMCPY_KUNIT_TEST
	tristate "Test memcpy(), memmove(), and memset() functions at runtime" if !KUNIT_ALL_TESTS
	depends on KUNIT
	default KUNIT_ALL_TESTS
	help
	  Builds unit tests for memcpy(), memmove(), and memset() functions.
	  For more information on KUnit and unit tests in general please refer
	  to the KUnit documentation in Documentation/dev-tools/kunit/.

	  If unsure, say N.

config IS_SIGNED_TYPE_KUNIT_TEST
	tristate "Test is_signed_type() macro" if !KUNIT_ALL_TESTS
	depends on KUNIT
	default KUNIT_ALL_TESTS
	help
	  Builds unit tests for the is_signed_type() macro.

	  For more information on KUnit and unit tests in general please refer
	  to the KUnit documentation in Documentation/dev-tools/kunit/.

	  If unsure, say N.

config OVERFLOW_KUNIT_TEST
	tristate "Test check_*_overflow() functions at runtime" if !KUNIT_ALL_TESTS
	depends on KUNIT
	default KUNIT_ALL_TESTS
	help
	  Builds unit tests for the check_*_overflow(), size_*(), allocation, and
	  related functions.

	  For more information on KUnit and unit tests in general please refer
	  to the KUnit documentation in Documentation/dev-tools/kunit/.

	  If unsure, say N.

config STACKINIT_KUNIT_TEST
	tristate "Test level of stack variable initialization" if !KUNIT_ALL_TESTS
	depends on KUNIT
	default KUNIT_ALL_TESTS
	help
	  Test if the kernel is zero-initializing stack variables and
	  padding. Coverage is controlled by compiler flags,
	  CONFIG_INIT_STACK_ALL_PATTERN, CONFIG_INIT_STACK_ALL_ZERO,
	  CONFIG_GCC_PLUGIN_STRUCTLEAK, CONFIG_GCC_PLUGIN_STRUCTLEAK_BYREF,
	  or CONFIG_GCC_PLUGIN_STRUCTLEAK_BYREF_ALL.

config FORTIFY_KUNIT_TEST
	tristate "Test fortified str*() and mem*() function internals at runtime" if !KUNIT_ALL_TESTS
	depends on KUNIT
	default KUNIT_ALL_TESTS
	help
	  Builds unit tests for checking internals of FORTIFY_SOURCE as used
	  by the str*() and mem*() family of functions. For testing runtime
	  traps of FORTIFY_SOURCE, see LKDTM's "FORTIFY_*" tests.

config HW_BREAKPOINT_KUNIT_TEST
	bool "Test hw_breakpoint constraints accounting" if !KUNIT_ALL_TESTS
	depends on HAVE_HW_BREAKPOINT
	depends on KUNIT=y
	default KUNIT_ALL_TESTS
	help
	  Tests for hw_breakpoint constraints accounting.

	  If unsure, say N.

config SIPHASH_KUNIT_TEST
	tristate "Perform selftest on siphash functions" if !KUNIT_ALL_TESTS
	depends on KUNIT
	default KUNIT_ALL_TESTS
	help
	  Enable this option to test the kernel's siphash (<linux/siphash.h>) hash
	  functions on boot (or module load).

	  This is intended to help people writing architecture-specific
	  optimized versions.  If unsure, say N.

config USERCOPY_KUNIT_TEST
	tristate "KUnit Test for user/kernel boundary protections"
	depends on KUNIT
	default KUNIT_ALL_TESTS
	help
	  This builds the "usercopy_kunit" module that runs sanity checks
	  on the copy_to/from_user infrastructure, making sure basic
	  user/kernel boundary testing is working.

config TEST_UDELAY
	tristate "udelay test driver"
	help
	  This builds the "udelay_test" module that helps to make sure
	  that udelay() is working properly.

	  If unsure, say N.

config TEST_STATIC_KEYS
	tristate "Test static keys"
	depends on m
	help
	  Test the static key interfaces.

	  If unsure, say N.

config TEST_DYNAMIC_DEBUG
	tristate "Test DYNAMIC_DEBUG"
	depends on DYNAMIC_DEBUG
	help
	  This module registers a tracer callback to count enabled
	  pr_debugs in a 'do_debugging' function, then alters their
	  enablements, calls the function, and compares counts.

	  If unsure, say N.

config TEST_KMOD
	tristate "kmod stress tester"
	depends on m
	depends on NETDEVICES && NET_CORE && INET # for TUN
	depends on BLOCK
	depends on PAGE_SIZE_LESS_THAN_256KB # for BTRFS
	select TEST_LKM
	select XFS_FS
	select TUN
	select BTRFS_FS
	help
	  Test the kernel's module loading mechanism: kmod. kmod implements
	  support to load modules using the Linux kernel's usermode helper.
	  This test provides a series of tests against kmod.

	  Although technically you can either build test_kmod as a module or
	  into the kernel we disallow building it into the kernel since
	  it stress tests request_module() and this will very likely cause
	  some issues by taking over precious threads available from other
	  module load requests, ultimately this could be fatal.

	  To run tests run:

	  tools/testing/selftests/kmod/kmod.sh --help

	  If unsure, say N.

config TEST_DEBUG_VIRTUAL
	tristate "Test CONFIG_DEBUG_VIRTUAL feature"
	depends on DEBUG_VIRTUAL
	help
	  Test the kernel's ability to detect incorrect calls to
	  virt_to_phys() done against the non-linear part of the
	  kernel's virtual address map.

	  If unsure, say N.

config TEST_MEMCAT_P
	tristate "Test memcat_p() helper function"
	help
	  Test the memcat_p() helper for correctly merging two
	  pointer arrays together.

	  If unsure, say N.

config TEST_OBJAGG
	tristate "Perform selftest on object aggreration manager"
	default n
	depends on OBJAGG
	help
	  Enable this option to test object aggregation manager on boot
	  (or module load).

config TEST_MEMINIT
	tristate "Test heap/page initialization"
	help
	  Test if the kernel is zero-initializing heap and page allocations.
	  This can be useful to test init_on_alloc and init_on_free features.

	  If unsure, say N.

config TEST_HMM
	tristate "Test HMM (Heterogeneous Memory Management)"
	depends on TRANSPARENT_HUGEPAGE
	depends on DEVICE_PRIVATE
	select HMM_MIRROR
	select MMU_NOTIFIER
	help
	  This is a pseudo device driver solely for testing HMM.
	  Say M here if you want to build the HMM test module.
	  Doing so will allow you to run tools/testing/selftest/vm/hmm-tests.

	  If unsure, say N.

config TEST_FREE_PAGES
	tristate "Test freeing pages"
	help
	  Test that a memory leak does not occur due to a race between
	  freeing a block of pages and a speculative page reference.
	  Loading this module is safe if your kernel has the bug fixed.
	  If the bug is not fixed, it will leak gigabytes of memory and
	  probably OOM your system.

config TEST_FPU
	tristate "Test floating point operations in kernel space"
	depends on ARCH_HAS_KERNEL_FPU_SUPPORT && !KCOV_INSTRUMENT_ALL
	help
	  Enable this option to add /sys/kernel/debug/selftest_helpers/test_fpu
	  which will trigger a sequence of floating point operations. This is used
	  for self-testing floating point control register setting in
	  kernel_fpu_begin().

	  If unsure, say N.

config TEST_CLOCKSOURCE_WATCHDOG
	tristate "Test clocksource watchdog in kernel space"
	depends on CLOCKSOURCE_WATCHDOG
	help
	  Enable this option to create a kernel module that will trigger
	  a test of the clocksource watchdog.  This module may be loaded
	  via modprobe or insmod in which case it will run upon being
	  loaded, or it may be built in, in which case it will run
	  shortly after boot.

	  If unsure, say N.

config TEST_OBJPOOL
	tristate "Test module for correctness and stress of objpool"
	default n
	depends on m && DEBUG_KERNEL
	help
	  This builds the "test_objpool" module that should be used for
	  correctness verification and concurrent testings of objects
	  allocation and reclamation.

	  If unsure, say N.

config INT_POW_TEST
	tristate "Integer exponentiation (int_pow) test" if !KUNIT_ALL_TESTS
	depends on KUNIT
	default KUNIT_ALL_TESTS
	help
	  This option enables the KUnit test suite for the int_pow function,
	  which performs integer exponentiation. The test suite is designed to
	  verify that the implementation of int_pow correctly computes the power
	  of a given base raised to a given exponent.

	  Enabling this option will include tests that check various scenarios
	  and edge cases to ensure the accuracy and reliability of the exponentiation
	  function.

	  If unsure, say N

endif # RUNTIME_TESTING_MENU

config ARCH_USE_MEMTEST
	bool
	help
	  An architecture should select this when it uses early_memtest()
	  during boot process.

config MEMTEST
	bool "Memtest"
	depends on ARCH_USE_MEMTEST
	help
	  This option adds a kernel parameter 'memtest', which allows memtest
	  to be set and executed.
	        memtest=0, mean disabled; -- default
	        memtest=1, mean do 1 test pattern;
	        ...
	        memtest=17, mean do 17 test patterns.
	  If you are unsure how to answer this question, answer N.



config HYPERV_TESTING
	bool "Microsoft Hyper-V driver testing"
	default n
	depends on HYPERV && DEBUG_FS
	help
	  Select this option to enable Hyper-V vmbus testing.

endmenu # "Kernel Testing and Coverage"

menu "Rust hacking"

config RUST_DEBUG_ASSERTIONS
	bool "Debug assertions"
	depends on RUST
	help
	  Enables rustc's `-Cdebug-assertions` codegen option.

	  This flag lets you turn `cfg(debug_assertions)` conditional
	  compilation on or off. This can be used to enable extra debugging
	  code in development but not in production. For example, it controls
	  the behavior of the standard library's `debug_assert!` macro.

	  Note that this will apply to all Rust code, including `core`.

	  If unsure, say N.

config RUST_OVERFLOW_CHECKS
	bool "Overflow checks"
	default y
	depends on RUST
	help
	  Enables rustc's `-Coverflow-checks` codegen option.

	  This flag allows you to control the behavior of runtime integer
	  overflow. When overflow-checks are enabled, a Rust panic will occur
	  on overflow.

	  Note that this will apply to all Rust code, including `core`.

	  If unsure, say Y.

config RUST_BUILD_ASSERT_ALLOW
	bool "Allow unoptimized build-time assertions"
	depends on RUST
	help
	  Controls how `build_error!` and `build_assert!` are handled during the build.

	  If calls to them exist in the binary, it may indicate a violated invariant
	  or that the optimizer failed to verify the invariant during compilation.

	  This should not happen, thus by default the build is aborted. However,
	  as an escape hatch, you can choose Y here to ignore them during build
	  and let the check be carried at runtime (with `panic!` being called if
	  the check fails).

	  If unsure, say N.

config RUST_KERNEL_DOCTESTS
	bool "Doctests for the `kernel` crate" if !KUNIT_ALL_TESTS
	depends on RUST && KUNIT=y
	default KUNIT_ALL_TESTS
	help
	  This builds the documentation tests of the `kernel` crate
	  as KUnit tests.

	  For more information on KUnit and unit tests in general,
	  please refer to the KUnit documentation in Documentation/dev-tools/kunit/.

	  If unsure, say N.

endmenu # "Rust"

<<<<<<< HEAD
endmenu # Kernel hacking
=======
endmenu # Kernel hacking

config INT_POW_KUNIT_TEST
	tristate "Integer exponentiation (int_pow) test" if !KUNIT_ALL_TESTS
	depends on KUNIT
	default KUNIT_ALL_TESTS
	help
	  This option enables the KUnit test suite for the int_pow function,
	  which performs integer exponentiation. The test suite is designed to
	  verify that the implementation of int_pow correctly computes the power
	  of a given base raised to a given exponent.

	  Enabling this option will include tests that check various scenarios
	  and edge cases to ensure the accuracy and reliability of the exponentiation
	  function.

	  If unsure, say N
>>>>>>> 26ce9009
<|MERGE_RESOLUTION|>--- conflicted
+++ resolved
@@ -2993,7 +2993,7 @@
 
 	  If unsure, say N.
 
-config INT_POW_TEST
+config INT_POW_KUNIT_TEST
 	tristate "Integer exponentiation (int_pow) test" if !KUNIT_ALL_TESTS
 	depends on KUNIT
 	default KUNIT_ALL_TESTS
@@ -3103,24 +3103,4 @@
 
 endmenu # "Rust"
 
-<<<<<<< HEAD
-endmenu # Kernel hacking
-=======
-endmenu # Kernel hacking
-
-config INT_POW_KUNIT_TEST
-	tristate "Integer exponentiation (int_pow) test" if !KUNIT_ALL_TESTS
-	depends on KUNIT
-	default KUNIT_ALL_TESTS
-	help
-	  This option enables the KUnit test suite for the int_pow function,
-	  which performs integer exponentiation. The test suite is designed to
-	  verify that the implementation of int_pow correctly computes the power
-	  of a given base raised to a given exponent.
-
-	  Enabling this option will include tests that check various scenarios
-	  and edge cases to ensure the accuracy and reliability of the exponentiation
-	  function.
-
-	  If unsure, say N
->>>>>>> 26ce9009
+endmenu # Kernel hacking