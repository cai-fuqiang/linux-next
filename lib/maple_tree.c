// SPDX-License-Identifier: GPL-2.0+
/*
 * Maple Tree implementation
 * Copyright (c) 2018-2022 Oracle Corporation
 * Authors: Liam R. Howlett <Liam.Howlett@oracle.com>
 *	    Matthew Wilcox <willy@infradead.org>
 * Copyright (c) 2023 ByteDance
 * Author: Peng Zhang <zhangpeng.00@bytedance.com>
 */

/*
 * DOC: Interesting implementation details of the Maple Tree
 *
 * Each node type has a number of slots for entries and a number of slots for
 * pivots.  In the case of dense nodes, the pivots are implied by the position
 * and are simply the slot index + the minimum of the node.
 *
 * In regular B-Tree terms, pivots are called keys.  The term pivot is used to
 * indicate that the tree is specifying ranges.  Pivots may appear in the
 * subtree with an entry attached to the value whereas keys are unique to a
 * specific position of a B-tree.  Pivot values are inclusive of the slot with
 * the same index.
 *
 *
 * The following illustrates the layout of a range64 nodes slots and pivots.
 *
 *
 *  Slots -> | 0 | 1 | 2 | ... | 12 | 13 | 14 | 15 |
 *           ┬   ┬   ┬   ┬     ┬    ┬    ┬    ┬    ┬
 *           │   │   │   │     │    │    │    │    └─ Implied maximum
 *           │   │   │   │     │    │    │    └─ Pivot 14
 *           │   │   │   │     │    │    └─ Pivot 13
 *           │   │   │   │     │    └─ Pivot 12
 *           │   │   │   │     └─ Pivot 11
 *           │   │   │   └─ Pivot 2
 *           │   │   └─ Pivot 1
 *           │   └─ Pivot 0
 *           └─  Implied minimum
 *
 * Slot contents:
 *  Internal (non-leaf) nodes contain pointers to other nodes.
 *  Leaf nodes contain entries.
 *
 * The location of interest is often referred to as an offset.  All offsets have
 * a slot, but the last offset has an implied pivot from the node above (or
 * UINT_MAX for the root node.
 *
 * Ranges complicate certain write activities.  When modifying any of
 * the B-tree variants, it is known that one entry will either be added or
 * deleted.  When modifying the Maple Tree, one store operation may overwrite
 * the entire data set, or one half of the tree, or the middle half of the tree.
 *
 */


#include <linux/maple_tree.h>
#include <linux/xarray.h>
#include <linux/types.h>
#include <linux/export.h>
#include <linux/slab.h>
#include <linux/limits.h>
#include <asm/barrier.h>

#define CREATE_TRACE_POINTS
#include <trace/events/maple_tree.h>

#define MA_ROOT_PARENT 1

/*
 * Maple state flags
 * * MA_STATE_BULK		- Bulk insert mode
 * * MA_STATE_REBALANCE		- Indicate a rebalance during bulk insert
 * * MA_STATE_PREALLOC		- Preallocated nodes, WARN_ON allocation
 */
#define MA_STATE_BULK		1
#define MA_STATE_REBALANCE	2
#define MA_STATE_PREALLOC	4

#define ma_parent_ptr(x) ((struct maple_pnode *)(x))
#define mas_tree_parent(x) ((unsigned long)(x->tree) | MA_ROOT_PARENT)
#define ma_mnode_ptr(x) ((struct maple_node *)(x))
#define ma_enode_ptr(x) ((struct maple_enode *)(x))
static struct kmem_cache *maple_node_cache;

#ifdef CONFIG_DEBUG_MAPLE_TREE
static const unsigned long mt_max[] = {
	[maple_dense]		= MAPLE_NODE_SLOTS,
	[maple_leaf_64]		= ULONG_MAX,
	[maple_range_64]	= ULONG_MAX,
	[maple_arange_64]	= ULONG_MAX,
};
#define mt_node_max(x) mt_max[mte_node_type(x)]
#endif

static const unsigned char mt_slots[] = {
	[maple_dense]		= MAPLE_NODE_SLOTS,
	[maple_leaf_64]		= MAPLE_RANGE64_SLOTS,
	[maple_range_64]	= MAPLE_RANGE64_SLOTS,
	[maple_arange_64]	= MAPLE_ARANGE64_SLOTS,
};
#define mt_slot_count(x) mt_slots[mte_node_type(x)]

static const unsigned char mt_pivots[] = {
	[maple_dense]		= 0,
	[maple_leaf_64]		= MAPLE_RANGE64_SLOTS - 1,
	[maple_range_64]	= MAPLE_RANGE64_SLOTS - 1,
	[maple_arange_64]	= MAPLE_ARANGE64_SLOTS - 1,
};
#define mt_pivot_count(x) mt_pivots[mte_node_type(x)]

static const unsigned char mt_min_slots[] = {
	[maple_dense]		= MAPLE_NODE_SLOTS / 2,
	[maple_leaf_64]		= (MAPLE_RANGE64_SLOTS / 2) - 2,
	[maple_range_64]	= (MAPLE_RANGE64_SLOTS / 2) - 2,
	[maple_arange_64]	= (MAPLE_ARANGE64_SLOTS / 2) - 1,
};
#define mt_min_slot_count(x) mt_min_slots[mte_node_type(x)]

#define MAPLE_BIG_NODE_SLOTS	(MAPLE_RANGE64_SLOTS * 2 + 2)
#define MAPLE_BIG_NODE_GAPS	(MAPLE_ARANGE64_SLOTS * 2 + 1)

struct maple_big_node {
	struct maple_pnode *parent;
	unsigned long pivot[MAPLE_BIG_NODE_SLOTS - 1];
	union {
		struct maple_enode *slot[MAPLE_BIG_NODE_SLOTS];
		struct {
			unsigned long padding[MAPLE_BIG_NODE_GAPS];
			unsigned long gap[MAPLE_BIG_NODE_GAPS];
		};
	};
	unsigned char b_end;
	enum maple_type type;
};

/*
 * The maple_subtree_state is used to build a tree to replace a segment of an
 * existing tree in a more atomic way.  Any walkers of the older tree will hit a
 * dead node and restart on updates.
 */
struct maple_subtree_state {
	struct ma_state *orig_l;	/* Original left side of subtree */
	struct ma_state *orig_r;	/* Original right side of subtree */
	struct ma_state *l;		/* New left side of subtree */
	struct ma_state *m;		/* New middle of subtree (rare) */
	struct ma_state *r;		/* New right side of subtree */
	struct ma_topiary *free;	/* nodes to be freed */
	struct ma_topiary *destroy;	/* Nodes to be destroyed (walked and freed) */
	struct maple_big_node *bn;
};

#ifdef CONFIG_KASAN_STACK
/* Prevent mas_wr_bnode() from exceeding the stack frame limit */
#define noinline_for_kasan noinline_for_stack
#else
#define noinline_for_kasan inline
#endif

/* Functions */
static inline struct maple_node *mt_alloc_one(gfp_t gfp)
{
	return kmem_cache_alloc(maple_node_cache, gfp);
}

static inline int mt_alloc_bulk(gfp_t gfp, size_t size, void **nodes)
{
	return kmem_cache_alloc_bulk(maple_node_cache, gfp, size, nodes);
}

static inline void mt_free_one(struct maple_node *node)
{
	kmem_cache_free(maple_node_cache, node);
}

static inline void mt_free_bulk(size_t size, void __rcu **nodes)
{
	kmem_cache_free_bulk(maple_node_cache, size, (void **)nodes);
}

static void mt_free_rcu(struct rcu_head *head)
{
	struct maple_node *node = container_of(head, struct maple_node, rcu);

	kmem_cache_free(maple_node_cache, node);
}

/*
 * ma_free_rcu() - Use rcu callback to free a maple node
 * @node: The node to free
 *
 * The maple tree uses the parent pointer to indicate this node is no longer in
 * use and will be freed.
 */
static void ma_free_rcu(struct maple_node *node)
{
	WARN_ON(node->parent != ma_parent_ptr(node));
	call_rcu(&node->rcu, mt_free_rcu);
}

static void mas_set_height(struct ma_state *mas)
{
	unsigned int new_flags = mas->tree->ma_flags;

	new_flags &= ~MT_FLAGS_HEIGHT_MASK;
	MAS_BUG_ON(mas, mas->depth > MAPLE_HEIGHT_MAX);
	new_flags |= mas->depth << MT_FLAGS_HEIGHT_OFFSET;
	mas->tree->ma_flags = new_flags;
}

static unsigned int mas_mt_height(struct ma_state *mas)
{
	return mt_height(mas->tree);
}

static inline unsigned int mt_attr(struct maple_tree *mt)
{
	return mt->ma_flags & ~MT_FLAGS_HEIGHT_MASK;
}

static __always_inline enum maple_type mte_node_type(
		const struct maple_enode *entry)
{
	return ((unsigned long)entry >> MAPLE_NODE_TYPE_SHIFT) &
		MAPLE_NODE_TYPE_MASK;
}

static __always_inline bool ma_is_dense(const enum maple_type type)
{
	return type < maple_leaf_64;
}

static __always_inline bool ma_is_leaf(const enum maple_type type)
{
	return type < maple_range_64;
}

static __always_inline bool mte_is_leaf(const struct maple_enode *entry)
{
	return ma_is_leaf(mte_node_type(entry));
}

/*
 * We also reserve values with the bottom two bits set to '10' which are
 * below 4096
 */
static __always_inline bool mt_is_reserved(const void *entry)
{
	return ((unsigned long)entry < MAPLE_RESERVED_RANGE) &&
		xa_is_internal(entry);
}

static __always_inline void mas_set_err(struct ma_state *mas, long err)
{
	mas->node = MA_ERROR(err);
	mas->status = ma_error;
}

static __always_inline bool mas_is_ptr(const struct ma_state *mas)
{
	return mas->status == ma_root;
}

static __always_inline bool mas_is_start(const struct ma_state *mas)
{
	return mas->status == ma_start;
}

static __always_inline bool mas_is_none(const struct ma_state *mas)
{
	return mas->status == ma_none;
}

static __always_inline bool mas_is_paused(const struct ma_state *mas)
{
	return mas->status == ma_pause;
}

static __always_inline bool mas_is_overflow(struct ma_state *mas)
{
	return mas->status == ma_overflow;
}

static inline bool mas_is_underflow(struct ma_state *mas)
{
	return mas->status == ma_underflow;
}

static __always_inline struct maple_node *mte_to_node(
		const struct maple_enode *entry)
{
	return (struct maple_node *)((unsigned long)entry & ~MAPLE_NODE_MASK);
}

/*
 * mte_to_mat() - Convert a maple encoded node to a maple topiary node.
 * @entry: The maple encoded node
 *
 * Return: a maple topiary pointer
 */
static inline struct maple_topiary *mte_to_mat(const struct maple_enode *entry)
{
	return (struct maple_topiary *)
		((unsigned long)entry & ~MAPLE_NODE_MASK);
}

/*
 * mas_mn() - Get the maple state node.
 * @mas: The maple state
 *
 * Return: the maple node (not encoded - bare pointer).
 */
static inline struct maple_node *mas_mn(const struct ma_state *mas)
{
	return mte_to_node(mas->node);
}

/*
 * mte_set_node_dead() - Set a maple encoded node as dead.
 * @mn: The maple encoded node.
 */
static inline void mte_set_node_dead(struct maple_enode *mn)
{
	mte_to_node(mn)->parent = ma_parent_ptr(mte_to_node(mn));
	smp_wmb(); /* Needed for RCU */
}

/* Bit 1 indicates the root is a node */
#define MAPLE_ROOT_NODE			0x02
/* maple_type stored bit 3-6 */
#define MAPLE_ENODE_TYPE_SHIFT		0x03
/* Bit 2 means a NULL somewhere below */
#define MAPLE_ENODE_NULL		0x04

static inline struct maple_enode *mt_mk_node(const struct maple_node *node,
					     enum maple_type type)
{
	return (void *)((unsigned long)node |
			(type << MAPLE_ENODE_TYPE_SHIFT) | MAPLE_ENODE_NULL);
}

static inline void *mte_mk_root(const struct maple_enode *node)
{
	return (void *)((unsigned long)node | MAPLE_ROOT_NODE);
}

static inline void *mte_safe_root(const struct maple_enode *node)
{
	return (void *)((unsigned long)node & ~MAPLE_ROOT_NODE);
}

static __always_inline bool ma_is_root(struct maple_node *node)
{
	return ((unsigned long)node->parent & MA_ROOT_PARENT);
}

static __always_inline bool mte_is_root(const struct maple_enode *node)
{
	return ma_is_root(mte_to_node(node));
}

static inline bool mas_is_root_limits(const struct ma_state *mas)
{
	return !mas->min && mas->max == ULONG_MAX;
}

static __always_inline bool mt_is_alloc(struct maple_tree *mt)
{
	return (mt->ma_flags & MT_FLAGS_ALLOC_RANGE);
}

/*
 * The Parent Pointer
 * Excluding root, the parent pointer is 256B aligned like all other tree nodes.
 * When storing a 32 or 64 bit values, the offset can fit into 5 bits.  The 16
 * bit values need an extra bit to store the offset.  This extra bit comes from
 * a reuse of the last bit in the node type.  This is possible by using bit 1 to
 * indicate if bit 2 is part of the type or the slot.
 *
 * Note types:
 *  0x??1 = Root
 *  0x?00 = 16 bit nodes
 *  0x010 = 32 bit nodes
 *  0x110 = 64 bit nodes
 *
 * Slot size and alignment
 *  0b??1 : Root
 *  0b?00 : 16 bit values, type in 0-1, slot in 2-7
 *  0b010 : 32 bit values, type in 0-2, slot in 3-7
 *  0b110 : 64 bit values, type in 0-2, slot in 3-7
 */

#define MAPLE_PARENT_ROOT		0x01

#define MAPLE_PARENT_SLOT_SHIFT		0x03
#define MAPLE_PARENT_SLOT_MASK		0xF8

#define MAPLE_PARENT_16B_SLOT_SHIFT	0x02
#define MAPLE_PARENT_16B_SLOT_MASK	0xFC

#define MAPLE_PARENT_RANGE64		0x06
#define MAPLE_PARENT_RANGE32		0x04
#define MAPLE_PARENT_NOT_RANGE16	0x02

/*
 * mte_parent_shift() - Get the parent shift for the slot storage.
 * @parent: The parent pointer cast as an unsigned long
 * Return: The shift into that pointer to the star to of the slot
 */
static inline unsigned long mte_parent_shift(unsigned long parent)
{
	/* Note bit 1 == 0 means 16B */
	if (likely(parent & MAPLE_PARENT_NOT_RANGE16))
		return MAPLE_PARENT_SLOT_SHIFT;

	return MAPLE_PARENT_16B_SLOT_SHIFT;
}

/*
 * mte_parent_slot_mask() - Get the slot mask for the parent.
 * @parent: The parent pointer cast as an unsigned long.
 * Return: The slot mask for that parent.
 */
static inline unsigned long mte_parent_slot_mask(unsigned long parent)
{
	/* Note bit 1 == 0 means 16B */
	if (likely(parent & MAPLE_PARENT_NOT_RANGE16))
		return MAPLE_PARENT_SLOT_MASK;

	return MAPLE_PARENT_16B_SLOT_MASK;
}

/*
 * mas_parent_type() - Return the maple_type of the parent from the stored
 * parent type.
 * @mas: The maple state
 * @enode: The maple_enode to extract the parent's enum
 * Return: The node->parent maple_type
 */
static inline
enum maple_type mas_parent_type(struct ma_state *mas, struct maple_enode *enode)
{
	unsigned long p_type;

	p_type = (unsigned long)mte_to_node(enode)->parent;
	if (WARN_ON(p_type & MAPLE_PARENT_ROOT))
		return 0;

	p_type &= MAPLE_NODE_MASK;
	p_type &= ~mte_parent_slot_mask(p_type);
	switch (p_type) {
	case MAPLE_PARENT_RANGE64: /* or MAPLE_PARENT_ARANGE64 */
		if (mt_is_alloc(mas->tree))
			return maple_arange_64;
		return maple_range_64;
	}

	return 0;
}

/*
 * mas_set_parent() - Set the parent node and encode the slot
 * @mas: The maple state
 * @enode: The encoded maple node.
 * @parent: The encoded maple node that is the parent of @enode.
 * @slot: The slot that @enode resides in @parent.
 *
 * Slot number is encoded in the enode->parent bit 3-6 or 2-6, depending on the
 * parent type.
 */
static inline
void mas_set_parent(struct ma_state *mas, struct maple_enode *enode,
		    const struct maple_enode *parent, unsigned char slot)
{
	unsigned long val = (unsigned long)parent;
	unsigned long shift;
	unsigned long type;
	enum maple_type p_type = mte_node_type(parent);

	MAS_BUG_ON(mas, p_type == maple_dense);
	MAS_BUG_ON(mas, p_type == maple_leaf_64);

	switch (p_type) {
	case maple_range_64:
	case maple_arange_64:
		shift = MAPLE_PARENT_SLOT_SHIFT;
		type = MAPLE_PARENT_RANGE64;
		break;
	default:
	case maple_dense:
	case maple_leaf_64:
		shift = type = 0;
		break;
	}

	val &= ~MAPLE_NODE_MASK; /* Clear all node metadata in parent */
	val |= (slot << shift) | type;
	mte_to_node(enode)->parent = ma_parent_ptr(val);
}

/*
 * mte_parent_slot() - get the parent slot of @enode.
 * @enode: The encoded maple node.
 *
 * Return: The slot in the parent node where @enode resides.
 */
static __always_inline
unsigned int mte_parent_slot(const struct maple_enode *enode)
{
	unsigned long val = (unsigned long)mte_to_node(enode)->parent;

	if (unlikely(val & MA_ROOT_PARENT))
		return 0;

	/*
	 * Okay to use MAPLE_PARENT_16B_SLOT_MASK as the last bit will be lost
	 * by shift if the parent shift is MAPLE_PARENT_SLOT_SHIFT
	 */
	return (val & MAPLE_PARENT_16B_SLOT_MASK) >> mte_parent_shift(val);
}

/*
 * mte_parent() - Get the parent of @node.
 * @enode: The encoded maple node.
 *
 * Return: The parent maple node.
 */
static __always_inline
struct maple_node *mte_parent(const struct maple_enode *enode)
{
	return (void *)((unsigned long)
			(mte_to_node(enode)->parent) & ~MAPLE_NODE_MASK);
}

/*
 * ma_dead_node() - check if the @enode is dead.
 * @enode: The encoded maple node
 *
 * Return: true if dead, false otherwise.
 */
static __always_inline bool ma_dead_node(const struct maple_node *node)
{
	struct maple_node *parent;

	/* Do not reorder reads from the node prior to the parent check */
	smp_rmb();
	parent = (void *)((unsigned long) node->parent & ~MAPLE_NODE_MASK);
	return (parent == node);
}

/*
 * mte_dead_node() - check if the @enode is dead.
 * @enode: The encoded maple node
 *
 * Return: true if dead, false otherwise.
 */
static __always_inline bool mte_dead_node(const struct maple_enode *enode)
{
	struct maple_node *parent, *node;

	node = mte_to_node(enode);
	/* Do not reorder reads from the node prior to the parent check */
	smp_rmb();
	parent = mte_parent(enode);
	return (parent == node);
}

/*
 * mas_allocated() - Get the number of nodes allocated in a maple state.
 * @mas: The maple state
 *
 * The ma_state alloc member is overloaded to hold a pointer to the first
 * allocated node or to the number of requested nodes to allocate.  If bit 0 is
 * set, then the alloc contains the number of requested nodes.  If there is an
 * allocated node, then the total allocated nodes is in that node.
 *
 * Return: The total number of nodes allocated
 */
static inline unsigned long mas_allocated(const struct ma_state *mas)
{
	if (!mas->alloc || ((unsigned long)mas->alloc & 0x1))
		return 0;

	return mas->alloc->total;
}

/*
 * mas_set_alloc_req() - Set the requested number of allocations.
 * @mas: the maple state
 * @count: the number of allocations.
 *
 * The requested number of allocations is either in the first allocated node,
 * located in @mas->alloc->request_count, or directly in @mas->alloc if there is
 * no allocated node.  Set the request either in the node or do the necessary
 * encoding to store in @mas->alloc directly.
 */
static inline void mas_set_alloc_req(struct ma_state *mas, unsigned long count)
{
	if (!mas->alloc || ((unsigned long)mas->alloc & 0x1)) {
		if (!count)
			mas->alloc = NULL;
		else
			mas->alloc = (struct maple_alloc *)(((count) << 1U) | 1U);
		return;
	}

	mas->alloc->request_count = count;
}

/*
 * mas_alloc_req() - get the requested number of allocations.
 * @mas: The maple state
 *
 * The alloc count is either stored directly in @mas, or in
 * @mas->alloc->request_count if there is at least one node allocated.  Decode
 * the request count if it's stored directly in @mas->alloc.
 *
 * Return: The allocation request count.
 */
static inline unsigned int mas_alloc_req(const struct ma_state *mas)
{
	if ((unsigned long)mas->alloc & 0x1)
		return (unsigned long)(mas->alloc) >> 1;
	else if (mas->alloc)
		return mas->alloc->request_count;
	return 0;
}

/*
 * ma_pivots() - Get a pointer to the maple node pivots.
 * @node: the maple node
 * @type: the node type
 *
 * In the event of a dead node, this array may be %NULL
 *
 * Return: A pointer to the maple node pivots
 */
static inline unsigned long *ma_pivots(struct maple_node *node,
					   enum maple_type type)
{
	switch (type) {
	case maple_arange_64:
		return node->ma64.pivot;
	case maple_range_64:
	case maple_leaf_64:
		return node->mr64.pivot;
	case maple_dense:
		return NULL;
	}
	return NULL;
}

/*
 * ma_gaps() - Get a pointer to the maple node gaps.
 * @node: the maple node
 * @type: the node type
 *
 * Return: A pointer to the maple node gaps
 */
static inline unsigned long *ma_gaps(struct maple_node *node,
				     enum maple_type type)
{
	switch (type) {
	case maple_arange_64:
		return node->ma64.gap;
	case maple_range_64:
	case maple_leaf_64:
	case maple_dense:
		return NULL;
	}
	return NULL;
}

/*
 * mas_safe_pivot() - get the pivot at @piv or mas->max.
 * @mas: The maple state
 * @pivots: The pointer to the maple node pivots
 * @piv: The pivot to fetch
 * @type: The maple node type
 *
 * Return: The pivot at @piv within the limit of the @pivots array, @mas->max
 * otherwise.
 */
static __always_inline unsigned long
mas_safe_pivot(const struct ma_state *mas, unsigned long *pivots,
	       unsigned char piv, enum maple_type type)
{
	if (piv >= mt_pivots[type])
		return mas->max;

	return pivots[piv];
}

/*
 * mas_safe_min() - Return the minimum for a given offset.
 * @mas: The maple state
 * @pivots: The pointer to the maple node pivots
 * @offset: The offset into the pivot array
 *
 * Return: The minimum range value that is contained in @offset.
 */
static inline unsigned long
mas_safe_min(struct ma_state *mas, unsigned long *pivots, unsigned char offset)
{
	if (likely(offset))
		return pivots[offset - 1] + 1;

	return mas->min;
}

/*
 * mte_set_pivot() - Set a pivot to a value in an encoded maple node.
 * @mn: The encoded maple node
 * @piv: The pivot offset
 * @val: The value of the pivot
 */
static inline void mte_set_pivot(struct maple_enode *mn, unsigned char piv,
				unsigned long val)
{
	struct maple_node *node = mte_to_node(mn);
	enum maple_type type = mte_node_type(mn);

	BUG_ON(piv >= mt_pivots[type]);
	switch (type) {
	case maple_range_64:
	case maple_leaf_64:
		node->mr64.pivot[piv] = val;
		break;
	case maple_arange_64:
		node->ma64.pivot[piv] = val;
		break;
	case maple_dense:
		break;
	}

}

/*
 * ma_slots() - Get a pointer to the maple node slots.
 * @mn: The maple node
 * @mt: The maple node type
 *
 * Return: A pointer to the maple node slots
 */
static inline void __rcu **ma_slots(struct maple_node *mn, enum maple_type mt)
{
	switch (mt) {
	case maple_arange_64:
		return mn->ma64.slot;
	case maple_range_64:
	case maple_leaf_64:
		return mn->mr64.slot;
	case maple_dense:
		return mn->slot;
	}

	return NULL;
}

static inline bool mt_write_locked(const struct maple_tree *mt)
{
	return mt_external_lock(mt) ? mt_write_lock_is_held(mt) :
		lockdep_is_held(&mt->ma_lock);
}

static __always_inline bool mt_locked(const struct maple_tree *mt)
{
	return mt_external_lock(mt) ? mt_lock_is_held(mt) :
		lockdep_is_held(&mt->ma_lock);
}

static __always_inline void *mt_slot(const struct maple_tree *mt,
		void __rcu **slots, unsigned char offset)
{
	return rcu_dereference_check(slots[offset], mt_locked(mt));
}

static __always_inline void *mt_slot_locked(struct maple_tree *mt,
		void __rcu **slots, unsigned char offset)
{
	return rcu_dereference_protected(slots[offset], mt_write_locked(mt));
}
/*
 * mas_slot_locked() - Get the slot value when holding the maple tree lock.
 * @mas: The maple state
 * @slots: The pointer to the slots
 * @offset: The offset into the slots array to fetch
 *
 * Return: The entry stored in @slots at the @offset.
 */
static __always_inline void *mas_slot_locked(struct ma_state *mas,
		void __rcu **slots, unsigned char offset)
{
	return mt_slot_locked(mas->tree, slots, offset);
}

/*
 * mas_slot() - Get the slot value when not holding the maple tree lock.
 * @mas: The maple state
 * @slots: The pointer to the slots
 * @offset: The offset into the slots array to fetch
 *
 * Return: The entry stored in @slots at the @offset
 */
static __always_inline void *mas_slot(struct ma_state *mas, void __rcu **slots,
		unsigned char offset)
{
	return mt_slot(mas->tree, slots, offset);
}

/*
 * mas_root() - Get the maple tree root.
 * @mas: The maple state.
 *
 * Return: The pointer to the root of the tree
 */
static __always_inline void *mas_root(struct ma_state *mas)
{
	return rcu_dereference_check(mas->tree->ma_root, mt_locked(mas->tree));
}

static inline void *mt_root_locked(struct maple_tree *mt)
{
	return rcu_dereference_protected(mt->ma_root, mt_write_locked(mt));
}

/*
 * mas_root_locked() - Get the maple tree root when holding the maple tree lock.
 * @mas: The maple state.
 *
 * Return: The pointer to the root of the tree
 */
static inline void *mas_root_locked(struct ma_state *mas)
{
	return mt_root_locked(mas->tree);
}

static inline struct maple_metadata *ma_meta(struct maple_node *mn,
					     enum maple_type mt)
{
	switch (mt) {
	case maple_arange_64:
		return &mn->ma64.meta;
	default:
		return &mn->mr64.meta;
	}
}

/*
 * ma_set_meta() - Set the metadata information of a node.
 * @mn: The maple node
 * @mt: The maple node type
 * @offset: The offset of the highest sub-gap in this node.
 * @end: The end of the data in this node.
 */
static inline void ma_set_meta(struct maple_node *mn, enum maple_type mt,
			       unsigned char offset, unsigned char end)
{
	struct maple_metadata *meta = ma_meta(mn, mt);

	meta->gap = offset;
	meta->end = end;
}

/*
 * mt_clear_meta() - clear the metadata information of a node, if it exists
 * @mt: The maple tree
 * @mn: The maple node
 * @type: The maple node type
 */
static inline void mt_clear_meta(struct maple_tree *mt, struct maple_node *mn,
				  enum maple_type type)
{
	struct maple_metadata *meta;
	unsigned long *pivots;
	void __rcu **slots;
	void *next;

	switch (type) {
	case maple_range_64:
		pivots = mn->mr64.pivot;
		if (unlikely(pivots[MAPLE_RANGE64_SLOTS - 2])) {
			slots = mn->mr64.slot;
			next = mt_slot_locked(mt, slots,
					      MAPLE_RANGE64_SLOTS - 1);
			if (unlikely((mte_to_node(next) &&
				      mte_node_type(next))))
				return; /* no metadata, could be node */
		}
		fallthrough;
	case maple_arange_64:
		meta = ma_meta(mn, type);
		break;
	default:
		return;
	}

	meta->gap = 0;
	meta->end = 0;
}

/*
 * ma_meta_end() - Get the data end of a node from the metadata
 * @mn: The maple node
 * @mt: The maple node type
 */
static inline unsigned char ma_meta_end(struct maple_node *mn,
					enum maple_type mt)
{
	struct maple_metadata *meta = ma_meta(mn, mt);

	return meta->end;
}

/*
 * ma_meta_gap() - Get the largest gap location of a node from the metadata
 * @mn: The maple node
 */
static inline unsigned char ma_meta_gap(struct maple_node *mn)
{
	return mn->ma64.meta.gap;
}

/*
 * ma_set_meta_gap() - Set the largest gap location in a nodes metadata
 * @mn: The maple node
 * @mt: The maple node type
 * @offset: The location of the largest gap.
 */
static inline void ma_set_meta_gap(struct maple_node *mn, enum maple_type mt,
				   unsigned char offset)
{

	struct maple_metadata *meta = ma_meta(mn, mt);

	meta->gap = offset;
}

/*
 * mat_add() - Add a @dead_enode to the ma_topiary of a list of dead nodes.
 * @mat: the ma_topiary, a linked list of dead nodes.
 * @dead_enode: the node to be marked as dead and added to the tail of the list
 *
 * Add the @dead_enode to the linked list in @mat.
 */
static inline void mat_add(struct ma_topiary *mat,
			   struct maple_enode *dead_enode)
{
	mte_set_node_dead(dead_enode);
	mte_to_mat(dead_enode)->next = NULL;
	if (!mat->tail) {
		mat->tail = mat->head = dead_enode;
		return;
	}

	mte_to_mat(mat->tail)->next = dead_enode;
	mat->tail = dead_enode;
}

static void mt_free_walk(struct rcu_head *head);
static void mt_destroy_walk(struct maple_enode *enode, struct maple_tree *mt,
			    bool free);
/*
 * mas_mat_destroy() - Free all nodes and subtrees in a dead list.
 * @mas: the maple state
 * @mat: the ma_topiary linked list of dead nodes to free.
 *
 * Destroy walk a dead list.
 */
static void mas_mat_destroy(struct ma_state *mas, struct ma_topiary *mat)
{
	struct maple_enode *next;
	struct maple_node *node;
	bool in_rcu = mt_in_rcu(mas->tree);

	while (mat->head) {
		next = mte_to_mat(mat->head)->next;
		node = mte_to_node(mat->head);
		mt_destroy_walk(mat->head, mas->tree, !in_rcu);
		if (in_rcu)
			call_rcu(&node->rcu, mt_free_walk);
		mat->head = next;
	}
}
/*
 * mas_descend() - Descend into the slot stored in the ma_state.
 * @mas: the maple state.
 *
 * Note: Not RCU safe, only use in write side or debug code.
 */
static inline void mas_descend(struct ma_state *mas)
{
	enum maple_type type;
	unsigned long *pivots;
	struct maple_node *node;
	void __rcu **slots;

	node = mas_mn(mas);
	type = mte_node_type(mas->node);
	pivots = ma_pivots(node, type);
	slots = ma_slots(node, type);

	if (mas->offset)
		mas->min = pivots[mas->offset - 1] + 1;
	mas->max = mas_safe_pivot(mas, pivots, mas->offset, type);
	mas->node = mas_slot(mas, slots, mas->offset);
}

/*
 * mte_set_gap() - Set a maple node gap.
 * @mn: The encoded maple node
 * @gap: The offset of the gap to set
 * @val: The gap value
 */
static inline void mte_set_gap(const struct maple_enode *mn,
				 unsigned char gap, unsigned long val)
{
	switch (mte_node_type(mn)) {
	default:
		break;
	case maple_arange_64:
		mte_to_node(mn)->ma64.gap[gap] = val;
		break;
	}
}

/*
 * mas_ascend() - Walk up a level of the tree.
 * @mas: The maple state
 *
 * Sets the @mas->max and @mas->min to the correct values when walking up.  This
 * may cause several levels of walking up to find the correct min and max.
 * May find a dead node which will cause a premature return.
 * Return: 1 on dead node, 0 otherwise
 */
static int mas_ascend(struct ma_state *mas)
{
	struct maple_enode *p_enode; /* parent enode. */
	struct maple_enode *a_enode; /* ancestor enode. */
	struct maple_node *a_node; /* ancestor node. */
	struct maple_node *p_node; /* parent node. */
	unsigned char a_slot;
	enum maple_type a_type;
	unsigned long min, max;
	unsigned long *pivots;
	bool set_max = false, set_min = false;

	a_node = mas_mn(mas);
	if (ma_is_root(a_node)) {
		mas->offset = 0;
		return 0;
	}

	p_node = mte_parent(mas->node);
	if (unlikely(a_node == p_node))
		return 1;

	a_type = mas_parent_type(mas, mas->node);
	mas->offset = mte_parent_slot(mas->node);
	a_enode = mt_mk_node(p_node, a_type);

	/* Check to make sure all parent information is still accurate */
	if (p_node != mte_parent(mas->node))
		return 1;

	mas->node = a_enode;

	if (mte_is_root(a_enode)) {
		mas->max = ULONG_MAX;
		mas->min = 0;
		return 0;
	}

	min = 0;
	max = ULONG_MAX;
	if (!mas->offset) {
		min = mas->min;
		set_min = true;
	}

	if (mas->max == ULONG_MAX)
		set_max = true;

	do {
		p_enode = a_enode;
		a_type = mas_parent_type(mas, p_enode);
		a_node = mte_parent(p_enode);
		a_slot = mte_parent_slot(p_enode);
		a_enode = mt_mk_node(a_node, a_type);
		pivots = ma_pivots(a_node, a_type);

		if (unlikely(ma_dead_node(a_node)))
			return 1;

		if (!set_min && a_slot) {
			set_min = true;
			min = pivots[a_slot - 1] + 1;
		}

		if (!set_max && a_slot < mt_pivots[a_type]) {
			set_max = true;
			max = pivots[a_slot];
		}

		if (unlikely(ma_dead_node(a_node)))
			return 1;

		if (unlikely(ma_is_root(a_node)))
			break;

	} while (!set_min || !set_max);

	mas->max = max;
	mas->min = min;
	return 0;
}

/*
 * mas_pop_node() - Get a previously allocated maple node from the maple state.
 * @mas: The maple state
 *
 * Return: A pointer to a maple node.
 */
static inline struct maple_node *mas_pop_node(struct ma_state *mas)
{
	struct maple_alloc *ret, *node = mas->alloc;
	unsigned long total = mas_allocated(mas);
	unsigned int req = mas_alloc_req(mas);

	/* nothing or a request pending. */
	if (WARN_ON(!total))
		return NULL;

	if (total == 1) {
		/* single allocation in this ma_state */
		mas->alloc = NULL;
		ret = node;
		goto single_node;
	}

	if (node->node_count == 1) {
		/* Single allocation in this node. */
		mas->alloc = node->slot[0];
		mas->alloc->total = node->total - 1;
		ret = node;
		goto new_head;
	}
	node->total--;
	ret = node->slot[--node->node_count];
	node->slot[node->node_count] = NULL;

single_node:
new_head:
	if (req) {
		req++;
		mas_set_alloc_req(mas, req);
	}

	memset(ret, 0, sizeof(*ret));
	return (struct maple_node *)ret;
}

/*
 * mas_push_node() - Push a node back on the maple state allocation.
 * @mas: The maple state
 * @used: The used maple node
 *
 * Stores the maple node back into @mas->alloc for reuse.  Updates allocated and
 * requested node count as necessary.
 */
static inline void mas_push_node(struct ma_state *mas, struct maple_node *used)
{
	struct maple_alloc *reuse = (struct maple_alloc *)used;
	struct maple_alloc *head = mas->alloc;
	unsigned long count;
	unsigned int requested = mas_alloc_req(mas);

	count = mas_allocated(mas);

	reuse->request_count = 0;
	reuse->node_count = 0;
	if (count && (head->node_count < MAPLE_ALLOC_SLOTS)) {
		head->slot[head->node_count++] = reuse;
		head->total++;
		goto done;
	}

	reuse->total = 1;
	if ((head) && !((unsigned long)head & 0x1)) {
		reuse->slot[0] = head;
		reuse->node_count = 1;
		reuse->total += head->total;
	}

	mas->alloc = reuse;
done:
	if (requested > 1)
		mas_set_alloc_req(mas, requested - 1);
}

/*
 * mas_alloc_nodes() - Allocate nodes into a maple state
 * @mas: The maple state
 * @gfp: The GFP Flags
 */
static inline void mas_alloc_nodes(struct ma_state *mas, gfp_t gfp)
{
	struct maple_alloc *node;
	unsigned long allocated = mas_allocated(mas);
	unsigned int requested = mas_alloc_req(mas);
	unsigned int count;
	void **slots = NULL;
	unsigned int max_req = 0;

	if (!requested)
		return;

	mas_set_alloc_req(mas, 0);
	if (mas->mas_flags & MA_STATE_PREALLOC) {
		if (allocated)
			return;
		BUG_ON(!allocated);
		WARN_ON(!allocated);
	}

	if (!allocated || mas->alloc->node_count == MAPLE_ALLOC_SLOTS) {
		node = (struct maple_alloc *)mt_alloc_one(gfp);
		if (!node)
			goto nomem_one;

		if (allocated) {
			node->slot[0] = mas->alloc;
			node->node_count = 1;
		} else {
			node->node_count = 0;
		}

		mas->alloc = node;
		node->total = ++allocated;
		requested--;
	}

	node = mas->alloc;
	node->request_count = 0;
	while (requested) {
		max_req = MAPLE_ALLOC_SLOTS - node->node_count;
		slots = (void **)&node->slot[node->node_count];
		max_req = min(requested, max_req);
		count = mt_alloc_bulk(gfp, max_req, slots);
		if (!count)
			goto nomem_bulk;

		if (node->node_count == 0) {
			node->slot[0]->node_count = 0;
			node->slot[0]->request_count = 0;
		}

		node->node_count += count;
		allocated += count;
		node = node->slot[0];
		requested -= count;
	}
	mas->alloc->total = allocated;
	return;

nomem_bulk:
	/* Clean up potential freed allocations on bulk failure */
	memset(slots, 0, max_req * sizeof(unsigned long));
nomem_one:
	mas_set_alloc_req(mas, requested);
	if (mas->alloc && !(((unsigned long)mas->alloc & 0x1)))
		mas->alloc->total = allocated;
	mas_set_err(mas, -ENOMEM);
}

/*
 * mas_free() - Free an encoded maple node
 * @mas: The maple state
 * @used: The encoded maple node to free.
 *
 * Uses rcu free if necessary, pushes @used back on the maple state allocations
 * otherwise.
 */
static inline void mas_free(struct ma_state *mas, struct maple_enode *used)
{
	struct maple_node *tmp = mte_to_node(used);

	if (mt_in_rcu(mas->tree))
		ma_free_rcu(tmp);
	else
		mas_push_node(mas, tmp);
}

/*
 * mas_node_count_gfp() - Check if enough nodes are allocated and request more
 * if there is not enough nodes.
 * @mas: The maple state
 * @count: The number of nodes needed
 * @gfp: the gfp flags
 */
static void mas_node_count_gfp(struct ma_state *mas, int count, gfp_t gfp)
{
	unsigned long allocated = mas_allocated(mas);

	if (allocated < count) {
		mas_set_alloc_req(mas, count - allocated);
		mas_alloc_nodes(mas, gfp);
	}
}

/*
 * mas_node_count() - Check if enough nodes are allocated and request more if
 * there is not enough nodes.
 * @mas: The maple state
 * @count: The number of nodes needed
 *
 * Note: Uses GFP_NOWAIT | __GFP_NOWARN for gfp flags.
 */
static void mas_node_count(struct ma_state *mas, int count)
{
	return mas_node_count_gfp(mas, count, GFP_NOWAIT | __GFP_NOWARN);
}

/*
 * mas_start() - Sets up maple state for operations.
 * @mas: The maple state.
 *
 * If mas->status == mas_start, then set the min, max and depth to
 * defaults.
 *
 * Return:
 * - If mas->node is an error or not mas_start, return NULL.
 * - If it's an empty tree:     NULL & mas->status == ma_none
 * - If it's a single entry:    The entry & mas->status == ma_root
 * - If it's a tree:            NULL & mas->status == ma_active
 */
static inline struct maple_enode *mas_start(struct ma_state *mas)
{
	if (likely(mas_is_start(mas))) {
		struct maple_enode *root;

		mas->min = 0;
		mas->max = ULONG_MAX;

retry:
		mas->depth = 0;
		root = mas_root(mas);
		/* Tree with nodes */
		if (likely(xa_is_node(root))) {
			mas->depth = 1;
			mas->status = ma_active;
			mas->node = mte_safe_root(root);
			mas->offset = 0;
			if (mte_dead_node(mas->node))
				goto retry;

			return NULL;
		}

		mas->node = NULL;
		/* empty tree */
		if (unlikely(!root)) {
			mas->status = ma_none;
			mas->offset = MAPLE_NODE_SLOTS;
			return NULL;
		}

		/* Single entry tree */
		mas->status = ma_root;
		mas->offset = MAPLE_NODE_SLOTS;

		/* Single entry tree. */
		if (mas->index > 0)
			return NULL;

		return root;
	}

	return NULL;
}

/*
 * ma_data_end() - Find the end of the data in a node.
 * @node: The maple node
 * @type: The maple node type
 * @pivots: The array of pivots in the node
 * @max: The maximum value in the node
 *
 * Uses metadata to find the end of the data when possible.
 * Return: The zero indexed last slot with data (may be null).
 */
static __always_inline unsigned char ma_data_end(struct maple_node *node,
		enum maple_type type, unsigned long *pivots, unsigned long max)
{
	unsigned char offset;

	if (!pivots)
		return 0;

	if (type == maple_arange_64)
		return ma_meta_end(node, type);

	offset = mt_pivots[type] - 1;
	if (likely(!pivots[offset]))
		return ma_meta_end(node, type);

	if (likely(pivots[offset] == max))
		return offset;

	return mt_pivots[type];
}

/*
 * mas_data_end() - Find the end of the data (slot).
 * @mas: the maple state
 *
 * This method is optimized to check the metadata of a node if the node type
 * supports data end metadata.
 *
 * Return: The zero indexed last slot with data (may be null).
 */
static inline unsigned char mas_data_end(struct ma_state *mas)
{
	enum maple_type type = mte_node_type(mas->node);
	struct maple_node *node = mas_mn(mas);
	unsigned long *pivots = ma_pivots(node, type);

	if (unlikely(ma_dead_node(node)))
		return 0;

	return ma_data_end(node, type, pivots, mas->max);
}

/*
 * mas_leaf_max_gap() - Returns the largest gap in a leaf node
 * @mas: the maple state
 *
 * Return: The maximum gap in the leaf.
 */
static unsigned long mas_leaf_max_gap(struct ma_state *mas)
{
	enum maple_type mt;
	unsigned long pstart, gap, max_gap;
	struct maple_node *mn;
	unsigned long *pivots;
	void __rcu **slots;
	unsigned char i;
	unsigned char max_piv;

	mt = mte_node_type(mas->node);
	mn = mas_mn(mas);
	slots = ma_slots(mn, mt);
	max_gap = 0;
	if (unlikely(ma_is_dense(mt))) {
		gap = 0;
		for (i = 0; i < mt_slots[mt]; i++) {
			if (slots[i]) {
				if (gap > max_gap)
					max_gap = gap;
				gap = 0;
			} else {
				gap++;
			}
		}
		if (gap > max_gap)
			max_gap = gap;
		return max_gap;
	}

	/*
	 * Check the first implied pivot optimizes the loop below and slot 1 may
	 * be skipped if there is a gap in slot 0.
	 */
	pivots = ma_pivots(mn, mt);
	if (likely(!slots[0])) {
		max_gap = pivots[0] - mas->min + 1;
		i = 2;
	} else {
		i = 1;
	}

	/* reduce max_piv as the special case is checked before the loop */
	max_piv = ma_data_end(mn, mt, pivots, mas->max) - 1;
	/*
	 * Check end implied pivot which can only be a gap on the right most
	 * node.
	 */
	if (unlikely(mas->max == ULONG_MAX) && !slots[max_piv + 1]) {
		gap = ULONG_MAX - pivots[max_piv];
		if (gap > max_gap)
			max_gap = gap;

		if (max_gap > pivots[max_piv] - mas->min)
			return max_gap;
	}

	for (; i <= max_piv; i++) {
		/* data == no gap. */
		if (likely(slots[i]))
			continue;

		pstart = pivots[i - 1];
		gap = pivots[i] - pstart;
		if (gap > max_gap)
			max_gap = gap;

		/* There cannot be two gaps in a row. */
		i++;
	}
	return max_gap;
}

/*
 * ma_max_gap() - Get the maximum gap in a maple node (non-leaf)
 * @node: The maple node
 * @gaps: The pointer to the gaps
 * @mt: The maple node type
 * @off: Pointer to store the offset location of the gap.
 *
 * Uses the metadata data end to scan backwards across set gaps.
 *
 * Return: The maximum gap value
 */
static inline unsigned long
ma_max_gap(struct maple_node *node, unsigned long *gaps, enum maple_type mt,
	    unsigned char *off)
{
	unsigned char offset, i;
	unsigned long max_gap = 0;

	i = offset = ma_meta_end(node, mt);
	do {
		if (gaps[i] > max_gap) {
			max_gap = gaps[i];
			offset = i;
		}
	} while (i--);

	*off = offset;
	return max_gap;
}

/*
 * mas_max_gap() - find the largest gap in a non-leaf node and set the slot.
 * @mas: The maple state.
 *
 * Return: The gap value.
 */
static inline unsigned long mas_max_gap(struct ma_state *mas)
{
	unsigned long *gaps;
	unsigned char offset;
	enum maple_type mt;
	struct maple_node *node;

	mt = mte_node_type(mas->node);
	if (ma_is_leaf(mt))
		return mas_leaf_max_gap(mas);

	node = mas_mn(mas);
	MAS_BUG_ON(mas, mt != maple_arange_64);
	offset = ma_meta_gap(node);
	gaps = ma_gaps(node, mt);
	return gaps[offset];
}

/*
 * mas_parent_gap() - Set the parent gap and any gaps above, as needed
 * @mas: The maple state
 * @offset: The gap offset in the parent to set
 * @new: The new gap value.
 *
 * Set the parent gap then continue to set the gap upwards, using the metadata
 * of the parent to see if it is necessary to check the node above.
 */
static inline void mas_parent_gap(struct ma_state *mas, unsigned char offset,
		unsigned long new)
{
	unsigned long meta_gap = 0;
	struct maple_node *pnode;
	struct maple_enode *penode;
	unsigned long *pgaps;
	unsigned char meta_offset;
	enum maple_type pmt;

	pnode = mte_parent(mas->node);
	pmt = mas_parent_type(mas, mas->node);
	penode = mt_mk_node(pnode, pmt);
	pgaps = ma_gaps(pnode, pmt);

ascend:
	MAS_BUG_ON(mas, pmt != maple_arange_64);
	meta_offset = ma_meta_gap(pnode);
	meta_gap = pgaps[meta_offset];

	pgaps[offset] = new;

	if (meta_gap == new)
		return;

	if (offset != meta_offset) {
		if (meta_gap > new)
			return;

		ma_set_meta_gap(pnode, pmt, offset);
	} else if (new < meta_gap) {
		new = ma_max_gap(pnode, pgaps, pmt, &meta_offset);
		ma_set_meta_gap(pnode, pmt, meta_offset);
	}

	if (ma_is_root(pnode))
		return;

	/* Go to the parent node. */
	pnode = mte_parent(penode);
	pmt = mas_parent_type(mas, penode);
	pgaps = ma_gaps(pnode, pmt);
	offset = mte_parent_slot(penode);
	penode = mt_mk_node(pnode, pmt);
	goto ascend;
}

/*
 * mas_update_gap() - Update a nodes gaps and propagate up if necessary.
 * @mas: the maple state.
 */
static inline void mas_update_gap(struct ma_state *mas)
{
	unsigned char pslot;
	unsigned long p_gap;
	unsigned long max_gap;

	if (!mt_is_alloc(mas->tree))
		return;

	if (mte_is_root(mas->node))
		return;

	max_gap = mas_max_gap(mas);

	pslot = mte_parent_slot(mas->node);
	p_gap = ma_gaps(mte_parent(mas->node),
			mas_parent_type(mas, mas->node))[pslot];

	if (p_gap != max_gap)
		mas_parent_gap(mas, pslot, max_gap);
}

/*
 * mas_adopt_children() - Set the parent pointer of all nodes in @parent to
 * @parent with the slot encoded.
 * @mas: the maple state (for the tree)
 * @parent: the maple encoded node containing the children.
 */
static inline void mas_adopt_children(struct ma_state *mas,
		struct maple_enode *parent)
{
	enum maple_type type = mte_node_type(parent);
	struct maple_node *node = mte_to_node(parent);
	void __rcu **slots = ma_slots(node, type);
	unsigned long *pivots = ma_pivots(node, type);
	struct maple_enode *child;
	unsigned char offset;

	offset = ma_data_end(node, type, pivots, mas->max);
	do {
		child = mas_slot_locked(mas, slots, offset);
		mas_set_parent(mas, child, parent, offset);
	} while (offset--);
}

/*
 * mas_put_in_tree() - Put a new node in the tree, smp_wmb(), and mark the old
 * node as dead.
 * @mas: the maple state with the new node
 * @old_enode: The old maple encoded node to replace.
 */
static inline void mas_put_in_tree(struct ma_state *mas,
		struct maple_enode *old_enode)
	__must_hold(mas->tree->ma_lock)
{
	unsigned char offset;
	void __rcu **slots;

	if (mte_is_root(mas->node)) {
		mas_mn(mas)->parent = ma_parent_ptr(mas_tree_parent(mas));
		rcu_assign_pointer(mas->tree->ma_root, mte_mk_root(mas->node));
		mas_set_height(mas);
	} else {

		offset = mte_parent_slot(mas->node);
		slots = ma_slots(mte_parent(mas->node),
				 mas_parent_type(mas, mas->node));
		rcu_assign_pointer(slots[offset], mas->node);
	}

	mte_set_node_dead(old_enode);
}

/*
 * mas_replace_node() - Replace a node by putting it in the tree, marking it
 * dead, and freeing it.
 * the parent encoding to locate the maple node in the tree.
 * @mas: the ma_state with @mas->node pointing to the new node.
 * @old_enode: The old maple encoded node.
 */
static inline void mas_replace_node(struct ma_state *mas,
		struct maple_enode *old_enode)
	__must_hold(mas->tree->ma_lock)
{
	mas_put_in_tree(mas, old_enode);
	mas_free(mas, old_enode);
}

/*
 * mas_find_child() - Find a child who has the parent @mas->node.
 * @mas: the maple state with the parent.
 * @child: the maple state to store the child.
 */
static inline bool mas_find_child(struct ma_state *mas, struct ma_state *child)
	__must_hold(mas->tree->ma_lock)
{
	enum maple_type mt;
	unsigned char offset;
	unsigned char end;
	unsigned long *pivots;
	struct maple_enode *entry;
	struct maple_node *node;
	void __rcu **slots;

	mt = mte_node_type(mas->node);
	node = mas_mn(mas);
	slots = ma_slots(node, mt);
	pivots = ma_pivots(node, mt);
	end = ma_data_end(node, mt, pivots, mas->max);
	for (offset = mas->offset; offset <= end; offset++) {
		entry = mas_slot_locked(mas, slots, offset);
		if (mte_parent(entry) == node) {
			*child = *mas;
			mas->offset = offset + 1;
			child->offset = offset;
			mas_descend(child);
			child->offset = 0;
			return true;
		}
	}
	return false;
}

/*
 * mab_shift_right() - Shift the data in mab right. Note, does not clean out the
 * old data or set b_node->b_end.
 * @b_node: the maple_big_node
 * @shift: the shift count
 */
static inline void mab_shift_right(struct maple_big_node *b_node,
				 unsigned char shift)
{
	unsigned long size = b_node->b_end * sizeof(unsigned long);

	memmove(b_node->pivot + shift, b_node->pivot, size);
	memmove(b_node->slot + shift, b_node->slot, size);
	if (b_node->type == maple_arange_64)
		memmove(b_node->gap + shift, b_node->gap, size);
}

/*
 * mab_middle_node() - Check if a middle node is needed (unlikely)
 * @b_node: the maple_big_node that contains the data.
 * @split: the potential split location
 * @slot_count: the size that can be stored in a single node being considered.
 *
 * Return: true if a middle node is required.
 */
static inline bool mab_middle_node(struct maple_big_node *b_node, int split,
				   unsigned char slot_count)
{
	unsigned char size = b_node->b_end;

	if (size >= 2 * slot_count)
		return true;

	if (!b_node->slot[split] && (size >= 2 * slot_count - 1))
		return true;

	return false;
}

/*
 * mab_no_null_split() - ensure the split doesn't fall on a NULL
 * @b_node: the maple_big_node with the data
 * @split: the suggested split location
 * @slot_count: the number of slots in the node being considered.
 *
 * Return: the split location.
 */
static inline int mab_no_null_split(struct maple_big_node *b_node,
				    unsigned char split, unsigned char slot_count)
{
	if (!b_node->slot[split]) {
		/*
		 * If the split is less than the max slot && the right side will
		 * still be sufficient, then increment the split on NULL.
		 */
		if ((split < slot_count - 1) &&
		    (b_node->b_end - split) > (mt_min_slots[b_node->type]))
			split++;
		else
			split--;
	}
	return split;
}

/*
 * mab_calc_split() - Calculate the split location and if there needs to be two
 * splits.
 * @mas: The maple state
 * @bn: The maple_big_node with the data
 * @mid_split: The second split, if required.  0 otherwise.
 *
 * Return: The first split location.  The middle split is set in @mid_split.
 */
static inline int mab_calc_split(struct ma_state *mas,
	 struct maple_big_node *bn, unsigned char *mid_split, unsigned long min)
{
	unsigned char b_end = bn->b_end;
	int split = b_end / 2; /* Assume equal split. */
	unsigned char slot_min, slot_count = mt_slots[bn->type];

	/*
	 * To support gap tracking, all NULL entries are kept together and a node cannot
	 * end on a NULL entry, with the exception of the left-most leaf.  The
	 * limitation means that the split of a node must be checked for this condition
	 * and be able to put more data in one direction or the other.
	 */
	if (unlikely((mas->mas_flags & MA_STATE_BULK))) {
		*mid_split = 0;
		split = b_end - mt_min_slots[bn->type];

		if (!ma_is_leaf(bn->type))
			return split;

		mas->mas_flags |= MA_STATE_REBALANCE;
		if (!bn->slot[split])
			split--;
		return split;
	}

	/*
	 * Although extremely rare, it is possible to enter what is known as the 3-way
	 * split scenario.  The 3-way split comes about by means of a store of a range
	 * that overwrites the end and beginning of two full nodes.  The result is a set
	 * of entries that cannot be stored in 2 nodes.  Sometimes, these two nodes can
	 * also be located in different parent nodes which are also full.  This can
	 * carry upwards all the way to the root in the worst case.
	 */
	if (unlikely(mab_middle_node(bn, split, slot_count))) {
		split = b_end / 3;
		*mid_split = split * 2;
	} else {
		slot_min = mt_min_slots[bn->type];

		*mid_split = 0;
		/*
		 * Avoid having a range less than the slot count unless it
		 * causes one node to be deficient.
		 * NOTE: mt_min_slots is 1 based, b_end and split are zero.
		 */
		while ((split < slot_count - 1) &&
		       ((bn->pivot[split] - min) < slot_count - 1) &&
		       (b_end - split > slot_min))
			split++;
	}

	/* Avoid ending a node on a NULL entry */
	split = mab_no_null_split(bn, split, slot_count);

	if (unlikely(*mid_split))
		*mid_split = mab_no_null_split(bn, *mid_split, slot_count);

	return split;
}

/*
 * mas_mab_cp() - Copy data from a maple state inclusively to a maple_big_node
 * and set @b_node->b_end to the next free slot.
 * @mas: The maple state
 * @mas_start: The starting slot to copy
 * @mas_end: The end slot to copy (inclusively)
 * @b_node: The maple_big_node to place the data
 * @mab_start: The starting location in maple_big_node to store the data.
 */
static inline void mas_mab_cp(struct ma_state *mas, unsigned char mas_start,
			unsigned char mas_end, struct maple_big_node *b_node,
			unsigned char mab_start)
{
	enum maple_type mt;
	struct maple_node *node;
	void __rcu **slots;
	unsigned long *pivots, *gaps;
	int i = mas_start, j = mab_start;
	unsigned char piv_end;

	node = mas_mn(mas);
	mt = mte_node_type(mas->node);
	pivots = ma_pivots(node, mt);
	if (!i) {
		b_node->pivot[j] = pivots[i++];
		if (unlikely(i > mas_end))
			goto complete;
		j++;
	}

	piv_end = min(mas_end, mt_pivots[mt]);
	for (; i < piv_end; i++, j++) {
		b_node->pivot[j] = pivots[i];
		if (unlikely(!b_node->pivot[j]))
			break;

		if (unlikely(mas->max == b_node->pivot[j]))
			goto complete;
	}

	if (likely(i <= mas_end))
		b_node->pivot[j] = mas_safe_pivot(mas, pivots, i, mt);

complete:
	b_node->b_end = ++j;
	j -= mab_start;
	slots = ma_slots(node, mt);
	memcpy(b_node->slot + mab_start, slots + mas_start, sizeof(void *) * j);
	if (!ma_is_leaf(mt) && mt_is_alloc(mas->tree)) {
		gaps = ma_gaps(node, mt);
		memcpy(b_node->gap + mab_start, gaps + mas_start,
		       sizeof(unsigned long) * j);
	}
}

/*
 * mas_leaf_set_meta() - Set the metadata of a leaf if possible.
 * @node: The maple node
 * @mt: The maple type
 * @end: The node end
 */
static inline void mas_leaf_set_meta(struct maple_node *node,
		enum maple_type mt, unsigned char end)
{
	if (end < mt_slots[mt] - 1)
		ma_set_meta(node, mt, 0, end);
}

/*
 * mab_mas_cp() - Copy data from maple_big_node to a maple encoded node.
 * @b_node: the maple_big_node that has the data
 * @mab_start: the start location in @b_node.
 * @mab_end: The end location in @b_node (inclusively)
 * @mas: The maple state with the maple encoded node.
 */
static inline void mab_mas_cp(struct maple_big_node *b_node,
			      unsigned char mab_start, unsigned char mab_end,
			      struct ma_state *mas, bool new_max)
{
	int i, j = 0;
	enum maple_type mt = mte_node_type(mas->node);
	struct maple_node *node = mte_to_node(mas->node);
	void __rcu **slots = ma_slots(node, mt);
	unsigned long *pivots = ma_pivots(node, mt);
	unsigned long *gaps = NULL;
	unsigned char end;

	if (mab_end - mab_start > mt_pivots[mt])
		mab_end--;

	if (!pivots[mt_pivots[mt] - 1])
		slots[mt_pivots[mt]] = NULL;

	i = mab_start;
	do {
		pivots[j++] = b_node->pivot[i++];
	} while (i <= mab_end && likely(b_node->pivot[i]));

	memcpy(slots, b_node->slot + mab_start,
	       sizeof(void *) * (i - mab_start));

	if (new_max)
		mas->max = b_node->pivot[i - 1];

	end = j - 1;
	if (likely(!ma_is_leaf(mt) && mt_is_alloc(mas->tree))) {
		unsigned long max_gap = 0;
		unsigned char offset = 0;

		gaps = ma_gaps(node, mt);
		do {
			gaps[--j] = b_node->gap[--i];
			if (gaps[j] > max_gap) {
				offset = j;
				max_gap = gaps[j];
			}
		} while (j);

		ma_set_meta(node, mt, offset, end);
	} else {
		mas_leaf_set_meta(node, mt, end);
	}
}

/*
 * mas_bulk_rebalance() - Rebalance the end of a tree after a bulk insert.
 * @mas: The maple state
 * @end: The maple node end
 * @mt: The maple node type
 */
static inline void mas_bulk_rebalance(struct ma_state *mas, unsigned char end,
				      enum maple_type mt)
{
	if (!(mas->mas_flags & MA_STATE_BULK))
		return;

	if (mte_is_root(mas->node))
		return;

	if (end > mt_min_slots[mt]) {
		mas->mas_flags &= ~MA_STATE_REBALANCE;
		return;
	}
}

/*
 * mas_store_b_node() - Store an @entry into the b_node while also copying the
 * data from a maple encoded node.
 * @wr_mas: the maple write state
 * @b_node: the maple_big_node to fill with data
 * @offset_end: the offset to end copying
 *
 * Return: The actual end of the data stored in @b_node
 */
static noinline_for_kasan void mas_store_b_node(struct ma_wr_state *wr_mas,
		struct maple_big_node *b_node, unsigned char offset_end)
{
	unsigned char slot;
	unsigned char b_end;
	/* Possible underflow of piv will wrap back to 0 before use. */
	unsigned long piv;
	struct ma_state *mas = wr_mas->mas;

	b_node->type = wr_mas->type;
	b_end = 0;
	slot = mas->offset;
	if (slot) {
		/* Copy start data up to insert. */
		mas_mab_cp(mas, 0, slot - 1, b_node, 0);
		b_end = b_node->b_end;
		piv = b_node->pivot[b_end - 1];
	} else
		piv = mas->min - 1;

	if (piv + 1 < mas->index) {
		/* Handle range starting after old range */
		b_node->slot[b_end] = wr_mas->content;
		if (!wr_mas->content)
			b_node->gap[b_end] = mas->index - 1 - piv;
		b_node->pivot[b_end++] = mas->index - 1;
	}

	/* Store the new entry. */
	mas->offset = b_end;
	b_node->slot[b_end] = wr_mas->entry;
	b_node->pivot[b_end] = mas->last;

	/* Appended. */
	if (mas->last >= mas->max)
		goto b_end;

	/* Handle new range ending before old range ends */
	piv = mas_safe_pivot(mas, wr_mas->pivots, offset_end, wr_mas->type);
	if (piv > mas->last) {
		if (piv == ULONG_MAX)
			mas_bulk_rebalance(mas, b_node->b_end, wr_mas->type);

		if (offset_end != slot)
			wr_mas->content = mas_slot_locked(mas, wr_mas->slots,
							  offset_end);

		b_node->slot[++b_end] = wr_mas->content;
		if (!wr_mas->content)
			b_node->gap[b_end] = piv - mas->last + 1;
		b_node->pivot[b_end] = piv;
	}

	slot = offset_end + 1;
	if (slot > mas->end)
		goto b_end;

	/* Copy end data to the end of the node. */
	mas_mab_cp(mas, slot, mas->end + 1, b_node, ++b_end);
	b_node->b_end--;
	return;

b_end:
	b_node->b_end = b_end;
}

/*
 * mas_prev_sibling() - Find the previous node with the same parent.
 * @mas: the maple state
 *
 * Return: True if there is a previous sibling, false otherwise.
 */
static inline bool mas_prev_sibling(struct ma_state *mas)
{
	unsigned int p_slot = mte_parent_slot(mas->node);

	if (mte_is_root(mas->node))
		return false;

	if (!p_slot)
		return false;

	mas_ascend(mas);
	mas->offset = p_slot - 1;
	mas_descend(mas);
	return true;
}

/*
 * mas_next_sibling() - Find the next node with the same parent.
 * @mas: the maple state
 *
 * Return: true if there is a next sibling, false otherwise.
 */
static inline bool mas_next_sibling(struct ma_state *mas)
{
	MA_STATE(parent, mas->tree, mas->index, mas->last);

	if (mte_is_root(mas->node))
		return false;

	parent = *mas;
	mas_ascend(&parent);
	parent.offset = mte_parent_slot(mas->node) + 1;
	if (parent.offset > mas_data_end(&parent))
		return false;

	*mas = parent;
	mas_descend(mas);
	return true;
}

/*
 * mas_node_or_none() - Set the enode and state.
 * @mas: the maple state
 * @enode: The encoded maple node.
 *
 * Set the node to the enode and the status.
 */
static inline void mas_node_or_none(struct ma_state *mas,
		struct maple_enode *enode)
{
	if (enode) {
		mas->node = enode;
		mas->status = ma_active;
	} else {
		mas->node = NULL;
		mas->status = ma_none;
	}
}

/*
 * mas_wr_node_walk() - Find the correct offset for the index in the @mas.
 * @wr_mas: The maple write state
 *
 * Uses mas_slot_locked() and does not need to worry about dead nodes.
 */
static inline void mas_wr_node_walk(struct ma_wr_state *wr_mas)
{
	struct ma_state *mas = wr_mas->mas;
	unsigned char offset;

	if (unlikely(ma_is_dense(wr_mas->type))) {
		wr_mas->r_max = wr_mas->r_min = mas->index;
		mas->offset = mas->index = mas->min;
		return;
	}

	wr_mas->node = mas_mn(wr_mas->mas);
	wr_mas->pivots = ma_pivots(wr_mas->node, wr_mas->type);
	mas->end = ma_data_end(wr_mas->node, wr_mas->type,
				       wr_mas->pivots, mas->max);
	offset = mas->offset;

	while (offset < mas->end && mas->index > wr_mas->pivots[offset])
		offset++;

	wr_mas->r_max = mas_safe_pivot(mas, wr_mas->pivots, offset, wr_mas->type);
	wr_mas->r_min = mas_safe_min(mas, wr_mas->pivots, offset);
	wr_mas->offset_end = mas->offset = offset;
}

/*
 * mast_rebalance_next() - Rebalance against the next node
 * @mast: The maple subtree state
 */
static inline void mast_rebalance_next(struct maple_subtree_state *mast)
{
	unsigned char b_end = mast->bn->b_end;

	mas_mab_cp(mast->orig_r, 0, mt_slot_count(mast->orig_r->node),
		   mast->bn, b_end);
	mast->orig_r->last = mast->orig_r->max;
}

/*
 * mast_rebalance_prev() - Rebalance against the previous node
 * @mast: The maple subtree state
 */
static inline void mast_rebalance_prev(struct maple_subtree_state *mast)
{
	unsigned char end = mas_data_end(mast->orig_l) + 1;
	unsigned char b_end = mast->bn->b_end;

	mab_shift_right(mast->bn, end);
	mas_mab_cp(mast->orig_l, 0, end - 1, mast->bn, 0);
	mast->l->min = mast->orig_l->min;
	mast->orig_l->index = mast->orig_l->min;
	mast->bn->b_end = end + b_end;
	mast->l->offset += end;
}

/*
 * mast_spanning_rebalance() - Rebalance nodes with nearest neighbour favouring
 * the node to the right.  Checking the nodes to the right then the left at each
 * level upwards until root is reached.
 * Data is copied into the @mast->bn.
 * @mast: The maple_subtree_state.
 */
static inline
bool mast_spanning_rebalance(struct maple_subtree_state *mast)
{
	struct ma_state r_tmp = *mast->orig_r;
	struct ma_state l_tmp = *mast->orig_l;
	unsigned char depth = 0;

	do {
		mas_ascend(mast->orig_r);
		mas_ascend(mast->orig_l);
		depth++;
		if (mast->orig_r->offset < mas_data_end(mast->orig_r)) {
			mast->orig_r->offset++;
			do {
				mas_descend(mast->orig_r);
				mast->orig_r->offset = 0;
			} while (--depth);

			mast_rebalance_next(mast);
			*mast->orig_l = l_tmp;
			return true;
		} else if (mast->orig_l->offset != 0) {
			mast->orig_l->offset--;
			do {
				mas_descend(mast->orig_l);
				mast->orig_l->offset =
					mas_data_end(mast->orig_l);
			} while (--depth);

			mast_rebalance_prev(mast);
			*mast->orig_r = r_tmp;
			return true;
		}
	} while (!mte_is_root(mast->orig_r->node));

	*mast->orig_r = r_tmp;
	*mast->orig_l = l_tmp;
	return false;
}

/*
 * mast_ascend() - Ascend the original left and right maple states.
 * @mast: the maple subtree state.
 *
 * Ascend the original left and right sides.  Set the offsets to point to the
 * data already in the new tree (@mast->l and @mast->r).
 */
static inline void mast_ascend(struct maple_subtree_state *mast)
{
	MA_WR_STATE(wr_mas, mast->orig_r,  NULL);
	mas_ascend(mast->orig_l);
	mas_ascend(mast->orig_r);

	mast->orig_r->offset = 0;
	mast->orig_r->index = mast->r->max;
	/* last should be larger than or equal to index */
	if (mast->orig_r->last < mast->orig_r->index)
		mast->orig_r->last = mast->orig_r->index;

	wr_mas.type = mte_node_type(mast->orig_r->node);
	mas_wr_node_walk(&wr_mas);
	/* Set up the left side of things */
	mast->orig_l->offset = 0;
	mast->orig_l->index = mast->l->min;
	wr_mas.mas = mast->orig_l;
	wr_mas.type = mte_node_type(mast->orig_l->node);
	mas_wr_node_walk(&wr_mas);

	mast->bn->type = wr_mas.type;
}

/*
 * mas_new_ma_node() - Create and return a new maple node.  Helper function.
 * @mas: the maple state with the allocations.
 * @b_node: the maple_big_node with the type encoding.
 *
 * Use the node type from the maple_big_node to allocate a new node from the
 * ma_state.  This function exists mainly for code readability.
 *
 * Return: A new maple encoded node
 */
static inline struct maple_enode
*mas_new_ma_node(struct ma_state *mas, struct maple_big_node *b_node)
{
	return mt_mk_node(ma_mnode_ptr(mas_pop_node(mas)), b_node->type);
}

/*
 * mas_mab_to_node() - Set up right and middle nodes
 *
 * @mas: the maple state that contains the allocations.
 * @b_node: the node which contains the data.
 * @left: The pointer which will have the left node
 * @right: The pointer which may have the right node
 * @middle: the pointer which may have the middle node (rare)
 * @mid_split: the split location for the middle node
 *
 * Return: the split of left.
 */
static inline unsigned char mas_mab_to_node(struct ma_state *mas,
	struct maple_big_node *b_node, struct maple_enode **left,
	struct maple_enode **right, struct maple_enode **middle,
	unsigned char *mid_split, unsigned long min)
{
	unsigned char split = 0;
	unsigned char slot_count = mt_slots[b_node->type];

	*left = mas_new_ma_node(mas, b_node);
	*right = NULL;
	*middle = NULL;
	*mid_split = 0;

	if (b_node->b_end < slot_count) {
		split = b_node->b_end;
	} else {
		split = mab_calc_split(mas, b_node, mid_split, min);
		*right = mas_new_ma_node(mas, b_node);
	}

	if (*mid_split)
		*middle = mas_new_ma_node(mas, b_node);

	return split;

}

/*
 * mab_set_b_end() - Add entry to b_node at b_node->b_end and increment the end
 * pointer.
 * @b_node: the big node to add the entry
 * @mas: the maple state to get the pivot (mas->max)
 * @entry: the entry to add, if NULL nothing happens.
 */
static inline void mab_set_b_end(struct maple_big_node *b_node,
				 struct ma_state *mas,
				 void *entry)
{
	if (!entry)
		return;

	b_node->slot[b_node->b_end] = entry;
	if (mt_is_alloc(mas->tree))
		b_node->gap[b_node->b_end] = mas_max_gap(mas);
	b_node->pivot[b_node->b_end++] = mas->max;
}

/*
 * mas_set_split_parent() - combine_then_separate helper function.  Sets the parent
 * of @mas->node to either @left or @right, depending on @slot and @split
 *
 * @mas: the maple state with the node that needs a parent
 * @left: possible parent 1
 * @right: possible parent 2
 * @slot: the slot the mas->node was placed
 * @split: the split location between @left and @right
 */
static inline void mas_set_split_parent(struct ma_state *mas,
					struct maple_enode *left,
					struct maple_enode *right,
					unsigned char *slot, unsigned char split)
{
	if (mas_is_none(mas))
		return;

	if ((*slot) <= split)
		mas_set_parent(mas, mas->node, left, *slot);
	else if (right)
		mas_set_parent(mas, mas->node, right, (*slot) - split - 1);

	(*slot)++;
}

/*
 * mte_mid_split_check() - Check if the next node passes the mid-split
 * @l: Pointer to left encoded maple node.
 * @m: Pointer to middle encoded maple node.
 * @r: Pointer to right encoded maple node.
 * @slot: The offset
 * @split: The split location.
 * @mid_split: The middle split.
 */
static inline void mte_mid_split_check(struct maple_enode **l,
				       struct maple_enode **r,
				       struct maple_enode *right,
				       unsigned char slot,
				       unsigned char *split,
				       unsigned char mid_split)
{
	if (*r == right)
		return;

	if (slot < mid_split)
		return;

	*l = *r;
	*r = right;
	*split = mid_split;
}

/*
 * mast_set_split_parents() - Helper function to set three nodes parents.  Slot
 * is taken from @mast->l.
 * @mast: the maple subtree state
 * @left: the left node
 * @right: the right node
 * @split: the split location.
 */
static inline void mast_set_split_parents(struct maple_subtree_state *mast,
					  struct maple_enode *left,
					  struct maple_enode *middle,
					  struct maple_enode *right,
					  unsigned char split,
					  unsigned char mid_split)
{
	unsigned char slot;
	struct maple_enode *l = left;
	struct maple_enode *r = right;

	if (mas_is_none(mast->l))
		return;

	if (middle)
		r = middle;

	slot = mast->l->offset;

	mte_mid_split_check(&l, &r, right, slot, &split, mid_split);
	mas_set_split_parent(mast->l, l, r, &slot, split);

	mte_mid_split_check(&l, &r, right, slot, &split, mid_split);
	mas_set_split_parent(mast->m, l, r, &slot, split);

	mte_mid_split_check(&l, &r, right, slot, &split, mid_split);
	mas_set_split_parent(mast->r, l, r, &slot, split);
}

/*
 * mas_topiary_node() - Dispose of a single node
 * @mas: The maple state for pushing nodes
 * @in_rcu: If the tree is in rcu mode
 *
 * The node will either be RCU freed or pushed back on the maple state.
 */
static inline void mas_topiary_node(struct ma_state *mas,
		struct ma_state *tmp_mas, bool in_rcu)
{
	struct maple_node *tmp;
	struct maple_enode *enode;

	if (mas_is_none(tmp_mas))
		return;

	enode = tmp_mas->node;
	tmp = mte_to_node(enode);
	mte_set_node_dead(enode);
	if (in_rcu)
		ma_free_rcu(tmp);
	else
		mas_push_node(mas, tmp);
}

/*
 * mas_topiary_replace() - Replace the data with new data, then repair the
 * parent links within the new tree.  Iterate over the dead sub-tree and collect
 * the dead subtrees and topiary the nodes that are no longer of use.
 *
 * The new tree will have up to three children with the correct parent.  Keep
 * track of the new entries as they need to be followed to find the next level
 * of new entries.
 *
 * The old tree will have up to three children with the old parent.  Keep track
 * of the old entries as they may have more nodes below replaced.  Nodes within
 * [index, last] are dead subtrees, others need to be freed and followed.
 *
 * @mas: The maple state pointing at the new data
 * @old_enode: The maple encoded node being replaced
 *
 */
static inline void mas_topiary_replace(struct ma_state *mas,
		struct maple_enode *old_enode)
{
	struct ma_state tmp[3], tmp_next[3];
	MA_TOPIARY(subtrees, mas->tree);
	bool in_rcu;
	int i, n;

	/* Place data in tree & then mark node as old */
	mas_put_in_tree(mas, old_enode);

	/* Update the parent pointers in the tree */
	tmp[0] = *mas;
	tmp[0].offset = 0;
	tmp[1].status = ma_none;
	tmp[2].status = ma_none;
	while (!mte_is_leaf(tmp[0].node)) {
		n = 0;
		for (i = 0; i < 3; i++) {
			if (mas_is_none(&tmp[i]))
				continue;

			while (n < 3) {
				if (!mas_find_child(&tmp[i], &tmp_next[n]))
					break;
				n++;
			}

			mas_adopt_children(&tmp[i], tmp[i].node);
		}

		if (MAS_WARN_ON(mas, n == 0))
			break;

		while (n < 3)
			tmp_next[n++].status = ma_none;

		for (i = 0; i < 3; i++)
			tmp[i] = tmp_next[i];
	}

	/* Collect the old nodes that need to be discarded */
	if (mte_is_leaf(old_enode))
		return mas_free(mas, old_enode);

	tmp[0] = *mas;
	tmp[0].offset = 0;
	tmp[0].node = old_enode;
	tmp[1].status = ma_none;
	tmp[2].status = ma_none;
	in_rcu = mt_in_rcu(mas->tree);
	do {
		n = 0;
		for (i = 0; i < 3; i++) {
			if (mas_is_none(&tmp[i]))
				continue;

			while (n < 3) {
				if (!mas_find_child(&tmp[i], &tmp_next[n]))
					break;

				if ((tmp_next[n].min >= tmp_next->index) &&
				    (tmp_next[n].max <= tmp_next->last)) {
					mat_add(&subtrees, tmp_next[n].node);
					tmp_next[n].status = ma_none;
				} else {
					n++;
				}
			}
		}

		if (MAS_WARN_ON(mas, n == 0))
			break;

		while (n < 3)
			tmp_next[n++].status = ma_none;

		for (i = 0; i < 3; i++) {
			mas_topiary_node(mas, &tmp[i], in_rcu);
			tmp[i] = tmp_next[i];
		}
	} while (!mte_is_leaf(tmp[0].node));

	for (i = 0; i < 3; i++)
		mas_topiary_node(mas, &tmp[i], in_rcu);

	mas_mat_destroy(mas, &subtrees);
}

/*
 * mas_wmb_replace() - Write memory barrier and replace
 * @mas: The maple state
 * @old_enode: The old maple encoded node that is being replaced.
 *
 * Updates gap as necessary.
 */
static inline void mas_wmb_replace(struct ma_state *mas,
		struct maple_enode *old_enode)
{
	/* Insert the new data in the tree */
	mas_topiary_replace(mas, old_enode);

	if (mte_is_leaf(mas->node))
		return;

	mas_update_gap(mas);
}

/*
 * mast_cp_to_nodes() - Copy data out to nodes.
 * @mast: The maple subtree state
 * @left: The left encoded maple node
 * @middle: The middle encoded maple node
 * @right: The right encoded maple node
 * @split: The location to split between left and (middle ? middle : right)
 * @mid_split: The location to split between middle and right.
 */
static inline void mast_cp_to_nodes(struct maple_subtree_state *mast,
	struct maple_enode *left, struct maple_enode *middle,
	struct maple_enode *right, unsigned char split, unsigned char mid_split)
{
	bool new_lmax = true;

	mas_node_or_none(mast->l, left);
	mas_node_or_none(mast->m, middle);
	mas_node_or_none(mast->r, right);

	mast->l->min = mast->orig_l->min;
	if (split == mast->bn->b_end) {
		mast->l->max = mast->orig_r->max;
		new_lmax = false;
	}

	mab_mas_cp(mast->bn, 0, split, mast->l, new_lmax);

	if (middle) {
		mab_mas_cp(mast->bn, 1 + split, mid_split, mast->m, true);
		mast->m->min = mast->bn->pivot[split] + 1;
		split = mid_split;
	}

	mast->r->max = mast->orig_r->max;
	if (right) {
		mab_mas_cp(mast->bn, 1 + split, mast->bn->b_end, mast->r, false);
		mast->r->min = mast->bn->pivot[split] + 1;
	}
}

/*
 * mast_combine_cp_left - Copy in the original left side of the tree into the
 * combined data set in the maple subtree state big node.
 * @mast: The maple subtree state
 */
static inline void mast_combine_cp_left(struct maple_subtree_state *mast)
{
	unsigned char l_slot = mast->orig_l->offset;

	if (!l_slot)
		return;

	mas_mab_cp(mast->orig_l, 0, l_slot - 1, mast->bn, 0);
}

/*
 * mast_combine_cp_right: Copy in the original right side of the tree into the
 * combined data set in the maple subtree state big node.
 * @mast: The maple subtree state
 */
static inline void mast_combine_cp_right(struct maple_subtree_state *mast)
{
	if (mast->bn->pivot[mast->bn->b_end - 1] >= mast->orig_r->max)
		return;

	mas_mab_cp(mast->orig_r, mast->orig_r->offset + 1,
		   mt_slot_count(mast->orig_r->node), mast->bn,
		   mast->bn->b_end);
	mast->orig_r->last = mast->orig_r->max;
}

/*
 * mast_sufficient: Check if the maple subtree state has enough data in the big
 * node to create at least one sufficient node
 * @mast: the maple subtree state
 */
static inline bool mast_sufficient(struct maple_subtree_state *mast)
{
	if (mast->bn->b_end > mt_min_slot_count(mast->orig_l->node))
		return true;

	return false;
}

/*
 * mast_overflow: Check if there is too much data in the subtree state for a
 * single node.
 * @mast: The maple subtree state
 */
static inline bool mast_overflow(struct maple_subtree_state *mast)
{
	if (mast->bn->b_end >= mt_slot_count(mast->orig_l->node))
		return true;

	return false;
}

static inline void *mtree_range_walk(struct ma_state *mas)
{
	unsigned long *pivots;
	unsigned char offset;
	struct maple_node *node;
	struct maple_enode *next, *last;
	enum maple_type type;
	void __rcu **slots;
	unsigned char end;
	unsigned long max, min;
	unsigned long prev_max, prev_min;

	next = mas->node;
	min = mas->min;
	max = mas->max;
	do {
		last = next;
		node = mte_to_node(next);
		type = mte_node_type(next);
		pivots = ma_pivots(node, type);
		end = ma_data_end(node, type, pivots, max);
		prev_min = min;
		prev_max = max;
		if (pivots[0] >= mas->index) {
			offset = 0;
			max = pivots[0];
			goto next;
		}

		offset = 1;
		while (offset < end) {
			if (pivots[offset] >= mas->index) {
				max = pivots[offset];
				break;
			}
			offset++;
		}

		min = pivots[offset - 1] + 1;
next:
		slots = ma_slots(node, type);
		next = mt_slot(mas->tree, slots, offset);
		if (unlikely(ma_dead_node(node)))
			goto dead_node;
	} while (!ma_is_leaf(type));

	mas->end = end;
	mas->offset = offset;
	mas->index = min;
	mas->last = max;
	mas->min = prev_min;
	mas->max = prev_max;
	mas->node = last;
	return (void *)next;

dead_node:
	mas_reset(mas);
	return NULL;
}

/*
 * mas_spanning_rebalance() - Rebalance across two nodes which may not be peers.
 * @mas: The starting maple state
 * @mast: The maple_subtree_state, keeps track of 4 maple states.
 * @count: The estimated count of iterations needed.
 *
 * Follow the tree upwards from @l_mas and @r_mas for @count, or until the root
 * is hit.  First @b_node is split into two entries which are inserted into the
 * next iteration of the loop.  @b_node is returned populated with the final
 * iteration. @mas is used to obtain allocations.  orig_l_mas keeps track of the
 * nodes that will remain active by using orig_l_mas->index and orig_l_mas->last
 * to account of what has been copied into the new sub-tree.  The update of
 * orig_l_mas->last is used in mas_consume to find the slots that will need to
 * be either freed or destroyed.  orig_l_mas->depth keeps track of the height of
 * the new sub-tree in case the sub-tree becomes the full tree.
 */
static void mas_spanning_rebalance(struct ma_state *mas,
		struct maple_subtree_state *mast, unsigned char count)
{
	unsigned char split, mid_split;
	unsigned char slot = 0;
	struct maple_enode *left = NULL, *middle = NULL, *right = NULL;
	struct maple_enode *old_enode;

	MA_STATE(l_mas, mas->tree, mas->index, mas->index);
	MA_STATE(r_mas, mas->tree, mas->index, mas->last);
	MA_STATE(m_mas, mas->tree, mas->index, mas->index);

	/*
	 * The tree needs to be rebalanced and leaves need to be kept at the same level.
	 * Rebalancing is done by use of the ``struct maple_topiary``.
	 */
	mast->l = &l_mas;
	mast->m = &m_mas;
	mast->r = &r_mas;
	l_mas.status = r_mas.status = m_mas.status = ma_none;

	/* Check if this is not root and has sufficient data.  */
	if (((mast->orig_l->min != 0) || (mast->orig_r->max != ULONG_MAX)) &&
	    unlikely(mast->bn->b_end <= mt_min_slots[mast->bn->type]))
		mast_spanning_rebalance(mast);

	l_mas.depth = 0;

	/*
	 * Each level of the tree is examined and balanced, pushing data to the left or
	 * right, or rebalancing against left or right nodes is employed to avoid
	 * rippling up the tree to limit the amount of churn.  Once a new sub-section of
	 * the tree is created, there may be a mix of new and old nodes.  The old nodes
	 * will have the incorrect parent pointers and currently be in two trees: the
	 * original tree and the partially new tree.  To remedy the parent pointers in
	 * the old tree, the new data is swapped into the active tree and a walk down
	 * the tree is performed and the parent pointers are updated.
	 * See mas_topiary_replace() for more information.
	 */
	while (count--) {
		mast->bn->b_end--;
		mast->bn->type = mte_node_type(mast->orig_l->node);
		split = mas_mab_to_node(mas, mast->bn, &left, &right, &middle,
					&mid_split, mast->orig_l->min);
		mast_set_split_parents(mast, left, middle, right, split,
				       mid_split);
		mast_cp_to_nodes(mast, left, middle, right, split, mid_split);

		/*
		 * Copy data from next level in the tree to mast->bn from next
		 * iteration
		 */
		memset(mast->bn, 0, sizeof(struct maple_big_node));
		mast->bn->type = mte_node_type(left);
		l_mas.depth++;

		/* Root already stored in l->node. */
		if (mas_is_root_limits(mast->l))
			goto new_root;

		mast_ascend(mast);
		mast_combine_cp_left(mast);
		l_mas.offset = mast->bn->b_end;
		mab_set_b_end(mast->bn, &l_mas, left);
		mab_set_b_end(mast->bn, &m_mas, middle);
		mab_set_b_end(mast->bn, &r_mas, right);

		/* Copy anything necessary out of the right node. */
		mast_combine_cp_right(mast);
		mast->orig_l->last = mast->orig_l->max;

		if (mast_sufficient(mast))
			continue;

		if (mast_overflow(mast))
			continue;

		/* May be a new root stored in mast->bn */
		if (mas_is_root_limits(mast->orig_l))
			break;

		mast_spanning_rebalance(mast);

		/* rebalancing from other nodes may require another loop. */
		if (!count)
			count++;
	}

	l_mas.node = mt_mk_node(ma_mnode_ptr(mas_pop_node(mas)),
				mte_node_type(mast->orig_l->node));
	l_mas.depth++;
	mab_mas_cp(mast->bn, 0, mt_slots[mast->bn->type] - 1, &l_mas, true);
	mas_set_parent(mas, left, l_mas.node, slot);
	if (middle)
		mas_set_parent(mas, middle, l_mas.node, ++slot);

	if (right)
		mas_set_parent(mas, right, l_mas.node, ++slot);

	if (mas_is_root_limits(mast->l)) {
new_root:
		mas_mn(mast->l)->parent = ma_parent_ptr(mas_tree_parent(mas));
		while (!mte_is_root(mast->orig_l->node))
			mast_ascend(mast);
	} else {
		mas_mn(&l_mas)->parent = mas_mn(mast->orig_l)->parent;
	}

	old_enode = mast->orig_l->node;
	mas->depth = l_mas.depth;
	mas->node = l_mas.node;
	mas->min = l_mas.min;
	mas->max = l_mas.max;
	mas->offset = l_mas.offset;
	mas_wmb_replace(mas, old_enode);
	mtree_range_walk(mas);
	return;
}

/*
 * mas_rebalance() - Rebalance a given node.
 * @mas: The maple state
 * @b_node: The big maple node.
 *
 * Rebalance two nodes into a single node or two new nodes that are sufficient.
 * Continue upwards until tree is sufficient.
 */
static inline void mas_rebalance(struct ma_state *mas,
				struct maple_big_node *b_node)
{
	char empty_count = mas_mt_height(mas);
	struct maple_subtree_state mast;
	unsigned char shift, b_end = ++b_node->b_end;

	MA_STATE(l_mas, mas->tree, mas->index, mas->last);
	MA_STATE(r_mas, mas->tree, mas->index, mas->last);

	trace_ma_op(__func__, mas);

	/*
	 * Rebalancing occurs if a node is insufficient.  Data is rebalanced
	 * against the node to the right if it exists, otherwise the node to the
	 * left of this node is rebalanced against this node.  If rebalancing
	 * causes just one node to be produced instead of two, then the parent
	 * is also examined and rebalanced if it is insufficient.  Every level
	 * tries to combine the data in the same way.  If one node contains the
	 * entire range of the tree, then that node is used as a new root node.
	 */

	mast.orig_l = &l_mas;
	mast.orig_r = &r_mas;
	mast.bn = b_node;
	mast.bn->type = mte_node_type(mas->node);

	l_mas = r_mas = *mas;

	if (mas_next_sibling(&r_mas)) {
		mas_mab_cp(&r_mas, 0, mt_slot_count(r_mas.node), b_node, b_end);
		r_mas.last = r_mas.index = r_mas.max;
	} else {
		mas_prev_sibling(&l_mas);
		shift = mas_data_end(&l_mas) + 1;
		mab_shift_right(b_node, shift);
		mas->offset += shift;
		mas_mab_cp(&l_mas, 0, shift - 1, b_node, 0);
		b_node->b_end = shift + b_end;
		l_mas.index = l_mas.last = l_mas.min;
	}

	return mas_spanning_rebalance(mas, &mast, empty_count);
}

/*
 * mas_destroy_rebalance() - Rebalance left-most node while destroying the maple
 * state.
 * @mas: The maple state
 * @end: The end of the left-most node.
 *
 * During a mass-insert event (such as forking), it may be necessary to
 * rebalance the left-most node when it is not sufficient.
 */
static inline void mas_destroy_rebalance(struct ma_state *mas, unsigned char end)
{
	enum maple_type mt = mte_node_type(mas->node);
	struct maple_node reuse, *newnode, *parent, *new_left, *left, *node;
	struct maple_enode *eparent, *old_eparent;
	unsigned char offset, tmp, split = mt_slots[mt] / 2;
	void __rcu **l_slots, **slots;
	unsigned long *l_pivs, *pivs, gap;
	bool in_rcu = mt_in_rcu(mas->tree);

	MA_STATE(l_mas, mas->tree, mas->index, mas->last);

	l_mas = *mas;
	mas_prev_sibling(&l_mas);

	/* set up node. */
	if (in_rcu) {
		newnode = mas_pop_node(mas);
	} else {
		newnode = &reuse;
	}

	node = mas_mn(mas);
	newnode->parent = node->parent;
	slots = ma_slots(newnode, mt);
	pivs = ma_pivots(newnode, mt);
	left = mas_mn(&l_mas);
	l_slots = ma_slots(left, mt);
	l_pivs = ma_pivots(left, mt);
	if (!l_slots[split])
		split++;
	tmp = mas_data_end(&l_mas) - split;

	memcpy(slots, l_slots + split + 1, sizeof(void *) * tmp);
	memcpy(pivs, l_pivs + split + 1, sizeof(unsigned long) * tmp);
	pivs[tmp] = l_mas.max;
	memcpy(slots + tmp, ma_slots(node, mt), sizeof(void *) * end);
	memcpy(pivs + tmp, ma_pivots(node, mt), sizeof(unsigned long) * end);

	l_mas.max = l_pivs[split];
	mas->min = l_mas.max + 1;
	old_eparent = mt_mk_node(mte_parent(l_mas.node),
			     mas_parent_type(&l_mas, l_mas.node));
	tmp += end;
	if (!in_rcu) {
		unsigned char max_p = mt_pivots[mt];
		unsigned char max_s = mt_slots[mt];

		if (tmp < max_p)
			memset(pivs + tmp, 0,
			       sizeof(unsigned long) * (max_p - tmp));

		if (tmp < mt_slots[mt])
			memset(slots + tmp, 0, sizeof(void *) * (max_s - tmp));

		memcpy(node, newnode, sizeof(struct maple_node));
		ma_set_meta(node, mt, 0, tmp - 1);
		mte_set_pivot(old_eparent, mte_parent_slot(l_mas.node),
			      l_pivs[split]);

		/* Remove data from l_pivs. */
		tmp = split + 1;
		memset(l_pivs + tmp, 0, sizeof(unsigned long) * (max_p - tmp));
		memset(l_slots + tmp, 0, sizeof(void *) * (max_s - tmp));
		ma_set_meta(left, mt, 0, split);
		eparent = old_eparent;

		goto done;
	}

	/* RCU requires replacing both l_mas, mas, and parent. */
	mas->node = mt_mk_node(newnode, mt);
	ma_set_meta(newnode, mt, 0, tmp);

	new_left = mas_pop_node(mas);
	new_left->parent = left->parent;
	mt = mte_node_type(l_mas.node);
	slots = ma_slots(new_left, mt);
	pivs = ma_pivots(new_left, mt);
	memcpy(slots, l_slots, sizeof(void *) * split);
	memcpy(pivs, l_pivs, sizeof(unsigned long) * split);
	ma_set_meta(new_left, mt, 0, split);
	l_mas.node = mt_mk_node(new_left, mt);

	/* replace parent. */
	offset = mte_parent_slot(mas->node);
	mt = mas_parent_type(&l_mas, l_mas.node);
	parent = mas_pop_node(mas);
	slots = ma_slots(parent, mt);
	pivs = ma_pivots(parent, mt);
	memcpy(parent, mte_to_node(old_eparent), sizeof(struct maple_node));
	rcu_assign_pointer(slots[offset], mas->node);
	rcu_assign_pointer(slots[offset - 1], l_mas.node);
	pivs[offset - 1] = l_mas.max;
	eparent = mt_mk_node(parent, mt);
done:
	gap = mas_leaf_max_gap(mas);
	mte_set_gap(eparent, mte_parent_slot(mas->node), gap);
	gap = mas_leaf_max_gap(&l_mas);
	mte_set_gap(eparent, mte_parent_slot(l_mas.node), gap);
	mas_ascend(mas);

	if (in_rcu) {
		mas_replace_node(mas, old_eparent);
		mas_adopt_children(mas, mas->node);
	}

	mas_update_gap(mas);
}

/*
 * mas_split_final_node() - Split the final node in a subtree operation.
 * @mast: the maple subtree state
 * @mas: The maple state
 * @height: The height of the tree in case it's a new root.
 */
static inline void mas_split_final_node(struct maple_subtree_state *mast,
					struct ma_state *mas, int height)
{
	struct maple_enode *ancestor;

	if (mte_is_root(mas->node)) {
		if (mt_is_alloc(mas->tree))
			mast->bn->type = maple_arange_64;
		else
			mast->bn->type = maple_range_64;
		mas->depth = height;
	}
	/*
	 * Only a single node is used here, could be root.
	 * The Big_node data should just fit in a single node.
	 */
	ancestor = mas_new_ma_node(mas, mast->bn);
	mas_set_parent(mas, mast->l->node, ancestor, mast->l->offset);
	mas_set_parent(mas, mast->r->node, ancestor, mast->r->offset);
	mte_to_node(ancestor)->parent = mas_mn(mas)->parent;

	mast->l->node = ancestor;
	mab_mas_cp(mast->bn, 0, mt_slots[mast->bn->type] - 1, mast->l, true);
	mas->offset = mast->bn->b_end - 1;
}

/*
 * mast_fill_bnode() - Copy data into the big node in the subtree state
 * @mast: The maple subtree state
 * @mas: the maple state
 * @skip: The number of entries to skip for new nodes insertion.
 */
static inline void mast_fill_bnode(struct maple_subtree_state *mast,
					 struct ma_state *mas,
					 unsigned char skip)
{
	bool cp = true;
	unsigned char split;

	memset(mast->bn->gap, 0, sizeof(unsigned long) * ARRAY_SIZE(mast->bn->gap));
	memset(mast->bn->slot, 0, sizeof(unsigned long) * ARRAY_SIZE(mast->bn->slot));
	memset(mast->bn->pivot, 0, sizeof(unsigned long) * ARRAY_SIZE(mast->bn->pivot));
	mast->bn->b_end = 0;

	if (mte_is_root(mas->node)) {
		cp = false;
	} else {
		mas_ascend(mas);
		mas->offset = mte_parent_slot(mas->node);
	}

	if (cp && mast->l->offset)
		mas_mab_cp(mas, 0, mast->l->offset - 1, mast->bn, 0);

	split = mast->bn->b_end;
	mab_set_b_end(mast->bn, mast->l, mast->l->node);
	mast->r->offset = mast->bn->b_end;
	mab_set_b_end(mast->bn, mast->r, mast->r->node);
	if (mast->bn->pivot[mast->bn->b_end - 1] == mas->max)
		cp = false;

	if (cp)
		mas_mab_cp(mas, split + skip, mt_slot_count(mas->node) - 1,
			   mast->bn, mast->bn->b_end);

	mast->bn->b_end--;
	mast->bn->type = mte_node_type(mas->node);
}

/*
 * mast_split_data() - Split the data in the subtree state big node into regular
 * nodes.
 * @mast: The maple subtree state
 * @mas: The maple state
 * @split: The location to split the big node
 */
static inline void mast_split_data(struct maple_subtree_state *mast,
	   struct ma_state *mas, unsigned char split)
{
	unsigned char p_slot;

	mab_mas_cp(mast->bn, 0, split, mast->l, true);
	mte_set_pivot(mast->r->node, 0, mast->r->max);
	mab_mas_cp(mast->bn, split + 1, mast->bn->b_end, mast->r, false);
	mast->l->offset = mte_parent_slot(mas->node);
	mast->l->max = mast->bn->pivot[split];
	mast->r->min = mast->l->max + 1;
	if (mte_is_leaf(mas->node))
		return;

	p_slot = mast->orig_l->offset;
	mas_set_split_parent(mast->orig_l, mast->l->node, mast->r->node,
			     &p_slot, split);
	mas_set_split_parent(mast->orig_r, mast->l->node, mast->r->node,
			     &p_slot, split);
}

/*
 * mas_push_data() - Instead of splitting a node, it is beneficial to push the
 * data to the right or left node if there is room.
 * @mas: The maple state
 * @height: The current height of the maple state
 * @mast: The maple subtree state
 * @left: Push left or not.
 *
 * Keeping the height of the tree low means faster lookups.
 *
 * Return: True if pushed, false otherwise.
 */
static inline bool mas_push_data(struct ma_state *mas, int height,
				 struct maple_subtree_state *mast, bool left)
{
	unsigned char slot_total = mast->bn->b_end;
	unsigned char end, space, split;

	MA_STATE(tmp_mas, mas->tree, mas->index, mas->last);
	tmp_mas = *mas;
	tmp_mas.depth = mast->l->depth;

	if (left && !mas_prev_sibling(&tmp_mas))
		return false;
	else if (!left && !mas_next_sibling(&tmp_mas))
		return false;

	end = mas_data_end(&tmp_mas);
	slot_total += end;
	space = 2 * mt_slot_count(mas->node) - 2;
	/* -2 instead of -1 to ensure there isn't a triple split */
	if (ma_is_leaf(mast->bn->type))
		space--;

	if (mas->max == ULONG_MAX)
		space--;

	if (slot_total >= space)
		return false;

	/* Get the data; Fill mast->bn */
	mast->bn->b_end++;
	if (left) {
		mab_shift_right(mast->bn, end + 1);
		mas_mab_cp(&tmp_mas, 0, end, mast->bn, 0);
		mast->bn->b_end = slot_total + 1;
	} else {
		mas_mab_cp(&tmp_mas, 0, end, mast->bn, mast->bn->b_end);
	}

	/* Configure mast for splitting of mast->bn */
	split = mt_slots[mast->bn->type] - 2;
	if (left) {
		/*  Switch mas to prev node  */
		*mas = tmp_mas;
		/* Start using mast->l for the left side. */
		tmp_mas.node = mast->l->node;
		*mast->l = tmp_mas;
	} else {
		tmp_mas.node = mast->r->node;
		*mast->r = tmp_mas;
		split = slot_total - split;
	}
	split = mab_no_null_split(mast->bn, split, mt_slots[mast->bn->type]);
	/* Update parent slot for split calculation. */
	if (left)
		mast->orig_l->offset += end + 1;

	mast_split_data(mast, mas, split);
	mast_fill_bnode(mast, mas, 2);
	mas_split_final_node(mast, mas, height + 1);
	return true;
}

/*
 * mas_split() - Split data that is too big for one node into two.
 * @mas: The maple state
 * @b_node: The maple big node
 */
static void mas_split(struct ma_state *mas, struct maple_big_node *b_node)
{
	struct maple_subtree_state mast;
	int height = 0;
	unsigned char mid_split, split = 0;
	struct maple_enode *old;

	/*
	 * Splitting is handled differently from any other B-tree; the Maple
	 * Tree splits upwards.  Splitting up means that the split operation
	 * occurs when the walk of the tree hits the leaves and not on the way
	 * down.  The reason for splitting up is that it is impossible to know
	 * how much space will be needed until the leaf is (or leaves are)
	 * reached.  Since overwriting data is allowed and a range could
	 * overwrite more than one range or result in changing one entry into 3
	 * entries, it is impossible to know if a split is required until the
	 * data is examined.
	 *
	 * Splitting is a balancing act between keeping allocations to a minimum
	 * and avoiding a 'jitter' event where a tree is expanded to make room
	 * for an entry followed by a contraction when the entry is removed.  To
	 * accomplish the balance, there are empty slots remaining in both left
	 * and right nodes after a split.
	 */
	MA_STATE(l_mas, mas->tree, mas->index, mas->last);
	MA_STATE(r_mas, mas->tree, mas->index, mas->last);
	MA_STATE(prev_l_mas, mas->tree, mas->index, mas->last);
	MA_STATE(prev_r_mas, mas->tree, mas->index, mas->last);

	trace_ma_op(__func__, mas);
	mas->depth = mas_mt_height(mas);

	mast.l = &l_mas;
	mast.r = &r_mas;
	mast.orig_l = &prev_l_mas;
	mast.orig_r = &prev_r_mas;
	mast.bn = b_node;

	while (height++ <= mas->depth) {
		if (mt_slots[b_node->type] > b_node->b_end) {
			mas_split_final_node(&mast, mas, height);
			break;
		}

		l_mas = r_mas = *mas;
		l_mas.node = mas_new_ma_node(mas, b_node);
		r_mas.node = mas_new_ma_node(mas, b_node);
		/*
		 * Another way that 'jitter' is avoided is to terminate a split up early if the
		 * left or right node has space to spare.  This is referred to as "pushing left"
		 * or "pushing right" and is similar to the B* tree, except the nodes left or
		 * right can rarely be reused due to RCU, but the ripple upwards is halted which
		 * is a significant savings.
		 */
		/* Try to push left. */
		if (mas_push_data(mas, height, &mast, true))
			break;
		/* Try to push right. */
		if (mas_push_data(mas, height, &mast, false))
			break;

		split = mab_calc_split(mas, b_node, &mid_split, prev_l_mas.min);
		mast_split_data(&mast, mas, split);
		/*
		 * Usually correct, mab_mas_cp in the above call overwrites
		 * r->max.
		 */
		mast.r->max = mas->max;
		mast_fill_bnode(&mast, mas, 1);
		prev_l_mas = *mast.l;
		prev_r_mas = *mast.r;
	}

	/* Set the original node as dead */
	old = mas->node;
	mas->node = l_mas.node;
	mas_wmb_replace(mas, old);
	mtree_range_walk(mas);
	return;
}

/*
 * mas_commit_b_node() - Commit the big node into the tree.
 * @wr_mas: The maple write state
 * @b_node: The maple big node
 */
static noinline_for_kasan void mas_commit_b_node(struct ma_wr_state *wr_mas,
			    struct maple_big_node *b_node)
{
	enum store_type type = wr_mas->mas->store_type;

	WARN_ON_ONCE(type != wr_rebalance && type != wr_split_store);

	if (type == wr_rebalance)
		return mas_rebalance(wr_mas->mas, b_node);

	return mas_split(wr_mas->mas, b_node);
}

/*
 * mas_root_expand() - Expand a root to a node
 * @mas: The maple state
 * @entry: The entry to store into the tree
 */
static inline int mas_root_expand(struct ma_state *mas, void *entry)
{
	void *contents = mas_root_locked(mas);
	enum maple_type type = maple_leaf_64;
	struct maple_node *node;
	void __rcu **slots;
	unsigned long *pivots;
	int slot = 0;

	node = mas_pop_node(mas);
	pivots = ma_pivots(node, type);
	slots = ma_slots(node, type);
	node->parent = ma_parent_ptr(mas_tree_parent(mas));
	mas->node = mt_mk_node(node, type);
	mas->status = ma_active;

	if (mas->index) {
		if (contents) {
			rcu_assign_pointer(slots[slot], contents);
			if (likely(mas->index > 1))
				slot++;
		}
		pivots[slot++] = mas->index - 1;
	}

	rcu_assign_pointer(slots[slot], entry);
	mas->offset = slot;
	pivots[slot] = mas->last;
	if (mas->last != ULONG_MAX)
		pivots[++slot] = ULONG_MAX;

	mas->depth = 1;
	mas_set_height(mas);
	ma_set_meta(node, maple_leaf_64, 0, slot);
	/* swap the new root into the tree */
	rcu_assign_pointer(mas->tree->ma_root, mte_mk_root(mas->node));
	return slot;
}

static inline void mas_store_root(struct ma_state *mas, void *entry)
{
	if (likely((mas->last != 0) || (mas->index != 0)))
		mas_root_expand(mas, entry);
	else if (((unsigned long) (entry) & 3) == 2)
		mas_root_expand(mas, entry);
	else {
		rcu_assign_pointer(mas->tree->ma_root, entry);
		mas->status = ma_start;
	}
}

/*
 * mas_is_span_wr() - Check if the write needs to be treated as a write that
 * spans the node.
 * @wr_mas: The maple write state
 *
 * Spanning writes are writes that start in one node and end in another OR if
 * the write of a %NULL will cause the node to end with a %NULL.
 *
 * Return: True if this is a spanning write, false otherwise.
 */
static bool mas_is_span_wr(struct ma_wr_state *wr_mas)
{
	unsigned long max = wr_mas->r_max;
	unsigned long last = wr_mas->mas->last;
	enum maple_type type = wr_mas->type;
	void *entry = wr_mas->entry;

	/* Contained in this pivot, fast path */
	if (last < max)
		return false;

	if (ma_is_leaf(type)) {
		max = wr_mas->mas->max;
		if (last < max)
			return false;
	}

	if (last == max) {
		/*
		 * The last entry of leaf node cannot be NULL unless it is the
		 * rightmost node (writing ULONG_MAX), otherwise it spans slots.
		 */
		if (entry || last == ULONG_MAX)
			return false;
	}

	trace_ma_write(__func__, wr_mas->mas, wr_mas->r_max, entry);
	return true;
}

static inline void mas_wr_walk_descend(struct ma_wr_state *wr_mas)
{
	wr_mas->type = mte_node_type(wr_mas->mas->node);
	mas_wr_node_walk(wr_mas);
	wr_mas->slots = ma_slots(wr_mas->node, wr_mas->type);
}

static inline void mas_wr_walk_traverse(struct ma_wr_state *wr_mas)
{
	wr_mas->mas->max = wr_mas->r_max;
	wr_mas->mas->min = wr_mas->r_min;
	wr_mas->mas->node = wr_mas->content;
	wr_mas->mas->offset = 0;
	wr_mas->mas->depth++;
}
/*
 * mas_wr_walk() - Walk the tree for a write.
 * @wr_mas: The maple write state
 *
 * Uses mas_slot_locked() and does not need to worry about dead nodes.
 *
 * Return: True if it's contained in a node, false on spanning write.
 */
static bool mas_wr_walk(struct ma_wr_state *wr_mas)
{
	struct ma_state *mas = wr_mas->mas;

	while (true) {
		mas_wr_walk_descend(wr_mas);
		if (unlikely(mas_is_span_wr(wr_mas)))
			return false;

		wr_mas->content = mas_slot_locked(mas, wr_mas->slots,
						  mas->offset);
		if (ma_is_leaf(wr_mas->type))
			return true;

		mas_wr_walk_traverse(wr_mas);
	}

	return true;
}

static bool mas_wr_walk_index(struct ma_wr_state *wr_mas)
{
	struct ma_state *mas = wr_mas->mas;

	while (true) {
		mas_wr_walk_descend(wr_mas);
		wr_mas->content = mas_slot_locked(mas, wr_mas->slots,
						  mas->offset);
		if (ma_is_leaf(wr_mas->type))
			return true;
		mas_wr_walk_traverse(wr_mas);

	}
	return true;
}
/*
 * mas_extend_spanning_null() - Extend a store of a %NULL to include surrounding %NULLs.
 * @l_wr_mas: The left maple write state
 * @r_wr_mas: The right maple write state
 */
static inline void mas_extend_spanning_null(struct ma_wr_state *l_wr_mas,
					    struct ma_wr_state *r_wr_mas)
{
	struct ma_state *r_mas = r_wr_mas->mas;
	struct ma_state *l_mas = l_wr_mas->mas;
	unsigned char l_slot;

	l_slot = l_mas->offset;
	if (!l_wr_mas->content)
		l_mas->index = l_wr_mas->r_min;

	if ((l_mas->index == l_wr_mas->r_min) &&
		 (l_slot &&
		  !mas_slot_locked(l_mas, l_wr_mas->slots, l_slot - 1))) {
		if (l_slot > 1)
			l_mas->index = l_wr_mas->pivots[l_slot - 2] + 1;
		else
			l_mas->index = l_mas->min;

		l_mas->offset = l_slot - 1;
	}

	if (!r_wr_mas->content) {
		if (r_mas->last < r_wr_mas->r_max)
			r_mas->last = r_wr_mas->r_max;
		r_mas->offset++;
	} else if ((r_mas->last == r_wr_mas->r_max) &&
	    (r_mas->last < r_mas->max) &&
	    !mas_slot_locked(r_mas, r_wr_mas->slots, r_mas->offset + 1)) {
		r_mas->last = mas_safe_pivot(r_mas, r_wr_mas->pivots,
					     r_wr_mas->type, r_mas->offset + 1);
		r_mas->offset++;
	}
}

static inline void *mas_state_walk(struct ma_state *mas)
{
	void *entry;

	entry = mas_start(mas);
	if (mas_is_none(mas))
		return NULL;

	if (mas_is_ptr(mas))
		return entry;

	return mtree_range_walk(mas);
}

/*
 * mtree_lookup_walk() - Internal quick lookup that does not keep maple state up
 * to date.
 *
 * @mas: The maple state.
 *
 * Note: Leaves mas in undesirable state.
 * Return: The entry for @mas->index or %NULL on dead node.
 */
static inline void *mtree_lookup_walk(struct ma_state *mas)
{
	unsigned long *pivots;
	unsigned char offset;
	struct maple_node *node;
	struct maple_enode *next;
	enum maple_type type;
	void __rcu **slots;
	unsigned char end;

	next = mas->node;
	do {
		node = mte_to_node(next);
		type = mte_node_type(next);
		pivots = ma_pivots(node, type);
		end = mt_pivots[type];
		offset = 0;
		do {
			if (pivots[offset] >= mas->index)
				break;
		} while (++offset < end);

		slots = ma_slots(node, type);
		next = mt_slot(mas->tree, slots, offset);
		if (unlikely(ma_dead_node(node)))
			goto dead_node;
	} while (!ma_is_leaf(type));

	return (void *)next;

dead_node:
	mas_reset(mas);
	return NULL;
}

static void mte_destroy_walk(struct maple_enode *, struct maple_tree *);
/*
 * mas_new_root() - Create a new root node that only contains the entry passed
 * in.
 * @mas: The maple state
 * @entry: The entry to store.
 *
 * Only valid when the index == 0 and the last == ULONG_MAX
 */
static inline void mas_new_root(struct ma_state *mas, void *entry)
{
	struct maple_enode *root = mas_root_locked(mas);
	enum maple_type type = maple_leaf_64;
	struct maple_node *node;
	void __rcu **slots;
	unsigned long *pivots;

	if (!entry && !mas->index && mas->last == ULONG_MAX) {
		mas->depth = 0;
		mas_set_height(mas);
		rcu_assign_pointer(mas->tree->ma_root, entry);
		mas->status = ma_start;
		goto done;
	}

	node = mas_pop_node(mas);
	pivots = ma_pivots(node, type);
	slots = ma_slots(node, type);
	node->parent = ma_parent_ptr(mas_tree_parent(mas));
	mas->node = mt_mk_node(node, type);
	mas->status = ma_active;
	rcu_assign_pointer(slots[0], entry);
	pivots[0] = mas->last;
	mas->depth = 1;
	mas_set_height(mas);
	rcu_assign_pointer(mas->tree->ma_root, mte_mk_root(mas->node));

done:
	if (xa_is_node(root))
		mte_destroy_walk(root, mas->tree);

	return;
}
/*
 * mas_wr_spanning_store() - Create a subtree with the store operation completed
 * and new nodes where necessary, then place the sub-tree in the actual tree.
 * Note that mas is expected to point to the node which caused the store to
 * span.
 * @wr_mas: The maple write state
 */
static noinline void mas_wr_spanning_store(struct ma_wr_state *wr_mas)
{
	struct maple_subtree_state mast;
	struct maple_big_node b_node;
	struct ma_state *mas;
	unsigned char height;

	/* Left and Right side of spanning store */
	MA_STATE(l_mas, NULL, 0, 0);
	MA_STATE(r_mas, NULL, 0, 0);
	MA_WR_STATE(r_wr_mas, &r_mas, wr_mas->entry);
	MA_WR_STATE(l_wr_mas, &l_mas, wr_mas->entry);

	/*
	 * A store operation that spans multiple nodes is called a spanning
	 * store and is handled early in the store call stack by the function
	 * mas_is_span_wr().  When a spanning store is identified, the maple
	 * state is duplicated.  The first maple state walks the left tree path
	 * to ``index``, the duplicate walks the right tree path to ``last``.
	 * The data in the two nodes are combined into a single node, two nodes,
	 * or possibly three nodes (see the 3-way split above).  A ``NULL``
	 * written to the last entry of a node is considered a spanning store as
	 * a rebalance is required for the operation to complete and an overflow
	 * of data may happen.
	 */
	mas = wr_mas->mas;
	trace_ma_op(__func__, mas);

	if (unlikely(!mas->index && mas->last == ULONG_MAX))
		return mas_new_root(mas, wr_mas->entry);
	/*
	 * Node rebalancing may occur due to this store, so there may be three new
	 * entries per level plus a new root.
	 */
	height = mas_mt_height(mas);

	/*
	 * Set up right side.  Need to get to the next offset after the spanning
	 * store to ensure it's not NULL and to combine both the next node and
	 * the node with the start together.
	 */
	r_mas = *mas;
	/* Avoid overflow, walk to next slot in the tree. */
	if (r_mas.last + 1)
		r_mas.last++;

	r_mas.index = r_mas.last;
	mas_wr_walk_index(&r_wr_mas);
	r_mas.last = r_mas.index = mas->last;

	/* Set up left side. */
	l_mas = *mas;
	mas_wr_walk_index(&l_wr_mas);

	if (!wr_mas->entry) {
		mas_extend_spanning_null(&l_wr_mas, &r_wr_mas);
		mas->offset = l_mas.offset;
		mas->index = l_mas.index;
		mas->last = l_mas.last = r_mas.last;
	}

	/* expanding NULLs may make this cover the entire range */
	if (!l_mas.index && r_mas.last == ULONG_MAX) {
		mas_set_range(mas, 0, ULONG_MAX);
		return mas_new_root(mas, wr_mas->entry);
	}

	memset(&b_node, 0, sizeof(struct maple_big_node));
	/* Copy l_mas and store the value in b_node. */
	mas_store_b_node(&l_wr_mas, &b_node, l_mas.end);
	/* Copy r_mas into b_node. */
	if (r_mas.offset <= r_mas.end)
		mas_mab_cp(&r_mas, r_mas.offset, r_mas.end,
			   &b_node, b_node.b_end + 1);
	else
		b_node.b_end++;

	/* Stop spanning searches by searching for just index. */
	l_mas.index = l_mas.last = mas->index;

	mast.bn = &b_node;
	mast.orig_l = &l_mas;
	mast.orig_r = &r_mas;
	/* Combine l_mas and r_mas and split them up evenly again. */
	return mas_spanning_rebalance(mas, &mast, height + 1);
}

/*
 * mas_wr_node_store() - Attempt to store the value in a node
 * @wr_mas: The maple write state
 *
 * Attempts to reuse the node, but may allocate.
 */
static inline void mas_wr_node_store(struct ma_wr_state *wr_mas,
				     unsigned char new_end)
{
	struct ma_state *mas = wr_mas->mas;
	void __rcu **dst_slots;
	unsigned long *dst_pivots;
	unsigned char dst_offset, offset_end = wr_mas->offset_end;
	struct maple_node reuse, *newnode;
	unsigned char copy_size, node_pivots = mt_pivots[wr_mas->type];
	bool in_rcu = mt_in_rcu(mas->tree);

	if (mas->last == wr_mas->end_piv)
		offset_end++; /* don't copy this offset */
	else if (unlikely(wr_mas->r_max == ULONG_MAX))
		mas_bulk_rebalance(mas, mas->end, wr_mas->type);

	/* set up node. */
	if (in_rcu) {
		newnode = mas_pop_node(mas);
	} else {
		memset(&reuse, 0, sizeof(struct maple_node));
		newnode = &reuse;
	}

	newnode->parent = mas_mn(mas)->parent;
	dst_pivots = ma_pivots(newnode, wr_mas->type);
	dst_slots = ma_slots(newnode, wr_mas->type);
	/* Copy from start to insert point */
	memcpy(dst_pivots, wr_mas->pivots, sizeof(unsigned long) * mas->offset);
	memcpy(dst_slots, wr_mas->slots, sizeof(void *) * mas->offset);

	/* Handle insert of new range starting after old range */
	if (wr_mas->r_min < mas->index) {
		rcu_assign_pointer(dst_slots[mas->offset], wr_mas->content);
		dst_pivots[mas->offset++] = mas->index - 1;
	}

	/* Store the new entry and range end. */
	if (mas->offset < node_pivots)
		dst_pivots[mas->offset] = mas->last;
	rcu_assign_pointer(dst_slots[mas->offset], wr_mas->entry);

	/*
	 * this range wrote to the end of the node or it overwrote the rest of
	 * the data
	 */
	if (offset_end > mas->end)
		goto done;

	dst_offset = mas->offset + 1;
	/* Copy to the end of node if necessary. */
	copy_size = mas->end - offset_end + 1;
	memcpy(dst_slots + dst_offset, wr_mas->slots + offset_end,
	       sizeof(void *) * copy_size);
	memcpy(dst_pivots + dst_offset, wr_mas->pivots + offset_end,
	       sizeof(unsigned long) * (copy_size - 1));

	if (new_end < node_pivots)
		dst_pivots[new_end] = mas->max;

done:
	mas_leaf_set_meta(newnode, maple_leaf_64, new_end);
	if (in_rcu) {
		struct maple_enode *old_enode = mas->node;

		mas->node = mt_mk_node(newnode, wr_mas->type);
		mas_replace_node(mas, old_enode);
	} else {
		memcpy(wr_mas->node, newnode, sizeof(struct maple_node));
	}
	trace_ma_write(__func__, mas, 0, wr_mas->entry);
	mas_update_gap(mas);
	mas->end = new_end;
	return;
}

/*
 * mas_wr_slot_store: Attempt to store a value in a slot.
 * @wr_mas: the maple write state
 */
static inline void mas_wr_slot_store(struct ma_wr_state *wr_mas)
{
	struct ma_state *mas = wr_mas->mas;
	unsigned char offset = mas->offset;
	void __rcu **slots = wr_mas->slots;
	bool gap = false;

	gap |= !mt_slot_locked(mas->tree, slots, offset);
	gap |= !mt_slot_locked(mas->tree, slots, offset + 1);

	if (wr_mas->offset_end - offset == 1) {
		if (mas->index == wr_mas->r_min) {
			/* Overwriting the range and a part of the next one */
			rcu_assign_pointer(slots[offset], wr_mas->entry);
			wr_mas->pivots[offset] = mas->last;
		} else {
			/* Overwriting a part of the range and the next one */
			rcu_assign_pointer(slots[offset + 1], wr_mas->entry);
			wr_mas->pivots[offset] = mas->index - 1;
			mas->offset++; /* Keep mas accurate. */
		}
	} else if (!mt_in_rcu(mas->tree)) {
		/*
		 * Expand the range, only partially overwriting the previous and
		 * next ranges
		 */
		gap |= !mt_slot_locked(mas->tree, slots, offset + 2);
		rcu_assign_pointer(slots[offset + 1], wr_mas->entry);
		wr_mas->pivots[offset] = mas->index - 1;
		wr_mas->pivots[offset + 1] = mas->last;
		mas->offset++; /* Keep mas accurate. */
	} else {
		return;
	}

	trace_ma_write(__func__, mas, 0, wr_mas->entry);
	/*
	 * Only update gap when the new entry is empty or there is an empty
	 * entry in the original two ranges.
	 */
	if (!wr_mas->entry || gap)
		mas_update_gap(mas);

	return;
}

static inline void mas_wr_extend_null(struct ma_wr_state *wr_mas)
{
	struct ma_state *mas = wr_mas->mas;

	if (!wr_mas->slots[wr_mas->offset_end]) {
		/* If this one is null, the next and prev are not */
		mas->last = wr_mas->end_piv;
	} else {
		/* Check next slot(s) if we are overwriting the end */
		if ((mas->last == wr_mas->end_piv) &&
		    (mas->end != wr_mas->offset_end) &&
		    !wr_mas->slots[wr_mas->offset_end + 1]) {
			wr_mas->offset_end++;
			wr_mas->end_piv = mas->last =
				mas_safe_pivot(mas, wr_mas->pivots,
					wr_mas->offset_end, wr_mas->type);
		}
	}

	if (!wr_mas->content) {
		/* If this one is null, the next and prev are not */
		mas->index = wr_mas->r_min;
	} else {
		/* Check prev slot if we are overwriting the start */
		if (mas->index == wr_mas->r_min && mas->offset &&
		    !wr_mas->slots[mas->offset - 1]) {
			mas->offset--;
			wr_mas->r_min = mas->index =
				mas_safe_min(mas, wr_mas->pivots, mas->offset);
			wr_mas->r_max = wr_mas->pivots[mas->offset];
		}
	}
}

static inline void mas_wr_end_piv(struct ma_wr_state *wr_mas)
{
	while ((wr_mas->offset_end < wr_mas->mas->end) &&
	       (wr_mas->mas->last > wr_mas->pivots[wr_mas->offset_end]))
		wr_mas->offset_end++;

<<<<<<< HEAD
	if (wr_mas->offset_end < wr_mas->mas->end)
		wr_mas->end_piv = wr_mas->pivots[wr_mas->offset_end];
	else
		wr_mas->end_piv = wr_mas->mas->max;
=======
	wr_mas->end_piv = mas_safe_pivot(wr_mas->mas, wr_mas->pivots,
				wr_mas->offset_end, wr_mas->type);
>>>>>>> 7b914357
}

static inline unsigned char mas_wr_new_end(struct ma_wr_state *wr_mas)
{
	struct ma_state *mas = wr_mas->mas;
	unsigned char new_end = mas->end + 2;

	new_end -= wr_mas->offset_end - mas->offset;
	if (wr_mas->r_min == mas->index)
		new_end--;

	if (wr_mas->end_piv == mas->last)
		new_end--;

	return new_end;
}

/*
 * mas_wr_append: Attempt to append
 * @wr_mas: the maple write state
 * @new_end: The end of the node after the modification
 *
 * This is currently unsafe in rcu mode since the end of the node may be cached
 * by readers while the node contents may be updated which could result in
 * inaccurate information.
 */
static inline void mas_wr_append(struct ma_wr_state *wr_mas,
		unsigned char new_end)
{
	struct ma_state *mas = wr_mas->mas;
	void __rcu **slots;
	unsigned char end = mas->end;

	if (new_end < mt_pivots[wr_mas->type]) {
		wr_mas->pivots[new_end] = wr_mas->pivots[end];
		ma_set_meta(wr_mas->node, wr_mas->type, 0, new_end);
	}

	slots = wr_mas->slots;
	if (new_end == end + 1) {
		if (mas->last == wr_mas->r_max) {
			/* Append to end of range */
			rcu_assign_pointer(slots[new_end], wr_mas->entry);
			wr_mas->pivots[end] = mas->index - 1;
			mas->offset = new_end;
		} else {
			/* Append to start of range */
			rcu_assign_pointer(slots[new_end], wr_mas->content);
			wr_mas->pivots[end] = mas->last;
			rcu_assign_pointer(slots[end], wr_mas->entry);
		}
	} else {
		/* Append to the range without touching any boundaries. */
		rcu_assign_pointer(slots[new_end], wr_mas->content);
		wr_mas->pivots[end + 1] = mas->last;
		rcu_assign_pointer(slots[end + 1], wr_mas->entry);
		wr_mas->pivots[end] = mas->index - 1;
		mas->offset = end + 1;
	}

	if (!wr_mas->content || !wr_mas->entry)
		mas_update_gap(mas);

	mas->end = new_end;
	trace_ma_write(__func__, mas, new_end, wr_mas->entry);
	return;
}

/*
 * mas_wr_bnode() - Slow path for a modification.
 * @wr_mas: The write maple state
 *
 * This is where split, rebalance end up.
 */
static void mas_wr_bnode(struct ma_wr_state *wr_mas)
{
	struct maple_big_node b_node;

	trace_ma_write(__func__, wr_mas->mas, 0, wr_mas->entry);
	memset(&b_node, 0, sizeof(struct maple_big_node));
	mas_store_b_node(wr_mas, &b_node, wr_mas->offset_end);
	mas_commit_b_node(wr_mas, &b_node);
}

/*
 * mas_wr_store_entry() - Internal call to store a value
<<<<<<< HEAD
 * @mas: The maple state
 * @entry: The entry to store.
 *
 * Return: The contents that was stored at the index.
=======
 * @wr_mas: The maple write state
>>>>>>> 7b914357
 */
static inline void mas_wr_store_entry(struct ma_wr_state *wr_mas)
{
	struct ma_state *mas = wr_mas->mas;
	unsigned char new_end = mas_wr_new_end(wr_mas);

	switch (mas->store_type) {
	case wr_invalid:
		MT_BUG_ON(mas->tree, 1);
		return;
	case wr_new_root:
		mas_new_root(mas, wr_mas->entry);
		break;
	case wr_store_root:
		mas_store_root(mas, wr_mas->entry);
		break;
	case wr_exact_fit:
		rcu_assign_pointer(wr_mas->slots[mas->offset], wr_mas->entry);
		if (!!wr_mas->entry ^ !!wr_mas->content)
			mas_update_gap(mas);
		break;
	case wr_append:
		mas_wr_append(wr_mas, new_end);
		break;
	case wr_slot_store:
		mas_wr_slot_store(wr_mas);
		break;
	case wr_node_store:
		mas_wr_node_store(wr_mas, new_end);
		break;
	case wr_spanning_store:
		mas_wr_spanning_store(wr_mas);
		break;
	case wr_split_store:
	case wr_rebalance:
		mas_wr_bnode(wr_mas);
		break;
	}

	return;
}

static inline void mas_wr_prealloc_setup(struct ma_wr_state *wr_mas)
{
	struct ma_state *mas = wr_mas->mas;

	if (!mas_is_active(mas)) {
		if (mas_is_start(mas))
			goto set_content;

		if (unlikely(mas_is_paused(mas)))
			goto reset;

		if (unlikely(mas_is_none(mas)))
			goto reset;

		if (unlikely(mas_is_overflow(mas)))
			goto reset;

		if (unlikely(mas_is_underflow(mas)))
			goto reset;
	}

	/*
	 * A less strict version of mas_is_span_wr() where we allow spanning
	 * writes within this node.  This is to stop partial walks in
	 * mas_prealloc() from being reset.
	 */
	if (mas->last > mas->max)
		goto reset;

	if (wr_mas->entry)
		goto set_content;

	if (mte_is_leaf(mas->node) && mas->last == mas->max)
		goto reset;

	goto set_content;

reset:
	mas_reset(mas);
set_content:
	wr_mas->content = mas_start(mas);
}

/**
 * mas_prealloc_calc() - Calculate number of nodes needed for a
 * given store oepration
 * @mas: The maple state
 * @entry: The entry to store into the tree
 *
 * Return: Number of nodes required for preallocation.
 */
static inline int mas_prealloc_calc(struct ma_state *mas, void *entry)
{
	int ret = mas_mt_height(mas) * 3 + 1;

	switch (mas->store_type) {
	case wr_invalid:
		WARN_ON_ONCE(1);
		break;
	case wr_new_root:
		ret = 1;
		break;
	case wr_store_root:
		if (likely((mas->last != 0) || (mas->index != 0)))
			ret = 1;
		else if (((unsigned long) (entry) & 3) == 2)
			ret = 1;
		else
			ret = 0;
		break;
	case wr_spanning_store:
		ret =  mas_mt_height(mas) * 3 + 1;
		break;
	case wr_split_store:
		ret =  mas_mt_height(mas) * 2 + 1;
		break;
	case wr_rebalance:
		ret =  mas_mt_height(mas) * 2 - 1;
		break;
	case wr_node_store:
		ret = mt_in_rcu(mas->tree) ? 1 : 0;
		break;
	case wr_append:
	case wr_exact_fit:
	case wr_slot_store:
		ret = 0;
	}

	return ret;
}

/*
 * mas_wr_store_type() - Set the store type for a given
 * store operation.
 * @wr_mas: The maple write state
 */
static inline void mas_wr_store_type(struct ma_wr_state *wr_mas)
{
	struct ma_state *mas = wr_mas->mas;
	unsigned char new_end;

	if (unlikely(mas_is_none(mas) || mas_is_ptr(mas))) {
		mas->store_type = wr_store_root;
		return;
	}

	if (unlikely(!mas_wr_walk(wr_mas))) {
		mas->store_type = wr_spanning_store;
		return;
	}

	/* At this point, we are at the leaf node that needs to be altered. */
	mas_wr_end_piv(wr_mas);
	if (!wr_mas->entry)
		mas_wr_extend_null(wr_mas);

	new_end = mas_wr_new_end(wr_mas);
	if ((wr_mas->r_min == mas->index) && (wr_mas->r_max == mas->last)) {
		mas->store_type = wr_exact_fit;
		return;
	}

	if (unlikely(!mas->index && mas->last == ULONG_MAX)) {
		mas->store_type = wr_new_root;
		return;
	}

	/* Potential spanning rebalance collapsing a node */
	if (new_end < mt_min_slots[wr_mas->type]) {
		if (!mte_is_root(mas->node)) {
			mas->store_type = wr_rebalance;
			return;
		}
		mas->store_type = wr_node_store;
		return;
	}

	if (new_end >= mt_slots[wr_mas->type]) {
		mas->store_type = wr_split_store;
		return;
	}

	if (!mt_in_rcu(mas->tree) && (mas->offset == mas->end)) {
		mas->store_type = wr_append;
		return;
	}

	if ((new_end == mas->end) && (!mt_in_rcu(mas->tree) ||
		(wr_mas->offset_end - mas->offset == 1))) {
		mas->store_type = wr_slot_store;
		return;
	}

	if (mte_is_root(mas->node) || (new_end >= mt_min_slots[wr_mas->type]) ||
		(mas->mas_flags & MA_STATE_BULK)) {
		mas->store_type = wr_node_store;
		return;
	}

	mas->store_type = wr_invalid;
	MAS_WARN_ON(mas, 1);
}

/**
 * mas_wr_preallocate() - Preallocate enough nodes for a store operation
 * @wr_mas: The maple write state
 * @entry: The entry that will be stored
 *
 */
static inline void mas_wr_preallocate(struct ma_wr_state *wr_mas, void *entry)
{
	struct ma_state *mas = wr_mas->mas;
	int request;

	mas_wr_prealloc_setup(wr_mas);
	mas_wr_store_type(wr_mas);
	request = mas_prealloc_calc(mas, entry);
	if (!request)
		return;

	mas_node_count(mas, request);
}

/**
 * mas_insert() - Internal call to insert a value
 * @mas: The maple state
 * @entry: The entry to store
 *
 * Return: %NULL or the contents that already exists at the requested index
 * otherwise.  The maple state needs to be checked for error conditions.
 */
static inline void *mas_insert(struct ma_state *mas, void *entry)
{
	MA_WR_STATE(wr_mas, mas, entry);

	/*
	 * Inserting a new range inserts either 0, 1, or 2 pivots within the
	 * tree.  If the insert fits exactly into an existing gap with a value
	 * of NULL, then the slot only needs to be written with the new value.
	 * If the range being inserted is adjacent to another range, then only a
	 * single pivot needs to be inserted (as well as writing the entry).  If
	 * the new range is within a gap but does not touch any other ranges,
	 * then two pivots need to be inserted: the start - 1, and the end.  As
	 * usual, the entry must be written.  Most operations require a new node
	 * to be allocated and replace an existing node to ensure RCU safety,
	 * when in RCU mode.  The exception to requiring a newly allocated node
	 * is when inserting at the end of a node (appending).  When done
	 * carefully, appending can reuse the node in place.
	 */
	wr_mas.content = mas_start(mas);
	if (wr_mas.content)
		goto exists;

	mas_wr_preallocate(&wr_mas, entry);
	if (mas_is_err(mas))
		return NULL;

	/* spanning writes always overwrite something */
	if (mas->store_type == wr_spanning_store)
		goto exists;

	/* At this point, we are at the leaf node that needs to be altered. */
	if (mas->store_type != wr_new_root && mas->store_type != wr_store_root) {
		wr_mas.offset_end = mas->offset;
		wr_mas.end_piv = wr_mas.r_max;

		if (wr_mas.content || (mas->last > wr_mas.r_max))
			goto exists;
	}

	mas_wr_store_entry(&wr_mas);
	return wr_mas.content;

exists:
	mas_set_err(mas, -EEXIST);
	return wr_mas.content;

}

/**
 * mas_alloc_cyclic() - Internal call to find somewhere to store an entry
 * @mas: The maple state.
 * @startp: Pointer to ID.
 * @range_lo: Lower bound of range to search.
 * @range_hi: Upper bound of range to search.
 * @entry: The entry to store.
 * @next: Pointer to next ID to allocate.
 * @gfp: The GFP_FLAGS to use for allocations.
 *
 * Return: 0 if the allocation succeeded without wrapping, 1 if the
 * allocation succeeded after wrapping, or -EBUSY if there are no
 * free entries.
 */
int mas_alloc_cyclic(struct ma_state *mas, unsigned long *startp,
		void *entry, unsigned long range_lo, unsigned long range_hi,
		unsigned long *next, gfp_t gfp)
{
	unsigned long min = range_lo;
	int ret = 0;

	range_lo = max(min, *next);
	ret = mas_empty_area(mas, range_lo, range_hi, 1);
	if ((mas->tree->ma_flags & MT_FLAGS_ALLOC_WRAPPED) && ret == 0) {
		mas->tree->ma_flags &= ~MT_FLAGS_ALLOC_WRAPPED;
		ret = 1;
	}
	if (ret < 0 && range_lo > min) {
		ret = mas_empty_area(mas, min, range_hi, 1);
		if (ret == 0)
			ret = 1;
	}
	if (ret < 0)
		return ret;

	do {
		mas_insert(mas, entry);
	} while (mas_nomem(mas, gfp));
	if (mas_is_err(mas))
		return xa_err(mas->node);

	*startp = mas->index;
	*next = *startp + 1;
	if (*next == 0)
		mas->tree->ma_flags |= MT_FLAGS_ALLOC_WRAPPED;

	mas_destroy(mas);
	return ret;
}
EXPORT_SYMBOL(mas_alloc_cyclic);

static __always_inline void mas_rewalk(struct ma_state *mas, unsigned long index)
{
retry:
	mas_set(mas, index);
	mas_state_walk(mas);
	if (mas_is_start(mas))
		goto retry;
}

static __always_inline bool mas_rewalk_if_dead(struct ma_state *mas,
		struct maple_node *node, const unsigned long index)
{
	if (unlikely(ma_dead_node(node))) {
		mas_rewalk(mas, index);
		return true;
	}
	return false;
}

/*
 * mas_prev_node() - Find the prev non-null entry at the same level in the
 * tree.  The prev value will be mas->node[mas->offset] or the status will be
 * ma_none.
 * @mas: The maple state
 * @min: The lower limit to search
 *
 * The prev node value will be mas->node[mas->offset] or the status will be
 * ma_none.
 * Return: 1 if the node is dead, 0 otherwise.
 */
static int mas_prev_node(struct ma_state *mas, unsigned long min)
{
	enum maple_type mt;
	int offset, level;
	void __rcu **slots;
	struct maple_node *node;
	unsigned long *pivots;
	unsigned long max;

	node = mas_mn(mas);
	if (!mas->min)
		goto no_entry;

	max = mas->min - 1;
	if (max < min)
		goto no_entry;

	level = 0;
	do {
		if (ma_is_root(node))
			goto no_entry;

		/* Walk up. */
		if (unlikely(mas_ascend(mas)))
			return 1;
		offset = mas->offset;
		level++;
		node = mas_mn(mas);
	} while (!offset);

	offset--;
	mt = mte_node_type(mas->node);
	while (level > 1) {
		level--;
		slots = ma_slots(node, mt);
		mas->node = mas_slot(mas, slots, offset);
		if (unlikely(ma_dead_node(node)))
			return 1;

		mt = mte_node_type(mas->node);
		node = mas_mn(mas);
		pivots = ma_pivots(node, mt);
		offset = ma_data_end(node, mt, pivots, max);
		if (unlikely(ma_dead_node(node)))
			return 1;
	}

	slots = ma_slots(node, mt);
	mas->node = mas_slot(mas, slots, offset);
	pivots = ma_pivots(node, mt);
	if (unlikely(ma_dead_node(node)))
		return 1;

	if (likely(offset))
		mas->min = pivots[offset - 1] + 1;
	mas->max = max;
	mas->offset = mas_data_end(mas);
	if (unlikely(mte_dead_node(mas->node)))
		return 1;

	mas->end = mas->offset;
	return 0;

no_entry:
	if (unlikely(ma_dead_node(node)))
		return 1;

	mas->status = ma_underflow;
	return 0;
}

/*
 * mas_prev_slot() - Get the entry in the previous slot
 *
 * @mas: The maple state
 * @min: The minimum starting range
 * @empty: Can be empty
 *
 * Return: The entry in the previous slot which is possibly NULL
 */
static void *mas_prev_slot(struct ma_state *mas, unsigned long min, bool empty)
{
	void *entry;
	void __rcu **slots;
	unsigned long pivot;
	enum maple_type type;
	unsigned long *pivots;
	struct maple_node *node;
	unsigned long save_point = mas->index;

retry:
	node = mas_mn(mas);
	type = mte_node_type(mas->node);
	pivots = ma_pivots(node, type);
	if (unlikely(mas_rewalk_if_dead(mas, node, save_point)))
		goto retry;

	if (mas->min <= min) {
		pivot = mas_safe_min(mas, pivots, mas->offset);

		if (unlikely(mas_rewalk_if_dead(mas, node, save_point)))
			goto retry;

		if (pivot <= min)
			goto underflow;
	}

again:
	if (likely(mas->offset)) {
		mas->offset--;
		mas->last = mas->index - 1;
		mas->index = mas_safe_min(mas, pivots, mas->offset);
	} else  {
		if (mas->index <= min)
			goto underflow;

		if (mas_prev_node(mas, min)) {
			mas_rewalk(mas, save_point);
			goto retry;
		}

		if (WARN_ON_ONCE(mas_is_underflow(mas)))
			return NULL;

		mas->last = mas->max;
		node = mas_mn(mas);
		type = mte_node_type(mas->node);
		pivots = ma_pivots(node, type);
		mas->index = pivots[mas->offset - 1] + 1;
	}

	slots = ma_slots(node, type);
	entry = mas_slot(mas, slots, mas->offset);
	if (unlikely(mas_rewalk_if_dead(mas, node, save_point)))
		goto retry;


	if (likely(entry))
		return entry;

	if (!empty) {
		if (mas->index <= min) {
			mas->status = ma_underflow;
			return NULL;
		}

		goto again;
	}

	return entry;

underflow:
	mas->status = ma_underflow;
	return NULL;
}

/*
 * mas_next_node() - Get the next node at the same level in the tree.
 * @mas: The maple state
 * @node: The maple node
 * @max: The maximum pivot value to check.
 *
 * The next value will be mas->node[mas->offset] or the status will have
 * overflowed.
 * Return: 1 on dead node, 0 otherwise.
 */
static int mas_next_node(struct ma_state *mas, struct maple_node *node,
		unsigned long max)
{
	unsigned long min;
	unsigned long *pivots;
	struct maple_enode *enode;
	struct maple_node *tmp;
	int level = 0;
	unsigned char node_end;
	enum maple_type mt;
	void __rcu **slots;

	if (mas->max >= max)
		goto overflow;

	min = mas->max + 1;
	level = 0;
	do {
		if (ma_is_root(node))
			goto overflow;

		/* Walk up. */
		if (unlikely(mas_ascend(mas)))
			return 1;

		level++;
		node = mas_mn(mas);
		mt = mte_node_type(mas->node);
		pivots = ma_pivots(node, mt);
		node_end = ma_data_end(node, mt, pivots, mas->max);
		if (unlikely(ma_dead_node(node)))
			return 1;

	} while (unlikely(mas->offset == node_end));

	slots = ma_slots(node, mt);
	mas->offset++;
	enode = mas_slot(mas, slots, mas->offset);
	if (unlikely(ma_dead_node(node)))
		return 1;

	if (level > 1)
		mas->offset = 0;

	while (unlikely(level > 1)) {
		level--;
		mas->node = enode;
		node = mas_mn(mas);
		mt = mte_node_type(mas->node);
		slots = ma_slots(node, mt);
		enode = mas_slot(mas, slots, 0);
		if (unlikely(ma_dead_node(node)))
			return 1;
	}

	if (!mas->offset)
		pivots = ma_pivots(node, mt);

	mas->max = mas_safe_pivot(mas, pivots, mas->offset, mt);
	tmp = mte_to_node(enode);
	mt = mte_node_type(enode);
	pivots = ma_pivots(tmp, mt);
	mas->end = ma_data_end(tmp, mt, pivots, mas->max);
	if (unlikely(ma_dead_node(node)))
		return 1;

	mas->node = enode;
	mas->min = min;
	return 0;

overflow:
	if (unlikely(ma_dead_node(node)))
		return 1;

	mas->status = ma_overflow;
	return 0;
}

/*
 * mas_next_slot() - Get the entry in the next slot
 *
 * @mas: The maple state
 * @max: The maximum starting range
 * @empty: Can be empty
 *
 * Return: The entry in the next slot which is possibly NULL
 */
static void *mas_next_slot(struct ma_state *mas, unsigned long max, bool empty)
{
	void __rcu **slots;
	unsigned long *pivots;
	unsigned long pivot;
	enum maple_type type;
	struct maple_node *node;
	unsigned long save_point = mas->last;
	void *entry;

retry:
	node = mas_mn(mas);
	type = mte_node_type(mas->node);
	pivots = ma_pivots(node, type);
	if (unlikely(mas_rewalk_if_dead(mas, node, save_point)))
		goto retry;

	if (mas->max >= max) {
		if (likely(mas->offset < mas->end))
			pivot = pivots[mas->offset];
		else
			pivot = mas->max;

		if (unlikely(mas_rewalk_if_dead(mas, node, save_point)))
			goto retry;

		if (pivot >= max) { /* Was at the limit, next will extend beyond */
			mas->status = ma_overflow;
			return NULL;
		}
	}

	if (likely(mas->offset < mas->end)) {
		mas->index = pivots[mas->offset] + 1;
again:
		mas->offset++;
		if (likely(mas->offset < mas->end))
			mas->last = pivots[mas->offset];
		else
			mas->last = mas->max;
	} else  {
		if (mas->last >= max) {
			mas->status = ma_overflow;
			return NULL;
		}

		if (mas_next_node(mas, node, max)) {
			mas_rewalk(mas, save_point);
			goto retry;
		}

		if (WARN_ON_ONCE(mas_is_overflow(mas)))
			return NULL;

		mas->offset = 0;
		mas->index = mas->min;
		node = mas_mn(mas);
		type = mte_node_type(mas->node);
		pivots = ma_pivots(node, type);
		mas->last = pivots[0];
	}

	slots = ma_slots(node, type);
	entry = mt_slot(mas->tree, slots, mas->offset);
	if (unlikely(mas_rewalk_if_dead(mas, node, save_point)))
		goto retry;

	if (entry)
		return entry;


	if (!empty) {
		if (mas->last >= max) {
			mas->status = ma_overflow;
			return NULL;
		}

		mas->index = mas->last + 1;
		goto again;
	}

	return entry;
}

/*
 * mas_next_entry() - Internal function to get the next entry.
 * @mas: The maple state
 * @limit: The maximum range start.
 *
 * Set the @mas->node to the next entry and the range_start to
 * the beginning value for the entry.  Does not check beyond @limit.
 * Sets @mas->index and @mas->last to the range, Does not update @mas->index and
 * @mas->last on overflow.
 * Restarts on dead nodes.
 *
 * Return: the next entry or %NULL.
 */
static inline void *mas_next_entry(struct ma_state *mas, unsigned long limit)
{
	if (mas->last >= limit) {
		mas->status = ma_overflow;
		return NULL;
	}

	return mas_next_slot(mas, limit, false);
}

/*
 * mas_rev_awalk() - Internal function.  Reverse allocation walk.  Find the
 * highest gap address of a given size in a given node and descend.
 * @mas: The maple state
 * @size: The needed size.
 *
 * Return: True if found in a leaf, false otherwise.
 *
 */
static bool mas_rev_awalk(struct ma_state *mas, unsigned long size,
		unsigned long *gap_min, unsigned long *gap_max)
{
	enum maple_type type = mte_node_type(mas->node);
	struct maple_node *node = mas_mn(mas);
	unsigned long *pivots, *gaps;
	void __rcu **slots;
	unsigned long gap = 0;
	unsigned long max, min;
	unsigned char offset;

	if (unlikely(mas_is_err(mas)))
		return true;

	if (ma_is_dense(type)) {
		/* dense nodes. */
		mas->offset = (unsigned char)(mas->index - mas->min);
		return true;
	}

	pivots = ma_pivots(node, type);
	slots = ma_slots(node, type);
	gaps = ma_gaps(node, type);
	offset = mas->offset;
	min = mas_safe_min(mas, pivots, offset);
	/* Skip out of bounds. */
	while (mas->last < min)
		min = mas_safe_min(mas, pivots, --offset);

	max = mas_safe_pivot(mas, pivots, offset, type);
	while (mas->index <= max) {
		gap = 0;
		if (gaps)
			gap = gaps[offset];
		else if (!mas_slot(mas, slots, offset))
			gap = max - min + 1;

		if (gap) {
			if ((size <= gap) && (size <= mas->last - min + 1))
				break;

			if (!gaps) {
				/* Skip the next slot, it cannot be a gap. */
				if (offset < 2)
					goto ascend;

				offset -= 2;
				max = pivots[offset];
				min = mas_safe_min(mas, pivots, offset);
				continue;
			}
		}

		if (!offset)
			goto ascend;

		offset--;
		max = min - 1;
		min = mas_safe_min(mas, pivots, offset);
	}

	if (unlikely((mas->index > max) || (size - 1 > max - mas->index)))
		goto no_space;

	if (unlikely(ma_is_leaf(type))) {
		mas->offset = offset;
		*gap_min = min;
		*gap_max = min + gap - 1;
		return true;
	}

	/* descend, only happens under lock. */
	mas->node = mas_slot(mas, slots, offset);
	mas->min = min;
	mas->max = max;
	mas->offset = mas_data_end(mas);
	return false;

ascend:
	if (!mte_is_root(mas->node))
		return false;

no_space:
	mas_set_err(mas, -EBUSY);
	return false;
}

static inline bool mas_anode_descend(struct ma_state *mas, unsigned long size)
{
	enum maple_type type = mte_node_type(mas->node);
	unsigned long pivot, min, gap = 0;
	unsigned char offset, data_end;
	unsigned long *gaps, *pivots;
	void __rcu **slots;
	struct maple_node *node;
	bool found = false;

	if (ma_is_dense(type)) {
		mas->offset = (unsigned char)(mas->index - mas->min);
		return true;
	}

	node = mas_mn(mas);
	pivots = ma_pivots(node, type);
	slots = ma_slots(node, type);
	gaps = ma_gaps(node, type);
	offset = mas->offset;
	min = mas_safe_min(mas, pivots, offset);
	data_end = ma_data_end(node, type, pivots, mas->max);
	for (; offset <= data_end; offset++) {
		pivot = mas_safe_pivot(mas, pivots, offset, type);

		/* Not within lower bounds */
		if (mas->index > pivot)
			goto next_slot;

		if (gaps)
			gap = gaps[offset];
		else if (!mas_slot(mas, slots, offset))
			gap = min(pivot, mas->last) - max(mas->index, min) + 1;
		else
			goto next_slot;

		if (gap >= size) {
			if (ma_is_leaf(type)) {
				found = true;
				goto done;
			}
			if (mas->index <= pivot) {
				mas->node = mas_slot(mas, slots, offset);
				mas->min = min;
				mas->max = pivot;
				offset = 0;
				break;
			}
		}
next_slot:
		min = pivot + 1;
		if (mas->last <= pivot) {
			mas_set_err(mas, -EBUSY);
			return true;
		}
	}

	if (mte_is_root(mas->node))
		found = true;
done:
	mas->offset = offset;
	return found;
}

/**
 * mas_walk() - Search for @mas->index in the tree.
 * @mas: The maple state.
 *
 * mas->index and mas->last will be set to the range if there is a value.  If
 * mas->status is ma_none, reset to ma_start
 *
 * Return: the entry at the location or %NULL.
 */
void *mas_walk(struct ma_state *mas)
{
	void *entry;

	if (!mas_is_active(mas) || !mas_is_start(mas))
		mas->status = ma_start;
retry:
	entry = mas_state_walk(mas);
	if (mas_is_start(mas)) {
		goto retry;
	} else if (mas_is_none(mas)) {
		mas->index = 0;
		mas->last = ULONG_MAX;
	} else if (mas_is_ptr(mas)) {
		if (!mas->index) {
			mas->last = 0;
			return entry;
		}

		mas->index = 1;
		mas->last = ULONG_MAX;
		mas->status = ma_none;
		return NULL;
	}

	return entry;
}
EXPORT_SYMBOL_GPL(mas_walk);

static inline bool mas_rewind_node(struct ma_state *mas)
{
	unsigned char slot;

	do {
		if (mte_is_root(mas->node)) {
			slot = mas->offset;
			if (!slot)
				return false;
		} else {
			mas_ascend(mas);
			slot = mas->offset;
		}
	} while (!slot);

	mas->offset = --slot;
	return true;
}

/*
 * mas_skip_node() - Internal function.  Skip over a node.
 * @mas: The maple state.
 *
 * Return: true if there is another node, false otherwise.
 */
static inline bool mas_skip_node(struct ma_state *mas)
{
	if (mas_is_err(mas))
		return false;

	do {
		if (mte_is_root(mas->node)) {
			if (mas->offset >= mas_data_end(mas)) {
				mas_set_err(mas, -EBUSY);
				return false;
			}
		} else {
			mas_ascend(mas);
		}
	} while (mas->offset >= mas_data_end(mas));

	mas->offset++;
	return true;
}

/*
 * mas_awalk() - Allocation walk.  Search from low address to high, for a gap of
 * @size
 * @mas: The maple state
 * @size: The size of the gap required
 *
 * Search between @mas->index and @mas->last for a gap of @size.
 */
static inline void mas_awalk(struct ma_state *mas, unsigned long size)
{
	struct maple_enode *last = NULL;

	/*
	 * There are 4 options:
	 * go to child (descend)
	 * go back to parent (ascend)
	 * no gap found. (return, slot == MAPLE_NODE_SLOTS)
	 * found the gap. (return, slot != MAPLE_NODE_SLOTS)
	 */
	while (!mas_is_err(mas) && !mas_anode_descend(mas, size)) {
		if (last == mas->node)
			mas_skip_node(mas);
		else
			last = mas->node;
	}
}

/*
 * mas_sparse_area() - Internal function.  Return upper or lower limit when
 * searching for a gap in an empty tree.
 * @mas: The maple state
 * @min: the minimum range
 * @max: The maximum range
 * @size: The size of the gap
 * @fwd: Searching forward or back
 */
static inline int mas_sparse_area(struct ma_state *mas, unsigned long min,
				unsigned long max, unsigned long size, bool fwd)
{
	if (!unlikely(mas_is_none(mas)) && min == 0) {
		min++;
		/*
		 * At this time, min is increased, we need to recheck whether
		 * the size is satisfied.
		 */
		if (min > max || max - min + 1 < size)
			return -EBUSY;
	}
	/* mas_is_ptr */

	if (fwd) {
		mas->index = min;
		mas->last = min + size - 1;
	} else {
		mas->last = max;
		mas->index = max - size + 1;
	}
	return 0;
}

/*
 * mas_empty_area() - Get the lowest address within the range that is
 * sufficient for the size requested.
 * @mas: The maple state
 * @min: The lowest value of the range
 * @max: The highest value of the range
 * @size: The size needed
 */
int mas_empty_area(struct ma_state *mas, unsigned long min,
		unsigned long max, unsigned long size)
{
	unsigned char offset;
	unsigned long *pivots;
	enum maple_type mt;
	struct maple_node *node;

	if (min > max)
		return -EINVAL;

	if (size == 0 || max - min < size - 1)
		return -EINVAL;

	if (mas_is_start(mas))
		mas_start(mas);
	else if (mas->offset >= 2)
		mas->offset -= 2;
	else if (!mas_skip_node(mas))
		return -EBUSY;

	/* Empty set */
	if (mas_is_none(mas) || mas_is_ptr(mas))
		return mas_sparse_area(mas, min, max, size, true);

	/* The start of the window can only be within these values */
	mas->index = min;
	mas->last = max;
	mas_awalk(mas, size);

	if (unlikely(mas_is_err(mas)))
		return xa_err(mas->node);

	offset = mas->offset;
	if (unlikely(offset == MAPLE_NODE_SLOTS))
		return -EBUSY;

	node = mas_mn(mas);
	mt = mte_node_type(mas->node);
	pivots = ma_pivots(node, mt);
	min = mas_safe_min(mas, pivots, offset);
	if (mas->index < min)
		mas->index = min;
	mas->last = mas->index + size - 1;
	mas->end = ma_data_end(node, mt, pivots, mas->max);
	return 0;
}
EXPORT_SYMBOL_GPL(mas_empty_area);

/*
 * mas_empty_area_rev() - Get the highest address within the range that is
 * sufficient for the size requested.
 * @mas: The maple state
 * @min: The lowest value of the range
 * @max: The highest value of the range
 * @size: The size needed
 */
int mas_empty_area_rev(struct ma_state *mas, unsigned long min,
		unsigned long max, unsigned long size)
{
	struct maple_enode *last = mas->node;

	if (min > max)
		return -EINVAL;

	if (size == 0 || max - min < size - 1)
		return -EINVAL;

	if (mas_is_start(mas))
		mas_start(mas);
	else if ((mas->offset < 2) && (!mas_rewind_node(mas)))
		return -EBUSY;

	if (unlikely(mas_is_none(mas) || mas_is_ptr(mas)))
		return mas_sparse_area(mas, min, max, size, false);
	else if (mas->offset >= 2)
		mas->offset -= 2;
	else
		mas->offset = mas_data_end(mas);


	/* The start of the window can only be within these values. */
	mas->index = min;
	mas->last = max;

	while (!mas_rev_awalk(mas, size, &min, &max)) {
		if (last == mas->node) {
			if (!mas_rewind_node(mas))
				return -EBUSY;
		} else {
			last = mas->node;
		}
	}

	if (mas_is_err(mas))
		return xa_err(mas->node);

	if (unlikely(mas->offset == MAPLE_NODE_SLOTS))
		return -EBUSY;

	/* Trim the upper limit to the max. */
	if (max < mas->last)
		mas->last = max;

	mas->index = mas->last - size + 1;
	mas->end = mas_data_end(mas);
	return 0;
}
EXPORT_SYMBOL_GPL(mas_empty_area_rev);

/*
 * mte_dead_leaves() - Mark all leaves of a node as dead.
 * @enode: the encoded node
 * @mt: the maple tree
 * @slots: Pointer to the slot array
 *
 * Must hold the write lock.
 *
 * Return: The number of leaves marked as dead.
 */
static inline
unsigned char mte_dead_leaves(struct maple_enode *enode, struct maple_tree *mt,
			      void __rcu **slots)
{
	struct maple_node *node;
	enum maple_type type;
	void *entry;
	int offset;

	for (offset = 0; offset < mt_slot_count(enode); offset++) {
		entry = mt_slot(mt, slots, offset);
		type = mte_node_type(entry);
		node = mte_to_node(entry);
		/* Use both node and type to catch LE & BE metadata */
		if (!node || !type)
			break;

		mte_set_node_dead(entry);
		node->type = type;
		rcu_assign_pointer(slots[offset], node);
	}

	return offset;
}

/**
 * mte_dead_walk() - Walk down a dead tree to just before the leaves
 * @enode: The maple encoded node
 * @offset: The starting offset
 *
 * Note: This can only be used from the RCU callback context.
 */
static void __rcu **mte_dead_walk(struct maple_enode **enode, unsigned char offset)
{
	struct maple_node *node, *next;
	void __rcu **slots = NULL;

	next = mte_to_node(*enode);
	do {
		*enode = ma_enode_ptr(next);
		node = mte_to_node(*enode);
		slots = ma_slots(node, node->type);
		next = rcu_dereference_protected(slots[offset],
					lock_is_held(&rcu_callback_map));
		offset = 0;
	} while (!ma_is_leaf(next->type));

	return slots;
}

/**
 * mt_free_walk() - Walk & free a tree in the RCU callback context
 * @head: The RCU head that's within the node.
 *
 * Note: This can only be used from the RCU callback context.
 */
static void mt_free_walk(struct rcu_head *head)
{
	void __rcu **slots;
	struct maple_node *node, *start;
	struct maple_enode *enode;
	unsigned char offset;
	enum maple_type type;

	node = container_of(head, struct maple_node, rcu);

	if (ma_is_leaf(node->type))
		goto free_leaf;

	start = node;
	enode = mt_mk_node(node, node->type);
	slots = mte_dead_walk(&enode, 0);
	node = mte_to_node(enode);
	do {
		mt_free_bulk(node->slot_len, slots);
		offset = node->parent_slot + 1;
		enode = node->piv_parent;
		if (mte_to_node(enode) == node)
			goto free_leaf;

		type = mte_node_type(enode);
		slots = ma_slots(mte_to_node(enode), type);
		if ((offset < mt_slots[type]) &&
		    rcu_dereference_protected(slots[offset],
					      lock_is_held(&rcu_callback_map)))
			slots = mte_dead_walk(&enode, offset);
		node = mte_to_node(enode);
	} while ((node != start) || (node->slot_len < offset));

	slots = ma_slots(node, node->type);
	mt_free_bulk(node->slot_len, slots);

free_leaf:
	mt_free_rcu(&node->rcu);
}

static inline void __rcu **mte_destroy_descend(struct maple_enode **enode,
	struct maple_tree *mt, struct maple_enode *prev, unsigned char offset)
{
	struct maple_node *node;
	struct maple_enode *next = *enode;
	void __rcu **slots = NULL;
	enum maple_type type;
	unsigned char next_offset = 0;

	do {
		*enode = next;
		node = mte_to_node(*enode);
		type = mte_node_type(*enode);
		slots = ma_slots(node, type);
		next = mt_slot_locked(mt, slots, next_offset);
		if ((mte_dead_node(next)))
			next = mt_slot_locked(mt, slots, ++next_offset);

		mte_set_node_dead(*enode);
		node->type = type;
		node->piv_parent = prev;
		node->parent_slot = offset;
		offset = next_offset;
		next_offset = 0;
		prev = *enode;
	} while (!mte_is_leaf(next));

	return slots;
}

static void mt_destroy_walk(struct maple_enode *enode, struct maple_tree *mt,
			    bool free)
{
	void __rcu **slots;
	struct maple_node *node = mte_to_node(enode);
	struct maple_enode *start;

	if (mte_is_leaf(enode)) {
		node->type = mte_node_type(enode);
		goto free_leaf;
	}

	start = enode;
	slots = mte_destroy_descend(&enode, mt, start, 0);
	node = mte_to_node(enode); // Updated in the above call.
	do {
		enum maple_type type;
		unsigned char offset;
		struct maple_enode *parent, *tmp;

		node->slot_len = mte_dead_leaves(enode, mt, slots);
		if (free)
			mt_free_bulk(node->slot_len, slots);
		offset = node->parent_slot + 1;
		enode = node->piv_parent;
		if (mte_to_node(enode) == node)
			goto free_leaf;

		type = mte_node_type(enode);
		slots = ma_slots(mte_to_node(enode), type);
		if (offset >= mt_slots[type])
			goto next;

		tmp = mt_slot_locked(mt, slots, offset);
		if (mte_node_type(tmp) && mte_to_node(tmp)) {
			parent = enode;
			enode = tmp;
			slots = mte_destroy_descend(&enode, mt, parent, offset);
		}
next:
		node = mte_to_node(enode);
	} while (start != enode);

	node = mte_to_node(enode);
	node->slot_len = mte_dead_leaves(enode, mt, slots);
	if (free)
		mt_free_bulk(node->slot_len, slots);

free_leaf:
	if (free)
		mt_free_rcu(&node->rcu);
	else
		mt_clear_meta(mt, node, node->type);
}

/*
 * mte_destroy_walk() - Free a tree or sub-tree.
 * @enode: the encoded maple node (maple_enode) to start
 * @mt: the tree to free - needed for node types.
 *
 * Must hold the write lock.
 */
static inline void mte_destroy_walk(struct maple_enode *enode,
				    struct maple_tree *mt)
{
	struct maple_node *node = mte_to_node(enode);

	if (mt_in_rcu(mt)) {
		mt_destroy_walk(enode, mt, false);
		call_rcu(&node->rcu, mt_free_walk);
	} else {
		mt_destroy_walk(enode, mt, true);
	}
}
/* Interface */

/**
 * mas_store() - Store an @entry.
 * @mas: The maple state.
 * @entry: The entry to store.
 *
 * The @mas->index and @mas->last is used to set the range for the @entry.
 *
 * Return: the first entry between mas->index and mas->last or %NULL.
 */
void *mas_store(struct ma_state *mas, void *entry)
{
	int request;
	MA_WR_STATE(wr_mas, mas, entry);

	trace_ma_write(__func__, mas, 0, entry);
#ifdef CONFIG_DEBUG_MAPLE_TREE
	if (MAS_WARN_ON(mas, mas->index > mas->last))
		pr_err("Error %lX > %lX %p\n", mas->index, mas->last, entry);

	if (mas->index > mas->last) {
		mas_set_err(mas, -EINVAL);
		return NULL;
	}

#endif

	/*
	 * Storing is the same operation as insert with the added caveat that it
	 * can overwrite entries.  Although this seems simple enough, one may
	 * want to examine what happens if a single store operation was to
	 * overwrite multiple entries within a self-balancing B-Tree.
	 */
	mas_wr_prealloc_setup(&wr_mas);
	mas_wr_store_type(&wr_mas);
	if (mas->mas_flags & MA_STATE_PREALLOC) {
		mas_wr_store_entry(&wr_mas);
		MAS_WR_BUG_ON(&wr_mas, mas_is_err(mas));
		return wr_mas.content;
	}

	request = mas_prealloc_calc(mas, entry);
	if (!request)
		goto store;

	mas_node_count(mas, request);
	if (mas_is_err(mas))
		return NULL;

store:
	mas_wr_store_entry(&wr_mas);
	mas_destroy(mas);
	return wr_mas.content;
}
EXPORT_SYMBOL_GPL(mas_store);

/**
 * mas_store_gfp() - Store a value into the tree.
 * @mas: The maple state
 * @entry: The entry to store
 * @gfp: The GFP_FLAGS to use for allocations if necessary.
 *
 * Return: 0 on success, -EINVAL on invalid request, -ENOMEM if memory could not
 * be allocated.
 */
int mas_store_gfp(struct ma_state *mas, void *entry, gfp_t gfp)
{
	unsigned long index = mas->index;
	unsigned long last = mas->last;
	MA_WR_STATE(wr_mas, mas, entry);
	int ret = 0;

retry:
	mas_wr_preallocate(&wr_mas, entry);
	if (unlikely(mas_nomem(mas, gfp))) {
		if (!entry)
			__mas_set_range(mas, index, last);
		goto retry;
	}

	if (mas_is_err(mas)) {
		ret = xa_err(mas->node);
		goto out;
	}

	mas_wr_store_entry(&wr_mas);
out:
	mas_destroy(mas);
	return ret;
}
EXPORT_SYMBOL_GPL(mas_store_gfp);

/**
 * mas_store_prealloc() - Store a value into the tree using memory
 * preallocated in the maple state.
 * @mas: The maple state
 * @entry: The entry to store.
 */
void mas_store_prealloc(struct ma_state *mas, void *entry)
{
	MA_WR_STATE(wr_mas, mas, entry);

	if (mas->store_type == wr_store_root) {
		mas_wr_prealloc_setup(&wr_mas);
		goto store;
	}

	mas_wr_walk_descend(&wr_mas);
	if (mas->store_type != wr_spanning_store) {
		/* set wr_mas->content to current slot */
		wr_mas.content = mas_slot_locked(mas, wr_mas.slots, mas->offset);
		mas_wr_end_piv(&wr_mas);
	}

store:
	trace_ma_write(__func__, mas, 0, entry);
	mas_wr_store_entry(&wr_mas);
	MAS_WR_BUG_ON(&wr_mas, mas_is_err(mas));
	mas_destroy(mas);
}
EXPORT_SYMBOL_GPL(mas_store_prealloc);

/**
 * mas_preallocate() - Preallocate enough nodes for a store operation
 * @mas: The maple state
 * @entry: The entry that will be stored
 * @gfp: The GFP_FLAGS to use for allocations.
 *
 * Return: 0 on success, -ENOMEM if memory could not be allocated.
 */
int mas_preallocate(struct ma_state *mas, void *entry, gfp_t gfp)
{
	MA_WR_STATE(wr_mas, mas, entry);
	int ret = 0;
	int request;

	mas_wr_prealloc_setup(&wr_mas);
	mas_wr_store_type(&wr_mas);
	request = mas_prealloc_calc(mas, entry);
	if (!request)
		return ret;

	mas_node_count_gfp(mas, request, gfp);
	if (mas_is_err(mas)) {
		mas_set_alloc_req(mas, 0);
		ret = xa_err(mas->node);
		mas_destroy(mas);
		mas_reset(mas);
		return ret;
	}

	mas->mas_flags |= MA_STATE_PREALLOC;
	return ret;
}
EXPORT_SYMBOL_GPL(mas_preallocate);

/*
 * mas_destroy() - destroy a maple state.
 * @mas: The maple state
 *
 * Upon completion, check the left-most node and rebalance against the node to
 * the right if necessary.  Frees any allocated nodes associated with this maple
 * state.
 */
void mas_destroy(struct ma_state *mas)
{
	struct maple_alloc *node;
	unsigned long total;

	/*
	 * When using mas_for_each() to insert an expected number of elements,
	 * it is possible that the number inserted is less than the expected
	 * number.  To fix an invalid final node, a check is performed here to
	 * rebalance the previous node with the final node.
	 */
	if (mas->mas_flags & MA_STATE_REBALANCE) {
		unsigned char end;
		if (mas_is_err(mas))
			mas_reset(mas);
		mas_start(mas);
		mtree_range_walk(mas);
		end = mas->end + 1;
		if (end < mt_min_slot_count(mas->node) - 1)
			mas_destroy_rebalance(mas, end);

		mas->mas_flags &= ~MA_STATE_REBALANCE;
	}
	mas->mas_flags &= ~(MA_STATE_BULK|MA_STATE_PREALLOC);

	total = mas_allocated(mas);
	while (total) {
		node = mas->alloc;
		mas->alloc = node->slot[0];
		if (node->node_count > 1) {
			size_t count = node->node_count - 1;

			mt_free_bulk(count, (void __rcu **)&node->slot[1]);
			total -= count;
		}
		mt_free_one(ma_mnode_ptr(node));
		total--;
	}

	mas->alloc = NULL;
}
EXPORT_SYMBOL_GPL(mas_destroy);

/*
 * mas_expected_entries() - Set the expected number of entries that will be inserted.
 * @mas: The maple state
 * @nr_entries: The number of expected entries.
 *
 * This will attempt to pre-allocate enough nodes to store the expected number
 * of entries.  The allocations will occur using the bulk allocator interface
 * for speed.  Please call mas_destroy() on the @mas after inserting the entries
 * to ensure any unused nodes are freed.
 *
 * Return: 0 on success, -ENOMEM if memory could not be allocated.
 */
int mas_expected_entries(struct ma_state *mas, unsigned long nr_entries)
{
	int nonleaf_cap = MAPLE_ARANGE64_SLOTS - 2;
	struct maple_enode *enode = mas->node;
	int nr_nodes;
	int ret;

	/*
	 * Sometimes it is necessary to duplicate a tree to a new tree, such as
	 * forking a process and duplicating the VMAs from one tree to a new
	 * tree.  When such a situation arises, it is known that the new tree is
	 * not going to be used until the entire tree is populated.  For
	 * performance reasons, it is best to use a bulk load with RCU disabled.
	 * This allows for optimistic splitting that favours the left and reuse
	 * of nodes during the operation.
	 */

	/* Optimize splitting for bulk insert in-order */
	mas->mas_flags |= MA_STATE_BULK;

	/*
	 * Avoid overflow, assume a gap between each entry and a trailing null.
	 * If this is wrong, it just means allocation can happen during
	 * insertion of entries.
	 */
	nr_nodes = max(nr_entries, nr_entries * 2 + 1);
	if (!mt_is_alloc(mas->tree))
		nonleaf_cap = MAPLE_RANGE64_SLOTS - 2;

	/* Leaves; reduce slots to keep space for expansion */
	nr_nodes = DIV_ROUND_UP(nr_nodes, MAPLE_RANGE64_SLOTS - 2);
	/* Internal nodes */
	nr_nodes += DIV_ROUND_UP(nr_nodes, nonleaf_cap);
	/* Add working room for split (2 nodes) + new parents */
	mas_node_count_gfp(mas, nr_nodes + 3, GFP_KERNEL);

	/* Detect if allocations run out */
	mas->mas_flags |= MA_STATE_PREALLOC;

	if (!mas_is_err(mas))
		return 0;

	ret = xa_err(mas->node);
	mas->node = enode;
	mas_destroy(mas);
	return ret;

}
EXPORT_SYMBOL_GPL(mas_expected_entries);

static bool mas_next_setup(struct ma_state *mas, unsigned long max,
		void **entry)
{
	bool was_none = mas_is_none(mas);

	if (unlikely(mas->last >= max)) {
		mas->status = ma_overflow;
		return true;
	}

	switch (mas->status) {
	case ma_active:
		return false;
	case ma_none:
		fallthrough;
	case ma_pause:
		mas->status = ma_start;
		fallthrough;
	case ma_start:
		mas_walk(mas); /* Retries on dead nodes handled by mas_walk */
		break;
	case ma_overflow:
		/* Overflowed before, but the max changed */
		mas->status = ma_active;
		break;
	case ma_underflow:
		/* The user expects the mas to be one before where it is */
		mas->status = ma_active;
		*entry = mas_walk(mas);
		if (*entry)
			return true;
		break;
	case ma_root:
		break;
	case ma_error:
		return true;
	}

	if (likely(mas_is_active(mas))) /* Fast path */
		return false;

	if (mas_is_ptr(mas)) {
		*entry = NULL;
		if (was_none && mas->index == 0) {
			mas->index = mas->last = 0;
			return true;
		}
		mas->index = 1;
		mas->last = ULONG_MAX;
		mas->status = ma_none;
		return true;
	}

	if (mas_is_none(mas))
		return true;

	return false;
}

/**
 * mas_next() - Get the next entry.
 * @mas: The maple state
 * @max: The maximum index to check.
 *
 * Returns the next entry after @mas->index.
 * Must hold rcu_read_lock or the write lock.
 * Can return the zero entry.
 *
 * Return: The next entry or %NULL
 */
void *mas_next(struct ma_state *mas, unsigned long max)
{
	void *entry = NULL;

	if (mas_next_setup(mas, max, &entry))
		return entry;

	/* Retries on dead nodes handled by mas_next_slot */
	return mas_next_slot(mas, max, false);
}
EXPORT_SYMBOL_GPL(mas_next);

/**
 * mas_next_range() - Advance the maple state to the next range
 * @mas: The maple state
 * @max: The maximum index to check.
 *
 * Sets @mas->index and @mas->last to the range.
 * Must hold rcu_read_lock or the write lock.
 * Can return the zero entry.
 *
 * Return: The next entry or %NULL
 */
void *mas_next_range(struct ma_state *mas, unsigned long max)
{
	void *entry = NULL;

	if (mas_next_setup(mas, max, &entry))
		return entry;

	/* Retries on dead nodes handled by mas_next_slot */
	return mas_next_slot(mas, max, true);
}
EXPORT_SYMBOL_GPL(mas_next_range);

/**
 * mt_next() - get the next value in the maple tree
 * @mt: The maple tree
 * @index: The start index
 * @max: The maximum index to check
 *
 * Takes RCU read lock internally to protect the search, which does not
 * protect the returned pointer after dropping RCU read lock.
 * See also: Documentation/core-api/maple_tree.rst
 *
 * Return: The entry higher than @index or %NULL if nothing is found.
 */
void *mt_next(struct maple_tree *mt, unsigned long index, unsigned long max)
{
	void *entry = NULL;
	MA_STATE(mas, mt, index, index);

	rcu_read_lock();
	entry = mas_next(&mas, max);
	rcu_read_unlock();
	return entry;
}
EXPORT_SYMBOL_GPL(mt_next);

static bool mas_prev_setup(struct ma_state *mas, unsigned long min, void **entry)
{
	if (unlikely(mas->index <= min)) {
		mas->status = ma_underflow;
		return true;
	}

	switch (mas->status) {
	case ma_active:
		return false;
	case ma_start:
		break;
	case ma_none:
		fallthrough;
	case ma_pause:
		mas->status = ma_start;
		break;
	case ma_underflow:
		/* underflowed before but the min changed */
		mas->status = ma_active;
		break;
	case ma_overflow:
		/* User expects mas to be one after where it is */
		mas->status = ma_active;
		*entry = mas_walk(mas);
		if (*entry)
			return true;
		break;
	case ma_root:
		break;
	case ma_error:
		return true;
	}

	if (mas_is_start(mas))
		mas_walk(mas);

	if (unlikely(mas_is_ptr(mas))) {
		if (!mas->index) {
			mas->status = ma_none;
			return true;
		}
		mas->index = mas->last = 0;
		*entry = mas_root(mas);
		return true;
	}

	if (mas_is_none(mas)) {
		if (mas->index) {
			/* Walked to out-of-range pointer? */
			mas->index = mas->last = 0;
			mas->status = ma_root;
			*entry = mas_root(mas);
			return true;
		}
		return true;
	}

	return false;
}

/**
 * mas_prev() - Get the previous entry
 * @mas: The maple state
 * @min: The minimum value to check.
 *
 * Must hold rcu_read_lock or the write lock.
 * Will reset mas to ma_start if the status is ma_none.  Will stop on not
 * searchable nodes.
 *
 * Return: the previous value or %NULL.
 */
void *mas_prev(struct ma_state *mas, unsigned long min)
{
	void *entry = NULL;

	if (mas_prev_setup(mas, min, &entry))
		return entry;

	return mas_prev_slot(mas, min, false);
}
EXPORT_SYMBOL_GPL(mas_prev);

/**
 * mas_prev_range() - Advance to the previous range
 * @mas: The maple state
 * @min: The minimum value to check.
 *
 * Sets @mas->index and @mas->last to the range.
 * Must hold rcu_read_lock or the write lock.
 * Will reset mas to ma_start if the node is ma_none.  Will stop on not
 * searchable nodes.
 *
 * Return: the previous value or %NULL.
 */
void *mas_prev_range(struct ma_state *mas, unsigned long min)
{
	void *entry = NULL;

	if (mas_prev_setup(mas, min, &entry))
		return entry;

	return mas_prev_slot(mas, min, true);
}
EXPORT_SYMBOL_GPL(mas_prev_range);

/**
 * mt_prev() - get the previous value in the maple tree
 * @mt: The maple tree
 * @index: The start index
 * @min: The minimum index to check
 *
 * Takes RCU read lock internally to protect the search, which does not
 * protect the returned pointer after dropping RCU read lock.
 * See also: Documentation/core-api/maple_tree.rst
 *
 * Return: The entry before @index or %NULL if nothing is found.
 */
void *mt_prev(struct maple_tree *mt, unsigned long index, unsigned long min)
{
	void *entry = NULL;
	MA_STATE(mas, mt, index, index);

	rcu_read_lock();
	entry = mas_prev(&mas, min);
	rcu_read_unlock();
	return entry;
}
EXPORT_SYMBOL_GPL(mt_prev);

/**
 * mas_pause() - Pause a mas_find/mas_for_each to drop the lock.
 * @mas: The maple state to pause
 *
 * Some users need to pause a walk and drop the lock they're holding in
 * order to yield to a higher priority thread or carry out an operation
 * on an entry.  Those users should call this function before they drop
 * the lock.  It resets the @mas to be suitable for the next iteration
 * of the loop after the user has reacquired the lock.  If most entries
 * found during a walk require you to call mas_pause(), the mt_for_each()
 * iterator may be more appropriate.
 *
 */
void mas_pause(struct ma_state *mas)
{
	mas->status = ma_pause;
	mas->node = NULL;
}
EXPORT_SYMBOL_GPL(mas_pause);

/**
 * mas_find_setup() - Internal function to set up mas_find*().
 * @mas: The maple state
 * @max: The maximum index
 * @entry: Pointer to the entry
 *
 * Returns: True if entry is the answer, false otherwise.
 */
static __always_inline bool mas_find_setup(struct ma_state *mas, unsigned long max, void **entry)
{
	switch (mas->status) {
	case ma_active:
		if (mas->last < max)
			return false;
		return true;
	case ma_start:
		break;
	case ma_pause:
		if (unlikely(mas->last >= max))
			return true;

		mas->index = ++mas->last;
		mas->status = ma_start;
		break;
	case ma_none:
		if (unlikely(mas->last >= max))
			return true;

		mas->index = mas->last;
		mas->status = ma_start;
		break;
	case ma_underflow:
		/* mas is pointing at entry before unable to go lower */
		if (unlikely(mas->index >= max)) {
			mas->status = ma_overflow;
			return true;
		}

		mas->status = ma_active;
		*entry = mas_walk(mas);
		if (*entry)
			return true;
		break;
	case ma_overflow:
		if (unlikely(mas->last >= max))
			return true;

		mas->status = ma_active;
		*entry = mas_walk(mas);
		if (*entry)
			return true;
		break;
	case ma_root:
		break;
	case ma_error:
		return true;
	}

	if (mas_is_start(mas)) {
		/* First run or continue */
		if (mas->index > max)
			return true;

		*entry = mas_walk(mas);
		if (*entry)
			return true;

	}

	if (unlikely(mas_is_ptr(mas)))
		goto ptr_out_of_range;

	if (unlikely(mas_is_none(mas)))
		return true;

	if (mas->index == max)
		return true;

	return false;

ptr_out_of_range:
	mas->status = ma_none;
	mas->index = 1;
	mas->last = ULONG_MAX;
	return true;
}

/**
 * mas_find() - On the first call, find the entry at or after mas->index up to
 * %max.  Otherwise, find the entry after mas->index.
 * @mas: The maple state
 * @max: The maximum value to check.
 *
 * Must hold rcu_read_lock or the write lock.
 * If an entry exists, last and index are updated accordingly.
 * May set @mas->status to ma_overflow.
 *
 * Return: The entry or %NULL.
 */
void *mas_find(struct ma_state *mas, unsigned long max)
{
	void *entry = NULL;

	if (mas_find_setup(mas, max, &entry))
		return entry;

	/* Retries on dead nodes handled by mas_next_slot */
	entry = mas_next_slot(mas, max, false);
	/* Ignore overflow */
	mas->status = ma_active;
	return entry;
}
EXPORT_SYMBOL_GPL(mas_find);

/**
 * mas_find_range() - On the first call, find the entry at or after
 * mas->index up to %max.  Otherwise, advance to the next slot mas->index.
 * @mas: The maple state
 * @max: The maximum value to check.
 *
 * Must hold rcu_read_lock or the write lock.
 * If an entry exists, last and index are updated accordingly.
 * May set @mas->status to ma_overflow.
 *
 * Return: The entry or %NULL.
 */
void *mas_find_range(struct ma_state *mas, unsigned long max)
{
	void *entry = NULL;

	if (mas_find_setup(mas, max, &entry))
		return entry;

	/* Retries on dead nodes handled by mas_next_slot */
	return mas_next_slot(mas, max, true);
}
EXPORT_SYMBOL_GPL(mas_find_range);

/**
 * mas_find_rev_setup() - Internal function to set up mas_find_*_rev()
 * @mas: The maple state
 * @min: The minimum index
 * @entry: Pointer to the entry
 *
 * Returns: True if entry is the answer, false otherwise.
 */
static bool mas_find_rev_setup(struct ma_state *mas, unsigned long min,
		void **entry)
{

	switch (mas->status) {
	case ma_active:
		goto active;
	case ma_start:
		break;
	case ma_pause:
		if (unlikely(mas->index <= min)) {
			mas->status = ma_underflow;
			return true;
		}
		mas->last = --mas->index;
		mas->status = ma_start;
		break;
	case ma_none:
		if (mas->index <= min)
			goto none;

		mas->last = mas->index;
		mas->status = ma_start;
		break;
	case ma_overflow: /* user expects the mas to be one after where it is */
		if (unlikely(mas->index <= min)) {
			mas->status = ma_underflow;
			return true;
		}

		mas->status = ma_active;
		break;
	case ma_underflow: /* user expects the mas to be one before where it is */
		if (unlikely(mas->index <= min))
			return true;

		mas->status = ma_active;
		break;
	case ma_root:
		break;
	case ma_error:
		return true;
	}

	if (mas_is_start(mas)) {
		/* First run or continue */
		if (mas->index < min)
			return true;

		*entry = mas_walk(mas);
		if (*entry)
			return true;
	}

	if (unlikely(mas_is_ptr(mas)))
		goto none;

	if (unlikely(mas_is_none(mas))) {
		/*
		 * Walked to the location, and there was nothing so the previous
		 * location is 0.
		 */
		mas->last = mas->index = 0;
		mas->status = ma_root;
		*entry = mas_root(mas);
		return true;
	}

active:
	if (mas->index < min)
		return true;

	return false;

none:
	mas->status = ma_none;
	return true;
}

/**
 * mas_find_rev: On the first call, find the first non-null entry at or below
 * mas->index down to %min.  Otherwise find the first non-null entry below
 * mas->index down to %min.
 * @mas: The maple state
 * @min: The minimum value to check.
 *
 * Must hold rcu_read_lock or the write lock.
 * If an entry exists, last and index are updated accordingly.
 * May set @mas->status to ma_underflow.
 *
 * Return: The entry or %NULL.
 */
void *mas_find_rev(struct ma_state *mas, unsigned long min)
{
	void *entry = NULL;

	if (mas_find_rev_setup(mas, min, &entry))
		return entry;

	/* Retries on dead nodes handled by mas_prev_slot */
	return mas_prev_slot(mas, min, false);

}
EXPORT_SYMBOL_GPL(mas_find_rev);

/**
 * mas_find_range_rev: On the first call, find the first non-null entry at or
 * below mas->index down to %min.  Otherwise advance to the previous slot after
 * mas->index down to %min.
 * @mas: The maple state
 * @min: The minimum value to check.
 *
 * Must hold rcu_read_lock or the write lock.
 * If an entry exists, last and index are updated accordingly.
 * May set @mas->status to ma_underflow.
 *
 * Return: The entry or %NULL.
 */
void *mas_find_range_rev(struct ma_state *mas, unsigned long min)
{
	void *entry = NULL;

	if (mas_find_rev_setup(mas, min, &entry))
		return entry;

	/* Retries on dead nodes handled by mas_prev_slot */
	return mas_prev_slot(mas, min, true);
}
EXPORT_SYMBOL_GPL(mas_find_range_rev);

/**
 * mas_erase() - Find the range in which index resides and erase the entire
 * range.
 * @mas: The maple state
 *
 * Must hold the write lock.
 * Searches for @mas->index, sets @mas->index and @mas->last to the range and
 * erases that range.
 *
 * Return: the entry that was erased or %NULL, @mas->index and @mas->last are updated.
 */
void *mas_erase(struct ma_state *mas)
{
	void *entry;
	unsigned long index = mas->index;
	MA_WR_STATE(wr_mas, mas, NULL);

	if (!mas_is_active(mas) || !mas_is_start(mas))
		mas->status = ma_start;

write_retry:
	entry = mas_state_walk(mas);
	if (!entry)
		return NULL;

	/* Must reset to ensure spanning writes of last slot are detected */
	mas_reset(mas);
	mas_wr_preallocate(&wr_mas, NULL);
	if (mas_nomem(mas, GFP_KERNEL)) {
		/* in case the range of entry changed when unlocked */
		mas->index = mas->last = index;
		goto write_retry;
	}
<<<<<<< HEAD

	if (mas_is_err(mas))
		goto out;

=======

	if (mas_is_err(mas))
		goto out;

>>>>>>> 7b914357
	mas_wr_store_entry(&wr_mas);
out:
	mas_destroy(mas);
	return entry;
}
EXPORT_SYMBOL_GPL(mas_erase);

/**
 * mas_nomem() - Check if there was an error allocating and do the allocation
 * if necessary If there are allocations, then free them.
 * @mas: The maple state
 * @gfp: The GFP_FLAGS to use for allocations
 * Return: true on allocation, false otherwise.
 */
bool mas_nomem(struct ma_state *mas, gfp_t gfp)
	__must_hold(mas->tree->ma_lock)
{
	if (likely(mas->node != MA_ERROR(-ENOMEM)))
		return false;

	if (gfpflags_allow_blocking(gfp) && !mt_external_lock(mas->tree)) {
		mtree_unlock(mas->tree);
		mas_alloc_nodes(mas, gfp);
		mtree_lock(mas->tree);
	} else {
		mas_alloc_nodes(mas, gfp);
	}

	if (!mas_allocated(mas))
		return false;

	mas->status = ma_start;
	return true;
}

void __init maple_tree_init(void)
{
	maple_node_cache = kmem_cache_create("maple_node",
			sizeof(struct maple_node), sizeof(struct maple_node),
			SLAB_PANIC, NULL);
}

/**
 * mtree_load() - Load a value stored in a maple tree
 * @mt: The maple tree
 * @index: The index to load
 *
 * Return: the entry or %NULL
 */
void *mtree_load(struct maple_tree *mt, unsigned long index)
{
	MA_STATE(mas, mt, index, index);
	void *entry;

	trace_ma_read(__func__, &mas);
	rcu_read_lock();
retry:
	entry = mas_start(&mas);
	if (unlikely(mas_is_none(&mas)))
		goto unlock;

	if (unlikely(mas_is_ptr(&mas))) {
		if (index)
			entry = NULL;

		goto unlock;
	}

	entry = mtree_lookup_walk(&mas);
	if (!entry && unlikely(mas_is_start(&mas)))
		goto retry;
unlock:
	rcu_read_unlock();
	if (xa_is_zero(entry))
		return NULL;

	return entry;
}
EXPORT_SYMBOL(mtree_load);

/**
 * mtree_store_range() - Store an entry at a given range.
 * @mt: The maple tree
 * @index: The start of the range
 * @last: The end of the range
 * @entry: The entry to store
 * @gfp: The GFP_FLAGS to use for allocations
 *
 * Return: 0 on success, -EINVAL on invalid request, -ENOMEM if memory could not
 * be allocated.
 */
int mtree_store_range(struct maple_tree *mt, unsigned long index,
		unsigned long last, void *entry, gfp_t gfp)
{
	MA_STATE(mas, mt, index, last);
	int ret = 0;

	trace_ma_write(__func__, &mas, 0, entry);
	if (WARN_ON_ONCE(xa_is_advanced(entry)))
		return -EINVAL;

	if (index > last)
		return -EINVAL;

	mtree_lock(mt);
	ret = mas_store_gfp(&mas, entry, gfp);
	mtree_unlock(mt);

	return ret;
}
EXPORT_SYMBOL(mtree_store_range);

/**
 * mtree_store() - Store an entry at a given index.
 * @mt: The maple tree
 * @index: The index to store the value
 * @entry: The entry to store
 * @gfp: The GFP_FLAGS to use for allocations
 *
 * Return: 0 on success, -EINVAL on invalid request, -ENOMEM if memory could not
 * be allocated.
 */
int mtree_store(struct maple_tree *mt, unsigned long index, void *entry,
		 gfp_t gfp)
{
	return mtree_store_range(mt, index, index, entry, gfp);
}
EXPORT_SYMBOL(mtree_store);

/**
 * mtree_insert_range() - Insert an entry at a given range if there is no value.
 * @mt: The maple tree
 * @first: The start of the range
 * @last: The end of the range
 * @entry: The entry to store
 * @gfp: The GFP_FLAGS to use for allocations.
 *
 * Return: 0 on success, -EEXISTS if the range is occupied, -EINVAL on invalid
 * request, -ENOMEM if memory could not be allocated.
 */
int mtree_insert_range(struct maple_tree *mt, unsigned long first,
		unsigned long last, void *entry, gfp_t gfp)
{
	MA_STATE(ms, mt, first, last);
	int ret = 0;

	if (WARN_ON_ONCE(xa_is_advanced(entry)))
		return -EINVAL;

	if (first > last)
		return -EINVAL;

	mtree_lock(mt);
retry:
	mas_insert(&ms, entry);
	if (mas_nomem(&ms, gfp))
		goto retry;

	mtree_unlock(mt);
	if (mas_is_err(&ms))
		ret = xa_err(ms.node);

	mas_destroy(&ms);
	return ret;
}
EXPORT_SYMBOL(mtree_insert_range);

/**
 * mtree_insert() - Insert an entry at a given index if there is no value.
 * @mt: The maple tree
 * @index : The index to store the value
 * @entry: The entry to store
 * @gfp: The GFP_FLAGS to use for allocations.
 *
 * Return: 0 on success, -EEXISTS if the range is occupied, -EINVAL on invalid
 * request, -ENOMEM if memory could not be allocated.
 */
int mtree_insert(struct maple_tree *mt, unsigned long index, void *entry,
		 gfp_t gfp)
{
	return mtree_insert_range(mt, index, index, entry, gfp);
}
EXPORT_SYMBOL(mtree_insert);

int mtree_alloc_range(struct maple_tree *mt, unsigned long *startp,
		void *entry, unsigned long size, unsigned long min,
		unsigned long max, gfp_t gfp)
{
	int ret = 0;

	MA_STATE(mas, mt, 0, 0);
	if (!mt_is_alloc(mt))
		return -EINVAL;

	if (WARN_ON_ONCE(mt_is_reserved(entry)))
		return -EINVAL;

	mtree_lock(mt);
retry:
	ret = mas_empty_area(&mas, min, max, size);
	if (ret)
		goto unlock;

	mas_insert(&mas, entry);
	/*
	 * mas_nomem() may release the lock, causing the allocated area
	 * to be unavailable, so try to allocate a free area again.
	 */
	if (mas_nomem(&mas, gfp))
		goto retry;

	if (mas_is_err(&mas))
		ret = xa_err(mas.node);
	else
		*startp = mas.index;

unlock:
	mtree_unlock(mt);
	mas_destroy(&mas);
	return ret;
}
EXPORT_SYMBOL(mtree_alloc_range);

/**
 * mtree_alloc_cyclic() - Find somewhere to store this entry in the tree.
 * @mt: The maple tree.
 * @startp: Pointer to ID.
 * @range_lo: Lower bound of range to search.
 * @range_hi: Upper bound of range to search.
 * @entry: The entry to store.
 * @next: Pointer to next ID to allocate.
 * @gfp: The GFP_FLAGS to use for allocations.
 *
 * Finds an empty entry in @mt after @next, stores the new index into
 * the @id pointer, stores the entry at that index, then updates @next.
 *
 * @mt must be initialized with the MT_FLAGS_ALLOC_RANGE flag.
 *
 * Context: Any context.  Takes and releases the mt.lock.  May sleep if
 * the @gfp flags permit.
 *
 * Return: 0 if the allocation succeeded without wrapping, 1 if the
 * allocation succeeded after wrapping, -ENOMEM if memory could not be
 * allocated, -EINVAL if @mt cannot be used, or -EBUSY if there are no
 * free entries.
 */
int mtree_alloc_cyclic(struct maple_tree *mt, unsigned long *startp,
		void *entry, unsigned long range_lo, unsigned long range_hi,
		unsigned long *next, gfp_t gfp)
{
	int ret;

	MA_STATE(mas, mt, 0, 0);

	if (!mt_is_alloc(mt))
		return -EINVAL;
	if (WARN_ON_ONCE(mt_is_reserved(entry)))
		return -EINVAL;
	mtree_lock(mt);
	ret = mas_alloc_cyclic(&mas, startp, entry, range_lo, range_hi,
			       next, gfp);
	mtree_unlock(mt);
	return ret;
}
EXPORT_SYMBOL(mtree_alloc_cyclic);

int mtree_alloc_rrange(struct maple_tree *mt, unsigned long *startp,
		void *entry, unsigned long size, unsigned long min,
		unsigned long max, gfp_t gfp)
{
	int ret = 0;

	MA_STATE(mas, mt, 0, 0);
	if (!mt_is_alloc(mt))
		return -EINVAL;

	if (WARN_ON_ONCE(mt_is_reserved(entry)))
		return -EINVAL;

	mtree_lock(mt);
retry:
	ret = mas_empty_area_rev(&mas, min, max, size);
	if (ret)
		goto unlock;

	mas_insert(&mas, entry);
	/*
	 * mas_nomem() may release the lock, causing the allocated area
	 * to be unavailable, so try to allocate a free area again.
	 */
	if (mas_nomem(&mas, gfp))
		goto retry;

	if (mas_is_err(&mas))
		ret = xa_err(mas.node);
	else
		*startp = mas.index;

unlock:
	mtree_unlock(mt);
	mas_destroy(&mas);
	return ret;
}
EXPORT_SYMBOL(mtree_alloc_rrange);

/**
 * mtree_erase() - Find an index and erase the entire range.
 * @mt: The maple tree
 * @index: The index to erase
 *
 * Erasing is the same as a walk to an entry then a store of a NULL to that
 * ENTIRE range.  In fact, it is implemented as such using the advanced API.
 *
 * Return: The entry stored at the @index or %NULL
 */
void *mtree_erase(struct maple_tree *mt, unsigned long index)
{
	void *entry = NULL;

	MA_STATE(mas, mt, index, index);
	trace_ma_op(__func__, &mas);

	mtree_lock(mt);
	entry = mas_erase(&mas);
	mtree_unlock(mt);

	return entry;
}
EXPORT_SYMBOL(mtree_erase);

/*
 * mas_dup_free() - Free an incomplete duplication of a tree.
 * @mas: The maple state of a incomplete tree.
 *
 * The parameter @mas->node passed in indicates that the allocation failed on
 * this node. This function frees all nodes starting from @mas->node in the
 * reverse order of mas_dup_build(). There is no need to hold the source tree
 * lock at this time.
 */
static void mas_dup_free(struct ma_state *mas)
{
	struct maple_node *node;
	enum maple_type type;
	void __rcu **slots;
	unsigned char count, i;

	/* Maybe the first node allocation failed. */
	if (mas_is_none(mas))
		return;

	while (!mte_is_root(mas->node)) {
		mas_ascend(mas);
		if (mas->offset) {
			mas->offset--;
			do {
				mas_descend(mas);
				mas->offset = mas_data_end(mas);
			} while (!mte_is_leaf(mas->node));

			mas_ascend(mas);
		}

		node = mte_to_node(mas->node);
		type = mte_node_type(mas->node);
		slots = ma_slots(node, type);
		count = mas_data_end(mas) + 1;
		for (i = 0; i < count; i++)
			((unsigned long *)slots)[i] &= ~MAPLE_NODE_MASK;
		mt_free_bulk(count, slots);
	}

	node = mte_to_node(mas->node);
	mt_free_one(node);
}

/*
 * mas_copy_node() - Copy a maple node and replace the parent.
 * @mas: The maple state of source tree.
 * @new_mas: The maple state of new tree.
 * @parent: The parent of the new node.
 *
 * Copy @mas->node to @new_mas->node, set @parent to be the parent of
 * @new_mas->node. If memory allocation fails, @mas is set to -ENOMEM.
 */
static inline void mas_copy_node(struct ma_state *mas, struct ma_state *new_mas,
		struct maple_pnode *parent)
{
	struct maple_node *node = mte_to_node(mas->node);
	struct maple_node *new_node = mte_to_node(new_mas->node);
	unsigned long val;

	/* Copy the node completely. */
	memcpy(new_node, node, sizeof(struct maple_node));
	/* Update the parent node pointer. */
	val = (unsigned long)node->parent & MAPLE_NODE_MASK;
	new_node->parent = ma_parent_ptr(val | (unsigned long)parent);
}

/*
 * mas_dup_alloc() - Allocate child nodes for a maple node.
 * @mas: The maple state of source tree.
 * @new_mas: The maple state of new tree.
 * @gfp: The GFP_FLAGS to use for allocations.
 *
 * This function allocates child nodes for @new_mas->node during the duplication
 * process. If memory allocation fails, @mas is set to -ENOMEM.
 */
static inline void mas_dup_alloc(struct ma_state *mas, struct ma_state *new_mas,
		gfp_t gfp)
{
	struct maple_node *node = mte_to_node(mas->node);
	struct maple_node *new_node = mte_to_node(new_mas->node);
	enum maple_type type;
	unsigned char request, count, i;
	void __rcu **slots;
	void __rcu **new_slots;
	unsigned long val;

	/* Allocate memory for child nodes. */
	type = mte_node_type(mas->node);
	new_slots = ma_slots(new_node, type);
	request = mas_data_end(mas) + 1;
	count = mt_alloc_bulk(gfp, request, (void **)new_slots);
	if (unlikely(count < request)) {
		memset(new_slots, 0, request * sizeof(void *));
		mas_set_err(mas, -ENOMEM);
		return;
	}

	/* Restore node type information in slots. */
	slots = ma_slots(node, type);
	for (i = 0; i < count; i++) {
		val = (unsigned long)mt_slot_locked(mas->tree, slots, i);
		val &= MAPLE_NODE_MASK;
		((unsigned long *)new_slots)[i] |= val;
	}
}

/*
 * mas_dup_build() - Build a new maple tree from a source tree
 * @mas: The maple state of source tree, need to be in MAS_START state.
 * @new_mas: The maple state of new tree, need to be in MAS_START state.
 * @gfp: The GFP_FLAGS to use for allocations.
 *
 * This function builds a new tree in DFS preorder. If the memory allocation
 * fails, the error code -ENOMEM will be set in @mas, and @new_mas points to the
 * last node. mas_dup_free() will free the incomplete duplication of a tree.
 *
 * Note that the attributes of the two trees need to be exactly the same, and the
 * new tree needs to be empty, otherwise -EINVAL will be set in @mas.
 */
static inline void mas_dup_build(struct ma_state *mas, struct ma_state *new_mas,
		gfp_t gfp)
{
	struct maple_node *node;
	struct maple_pnode *parent = NULL;
	struct maple_enode *root;
	enum maple_type type;

	if (unlikely(mt_attr(mas->tree) != mt_attr(new_mas->tree)) ||
	    unlikely(!mtree_empty(new_mas->tree))) {
		mas_set_err(mas, -EINVAL);
		return;
	}

	root = mas_start(mas);
	if (mas_is_ptr(mas) || mas_is_none(mas))
		goto set_new_tree;

	node = mt_alloc_one(gfp);
	if (!node) {
		new_mas->status = ma_none;
		mas_set_err(mas, -ENOMEM);
		return;
	}

	type = mte_node_type(mas->node);
	root = mt_mk_node(node, type);
	new_mas->node = root;
	new_mas->min = 0;
	new_mas->max = ULONG_MAX;
	root = mte_mk_root(root);
	while (1) {
		mas_copy_node(mas, new_mas, parent);
		if (!mte_is_leaf(mas->node)) {
			/* Only allocate child nodes for non-leaf nodes. */
			mas_dup_alloc(mas, new_mas, gfp);
			if (unlikely(mas_is_err(mas)))
				return;
		} else {
			/*
			 * This is the last leaf node and duplication is
			 * completed.
			 */
			if (mas->max == ULONG_MAX)
				goto done;

			/* This is not the last leaf node and needs to go up. */
			do {
				mas_ascend(mas);
				mas_ascend(new_mas);
			} while (mas->offset == mas_data_end(mas));

			/* Move to the next subtree. */
			mas->offset++;
			new_mas->offset++;
		}

		mas_descend(mas);
		parent = ma_parent_ptr(mte_to_node(new_mas->node));
		mas_descend(new_mas);
		mas->offset = 0;
		new_mas->offset = 0;
	}
done:
	/* Specially handle the parent of the root node. */
	mte_to_node(root)->parent = ma_parent_ptr(mas_tree_parent(new_mas));
set_new_tree:
	/* Make them the same height */
	new_mas->tree->ma_flags = mas->tree->ma_flags;
	rcu_assign_pointer(new_mas->tree->ma_root, root);
}

/**
 * __mt_dup(): Duplicate an entire maple tree
 * @mt: The source maple tree
 * @new: The new maple tree
 * @gfp: The GFP_FLAGS to use for allocations
 *
 * This function duplicates a maple tree in Depth-First Search (DFS) pre-order
 * traversal. It uses memcpy() to copy nodes in the source tree and allocate
 * new child nodes in non-leaf nodes. The new node is exactly the same as the
 * source node except for all the addresses stored in it. It will be faster than
 * traversing all elements in the source tree and inserting them one by one into
 * the new tree.
 * The user needs to ensure that the attributes of the source tree and the new
 * tree are the same, and the new tree needs to be an empty tree, otherwise
 * -EINVAL will be returned.
 * Note that the user needs to manually lock the source tree and the new tree.
 *
 * Return: 0 on success, -ENOMEM if memory could not be allocated, -EINVAL If
 * the attributes of the two trees are different or the new tree is not an empty
 * tree.
 */
int __mt_dup(struct maple_tree *mt, struct maple_tree *new, gfp_t gfp)
{
	int ret = 0;
	MA_STATE(mas, mt, 0, 0);
	MA_STATE(new_mas, new, 0, 0);

	mas_dup_build(&mas, &new_mas, gfp);
	if (unlikely(mas_is_err(&mas))) {
		ret = xa_err(mas.node);
		if (ret == -ENOMEM)
			mas_dup_free(&new_mas);
	}

	return ret;
}
EXPORT_SYMBOL(__mt_dup);

/**
 * mtree_dup(): Duplicate an entire maple tree
 * @mt: The source maple tree
 * @new: The new maple tree
 * @gfp: The GFP_FLAGS to use for allocations
 *
 * This function duplicates a maple tree in Depth-First Search (DFS) pre-order
 * traversal. It uses memcpy() to copy nodes in the source tree and allocate
 * new child nodes in non-leaf nodes. The new node is exactly the same as the
 * source node except for all the addresses stored in it. It will be faster than
 * traversing all elements in the source tree and inserting them one by one into
 * the new tree.
 * The user needs to ensure that the attributes of the source tree and the new
 * tree are the same, and the new tree needs to be an empty tree, otherwise
 * -EINVAL will be returned.
 *
 * Return: 0 on success, -ENOMEM if memory could not be allocated, -EINVAL If
 * the attributes of the two trees are different or the new tree is not an empty
 * tree.
 */
int mtree_dup(struct maple_tree *mt, struct maple_tree *new, gfp_t gfp)
{
	int ret = 0;
	MA_STATE(mas, mt, 0, 0);
	MA_STATE(new_mas, new, 0, 0);

	mas_lock(&new_mas);
	mas_lock_nested(&mas, SINGLE_DEPTH_NESTING);
	mas_dup_build(&mas, &new_mas, gfp);
	mas_unlock(&mas);
	if (unlikely(mas_is_err(&mas))) {
		ret = xa_err(mas.node);
		if (ret == -ENOMEM)
			mas_dup_free(&new_mas);
	}

	mas_unlock(&new_mas);
	return ret;
}
EXPORT_SYMBOL(mtree_dup);

/**
 * __mt_destroy() - Walk and free all nodes of a locked maple tree.
 * @mt: The maple tree
 *
 * Note: Does not handle locking.
 */
void __mt_destroy(struct maple_tree *mt)
{
	void *root = mt_root_locked(mt);

	rcu_assign_pointer(mt->ma_root, NULL);
	if (xa_is_node(root))
		mte_destroy_walk(root, mt);

	mt->ma_flags = mt_attr(mt);
}
EXPORT_SYMBOL_GPL(__mt_destroy);

/**
 * mtree_destroy() - Destroy a maple tree
 * @mt: The maple tree
 *
 * Frees all resources used by the tree.  Handles locking.
 */
void mtree_destroy(struct maple_tree *mt)
{
	mtree_lock(mt);
	__mt_destroy(mt);
	mtree_unlock(mt);
}
EXPORT_SYMBOL(mtree_destroy);

/**
 * mt_find() - Search from the start up until an entry is found.
 * @mt: The maple tree
 * @index: Pointer which contains the start location of the search
 * @max: The maximum value of the search range
 *
 * Takes RCU read lock internally to protect the search, which does not
 * protect the returned pointer after dropping RCU read lock.
 * See also: Documentation/core-api/maple_tree.rst
 *
 * In case that an entry is found @index is updated to point to the next
 * possible entry independent whether the found entry is occupying a
 * single index or a range if indices.
 *
 * Return: The entry at or after the @index or %NULL
 */
void *mt_find(struct maple_tree *mt, unsigned long *index, unsigned long max)
{
	MA_STATE(mas, mt, *index, *index);
	void *entry;
#ifdef CONFIG_DEBUG_MAPLE_TREE
	unsigned long copy = *index;
#endif

	trace_ma_read(__func__, &mas);

	if ((*index) > max)
		return NULL;

	rcu_read_lock();
retry:
	entry = mas_state_walk(&mas);
	if (mas_is_start(&mas))
		goto retry;

	if (unlikely(xa_is_zero(entry)))
		entry = NULL;

	if (entry)
		goto unlock;

	while (mas_is_active(&mas) && (mas.last < max)) {
		entry = mas_next_entry(&mas, max);
		if (likely(entry && !xa_is_zero(entry)))
			break;
	}

	if (unlikely(xa_is_zero(entry)))
		entry = NULL;
unlock:
	rcu_read_unlock();
	if (likely(entry)) {
		*index = mas.last + 1;
#ifdef CONFIG_DEBUG_MAPLE_TREE
		if (MT_WARN_ON(mt, (*index) && ((*index) <= copy)))
			pr_err("index not increased! %lx <= %lx\n",
			       *index, copy);
#endif
	}

	return entry;
}
EXPORT_SYMBOL(mt_find);

/**
 * mt_find_after() - Search from the start up until an entry is found.
 * @mt: The maple tree
 * @index: Pointer which contains the start location of the search
 * @max: The maximum value to check
 *
 * Same as mt_find() except that it checks @index for 0 before
 * searching. If @index == 0, the search is aborted. This covers a wrap
 * around of @index to 0 in an iterator loop.
 *
 * Return: The entry at or after the @index or %NULL
 */
void *mt_find_after(struct maple_tree *mt, unsigned long *index,
		    unsigned long max)
{
	if (!(*index))
		return NULL;

	return mt_find(mt, index, max);
}
EXPORT_SYMBOL(mt_find_after);

#ifdef CONFIG_DEBUG_MAPLE_TREE
atomic_t maple_tree_tests_run;
EXPORT_SYMBOL_GPL(maple_tree_tests_run);
atomic_t maple_tree_tests_passed;
EXPORT_SYMBOL_GPL(maple_tree_tests_passed);

#ifndef __KERNEL__
extern void kmem_cache_set_non_kernel(struct kmem_cache *, unsigned int);
void mt_set_non_kernel(unsigned int val)
{
	kmem_cache_set_non_kernel(maple_node_cache, val);
}

extern void kmem_cache_set_callback(struct kmem_cache *cachep,
		void (*callback)(void *));
void mt_set_callback(void (*callback)(void *))
{
	kmem_cache_set_callback(maple_node_cache, callback);
}

extern void kmem_cache_set_private(struct kmem_cache *cachep, void *private);
void mt_set_private(void *private)
{
	kmem_cache_set_private(maple_node_cache, private);
}

extern unsigned long kmem_cache_get_alloc(struct kmem_cache *);
unsigned long mt_get_alloc_size(void)
{
	return kmem_cache_get_alloc(maple_node_cache);
}

extern void kmem_cache_zero_nr_tallocated(struct kmem_cache *);
void mt_zero_nr_tallocated(void)
{
	kmem_cache_zero_nr_tallocated(maple_node_cache);
}

extern unsigned int kmem_cache_nr_tallocated(struct kmem_cache *);
unsigned int mt_nr_tallocated(void)
{
	return kmem_cache_nr_tallocated(maple_node_cache);
}

extern unsigned int kmem_cache_nr_allocated(struct kmem_cache *);
unsigned int mt_nr_allocated(void)
{
	return kmem_cache_nr_allocated(maple_node_cache);
}

void mt_cache_shrink(void)
{
}
#else
/*
 * mt_cache_shrink() - For testing, don't use this.
 *
 * Certain testcases can trigger an OOM when combined with other memory
 * debugging configuration options.  This function is used to reduce the
 * possibility of an out of memory even due to kmem_cache objects remaining
 * around for longer than usual.
 */
void mt_cache_shrink(void)
{
	kmem_cache_shrink(maple_node_cache);

}
EXPORT_SYMBOL_GPL(mt_cache_shrink);

#endif /* not defined __KERNEL__ */
/*
 * mas_get_slot() - Get the entry in the maple state node stored at @offset.
 * @mas: The maple state
 * @offset: The offset into the slot array to fetch.
 *
 * Return: The entry stored at @offset.
 */
static inline struct maple_enode *mas_get_slot(struct ma_state *mas,
		unsigned char offset)
{
	return mas_slot(mas, ma_slots(mas_mn(mas), mte_node_type(mas->node)),
			offset);
}

/* Depth first search, post-order */
static void mas_dfs_postorder(struct ma_state *mas, unsigned long max)
{

	struct maple_enode *p, *mn = mas->node;
	unsigned long p_min, p_max;

	mas_next_node(mas, mas_mn(mas), max);
	if (!mas_is_overflow(mas))
		return;

	if (mte_is_root(mn))
		return;

	mas->node = mn;
	mas_ascend(mas);
	do {
		p = mas->node;
		p_min = mas->min;
		p_max = mas->max;
		mas_prev_node(mas, 0);
	} while (!mas_is_underflow(mas));

	mas->node = p;
	mas->max = p_max;
	mas->min = p_min;
}

/* Tree validations */
static void mt_dump_node(const struct maple_tree *mt, void *entry,
		unsigned long min, unsigned long max, unsigned int depth,
		enum mt_dump_format format);
static void mt_dump_range(unsigned long min, unsigned long max,
			  unsigned int depth, enum mt_dump_format format)
{
	static const char spaces[] = "                                ";

	switch(format) {
	case mt_dump_hex:
		if (min == max)
			pr_info("%.*s%lx: ", depth * 2, spaces, min);
		else
			pr_info("%.*s%lx-%lx: ", depth * 2, spaces, min, max);
		break;
	case mt_dump_dec:
		if (min == max)
			pr_info("%.*s%lu: ", depth * 2, spaces, min);
		else
			pr_info("%.*s%lu-%lu: ", depth * 2, spaces, min, max);
	}
}

static void mt_dump_entry(void *entry, unsigned long min, unsigned long max,
			  unsigned int depth, enum mt_dump_format format)
{
	mt_dump_range(min, max, depth, format);

	if (xa_is_value(entry))
		pr_cont("value %ld (0x%lx) [%p]\n", xa_to_value(entry),
				xa_to_value(entry), entry);
	else if (xa_is_zero(entry))
		pr_cont("zero (%ld)\n", xa_to_internal(entry));
	else if (mt_is_reserved(entry))
		pr_cont("UNKNOWN ENTRY (%p)\n", entry);
	else
		pr_cont("%p\n", entry);
}

static void mt_dump_range64(const struct maple_tree *mt, void *entry,
		unsigned long min, unsigned long max, unsigned int depth,
		enum mt_dump_format format)
{
	struct maple_range_64 *node = &mte_to_node(entry)->mr64;
	bool leaf = mte_is_leaf(entry);
	unsigned long first = min;
	int i;

	pr_cont(" contents: ");
	for (i = 0; i < MAPLE_RANGE64_SLOTS - 1; i++) {
		switch(format) {
		case mt_dump_hex:
			pr_cont("%p %lX ", node->slot[i], node->pivot[i]);
			break;
		case mt_dump_dec:
			pr_cont("%p %lu ", node->slot[i], node->pivot[i]);
		}
	}
	pr_cont("%p\n", node->slot[i]);
	for (i = 0; i < MAPLE_RANGE64_SLOTS; i++) {
		unsigned long last = max;

		if (i < (MAPLE_RANGE64_SLOTS - 1))
			last = node->pivot[i];
		else if (!node->slot[i] && max != mt_node_max(entry))
			break;
		if (last == 0 && i > 0)
			break;
		if (leaf)
			mt_dump_entry(mt_slot(mt, node->slot, i),
					first, last, depth + 1, format);
		else if (node->slot[i])
			mt_dump_node(mt, mt_slot(mt, node->slot, i),
					first, last, depth + 1, format);

		if (last == max)
			break;
		if (last > max) {
			switch(format) {
			case mt_dump_hex:
				pr_err("node %p last (%lx) > max (%lx) at pivot %d!\n",
					node, last, max, i);
				break;
			case mt_dump_dec:
				pr_err("node %p last (%lu) > max (%lu) at pivot %d!\n",
					node, last, max, i);
			}
		}
		first = last + 1;
	}
}

static void mt_dump_arange64(const struct maple_tree *mt, void *entry,
	unsigned long min, unsigned long max, unsigned int depth,
	enum mt_dump_format format)
{
	struct maple_arange_64 *node = &mte_to_node(entry)->ma64;
	unsigned long first = min;
	int i;

	pr_cont(" contents: ");
	for (i = 0; i < MAPLE_ARANGE64_SLOTS; i++) {
		switch (format) {
		case mt_dump_hex:
			pr_cont("%lx ", node->gap[i]);
			break;
		case mt_dump_dec:
			pr_cont("%lu ", node->gap[i]);
		}
	}
	pr_cont("| %02X %02X| ", node->meta.end, node->meta.gap);
	for (i = 0; i < MAPLE_ARANGE64_SLOTS - 1; i++) {
		switch (format) {
		case mt_dump_hex:
			pr_cont("%p %lX ", node->slot[i], node->pivot[i]);
			break;
		case mt_dump_dec:
			pr_cont("%p %lu ", node->slot[i], node->pivot[i]);
		}
	}
	pr_cont("%p\n", node->slot[i]);
	for (i = 0; i < MAPLE_ARANGE64_SLOTS; i++) {
		unsigned long last = max;

		if (i < (MAPLE_ARANGE64_SLOTS - 1))
			last = node->pivot[i];
		else if (!node->slot[i])
			break;
		if (last == 0 && i > 0)
			break;
		if (node->slot[i])
			mt_dump_node(mt, mt_slot(mt, node->slot, i),
					first, last, depth + 1, format);

		if (last == max)
			break;
		if (last > max) {
			switch(format) {
			case mt_dump_hex:
				pr_err("node %p last (%lx) > max (%lx) at pivot %d!\n",
					node, last, max, i);
				break;
			case mt_dump_dec:
				pr_err("node %p last (%lu) > max (%lu) at pivot %d!\n",
					node, last, max, i);
			}
		}
		first = last + 1;
	}
}

static void mt_dump_node(const struct maple_tree *mt, void *entry,
		unsigned long min, unsigned long max, unsigned int depth,
		enum mt_dump_format format)
{
	struct maple_node *node = mte_to_node(entry);
	unsigned int type = mte_node_type(entry);
	unsigned int i;

	mt_dump_range(min, max, depth, format);

	pr_cont("node %p depth %d type %d parent %p", node, depth, type,
			node ? node->parent : NULL);
	switch (type) {
	case maple_dense:
		pr_cont("\n");
		for (i = 0; i < MAPLE_NODE_SLOTS; i++) {
			if (min + i > max)
				pr_cont("OUT OF RANGE: ");
			mt_dump_entry(mt_slot(mt, node->slot, i),
					min + i, min + i, depth, format);
		}
		break;
	case maple_leaf_64:
	case maple_range_64:
		mt_dump_range64(mt, entry, min, max, depth, format);
		break;
	case maple_arange_64:
		mt_dump_arange64(mt, entry, min, max, depth, format);
		break;

	default:
		pr_cont(" UNKNOWN TYPE\n");
	}
}

void mt_dump(const struct maple_tree *mt, enum mt_dump_format format)
{
	void *entry = rcu_dereference_check(mt->ma_root, mt_locked(mt));

	pr_info("maple_tree(%p) flags %X, height %u root %p\n",
		 mt, mt->ma_flags, mt_height(mt), entry);
	if (!xa_is_node(entry))
		mt_dump_entry(entry, 0, 0, 0, format);
	else if (entry)
		mt_dump_node(mt, entry, 0, mt_node_max(entry), 0, format);
}
EXPORT_SYMBOL_GPL(mt_dump);

/*
 * Calculate the maximum gap in a node and check if that's what is reported in
 * the parent (unless root).
 */
static void mas_validate_gaps(struct ma_state *mas)
{
	struct maple_enode *mte = mas->node;
	struct maple_node *p_mn, *node = mte_to_node(mte);
	enum maple_type mt = mte_node_type(mas->node);
	unsigned long gap = 0, max_gap = 0;
	unsigned long p_end, p_start = mas->min;
	unsigned char p_slot, offset;
	unsigned long *gaps = NULL;
	unsigned long *pivots = ma_pivots(node, mt);
	unsigned int i;

	if (ma_is_dense(mt)) {
		for (i = 0; i < mt_slot_count(mte); i++) {
			if (mas_get_slot(mas, i)) {
				if (gap > max_gap)
					max_gap = gap;
				gap = 0;
				continue;
			}
			gap++;
		}
		goto counted;
	}

	gaps = ma_gaps(node, mt);
	for (i = 0; i < mt_slot_count(mte); i++) {
		p_end = mas_safe_pivot(mas, pivots, i, mt);

		if (!gaps) {
			if (!mas_get_slot(mas, i))
				gap = p_end - p_start + 1;
		} else {
			void *entry = mas_get_slot(mas, i);

			gap = gaps[i];
			MT_BUG_ON(mas->tree, !entry);

			if (gap > p_end - p_start + 1) {
				pr_err("%p[%u] %lu >= %lu - %lu + 1 (%lu)\n",
				       mas_mn(mas), i, gap, p_end, p_start,
				       p_end - p_start + 1);
				MT_BUG_ON(mas->tree, gap > p_end - p_start + 1);
			}
		}

		if (gap > max_gap)
			max_gap = gap;

		p_start = p_end + 1;
		if (p_end >= mas->max)
			break;
	}

counted:
	if (mt == maple_arange_64) {
		MT_BUG_ON(mas->tree, !gaps);
		offset = ma_meta_gap(node);
		if (offset > i) {
			pr_err("gap offset %p[%u] is invalid\n", node, offset);
			MT_BUG_ON(mas->tree, 1);
		}

		if (gaps[offset] != max_gap) {
			pr_err("gap %p[%u] is not the largest gap %lu\n",
			       node, offset, max_gap);
			MT_BUG_ON(mas->tree, 1);
		}

		for (i++ ; i < mt_slot_count(mte); i++) {
			if (gaps[i] != 0) {
				pr_err("gap %p[%u] beyond node limit != 0\n",
				       node, i);
				MT_BUG_ON(mas->tree, 1);
			}
		}
	}

	if (mte_is_root(mte))
		return;

	p_slot = mte_parent_slot(mas->node);
	p_mn = mte_parent(mte);
	MT_BUG_ON(mas->tree, max_gap > mas->max);
	if (ma_gaps(p_mn, mas_parent_type(mas, mte))[p_slot] != max_gap) {
		pr_err("gap %p[%u] != %lu\n", p_mn, p_slot, max_gap);
		mt_dump(mas->tree, mt_dump_hex);
		MT_BUG_ON(mas->tree, 1);
	}
}

static void mas_validate_parent_slot(struct ma_state *mas)
{
	struct maple_node *parent;
	struct maple_enode *node;
	enum maple_type p_type;
	unsigned char p_slot;
	void __rcu **slots;
	int i;

	if (mte_is_root(mas->node))
		return;

	p_slot = mte_parent_slot(mas->node);
	p_type = mas_parent_type(mas, mas->node);
	parent = mte_parent(mas->node);
	slots = ma_slots(parent, p_type);
	MT_BUG_ON(mas->tree, mas_mn(mas) == parent);

	/* Check prev/next parent slot for duplicate node entry */

	for (i = 0; i < mt_slots[p_type]; i++) {
		node = mas_slot(mas, slots, i);
		if (i == p_slot) {
			if (node != mas->node)
				pr_err("parent %p[%u] does not have %p\n",
					parent, i, mas_mn(mas));
			MT_BUG_ON(mas->tree, node != mas->node);
		} else if (node == mas->node) {
			pr_err("Invalid child %p at parent %p[%u] p_slot %u\n",
			       mas_mn(mas), parent, i, p_slot);
			MT_BUG_ON(mas->tree, node == mas->node);
		}
	}
}

static void mas_validate_child_slot(struct ma_state *mas)
{
	enum maple_type type = mte_node_type(mas->node);
	void __rcu **slots = ma_slots(mte_to_node(mas->node), type);
	unsigned long *pivots = ma_pivots(mte_to_node(mas->node), type);
	struct maple_enode *child;
	unsigned char i;

	if (mte_is_leaf(mas->node))
		return;

	for (i = 0; i < mt_slots[type]; i++) {
		child = mas_slot(mas, slots, i);

		if (!child) {
			pr_err("Non-leaf node lacks child at %p[%u]\n",
			       mas_mn(mas), i);
			MT_BUG_ON(mas->tree, 1);
		}

		if (mte_parent_slot(child) != i) {
			pr_err("Slot error at %p[%u]: child %p has pslot %u\n",
			       mas_mn(mas), i, mte_to_node(child),
			       mte_parent_slot(child));
			MT_BUG_ON(mas->tree, 1);
		}

		if (mte_parent(child) != mte_to_node(mas->node)) {
			pr_err("child %p has parent %p not %p\n",
			       mte_to_node(child), mte_parent(child),
			       mte_to_node(mas->node));
			MT_BUG_ON(mas->tree, 1);
		}

		if (i < mt_pivots[type] && pivots[i] == mas->max)
			break;
	}
}

/*
 * Validate all pivots are within mas->min and mas->max, check metadata ends
 * where the maximum ends and ensure there is no slots or pivots set outside of
 * the end of the data.
 */
static void mas_validate_limits(struct ma_state *mas)
{
	int i;
	unsigned long prev_piv = 0;
	enum maple_type type = mte_node_type(mas->node);
	void __rcu **slots = ma_slots(mte_to_node(mas->node), type);
	unsigned long *pivots = ma_pivots(mas_mn(mas), type);

	for (i = 0; i < mt_slots[type]; i++) {
		unsigned long piv;

		piv = mas_safe_pivot(mas, pivots, i, type);

		if (!piv && (i != 0)) {
			pr_err("Missing node limit pivot at %p[%u]",
			       mas_mn(mas), i);
			MAS_WARN_ON(mas, 1);
		}

		if (prev_piv > piv) {
			pr_err("%p[%u] piv %lu < prev_piv %lu\n",
				mas_mn(mas), i, piv, prev_piv);
			MAS_WARN_ON(mas, piv < prev_piv);
		}

		if (piv < mas->min) {
			pr_err("%p[%u] %lu < %lu\n", mas_mn(mas), i,
				piv, mas->min);
			MAS_WARN_ON(mas, piv < mas->min);
		}
		if (piv > mas->max) {
			pr_err("%p[%u] %lu > %lu\n", mas_mn(mas), i,
				piv, mas->max);
			MAS_WARN_ON(mas, piv > mas->max);
		}
		prev_piv = piv;
		if (piv == mas->max)
			break;
	}

	if (mas_data_end(mas) != i) {
		pr_err("node%p: data_end %u != the last slot offset %u\n",
		       mas_mn(mas), mas_data_end(mas), i);
		MT_BUG_ON(mas->tree, 1);
	}

	for (i += 1; i < mt_slots[type]; i++) {
		void *entry = mas_slot(mas, slots, i);

		if (entry && (i != mt_slots[type] - 1)) {
			pr_err("%p[%u] should not have entry %p\n", mas_mn(mas),
			       i, entry);
			MT_BUG_ON(mas->tree, entry != NULL);
		}

		if (i < mt_pivots[type]) {
			unsigned long piv = pivots[i];

			if (!piv)
				continue;

			pr_err("%p[%u] should not have piv %lu\n",
			       mas_mn(mas), i, piv);
			MAS_WARN_ON(mas, i < mt_pivots[type] - 1);
		}
	}
}

static void mt_validate_nulls(struct maple_tree *mt)
{
	void *entry, *last = (void *)1;
	unsigned char offset = 0;
	void __rcu **slots;
	MA_STATE(mas, mt, 0, 0);

	mas_start(&mas);
	if (mas_is_none(&mas) || (mas_is_ptr(&mas)))
		return;

	while (!mte_is_leaf(mas.node))
		mas_descend(&mas);

	slots = ma_slots(mte_to_node(mas.node), mte_node_type(mas.node));
	do {
		entry = mas_slot(&mas, slots, offset);
		if (!last && !entry) {
			pr_err("Sequential nulls end at %p[%u]\n",
				mas_mn(&mas), offset);
		}
		MT_BUG_ON(mt, !last && !entry);
		last = entry;
		if (offset == mas_data_end(&mas)) {
			mas_next_node(&mas, mas_mn(&mas), ULONG_MAX);
			if (mas_is_overflow(&mas))
				return;
			offset = 0;
			slots = ma_slots(mte_to_node(mas.node),
					 mte_node_type(mas.node));
		} else {
			offset++;
		}

	} while (!mas_is_overflow(&mas));
}

/*
 * validate a maple tree by checking:
 * 1. The limits (pivots are within mas->min to mas->max)
 * 2. The gap is correctly set in the parents
 */
void mt_validate(struct maple_tree *mt)
	__must_hold(mas->tree->ma_lock)
{
	unsigned char end;

	MA_STATE(mas, mt, 0, 0);
	mas_start(&mas);
	if (!mas_is_active(&mas))
		return;

	while (!mte_is_leaf(mas.node))
		mas_descend(&mas);

	while (!mas_is_overflow(&mas)) {
		MAS_WARN_ON(&mas, mte_dead_node(mas.node));
		end = mas_data_end(&mas);
		if (MAS_WARN_ON(&mas, (end < mt_min_slot_count(mas.node)) &&
				(mas.max != ULONG_MAX))) {
			pr_err("Invalid size %u of %p\n", end, mas_mn(&mas));
		}

		mas_validate_parent_slot(&mas);
		mas_validate_limits(&mas);
		mas_validate_child_slot(&mas);
		if (mt_is_alloc(mt))
			mas_validate_gaps(&mas);
		mas_dfs_postorder(&mas, ULONG_MAX);
	}
	mt_validate_nulls(mt);
}
EXPORT_SYMBOL_GPL(mt_validate);

void mas_dump(const struct ma_state *mas)
{
	pr_err("MAS: tree=%p enode=%p ", mas->tree, mas->node);
	switch (mas->status) {
	case ma_active:
		pr_err("(ma_active)");
		break;
	case ma_none:
		pr_err("(ma_none)");
		break;
	case ma_root:
		pr_err("(ma_root)");
		break;
	case ma_start:
		pr_err("(ma_start) ");
		break;
	case ma_pause:
		pr_err("(ma_pause) ");
		break;
	case ma_overflow:
		pr_err("(ma_overflow) ");
		break;
	case ma_underflow:
		pr_err("(ma_underflow) ");
		break;
	case ma_error:
		pr_err("(ma_error) ");
		break;
	}

	pr_err("Store Type: ");
	switch (mas->store_type) {
	case wr_invalid:
		pr_err("invalid store type\n");
		break;
	case wr_new_root:
		pr_err("new_root\n");
		break;
	case wr_store_root:
		pr_err("store_root\n");
		break;
	case wr_exact_fit:
		pr_err("exact_fit\n");
		break;
	case wr_split_store:
		pr_err("split_store\n");
		break;
	case wr_slot_store:
		pr_err("slot_store\n");
		break;
	case wr_append:
		pr_err("append\n");
		break;
	case wr_node_store:
		pr_err("node_store\n");
		break;
	case wr_spanning_store:
		pr_err("spanning_store\n");
		break;
	case wr_rebalance:
		pr_err("rebalance\n");
		break;
	}

	pr_err("[%u/%u] index=%lx last=%lx\n", mas->offset, mas->end,
	       mas->index, mas->last);
	pr_err("     min=%lx max=%lx alloc=%p, depth=%u, flags=%x\n",
	       mas->min, mas->max, mas->alloc, mas->depth, mas->mas_flags);
	if (mas->index > mas->last)
		pr_err("Check index & last\n");
}
EXPORT_SYMBOL_GPL(mas_dump);

void mas_wr_dump(const struct ma_wr_state *wr_mas)
{
	pr_err("WR_MAS: node=%p r_min=%lx r_max=%lx\n",
	       wr_mas->node, wr_mas->r_min, wr_mas->r_max);
	pr_err("        type=%u off_end=%u, node_end=%u, end_piv=%lx\n",
	       wr_mas->type, wr_mas->offset_end, wr_mas->mas->end,
	       wr_mas->end_piv);
}
EXPORT_SYMBOL_GPL(mas_wr_dump);

#endif /* CONFIG_DEBUG_MAPLE_TREE */<|MERGE_RESOLUTION|>--- conflicted
+++ resolved
@@ -3925,15 +3925,8 @@
 	       (wr_mas->mas->last > wr_mas->pivots[wr_mas->offset_end]))
 		wr_mas->offset_end++;
 
-<<<<<<< HEAD
-	if (wr_mas->offset_end < wr_mas->mas->end)
-		wr_mas->end_piv = wr_mas->pivots[wr_mas->offset_end];
-	else
-		wr_mas->end_piv = wr_mas->mas->max;
-=======
 	wr_mas->end_piv = mas_safe_pivot(wr_mas->mas, wr_mas->pivots,
 				wr_mas->offset_end, wr_mas->type);
->>>>>>> 7b914357
 }
 
 static inline unsigned char mas_wr_new_end(struct ma_wr_state *wr_mas)
@@ -4020,14 +4013,7 @@
 
 /*
  * mas_wr_store_entry() - Internal call to store a value
-<<<<<<< HEAD
- * @mas: The maple state
- * @entry: The entry to store.
- *
- * Return: The contents that was stored at the index.
-=======
  * @wr_mas: The maple write state
->>>>>>> 7b914357
  */
 static inline void mas_wr_store_entry(struct ma_wr_state *wr_mas)
 {
@@ -6239,17 +6225,10 @@
 		mas->index = mas->last = index;
 		goto write_retry;
 	}
-<<<<<<< HEAD
 
 	if (mas_is_err(mas))
 		goto out;
 
-=======
-
-	if (mas_is_err(mas))
-		goto out;
-
->>>>>>> 7b914357
 	mas_wr_store_entry(&wr_mas);
 out:
 	mas_destroy(mas);
