--- conflicted
+++ resolved
@@ -3954,15 +3954,8 @@
 	       (wr_mas->mas->last > wr_mas->pivots[wr_mas->offset_end]))
 		wr_mas->offset_end++;
 
-<<<<<<< HEAD
-	if (wr_mas->offset_end < wr_mas->mas->end)
-		wr_mas->end_piv = wr_mas->pivots[wr_mas->offset_end];
-	else
-		wr_mas->end_piv = wr_mas->mas->max;
-=======
 	wr_mas->end_piv = mas_safe_pivot(wr_mas->mas, wr_mas->pivots,
 				wr_mas->offset_end, wr_mas->type);
->>>>>>> 39b982db
 }
 
 static inline unsigned char mas_wr_new_end(struct ma_wr_state *wr_mas)
@@ -4049,14 +4042,7 @@
 
 /*
  * mas_wr_store_entry() - Internal call to store a value
-<<<<<<< HEAD
- * @mas: The maple state
- * @entry: The entry to store.
- *
- * Return: The contents that was stored at the index.
-=======
  * @wr_mas: The maple write state
->>>>>>> 39b982db
  */
 static inline void mas_wr_store_entry(struct ma_wr_state *wr_mas)
 {
