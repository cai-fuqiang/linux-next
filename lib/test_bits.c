--- conflicted
+++ resolved
@@ -39,15 +39,9 @@
 #endif
 }
 
-<<<<<<< HEAD
-#ifdef CONFIG_ARCH_SUPPORTS_INT128
-static void genmask_u128_test(struct kunit *test)
-{
-=======
 static void genmask_u128_test(struct kunit *test)
 {
 #ifdef CONFIG_ARCH_SUPPORTS_INT128
->>>>>>> 7e516a1e
 	/* Tests mask generation only when the mask width is within 64 bits */
 	KUNIT_EXPECT_EQ(test, 0x0000000000ff0000ULL, GENMASK_U128(87, 80) >> 64);
 	KUNIT_EXPECT_EQ(test, 0x0000000000ffffffULL, GENMASK_U128(87, 64) >> 64);
@@ -61,15 +55,9 @@
 	GENMASK_U128(0, 1);
 	GENMASK_U128(0, 10);
 	GENMASK_U128(9, 10);
-<<<<<<< HEAD
-#endif
-}
-#endif
-=======
 #endif /* TEST_GENMASK_FAILURES */
 #endif /* CONFIG_ARCH_SUPPORTS_INT128 */
 }
->>>>>>> 7e516a1e
 
 static void genmask_input_check_test(struct kunit *test)
 {
@@ -96,13 +84,7 @@
 static struct kunit_case bits_test_cases[] = {
 	KUNIT_CASE(genmask_test),
 	KUNIT_CASE(genmask_ull_test),
-<<<<<<< HEAD
-#ifdef CONFIG_ARCH_SUPPORTS_INT128
 	KUNIT_CASE(genmask_u128_test),
-#endif
-=======
-	KUNIT_CASE(genmask_u128_test),
->>>>>>> 7e516a1e
 	KUNIT_CASE(genmask_input_check_test),
 	{}
 };
