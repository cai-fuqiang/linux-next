--- conflicted
+++ resolved
@@ -42,11 +42,8 @@
 	done
 fi
 
-<<<<<<< HEAD
-=======
 rm -f arch/riscv/purgatory/kexec-purgatory.c
 
->>>>>>> 7365df19
 rm -f scripts/extract-cert
 
 rm -f arch/x86/purgatory/kexec-purgatory.c