--- conflicted
+++ resolved
@@ -705,15 +705,9 @@
 	};
 	struct rb_node *node;
 	unsigned int seq;
-<<<<<<< HEAD
 
 	lockdep_assert(srcu_read_lock_held(&uprobes_srcu));
 
-=======
-
-	lockdep_assert(srcu_read_lock_held(&uprobes_srcu));
-
->>>>>>> 26de8614
 	do {
 		seq = read_seqcount_begin(&uprobes_seqcount);
 		node = rb_find_rcu(&key, &uprobes_tree, __uprobe_cmp_key);
