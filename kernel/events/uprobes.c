// SPDX-License-Identifier: GPL-2.0+
/*
 * User-space Probes (UProbes)
 *
 * Copyright (C) IBM Corporation, 2008-2012
 * Authors:
 *	Srikar Dronamraju
 *	Jim Keniston
 * Copyright (C) 2011-2012 Red Hat, Inc., Peter Zijlstra
 */

#include <linux/kernel.h>
#include <linux/highmem.h>
#include <linux/pagemap.h>	/* read_mapping_page */
#include <linux/slab.h>
#include <linux/sched.h>
#include <linux/sched/mm.h>
#include <linux/sched/coredump.h>
#include <linux/export.h>
#include <linux/rmap.h>		/* anon_vma_prepare */
#include <linux/mmu_notifier.h>
#include <linux/swap.h>		/* folio_free_swap */
#include <linux/ptrace.h>	/* user_enable_single_step */
#include <linux/kdebug.h>	/* notifier mechanism */
#include <linux/percpu-rwsem.h>
#include <linux/task_work.h>
#include <linux/shmem_fs.h>
#include <linux/khugepaged.h>

#include <linux/uprobes.h>

#define UINSNS_PER_PAGE			(PAGE_SIZE/UPROBE_XOL_SLOT_BYTES)
#define MAX_UPROBE_XOL_SLOTS		UINSNS_PER_PAGE

static struct rb_root uprobes_tree = RB_ROOT;
/*
 * allows us to skip the uprobe_mmap if there are no uprobe events active
 * at this time.  Probably a fine grained per inode count is better?
 */
#define no_uprobe_events()	RB_EMPTY_ROOT(&uprobes_tree)

static DEFINE_RWLOCK(uprobes_treelock);	/* serialize rbtree access */

#define UPROBES_HASH_SZ	13
/* serialize uprobe->pending_list */
static struct mutex uprobes_mmap_mutex[UPROBES_HASH_SZ];
#define uprobes_mmap_hash(v)	(&uprobes_mmap_mutex[((unsigned long)(v)) % UPROBES_HASH_SZ])

DEFINE_STATIC_PERCPU_RWSEM(dup_mmap_sem);

/* Have a copy of original instruction */
#define UPROBE_COPY_INSN	0

struct uprobe {
	struct rb_node		rb_node;	/* node in the rb tree */
	refcount_t		ref;
	struct rw_semaphore	register_rwsem;
	struct rw_semaphore	consumer_rwsem;
	struct list_head	pending_list;
	struct uprobe_consumer	*consumers;
	struct inode		*inode;		/* Also hold a ref to inode */
	loff_t			offset;
	loff_t			ref_ctr_offset;
	unsigned long		flags;

	/*
	 * The generic code assumes that it has two members of unknown type
	 * owned by the arch-specific code:
	 *
	 * 	insn -	copy_insn() saves the original instruction here for
	 *		arch_uprobe_analyze_insn().
	 *
	 *	ixol -	potentially modified instruction to execute out of
	 *		line, copied to xol_area by xol_get_insn_slot().
	 */
	struct arch_uprobe	arch;
};

struct delayed_uprobe {
	struct list_head list;
	struct uprobe *uprobe;
	struct mm_struct *mm;
};

static DEFINE_MUTEX(delayed_uprobe_lock);
static LIST_HEAD(delayed_uprobe_list);

/*
 * Execute out of line area: anonymous executable mapping installed
 * by the probed task to execute the copy of the original instruction
 * mangled by set_swbp().
 *
 * On a breakpoint hit, thread contests for a slot.  It frees the
 * slot after singlestep. Currently a fixed number of slots are
 * allocated.
 */
struct xol_area {
	wait_queue_head_t 		wq;		/* if all slots are busy */
	atomic_t 			slot_count;	/* number of in-use slots */
	unsigned long 			*bitmap;	/* 0 = free slot */

	struct vm_special_mapping	xol_mapping;
	struct page 			*pages[2];
	/*
	 * We keep the vma's vm_start rather than a pointer to the vma
	 * itself.  The probed process or a naughty kernel module could make
	 * the vma go away, and we must handle that reasonably gracefully.
	 */
	unsigned long 			vaddr;		/* Page(s) of instruction slots */
};

/*
 * valid_vma: Verify if the specified vma is an executable vma
 * Relax restrictions while unregistering: vm_flags might have
 * changed after breakpoint was inserted.
 *	- is_register: indicates if we are in register context.
 *	- Return 1 if the specified virtual address is in an
 *	  executable vma.
 */
static bool valid_vma(struct vm_area_struct *vma, bool is_register)
{
	vm_flags_t flags = VM_HUGETLB | VM_MAYEXEC | VM_MAYSHARE;

	if (is_register)
		flags |= VM_WRITE;

	return vma->vm_file && (vma->vm_flags & flags) == VM_MAYEXEC;
}

static unsigned long offset_to_vaddr(struct vm_area_struct *vma, loff_t offset)
{
	return vma->vm_start + offset - ((loff_t)vma->vm_pgoff << PAGE_SHIFT);
}

static loff_t vaddr_to_offset(struct vm_area_struct *vma, unsigned long vaddr)
{
	return ((loff_t)vma->vm_pgoff << PAGE_SHIFT) + (vaddr - vma->vm_start);
}

/**
 * __replace_page - replace page in vma by new page.
 * based on replace_page in mm/ksm.c
 *
 * @vma:      vma that holds the pte pointing to page
 * @addr:     address the old @page is mapped at
 * @old_page: the page we are replacing by new_page
 * @new_page: the modified page we replace page by
 *
 * If @new_page is NULL, only unmap @old_page.
 *
 * Returns 0 on success, negative error code otherwise.
 */
static int __replace_page(struct vm_area_struct *vma, unsigned long addr,
				struct page *old_page, struct page *new_page)
{
	struct folio *old_folio = page_folio(old_page);
	struct folio *new_folio;
	struct mm_struct *mm = vma->vm_mm;
	DEFINE_FOLIO_VMA_WALK(pvmw, old_folio, vma, addr, 0);
	int err;
	struct mmu_notifier_range range;

	mmu_notifier_range_init(&range, MMU_NOTIFY_CLEAR, 0, mm, addr,
				addr + PAGE_SIZE);

	if (new_page) {
		new_folio = page_folio(new_page);
		err = mem_cgroup_charge(new_folio, vma->vm_mm, GFP_KERNEL);
		if (err)
			return err;
	}

	/* For folio_free_swap() below */
	folio_lock(old_folio);

	mmu_notifier_invalidate_range_start(&range);
	err = -EAGAIN;
	if (!page_vma_mapped_walk(&pvmw))
		goto unlock;
	VM_BUG_ON_PAGE(addr != pvmw.address, old_page);

	if (new_page) {
		folio_get(new_folio);
		folio_add_new_anon_rmap(new_folio, vma, addr, RMAP_EXCLUSIVE);
		folio_add_lru_vma(new_folio, vma);
	} else
		/* no new page, just dec_mm_counter for old_page */
		dec_mm_counter(mm, MM_ANONPAGES);

	if (!folio_test_anon(old_folio)) {
		dec_mm_counter(mm, mm_counter_file(old_folio));
		inc_mm_counter(mm, MM_ANONPAGES);
	}

	flush_cache_page(vma, addr, pte_pfn(ptep_get(pvmw.pte)));
	ptep_clear_flush(vma, addr, pvmw.pte);
	if (new_page)
		set_pte_at(mm, addr, pvmw.pte,
			   mk_pte(new_page, vma->vm_page_prot));

	folio_remove_rmap_pte(old_folio, old_page, vma);
	if (!folio_mapped(old_folio))
		folio_free_swap(old_folio);
	page_vma_mapped_walk_done(&pvmw);
	folio_put(old_folio);

	err = 0;
 unlock:
	mmu_notifier_invalidate_range_end(&range);
	folio_unlock(old_folio);
	return err;
}

/**
 * is_swbp_insn - check if instruction is breakpoint instruction.
 * @insn: instruction to be checked.
 * Default implementation of is_swbp_insn
 * Returns true if @insn is a breakpoint instruction.
 */
bool __weak is_swbp_insn(uprobe_opcode_t *insn)
{
	return *insn == UPROBE_SWBP_INSN;
}

/**
 * is_trap_insn - check if instruction is breakpoint instruction.
 * @insn: instruction to be checked.
 * Default implementation of is_trap_insn
 * Returns true if @insn is a breakpoint instruction.
 *
 * This function is needed for the case where an architecture has multiple
 * trap instructions (like powerpc).
 */
bool __weak is_trap_insn(uprobe_opcode_t *insn)
{
	return is_swbp_insn(insn);
}

static void copy_from_page(struct page *page, unsigned long vaddr, void *dst, int len)
{
	void *kaddr = kmap_atomic(page);
	memcpy(dst, kaddr + (vaddr & ~PAGE_MASK), len);
	kunmap_atomic(kaddr);
}

static void copy_to_page(struct page *page, unsigned long vaddr, const void *src, int len)
{
	void *kaddr = kmap_atomic(page);
	memcpy(kaddr + (vaddr & ~PAGE_MASK), src, len);
	kunmap_atomic(kaddr);
}

static int verify_opcode(struct page *page, unsigned long vaddr, uprobe_opcode_t *new_opcode)
{
	uprobe_opcode_t old_opcode;
	bool is_swbp;

	/*
	 * Note: We only check if the old_opcode is UPROBE_SWBP_INSN here.
	 * We do not check if it is any other 'trap variant' which could
	 * be conditional trap instruction such as the one powerpc supports.
	 *
	 * The logic is that we do not care if the underlying instruction
	 * is a trap variant; uprobes always wins over any other (gdb)
	 * breakpoint.
	 */
	copy_from_page(page, vaddr, &old_opcode, UPROBE_SWBP_INSN_SIZE);
	is_swbp = is_swbp_insn(&old_opcode);

	if (is_swbp_insn(new_opcode)) {
		if (is_swbp)		/* register: already installed? */
			return 0;
	} else {
		if (!is_swbp)		/* unregister: was it changed by us? */
			return 0;
	}

	return 1;
}

static struct delayed_uprobe *
delayed_uprobe_check(struct uprobe *uprobe, struct mm_struct *mm)
{
	struct delayed_uprobe *du;

	list_for_each_entry(du, &delayed_uprobe_list, list)
		if (du->uprobe == uprobe && du->mm == mm)
			return du;
	return NULL;
}

static int delayed_uprobe_add(struct uprobe *uprobe, struct mm_struct *mm)
{
	struct delayed_uprobe *du;

	if (delayed_uprobe_check(uprobe, mm))
		return 0;

	du  = kzalloc(sizeof(*du), GFP_KERNEL);
	if (!du)
		return -ENOMEM;

	du->uprobe = uprobe;
	du->mm = mm;
	list_add(&du->list, &delayed_uprobe_list);
	return 0;
}

static void delayed_uprobe_delete(struct delayed_uprobe *du)
{
	if (WARN_ON(!du))
		return;
	list_del(&du->list);
	kfree(du);
}

static void delayed_uprobe_remove(struct uprobe *uprobe, struct mm_struct *mm)
{
	struct list_head *pos, *q;
	struct delayed_uprobe *du;

	if (!uprobe && !mm)
		return;

	list_for_each_safe(pos, q, &delayed_uprobe_list) {
		du = list_entry(pos, struct delayed_uprobe, list);

		if (uprobe && du->uprobe != uprobe)
			continue;
		if (mm && du->mm != mm)
			continue;

		delayed_uprobe_delete(du);
	}
}

static bool valid_ref_ctr_vma(struct uprobe *uprobe,
			      struct vm_area_struct *vma)
{
	unsigned long vaddr = offset_to_vaddr(vma, uprobe->ref_ctr_offset);

	return uprobe->ref_ctr_offset &&
		vma->vm_file &&
		file_inode(vma->vm_file) == uprobe->inode &&
		(vma->vm_flags & (VM_WRITE|VM_SHARED)) == VM_WRITE &&
		vma->vm_start <= vaddr &&
		vma->vm_end > vaddr;
}

static struct vm_area_struct *
find_ref_ctr_vma(struct uprobe *uprobe, struct mm_struct *mm)
{
	VMA_ITERATOR(vmi, mm, 0);
	struct vm_area_struct *tmp;

	for_each_vma(vmi, tmp)
		if (valid_ref_ctr_vma(uprobe, tmp))
			return tmp;

	return NULL;
}

static int
__update_ref_ctr(struct mm_struct *mm, unsigned long vaddr, short d)
{
	void *kaddr;
	struct page *page;
	int ret;
	short *ptr;

	if (!vaddr || !d)
		return -EINVAL;

	ret = get_user_pages_remote(mm, vaddr, 1,
				    FOLL_WRITE, &page, NULL);
	if (unlikely(ret <= 0)) {
		/*
		 * We are asking for 1 page. If get_user_pages_remote() fails,
		 * it may return 0, in that case we have to return error.
		 */
		return ret == 0 ? -EBUSY : ret;
	}

	kaddr = kmap_atomic(page);
	ptr = kaddr + (vaddr & ~PAGE_MASK);

	if (unlikely(*ptr + d < 0)) {
		pr_warn("ref_ctr going negative. vaddr: 0x%lx, "
			"curr val: %d, delta: %d\n", vaddr, *ptr, d);
		ret = -EINVAL;
		goto out;
	}

	*ptr += d;
	ret = 0;
out:
	kunmap_atomic(kaddr);
	put_page(page);
	return ret;
}

static void update_ref_ctr_warn(struct uprobe *uprobe,
				struct mm_struct *mm, short d)
{
	pr_warn("ref_ctr %s failed for inode: 0x%lx offset: "
		"0x%llx ref_ctr_offset: 0x%llx of mm: 0x%pK\n",
		d > 0 ? "increment" : "decrement", uprobe->inode->i_ino,
		(unsigned long long) uprobe->offset,
		(unsigned long long) uprobe->ref_ctr_offset, mm);
}

static int update_ref_ctr(struct uprobe *uprobe, struct mm_struct *mm,
			  short d)
{
	struct vm_area_struct *rc_vma;
	unsigned long rc_vaddr;
	int ret = 0;

	rc_vma = find_ref_ctr_vma(uprobe, mm);

	if (rc_vma) {
		rc_vaddr = offset_to_vaddr(rc_vma, uprobe->ref_ctr_offset);
		ret = __update_ref_ctr(mm, rc_vaddr, d);
		if (ret)
			update_ref_ctr_warn(uprobe, mm, d);

		if (d > 0)
			return ret;
	}

	mutex_lock(&delayed_uprobe_lock);
	if (d > 0)
		ret = delayed_uprobe_add(uprobe, mm);
	else
		delayed_uprobe_remove(uprobe, mm);
	mutex_unlock(&delayed_uprobe_lock);

	return ret;
}

/*
 * NOTE:
 * Expect the breakpoint instruction to be the smallest size instruction for
 * the architecture. If an arch has variable length instruction and the
 * breakpoint instruction is not of the smallest length instruction
 * supported by that architecture then we need to modify is_trap_at_addr and
 * uprobe_write_opcode accordingly. This would never be a problem for archs
 * that have fixed length instructions.
 *
 * uprobe_write_opcode - write the opcode at a given virtual address.
 * @auprobe: arch specific probepoint information.
 * @mm: the probed process address space.
 * @vaddr: the virtual address to store the opcode.
 * @opcode: opcode to be written at @vaddr.
 *
 * Called with mm->mmap_lock held for write.
 * Return 0 (success) or a negative errno.
 */
int uprobe_write_opcode(struct arch_uprobe *auprobe, struct mm_struct *mm,
			unsigned long vaddr, uprobe_opcode_t opcode)
{
	struct uprobe *uprobe;
	struct page *old_page, *new_page;
	struct vm_area_struct *vma;
	int ret, is_register, ref_ctr_updated = 0;
	bool orig_page_huge = false;
	unsigned int gup_flags = FOLL_FORCE;

	is_register = is_swbp_insn(&opcode);
	uprobe = container_of(auprobe, struct uprobe, arch);

retry:
	if (is_register)
		gup_flags |= FOLL_SPLIT_PMD;
	/* Read the page with vaddr into memory */
	old_page = get_user_page_vma_remote(mm, vaddr, gup_flags, &vma);
	if (IS_ERR(old_page))
		return PTR_ERR(old_page);

	ret = verify_opcode(old_page, vaddr, &opcode);
	if (ret <= 0)
		goto put_old;

	if (WARN(!is_register && PageCompound(old_page),
		 "uprobe unregister should never work on compound page\n")) {
		ret = -EINVAL;
		goto put_old;
	}

	/* We are going to replace instruction, update ref_ctr. */
	if (!ref_ctr_updated && uprobe->ref_ctr_offset) {
		ret = update_ref_ctr(uprobe, mm, is_register ? 1 : -1);
		if (ret)
			goto put_old;

		ref_ctr_updated = 1;
	}

	ret = 0;
	if (!is_register && !PageAnon(old_page))
		goto put_old;

	ret = anon_vma_prepare(vma);
	if (ret)
		goto put_old;

	ret = -ENOMEM;
	new_page = alloc_page_vma(GFP_HIGHUSER_MOVABLE, vma, vaddr);
	if (!new_page)
		goto put_old;

	__SetPageUptodate(new_page);
	copy_highpage(new_page, old_page);
	copy_to_page(new_page, vaddr, &opcode, UPROBE_SWBP_INSN_SIZE);

	if (!is_register) {
		struct page *orig_page;
		pgoff_t index;

		VM_BUG_ON_PAGE(!PageAnon(old_page), old_page);

		index = vaddr_to_offset(vma, vaddr & PAGE_MASK) >> PAGE_SHIFT;
		orig_page = find_get_page(vma->vm_file->f_inode->i_mapping,
					  index);

		if (orig_page) {
			if (PageUptodate(orig_page) &&
			    pages_identical(new_page, orig_page)) {
				/* let go new_page */
				put_page(new_page);
				new_page = NULL;

				if (PageCompound(orig_page))
					orig_page_huge = true;
			}
			put_page(orig_page);
		}
	}

	ret = __replace_page(vma, vaddr & PAGE_MASK, old_page, new_page);
	if (new_page)
		put_page(new_page);
put_old:
	put_page(old_page);

	if (unlikely(ret == -EAGAIN))
		goto retry;

	/* Revert back reference counter if instruction update failed. */
	if (ret && is_register && ref_ctr_updated)
		update_ref_ctr(uprobe, mm, -1);

	/* try collapse pmd for compound page */
	if (!ret && orig_page_huge)
		collapse_pte_mapped_thp(mm, vaddr, false);

	return ret;
}

/**
 * set_swbp - store breakpoint at a given address.
 * @auprobe: arch specific probepoint information.
 * @mm: the probed process address space.
 * @vaddr: the virtual address to insert the opcode.
 *
 * For mm @mm, store the breakpoint instruction at @vaddr.
 * Return 0 (success) or a negative errno.
 */
int __weak set_swbp(struct arch_uprobe *auprobe, struct mm_struct *mm, unsigned long vaddr)
{
	return uprobe_write_opcode(auprobe, mm, vaddr, UPROBE_SWBP_INSN);
}

/**
 * set_orig_insn - Restore the original instruction.
 * @mm: the probed process address space.
 * @auprobe: arch specific probepoint information.
 * @vaddr: the virtual address to insert the opcode.
 *
 * For mm @mm, restore the original opcode (opcode) at @vaddr.
 * Return 0 (success) or a negative errno.
 */
int __weak
set_orig_insn(struct arch_uprobe *auprobe, struct mm_struct *mm, unsigned long vaddr)
{
	return uprobe_write_opcode(auprobe, mm, vaddr,
			*(uprobe_opcode_t *)&auprobe->insn);
}

static struct uprobe *get_uprobe(struct uprobe *uprobe)
{
	refcount_inc(&uprobe->ref);
	return uprobe;
}

static void put_uprobe(struct uprobe *uprobe)
{
	if (refcount_dec_and_test(&uprobe->ref)) {
		/*
		 * If application munmap(exec_vma) before uprobe_unregister()
		 * gets called, we don't get a chance to remove uprobe from
		 * delayed_uprobe_list from remove_breakpoint(). Do it here.
		 */
		mutex_lock(&delayed_uprobe_lock);
		delayed_uprobe_remove(uprobe, NULL);
		mutex_unlock(&delayed_uprobe_lock);
		kfree(uprobe);
	}
}

static __always_inline
int uprobe_cmp(const struct inode *l_inode, const loff_t l_offset,
	       const struct uprobe *r)
{
	if (l_inode < r->inode)
		return -1;

	if (l_inode > r->inode)
		return 1;

	if (l_offset < r->offset)
		return -1;

	if (l_offset > r->offset)
		return 1;

	return 0;
}

#define __node_2_uprobe(node) \
	rb_entry((node), struct uprobe, rb_node)

struct __uprobe_key {
	struct inode *inode;
	loff_t offset;
};

static inline int __uprobe_cmp_key(const void *key, const struct rb_node *b)
{
	const struct __uprobe_key *a = key;
	return uprobe_cmp(a->inode, a->offset, __node_2_uprobe(b));
}

static inline int __uprobe_cmp(struct rb_node *a, const struct rb_node *b)
{
	struct uprobe *u = __node_2_uprobe(a);
	return uprobe_cmp(u->inode, u->offset, __node_2_uprobe(b));
}

static struct uprobe *__find_uprobe(struct inode *inode, loff_t offset)
{
	struct __uprobe_key key = {
		.inode = inode,
		.offset = offset,
	};
	struct rb_node *node = rb_find(&key, &uprobes_tree, __uprobe_cmp_key);

	if (node)
		return get_uprobe(__node_2_uprobe(node));

	return NULL;
}

/*
 * Find a uprobe corresponding to a given inode:offset
 * Acquires uprobes_treelock
 */
static struct uprobe *find_uprobe(struct inode *inode, loff_t offset)
{
	struct uprobe *uprobe;

	read_lock(&uprobes_treelock);
	uprobe = __find_uprobe(inode, offset);
	read_unlock(&uprobes_treelock);

	return uprobe;
}

static struct uprobe *__insert_uprobe(struct uprobe *uprobe)
{
	struct rb_node *node;

	node = rb_find_add(&uprobe->rb_node, &uprobes_tree, __uprobe_cmp);
	if (node)
		return get_uprobe(__node_2_uprobe(node));

	/* get access + creation ref */
	refcount_set(&uprobe->ref, 2);
	return NULL;
}

/*
 * Acquire uprobes_treelock.
 * Matching uprobe already exists in rbtree;
 *	increment (access refcount) and return the matching uprobe.
 *
 * No matching uprobe; insert the uprobe in rb_tree;
 *	get a double refcount (access + creation) and return NULL.
 */
static struct uprobe *insert_uprobe(struct uprobe *uprobe)
{
	struct uprobe *u;

	write_lock(&uprobes_treelock);
	u = __insert_uprobe(uprobe);
	write_unlock(&uprobes_treelock);

	return u;
}

static void
ref_ctr_mismatch_warn(struct uprobe *cur_uprobe, struct uprobe *uprobe)
{
	pr_warn("ref_ctr_offset mismatch. inode: 0x%lx offset: 0x%llx "
		"ref_ctr_offset(old): 0x%llx ref_ctr_offset(new): 0x%llx\n",
		uprobe->inode->i_ino, (unsigned long long) uprobe->offset,
		(unsigned long long) cur_uprobe->ref_ctr_offset,
		(unsigned long long) uprobe->ref_ctr_offset);
}

static struct uprobe *alloc_uprobe(struct inode *inode, loff_t offset,
				   loff_t ref_ctr_offset)
{
	struct uprobe *uprobe, *cur_uprobe;

	uprobe = kzalloc(sizeof(struct uprobe), GFP_KERNEL);
	if (!uprobe)
		return NULL;

	uprobe->inode = inode;
	uprobe->offset = offset;
	uprobe->ref_ctr_offset = ref_ctr_offset;
	init_rwsem(&uprobe->register_rwsem);
	init_rwsem(&uprobe->consumer_rwsem);

	/* add to uprobes_tree, sorted on inode:offset */
	cur_uprobe = insert_uprobe(uprobe);
	/* a uprobe exists for this inode:offset combination */
	if (cur_uprobe) {
		if (cur_uprobe->ref_ctr_offset != uprobe->ref_ctr_offset) {
			ref_ctr_mismatch_warn(cur_uprobe, uprobe);
			put_uprobe(cur_uprobe);
			kfree(uprobe);
			return ERR_PTR(-EINVAL);
		}
		kfree(uprobe);
		uprobe = cur_uprobe;
	}

	return uprobe;
}

static void consumer_add(struct uprobe *uprobe, struct uprobe_consumer *uc)
{
	down_write(&uprobe->consumer_rwsem);
	uc->next = uprobe->consumers;
	uprobe->consumers = uc;
	up_write(&uprobe->consumer_rwsem);
}

/*
 * For uprobe @uprobe, delete the consumer @uc.
 * Return true if the @uc is deleted successfully
 * or return false.
 */
static bool consumer_del(struct uprobe *uprobe, struct uprobe_consumer *uc)
{
	struct uprobe_consumer **con;
	bool ret = false;

	down_write(&uprobe->consumer_rwsem);
	for (con = &uprobe->consumers; *con; con = &(*con)->next) {
		if (*con == uc) {
			*con = uc->next;
			ret = true;
			break;
		}
	}
	up_write(&uprobe->consumer_rwsem);

	return ret;
}

static int __copy_insn(struct address_space *mapping, struct file *filp,
			void *insn, int nbytes, loff_t offset)
{
	struct page *page;
	/*
	 * Ensure that the page that has the original instruction is populated
	 * and in page-cache. If ->read_folio == NULL it must be shmem_mapping(),
	 * see uprobe_register().
	 */
	if (mapping->a_ops->read_folio)
		page = read_mapping_page(mapping, offset >> PAGE_SHIFT, filp);
	else
		page = shmem_read_mapping_page(mapping, offset >> PAGE_SHIFT);
	if (IS_ERR(page))
		return PTR_ERR(page);

	copy_from_page(page, offset, insn, nbytes);
	put_page(page);

	return 0;
}

static int copy_insn(struct uprobe *uprobe, struct file *filp)
{
	struct address_space *mapping = uprobe->inode->i_mapping;
	loff_t offs = uprobe->offset;
	void *insn = &uprobe->arch.insn;
	int size = sizeof(uprobe->arch.insn);
	int len, err = -EIO;

	/* Copy only available bytes, -EIO if nothing was read */
	do {
		if (offs >= i_size_read(uprobe->inode))
			break;

		len = min_t(int, size, PAGE_SIZE - (offs & ~PAGE_MASK));
		err = __copy_insn(mapping, filp, insn, len, offs);
		if (err)
			break;

		insn += len;
		offs += len;
		size -= len;
	} while (size);

	return err;
}

static int prepare_uprobe(struct uprobe *uprobe, struct file *file,
				struct mm_struct *mm, unsigned long vaddr)
{
	int ret = 0;

	if (test_bit(UPROBE_COPY_INSN, &uprobe->flags))
		return ret;

	/* TODO: move this into _register, until then we abuse this sem. */
	down_write(&uprobe->consumer_rwsem);
	if (test_bit(UPROBE_COPY_INSN, &uprobe->flags))
		goto out;

	ret = copy_insn(uprobe, file);
	if (ret)
		goto out;

	ret = -ENOTSUPP;
	if (is_trap_insn((uprobe_opcode_t *)&uprobe->arch.insn))
		goto out;

	ret = arch_uprobe_analyze_insn(&uprobe->arch, mm, vaddr);
	if (ret)
		goto out;

	smp_wmb(); /* pairs with the smp_rmb() in handle_swbp() */
	set_bit(UPROBE_COPY_INSN, &uprobe->flags);

 out:
	up_write(&uprobe->consumer_rwsem);

	return ret;
}

static inline bool consumer_filter(struct uprobe_consumer *uc,
				   enum uprobe_filter_ctx ctx, struct mm_struct *mm)
{
	return !uc->filter || uc->filter(uc, ctx, mm);
}

static bool filter_chain(struct uprobe *uprobe,
			 enum uprobe_filter_ctx ctx, struct mm_struct *mm)
{
	struct uprobe_consumer *uc;
	bool ret = false;

	down_read(&uprobe->consumer_rwsem);
	for (uc = uprobe->consumers; uc; uc = uc->next) {
		ret = consumer_filter(uc, ctx, mm);
		if (ret)
			break;
	}
	up_read(&uprobe->consumer_rwsem);

	return ret;
}

static int
install_breakpoint(struct uprobe *uprobe, struct mm_struct *mm,
			struct vm_area_struct *vma, unsigned long vaddr)
{
	bool first_uprobe;
	int ret;

	ret = prepare_uprobe(uprobe, vma->vm_file, mm, vaddr);
	if (ret)
		return ret;

	/*
	 * set MMF_HAS_UPROBES in advance for uprobe_pre_sstep_notifier(),
	 * the task can hit this breakpoint right after __replace_page().
	 */
	first_uprobe = !test_bit(MMF_HAS_UPROBES, &mm->flags);
	if (first_uprobe)
		set_bit(MMF_HAS_UPROBES, &mm->flags);

	ret = set_swbp(&uprobe->arch, mm, vaddr);
	if (!ret)
		clear_bit(MMF_RECALC_UPROBES, &mm->flags);
	else if (first_uprobe)
		clear_bit(MMF_HAS_UPROBES, &mm->flags);

	return ret;
}

static int
remove_breakpoint(struct uprobe *uprobe, struct mm_struct *mm, unsigned long vaddr)
{
	set_bit(MMF_RECALC_UPROBES, &mm->flags);
	return set_orig_insn(&uprobe->arch, mm, vaddr);
}

static inline bool uprobe_is_active(struct uprobe *uprobe)
{
	return !RB_EMPTY_NODE(&uprobe->rb_node);
}
/*
 * There could be threads that have already hit the breakpoint. They
 * will recheck the current insn and restart if find_uprobe() fails.
 * See find_active_uprobe().
 */
static void delete_uprobe(struct uprobe *uprobe)
{
	if (WARN_ON(!uprobe_is_active(uprobe)))
		return;

	write_lock(&uprobes_treelock);
	rb_erase(&uprobe->rb_node, &uprobes_tree);
	write_unlock(&uprobes_treelock);
	RB_CLEAR_NODE(&uprobe->rb_node); /* for uprobe_is_active() */
	put_uprobe(uprobe);
}

struct map_info {
	struct map_info *next;
	struct mm_struct *mm;
	unsigned long vaddr;
};

static inline struct map_info *free_map_info(struct map_info *info)
{
	struct map_info *next = info->next;
	kfree(info);
	return next;
}

static struct map_info *
build_map_info(struct address_space *mapping, loff_t offset, bool is_register)
{
	unsigned long pgoff = offset >> PAGE_SHIFT;
	struct vm_area_struct *vma;
	struct map_info *curr = NULL;
	struct map_info *prev = NULL;
	struct map_info *info;
	int more = 0;

 again:
	i_mmap_lock_read(mapping);
	vma_interval_tree_foreach(vma, &mapping->i_mmap, pgoff, pgoff) {
		if (!valid_vma(vma, is_register))
			continue;

		if (!prev && !more) {
			/*
			 * Needs GFP_NOWAIT to avoid i_mmap_rwsem recursion through
			 * reclaim. This is optimistic, no harm done if it fails.
			 */
			prev = kmalloc(sizeof(struct map_info),
					GFP_NOWAIT | __GFP_NOMEMALLOC | __GFP_NOWARN);
			if (prev)
				prev->next = NULL;
		}
		if (!prev) {
			more++;
			continue;
		}

		if (!mmget_not_zero(vma->vm_mm))
			continue;

		info = prev;
		prev = prev->next;
		info->next = curr;
		curr = info;

		info->mm = vma->vm_mm;
		info->vaddr = offset_to_vaddr(vma, offset);
	}
	i_mmap_unlock_read(mapping);

	if (!more)
		goto out;

	prev = curr;
	while (curr) {
		mmput(curr->mm);
		curr = curr->next;
	}

	do {
		info = kmalloc(sizeof(struct map_info), GFP_KERNEL);
		if (!info) {
			curr = ERR_PTR(-ENOMEM);
			goto out;
		}
		info->next = prev;
		prev = info;
	} while (--more);

	goto again;
 out:
	while (prev)
		prev = free_map_info(prev);
	return curr;
}

static int
register_for_each_vma(struct uprobe *uprobe, struct uprobe_consumer *new)
{
	bool is_register = !!new;
	struct map_info *info;
	int err = 0;

	percpu_down_write(&dup_mmap_sem);
	info = build_map_info(uprobe->inode->i_mapping,
					uprobe->offset, is_register);
	if (IS_ERR(info)) {
		err = PTR_ERR(info);
		goto out;
	}

	while (info) {
		struct mm_struct *mm = info->mm;
		struct vm_area_struct *vma;

		if (err && is_register)
			goto free;

		mmap_write_lock(mm);
		vma = find_vma(mm, info->vaddr);
		if (!vma || !valid_vma(vma, is_register) ||
		    file_inode(vma->vm_file) != uprobe->inode)
			goto unlock;

		if (vma->vm_start > info->vaddr ||
		    vaddr_to_offset(vma, info->vaddr) != uprobe->offset)
			goto unlock;

		if (is_register) {
			/* consult only the "caller", new consumer. */
			if (consumer_filter(new,
					UPROBE_FILTER_REGISTER, mm))
				err = install_breakpoint(uprobe, mm, vma, info->vaddr);
		} else if (test_bit(MMF_HAS_UPROBES, &mm->flags)) {
			if (!filter_chain(uprobe,
					UPROBE_FILTER_UNREGISTER, mm))
				err |= remove_breakpoint(uprobe, mm, info->vaddr);
		}

 unlock:
		mmap_write_unlock(mm);
 free:
		mmput(mm);
		info = free_map_info(info);
	}
 out:
	percpu_up_write(&dup_mmap_sem);
	return err;
}

static void
__uprobe_unregister(struct uprobe *uprobe, struct uprobe_consumer *uc)
{
	int err;

	if (WARN_ON(!consumer_del(uprobe, uc)))
		return;

	err = register_for_each_vma(uprobe, NULL);
	/* TODO : cant unregister? schedule a worker thread */
	if (!uprobe->consumers && !err)
		delete_uprobe(uprobe);
}

/*
 * uprobe_unregister - unregister an already registered probe.
 * @inode: the file in which the probe has to be removed.
 * @offset: offset from the start of the file.
 * @uc: identify which probe if multiple probes are colocated.
 */
void uprobe_unregister(struct inode *inode, loff_t offset, struct uprobe_consumer *uc)
{
	struct uprobe *uprobe;

	uprobe = find_uprobe(inode, offset);
	if (WARN_ON(!uprobe))
		return;

	down_write(&uprobe->register_rwsem);
	__uprobe_unregister(uprobe, uc);
	up_write(&uprobe->register_rwsem);
	put_uprobe(uprobe);
}
EXPORT_SYMBOL_GPL(uprobe_unregister);

/*
 * __uprobe_register - register a probe
 * @inode: the file in which the probe has to be placed.
 * @offset: offset from the start of the file.
 * @uc: information on howto handle the probe..
 *
 * Apart from the access refcount, __uprobe_register() takes a creation
 * refcount (thro alloc_uprobe) if and only if this @uprobe is getting
 * inserted into the rbtree (i.e first consumer for a @inode:@offset
 * tuple).  Creation refcount stops uprobe_unregister from freeing the
 * @uprobe even before the register operation is complete. Creation
 * refcount is released when the last @uc for the @uprobe
 * unregisters. Caller of __uprobe_register() is required to keep @inode
 * (and the containing mount) referenced.
 *
 * Return errno if it cannot successully install probes
 * else return 0 (success)
 */
static int __uprobe_register(struct inode *inode, loff_t offset,
			     loff_t ref_ctr_offset, struct uprobe_consumer *uc)
{
	struct uprobe *uprobe;
	int ret;

	/* Uprobe must have at least one set consumer */
	if (!uc->handler && !uc->ret_handler)
		return -EINVAL;

	/* copy_insn() uses read_mapping_page() or shmem_read_mapping_page() */
	if (!inode->i_mapping->a_ops->read_folio &&
	    !shmem_mapping(inode->i_mapping))
		return -EIO;
	/* Racy, just to catch the obvious mistakes */
	if (offset > i_size_read(inode))
		return -EINVAL;

	/*
	 * This ensures that copy_from_page(), copy_to_page() and
	 * __update_ref_ctr() can't cross page boundary.
	 */
	if (!IS_ALIGNED(offset, UPROBE_SWBP_INSN_SIZE))
		return -EINVAL;
	if (!IS_ALIGNED(ref_ctr_offset, sizeof(short)))
		return -EINVAL;

 retry:
	uprobe = alloc_uprobe(inode, offset, ref_ctr_offset);
	if (!uprobe)
		return -ENOMEM;
	if (IS_ERR(uprobe))
		return PTR_ERR(uprobe);

	/*
	 * We can race with uprobe_unregister()->delete_uprobe().
	 * Check uprobe_is_active() and retry if it is false.
	 */
	down_write(&uprobe->register_rwsem);
	ret = -EAGAIN;
	if (likely(uprobe_is_active(uprobe))) {
		consumer_add(uprobe, uc);
		ret = register_for_each_vma(uprobe, uc);
		if (ret)
			__uprobe_unregister(uprobe, uc);
	}
	up_write(&uprobe->register_rwsem);
	put_uprobe(uprobe);

	if (unlikely(ret == -EAGAIN))
		goto retry;
	return ret;
}

int uprobe_register(struct inode *inode, loff_t offset,
		    struct uprobe_consumer *uc)
{
	return __uprobe_register(inode, offset, 0, uc);
}
EXPORT_SYMBOL_GPL(uprobe_register);

int uprobe_register_refctr(struct inode *inode, loff_t offset,
			   loff_t ref_ctr_offset, struct uprobe_consumer *uc)
{
	return __uprobe_register(inode, offset, ref_ctr_offset, uc);
}
EXPORT_SYMBOL_GPL(uprobe_register_refctr);

/*
 * uprobe_apply - unregister an already registered probe.
 * @inode: the file in which the probe has to be removed.
 * @offset: offset from the start of the file.
 * @uc: consumer which wants to add more or remove some breakpoints
 * @add: add or remove the breakpoints
 */
int uprobe_apply(struct inode *inode, loff_t offset,
			struct uprobe_consumer *uc, bool add)
{
	struct uprobe *uprobe;
	struct uprobe_consumer *con;
	int ret = -ENOENT;

	uprobe = find_uprobe(inode, offset);
	if (WARN_ON(!uprobe))
		return ret;

	down_write(&uprobe->register_rwsem);
	for (con = uprobe->consumers; con && con != uc ; con = con->next)
		;
	if (con)
		ret = register_for_each_vma(uprobe, add ? uc : NULL);
	up_write(&uprobe->register_rwsem);
	put_uprobe(uprobe);

	return ret;
}

static int unapply_uprobe(struct uprobe *uprobe, struct mm_struct *mm)
{
	VMA_ITERATOR(vmi, mm, 0);
	struct vm_area_struct *vma;
	int err = 0;

	mmap_read_lock(mm);
	for_each_vma(vmi, vma) {
		unsigned long vaddr;
		loff_t offset;

		if (!valid_vma(vma, false) ||
		    file_inode(vma->vm_file) != uprobe->inode)
			continue;

		offset = (loff_t)vma->vm_pgoff << PAGE_SHIFT;
		if (uprobe->offset <  offset ||
		    uprobe->offset >= offset + vma->vm_end - vma->vm_start)
			continue;

		vaddr = offset_to_vaddr(vma, uprobe->offset);
		err |= remove_breakpoint(uprobe, mm, vaddr);
	}
	mmap_read_unlock(mm);

	return err;
}

static struct rb_node *
find_node_in_range(struct inode *inode, loff_t min, loff_t max)
{
	struct rb_node *n = uprobes_tree.rb_node;

	while (n) {
		struct uprobe *u = rb_entry(n, struct uprobe, rb_node);

		if (inode < u->inode) {
			n = n->rb_left;
		} else if (inode > u->inode) {
			n = n->rb_right;
		} else {
			if (max < u->offset)
				n = n->rb_left;
			else if (min > u->offset)
				n = n->rb_right;
			else
				break;
		}
	}

	return n;
}

/*
 * For a given range in vma, build a list of probes that need to be inserted.
 */
static void build_probe_list(struct inode *inode,
				struct vm_area_struct *vma,
				unsigned long start, unsigned long end,
				struct list_head *head)
{
	loff_t min, max;
	struct rb_node *n, *t;
	struct uprobe *u;

	INIT_LIST_HEAD(head);
	min = vaddr_to_offset(vma, start);
	max = min + (end - start) - 1;

	read_lock(&uprobes_treelock);
	n = find_node_in_range(inode, min, max);
	if (n) {
		for (t = n; t; t = rb_prev(t)) {
			u = rb_entry(t, struct uprobe, rb_node);
			if (u->inode != inode || u->offset < min)
				break;
			list_add(&u->pending_list, head);
			get_uprobe(u);
		}
		for (t = n; (t = rb_next(t)); ) {
			u = rb_entry(t, struct uprobe, rb_node);
			if (u->inode != inode || u->offset > max)
				break;
			list_add(&u->pending_list, head);
			get_uprobe(u);
		}
	}
	read_unlock(&uprobes_treelock);
}

/* @vma contains reference counter, not the probed instruction. */
static int delayed_ref_ctr_inc(struct vm_area_struct *vma)
{
	struct list_head *pos, *q;
	struct delayed_uprobe *du;
	unsigned long vaddr;
	int ret = 0, err = 0;

	mutex_lock(&delayed_uprobe_lock);
	list_for_each_safe(pos, q, &delayed_uprobe_list) {
		du = list_entry(pos, struct delayed_uprobe, list);

		if (du->mm != vma->vm_mm ||
		    !valid_ref_ctr_vma(du->uprobe, vma))
			continue;

		vaddr = offset_to_vaddr(vma, du->uprobe->ref_ctr_offset);
		ret = __update_ref_ctr(vma->vm_mm, vaddr, 1);
		if (ret) {
			update_ref_ctr_warn(du->uprobe, vma->vm_mm, 1);
			if (!err)
				err = ret;
		}
		delayed_uprobe_delete(du);
	}
	mutex_unlock(&delayed_uprobe_lock);
	return err;
}

/*
 * Called from mmap_region/vma_merge with mm->mmap_lock acquired.
 *
 * Currently we ignore all errors and always return 0, the callers
 * can't handle the failure anyway.
 */
int uprobe_mmap(struct vm_area_struct *vma)
{
	struct list_head tmp_list;
	struct uprobe *uprobe, *u;
	struct inode *inode;

	if (no_uprobe_events())
		return 0;

	if (vma->vm_file &&
	    (vma->vm_flags & (VM_WRITE|VM_SHARED)) == VM_WRITE &&
	    test_bit(MMF_HAS_UPROBES, &vma->vm_mm->flags))
		delayed_ref_ctr_inc(vma);

	if (!valid_vma(vma, true))
		return 0;

	inode = file_inode(vma->vm_file);
	if (!inode)
		return 0;

	mutex_lock(uprobes_mmap_hash(inode));
	build_probe_list(inode, vma, vma->vm_start, vma->vm_end, &tmp_list);
	/*
	 * We can race with uprobe_unregister(), this uprobe can be already
	 * removed. But in this case filter_chain() must return false, all
	 * consumers have gone away.
	 */
	list_for_each_entry_safe(uprobe, u, &tmp_list, pending_list) {
		if (!fatal_signal_pending(current) &&
		    filter_chain(uprobe, UPROBE_FILTER_MMAP, vma->vm_mm)) {
			unsigned long vaddr = offset_to_vaddr(vma, uprobe->offset);
			install_breakpoint(uprobe, vma->vm_mm, vma, vaddr);
		}
		put_uprobe(uprobe);
	}
	mutex_unlock(uprobes_mmap_hash(inode));

	return 0;
}

static bool
vma_has_uprobes(struct vm_area_struct *vma, unsigned long start, unsigned long end)
{
	loff_t min, max;
	struct inode *inode;
	struct rb_node *n;

	inode = file_inode(vma->vm_file);

	min = vaddr_to_offset(vma, start);
	max = min + (end - start) - 1;

	read_lock(&uprobes_treelock);
	n = find_node_in_range(inode, min, max);
	read_unlock(&uprobes_treelock);

	return !!n;
}

/*
 * Called in context of a munmap of a vma.
 */
void uprobe_munmap(struct vm_area_struct *vma, unsigned long start, unsigned long end)
{
	if (no_uprobe_events() || !valid_vma(vma, false))
		return;

	if (!atomic_read(&vma->vm_mm->mm_users)) /* called by mmput() ? */
		return;

	if (!test_bit(MMF_HAS_UPROBES, &vma->vm_mm->flags) ||
	     test_bit(MMF_RECALC_UPROBES, &vma->vm_mm->flags))
		return;

	if (vma_has_uprobes(vma, start, end))
		set_bit(MMF_RECALC_UPROBES, &vma->vm_mm->flags);
}

/* Slot allocation for XOL */
static int xol_add_vma(struct mm_struct *mm, struct xol_area *area)
{
	struct vm_area_struct *vma;
	int ret;

	if (mmap_write_lock_killable(mm))
		return -EINTR;

	if (mm->uprobes_state.xol_area) {
		ret = -EALREADY;
		goto fail;
	}

	if (!area->vaddr) {
		/* Try to map as high as possible, this is only a hint. */
		area->vaddr = get_unmapped_area(NULL, TASK_SIZE - PAGE_SIZE,
						PAGE_SIZE, 0, 0);
		if (IS_ERR_VALUE(area->vaddr)) {
			ret = area->vaddr;
			goto fail;
		}
	}

	vma = _install_special_mapping(mm, area->vaddr, PAGE_SIZE,
				VM_EXEC|VM_MAYEXEC|VM_DONTCOPY|VM_IO,
				&area->xol_mapping);
	if (IS_ERR(vma)) {
		ret = PTR_ERR(vma);
		goto fail;
	}

	ret = 0;
	/* pairs with get_xol_area() */
	smp_store_release(&mm->uprobes_state.xol_area, area); /* ^^^ */
 fail:
	mmap_write_unlock(mm);

	return ret;
}

void * __weak arch_uprobe_trampoline(unsigned long *psize)
{
	static uprobe_opcode_t insn = UPROBE_SWBP_INSN;

	*psize = UPROBE_SWBP_INSN_SIZE;
	return &insn;
}

/*
 * uprobe_clear_state - Free the area allocated for slots.
 */
static void uprobe_clear_state(const struct vm_special_mapping *sm, struct vm_area_struct *vma)
{
	struct xol_area *area = container_of(vma->vm_private_data, struct xol_area, xol_mapping);

	mutex_lock(&delayed_uprobe_lock);
	delayed_uprobe_remove(NULL, vma->vm_mm);
	mutex_unlock(&delayed_uprobe_lock);

	put_page(area->pages[0]);
	kfree(area->bitmap);
	kfree(area);
}

static struct xol_area *__create_xol_area(unsigned long vaddr)
{
	struct mm_struct *mm = current->mm;
	unsigned long insns_size;
	struct xol_area *area;
	void *insns;

	area = kzalloc(sizeof(*area), GFP_KERNEL);
	if (unlikely(!area))
		goto out;

	area->bitmap = kcalloc(BITS_TO_LONGS(UINSNS_PER_PAGE), sizeof(long),
			       GFP_KERNEL);
	if (!area->bitmap)
		goto free_area;

	area->xol_mapping.name = "[uprobes]";
<<<<<<< HEAD
=======
	area->xol_mapping.fault = NULL;
	area->xol_mapping.close = uprobe_clear_state;
>>>>>>> e0a955bf
	area->xol_mapping.pages = area->pages;
	area->pages[0] = alloc_page(GFP_HIGHUSER);
	if (!area->pages[0])
		goto free_bitmap;
	area->pages[1] = NULL;

	area->vaddr = vaddr;
	init_waitqueue_head(&area->wq);
	/* Reserve the 1st slot for get_trampoline_vaddr() */
	set_bit(0, area->bitmap);
	atomic_set(&area->slot_count, 1);
	insns = arch_uprobe_trampoline(&insns_size);
	arch_uprobe_copy_ixol(area->pages[0], 0, insns, insns_size);

	if (!xol_add_vma(mm, area))
		return area;

	__free_page(area->pages[0]);
 free_bitmap:
	kfree(area->bitmap);
 free_area:
	kfree(area);
 out:
	return NULL;
}

/*
 * get_xol_area - Allocate process's xol_area if necessary.
 * This area will be used for storing instructions for execution out of line.
 *
 * Returns the allocated area or NULL.
 */
static struct xol_area *get_xol_area(void)
{
	struct mm_struct *mm = current->mm;
	struct xol_area *area;

	if (!mm->uprobes_state.xol_area)
		__create_xol_area(0);

	/* Pairs with xol_add_vma() smp_store_release() */
	area = READ_ONCE(mm->uprobes_state.xol_area); /* ^^^ */
	return area;
}

void uprobe_start_dup_mmap(void)
{
	percpu_down_read(&dup_mmap_sem);
}

void uprobe_end_dup_mmap(void)
{
	percpu_up_read(&dup_mmap_sem);
}

void uprobe_dup_mmap(struct mm_struct *oldmm, struct mm_struct *newmm)
{
	if (test_bit(MMF_HAS_UPROBES, &oldmm->flags)) {
		set_bit(MMF_HAS_UPROBES, &newmm->flags);
		/* unconditionally, dup_mmap() skips VM_DONTCOPY vmas */
		set_bit(MMF_RECALC_UPROBES, &newmm->flags);
	}
}

/*
 *  - search for a free slot.
 */
static unsigned long xol_take_insn_slot(struct xol_area *area)
{
	unsigned long slot_addr;
	int slot_nr;

	do {
		slot_nr = find_first_zero_bit(area->bitmap, UINSNS_PER_PAGE);
		if (slot_nr < UINSNS_PER_PAGE) {
			if (!test_and_set_bit(slot_nr, area->bitmap))
				break;

			slot_nr = UINSNS_PER_PAGE;
			continue;
		}
		wait_event(area->wq, (atomic_read(&area->slot_count) < UINSNS_PER_PAGE));
	} while (slot_nr >= UINSNS_PER_PAGE);

	slot_addr = area->vaddr + (slot_nr * UPROBE_XOL_SLOT_BYTES);
	atomic_inc(&area->slot_count);

	return slot_addr;
}

/*
 * xol_get_insn_slot - allocate a slot for xol.
 * Returns the allocated slot address or 0.
 */
static unsigned long xol_get_insn_slot(struct uprobe *uprobe)
{
	struct xol_area *area;
	unsigned long xol_vaddr;

	area = get_xol_area();
	if (!area)
		return 0;

	xol_vaddr = xol_take_insn_slot(area);
	if (unlikely(!xol_vaddr))
		return 0;

	arch_uprobe_copy_ixol(area->pages[0], xol_vaddr,
			      &uprobe->arch.ixol, sizeof(uprobe->arch.ixol));

	return xol_vaddr;
}

/*
 * xol_free_insn_slot - If slot was earlier allocated by
 * @xol_get_insn_slot(), make the slot available for
 * subsequent requests.
 */
static void xol_free_insn_slot(struct task_struct *tsk)
{
	struct xol_area *area;
	unsigned long vma_end;
	unsigned long slot_addr;

	if (!tsk->mm || !tsk->mm->uprobes_state.xol_area || !tsk->utask)
		return;

	slot_addr = tsk->utask->xol_vaddr;
	if (unlikely(!slot_addr))
		return;

	area = tsk->mm->uprobes_state.xol_area;
	vma_end = area->vaddr + PAGE_SIZE;
	if (area->vaddr <= slot_addr && slot_addr < vma_end) {
		unsigned long offset;
		int slot_nr;

		offset = slot_addr - area->vaddr;
		slot_nr = offset / UPROBE_XOL_SLOT_BYTES;
		if (slot_nr >= UINSNS_PER_PAGE)
			return;

		clear_bit(slot_nr, area->bitmap);
		atomic_dec(&area->slot_count);
		smp_mb__after_atomic(); /* pairs with prepare_to_wait() */
		if (waitqueue_active(&area->wq))
			wake_up(&area->wq);

		tsk->utask->xol_vaddr = 0;
	}
}

void __weak arch_uprobe_copy_ixol(struct page *page, unsigned long vaddr,
				  void *src, unsigned long len)
{
	/* Initialize the slot */
	copy_to_page(page, vaddr, src, len);

	/*
	 * We probably need flush_icache_user_page() but it needs vma.
	 * This should work on most of architectures by default. If
	 * architecture needs to do something different it can define
	 * its own version of the function.
	 */
	flush_dcache_page(page);
}

/**
 * uprobe_get_swbp_addr - compute address of swbp given post-swbp regs
 * @regs: Reflects the saved state of the task after it has hit a breakpoint
 * instruction.
 * Return the address of the breakpoint instruction.
 */
unsigned long __weak uprobe_get_swbp_addr(struct pt_regs *regs)
{
	return instruction_pointer(regs) - UPROBE_SWBP_INSN_SIZE;
}

unsigned long uprobe_get_trap_addr(struct pt_regs *regs)
{
	struct uprobe_task *utask = current->utask;

	if (unlikely(utask && utask->active_uprobe))
		return utask->vaddr;

	return instruction_pointer(regs);
}

static struct return_instance *free_ret_instance(struct return_instance *ri)
{
	struct return_instance *next = ri->next;
	put_uprobe(ri->uprobe);
	kfree(ri);
	return next;
}

/*
 * Called with no locks held.
 * Called in context of an exiting or an exec-ing thread.
 */
void uprobe_free_utask(struct task_struct *t)
{
	struct uprobe_task *utask = t->utask;
	struct return_instance *ri;

	if (!utask)
		return;

	if (utask->active_uprobe)
		put_uprobe(utask->active_uprobe);

	ri = utask->return_instances;
	while (ri)
		ri = free_ret_instance(ri);

	xol_free_insn_slot(t);
	kfree(utask);
	t->utask = NULL;
}

/*
 * Allocate a uprobe_task object for the task if necessary.
 * Called when the thread hits a breakpoint.
 *
 * Returns:
 * - pointer to new uprobe_task on success
 * - NULL otherwise
 */
static struct uprobe_task *get_utask(void)
{
	if (!current->utask)
		current->utask = kzalloc(sizeof(struct uprobe_task), GFP_KERNEL);
	return current->utask;
}

static int dup_utask(struct task_struct *t, struct uprobe_task *o_utask)
{
	struct uprobe_task *n_utask;
	struct return_instance **p, *o, *n;

	n_utask = kzalloc(sizeof(struct uprobe_task), GFP_KERNEL);
	if (!n_utask)
		return -ENOMEM;
	t->utask = n_utask;

	p = &n_utask->return_instances;
	for (o = o_utask->return_instances; o; o = o->next) {
		n = kmalloc(sizeof(struct return_instance), GFP_KERNEL);
		if (!n)
			return -ENOMEM;

		*n = *o;
		get_uprobe(n->uprobe);
		n->next = NULL;

		*p = n;
		p = &n->next;
		n_utask->depth++;
	}

	return 0;
}

static void uprobe_warn(struct task_struct *t, const char *msg)
{
	pr_warn("uprobe: %s:%d failed to %s\n",
			current->comm, current->pid, msg);
}

static void dup_xol_work(struct callback_head *work)
{
	if (current->flags & PF_EXITING)
		return;

	if (!__create_xol_area(current->utask->dup_xol_addr) &&
			!fatal_signal_pending(current))
		uprobe_warn(current, "dup xol area");
}

/*
 * Called in context of a new clone/fork from copy_process.
 */
void uprobe_copy_process(struct task_struct *t, unsigned long flags)
{
	struct uprobe_task *utask = current->utask;
	struct mm_struct *mm = current->mm;
	struct xol_area *area;

	t->utask = NULL;

	if (!utask || !utask->return_instances)
		return;

	if (mm == t->mm && !(flags & CLONE_VFORK))
		return;

	if (dup_utask(t, utask))
		return uprobe_warn(t, "dup ret instances");

	/* The task can fork() after dup_xol_work() fails */
	area = mm->uprobes_state.xol_area;
	if (!area)
		return uprobe_warn(t, "dup xol area");

	if (mm == t->mm)
		return;

	t->utask->dup_xol_addr = area->vaddr;
	init_task_work(&t->utask->dup_xol_work, dup_xol_work);
	task_work_add(t, &t->utask->dup_xol_work, TWA_RESUME);
}

/*
 * Current area->vaddr notion assume the trampoline address is always
 * equal area->vaddr.
 *
 * Returns -1 in case the xol_area is not allocated.
 */
unsigned long uprobe_get_trampoline_vaddr(void)
{
	struct xol_area *area;
	unsigned long trampoline_vaddr = -1;

	/* Pairs with xol_add_vma() smp_store_release() */
	area = READ_ONCE(current->mm->uprobes_state.xol_area); /* ^^^ */
	if (area)
		trampoline_vaddr = area->vaddr;

	return trampoline_vaddr;
}

static void cleanup_return_instances(struct uprobe_task *utask, bool chained,
					struct pt_regs *regs)
{
	struct return_instance *ri = utask->return_instances;
	enum rp_check ctx = chained ? RP_CHECK_CHAIN_CALL : RP_CHECK_CALL;

	while (ri && !arch_uretprobe_is_alive(ri, ctx, regs)) {
		ri = free_ret_instance(ri);
		utask->depth--;
	}
	utask->return_instances = ri;
}

static void prepare_uretprobe(struct uprobe *uprobe, struct pt_regs *regs)
{
	struct return_instance *ri;
	struct uprobe_task *utask;
	unsigned long orig_ret_vaddr, trampoline_vaddr;
	bool chained;

	if (!get_xol_area())
		return;

	utask = get_utask();
	if (!utask)
		return;

	if (utask->depth >= MAX_URETPROBE_DEPTH) {
		printk_ratelimited(KERN_INFO "uprobe: omit uretprobe due to"
				" nestedness limit pid/tgid=%d/%d\n",
				current->pid, current->tgid);
		return;
	}

	ri = kmalloc(sizeof(struct return_instance), GFP_KERNEL);
	if (!ri)
		return;

	trampoline_vaddr = uprobe_get_trampoline_vaddr();
	orig_ret_vaddr = arch_uretprobe_hijack_return_addr(trampoline_vaddr, regs);
	if (orig_ret_vaddr == -1)
		goto fail;

	/* drop the entries invalidated by longjmp() */
	chained = (orig_ret_vaddr == trampoline_vaddr);
	cleanup_return_instances(utask, chained, regs);

	/*
	 * We don't want to keep trampoline address in stack, rather keep the
	 * original return address of first caller thru all the consequent
	 * instances. This also makes breakpoint unwrapping easier.
	 */
	if (chained) {
		if (!utask->return_instances) {
			/*
			 * This situation is not possible. Likely we have an
			 * attack from user-space.
			 */
			uprobe_warn(current, "handle tail call");
			goto fail;
		}
		orig_ret_vaddr = utask->return_instances->orig_ret_vaddr;
	}

	ri->uprobe = get_uprobe(uprobe);
	ri->func = instruction_pointer(regs);
	ri->stack = user_stack_pointer(regs);
	ri->orig_ret_vaddr = orig_ret_vaddr;
	ri->chained = chained;

	utask->depth++;
	ri->next = utask->return_instances;
	utask->return_instances = ri;

	return;
 fail:
	kfree(ri);
}

/* Prepare to single-step probed instruction out of line. */
static int
pre_ssout(struct uprobe *uprobe, struct pt_regs *regs, unsigned long bp_vaddr)
{
	struct uprobe_task *utask;
	unsigned long xol_vaddr;
	int err;

	utask = get_utask();
	if (!utask)
		return -ENOMEM;

	xol_vaddr = xol_get_insn_slot(uprobe);
	if (!xol_vaddr)
		return -ENOMEM;

	utask->xol_vaddr = xol_vaddr;
	utask->vaddr = bp_vaddr;

	err = arch_uprobe_pre_xol(&uprobe->arch, regs);
	if (unlikely(err)) {
		xol_free_insn_slot(current);
		return err;
	}

	utask->active_uprobe = uprobe;
	utask->state = UTASK_SSTEP;
	return 0;
}

/*
 * If we are singlestepping, then ensure this thread is not connected to
 * non-fatal signals until completion of singlestep.  When xol insn itself
 * triggers the signal,  restart the original insn even if the task is
 * already SIGKILL'ed (since coredump should report the correct ip).  This
 * is even more important if the task has a handler for SIGSEGV/etc, The
 * _same_ instruction should be repeated again after return from the signal
 * handler, and SSTEP can never finish in this case.
 */
bool uprobe_deny_signal(void)
{
	struct task_struct *t = current;
	struct uprobe_task *utask = t->utask;

	if (likely(!utask || !utask->active_uprobe))
		return false;

	WARN_ON_ONCE(utask->state != UTASK_SSTEP);

	if (task_sigpending(t)) {
		spin_lock_irq(&t->sighand->siglock);
		clear_tsk_thread_flag(t, TIF_SIGPENDING);
		spin_unlock_irq(&t->sighand->siglock);

		if (__fatal_signal_pending(t) || arch_uprobe_xol_was_trapped(t)) {
			utask->state = UTASK_SSTEP_TRAPPED;
			set_tsk_thread_flag(t, TIF_UPROBE);
		}
	}

	return true;
}

static void mmf_recalc_uprobes(struct mm_struct *mm)
{
	VMA_ITERATOR(vmi, mm, 0);
	struct vm_area_struct *vma;

	for_each_vma(vmi, vma) {
		if (!valid_vma(vma, false))
			continue;
		/*
		 * This is not strictly accurate, we can race with
		 * uprobe_unregister() and see the already removed
		 * uprobe if delete_uprobe() was not yet called.
		 * Or this uprobe can be filtered out.
		 */
		if (vma_has_uprobes(vma, vma->vm_start, vma->vm_end))
			return;
	}

	clear_bit(MMF_HAS_UPROBES, &mm->flags);
}

static int is_trap_at_addr(struct mm_struct *mm, unsigned long vaddr)
{
	struct page *page;
	uprobe_opcode_t opcode;
	int result;

	if (WARN_ON_ONCE(!IS_ALIGNED(vaddr, UPROBE_SWBP_INSN_SIZE)))
		return -EINVAL;

	pagefault_disable();
	result = __get_user(opcode, (uprobe_opcode_t __user *)vaddr);
	pagefault_enable();

	if (likely(result == 0))
		goto out;

	/*
	 * The NULL 'tsk' here ensures that any faults that occur here
	 * will not be accounted to the task.  'mm' *is* current->mm,
	 * but we treat this as a 'remote' access since it is
	 * essentially a kernel access to the memory.
	 */
	result = get_user_pages_remote(mm, vaddr, 1, FOLL_FORCE, &page, NULL);
	if (result < 0)
		return result;

	copy_from_page(page, vaddr, &opcode, UPROBE_SWBP_INSN_SIZE);
	put_page(page);
 out:
	/* This needs to return true for any variant of the trap insn */
	return is_trap_insn(&opcode);
}

static struct uprobe *find_active_uprobe(unsigned long bp_vaddr, int *is_swbp)
{
	struct mm_struct *mm = current->mm;
	struct uprobe *uprobe = NULL;
	struct vm_area_struct *vma;

	mmap_read_lock(mm);
	vma = vma_lookup(mm, bp_vaddr);
	if (vma) {
		if (valid_vma(vma, false)) {
			struct inode *inode = file_inode(vma->vm_file);
			loff_t offset = vaddr_to_offset(vma, bp_vaddr);

			uprobe = find_uprobe(inode, offset);
		}

		if (!uprobe)
			*is_swbp = is_trap_at_addr(mm, bp_vaddr);
	} else {
		*is_swbp = -EFAULT;
	}

	if (!uprobe && test_and_clear_bit(MMF_RECALC_UPROBES, &mm->flags))
		mmf_recalc_uprobes(mm);
	mmap_read_unlock(mm);

	return uprobe;
}

static void handler_chain(struct uprobe *uprobe, struct pt_regs *regs)
{
	struct uprobe_consumer *uc;
	int remove = UPROBE_HANDLER_REMOVE;
	bool need_prep = false; /* prepare return uprobe, when needed */

	down_read(&uprobe->register_rwsem);
	for (uc = uprobe->consumers; uc; uc = uc->next) {
		int rc = 0;

		if (uc->handler) {
			rc = uc->handler(uc, regs);
			WARN(rc & ~UPROBE_HANDLER_MASK,
				"bad rc=0x%x from %ps()\n", rc, uc->handler);
		}

		if (uc->ret_handler)
			need_prep = true;

		remove &= rc;
	}

	if (need_prep && !remove)
		prepare_uretprobe(uprobe, regs); /* put bp at return */

	if (remove && uprobe->consumers) {
		WARN_ON(!uprobe_is_active(uprobe));
		unapply_uprobe(uprobe, current->mm);
	}
	up_read(&uprobe->register_rwsem);
}

static void
handle_uretprobe_chain(struct return_instance *ri, struct pt_regs *regs)
{
	struct uprobe *uprobe = ri->uprobe;
	struct uprobe_consumer *uc;

	down_read(&uprobe->register_rwsem);
	for (uc = uprobe->consumers; uc; uc = uc->next) {
		if (uc->ret_handler)
			uc->ret_handler(uc, ri->func, regs);
	}
	up_read(&uprobe->register_rwsem);
}

static struct return_instance *find_next_ret_chain(struct return_instance *ri)
{
	bool chained;

	do {
		chained = ri->chained;
		ri = ri->next;	/* can't be NULL if chained */
	} while (chained);

	return ri;
}

void uprobe_handle_trampoline(struct pt_regs *regs)
{
	struct uprobe_task *utask;
	struct return_instance *ri, *next;
	bool valid;

	utask = current->utask;
	if (!utask)
		goto sigill;

	ri = utask->return_instances;
	if (!ri)
		goto sigill;

	do {
		/*
		 * We should throw out the frames invalidated by longjmp().
		 * If this chain is valid, then the next one should be alive
		 * or NULL; the latter case means that nobody but ri->func
		 * could hit this trampoline on return. TODO: sigaltstack().
		 */
		next = find_next_ret_chain(ri);
		valid = !next || arch_uretprobe_is_alive(next, RP_CHECK_RET, regs);

		instruction_pointer_set(regs, ri->orig_ret_vaddr);
		do {
			/* pop current instance from the stack of pending return instances,
			 * as it's not pending anymore: we just fixed up original
			 * instruction pointer in regs and are about to call handlers;
			 * this allows fixup_uretprobe_trampoline_entries() to properly fix up
			 * captured stack traces from uretprobe handlers, in which pending
			 * trampoline addresses on the stack are replaced with correct
			 * original return addresses
			 */
			utask->return_instances = ri->next;
			if (valid)
				handle_uretprobe_chain(ri, regs);
			ri = free_ret_instance(ri);
			utask->depth--;
		} while (ri != next);
	} while (!valid);

	utask->return_instances = ri;
	return;

 sigill:
	uprobe_warn(current, "handle uretprobe, sending SIGILL.");
	force_sig(SIGILL);

}

bool __weak arch_uprobe_ignore(struct arch_uprobe *aup, struct pt_regs *regs)
{
	return false;
}

bool __weak arch_uretprobe_is_alive(struct return_instance *ret, enum rp_check ctx,
					struct pt_regs *regs)
{
	return true;
}

/*
 * Run handler and ask thread to singlestep.
 * Ensure all non-fatal signals cannot interrupt thread while it singlesteps.
 */
static void handle_swbp(struct pt_regs *regs)
{
	struct uprobe *uprobe;
	unsigned long bp_vaddr;
	int is_swbp;

	bp_vaddr = uprobe_get_swbp_addr(regs);
	if (bp_vaddr == uprobe_get_trampoline_vaddr())
		return uprobe_handle_trampoline(regs);

	uprobe = find_active_uprobe(bp_vaddr, &is_swbp);
	if (!uprobe) {
		if (is_swbp > 0) {
			/* No matching uprobe; signal SIGTRAP. */
			force_sig(SIGTRAP);
		} else {
			/*
			 * Either we raced with uprobe_unregister() or we can't
			 * access this memory. The latter is only possible if
			 * another thread plays with our ->mm. In both cases
			 * we can simply restart. If this vma was unmapped we
			 * can pretend this insn was not executed yet and get
			 * the (correct) SIGSEGV after restart.
			 */
			instruction_pointer_set(regs, bp_vaddr);
		}
		return;
	}

	/* change it in advance for ->handler() and restart */
	instruction_pointer_set(regs, bp_vaddr);

	/*
	 * TODO: move copy_insn/etc into _register and remove this hack.
	 * After we hit the bp, _unregister + _register can install the
	 * new and not-yet-analyzed uprobe at the same address, restart.
	 */
	if (unlikely(!test_bit(UPROBE_COPY_INSN, &uprobe->flags)))
		goto out;

	/*
	 * Pairs with the smp_wmb() in prepare_uprobe().
	 *
	 * Guarantees that if we see the UPROBE_COPY_INSN bit set, then
	 * we must also see the stores to &uprobe->arch performed by the
	 * prepare_uprobe() call.
	 */
	smp_rmb();

	/* Tracing handlers use ->utask to communicate with fetch methods */
	if (!get_utask())
		goto out;

	if (arch_uprobe_ignore(&uprobe->arch, regs))
		goto out;

	handler_chain(uprobe, regs);

	if (arch_uprobe_skip_sstep(&uprobe->arch, regs))
		goto out;

	if (!pre_ssout(uprobe, regs, bp_vaddr))
		return;

	/* arch_uprobe_skip_sstep() succeeded, or restart if can't singlestep */
out:
	put_uprobe(uprobe);
}

/*
 * Perform required fix-ups and disable singlestep.
 * Allow pending signals to take effect.
 */
static void handle_singlestep(struct uprobe_task *utask, struct pt_regs *regs)
{
	struct uprobe *uprobe;
	int err = 0;

	uprobe = utask->active_uprobe;
	if (utask->state == UTASK_SSTEP_ACK)
		err = arch_uprobe_post_xol(&uprobe->arch, regs);
	else if (utask->state == UTASK_SSTEP_TRAPPED)
		arch_uprobe_abort_xol(&uprobe->arch, regs);
	else
		WARN_ON_ONCE(1);

	put_uprobe(uprobe);
	utask->active_uprobe = NULL;
	utask->state = UTASK_RUNNING;
	xol_free_insn_slot(current);

	spin_lock_irq(&current->sighand->siglock);
	recalc_sigpending(); /* see uprobe_deny_signal() */
	spin_unlock_irq(&current->sighand->siglock);

	if (unlikely(err)) {
		uprobe_warn(current, "execute the probed insn, sending SIGILL.");
		force_sig(SIGILL);
	}
}

/*
 * On breakpoint hit, breakpoint notifier sets the TIF_UPROBE flag and
 * allows the thread to return from interrupt. After that handle_swbp()
 * sets utask->active_uprobe.
 *
 * On singlestep exception, singlestep notifier sets the TIF_UPROBE flag
 * and allows the thread to return from interrupt.
 *
 * While returning to userspace, thread notices the TIF_UPROBE flag and calls
 * uprobe_notify_resume().
 */
void uprobe_notify_resume(struct pt_regs *regs)
{
	struct uprobe_task *utask;

	clear_thread_flag(TIF_UPROBE);

	utask = current->utask;
	if (utask && utask->active_uprobe)
		handle_singlestep(utask, regs);
	else
		handle_swbp(regs);
}

/*
 * uprobe_pre_sstep_notifier gets called from interrupt context as part of
 * notifier mechanism. Set TIF_UPROBE flag and indicate breakpoint hit.
 */
int uprobe_pre_sstep_notifier(struct pt_regs *regs)
{
	if (!current->mm)
		return 0;

	if (!test_bit(MMF_HAS_UPROBES, &current->mm->flags) &&
	    (!current->utask || !current->utask->return_instances))
		return 0;

	set_thread_flag(TIF_UPROBE);
	return 1;
}

/*
 * uprobe_post_sstep_notifier gets called in interrupt context as part of notifier
 * mechanism. Set TIF_UPROBE flag and indicate completion of singlestep.
 */
int uprobe_post_sstep_notifier(struct pt_regs *regs)
{
	struct uprobe_task *utask = current->utask;

	if (!current->mm || !utask || !utask->active_uprobe)
		/* task is currently not uprobed */
		return 0;

	utask->state = UTASK_SSTEP_ACK;
	set_thread_flag(TIF_UPROBE);
	return 1;
}

static struct notifier_block uprobe_exception_nb = {
	.notifier_call		= arch_uprobe_exception_notify,
	.priority		= INT_MAX-1,	/* notified after kprobes, kgdb */
};

void __init uprobes_init(void)
{
	int i;

	for (i = 0; i < UPROBES_HASH_SZ; i++)
		mutex_init(&uprobes_mmap_mutex[i]);

	BUG_ON(register_die_notifier(&uprobe_exception_nb));
}<|MERGE_RESOLUTION|>--- conflicted
+++ resolved
@@ -1515,11 +1515,7 @@
 		goto free_area;
 
 	area->xol_mapping.name = "[uprobes]";
-<<<<<<< HEAD
-=======
-	area->xol_mapping.fault = NULL;
 	area->xol_mapping.close = uprobe_clear_state;
->>>>>>> e0a955bf
 	area->xol_mapping.pages = area->pages;
 	area->pages[0] = alloc_page(GFP_HIGHUSER);
 	if (!area->pages[0])
