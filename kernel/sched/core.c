// SPDX-License-Identifier: GPL-2.0-only
/*
 *  kernel/sched/core.c
 *
 *  Core kernel CPU scheduler code
 *
 *  Copyright (C) 1991-2002  Linus Torvalds
 *  Copyright (C) 1998-2024  Ingo Molnar, Red Hat
 */
#include <linux/highmem.h>
#include <linux/hrtimer_api.h>
#include <linux/ktime_api.h>
#include <linux/sched/signal.h>
#include <linux/syscalls_api.h>
#include <linux/debug_locks.h>
#include <linux/prefetch.h>
#include <linux/capability.h>
#include <linux/pgtable_api.h>
#include <linux/wait_bit.h>
#include <linux/jiffies.h>
#include <linux/spinlock_api.h>
#include <linux/cpumask_api.h>
#include <linux/lockdep_api.h>
#include <linux/hardirq.h>
#include <linux/softirq.h>
#include <linux/refcount_api.h>
#include <linux/topology.h>
#include <linux/sched/clock.h>
#include <linux/sched/cond_resched.h>
#include <linux/sched/cputime.h>
#include <linux/sched/debug.h>
#include <linux/sched/hotplug.h>
#include <linux/sched/init.h>
#include <linux/sched/isolation.h>
#include <linux/sched/loadavg.h>
#include <linux/sched/mm.h>
#include <linux/sched/nohz.h>
#include <linux/sched/rseq_api.h>
#include <linux/sched/rt.h>

#include <linux/blkdev.h>
#include <linux/context_tracking.h>
#include <linux/cpuset.h>
#include <linux/delayacct.h>
#include <linux/init_task.h>
#include <linux/interrupt.h>
#include <linux/ioprio.h>
#include <linux/kallsyms.h>
#include <linux/kcov.h>
#include <linux/kprobes.h>
#include <linux/llist_api.h>
#include <linux/mmu_context.h>
#include <linux/mmzone.h>
#include <linux/mutex_api.h>
#include <linux/nmi.h>
#include <linux/nospec.h>
#include <linux/perf_event_api.h>
#include <linux/profile.h>
#include <linux/psi.h>
#include <linux/rcuwait_api.h>
#include <linux/rseq.h>
#include <linux/sched/wake_q.h>
#include <linux/scs.h>
#include <linux/slab.h>
#include <linux/syscalls.h>
#include <linux/vtime.h>
#include <linux/wait_api.h>
#include <linux/workqueue_api.h>

#ifdef CONFIG_PREEMPT_DYNAMIC
# ifdef CONFIG_GENERIC_ENTRY
#  include <linux/entry-common.h>
# endif
#endif

#include <uapi/linux/sched/types.h>

#include <asm/irq_regs.h>
#include <asm/switch_to.h>
#include <asm/tlb.h>

#define CREATE_TRACE_POINTS
#include <linux/sched/rseq_api.h>
#include <trace/events/sched.h>
#include <trace/events/ipi.h>
#undef CREATE_TRACE_POINTS

#include "sched.h"
#include "stats.h"

#include "autogroup.h"
#include "pelt.h"
#include "smp.h"
#include "stats.h"

#include "../workqueue_internal.h"
#include "../../io_uring/io-wq.h"
#include "../smpboot.h"

EXPORT_TRACEPOINT_SYMBOL_GPL(ipi_send_cpu);
EXPORT_TRACEPOINT_SYMBOL_GPL(ipi_send_cpumask);

/*
 * Export tracepoints that act as a bare tracehook (ie: have no trace event
 * associated with them) to allow external modules to probe them.
 */
EXPORT_TRACEPOINT_SYMBOL_GPL(pelt_cfs_tp);
EXPORT_TRACEPOINT_SYMBOL_GPL(pelt_rt_tp);
EXPORT_TRACEPOINT_SYMBOL_GPL(pelt_dl_tp);
EXPORT_TRACEPOINT_SYMBOL_GPL(pelt_irq_tp);
EXPORT_TRACEPOINT_SYMBOL_GPL(pelt_se_tp);
EXPORT_TRACEPOINT_SYMBOL_GPL(pelt_hw_tp);
EXPORT_TRACEPOINT_SYMBOL_GPL(sched_cpu_capacity_tp);
EXPORT_TRACEPOINT_SYMBOL_GPL(sched_overutilized_tp);
EXPORT_TRACEPOINT_SYMBOL_GPL(sched_util_est_cfs_tp);
EXPORT_TRACEPOINT_SYMBOL_GPL(sched_util_est_se_tp);
EXPORT_TRACEPOINT_SYMBOL_GPL(sched_update_nr_running_tp);
EXPORT_TRACEPOINT_SYMBOL_GPL(sched_compute_energy_tp);

DEFINE_PER_CPU_SHARED_ALIGNED(struct rq, runqueues);

#ifdef CONFIG_SCHED_DEBUG
/*
 * Debugging: various feature bits
 *
 * If SCHED_DEBUG is disabled, each compilation unit has its own copy of
 * sysctl_sched_features, defined in sched.h, to allow constants propagation
 * at compile time and compiler optimization based on features default.
 */
#define SCHED_FEAT(name, enabled)	\
	(1UL << __SCHED_FEAT_##name) * enabled |
const_debug unsigned int sysctl_sched_features =
#include "features.h"
	0;
#undef SCHED_FEAT

/*
 * Print a warning if need_resched is set for the given duration (if
 * LATENCY_WARN is enabled).
 *
 * If sysctl_resched_latency_warn_once is set, only one warning will be shown
 * per boot.
 */
__read_mostly int sysctl_resched_latency_warn_ms = 100;
__read_mostly int sysctl_resched_latency_warn_once = 1;
#endif /* CONFIG_SCHED_DEBUG */

/*
 * Number of tasks to iterate in a single balance run.
 * Limited because this is done with IRQs disabled.
 */
const_debug unsigned int sysctl_sched_nr_migrate = SCHED_NR_MIGRATE_BREAK;

__read_mostly int scheduler_running;

#ifdef CONFIG_SCHED_CORE

DEFINE_STATIC_KEY_FALSE(__sched_core_enabled);

/* kernel prio, less is more */
static inline int __task_prio(const struct task_struct *p)
{
	if (p->sched_class == &stop_sched_class) /* trumps deadline */
		return -2;

	if (p->dl_server)
		return -1; /* deadline */

	if (rt_or_dl_prio(p->prio))
		return p->prio; /* [-1, 99] */

	if (p->sched_class == &idle_sched_class)
		return MAX_RT_PRIO + NICE_WIDTH; /* 140 */

	if (task_on_scx(p))
		return MAX_RT_PRIO + MAX_NICE + 1; /* 120, squash ext */

	return MAX_RT_PRIO + MAX_NICE; /* 119, squash fair */
}

/*
 * l(a,b)
 * le(a,b) := !l(b,a)
 * g(a,b)  := l(b,a)
 * ge(a,b) := !l(a,b)
 */

/* real prio, less is less */
static inline bool prio_less(const struct task_struct *a,
			     const struct task_struct *b, bool in_fi)
{

	int pa = __task_prio(a), pb = __task_prio(b);

	if (-pa < -pb)
		return true;

	if (-pb < -pa)
		return false;

	if (pa == -1) { /* dl_prio() doesn't work because of stop_class above */
		const struct sched_dl_entity *a_dl, *b_dl;

		a_dl = &a->dl;
		/*
		 * Since,'a' and 'b' can be CFS tasks served by DL server,
		 * __task_prio() can return -1 (for DL) even for those. In that
		 * case, get to the dl_server's DL entity.
		 */
		if (a->dl_server)
			a_dl = a->dl_server;

		b_dl = &b->dl;
		if (b->dl_server)
			b_dl = b->dl_server;

		return !dl_time_before(a_dl->deadline, b_dl->deadline);
	}

	if (pa == MAX_RT_PRIO + MAX_NICE)	/* fair */
		return cfs_prio_less(a, b, in_fi);

#ifdef CONFIG_SCHED_CLASS_EXT
	if (pa == MAX_RT_PRIO + MAX_NICE + 1)	/* ext */
		return scx_prio_less(a, b, in_fi);
#endif

	return false;
}

static inline bool __sched_core_less(const struct task_struct *a,
				     const struct task_struct *b)
{
	if (a->core_cookie < b->core_cookie)
		return true;

	if (a->core_cookie > b->core_cookie)
		return false;

	/* flip prio, so high prio is leftmost */
	if (prio_less(b, a, !!task_rq(a)->core->core_forceidle_count))
		return true;

	return false;
}

#define __node_2_sc(node) rb_entry((node), struct task_struct, core_node)

static inline bool rb_sched_core_less(struct rb_node *a, const struct rb_node *b)
{
	return __sched_core_less(__node_2_sc(a), __node_2_sc(b));
}

static inline int rb_sched_core_cmp(const void *key, const struct rb_node *node)
{
	const struct task_struct *p = __node_2_sc(node);
	unsigned long cookie = (unsigned long)key;

	if (cookie < p->core_cookie)
		return -1;

	if (cookie > p->core_cookie)
		return 1;

	return 0;
}

void sched_core_enqueue(struct rq *rq, struct task_struct *p)
{
	if (p->se.sched_delayed)
		return;

	rq->core->core_task_seq++;

	if (!p->core_cookie)
		return;

	rb_add(&p->core_node, &rq->core_tree, rb_sched_core_less);
}

void sched_core_dequeue(struct rq *rq, struct task_struct *p, int flags)
{
	if (p->se.sched_delayed)
		return;

	rq->core->core_task_seq++;

	if (sched_core_enqueued(p)) {
		rb_erase(&p->core_node, &rq->core_tree);
		RB_CLEAR_NODE(&p->core_node);
	}

	/*
	 * Migrating the last task off the cpu, with the cpu in forced idle
	 * state. Reschedule to create an accounting edge for forced idle,
	 * and re-examine whether the core is still in forced idle state.
	 */
	if (!(flags & DEQUEUE_SAVE) && rq->nr_running == 1 &&
	    rq->core->core_forceidle_count && rq->curr == rq->idle)
		resched_curr(rq);
}

static int sched_task_is_throttled(struct task_struct *p, int cpu)
{
	if (p->sched_class->task_is_throttled)
		return p->sched_class->task_is_throttled(p, cpu);

	return 0;
}

static struct task_struct *sched_core_next(struct task_struct *p, unsigned long cookie)
{
	struct rb_node *node = &p->core_node;
	int cpu = task_cpu(p);

	do {
		node = rb_next(node);
		if (!node)
			return NULL;

		p = __node_2_sc(node);
		if (p->core_cookie != cookie)
			return NULL;

	} while (sched_task_is_throttled(p, cpu));

	return p;
}

/*
 * Find left-most (aka, highest priority) and unthrottled task matching @cookie.
 * If no suitable task is found, NULL will be returned.
 */
static struct task_struct *sched_core_find(struct rq *rq, unsigned long cookie)
{
	struct task_struct *p;
	struct rb_node *node;

	node = rb_find_first((void *)cookie, &rq->core_tree, rb_sched_core_cmp);
	if (!node)
		return NULL;

	p = __node_2_sc(node);
	if (!sched_task_is_throttled(p, rq->cpu))
		return p;

	return sched_core_next(p, cookie);
}

/*
 * Magic required such that:
 *
 *	raw_spin_rq_lock(rq);
 *	...
 *	raw_spin_rq_unlock(rq);
 *
 * ends up locking and unlocking the _same_ lock, and all CPUs
 * always agree on what rq has what lock.
 *
 * XXX entirely possible to selectively enable cores, don't bother for now.
 */

static DEFINE_MUTEX(sched_core_mutex);
static atomic_t sched_core_count;
static struct cpumask sched_core_mask;

static void sched_core_lock(int cpu, unsigned long *flags)
{
	const struct cpumask *smt_mask = cpu_smt_mask(cpu);
	int t, i = 0;

	local_irq_save(*flags);
	for_each_cpu(t, smt_mask)
		raw_spin_lock_nested(&cpu_rq(t)->__lock, i++);
}

static void sched_core_unlock(int cpu, unsigned long *flags)
{
	const struct cpumask *smt_mask = cpu_smt_mask(cpu);
	int t;

	for_each_cpu(t, smt_mask)
		raw_spin_unlock(&cpu_rq(t)->__lock);
	local_irq_restore(*flags);
}

static void __sched_core_flip(bool enabled)
{
	unsigned long flags;
	int cpu, t;

	cpus_read_lock();

	/*
	 * Toggle the online cores, one by one.
	 */
	cpumask_copy(&sched_core_mask, cpu_online_mask);
	for_each_cpu(cpu, &sched_core_mask) {
		const struct cpumask *smt_mask = cpu_smt_mask(cpu);

		sched_core_lock(cpu, &flags);

		for_each_cpu(t, smt_mask)
			cpu_rq(t)->core_enabled = enabled;

		cpu_rq(cpu)->core->core_forceidle_start = 0;

		sched_core_unlock(cpu, &flags);

		cpumask_andnot(&sched_core_mask, &sched_core_mask, smt_mask);
	}

	/*
	 * Toggle the offline CPUs.
	 */
	for_each_cpu_andnot(cpu, cpu_possible_mask, cpu_online_mask)
		cpu_rq(cpu)->core_enabled = enabled;

	cpus_read_unlock();
}

static void sched_core_assert_empty(void)
{
	int cpu;

	for_each_possible_cpu(cpu)
		WARN_ON_ONCE(!RB_EMPTY_ROOT(&cpu_rq(cpu)->core_tree));
}

static void __sched_core_enable(void)
{
	static_branch_enable(&__sched_core_enabled);
	/*
	 * Ensure all previous instances of raw_spin_rq_*lock() have finished
	 * and future ones will observe !sched_core_disabled().
	 */
	synchronize_rcu();
	__sched_core_flip(true);
	sched_core_assert_empty();
}

static void __sched_core_disable(void)
{
	sched_core_assert_empty();
	__sched_core_flip(false);
	static_branch_disable(&__sched_core_enabled);
}

void sched_core_get(void)
{
	if (atomic_inc_not_zero(&sched_core_count))
		return;

	mutex_lock(&sched_core_mutex);
	if (!atomic_read(&sched_core_count))
		__sched_core_enable();

	smp_mb__before_atomic();
	atomic_inc(&sched_core_count);
	mutex_unlock(&sched_core_mutex);
}

static void __sched_core_put(struct work_struct *work)
{
	if (atomic_dec_and_mutex_lock(&sched_core_count, &sched_core_mutex)) {
		__sched_core_disable();
		mutex_unlock(&sched_core_mutex);
	}
}

void sched_core_put(void)
{
	static DECLARE_WORK(_work, __sched_core_put);

	/*
	 * "There can be only one"
	 *
	 * Either this is the last one, or we don't actually need to do any
	 * 'work'. If it is the last *again*, we rely on
	 * WORK_STRUCT_PENDING_BIT.
	 */
	if (!atomic_add_unless(&sched_core_count, -1, 1))
		schedule_work(&_work);
}

#else /* !CONFIG_SCHED_CORE */

static inline void sched_core_enqueue(struct rq *rq, struct task_struct *p) { }
static inline void
sched_core_dequeue(struct rq *rq, struct task_struct *p, int flags) { }

#endif /* CONFIG_SCHED_CORE */

/*
 * Serialization rules:
 *
 * Lock order:
 *
 *   p->pi_lock
 *     rq->lock
 *       hrtimer_cpu_base->lock (hrtimer_start() for bandwidth controls)
 *
 *  rq1->lock
 *    rq2->lock  where: rq1 < rq2
 *
 * Regular state:
 *
 * Normal scheduling state is serialized by rq->lock. __schedule() takes the
 * local CPU's rq->lock, it optionally removes the task from the runqueue and
 * always looks at the local rq data structures to find the most eligible task
 * to run next.
 *
 * Task enqueue is also under rq->lock, possibly taken from another CPU.
 * Wakeups from another LLC domain might use an IPI to transfer the enqueue to
 * the local CPU to avoid bouncing the runqueue state around [ see
 * ttwu_queue_wakelist() ]
 *
 * Task wakeup, specifically wakeups that involve migration, are horribly
 * complicated to avoid having to take two rq->locks.
 *
 * Special state:
 *
 * System-calls and anything external will use task_rq_lock() which acquires
 * both p->pi_lock and rq->lock. As a consequence the state they change is
 * stable while holding either lock:
 *
 *  - sched_setaffinity()/
 *    set_cpus_allowed_ptr():	p->cpus_ptr, p->nr_cpus_allowed
 *  - set_user_nice():		p->se.load, p->*prio
 *  - __sched_setscheduler():	p->sched_class, p->policy, p->*prio,
 *				p->se.load, p->rt_priority,
 *				p->dl.dl_{runtime, deadline, period, flags, bw, density}
 *  - sched_setnuma():		p->numa_preferred_nid
 *  - sched_move_task():	p->sched_task_group
 *  - uclamp_update_active()	p->uclamp*
 *
 * p->state <- TASK_*:
 *
 *   is changed locklessly using set_current_state(), __set_current_state() or
 *   set_special_state(), see their respective comments, or by
 *   try_to_wake_up(). This latter uses p->pi_lock to serialize against
 *   concurrent self.
 *
 * p->on_rq <- { 0, 1 = TASK_ON_RQ_QUEUED, 2 = TASK_ON_RQ_MIGRATING }:
 *
 *   is set by activate_task() and cleared by deactivate_task(), under
 *   rq->lock. Non-zero indicates the task is runnable, the special
 *   ON_RQ_MIGRATING state is used for migration without holding both
 *   rq->locks. It indicates task_cpu() is not stable, see task_rq_lock().
 *
 * p->on_cpu <- { 0, 1 }:
 *
 *   is set by prepare_task() and cleared by finish_task() such that it will be
 *   set before p is scheduled-in and cleared after p is scheduled-out, both
 *   under rq->lock. Non-zero indicates the task is running on its CPU.
 *
 *   [ The astute reader will observe that it is possible for two tasks on one
 *     CPU to have ->on_cpu = 1 at the same time. ]
 *
 * task_cpu(p): is changed by set_task_cpu(), the rules are:
 *
 *  - Don't call set_task_cpu() on a blocked task:
 *
 *    We don't care what CPU we're not running on, this simplifies hotplug,
 *    the CPU assignment of blocked tasks isn't required to be valid.
 *
 *  - for try_to_wake_up(), called under p->pi_lock:
 *
 *    This allows try_to_wake_up() to only take one rq->lock, see its comment.
 *
 *  - for migration called under rq->lock:
 *    [ see task_on_rq_migrating() in task_rq_lock() ]
 *
 *    o move_queued_task()
 *    o detach_task()
 *
 *  - for migration called under double_rq_lock():
 *
 *    o __migrate_swap_task()
 *    o push_rt_task() / pull_rt_task()
 *    o push_dl_task() / pull_dl_task()
 *    o dl_task_offline_migration()
 *
 */

void raw_spin_rq_lock_nested(struct rq *rq, int subclass)
{
	raw_spinlock_t *lock;

	/* Matches synchronize_rcu() in __sched_core_enable() */
	preempt_disable();
	if (sched_core_disabled()) {
		raw_spin_lock_nested(&rq->__lock, subclass);
		/* preempt_count *MUST* be > 1 */
		preempt_enable_no_resched();
		return;
	}

	for (;;) {
		lock = __rq_lockp(rq);
		raw_spin_lock_nested(lock, subclass);
		if (likely(lock == __rq_lockp(rq))) {
			/* preempt_count *MUST* be > 1 */
			preempt_enable_no_resched();
			return;
		}
		raw_spin_unlock(lock);
	}
}

bool raw_spin_rq_trylock(struct rq *rq)
{
	raw_spinlock_t *lock;
	bool ret;

	/* Matches synchronize_rcu() in __sched_core_enable() */
	preempt_disable();
	if (sched_core_disabled()) {
		ret = raw_spin_trylock(&rq->__lock);
		preempt_enable();
		return ret;
	}

	for (;;) {
		lock = __rq_lockp(rq);
		ret = raw_spin_trylock(lock);
		if (!ret || (likely(lock == __rq_lockp(rq)))) {
			preempt_enable();
			return ret;
		}
		raw_spin_unlock(lock);
	}
}

void raw_spin_rq_unlock(struct rq *rq)
{
	raw_spin_unlock(rq_lockp(rq));
}

#ifdef CONFIG_SMP
/*
 * double_rq_lock - safely lock two runqueues
 */
void double_rq_lock(struct rq *rq1, struct rq *rq2)
{
	lockdep_assert_irqs_disabled();

	if (rq_order_less(rq2, rq1))
		swap(rq1, rq2);

	raw_spin_rq_lock(rq1);
	if (__rq_lockp(rq1) != __rq_lockp(rq2))
		raw_spin_rq_lock_nested(rq2, SINGLE_DEPTH_NESTING);

	double_rq_clock_clear_update(rq1, rq2);
}
#endif

/*
 * __task_rq_lock - lock the rq @p resides on.
 */
struct rq *__task_rq_lock(struct task_struct *p, struct rq_flags *rf)
	__acquires(rq->lock)
{
	struct rq *rq;

	lockdep_assert_held(&p->pi_lock);

	for (;;) {
		rq = task_rq(p);
		raw_spin_rq_lock(rq);
		if (likely(rq == task_rq(p) && !task_on_rq_migrating(p))) {
			rq_pin_lock(rq, rf);
			return rq;
		}
		raw_spin_rq_unlock(rq);

		while (unlikely(task_on_rq_migrating(p)))
			cpu_relax();
	}
}

/*
 * task_rq_lock - lock p->pi_lock and lock the rq @p resides on.
 */
struct rq *task_rq_lock(struct task_struct *p, struct rq_flags *rf)
	__acquires(p->pi_lock)
	__acquires(rq->lock)
{
	struct rq *rq;

	for (;;) {
		raw_spin_lock_irqsave(&p->pi_lock, rf->flags);
		rq = task_rq(p);
		raw_spin_rq_lock(rq);
		/*
		 *	move_queued_task()		task_rq_lock()
		 *
		 *	ACQUIRE (rq->lock)
		 *	[S] ->on_rq = MIGRATING		[L] rq = task_rq()
		 *	WMB (__set_task_cpu())		ACQUIRE (rq->lock);
		 *	[S] ->cpu = new_cpu		[L] task_rq()
		 *					[L] ->on_rq
		 *	RELEASE (rq->lock)
		 *
		 * If we observe the old CPU in task_rq_lock(), the acquire of
		 * the old rq->lock will fully serialize against the stores.
		 *
		 * If we observe the new CPU in task_rq_lock(), the address
		 * dependency headed by '[L] rq = task_rq()' and the acquire
		 * will pair with the WMB to ensure we then also see migrating.
		 */
		if (likely(rq == task_rq(p) && !task_on_rq_migrating(p))) {
			rq_pin_lock(rq, rf);
			return rq;
		}
		raw_spin_rq_unlock(rq);
		raw_spin_unlock_irqrestore(&p->pi_lock, rf->flags);

		while (unlikely(task_on_rq_migrating(p)))
			cpu_relax();
	}
}

/*
 * RQ-clock updating methods:
 */

static void update_rq_clock_task(struct rq *rq, s64 delta)
{
/*
 * In theory, the compile should just see 0 here, and optimize out the call
 * to sched_rt_avg_update. But I don't trust it...
 */
	s64 __maybe_unused steal = 0, irq_delta = 0;

#ifdef CONFIG_IRQ_TIME_ACCOUNTING
	irq_delta = irq_time_read(cpu_of(rq)) - rq->prev_irq_time;

	/*
	 * Since irq_time is only updated on {soft,}irq_exit, we might run into
	 * this case when a previous update_rq_clock() happened inside a
	 * {soft,}IRQ region.
	 *
	 * When this happens, we stop ->clock_task and only update the
	 * prev_irq_time stamp to account for the part that fit, so that a next
	 * update will consume the rest. This ensures ->clock_task is
	 * monotonic.
	 *
	 * It does however cause some slight miss-attribution of {soft,}IRQ
	 * time, a more accurate solution would be to update the irq_time using
	 * the current rq->clock timestamp, except that would require using
	 * atomic ops.
	 */
	if (irq_delta > delta)
		irq_delta = delta;

	rq->prev_irq_time += irq_delta;
	delta -= irq_delta;
	delayacct_irq(rq->curr, irq_delta);
#endif
#ifdef CONFIG_PARAVIRT_TIME_ACCOUNTING
	if (static_key_false((&paravirt_steal_rq_enabled))) {
		steal = paravirt_steal_clock(cpu_of(rq));
		steal -= rq->prev_steal_time_rq;

		if (unlikely(steal > delta))
			steal = delta;

		rq->prev_steal_time_rq += steal;
		delta -= steal;
	}
#endif

	rq->clock_task += delta;

#ifdef CONFIG_HAVE_SCHED_AVG_IRQ
	if ((irq_delta + steal) && sched_feat(NONTASK_CAPACITY))
		update_irq_load_avg(rq, irq_delta + steal);
#endif
	update_rq_clock_pelt(rq, delta);
}

void update_rq_clock(struct rq *rq)
{
	s64 delta;

	lockdep_assert_rq_held(rq);

	if (rq->clock_update_flags & RQCF_ACT_SKIP)
		return;

#ifdef CONFIG_SCHED_DEBUG
	if (sched_feat(WARN_DOUBLE_CLOCK))
		SCHED_WARN_ON(rq->clock_update_flags & RQCF_UPDATED);
	rq->clock_update_flags |= RQCF_UPDATED;
#endif

	delta = sched_clock_cpu(cpu_of(rq)) - rq->clock;
	if (delta < 0)
		return;
	rq->clock += delta;
	update_rq_clock_task(rq, delta);
}

#ifdef CONFIG_SCHED_HRTICK
/*
 * Use HR-timers to deliver accurate preemption points.
 */

static void hrtick_clear(struct rq *rq)
{
	if (hrtimer_active(&rq->hrtick_timer))
		hrtimer_cancel(&rq->hrtick_timer);
}

/*
 * High-resolution timer tick.
 * Runs from hardirq context with interrupts disabled.
 */
static enum hrtimer_restart hrtick(struct hrtimer *timer)
{
	struct rq *rq = container_of(timer, struct rq, hrtick_timer);
	struct rq_flags rf;

	WARN_ON_ONCE(cpu_of(rq) != smp_processor_id());

	rq_lock(rq, &rf);
	update_rq_clock(rq);
	rq->curr->sched_class->task_tick(rq, rq->curr, 1);
	rq_unlock(rq, &rf);

	return HRTIMER_NORESTART;
}

#ifdef CONFIG_SMP

static void __hrtick_restart(struct rq *rq)
{
	struct hrtimer *timer = &rq->hrtick_timer;
	ktime_t time = rq->hrtick_time;

	hrtimer_start(timer, time, HRTIMER_MODE_ABS_PINNED_HARD);
}

/*
 * called from hardirq (IPI) context
 */
static void __hrtick_start(void *arg)
{
	struct rq *rq = arg;
	struct rq_flags rf;

	rq_lock(rq, &rf);
	__hrtick_restart(rq);
	rq_unlock(rq, &rf);
}

/*
 * Called to set the hrtick timer state.
 *
 * called with rq->lock held and IRQs disabled
 */
void hrtick_start(struct rq *rq, u64 delay)
{
	struct hrtimer *timer = &rq->hrtick_timer;
	s64 delta;

	/*
	 * Don't schedule slices shorter than 10000ns, that just
	 * doesn't make sense and can cause timer DoS.
	 */
	delta = max_t(s64, delay, 10000LL);
	rq->hrtick_time = ktime_add_ns(timer->base->get_time(), delta);

	if (rq == this_rq())
		__hrtick_restart(rq);
	else
		smp_call_function_single_async(cpu_of(rq), &rq->hrtick_csd);
}

#else
/*
 * Called to set the hrtick timer state.
 *
 * called with rq->lock held and IRQs disabled
 */
void hrtick_start(struct rq *rq, u64 delay)
{
	/*
	 * Don't schedule slices shorter than 10000ns, that just
	 * doesn't make sense. Rely on vruntime for fairness.
	 */
	delay = max_t(u64, delay, 10000LL);
	hrtimer_start(&rq->hrtick_timer, ns_to_ktime(delay),
		      HRTIMER_MODE_REL_PINNED_HARD);
}

#endif /* CONFIG_SMP */

static void hrtick_rq_init(struct rq *rq)
{
#ifdef CONFIG_SMP
	INIT_CSD(&rq->hrtick_csd, __hrtick_start, rq);
#endif
	hrtimer_init(&rq->hrtick_timer, CLOCK_MONOTONIC, HRTIMER_MODE_REL_HARD);
	rq->hrtick_timer.function = hrtick;
}
#else	/* CONFIG_SCHED_HRTICK */
static inline void hrtick_clear(struct rq *rq)
{
}

static inline void hrtick_rq_init(struct rq *rq)
{
}
#endif	/* CONFIG_SCHED_HRTICK */

/*
 * try_cmpxchg based fetch_or() macro so it works for different integer types:
 */
#define fetch_or(ptr, mask)						\
	({								\
		typeof(ptr) _ptr = (ptr);				\
		typeof(mask) _mask = (mask);				\
		typeof(*_ptr) _val = *_ptr;				\
									\
		do {							\
		} while (!try_cmpxchg(_ptr, &_val, _val | _mask));	\
	_val;								\
})

#if defined(CONFIG_SMP) && defined(TIF_POLLING_NRFLAG)
/*
 * Atomically set TIF_NEED_RESCHED and test for TIF_POLLING_NRFLAG,
 * this avoids any races wrt polling state changes and thereby avoids
 * spurious IPIs.
 */
static inline bool set_nr_and_not_polling(struct task_struct *p)
{
	struct thread_info *ti = task_thread_info(p);
	return !(fetch_or(&ti->flags, _TIF_NEED_RESCHED) & _TIF_POLLING_NRFLAG);
}

/*
 * Atomically set TIF_NEED_RESCHED if TIF_POLLING_NRFLAG is set.
 *
 * If this returns true, then the idle task promises to call
 * sched_ttwu_pending() and reschedule soon.
 */
static bool set_nr_if_polling(struct task_struct *p)
{
	struct thread_info *ti = task_thread_info(p);
	typeof(ti->flags) val = READ_ONCE(ti->flags);

	do {
		if (!(val & _TIF_POLLING_NRFLAG))
			return false;
		if (val & _TIF_NEED_RESCHED)
			return true;
	} while (!try_cmpxchg(&ti->flags, &val, val | _TIF_NEED_RESCHED));

	return true;
}

#else
static inline bool set_nr_and_not_polling(struct task_struct *p)
{
	set_tsk_need_resched(p);
	return true;
}

#ifdef CONFIG_SMP
static inline bool set_nr_if_polling(struct task_struct *p)
{
	return false;
}
#endif
#endif

static bool __wake_q_add(struct wake_q_head *head, struct task_struct *task)
{
	struct wake_q_node *node = &task->wake_q;

	/*
	 * Atomically grab the task, if ->wake_q is !nil already it means
	 * it's already queued (either by us or someone else) and will get the
	 * wakeup due to that.
	 *
	 * In order to ensure that a pending wakeup will observe our pending
	 * state, even in the failed case, an explicit smp_mb() must be used.
	 */
	smp_mb__before_atomic();
	if (unlikely(cmpxchg_relaxed(&node->next, NULL, WAKE_Q_TAIL)))
		return false;

	/*
	 * The head is context local, there can be no concurrency.
	 */
	*head->lastp = node;
	head->lastp = &node->next;
	return true;
}

/**
 * wake_q_add() - queue a wakeup for 'later' waking.
 * @head: the wake_q_head to add @task to
 * @task: the task to queue for 'later' wakeup
 *
 * Queue a task for later wakeup, most likely by the wake_up_q() call in the
 * same context, _HOWEVER_ this is not guaranteed, the wakeup can come
 * instantly.
 *
 * This function must be used as-if it were wake_up_process(); IOW the task
 * must be ready to be woken at this location.
 */
void wake_q_add(struct wake_q_head *head, struct task_struct *task)
{
	if (__wake_q_add(head, task))
		get_task_struct(task);
}

/**
 * wake_q_add_safe() - safely queue a wakeup for 'later' waking.
 * @head: the wake_q_head to add @task to
 * @task: the task to queue for 'later' wakeup
 *
 * Queue a task for later wakeup, most likely by the wake_up_q() call in the
 * same context, _HOWEVER_ this is not guaranteed, the wakeup can come
 * instantly.
 *
 * This function must be used as-if it were wake_up_process(); IOW the task
 * must be ready to be woken at this location.
 *
 * This function is essentially a task-safe equivalent to wake_q_add(). Callers
 * that already hold reference to @task can call the 'safe' version and trust
 * wake_q to do the right thing depending whether or not the @task is already
 * queued for wakeup.
 */
void wake_q_add_safe(struct wake_q_head *head, struct task_struct *task)
{
	if (!__wake_q_add(head, task))
		put_task_struct(task);
}

void wake_up_q(struct wake_q_head *head)
{
	struct wake_q_node *node = head->first;

	while (node != WAKE_Q_TAIL) {
		struct task_struct *task;

		task = container_of(node, struct task_struct, wake_q);
		/* Task can safely be re-inserted now: */
		node = node->next;
		task->wake_q.next = NULL;

		/*
		 * wake_up_process() executes a full barrier, which pairs with
		 * the queueing in wake_q_add() so as not to miss wakeups.
		 */
		wake_up_process(task);
		put_task_struct(task);
	}
}

/*
 * resched_curr - mark rq's current task 'to be rescheduled now'.
 *
 * On UP this means the setting of the need_resched flag, on SMP it
 * might also involve a cross-CPU call to trigger the scheduler on
 * the target CPU.
 */
void resched_curr(struct rq *rq)
{
	struct task_struct *curr = rq->curr;
	int cpu;

	lockdep_assert_rq_held(rq);

	if (test_tsk_need_resched(curr))
		return;

	cpu = cpu_of(rq);

	if (cpu == smp_processor_id()) {
		set_tsk_need_resched(curr);
		set_preempt_need_resched();
		return;
	}

	if (set_nr_and_not_polling(curr))
		smp_send_reschedule(cpu);
	else
		trace_sched_wake_idle_without_ipi(cpu);
}

void resched_cpu(int cpu)
{
	struct rq *rq = cpu_rq(cpu);
	unsigned long flags;

	raw_spin_rq_lock_irqsave(rq, flags);
	if (cpu_online(cpu) || cpu == smp_processor_id())
		resched_curr(rq);
	raw_spin_rq_unlock_irqrestore(rq, flags);
}

#ifdef CONFIG_SMP
#ifdef CONFIG_NO_HZ_COMMON
/*
 * In the semi idle case, use the nearest busy CPU for migrating timers
 * from an idle CPU.  This is good for power-savings.
 *
 * We don't do similar optimization for completely idle system, as
 * selecting an idle CPU will add more delays to the timers than intended
 * (as that CPU's timer base may not be up to date wrt jiffies etc).
 */
int get_nohz_timer_target(void)
{
	int i, cpu = smp_processor_id(), default_cpu = -1;
	struct sched_domain *sd;
	const struct cpumask *hk_mask;

	if (housekeeping_cpu(cpu, HK_TYPE_TIMER)) {
		if (!idle_cpu(cpu))
			return cpu;
		default_cpu = cpu;
	}

	hk_mask = housekeeping_cpumask(HK_TYPE_TIMER);

	guard(rcu)();

	for_each_domain(cpu, sd) {
		for_each_cpu_and(i, sched_domain_span(sd), hk_mask) {
			if (cpu == i)
				continue;

			if (!idle_cpu(i))
				return i;
		}
	}

	if (default_cpu == -1)
		default_cpu = housekeeping_any_cpu(HK_TYPE_TIMER);

	return default_cpu;
}

/*
 * When add_timer_on() enqueues a timer into the timer wheel of an
 * idle CPU then this timer might expire before the next timer event
 * which is scheduled to wake up that CPU. In case of a completely
 * idle system the next event might even be infinite time into the
 * future. wake_up_idle_cpu() ensures that the CPU is woken up and
 * leaves the inner idle loop so the newly added timer is taken into
 * account when the CPU goes back to idle and evaluates the timer
 * wheel for the next timer event.
 */
static void wake_up_idle_cpu(int cpu)
{
	struct rq *rq = cpu_rq(cpu);

	if (cpu == smp_processor_id())
		return;

	/*
	 * Set TIF_NEED_RESCHED and send an IPI if in the non-polling
	 * part of the idle loop. This forces an exit from the idle loop
	 * and a round trip to schedule(). Now this could be optimized
	 * because a simple new idle loop iteration is enough to
	 * re-evaluate the next tick. Provided some re-ordering of tick
	 * nohz functions that would need to follow TIF_NR_POLLING
	 * clearing:
	 *
	 * - On most architectures, a simple fetch_or on ti::flags with a
	 *   "0" value would be enough to know if an IPI needs to be sent.
	 *
	 * - x86 needs to perform a last need_resched() check between
	 *   monitor and mwait which doesn't take timers into account.
	 *   There a dedicated TIF_TIMER flag would be required to
	 *   fetch_or here and be checked along with TIF_NEED_RESCHED
	 *   before mwait().
	 *
	 * However, remote timer enqueue is not such a frequent event
	 * and testing of the above solutions didn't appear to report
	 * much benefits.
	 */
	if (set_nr_and_not_polling(rq->idle))
		smp_send_reschedule(cpu);
	else
		trace_sched_wake_idle_without_ipi(cpu);
}

static bool wake_up_full_nohz_cpu(int cpu)
{
	/*
	 * We just need the target to call irq_exit() and re-evaluate
	 * the next tick. The nohz full kick at least implies that.
	 * If needed we can still optimize that later with an
	 * empty IRQ.
	 */
	if (cpu_is_offline(cpu))
		return true;  /* Don't try to wake offline CPUs. */
	if (tick_nohz_full_cpu(cpu)) {
		if (cpu != smp_processor_id() ||
		    tick_nohz_tick_stopped())
			tick_nohz_full_kick_cpu(cpu);
		return true;
	}

	return false;
}

/*
 * Wake up the specified CPU.  If the CPU is going offline, it is the
 * caller's responsibility to deal with the lost wakeup, for example,
 * by hooking into the CPU_DEAD notifier like timers and hrtimers do.
 */
void wake_up_nohz_cpu(int cpu)
{
	if (!wake_up_full_nohz_cpu(cpu))
		wake_up_idle_cpu(cpu);
}

static void nohz_csd_func(void *info)
{
	struct rq *rq = info;
	int cpu = cpu_of(rq);
	unsigned int flags;

	/*
	 * Release the rq::nohz_csd.
	 */
	flags = atomic_fetch_andnot(NOHZ_KICK_MASK | NOHZ_NEWILB_KICK, nohz_flags(cpu));
	WARN_ON(!(flags & NOHZ_KICK_MASK));

	rq->idle_balance = idle_cpu(cpu);
	if (rq->idle_balance && !need_resched()) {
		rq->nohz_idle_balance = flags;
		raise_softirq_irqoff(SCHED_SOFTIRQ);
	}
}

#endif /* CONFIG_NO_HZ_COMMON */

#ifdef CONFIG_NO_HZ_FULL
static inline bool __need_bw_check(struct rq *rq, struct task_struct *p)
{
	if (rq->nr_running != 1)
		return false;

	if (p->sched_class != &fair_sched_class)
		return false;

	if (!task_on_rq_queued(p))
		return false;

	return true;
}

bool sched_can_stop_tick(struct rq *rq)
{
	int fifo_nr_running;

	/* Deadline tasks, even if single, need the tick */
	if (rq->dl.dl_nr_running)
		return false;

	/*
	 * If there are more than one RR tasks, we need the tick to affect the
	 * actual RR behaviour.
	 */
	if (rq->rt.rr_nr_running) {
		if (rq->rt.rr_nr_running == 1)
			return true;
		else
			return false;
	}

	/*
	 * If there's no RR tasks, but FIFO tasks, we can skip the tick, no
	 * forced preemption between FIFO tasks.
	 */
	fifo_nr_running = rq->rt.rt_nr_running - rq->rt.rr_nr_running;
	if (fifo_nr_running)
		return true;

	/*
	 * If there are no DL,RR/FIFO tasks, there must only be CFS or SCX tasks
	 * left. For CFS, if there's more than one we need the tick for
	 * involuntary preemption. For SCX, ask.
	 */
	if (scx_enabled() && !scx_can_stop_tick(rq))
		return false;

	if (rq->cfs.nr_running > 1)
		return false;

	/*
	 * If there is one task and it has CFS runtime bandwidth constraints
	 * and it's on the cpu now we don't want to stop the tick.
	 * This check prevents clearing the bit if a newly enqueued task here is
	 * dequeued by migrating while the constrained task continues to run.
	 * E.g. going from 2->1 without going through pick_next_task().
	 */
	if (__need_bw_check(rq, rq->curr)) {
		if (cfs_task_bw_constrained(rq->curr))
			return false;
	}

	return true;
}
#endif /* CONFIG_NO_HZ_FULL */
#endif /* CONFIG_SMP */

#if defined(CONFIG_RT_GROUP_SCHED) || (defined(CONFIG_FAIR_GROUP_SCHED) && \
			(defined(CONFIG_SMP) || defined(CONFIG_CFS_BANDWIDTH)))
/*
 * Iterate task_group tree rooted at *from, calling @down when first entering a
 * node and @up when leaving it for the final time.
 *
 * Caller must hold rcu_lock or sufficient equivalent.
 */
int walk_tg_tree_from(struct task_group *from,
			     tg_visitor down, tg_visitor up, void *data)
{
	struct task_group *parent, *child;
	int ret;

	parent = from;

down:
	ret = (*down)(parent, data);
	if (ret)
		goto out;
	list_for_each_entry_rcu(child, &parent->children, siblings) {
		parent = child;
		goto down;

up:
		continue;
	}
	ret = (*up)(parent, data);
	if (ret || parent == from)
		goto out;

	child = parent;
	parent = parent->parent;
	if (parent)
		goto up;
out:
	return ret;
}

int tg_nop(struct task_group *tg, void *data)
{
	return 0;
}
#endif

void set_load_weight(struct task_struct *p, bool update_load)
{
	int prio = p->static_prio - MAX_RT_PRIO;
	struct load_weight lw;

	if (task_has_idle_policy(p)) {
		lw.weight = scale_load(WEIGHT_IDLEPRIO);
		lw.inv_weight = WMULT_IDLEPRIO;
	} else {
		lw.weight = scale_load(sched_prio_to_weight[prio]);
		lw.inv_weight = sched_prio_to_wmult[prio];
	}

	/*
	 * SCHED_OTHER tasks have to update their load when changing their
	 * weight
	 */
	if (update_load && p->sched_class->reweight_task)
		p->sched_class->reweight_task(task_rq(p), p, &lw);
	else
		p->se.load = lw;
}

#ifdef CONFIG_UCLAMP_TASK
/*
 * Serializes updates of utilization clamp values
 *
 * The (slow-path) user-space triggers utilization clamp value updates which
 * can require updates on (fast-path) scheduler's data structures used to
 * support enqueue/dequeue operations.
 * While the per-CPU rq lock protects fast-path update operations, user-space
 * requests are serialized using a mutex to reduce the risk of conflicting
 * updates or API abuses.
 */
static DEFINE_MUTEX(uclamp_mutex);

/* Max allowed minimum utilization */
static unsigned int __maybe_unused sysctl_sched_uclamp_util_min = SCHED_CAPACITY_SCALE;

/* Max allowed maximum utilization */
static unsigned int __maybe_unused sysctl_sched_uclamp_util_max = SCHED_CAPACITY_SCALE;

/*
 * By default RT tasks run at the maximum performance point/capacity of the
 * system. Uclamp enforces this by always setting UCLAMP_MIN of RT tasks to
 * SCHED_CAPACITY_SCALE.
 *
 * This knob allows admins to change the default behavior when uclamp is being
 * used. In battery powered devices, particularly, running at the maximum
 * capacity and frequency will increase energy consumption and shorten the
 * battery life.
 *
 * This knob only affects RT tasks that their uclamp_se->user_defined == false.
 *
 * This knob will not override the system default sched_util_clamp_min defined
 * above.
 */
unsigned int sysctl_sched_uclamp_util_min_rt_default = SCHED_CAPACITY_SCALE;

/* All clamps are required to be less or equal than these values */
static struct uclamp_se uclamp_default[UCLAMP_CNT];

/*
 * This static key is used to reduce the uclamp overhead in the fast path. It
 * primarily disables the call to uclamp_rq_{inc, dec}() in
 * enqueue/dequeue_task().
 *
 * This allows users to continue to enable uclamp in their kernel config with
 * minimum uclamp overhead in the fast path.
 *
 * As soon as userspace modifies any of the uclamp knobs, the static key is
 * enabled, since we have an actual users that make use of uclamp
 * functionality.
 *
 * The knobs that would enable this static key are:
 *
 *   * A task modifying its uclamp value with sched_setattr().
 *   * An admin modifying the sysctl_sched_uclamp_{min, max} via procfs.
 *   * An admin modifying the cgroup cpu.uclamp.{min, max}
 */
DEFINE_STATIC_KEY_FALSE(sched_uclamp_used);

static inline unsigned int
uclamp_idle_value(struct rq *rq, enum uclamp_id clamp_id,
		  unsigned int clamp_value)
{
	/*
	 * Avoid blocked utilization pushing up the frequency when we go
	 * idle (which drops the max-clamp) by retaining the last known
	 * max-clamp.
	 */
	if (clamp_id == UCLAMP_MAX) {
		rq->uclamp_flags |= UCLAMP_FLAG_IDLE;
		return clamp_value;
	}

	return uclamp_none(UCLAMP_MIN);
}

static inline void uclamp_idle_reset(struct rq *rq, enum uclamp_id clamp_id,
				     unsigned int clamp_value)
{
	/* Reset max-clamp retention only on idle exit */
	if (!(rq->uclamp_flags & UCLAMP_FLAG_IDLE))
		return;

	uclamp_rq_set(rq, clamp_id, clamp_value);
}

static inline
unsigned int uclamp_rq_max_value(struct rq *rq, enum uclamp_id clamp_id,
				   unsigned int clamp_value)
{
	struct uclamp_bucket *bucket = rq->uclamp[clamp_id].bucket;
	int bucket_id = UCLAMP_BUCKETS - 1;

	/*
	 * Since both min and max clamps are max aggregated, find the
	 * top most bucket with tasks in.
	 */
	for ( ; bucket_id >= 0; bucket_id--) {
		if (!bucket[bucket_id].tasks)
			continue;
		return bucket[bucket_id].value;
	}

	/* No tasks -- default clamp values */
	return uclamp_idle_value(rq, clamp_id, clamp_value);
}

static void __uclamp_update_util_min_rt_default(struct task_struct *p)
{
	unsigned int default_util_min;
	struct uclamp_se *uc_se;

	lockdep_assert_held(&p->pi_lock);

	uc_se = &p->uclamp_req[UCLAMP_MIN];

	/* Only sync if user didn't override the default */
	if (uc_se->user_defined)
		return;

	default_util_min = sysctl_sched_uclamp_util_min_rt_default;
	uclamp_se_set(uc_se, default_util_min, false);
}

static void uclamp_update_util_min_rt_default(struct task_struct *p)
{
	if (!rt_task(p))
		return;

	/* Protect updates to p->uclamp_* */
	guard(task_rq_lock)(p);
	__uclamp_update_util_min_rt_default(p);
}

static inline struct uclamp_se
uclamp_tg_restrict(struct task_struct *p, enum uclamp_id clamp_id)
{
	/* Copy by value as we could modify it */
	struct uclamp_se uc_req = p->uclamp_req[clamp_id];
#ifdef CONFIG_UCLAMP_TASK_GROUP
	unsigned int tg_min, tg_max, value;

	/*
	 * Tasks in autogroups or root task group will be
	 * restricted by system defaults.
	 */
	if (task_group_is_autogroup(task_group(p)))
		return uc_req;
	if (task_group(p) == &root_task_group)
		return uc_req;

	tg_min = task_group(p)->uclamp[UCLAMP_MIN].value;
	tg_max = task_group(p)->uclamp[UCLAMP_MAX].value;
	value = uc_req.value;
	value = clamp(value, tg_min, tg_max);
	uclamp_se_set(&uc_req, value, false);
#endif

	return uc_req;
}

/*
 * The effective clamp bucket index of a task depends on, by increasing
 * priority:
 * - the task specific clamp value, when explicitly requested from userspace
 * - the task group effective clamp value, for tasks not either in the root
 *   group or in an autogroup
 * - the system default clamp value, defined by the sysadmin
 */
static inline struct uclamp_se
uclamp_eff_get(struct task_struct *p, enum uclamp_id clamp_id)
{
	struct uclamp_se uc_req = uclamp_tg_restrict(p, clamp_id);
	struct uclamp_se uc_max = uclamp_default[clamp_id];

	/* System default restrictions always apply */
	if (unlikely(uc_req.value > uc_max.value))
		return uc_max;

	return uc_req;
}

unsigned long uclamp_eff_value(struct task_struct *p, enum uclamp_id clamp_id)
{
	struct uclamp_se uc_eff;

	/* Task currently refcounted: use back-annotated (effective) value */
	if (p->uclamp[clamp_id].active)
		return (unsigned long)p->uclamp[clamp_id].value;

	uc_eff = uclamp_eff_get(p, clamp_id);

	return (unsigned long)uc_eff.value;
}

/*
 * When a task is enqueued on a rq, the clamp bucket currently defined by the
 * task's uclamp::bucket_id is refcounted on that rq. This also immediately
 * updates the rq's clamp value if required.
 *
 * Tasks can have a task-specific value requested from user-space, track
 * within each bucket the maximum value for tasks refcounted in it.
 * This "local max aggregation" allows to track the exact "requested" value
 * for each bucket when all its RUNNABLE tasks require the same clamp.
 */
static inline void uclamp_rq_inc_id(struct rq *rq, struct task_struct *p,
				    enum uclamp_id clamp_id)
{
	struct uclamp_rq *uc_rq = &rq->uclamp[clamp_id];
	struct uclamp_se *uc_se = &p->uclamp[clamp_id];
	struct uclamp_bucket *bucket;

	lockdep_assert_rq_held(rq);

	/* Update task effective clamp */
	p->uclamp[clamp_id] = uclamp_eff_get(p, clamp_id);

	bucket = &uc_rq->bucket[uc_se->bucket_id];
	bucket->tasks++;
	uc_se->active = true;

	uclamp_idle_reset(rq, clamp_id, uc_se->value);

	/*
	 * Local max aggregation: rq buckets always track the max
	 * "requested" clamp value of its RUNNABLE tasks.
	 */
	if (bucket->tasks == 1 || uc_se->value > bucket->value)
		bucket->value = uc_se->value;

	if (uc_se->value > uclamp_rq_get(rq, clamp_id))
		uclamp_rq_set(rq, clamp_id, uc_se->value);
}

/*
 * When a task is dequeued from a rq, the clamp bucket refcounted by the task
 * is released. If this is the last task reference counting the rq's max
 * active clamp value, then the rq's clamp value is updated.
 *
 * Both refcounted tasks and rq's cached clamp values are expected to be
 * always valid. If it's detected they are not, as defensive programming,
 * enforce the expected state and warn.
 */
static inline void uclamp_rq_dec_id(struct rq *rq, struct task_struct *p,
				    enum uclamp_id clamp_id)
{
	struct uclamp_rq *uc_rq = &rq->uclamp[clamp_id];
	struct uclamp_se *uc_se = &p->uclamp[clamp_id];
	struct uclamp_bucket *bucket;
	unsigned int bkt_clamp;
	unsigned int rq_clamp;

	lockdep_assert_rq_held(rq);

	/*
	 * If sched_uclamp_used was enabled after task @p was enqueued,
	 * we could end up with unbalanced call to uclamp_rq_dec_id().
	 *
	 * In this case the uc_se->active flag should be false since no uclamp
	 * accounting was performed at enqueue time and we can just return
	 * here.
	 *
	 * Need to be careful of the following enqueue/dequeue ordering
	 * problem too
	 *
	 *	enqueue(taskA)
	 *	// sched_uclamp_used gets enabled
	 *	enqueue(taskB)
	 *	dequeue(taskA)
	 *	// Must not decrement bucket->tasks here
	 *	dequeue(taskB)
	 *
	 * where we could end up with stale data in uc_se and
	 * bucket[uc_se->bucket_id].
	 *
	 * The following check here eliminates the possibility of such race.
	 */
	if (unlikely(!uc_se->active))
		return;

	bucket = &uc_rq->bucket[uc_se->bucket_id];

	SCHED_WARN_ON(!bucket->tasks);
	if (likely(bucket->tasks))
		bucket->tasks--;

	uc_se->active = false;

	/*
	 * Keep "local max aggregation" simple and accept to (possibly)
	 * overboost some RUNNABLE tasks in the same bucket.
	 * The rq clamp bucket value is reset to its base value whenever
	 * there are no more RUNNABLE tasks refcounting it.
	 */
	if (likely(bucket->tasks))
		return;

	rq_clamp = uclamp_rq_get(rq, clamp_id);
	/*
	 * Defensive programming: this should never happen. If it happens,
	 * e.g. due to future modification, warn and fix up the expected value.
	 */
	SCHED_WARN_ON(bucket->value > rq_clamp);
	if (bucket->value >= rq_clamp) {
		bkt_clamp = uclamp_rq_max_value(rq, clamp_id, uc_se->value);
		uclamp_rq_set(rq, clamp_id, bkt_clamp);
	}
}

static inline void uclamp_rq_inc(struct rq *rq, struct task_struct *p)
{
	enum uclamp_id clamp_id;

	/*
	 * Avoid any overhead until uclamp is actually used by the userspace.
	 *
	 * The condition is constructed such that a NOP is generated when
	 * sched_uclamp_used is disabled.
	 */
	if (!static_branch_unlikely(&sched_uclamp_used))
		return;

	if (unlikely(!p->sched_class->uclamp_enabled))
		return;

	if (p->se.sched_delayed)
		return;

	for_each_clamp_id(clamp_id)
		uclamp_rq_inc_id(rq, p, clamp_id);

	/* Reset clamp idle holding when there is one RUNNABLE task */
	if (rq->uclamp_flags & UCLAMP_FLAG_IDLE)
		rq->uclamp_flags &= ~UCLAMP_FLAG_IDLE;
}

static inline void uclamp_rq_dec(struct rq *rq, struct task_struct *p)
{
	enum uclamp_id clamp_id;

	/*
	 * Avoid any overhead until uclamp is actually used by the userspace.
	 *
	 * The condition is constructed such that a NOP is generated when
	 * sched_uclamp_used is disabled.
	 */
	if (!static_branch_unlikely(&sched_uclamp_used))
		return;

	if (unlikely(!p->sched_class->uclamp_enabled))
		return;

	if (p->se.sched_delayed)
		return;

	for_each_clamp_id(clamp_id)
		uclamp_rq_dec_id(rq, p, clamp_id);
}

static inline void uclamp_rq_reinc_id(struct rq *rq, struct task_struct *p,
				      enum uclamp_id clamp_id)
{
	if (!p->uclamp[clamp_id].active)
		return;

	uclamp_rq_dec_id(rq, p, clamp_id);
	uclamp_rq_inc_id(rq, p, clamp_id);

	/*
	 * Make sure to clear the idle flag if we've transiently reached 0
	 * active tasks on rq.
	 */
	if (clamp_id == UCLAMP_MAX && (rq->uclamp_flags & UCLAMP_FLAG_IDLE))
		rq->uclamp_flags &= ~UCLAMP_FLAG_IDLE;
}

static inline void
uclamp_update_active(struct task_struct *p)
{
	enum uclamp_id clamp_id;
	struct rq_flags rf;
	struct rq *rq;

	/*
	 * Lock the task and the rq where the task is (or was) queued.
	 *
	 * We might lock the (previous) rq of a !RUNNABLE task, but that's the
	 * price to pay to safely serialize util_{min,max} updates with
	 * enqueues, dequeues and migration operations.
	 * This is the same locking schema used by __set_cpus_allowed_ptr().
	 */
	rq = task_rq_lock(p, &rf);

	/*
	 * Setting the clamp bucket is serialized by task_rq_lock().
	 * If the task is not yet RUNNABLE and its task_struct is not
	 * affecting a valid clamp bucket, the next time it's enqueued,
	 * it will already see the updated clamp bucket value.
	 */
	for_each_clamp_id(clamp_id)
		uclamp_rq_reinc_id(rq, p, clamp_id);

	task_rq_unlock(rq, p, &rf);
}

#ifdef CONFIG_UCLAMP_TASK_GROUP
static inline void
uclamp_update_active_tasks(struct cgroup_subsys_state *css)
{
	struct css_task_iter it;
	struct task_struct *p;

	css_task_iter_start(css, 0, &it);
	while ((p = css_task_iter_next(&it)))
		uclamp_update_active(p);
	css_task_iter_end(&it);
}

static void cpu_util_update_eff(struct cgroup_subsys_state *css);
#endif

#ifdef CONFIG_SYSCTL
#ifdef CONFIG_UCLAMP_TASK_GROUP
static void uclamp_update_root_tg(void)
{
	struct task_group *tg = &root_task_group;

	uclamp_se_set(&tg->uclamp_req[UCLAMP_MIN],
		      sysctl_sched_uclamp_util_min, false);
	uclamp_se_set(&tg->uclamp_req[UCLAMP_MAX],
		      sysctl_sched_uclamp_util_max, false);

	guard(rcu)();
	cpu_util_update_eff(&root_task_group.css);
}
#else
static void uclamp_update_root_tg(void) { }
#endif

static void uclamp_sync_util_min_rt_default(void)
{
	struct task_struct *g, *p;

	/*
	 * copy_process()			sysctl_uclamp
	 *					  uclamp_min_rt = X;
	 *   write_lock(&tasklist_lock)		  read_lock(&tasklist_lock)
	 *   // link thread			  smp_mb__after_spinlock()
	 *   write_unlock(&tasklist_lock)	  read_unlock(&tasklist_lock);
	 *   sched_post_fork()			  for_each_process_thread()
	 *     __uclamp_sync_rt()		    __uclamp_sync_rt()
	 *
	 * Ensures that either sched_post_fork() will observe the new
	 * uclamp_min_rt or for_each_process_thread() will observe the new
	 * task.
	 */
	read_lock(&tasklist_lock);
	smp_mb__after_spinlock();
	read_unlock(&tasklist_lock);

	guard(rcu)();
	for_each_process_thread(g, p)
		uclamp_update_util_min_rt_default(p);
}

static int sysctl_sched_uclamp_handler(const struct ctl_table *table, int write,
				void *buffer, size_t *lenp, loff_t *ppos)
{
	bool update_root_tg = false;
	int old_min, old_max, old_min_rt;
	int result;

	guard(mutex)(&uclamp_mutex);

	old_min = sysctl_sched_uclamp_util_min;
	old_max = sysctl_sched_uclamp_util_max;
	old_min_rt = sysctl_sched_uclamp_util_min_rt_default;

	result = proc_dointvec(table, write, buffer, lenp, ppos);
	if (result)
		goto undo;
	if (!write)
		return 0;

	if (sysctl_sched_uclamp_util_min > sysctl_sched_uclamp_util_max ||
	    sysctl_sched_uclamp_util_max > SCHED_CAPACITY_SCALE	||
	    sysctl_sched_uclamp_util_min_rt_default > SCHED_CAPACITY_SCALE) {

		result = -EINVAL;
		goto undo;
	}

	if (old_min != sysctl_sched_uclamp_util_min) {
		uclamp_se_set(&uclamp_default[UCLAMP_MIN],
			      sysctl_sched_uclamp_util_min, false);
		update_root_tg = true;
	}
	if (old_max != sysctl_sched_uclamp_util_max) {
		uclamp_se_set(&uclamp_default[UCLAMP_MAX],
			      sysctl_sched_uclamp_util_max, false);
		update_root_tg = true;
	}

	if (update_root_tg) {
		static_branch_enable(&sched_uclamp_used);
		uclamp_update_root_tg();
	}

	if (old_min_rt != sysctl_sched_uclamp_util_min_rt_default) {
		static_branch_enable(&sched_uclamp_used);
		uclamp_sync_util_min_rt_default();
	}

	/*
	 * We update all RUNNABLE tasks only when task groups are in use.
	 * Otherwise, keep it simple and do just a lazy update at each next
	 * task enqueue time.
	 */
	return 0;

undo:
	sysctl_sched_uclamp_util_min = old_min;
	sysctl_sched_uclamp_util_max = old_max;
	sysctl_sched_uclamp_util_min_rt_default = old_min_rt;
	return result;
}
#endif

static void uclamp_fork(struct task_struct *p)
{
	enum uclamp_id clamp_id;

	/*
	 * We don't need to hold task_rq_lock() when updating p->uclamp_* here
	 * as the task is still at its early fork stages.
	 */
	for_each_clamp_id(clamp_id)
		p->uclamp[clamp_id].active = false;

	if (likely(!p->sched_reset_on_fork))
		return;

	for_each_clamp_id(clamp_id) {
		uclamp_se_set(&p->uclamp_req[clamp_id],
			      uclamp_none(clamp_id), false);
	}
}

static void uclamp_post_fork(struct task_struct *p)
{
	uclamp_update_util_min_rt_default(p);
}

static void __init init_uclamp_rq(struct rq *rq)
{
	enum uclamp_id clamp_id;
	struct uclamp_rq *uc_rq = rq->uclamp;

	for_each_clamp_id(clamp_id) {
		uc_rq[clamp_id] = (struct uclamp_rq) {
			.value = uclamp_none(clamp_id)
		};
	}

	rq->uclamp_flags = UCLAMP_FLAG_IDLE;
}

static void __init init_uclamp(void)
{
	struct uclamp_se uc_max = {};
	enum uclamp_id clamp_id;
	int cpu;

	for_each_possible_cpu(cpu)
		init_uclamp_rq(cpu_rq(cpu));

	for_each_clamp_id(clamp_id) {
		uclamp_se_set(&init_task.uclamp_req[clamp_id],
			      uclamp_none(clamp_id), false);
	}

	/* System defaults allow max clamp values for both indexes */
	uclamp_se_set(&uc_max, uclamp_none(UCLAMP_MAX), false);
	for_each_clamp_id(clamp_id) {
		uclamp_default[clamp_id] = uc_max;
#ifdef CONFIG_UCLAMP_TASK_GROUP
		root_task_group.uclamp_req[clamp_id] = uc_max;
		root_task_group.uclamp[clamp_id] = uc_max;
#endif
	}
}

#else /* !CONFIG_UCLAMP_TASK */
static inline void uclamp_rq_inc(struct rq *rq, struct task_struct *p) { }
static inline void uclamp_rq_dec(struct rq *rq, struct task_struct *p) { }
static inline void uclamp_fork(struct task_struct *p) { }
static inline void uclamp_post_fork(struct task_struct *p) { }
static inline void init_uclamp(void) { }
#endif /* CONFIG_UCLAMP_TASK */

bool sched_task_on_rq(struct task_struct *p)
{
	return task_on_rq_queued(p);
}

unsigned long get_wchan(struct task_struct *p)
{
	unsigned long ip = 0;
	unsigned int state;

	if (!p || p == current)
		return 0;

	/* Only get wchan if task is blocked and we can keep it that way. */
	raw_spin_lock_irq(&p->pi_lock);
	state = READ_ONCE(p->__state);
	smp_rmb(); /* see try_to_wake_up() */
	if (state != TASK_RUNNING && state != TASK_WAKING && !p->on_rq)
		ip = __get_wchan(p);
	raw_spin_unlock_irq(&p->pi_lock);

	return ip;
}

void enqueue_task(struct rq *rq, struct task_struct *p, int flags)
{
	if (!(flags & ENQUEUE_NOCLOCK))
		update_rq_clock(rq);

	if (!(flags & ENQUEUE_RESTORE)) {
		sched_info_enqueue(rq, p);
		psi_enqueue(p, (flags & ENQUEUE_WAKEUP) && !(flags & ENQUEUE_MIGRATED));
	}

	p->sched_class->enqueue_task(rq, p, flags);
	/*
	 * Must be after ->enqueue_task() because ENQUEUE_DELAYED can clear
	 * ->sched_delayed.
	 */
	uclamp_rq_inc(rq, p);

	if (sched_core_enabled(rq))
		sched_core_enqueue(rq, p);
}

/*
 * Must only return false when DEQUEUE_SLEEP.
 */
inline bool dequeue_task(struct rq *rq, struct task_struct *p, int flags)
{
	if (sched_core_enabled(rq))
		sched_core_dequeue(rq, p, flags);

	if (!(flags & DEQUEUE_NOCLOCK))
		update_rq_clock(rq);

	if (!(flags & DEQUEUE_SAVE)) {
		sched_info_dequeue(rq, p);
		psi_dequeue(p, flags & DEQUEUE_SLEEP);
	}

	/*
	 * Must be before ->dequeue_task() because ->dequeue_task() can 'fail'
	 * and mark the task ->sched_delayed.
	 */
	uclamp_rq_dec(rq, p);
	return p->sched_class->dequeue_task(rq, p, flags);
}

void activate_task(struct rq *rq, struct task_struct *p, int flags)
{
	if (task_on_rq_migrating(p))
		flags |= ENQUEUE_MIGRATED;
	if (flags & ENQUEUE_MIGRATED)
		sched_mm_cid_migrate_to(rq, p);

	enqueue_task(rq, p, flags);

	WRITE_ONCE(p->on_rq, TASK_ON_RQ_QUEUED);
	ASSERT_EXCLUSIVE_WRITER(p->on_rq);
}

void deactivate_task(struct rq *rq, struct task_struct *p, int flags)
{
	SCHED_WARN_ON(flags & DEQUEUE_SLEEP);

	WRITE_ONCE(p->on_rq, TASK_ON_RQ_MIGRATING);
	ASSERT_EXCLUSIVE_WRITER(p->on_rq);

	/*
	 * Code explicitly relies on TASK_ON_RQ_MIGRATING begin set *before*
	 * dequeue_task() and cleared *after* enqueue_task().
	 */

	dequeue_task(rq, p, flags);
}

static void block_task(struct rq *rq, struct task_struct *p, int flags)
{
	if (dequeue_task(rq, p, DEQUEUE_SLEEP | flags))
		__block_task(rq, p);
}

/**
 * task_curr - is this task currently executing on a CPU?
 * @p: the task in question.
 *
 * Return: 1 if the task is currently executing. 0 otherwise.
 */
inline int task_curr(const struct task_struct *p)
{
	return cpu_curr(task_cpu(p)) == p;
}

/*
 * ->switching_to() is called with the pi_lock and rq_lock held and must not
 * mess with locking.
 */
void check_class_changing(struct rq *rq, struct task_struct *p,
			  const struct sched_class *prev_class)
{
	if (prev_class != p->sched_class && p->sched_class->switching_to)
		p->sched_class->switching_to(rq, p);
}

/*
 * switched_from, switched_to and prio_changed must _NOT_ drop rq->lock,
 * use the balance_callback list if you want balancing.
 *
 * this means any call to check_class_changed() must be followed by a call to
 * balance_callback().
 */
void check_class_changed(struct rq *rq, struct task_struct *p,
			 const struct sched_class *prev_class,
			 int oldprio)
{
	if (prev_class != p->sched_class) {
		if (prev_class->switched_from)
			prev_class->switched_from(rq, p);

		p->sched_class->switched_to(rq, p);
	} else if (oldprio != p->prio || dl_task(p))
		p->sched_class->prio_changed(rq, p, oldprio);
}

void wakeup_preempt(struct rq *rq, struct task_struct *p, int flags)
{
	if (p->sched_class == rq->curr->sched_class)
		rq->curr->sched_class->wakeup_preempt(rq, p, flags);
	else if (sched_class_above(p->sched_class, rq->curr->sched_class))
		resched_curr(rq);

	/*
	 * A queue event has occurred, and we're going to schedule.  In
	 * this case, we can save a useless back to back clock update.
	 */
	if (task_on_rq_queued(rq->curr) && test_tsk_need_resched(rq->curr))
		rq_clock_skip_update(rq);
}

static __always_inline
int __task_state_match(struct task_struct *p, unsigned int state)
{
	if (READ_ONCE(p->__state) & state)
		return 1;

	if (READ_ONCE(p->saved_state) & state)
		return -1;

	return 0;
}

static __always_inline
int task_state_match(struct task_struct *p, unsigned int state)
{
	/*
	 * Serialize against current_save_and_set_rtlock_wait_state(),
	 * current_restore_rtlock_saved_state(), and __refrigerator().
	 */
	guard(raw_spinlock_irq)(&p->pi_lock);
	return __task_state_match(p, state);
}

/*
 * wait_task_inactive - wait for a thread to unschedule.
 *
 * Wait for the thread to block in any of the states set in @match_state.
 * If it changes, i.e. @p might have woken up, then return zero.  When we
 * succeed in waiting for @p to be off its CPU, we return a positive number
 * (its total switch count).  If a second call a short while later returns the
 * same number, the caller can be sure that @p has remained unscheduled the
 * whole time.
 *
 * The caller must ensure that the task *will* unschedule sometime soon,
 * else this function might spin for a *long* time. This function can't
 * be called with interrupts off, or it may introduce deadlock with
 * smp_call_function() if an IPI is sent by the same process we are
 * waiting to become inactive.
 */
unsigned long wait_task_inactive(struct task_struct *p, unsigned int match_state)
{
	int running, queued, match;
	struct rq_flags rf;
	unsigned long ncsw;
	struct rq *rq;

	for (;;) {
		/*
		 * We do the initial early heuristics without holding
		 * any task-queue locks at all. We'll only try to get
		 * the runqueue lock when things look like they will
		 * work out!
		 */
		rq = task_rq(p);

		/*
		 * If the task is actively running on another CPU
		 * still, just relax and busy-wait without holding
		 * any locks.
		 *
		 * NOTE! Since we don't hold any locks, it's not
		 * even sure that "rq" stays as the right runqueue!
		 * But we don't care, since "task_on_cpu()" will
		 * return false if the runqueue has changed and p
		 * is actually now running somewhere else!
		 */
		while (task_on_cpu(rq, p)) {
			if (!task_state_match(p, match_state))
				return 0;
			cpu_relax();
		}

		/*
		 * Ok, time to look more closely! We need the rq
		 * lock now, to be *sure*. If we're wrong, we'll
		 * just go back and repeat.
		 */
		rq = task_rq_lock(p, &rf);
		trace_sched_wait_task(p);
		running = task_on_cpu(rq, p);
		queued = task_on_rq_queued(p);
		ncsw = 0;
		if ((match = __task_state_match(p, match_state))) {
			/*
			 * When matching on p->saved_state, consider this task
			 * still queued so it will wait.
			 */
			if (match < 0)
				queued = 1;
			ncsw = p->nvcsw | LONG_MIN; /* sets MSB */
		}
		task_rq_unlock(rq, p, &rf);

		/*
		 * If it changed from the expected state, bail out now.
		 */
		if (unlikely(!ncsw))
			break;

		/*
		 * Was it really running after all now that we
		 * checked with the proper locks actually held?
		 *
		 * Oops. Go back and try again..
		 */
		if (unlikely(running)) {
			cpu_relax();
			continue;
		}

		/*
		 * It's not enough that it's not actively running,
		 * it must be off the runqueue _entirely_, and not
		 * preempted!
		 *
		 * So if it was still runnable (but just not actively
		 * running right now), it's preempted, and we should
		 * yield - it could be a while.
		 */
		if (unlikely(queued)) {
			ktime_t to = NSEC_PER_SEC / HZ;

			set_current_state(TASK_UNINTERRUPTIBLE);
			schedule_hrtimeout(&to, HRTIMER_MODE_REL_HARD);
			continue;
		}

		/*
		 * Ahh, all good. It wasn't running, and it wasn't
		 * runnable, which means that it will never become
		 * running in the future either. We're all done!
		 */
		break;
	}

	return ncsw;
}

#ifdef CONFIG_SMP

static void
__do_set_cpus_allowed(struct task_struct *p, struct affinity_context *ctx);

static void migrate_disable_switch(struct rq *rq, struct task_struct *p)
{
	struct affinity_context ac = {
		.new_mask  = cpumask_of(rq->cpu),
		.flags     = SCA_MIGRATE_DISABLE,
	};

	if (likely(!p->migration_disabled))
		return;

	if (p->cpus_ptr != &p->cpus_mask)
		return;

	/*
	 * Violates locking rules! See comment in __do_set_cpus_allowed().
	 */
	__do_set_cpus_allowed(p, &ac);
}

void migrate_disable(void)
{
	struct task_struct *p = current;

	if (p->migration_disabled) {
#ifdef CONFIG_DEBUG_PREEMPT
		/*
		 *Warn about overflow half-way through the range.
		 */
		WARN_ON_ONCE((s16)p->migration_disabled < 0);
#endif
		p->migration_disabled++;
		return;
	}

	guard(preempt)();
	this_rq()->nr_pinned++;
	p->migration_disabled = 1;
}
EXPORT_SYMBOL_GPL(migrate_disable);

void migrate_enable(void)
{
	struct task_struct *p = current;
	struct affinity_context ac = {
		.new_mask  = &p->cpus_mask,
		.flags     = SCA_MIGRATE_ENABLE,
	};

#ifdef CONFIG_DEBUG_PREEMPT
	/*
	 * Check both overflow from migrate_disable() and superfluous
	 * migrate_enable().
	 */
	if (WARN_ON_ONCE((s16)p->migration_disabled <= 0))
		return;
#endif

	if (p->migration_disabled > 1) {
		p->migration_disabled--;
		return;
	}

	/*
	 * Ensure stop_task runs either before or after this, and that
	 * __set_cpus_allowed_ptr(SCA_MIGRATE_ENABLE) doesn't schedule().
	 */
	guard(preempt)();
	if (p->cpus_ptr != &p->cpus_mask)
		__set_cpus_allowed_ptr(p, &ac);
	/*
	 * Mustn't clear migration_disabled() until cpus_ptr points back at the
	 * regular cpus_mask, otherwise things that race (eg.
	 * select_fallback_rq) get confused.
	 */
	barrier();
	p->migration_disabled = 0;
	this_rq()->nr_pinned--;
}
EXPORT_SYMBOL_GPL(migrate_enable);

static inline bool rq_has_pinned_tasks(struct rq *rq)
{
	return rq->nr_pinned;
}

/*
 * Per-CPU kthreads are allowed to run on !active && online CPUs, see
 * __set_cpus_allowed_ptr() and select_fallback_rq().
 */
static inline bool is_cpu_allowed(struct task_struct *p, int cpu)
{
	/* When not in the task's cpumask, no point in looking further. */
	if (!task_allowed_on_cpu(p, cpu))
		return false;

	/* migrate_disabled() must be allowed to finish. */
	if (is_migration_disabled(p))
		return cpu_online(cpu);

	/* Non kernel threads are not allowed during either online or offline. */
	if (!(p->flags & PF_KTHREAD))
		return cpu_active(cpu);

	/* KTHREAD_IS_PER_CPU is always allowed. */
	if (kthread_is_per_cpu(p))
		return cpu_online(cpu);

	/* Regular kernel threads don't get to stay during offline. */
	if (cpu_dying(cpu))
		return false;

	/* But are allowed during online. */
	return cpu_online(cpu);
}

/*
 * This is how migration works:
 *
 * 1) we invoke migration_cpu_stop() on the target CPU using
 *    stop_one_cpu().
 * 2) stopper starts to run (implicitly forcing the migrated thread
 *    off the CPU)
 * 3) it checks whether the migrated task is still in the wrong runqueue.
 * 4) if it's in the wrong runqueue then the migration thread removes
 *    it and puts it into the right queue.
 * 5) stopper completes and stop_one_cpu() returns and the migration
 *    is done.
 */

/*
 * move_queued_task - move a queued task to new rq.
 *
 * Returns (locked) new rq. Old rq's lock is released.
 */
static struct rq *move_queued_task(struct rq *rq, struct rq_flags *rf,
				   struct task_struct *p, int new_cpu)
{
	lockdep_assert_rq_held(rq);

	deactivate_task(rq, p, DEQUEUE_NOCLOCK);
	set_task_cpu(p, new_cpu);
	rq_unlock(rq, rf);

	rq = cpu_rq(new_cpu);

	rq_lock(rq, rf);
	WARN_ON_ONCE(task_cpu(p) != new_cpu);
	activate_task(rq, p, 0);
	wakeup_preempt(rq, p, 0);

	return rq;
}

struct migration_arg {
	struct task_struct		*task;
	int				dest_cpu;
	struct set_affinity_pending	*pending;
};

/*
 * @refs: number of wait_for_completion()
 * @stop_pending: is @stop_work in use
 */
struct set_affinity_pending {
	refcount_t		refs;
	unsigned int		stop_pending;
	struct completion	done;
	struct cpu_stop_work	stop_work;
	struct migration_arg	arg;
};

/*
 * Move (not current) task off this CPU, onto the destination CPU. We're doing
 * this because either it can't run here any more (set_cpus_allowed()
 * away from this CPU, or CPU going down), or because we're
 * attempting to rebalance this task on exec (sched_exec).
 *
 * So we race with normal scheduler movements, but that's OK, as long
 * as the task is no longer on this CPU.
 */
static struct rq *__migrate_task(struct rq *rq, struct rq_flags *rf,
				 struct task_struct *p, int dest_cpu)
{
	/* Affinity changed (again). */
	if (!is_cpu_allowed(p, dest_cpu))
		return rq;

	rq = move_queued_task(rq, rf, p, dest_cpu);

	return rq;
}

/*
 * migration_cpu_stop - this will be executed by a high-prio stopper thread
 * and performs thread migration by bumping thread off CPU then
 * 'pushing' onto another runqueue.
 */
static int migration_cpu_stop(void *data)
{
	struct migration_arg *arg = data;
	struct set_affinity_pending *pending = arg->pending;
	struct task_struct *p = arg->task;
	struct rq *rq = this_rq();
	bool complete = false;
	struct rq_flags rf;

	/*
	 * The original target CPU might have gone down and we might
	 * be on another CPU but it doesn't matter.
	 */
	local_irq_save(rf.flags);
	/*
	 * We need to explicitly wake pending tasks before running
	 * __migrate_task() such that we will not miss enforcing cpus_ptr
	 * during wakeups, see set_cpus_allowed_ptr()'s TASK_WAKING test.
	 */
	flush_smp_call_function_queue();

	raw_spin_lock(&p->pi_lock);
	rq_lock(rq, &rf);

	/*
	 * If we were passed a pending, then ->stop_pending was set, thus
	 * p->migration_pending must have remained stable.
	 */
	WARN_ON_ONCE(pending && pending != p->migration_pending);

	/*
	 * If task_rq(p) != rq, it cannot be migrated here, because we're
	 * holding rq->lock, if p->on_rq == 0 it cannot get enqueued because
	 * we're holding p->pi_lock.
	 */
	if (task_rq(p) == rq) {
		if (is_migration_disabled(p))
			goto out;

		if (pending) {
			p->migration_pending = NULL;
			complete = true;

			if (cpumask_test_cpu(task_cpu(p), &p->cpus_mask))
				goto out;
		}

		if (task_on_rq_queued(p)) {
			update_rq_clock(rq);
			rq = __migrate_task(rq, &rf, p, arg->dest_cpu);
		} else {
			p->wake_cpu = arg->dest_cpu;
		}

		/*
		 * XXX __migrate_task() can fail, at which point we might end
		 * up running on a dodgy CPU, AFAICT this can only happen
		 * during CPU hotplug, at which point we'll get pushed out
		 * anyway, so it's probably not a big deal.
		 */

	} else if (pending) {
		/*
		 * This happens when we get migrated between migrate_enable()'s
		 * preempt_enable() and scheduling the stopper task. At that
		 * point we're a regular task again and not current anymore.
		 *
		 * A !PREEMPT kernel has a giant hole here, which makes it far
		 * more likely.
		 */

		/*
		 * The task moved before the stopper got to run. We're holding
		 * ->pi_lock, so the allowed mask is stable - if it got
		 * somewhere allowed, we're done.
		 */
		if (cpumask_test_cpu(task_cpu(p), p->cpus_ptr)) {
			p->migration_pending = NULL;
			complete = true;
			goto out;
		}

		/*
		 * When migrate_enable() hits a rq mis-match we can't reliably
		 * determine is_migration_disabled() and so have to chase after
		 * it.
		 */
		WARN_ON_ONCE(!pending->stop_pending);
		preempt_disable();
		task_rq_unlock(rq, p, &rf);
		stop_one_cpu_nowait(task_cpu(p), migration_cpu_stop,
				    &pending->arg, &pending->stop_work);
		preempt_enable();
		return 0;
	}
out:
	if (pending)
		pending->stop_pending = false;
	task_rq_unlock(rq, p, &rf);

	if (complete)
		complete_all(&pending->done);

	return 0;
}

int push_cpu_stop(void *arg)
{
	struct rq *lowest_rq = NULL, *rq = this_rq();
	struct task_struct *p = arg;

	raw_spin_lock_irq(&p->pi_lock);
	raw_spin_rq_lock(rq);

	if (task_rq(p) != rq)
		goto out_unlock;

	if (is_migration_disabled(p)) {
		p->migration_flags |= MDF_PUSH;
		goto out_unlock;
	}

	p->migration_flags &= ~MDF_PUSH;

	if (p->sched_class->find_lock_rq)
		lowest_rq = p->sched_class->find_lock_rq(p, rq);

	if (!lowest_rq)
		goto out_unlock;

	// XXX validate p is still the highest prio task
	if (task_rq(p) == rq) {
		deactivate_task(rq, p, 0);
		set_task_cpu(p, lowest_rq->cpu);
		activate_task(lowest_rq, p, 0);
		resched_curr(lowest_rq);
	}

	double_unlock_balance(rq, lowest_rq);

out_unlock:
	rq->push_busy = false;
	raw_spin_rq_unlock(rq);
	raw_spin_unlock_irq(&p->pi_lock);

	put_task_struct(p);
	return 0;
}

/*
 * sched_class::set_cpus_allowed must do the below, but is not required to
 * actually call this function.
 */
void set_cpus_allowed_common(struct task_struct *p, struct affinity_context *ctx)
{
	if (ctx->flags & (SCA_MIGRATE_ENABLE | SCA_MIGRATE_DISABLE)) {
		p->cpus_ptr = ctx->new_mask;
		return;
	}

	cpumask_copy(&p->cpus_mask, ctx->new_mask);
	p->nr_cpus_allowed = cpumask_weight(ctx->new_mask);

	/*
	 * Swap in a new user_cpus_ptr if SCA_USER flag set
	 */
	if (ctx->flags & SCA_USER)
		swap(p->user_cpus_ptr, ctx->user_mask);
}

static void
__do_set_cpus_allowed(struct task_struct *p, struct affinity_context *ctx)
{
	struct rq *rq = task_rq(p);
	bool queued, running;

	/*
	 * This here violates the locking rules for affinity, since we're only
	 * supposed to change these variables while holding both rq->lock and
	 * p->pi_lock.
	 *
	 * HOWEVER, it magically works, because ttwu() is the only code that
	 * accesses these variables under p->pi_lock and only does so after
	 * smp_cond_load_acquire(&p->on_cpu, !VAL), and we're in __schedule()
	 * before finish_task().
	 *
	 * XXX do further audits, this smells like something putrid.
	 */
	if (ctx->flags & SCA_MIGRATE_DISABLE)
		SCHED_WARN_ON(!p->on_cpu);
	else
		lockdep_assert_held(&p->pi_lock);

	queued = task_on_rq_queued(p);
	running = task_current(rq, p);

	if (queued) {
		/*
		 * Because __kthread_bind() calls this on blocked tasks without
		 * holding rq->lock.
		 */
		lockdep_assert_rq_held(rq);
		dequeue_task(rq, p, DEQUEUE_SAVE | DEQUEUE_NOCLOCK);
	}
	if (running)
		put_prev_task(rq, p);

	p->sched_class->set_cpus_allowed(p, ctx);

	if (queued)
		enqueue_task(rq, p, ENQUEUE_RESTORE | ENQUEUE_NOCLOCK);
	if (running)
		set_next_task(rq, p);
}

/*
 * Used for kthread_bind() and select_fallback_rq(), in both cases the user
 * affinity (if any) should be destroyed too.
 */
void do_set_cpus_allowed(struct task_struct *p, const struct cpumask *new_mask)
{
	struct affinity_context ac = {
		.new_mask  = new_mask,
		.user_mask = NULL,
		.flags     = SCA_USER,	/* clear the user requested mask */
	};
	union cpumask_rcuhead {
		cpumask_t cpumask;
		struct rcu_head rcu;
	};

	__do_set_cpus_allowed(p, &ac);

	/*
	 * Because this is called with p->pi_lock held, it is not possible
	 * to use kfree() here (when PREEMPT_RT=y), therefore punt to using
	 * kfree_rcu().
	 */
	kfree_rcu((union cpumask_rcuhead *)ac.user_mask, rcu);
}

int dup_user_cpus_ptr(struct task_struct *dst, struct task_struct *src,
		      int node)
{
	cpumask_t *user_mask;
	unsigned long flags;

	/*
	 * Always clear dst->user_cpus_ptr first as their user_cpus_ptr's
	 * may differ by now due to racing.
	 */
	dst->user_cpus_ptr = NULL;

	/*
	 * This check is racy and losing the race is a valid situation.
	 * It is not worth the extra overhead of taking the pi_lock on
	 * every fork/clone.
	 */
	if (data_race(!src->user_cpus_ptr))
		return 0;

	user_mask = alloc_user_cpus_ptr(node);
	if (!user_mask)
		return -ENOMEM;

	/*
	 * Use pi_lock to protect content of user_cpus_ptr
	 *
	 * Though unlikely, user_cpus_ptr can be reset to NULL by a concurrent
	 * do_set_cpus_allowed().
	 */
	raw_spin_lock_irqsave(&src->pi_lock, flags);
	if (src->user_cpus_ptr) {
		swap(dst->user_cpus_ptr, user_mask);
		cpumask_copy(dst->user_cpus_ptr, src->user_cpus_ptr);
	}
	raw_spin_unlock_irqrestore(&src->pi_lock, flags);

	if (unlikely(user_mask))
		kfree(user_mask);

	return 0;
}

static inline struct cpumask *clear_user_cpus_ptr(struct task_struct *p)
{
	struct cpumask *user_mask = NULL;

	swap(p->user_cpus_ptr, user_mask);

	return user_mask;
}

void release_user_cpus_ptr(struct task_struct *p)
{
	kfree(clear_user_cpus_ptr(p));
}

/*
 * This function is wildly self concurrent; here be dragons.
 *
 *
 * When given a valid mask, __set_cpus_allowed_ptr() must block until the
 * designated task is enqueued on an allowed CPU. If that task is currently
 * running, we have to kick it out using the CPU stopper.
 *
 * Migrate-Disable comes along and tramples all over our nice sandcastle.
 * Consider:
 *
 *     Initial conditions: P0->cpus_mask = [0, 1]
 *
 *     P0@CPU0                  P1
 *
 *     migrate_disable();
 *     <preempted>
 *                              set_cpus_allowed_ptr(P0, [1]);
 *
 * P1 *cannot* return from this set_cpus_allowed_ptr() call until P0 executes
 * its outermost migrate_enable() (i.e. it exits its Migrate-Disable region).
 * This means we need the following scheme:
 *
 *     P0@CPU0                  P1
 *
 *     migrate_disable();
 *     <preempted>
 *                              set_cpus_allowed_ptr(P0, [1]);
 *                                <blocks>
 *     <resumes>
 *     migrate_enable();
 *       __set_cpus_allowed_ptr();
 *       <wakes local stopper>
 *                         `--> <woken on migration completion>
 *
 * Now the fun stuff: there may be several P1-like tasks, i.e. multiple
 * concurrent set_cpus_allowed_ptr(P0, [*]) calls. CPU affinity changes of any
 * task p are serialized by p->pi_lock, which we can leverage: the one that
 * should come into effect at the end of the Migrate-Disable region is the last
 * one. This means we only need to track a single cpumask (i.e. p->cpus_mask),
 * but we still need to properly signal those waiting tasks at the appropriate
 * moment.
 *
 * This is implemented using struct set_affinity_pending. The first
 * __set_cpus_allowed_ptr() caller within a given Migrate-Disable region will
 * setup an instance of that struct and install it on the targeted task_struct.
 * Any and all further callers will reuse that instance. Those then wait for
 * a completion signaled at the tail of the CPU stopper callback (1), triggered
 * on the end of the Migrate-Disable region (i.e. outermost migrate_enable()).
 *
 *
 * (1) In the cases covered above. There is one more where the completion is
 * signaled within affine_move_task() itself: when a subsequent affinity request
 * occurs after the stopper bailed out due to the targeted task still being
 * Migrate-Disable. Consider:
 *
 *     Initial conditions: P0->cpus_mask = [0, 1]
 *
 *     CPU0		  P1				P2
 *     <P0>
 *       migrate_disable();
 *       <preempted>
 *                        set_cpus_allowed_ptr(P0, [1]);
 *                          <blocks>
 *     <migration/0>
 *       migration_cpu_stop()
 *         is_migration_disabled()
 *           <bails>
 *                                                       set_cpus_allowed_ptr(P0, [0, 1]);
 *                                                         <signal completion>
 *                          <awakes>
 *
 * Note that the above is safe vs a concurrent migrate_enable(), as any
 * pending affinity completion is preceded by an uninstallation of
 * p->migration_pending done with p->pi_lock held.
 */
static int affine_move_task(struct rq *rq, struct task_struct *p, struct rq_flags *rf,
			    int dest_cpu, unsigned int flags)
	__releases(rq->lock)
	__releases(p->pi_lock)
{
	struct set_affinity_pending my_pending = { }, *pending = NULL;
	bool stop_pending, complete = false;

	/* Can the task run on the task's current CPU? If so, we're done */
	if (cpumask_test_cpu(task_cpu(p), &p->cpus_mask)) {
		struct task_struct *push_task = NULL;

		if ((flags & SCA_MIGRATE_ENABLE) &&
		    (p->migration_flags & MDF_PUSH) && !rq->push_busy) {
			rq->push_busy = true;
			push_task = get_task_struct(p);
		}

		/*
		 * If there are pending waiters, but no pending stop_work,
		 * then complete now.
		 */
		pending = p->migration_pending;
		if (pending && !pending->stop_pending) {
			p->migration_pending = NULL;
			complete = true;
		}

		preempt_disable();
		task_rq_unlock(rq, p, rf);
		if (push_task) {
			stop_one_cpu_nowait(rq->cpu, push_cpu_stop,
					    p, &rq->push_work);
		}
		preempt_enable();

		if (complete)
			complete_all(&pending->done);

		return 0;
	}

	if (!(flags & SCA_MIGRATE_ENABLE)) {
		/* serialized by p->pi_lock */
		if (!p->migration_pending) {
			/* Install the request */
			refcount_set(&my_pending.refs, 1);
			init_completion(&my_pending.done);
			my_pending.arg = (struct migration_arg) {
				.task = p,
				.dest_cpu = dest_cpu,
				.pending = &my_pending,
			};

			p->migration_pending = &my_pending;
		} else {
			pending = p->migration_pending;
			refcount_inc(&pending->refs);
			/*
			 * Affinity has changed, but we've already installed a
			 * pending. migration_cpu_stop() *must* see this, else
			 * we risk a completion of the pending despite having a
			 * task on a disallowed CPU.
			 *
			 * Serialized by p->pi_lock, so this is safe.
			 */
			pending->arg.dest_cpu = dest_cpu;
		}
	}
	pending = p->migration_pending;
	/*
	 * - !MIGRATE_ENABLE:
	 *   we'll have installed a pending if there wasn't one already.
	 *
	 * - MIGRATE_ENABLE:
	 *   we're here because the current CPU isn't matching anymore,
	 *   the only way that can happen is because of a concurrent
	 *   set_cpus_allowed_ptr() call, which should then still be
	 *   pending completion.
	 *
	 * Either way, we really should have a @pending here.
	 */
	if (WARN_ON_ONCE(!pending)) {
		task_rq_unlock(rq, p, rf);
		return -EINVAL;
	}

	if (task_on_cpu(rq, p) || READ_ONCE(p->__state) == TASK_WAKING) {
		/*
		 * MIGRATE_ENABLE gets here because 'p == current', but for
		 * anything else we cannot do is_migration_disabled(), punt
		 * and have the stopper function handle it all race-free.
		 */
		stop_pending = pending->stop_pending;
		if (!stop_pending)
			pending->stop_pending = true;

		if (flags & SCA_MIGRATE_ENABLE)
			p->migration_flags &= ~MDF_PUSH;

		preempt_disable();
		task_rq_unlock(rq, p, rf);
		if (!stop_pending) {
			stop_one_cpu_nowait(cpu_of(rq), migration_cpu_stop,
					    &pending->arg, &pending->stop_work);
		}
		preempt_enable();

		if (flags & SCA_MIGRATE_ENABLE)
			return 0;
	} else {

		if (!is_migration_disabled(p)) {
			if (task_on_rq_queued(p))
				rq = move_queued_task(rq, rf, p, dest_cpu);

			if (!pending->stop_pending) {
				p->migration_pending = NULL;
				complete = true;
			}
		}
		task_rq_unlock(rq, p, rf);

		if (complete)
			complete_all(&pending->done);
	}

	wait_for_completion(&pending->done);

	if (refcount_dec_and_test(&pending->refs))
		wake_up_var(&pending->refs); /* No UaF, just an address */

	/*
	 * Block the original owner of &pending until all subsequent callers
	 * have seen the completion and decremented the refcount
	 */
	wait_var_event(&my_pending.refs, !refcount_read(&my_pending.refs));

	/* ARGH */
	WARN_ON_ONCE(my_pending.stop_pending);

	return 0;
}

/*
 * Called with both p->pi_lock and rq->lock held; drops both before returning.
 */
static int __set_cpus_allowed_ptr_locked(struct task_struct *p,
					 struct affinity_context *ctx,
					 struct rq *rq,
					 struct rq_flags *rf)
	__releases(rq->lock)
	__releases(p->pi_lock)
{
	const struct cpumask *cpu_allowed_mask = task_cpu_possible_mask(p);
	const struct cpumask *cpu_valid_mask = cpu_active_mask;
	bool kthread = p->flags & PF_KTHREAD;
	unsigned int dest_cpu;
	int ret = 0;

	update_rq_clock(rq);

	if (kthread || is_migration_disabled(p)) {
		/*
		 * Kernel threads are allowed on online && !active CPUs,
		 * however, during cpu-hot-unplug, even these might get pushed
		 * away if not KTHREAD_IS_PER_CPU.
		 *
		 * Specifically, migration_disabled() tasks must not fail the
		 * cpumask_any_and_distribute() pick below, esp. so on
		 * SCA_MIGRATE_ENABLE, otherwise we'll not call
		 * set_cpus_allowed_common() and actually reset p->cpus_ptr.
		 */
		cpu_valid_mask = cpu_online_mask;
	}

	if (!kthread && !cpumask_subset(ctx->new_mask, cpu_allowed_mask)) {
		ret = -EINVAL;
		goto out;
	}

	/*
	 * Must re-check here, to close a race against __kthread_bind(),
	 * sched_setaffinity() is not guaranteed to observe the flag.
	 */
	if ((ctx->flags & SCA_CHECK) && (p->flags & PF_NO_SETAFFINITY)) {
		ret = -EINVAL;
		goto out;
	}

	if (!(ctx->flags & SCA_MIGRATE_ENABLE)) {
		if (cpumask_equal(&p->cpus_mask, ctx->new_mask)) {
			if (ctx->flags & SCA_USER)
				swap(p->user_cpus_ptr, ctx->user_mask);
			goto out;
		}

		if (WARN_ON_ONCE(p == current &&
				 is_migration_disabled(p) &&
				 !cpumask_test_cpu(task_cpu(p), ctx->new_mask))) {
			ret = -EBUSY;
			goto out;
		}
	}

	/*
	 * Picking a ~random cpu helps in cases where we are changing affinity
	 * for groups of tasks (ie. cpuset), so that load balancing is not
	 * immediately required to distribute the tasks within their new mask.
	 */
	dest_cpu = cpumask_any_and_distribute(cpu_valid_mask, ctx->new_mask);
	if (dest_cpu >= nr_cpu_ids) {
		ret = -EINVAL;
		goto out;
	}

	__do_set_cpus_allowed(p, ctx);

	return affine_move_task(rq, p, rf, dest_cpu, ctx->flags);

out:
	task_rq_unlock(rq, p, rf);

	return ret;
}

/*
 * Change a given task's CPU affinity. Migrate the thread to a
 * proper CPU and schedule it away if the CPU it's executing on
 * is removed from the allowed bitmask.
 *
 * NOTE: the caller must have a valid reference to the task, the
 * task must not exit() & deallocate itself prematurely. The
 * call is not atomic; no spinlocks may be held.
 */
int __set_cpus_allowed_ptr(struct task_struct *p, struct affinity_context *ctx)
{
	struct rq_flags rf;
	struct rq *rq;

	rq = task_rq_lock(p, &rf);
	/*
	 * Masking should be skipped if SCA_USER or any of the SCA_MIGRATE_*
	 * flags are set.
	 */
	if (p->user_cpus_ptr &&
	    !(ctx->flags & (SCA_USER | SCA_MIGRATE_ENABLE | SCA_MIGRATE_DISABLE)) &&
	    cpumask_and(rq->scratch_mask, ctx->new_mask, p->user_cpus_ptr))
		ctx->new_mask = rq->scratch_mask;

	return __set_cpus_allowed_ptr_locked(p, ctx, rq, &rf);
}

int set_cpus_allowed_ptr(struct task_struct *p, const struct cpumask *new_mask)
{
	struct affinity_context ac = {
		.new_mask  = new_mask,
		.flags     = 0,
	};

	return __set_cpus_allowed_ptr(p, &ac);
}
EXPORT_SYMBOL_GPL(set_cpus_allowed_ptr);

/*
 * Change a given task's CPU affinity to the intersection of its current
 * affinity mask and @subset_mask, writing the resulting mask to @new_mask.
 * If user_cpus_ptr is defined, use it as the basis for restricting CPU
 * affinity or use cpu_online_mask instead.
 *
 * If the resulting mask is empty, leave the affinity unchanged and return
 * -EINVAL.
 */
static int restrict_cpus_allowed_ptr(struct task_struct *p,
				     struct cpumask *new_mask,
				     const struct cpumask *subset_mask)
{
	struct affinity_context ac = {
		.new_mask  = new_mask,
		.flags     = 0,
	};
	struct rq_flags rf;
	struct rq *rq;
	int err;

	rq = task_rq_lock(p, &rf);

	/*
	 * Forcefully restricting the affinity of a deadline task is
	 * likely to cause problems, so fail and noisily override the
	 * mask entirely.
	 */
	if (task_has_dl_policy(p) && dl_bandwidth_enabled()) {
		err = -EPERM;
		goto err_unlock;
	}

	if (!cpumask_and(new_mask, task_user_cpus(p), subset_mask)) {
		err = -EINVAL;
		goto err_unlock;
	}

	return __set_cpus_allowed_ptr_locked(p, &ac, rq, &rf);

err_unlock:
	task_rq_unlock(rq, p, &rf);
	return err;
}

/*
 * Restrict the CPU affinity of task @p so that it is a subset of
 * task_cpu_possible_mask() and point @p->user_cpus_ptr to a copy of the
 * old affinity mask. If the resulting mask is empty, we warn and walk
 * up the cpuset hierarchy until we find a suitable mask.
 */
void force_compatible_cpus_allowed_ptr(struct task_struct *p)
{
	cpumask_var_t new_mask;
	const struct cpumask *override_mask = task_cpu_possible_mask(p);

	alloc_cpumask_var(&new_mask, GFP_KERNEL);

	/*
	 * __migrate_task() can fail silently in the face of concurrent
	 * offlining of the chosen destination CPU, so take the hotplug
	 * lock to ensure that the migration succeeds.
	 */
	cpus_read_lock();
	if (!cpumask_available(new_mask))
		goto out_set_mask;

	if (!restrict_cpus_allowed_ptr(p, new_mask, override_mask))
		goto out_free_mask;

	/*
	 * We failed to find a valid subset of the affinity mask for the
	 * task, so override it based on its cpuset hierarchy.
	 */
	cpuset_cpus_allowed(p, new_mask);
	override_mask = new_mask;

out_set_mask:
	if (printk_ratelimit()) {
		printk_deferred("Overriding affinity for process %d (%s) to CPUs %*pbl\n",
				task_pid_nr(p), p->comm,
				cpumask_pr_args(override_mask));
	}

	WARN_ON(set_cpus_allowed_ptr(p, override_mask));
out_free_mask:
	cpus_read_unlock();
	free_cpumask_var(new_mask);
}

/*
 * Restore the affinity of a task @p which was previously restricted by a
 * call to force_compatible_cpus_allowed_ptr().
 *
 * It is the caller's responsibility to serialise this with any calls to
 * force_compatible_cpus_allowed_ptr(@p).
 */
void relax_compatible_cpus_allowed_ptr(struct task_struct *p)
{
	struct affinity_context ac = {
		.new_mask  = task_user_cpus(p),
		.flags     = 0,
	};
	int ret;

	/*
	 * Try to restore the old affinity mask with __sched_setaffinity().
	 * Cpuset masking will be done there too.
	 */
	ret = __sched_setaffinity(p, &ac);
	WARN_ON_ONCE(ret);
}

void set_task_cpu(struct task_struct *p, unsigned int new_cpu)
{
#ifdef CONFIG_SCHED_DEBUG
	unsigned int state = READ_ONCE(p->__state);

	/*
	 * We should never call set_task_cpu() on a blocked task,
	 * ttwu() will sort out the placement.
	 */
	WARN_ON_ONCE(state != TASK_RUNNING && state != TASK_WAKING && !p->on_rq);

	/*
	 * Migrating fair class task must have p->on_rq = TASK_ON_RQ_MIGRATING,
	 * because schedstat_wait_{start,end} rebase migrating task's wait_start
	 * time relying on p->on_rq.
	 */
	WARN_ON_ONCE(state == TASK_RUNNING &&
		     p->sched_class == &fair_sched_class &&
		     (p->on_rq && !task_on_rq_migrating(p)));

#ifdef CONFIG_LOCKDEP
	/*
	 * The caller should hold either p->pi_lock or rq->lock, when changing
	 * a task's CPU. ->pi_lock for waking tasks, rq->lock for runnable tasks.
	 *
	 * sched_move_task() holds both and thus holding either pins the cgroup,
	 * see task_group().
	 *
	 * Furthermore, all task_rq users should acquire both locks, see
	 * task_rq_lock().
	 */
	WARN_ON_ONCE(debug_locks && !(lockdep_is_held(&p->pi_lock) ||
				      lockdep_is_held(__rq_lockp(task_rq(p)))));
#endif
	/*
	 * Clearly, migrating tasks to offline CPUs is a fairly daft thing.
	 */
	WARN_ON_ONCE(!cpu_online(new_cpu));

	WARN_ON_ONCE(is_migration_disabled(p));
#endif

	trace_sched_migrate_task(p, new_cpu);

	if (task_cpu(p) != new_cpu) {
		if (p->sched_class->migrate_task_rq)
			p->sched_class->migrate_task_rq(p, new_cpu);
		p->se.nr_migrations++;
		rseq_migrate(p);
		sched_mm_cid_migrate_from(p);
		perf_event_task_migrate(p);
	}

	__set_task_cpu(p, new_cpu);
}

#ifdef CONFIG_NUMA_BALANCING
static void __migrate_swap_task(struct task_struct *p, int cpu)
{
	if (task_on_rq_queued(p)) {
		struct rq *src_rq, *dst_rq;
		struct rq_flags srf, drf;

		src_rq = task_rq(p);
		dst_rq = cpu_rq(cpu);

		rq_pin_lock(src_rq, &srf);
		rq_pin_lock(dst_rq, &drf);

		deactivate_task(src_rq, p, 0);
		set_task_cpu(p, cpu);
		activate_task(dst_rq, p, 0);
		wakeup_preempt(dst_rq, p, 0);

		rq_unpin_lock(dst_rq, &drf);
		rq_unpin_lock(src_rq, &srf);

	} else {
		/*
		 * Task isn't running anymore; make it appear like we migrated
		 * it before it went to sleep. This means on wakeup we make the
		 * previous CPU our target instead of where it really is.
		 */
		p->wake_cpu = cpu;
	}
}

struct migration_swap_arg {
	struct task_struct *src_task, *dst_task;
	int src_cpu, dst_cpu;
};

static int migrate_swap_stop(void *data)
{
	struct migration_swap_arg *arg = data;
	struct rq *src_rq, *dst_rq;

	if (!cpu_active(arg->src_cpu) || !cpu_active(arg->dst_cpu))
		return -EAGAIN;

	src_rq = cpu_rq(arg->src_cpu);
	dst_rq = cpu_rq(arg->dst_cpu);

	guard(double_raw_spinlock)(&arg->src_task->pi_lock, &arg->dst_task->pi_lock);
	guard(double_rq_lock)(src_rq, dst_rq);

	if (task_cpu(arg->dst_task) != arg->dst_cpu)
		return -EAGAIN;

	if (task_cpu(arg->src_task) != arg->src_cpu)
		return -EAGAIN;

	if (!cpumask_test_cpu(arg->dst_cpu, arg->src_task->cpus_ptr))
		return -EAGAIN;

	if (!cpumask_test_cpu(arg->src_cpu, arg->dst_task->cpus_ptr))
		return -EAGAIN;

	__migrate_swap_task(arg->src_task, arg->dst_cpu);
	__migrate_swap_task(arg->dst_task, arg->src_cpu);

	return 0;
}

/*
 * Cross migrate two tasks
 */
int migrate_swap(struct task_struct *cur, struct task_struct *p,
		int target_cpu, int curr_cpu)
{
	struct migration_swap_arg arg;
	int ret = -EINVAL;

	arg = (struct migration_swap_arg){
		.src_task = cur,
		.src_cpu = curr_cpu,
		.dst_task = p,
		.dst_cpu = target_cpu,
	};

	if (arg.src_cpu == arg.dst_cpu)
		goto out;

	/*
	 * These three tests are all lockless; this is OK since all of them
	 * will be re-checked with proper locks held further down the line.
	 */
	if (!cpu_active(arg.src_cpu) || !cpu_active(arg.dst_cpu))
		goto out;

	if (!cpumask_test_cpu(arg.dst_cpu, arg.src_task->cpus_ptr))
		goto out;

	if (!cpumask_test_cpu(arg.src_cpu, arg.dst_task->cpus_ptr))
		goto out;

	trace_sched_swap_numa(cur, arg.src_cpu, p, arg.dst_cpu);
	ret = stop_two_cpus(arg.dst_cpu, arg.src_cpu, migrate_swap_stop, &arg);

out:
	return ret;
}
#endif /* CONFIG_NUMA_BALANCING */

/***
 * kick_process - kick a running thread to enter/exit the kernel
 * @p: the to-be-kicked thread
 *
 * Cause a process which is running on another CPU to enter
 * kernel-mode, without any delay. (to get signals handled.)
 *
 * NOTE: this function doesn't have to take the runqueue lock,
 * because all it wants to ensure is that the remote task enters
 * the kernel. If the IPI races and the task has been migrated
 * to another CPU then no harm is done and the purpose has been
 * achieved as well.
 */
void kick_process(struct task_struct *p)
{
	guard(preempt)();
	int cpu = task_cpu(p);

	if ((cpu != smp_processor_id()) && task_curr(p))
		smp_send_reschedule(cpu);
}
EXPORT_SYMBOL_GPL(kick_process);

/*
 * ->cpus_ptr is protected by both rq->lock and p->pi_lock
 *
 * A few notes on cpu_active vs cpu_online:
 *
 *  - cpu_active must be a subset of cpu_online
 *
 *  - on CPU-up we allow per-CPU kthreads on the online && !active CPU,
 *    see __set_cpus_allowed_ptr(). At this point the newly online
 *    CPU isn't yet part of the sched domains, and balancing will not
 *    see it.
 *
 *  - on CPU-down we clear cpu_active() to mask the sched domains and
 *    avoid the load balancer to place new tasks on the to be removed
 *    CPU. Existing tasks will remain running there and will be taken
 *    off.
 *
 * This means that fallback selection must not select !active CPUs.
 * And can assume that any active CPU must be online. Conversely
 * select_task_rq() below may allow selection of !active CPUs in order
 * to satisfy the above rules.
 */
static int select_fallback_rq(int cpu, struct task_struct *p)
{
	int nid = cpu_to_node(cpu);
	const struct cpumask *nodemask = NULL;
	enum { cpuset, possible, fail } state = cpuset;
	int dest_cpu;

	/*
	 * If the node that the CPU is on has been offlined, cpu_to_node()
	 * will return -1. There is no CPU on the node, and we should
	 * select the CPU on the other node.
	 */
	if (nid != -1) {
		nodemask = cpumask_of_node(nid);

		/* Look for allowed, online CPU in same node. */
		for_each_cpu(dest_cpu, nodemask) {
			if (is_cpu_allowed(p, dest_cpu))
				return dest_cpu;
		}
	}

	for (;;) {
		/* Any allowed, online CPU? */
		for_each_cpu(dest_cpu, p->cpus_ptr) {
			if (!is_cpu_allowed(p, dest_cpu))
				continue;

			goto out;
		}

		/* No more Mr. Nice Guy. */
		switch (state) {
		case cpuset:
			if (cpuset_cpus_allowed_fallback(p)) {
				state = possible;
				break;
			}
			fallthrough;
		case possible:
			/*
			 * XXX When called from select_task_rq() we only
			 * hold p->pi_lock and again violate locking order.
			 *
			 * More yuck to audit.
			 */
			do_set_cpus_allowed(p, task_cpu_possible_mask(p));
			state = fail;
			break;
		case fail:
			BUG();
			break;
		}
	}

out:
	if (state != cpuset) {
		/*
		 * Don't tell them about moving exiting tasks or
		 * kernel threads (both mm NULL), since they never
		 * leave kernel.
		 */
		if (p->mm && printk_ratelimit()) {
			printk_deferred("process %d (%s) no longer affine to cpu%d\n",
					task_pid_nr(p), p->comm, cpu);
		}
	}

	return dest_cpu;
}

/*
 * The caller (fork, wakeup) owns p->pi_lock, ->cpus_ptr is stable.
 */
static inline
int select_task_rq(struct task_struct *p, int cpu, int wake_flags)
{
	lockdep_assert_held(&p->pi_lock);

	if (p->nr_cpus_allowed > 1 && !is_migration_disabled(p))
		cpu = p->sched_class->select_task_rq(p, cpu, wake_flags);
	else
		cpu = cpumask_any(p->cpus_ptr);

	/*
	 * In order not to call set_task_cpu() on a blocking task we need
	 * to rely on ttwu() to place the task on a valid ->cpus_ptr
	 * CPU.
	 *
	 * Since this is common to all placement strategies, this lives here.
	 *
	 * [ this allows ->select_task() to simply return task_cpu(p) and
	 *   not worry about this generic constraint ]
	 */
	if (unlikely(!is_cpu_allowed(p, cpu)))
		cpu = select_fallback_rq(task_cpu(p), p);

	return cpu;
}

void sched_set_stop_task(int cpu, struct task_struct *stop)
{
	static struct lock_class_key stop_pi_lock;
	struct sched_param param = { .sched_priority = MAX_RT_PRIO - 1 };
	struct task_struct *old_stop = cpu_rq(cpu)->stop;

	if (stop) {
		/*
		 * Make it appear like a SCHED_FIFO task, its something
		 * userspace knows about and won't get confused about.
		 *
		 * Also, it will make PI more or less work without too
		 * much confusion -- but then, stop work should not
		 * rely on PI working anyway.
		 */
		sched_setscheduler_nocheck(stop, SCHED_FIFO, &param);

		stop->sched_class = &stop_sched_class;

		/*
		 * The PI code calls rt_mutex_setprio() with ->pi_lock held to
		 * adjust the effective priority of a task. As a result,
		 * rt_mutex_setprio() can trigger (RT) balancing operations,
		 * which can then trigger wakeups of the stop thread to push
		 * around the current task.
		 *
		 * The stop task itself will never be part of the PI-chain, it
		 * never blocks, therefore that ->pi_lock recursion is safe.
		 * Tell lockdep about this by placing the stop->pi_lock in its
		 * own class.
		 */
		lockdep_set_class(&stop->pi_lock, &stop_pi_lock);
	}

	cpu_rq(cpu)->stop = stop;

	if (old_stop) {
		/*
		 * Reset it back to a normal scheduling class so that
		 * it can die in pieces.
		 */
		old_stop->sched_class = &rt_sched_class;
	}
}

#else /* CONFIG_SMP */

static inline void migrate_disable_switch(struct rq *rq, struct task_struct *p) { }

static inline bool rq_has_pinned_tasks(struct rq *rq)
{
	return false;
}

#endif /* !CONFIG_SMP */

static void
ttwu_stat(struct task_struct *p, int cpu, int wake_flags)
{
	struct rq *rq;

	if (!schedstat_enabled())
		return;

	rq = this_rq();

#ifdef CONFIG_SMP
	if (cpu == rq->cpu) {
		__schedstat_inc(rq->ttwu_local);
		__schedstat_inc(p->stats.nr_wakeups_local);
	} else {
		struct sched_domain *sd;

		__schedstat_inc(p->stats.nr_wakeups_remote);

		guard(rcu)();
		for_each_domain(rq->cpu, sd) {
			if (cpumask_test_cpu(cpu, sched_domain_span(sd))) {
				__schedstat_inc(sd->ttwu_wake_remote);
				break;
			}
		}
	}

	if (wake_flags & WF_MIGRATED)
		__schedstat_inc(p->stats.nr_wakeups_migrate);
#endif /* CONFIG_SMP */

	__schedstat_inc(rq->ttwu_count);
	__schedstat_inc(p->stats.nr_wakeups);

	if (wake_flags & WF_SYNC)
		__schedstat_inc(p->stats.nr_wakeups_sync);
}

/*
 * Mark the task runnable.
 */
static inline void ttwu_do_wakeup(struct task_struct *p)
{
	WRITE_ONCE(p->__state, TASK_RUNNING);
	trace_sched_wakeup(p);
}

static void
ttwu_do_activate(struct rq *rq, struct task_struct *p, int wake_flags,
		 struct rq_flags *rf)
{
	int en_flags = ENQUEUE_WAKEUP | ENQUEUE_NOCLOCK;

	lockdep_assert_rq_held(rq);

	if (p->sched_contributes_to_load)
		rq->nr_uninterruptible--;

#ifdef CONFIG_SMP
	if (wake_flags & WF_MIGRATED)
		en_flags |= ENQUEUE_MIGRATED;
	else
#endif
	if (p->in_iowait) {
		delayacct_blkio_end(p);
		atomic_dec(&task_rq(p)->nr_iowait);
	}

	activate_task(rq, p, en_flags);
	wakeup_preempt(rq, p, wake_flags);

	ttwu_do_wakeup(p);

#ifdef CONFIG_SMP
	if (p->sched_class->task_woken) {
		/*
		 * Our task @p is fully woken up and running; so it's safe to
		 * drop the rq->lock, hereafter rq is only used for statistics.
		 */
		rq_unpin_lock(rq, rf);
		p->sched_class->task_woken(rq, p);
		rq_repin_lock(rq, rf);
	}

	if (rq->idle_stamp) {
		u64 delta = rq_clock(rq) - rq->idle_stamp;
		u64 max = 2*rq->max_idle_balance_cost;

		update_avg(&rq->avg_idle, delta);

		if (rq->avg_idle > max)
			rq->avg_idle = max;

		rq->idle_stamp = 0;
	}
#endif
}

/*
 * Consider @p being inside a wait loop:
 *
 *   for (;;) {
 *      set_current_state(TASK_UNINTERRUPTIBLE);
 *
 *      if (CONDITION)
 *         break;
 *
 *      schedule();
 *   }
 *   __set_current_state(TASK_RUNNING);
 *
 * between set_current_state() and schedule(). In this case @p is still
 * runnable, so all that needs doing is change p->state back to TASK_RUNNING in
 * an atomic manner.
 *
 * By taking task_rq(p)->lock we serialize against schedule(), if @p->on_rq
 * then schedule() must still happen and p->state can be changed to
 * TASK_RUNNING. Otherwise we lost the race, schedule() has happened, and we
 * need to do a full wakeup with enqueue.
 *
 * Returns: %true when the wakeup is done,
 *          %false otherwise.
 */
static int ttwu_runnable(struct task_struct *p, int wake_flags)
{
	struct rq_flags rf;
	struct rq *rq;
	int ret = 0;

	rq = __task_rq_lock(p, &rf);
	if (task_on_rq_queued(p)) {
		update_rq_clock(rq);
		if (p->se.sched_delayed)
			enqueue_task(rq, p, ENQUEUE_NOCLOCK | ENQUEUE_DELAYED);
		if (!task_on_cpu(rq, p)) {
			/*
			 * When on_rq && !on_cpu the task is preempted, see if
			 * it should preempt the task that is current now.
			 */
			wakeup_preempt(rq, p, wake_flags);
		}
		ttwu_do_wakeup(p);
		ret = 1;
	}
	__task_rq_unlock(rq, &rf);

	return ret;
}

#ifdef CONFIG_SMP
void sched_ttwu_pending(void *arg)
{
	struct llist_node *llist = arg;
	struct rq *rq = this_rq();
	struct task_struct *p, *t;
	struct rq_flags rf;

	if (!llist)
		return;

	rq_lock_irqsave(rq, &rf);
	update_rq_clock(rq);

	llist_for_each_entry_safe(p, t, llist, wake_entry.llist) {
		if (WARN_ON_ONCE(p->on_cpu))
			smp_cond_load_acquire(&p->on_cpu, !VAL);

		if (WARN_ON_ONCE(task_cpu(p) != cpu_of(rq)))
			set_task_cpu(p, cpu_of(rq));

		ttwu_do_activate(rq, p, p->sched_remote_wakeup ? WF_MIGRATED : 0, &rf);
	}

	/*
	 * Must be after enqueueing at least once task such that
	 * idle_cpu() does not observe a false-negative -- if it does,
	 * it is possible for select_idle_siblings() to stack a number
	 * of tasks on this CPU during that window.
	 *
	 * It is OK to clear ttwu_pending when another task pending.
	 * We will receive IPI after local IRQ enabled and then enqueue it.
	 * Since now nr_running > 0, idle_cpu() will always get correct result.
	 */
	WRITE_ONCE(rq->ttwu_pending, 0);
	rq_unlock_irqrestore(rq, &rf);
}

/*
 * Prepare the scene for sending an IPI for a remote smp_call
 *
 * Returns true if the caller can proceed with sending the IPI.
 * Returns false otherwise.
 */
bool call_function_single_prep_ipi(int cpu)
{
	if (set_nr_if_polling(cpu_rq(cpu)->idle)) {
		trace_sched_wake_idle_without_ipi(cpu);
		return false;
	}

	return true;
}

/*
 * Queue a task on the target CPUs wake_list and wake the CPU via IPI if
 * necessary. The wakee CPU on receipt of the IPI will queue the task
 * via sched_ttwu_wakeup() for activation so the wakee incurs the cost
 * of the wakeup instead of the waker.
 */
static void __ttwu_queue_wakelist(struct task_struct *p, int cpu, int wake_flags)
{
	struct rq *rq = cpu_rq(cpu);

	p->sched_remote_wakeup = !!(wake_flags & WF_MIGRATED);

	WRITE_ONCE(rq->ttwu_pending, 1);
	__smp_call_single_queue(cpu, &p->wake_entry.llist);
}

void wake_up_if_idle(int cpu)
{
	struct rq *rq = cpu_rq(cpu);

	guard(rcu)();
	if (is_idle_task(rcu_dereference(rq->curr))) {
		guard(rq_lock_irqsave)(rq);
		if (is_idle_task(rq->curr))
			resched_curr(rq);
	}
}

bool cpus_equal_capacity(int this_cpu, int that_cpu)
{
	if (!sched_asym_cpucap_active())
		return true;

	if (this_cpu == that_cpu)
		return true;

	return arch_scale_cpu_capacity(this_cpu) == arch_scale_cpu_capacity(that_cpu);
}

bool cpus_share_cache(int this_cpu, int that_cpu)
{
	if (this_cpu == that_cpu)
		return true;

	return per_cpu(sd_llc_id, this_cpu) == per_cpu(sd_llc_id, that_cpu);
}

/*
 * Whether CPUs are share cache resources, which means LLC on non-cluster
 * machines and LLC tag or L2 on machines with clusters.
 */
bool cpus_share_resources(int this_cpu, int that_cpu)
{
	if (this_cpu == that_cpu)
		return true;

	return per_cpu(sd_share_id, this_cpu) == per_cpu(sd_share_id, that_cpu);
}

static inline bool ttwu_queue_cond(struct task_struct *p, int cpu)
{
	/*
	 * The BPF scheduler may depend on select_task_rq() being invoked during
	 * wakeups. In addition, @p may end up executing on a different CPU
	 * regardless of what happens in the wakeup path making the ttwu_queue
	 * optimization less meaningful. Skip if on SCX.
	 */
	if (task_on_scx(p))
		return false;

	/*
	 * Do not complicate things with the async wake_list while the CPU is
	 * in hotplug state.
	 */
	if (!cpu_active(cpu))
		return false;

	/* Ensure the task will still be allowed to run on the CPU. */
	if (!cpumask_test_cpu(cpu, p->cpus_ptr))
		return false;

	/*
	 * If the CPU does not share cache, then queue the task on the
	 * remote rqs wakelist to avoid accessing remote data.
	 */
	if (!cpus_share_cache(smp_processor_id(), cpu))
		return true;

	if (cpu == smp_processor_id())
		return false;

	/*
	 * If the wakee cpu is idle, or the task is descheduling and the
	 * only running task on the CPU, then use the wakelist to offload
	 * the task activation to the idle (or soon-to-be-idle) CPU as
	 * the current CPU is likely busy. nr_running is checked to
	 * avoid unnecessary task stacking.
	 *
	 * Note that we can only get here with (wakee) p->on_rq=0,
	 * p->on_cpu can be whatever, we've done the dequeue, so
	 * the wakee has been accounted out of ->nr_running.
	 */
	if (!cpu_rq(cpu)->nr_running)
		return true;

	return false;
}

static bool ttwu_queue_wakelist(struct task_struct *p, int cpu, int wake_flags)
{
	if (sched_feat(TTWU_QUEUE) && ttwu_queue_cond(p, cpu)) {
		sched_clock_cpu(cpu); /* Sync clocks across CPUs */
		__ttwu_queue_wakelist(p, cpu, wake_flags);
		return true;
	}

	return false;
}

#else /* !CONFIG_SMP */

static inline bool ttwu_queue_wakelist(struct task_struct *p, int cpu, int wake_flags)
{
	return false;
}

#endif /* CONFIG_SMP */

static void ttwu_queue(struct task_struct *p, int cpu, int wake_flags)
{
	struct rq *rq = cpu_rq(cpu);
	struct rq_flags rf;

	if (ttwu_queue_wakelist(p, cpu, wake_flags))
		return;

	rq_lock(rq, &rf);
	update_rq_clock(rq);
	ttwu_do_activate(rq, p, wake_flags, &rf);
	rq_unlock(rq, &rf);
}

/*
 * Invoked from try_to_wake_up() to check whether the task can be woken up.
 *
 * The caller holds p::pi_lock if p != current or has preemption
 * disabled when p == current.
 *
 * The rules of saved_state:
 *
 *   The related locking code always holds p::pi_lock when updating
 *   p::saved_state, which means the code is fully serialized in both cases.
 *
 *   For PREEMPT_RT, the lock wait and lock wakeups happen via TASK_RTLOCK_WAIT.
 *   No other bits set. This allows to distinguish all wakeup scenarios.
 *
 *   For FREEZER, the wakeup happens via TASK_FROZEN. No other bits set. This
 *   allows us to prevent early wakeup of tasks before they can be run on
 *   asymmetric ISA architectures (eg ARMv9).
 */
static __always_inline
bool ttwu_state_match(struct task_struct *p, unsigned int state, int *success)
{
	int match;

	if (IS_ENABLED(CONFIG_DEBUG_PREEMPT)) {
		WARN_ON_ONCE((state & TASK_RTLOCK_WAIT) &&
			     state != TASK_RTLOCK_WAIT);
	}

	*success = !!(match = __task_state_match(p, state));

	/*
	 * Saved state preserves the task state across blocking on
	 * an RT lock or TASK_FREEZABLE tasks.  If the state matches,
	 * set p::saved_state to TASK_RUNNING, but do not wake the task
	 * because it waits for a lock wakeup or __thaw_task(). Also
	 * indicate success because from the regular waker's point of
	 * view this has succeeded.
	 *
	 * After acquiring the lock the task will restore p::__state
	 * from p::saved_state which ensures that the regular
	 * wakeup is not lost. The restore will also set
	 * p::saved_state to TASK_RUNNING so any further tests will
	 * not result in false positives vs. @success
	 */
	if (match < 0)
		p->saved_state = TASK_RUNNING;

	return match > 0;
}

/*
 * Notes on Program-Order guarantees on SMP systems.
 *
 *  MIGRATION
 *
 * The basic program-order guarantee on SMP systems is that when a task [t]
 * migrates, all its activity on its old CPU [c0] happens-before any subsequent
 * execution on its new CPU [c1].
 *
 * For migration (of runnable tasks) this is provided by the following means:
 *
 *  A) UNLOCK of the rq(c0)->lock scheduling out task t
 *  B) migration for t is required to synchronize *both* rq(c0)->lock and
 *     rq(c1)->lock (if not at the same time, then in that order).
 *  C) LOCK of the rq(c1)->lock scheduling in task
 *
 * Release/acquire chaining guarantees that B happens after A and C after B.
 * Note: the CPU doing B need not be c0 or c1
 *
 * Example:
 *
 *   CPU0            CPU1            CPU2
 *
 *   LOCK rq(0)->lock
 *   sched-out X
 *   sched-in Y
 *   UNLOCK rq(0)->lock
 *
 *                                   LOCK rq(0)->lock // orders against CPU0
 *                                   dequeue X
 *                                   UNLOCK rq(0)->lock
 *
 *                                   LOCK rq(1)->lock
 *                                   enqueue X
 *                                   UNLOCK rq(1)->lock
 *
 *                   LOCK rq(1)->lock // orders against CPU2
 *                   sched-out Z
 *                   sched-in X
 *                   UNLOCK rq(1)->lock
 *
 *
 *  BLOCKING -- aka. SLEEP + WAKEUP
 *
 * For blocking we (obviously) need to provide the same guarantee as for
 * migration. However the means are completely different as there is no lock
 * chain to provide order. Instead we do:
 *
 *   1) smp_store_release(X->on_cpu, 0)   -- finish_task()
 *   2) smp_cond_load_acquire(!X->on_cpu) -- try_to_wake_up()
 *
 * Example:
 *
 *   CPU0 (schedule)  CPU1 (try_to_wake_up) CPU2 (schedule)
 *
 *   LOCK rq(0)->lock LOCK X->pi_lock
 *   dequeue X
 *   sched-out X
 *   smp_store_release(X->on_cpu, 0);
 *
 *                    smp_cond_load_acquire(&X->on_cpu, !VAL);
 *                    X->state = WAKING
 *                    set_task_cpu(X,2)
 *
 *                    LOCK rq(2)->lock
 *                    enqueue X
 *                    X->state = RUNNING
 *                    UNLOCK rq(2)->lock
 *
 *                                          LOCK rq(2)->lock // orders against CPU1
 *                                          sched-out Z
 *                                          sched-in X
 *                                          UNLOCK rq(2)->lock
 *
 *                    UNLOCK X->pi_lock
 *   UNLOCK rq(0)->lock
 *
 *
 * However, for wakeups there is a second guarantee we must provide, namely we
 * must ensure that CONDITION=1 done by the caller can not be reordered with
 * accesses to the task state; see try_to_wake_up() and set_current_state().
 */

/**
 * try_to_wake_up - wake up a thread
 * @p: the thread to be awakened
 * @state: the mask of task states that can be woken
 * @wake_flags: wake modifier flags (WF_*)
 *
 * Conceptually does:
 *
 *   If (@state & @p->state) @p->state = TASK_RUNNING.
 *
 * If the task was not queued/runnable, also place it back on a runqueue.
 *
 * This function is atomic against schedule() which would dequeue the task.
 *
 * It issues a full memory barrier before accessing @p->state, see the comment
 * with set_current_state().
 *
 * Uses p->pi_lock to serialize against concurrent wake-ups.
 *
 * Relies on p->pi_lock stabilizing:
 *  - p->sched_class
 *  - p->cpus_ptr
 *  - p->sched_task_group
 * in order to do migration, see its use of select_task_rq()/set_task_cpu().
 *
 * Tries really hard to only take one task_rq(p)->lock for performance.
 * Takes rq->lock in:
 *  - ttwu_runnable()    -- old rq, unavoidable, see comment there;
 *  - ttwu_queue()       -- new rq, for enqueue of the task;
 *  - psi_ttwu_dequeue() -- much sadness :-( accounting will kill us.
 *
 * As a consequence we race really badly with just about everything. See the
 * many memory barriers and their comments for details.
 *
 * Return: %true if @p->state changes (an actual wakeup was done),
 *	   %false otherwise.
 */
int try_to_wake_up(struct task_struct *p, unsigned int state, int wake_flags)
{
	guard(preempt)();
	int cpu, success = 0;

	if (p == current) {
		/*
		 * We're waking current, this means 'p->on_rq' and 'task_cpu(p)
		 * == smp_processor_id()'. Together this means we can special
		 * case the whole 'p->on_rq && ttwu_runnable()' case below
		 * without taking any locks.
		 *
		 * Specifically, given current runs ttwu() we must be before
		 * schedule()'s block_task(), as such this must not observe
		 * sched_delayed.
		 *
		 * In particular:
		 *  - we rely on Program-Order guarantees for all the ordering,
		 *  - we're serialized against set_special_state() by virtue of
		 *    it disabling IRQs (this allows not taking ->pi_lock).
		 */
		SCHED_WARN_ON(p->se.sched_delayed);
		if (!ttwu_state_match(p, state, &success))
			goto out;

		trace_sched_waking(p);
		ttwu_do_wakeup(p);
		goto out;
	}

	/*
	 * If we are going to wake up a thread waiting for CONDITION we
	 * need to ensure that CONDITION=1 done by the caller can not be
	 * reordered with p->state check below. This pairs with smp_store_mb()
	 * in set_current_state() that the waiting thread does.
	 */
	scoped_guard (raw_spinlock_irqsave, &p->pi_lock) {
		smp_mb__after_spinlock();
		if (!ttwu_state_match(p, state, &success))
			break;

		trace_sched_waking(p);

		/*
		 * Ensure we load p->on_rq _after_ p->state, otherwise it would
		 * be possible to, falsely, observe p->on_rq == 0 and get stuck
		 * in smp_cond_load_acquire() below.
		 *
		 * sched_ttwu_pending()			try_to_wake_up()
		 *   STORE p->on_rq = 1			  LOAD p->state
		 *   UNLOCK rq->lock
		 *
		 * __schedule() (switch to task 'p')
		 *   LOCK rq->lock			  smp_rmb();
		 *   smp_mb__after_spinlock();
		 *   UNLOCK rq->lock
		 *
		 * [task p]
		 *   STORE p->state = UNINTERRUPTIBLE	  LOAD p->on_rq
		 *
		 * Pairs with the LOCK+smp_mb__after_spinlock() on rq->lock in
		 * __schedule().  See the comment for smp_mb__after_spinlock().
		 *
		 * A similar smp_rmb() lives in __task_needs_rq_lock().
		 */
		smp_rmb();
		if (READ_ONCE(p->on_rq) && ttwu_runnable(p, wake_flags))
			break;

#ifdef CONFIG_SMP
		/*
		 * Ensure we load p->on_cpu _after_ p->on_rq, otherwise it would be
		 * possible to, falsely, observe p->on_cpu == 0.
		 *
		 * One must be running (->on_cpu == 1) in order to remove oneself
		 * from the runqueue.
		 *
		 * __schedule() (switch to task 'p')	try_to_wake_up()
		 *   STORE p->on_cpu = 1		  LOAD p->on_rq
		 *   UNLOCK rq->lock
		 *
		 * __schedule() (put 'p' to sleep)
		 *   LOCK rq->lock			  smp_rmb();
		 *   smp_mb__after_spinlock();
		 *   STORE p->on_rq = 0			  LOAD p->on_cpu
		 *
		 * Pairs with the LOCK+smp_mb__after_spinlock() on rq->lock in
		 * __schedule().  See the comment for smp_mb__after_spinlock().
		 *
		 * Form a control-dep-acquire with p->on_rq == 0 above, to ensure
		 * schedule()'s deactivate_task() has 'happened' and p will no longer
		 * care about it's own p->state. See the comment in __schedule().
		 */
		smp_acquire__after_ctrl_dep();

		/*
		 * We're doing the wakeup (@success == 1), they did a dequeue (p->on_rq
		 * == 0), which means we need to do an enqueue, change p->state to
		 * TASK_WAKING such that we can unlock p->pi_lock before doing the
		 * enqueue, such as ttwu_queue_wakelist().
		 */
		WRITE_ONCE(p->__state, TASK_WAKING);

		/*
		 * If the owning (remote) CPU is still in the middle of schedule() with
		 * this task as prev, considering queueing p on the remote CPUs wake_list
		 * which potentially sends an IPI instead of spinning on p->on_cpu to
		 * let the waker make forward progress. This is safe because IRQs are
		 * disabled and the IPI will deliver after on_cpu is cleared.
		 *
		 * Ensure we load task_cpu(p) after p->on_cpu:
		 *
		 * set_task_cpu(p, cpu);
		 *   STORE p->cpu = @cpu
		 * __schedule() (switch to task 'p')
		 *   LOCK rq->lock
		 *   smp_mb__after_spin_lock()		smp_cond_load_acquire(&p->on_cpu)
		 *   STORE p->on_cpu = 1		LOAD p->cpu
		 *
		 * to ensure we observe the correct CPU on which the task is currently
		 * scheduling.
		 */
		if (smp_load_acquire(&p->on_cpu) &&
		    ttwu_queue_wakelist(p, task_cpu(p), wake_flags))
			break;

		/*
		 * If the owning (remote) CPU is still in the middle of schedule() with
		 * this task as prev, wait until it's done referencing the task.
		 *
		 * Pairs with the smp_store_release() in finish_task().
		 *
		 * This ensures that tasks getting woken will be fully ordered against
		 * their previous state and preserve Program Order.
		 */
		smp_cond_load_acquire(&p->on_cpu, !VAL);

		cpu = select_task_rq(p, p->wake_cpu, wake_flags | WF_TTWU);
		if (task_cpu(p) != cpu) {
			if (p->in_iowait) {
				delayacct_blkio_end(p);
				atomic_dec(&task_rq(p)->nr_iowait);
			}

			wake_flags |= WF_MIGRATED;
			psi_ttwu_dequeue(p);
			set_task_cpu(p, cpu);
		}
#else
		cpu = task_cpu(p);
#endif /* CONFIG_SMP */

		ttwu_queue(p, cpu, wake_flags);
	}
out:
	if (success)
		ttwu_stat(p, task_cpu(p), wake_flags);

	return success;
}

static bool __task_needs_rq_lock(struct task_struct *p)
{
	unsigned int state = READ_ONCE(p->__state);

	/*
	 * Since pi->lock blocks try_to_wake_up(), we don't need rq->lock when
	 * the task is blocked. Make sure to check @state since ttwu() can drop
	 * locks at the end, see ttwu_queue_wakelist().
	 */
	if (state == TASK_RUNNING || state == TASK_WAKING)
		return true;

	/*
	 * Ensure we load p->on_rq after p->__state, otherwise it would be
	 * possible to, falsely, observe p->on_rq == 0.
	 *
	 * See try_to_wake_up() for a longer comment.
	 */
	smp_rmb();
	if (p->on_rq)
		return true;

#ifdef CONFIG_SMP
	/*
	 * Ensure the task has finished __schedule() and will not be referenced
	 * anymore. Again, see try_to_wake_up() for a longer comment.
	 */
	smp_rmb();
	smp_cond_load_acquire(&p->on_cpu, !VAL);
#endif

	return false;
}

/**
 * task_call_func - Invoke a function on task in fixed state
 * @p: Process for which the function is to be invoked, can be @current.
 * @func: Function to invoke.
 * @arg: Argument to function.
 *
 * Fix the task in it's current state by avoiding wakeups and or rq operations
 * and call @func(@arg) on it.  This function can use ->on_rq and task_curr()
 * to work out what the state is, if required.  Given that @func can be invoked
 * with a runqueue lock held, it had better be quite lightweight.
 *
 * Returns:
 *   Whatever @func returns
 */
int task_call_func(struct task_struct *p, task_call_f func, void *arg)
{
	struct rq *rq = NULL;
	struct rq_flags rf;
	int ret;

	raw_spin_lock_irqsave(&p->pi_lock, rf.flags);

	if (__task_needs_rq_lock(p))
		rq = __task_rq_lock(p, &rf);

	/*
	 * At this point the task is pinned; either:
	 *  - blocked and we're holding off wakeups	 (pi->lock)
	 *  - woken, and we're holding off enqueue	 (rq->lock)
	 *  - queued, and we're holding off schedule	 (rq->lock)
	 *  - running, and we're holding off de-schedule (rq->lock)
	 *
	 * The called function (@func) can use: task_curr(), p->on_rq and
	 * p->__state to differentiate between these states.
	 */
	ret = func(p, arg);

	if (rq)
		rq_unlock(rq, &rf);

	raw_spin_unlock_irqrestore(&p->pi_lock, rf.flags);
	return ret;
}

/**
 * cpu_curr_snapshot - Return a snapshot of the currently running task
 * @cpu: The CPU on which to snapshot the task.
 *
 * Returns the task_struct pointer of the task "currently" running on
 * the specified CPU.
 *
 * If the specified CPU was offline, the return value is whatever it
 * is, perhaps a pointer to the task_struct structure of that CPU's idle
 * task, but there is no guarantee.  Callers wishing a useful return
 * value must take some action to ensure that the specified CPU remains
 * online throughout.
 *
 * This function executes full memory barriers before and after fetching
 * the pointer, which permits the caller to confine this function's fetch
 * with respect to the caller's accesses to other shared variables.
 */
struct task_struct *cpu_curr_snapshot(int cpu)
{
	struct rq *rq = cpu_rq(cpu);
	struct task_struct *t;
	struct rq_flags rf;

	rq_lock_irqsave(rq, &rf);
	smp_mb__after_spinlock(); /* Pairing determined by caller's synchronization design. */
	t = rcu_dereference(cpu_curr(cpu));
	rq_unlock_irqrestore(rq, &rf);
	smp_mb(); /* Pairing determined by caller's synchronization design. */

	return t;
}

/**
 * wake_up_process - Wake up a specific process
 * @p: The process to be woken up.
 *
 * Attempt to wake up the nominated process and move it to the set of runnable
 * processes.
 *
 * Return: 1 if the process was woken up, 0 if it was already running.
 *
 * This function executes a full memory barrier before accessing the task state.
 */
int wake_up_process(struct task_struct *p)
{
	return try_to_wake_up(p, TASK_NORMAL, 0);
}
EXPORT_SYMBOL(wake_up_process);

int wake_up_state(struct task_struct *p, unsigned int state)
{
	return try_to_wake_up(p, state, 0);
}

/*
 * Perform scheduler related setup for a newly forked process p.
 * p is forked by current.
 *
 * __sched_fork() is basic setup used by init_idle() too:
 */
static void __sched_fork(unsigned long clone_flags, struct task_struct *p)
{
	p->on_rq			= 0;

	p->se.on_rq			= 0;
	p->se.exec_start		= 0;
	p->se.sum_exec_runtime		= 0;
	p->se.prev_sum_exec_runtime	= 0;
	p->se.nr_migrations		= 0;
	p->se.vruntime			= 0;
	p->se.vlag			= 0;
	INIT_LIST_HEAD(&p->se.group_node);

	/* A delayed task cannot be in clone(). */
	SCHED_WARN_ON(p->se.sched_delayed);

#ifdef CONFIG_FAIR_GROUP_SCHED
	p->se.cfs_rq			= NULL;
#endif

#ifdef CONFIG_SCHEDSTATS
	/* Even if schedstat is disabled, there should not be garbage */
	memset(&p->stats, 0, sizeof(p->stats));
#endif

	init_dl_entity(&p->dl);

	INIT_LIST_HEAD(&p->rt.run_list);
	p->rt.timeout		= 0;
	p->rt.time_slice	= sched_rr_timeslice;
	p->rt.on_rq		= 0;
	p->rt.on_list		= 0;

#ifdef CONFIG_SCHED_CLASS_EXT
	init_scx_entity(&p->scx);
#endif

#ifdef CONFIG_PREEMPT_NOTIFIERS
	INIT_HLIST_HEAD(&p->preempt_notifiers);
#endif

#ifdef CONFIG_COMPACTION
	p->capture_control = NULL;
#endif
	init_numa_balancing(clone_flags, p);
#ifdef CONFIG_SMP
	p->wake_entry.u_flags = CSD_TYPE_TTWU;
	p->migration_pending = NULL;
#endif
	init_sched_mm_cid(p);
}

DEFINE_STATIC_KEY_FALSE(sched_numa_balancing);

#ifdef CONFIG_NUMA_BALANCING

int sysctl_numa_balancing_mode;

static void __set_numabalancing_state(bool enabled)
{
	if (enabled)
		static_branch_enable(&sched_numa_balancing);
	else
		static_branch_disable(&sched_numa_balancing);
}

void set_numabalancing_state(bool enabled)
{
	if (enabled)
		sysctl_numa_balancing_mode = NUMA_BALANCING_NORMAL;
	else
		sysctl_numa_balancing_mode = NUMA_BALANCING_DISABLED;
	__set_numabalancing_state(enabled);
}

#ifdef CONFIG_PROC_SYSCTL
static void reset_memory_tiering(void)
{
	struct pglist_data *pgdat;

	for_each_online_pgdat(pgdat) {
		pgdat->nbp_threshold = 0;
		pgdat->nbp_th_nr_cand = node_page_state(pgdat, PGPROMOTE_CANDIDATE);
		pgdat->nbp_th_start = jiffies_to_msecs(jiffies);
	}
}

static int sysctl_numa_balancing(const struct ctl_table *table, int write,
			  void *buffer, size_t *lenp, loff_t *ppos)
{
	struct ctl_table t;
	int err;
	int state = sysctl_numa_balancing_mode;

	if (write && !capable(CAP_SYS_ADMIN))
		return -EPERM;

	t = *table;
	t.data = &state;
	err = proc_dointvec_minmax(&t, write, buffer, lenp, ppos);
	if (err < 0)
		return err;
	if (write) {
		if (!(sysctl_numa_balancing_mode & NUMA_BALANCING_MEMORY_TIERING) &&
		    (state & NUMA_BALANCING_MEMORY_TIERING))
			reset_memory_tiering();
		sysctl_numa_balancing_mode = state;
		__set_numabalancing_state(state);
	}
	return err;
}
#endif
#endif

#ifdef CONFIG_SCHEDSTATS

DEFINE_STATIC_KEY_FALSE(sched_schedstats);

static void set_schedstats(bool enabled)
{
	if (enabled)
		static_branch_enable(&sched_schedstats);
	else
		static_branch_disable(&sched_schedstats);
}

void force_schedstat_enabled(void)
{
	if (!schedstat_enabled()) {
		pr_info("kernel profiling enabled schedstats, disable via kernel.sched_schedstats.\n");
		static_branch_enable(&sched_schedstats);
	}
}

static int __init setup_schedstats(char *str)
{
	int ret = 0;
	if (!str)
		goto out;

	if (!strcmp(str, "enable")) {
		set_schedstats(true);
		ret = 1;
	} else if (!strcmp(str, "disable")) {
		set_schedstats(false);
		ret = 1;
	}
out:
	if (!ret)
		pr_warn("Unable to parse schedstats=\n");

	return ret;
}
__setup("schedstats=", setup_schedstats);

#ifdef CONFIG_PROC_SYSCTL
static int sysctl_schedstats(const struct ctl_table *table, int write, void *buffer,
		size_t *lenp, loff_t *ppos)
{
	struct ctl_table t;
	int err;
	int state = static_branch_likely(&sched_schedstats);

	if (write && !capable(CAP_SYS_ADMIN))
		return -EPERM;

	t = *table;
	t.data = &state;
	err = proc_dointvec_minmax(&t, write, buffer, lenp, ppos);
	if (err < 0)
		return err;
	if (write)
		set_schedstats(state);
	return err;
}
#endif /* CONFIG_PROC_SYSCTL */
#endif /* CONFIG_SCHEDSTATS */

#ifdef CONFIG_SYSCTL
static struct ctl_table sched_core_sysctls[] = {
#ifdef CONFIG_SCHEDSTATS
	{
		.procname       = "sched_schedstats",
		.data           = NULL,
		.maxlen         = sizeof(unsigned int),
		.mode           = 0644,
		.proc_handler   = sysctl_schedstats,
		.extra1         = SYSCTL_ZERO,
		.extra2         = SYSCTL_ONE,
	},
#endif /* CONFIG_SCHEDSTATS */
#ifdef CONFIG_UCLAMP_TASK
	{
		.procname       = "sched_util_clamp_min",
		.data           = &sysctl_sched_uclamp_util_min,
		.maxlen         = sizeof(unsigned int),
		.mode           = 0644,
		.proc_handler   = sysctl_sched_uclamp_handler,
	},
	{
		.procname       = "sched_util_clamp_max",
		.data           = &sysctl_sched_uclamp_util_max,
		.maxlen         = sizeof(unsigned int),
		.mode           = 0644,
		.proc_handler   = sysctl_sched_uclamp_handler,
	},
	{
		.procname       = "sched_util_clamp_min_rt_default",
		.data           = &sysctl_sched_uclamp_util_min_rt_default,
		.maxlen         = sizeof(unsigned int),
		.mode           = 0644,
		.proc_handler   = sysctl_sched_uclamp_handler,
	},
#endif /* CONFIG_UCLAMP_TASK */
#ifdef CONFIG_NUMA_BALANCING
	{
		.procname	= "numa_balancing",
		.data		= NULL, /* filled in by handler */
		.maxlen		= sizeof(unsigned int),
		.mode		= 0644,
		.proc_handler	= sysctl_numa_balancing,
		.extra1		= SYSCTL_ZERO,
		.extra2		= SYSCTL_FOUR,
	},
#endif /* CONFIG_NUMA_BALANCING */
};
static int __init sched_core_sysctl_init(void)
{
	register_sysctl_init("kernel", sched_core_sysctls);
	return 0;
}
late_initcall(sched_core_sysctl_init);
#endif /* CONFIG_SYSCTL */

/*
 * fork()/clone()-time setup:
 */
int sched_fork(unsigned long clone_flags, struct task_struct *p)
{
	__sched_fork(clone_flags, p);
	/*
	 * We mark the process as NEW here. This guarantees that
	 * nobody will actually run it, and a signal or other external
	 * event cannot wake it up and insert it on the runqueue either.
	 */
	p->__state = TASK_NEW;

	/*
	 * Make sure we do not leak PI boosting priority to the child.
	 */
	p->prio = current->normal_prio;

	uclamp_fork(p);

	/*
	 * Revert to default priority/policy on fork if requested.
	 */
	if (unlikely(p->sched_reset_on_fork)) {
		if (task_has_dl_policy(p) || task_has_rt_policy(p)) {
			p->policy = SCHED_NORMAL;
			p->static_prio = NICE_TO_PRIO(0);
			p->rt_priority = 0;
		} else if (PRIO_TO_NICE(p->static_prio) < 0)
			p->static_prio = NICE_TO_PRIO(0);

		p->prio = p->normal_prio = p->static_prio;
		set_load_weight(p, false);
		p->se.custom_slice = 0;
		p->se.slice = sysctl_sched_base_slice;

		/*
		 * We don't need the reset flag anymore after the fork. It has
		 * fulfilled its duty:
		 */
		p->sched_reset_on_fork = 0;
	}

	if (dl_prio(p->prio))
		return -EAGAIN;

	scx_pre_fork(p);

	if (rt_prio(p->prio)) {
		p->sched_class = &rt_sched_class;
#ifdef CONFIG_SCHED_CLASS_EXT
	} else if (task_should_scx(p)) {
		p->sched_class = &ext_sched_class;
#endif
	} else {
		p->sched_class = &fair_sched_class;
	}

	init_entity_runnable_average(&p->se);


#ifdef CONFIG_SCHED_INFO
	if (likely(sched_info_on()))
		memset(&p->sched_info, 0, sizeof(p->sched_info));
#endif
#if defined(CONFIG_SMP)
	p->on_cpu = 0;
#endif
	init_task_preempt_count(p);
#ifdef CONFIG_SMP
	plist_node_init(&p->pushable_tasks, MAX_PRIO);
	RB_CLEAR_NODE(&p->pushable_dl_tasks);
#endif
	return 0;
}

int sched_cgroup_fork(struct task_struct *p, struct kernel_clone_args *kargs)
{
	unsigned long flags;

	/*
	 * Because we're not yet on the pid-hash, p->pi_lock isn't strictly
	 * required yet, but lockdep gets upset if rules are violated.
	 */
	raw_spin_lock_irqsave(&p->pi_lock, flags);
#ifdef CONFIG_CGROUP_SCHED
	if (1) {
		struct task_group *tg;
		tg = container_of(kargs->cset->subsys[cpu_cgrp_id],
				  struct task_group, css);
		tg = autogroup_task_group(p, tg);
		p->sched_task_group = tg;
	}
#endif
	rseq_migrate(p);
	/*
	 * We're setting the CPU for the first time, we don't migrate,
	 * so use __set_task_cpu().
	 */
	__set_task_cpu(p, smp_processor_id());
	if (p->sched_class->task_fork)
		p->sched_class->task_fork(p);
	raw_spin_unlock_irqrestore(&p->pi_lock, flags);

	return scx_fork(p);
}

void sched_cancel_fork(struct task_struct *p)
{
	scx_cancel_fork(p);
}

void sched_post_fork(struct task_struct *p)
{
	uclamp_post_fork(p);
	scx_post_fork(p);
}

unsigned long to_ratio(u64 period, u64 runtime)
{
	if (runtime == RUNTIME_INF)
		return BW_UNIT;

	/*
	 * Doing this here saves a lot of checks in all
	 * the calling paths, and returning zero seems
	 * safe for them anyway.
	 */
	if (period == 0)
		return 0;

	return div64_u64(runtime << BW_SHIFT, period);
}

/*
 * wake_up_new_task - wake up a newly created task for the first time.
 *
 * This function will do some initial scheduler statistics housekeeping
 * that must be done for every newly created context, then puts the task
 * on the runqueue and wakes it.
 */
void wake_up_new_task(struct task_struct *p)
{
	struct rq_flags rf;
	struct rq *rq;

	raw_spin_lock_irqsave(&p->pi_lock, rf.flags);
	WRITE_ONCE(p->__state, TASK_RUNNING);
#ifdef CONFIG_SMP
	/*
	 * Fork balancing, do it here and not earlier because:
	 *  - cpus_ptr can change in the fork path
	 *  - any previously selected CPU might disappear through hotplug
	 *
	 * Use __set_task_cpu() to avoid calling sched_class::migrate_task_rq,
	 * as we're not fully set-up yet.
	 */
	p->recent_used_cpu = task_cpu(p);
	rseq_migrate(p);
	__set_task_cpu(p, select_task_rq(p, task_cpu(p), WF_FORK));
#endif
	rq = __task_rq_lock(p, &rf);
	update_rq_clock(rq);
	post_init_entity_util_avg(p);

	activate_task(rq, p, ENQUEUE_NOCLOCK | ENQUEUE_INITIAL);
	trace_sched_wakeup_new(p);
	wakeup_preempt(rq, p, WF_FORK);
#ifdef CONFIG_SMP
	if (p->sched_class->task_woken) {
		/*
		 * Nothing relies on rq->lock after this, so it's fine to
		 * drop it.
		 */
		rq_unpin_lock(rq, &rf);
		p->sched_class->task_woken(rq, p);
		rq_repin_lock(rq, &rf);
	}
#endif
	task_rq_unlock(rq, p, &rf);
}

#ifdef CONFIG_PREEMPT_NOTIFIERS

static DEFINE_STATIC_KEY_FALSE(preempt_notifier_key);

void preempt_notifier_inc(void)
{
	static_branch_inc(&preempt_notifier_key);
}
EXPORT_SYMBOL_GPL(preempt_notifier_inc);

void preempt_notifier_dec(void)
{
	static_branch_dec(&preempt_notifier_key);
}
EXPORT_SYMBOL_GPL(preempt_notifier_dec);

/**
 * preempt_notifier_register - tell me when current is being preempted & rescheduled
 * @notifier: notifier struct to register
 */
void preempt_notifier_register(struct preempt_notifier *notifier)
{
	if (!static_branch_unlikely(&preempt_notifier_key))
		WARN(1, "registering preempt_notifier while notifiers disabled\n");

	hlist_add_head(&notifier->link, &current->preempt_notifiers);
}
EXPORT_SYMBOL_GPL(preempt_notifier_register);

/**
 * preempt_notifier_unregister - no longer interested in preemption notifications
 * @notifier: notifier struct to unregister
 *
 * This is *not* safe to call from within a preemption notifier.
 */
void preempt_notifier_unregister(struct preempt_notifier *notifier)
{
	hlist_del(&notifier->link);
}
EXPORT_SYMBOL_GPL(preempt_notifier_unregister);

static void __fire_sched_in_preempt_notifiers(struct task_struct *curr)
{
	struct preempt_notifier *notifier;

	hlist_for_each_entry(notifier, &curr->preempt_notifiers, link)
		notifier->ops->sched_in(notifier, raw_smp_processor_id());
}

static __always_inline void fire_sched_in_preempt_notifiers(struct task_struct *curr)
{
	if (static_branch_unlikely(&preempt_notifier_key))
		__fire_sched_in_preempt_notifiers(curr);
}

static void
__fire_sched_out_preempt_notifiers(struct task_struct *curr,
				   struct task_struct *next)
{
	struct preempt_notifier *notifier;

	hlist_for_each_entry(notifier, &curr->preempt_notifiers, link)
		notifier->ops->sched_out(notifier, next);
}

static __always_inline void
fire_sched_out_preempt_notifiers(struct task_struct *curr,
				 struct task_struct *next)
{
	if (static_branch_unlikely(&preempt_notifier_key))
		__fire_sched_out_preempt_notifiers(curr, next);
}

#else /* !CONFIG_PREEMPT_NOTIFIERS */

static inline void fire_sched_in_preempt_notifiers(struct task_struct *curr)
{
}

static inline void
fire_sched_out_preempt_notifiers(struct task_struct *curr,
				 struct task_struct *next)
{
}

#endif /* CONFIG_PREEMPT_NOTIFIERS */

static inline void prepare_task(struct task_struct *next)
{
#ifdef CONFIG_SMP
	/*
	 * Claim the task as running, we do this before switching to it
	 * such that any running task will have this set.
	 *
	 * See the smp_load_acquire(&p->on_cpu) case in ttwu() and
	 * its ordering comment.
	 */
	WRITE_ONCE(next->on_cpu, 1);
#endif
}

static inline void finish_task(struct task_struct *prev)
{
#ifdef CONFIG_SMP
	/*
	 * This must be the very last reference to @prev from this CPU. After
	 * p->on_cpu is cleared, the task can be moved to a different CPU. We
	 * must ensure this doesn't happen until the switch is completely
	 * finished.
	 *
	 * In particular, the load of prev->state in finish_task_switch() must
	 * happen before this.
	 *
	 * Pairs with the smp_cond_load_acquire() in try_to_wake_up().
	 */
	smp_store_release(&prev->on_cpu, 0);
#endif
}

#ifdef CONFIG_SMP

static void do_balance_callbacks(struct rq *rq, struct balance_callback *head)
{
	void (*func)(struct rq *rq);
	struct balance_callback *next;

	lockdep_assert_rq_held(rq);

	while (head) {
		func = (void (*)(struct rq *))head->func;
		next = head->next;
		head->next = NULL;
		head = next;

		func(rq);
	}
}

static void balance_push(struct rq *rq);

/*
 * balance_push_callback is a right abuse of the callback interface and plays
 * by significantly different rules.
 *
 * Where the normal balance_callback's purpose is to be ran in the same context
 * that queued it (only later, when it's safe to drop rq->lock again),
 * balance_push_callback is specifically targeted at __schedule().
 *
 * This abuse is tolerated because it places all the unlikely/odd cases behind
 * a single test, namely: rq->balance_callback == NULL.
 */
struct balance_callback balance_push_callback = {
	.next = NULL,
	.func = balance_push,
};

static inline struct balance_callback *
__splice_balance_callbacks(struct rq *rq, bool split)
{
	struct balance_callback *head = rq->balance_callback;

	if (likely(!head))
		return NULL;

	lockdep_assert_rq_held(rq);
	/*
	 * Must not take balance_push_callback off the list when
	 * splice_balance_callbacks() and balance_callbacks() are not
	 * in the same rq->lock section.
	 *
	 * In that case it would be possible for __schedule() to interleave
	 * and observe the list empty.
	 */
	if (split && head == &balance_push_callback)
		head = NULL;
	else
		rq->balance_callback = NULL;

	return head;
}

struct balance_callback *splice_balance_callbacks(struct rq *rq)
{
	return __splice_balance_callbacks(rq, true);
}

static void __balance_callbacks(struct rq *rq)
{
	do_balance_callbacks(rq, __splice_balance_callbacks(rq, false));
}

void balance_callbacks(struct rq *rq, struct balance_callback *head)
{
	unsigned long flags;

	if (unlikely(head)) {
		raw_spin_rq_lock_irqsave(rq, flags);
		do_balance_callbacks(rq, head);
		raw_spin_rq_unlock_irqrestore(rq, flags);
	}
}

#else

static inline void __balance_callbacks(struct rq *rq)
{
}

#endif

static inline void
prepare_lock_switch(struct rq *rq, struct task_struct *next, struct rq_flags *rf)
{
	/*
	 * Since the runqueue lock will be released by the next
	 * task (which is an invalid locking op but in the case
	 * of the scheduler it's an obvious special-case), so we
	 * do an early lockdep release here:
	 */
	rq_unpin_lock(rq, rf);
	spin_release(&__rq_lockp(rq)->dep_map, _THIS_IP_);
#ifdef CONFIG_DEBUG_SPINLOCK
	/* this is a valid case when another task releases the spinlock */
	rq_lockp(rq)->owner = next;
#endif
}

static inline void finish_lock_switch(struct rq *rq)
{
	/*
	 * If we are tracking spinlock dependencies then we have to
	 * fix up the runqueue lock - which gets 'carried over' from
	 * prev into current:
	 */
	spin_acquire(&__rq_lockp(rq)->dep_map, 0, 0, _THIS_IP_);
	__balance_callbacks(rq);
	raw_spin_rq_unlock_irq(rq);
}

/*
 * NOP if the arch has not defined these:
 */

#ifndef prepare_arch_switch
# define prepare_arch_switch(next)	do { } while (0)
#endif

#ifndef finish_arch_post_lock_switch
# define finish_arch_post_lock_switch()	do { } while (0)
#endif

static inline void kmap_local_sched_out(void)
{
#ifdef CONFIG_KMAP_LOCAL
	if (unlikely(current->kmap_ctrl.idx))
		__kmap_local_sched_out();
#endif
}

static inline void kmap_local_sched_in(void)
{
#ifdef CONFIG_KMAP_LOCAL
	if (unlikely(current->kmap_ctrl.idx))
		__kmap_local_sched_in();
#endif
}

/**
 * prepare_task_switch - prepare to switch tasks
 * @rq: the runqueue preparing to switch
 * @prev: the current task that is being switched out
 * @next: the task we are going to switch to.
 *
 * This is called with the rq lock held and interrupts off. It must
 * be paired with a subsequent finish_task_switch after the context
 * switch.
 *
 * prepare_task_switch sets up locking and calls architecture specific
 * hooks.
 */
static inline void
prepare_task_switch(struct rq *rq, struct task_struct *prev,
		    struct task_struct *next)
{
	kcov_prepare_switch(prev);
	sched_info_switch(rq, prev, next);
	perf_event_task_sched_out(prev, next);
	rseq_preempt(prev);
	fire_sched_out_preempt_notifiers(prev, next);
	kmap_local_sched_out();
	prepare_task(next);
	prepare_arch_switch(next);
}

/**
 * finish_task_switch - clean up after a task-switch
 * @prev: the thread we just switched away from.
 *
 * finish_task_switch must be called after the context switch, paired
 * with a prepare_task_switch call before the context switch.
 * finish_task_switch will reconcile locking set up by prepare_task_switch,
 * and do any other architecture-specific cleanup actions.
 *
 * Note that we may have delayed dropping an mm in context_switch(). If
 * so, we finish that here outside of the runqueue lock. (Doing it
 * with the lock held can cause deadlocks; see schedule() for
 * details.)
 *
 * The context switch have flipped the stack from under us and restored the
 * local variables which were saved when this task called schedule() in the
 * past. 'prev == current' is still correct but we need to recalculate this_rq
 * because prev may have moved to another CPU.
 */
static struct rq *finish_task_switch(struct task_struct *prev)
	__releases(rq->lock)
{
	struct rq *rq = this_rq();
	struct mm_struct *mm = rq->prev_mm;
	unsigned int prev_state;

	/*
	 * The previous task will have left us with a preempt_count of 2
	 * because it left us after:
	 *
	 *	schedule()
	 *	  preempt_disable();			// 1
	 *	  __schedule()
	 *	    raw_spin_lock_irq(&rq->lock)	// 2
	 *
	 * Also, see FORK_PREEMPT_COUNT.
	 */
	if (WARN_ONCE(preempt_count() != 2*PREEMPT_DISABLE_OFFSET,
		      "corrupted preempt_count: %s/%d/0x%x\n",
		      current->comm, current->pid, preempt_count()))
		preempt_count_set(FORK_PREEMPT_COUNT);

	rq->prev_mm = NULL;

	/*
	 * A task struct has one reference for the use as "current".
	 * If a task dies, then it sets TASK_DEAD in tsk->state and calls
	 * schedule one last time. The schedule call will never return, and
	 * the scheduled task must drop that reference.
	 *
	 * We must observe prev->state before clearing prev->on_cpu (in
	 * finish_task), otherwise a concurrent wakeup can get prev
	 * running on another CPU and we could rave with its RUNNING -> DEAD
	 * transition, resulting in a double drop.
	 */
	prev_state = READ_ONCE(prev->__state);
	vtime_task_switch(prev);
	perf_event_task_sched_in(prev, current);
	finish_task(prev);
	tick_nohz_task_switch();
	finish_lock_switch(rq);
	finish_arch_post_lock_switch();
	kcov_finish_switch(current);
	/*
	 * kmap_local_sched_out() is invoked with rq::lock held and
	 * interrupts disabled. There is no requirement for that, but the
	 * sched out code does not have an interrupt enabled section.
	 * Restoring the maps on sched in does not require interrupts being
	 * disabled either.
	 */
	kmap_local_sched_in();

	fire_sched_in_preempt_notifiers(current);
	/*
	 * When switching through a kernel thread, the loop in
	 * membarrier_{private,global}_expedited() may have observed that
	 * kernel thread and not issued an IPI. It is therefore possible to
	 * schedule between user->kernel->user threads without passing though
	 * switch_mm(). Membarrier requires a barrier after storing to
	 * rq->curr, before returning to userspace, so provide them here:
	 *
	 * - a full memory barrier for {PRIVATE,GLOBAL}_EXPEDITED, implicitly
	 *   provided by mmdrop_lazy_tlb(),
	 * - a sync_core for SYNC_CORE.
	 */
	if (mm) {
		membarrier_mm_sync_core_before_usermode(mm);
		mmdrop_lazy_tlb_sched(mm);
	}

	if (unlikely(prev_state == TASK_DEAD)) {
		if (prev->sched_class->task_dead)
			prev->sched_class->task_dead(prev);

		/* Task is done with its stack. */
		put_task_stack(prev);

		put_task_struct_rcu_user(prev);
	}

	return rq;
}

/**
 * schedule_tail - first thing a freshly forked thread must call.
 * @prev: the thread we just switched away from.
 */
asmlinkage __visible void schedule_tail(struct task_struct *prev)
	__releases(rq->lock)
{
	/*
	 * New tasks start with FORK_PREEMPT_COUNT, see there and
	 * finish_task_switch() for details.
	 *
	 * finish_task_switch() will drop rq->lock() and lower preempt_count
	 * and the preempt_enable() will end up enabling preemption (on
	 * PREEMPT_COUNT kernels).
	 */

	finish_task_switch(prev);
	preempt_enable();

	if (current->set_child_tid)
		put_user(task_pid_vnr(current), current->set_child_tid);

	calculate_sigpending();
}

/*
 * context_switch - switch to the new MM and the new thread's register state.
 */
static __always_inline struct rq *
context_switch(struct rq *rq, struct task_struct *prev,
	       struct task_struct *next, struct rq_flags *rf)
{
	prepare_task_switch(rq, prev, next);

	/*
	 * For paravirt, this is coupled with an exit in switch_to to
	 * combine the page table reload and the switch backend into
	 * one hypercall.
	 */
	arch_start_context_switch(prev);

	/*
	 * kernel -> kernel   lazy + transfer active
	 *   user -> kernel   lazy + mmgrab_lazy_tlb() active
	 *
	 * kernel ->   user   switch + mmdrop_lazy_tlb() active
	 *   user ->   user   switch
	 *
	 * switch_mm_cid() needs to be updated if the barriers provided
	 * by context_switch() are modified.
	 */
	if (!next->mm) {                                // to kernel
		enter_lazy_tlb(prev->active_mm, next);

		next->active_mm = prev->active_mm;
		if (prev->mm)                           // from user
			mmgrab_lazy_tlb(prev->active_mm);
		else
			prev->active_mm = NULL;
	} else {                                        // to user
		membarrier_switch_mm(rq, prev->active_mm, next->mm);
		/*
		 * sys_membarrier() requires an smp_mb() between setting
		 * rq->curr / membarrier_switch_mm() and returning to userspace.
		 *
		 * The below provides this either through switch_mm(), or in
		 * case 'prev->active_mm == next->mm' through
		 * finish_task_switch()'s mmdrop().
		 */
		switch_mm_irqs_off(prev->active_mm, next->mm, next);
		lru_gen_use_mm(next->mm);

		if (!prev->mm) {                        // from kernel
			/* will mmdrop_lazy_tlb() in finish_task_switch(). */
			rq->prev_mm = prev->active_mm;
			prev->active_mm = NULL;
		}
	}

	/* switch_mm_cid() requires the memory barriers above. */
	switch_mm_cid(rq, prev, next);

	prepare_lock_switch(rq, next, rf);

	/* Here we just switch the register state and the stack. */
	switch_to(prev, next, prev);
	barrier();

	return finish_task_switch(prev);
}

/*
 * nr_running and nr_context_switches:
 *
 * externally visible scheduler statistics: current number of runnable
 * threads, total number of context switches performed since bootup.
 */
unsigned int nr_running(void)
{
	unsigned int i, sum = 0;

	for_each_online_cpu(i)
		sum += cpu_rq(i)->nr_running;

	return sum;
}

/*
 * Check if only the current task is running on the CPU.
 *
 * Caution: this function does not check that the caller has disabled
 * preemption, thus the result might have a time-of-check-to-time-of-use
 * race.  The caller is responsible to use it correctly, for example:
 *
 * - from a non-preemptible section (of course)
 *
 * - from a thread that is bound to a single CPU
 *
 * - in a loop with very short iterations (e.g. a polling loop)
 */
bool single_task_running(void)
{
	return raw_rq()->nr_running == 1;
}
EXPORT_SYMBOL(single_task_running);

unsigned long long nr_context_switches_cpu(int cpu)
{
	return cpu_rq(cpu)->nr_switches;
}

unsigned long long nr_context_switches(void)
{
	int i;
	unsigned long long sum = 0;

	for_each_possible_cpu(i)
		sum += cpu_rq(i)->nr_switches;

	return sum;
}

/*
 * Consumers of these two interfaces, like for example the cpuidle menu
 * governor, are using nonsensical data. Preferring shallow idle state selection
 * for a CPU that has IO-wait which might not even end up running the task when
 * it does become runnable.
 */

unsigned int nr_iowait_cpu(int cpu)
{
	return atomic_read(&cpu_rq(cpu)->nr_iowait);
}

/*
 * IO-wait accounting, and how it's mostly bollocks (on SMP).
 *
 * The idea behind IO-wait account is to account the idle time that we could
 * have spend running if it were not for IO. That is, if we were to improve the
 * storage performance, we'd have a proportional reduction in IO-wait time.
 *
 * This all works nicely on UP, where, when a task blocks on IO, we account
 * idle time as IO-wait, because if the storage were faster, it could've been
 * running and we'd not be idle.
 *
 * This has been extended to SMP, by doing the same for each CPU. This however
 * is broken.
 *
 * Imagine for instance the case where two tasks block on one CPU, only the one
 * CPU will have IO-wait accounted, while the other has regular idle. Even
 * though, if the storage were faster, both could've ran at the same time,
 * utilising both CPUs.
 *
 * This means, that when looking globally, the current IO-wait accounting on
 * SMP is a lower bound, by reason of under accounting.
 *
 * Worse, since the numbers are provided per CPU, they are sometimes
 * interpreted per CPU, and that is nonsensical. A blocked task isn't strictly
 * associated with any one particular CPU, it can wake to another CPU than it
 * blocked on. This means the per CPU IO-wait number is meaningless.
 *
 * Task CPU affinities can make all that even more 'interesting'.
 */

unsigned int nr_iowait(void)
{
	unsigned int i, sum = 0;

	for_each_possible_cpu(i)
		sum += nr_iowait_cpu(i);

	return sum;
}

#ifdef CONFIG_SMP

/*
 * sched_exec - execve() is a valuable balancing opportunity, because at
 * this point the task has the smallest effective memory and cache footprint.
 */
void sched_exec(void)
{
	struct task_struct *p = current;
	struct migration_arg arg;
	int dest_cpu;

	scoped_guard (raw_spinlock_irqsave, &p->pi_lock) {
		dest_cpu = p->sched_class->select_task_rq(p, task_cpu(p), WF_EXEC);
		if (dest_cpu == smp_processor_id())
			return;

		if (unlikely(!cpu_active(dest_cpu)))
			return;

		arg = (struct migration_arg){ p, dest_cpu };
	}
	stop_one_cpu(task_cpu(p), migration_cpu_stop, &arg);
}

#endif

DEFINE_PER_CPU(struct kernel_stat, kstat);
DEFINE_PER_CPU(struct kernel_cpustat, kernel_cpustat);

EXPORT_PER_CPU_SYMBOL(kstat);
EXPORT_PER_CPU_SYMBOL(kernel_cpustat);

/*
 * The function fair_sched_class.update_curr accesses the struct curr
 * and its field curr->exec_start; when called from task_sched_runtime(),
 * we observe a high rate of cache misses in practice.
 * Prefetching this data results in improved performance.
 */
static inline void prefetch_curr_exec_start(struct task_struct *p)
{
#ifdef CONFIG_FAIR_GROUP_SCHED
	struct sched_entity *curr = p->se.cfs_rq->curr;
#else
	struct sched_entity *curr = task_rq(p)->cfs.curr;
#endif
	prefetch(curr);
	prefetch(&curr->exec_start);
}

/*
 * Return accounted runtime for the task.
 * In case the task is currently running, return the runtime plus current's
 * pending runtime that have not been accounted yet.
 */
unsigned long long task_sched_runtime(struct task_struct *p)
{
	struct rq_flags rf;
	struct rq *rq;
	u64 ns;

#if defined(CONFIG_64BIT) && defined(CONFIG_SMP)
	/*
	 * 64-bit doesn't need locks to atomically read a 64-bit value.
	 * So we have a optimization chance when the task's delta_exec is 0.
	 * Reading ->on_cpu is racy, but this is OK.
	 *
	 * If we race with it leaving CPU, we'll take a lock. So we're correct.
	 * If we race with it entering CPU, unaccounted time is 0. This is
	 * indistinguishable from the read occurring a few cycles earlier.
	 * If we see ->on_cpu without ->on_rq, the task is leaving, and has
	 * been accounted, so we're correct here as well.
	 */
	if (!p->on_cpu || !task_on_rq_queued(p))
		return p->se.sum_exec_runtime;
#endif

	rq = task_rq_lock(p, &rf);
	/*
	 * Must be ->curr _and_ ->on_rq.  If dequeued, we would
	 * project cycles that may never be accounted to this
	 * thread, breaking clock_gettime().
	 */
	if (task_current(rq, p) && task_on_rq_queued(p)) {
		prefetch_curr_exec_start(p);
		update_rq_clock(rq);
		p->sched_class->update_curr(rq);
	}
	ns = p->se.sum_exec_runtime;
	task_rq_unlock(rq, p, &rf);

	return ns;
}

#ifdef CONFIG_SCHED_DEBUG
static u64 cpu_resched_latency(struct rq *rq)
{
	int latency_warn_ms = READ_ONCE(sysctl_resched_latency_warn_ms);
	u64 resched_latency, now = rq_clock(rq);
	static bool warned_once;

	if (sysctl_resched_latency_warn_once && warned_once)
		return 0;

	if (!need_resched() || !latency_warn_ms)
		return 0;

	if (system_state == SYSTEM_BOOTING)
		return 0;

	if (!rq->last_seen_need_resched_ns) {
		rq->last_seen_need_resched_ns = now;
		rq->ticks_without_resched = 0;
		return 0;
	}

	rq->ticks_without_resched++;
	resched_latency = now - rq->last_seen_need_resched_ns;
	if (resched_latency <= latency_warn_ms * NSEC_PER_MSEC)
		return 0;

	warned_once = true;

	return resched_latency;
}

static int __init setup_resched_latency_warn_ms(char *str)
{
	long val;

	if ((kstrtol(str, 0, &val))) {
		pr_warn("Unable to set resched_latency_warn_ms\n");
		return 1;
	}

	sysctl_resched_latency_warn_ms = val;
	return 1;
}
__setup("resched_latency_warn_ms=", setup_resched_latency_warn_ms);
#else
static inline u64 cpu_resched_latency(struct rq *rq) { return 0; }
#endif /* CONFIG_SCHED_DEBUG */

/*
 * This function gets called by the timer code, with HZ frequency.
 * We call it with interrupts disabled.
 */
void sched_tick(void)
{
	int cpu = smp_processor_id();
	struct rq *rq = cpu_rq(cpu);
	struct task_struct *curr;
	struct rq_flags rf;
	unsigned long hw_pressure;
	u64 resched_latency;

	if (housekeeping_cpu(cpu, HK_TYPE_TICK))
		arch_scale_freq_tick();

	sched_clock_tick();

	rq_lock(rq, &rf);

	curr = rq->curr;
	psi_account_irqtime(rq, curr, NULL);

	update_rq_clock(rq);
	hw_pressure = arch_scale_hw_pressure(cpu_of(rq));
	update_hw_load_avg(rq_clock_task(rq), rq, hw_pressure);
	curr->sched_class->task_tick(rq, curr, 0);
	if (sched_feat(LATENCY_WARN))
		resched_latency = cpu_resched_latency(rq);
	calc_global_load_tick(rq);
	sched_core_tick(rq);
	task_tick_mm_cid(rq, curr);
	scx_tick(rq);

	rq_unlock(rq, &rf);

	if (sched_feat(LATENCY_WARN) && resched_latency)
		resched_latency_warn(cpu, resched_latency);

	perf_event_task_tick();

	if (curr->flags & PF_WQ_WORKER)
		wq_worker_tick(curr);

#ifdef CONFIG_SMP
	if (!scx_switched_all()) {
		rq->idle_balance = idle_cpu(cpu);
		sched_balance_trigger(rq);
	}
#endif
}

#ifdef CONFIG_NO_HZ_FULL

struct tick_work {
	int			cpu;
	atomic_t		state;
	struct delayed_work	work;
};
/* Values for ->state, see diagram below. */
#define TICK_SCHED_REMOTE_OFFLINE	0
#define TICK_SCHED_REMOTE_OFFLINING	1
#define TICK_SCHED_REMOTE_RUNNING	2

/*
 * State diagram for ->state:
 *
 *
 *          TICK_SCHED_REMOTE_OFFLINE
 *                    |   ^
 *                    |   |
 *                    |   | sched_tick_remote()
 *                    |   |
 *                    |   |
 *                    +--TICK_SCHED_REMOTE_OFFLINING
 *                    |   ^
 *                    |   |
 * sched_tick_start() |   | sched_tick_stop()
 *                    |   |
 *                    V   |
 *          TICK_SCHED_REMOTE_RUNNING
 *
 *
 * Other transitions get WARN_ON_ONCE(), except that sched_tick_remote()
 * and sched_tick_start() are happy to leave the state in RUNNING.
 */

static struct tick_work __percpu *tick_work_cpu;

static void sched_tick_remote(struct work_struct *work)
{
	struct delayed_work *dwork = to_delayed_work(work);
	struct tick_work *twork = container_of(dwork, struct tick_work, work);
	int cpu = twork->cpu;
	struct rq *rq = cpu_rq(cpu);
	int os;

	/*
	 * Handle the tick only if it appears the remote CPU is running in full
	 * dynticks mode. The check is racy by nature, but missing a tick or
	 * having one too much is no big deal because the scheduler tick updates
	 * statistics and checks timeslices in a time-independent way, regardless
	 * of when exactly it is running.
	 */
	if (tick_nohz_tick_stopped_cpu(cpu)) {
		guard(rq_lock_irq)(rq);
		struct task_struct *curr = rq->curr;

		if (cpu_online(cpu)) {
			update_rq_clock(rq);

			if (!is_idle_task(curr)) {
				/*
				 * Make sure the next tick runs within a
				 * reasonable amount of time.
				 */
				u64 delta = rq_clock_task(rq) - curr->se.exec_start;
				WARN_ON_ONCE(delta > (u64)NSEC_PER_SEC * 3);
			}
			curr->sched_class->task_tick(rq, curr, 0);

			calc_load_nohz_remote(rq);
		}
	}

	/*
	 * Run the remote tick once per second (1Hz). This arbitrary
	 * frequency is large enough to avoid overload but short enough
	 * to keep scheduler internal stats reasonably up to date.  But
	 * first update state to reflect hotplug activity if required.
	 */
	os = atomic_fetch_add_unless(&twork->state, -1, TICK_SCHED_REMOTE_RUNNING);
	WARN_ON_ONCE(os == TICK_SCHED_REMOTE_OFFLINE);
	if (os == TICK_SCHED_REMOTE_RUNNING)
		queue_delayed_work(system_unbound_wq, dwork, HZ);
}

static void sched_tick_start(int cpu)
{
	int os;
	struct tick_work *twork;

	if (housekeeping_cpu(cpu, HK_TYPE_TICK))
		return;

	WARN_ON_ONCE(!tick_work_cpu);

	twork = per_cpu_ptr(tick_work_cpu, cpu);
	os = atomic_xchg(&twork->state, TICK_SCHED_REMOTE_RUNNING);
	WARN_ON_ONCE(os == TICK_SCHED_REMOTE_RUNNING);
	if (os == TICK_SCHED_REMOTE_OFFLINE) {
		twork->cpu = cpu;
		INIT_DELAYED_WORK(&twork->work, sched_tick_remote);
		queue_delayed_work(system_unbound_wq, &twork->work, HZ);
	}
}

#ifdef CONFIG_HOTPLUG_CPU
static void sched_tick_stop(int cpu)
{
	struct tick_work *twork;
	int os;

	if (housekeeping_cpu(cpu, HK_TYPE_TICK))
		return;

	WARN_ON_ONCE(!tick_work_cpu);

	twork = per_cpu_ptr(tick_work_cpu, cpu);
	/* There cannot be competing actions, but don't rely on stop-machine. */
	os = atomic_xchg(&twork->state, TICK_SCHED_REMOTE_OFFLINING);
	WARN_ON_ONCE(os != TICK_SCHED_REMOTE_RUNNING);
	/* Don't cancel, as this would mess up the state machine. */
}
#endif /* CONFIG_HOTPLUG_CPU */

int __init sched_tick_offload_init(void)
{
	tick_work_cpu = alloc_percpu(struct tick_work);
	BUG_ON(!tick_work_cpu);
	return 0;
}

#else /* !CONFIG_NO_HZ_FULL */
static inline void sched_tick_start(int cpu) { }
static inline void sched_tick_stop(int cpu) { }
#endif

#if defined(CONFIG_PREEMPTION) && (defined(CONFIG_DEBUG_PREEMPT) || \
				defined(CONFIG_TRACE_PREEMPT_TOGGLE))
/*
 * If the value passed in is equal to the current preempt count
 * then we just disabled preemption. Start timing the latency.
 */
static inline void preempt_latency_start(int val)
{
	if (preempt_count() == val) {
		unsigned long ip = get_lock_parent_ip();
#ifdef CONFIG_DEBUG_PREEMPT
		current->preempt_disable_ip = ip;
#endif
		trace_preempt_off(CALLER_ADDR0, ip);
	}
}

void preempt_count_add(int val)
{
#ifdef CONFIG_DEBUG_PREEMPT
	/*
	 * Underflow?
	 */
	if (DEBUG_LOCKS_WARN_ON((preempt_count() < 0)))
		return;
#endif
	__preempt_count_add(val);
#ifdef CONFIG_DEBUG_PREEMPT
	/*
	 * Spinlock count overflowing soon?
	 */
	DEBUG_LOCKS_WARN_ON((preempt_count() & PREEMPT_MASK) >=
				PREEMPT_MASK - 10);
#endif
	preempt_latency_start(val);
}
EXPORT_SYMBOL(preempt_count_add);
NOKPROBE_SYMBOL(preempt_count_add);

/*
 * If the value passed in equals to the current preempt count
 * then we just enabled preemption. Stop timing the latency.
 */
static inline void preempt_latency_stop(int val)
{
	if (preempt_count() == val)
		trace_preempt_on(CALLER_ADDR0, get_lock_parent_ip());
}

void preempt_count_sub(int val)
{
#ifdef CONFIG_DEBUG_PREEMPT
	/*
	 * Underflow?
	 */
	if (DEBUG_LOCKS_WARN_ON(val > preempt_count()))
		return;
	/*
	 * Is the spinlock portion underflowing?
	 */
	if (DEBUG_LOCKS_WARN_ON((val < PREEMPT_MASK) &&
			!(preempt_count() & PREEMPT_MASK)))
		return;
#endif

	preempt_latency_stop(val);
	__preempt_count_sub(val);
}
EXPORT_SYMBOL(preempt_count_sub);
NOKPROBE_SYMBOL(preempt_count_sub);

#else
static inline void preempt_latency_start(int val) { }
static inline void preempt_latency_stop(int val) { }
#endif

static inline unsigned long get_preempt_disable_ip(struct task_struct *p)
{
#ifdef CONFIG_DEBUG_PREEMPT
	return p->preempt_disable_ip;
#else
	return 0;
#endif
}

/*
 * Print scheduling while atomic bug:
 */
static noinline void __schedule_bug(struct task_struct *prev)
{
	/* Save this before calling printk(), since that will clobber it */
	unsigned long preempt_disable_ip = get_preempt_disable_ip(current);

	if (oops_in_progress)
		return;

	printk(KERN_ERR "BUG: scheduling while atomic: %s/%d/0x%08x\n",
		prev->comm, prev->pid, preempt_count());

	debug_show_held_locks(prev);
	print_modules();
	if (irqs_disabled())
		print_irqtrace_events(prev);
	if (IS_ENABLED(CONFIG_DEBUG_PREEMPT)) {
		pr_err("Preemption disabled at:");
		print_ip_sym(KERN_ERR, preempt_disable_ip);
	}
	check_panic_on_warn("scheduling while atomic");

	dump_stack();
	add_taint(TAINT_WARN, LOCKDEP_STILL_OK);
}

/*
 * Various schedule()-time debugging checks and statistics:
 */
static inline void schedule_debug(struct task_struct *prev, bool preempt)
{
#ifdef CONFIG_SCHED_STACK_END_CHECK
	if (task_stack_end_corrupted(prev))
		panic("corrupted stack end detected inside scheduler\n");

	if (task_scs_end_corrupted(prev))
		panic("corrupted shadow stack detected inside scheduler\n");
#endif

#ifdef CONFIG_DEBUG_ATOMIC_SLEEP
	if (!preempt && READ_ONCE(prev->__state) && prev->non_block_count) {
		printk(KERN_ERR "BUG: scheduling in a non-blocking section: %s/%d/%i\n",
			prev->comm, prev->pid, prev->non_block_count);
		dump_stack();
		add_taint(TAINT_WARN, LOCKDEP_STILL_OK);
	}
#endif

	if (unlikely(in_atomic_preempt_off())) {
		__schedule_bug(prev);
		preempt_count_set(PREEMPT_DISABLED);
	}
	rcu_sleep_check();
	SCHED_WARN_ON(ct_state() == CT_STATE_USER);

	profile_hit(SCHED_PROFILING, __builtin_return_address(0));

	schedstat_inc(this_rq()->sched_count);
}

static void prev_balance(struct rq *rq, struct task_struct *prev,
			 struct rq_flags *rf)
{
	const struct sched_class *start_class = prev->sched_class;
	const struct sched_class *class;

#ifdef CONFIG_SCHED_CLASS_EXT
	/*
	 * SCX requires a balance() call before every pick_next_task() including
	 * when waking up from SCHED_IDLE. If @start_class is below SCX, start
	 * from SCX instead.
	 */
	if (scx_enabled() && sched_class_above(&ext_sched_class, start_class))
		start_class = &ext_sched_class;
#endif

	/*
	 * We must do the balancing pass before put_prev_task(), such
	 * that when we release the rq->lock the task is in the same
	 * state as before we took rq->lock.
	 *
	 * We can terminate the balance pass as soon as we know there is
	 * a runnable task of @class priority or higher.
	 */
	for_active_class_range(class, start_class, &idle_sched_class) {
		if (class->balance && class->balance(rq, prev, rf))
			break;
	}
<<<<<<< HEAD
#endif
=======
>>>>>>> 26de8614
}

/*
 * Pick up the highest-prio task:
 */
static inline struct task_struct *
__pick_next_task(struct rq *rq, struct task_struct *prev, struct rq_flags *rf)
{
	const struct sched_class *class;
	struct task_struct *p;

	rq->dl_server = NULL;

<<<<<<< HEAD
=======
	if (scx_enabled())
		goto restart;

>>>>>>> 26de8614
	/*
	 * Optimization: we know that if all tasks are in the fair class we can
	 * call that function directly, but only if the @prev task wasn't of a
	 * higher scheduling class, because otherwise those lose the
	 * opportunity to pull in more work from other CPUs.
	 */
	if (likely(!sched_class_above(prev->sched_class, &fair_sched_class) &&
		   rq->nr_running == rq->cfs.h_nr_running)) {

		p = pick_next_task_fair(rq, prev, rf);
		if (unlikely(p == RETRY_TASK))
			goto restart;

		/* Assume the next prioritized class is idle_sched_class */
		if (!p) {
			p = pick_task_idle(rq);
			put_prev_set_next_task(rq, prev, p);
		}

		return p;
	}

restart:
	prev_balance(rq, prev, rf);

<<<<<<< HEAD
	for_each_class(class) {
=======
	for_each_active_class(class) {
>>>>>>> 26de8614
		if (class->pick_next_task) {
			p = class->pick_next_task(rq, prev);
			if (p)
				return p;
		} else {
			p = class->pick_task(rq);
			if (p) {
				put_prev_set_next_task(rq, prev, p);
				return p;
			}
		}
	}

	BUG(); /* The idle class should always have a runnable task. */
}

#ifdef CONFIG_SCHED_CORE
static inline bool is_task_rq_idle(struct task_struct *t)
{
	return (task_rq(t)->idle == t);
}

static inline bool cookie_equals(struct task_struct *a, unsigned long cookie)
{
	return is_task_rq_idle(a) || (a->core_cookie == cookie);
}

static inline bool cookie_match(struct task_struct *a, struct task_struct *b)
{
	if (is_task_rq_idle(a) || is_task_rq_idle(b))
		return true;

	return a->core_cookie == b->core_cookie;
}

static inline struct task_struct *pick_task(struct rq *rq)
{
	const struct sched_class *class;
	struct task_struct *p;

	rq->dl_server = NULL;

<<<<<<< HEAD
	for_each_class(class) {
=======
	for_each_active_class(class) {
>>>>>>> 26de8614
		p = class->pick_task(rq);
		if (p)
			return p;
	}

	BUG(); /* The idle class should always have a runnable task. */
}

extern void task_vruntime_update(struct rq *rq, struct task_struct *p, bool in_fi);

static void queue_core_balance(struct rq *rq);

static struct task_struct *
pick_next_task(struct rq *rq, struct task_struct *prev, struct rq_flags *rf)
{
	struct task_struct *next, *p, *max = NULL;
	const struct cpumask *smt_mask;
	bool fi_before = false;
	bool core_clock_updated = (rq == rq->core);
	unsigned long cookie;
	int i, cpu, occ = 0;
	struct rq *rq_i;
	bool need_sync;

	if (!sched_core_enabled(rq))
		return __pick_next_task(rq, prev, rf);

	cpu = cpu_of(rq);

	/* Stopper task is switching into idle, no need core-wide selection. */
	if (cpu_is_offline(cpu)) {
		/*
		 * Reset core_pick so that we don't enter the fastpath when
		 * coming online. core_pick would already be migrated to
		 * another cpu during offline.
		 */
		rq->core_pick = NULL;
		rq->core_dl_server = NULL;
		return __pick_next_task(rq, prev, rf);
	}

	/*
	 * If there were no {en,de}queues since we picked (IOW, the task
	 * pointers are all still valid), and we haven't scheduled the last
	 * pick yet, do so now.
	 *
	 * rq->core_pick can be NULL if no selection was made for a CPU because
	 * it was either offline or went offline during a sibling's core-wide
	 * selection. In this case, do a core-wide selection.
	 */
	if (rq->core->core_pick_seq == rq->core->core_task_seq &&
	    rq->core->core_pick_seq != rq->core_sched_seq &&
	    rq->core_pick) {
		WRITE_ONCE(rq->core_sched_seq, rq->core->core_pick_seq);

		next = rq->core_pick;
		rq->dl_server = rq->core_dl_server;
		rq->core_pick = NULL;
		rq->core_dl_server = NULL;
		goto out_set_next;
	}

	prev_balance(rq, prev, rf);

	smt_mask = cpu_smt_mask(cpu);
	need_sync = !!rq->core->core_cookie;

	/* reset state */
	rq->core->core_cookie = 0UL;
	if (rq->core->core_forceidle_count) {
		if (!core_clock_updated) {
			update_rq_clock(rq->core);
			core_clock_updated = true;
		}
		sched_core_account_forceidle(rq);
		/* reset after accounting force idle */
		rq->core->core_forceidle_start = 0;
		rq->core->core_forceidle_count = 0;
		rq->core->core_forceidle_occupation = 0;
		need_sync = true;
		fi_before = true;
	}

	/*
	 * core->core_task_seq, core->core_pick_seq, rq->core_sched_seq
	 *
	 * @task_seq guards the task state ({en,de}queues)
	 * @pick_seq is the @task_seq we did a selection on
	 * @sched_seq is the @pick_seq we scheduled
	 *
	 * However, preemptions can cause multiple picks on the same task set.
	 * 'Fix' this by also increasing @task_seq for every pick.
	 */
	rq->core->core_task_seq++;

	/*
	 * Optimize for common case where this CPU has no cookies
	 * and there are no cookied tasks running on siblings.
	 */
	if (!need_sync) {
		next = pick_task(rq);
		if (!next->core_cookie) {
			rq->core_pick = NULL;
			rq->core_dl_server = NULL;
			/*
			 * For robustness, update the min_vruntime_fi for
			 * unconstrained picks as well.
			 */
			WARN_ON_ONCE(fi_before);
			task_vruntime_update(rq, next, false);
			goto out_set_next;
		}
	}

	/*
	 * For each thread: do the regular task pick and find the max prio task
	 * amongst them.
	 *
	 * Tie-break prio towards the current CPU
	 */
	for_each_cpu_wrap(i, smt_mask, cpu) {
		rq_i = cpu_rq(i);

		/*
		 * Current cpu always has its clock updated on entrance to
		 * pick_next_task(). If the current cpu is not the core,
		 * the core may also have been updated above.
		 */
		if (i != cpu && (rq_i != rq->core || !core_clock_updated))
			update_rq_clock(rq_i);

		rq_i->core_pick = p = pick_task(rq_i);
		rq_i->core_dl_server = rq_i->dl_server;

		if (!max || prio_less(max, p, fi_before))
			max = p;
	}

	cookie = rq->core->core_cookie = max->core_cookie;

	/*
	 * For each thread: try and find a runnable task that matches @max or
	 * force idle.
	 */
	for_each_cpu(i, smt_mask) {
		rq_i = cpu_rq(i);
		p = rq_i->core_pick;

		if (!cookie_equals(p, cookie)) {
			p = NULL;
			if (cookie)
				p = sched_core_find(rq_i, cookie);
			if (!p)
				p = idle_sched_class.pick_task(rq_i);
		}

		rq_i->core_pick = p;
		rq_i->core_dl_server = NULL;

		if (p == rq_i->idle) {
			if (rq_i->nr_running) {
				rq->core->core_forceidle_count++;
				if (!fi_before)
					rq->core->core_forceidle_seq++;
			}
		} else {
			occ++;
		}
	}

	if (schedstat_enabled() && rq->core->core_forceidle_count) {
		rq->core->core_forceidle_start = rq_clock(rq->core);
		rq->core->core_forceidle_occupation = occ;
	}

	rq->core->core_pick_seq = rq->core->core_task_seq;
	next = rq->core_pick;
	rq->core_sched_seq = rq->core->core_pick_seq;

	/* Something should have been selected for current CPU */
	WARN_ON_ONCE(!next);

	/*
	 * Reschedule siblings
	 *
	 * NOTE: L1TF -- at this point we're no longer running the old task and
	 * sending an IPI (below) ensures the sibling will no longer be running
	 * their task. This ensures there is no inter-sibling overlap between
	 * non-matching user state.
	 */
	for_each_cpu(i, smt_mask) {
		rq_i = cpu_rq(i);

		/*
		 * An online sibling might have gone offline before a task
		 * could be picked for it, or it might be offline but later
		 * happen to come online, but its too late and nothing was
		 * picked for it.  That's Ok - it will pick tasks for itself,
		 * so ignore it.
		 */
		if (!rq_i->core_pick)
			continue;

		/*
		 * Update for new !FI->FI transitions, or if continuing to be in !FI:
		 * fi_before     fi      update?
		 *  0            0       1
		 *  0            1       1
		 *  1            0       1
		 *  1            1       0
		 */
		if (!(fi_before && rq->core->core_forceidle_count))
			task_vruntime_update(rq_i, rq_i->core_pick, !!rq->core->core_forceidle_count);

		rq_i->core_pick->core_occupation = occ;

		if (i == cpu) {
			rq_i->core_pick = NULL;
			rq_i->core_dl_server = NULL;
			continue;
		}

		/* Did we break L1TF mitigation requirements? */
		WARN_ON_ONCE(!cookie_match(next, rq_i->core_pick));

		if (rq_i->curr == rq_i->core_pick) {
			rq_i->core_pick = NULL;
			rq_i->core_dl_server = NULL;
			continue;
		}

		resched_curr(rq_i);
	}

out_set_next:
	put_prev_set_next_task(rq, prev, next);
	if (rq->core->core_forceidle_count && next == rq->idle)
		queue_core_balance(rq);

	return next;
}

static bool try_steal_cookie(int this, int that)
{
	struct rq *dst = cpu_rq(this), *src = cpu_rq(that);
	struct task_struct *p;
	unsigned long cookie;
	bool success = false;

	guard(irq)();
	guard(double_rq_lock)(dst, src);

	cookie = dst->core->core_cookie;
	if (!cookie)
		return false;

	if (dst->curr != dst->idle)
		return false;

	p = sched_core_find(src, cookie);
	if (!p)
		return false;

	do {
		if (p == src->core_pick || p == src->curr)
			goto next;

		if (!is_cpu_allowed(p, this))
			goto next;

		if (p->core_occupation > dst->idle->core_occupation)
			goto next;
		/*
		 * sched_core_find() and sched_core_next() will ensure
		 * that task @p is not throttled now, we also need to
		 * check whether the runqueue of the destination CPU is
		 * being throttled.
		 */
		if (sched_task_is_throttled(p, this))
			goto next;

		deactivate_task(src, p, 0);
		set_task_cpu(p, this);
		activate_task(dst, p, 0);

		resched_curr(dst);

		success = true;
		break;

next:
		p = sched_core_next(p, cookie);
	} while (p);

	return success;
}

static bool steal_cookie_task(int cpu, struct sched_domain *sd)
{
	int i;

	for_each_cpu_wrap(i, sched_domain_span(sd), cpu + 1) {
		if (i == cpu)
			continue;

		if (need_resched())
			break;

		if (try_steal_cookie(cpu, i))
			return true;
	}

	return false;
}

static void sched_core_balance(struct rq *rq)
{
	struct sched_domain *sd;
	int cpu = cpu_of(rq);

	guard(preempt)();
	guard(rcu)();

	raw_spin_rq_unlock_irq(rq);
	for_each_domain(cpu, sd) {
		if (need_resched())
			break;

		if (steal_cookie_task(cpu, sd))
			break;
	}
	raw_spin_rq_lock_irq(rq);
}

static DEFINE_PER_CPU(struct balance_callback, core_balance_head);

static void queue_core_balance(struct rq *rq)
{
	if (!sched_core_enabled(rq))
		return;

	if (!rq->core->core_cookie)
		return;

	if (!rq->nr_running) /* not forced idle */
		return;

	queue_balance_callback(rq, &per_cpu(core_balance_head, rq->cpu), sched_core_balance);
}

DEFINE_LOCK_GUARD_1(core_lock, int,
		    sched_core_lock(*_T->lock, &_T->flags),
		    sched_core_unlock(*_T->lock, &_T->flags),
		    unsigned long flags)

static void sched_core_cpu_starting(unsigned int cpu)
{
	const struct cpumask *smt_mask = cpu_smt_mask(cpu);
	struct rq *rq = cpu_rq(cpu), *core_rq = NULL;
	int t;

	guard(core_lock)(&cpu);

	WARN_ON_ONCE(rq->core != rq);

	/* if we're the first, we'll be our own leader */
	if (cpumask_weight(smt_mask) == 1)
		return;

	/* find the leader */
	for_each_cpu(t, smt_mask) {
		if (t == cpu)
			continue;
		rq = cpu_rq(t);
		if (rq->core == rq) {
			core_rq = rq;
			break;
		}
	}

	if (WARN_ON_ONCE(!core_rq)) /* whoopsie */
		return;

	/* install and validate core_rq */
	for_each_cpu(t, smt_mask) {
		rq = cpu_rq(t);

		if (t == cpu)
			rq->core = core_rq;

		WARN_ON_ONCE(rq->core != core_rq);
	}
}

static void sched_core_cpu_deactivate(unsigned int cpu)
{
	const struct cpumask *smt_mask = cpu_smt_mask(cpu);
	struct rq *rq = cpu_rq(cpu), *core_rq = NULL;
	int t;

	guard(core_lock)(&cpu);

	/* if we're the last man standing, nothing to do */
	if (cpumask_weight(smt_mask) == 1) {
		WARN_ON_ONCE(rq->core != rq);
		return;
	}

	/* if we're not the leader, nothing to do */
	if (rq->core != rq)
		return;

	/* find a new leader */
	for_each_cpu(t, smt_mask) {
		if (t == cpu)
			continue;
		core_rq = cpu_rq(t);
		break;
	}

	if (WARN_ON_ONCE(!core_rq)) /* impossible */
		return;

	/* copy the shared state to the new leader */
	core_rq->core_task_seq             = rq->core_task_seq;
	core_rq->core_pick_seq             = rq->core_pick_seq;
	core_rq->core_cookie               = rq->core_cookie;
	core_rq->core_forceidle_count      = rq->core_forceidle_count;
	core_rq->core_forceidle_seq        = rq->core_forceidle_seq;
	core_rq->core_forceidle_occupation = rq->core_forceidle_occupation;

	/*
	 * Accounting edge for forced idle is handled in pick_next_task().
	 * Don't need another one here, since the hotplug thread shouldn't
	 * have a cookie.
	 */
	core_rq->core_forceidle_start = 0;

	/* install new leader */
	for_each_cpu(t, smt_mask) {
		rq = cpu_rq(t);
		rq->core = core_rq;
	}
}

static inline void sched_core_cpu_dying(unsigned int cpu)
{
	struct rq *rq = cpu_rq(cpu);

	if (rq->core != rq)
		rq->core = rq;
}

#else /* !CONFIG_SCHED_CORE */

static inline void sched_core_cpu_starting(unsigned int cpu) {}
static inline void sched_core_cpu_deactivate(unsigned int cpu) {}
static inline void sched_core_cpu_dying(unsigned int cpu) {}

static struct task_struct *
pick_next_task(struct rq *rq, struct task_struct *prev, struct rq_flags *rf)
{
	return __pick_next_task(rq, prev, rf);
}

#endif /* CONFIG_SCHED_CORE */

/*
 * Constants for the sched_mode argument of __schedule().
 *
 * The mode argument allows RT enabled kernels to differentiate a
 * preemption from blocking on an 'sleeping' spin/rwlock.
 */
#define SM_IDLE			(-1)
#define SM_NONE			0
#define SM_PREEMPT		1
#define SM_RTLOCK_WAIT		2

/*
 * __schedule() is the main scheduler function.
 *
 * The main means of driving the scheduler and thus entering this function are:
 *
 *   1. Explicit blocking: mutex, semaphore, waitqueue, etc.
 *
 *   2. TIF_NEED_RESCHED flag is checked on interrupt and userspace return
 *      paths. For example, see arch/x86/entry_64.S.
 *
 *      To drive preemption between tasks, the scheduler sets the flag in timer
 *      interrupt handler sched_tick().
 *
 *   3. Wakeups don't really cause entry into schedule(). They add a
 *      task to the run-queue and that's it.
 *
 *      Now, if the new task added to the run-queue preempts the current
 *      task, then the wakeup sets TIF_NEED_RESCHED and schedule() gets
 *      called on the nearest possible occasion:
 *
 *       - If the kernel is preemptible (CONFIG_PREEMPTION=y):
 *
 *         - in syscall or exception context, at the next outmost
 *           preempt_enable(). (this might be as soon as the wake_up()'s
 *           spin_unlock()!)
 *
 *         - in IRQ context, return from interrupt-handler to
 *           preemptible context
 *
 *       - If the kernel is not preemptible (CONFIG_PREEMPTION is not set)
 *         then at the next:
 *
 *          - cond_resched() call
 *          - explicit schedule() call
 *          - return from syscall or exception to user-space
 *          - return from interrupt-handler to user-space
 *
 * WARNING: must be called with preemption disabled!
 */
static void __sched notrace __schedule(int sched_mode)
{
	struct task_struct *prev, *next;
	/*
	 * On PREEMPT_RT kernel, SM_RTLOCK_WAIT is noted
	 * as a preemption by schedule_debug() and RCU.
	 */
	bool preempt = sched_mode > SM_NONE;
	unsigned long *switch_count;
	unsigned long prev_state;
	struct rq_flags rf;
	struct rq *rq;
	int cpu;

	cpu = smp_processor_id();
	rq = cpu_rq(cpu);
	prev = rq->curr;

	schedule_debug(prev, preempt);

	if (sched_feat(HRTICK) || sched_feat(HRTICK_DL))
		hrtick_clear(rq);

	local_irq_disable();
	rcu_note_context_switch(preempt);

	/*
	 * Make sure that signal_pending_state()->signal_pending() below
	 * can't be reordered with __set_current_state(TASK_INTERRUPTIBLE)
	 * done by the caller to avoid the race with signal_wake_up():
	 *
	 * __set_current_state(@state)		signal_wake_up()
	 * schedule()				  set_tsk_thread_flag(p, TIF_SIGPENDING)
	 *					  wake_up_state(p, state)
	 *   LOCK rq->lock			    LOCK p->pi_state
	 *   smp_mb__after_spinlock()		    smp_mb__after_spinlock()
	 *     if (signal_pending_state())	    if (p->state & @state)
	 *
	 * Also, the membarrier system call requires a full memory barrier
	 * after coming from user-space, before storing to rq->curr; this
	 * barrier matches a full barrier in the proximity of the membarrier
	 * system call exit.
	 */
	rq_lock(rq, &rf);
	smp_mb__after_spinlock();

	/* Promote REQ to ACT */
	rq->clock_update_flags <<= 1;
	update_rq_clock(rq);
	rq->clock_update_flags = RQCF_UPDATED;

	switch_count = &prev->nivcsw;

	/* Task state changes only considers SM_PREEMPT as preemption */
	preempt = sched_mode == SM_PREEMPT;

	/*
	 * We must load prev->state once (task_struct::state is volatile), such
	 * that we form a control dependency vs deactivate_task() below.
	 */
	prev_state = READ_ONCE(prev->__state);
	if (sched_mode == SM_IDLE) {
<<<<<<< HEAD
		if (!rq->nr_running) {
=======
		/* SCX must consult the BPF scheduler to tell if rq is empty */
		if (!rq->nr_running && !scx_enabled()) {
>>>>>>> 26de8614
			next = prev;
			goto picked;
		}
	} else if (!preempt && prev_state) {
		if (signal_pending_state(prev_state, prev)) {
			WRITE_ONCE(prev->__state, TASK_RUNNING);
		} else {
			int flags = DEQUEUE_NOCLOCK;

			prev->sched_contributes_to_load =
				(prev_state & TASK_UNINTERRUPTIBLE) &&
				!(prev_state & TASK_NOLOAD) &&
				!(prev_state & TASK_FROZEN);

			if (unlikely(is_special_task_state(prev_state)))
				flags |= DEQUEUE_SPECIAL;

			/*
			 * __schedule()			ttwu()
			 *   prev_state = prev->state;    if (p->on_rq && ...)
			 *   if (prev_state)		    goto out;
			 *     p->on_rq = 0;		  smp_acquire__after_ctrl_dep();
			 *				  p->state = TASK_WAKING
			 *
			 * Where __schedule() and ttwu() have matching control dependencies.
			 *
			 * After this, schedule() must not care about p->state any more.
			 */
			block_task(rq, prev, flags);
		}
		switch_count = &prev->nvcsw;
	}

	next = pick_next_task(rq, prev, &rf);
picked:
	clear_tsk_need_resched(prev);
	clear_preempt_need_resched();
#ifdef CONFIG_SCHED_DEBUG
	rq->last_seen_need_resched_ns = 0;
#endif

	if (likely(prev != next)) {
		rq->nr_switches++;
		/*
		 * RCU users of rcu_dereference(rq->curr) may not see
		 * changes to task_struct made by pick_next_task().
		 */
		RCU_INIT_POINTER(rq->curr, next);
		/*
		 * The membarrier system call requires each architecture
		 * to have a full memory barrier after updating
		 * rq->curr, before returning to user-space.
		 *
		 * Here are the schemes providing that barrier on the
		 * various architectures:
		 * - mm ? switch_mm() : mmdrop() for x86, s390, sparc, PowerPC,
		 *   RISC-V.  switch_mm() relies on membarrier_arch_switch_mm()
		 *   on PowerPC and on RISC-V.
		 * - finish_lock_switch() for weakly-ordered
		 *   architectures where spin_unlock is a full barrier,
		 * - switch_to() for arm64 (weakly-ordered, spin_unlock
		 *   is a RELEASE barrier),
		 *
		 * The barrier matches a full barrier in the proximity of
		 * the membarrier system call entry.
		 *
		 * On RISC-V, this barrier pairing is also needed for the
		 * SYNC_CORE command when switching between processes, cf.
		 * the inline comments in membarrier_arch_switch_mm().
		 */
		++*switch_count;

		migrate_disable_switch(rq, prev);
		psi_account_irqtime(rq, prev, next);
		psi_sched_switch(prev, next, !task_on_rq_queued(prev));

		trace_sched_switch(preempt, prev, next, prev_state);

		/* Also unlocks the rq: */
		rq = context_switch(rq, prev, next, &rf);
	} else {
		rq_unpin_lock(rq, &rf);
		__balance_callbacks(rq);
		raw_spin_rq_unlock_irq(rq);
	}
}

void __noreturn do_task_dead(void)
{
	/* Causes final put_task_struct in finish_task_switch(): */
	set_special_state(TASK_DEAD);

	/* Tell freezer to ignore us: */
	current->flags |= PF_NOFREEZE;

	__schedule(SM_NONE);
	BUG();

	/* Avoid "noreturn function does return" - but don't continue if BUG() is a NOP: */
	for (;;)
		cpu_relax();
}

static inline void sched_submit_work(struct task_struct *tsk)
{
	static DEFINE_WAIT_OVERRIDE_MAP(sched_map, LD_WAIT_CONFIG);
	unsigned int task_flags;

	/*
	 * Establish LD_WAIT_CONFIG context to ensure none of the code called
	 * will use a blocking primitive -- which would lead to recursion.
	 */
	lock_map_acquire_try(&sched_map);

	task_flags = tsk->flags;
	/*
	 * If a worker goes to sleep, notify and ask workqueue whether it
	 * wants to wake up a task to maintain concurrency.
	 */
	if (task_flags & PF_WQ_WORKER)
		wq_worker_sleeping(tsk);
	else if (task_flags & PF_IO_WORKER)
		io_wq_worker_sleeping(tsk);

	/*
	 * spinlock and rwlock must not flush block requests.  This will
	 * deadlock if the callback attempts to acquire a lock which is
	 * already acquired.
	 */
	SCHED_WARN_ON(current->__state & TASK_RTLOCK_WAIT);

	/*
	 * If we are going to sleep and we have plugged IO queued,
	 * make sure to submit it to avoid deadlocks.
	 */
	blk_flush_plug(tsk->plug, true);

	lock_map_release(&sched_map);
}

static void sched_update_worker(struct task_struct *tsk)
{
	if (tsk->flags & (PF_WQ_WORKER | PF_IO_WORKER | PF_BLOCK_TS)) {
		if (tsk->flags & PF_BLOCK_TS)
			blk_plug_invalidate_ts(tsk);
		if (tsk->flags & PF_WQ_WORKER)
			wq_worker_running(tsk);
		else if (tsk->flags & PF_IO_WORKER)
			io_wq_worker_running(tsk);
	}
}

static __always_inline void __schedule_loop(int sched_mode)
{
	do {
		preempt_disable();
		__schedule(sched_mode);
		sched_preempt_enable_no_resched();
	} while (need_resched());
}

asmlinkage __visible void __sched schedule(void)
{
	struct task_struct *tsk = current;

#ifdef CONFIG_RT_MUTEXES
	lockdep_assert(!tsk->sched_rt_mutex);
#endif

	if (!task_is_running(tsk))
		sched_submit_work(tsk);
	__schedule_loop(SM_NONE);
	sched_update_worker(tsk);
}
EXPORT_SYMBOL(schedule);

/*
 * synchronize_rcu_tasks() makes sure that no task is stuck in preempted
 * state (have scheduled out non-voluntarily) by making sure that all
 * tasks have either left the run queue or have gone into user space.
 * As idle tasks do not do either, they must not ever be preempted
 * (schedule out non-voluntarily).
 *
 * schedule_idle() is similar to schedule_preempt_disable() except that it
 * never enables preemption because it does not call sched_submit_work().
 */
void __sched schedule_idle(void)
{
	/*
	 * As this skips calling sched_submit_work(), which the idle task does
	 * regardless because that function is a NOP when the task is in a
	 * TASK_RUNNING state, make sure this isn't used someplace that the
	 * current task can be in any other state. Note, idle is always in the
	 * TASK_RUNNING state.
	 */
	WARN_ON_ONCE(current->__state);
	do {
		__schedule(SM_IDLE);
	} while (need_resched());
}

#if defined(CONFIG_CONTEXT_TRACKING_USER) && !defined(CONFIG_HAVE_CONTEXT_TRACKING_USER_OFFSTACK)
asmlinkage __visible void __sched schedule_user(void)
{
	/*
	 * If we come here after a random call to set_need_resched(),
	 * or we have been woken up remotely but the IPI has not yet arrived,
	 * we haven't yet exited the RCU idle mode. Do it here manually until
	 * we find a better solution.
	 *
	 * NB: There are buggy callers of this function.  Ideally we
	 * should warn if prev_state != CT_STATE_USER, but that will trigger
	 * too frequently to make sense yet.
	 */
	enum ctx_state prev_state = exception_enter();
	schedule();
	exception_exit(prev_state);
}
#endif

/**
 * schedule_preempt_disabled - called with preemption disabled
 *
 * Returns with preemption disabled. Note: preempt_count must be 1
 */
void __sched schedule_preempt_disabled(void)
{
	sched_preempt_enable_no_resched();
	schedule();
	preempt_disable();
}

#ifdef CONFIG_PREEMPT_RT
void __sched notrace schedule_rtlock(void)
{
	__schedule_loop(SM_RTLOCK_WAIT);
}
NOKPROBE_SYMBOL(schedule_rtlock);
#endif

static void __sched notrace preempt_schedule_common(void)
{
	do {
		/*
		 * Because the function tracer can trace preempt_count_sub()
		 * and it also uses preempt_enable/disable_notrace(), if
		 * NEED_RESCHED is set, the preempt_enable_notrace() called
		 * by the function tracer will call this function again and
		 * cause infinite recursion.
		 *
		 * Preemption must be disabled here before the function
		 * tracer can trace. Break up preempt_disable() into two
		 * calls. One to disable preemption without fear of being
		 * traced. The other to still record the preemption latency,
		 * which can also be traced by the function tracer.
		 */
		preempt_disable_notrace();
		preempt_latency_start(1);
		__schedule(SM_PREEMPT);
		preempt_latency_stop(1);
		preempt_enable_no_resched_notrace();

		/*
		 * Check again in case we missed a preemption opportunity
		 * between schedule and now.
		 */
	} while (need_resched());
}

#ifdef CONFIG_PREEMPTION
/*
 * This is the entry point to schedule() from in-kernel preemption
 * off of preempt_enable.
 */
asmlinkage __visible void __sched notrace preempt_schedule(void)
{
	/*
	 * If there is a non-zero preempt_count or interrupts are disabled,
	 * we do not want to preempt the current task. Just return..
	 */
	if (likely(!preemptible()))
		return;
	preempt_schedule_common();
}
NOKPROBE_SYMBOL(preempt_schedule);
EXPORT_SYMBOL(preempt_schedule);

#ifdef CONFIG_PREEMPT_DYNAMIC
#if defined(CONFIG_HAVE_PREEMPT_DYNAMIC_CALL)
#ifndef preempt_schedule_dynamic_enabled
#define preempt_schedule_dynamic_enabled	preempt_schedule
#define preempt_schedule_dynamic_disabled	NULL
#endif
DEFINE_STATIC_CALL(preempt_schedule, preempt_schedule_dynamic_enabled);
EXPORT_STATIC_CALL_TRAMP(preempt_schedule);
#elif defined(CONFIG_HAVE_PREEMPT_DYNAMIC_KEY)
static DEFINE_STATIC_KEY_TRUE(sk_dynamic_preempt_schedule);
void __sched notrace dynamic_preempt_schedule(void)
{
	if (!static_branch_unlikely(&sk_dynamic_preempt_schedule))
		return;
	preempt_schedule();
}
NOKPROBE_SYMBOL(dynamic_preempt_schedule);
EXPORT_SYMBOL(dynamic_preempt_schedule);
#endif
#endif

/**
 * preempt_schedule_notrace - preempt_schedule called by tracing
 *
 * The tracing infrastructure uses preempt_enable_notrace to prevent
 * recursion and tracing preempt enabling caused by the tracing
 * infrastructure itself. But as tracing can happen in areas coming
 * from userspace or just about to enter userspace, a preempt enable
 * can occur before user_exit() is called. This will cause the scheduler
 * to be called when the system is still in usermode.
 *
 * To prevent this, the preempt_enable_notrace will use this function
 * instead of preempt_schedule() to exit user context if needed before
 * calling the scheduler.
 */
asmlinkage __visible void __sched notrace preempt_schedule_notrace(void)
{
	enum ctx_state prev_ctx;

	if (likely(!preemptible()))
		return;

	do {
		/*
		 * Because the function tracer can trace preempt_count_sub()
		 * and it also uses preempt_enable/disable_notrace(), if
		 * NEED_RESCHED is set, the preempt_enable_notrace() called
		 * by the function tracer will call this function again and
		 * cause infinite recursion.
		 *
		 * Preemption must be disabled here before the function
		 * tracer can trace. Break up preempt_disable() into two
		 * calls. One to disable preemption without fear of being
		 * traced. The other to still record the preemption latency,
		 * which can also be traced by the function tracer.
		 */
		preempt_disable_notrace();
		preempt_latency_start(1);
		/*
		 * Needs preempt disabled in case user_exit() is traced
		 * and the tracer calls preempt_enable_notrace() causing
		 * an infinite recursion.
		 */
		prev_ctx = exception_enter();
		__schedule(SM_PREEMPT);
		exception_exit(prev_ctx);

		preempt_latency_stop(1);
		preempt_enable_no_resched_notrace();
	} while (need_resched());
}
EXPORT_SYMBOL_GPL(preempt_schedule_notrace);

#ifdef CONFIG_PREEMPT_DYNAMIC
#if defined(CONFIG_HAVE_PREEMPT_DYNAMIC_CALL)
#ifndef preempt_schedule_notrace_dynamic_enabled
#define preempt_schedule_notrace_dynamic_enabled	preempt_schedule_notrace
#define preempt_schedule_notrace_dynamic_disabled	NULL
#endif
DEFINE_STATIC_CALL(preempt_schedule_notrace, preempt_schedule_notrace_dynamic_enabled);
EXPORT_STATIC_CALL_TRAMP(preempt_schedule_notrace);
#elif defined(CONFIG_HAVE_PREEMPT_DYNAMIC_KEY)
static DEFINE_STATIC_KEY_TRUE(sk_dynamic_preempt_schedule_notrace);
void __sched notrace dynamic_preempt_schedule_notrace(void)
{
	if (!static_branch_unlikely(&sk_dynamic_preempt_schedule_notrace))
		return;
	preempt_schedule_notrace();
}
NOKPROBE_SYMBOL(dynamic_preempt_schedule_notrace);
EXPORT_SYMBOL(dynamic_preempt_schedule_notrace);
#endif
#endif

#endif /* CONFIG_PREEMPTION */

/*
 * This is the entry point to schedule() from kernel preemption
 * off of IRQ context.
 * Note, that this is called and return with IRQs disabled. This will
 * protect us against recursive calling from IRQ contexts.
 */
asmlinkage __visible void __sched preempt_schedule_irq(void)
{
	enum ctx_state prev_state;

	/* Catch callers which need to be fixed */
	BUG_ON(preempt_count() || !irqs_disabled());

	prev_state = exception_enter();

	do {
		preempt_disable();
		local_irq_enable();
		__schedule(SM_PREEMPT);
		local_irq_disable();
		sched_preempt_enable_no_resched();
	} while (need_resched());

	exception_exit(prev_state);
}

int default_wake_function(wait_queue_entry_t *curr, unsigned mode, int wake_flags,
			  void *key)
{
	WARN_ON_ONCE(IS_ENABLED(CONFIG_SCHED_DEBUG) && wake_flags & ~(WF_SYNC|WF_CURRENT_CPU));
	return try_to_wake_up(curr->private, mode, wake_flags);
}
EXPORT_SYMBOL(default_wake_function);

void __setscheduler_prio(struct task_struct *p, int prio)
{
	if (dl_prio(prio))
		p->sched_class = &dl_sched_class;
	else if (rt_prio(prio))
		p->sched_class = &rt_sched_class;
#ifdef CONFIG_SCHED_CLASS_EXT
	else if (task_should_scx(p))
		p->sched_class = &ext_sched_class;
#endif
	else
		p->sched_class = &fair_sched_class;

	p->prio = prio;
}

#ifdef CONFIG_RT_MUTEXES

/*
 * Would be more useful with typeof()/auto_type but they don't mix with
 * bit-fields. Since it's a local thing, use int. Keep the generic sounding
 * name such that if someone were to implement this function we get to compare
 * notes.
 */
#define fetch_and_set(x, v) ({ int _x = (x); (x) = (v); _x; })

void rt_mutex_pre_schedule(void)
{
	lockdep_assert(!fetch_and_set(current->sched_rt_mutex, 1));
	sched_submit_work(current);
}

void rt_mutex_schedule(void)
{
	lockdep_assert(current->sched_rt_mutex);
	__schedule_loop(SM_NONE);
}

void rt_mutex_post_schedule(void)
{
	sched_update_worker(current);
	lockdep_assert(fetch_and_set(current->sched_rt_mutex, 0));
}

/*
 * rt_mutex_setprio - set the current priority of a task
 * @p: task to boost
 * @pi_task: donor task
 *
 * This function changes the 'effective' priority of a task. It does
 * not touch ->normal_prio like __setscheduler().
 *
 * Used by the rt_mutex code to implement priority inheritance
 * logic. Call site only calls if the priority of the task changed.
 */
void rt_mutex_setprio(struct task_struct *p, struct task_struct *pi_task)
{
	int prio, oldprio, queued, running, queue_flag =
		DEQUEUE_SAVE | DEQUEUE_MOVE | DEQUEUE_NOCLOCK;
	const struct sched_class *prev_class;
	struct rq_flags rf;
	struct rq *rq;

	/* XXX used to be waiter->prio, not waiter->task->prio */
	prio = __rt_effective_prio(pi_task, p->normal_prio);

	/*
	 * If nothing changed; bail early.
	 */
	if (p->pi_top_task == pi_task && prio == p->prio && !dl_prio(prio))
		return;

	rq = __task_rq_lock(p, &rf);
	update_rq_clock(rq);
	/*
	 * Set under pi_lock && rq->lock, such that the value can be used under
	 * either lock.
	 *
	 * Note that there is loads of tricky to make this pointer cache work
	 * right. rt_mutex_slowunlock()+rt_mutex_postunlock() work together to
	 * ensure a task is de-boosted (pi_task is set to NULL) before the
	 * task is allowed to run again (and can exit). This ensures the pointer
	 * points to a blocked task -- which guarantees the task is present.
	 */
	p->pi_top_task = pi_task;

	/*
	 * For FIFO/RR we only need to set prio, if that matches we're done.
	 */
	if (prio == p->prio && !dl_prio(prio))
		goto out_unlock;

	/*
	 * Idle task boosting is a no-no in general. There is one
	 * exception, when PREEMPT_RT and NOHZ is active:
	 *
	 * The idle task calls get_next_timer_interrupt() and holds
	 * the timer wheel base->lock on the CPU and another CPU wants
	 * to access the timer (probably to cancel it). We can safely
	 * ignore the boosting request, as the idle CPU runs this code
	 * with interrupts disabled and will complete the lock
	 * protected section without being interrupted. So there is no
	 * real need to boost.
	 */
	if (unlikely(p == rq->idle)) {
		WARN_ON(p != rq->curr);
		WARN_ON(p->pi_blocked_on);
		goto out_unlock;
	}

	trace_sched_pi_setprio(p, pi_task);
	oldprio = p->prio;

	if (oldprio == prio)
		queue_flag &= ~DEQUEUE_MOVE;

	prev_class = p->sched_class;
	queued = task_on_rq_queued(p);
	running = task_current(rq, p);
	if (queued)
		dequeue_task(rq, p, queue_flag);
	if (running)
		put_prev_task(rq, p);

	/*
	 * Boosting condition are:
	 * 1. -rt task is running and holds mutex A
	 *      --> -dl task blocks on mutex A
	 *
	 * 2. -dl task is running and holds mutex A
	 *      --> -dl task blocks on mutex A and could preempt the
	 *          running task
	 */
	if (dl_prio(prio)) {
		if (!dl_prio(p->normal_prio) ||
		    (pi_task && dl_prio(pi_task->prio) &&
		     dl_entity_preempt(&pi_task->dl, &p->dl))) {
			p->dl.pi_se = pi_task->dl.pi_se;
			queue_flag |= ENQUEUE_REPLENISH;
		} else {
			p->dl.pi_se = &p->dl;
		}
	} else if (rt_prio(prio)) {
		if (dl_prio(oldprio))
			p->dl.pi_se = &p->dl;
		if (oldprio < prio)
			queue_flag |= ENQUEUE_HEAD;
	} else {
		if (dl_prio(oldprio))
			p->dl.pi_se = &p->dl;
		if (rt_prio(oldprio))
			p->rt.timeout = 0;
	}

	__setscheduler_prio(p, prio);
	check_class_changing(rq, p, prev_class);

	if (queued)
		enqueue_task(rq, p, queue_flag);
	if (running)
		set_next_task(rq, p);

	check_class_changed(rq, p, prev_class, oldprio);
out_unlock:
	/* Avoid rq from going away on us: */
	preempt_disable();

	rq_unpin_lock(rq, &rf);
	__balance_callbacks(rq);
	raw_spin_rq_unlock(rq);

	preempt_enable();
}
#endif

#if !defined(CONFIG_PREEMPTION) || defined(CONFIG_PREEMPT_DYNAMIC)
int __sched __cond_resched(void)
{
	if (should_resched(0)) {
		preempt_schedule_common();
		return 1;
	}
	/*
	 * In preemptible kernels, ->rcu_read_lock_nesting tells the tick
	 * whether the current CPU is in an RCU read-side critical section,
	 * so the tick can report quiescent states even for CPUs looping
	 * in kernel context.  In contrast, in non-preemptible kernels,
	 * RCU readers leave no in-memory hints, which means that CPU-bound
	 * processes executing in kernel context might never report an
	 * RCU quiescent state.  Therefore, the following code causes
	 * cond_resched() to report a quiescent state, but only when RCU
	 * is in urgent need of one.
	 */
#ifndef CONFIG_PREEMPT_RCU
	rcu_all_qs();
#endif
	return 0;
}
EXPORT_SYMBOL(__cond_resched);
#endif

#ifdef CONFIG_PREEMPT_DYNAMIC
#if defined(CONFIG_HAVE_PREEMPT_DYNAMIC_CALL)
#define cond_resched_dynamic_enabled	__cond_resched
#define cond_resched_dynamic_disabled	((void *)&__static_call_return0)
DEFINE_STATIC_CALL_RET0(cond_resched, __cond_resched);
EXPORT_STATIC_CALL_TRAMP(cond_resched);

#define might_resched_dynamic_enabled	__cond_resched
#define might_resched_dynamic_disabled	((void *)&__static_call_return0)
DEFINE_STATIC_CALL_RET0(might_resched, __cond_resched);
EXPORT_STATIC_CALL_TRAMP(might_resched);
#elif defined(CONFIG_HAVE_PREEMPT_DYNAMIC_KEY)
static DEFINE_STATIC_KEY_FALSE(sk_dynamic_cond_resched);
int __sched dynamic_cond_resched(void)
{
	klp_sched_try_switch();
	if (!static_branch_unlikely(&sk_dynamic_cond_resched))
		return 0;
	return __cond_resched();
}
EXPORT_SYMBOL(dynamic_cond_resched);

static DEFINE_STATIC_KEY_FALSE(sk_dynamic_might_resched);
int __sched dynamic_might_resched(void)
{
	if (!static_branch_unlikely(&sk_dynamic_might_resched))
		return 0;
	return __cond_resched();
}
EXPORT_SYMBOL(dynamic_might_resched);
#endif
#endif

/*
 * __cond_resched_lock() - if a reschedule is pending, drop the given lock,
 * call schedule, and on return reacquire the lock.
 *
 * This works OK both with and without CONFIG_PREEMPTION. We do strange low-level
 * operations here to prevent schedule() from being called twice (once via
 * spin_unlock(), once by hand).
 */
int __cond_resched_lock(spinlock_t *lock)
{
	int resched = should_resched(PREEMPT_LOCK_OFFSET);
	int ret = 0;

	lockdep_assert_held(lock);

	if (spin_needbreak(lock) || resched) {
		spin_unlock(lock);
		if (!_cond_resched())
			cpu_relax();
		ret = 1;
		spin_lock(lock);
	}
	return ret;
}
EXPORT_SYMBOL(__cond_resched_lock);

int __cond_resched_rwlock_read(rwlock_t *lock)
{
	int resched = should_resched(PREEMPT_LOCK_OFFSET);
	int ret = 0;

	lockdep_assert_held_read(lock);

	if (rwlock_needbreak(lock) || resched) {
		read_unlock(lock);
		if (!_cond_resched())
			cpu_relax();
		ret = 1;
		read_lock(lock);
	}
	return ret;
}
EXPORT_SYMBOL(__cond_resched_rwlock_read);

int __cond_resched_rwlock_write(rwlock_t *lock)
{
	int resched = should_resched(PREEMPT_LOCK_OFFSET);
	int ret = 0;

	lockdep_assert_held_write(lock);

	if (rwlock_needbreak(lock) || resched) {
		write_unlock(lock);
		if (!_cond_resched())
			cpu_relax();
		ret = 1;
		write_lock(lock);
	}
	return ret;
}
EXPORT_SYMBOL(__cond_resched_rwlock_write);

#ifdef CONFIG_PREEMPT_DYNAMIC

#ifdef CONFIG_GENERIC_ENTRY
#include <linux/entry-common.h>
#endif

/*
 * SC:cond_resched
 * SC:might_resched
 * SC:preempt_schedule
 * SC:preempt_schedule_notrace
 * SC:irqentry_exit_cond_resched
 *
 *
 * NONE:
 *   cond_resched               <- __cond_resched
 *   might_resched              <- RET0
 *   preempt_schedule           <- NOP
 *   preempt_schedule_notrace   <- NOP
 *   irqentry_exit_cond_resched <- NOP
 *
 * VOLUNTARY:
 *   cond_resched               <- __cond_resched
 *   might_resched              <- __cond_resched
 *   preempt_schedule           <- NOP
 *   preempt_schedule_notrace   <- NOP
 *   irqentry_exit_cond_resched <- NOP
 *
 * FULL:
 *   cond_resched               <- RET0
 *   might_resched              <- RET0
 *   preempt_schedule           <- preempt_schedule
 *   preempt_schedule_notrace   <- preempt_schedule_notrace
 *   irqentry_exit_cond_resched <- irqentry_exit_cond_resched
 */

enum {
	preempt_dynamic_undefined = -1,
	preempt_dynamic_none,
	preempt_dynamic_voluntary,
	preempt_dynamic_full,
};

int preempt_dynamic_mode = preempt_dynamic_undefined;

int sched_dynamic_mode(const char *str)
{
	if (!strcmp(str, "none"))
		return preempt_dynamic_none;

	if (!strcmp(str, "voluntary"))
		return preempt_dynamic_voluntary;

	if (!strcmp(str, "full"))
		return preempt_dynamic_full;

	return -EINVAL;
}

#if defined(CONFIG_HAVE_PREEMPT_DYNAMIC_CALL)
#define preempt_dynamic_enable(f)	static_call_update(f, f##_dynamic_enabled)
#define preempt_dynamic_disable(f)	static_call_update(f, f##_dynamic_disabled)
#elif defined(CONFIG_HAVE_PREEMPT_DYNAMIC_KEY)
#define preempt_dynamic_enable(f)	static_key_enable(&sk_dynamic_##f.key)
#define preempt_dynamic_disable(f)	static_key_disable(&sk_dynamic_##f.key)
#else
#error "Unsupported PREEMPT_DYNAMIC mechanism"
#endif

static DEFINE_MUTEX(sched_dynamic_mutex);
static bool klp_override;

static void __sched_dynamic_update(int mode)
{
	/*
	 * Avoid {NONE,VOLUNTARY} -> FULL transitions from ever ending up in
	 * the ZERO state, which is invalid.
	 */
	if (!klp_override)
		preempt_dynamic_enable(cond_resched);
	preempt_dynamic_enable(might_resched);
	preempt_dynamic_enable(preempt_schedule);
	preempt_dynamic_enable(preempt_schedule_notrace);
	preempt_dynamic_enable(irqentry_exit_cond_resched);

	switch (mode) {
	case preempt_dynamic_none:
		if (!klp_override)
			preempt_dynamic_enable(cond_resched);
		preempt_dynamic_disable(might_resched);
		preempt_dynamic_disable(preempt_schedule);
		preempt_dynamic_disable(preempt_schedule_notrace);
		preempt_dynamic_disable(irqentry_exit_cond_resched);
		if (mode != preempt_dynamic_mode)
			pr_info("Dynamic Preempt: none\n");
		break;

	case preempt_dynamic_voluntary:
		if (!klp_override)
			preempt_dynamic_enable(cond_resched);
		preempt_dynamic_enable(might_resched);
		preempt_dynamic_disable(preempt_schedule);
		preempt_dynamic_disable(preempt_schedule_notrace);
		preempt_dynamic_disable(irqentry_exit_cond_resched);
		if (mode != preempt_dynamic_mode)
			pr_info("Dynamic Preempt: voluntary\n");
		break;

	case preempt_dynamic_full:
		if (!klp_override)
			preempt_dynamic_disable(cond_resched);
		preempt_dynamic_disable(might_resched);
		preempt_dynamic_enable(preempt_schedule);
		preempt_dynamic_enable(preempt_schedule_notrace);
		preempt_dynamic_enable(irqentry_exit_cond_resched);
		if (mode != preempt_dynamic_mode)
			pr_info("Dynamic Preempt: full\n");
		break;
	}

	preempt_dynamic_mode = mode;
}

void sched_dynamic_update(int mode)
{
	mutex_lock(&sched_dynamic_mutex);
	__sched_dynamic_update(mode);
	mutex_unlock(&sched_dynamic_mutex);
}

#ifdef CONFIG_HAVE_PREEMPT_DYNAMIC_CALL

static int klp_cond_resched(void)
{
	__klp_sched_try_switch();
	return __cond_resched();
}

void sched_dynamic_klp_enable(void)
{
	mutex_lock(&sched_dynamic_mutex);

	klp_override = true;
	static_call_update(cond_resched, klp_cond_resched);

	mutex_unlock(&sched_dynamic_mutex);
}

void sched_dynamic_klp_disable(void)
{
	mutex_lock(&sched_dynamic_mutex);

	klp_override = false;
	__sched_dynamic_update(preempt_dynamic_mode);

	mutex_unlock(&sched_dynamic_mutex);
}

#endif /* CONFIG_HAVE_PREEMPT_DYNAMIC_CALL */

static int __init setup_preempt_mode(char *str)
{
	int mode = sched_dynamic_mode(str);
	if (mode < 0) {
		pr_warn("Dynamic Preempt: unsupported mode: %s\n", str);
		return 0;
	}

	sched_dynamic_update(mode);
	return 1;
}
__setup("preempt=", setup_preempt_mode);

static void __init preempt_dynamic_init(void)
{
	if (preempt_dynamic_mode == preempt_dynamic_undefined) {
		if (IS_ENABLED(CONFIG_PREEMPT_NONE)) {
			sched_dynamic_update(preempt_dynamic_none);
		} else if (IS_ENABLED(CONFIG_PREEMPT_VOLUNTARY)) {
			sched_dynamic_update(preempt_dynamic_voluntary);
		} else {
			/* Default static call setting, nothing to do */
			WARN_ON_ONCE(!IS_ENABLED(CONFIG_PREEMPT));
			preempt_dynamic_mode = preempt_dynamic_full;
			pr_info("Dynamic Preempt: full\n");
		}
	}
}

#define PREEMPT_MODEL_ACCESSOR(mode) \
	bool preempt_model_##mode(void)						 \
	{									 \
		WARN_ON_ONCE(preempt_dynamic_mode == preempt_dynamic_undefined); \
		return preempt_dynamic_mode == preempt_dynamic_##mode;		 \
	}									 \
	EXPORT_SYMBOL_GPL(preempt_model_##mode)

PREEMPT_MODEL_ACCESSOR(none);
PREEMPT_MODEL_ACCESSOR(voluntary);
PREEMPT_MODEL_ACCESSOR(full);

#else /* !CONFIG_PREEMPT_DYNAMIC: */

static inline void preempt_dynamic_init(void) { }

#endif /* CONFIG_PREEMPT_DYNAMIC */

int io_schedule_prepare(void)
{
	int old_iowait = current->in_iowait;

	current->in_iowait = 1;
	blk_flush_plug(current->plug, true);
	return old_iowait;
}

void io_schedule_finish(int token)
{
	current->in_iowait = token;
}

/*
 * This task is about to go to sleep on IO. Increment rq->nr_iowait so
 * that process accounting knows that this is a task in IO wait state.
 */
long __sched io_schedule_timeout(long timeout)
{
	int token;
	long ret;

	token = io_schedule_prepare();
	ret = schedule_timeout(timeout);
	io_schedule_finish(token);

	return ret;
}
EXPORT_SYMBOL(io_schedule_timeout);

void __sched io_schedule(void)
{
	int token;

	token = io_schedule_prepare();
	schedule();
	io_schedule_finish(token);
}
EXPORT_SYMBOL(io_schedule);

void sched_show_task(struct task_struct *p)
{
	unsigned long free;
	int ppid;

	if (!try_get_task_stack(p))
		return;

	pr_info("task:%-15.15s state:%c", p->comm, task_state_to_char(p));

	if (task_is_running(p))
		pr_cont("  running task    ");
	free = stack_not_used(p);
	ppid = 0;
	rcu_read_lock();
	if (pid_alive(p))
		ppid = task_pid_nr(rcu_dereference(p->real_parent));
	rcu_read_unlock();
	pr_cont(" stack:%-5lu pid:%-5d tgid:%-5d ppid:%-6d flags:0x%08lx\n",
		free, task_pid_nr(p), task_tgid_nr(p),
		ppid, read_task_thread_flags(p));

	print_worker_info(KERN_INFO, p);
	print_stop_info(KERN_INFO, p);
	print_scx_info(KERN_INFO, p);
	show_stack(p, NULL, KERN_INFO);
	put_task_stack(p);
}
EXPORT_SYMBOL_GPL(sched_show_task);

static inline bool
state_filter_match(unsigned long state_filter, struct task_struct *p)
{
	unsigned int state = READ_ONCE(p->__state);

	/* no filter, everything matches */
	if (!state_filter)
		return true;

	/* filter, but doesn't match */
	if (!(state & state_filter))
		return false;

	/*
	 * When looking for TASK_UNINTERRUPTIBLE skip TASK_IDLE (allows
	 * TASK_KILLABLE).
	 */
	if (state_filter == TASK_UNINTERRUPTIBLE && (state & TASK_NOLOAD))
		return false;

	return true;
}


void show_state_filter(unsigned int state_filter)
{
	struct task_struct *g, *p;

	rcu_read_lock();
	for_each_process_thread(g, p) {
		/*
		 * reset the NMI-timeout, listing all files on a slow
		 * console might take a lot of time:
		 * Also, reset softlockup watchdogs on all CPUs, because
		 * another CPU might be blocked waiting for us to process
		 * an IPI.
		 */
		touch_nmi_watchdog();
		touch_all_softlockup_watchdogs();
		if (state_filter_match(state_filter, p))
			sched_show_task(p);
	}

#ifdef CONFIG_SCHED_DEBUG
	if (!state_filter)
		sysrq_sched_debug_show();
#endif
	rcu_read_unlock();
	/*
	 * Only show locks if all tasks are dumped:
	 */
	if (!state_filter)
		debug_show_all_locks();
}

/**
 * init_idle - set up an idle thread for a given CPU
 * @idle: task in question
 * @cpu: CPU the idle task belongs to
 *
 * NOTE: this function does not set the idle thread's NEED_RESCHED
 * flag, to make booting more robust.
 */
void __init init_idle(struct task_struct *idle, int cpu)
{
#ifdef CONFIG_SMP
	struct affinity_context ac = (struct affinity_context) {
		.new_mask  = cpumask_of(cpu),
		.flags     = 0,
	};
#endif
	struct rq *rq = cpu_rq(cpu);
	unsigned long flags;

	__sched_fork(0, idle);

	raw_spin_lock_irqsave(&idle->pi_lock, flags);
	raw_spin_rq_lock(rq);

	idle->__state = TASK_RUNNING;
	idle->se.exec_start = sched_clock();
	/*
	 * PF_KTHREAD should already be set at this point; regardless, make it
	 * look like a proper per-CPU kthread.
	 */
	idle->flags |= PF_KTHREAD | PF_NO_SETAFFINITY;
	kthread_set_per_cpu(idle, cpu);

#ifdef CONFIG_SMP
	/*
	 * It's possible that init_idle() gets called multiple times on a task,
	 * in that case do_set_cpus_allowed() will not do the right thing.
	 *
	 * And since this is boot we can forgo the serialization.
	 */
	set_cpus_allowed_common(idle, &ac);
#endif
	/*
	 * We're having a chicken and egg problem, even though we are
	 * holding rq->lock, the CPU isn't yet set to this CPU so the
	 * lockdep check in task_group() will fail.
	 *
	 * Similar case to sched_fork(). / Alternatively we could
	 * use task_rq_lock() here and obtain the other rq->lock.
	 *
	 * Silence PROVE_RCU
	 */
	rcu_read_lock();
	__set_task_cpu(idle, cpu);
	rcu_read_unlock();

	rq->idle = idle;
	rcu_assign_pointer(rq->curr, idle);
	idle->on_rq = TASK_ON_RQ_QUEUED;
#ifdef CONFIG_SMP
	idle->on_cpu = 1;
#endif
	raw_spin_rq_unlock(rq);
	raw_spin_unlock_irqrestore(&idle->pi_lock, flags);

	/* Set the preempt count _outside_ the spinlocks! */
	init_idle_preempt_count(idle, cpu);

	/*
	 * The idle tasks have their own, simple scheduling class:
	 */
	idle->sched_class = &idle_sched_class;
	ftrace_graph_init_idle_task(idle, cpu);
	vtime_init_idle(idle, cpu);
#ifdef CONFIG_SMP
	sprintf(idle->comm, "%s/%d", INIT_TASK_COMM, cpu);
#endif
}

#ifdef CONFIG_SMP

int cpuset_cpumask_can_shrink(const struct cpumask *cur,
			      const struct cpumask *trial)
{
	int ret = 1;

	if (cpumask_empty(cur))
		return ret;

	ret = dl_cpuset_cpumask_can_shrink(cur, trial);

	return ret;
}

int task_can_attach(struct task_struct *p)
{
	int ret = 0;

	/*
	 * Kthreads which disallow setaffinity shouldn't be moved
	 * to a new cpuset; we don't want to change their CPU
	 * affinity and isolating such threads by their set of
	 * allowed nodes is unnecessary.  Thus, cpusets are not
	 * applicable for such threads.  This prevents checking for
	 * success of set_cpus_allowed_ptr() on all attached tasks
	 * before cpus_mask may be changed.
	 */
	if (p->flags & PF_NO_SETAFFINITY)
		ret = -EINVAL;

	return ret;
}

bool sched_smp_initialized __read_mostly;

#ifdef CONFIG_NUMA_BALANCING
/* Migrate current task p to target_cpu */
int migrate_task_to(struct task_struct *p, int target_cpu)
{
	struct migration_arg arg = { p, target_cpu };
	int curr_cpu = task_cpu(p);

	if (curr_cpu == target_cpu)
		return 0;

	if (!cpumask_test_cpu(target_cpu, p->cpus_ptr))
		return -EINVAL;

	/* TODO: This is not properly updating schedstats */

	trace_sched_move_numa(p, curr_cpu, target_cpu);
	return stop_one_cpu(curr_cpu, migration_cpu_stop, &arg);
}

/*
 * Requeue a task on a given node and accurately track the number of NUMA
 * tasks on the runqueues
 */
void sched_setnuma(struct task_struct *p, int nid)
{
	bool queued, running;
	struct rq_flags rf;
	struct rq *rq;

	rq = task_rq_lock(p, &rf);
	queued = task_on_rq_queued(p);
	running = task_current(rq, p);

	if (queued)
		dequeue_task(rq, p, DEQUEUE_SAVE);
	if (running)
		put_prev_task(rq, p);

	p->numa_preferred_nid = nid;

	if (queued)
		enqueue_task(rq, p, ENQUEUE_RESTORE | ENQUEUE_NOCLOCK);
	if (running)
		set_next_task(rq, p);
	task_rq_unlock(rq, p, &rf);
}
#endif /* CONFIG_NUMA_BALANCING */

#ifdef CONFIG_HOTPLUG_CPU
/*
 * Ensure that the idle task is using init_mm right before its CPU goes
 * offline.
 */
void idle_task_exit(void)
{
	struct mm_struct *mm = current->active_mm;

	BUG_ON(cpu_online(smp_processor_id()));
	BUG_ON(current != this_rq()->idle);

	if (mm != &init_mm) {
		switch_mm(mm, &init_mm, current);
		finish_arch_post_lock_switch();
	}

	/* finish_cpu(), as ran on the BP, will clean up the active_mm state */
}

static int __balance_push_cpu_stop(void *arg)
{
	struct task_struct *p = arg;
	struct rq *rq = this_rq();
	struct rq_flags rf;
	int cpu;

	raw_spin_lock_irq(&p->pi_lock);
	rq_lock(rq, &rf);

	update_rq_clock(rq);

	if (task_rq(p) == rq && task_on_rq_queued(p)) {
		cpu = select_fallback_rq(rq->cpu, p);
		rq = __migrate_task(rq, &rf, p, cpu);
	}

	rq_unlock(rq, &rf);
	raw_spin_unlock_irq(&p->pi_lock);

	put_task_struct(p);

	return 0;
}

static DEFINE_PER_CPU(struct cpu_stop_work, push_work);

/*
 * Ensure we only run per-cpu kthreads once the CPU goes !active.
 *
 * This is enabled below SCHED_AP_ACTIVE; when !cpu_active(), but only
 * effective when the hotplug motion is down.
 */
static void balance_push(struct rq *rq)
{
	struct task_struct *push_task = rq->curr;

	lockdep_assert_rq_held(rq);

	/*
	 * Ensure the thing is persistent until balance_push_set(.on = false);
	 */
	rq->balance_callback = &balance_push_callback;

	/*
	 * Only active while going offline and when invoked on the outgoing
	 * CPU.
	 */
	if (!cpu_dying(rq->cpu) || rq != this_rq())
		return;

	/*
	 * Both the cpu-hotplug and stop task are in this case and are
	 * required to complete the hotplug process.
	 */
	if (kthread_is_per_cpu(push_task) ||
	    is_migration_disabled(push_task)) {

		/*
		 * If this is the idle task on the outgoing CPU try to wake
		 * up the hotplug control thread which might wait for the
		 * last task to vanish. The rcuwait_active() check is
		 * accurate here because the waiter is pinned on this CPU
		 * and can't obviously be running in parallel.
		 *
		 * On RT kernels this also has to check whether there are
		 * pinned and scheduled out tasks on the runqueue. They
		 * need to leave the migrate disabled section first.
		 */
		if (!rq->nr_running && !rq_has_pinned_tasks(rq) &&
		    rcuwait_active(&rq->hotplug_wait)) {
			raw_spin_rq_unlock(rq);
			rcuwait_wake_up(&rq->hotplug_wait);
			raw_spin_rq_lock(rq);
		}
		return;
	}

	get_task_struct(push_task);
	/*
	 * Temporarily drop rq->lock such that we can wake-up the stop task.
	 * Both preemption and IRQs are still disabled.
	 */
	preempt_disable();
	raw_spin_rq_unlock(rq);
	stop_one_cpu_nowait(rq->cpu, __balance_push_cpu_stop, push_task,
			    this_cpu_ptr(&push_work));
	preempt_enable();
	/*
	 * At this point need_resched() is true and we'll take the loop in
	 * schedule(). The next pick is obviously going to be the stop task
	 * which kthread_is_per_cpu() and will push this task away.
	 */
	raw_spin_rq_lock(rq);
}

static void balance_push_set(int cpu, bool on)
{
	struct rq *rq = cpu_rq(cpu);
	struct rq_flags rf;

	rq_lock_irqsave(rq, &rf);
	if (on) {
		WARN_ON_ONCE(rq->balance_callback);
		rq->balance_callback = &balance_push_callback;
	} else if (rq->balance_callback == &balance_push_callback) {
		rq->balance_callback = NULL;
	}
	rq_unlock_irqrestore(rq, &rf);
}

/*
 * Invoked from a CPUs hotplug control thread after the CPU has been marked
 * inactive. All tasks which are not per CPU kernel threads are either
 * pushed off this CPU now via balance_push() or placed on a different CPU
 * during wakeup. Wait until the CPU is quiescent.
 */
static void balance_hotplug_wait(void)
{
	struct rq *rq = this_rq();

	rcuwait_wait_event(&rq->hotplug_wait,
			   rq->nr_running == 1 && !rq_has_pinned_tasks(rq),
			   TASK_UNINTERRUPTIBLE);
}

#else

static inline void balance_push(struct rq *rq)
{
}

static inline void balance_push_set(int cpu, bool on)
{
}

static inline void balance_hotplug_wait(void)
{
}

#endif /* CONFIG_HOTPLUG_CPU */

void set_rq_online(struct rq *rq)
{
	if (!rq->online) {
		const struct sched_class *class;

		cpumask_set_cpu(rq->cpu, rq->rd->online);
		rq->online = 1;

		for_each_class(class) {
			if (class->rq_online)
				class->rq_online(rq);
		}
	}
}

void set_rq_offline(struct rq *rq)
{
	if (rq->online) {
		const struct sched_class *class;

		update_rq_clock(rq);
		for_each_class(class) {
			if (class->rq_offline)
				class->rq_offline(rq);
		}

		cpumask_clear_cpu(rq->cpu, rq->rd->online);
		rq->online = 0;
	}
}

static inline void sched_set_rq_online(struct rq *rq, int cpu)
{
	struct rq_flags rf;

	rq_lock_irqsave(rq, &rf);
	if (rq->rd) {
		BUG_ON(!cpumask_test_cpu(cpu, rq->rd->span));
		set_rq_online(rq);
	}
	rq_unlock_irqrestore(rq, &rf);
}

static inline void sched_set_rq_offline(struct rq *rq, int cpu)
{
	struct rq_flags rf;

	rq_lock_irqsave(rq, &rf);
	if (rq->rd) {
		BUG_ON(!cpumask_test_cpu(cpu, rq->rd->span));
		set_rq_offline(rq);
	}
	rq_unlock_irqrestore(rq, &rf);
}

/*
 * used to mark begin/end of suspend/resume:
 */
static int num_cpus_frozen;

/*
 * Update cpusets according to cpu_active mask.  If cpusets are
 * disabled, cpuset_update_active_cpus() becomes a simple wrapper
 * around partition_sched_domains().
 *
 * If we come here as part of a suspend/resume, don't touch cpusets because we
 * want to restore it back to its original state upon resume anyway.
 */
static void cpuset_cpu_active(void)
{
	if (cpuhp_tasks_frozen) {
		/*
		 * num_cpus_frozen tracks how many CPUs are involved in suspend
		 * resume sequence. As long as this is not the last online
		 * operation in the resume sequence, just build a single sched
		 * domain, ignoring cpusets.
		 */
		partition_sched_domains(1, NULL, NULL);
		if (--num_cpus_frozen)
			return;
		/*
		 * This is the last CPU online operation. So fall through and
		 * restore the original sched domains by considering the
		 * cpuset configurations.
		 */
		cpuset_force_rebuild();
	}
	cpuset_update_active_cpus();
}

static int cpuset_cpu_inactive(unsigned int cpu)
{
	if (!cpuhp_tasks_frozen) {
		int ret = dl_bw_check_overflow(cpu);

		if (ret)
			return ret;
		cpuset_update_active_cpus();
	} else {
		num_cpus_frozen++;
		partition_sched_domains(1, NULL, NULL);
	}
	return 0;
}

static inline void sched_smt_present_inc(int cpu)
{
#ifdef CONFIG_SCHED_SMT
	if (cpumask_weight(cpu_smt_mask(cpu)) == 2)
		static_branch_inc_cpuslocked(&sched_smt_present);
#endif
}

static inline void sched_smt_present_dec(int cpu)
{
#ifdef CONFIG_SCHED_SMT
	if (cpumask_weight(cpu_smt_mask(cpu)) == 2)
		static_branch_dec_cpuslocked(&sched_smt_present);
#endif
}

int sched_cpu_activate(unsigned int cpu)
{
	struct rq *rq = cpu_rq(cpu);

	/*
	 * Clear the balance_push callback and prepare to schedule
	 * regular tasks.
	 */
	balance_push_set(cpu, false);

	/*
	 * When going up, increment the number of cores with SMT present.
	 */
	sched_smt_present_inc(cpu);
	set_cpu_active(cpu, true);

	if (sched_smp_initialized) {
		sched_update_numa(cpu, true);
		sched_domains_numa_masks_set(cpu);
		cpuset_cpu_active();
	}

	scx_rq_activate(rq);

	/*
	 * Put the rq online, if not already. This happens:
	 *
	 * 1) In the early boot process, because we build the real domains
	 *    after all CPUs have been brought up.
	 *
	 * 2) At runtime, if cpuset_cpu_active() fails to rebuild the
	 *    domains.
	 */
	sched_set_rq_online(rq, cpu);

	return 0;
}

int sched_cpu_deactivate(unsigned int cpu)
{
	struct rq *rq = cpu_rq(cpu);
	int ret;

	/*
	 * Remove CPU from nohz.idle_cpus_mask to prevent participating in
	 * load balancing when not active
	 */
	nohz_balance_exit_idle(rq);

	set_cpu_active(cpu, false);

	/*
	 * From this point forward, this CPU will refuse to run any task that
	 * is not: migrate_disable() or KTHREAD_IS_PER_CPU, and will actively
	 * push those tasks away until this gets cleared, see
	 * sched_cpu_dying().
	 */
	balance_push_set(cpu, true);

	/*
	 * We've cleared cpu_active_mask / set balance_push, wait for all
	 * preempt-disabled and RCU users of this state to go away such that
	 * all new such users will observe it.
	 *
	 * Specifically, we rely on ttwu to no longer target this CPU, see
	 * ttwu_queue_cond() and is_cpu_allowed().
	 *
	 * Do sync before park smpboot threads to take care the RCU boost case.
	 */
	synchronize_rcu();

	sched_set_rq_offline(rq, cpu);

	scx_rq_deactivate(rq);

	/*
	 * When going down, decrement the number of cores with SMT present.
	 */
	sched_smt_present_dec(cpu);

#ifdef CONFIG_SCHED_SMT
	sched_core_cpu_deactivate(cpu);
#endif

	if (!sched_smp_initialized)
		return 0;

	sched_update_numa(cpu, false);
	ret = cpuset_cpu_inactive(cpu);
	if (ret) {
		sched_smt_present_inc(cpu);
		sched_set_rq_online(rq, cpu);
		balance_push_set(cpu, false);
		set_cpu_active(cpu, true);
		sched_update_numa(cpu, true);
		return ret;
	}
	sched_domains_numa_masks_clear(cpu);
	return 0;
}

static void sched_rq_cpu_starting(unsigned int cpu)
{
	struct rq *rq = cpu_rq(cpu);

	rq->calc_load_update = calc_load_update;
	update_max_interval();
}

int sched_cpu_starting(unsigned int cpu)
{
	sched_core_cpu_starting(cpu);
	sched_rq_cpu_starting(cpu);
	sched_tick_start(cpu);
	return 0;
}

#ifdef CONFIG_HOTPLUG_CPU

/*
 * Invoked immediately before the stopper thread is invoked to bring the
 * CPU down completely. At this point all per CPU kthreads except the
 * hotplug thread (current) and the stopper thread (inactive) have been
 * either parked or have been unbound from the outgoing CPU. Ensure that
 * any of those which might be on the way out are gone.
 *
 * If after this point a bound task is being woken on this CPU then the
 * responsible hotplug callback has failed to do it's job.
 * sched_cpu_dying() will catch it with the appropriate fireworks.
 */
int sched_cpu_wait_empty(unsigned int cpu)
{
	balance_hotplug_wait();
	return 0;
}

/*
 * Since this CPU is going 'away' for a while, fold any nr_active delta we
 * might have. Called from the CPU stopper task after ensuring that the
 * stopper is the last running task on the CPU, so nr_active count is
 * stable. We need to take the tear-down thread which is calling this into
 * account, so we hand in adjust = 1 to the load calculation.
 *
 * Also see the comment "Global load-average calculations".
 */
static void calc_load_migrate(struct rq *rq)
{
	long delta = calc_load_fold_active(rq, 1);

	if (delta)
		atomic_long_add(delta, &calc_load_tasks);
}

static void dump_rq_tasks(struct rq *rq, const char *loglvl)
{
	struct task_struct *g, *p;
	int cpu = cpu_of(rq);

	lockdep_assert_rq_held(rq);

	printk("%sCPU%d enqueued tasks (%u total):\n", loglvl, cpu, rq->nr_running);
	for_each_process_thread(g, p) {
		if (task_cpu(p) != cpu)
			continue;

		if (!task_on_rq_queued(p))
			continue;

		printk("%s\tpid: %d, name: %s\n", loglvl, p->pid, p->comm);
	}
}

int sched_cpu_dying(unsigned int cpu)
{
	struct rq *rq = cpu_rq(cpu);
	struct rq_flags rf;

	/* Handle pending wakeups and then migrate everything off */
	sched_tick_stop(cpu);

	rq_lock_irqsave(rq, &rf);
	if (rq->nr_running != 1 || rq_has_pinned_tasks(rq)) {
		WARN(true, "Dying CPU not properly vacated!");
		dump_rq_tasks(rq, KERN_WARNING);
	}
	rq_unlock_irqrestore(rq, &rf);

	calc_load_migrate(rq);
	update_max_interval();
	hrtick_clear(rq);
	sched_core_cpu_dying(cpu);
	return 0;
}
#endif

void __init sched_init_smp(void)
{
	sched_init_numa(NUMA_NO_NODE);

	/*
	 * There's no userspace yet to cause hotplug operations; hence all the
	 * CPU masks are stable and all blatant races in the below code cannot
	 * happen.
	 */
	mutex_lock(&sched_domains_mutex);
	sched_init_domains(cpu_active_mask);
	mutex_unlock(&sched_domains_mutex);

	/* Move init over to a non-isolated CPU */
	if (set_cpus_allowed_ptr(current, housekeeping_cpumask(HK_TYPE_DOMAIN)) < 0)
		BUG();
	current->flags &= ~PF_NO_SETAFFINITY;
	sched_init_granularity();

	init_sched_rt_class();
	init_sched_dl_class();

	sched_smp_initialized = true;
}

static int __init migration_init(void)
{
	sched_cpu_starting(smp_processor_id());
	return 0;
}
early_initcall(migration_init);

#else
void __init sched_init_smp(void)
{
	sched_init_granularity();
}
#endif /* CONFIG_SMP */

int in_sched_functions(unsigned long addr)
{
	return in_lock_functions(addr) ||
		(addr >= (unsigned long)__sched_text_start
		&& addr < (unsigned long)__sched_text_end);
}

#ifdef CONFIG_CGROUP_SCHED
/*
 * Default task group.
 * Every task in system belongs to this group at bootup.
 */
struct task_group root_task_group;
LIST_HEAD(task_groups);

/* Cacheline aligned slab cache for task_group */
static struct kmem_cache *task_group_cache __ro_after_init;
#endif

void __init sched_init(void)
{
	unsigned long ptr = 0;
	int i;

	/* Make sure the linker didn't screw up */
#ifdef CONFIG_SMP
	BUG_ON(!sched_class_above(&stop_sched_class, &dl_sched_class));
#endif
	BUG_ON(!sched_class_above(&dl_sched_class, &rt_sched_class));
	BUG_ON(!sched_class_above(&rt_sched_class, &fair_sched_class));
	BUG_ON(!sched_class_above(&fair_sched_class, &idle_sched_class));
#ifdef CONFIG_SCHED_CLASS_EXT
	BUG_ON(!sched_class_above(&fair_sched_class, &ext_sched_class));
	BUG_ON(!sched_class_above(&ext_sched_class, &idle_sched_class));
#endif

	wait_bit_init();

#ifdef CONFIG_FAIR_GROUP_SCHED
	ptr += 2 * nr_cpu_ids * sizeof(void **);
#endif
#ifdef CONFIG_RT_GROUP_SCHED
	ptr += 2 * nr_cpu_ids * sizeof(void **);
#endif
	if (ptr) {
		ptr = (unsigned long)kzalloc(ptr, GFP_NOWAIT);

#ifdef CONFIG_FAIR_GROUP_SCHED
		root_task_group.se = (struct sched_entity **)ptr;
		ptr += nr_cpu_ids * sizeof(void **);

		root_task_group.cfs_rq = (struct cfs_rq **)ptr;
		ptr += nr_cpu_ids * sizeof(void **);

		root_task_group.shares = ROOT_TASK_GROUP_LOAD;
		init_cfs_bandwidth(&root_task_group.cfs_bandwidth, NULL);
#endif /* CONFIG_FAIR_GROUP_SCHED */
#ifdef CONFIG_EXT_GROUP_SCHED
		root_task_group.scx_weight = CGROUP_WEIGHT_DFL;
#endif /* CONFIG_EXT_GROUP_SCHED */
#ifdef CONFIG_RT_GROUP_SCHED
		root_task_group.rt_se = (struct sched_rt_entity **)ptr;
		ptr += nr_cpu_ids * sizeof(void **);

		root_task_group.rt_rq = (struct rt_rq **)ptr;
		ptr += nr_cpu_ids * sizeof(void **);

#endif /* CONFIG_RT_GROUP_SCHED */
	}

#ifdef CONFIG_SMP
	init_defrootdomain();
#endif

#ifdef CONFIG_RT_GROUP_SCHED
	init_rt_bandwidth(&root_task_group.rt_bandwidth,
			global_rt_period(), global_rt_runtime());
#endif /* CONFIG_RT_GROUP_SCHED */

#ifdef CONFIG_CGROUP_SCHED
	task_group_cache = KMEM_CACHE(task_group, 0);

	list_add(&root_task_group.list, &task_groups);
	INIT_LIST_HEAD(&root_task_group.children);
	INIT_LIST_HEAD(&root_task_group.siblings);
	autogroup_init(&init_task);
#endif /* CONFIG_CGROUP_SCHED */

	for_each_possible_cpu(i) {
		struct rq *rq;

		rq = cpu_rq(i);
		raw_spin_lock_init(&rq->__lock);
		rq->nr_running = 0;
		rq->calc_load_active = 0;
		rq->calc_load_update = jiffies + LOAD_FREQ;
		init_cfs_rq(&rq->cfs);
		init_rt_rq(&rq->rt);
		init_dl_rq(&rq->dl);
#ifdef CONFIG_FAIR_GROUP_SCHED
		INIT_LIST_HEAD(&rq->leaf_cfs_rq_list);
		rq->tmp_alone_branch = &rq->leaf_cfs_rq_list;
		/*
		 * How much CPU bandwidth does root_task_group get?
		 *
		 * In case of task-groups formed through the cgroup filesystem, it
		 * gets 100% of the CPU resources in the system. This overall
		 * system CPU resource is divided among the tasks of
		 * root_task_group and its child task-groups in a fair manner,
		 * based on each entity's (task or task-group's) weight
		 * (se->load.weight).
		 *
		 * In other words, if root_task_group has 10 tasks of weight
		 * 1024) and two child groups A0 and A1 (of weight 1024 each),
		 * then A0's share of the CPU resource is:
		 *
		 *	A0's bandwidth = 1024 / (10*1024 + 1024 + 1024) = 8.33%
		 *
		 * We achieve this by letting root_task_group's tasks sit
		 * directly in rq->cfs (i.e root_task_group->se[] = NULL).
		 */
		init_tg_cfs_entry(&root_task_group, &rq->cfs, NULL, i, NULL);
#endif /* CONFIG_FAIR_GROUP_SCHED */

#ifdef CONFIG_RT_GROUP_SCHED
		/*
		 * This is required for init cpu because rt.c:__enable_runtime()
		 * starts working after scheduler_running, which is not the case
		 * yet.
		 */
		rq->rt.rt_runtime = global_rt_runtime();
		init_tg_rt_entry(&root_task_group, &rq->rt, NULL, i, NULL);
#endif
#ifdef CONFIG_SMP
		rq->sd = NULL;
		rq->rd = NULL;
		rq->cpu_capacity = SCHED_CAPACITY_SCALE;
		rq->balance_callback = &balance_push_callback;
		rq->active_balance = 0;
		rq->next_balance = jiffies;
		rq->push_cpu = 0;
		rq->cpu = i;
		rq->online = 0;
		rq->idle_stamp = 0;
		rq->avg_idle = 2*sysctl_sched_migration_cost;
		rq->max_idle_balance_cost = sysctl_sched_migration_cost;

		INIT_LIST_HEAD(&rq->cfs_tasks);

		rq_attach_root(rq, &def_root_domain);
#ifdef CONFIG_NO_HZ_COMMON
		rq->last_blocked_load_update_tick = jiffies;
		atomic_set(&rq->nohz_flags, 0);

		INIT_CSD(&rq->nohz_csd, nohz_csd_func, rq);
#endif
#ifdef CONFIG_HOTPLUG_CPU
		rcuwait_init(&rq->hotplug_wait);
#endif
#endif /* CONFIG_SMP */
		hrtick_rq_init(rq);
		atomic_set(&rq->nr_iowait, 0);
		fair_server_init(rq);

#ifdef CONFIG_SCHED_CORE
		rq->core = rq;
		rq->core_pick = NULL;
		rq->core_dl_server = NULL;
		rq->core_enabled = 0;
		rq->core_tree = RB_ROOT;
		rq->core_forceidle_count = 0;
		rq->core_forceidle_occupation = 0;
		rq->core_forceidle_start = 0;

		rq->core_cookie = 0UL;
#endif
		zalloc_cpumask_var_node(&rq->scratch_mask, GFP_KERNEL, cpu_to_node(i));
	}

	set_load_weight(&init_task, false);
	init_task.se.slice = sysctl_sched_base_slice,

	/*
	 * The boot idle thread does lazy MMU switching as well:
	 */
	mmgrab_lazy_tlb(&init_mm);
	enter_lazy_tlb(&init_mm, current);

	/*
	 * The idle task doesn't need the kthread struct to function, but it
	 * is dressed up as a per-CPU kthread and thus needs to play the part
	 * if we want to avoid special-casing it in code that deals with per-CPU
	 * kthreads.
	 */
	WARN_ON(!set_kthread_struct(current));

	/*
	 * Make us the idle thread. Technically, schedule() should not be
	 * called from this thread, however somewhere below it might be,
	 * but because we are the idle thread, we just pick up running again
	 * when this runqueue becomes "idle".
	 */
	init_idle(current, smp_processor_id());

	calc_load_update = jiffies + LOAD_FREQ;

#ifdef CONFIG_SMP
	idle_thread_set_boot_cpu();
	balance_push_set(smp_processor_id(), false);
#endif
	init_sched_fair_class();
	init_sched_ext_class();

	psi_init();

	init_uclamp();

	preempt_dynamic_init();

	scheduler_running = 1;
}

#ifdef CONFIG_DEBUG_ATOMIC_SLEEP

void __might_sleep(const char *file, int line)
{
	unsigned int state = get_current_state();
	/*
	 * Blocking primitives will set (and therefore destroy) current->state,
	 * since we will exit with TASK_RUNNING make sure we enter with it,
	 * otherwise we will destroy state.
	 */
	WARN_ONCE(state != TASK_RUNNING && current->task_state_change,
			"do not call blocking ops when !TASK_RUNNING; "
			"state=%x set at [<%p>] %pS\n", state,
			(void *)current->task_state_change,
			(void *)current->task_state_change);

	__might_resched(file, line, 0);
}
EXPORT_SYMBOL(__might_sleep);

static void print_preempt_disable_ip(int preempt_offset, unsigned long ip)
{
	if (!IS_ENABLED(CONFIG_DEBUG_PREEMPT))
		return;

	if (preempt_count() == preempt_offset)
		return;

	pr_err("Preemption disabled at:");
	print_ip_sym(KERN_ERR, ip);
}

static inline bool resched_offsets_ok(unsigned int offsets)
{
	unsigned int nested = preempt_count();

	nested += rcu_preempt_depth() << MIGHT_RESCHED_RCU_SHIFT;

	return nested == offsets;
}

void __might_resched(const char *file, int line, unsigned int offsets)
{
	/* Ratelimiting timestamp: */
	static unsigned long prev_jiffy;

	unsigned long preempt_disable_ip;

	/* WARN_ON_ONCE() by default, no rate limit required: */
	rcu_sleep_check();

	if ((resched_offsets_ok(offsets) && !irqs_disabled() &&
	     !is_idle_task(current) && !current->non_block_count) ||
	    system_state == SYSTEM_BOOTING || system_state > SYSTEM_RUNNING ||
	    oops_in_progress)
		return;

	if (time_before(jiffies, prev_jiffy + HZ) && prev_jiffy)
		return;
	prev_jiffy = jiffies;

	/* Save this before calling printk(), since that will clobber it: */
	preempt_disable_ip = get_preempt_disable_ip(current);

	pr_err("BUG: sleeping function called from invalid context at %s:%d\n",
	       file, line);
	pr_err("in_atomic(): %d, irqs_disabled(): %d, non_block: %d, pid: %d, name: %s\n",
	       in_atomic(), irqs_disabled(), current->non_block_count,
	       current->pid, current->comm);
	pr_err("preempt_count: %x, expected: %x\n", preempt_count(),
	       offsets & MIGHT_RESCHED_PREEMPT_MASK);

	if (IS_ENABLED(CONFIG_PREEMPT_RCU)) {
		pr_err("RCU nest depth: %d, expected: %u\n",
		       rcu_preempt_depth(), offsets >> MIGHT_RESCHED_RCU_SHIFT);
	}

	if (task_stack_end_corrupted(current))
		pr_emerg("Thread overran stack, or stack corrupted\n");

	debug_show_held_locks(current);
	if (irqs_disabled())
		print_irqtrace_events(current);

	print_preempt_disable_ip(offsets & MIGHT_RESCHED_PREEMPT_MASK,
				 preempt_disable_ip);

	dump_stack();
	add_taint(TAINT_WARN, LOCKDEP_STILL_OK);
}
EXPORT_SYMBOL(__might_resched);

void __cant_sleep(const char *file, int line, int preempt_offset)
{
	static unsigned long prev_jiffy;

	if (irqs_disabled())
		return;

	if (!IS_ENABLED(CONFIG_PREEMPT_COUNT))
		return;

	if (preempt_count() > preempt_offset)
		return;

	if (time_before(jiffies, prev_jiffy + HZ) && prev_jiffy)
		return;
	prev_jiffy = jiffies;

	printk(KERN_ERR "BUG: assuming atomic context at %s:%d\n", file, line);
	printk(KERN_ERR "in_atomic(): %d, irqs_disabled(): %d, pid: %d, name: %s\n",
			in_atomic(), irqs_disabled(),
			current->pid, current->comm);

	debug_show_held_locks(current);
	dump_stack();
	add_taint(TAINT_WARN, LOCKDEP_STILL_OK);
}
EXPORT_SYMBOL_GPL(__cant_sleep);

#ifdef CONFIG_SMP
void __cant_migrate(const char *file, int line)
{
	static unsigned long prev_jiffy;

	if (irqs_disabled())
		return;

	if (is_migration_disabled(current))
		return;

	if (!IS_ENABLED(CONFIG_PREEMPT_COUNT))
		return;

	if (preempt_count() > 0)
		return;

	if (time_before(jiffies, prev_jiffy + HZ) && prev_jiffy)
		return;
	prev_jiffy = jiffies;

	pr_err("BUG: assuming non migratable context at %s:%d\n", file, line);
	pr_err("in_atomic(): %d, irqs_disabled(): %d, migration_disabled() %u pid: %d, name: %s\n",
	       in_atomic(), irqs_disabled(), is_migration_disabled(current),
	       current->pid, current->comm);

	debug_show_held_locks(current);
	dump_stack();
	add_taint(TAINT_WARN, LOCKDEP_STILL_OK);
}
EXPORT_SYMBOL_GPL(__cant_migrate);
#endif
#endif

#ifdef CONFIG_MAGIC_SYSRQ
void normalize_rt_tasks(void)
{
	struct task_struct *g, *p;
	struct sched_attr attr = {
		.sched_policy = SCHED_NORMAL,
	};

	read_lock(&tasklist_lock);
	for_each_process_thread(g, p) {
		/*
		 * Only normalize user tasks:
		 */
		if (p->flags & PF_KTHREAD)
			continue;

		p->se.exec_start = 0;
		schedstat_set(p->stats.wait_start,  0);
		schedstat_set(p->stats.sleep_start, 0);
		schedstat_set(p->stats.block_start, 0);

		if (!rt_or_dl_task(p)) {
			/*
			 * Renice negative nice level userspace
			 * tasks back to 0:
			 */
			if (task_nice(p) < 0)
				set_user_nice(p, 0);
			continue;
		}

		__sched_setscheduler(p, &attr, false, false);
	}
	read_unlock(&tasklist_lock);
}

#endif /* CONFIG_MAGIC_SYSRQ */

#if defined(CONFIG_KGDB_KDB)
/*
 * These functions are only useful for KDB.
 *
 * They can only be called when the whole system has been
 * stopped - every CPU needs to be quiescent, and no scheduling
 * activity can take place. Using them for anything else would
 * be a serious bug, and as a result, they aren't even visible
 * under any other configuration.
 */

/**
 * curr_task - return the current task for a given CPU.
 * @cpu: the processor in question.
 *
 * ONLY VALID WHEN THE WHOLE SYSTEM IS STOPPED!
 *
 * Return: The current task for @cpu.
 */
struct task_struct *curr_task(int cpu)
{
	return cpu_curr(cpu);
}

#endif /* defined(CONFIG_KGDB_KDB) */

#ifdef CONFIG_CGROUP_SCHED
/* task_group_lock serializes the addition/removal of task groups */
static DEFINE_SPINLOCK(task_group_lock);

static inline void alloc_uclamp_sched_group(struct task_group *tg,
					    struct task_group *parent)
{
#ifdef CONFIG_UCLAMP_TASK_GROUP
	enum uclamp_id clamp_id;

	for_each_clamp_id(clamp_id) {
		uclamp_se_set(&tg->uclamp_req[clamp_id],
			      uclamp_none(clamp_id), false);
		tg->uclamp[clamp_id] = parent->uclamp[clamp_id];
	}
#endif
}

static void sched_free_group(struct task_group *tg)
{
	free_fair_sched_group(tg);
	free_rt_sched_group(tg);
	autogroup_free(tg);
	kmem_cache_free(task_group_cache, tg);
}

static void sched_free_group_rcu(struct rcu_head *rcu)
{
	sched_free_group(container_of(rcu, struct task_group, rcu));
}

static void sched_unregister_group(struct task_group *tg)
{
	unregister_fair_sched_group(tg);
	unregister_rt_sched_group(tg);
	/*
	 * We have to wait for yet another RCU grace period to expire, as
	 * print_cfs_stats() might run concurrently.
	 */
	call_rcu(&tg->rcu, sched_free_group_rcu);
}

/* allocate runqueue etc for a new task group */
struct task_group *sched_create_group(struct task_group *parent)
{
	struct task_group *tg;

	tg = kmem_cache_alloc(task_group_cache, GFP_KERNEL | __GFP_ZERO);
	if (!tg)
		return ERR_PTR(-ENOMEM);

	if (!alloc_fair_sched_group(tg, parent))
		goto err;

	if (!alloc_rt_sched_group(tg, parent))
		goto err;

	scx_group_set_weight(tg, CGROUP_WEIGHT_DFL);
	alloc_uclamp_sched_group(tg, parent);

	return tg;

err:
	sched_free_group(tg);
	return ERR_PTR(-ENOMEM);
}

void sched_online_group(struct task_group *tg, struct task_group *parent)
{
	unsigned long flags;

	spin_lock_irqsave(&task_group_lock, flags);
	list_add_rcu(&tg->list, &task_groups);

	/* Root should already exist: */
	WARN_ON(!parent);

	tg->parent = parent;
	INIT_LIST_HEAD(&tg->children);
	list_add_rcu(&tg->siblings, &parent->children);
	spin_unlock_irqrestore(&task_group_lock, flags);

	online_fair_sched_group(tg);
}

/* RCU callback to free various structures associated with a task group */
static void sched_unregister_group_rcu(struct rcu_head *rhp)
{
	/* Now it should be safe to free those cfs_rqs: */
	sched_unregister_group(container_of(rhp, struct task_group, rcu));
}

void sched_destroy_group(struct task_group *tg)
{
	/* Wait for possible concurrent references to cfs_rqs complete: */
	call_rcu(&tg->rcu, sched_unregister_group_rcu);
}

void sched_release_group(struct task_group *tg)
{
	unsigned long flags;

	/*
	 * Unlink first, to avoid walk_tg_tree_from() from finding us (via
	 * sched_cfs_period_timer()).
	 *
	 * For this to be effective, we have to wait for all pending users of
	 * this task group to leave their RCU critical section to ensure no new
	 * user will see our dying task group any more. Specifically ensure
	 * that tg_unthrottle_up() won't add decayed cfs_rq's to it.
	 *
	 * We therefore defer calling unregister_fair_sched_group() to
	 * sched_unregister_group() which is guarantied to get called only after the
	 * current RCU grace period has expired.
	 */
	spin_lock_irqsave(&task_group_lock, flags);
	list_del_rcu(&tg->list);
	list_del_rcu(&tg->siblings);
	spin_unlock_irqrestore(&task_group_lock, flags);
}

static struct task_group *sched_get_task_group(struct task_struct *tsk)
{
	struct task_group *tg;

	/*
	 * All callers are synchronized by task_rq_lock(); we do not use RCU
	 * which is pointless here. Thus, we pass "true" to task_css_check()
	 * to prevent lockdep warnings.
	 */
	tg = container_of(task_css_check(tsk, cpu_cgrp_id, true),
			  struct task_group, css);
	tg = autogroup_task_group(tsk, tg);

	return tg;
}

static void sched_change_group(struct task_struct *tsk, struct task_group *group)
{
	tsk->sched_task_group = group;

#ifdef CONFIG_FAIR_GROUP_SCHED
	if (tsk->sched_class->task_change_group)
		tsk->sched_class->task_change_group(tsk);
	else
#endif
		set_task_rq(tsk, task_cpu(tsk));
}

/*
 * Change task's runqueue when it moves between groups.
 *
 * The caller of this function should have put the task in its new group by
 * now. This function just updates tsk->se.cfs_rq and tsk->se.parent to reflect
 * its new group.
 */
void sched_move_task(struct task_struct *tsk)
{
	int queued, running, queue_flags =
		DEQUEUE_SAVE | DEQUEUE_MOVE | DEQUEUE_NOCLOCK;
	struct task_group *group;
	struct rq *rq;

	CLASS(task_rq_lock, rq_guard)(tsk);
	rq = rq_guard.rq;

	/*
	 * Esp. with SCHED_AUTOGROUP enabled it is possible to get superfluous
	 * group changes.
	 */
	group = sched_get_task_group(tsk);
	if (group == tsk->sched_task_group)
		return;

	update_rq_clock(rq);

	running = task_current(rq, tsk);
	queued = task_on_rq_queued(tsk);

	if (queued)
		dequeue_task(rq, tsk, queue_flags);
	if (running)
		put_prev_task(rq, tsk);

	sched_change_group(tsk, group);
	scx_move_task(tsk);

	if (queued)
		enqueue_task(rq, tsk, queue_flags);
	if (running) {
		set_next_task(rq, tsk);
		/*
		 * After changing group, the running task may have joined a
		 * throttled one but it's still the running task. Trigger a
		 * resched to make sure that task can still run.
		 */
		resched_curr(rq);
	}
}

static struct cgroup_subsys_state *
cpu_cgroup_css_alloc(struct cgroup_subsys_state *parent_css)
{
	struct task_group *parent = css_tg(parent_css);
	struct task_group *tg;

	if (!parent) {
		/* This is early initialization for the top cgroup */
		return &root_task_group.css;
	}

	tg = sched_create_group(parent);
	if (IS_ERR(tg))
		return ERR_PTR(-ENOMEM);

	return &tg->css;
}

/* Expose task group only after completing cgroup initialization */
static int cpu_cgroup_css_online(struct cgroup_subsys_state *css)
{
	struct task_group *tg = css_tg(css);
	struct task_group *parent = css_tg(css->parent);
	int ret;

	ret = scx_tg_online(tg);
	if (ret)
		return ret;

	if (parent)
		sched_online_group(tg, parent);

#ifdef CONFIG_UCLAMP_TASK_GROUP
	/* Propagate the effective uclamp value for the new group */
	guard(mutex)(&uclamp_mutex);
	guard(rcu)();
	cpu_util_update_eff(css);
#endif

	return 0;
}

static void cpu_cgroup_css_offline(struct cgroup_subsys_state *css)
{
	struct task_group *tg = css_tg(css);

	scx_tg_offline(tg);
}

static void cpu_cgroup_css_released(struct cgroup_subsys_state *css)
{
	struct task_group *tg = css_tg(css);

	sched_release_group(tg);
}

static void cpu_cgroup_css_free(struct cgroup_subsys_state *css)
{
	struct task_group *tg = css_tg(css);

	/*
	 * Relies on the RCU grace period between css_released() and this.
	 */
	sched_unregister_group(tg);
}

static int cpu_cgroup_can_attach(struct cgroup_taskset *tset)
{
#ifdef CONFIG_RT_GROUP_SCHED
	struct task_struct *task;
	struct cgroup_subsys_state *css;

	cgroup_taskset_for_each(task, css, tset) {
		if (!sched_rt_can_attach(css_tg(css), task))
			return -EINVAL;
	}
#endif
	return scx_cgroup_can_attach(tset);
}

static void cpu_cgroup_attach(struct cgroup_taskset *tset)
{
	struct task_struct *task;
	struct cgroup_subsys_state *css;

	cgroup_taskset_for_each(task, css, tset)
		sched_move_task(task);

	scx_cgroup_finish_attach();
}

static void cpu_cgroup_cancel_attach(struct cgroup_taskset *tset)
{
	scx_cgroup_cancel_attach(tset);
}

#ifdef CONFIG_UCLAMP_TASK_GROUP
static void cpu_util_update_eff(struct cgroup_subsys_state *css)
{
	struct cgroup_subsys_state *top_css = css;
	struct uclamp_se *uc_parent = NULL;
	struct uclamp_se *uc_se = NULL;
	unsigned int eff[UCLAMP_CNT];
	enum uclamp_id clamp_id;
	unsigned int clamps;

	lockdep_assert_held(&uclamp_mutex);
	SCHED_WARN_ON(!rcu_read_lock_held());

	css_for_each_descendant_pre(css, top_css) {
		uc_parent = css_tg(css)->parent
			? css_tg(css)->parent->uclamp : NULL;

		for_each_clamp_id(clamp_id) {
			/* Assume effective clamps matches requested clamps */
			eff[clamp_id] = css_tg(css)->uclamp_req[clamp_id].value;
			/* Cap effective clamps with parent's effective clamps */
			if (uc_parent &&
			    eff[clamp_id] > uc_parent[clamp_id].value) {
				eff[clamp_id] = uc_parent[clamp_id].value;
			}
		}
		/* Ensure protection is always capped by limit */
		eff[UCLAMP_MIN] = min(eff[UCLAMP_MIN], eff[UCLAMP_MAX]);

		/* Propagate most restrictive effective clamps */
		clamps = 0x0;
		uc_se = css_tg(css)->uclamp;
		for_each_clamp_id(clamp_id) {
			if (eff[clamp_id] == uc_se[clamp_id].value)
				continue;
			uc_se[clamp_id].value = eff[clamp_id];
			uc_se[clamp_id].bucket_id = uclamp_bucket_id(eff[clamp_id]);
			clamps |= (0x1 << clamp_id);
		}
		if (!clamps) {
			css = css_rightmost_descendant(css);
			continue;
		}

		/* Immediately update descendants RUNNABLE tasks */
		uclamp_update_active_tasks(css);
	}
}

/*
 * Integer 10^N with a given N exponent by casting to integer the literal "1eN"
 * C expression. Since there is no way to convert a macro argument (N) into a
 * character constant, use two levels of macros.
 */
#define _POW10(exp) ((unsigned int)1e##exp)
#define POW10(exp) _POW10(exp)

struct uclamp_request {
#define UCLAMP_PERCENT_SHIFT	2
#define UCLAMP_PERCENT_SCALE	(100 * POW10(UCLAMP_PERCENT_SHIFT))
	s64 percent;
	u64 util;
	int ret;
};

static inline struct uclamp_request
capacity_from_percent(char *buf)
{
	struct uclamp_request req = {
		.percent = UCLAMP_PERCENT_SCALE,
		.util = SCHED_CAPACITY_SCALE,
		.ret = 0,
	};

	buf = strim(buf);
	if (strcmp(buf, "max")) {
		req.ret = cgroup_parse_float(buf, UCLAMP_PERCENT_SHIFT,
					     &req.percent);
		if (req.ret)
			return req;
		if ((u64)req.percent > UCLAMP_PERCENT_SCALE) {
			req.ret = -ERANGE;
			return req;
		}

		req.util = req.percent << SCHED_CAPACITY_SHIFT;
		req.util = DIV_ROUND_CLOSEST_ULL(req.util, UCLAMP_PERCENT_SCALE);
	}

	return req;
}

static ssize_t cpu_uclamp_write(struct kernfs_open_file *of, char *buf,
				size_t nbytes, loff_t off,
				enum uclamp_id clamp_id)
{
	struct uclamp_request req;
	struct task_group *tg;

	req = capacity_from_percent(buf);
	if (req.ret)
		return req.ret;

	static_branch_enable(&sched_uclamp_used);

	guard(mutex)(&uclamp_mutex);
	guard(rcu)();

	tg = css_tg(of_css(of));
	if (tg->uclamp_req[clamp_id].value != req.util)
		uclamp_se_set(&tg->uclamp_req[clamp_id], req.util, false);

	/*
	 * Because of not recoverable conversion rounding we keep track of the
	 * exact requested value
	 */
	tg->uclamp_pct[clamp_id] = req.percent;

	/* Update effective clamps to track the most restrictive value */
	cpu_util_update_eff(of_css(of));

	return nbytes;
}

static ssize_t cpu_uclamp_min_write(struct kernfs_open_file *of,
				    char *buf, size_t nbytes,
				    loff_t off)
{
	return cpu_uclamp_write(of, buf, nbytes, off, UCLAMP_MIN);
}

static ssize_t cpu_uclamp_max_write(struct kernfs_open_file *of,
				    char *buf, size_t nbytes,
				    loff_t off)
{
	return cpu_uclamp_write(of, buf, nbytes, off, UCLAMP_MAX);
}

static inline void cpu_uclamp_print(struct seq_file *sf,
				    enum uclamp_id clamp_id)
{
	struct task_group *tg;
	u64 util_clamp;
	u64 percent;
	u32 rem;

	scoped_guard (rcu) {
		tg = css_tg(seq_css(sf));
		util_clamp = tg->uclamp_req[clamp_id].value;
	}

	if (util_clamp == SCHED_CAPACITY_SCALE) {
		seq_puts(sf, "max\n");
		return;
	}

	percent = tg->uclamp_pct[clamp_id];
	percent = div_u64_rem(percent, POW10(UCLAMP_PERCENT_SHIFT), &rem);
	seq_printf(sf, "%llu.%0*u\n", percent, UCLAMP_PERCENT_SHIFT, rem);
}

static int cpu_uclamp_min_show(struct seq_file *sf, void *v)
{
	cpu_uclamp_print(sf, UCLAMP_MIN);
	return 0;
}

static int cpu_uclamp_max_show(struct seq_file *sf, void *v)
{
	cpu_uclamp_print(sf, UCLAMP_MAX);
	return 0;
}
#endif /* CONFIG_UCLAMP_TASK_GROUP */

#ifdef CONFIG_GROUP_SCHED_WEIGHT
static unsigned long tg_weight(struct task_group *tg)
{
#ifdef CONFIG_FAIR_GROUP_SCHED
	return scale_load_down(tg->shares);
#else
	return sched_weight_from_cgroup(tg->scx_weight);
#endif
}

static int cpu_shares_write_u64(struct cgroup_subsys_state *css,
				struct cftype *cftype, u64 shareval)
{
	int ret;

	if (shareval > scale_load_down(ULONG_MAX))
		shareval = MAX_SHARES;
	ret = sched_group_set_shares(css_tg(css), scale_load(shareval));
	if (!ret)
		scx_group_set_weight(css_tg(css),
				     sched_weight_to_cgroup(shareval));
	return ret;
}

static u64 cpu_shares_read_u64(struct cgroup_subsys_state *css,
			       struct cftype *cft)
{
	return tg_weight(css_tg(css));
}
#endif /* CONFIG_GROUP_SCHED_WEIGHT */

#ifdef CONFIG_CFS_BANDWIDTH
static DEFINE_MUTEX(cfs_constraints_mutex);

const u64 max_cfs_quota_period = 1 * NSEC_PER_SEC; /* 1s */
static const u64 min_cfs_quota_period = 1 * NSEC_PER_MSEC; /* 1ms */
/* More than 203 days if BW_SHIFT equals 20. */
static const u64 max_cfs_runtime = MAX_BW * NSEC_PER_USEC;

static int __cfs_schedulable(struct task_group *tg, u64 period, u64 runtime);

static int tg_set_cfs_bandwidth(struct task_group *tg, u64 period, u64 quota,
				u64 burst)
{
	int i, ret = 0, runtime_enabled, runtime_was_enabled;
	struct cfs_bandwidth *cfs_b = &tg->cfs_bandwidth;

	if (tg == &root_task_group)
		return -EINVAL;

	/*
	 * Ensure we have at some amount of bandwidth every period.  This is
	 * to prevent reaching a state of large arrears when throttled via
	 * entity_tick() resulting in prolonged exit starvation.
	 */
	if (quota < min_cfs_quota_period || period < min_cfs_quota_period)
		return -EINVAL;

	/*
	 * Likewise, bound things on the other side by preventing insane quota
	 * periods.  This also allows us to normalize in computing quota
	 * feasibility.
	 */
	if (period > max_cfs_quota_period)
		return -EINVAL;

	/*
	 * Bound quota to defend quota against overflow during bandwidth shift.
	 */
	if (quota != RUNTIME_INF && quota > max_cfs_runtime)
		return -EINVAL;

	if (quota != RUNTIME_INF && (burst > quota ||
				     burst + quota > max_cfs_runtime))
		return -EINVAL;

	/*
	 * Prevent race between setting of cfs_rq->runtime_enabled and
	 * unthrottle_offline_cfs_rqs().
	 */
	guard(cpus_read_lock)();
	guard(mutex)(&cfs_constraints_mutex);

	ret = __cfs_schedulable(tg, period, quota);
	if (ret)
		return ret;

	runtime_enabled = quota != RUNTIME_INF;
	runtime_was_enabled = cfs_b->quota != RUNTIME_INF;
	/*
	 * If we need to toggle cfs_bandwidth_used, off->on must occur
	 * before making related changes, and on->off must occur afterwards
	 */
	if (runtime_enabled && !runtime_was_enabled)
		cfs_bandwidth_usage_inc();

	scoped_guard (raw_spinlock_irq, &cfs_b->lock) {
		cfs_b->period = ns_to_ktime(period);
		cfs_b->quota = quota;
		cfs_b->burst = burst;

		__refill_cfs_bandwidth_runtime(cfs_b);

		/*
		 * Restart the period timer (if active) to handle new
		 * period expiry:
		 */
		if (runtime_enabled)
			start_cfs_bandwidth(cfs_b);
	}

	for_each_online_cpu(i) {
		struct cfs_rq *cfs_rq = tg->cfs_rq[i];
		struct rq *rq = cfs_rq->rq;

		guard(rq_lock_irq)(rq);
		cfs_rq->runtime_enabled = runtime_enabled;
		cfs_rq->runtime_remaining = 0;

		if (cfs_rq->throttled)
			unthrottle_cfs_rq(cfs_rq);
	}

	if (runtime_was_enabled && !runtime_enabled)
		cfs_bandwidth_usage_dec();

	return 0;
}

static int tg_set_cfs_quota(struct task_group *tg, long cfs_quota_us)
{
	u64 quota, period, burst;

	period = ktime_to_ns(tg->cfs_bandwidth.period);
	burst = tg->cfs_bandwidth.burst;
	if (cfs_quota_us < 0)
		quota = RUNTIME_INF;
	else if ((u64)cfs_quota_us <= U64_MAX / NSEC_PER_USEC)
		quota = (u64)cfs_quota_us * NSEC_PER_USEC;
	else
		return -EINVAL;

	return tg_set_cfs_bandwidth(tg, period, quota, burst);
}

static long tg_get_cfs_quota(struct task_group *tg)
{
	u64 quota_us;

	if (tg->cfs_bandwidth.quota == RUNTIME_INF)
		return -1;

	quota_us = tg->cfs_bandwidth.quota;
	do_div(quota_us, NSEC_PER_USEC);

	return quota_us;
}

static int tg_set_cfs_period(struct task_group *tg, long cfs_period_us)
{
	u64 quota, period, burst;

	if ((u64)cfs_period_us > U64_MAX / NSEC_PER_USEC)
		return -EINVAL;

	period = (u64)cfs_period_us * NSEC_PER_USEC;
	quota = tg->cfs_bandwidth.quota;
	burst = tg->cfs_bandwidth.burst;

	return tg_set_cfs_bandwidth(tg, period, quota, burst);
}

static long tg_get_cfs_period(struct task_group *tg)
{
	u64 cfs_period_us;

	cfs_period_us = ktime_to_ns(tg->cfs_bandwidth.period);
	do_div(cfs_period_us, NSEC_PER_USEC);

	return cfs_period_us;
}

static int tg_set_cfs_burst(struct task_group *tg, long cfs_burst_us)
{
	u64 quota, period, burst;

	if ((u64)cfs_burst_us > U64_MAX / NSEC_PER_USEC)
		return -EINVAL;

	burst = (u64)cfs_burst_us * NSEC_PER_USEC;
	period = ktime_to_ns(tg->cfs_bandwidth.period);
	quota = tg->cfs_bandwidth.quota;

	return tg_set_cfs_bandwidth(tg, period, quota, burst);
}

static long tg_get_cfs_burst(struct task_group *tg)
{
	u64 burst_us;

	burst_us = tg->cfs_bandwidth.burst;
	do_div(burst_us, NSEC_PER_USEC);

	return burst_us;
}

static s64 cpu_cfs_quota_read_s64(struct cgroup_subsys_state *css,
				  struct cftype *cft)
{
	return tg_get_cfs_quota(css_tg(css));
}

static int cpu_cfs_quota_write_s64(struct cgroup_subsys_state *css,
				   struct cftype *cftype, s64 cfs_quota_us)
{
	return tg_set_cfs_quota(css_tg(css), cfs_quota_us);
}

static u64 cpu_cfs_period_read_u64(struct cgroup_subsys_state *css,
				   struct cftype *cft)
{
	return tg_get_cfs_period(css_tg(css));
}

static int cpu_cfs_period_write_u64(struct cgroup_subsys_state *css,
				    struct cftype *cftype, u64 cfs_period_us)
{
	return tg_set_cfs_period(css_tg(css), cfs_period_us);
}

static u64 cpu_cfs_burst_read_u64(struct cgroup_subsys_state *css,
				  struct cftype *cft)
{
	return tg_get_cfs_burst(css_tg(css));
}

static int cpu_cfs_burst_write_u64(struct cgroup_subsys_state *css,
				   struct cftype *cftype, u64 cfs_burst_us)
{
	return tg_set_cfs_burst(css_tg(css), cfs_burst_us);
}

struct cfs_schedulable_data {
	struct task_group *tg;
	u64 period, quota;
};

/*
 * normalize group quota/period to be quota/max_period
 * note: units are usecs
 */
static u64 normalize_cfs_quota(struct task_group *tg,
			       struct cfs_schedulable_data *d)
{
	u64 quota, period;

	if (tg == d->tg) {
		period = d->period;
		quota = d->quota;
	} else {
		period = tg_get_cfs_period(tg);
		quota = tg_get_cfs_quota(tg);
	}

	/* note: these should typically be equivalent */
	if (quota == RUNTIME_INF || quota == -1)
		return RUNTIME_INF;

	return to_ratio(period, quota);
}

static int tg_cfs_schedulable_down(struct task_group *tg, void *data)
{
	struct cfs_schedulable_data *d = data;
	struct cfs_bandwidth *cfs_b = &tg->cfs_bandwidth;
	s64 quota = 0, parent_quota = -1;

	if (!tg->parent) {
		quota = RUNTIME_INF;
	} else {
		struct cfs_bandwidth *parent_b = &tg->parent->cfs_bandwidth;

		quota = normalize_cfs_quota(tg, d);
		parent_quota = parent_b->hierarchical_quota;

		/*
		 * Ensure max(child_quota) <= parent_quota.  On cgroup2,
		 * always take the non-RUNTIME_INF min.  On cgroup1, only
		 * inherit when no limit is set. In both cases this is used
		 * by the scheduler to determine if a given CFS task has a
		 * bandwidth constraint at some higher level.
		 */
		if (cgroup_subsys_on_dfl(cpu_cgrp_subsys)) {
			if (quota == RUNTIME_INF)
				quota = parent_quota;
			else if (parent_quota != RUNTIME_INF)
				quota = min(quota, parent_quota);
		} else {
			if (quota == RUNTIME_INF)
				quota = parent_quota;
			else if (parent_quota != RUNTIME_INF && quota > parent_quota)
				return -EINVAL;
		}
	}
	cfs_b->hierarchical_quota = quota;

	return 0;
}

static int __cfs_schedulable(struct task_group *tg, u64 period, u64 quota)
{
	struct cfs_schedulable_data data = {
		.tg = tg,
		.period = period,
		.quota = quota,
	};

	if (quota != RUNTIME_INF) {
		do_div(data.period, NSEC_PER_USEC);
		do_div(data.quota, NSEC_PER_USEC);
	}

	guard(rcu)();
	return walk_tg_tree(tg_cfs_schedulable_down, tg_nop, &data);
}

static int cpu_cfs_stat_show(struct seq_file *sf, void *v)
{
	struct task_group *tg = css_tg(seq_css(sf));
	struct cfs_bandwidth *cfs_b = &tg->cfs_bandwidth;

	seq_printf(sf, "nr_periods %d\n", cfs_b->nr_periods);
	seq_printf(sf, "nr_throttled %d\n", cfs_b->nr_throttled);
	seq_printf(sf, "throttled_time %llu\n", cfs_b->throttled_time);

	if (schedstat_enabled() && tg != &root_task_group) {
		struct sched_statistics *stats;
		u64 ws = 0;
		int i;

		for_each_possible_cpu(i) {
			stats = __schedstats_from_se(tg->se[i]);
			ws += schedstat_val(stats->wait_sum);
		}

		seq_printf(sf, "wait_sum %llu\n", ws);
	}

	seq_printf(sf, "nr_bursts %d\n", cfs_b->nr_burst);
	seq_printf(sf, "burst_time %llu\n", cfs_b->burst_time);

	return 0;
}

static u64 throttled_time_self(struct task_group *tg)
{
	int i;
	u64 total = 0;

	for_each_possible_cpu(i) {
		total += READ_ONCE(tg->cfs_rq[i]->throttled_clock_self_time);
	}

	return total;
}

static int cpu_cfs_local_stat_show(struct seq_file *sf, void *v)
{
	struct task_group *tg = css_tg(seq_css(sf));

	seq_printf(sf, "throttled_time %llu\n", throttled_time_self(tg));

	return 0;
}
#endif /* CONFIG_CFS_BANDWIDTH */

#ifdef CONFIG_RT_GROUP_SCHED
static int cpu_rt_runtime_write(struct cgroup_subsys_state *css,
				struct cftype *cft, s64 val)
{
	return sched_group_set_rt_runtime(css_tg(css), val);
}

static s64 cpu_rt_runtime_read(struct cgroup_subsys_state *css,
			       struct cftype *cft)
{
	return sched_group_rt_runtime(css_tg(css));
}

static int cpu_rt_period_write_uint(struct cgroup_subsys_state *css,
				    struct cftype *cftype, u64 rt_period_us)
{
	return sched_group_set_rt_period(css_tg(css), rt_period_us);
}

static u64 cpu_rt_period_read_uint(struct cgroup_subsys_state *css,
				   struct cftype *cft)
{
	return sched_group_rt_period(css_tg(css));
}
#endif /* CONFIG_RT_GROUP_SCHED */

#ifdef CONFIG_GROUP_SCHED_WEIGHT
static s64 cpu_idle_read_s64(struct cgroup_subsys_state *css,
			       struct cftype *cft)
{
	return css_tg(css)->idle;
}

static int cpu_idle_write_s64(struct cgroup_subsys_state *css,
				struct cftype *cft, s64 idle)
{
	int ret;

	ret = sched_group_set_idle(css_tg(css), idle);
	if (!ret)
		scx_group_set_idle(css_tg(css), idle);
	return ret;
}
#endif

static struct cftype cpu_legacy_files[] = {
#ifdef CONFIG_GROUP_SCHED_WEIGHT
	{
		.name = "shares",
		.read_u64 = cpu_shares_read_u64,
		.write_u64 = cpu_shares_write_u64,
	},
	{
		.name = "idle",
		.read_s64 = cpu_idle_read_s64,
		.write_s64 = cpu_idle_write_s64,
	},
#endif
#ifdef CONFIG_CFS_BANDWIDTH
	{
		.name = "cfs_quota_us",
		.read_s64 = cpu_cfs_quota_read_s64,
		.write_s64 = cpu_cfs_quota_write_s64,
	},
	{
		.name = "cfs_period_us",
		.read_u64 = cpu_cfs_period_read_u64,
		.write_u64 = cpu_cfs_period_write_u64,
	},
	{
		.name = "cfs_burst_us",
		.read_u64 = cpu_cfs_burst_read_u64,
		.write_u64 = cpu_cfs_burst_write_u64,
	},
	{
		.name = "stat",
		.seq_show = cpu_cfs_stat_show,
	},
	{
		.name = "stat.local",
		.seq_show = cpu_cfs_local_stat_show,
	},
#endif
#ifdef CONFIG_RT_GROUP_SCHED
	{
		.name = "rt_runtime_us",
		.read_s64 = cpu_rt_runtime_read,
		.write_s64 = cpu_rt_runtime_write,
	},
	{
		.name = "rt_period_us",
		.read_u64 = cpu_rt_period_read_uint,
		.write_u64 = cpu_rt_period_write_uint,
	},
#endif
#ifdef CONFIG_UCLAMP_TASK_GROUP
	{
		.name = "uclamp.min",
		.flags = CFTYPE_NOT_ON_ROOT,
		.seq_show = cpu_uclamp_min_show,
		.write = cpu_uclamp_min_write,
	},
	{
		.name = "uclamp.max",
		.flags = CFTYPE_NOT_ON_ROOT,
		.seq_show = cpu_uclamp_max_show,
		.write = cpu_uclamp_max_write,
	},
#endif
	{ }	/* Terminate */
};

static int cpu_extra_stat_show(struct seq_file *sf,
			       struct cgroup_subsys_state *css)
{
#ifdef CONFIG_CFS_BANDWIDTH
	{
		struct task_group *tg = css_tg(css);
		struct cfs_bandwidth *cfs_b = &tg->cfs_bandwidth;
		u64 throttled_usec, burst_usec;

		throttled_usec = cfs_b->throttled_time;
		do_div(throttled_usec, NSEC_PER_USEC);
		burst_usec = cfs_b->burst_time;
		do_div(burst_usec, NSEC_PER_USEC);

		seq_printf(sf, "nr_periods %d\n"
			   "nr_throttled %d\n"
			   "throttled_usec %llu\n"
			   "nr_bursts %d\n"
			   "burst_usec %llu\n",
			   cfs_b->nr_periods, cfs_b->nr_throttled,
			   throttled_usec, cfs_b->nr_burst, burst_usec);
	}
#endif
	return 0;
}

static int cpu_local_stat_show(struct seq_file *sf,
			       struct cgroup_subsys_state *css)
{
#ifdef CONFIG_CFS_BANDWIDTH
	{
		struct task_group *tg = css_tg(css);
		u64 throttled_self_usec;

		throttled_self_usec = throttled_time_self(tg);
		do_div(throttled_self_usec, NSEC_PER_USEC);

		seq_printf(sf, "throttled_usec %llu\n",
			   throttled_self_usec);
	}
#endif
	return 0;
}

#ifdef CONFIG_GROUP_SCHED_WEIGHT

static u64 cpu_weight_read_u64(struct cgroup_subsys_state *css,
			       struct cftype *cft)
{
	return sched_weight_to_cgroup(tg_weight(css_tg(css)));
}

static int cpu_weight_write_u64(struct cgroup_subsys_state *css,
				struct cftype *cft, u64 cgrp_weight)
{
	unsigned long weight;
	int ret;

	if (cgrp_weight < CGROUP_WEIGHT_MIN || cgrp_weight > CGROUP_WEIGHT_MAX)
		return -ERANGE;

	weight = sched_weight_from_cgroup(cgrp_weight);

	ret = sched_group_set_shares(css_tg(css), scale_load(weight));
	if (!ret)
		scx_group_set_weight(css_tg(css), cgrp_weight);
	return ret;
}

static s64 cpu_weight_nice_read_s64(struct cgroup_subsys_state *css,
				    struct cftype *cft)
{
	unsigned long weight = tg_weight(css_tg(css));
	int last_delta = INT_MAX;
	int prio, delta;

	/* find the closest nice value to the current weight */
	for (prio = 0; prio < ARRAY_SIZE(sched_prio_to_weight); prio++) {
		delta = abs(sched_prio_to_weight[prio] - weight);
		if (delta >= last_delta)
			break;
		last_delta = delta;
	}

	return PRIO_TO_NICE(prio - 1 + MAX_RT_PRIO);
}

static int cpu_weight_nice_write_s64(struct cgroup_subsys_state *css,
				     struct cftype *cft, s64 nice)
{
	unsigned long weight;
	int idx, ret;

	if (nice < MIN_NICE || nice > MAX_NICE)
		return -ERANGE;

	idx = NICE_TO_PRIO(nice) - MAX_RT_PRIO;
	idx = array_index_nospec(idx, 40);
	weight = sched_prio_to_weight[idx];

	ret = sched_group_set_shares(css_tg(css), scale_load(weight));
	if (!ret)
		scx_group_set_weight(css_tg(css),
				     sched_weight_to_cgroup(weight));
	return ret;
}
#endif /* CONFIG_GROUP_SCHED_WEIGHT */

static void __maybe_unused cpu_period_quota_print(struct seq_file *sf,
						  long period, long quota)
{
	if (quota < 0)
		seq_puts(sf, "max");
	else
		seq_printf(sf, "%ld", quota);

	seq_printf(sf, " %ld\n", period);
}

/* caller should put the current value in *@periodp before calling */
static int __maybe_unused cpu_period_quota_parse(char *buf,
						 u64 *periodp, u64 *quotap)
{
	char tok[21];	/* U64_MAX */

	if (sscanf(buf, "%20s %llu", tok, periodp) < 1)
		return -EINVAL;

	*periodp *= NSEC_PER_USEC;

	if (sscanf(tok, "%llu", quotap))
		*quotap *= NSEC_PER_USEC;
	else if (!strcmp(tok, "max"))
		*quotap = RUNTIME_INF;
	else
		return -EINVAL;

	return 0;
}

#ifdef CONFIG_CFS_BANDWIDTH
static int cpu_max_show(struct seq_file *sf, void *v)
{
	struct task_group *tg = css_tg(seq_css(sf));

	cpu_period_quota_print(sf, tg_get_cfs_period(tg), tg_get_cfs_quota(tg));
	return 0;
}

static ssize_t cpu_max_write(struct kernfs_open_file *of,
			     char *buf, size_t nbytes, loff_t off)
{
	struct task_group *tg = css_tg(of_css(of));
	u64 period = tg_get_cfs_period(tg);
	u64 burst = tg->cfs_bandwidth.burst;
	u64 quota;
	int ret;

	ret = cpu_period_quota_parse(buf, &period, &quota);
	if (!ret)
		ret = tg_set_cfs_bandwidth(tg, period, quota, burst);
	return ret ?: nbytes;
}
#endif

static struct cftype cpu_files[] = {
#ifdef CONFIG_GROUP_SCHED_WEIGHT
	{
		.name = "weight",
		.flags = CFTYPE_NOT_ON_ROOT,
		.read_u64 = cpu_weight_read_u64,
		.write_u64 = cpu_weight_write_u64,
	},
	{
		.name = "weight.nice",
		.flags = CFTYPE_NOT_ON_ROOT,
		.read_s64 = cpu_weight_nice_read_s64,
		.write_s64 = cpu_weight_nice_write_s64,
	},
	{
		.name = "idle",
		.flags = CFTYPE_NOT_ON_ROOT,
		.read_s64 = cpu_idle_read_s64,
		.write_s64 = cpu_idle_write_s64,
	},
#endif
#ifdef CONFIG_CFS_BANDWIDTH
	{
		.name = "max",
		.flags = CFTYPE_NOT_ON_ROOT,
		.seq_show = cpu_max_show,
		.write = cpu_max_write,
	},
	{
		.name = "max.burst",
		.flags = CFTYPE_NOT_ON_ROOT,
		.read_u64 = cpu_cfs_burst_read_u64,
		.write_u64 = cpu_cfs_burst_write_u64,
	},
#endif
#ifdef CONFIG_UCLAMP_TASK_GROUP
	{
		.name = "uclamp.min",
		.flags = CFTYPE_NOT_ON_ROOT,
		.seq_show = cpu_uclamp_min_show,
		.write = cpu_uclamp_min_write,
	},
	{
		.name = "uclamp.max",
		.flags = CFTYPE_NOT_ON_ROOT,
		.seq_show = cpu_uclamp_max_show,
		.write = cpu_uclamp_max_write,
	},
#endif
	{ }	/* terminate */
};

struct cgroup_subsys cpu_cgrp_subsys = {
	.css_alloc	= cpu_cgroup_css_alloc,
	.css_online	= cpu_cgroup_css_online,
	.css_offline	= cpu_cgroup_css_offline,
	.css_released	= cpu_cgroup_css_released,
	.css_free	= cpu_cgroup_css_free,
	.css_extra_stat_show = cpu_extra_stat_show,
	.css_local_stat_show = cpu_local_stat_show,
	.can_attach	= cpu_cgroup_can_attach,
	.attach		= cpu_cgroup_attach,
	.cancel_attach	= cpu_cgroup_cancel_attach,
	.legacy_cftypes	= cpu_legacy_files,
	.dfl_cftypes	= cpu_files,
	.early_init	= true,
	.threaded	= true,
};

#endif	/* CONFIG_CGROUP_SCHED */

void dump_cpu_task(int cpu)
{
	if (in_hardirq() && cpu == smp_processor_id()) {
		struct pt_regs *regs;

		regs = get_irq_regs();
		if (regs) {
			show_regs(regs);
			return;
		}
	}

	if (trigger_single_cpu_backtrace(cpu))
		return;

	pr_info("Task dump for CPU %d:\n", cpu);
	sched_show_task(cpu_curr(cpu));
}

/*
 * Nice levels are multiplicative, with a gentle 10% change for every
 * nice level changed. I.e. when a CPU-bound task goes from nice 0 to
 * nice 1, it will get ~10% less CPU time than another CPU-bound task
 * that remained on nice 0.
 *
 * The "10% effect" is relative and cumulative: from _any_ nice level,
 * if you go up 1 level, it's -10% CPU usage, if you go down 1 level
 * it's +10% CPU usage. (to achieve that we use a multiplier of 1.25.
 * If a task goes up by ~10% and another task goes down by ~10% then
 * the relative distance between them is ~25%.)
 */
const int sched_prio_to_weight[40] = {
 /* -20 */     88761,     71755,     56483,     46273,     36291,
 /* -15 */     29154,     23254,     18705,     14949,     11916,
 /* -10 */      9548,      7620,      6100,      4904,      3906,
 /*  -5 */      3121,      2501,      1991,      1586,      1277,
 /*   0 */      1024,       820,       655,       526,       423,
 /*   5 */       335,       272,       215,       172,       137,
 /*  10 */       110,        87,        70,        56,        45,
 /*  15 */        36,        29,        23,        18,        15,
};

/*
 * Inverse (2^32/x) values of the sched_prio_to_weight[] array, pre-calculated.
 *
 * In cases where the weight does not change often, we can use the
 * pre-calculated inverse to speed up arithmetics by turning divisions
 * into multiplications:
 */
const u32 sched_prio_to_wmult[40] = {
 /* -20 */     48388,     59856,     76040,     92818,    118348,
 /* -15 */    147320,    184698,    229616,    287308,    360437,
 /* -10 */    449829,    563644,    704093,    875809,   1099582,
 /*  -5 */   1376151,   1717300,   2157191,   2708050,   3363326,
 /*   0 */   4194304,   5237765,   6557202,   8165337,  10153587,
 /*   5 */  12820798,  15790321,  19976592,  24970740,  31350126,
 /*  10 */  39045157,  49367440,  61356676,  76695844,  95443717,
 /*  15 */ 119304647, 148102320, 186737708, 238609294, 286331153,
};

void call_trace_sched_update_nr_running(struct rq *rq, int count)
{
        trace_sched_update_nr_running_tp(rq, count);
}

#ifdef CONFIG_SCHED_MM_CID

/*
 * @cid_lock: Guarantee forward-progress of cid allocation.
 *
 * Concurrency ID allocation within a bitmap is mostly lock-free. The cid_lock
 * is only used when contention is detected by the lock-free allocation so
 * forward progress can be guaranteed.
 */
DEFINE_RAW_SPINLOCK(cid_lock);

/*
 * @use_cid_lock: Select cid allocation behavior: lock-free vs spinlock.
 *
 * When @use_cid_lock is 0, the cid allocation is lock-free. When contention is
 * detected, it is set to 1 to ensure that all newly coming allocations are
 * serialized by @cid_lock until the allocation which detected contention
 * completes and sets @use_cid_lock back to 0. This guarantees forward progress
 * of a cid allocation.
 */
int use_cid_lock;

/*
 * mm_cid remote-clear implements a lock-free algorithm to clear per-mm/cpu cid
 * concurrently with respect to the execution of the source runqueue context
 * switch.
 *
 * There is one basic properties we want to guarantee here:
 *
 * (1) Remote-clear should _never_ mark a per-cpu cid UNSET when it is actively
 * used by a task. That would lead to concurrent allocation of the cid and
 * userspace corruption.
 *
 * Provide this guarantee by introducing a Dekker memory ordering to guarantee
 * that a pair of loads observe at least one of a pair of stores, which can be
 * shown as:
 *
 *      X = Y = 0
 *
 *      w[X]=1          w[Y]=1
 *      MB              MB
 *      r[Y]=y          r[X]=x
 *
 * Which guarantees that x==0 && y==0 is impossible. But rather than using
 * values 0 and 1, this algorithm cares about specific state transitions of the
 * runqueue current task (as updated by the scheduler context switch), and the
 * per-mm/cpu cid value.
 *
 * Let's introduce task (Y) which has task->mm == mm and task (N) which has
 * task->mm != mm for the rest of the discussion. There are two scheduler state
 * transitions on context switch we care about:
 *
 * (TSA) Store to rq->curr with transition from (N) to (Y)
 *
 * (TSB) Store to rq->curr with transition from (Y) to (N)
 *
 * On the remote-clear side, there is one transition we care about:
 *
 * (TMA) cmpxchg to *pcpu_cid to set the LAZY flag
 *
 * There is also a transition to UNSET state which can be performed from all
 * sides (scheduler, remote-clear). It is always performed with a cmpxchg which
 * guarantees that only a single thread will succeed:
 *
 * (TMB) cmpxchg to *pcpu_cid to mark UNSET
 *
 * Just to be clear, what we do _not_ want to happen is a transition to UNSET
 * when a thread is actively using the cid (property (1)).
 *
 * Let's looks at the relevant combinations of TSA/TSB, and TMA transitions.
 *
 * Scenario A) (TSA)+(TMA) (from next task perspective)
 *
 * CPU0                                      CPU1
 *
 * Context switch CS-1                       Remote-clear
 *   - store to rq->curr: (N)->(Y) (TSA)     - cmpxchg to *pcpu_id to LAZY (TMA)
 *                                             (implied barrier after cmpxchg)
 *   - switch_mm_cid()
 *     - memory barrier (see switch_mm_cid()
 *       comment explaining how this barrier
 *       is combined with other scheduler
 *       barriers)
 *     - mm_cid_get (next)
 *       - READ_ONCE(*pcpu_cid)              - rcu_dereference(src_rq->curr)
 *
 * This Dekker ensures that either task (Y) is observed by the
 * rcu_dereference() or the LAZY flag is observed by READ_ONCE(), or both are
 * observed.
 *
 * If task (Y) store is observed by rcu_dereference(), it means that there is
 * still an active task on the cpu. Remote-clear will therefore not transition
 * to UNSET, which fulfills property (1).
 *
 * If task (Y) is not observed, but the lazy flag is observed by READ_ONCE(),
 * it will move its state to UNSET, which clears the percpu cid perhaps
 * uselessly (which is not an issue for correctness). Because task (Y) is not
 * observed, CPU1 can move ahead to set the state to UNSET. Because moving
 * state to UNSET is done with a cmpxchg expecting that the old state has the
 * LAZY flag set, only one thread will successfully UNSET.
 *
 * If both states (LAZY flag and task (Y)) are observed, the thread on CPU0
 * will observe the LAZY flag and transition to UNSET (perhaps uselessly), and
 * CPU1 will observe task (Y) and do nothing more, which is fine.
 *
 * What we are effectively preventing with this Dekker is a scenario where
 * neither LAZY flag nor store (Y) are observed, which would fail property (1)
 * because this would UNSET a cid which is actively used.
 */

void sched_mm_cid_migrate_from(struct task_struct *t)
{
	t->migrate_from_cpu = task_cpu(t);
}

static
int __sched_mm_cid_migrate_from_fetch_cid(struct rq *src_rq,
					  struct task_struct *t,
					  struct mm_cid *src_pcpu_cid)
{
	struct mm_struct *mm = t->mm;
	struct task_struct *src_task;
	int src_cid, last_mm_cid;

	if (!mm)
		return -1;

	last_mm_cid = t->last_mm_cid;
	/*
	 * If the migrated task has no last cid, or if the current
	 * task on src rq uses the cid, it means the source cid does not need
	 * to be moved to the destination cpu.
	 */
	if (last_mm_cid == -1)
		return -1;
	src_cid = READ_ONCE(src_pcpu_cid->cid);
	if (!mm_cid_is_valid(src_cid) || last_mm_cid != src_cid)
		return -1;

	/*
	 * If we observe an active task using the mm on this rq, it means we
	 * are not the last task to be migrated from this cpu for this mm, so
	 * there is no need to move src_cid to the destination cpu.
	 */
	guard(rcu)();
	src_task = rcu_dereference(src_rq->curr);
	if (READ_ONCE(src_task->mm_cid_active) && src_task->mm == mm) {
		t->last_mm_cid = -1;
		return -1;
	}

	return src_cid;
}

static
int __sched_mm_cid_migrate_from_try_steal_cid(struct rq *src_rq,
					      struct task_struct *t,
					      struct mm_cid *src_pcpu_cid,
					      int src_cid)
{
	struct task_struct *src_task;
	struct mm_struct *mm = t->mm;
	int lazy_cid;

	if (src_cid == -1)
		return -1;

	/*
	 * Attempt to clear the source cpu cid to move it to the destination
	 * cpu.
	 */
	lazy_cid = mm_cid_set_lazy_put(src_cid);
	if (!try_cmpxchg(&src_pcpu_cid->cid, &src_cid, lazy_cid))
		return -1;

	/*
	 * The implicit barrier after cmpxchg per-mm/cpu cid before loading
	 * rq->curr->mm matches the scheduler barrier in context_switch()
	 * between store to rq->curr and load of prev and next task's
	 * per-mm/cpu cid.
	 *
	 * The implicit barrier after cmpxchg per-mm/cpu cid before loading
	 * rq->curr->mm_cid_active matches the barrier in
	 * sched_mm_cid_exit_signals(), sched_mm_cid_before_execve(), and
	 * sched_mm_cid_after_execve() between store to t->mm_cid_active and
	 * load of per-mm/cpu cid.
	 */

	/*
	 * If we observe an active task using the mm on this rq after setting
	 * the lazy-put flag, this task will be responsible for transitioning
	 * from lazy-put flag set to MM_CID_UNSET.
	 */
	scoped_guard (rcu) {
		src_task = rcu_dereference(src_rq->curr);
		if (READ_ONCE(src_task->mm_cid_active) && src_task->mm == mm) {
			/*
			 * We observed an active task for this mm, there is therefore
			 * no point in moving this cid to the destination cpu.
			 */
			t->last_mm_cid = -1;
			return -1;
		}
	}

	/*
	 * The src_cid is unused, so it can be unset.
	 */
	if (!try_cmpxchg(&src_pcpu_cid->cid, &lazy_cid, MM_CID_UNSET))
		return -1;
	return src_cid;
}

/*
 * Migration to dst cpu. Called with dst_rq lock held.
 * Interrupts are disabled, which keeps the window of cid ownership without the
 * source rq lock held small.
 */
void sched_mm_cid_migrate_to(struct rq *dst_rq, struct task_struct *t)
{
	struct mm_cid *src_pcpu_cid, *dst_pcpu_cid;
	struct mm_struct *mm = t->mm;
	int src_cid, dst_cid, src_cpu;
	struct rq *src_rq;

	lockdep_assert_rq_held(dst_rq);

	if (!mm)
		return;
	src_cpu = t->migrate_from_cpu;
	if (src_cpu == -1) {
		t->last_mm_cid = -1;
		return;
	}
	/*
	 * Move the src cid if the dst cid is unset. This keeps id
	 * allocation closest to 0 in cases where few threads migrate around
	 * many CPUs.
	 *
	 * If destination cid is already set, we may have to just clear
	 * the src cid to ensure compactness in frequent migrations
	 * scenarios.
	 *
	 * It is not useful to clear the src cid when the number of threads is
	 * greater or equal to the number of allowed CPUs, because user-space
	 * can expect that the number of allowed cids can reach the number of
	 * allowed CPUs.
	 */
	dst_pcpu_cid = per_cpu_ptr(mm->pcpu_cid, cpu_of(dst_rq));
	dst_cid = READ_ONCE(dst_pcpu_cid->cid);
	if (!mm_cid_is_unset(dst_cid) &&
	    atomic_read(&mm->mm_users) >= t->nr_cpus_allowed)
		return;
	src_pcpu_cid = per_cpu_ptr(mm->pcpu_cid, src_cpu);
	src_rq = cpu_rq(src_cpu);
	src_cid = __sched_mm_cid_migrate_from_fetch_cid(src_rq, t, src_pcpu_cid);
	if (src_cid == -1)
		return;
	src_cid = __sched_mm_cid_migrate_from_try_steal_cid(src_rq, t, src_pcpu_cid,
							    src_cid);
	if (src_cid == -1)
		return;
	if (!mm_cid_is_unset(dst_cid)) {
		__mm_cid_put(mm, src_cid);
		return;
	}
	/* Move src_cid to dst cpu. */
	mm_cid_snapshot_time(dst_rq, mm);
	WRITE_ONCE(dst_pcpu_cid->cid, src_cid);
}

static void sched_mm_cid_remote_clear(struct mm_struct *mm, struct mm_cid *pcpu_cid,
				      int cpu)
{
	struct rq *rq = cpu_rq(cpu);
	struct task_struct *t;
	int cid, lazy_cid;

	cid = READ_ONCE(pcpu_cid->cid);
	if (!mm_cid_is_valid(cid))
		return;

	/*
	 * Clear the cpu cid if it is set to keep cid allocation compact.  If
	 * there happens to be other tasks left on the source cpu using this
	 * mm, the next task using this mm will reallocate its cid on context
	 * switch.
	 */
	lazy_cid = mm_cid_set_lazy_put(cid);
	if (!try_cmpxchg(&pcpu_cid->cid, &cid, lazy_cid))
		return;

	/*
	 * The implicit barrier after cmpxchg per-mm/cpu cid before loading
	 * rq->curr->mm matches the scheduler barrier in context_switch()
	 * between store to rq->curr and load of prev and next task's
	 * per-mm/cpu cid.
	 *
	 * The implicit barrier after cmpxchg per-mm/cpu cid before loading
	 * rq->curr->mm_cid_active matches the barrier in
	 * sched_mm_cid_exit_signals(), sched_mm_cid_before_execve(), and
	 * sched_mm_cid_after_execve() between store to t->mm_cid_active and
	 * load of per-mm/cpu cid.
	 */

	/*
	 * If we observe an active task using the mm on this rq after setting
	 * the lazy-put flag, that task will be responsible for transitioning
	 * from lazy-put flag set to MM_CID_UNSET.
	 */
	scoped_guard (rcu) {
		t = rcu_dereference(rq->curr);
		if (READ_ONCE(t->mm_cid_active) && t->mm == mm)
			return;
	}

	/*
	 * The cid is unused, so it can be unset.
	 * Disable interrupts to keep the window of cid ownership without rq
	 * lock small.
	 */
	scoped_guard (irqsave) {
		if (try_cmpxchg(&pcpu_cid->cid, &lazy_cid, MM_CID_UNSET))
			__mm_cid_put(mm, cid);
	}
}

static void sched_mm_cid_remote_clear_old(struct mm_struct *mm, int cpu)
{
	struct rq *rq = cpu_rq(cpu);
	struct mm_cid *pcpu_cid;
	struct task_struct *curr;
	u64 rq_clock;

	/*
	 * rq->clock load is racy on 32-bit but one spurious clear once in a
	 * while is irrelevant.
	 */
	rq_clock = READ_ONCE(rq->clock);
	pcpu_cid = per_cpu_ptr(mm->pcpu_cid, cpu);

	/*
	 * In order to take care of infrequently scheduled tasks, bump the time
	 * snapshot associated with this cid if an active task using the mm is
	 * observed on this rq.
	 */
	scoped_guard (rcu) {
		curr = rcu_dereference(rq->curr);
		if (READ_ONCE(curr->mm_cid_active) && curr->mm == mm) {
			WRITE_ONCE(pcpu_cid->time, rq_clock);
			return;
		}
	}

	if (rq_clock < pcpu_cid->time + SCHED_MM_CID_PERIOD_NS)
		return;
	sched_mm_cid_remote_clear(mm, pcpu_cid, cpu);
}

static void sched_mm_cid_remote_clear_weight(struct mm_struct *mm, int cpu,
					     int weight)
{
	struct mm_cid *pcpu_cid;
	int cid;

	pcpu_cid = per_cpu_ptr(mm->pcpu_cid, cpu);
	cid = READ_ONCE(pcpu_cid->cid);
	if (!mm_cid_is_valid(cid) || cid < weight)
		return;
	sched_mm_cid_remote_clear(mm, pcpu_cid, cpu);
}

static void task_mm_cid_work(struct callback_head *work)
{
	unsigned long now = jiffies, old_scan, next_scan;
	struct task_struct *t = current;
	struct cpumask *cidmask;
	struct mm_struct *mm;
	int weight, cpu;

	SCHED_WARN_ON(t != container_of(work, struct task_struct, cid_work));

	work->next = work;	/* Prevent double-add */
	if (t->flags & PF_EXITING)
		return;
	mm = t->mm;
	if (!mm)
		return;
	old_scan = READ_ONCE(mm->mm_cid_next_scan);
	next_scan = now + msecs_to_jiffies(MM_CID_SCAN_DELAY);
	if (!old_scan) {
		unsigned long res;

		res = cmpxchg(&mm->mm_cid_next_scan, old_scan, next_scan);
		if (res != old_scan)
			old_scan = res;
		else
			old_scan = next_scan;
	}
	if (time_before(now, old_scan))
		return;
	if (!try_cmpxchg(&mm->mm_cid_next_scan, &old_scan, next_scan))
		return;
	cidmask = mm_cidmask(mm);
	/* Clear cids that were not recently used. */
	for_each_possible_cpu(cpu)
		sched_mm_cid_remote_clear_old(mm, cpu);
	weight = cpumask_weight(cidmask);
	/*
	 * Clear cids that are greater or equal to the cidmask weight to
	 * recompact it.
	 */
	for_each_possible_cpu(cpu)
		sched_mm_cid_remote_clear_weight(mm, cpu, weight);
}

void init_sched_mm_cid(struct task_struct *t)
{
	struct mm_struct *mm = t->mm;
	int mm_users = 0;

	if (mm) {
		mm_users = atomic_read(&mm->mm_users);
		if (mm_users == 1)
			mm->mm_cid_next_scan = jiffies + msecs_to_jiffies(MM_CID_SCAN_DELAY);
	}
	t->cid_work.next = &t->cid_work;	/* Protect against double add */
	init_task_work(&t->cid_work, task_mm_cid_work);
}

void task_tick_mm_cid(struct rq *rq, struct task_struct *curr)
{
	struct callback_head *work = &curr->cid_work;
	unsigned long now = jiffies;

	if (!curr->mm || (curr->flags & (PF_EXITING | PF_KTHREAD)) ||
	    work->next != work)
		return;
	if (time_before(now, READ_ONCE(curr->mm->mm_cid_next_scan)))
		return;
	task_work_add(curr, work, TWA_RESUME);
}

void sched_mm_cid_exit_signals(struct task_struct *t)
{
	struct mm_struct *mm = t->mm;
	struct rq *rq;

	if (!mm)
		return;

	preempt_disable();
	rq = this_rq();
	guard(rq_lock_irqsave)(rq);
	preempt_enable_no_resched();	/* holding spinlock */
	WRITE_ONCE(t->mm_cid_active, 0);
	/*
	 * Store t->mm_cid_active before loading per-mm/cpu cid.
	 * Matches barrier in sched_mm_cid_remote_clear_old().
	 */
	smp_mb();
	mm_cid_put(mm);
	t->last_mm_cid = t->mm_cid = -1;
}

void sched_mm_cid_before_execve(struct task_struct *t)
{
	struct mm_struct *mm = t->mm;
	struct rq *rq;

	if (!mm)
		return;

	preempt_disable();
	rq = this_rq();
	guard(rq_lock_irqsave)(rq);
	preempt_enable_no_resched();	/* holding spinlock */
	WRITE_ONCE(t->mm_cid_active, 0);
	/*
	 * Store t->mm_cid_active before loading per-mm/cpu cid.
	 * Matches barrier in sched_mm_cid_remote_clear_old().
	 */
	smp_mb();
	mm_cid_put(mm);
	t->last_mm_cid = t->mm_cid = -1;
}

void sched_mm_cid_after_execve(struct task_struct *t)
{
	struct mm_struct *mm = t->mm;
	struct rq *rq;

	if (!mm)
		return;

	preempt_disable();
	rq = this_rq();
	scoped_guard (rq_lock_irqsave, rq) {
		preempt_enable_no_resched();	/* holding spinlock */
		WRITE_ONCE(t->mm_cid_active, 1);
		/*
		 * Store t->mm_cid_active before loading per-mm/cpu cid.
		 * Matches barrier in sched_mm_cid_remote_clear_old().
		 */
		smp_mb();
		t->last_mm_cid = t->mm_cid = mm_cid_get(rq, mm);
	}
	rseq_set_notify_resume(t);
}

void sched_mm_cid_fork(struct task_struct *t)
{
	WARN_ON_ONCE(!t->mm || t->mm_cid != -1);
	t->mm_cid_active = 1;
}
#endif

#ifdef CONFIG_SCHED_CLASS_EXT
void sched_deq_and_put_task(struct task_struct *p, int queue_flags,
			    struct sched_enq_and_set_ctx *ctx)
{
	struct rq *rq = task_rq(p);

	lockdep_assert_rq_held(rq);

	*ctx = (struct sched_enq_and_set_ctx){
		.p = p,
		.queue_flags = queue_flags,
		.queued = task_on_rq_queued(p),
		.running = task_current(rq, p),
	};

	update_rq_clock(rq);
	if (ctx->queued)
		dequeue_task(rq, p, queue_flags | DEQUEUE_NOCLOCK);
	if (ctx->running)
		put_prev_task(rq, p);
}

void sched_enq_and_set_task(struct sched_enq_and_set_ctx *ctx)
{
	struct rq *rq = task_rq(ctx->p);

	lockdep_assert_rq_held(rq);

	if (ctx->queued)
		enqueue_task(rq, ctx->p, ctx->queue_flags | ENQUEUE_NOCLOCK);
	if (ctx->running)
		set_next_task(rq, ctx->p);
}
#endif	/* CONFIG_SCHED_CLASS_EXT */<|MERGE_RESOLUTION|>--- conflicted
+++ resolved
@@ -5927,10 +5927,6 @@
 		if (class->balance && class->balance(rq, prev, rf))
 			break;
 	}
-<<<<<<< HEAD
-#endif
-=======
->>>>>>> 26de8614
 }
 
 /*
@@ -5944,12 +5940,9 @@
 
 	rq->dl_server = NULL;
 
-<<<<<<< HEAD
-=======
 	if (scx_enabled())
 		goto restart;
 
->>>>>>> 26de8614
 	/*
 	 * Optimization: we know that if all tasks are in the fair class we can
 	 * call that function directly, but only if the @prev task wasn't of a
@@ -5975,11 +5968,7 @@
 restart:
 	prev_balance(rq, prev, rf);
 
-<<<<<<< HEAD
-	for_each_class(class) {
-=======
 	for_each_active_class(class) {
->>>>>>> 26de8614
 		if (class->pick_next_task) {
 			p = class->pick_next_task(rq, prev);
 			if (p)
@@ -6022,11 +6011,7 @@
 
 	rq->dl_server = NULL;
 
-<<<<<<< HEAD
-	for_each_class(class) {
-=======
 	for_each_active_class(class) {
->>>>>>> 26de8614
 		p = class->pick_task(rq);
 		if (p)
 			return p;
@@ -6606,12 +6591,8 @@
 	 */
 	prev_state = READ_ONCE(prev->__state);
 	if (sched_mode == SM_IDLE) {
-<<<<<<< HEAD
-		if (!rq->nr_running) {
-=======
 		/* SCX must consult the BPF scheduler to tell if rq is empty */
 		if (!rq->nr_running && !scx_enabled()) {
->>>>>>> 26de8614
 			next = prev;
 			goto picked;
 		}
