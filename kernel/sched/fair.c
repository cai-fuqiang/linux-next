// SPDX-License-Identifier: GPL-2.0
/*
 * Completely Fair Scheduling (CFS) Class (SCHED_NORMAL/SCHED_BATCH)
 *
 *  Copyright (C) 2007 Red Hat, Inc., Ingo Molnar <mingo@redhat.com>
 *
 *  Interactivity improvements by Mike Galbraith
 *  (C) 2007 Mike Galbraith <efault@gmx.de>
 *
 *  Various enhancements by Dmitry Adamushko.
 *  (C) 2007 Dmitry Adamushko <dmitry.adamushko@gmail.com>
 *
 *  Group scheduling enhancements by Srivatsa Vaddagiri
 *  Copyright IBM Corporation, 2007
 *  Author: Srivatsa Vaddagiri <vatsa@linux.vnet.ibm.com>
 *
 *  Scaled math optimizations by Thomas Gleixner
 *  Copyright (C) 2007, Thomas Gleixner <tglx@linutronix.de>
 *
 *  Adaptive scheduling granularity, math enhancements by Peter Zijlstra
 *  Copyright (C) 2007 Red Hat, Inc., Peter Zijlstra
 */
#include <linux/energy_model.h>
#include <linux/mmap_lock.h>
#include <linux/hugetlb_inline.h>
#include <linux/jiffies.h>
#include <linux/mm_api.h>
#include <linux/highmem.h>
#include <linux/spinlock_api.h>
#include <linux/cpumask_api.h>
#include <linux/lockdep_api.h>
#include <linux/softirq.h>
#include <linux/refcount_api.h>
#include <linux/topology.h>
#include <linux/sched/clock.h>
#include <linux/sched/cond_resched.h>
#include <linux/sched/cputime.h>
#include <linux/sched/isolation.h>
#include <linux/sched/nohz.h>

#include <linux/cpuidle.h>
#include <linux/interrupt.h>
#include <linux/memory-tiers.h>
#include <linux/mempolicy.h>
#include <linux/mutex_api.h>
#include <linux/profile.h>
#include <linux/psi.h>
#include <linux/ratelimit.h>
#include <linux/task_work.h>
#include <linux/rbtree_augmented.h>

#include <asm/switch_to.h>

#include "sched.h"
#include "stats.h"
#include "autogroup.h"

/*
 * The initial- and re-scaling of tunables is configurable
 *
 * Options are:
 *
 *   SCHED_TUNABLESCALING_NONE - unscaled, always *1
 *   SCHED_TUNABLESCALING_LOG - scaled logarithmically, *1+ilog(ncpus)
 *   SCHED_TUNABLESCALING_LINEAR - scaled linear, *ncpus
 *
 * (default SCHED_TUNABLESCALING_LOG = *(1+ilog(ncpus))
 */
unsigned int sysctl_sched_tunable_scaling = SCHED_TUNABLESCALING_LOG;

/*
 * Minimal preemption granularity for CPU-bound tasks:
 *
 * (default: 0.75 msec * (1 + ilog(ncpus)), units: nanoseconds)
 */
unsigned int sysctl_sched_base_slice			= 750000ULL;
static unsigned int normalized_sysctl_sched_base_slice	= 750000ULL;

const_debug unsigned int sysctl_sched_migration_cost	= 500000UL;

static int __init setup_sched_thermal_decay_shift(char *str)
{
	pr_warn("Ignoring the deprecated sched_thermal_decay_shift= option\n");
	return 1;
}
__setup("sched_thermal_decay_shift=", setup_sched_thermal_decay_shift);

#ifdef CONFIG_SMP
/*
 * For asym packing, by default the lower numbered CPU has higher priority.
 */
int __weak arch_asym_cpu_priority(int cpu)
{
	return -cpu;
}

/*
 * The margin used when comparing utilization with CPU capacity.
 *
 * (default: ~20%)
 */
#define fits_capacity(cap, max)	((cap) * 1280 < (max) * 1024)

/*
 * The margin used when comparing CPU capacities.
 * is 'cap1' noticeably greater than 'cap2'
 *
 * (default: ~5%)
 */
#define capacity_greater(cap1, cap2) ((cap1) * 1024 > (cap2) * 1078)
#endif

#ifdef CONFIG_CFS_BANDWIDTH
/*
 * Amount of runtime to allocate from global (tg) to local (per-cfs_rq) pool
 * each time a cfs_rq requests quota.
 *
 * Note: in the case that the slice exceeds the runtime remaining (either due
 * to consumption or the quota being specified to be smaller than the slice)
 * we will always only issue the remaining available time.
 *
 * (default: 5 msec, units: microseconds)
 */
static unsigned int sysctl_sched_cfs_bandwidth_slice		= 5000UL;
#endif

#ifdef CONFIG_NUMA_BALANCING
/* Restrict the NUMA promotion throughput (MB/s) for each target node. */
static unsigned int sysctl_numa_balancing_promote_rate_limit = 65536;
#endif

#ifdef CONFIG_SYSCTL
static struct ctl_table sched_fair_sysctls[] = {
#ifdef CONFIG_CFS_BANDWIDTH
	{
		.procname       = "sched_cfs_bandwidth_slice_us",
		.data           = &sysctl_sched_cfs_bandwidth_slice,
		.maxlen         = sizeof(unsigned int),
		.mode           = 0644,
		.proc_handler   = proc_dointvec_minmax,
		.extra1         = SYSCTL_ONE,
	},
#endif
#ifdef CONFIG_NUMA_BALANCING
	{
		.procname	= "numa_balancing_promote_rate_limit_MBps",
		.data		= &sysctl_numa_balancing_promote_rate_limit,
		.maxlen		= sizeof(unsigned int),
		.mode		= 0644,
		.proc_handler	= proc_dointvec_minmax,
		.extra1		= SYSCTL_ZERO,
	},
#endif /* CONFIG_NUMA_BALANCING */
};

static int __init sched_fair_sysctl_init(void)
{
	register_sysctl_init("kernel", sched_fair_sysctls);
	return 0;
}
late_initcall(sched_fair_sysctl_init);
#endif

static inline void update_load_add(struct load_weight *lw, unsigned long inc)
{
	lw->weight += inc;
	lw->inv_weight = 0;
}

static inline void update_load_sub(struct load_weight *lw, unsigned long dec)
{
	lw->weight -= dec;
	lw->inv_weight = 0;
}

static inline void update_load_set(struct load_weight *lw, unsigned long w)
{
	lw->weight = w;
	lw->inv_weight = 0;
}

/*
 * Increase the granularity value when there are more CPUs,
 * because with more CPUs the 'effective latency' as visible
 * to users decreases. But the relationship is not linear,
 * so pick a second-best guess by going with the log2 of the
 * number of CPUs.
 *
 * This idea comes from the SD scheduler of Con Kolivas:
 */
static unsigned int get_update_sysctl_factor(void)
{
	unsigned int cpus = min_t(unsigned int, num_online_cpus(), 8);
	unsigned int factor;

	switch (sysctl_sched_tunable_scaling) {
	case SCHED_TUNABLESCALING_NONE:
		factor = 1;
		break;
	case SCHED_TUNABLESCALING_LINEAR:
		factor = cpus;
		break;
	case SCHED_TUNABLESCALING_LOG:
	default:
		factor = 1 + ilog2(cpus);
		break;
	}

	return factor;
}

static void update_sysctl(void)
{
	unsigned int factor = get_update_sysctl_factor();

#define SET_SYSCTL(name) \
	(sysctl_##name = (factor) * normalized_sysctl_##name)
	SET_SYSCTL(sched_base_slice);
#undef SET_SYSCTL
}

void __init sched_init_granularity(void)
{
	update_sysctl();
}

#define WMULT_CONST	(~0U)
#define WMULT_SHIFT	32

static void __update_inv_weight(struct load_weight *lw)
{
	unsigned long w;

	if (likely(lw->inv_weight))
		return;

	w = scale_load_down(lw->weight);

	if (BITS_PER_LONG > 32 && unlikely(w >= WMULT_CONST))
		lw->inv_weight = 1;
	else if (unlikely(!w))
		lw->inv_weight = WMULT_CONST;
	else
		lw->inv_weight = WMULT_CONST / w;
}

/*
 * delta_exec * weight / lw.weight
 *   OR
 * (delta_exec * (weight * lw->inv_weight)) >> WMULT_SHIFT
 *
 * Either weight := NICE_0_LOAD and lw \e sched_prio_to_wmult[], in which case
 * we're guaranteed shift stays positive because inv_weight is guaranteed to
 * fit 32 bits, and NICE_0_LOAD gives another 10 bits; therefore shift >= 22.
 *
 * Or, weight =< lw.weight (because lw.weight is the runqueue weight), thus
 * weight/lw.weight <= 1, and therefore our shift will also be positive.
 */
static u64 __calc_delta(u64 delta_exec, unsigned long weight, struct load_weight *lw)
{
	u64 fact = scale_load_down(weight);
	u32 fact_hi = (u32)(fact >> 32);
	int shift = WMULT_SHIFT;
	int fs;

	__update_inv_weight(lw);

	if (unlikely(fact_hi)) {
		fs = fls(fact_hi);
		shift -= fs;
		fact >>= fs;
	}

	fact = mul_u32_u32(fact, lw->inv_weight);

	fact_hi = (u32)(fact >> 32);
	if (fact_hi) {
		fs = fls(fact_hi);
		shift -= fs;
		fact >>= fs;
	}

	return mul_u64_u32_shr(delta_exec, fact, shift);
}

/*
 * delta /= w
 */
static inline u64 calc_delta_fair(u64 delta, struct sched_entity *se)
{
	if (unlikely(se->load.weight != NICE_0_LOAD))
		delta = __calc_delta(delta, NICE_0_LOAD, &se->load);

	return delta;
}

const struct sched_class fair_sched_class;

/**************************************************************
 * CFS operations on generic schedulable entities:
 */

#ifdef CONFIG_FAIR_GROUP_SCHED

/* Walk up scheduling entities hierarchy */
#define for_each_sched_entity(se) \
		for (; se; se = se->parent)

static inline bool list_add_leaf_cfs_rq(struct cfs_rq *cfs_rq)
{
	struct rq *rq = rq_of(cfs_rq);
	int cpu = cpu_of(rq);

	if (cfs_rq->on_list)
		return rq->tmp_alone_branch == &rq->leaf_cfs_rq_list;

	cfs_rq->on_list = 1;

	/*
	 * Ensure we either appear before our parent (if already
	 * enqueued) or force our parent to appear after us when it is
	 * enqueued. The fact that we always enqueue bottom-up
	 * reduces this to two cases and a special case for the root
	 * cfs_rq. Furthermore, it also means that we will always reset
	 * tmp_alone_branch either when the branch is connected
	 * to a tree or when we reach the top of the tree
	 */
	if (cfs_rq->tg->parent &&
	    cfs_rq->tg->parent->cfs_rq[cpu]->on_list) {
		/*
		 * If parent is already on the list, we add the child
		 * just before. Thanks to circular linked property of
		 * the list, this means to put the child at the tail
		 * of the list that starts by parent.
		 */
		list_add_tail_rcu(&cfs_rq->leaf_cfs_rq_list,
			&(cfs_rq->tg->parent->cfs_rq[cpu]->leaf_cfs_rq_list));
		/*
		 * The branch is now connected to its tree so we can
		 * reset tmp_alone_branch to the beginning of the
		 * list.
		 */
		rq->tmp_alone_branch = &rq->leaf_cfs_rq_list;
		return true;
	}

	if (!cfs_rq->tg->parent) {
		/*
		 * cfs rq without parent should be put
		 * at the tail of the list.
		 */
		list_add_tail_rcu(&cfs_rq->leaf_cfs_rq_list,
			&rq->leaf_cfs_rq_list);
		/*
		 * We have reach the top of a tree so we can reset
		 * tmp_alone_branch to the beginning of the list.
		 */
		rq->tmp_alone_branch = &rq->leaf_cfs_rq_list;
		return true;
	}

	/*
	 * The parent has not already been added so we want to
	 * make sure that it will be put after us.
	 * tmp_alone_branch points to the begin of the branch
	 * where we will add parent.
	 */
	list_add_rcu(&cfs_rq->leaf_cfs_rq_list, rq->tmp_alone_branch);
	/*
	 * update tmp_alone_branch to points to the new begin
	 * of the branch
	 */
	rq->tmp_alone_branch = &cfs_rq->leaf_cfs_rq_list;
	return false;
}

static inline void list_del_leaf_cfs_rq(struct cfs_rq *cfs_rq)
{
	if (cfs_rq->on_list) {
		struct rq *rq = rq_of(cfs_rq);

		/*
		 * With cfs_rq being unthrottled/throttled during an enqueue,
		 * it can happen the tmp_alone_branch points to the leaf that
		 * we finally want to delete. In this case, tmp_alone_branch moves
		 * to the prev element but it will point to rq->leaf_cfs_rq_list
		 * at the end of the enqueue.
		 */
		if (rq->tmp_alone_branch == &cfs_rq->leaf_cfs_rq_list)
			rq->tmp_alone_branch = cfs_rq->leaf_cfs_rq_list.prev;

		list_del_rcu(&cfs_rq->leaf_cfs_rq_list);
		cfs_rq->on_list = 0;
	}
}

static inline void assert_list_leaf_cfs_rq(struct rq *rq)
{
	SCHED_WARN_ON(rq->tmp_alone_branch != &rq->leaf_cfs_rq_list);
}

/* Iterate through all leaf cfs_rq's on a runqueue */
#define for_each_leaf_cfs_rq_safe(rq, cfs_rq, pos)			\
	list_for_each_entry_safe(cfs_rq, pos, &rq->leaf_cfs_rq_list,	\
				 leaf_cfs_rq_list)

/* Do the two (enqueued) entities belong to the same group ? */
static inline struct cfs_rq *
is_same_group(struct sched_entity *se, struct sched_entity *pse)
{
	if (se->cfs_rq == pse->cfs_rq)
		return se->cfs_rq;

	return NULL;
}

static inline struct sched_entity *parent_entity(const struct sched_entity *se)
{
	return se->parent;
}

static void
find_matching_se(struct sched_entity **se, struct sched_entity **pse)
{
	int se_depth, pse_depth;

	/*
	 * preemption test can be made between sibling entities who are in the
	 * same cfs_rq i.e who have a common parent. Walk up the hierarchy of
	 * both tasks until we find their ancestors who are siblings of common
	 * parent.
	 */

	/* First walk up until both entities are at same depth */
	se_depth = (*se)->depth;
	pse_depth = (*pse)->depth;

	while (se_depth > pse_depth) {
		se_depth--;
		*se = parent_entity(*se);
	}

	while (pse_depth > se_depth) {
		pse_depth--;
		*pse = parent_entity(*pse);
	}

	while (!is_same_group(*se, *pse)) {
		*se = parent_entity(*se);
		*pse = parent_entity(*pse);
	}
}

static int tg_is_idle(struct task_group *tg)
{
	return tg->idle > 0;
}

static int cfs_rq_is_idle(struct cfs_rq *cfs_rq)
{
	return cfs_rq->idle > 0;
}

static int se_is_idle(struct sched_entity *se)
{
	if (entity_is_task(se))
		return task_has_idle_policy(task_of(se));
	return cfs_rq_is_idle(group_cfs_rq(se));
}

#else	/* !CONFIG_FAIR_GROUP_SCHED */

#define for_each_sched_entity(se) \
		for (; se; se = NULL)

static inline bool list_add_leaf_cfs_rq(struct cfs_rq *cfs_rq)
{
	return true;
}

static inline void list_del_leaf_cfs_rq(struct cfs_rq *cfs_rq)
{
}

static inline void assert_list_leaf_cfs_rq(struct rq *rq)
{
}

#define for_each_leaf_cfs_rq_safe(rq, cfs_rq, pos)	\
		for (cfs_rq = &rq->cfs, pos = NULL; cfs_rq; cfs_rq = pos)

static inline struct sched_entity *parent_entity(struct sched_entity *se)
{
	return NULL;
}

static inline void
find_matching_se(struct sched_entity **se, struct sched_entity **pse)
{
}

static inline int tg_is_idle(struct task_group *tg)
{
	return 0;
}

static int cfs_rq_is_idle(struct cfs_rq *cfs_rq)
{
	return 0;
}

static int se_is_idle(struct sched_entity *se)
{
	return task_has_idle_policy(task_of(se));
}

#endif	/* CONFIG_FAIR_GROUP_SCHED */

static __always_inline
void account_cfs_rq_runtime(struct cfs_rq *cfs_rq, u64 delta_exec);

/**************************************************************
 * Scheduling class tree data structure manipulation methods:
 */

static inline u64 max_vruntime(u64 max_vruntime, u64 vruntime)
{
	s64 delta = (s64)(vruntime - max_vruntime);
	if (delta > 0)
		max_vruntime = vruntime;

	return max_vruntime;
}

static inline u64 min_vruntime(u64 min_vruntime, u64 vruntime)
{
	s64 delta = (s64)(vruntime - min_vruntime);
	if (delta < 0)
		min_vruntime = vruntime;

	return min_vruntime;
}

static inline bool entity_before(const struct sched_entity *a,
				 const struct sched_entity *b)
{
	/*
	 * Tiebreak on vruntime seems unnecessary since it can
	 * hardly happen.
	 */
	return (s64)(a->deadline - b->deadline) < 0;
}

static inline s64 entity_key(struct cfs_rq *cfs_rq, struct sched_entity *se)
{
	return (s64)(se->vruntime - cfs_rq->min_vruntime);
}

#define __node_2_se(node) \
	rb_entry((node), struct sched_entity, run_node)

/*
 * Compute virtual time from the per-task service numbers:
 *
 * Fair schedulers conserve lag:
 *
 *   \Sum lag_i = 0
 *
 * Where lag_i is given by:
 *
 *   lag_i = S - s_i = w_i * (V - v_i)
 *
 * Where S is the ideal service time and V is it's virtual time counterpart.
 * Therefore:
 *
 *   \Sum lag_i = 0
 *   \Sum w_i * (V - v_i) = 0
 *   \Sum w_i * V - w_i * v_i = 0
 *
 * From which we can solve an expression for V in v_i (which we have in
 * se->vruntime):
 *
 *       \Sum v_i * w_i   \Sum v_i * w_i
 *   V = -------------- = --------------
 *          \Sum w_i            W
 *
 * Specifically, this is the weighted average of all entity virtual runtimes.
 *
 * [[ NOTE: this is only equal to the ideal scheduler under the condition
 *          that join/leave operations happen at lag_i = 0, otherwise the
 *          virtual time has non-contiguous motion equivalent to:
 *
 *	      V +-= lag_i / W
 *
 *	    Also see the comment in place_entity() that deals with this. ]]
 *
 * However, since v_i is u64, and the multiplication could easily overflow
 * transform it into a relative form that uses smaller quantities:
 *
 * Substitute: v_i == (v_i - v0) + v0
 *
 *     \Sum ((v_i - v0) + v0) * w_i   \Sum (v_i - v0) * w_i
 * V = ---------------------------- = --------------------- + v0
 *                  W                            W
 *
 * Which we track using:
 *
 *                    v0 := cfs_rq->min_vruntime
 * \Sum (v_i - v0) * w_i := cfs_rq->avg_vruntime
 *              \Sum w_i := cfs_rq->avg_load
 *
 * Since min_vruntime is a monotonic increasing variable that closely tracks
 * the per-task service, these deltas: (v_i - v), will be in the order of the
 * maximal (virtual) lag induced in the system due to quantisation.
 *
 * Also, we use scale_load_down() to reduce the size.
 *
 * As measured, the max (key * weight) value was ~44 bits for a kernel build.
 */
static void
avg_vruntime_add(struct cfs_rq *cfs_rq, struct sched_entity *se)
{
	unsigned long weight = scale_load_down(se->load.weight);
	s64 key = entity_key(cfs_rq, se);

	cfs_rq->avg_vruntime += key * weight;
	cfs_rq->avg_load += weight;
}

static void
avg_vruntime_sub(struct cfs_rq *cfs_rq, struct sched_entity *se)
{
	unsigned long weight = scale_load_down(se->load.weight);
	s64 key = entity_key(cfs_rq, se);

	cfs_rq->avg_vruntime -= key * weight;
	cfs_rq->avg_load -= weight;
}

static inline
void avg_vruntime_update(struct cfs_rq *cfs_rq, s64 delta)
{
	/*
	 * v' = v + d ==> avg_vruntime' = avg_runtime - d*avg_load
	 */
	cfs_rq->avg_vruntime -= cfs_rq->avg_load * delta;
}

/*
 * Specifically: avg_runtime() + 0 must result in entity_eligible() := true
 * For this to be so, the result of this function must have a left bias.
 */
u64 avg_vruntime(struct cfs_rq *cfs_rq)
{
	struct sched_entity *curr = cfs_rq->curr;
	s64 avg = cfs_rq->avg_vruntime;
	long load = cfs_rq->avg_load;

	if (curr && curr->on_rq) {
		unsigned long weight = scale_load_down(curr->load.weight);

		avg += entity_key(cfs_rq, curr) * weight;
		load += weight;
	}

	if (load) {
		/* sign flips effective floor / ceiling */
		if (avg < 0)
			avg -= (load - 1);
		avg = div_s64(avg, load);
	}

	return cfs_rq->min_vruntime + avg;
}

/*
 * lag_i = S - s_i = w_i * (V - v_i)
 *
 * However, since V is approximated by the weighted average of all entities it
 * is possible -- by addition/removal/reweight to the tree -- to move V around
 * and end up with a larger lag than we started with.
 *
 * Limit this to either double the slice length with a minimum of TICK_NSEC
 * since that is the timing granularity.
 *
 * EEVDF gives the following limit for a steady state system:
 *
 *   -r_max < lag < max(r_max, q)
 *
 * XXX could add max_slice to the augmented data to track this.
 */
static s64 entity_lag(u64 avruntime, struct sched_entity *se)
{
	s64 vlag, limit;

	vlag = avruntime - se->vruntime;
	limit = calc_delta_fair(max_t(u64, 2*se->slice, TICK_NSEC), se);

	return clamp(vlag, -limit, limit);
}

static void update_entity_lag(struct cfs_rq *cfs_rq, struct sched_entity *se)
{
	SCHED_WARN_ON(!se->on_rq);

	se->vlag = entity_lag(avg_vruntime(cfs_rq), se);
}

/*
 * Entity is eligible once it received less service than it ought to have,
 * eg. lag >= 0.
 *
 * lag_i = S - s_i = w_i*(V - v_i)
 *
 * lag_i >= 0 -> V >= v_i
 *
 *     \Sum (v_i - v)*w_i
 * V = ------------------ + v
 *          \Sum w_i
 *
 * lag_i >= 0 -> \Sum (v_i - v)*w_i >= (v_i - v)*(\Sum w_i)
 *
 * Note: using 'avg_vruntime() > se->vruntime' is inaccurate due
 *       to the loss in precision caused by the division.
 */
static int vruntime_eligible(struct cfs_rq *cfs_rq, u64 vruntime)
{
	struct sched_entity *curr = cfs_rq->curr;
	s64 avg = cfs_rq->avg_vruntime;
	long load = cfs_rq->avg_load;

	if (curr && curr->on_rq) {
		unsigned long weight = scale_load_down(curr->load.weight);

		avg += entity_key(cfs_rq, curr) * weight;
		load += weight;
	}

	return avg >= (s64)(vruntime - cfs_rq->min_vruntime) * load;
}

int entity_eligible(struct cfs_rq *cfs_rq, struct sched_entity *se)
{
	return vruntime_eligible(cfs_rq, se->vruntime);
}

static u64 __update_min_vruntime(struct cfs_rq *cfs_rq, u64 vruntime)
{
	u64 min_vruntime = cfs_rq->min_vruntime;
	/*
	 * open coded max_vruntime() to allow updating avg_vruntime
	 */
	s64 delta = (s64)(vruntime - min_vruntime);
	if (delta > 0) {
		avg_vruntime_update(cfs_rq, delta);
		min_vruntime = vruntime;
	}
	return min_vruntime;
}

static void update_min_vruntime(struct cfs_rq *cfs_rq)
{
	struct sched_entity *se = __pick_root_entity(cfs_rq);
	struct sched_entity *curr = cfs_rq->curr;
	u64 vruntime = cfs_rq->min_vruntime;

	if (curr) {
		if (curr->on_rq)
			vruntime = curr->vruntime;
		else
			curr = NULL;
	}

	if (se) {
		if (!curr)
			vruntime = se->min_vruntime;
		else
			vruntime = min_vruntime(vruntime, se->min_vruntime);
	}

	/* ensure we never gain time by being placed backwards. */
	cfs_rq->min_vruntime = __update_min_vruntime(cfs_rq, vruntime);
}

static inline u64 cfs_rq_min_slice(struct cfs_rq *cfs_rq)
{
	struct sched_entity *root = __pick_root_entity(cfs_rq);
	struct sched_entity *curr = cfs_rq->curr;
	u64 min_slice = ~0ULL;

	if (curr && curr->on_rq)
		min_slice = curr->slice;

	if (root)
		min_slice = min(min_slice, root->min_slice);

	return min_slice;
}

static inline bool __entity_less(struct rb_node *a, const struct rb_node *b)
{
	return entity_before(__node_2_se(a), __node_2_se(b));
}

#define vruntime_gt(field, lse, rse) ({ (s64)((lse)->field - (rse)->field) > 0; })

static inline void __min_vruntime_update(struct sched_entity *se, struct rb_node *node)
{
	if (node) {
		struct sched_entity *rse = __node_2_se(node);
		if (vruntime_gt(min_vruntime, se, rse))
			se->min_vruntime = rse->min_vruntime;
	}
}

static inline void __min_slice_update(struct sched_entity *se, struct rb_node *node)
{
	if (node) {
		struct sched_entity *rse = __node_2_se(node);
		if (rse->min_slice < se->min_slice)
			se->min_slice = rse->min_slice;
	}
}

/*
 * se->min_vruntime = min(se->vruntime, {left,right}->min_vruntime)
 */
static inline bool min_vruntime_update(struct sched_entity *se, bool exit)
{
	u64 old_min_vruntime = se->min_vruntime;
	u64 old_min_slice = se->min_slice;
	struct rb_node *node = &se->run_node;

	se->min_vruntime = se->vruntime;
	__min_vruntime_update(se, node->rb_right);
	__min_vruntime_update(se, node->rb_left);

	se->min_slice = se->slice;
	__min_slice_update(se, node->rb_right);
	__min_slice_update(se, node->rb_left);

	return se->min_vruntime == old_min_vruntime &&
	       se->min_slice == old_min_slice;
}

RB_DECLARE_CALLBACKS(static, min_vruntime_cb, struct sched_entity,
		     run_node, min_vruntime, min_vruntime_update);

/*
 * Enqueue an entity into the rb-tree:
 */
static void __enqueue_entity(struct cfs_rq *cfs_rq, struct sched_entity *se)
{
	avg_vruntime_add(cfs_rq, se);
	se->min_vruntime = se->vruntime;
	se->min_slice = se->slice;
	rb_add_augmented_cached(&se->run_node, &cfs_rq->tasks_timeline,
				__entity_less, &min_vruntime_cb);
}

static void __dequeue_entity(struct cfs_rq *cfs_rq, struct sched_entity *se)
{
	rb_erase_augmented_cached(&se->run_node, &cfs_rq->tasks_timeline,
				  &min_vruntime_cb);
	avg_vruntime_sub(cfs_rq, se);
}

struct sched_entity *__pick_root_entity(struct cfs_rq *cfs_rq)
{
	struct rb_node *root = cfs_rq->tasks_timeline.rb_root.rb_node;

	if (!root)
		return NULL;

	return __node_2_se(root);
}

struct sched_entity *__pick_first_entity(struct cfs_rq *cfs_rq)
{
	struct rb_node *left = rb_first_cached(&cfs_rq->tasks_timeline);

	if (!left)
		return NULL;

	return __node_2_se(left);
}

/*
 * Earliest Eligible Virtual Deadline First
 *
 * In order to provide latency guarantees for different request sizes
 * EEVDF selects the best runnable task from two criteria:
 *
 *  1) the task must be eligible (must be owed service)
 *
 *  2) from those tasks that meet 1), we select the one
 *     with the earliest virtual deadline.
 *
 * We can do this in O(log n) time due to an augmented RB-tree. The
 * tree keeps the entries sorted on deadline, but also functions as a
 * heap based on the vruntime by keeping:
 *
 *  se->min_vruntime = min(se->vruntime, se->{left,right}->min_vruntime)
 *
 * Which allows tree pruning through eligibility.
 */
static struct sched_entity *pick_eevdf(struct cfs_rq *cfs_rq)
{
	struct rb_node *node = cfs_rq->tasks_timeline.rb_root.rb_node;
	struct sched_entity *se = __pick_first_entity(cfs_rq);
	struct sched_entity *curr = cfs_rq->curr;
	struct sched_entity *best = NULL;

	/*
	 * We can safely skip eligibility check if there is only one entity
	 * in this cfs_rq, saving some cycles.
	 */
	if (cfs_rq->nr_running == 1)
		return curr && curr->on_rq ? curr : se;

	if (curr && (!curr->on_rq || !entity_eligible(cfs_rq, curr)))
		curr = NULL;

	/*
	 * Once selected, run a task until it either becomes non-eligible or
	 * until it gets a new slice. See the HACK in set_next_entity().
	 */
	if (sched_feat(RUN_TO_PARITY) && curr && curr->vlag == curr->deadline)
		return curr;

	/* Pick the leftmost entity if it's eligible */
	if (se && entity_eligible(cfs_rq, se)) {
		best = se;
		goto found;
	}

	/* Heap search for the EEVD entity */
	while (node) {
		struct rb_node *left = node->rb_left;

		/*
		 * Eligible entities in left subtree are always better
		 * choices, since they have earlier deadlines.
		 */
		if (left && vruntime_eligible(cfs_rq,
					__node_2_se(left)->min_vruntime)) {
			node = left;
			continue;
		}

		se = __node_2_se(node);

		/*
		 * The left subtree either is empty or has no eligible
		 * entity, so check the current node since it is the one
		 * with earliest deadline that might be eligible.
		 */
		if (entity_eligible(cfs_rq, se)) {
			best = se;
			break;
		}

		node = node->rb_right;
	}
found:
	if (!best || (curr && entity_before(curr, best)))
		best = curr;

	return best;
}

#ifdef CONFIG_SCHED_DEBUG
struct sched_entity *__pick_last_entity(struct cfs_rq *cfs_rq)
{
	struct rb_node *last = rb_last(&cfs_rq->tasks_timeline.rb_root);

	if (!last)
		return NULL;

	return __node_2_se(last);
}

/**************************************************************
 * Scheduling class statistics methods:
 */
#ifdef CONFIG_SMP
int sched_update_scaling(void)
{
	unsigned int factor = get_update_sysctl_factor();

#define WRT_SYSCTL(name) \
	(normalized_sysctl_##name = sysctl_##name / (factor))
	WRT_SYSCTL(sched_base_slice);
#undef WRT_SYSCTL

	return 0;
}
#endif
#endif

static void clear_buddies(struct cfs_rq *cfs_rq, struct sched_entity *se);

/*
 * XXX: strictly: vd_i += N*r_i/w_i such that: vd_i > ve_i
 * this is probably good enough.
 */
static bool update_deadline(struct cfs_rq *cfs_rq, struct sched_entity *se)
{
	if ((s64)(se->vruntime - se->deadline) < 0)
		return false;

	/*
	 * For EEVDF the virtual time slope is determined by w_i (iow.
	 * nice) while the request time r_i is determined by
	 * sysctl_sched_base_slice.
	 */
	if (!se->custom_slice)
		se->slice = sysctl_sched_base_slice;

	/*
	 * EEVDF: vd_i = ve_i + r_i / w_i
	 */
	se->deadline = se->vruntime + calc_delta_fair(se->slice, se);

	/*
	 * The task has consumed its request, reschedule.
	 */
	return true;
}

#include "pelt.h"
#ifdef CONFIG_SMP

static int select_idle_sibling(struct task_struct *p, int prev_cpu, int cpu);
static unsigned long task_h_load(struct task_struct *p);
static unsigned long capacity_of(int cpu);

/* Give new sched_entity start runnable values to heavy its load in infant time */
void init_entity_runnable_average(struct sched_entity *se)
{
	struct sched_avg *sa = &se->avg;

	memset(sa, 0, sizeof(*sa));

	/*
	 * Tasks are initialized with full load to be seen as heavy tasks until
	 * they get a chance to stabilize to their real load level.
	 * Group entities are initialized with zero load to reflect the fact that
	 * nothing has been attached to the task group yet.
	 */
	if (entity_is_task(se))
		sa->load_avg = scale_load_down(se->load.weight);

	/* when this task is enqueued, it will contribute to its cfs_rq's load_avg */
}

/*
 * With new tasks being created, their initial util_avgs are extrapolated
 * based on the cfs_rq's current util_avg:
 *
 *   util_avg = cfs_rq->avg.util_avg / (cfs_rq->avg.load_avg + 1)
 *		* se_weight(se)
 *
 * However, in many cases, the above util_avg does not give a desired
 * value. Moreover, the sum of the util_avgs may be divergent, such
 * as when the series is a harmonic series.
 *
 * To solve this problem, we also cap the util_avg of successive tasks to
 * only 1/2 of the left utilization budget:
 *
 *   util_avg_cap = (cpu_scale - cfs_rq->avg.util_avg) / 2^n
 *
 * where n denotes the nth task and cpu_scale the CPU capacity.
 *
 * For example, for a CPU with 1024 of capacity, a simplest series from
 * the beginning would be like:
 *
 *  task  util_avg: 512, 256, 128,  64,  32,   16,    8, ...
 * cfs_rq util_avg: 512, 768, 896, 960, 992, 1008, 1016, ...
 *
 * Finally, that extrapolated util_avg is clamped to the cap (util_avg_cap)
 * if util_avg > util_avg_cap.
 */
void post_init_entity_util_avg(struct task_struct *p)
{
	struct sched_entity *se = &p->se;
	struct cfs_rq *cfs_rq = cfs_rq_of(se);
	struct sched_avg *sa = &se->avg;
	long cpu_scale = arch_scale_cpu_capacity(cpu_of(rq_of(cfs_rq)));
	long cap = (long)(cpu_scale - cfs_rq->avg.util_avg) / 2;

	if (p->sched_class != &fair_sched_class) {
		/*
		 * For !fair tasks do:
		 *
		update_cfs_rq_load_avg(now, cfs_rq);
		attach_entity_load_avg(cfs_rq, se);
		switched_from_fair(rq, p);
		 *
		 * such that the next switched_to_fair() has the
		 * expected state.
		 */
		se->avg.last_update_time = cfs_rq_clock_pelt(cfs_rq);
		return;
	}

	if (cap > 0) {
		if (cfs_rq->avg.util_avg != 0) {
			sa->util_avg  = cfs_rq->avg.util_avg * se_weight(se);
			sa->util_avg /= (cfs_rq->avg.load_avg + 1);

			if (sa->util_avg > cap)
				sa->util_avg = cap;
		} else {
			sa->util_avg = cap;
		}
	}

	sa->runnable_avg = sa->util_avg;
}

#else /* !CONFIG_SMP */
void init_entity_runnable_average(struct sched_entity *se)
{
}
void post_init_entity_util_avg(struct task_struct *p)
{
}
static void update_tg_load_avg(struct cfs_rq *cfs_rq)
{
}
#endif /* CONFIG_SMP */

static s64 update_curr_se(struct rq *rq, struct sched_entity *curr)
{
	u64 now = rq_clock_task(rq);
	s64 delta_exec;

	delta_exec = now - curr->exec_start;
	if (unlikely(delta_exec <= 0))
		return delta_exec;

	curr->exec_start = now;
	curr->sum_exec_runtime += delta_exec;

	if (schedstat_enabled()) {
		struct sched_statistics *stats;

		stats = __schedstats_from_se(curr);
		__schedstat_set(stats->exec_max,
				max(delta_exec, stats->exec_max));
	}

	return delta_exec;
}

static inline void update_curr_task(struct task_struct *p, s64 delta_exec)
{
	trace_sched_stat_runtime(p, delta_exec);
	account_group_exec_runtime(p, delta_exec);
	cgroup_account_cputime(p, delta_exec);
	if (p->dl_server)
		dl_server_update(p->dl_server, delta_exec);
}

static inline bool did_preempt_short(struct cfs_rq *cfs_rq, struct sched_entity *curr)
{
	if (!sched_feat(PREEMPT_SHORT))
		return false;

	if (curr->vlag == curr->deadline)
		return false;

	return !entity_eligible(cfs_rq, curr);
}

static inline bool do_preempt_short(struct cfs_rq *cfs_rq,
				    struct sched_entity *pse, struct sched_entity *se)
{
	if (!sched_feat(PREEMPT_SHORT))
		return false;

	if (pse->slice >= se->slice)
		return false;

	if (!entity_eligible(cfs_rq, pse))
		return false;

	if (entity_before(pse, se))
		return true;

	if (!entity_eligible(cfs_rq, se))
		return true;

	return false;
}

/*
 * Used by other classes to account runtime.
 */
s64 update_curr_common(struct rq *rq)
{
	struct task_struct *curr = rq->curr;
	s64 delta_exec;

	delta_exec = update_curr_se(rq, &curr->se);
	if (likely(delta_exec > 0))
		update_curr_task(curr, delta_exec);

	return delta_exec;
}

/*
 * Update the current task's runtime statistics.
 */
static void update_curr(struct cfs_rq *cfs_rq)
{
	struct sched_entity *curr = cfs_rq->curr;
	struct rq *rq = rq_of(cfs_rq);
	s64 delta_exec;
	bool resched;

	if (unlikely(!curr))
		return;

	delta_exec = update_curr_se(rq, curr);
	if (unlikely(delta_exec <= 0))
		return;

	curr->vruntime += calc_delta_fair(delta_exec, curr);
	resched = update_deadline(cfs_rq, curr);
	update_min_vruntime(cfs_rq);

	if (entity_is_task(curr)) {
		struct task_struct *p = task_of(curr);

		update_curr_task(p, delta_exec);

		/*
		 * Any fair task that runs outside of fair_server should
		 * account against fair_server such that it can account for
		 * this time and possibly avoid running this period.
		 */
		if (p->dl_server != &rq->fair_server)
			dl_server_update(&rq->fair_server, delta_exec);
	}

	account_cfs_rq_runtime(cfs_rq, delta_exec);

	if (rq->nr_running == 1)
		return;

	if (resched || did_preempt_short(cfs_rq, curr)) {
		resched_curr(rq);
		clear_buddies(cfs_rq, curr);
	}
}

static void update_curr_fair(struct rq *rq)
{
	update_curr(cfs_rq_of(&rq->curr->se));
}

static inline void
update_stats_wait_start_fair(struct cfs_rq *cfs_rq, struct sched_entity *se)
{
	struct sched_statistics *stats;
	struct task_struct *p = NULL;

	if (!schedstat_enabled())
		return;

	stats = __schedstats_from_se(se);

	if (entity_is_task(se))
		p = task_of(se);

	__update_stats_wait_start(rq_of(cfs_rq), p, stats);
}

static inline void
update_stats_wait_end_fair(struct cfs_rq *cfs_rq, struct sched_entity *se)
{
	struct sched_statistics *stats;
	struct task_struct *p = NULL;

	if (!schedstat_enabled())
		return;

	stats = __schedstats_from_se(se);

	/*
	 * When the sched_schedstat changes from 0 to 1, some sched se
	 * maybe already in the runqueue, the se->statistics.wait_start
	 * will be 0.So it will let the delta wrong. We need to avoid this
	 * scenario.
	 */
	if (unlikely(!schedstat_val(stats->wait_start)))
		return;

	if (entity_is_task(se))
		p = task_of(se);

	__update_stats_wait_end(rq_of(cfs_rq), p, stats);
}

static inline void
update_stats_enqueue_sleeper_fair(struct cfs_rq *cfs_rq, struct sched_entity *se)
{
	struct sched_statistics *stats;
	struct task_struct *tsk = NULL;

	if (!schedstat_enabled())
		return;

	stats = __schedstats_from_se(se);

	if (entity_is_task(se))
		tsk = task_of(se);

	__update_stats_enqueue_sleeper(rq_of(cfs_rq), tsk, stats);
}

/*
 * Task is being enqueued - update stats:
 */
static inline void
update_stats_enqueue_fair(struct cfs_rq *cfs_rq, struct sched_entity *se, int flags)
{
	if (!schedstat_enabled())
		return;

	/*
	 * Are we enqueueing a waiting task? (for current tasks
	 * a dequeue/enqueue event is a NOP)
	 */
	if (se != cfs_rq->curr)
		update_stats_wait_start_fair(cfs_rq, se);

	if (flags & ENQUEUE_WAKEUP)
		update_stats_enqueue_sleeper_fair(cfs_rq, se);
}

static inline void
update_stats_dequeue_fair(struct cfs_rq *cfs_rq, struct sched_entity *se, int flags)
{

	if (!schedstat_enabled())
		return;

	/*
	 * Mark the end of the wait period if dequeueing a
	 * waiting task:
	 */
	if (se != cfs_rq->curr)
		update_stats_wait_end_fair(cfs_rq, se);

	if ((flags & DEQUEUE_SLEEP) && entity_is_task(se)) {
		struct task_struct *tsk = task_of(se);
		unsigned int state;

		/* XXX racy against TTWU */
		state = READ_ONCE(tsk->__state);
		if (state & TASK_INTERRUPTIBLE)
			__schedstat_set(tsk->stats.sleep_start,
				      rq_clock(rq_of(cfs_rq)));
		if (state & TASK_UNINTERRUPTIBLE)
			__schedstat_set(tsk->stats.block_start,
				      rq_clock(rq_of(cfs_rq)));
	}
}

/*
 * We are picking a new current task - update its stats:
 */
static inline void
update_stats_curr_start(struct cfs_rq *cfs_rq, struct sched_entity *se)
{
	/*
	 * We are starting a new run period:
	 */
	se->exec_start = rq_clock_task(rq_of(cfs_rq));
}

/**************************************************
 * Scheduling class queueing methods:
 */

static inline bool is_core_idle(int cpu)
{
#ifdef CONFIG_SCHED_SMT
	int sibling;

	for_each_cpu(sibling, cpu_smt_mask(cpu)) {
		if (cpu == sibling)
			continue;

		if (!idle_cpu(sibling))
			return false;
	}
#endif

	return true;
}

#ifdef CONFIG_NUMA
#define NUMA_IMBALANCE_MIN 2

static inline long
adjust_numa_imbalance(int imbalance, int dst_running, int imb_numa_nr)
{
	/*
	 * Allow a NUMA imbalance if busy CPUs is less than the maximum
	 * threshold. Above this threshold, individual tasks may be contending
	 * for both memory bandwidth and any shared HT resources.  This is an
	 * approximation as the number of running tasks may not be related to
	 * the number of busy CPUs due to sched_setaffinity.
	 */
	if (dst_running > imb_numa_nr)
		return imbalance;

	/*
	 * Allow a small imbalance based on a simple pair of communicating
	 * tasks that remain local when the destination is lightly loaded.
	 */
	if (imbalance <= NUMA_IMBALANCE_MIN)
		return 0;

	return imbalance;
}
#endif /* CONFIG_NUMA */

#ifdef CONFIG_NUMA_BALANCING
/*
 * Approximate time to scan a full NUMA task in ms. The task scan period is
 * calculated based on the tasks virtual memory size and
 * numa_balancing_scan_size.
 */
unsigned int sysctl_numa_balancing_scan_period_min = 1000;
unsigned int sysctl_numa_balancing_scan_period_max = 60000;

/* Portion of address space to scan in MB */
unsigned int sysctl_numa_balancing_scan_size = 256;

/* Scan @scan_size MB every @scan_period after an initial @scan_delay in ms */
unsigned int sysctl_numa_balancing_scan_delay = 1000;

/* The page with hint page fault latency < threshold in ms is considered hot */
unsigned int sysctl_numa_balancing_hot_threshold = MSEC_PER_SEC;

struct numa_group {
	refcount_t refcount;

	spinlock_t lock; /* nr_tasks, tasks */
	int nr_tasks;
	pid_t gid;
	int active_nodes;

	struct rcu_head rcu;
	unsigned long total_faults;
	unsigned long max_faults_cpu;
	/*
	 * faults[] array is split into two regions: faults_mem and faults_cpu.
	 *
	 * Faults_cpu is used to decide whether memory should move
	 * towards the CPU. As a consequence, these stats are weighted
	 * more by CPU use than by memory faults.
	 */
	unsigned long faults[];
};

/*
 * For functions that can be called in multiple contexts that permit reading
 * ->numa_group (see struct task_struct for locking rules).
 */
static struct numa_group *deref_task_numa_group(struct task_struct *p)
{
	return rcu_dereference_check(p->numa_group, p == current ||
		(lockdep_is_held(__rq_lockp(task_rq(p))) && !READ_ONCE(p->on_cpu)));
}

static struct numa_group *deref_curr_numa_group(struct task_struct *p)
{
	return rcu_dereference_protected(p->numa_group, p == current);
}

static inline unsigned long group_faults_priv(struct numa_group *ng);
static inline unsigned long group_faults_shared(struct numa_group *ng);

static unsigned int task_nr_scan_windows(struct task_struct *p)
{
	unsigned long rss = 0;
	unsigned long nr_scan_pages;

	/*
	 * Calculations based on RSS as non-present and empty pages are skipped
	 * by the PTE scanner and NUMA hinting faults should be trapped based
	 * on resident pages
	 */
	nr_scan_pages = sysctl_numa_balancing_scan_size << (20 - PAGE_SHIFT);
	rss = get_mm_rss(p->mm);
	if (!rss)
		rss = nr_scan_pages;

	rss = round_up(rss, nr_scan_pages);
	return rss / nr_scan_pages;
}

/* For sanity's sake, never scan more PTEs than MAX_SCAN_WINDOW MB/sec. */
#define MAX_SCAN_WINDOW 2560

static unsigned int task_scan_min(struct task_struct *p)
{
	unsigned int scan_size = READ_ONCE(sysctl_numa_balancing_scan_size);
	unsigned int scan, floor;
	unsigned int windows = 1;

	if (scan_size < MAX_SCAN_WINDOW)
		windows = MAX_SCAN_WINDOW / scan_size;
	floor = 1000 / windows;

	scan = sysctl_numa_balancing_scan_period_min / task_nr_scan_windows(p);
	return max_t(unsigned int, floor, scan);
}

static unsigned int task_scan_start(struct task_struct *p)
{
	unsigned long smin = task_scan_min(p);
	unsigned long period = smin;
	struct numa_group *ng;

	/* Scale the maximum scan period with the amount of shared memory. */
	rcu_read_lock();
	ng = rcu_dereference(p->numa_group);
	if (ng) {
		unsigned long shared = group_faults_shared(ng);
		unsigned long private = group_faults_priv(ng);

		period *= refcount_read(&ng->refcount);
		period *= shared + 1;
		period /= private + shared + 1;
	}
	rcu_read_unlock();

	return max(smin, period);
}

static unsigned int task_scan_max(struct task_struct *p)
{
	unsigned long smin = task_scan_min(p);
	unsigned long smax;
	struct numa_group *ng;

	/* Watch for min being lower than max due to floor calculations */
	smax = sysctl_numa_balancing_scan_period_max / task_nr_scan_windows(p);

	/* Scale the maximum scan period with the amount of shared memory. */
	ng = deref_curr_numa_group(p);
	if (ng) {
		unsigned long shared = group_faults_shared(ng);
		unsigned long private = group_faults_priv(ng);
		unsigned long period = smax;

		period *= refcount_read(&ng->refcount);
		period *= shared + 1;
		period /= private + shared + 1;

		smax = max(smax, period);
	}

	return max(smin, smax);
}

static void account_numa_enqueue(struct rq *rq, struct task_struct *p)
{
	rq->nr_numa_running += (p->numa_preferred_nid != NUMA_NO_NODE);
	rq->nr_preferred_running += (p->numa_preferred_nid == task_node(p));
}

static void account_numa_dequeue(struct rq *rq, struct task_struct *p)
{
	rq->nr_numa_running -= (p->numa_preferred_nid != NUMA_NO_NODE);
	rq->nr_preferred_running -= (p->numa_preferred_nid == task_node(p));
}

/* Shared or private faults. */
#define NR_NUMA_HINT_FAULT_TYPES 2

/* Memory and CPU locality */
#define NR_NUMA_HINT_FAULT_STATS (NR_NUMA_HINT_FAULT_TYPES * 2)

/* Averaged statistics, and temporary buffers. */
#define NR_NUMA_HINT_FAULT_BUCKETS (NR_NUMA_HINT_FAULT_STATS * 2)

pid_t task_numa_group_id(struct task_struct *p)
{
	struct numa_group *ng;
	pid_t gid = 0;

	rcu_read_lock();
	ng = rcu_dereference(p->numa_group);
	if (ng)
		gid = ng->gid;
	rcu_read_unlock();

	return gid;
}

/*
 * The averaged statistics, shared & private, memory & CPU,
 * occupy the first half of the array. The second half of the
 * array is for current counters, which are averaged into the
 * first set by task_numa_placement.
 */
static inline int task_faults_idx(enum numa_faults_stats s, int nid, int priv)
{
	return NR_NUMA_HINT_FAULT_TYPES * (s * nr_node_ids + nid) + priv;
}

static inline unsigned long task_faults(struct task_struct *p, int nid)
{
	if (!p->numa_faults)
		return 0;

	return p->numa_faults[task_faults_idx(NUMA_MEM, nid, 0)] +
		p->numa_faults[task_faults_idx(NUMA_MEM, nid, 1)];
}

static inline unsigned long group_faults(struct task_struct *p, int nid)
{
	struct numa_group *ng = deref_task_numa_group(p);

	if (!ng)
		return 0;

	return ng->faults[task_faults_idx(NUMA_MEM, nid, 0)] +
		ng->faults[task_faults_idx(NUMA_MEM, nid, 1)];
}

static inline unsigned long group_faults_cpu(struct numa_group *group, int nid)
{
	return group->faults[task_faults_idx(NUMA_CPU, nid, 0)] +
		group->faults[task_faults_idx(NUMA_CPU, nid, 1)];
}

static inline unsigned long group_faults_priv(struct numa_group *ng)
{
	unsigned long faults = 0;
	int node;

	for_each_online_node(node) {
		faults += ng->faults[task_faults_idx(NUMA_MEM, node, 1)];
	}

	return faults;
}

static inline unsigned long group_faults_shared(struct numa_group *ng)
{
	unsigned long faults = 0;
	int node;

	for_each_online_node(node) {
		faults += ng->faults[task_faults_idx(NUMA_MEM, node, 0)];
	}

	return faults;
}

/*
 * A node triggering more than 1/3 as many NUMA faults as the maximum is
 * considered part of a numa group's pseudo-interleaving set. Migrations
 * between these nodes are slowed down, to allow things to settle down.
 */
#define ACTIVE_NODE_FRACTION 3

static bool numa_is_active_node(int nid, struct numa_group *ng)
{
	return group_faults_cpu(ng, nid) * ACTIVE_NODE_FRACTION > ng->max_faults_cpu;
}

/* Handle placement on systems where not all nodes are directly connected. */
static unsigned long score_nearby_nodes(struct task_struct *p, int nid,
					int lim_dist, bool task)
{
	unsigned long score = 0;
	int node, max_dist;

	/*
	 * All nodes are directly connected, and the same distance
	 * from each other. No need for fancy placement algorithms.
	 */
	if (sched_numa_topology_type == NUMA_DIRECT)
		return 0;

	/* sched_max_numa_distance may be changed in parallel. */
	max_dist = READ_ONCE(sched_max_numa_distance);
	/*
	 * This code is called for each node, introducing N^2 complexity,
	 * which should be OK given the number of nodes rarely exceeds 8.
	 */
	for_each_online_node(node) {
		unsigned long faults;
		int dist = node_distance(nid, node);

		/*
		 * The furthest away nodes in the system are not interesting
		 * for placement; nid was already counted.
		 */
		if (dist >= max_dist || node == nid)
			continue;

		/*
		 * On systems with a backplane NUMA topology, compare groups
		 * of nodes, and move tasks towards the group with the most
		 * memory accesses. When comparing two nodes at distance
		 * "hoplimit", only nodes closer by than "hoplimit" are part
		 * of each group. Skip other nodes.
		 */
		if (sched_numa_topology_type == NUMA_BACKPLANE && dist >= lim_dist)
			continue;

		/* Add up the faults from nearby nodes. */
		if (task)
			faults = task_faults(p, node);
		else
			faults = group_faults(p, node);

		/*
		 * On systems with a glueless mesh NUMA topology, there are
		 * no fixed "groups of nodes". Instead, nodes that are not
		 * directly connected bounce traffic through intermediate
		 * nodes; a numa_group can occupy any set of nodes.
		 * The further away a node is, the less the faults count.
		 * This seems to result in good task placement.
		 */
		if (sched_numa_topology_type == NUMA_GLUELESS_MESH) {
			faults *= (max_dist - dist);
			faults /= (max_dist - LOCAL_DISTANCE);
		}

		score += faults;
	}

	return score;
}

/*
 * These return the fraction of accesses done by a particular task, or
 * task group, on a particular numa node.  The group weight is given a
 * larger multiplier, in order to group tasks together that are almost
 * evenly spread out between numa nodes.
 */
static inline unsigned long task_weight(struct task_struct *p, int nid,
					int dist)
{
	unsigned long faults, total_faults;

	if (!p->numa_faults)
		return 0;

	total_faults = p->total_numa_faults;

	if (!total_faults)
		return 0;

	faults = task_faults(p, nid);
	faults += score_nearby_nodes(p, nid, dist, true);

	return 1000 * faults / total_faults;
}

static inline unsigned long group_weight(struct task_struct *p, int nid,
					 int dist)
{
	struct numa_group *ng = deref_task_numa_group(p);
	unsigned long faults, total_faults;

	if (!ng)
		return 0;

	total_faults = ng->total_faults;

	if (!total_faults)
		return 0;

	faults = group_faults(p, nid);
	faults += score_nearby_nodes(p, nid, dist, false);

	return 1000 * faults / total_faults;
}

/*
 * If memory tiering mode is enabled, cpupid of slow memory page is
 * used to record scan time instead of CPU and PID.  When tiering mode
 * is disabled at run time, the scan time (in cpupid) will be
 * interpreted as CPU and PID.  So CPU needs to be checked to avoid to
 * access out of array bound.
 */
static inline bool cpupid_valid(int cpupid)
{
	return cpupid_to_cpu(cpupid) < nr_cpu_ids;
}

/*
 * For memory tiering mode, if there are enough free pages (more than
 * enough watermark defined here) in fast memory node, to take full
 * advantage of fast memory capacity, all recently accessed slow
 * memory pages will be migrated to fast memory node without
 * considering hot threshold.
 */
static bool pgdat_free_space_enough(struct pglist_data *pgdat)
{
	int z;
	unsigned long enough_wmark;

	enough_wmark = max(1UL * 1024 * 1024 * 1024 >> PAGE_SHIFT,
			   pgdat->node_present_pages >> 4);
	for (z = pgdat->nr_zones - 1; z >= 0; z--) {
		struct zone *zone = pgdat->node_zones + z;

		if (!populated_zone(zone))
			continue;

		if (zone_watermark_ok(zone, 0,
				      promo_wmark_pages(zone) + enough_wmark,
				      ZONE_MOVABLE, 0))
			return true;
	}
	return false;
}

/*
 * For memory tiering mode, when page tables are scanned, the scan
 * time will be recorded in struct page in addition to make page
 * PROT_NONE for slow memory page.  So when the page is accessed, in
 * hint page fault handler, the hint page fault latency is calculated
 * via,
 *
 *	hint page fault latency = hint page fault time - scan time
 *
 * The smaller the hint page fault latency, the higher the possibility
 * for the page to be hot.
 */
static int numa_hint_fault_latency(struct folio *folio)
{
	int last_time, time;

	time = jiffies_to_msecs(jiffies);
	last_time = folio_xchg_access_time(folio, time);

	return (time - last_time) & PAGE_ACCESS_TIME_MASK;
}

/*
 * For memory tiering mode, too high promotion/demotion throughput may
 * hurt application latency.  So we provide a mechanism to rate limit
 * the number of pages that are tried to be promoted.
 */
static bool numa_promotion_rate_limit(struct pglist_data *pgdat,
				      unsigned long rate_limit, int nr)
{
	unsigned long nr_cand;
	unsigned int now, start;

	now = jiffies_to_msecs(jiffies);
	mod_node_page_state(pgdat, PGPROMOTE_CANDIDATE, nr);
	nr_cand = node_page_state(pgdat, PGPROMOTE_CANDIDATE);
	start = pgdat->nbp_rl_start;
	if (now - start > MSEC_PER_SEC &&
	    cmpxchg(&pgdat->nbp_rl_start, start, now) == start)
		pgdat->nbp_rl_nr_cand = nr_cand;
	if (nr_cand - pgdat->nbp_rl_nr_cand >= rate_limit)
		return true;
	return false;
}

#define NUMA_MIGRATION_ADJUST_STEPS	16

static void numa_promotion_adjust_threshold(struct pglist_data *pgdat,
					    unsigned long rate_limit,
					    unsigned int ref_th)
{
	unsigned int now, start, th_period, unit_th, th;
	unsigned long nr_cand, ref_cand, diff_cand;

	now = jiffies_to_msecs(jiffies);
	th_period = sysctl_numa_balancing_scan_period_max;
	start = pgdat->nbp_th_start;
	if (now - start > th_period &&
	    cmpxchg(&pgdat->nbp_th_start, start, now) == start) {
		ref_cand = rate_limit *
			sysctl_numa_balancing_scan_period_max / MSEC_PER_SEC;
		nr_cand = node_page_state(pgdat, PGPROMOTE_CANDIDATE);
		diff_cand = nr_cand - pgdat->nbp_th_nr_cand;
		unit_th = ref_th * 2 / NUMA_MIGRATION_ADJUST_STEPS;
		th = pgdat->nbp_threshold ? : ref_th;
		if (diff_cand > ref_cand * 11 / 10)
			th = max(th - unit_th, unit_th);
		else if (diff_cand < ref_cand * 9 / 10)
			th = min(th + unit_th, ref_th * 2);
		pgdat->nbp_th_nr_cand = nr_cand;
		pgdat->nbp_threshold = th;
	}
}

bool should_numa_migrate_memory(struct task_struct *p, struct folio *folio,
				int src_nid, int dst_cpu)
{
	struct numa_group *ng = deref_curr_numa_group(p);
	int dst_nid = cpu_to_node(dst_cpu);
	int last_cpupid, this_cpupid;

	/*
	 * Cannot migrate to memoryless nodes.
	 */
	if (!node_state(dst_nid, N_MEMORY))
		return false;

	/*
	 * The pages in slow memory node should be migrated according
	 * to hot/cold instead of private/shared.
	 */
	if (folio_use_access_time(folio)) {
		struct pglist_data *pgdat;
		unsigned long rate_limit;
		unsigned int latency, th, def_th;

		pgdat = NODE_DATA(dst_nid);
		if (pgdat_free_space_enough(pgdat)) {
			/* workload changed, reset hot threshold */
			pgdat->nbp_threshold = 0;
			return true;
		}

		def_th = sysctl_numa_balancing_hot_threshold;
		rate_limit = sysctl_numa_balancing_promote_rate_limit << \
			(20 - PAGE_SHIFT);
		numa_promotion_adjust_threshold(pgdat, rate_limit, def_th);

		th = pgdat->nbp_threshold ? : def_th;
		latency = numa_hint_fault_latency(folio);
		if (latency >= th)
			return false;

		return !numa_promotion_rate_limit(pgdat, rate_limit,
						  folio_nr_pages(folio));
	}

	this_cpupid = cpu_pid_to_cpupid(dst_cpu, current->pid);
	last_cpupid = folio_xchg_last_cpupid(folio, this_cpupid);

	if (!(sysctl_numa_balancing_mode & NUMA_BALANCING_MEMORY_TIERING) &&
	    !node_is_toptier(src_nid) && !cpupid_valid(last_cpupid))
		return false;

	/*
	 * Allow first faults or private faults to migrate immediately early in
	 * the lifetime of a task. The magic number 4 is based on waiting for
	 * two full passes of the "multi-stage node selection" test that is
	 * executed below.
	 */
	if ((p->numa_preferred_nid == NUMA_NO_NODE || p->numa_scan_seq <= 4) &&
	    (cpupid_pid_unset(last_cpupid) || cpupid_match_pid(p, last_cpupid)))
		return true;

	/*
	 * Multi-stage node selection is used in conjunction with a periodic
	 * migration fault to build a temporal task<->page relation. By using
	 * a two-stage filter we remove short/unlikely relations.
	 *
	 * Using P(p) ~ n_p / n_t as per frequentist probability, we can equate
	 * a task's usage of a particular page (n_p) per total usage of this
	 * page (n_t) (in a given time-span) to a probability.
	 *
	 * Our periodic faults will sample this probability and getting the
	 * same result twice in a row, given these samples are fully
	 * independent, is then given by P(n)^2, provided our sample period
	 * is sufficiently short compared to the usage pattern.
	 *
	 * This quadric squishes small probabilities, making it less likely we
	 * act on an unlikely task<->page relation.
	 */
	if (!cpupid_pid_unset(last_cpupid) &&
				cpupid_to_nid(last_cpupid) != dst_nid)
		return false;

	/* Always allow migrate on private faults */
	if (cpupid_match_pid(p, last_cpupid))
		return true;

	/* A shared fault, but p->numa_group has not been set up yet. */
	if (!ng)
		return true;

	/*
	 * Destination node is much more heavily used than the source
	 * node? Allow migration.
	 */
	if (group_faults_cpu(ng, dst_nid) > group_faults_cpu(ng, src_nid) *
					ACTIVE_NODE_FRACTION)
		return true;

	/*
	 * Distribute memory according to CPU & memory use on each node,
	 * with 3/4 hysteresis to avoid unnecessary memory migrations:
	 *
	 * faults_cpu(dst)   3   faults_cpu(src)
	 * --------------- * - > ---------------
	 * faults_mem(dst)   4   faults_mem(src)
	 */
	return group_faults_cpu(ng, dst_nid) * group_faults(p, src_nid) * 3 >
	       group_faults_cpu(ng, src_nid) * group_faults(p, dst_nid) * 4;
}

/*
 * 'numa_type' describes the node at the moment of load balancing.
 */
enum numa_type {
	/* The node has spare capacity that can be used to run more tasks.  */
	node_has_spare = 0,
	/*
	 * The node is fully used and the tasks don't compete for more CPU
	 * cycles. Nevertheless, some tasks might wait before running.
	 */
	node_fully_busy,
	/*
	 * The node is overloaded and can't provide expected CPU cycles to all
	 * tasks.
	 */
	node_overloaded
};

/* Cached statistics for all CPUs within a node */
struct numa_stats {
	unsigned long load;
	unsigned long runnable;
	unsigned long util;
	/* Total compute capacity of CPUs on a node */
	unsigned long compute_capacity;
	unsigned int nr_running;
	unsigned int weight;
	enum numa_type node_type;
	int idle_cpu;
};

struct task_numa_env {
	struct task_struct *p;

	int src_cpu, src_nid;
	int dst_cpu, dst_nid;
	int imb_numa_nr;

	struct numa_stats src_stats, dst_stats;

	int imbalance_pct;
	int dist;

	struct task_struct *best_task;
	long best_imp;
	int best_cpu;
};

static unsigned long cpu_load(struct rq *rq);
static unsigned long cpu_runnable(struct rq *rq);

static inline enum
numa_type numa_classify(unsigned int imbalance_pct,
			 struct numa_stats *ns)
{
	if ((ns->nr_running > ns->weight) &&
	    (((ns->compute_capacity * 100) < (ns->util * imbalance_pct)) ||
	     ((ns->compute_capacity * imbalance_pct) < (ns->runnable * 100))))
		return node_overloaded;

	if ((ns->nr_running < ns->weight) ||
	    (((ns->compute_capacity * 100) > (ns->util * imbalance_pct)) &&
	     ((ns->compute_capacity * imbalance_pct) > (ns->runnable * 100))))
		return node_has_spare;

	return node_fully_busy;
}

#ifdef CONFIG_SCHED_SMT
/* Forward declarations of select_idle_sibling helpers */
static inline bool test_idle_cores(int cpu);
static inline int numa_idle_core(int idle_core, int cpu)
{
	if (!static_branch_likely(&sched_smt_present) ||
	    idle_core >= 0 || !test_idle_cores(cpu))
		return idle_core;

	/*
	 * Prefer cores instead of packing HT siblings
	 * and triggering future load balancing.
	 */
	if (is_core_idle(cpu))
		idle_core = cpu;

	return idle_core;
}
#else
static inline int numa_idle_core(int idle_core, int cpu)
{
	return idle_core;
}
#endif

/*
 * Gather all necessary information to make NUMA balancing placement
 * decisions that are compatible with standard load balancer. This
 * borrows code and logic from update_sg_lb_stats but sharing a
 * common implementation is impractical.
 */
static void update_numa_stats(struct task_numa_env *env,
			      struct numa_stats *ns, int nid,
			      bool find_idle)
{
	int cpu, idle_core = -1;

	memset(ns, 0, sizeof(*ns));
	ns->idle_cpu = -1;

	rcu_read_lock();
	for_each_cpu(cpu, cpumask_of_node(nid)) {
		struct rq *rq = cpu_rq(cpu);

		ns->load += cpu_load(rq);
		ns->runnable += cpu_runnable(rq);
		ns->util += cpu_util_cfs(cpu);
		ns->nr_running += rq->cfs.h_nr_running;
		ns->compute_capacity += capacity_of(cpu);

		if (find_idle && idle_core < 0 && !rq->nr_running && idle_cpu(cpu)) {
			if (READ_ONCE(rq->numa_migrate_on) ||
			    !cpumask_test_cpu(cpu, env->p->cpus_ptr))
				continue;

			if (ns->idle_cpu == -1)
				ns->idle_cpu = cpu;

			idle_core = numa_idle_core(idle_core, cpu);
		}
	}
	rcu_read_unlock();

	ns->weight = cpumask_weight(cpumask_of_node(nid));

	ns->node_type = numa_classify(env->imbalance_pct, ns);

	if (idle_core >= 0)
		ns->idle_cpu = idle_core;
}

static void task_numa_assign(struct task_numa_env *env,
			     struct task_struct *p, long imp)
{
	struct rq *rq = cpu_rq(env->dst_cpu);

	/* Check if run-queue part of active NUMA balance. */
	if (env->best_cpu != env->dst_cpu && xchg(&rq->numa_migrate_on, 1)) {
		int cpu;
		int start = env->dst_cpu;

		/* Find alternative idle CPU. */
		for_each_cpu_wrap(cpu, cpumask_of_node(env->dst_nid), start + 1) {
			if (cpu == env->best_cpu || !idle_cpu(cpu) ||
			    !cpumask_test_cpu(cpu, env->p->cpus_ptr)) {
				continue;
			}

			env->dst_cpu = cpu;
			rq = cpu_rq(env->dst_cpu);
			if (!xchg(&rq->numa_migrate_on, 1))
				goto assign;
		}

		/* Failed to find an alternative idle CPU */
		return;
	}

assign:
	/*
	 * Clear previous best_cpu/rq numa-migrate flag, since task now
	 * found a better CPU to move/swap.
	 */
	if (env->best_cpu != -1 && env->best_cpu != env->dst_cpu) {
		rq = cpu_rq(env->best_cpu);
		WRITE_ONCE(rq->numa_migrate_on, 0);
	}

	if (env->best_task)
		put_task_struct(env->best_task);
	if (p)
		get_task_struct(p);

	env->best_task = p;
	env->best_imp = imp;
	env->best_cpu = env->dst_cpu;
}

static bool load_too_imbalanced(long src_load, long dst_load,
				struct task_numa_env *env)
{
	long imb, old_imb;
	long orig_src_load, orig_dst_load;
	long src_capacity, dst_capacity;

	/*
	 * The load is corrected for the CPU capacity available on each node.
	 *
	 * src_load        dst_load
	 * ------------ vs ---------
	 * src_capacity    dst_capacity
	 */
	src_capacity = env->src_stats.compute_capacity;
	dst_capacity = env->dst_stats.compute_capacity;

	imb = abs(dst_load * src_capacity - src_load * dst_capacity);

	orig_src_load = env->src_stats.load;
	orig_dst_load = env->dst_stats.load;

	old_imb = abs(orig_dst_load * src_capacity - orig_src_load * dst_capacity);

	/* Would this change make things worse? */
	return (imb > old_imb);
}

/*
 * Maximum NUMA importance can be 1998 (2*999);
 * SMALLIMP @ 30 would be close to 1998/64.
 * Used to deter task migration.
 */
#define SMALLIMP	30

/*
 * This checks if the overall compute and NUMA accesses of the system would
 * be improved if the source tasks was migrated to the target dst_cpu taking
 * into account that it might be best if task running on the dst_cpu should
 * be exchanged with the source task
 */
static bool task_numa_compare(struct task_numa_env *env,
			      long taskimp, long groupimp, bool maymove)
{
	struct numa_group *cur_ng, *p_ng = deref_curr_numa_group(env->p);
	struct rq *dst_rq = cpu_rq(env->dst_cpu);
	long imp = p_ng ? groupimp : taskimp;
	struct task_struct *cur;
	long src_load, dst_load;
	int dist = env->dist;
	long moveimp = imp;
	long load;
	bool stopsearch = false;

	if (READ_ONCE(dst_rq->numa_migrate_on))
		return false;

	rcu_read_lock();
	cur = rcu_dereference(dst_rq->curr);
	if (cur && ((cur->flags & PF_EXITING) || is_idle_task(cur)))
		cur = NULL;

	/*
	 * Because we have preemption enabled we can get migrated around and
	 * end try selecting ourselves (current == env->p) as a swap candidate.
	 */
	if (cur == env->p) {
		stopsearch = true;
		goto unlock;
	}

	if (!cur) {
		if (maymove && moveimp >= env->best_imp)
			goto assign;
		else
			goto unlock;
	}

	/* Skip this swap candidate if cannot move to the source cpu. */
	if (!cpumask_test_cpu(env->src_cpu, cur->cpus_ptr))
		goto unlock;

	/*
	 * Skip this swap candidate if it is not moving to its preferred
	 * node and the best task is.
	 */
	if (env->best_task &&
	    env->best_task->numa_preferred_nid == env->src_nid &&
	    cur->numa_preferred_nid != env->src_nid) {
		goto unlock;
	}

	/*
	 * "imp" is the fault differential for the source task between the
	 * source and destination node. Calculate the total differential for
	 * the source task and potential destination task. The more negative
	 * the value is, the more remote accesses that would be expected to
	 * be incurred if the tasks were swapped.
	 *
	 * If dst and source tasks are in the same NUMA group, or not
	 * in any group then look only at task weights.
	 */
	cur_ng = rcu_dereference(cur->numa_group);
	if (cur_ng == p_ng) {
		/*
		 * Do not swap within a group or between tasks that have
		 * no group if there is spare capacity. Swapping does
		 * not address the load imbalance and helps one task at
		 * the cost of punishing another.
		 */
		if (env->dst_stats.node_type == node_has_spare)
			goto unlock;

		imp = taskimp + task_weight(cur, env->src_nid, dist) -
		      task_weight(cur, env->dst_nid, dist);
		/*
		 * Add some hysteresis to prevent swapping the
		 * tasks within a group over tiny differences.
		 */
		if (cur_ng)
			imp -= imp / 16;
	} else {
		/*
		 * Compare the group weights. If a task is all by itself
		 * (not part of a group), use the task weight instead.
		 */
		if (cur_ng && p_ng)
			imp += group_weight(cur, env->src_nid, dist) -
			       group_weight(cur, env->dst_nid, dist);
		else
			imp += task_weight(cur, env->src_nid, dist) -
			       task_weight(cur, env->dst_nid, dist);
	}

	/* Discourage picking a task already on its preferred node */
	if (cur->numa_preferred_nid == env->dst_nid)
		imp -= imp / 16;

	/*
	 * Encourage picking a task that moves to its preferred node.
	 * This potentially makes imp larger than it's maximum of
	 * 1998 (see SMALLIMP and task_weight for why) but in this
	 * case, it does not matter.
	 */
	if (cur->numa_preferred_nid == env->src_nid)
		imp += imp / 8;

	if (maymove && moveimp > imp && moveimp > env->best_imp) {
		imp = moveimp;
		cur = NULL;
		goto assign;
	}

	/*
	 * Prefer swapping with a task moving to its preferred node over a
	 * task that is not.
	 */
	if (env->best_task && cur->numa_preferred_nid == env->src_nid &&
	    env->best_task->numa_preferred_nid != env->src_nid) {
		goto assign;
	}

	/*
	 * If the NUMA importance is less than SMALLIMP,
	 * task migration might only result in ping pong
	 * of tasks and also hurt performance due to cache
	 * misses.
	 */
	if (imp < SMALLIMP || imp <= env->best_imp + SMALLIMP / 2)
		goto unlock;

	/*
	 * In the overloaded case, try and keep the load balanced.
	 */
	load = task_h_load(env->p) - task_h_load(cur);
	if (!load)
		goto assign;

	dst_load = env->dst_stats.load + load;
	src_load = env->src_stats.load - load;

	if (load_too_imbalanced(src_load, dst_load, env))
		goto unlock;

assign:
	/* Evaluate an idle CPU for a task numa move. */
	if (!cur) {
		int cpu = env->dst_stats.idle_cpu;

		/* Nothing cached so current CPU went idle since the search. */
		if (cpu < 0)
			cpu = env->dst_cpu;

		/*
		 * If the CPU is no longer truly idle and the previous best CPU
		 * is, keep using it.
		 */
		if (!idle_cpu(cpu) && env->best_cpu >= 0 &&
		    idle_cpu(env->best_cpu)) {
			cpu = env->best_cpu;
		}

		env->dst_cpu = cpu;
	}

	task_numa_assign(env, cur, imp);

	/*
	 * If a move to idle is allowed because there is capacity or load
	 * balance improves then stop the search. While a better swap
	 * candidate may exist, a search is not free.
	 */
	if (maymove && !cur && env->best_cpu >= 0 && idle_cpu(env->best_cpu))
		stopsearch = true;

	/*
	 * If a swap candidate must be identified and the current best task
	 * moves its preferred node then stop the search.
	 */
	if (!maymove && env->best_task &&
	    env->best_task->numa_preferred_nid == env->src_nid) {
		stopsearch = true;
	}
unlock:
	rcu_read_unlock();

	return stopsearch;
}

static void task_numa_find_cpu(struct task_numa_env *env,
				long taskimp, long groupimp)
{
	bool maymove = false;
	int cpu;

	/*
	 * If dst node has spare capacity, then check if there is an
	 * imbalance that would be overruled by the load balancer.
	 */
	if (env->dst_stats.node_type == node_has_spare) {
		unsigned int imbalance;
		int src_running, dst_running;

		/*
		 * Would movement cause an imbalance? Note that if src has
		 * more running tasks that the imbalance is ignored as the
		 * move improves the imbalance from the perspective of the
		 * CPU load balancer.
		 * */
		src_running = env->src_stats.nr_running - 1;
		dst_running = env->dst_stats.nr_running + 1;
		imbalance = max(0, dst_running - src_running);
		imbalance = adjust_numa_imbalance(imbalance, dst_running,
						  env->imb_numa_nr);

		/* Use idle CPU if there is no imbalance */
		if (!imbalance) {
			maymove = true;
			if (env->dst_stats.idle_cpu >= 0) {
				env->dst_cpu = env->dst_stats.idle_cpu;
				task_numa_assign(env, NULL, 0);
				return;
			}
		}
	} else {
		long src_load, dst_load, load;
		/*
		 * If the improvement from just moving env->p direction is better
		 * than swapping tasks around, check if a move is possible.
		 */
		load = task_h_load(env->p);
		dst_load = env->dst_stats.load + load;
		src_load = env->src_stats.load - load;
		maymove = !load_too_imbalanced(src_load, dst_load, env);
	}

	for_each_cpu(cpu, cpumask_of_node(env->dst_nid)) {
		/* Skip this CPU if the source task cannot migrate */
		if (!cpumask_test_cpu(cpu, env->p->cpus_ptr))
			continue;

		env->dst_cpu = cpu;
		if (task_numa_compare(env, taskimp, groupimp, maymove))
			break;
	}
}

static int task_numa_migrate(struct task_struct *p)
{
	struct task_numa_env env = {
		.p = p,

		.src_cpu = task_cpu(p),
		.src_nid = task_node(p),

		.imbalance_pct = 112,

		.best_task = NULL,
		.best_imp = 0,
		.best_cpu = -1,
	};
	unsigned long taskweight, groupweight;
	struct sched_domain *sd;
	long taskimp, groupimp;
	struct numa_group *ng;
	struct rq *best_rq;
	int nid, ret, dist;

	/*
	 * Pick the lowest SD_NUMA domain, as that would have the smallest
	 * imbalance and would be the first to start moving tasks about.
	 *
	 * And we want to avoid any moving of tasks about, as that would create
	 * random movement of tasks -- counter the numa conditions we're trying
	 * to satisfy here.
	 */
	rcu_read_lock();
	sd = rcu_dereference(per_cpu(sd_numa, env.src_cpu));
	if (sd) {
		env.imbalance_pct = 100 + (sd->imbalance_pct - 100) / 2;
		env.imb_numa_nr = sd->imb_numa_nr;
	}
	rcu_read_unlock();

	/*
	 * Cpusets can break the scheduler domain tree into smaller
	 * balance domains, some of which do not cross NUMA boundaries.
	 * Tasks that are "trapped" in such domains cannot be migrated
	 * elsewhere, so there is no point in (re)trying.
	 */
	if (unlikely(!sd)) {
		sched_setnuma(p, task_node(p));
		return -EINVAL;
	}

	env.dst_nid = p->numa_preferred_nid;
	dist = env.dist = node_distance(env.src_nid, env.dst_nid);
	taskweight = task_weight(p, env.src_nid, dist);
	groupweight = group_weight(p, env.src_nid, dist);
	update_numa_stats(&env, &env.src_stats, env.src_nid, false);
	taskimp = task_weight(p, env.dst_nid, dist) - taskweight;
	groupimp = group_weight(p, env.dst_nid, dist) - groupweight;
	update_numa_stats(&env, &env.dst_stats, env.dst_nid, true);

	/* Try to find a spot on the preferred nid. */
	task_numa_find_cpu(&env, taskimp, groupimp);

	/*
	 * Look at other nodes in these cases:
	 * - there is no space available on the preferred_nid
	 * - the task is part of a numa_group that is interleaved across
	 *   multiple NUMA nodes; in order to better consolidate the group,
	 *   we need to check other locations.
	 */
	ng = deref_curr_numa_group(p);
	if (env.best_cpu == -1 || (ng && ng->active_nodes > 1)) {
		for_each_node_state(nid, N_CPU) {
			if (nid == env.src_nid || nid == p->numa_preferred_nid)
				continue;

			dist = node_distance(env.src_nid, env.dst_nid);
			if (sched_numa_topology_type == NUMA_BACKPLANE &&
						dist != env.dist) {
				taskweight = task_weight(p, env.src_nid, dist);
				groupweight = group_weight(p, env.src_nid, dist);
			}

			/* Only consider nodes where both task and groups benefit */
			taskimp = task_weight(p, nid, dist) - taskweight;
			groupimp = group_weight(p, nid, dist) - groupweight;
			if (taskimp < 0 && groupimp < 0)
				continue;

			env.dist = dist;
			env.dst_nid = nid;
			update_numa_stats(&env, &env.dst_stats, env.dst_nid, true);
			task_numa_find_cpu(&env, taskimp, groupimp);
		}
	}

	/*
	 * If the task is part of a workload that spans multiple NUMA nodes,
	 * and is migrating into one of the workload's active nodes, remember
	 * this node as the task's preferred numa node, so the workload can
	 * settle down.
	 * A task that migrated to a second choice node will be better off
	 * trying for a better one later. Do not set the preferred node here.
	 */
	if (ng) {
		if (env.best_cpu == -1)
			nid = env.src_nid;
		else
			nid = cpu_to_node(env.best_cpu);

		if (nid != p->numa_preferred_nid)
			sched_setnuma(p, nid);
	}

	/* No better CPU than the current one was found. */
	if (env.best_cpu == -1) {
		trace_sched_stick_numa(p, env.src_cpu, NULL, -1);
		return -EAGAIN;
	}

	best_rq = cpu_rq(env.best_cpu);
	if (env.best_task == NULL) {
		ret = migrate_task_to(p, env.best_cpu);
		WRITE_ONCE(best_rq->numa_migrate_on, 0);
		if (ret != 0)
			trace_sched_stick_numa(p, env.src_cpu, NULL, env.best_cpu);
		return ret;
	}

	ret = migrate_swap(p, env.best_task, env.best_cpu, env.src_cpu);
	WRITE_ONCE(best_rq->numa_migrate_on, 0);

	if (ret != 0)
		trace_sched_stick_numa(p, env.src_cpu, env.best_task, env.best_cpu);
	put_task_struct(env.best_task);
	return ret;
}

/* Attempt to migrate a task to a CPU on the preferred node. */
static void numa_migrate_preferred(struct task_struct *p)
{
	unsigned long interval = HZ;

	/* This task has no NUMA fault statistics yet */
	if (unlikely(p->numa_preferred_nid == NUMA_NO_NODE || !p->numa_faults))
		return;

	/* Periodically retry migrating the task to the preferred node */
	interval = min(interval, msecs_to_jiffies(p->numa_scan_period) / 16);
	p->numa_migrate_retry = jiffies + interval;

	/* Success if task is already running on preferred CPU */
	if (task_node(p) == p->numa_preferred_nid)
		return;

	/* Otherwise, try migrate to a CPU on the preferred node */
	task_numa_migrate(p);
}

/*
 * Find out how many nodes the workload is actively running on. Do this by
 * tracking the nodes from which NUMA hinting faults are triggered. This can
 * be different from the set of nodes where the workload's memory is currently
 * located.
 */
static void numa_group_count_active_nodes(struct numa_group *numa_group)
{
	unsigned long faults, max_faults = 0;
	int nid, active_nodes = 0;

	for_each_node_state(nid, N_CPU) {
		faults = group_faults_cpu(numa_group, nid);
		if (faults > max_faults)
			max_faults = faults;
	}

	for_each_node_state(nid, N_CPU) {
		faults = group_faults_cpu(numa_group, nid);
		if (faults * ACTIVE_NODE_FRACTION > max_faults)
			active_nodes++;
	}

	numa_group->max_faults_cpu = max_faults;
	numa_group->active_nodes = active_nodes;
}

/*
 * When adapting the scan rate, the period is divided into NUMA_PERIOD_SLOTS
 * increments. The more local the fault statistics are, the higher the scan
 * period will be for the next scan window. If local/(local+remote) ratio is
 * below NUMA_PERIOD_THRESHOLD (where range of ratio is 1..NUMA_PERIOD_SLOTS)
 * the scan period will decrease. Aim for 70% local accesses.
 */
#define NUMA_PERIOD_SLOTS 10
#define NUMA_PERIOD_THRESHOLD 7

/*
 * Increase the scan period (slow down scanning) if the majority of
 * our memory is already on our local node, or if the majority of
 * the page accesses are shared with other processes.
 * Otherwise, decrease the scan period.
 */
static void update_task_scan_period(struct task_struct *p,
			unsigned long shared, unsigned long private)
{
	unsigned int period_slot;
	int lr_ratio, ps_ratio;
	int diff;

	unsigned long remote = p->numa_faults_locality[0];
	unsigned long local = p->numa_faults_locality[1];

	/*
	 * If there were no record hinting faults then either the task is
	 * completely idle or all activity is in areas that are not of interest
	 * to automatic numa balancing. Related to that, if there were failed
	 * migration then it implies we are migrating too quickly or the local
	 * node is overloaded. In either case, scan slower
	 */
	if (local + shared == 0 || p->numa_faults_locality[2]) {
		p->numa_scan_period = min(p->numa_scan_period_max,
			p->numa_scan_period << 1);

		p->mm->numa_next_scan = jiffies +
			msecs_to_jiffies(p->numa_scan_period);

		return;
	}

	/*
	 * Prepare to scale scan period relative to the current period.
	 *	 == NUMA_PERIOD_THRESHOLD scan period stays the same
	 *       <  NUMA_PERIOD_THRESHOLD scan period decreases (scan faster)
	 *	 >= NUMA_PERIOD_THRESHOLD scan period increases (scan slower)
	 */
	period_slot = DIV_ROUND_UP(p->numa_scan_period, NUMA_PERIOD_SLOTS);
	lr_ratio = (local * NUMA_PERIOD_SLOTS) / (local + remote);
	ps_ratio = (private * NUMA_PERIOD_SLOTS) / (private + shared);

	if (ps_ratio >= NUMA_PERIOD_THRESHOLD) {
		/*
		 * Most memory accesses are local. There is no need to
		 * do fast NUMA scanning, since memory is already local.
		 */
		int slot = ps_ratio - NUMA_PERIOD_THRESHOLD;
		if (!slot)
			slot = 1;
		diff = slot * period_slot;
	} else if (lr_ratio >= NUMA_PERIOD_THRESHOLD) {
		/*
		 * Most memory accesses are shared with other tasks.
		 * There is no point in continuing fast NUMA scanning,
		 * since other tasks may just move the memory elsewhere.
		 */
		int slot = lr_ratio - NUMA_PERIOD_THRESHOLD;
		if (!slot)
			slot = 1;
		diff = slot * period_slot;
	} else {
		/*
		 * Private memory faults exceed (SLOTS-THRESHOLD)/SLOTS,
		 * yet they are not on the local NUMA node. Speed up
		 * NUMA scanning to get the memory moved over.
		 */
		int ratio = max(lr_ratio, ps_ratio);
		diff = -(NUMA_PERIOD_THRESHOLD - ratio) * period_slot;
	}

	p->numa_scan_period = clamp(p->numa_scan_period + diff,
			task_scan_min(p), task_scan_max(p));
	memset(p->numa_faults_locality, 0, sizeof(p->numa_faults_locality));
}

/*
 * Get the fraction of time the task has been running since the last
 * NUMA placement cycle. The scheduler keeps similar statistics, but
 * decays those on a 32ms period, which is orders of magnitude off
 * from the dozens-of-seconds NUMA balancing period. Use the scheduler
 * stats only if the task is so new there are no NUMA statistics yet.
 */
static u64 numa_get_avg_runtime(struct task_struct *p, u64 *period)
{
	u64 runtime, delta, now;
	/* Use the start of this time slice to avoid calculations. */
	now = p->se.exec_start;
	runtime = p->se.sum_exec_runtime;

	if (p->last_task_numa_placement) {
		delta = runtime - p->last_sum_exec_runtime;
		*period = now - p->last_task_numa_placement;

		/* Avoid time going backwards, prevent potential divide error: */
		if (unlikely((s64)*period < 0))
			*period = 0;
	} else {
		delta = p->se.avg.load_sum;
		*period = LOAD_AVG_MAX;
	}

	p->last_sum_exec_runtime = runtime;
	p->last_task_numa_placement = now;

	return delta;
}

/*
 * Determine the preferred nid for a task in a numa_group. This needs to
 * be done in a way that produces consistent results with group_weight,
 * otherwise workloads might not converge.
 */
static int preferred_group_nid(struct task_struct *p, int nid)
{
	nodemask_t nodes;
	int dist;

	/* Direct connections between all NUMA nodes. */
	if (sched_numa_topology_type == NUMA_DIRECT)
		return nid;

	/*
	 * On a system with glueless mesh NUMA topology, group_weight
	 * scores nodes according to the number of NUMA hinting faults on
	 * both the node itself, and on nearby nodes.
	 */
	if (sched_numa_topology_type == NUMA_GLUELESS_MESH) {
		unsigned long score, max_score = 0;
		int node, max_node = nid;

		dist = sched_max_numa_distance;

		for_each_node_state(node, N_CPU) {
			score = group_weight(p, node, dist);
			if (score > max_score) {
				max_score = score;
				max_node = node;
			}
		}
		return max_node;
	}

	/*
	 * Finding the preferred nid in a system with NUMA backplane
	 * interconnect topology is more involved. The goal is to locate
	 * tasks from numa_groups near each other in the system, and
	 * untangle workloads from different sides of the system. This requires
	 * searching down the hierarchy of node groups, recursively searching
	 * inside the highest scoring group of nodes. The nodemask tricks
	 * keep the complexity of the search down.
	 */
	nodes = node_states[N_CPU];
	for (dist = sched_max_numa_distance; dist > LOCAL_DISTANCE; dist--) {
		unsigned long max_faults = 0;
		nodemask_t max_group = NODE_MASK_NONE;
		int a, b;

		/* Are there nodes at this distance from each other? */
		if (!find_numa_distance(dist))
			continue;

		for_each_node_mask(a, nodes) {
			unsigned long faults = 0;
			nodemask_t this_group;
			nodes_clear(this_group);

			/* Sum group's NUMA faults; includes a==b case. */
			for_each_node_mask(b, nodes) {
				if (node_distance(a, b) < dist) {
					faults += group_faults(p, b);
					node_set(b, this_group);
					node_clear(b, nodes);
				}
			}

			/* Remember the top group. */
			if (faults > max_faults) {
				max_faults = faults;
				max_group = this_group;
				/*
				 * subtle: at the smallest distance there is
				 * just one node left in each "group", the
				 * winner is the preferred nid.
				 */
				nid = a;
			}
		}
		/* Next round, evaluate the nodes within max_group. */
		if (!max_faults)
			break;
		nodes = max_group;
	}
	return nid;
}

static void task_numa_placement(struct task_struct *p)
{
	int seq, nid, max_nid = NUMA_NO_NODE;
	unsigned long max_faults = 0;
	unsigned long fault_types[2] = { 0, 0 };
	unsigned long total_faults;
	u64 runtime, period;
	spinlock_t *group_lock = NULL;
	struct numa_group *ng;

	/*
	 * The p->mm->numa_scan_seq field gets updated without
	 * exclusive access. Use READ_ONCE() here to ensure
	 * that the field is read in a single access:
	 */
	seq = READ_ONCE(p->mm->numa_scan_seq);
	if (p->numa_scan_seq == seq)
		return;
	p->numa_scan_seq = seq;
	p->numa_scan_period_max = task_scan_max(p);

	total_faults = p->numa_faults_locality[0] +
		       p->numa_faults_locality[1];
	runtime = numa_get_avg_runtime(p, &period);

	/* If the task is part of a group prevent parallel updates to group stats */
	ng = deref_curr_numa_group(p);
	if (ng) {
		group_lock = &ng->lock;
		spin_lock_irq(group_lock);
	}

	/* Find the node with the highest number of faults */
	for_each_online_node(nid) {
		/* Keep track of the offsets in numa_faults array */
		int mem_idx, membuf_idx, cpu_idx, cpubuf_idx;
		unsigned long faults = 0, group_faults = 0;
		int priv;

		for (priv = 0; priv < NR_NUMA_HINT_FAULT_TYPES; priv++) {
			long diff, f_diff, f_weight;

			mem_idx = task_faults_idx(NUMA_MEM, nid, priv);
			membuf_idx = task_faults_idx(NUMA_MEMBUF, nid, priv);
			cpu_idx = task_faults_idx(NUMA_CPU, nid, priv);
			cpubuf_idx = task_faults_idx(NUMA_CPUBUF, nid, priv);

			/* Decay existing window, copy faults since last scan */
			diff = p->numa_faults[membuf_idx] - p->numa_faults[mem_idx] / 2;
			fault_types[priv] += p->numa_faults[membuf_idx];
			p->numa_faults[membuf_idx] = 0;

			/*
			 * Normalize the faults_from, so all tasks in a group
			 * count according to CPU use, instead of by the raw
			 * number of faults. Tasks with little runtime have
			 * little over-all impact on throughput, and thus their
			 * faults are less important.
			 */
			f_weight = div64_u64(runtime << 16, period + 1);
			f_weight = (f_weight * p->numa_faults[cpubuf_idx]) /
				   (total_faults + 1);
			f_diff = f_weight - p->numa_faults[cpu_idx] / 2;
			p->numa_faults[cpubuf_idx] = 0;

			p->numa_faults[mem_idx] += diff;
			p->numa_faults[cpu_idx] += f_diff;
			faults += p->numa_faults[mem_idx];
			p->total_numa_faults += diff;
			if (ng) {
				/*
				 * safe because we can only change our own group
				 *
				 * mem_idx represents the offset for a given
				 * nid and priv in a specific region because it
				 * is at the beginning of the numa_faults array.
				 */
				ng->faults[mem_idx] += diff;
				ng->faults[cpu_idx] += f_diff;
				ng->total_faults += diff;
				group_faults += ng->faults[mem_idx];
			}
		}

		if (!ng) {
			if (faults > max_faults) {
				max_faults = faults;
				max_nid = nid;
			}
		} else if (group_faults > max_faults) {
			max_faults = group_faults;
			max_nid = nid;
		}
	}

	/* Cannot migrate task to CPU-less node */
	max_nid = numa_nearest_node(max_nid, N_CPU);

	if (ng) {
		numa_group_count_active_nodes(ng);
		spin_unlock_irq(group_lock);
		max_nid = preferred_group_nid(p, max_nid);
	}

	if (max_faults) {
		/* Set the new preferred node */
		if (max_nid != p->numa_preferred_nid)
			sched_setnuma(p, max_nid);
	}

	update_task_scan_period(p, fault_types[0], fault_types[1]);
}

static inline int get_numa_group(struct numa_group *grp)
{
	return refcount_inc_not_zero(&grp->refcount);
}

static inline void put_numa_group(struct numa_group *grp)
{
	if (refcount_dec_and_test(&grp->refcount))
		kfree_rcu(grp, rcu);
}

static void task_numa_group(struct task_struct *p, int cpupid, int flags,
			int *priv)
{
	struct numa_group *grp, *my_grp;
	struct task_struct *tsk;
	bool join = false;
	int cpu = cpupid_to_cpu(cpupid);
	int i;

	if (unlikely(!deref_curr_numa_group(p))) {
		unsigned int size = sizeof(struct numa_group) +
				    NR_NUMA_HINT_FAULT_STATS *
				    nr_node_ids * sizeof(unsigned long);

		grp = kzalloc(size, GFP_KERNEL | __GFP_NOWARN);
		if (!grp)
			return;

		refcount_set(&grp->refcount, 1);
		grp->active_nodes = 1;
		grp->max_faults_cpu = 0;
		spin_lock_init(&grp->lock);
		grp->gid = p->pid;

		for (i = 0; i < NR_NUMA_HINT_FAULT_STATS * nr_node_ids; i++)
			grp->faults[i] = p->numa_faults[i];

		grp->total_faults = p->total_numa_faults;

		grp->nr_tasks++;
		rcu_assign_pointer(p->numa_group, grp);
	}

	rcu_read_lock();
	tsk = READ_ONCE(cpu_rq(cpu)->curr);

	if (!cpupid_match_pid(tsk, cpupid))
		goto no_join;

	grp = rcu_dereference(tsk->numa_group);
	if (!grp)
		goto no_join;

	my_grp = deref_curr_numa_group(p);
	if (grp == my_grp)
		goto no_join;

	/*
	 * Only join the other group if its bigger; if we're the bigger group,
	 * the other task will join us.
	 */
	if (my_grp->nr_tasks > grp->nr_tasks)
		goto no_join;

	/*
	 * Tie-break on the grp address.
	 */
	if (my_grp->nr_tasks == grp->nr_tasks && my_grp > grp)
		goto no_join;

	/* Always join threads in the same process. */
	if (tsk->mm == current->mm)
		join = true;

	/* Simple filter to avoid false positives due to PID collisions */
	if (flags & TNF_SHARED)
		join = true;

	/* Update priv based on whether false sharing was detected */
	*priv = !join;

	if (join && !get_numa_group(grp))
		goto no_join;

	rcu_read_unlock();

	if (!join)
		return;

	WARN_ON_ONCE(irqs_disabled());
	double_lock_irq(&my_grp->lock, &grp->lock);

	for (i = 0; i < NR_NUMA_HINT_FAULT_STATS * nr_node_ids; i++) {
		my_grp->faults[i] -= p->numa_faults[i];
		grp->faults[i] += p->numa_faults[i];
	}
	my_grp->total_faults -= p->total_numa_faults;
	grp->total_faults += p->total_numa_faults;

	my_grp->nr_tasks--;
	grp->nr_tasks++;

	spin_unlock(&my_grp->lock);
	spin_unlock_irq(&grp->lock);

	rcu_assign_pointer(p->numa_group, grp);

	put_numa_group(my_grp);
	return;

no_join:
	rcu_read_unlock();
	return;
}

/*
 * Get rid of NUMA statistics associated with a task (either current or dead).
 * If @final is set, the task is dead and has reached refcount zero, so we can
 * safely free all relevant data structures. Otherwise, there might be
 * concurrent reads from places like load balancing and procfs, and we should
 * reset the data back to default state without freeing ->numa_faults.
 */
void task_numa_free(struct task_struct *p, bool final)
{
	/* safe: p either is current or is being freed by current */
	struct numa_group *grp = rcu_dereference_raw(p->numa_group);
	unsigned long *numa_faults = p->numa_faults;
	unsigned long flags;
	int i;

	if (!numa_faults)
		return;

	if (grp) {
		spin_lock_irqsave(&grp->lock, flags);
		for (i = 0; i < NR_NUMA_HINT_FAULT_STATS * nr_node_ids; i++)
			grp->faults[i] -= p->numa_faults[i];
		grp->total_faults -= p->total_numa_faults;

		grp->nr_tasks--;
		spin_unlock_irqrestore(&grp->lock, flags);
		RCU_INIT_POINTER(p->numa_group, NULL);
		put_numa_group(grp);
	}

	if (final) {
		p->numa_faults = NULL;
		kfree(numa_faults);
	} else {
		p->total_numa_faults = 0;
		for (i = 0; i < NR_NUMA_HINT_FAULT_STATS * nr_node_ids; i++)
			numa_faults[i] = 0;
	}
}

/*
 * Got a PROT_NONE fault for a page on @node.
 */
void task_numa_fault(int last_cpupid, int mem_node, int pages, int flags)
{
	struct task_struct *p = current;
	bool migrated = flags & TNF_MIGRATED;
	int cpu_node = task_node(current);
	int local = !!(flags & TNF_FAULT_LOCAL);
	struct numa_group *ng;
	int priv;

	if (!static_branch_likely(&sched_numa_balancing))
		return;

	/* for example, ksmd faulting in a user's mm */
	if (!p->mm)
		return;

	/*
	 * NUMA faults statistics are unnecessary for the slow memory
	 * node for memory tiering mode.
	 */
	if (!node_is_toptier(mem_node) &&
	    (sysctl_numa_balancing_mode & NUMA_BALANCING_MEMORY_TIERING ||
	     !cpupid_valid(last_cpupid)))
		return;

	/* Allocate buffer to track faults on a per-node basis */
	if (unlikely(!p->numa_faults)) {
		int size = sizeof(*p->numa_faults) *
			   NR_NUMA_HINT_FAULT_BUCKETS * nr_node_ids;

		p->numa_faults = kzalloc(size, GFP_KERNEL|__GFP_NOWARN);
		if (!p->numa_faults)
			return;

		p->total_numa_faults = 0;
		memset(p->numa_faults_locality, 0, sizeof(p->numa_faults_locality));
	}

	/*
	 * First accesses are treated as private, otherwise consider accesses
	 * to be private if the accessing pid has not changed
	 */
	if (unlikely(last_cpupid == (-1 & LAST_CPUPID_MASK))) {
		priv = 1;
	} else {
		priv = cpupid_match_pid(p, last_cpupid);
		if (!priv && !(flags & TNF_NO_GROUP))
			task_numa_group(p, last_cpupid, flags, &priv);
	}

	/*
	 * If a workload spans multiple NUMA nodes, a shared fault that
	 * occurs wholly within the set of nodes that the workload is
	 * actively using should be counted as local. This allows the
	 * scan rate to slow down when a workload has settled down.
	 */
	ng = deref_curr_numa_group(p);
	if (!priv && !local && ng && ng->active_nodes > 1 &&
				numa_is_active_node(cpu_node, ng) &&
				numa_is_active_node(mem_node, ng))
		local = 1;

	/*
	 * Retry to migrate task to preferred node periodically, in case it
	 * previously failed, or the scheduler moved us.
	 */
	if (time_after(jiffies, p->numa_migrate_retry)) {
		task_numa_placement(p);
		numa_migrate_preferred(p);
	}

	if (migrated)
		p->numa_pages_migrated += pages;
	if (flags & TNF_MIGRATE_FAIL)
		p->numa_faults_locality[2] += pages;

	p->numa_faults[task_faults_idx(NUMA_MEMBUF, mem_node, priv)] += pages;
	p->numa_faults[task_faults_idx(NUMA_CPUBUF, cpu_node, priv)] += pages;
	p->numa_faults_locality[local] += pages;
}

static void reset_ptenuma_scan(struct task_struct *p)
{
	/*
	 * We only did a read acquisition of the mmap sem, so
	 * p->mm->numa_scan_seq is written to without exclusive access
	 * and the update is not guaranteed to be atomic. That's not
	 * much of an issue though, since this is just used for
	 * statistical sampling. Use READ_ONCE/WRITE_ONCE, which are not
	 * expensive, to avoid any form of compiler optimizations:
	 */
	WRITE_ONCE(p->mm->numa_scan_seq, READ_ONCE(p->mm->numa_scan_seq) + 1);
	p->mm->numa_scan_offset = 0;
}

static bool vma_is_accessed(struct mm_struct *mm, struct vm_area_struct *vma)
{
	unsigned long pids;
	/*
	 * Allow unconditional access first two times, so that all the (pages)
	 * of VMAs get prot_none fault introduced irrespective of accesses.
	 * This is also done to avoid any side effect of task scanning
	 * amplifying the unfairness of disjoint set of VMAs' access.
	 */
	if ((READ_ONCE(current->mm->numa_scan_seq) - vma->numab_state->start_scan_seq) < 2)
		return true;

	pids = vma->numab_state->pids_active[0] | vma->numab_state->pids_active[1];
	if (test_bit(hash_32(current->pid, ilog2(BITS_PER_LONG)), &pids))
		return true;

	/*
	 * Complete a scan that has already started regardless of PID access, or
	 * some VMAs may never be scanned in multi-threaded applications:
	 */
	if (mm->numa_scan_offset > vma->vm_start) {
		trace_sched_skip_vma_numa(mm, vma, NUMAB_SKIP_IGNORE_PID);
		return true;
	}

	/*
	 * This vma has not been accessed for a while, and if the number
	 * the threads in the same process is low, which means no other
	 * threads can help scan this vma, force a vma scan.
	 */
	if (READ_ONCE(mm->numa_scan_seq) >
	   (vma->numab_state->prev_scan_seq + get_nr_threads(current)))
		return true;

	return false;
}

#define VMA_PID_RESET_PERIOD (4 * sysctl_numa_balancing_scan_delay)

/*
 * The expensive part of numa migration is done from task_work context.
 * Triggered from task_tick_numa().
 */
static void task_numa_work(struct callback_head *work)
{
	unsigned long migrate, next_scan, now = jiffies;
	struct task_struct *p = current;
	struct mm_struct *mm = p->mm;
	u64 runtime = p->se.sum_exec_runtime;
	struct vm_area_struct *vma;
	unsigned long start, end;
	unsigned long nr_pte_updates = 0;
	long pages, virtpages;
	struct vma_iterator vmi;
	bool vma_pids_skipped;
	bool vma_pids_forced = false;

	SCHED_WARN_ON(p != container_of(work, struct task_struct, numa_work));

	work->next = work;
	/*
	 * Who cares about NUMA placement when they're dying.
	 *
	 * NOTE: make sure not to dereference p->mm before this check,
	 * exit_task_work() happens _after_ exit_mm() so we could be called
	 * without p->mm even though we still had it when we enqueued this
	 * work.
	 */
	if (p->flags & PF_EXITING)
		return;

	if (!mm->numa_next_scan) {
		mm->numa_next_scan = now +
			msecs_to_jiffies(sysctl_numa_balancing_scan_delay);
	}

	/*
	 * Enforce maximal scan/migration frequency..
	 */
	migrate = mm->numa_next_scan;
	if (time_before(now, migrate))
		return;

	if (p->numa_scan_period == 0) {
		p->numa_scan_period_max = task_scan_max(p);
		p->numa_scan_period = task_scan_start(p);
	}

	next_scan = now + msecs_to_jiffies(p->numa_scan_period);
	if (!try_cmpxchg(&mm->numa_next_scan, &migrate, next_scan))
		return;

	/*
	 * Delay this task enough that another task of this mm will likely win
	 * the next time around.
	 */
	p->node_stamp += 2 * TICK_NSEC;

	pages = sysctl_numa_balancing_scan_size;
	pages <<= 20 - PAGE_SHIFT; /* MB in pages */
	virtpages = pages * 8;	   /* Scan up to this much virtual space */
	if (!pages)
		return;


	if (!mmap_read_trylock(mm))
		return;

	/*
	 * VMAs are skipped if the current PID has not trapped a fault within
	 * the VMA recently. Allow scanning to be forced if there is no
	 * suitable VMA remaining.
	 */
	vma_pids_skipped = false;

retry_pids:
	start = mm->numa_scan_offset;
	vma_iter_init(&vmi, mm, start);
	vma = vma_next(&vmi);
	if (!vma) {
		reset_ptenuma_scan(p);
		start = 0;
		vma_iter_set(&vmi, start);
		vma = vma_next(&vmi);
	}

	do {
		if (!vma_migratable(vma) || !vma_policy_mof(vma) ||
			is_vm_hugetlb_page(vma) || (vma->vm_flags & VM_MIXEDMAP)) {
			trace_sched_skip_vma_numa(mm, vma, NUMAB_SKIP_UNSUITABLE);
			continue;
		}

		/*
		 * Shared library pages mapped by multiple processes are not
		 * migrated as it is expected they are cache replicated. Avoid
		 * hinting faults in read-only file-backed mappings or the vDSO
		 * as migrating the pages will be of marginal benefit.
		 */
		if (!vma->vm_mm ||
		    (vma->vm_file && (vma->vm_flags & (VM_READ|VM_WRITE)) == (VM_READ))) {
			trace_sched_skip_vma_numa(mm, vma, NUMAB_SKIP_SHARED_RO);
			continue;
		}

		/*
		 * Skip inaccessible VMAs to avoid any confusion between
		 * PROT_NONE and NUMA hinting PTEs
		 */
		if (!vma_is_accessible(vma)) {
			trace_sched_skip_vma_numa(mm, vma, NUMAB_SKIP_INACCESSIBLE);
			continue;
		}

		/* Initialise new per-VMA NUMAB state. */
		if (!vma->numab_state) {
			vma->numab_state = kzalloc(sizeof(struct vma_numab_state),
				GFP_KERNEL);
			if (!vma->numab_state)
				continue;

			vma->numab_state->start_scan_seq = mm->numa_scan_seq;

			vma->numab_state->next_scan = now +
				msecs_to_jiffies(sysctl_numa_balancing_scan_delay);

			/* Reset happens after 4 times scan delay of scan start */
			vma->numab_state->pids_active_reset =  vma->numab_state->next_scan +
				msecs_to_jiffies(VMA_PID_RESET_PERIOD);

			/*
			 * Ensure prev_scan_seq does not match numa_scan_seq,
			 * to prevent VMAs being skipped prematurely on the
			 * first scan:
			 */
			 vma->numab_state->prev_scan_seq = mm->numa_scan_seq - 1;
		}

		/*
		 * Scanning the VMAs of short lived tasks add more overhead. So
		 * delay the scan for new VMAs.
		 */
		if (mm->numa_scan_seq && time_before(jiffies,
						vma->numab_state->next_scan)) {
			trace_sched_skip_vma_numa(mm, vma, NUMAB_SKIP_SCAN_DELAY);
			continue;
		}

		/* RESET access PIDs regularly for old VMAs. */
		if (mm->numa_scan_seq &&
				time_after(jiffies, vma->numab_state->pids_active_reset)) {
			vma->numab_state->pids_active_reset = vma->numab_state->pids_active_reset +
				msecs_to_jiffies(VMA_PID_RESET_PERIOD);
			vma->numab_state->pids_active[0] = READ_ONCE(vma->numab_state->pids_active[1]);
			vma->numab_state->pids_active[1] = 0;
		}

		/* Do not rescan VMAs twice within the same sequence. */
		if (vma->numab_state->prev_scan_seq == mm->numa_scan_seq) {
			mm->numa_scan_offset = vma->vm_end;
			trace_sched_skip_vma_numa(mm, vma, NUMAB_SKIP_SEQ_COMPLETED);
			continue;
		}

		/*
		 * Do not scan the VMA if task has not accessed it, unless no other
		 * VMA candidate exists.
		 */
		if (!vma_pids_forced && !vma_is_accessed(mm, vma)) {
			vma_pids_skipped = true;
			trace_sched_skip_vma_numa(mm, vma, NUMAB_SKIP_PID_INACTIVE);
			continue;
		}

		do {
			start = max(start, vma->vm_start);
			end = ALIGN(start + (pages << PAGE_SHIFT), HPAGE_SIZE);
			end = min(end, vma->vm_end);
			nr_pte_updates = change_prot_numa(vma, start, end);

			/*
			 * Try to scan sysctl_numa_balancing_size worth of
			 * hpages that have at least one present PTE that
			 * is not already PTE-numa. If the VMA contains
			 * areas that are unused or already full of prot_numa
			 * PTEs, scan up to virtpages, to skip through those
			 * areas faster.
			 */
			if (nr_pte_updates)
				pages -= (end - start) >> PAGE_SHIFT;
			virtpages -= (end - start) >> PAGE_SHIFT;

			start = end;
			if (pages <= 0 || virtpages <= 0)
				goto out;

			cond_resched();
		} while (end != vma->vm_end);

		/* VMA scan is complete, do not scan until next sequence. */
		vma->numab_state->prev_scan_seq = mm->numa_scan_seq;

		/*
		 * Only force scan within one VMA at a time, to limit the
		 * cost of scanning a potentially uninteresting VMA.
		 */
		if (vma_pids_forced)
			break;
	} for_each_vma(vmi, vma);

	/*
	 * If no VMAs are remaining and VMAs were skipped due to the PID
	 * not accessing the VMA previously, then force a scan to ensure
	 * forward progress:
	 */
	if (!vma && !vma_pids_forced && vma_pids_skipped) {
		vma_pids_forced = true;
		goto retry_pids;
	}

out:
	/*
	 * It is possible to reach the end of the VMA list but the last few
	 * VMAs are not guaranteed to the vma_migratable. If they are not, we
	 * would find the !migratable VMA on the next scan but not reset the
	 * scanner to the start so check it now.
	 */
	if (vma)
		mm->numa_scan_offset = start;
	else
		reset_ptenuma_scan(p);
	mmap_read_unlock(mm);

	/*
	 * Make sure tasks use at least 32x as much time to run other code
	 * than they used here, to limit NUMA PTE scanning overhead to 3% max.
	 * Usually update_task_scan_period slows down scanning enough; on an
	 * overloaded system we need to limit overhead on a per task basis.
	 */
	if (unlikely(p->se.sum_exec_runtime != runtime)) {
		u64 diff = p->se.sum_exec_runtime - runtime;
		p->node_stamp += 32 * diff;
	}
}

void init_numa_balancing(unsigned long clone_flags, struct task_struct *p)
{
	int mm_users = 0;
	struct mm_struct *mm = p->mm;

	if (mm) {
		mm_users = atomic_read(&mm->mm_users);
		if (mm_users == 1) {
			mm->numa_next_scan = jiffies + msecs_to_jiffies(sysctl_numa_balancing_scan_delay);
			mm->numa_scan_seq = 0;
		}
	}
	p->node_stamp			= 0;
	p->numa_scan_seq		= mm ? mm->numa_scan_seq : 0;
	p->numa_scan_period		= sysctl_numa_balancing_scan_delay;
	p->numa_migrate_retry		= 0;
	/* Protect against double add, see task_tick_numa and task_numa_work */
	p->numa_work.next		= &p->numa_work;
	p->numa_faults			= NULL;
	p->numa_pages_migrated		= 0;
	p->total_numa_faults		= 0;
	RCU_INIT_POINTER(p->numa_group, NULL);
	p->last_task_numa_placement	= 0;
	p->last_sum_exec_runtime	= 0;

	init_task_work(&p->numa_work, task_numa_work);

	/* New address space, reset the preferred nid */
	if (!(clone_flags & CLONE_VM)) {
		p->numa_preferred_nid = NUMA_NO_NODE;
		return;
	}

	/*
	 * New thread, keep existing numa_preferred_nid which should be copied
	 * already by arch_dup_task_struct but stagger when scans start.
	 */
	if (mm) {
		unsigned int delay;

		delay = min_t(unsigned int, task_scan_max(current),
			current->numa_scan_period * mm_users * NSEC_PER_MSEC);
		delay += 2 * TICK_NSEC;
		p->node_stamp = delay;
	}
}

/*
 * Drive the periodic memory faults..
 */
static void task_tick_numa(struct rq *rq, struct task_struct *curr)
{
	struct callback_head *work = &curr->numa_work;
	u64 period, now;

	/*
	 * We don't care about NUMA placement if we don't have memory.
	 */
	if (!curr->mm || (curr->flags & (PF_EXITING | PF_KTHREAD)) || work->next != work)
		return;

	/*
	 * Using runtime rather than walltime has the dual advantage that
	 * we (mostly) drive the selection from busy threads and that the
	 * task needs to have done some actual work before we bother with
	 * NUMA placement.
	 */
	now = curr->se.sum_exec_runtime;
	period = (u64)curr->numa_scan_period * NSEC_PER_MSEC;

	if (now > curr->node_stamp + period) {
		if (!curr->node_stamp)
			curr->numa_scan_period = task_scan_start(curr);
		curr->node_stamp += period;

		if (!time_before(jiffies, curr->mm->numa_next_scan))
			task_work_add(curr, work, TWA_RESUME);
	}
}

static void update_scan_period(struct task_struct *p, int new_cpu)
{
	int src_nid = cpu_to_node(task_cpu(p));
	int dst_nid = cpu_to_node(new_cpu);

	if (!static_branch_likely(&sched_numa_balancing))
		return;

	if (!p->mm || !p->numa_faults || (p->flags & PF_EXITING))
		return;

	if (src_nid == dst_nid)
		return;

	/*
	 * Allow resets if faults have been trapped before one scan
	 * has completed. This is most likely due to a new task that
	 * is pulled cross-node due to wakeups or load balancing.
	 */
	if (p->numa_scan_seq) {
		/*
		 * Avoid scan adjustments if moving to the preferred
		 * node or if the task was not previously running on
		 * the preferred node.
		 */
		if (dst_nid == p->numa_preferred_nid ||
		    (p->numa_preferred_nid != NUMA_NO_NODE &&
			src_nid != p->numa_preferred_nid))
			return;
	}

	p->numa_scan_period = task_scan_start(p);
}

#else
static void task_tick_numa(struct rq *rq, struct task_struct *curr)
{
}

static inline void account_numa_enqueue(struct rq *rq, struct task_struct *p)
{
}

static inline void account_numa_dequeue(struct rq *rq, struct task_struct *p)
{
}

static inline void update_scan_period(struct task_struct *p, int new_cpu)
{
}

#endif /* CONFIG_NUMA_BALANCING */

static void
account_entity_enqueue(struct cfs_rq *cfs_rq, struct sched_entity *se)
{
	update_load_add(&cfs_rq->load, se->load.weight);
#ifdef CONFIG_SMP
	if (entity_is_task(se)) {
		struct rq *rq = rq_of(cfs_rq);

		account_numa_enqueue(rq, task_of(se));
		list_add(&se->group_node, &rq->cfs_tasks);
	}
#endif
	cfs_rq->nr_running++;
	if (se_is_idle(se))
		cfs_rq->idle_nr_running++;
}

static void
account_entity_dequeue(struct cfs_rq *cfs_rq, struct sched_entity *se)
{
	update_load_sub(&cfs_rq->load, se->load.weight);
#ifdef CONFIG_SMP
	if (entity_is_task(se)) {
		account_numa_dequeue(rq_of(cfs_rq), task_of(se));
		list_del_init(&se->group_node);
	}
#endif
	cfs_rq->nr_running--;
	if (se_is_idle(se))
		cfs_rq->idle_nr_running--;
}

/*
 * Signed add and clamp on underflow.
 *
 * Explicitly do a load-store to ensure the intermediate value never hits
 * memory. This allows lockless observations without ever seeing the negative
 * values.
 */
#define add_positive(_ptr, _val) do {                           \
	typeof(_ptr) ptr = (_ptr);                              \
	typeof(_val) val = (_val);                              \
	typeof(*ptr) res, var = READ_ONCE(*ptr);                \
								\
	res = var + val;                                        \
								\
	if (val < 0 && res > var)                               \
		res = 0;                                        \
								\
	WRITE_ONCE(*ptr, res);                                  \
} while (0)

/*
 * Unsigned subtract and clamp on underflow.
 *
 * Explicitly do a load-store to ensure the intermediate value never hits
 * memory. This allows lockless observations without ever seeing the negative
 * values.
 */
#define sub_positive(_ptr, _val) do {				\
	typeof(_ptr) ptr = (_ptr);				\
	typeof(*ptr) val = (_val);				\
	typeof(*ptr) res, var = READ_ONCE(*ptr);		\
	res = var - val;					\
	if (res > var)						\
		res = 0;					\
	WRITE_ONCE(*ptr, res);					\
} while (0)

/*
 * Remove and clamp on negative, from a local variable.
 *
 * A variant of sub_positive(), which does not use explicit load-store
 * and is thus optimized for local variable updates.
 */
#define lsub_positive(_ptr, _val) do {				\
	typeof(_ptr) ptr = (_ptr);				\
	*ptr -= min_t(typeof(*ptr), *ptr, _val);		\
} while (0)

#ifdef CONFIG_SMP
static inline void
enqueue_load_avg(struct cfs_rq *cfs_rq, struct sched_entity *se)
{
	cfs_rq->avg.load_avg += se->avg.load_avg;
	cfs_rq->avg.load_sum += se_weight(se) * se->avg.load_sum;
}

static inline void
dequeue_load_avg(struct cfs_rq *cfs_rq, struct sched_entity *se)
{
	sub_positive(&cfs_rq->avg.load_avg, se->avg.load_avg);
	sub_positive(&cfs_rq->avg.load_sum, se_weight(se) * se->avg.load_sum);
	/* See update_cfs_rq_load_avg() */
	cfs_rq->avg.load_sum = max_t(u32, cfs_rq->avg.load_sum,
					  cfs_rq->avg.load_avg * PELT_MIN_DIVIDER);
}
#else
static inline void
enqueue_load_avg(struct cfs_rq *cfs_rq, struct sched_entity *se) { }
static inline void
dequeue_load_avg(struct cfs_rq *cfs_rq, struct sched_entity *se) { }
#endif

static void reweight_eevdf(struct sched_entity *se, u64 avruntime,
			   unsigned long weight)
{
	unsigned long old_weight = se->load.weight;
	s64 vlag, vslice;

	/*
	 * VRUNTIME
	 * --------
	 *
	 * COROLLARY #1: The virtual runtime of the entity needs to be
	 * adjusted if re-weight at !0-lag point.
	 *
	 * Proof: For contradiction assume this is not true, so we can
	 * re-weight without changing vruntime at !0-lag point.
	 *
	 *             Weight	VRuntime   Avg-VRuntime
	 *     before    w          v            V
	 *      after    w'         v'           V'
	 *
	 * Since lag needs to be preserved through re-weight:
	 *
	 *	lag = (V - v)*w = (V'- v')*w', where v = v'
	 *	==>	V' = (V - v)*w/w' + v		(1)
	 *
	 * Let W be the total weight of the entities before reweight,
	 * since V' is the new weighted average of entities:
	 *
	 *	V' = (WV + w'v - wv) / (W + w' - w)	(2)
	 *
	 * by using (1) & (2) we obtain:
	 *
	 *	(WV + w'v - wv) / (W + w' - w) = (V - v)*w/w' + v
	 *	==> (WV-Wv+Wv+w'v-wv)/(W+w'-w) = (V - v)*w/w' + v
	 *	==> (WV - Wv)/(W + w' - w) + v = (V - v)*w/w' + v
	 *	==>	(V - v)*W/(W + w' - w) = (V - v)*w/w' (3)
	 *
	 * Since we are doing at !0-lag point which means V != v, we
	 * can simplify (3):
	 *
	 *	==>	W / (W + w' - w) = w / w'
	 *	==>	Ww' = Ww + ww' - ww
	 *	==>	W * (w' - w) = w * (w' - w)
	 *	==>	W = w	(re-weight indicates w' != w)
	 *
	 * So the cfs_rq contains only one entity, hence vruntime of
	 * the entity @v should always equal to the cfs_rq's weighted
	 * average vruntime @V, which means we will always re-weight
	 * at 0-lag point, thus breach assumption. Proof completed.
	 *
	 *
	 * COROLLARY #2: Re-weight does NOT affect weighted average
	 * vruntime of all the entities.
	 *
	 * Proof: According to corollary #1, Eq. (1) should be:
	 *
	 *	(V - v)*w = (V' - v')*w'
	 *	==>    v' = V' - (V - v)*w/w'		(4)
	 *
	 * According to the weighted average formula, we have:
	 *
	 *	V' = (WV - wv + w'v') / (W - w + w')
	 *	   = (WV - wv + w'(V' - (V - v)w/w')) / (W - w + w')
	 *	   = (WV - wv + w'V' - Vw + wv) / (W - w + w')
	 *	   = (WV + w'V' - Vw) / (W - w + w')
	 *
	 *	==>  V'*(W - w + w') = WV + w'V' - Vw
	 *	==>	V' * (W - w) = (W - w) * V	(5)
	 *
	 * If the entity is the only one in the cfs_rq, then reweight
	 * always occurs at 0-lag point, so V won't change. Or else
	 * there are other entities, hence W != w, then Eq. (5) turns
	 * into V' = V. So V won't change in either case, proof done.
	 *
	 *
	 * So according to corollary #1 & #2, the effect of re-weight
	 * on vruntime should be:
	 *
	 *	v' = V' - (V - v) * w / w'		(4)
	 *	   = V  - (V - v) * w / w'
	 *	   = V  - vl * w / w'
	 *	   = V  - vl'
	 */
	if (avruntime != se->vruntime) {
		vlag = entity_lag(avruntime, se);
		vlag = div_s64(vlag * old_weight, weight);
		se->vruntime = avruntime - vlag;
	}

	/*
	 * DEADLINE
	 * --------
	 *
	 * When the weight changes, the virtual time slope changes and
	 * we should adjust the relative virtual deadline accordingly.
	 *
	 *	d' = v' + (d - v)*w/w'
	 *	   = V' - (V - v)*w/w' + (d - v)*w/w'
	 *	   = V  - (V - v)*w/w' + (d - v)*w/w'
	 *	   = V  + (d - V)*w/w'
	 */
	vslice = (s64)(se->deadline - avruntime);
	vslice = div_s64(vslice * old_weight, weight);
	se->deadline = avruntime + vslice;
}

static void reweight_entity(struct cfs_rq *cfs_rq, struct sched_entity *se,
			    unsigned long weight)
{
	bool curr = cfs_rq->curr == se;
	u64 avruntime;

	if (se->on_rq) {
		/* commit outstanding execution time */
		update_curr(cfs_rq);
		avruntime = avg_vruntime(cfs_rq);
		if (!curr)
			__dequeue_entity(cfs_rq, se);
		update_load_sub(&cfs_rq->load, se->load.weight);
	}
	dequeue_load_avg(cfs_rq, se);

	if (se->on_rq) {
		reweight_eevdf(se, avruntime, weight);
	} else {
		/*
		 * Because we keep se->vlag = V - v_i, while: lag_i = w_i*(V - v_i),
		 * we need to scale se->vlag when w_i changes.
		 */
		se->vlag = div_s64(se->vlag * se->load.weight, weight);
	}

	update_load_set(&se->load, weight);

#ifdef CONFIG_SMP
	do {
		u32 divider = get_pelt_divider(&se->avg);

		se->avg.load_avg = div_u64(se_weight(se) * se->avg.load_sum, divider);
	} while (0);
#endif

	enqueue_load_avg(cfs_rq, se);
	if (se->on_rq) {
		update_load_add(&cfs_rq->load, se->load.weight);
		if (!curr)
			__enqueue_entity(cfs_rq, se);

		/*
		 * The entity's vruntime has been adjusted, so let's check
		 * whether the rq-wide min_vruntime needs updated too. Since
		 * the calculations above require stable min_vruntime rather
		 * than up-to-date one, we do the update at the end of the
		 * reweight process.
		 */
		update_min_vruntime(cfs_rq);
	}
}

static void reweight_task_fair(struct rq *rq, struct task_struct *p,
			       const struct load_weight *lw)
{
	struct sched_entity *se = &p->se;
	struct cfs_rq *cfs_rq = cfs_rq_of(se);
	struct load_weight *load = &se->load;

	reweight_entity(cfs_rq, se, lw->weight);
	load->inv_weight = lw->inv_weight;
}

static inline int throttled_hierarchy(struct cfs_rq *cfs_rq);

#ifdef CONFIG_FAIR_GROUP_SCHED
#ifdef CONFIG_SMP
/*
 * All this does is approximate the hierarchical proportion which includes that
 * global sum we all love to hate.
 *
 * That is, the weight of a group entity, is the proportional share of the
 * group weight based on the group runqueue weights. That is:
 *
 *                     tg->weight * grq->load.weight
 *   ge->load.weight = -----------------------------               (1)
 *                       \Sum grq->load.weight
 *
 * Now, because computing that sum is prohibitively expensive to compute (been
 * there, done that) we approximate it with this average stuff. The average
 * moves slower and therefore the approximation is cheaper and more stable.
 *
 * So instead of the above, we substitute:
 *
 *   grq->load.weight -> grq->avg.load_avg                         (2)
 *
 * which yields the following:
 *
 *                     tg->weight * grq->avg.load_avg
 *   ge->load.weight = ------------------------------              (3)
 *                             tg->load_avg
 *
 * Where: tg->load_avg ~= \Sum grq->avg.load_avg
 *
 * That is shares_avg, and it is right (given the approximation (2)).
 *
 * The problem with it is that because the average is slow -- it was designed
 * to be exactly that of course -- this leads to transients in boundary
 * conditions. In specific, the case where the group was idle and we start the
 * one task. It takes time for our CPU's grq->avg.load_avg to build up,
 * yielding bad latency etc..
 *
 * Now, in that special case (1) reduces to:
 *
 *                     tg->weight * grq->load.weight
 *   ge->load.weight = ----------------------------- = tg->weight   (4)
 *                         grp->load.weight
 *
 * That is, the sum collapses because all other CPUs are idle; the UP scenario.
 *
 * So what we do is modify our approximation (3) to approach (4) in the (near)
 * UP case, like:
 *
 *   ge->load.weight =
 *
 *              tg->weight * grq->load.weight
 *     ---------------------------------------------------         (5)
 *     tg->load_avg - grq->avg.load_avg + grq->load.weight
 *
 * But because grq->load.weight can drop to 0, resulting in a divide by zero,
 * we need to use grq->avg.load_avg as its lower bound, which then gives:
 *
 *
 *                     tg->weight * grq->load.weight
 *   ge->load.weight = -----------------------------		   (6)
 *                             tg_load_avg'
 *
 * Where:
 *
 *   tg_load_avg' = tg->load_avg - grq->avg.load_avg +
 *                  max(grq->load.weight, grq->avg.load_avg)
 *
 * And that is shares_weight and is icky. In the (near) UP case it approaches
 * (4) while in the normal case it approaches (3). It consistently
 * overestimates the ge->load.weight and therefore:
 *
 *   \Sum ge->load.weight >= tg->weight
 *
 * hence icky!
 */
static long calc_group_shares(struct cfs_rq *cfs_rq)
{
	long tg_weight, tg_shares, load, shares;
	struct task_group *tg = cfs_rq->tg;

	tg_shares = READ_ONCE(tg->shares);

	load = max(scale_load_down(cfs_rq->load.weight), cfs_rq->avg.load_avg);

	tg_weight = atomic_long_read(&tg->load_avg);

	/* Ensure tg_weight >= load */
	tg_weight -= cfs_rq->tg_load_avg_contrib;
	tg_weight += load;

	shares = (tg_shares * load);
	if (tg_weight)
		shares /= tg_weight;

	/*
	 * MIN_SHARES has to be unscaled here to support per-CPU partitioning
	 * of a group with small tg->shares value. It is a floor value which is
	 * assigned as a minimum load.weight to the sched_entity representing
	 * the group on a CPU.
	 *
	 * E.g. on 64-bit for a group with tg->shares of scale_load(15)=15*1024
	 * on an 8-core system with 8 tasks each runnable on one CPU shares has
	 * to be 15*1024*1/8=1920 instead of scale_load(MIN_SHARES)=2*1024. In
	 * case no task is runnable on a CPU MIN_SHARES=2 should be returned
	 * instead of 0.
	 */
	return clamp_t(long, shares, MIN_SHARES, tg_shares);
}
#endif /* CONFIG_SMP */

/*
 * Recomputes the group entity based on the current state of its group
 * runqueue.
 */
static void update_cfs_group(struct sched_entity *se)
{
	struct cfs_rq *gcfs_rq = group_cfs_rq(se);
	long shares;

	if (!gcfs_rq)
		return;

	if (throttled_hierarchy(gcfs_rq))
		return;

#ifndef CONFIG_SMP
	shares = READ_ONCE(gcfs_rq->tg->shares);
#else
	shares = calc_group_shares(gcfs_rq);
#endif
	if (unlikely(se->load.weight != shares))
		reweight_entity(cfs_rq_of(se), se, shares);
}

#else /* CONFIG_FAIR_GROUP_SCHED */
static inline void update_cfs_group(struct sched_entity *se)
{
}
#endif /* CONFIG_FAIR_GROUP_SCHED */

static inline void cfs_rq_util_change(struct cfs_rq *cfs_rq, int flags)
{
	struct rq *rq = rq_of(cfs_rq);

	if (&rq->cfs == cfs_rq) {
		/*
		 * There are a few boundary cases this might miss but it should
		 * get called often enough that that should (hopefully) not be
		 * a real problem.
		 *
		 * It will not get called when we go idle, because the idle
		 * thread is a different class (!fair), nor will the utilization
		 * number include things like RT tasks.
		 *
		 * As is, the util number is not freq-invariant (we'd have to
		 * implement arch_scale_freq_capacity() for that).
		 *
		 * See cpu_util_cfs().
		 */
		cpufreq_update_util(rq, flags);
	}
}

#ifdef CONFIG_SMP
static inline bool load_avg_is_decayed(struct sched_avg *sa)
{
	if (sa->load_sum)
		return false;

	if (sa->util_sum)
		return false;

	if (sa->runnable_sum)
		return false;

	/*
	 * _avg must be null when _sum are null because _avg = _sum / divider
	 * Make sure that rounding and/or propagation of PELT values never
	 * break this.
	 */
	SCHED_WARN_ON(sa->load_avg ||
		      sa->util_avg ||
		      sa->runnable_avg);

	return true;
}

static inline u64 cfs_rq_last_update_time(struct cfs_rq *cfs_rq)
{
	return u64_u32_load_copy(cfs_rq->avg.last_update_time,
				 cfs_rq->last_update_time_copy);
}
#ifdef CONFIG_FAIR_GROUP_SCHED
/*
 * Because list_add_leaf_cfs_rq always places a child cfs_rq on the list
 * immediately before a parent cfs_rq, and cfs_rqs are removed from the list
 * bottom-up, we only have to test whether the cfs_rq before us on the list
 * is our child.
 * If cfs_rq is not on the list, test whether a child needs its to be added to
 * connect a branch to the tree  * (see list_add_leaf_cfs_rq() for details).
 */
static inline bool child_cfs_rq_on_list(struct cfs_rq *cfs_rq)
{
	struct cfs_rq *prev_cfs_rq;
	struct list_head *prev;

	if (cfs_rq->on_list) {
		prev = cfs_rq->leaf_cfs_rq_list.prev;
	} else {
		struct rq *rq = rq_of(cfs_rq);

		prev = rq->tmp_alone_branch;
	}

	prev_cfs_rq = container_of(prev, struct cfs_rq, leaf_cfs_rq_list);

	return (prev_cfs_rq->tg->parent == cfs_rq->tg);
}

static inline bool cfs_rq_is_decayed(struct cfs_rq *cfs_rq)
{
	if (cfs_rq->load.weight)
		return false;

	if (!load_avg_is_decayed(&cfs_rq->avg))
		return false;

	if (child_cfs_rq_on_list(cfs_rq))
		return false;

	return true;
}

/**
 * update_tg_load_avg - update the tg's load avg
 * @cfs_rq: the cfs_rq whose avg changed
 *
 * This function 'ensures': tg->load_avg := \Sum tg->cfs_rq[]->avg.load.
 * However, because tg->load_avg is a global value there are performance
 * considerations.
 *
 * In order to avoid having to look at the other cfs_rq's, we use a
 * differential update where we store the last value we propagated. This in
 * turn allows skipping updates if the differential is 'small'.
 *
 * Updating tg's load_avg is necessary before update_cfs_share().
 */
static inline void update_tg_load_avg(struct cfs_rq *cfs_rq)
{
	long delta;
	u64 now;

	/*
	 * No need to update load_avg for root_task_group as it is not used.
	 */
	if (cfs_rq->tg == &root_task_group)
		return;

	/* rq has been offline and doesn't contribute to the share anymore: */
	if (!cpu_active(cpu_of(rq_of(cfs_rq))))
		return;

	/*
	 * For migration heavy workloads, access to tg->load_avg can be
	 * unbound. Limit the update rate to at most once per ms.
	 */
	now = sched_clock_cpu(cpu_of(rq_of(cfs_rq)));
	if (now - cfs_rq->last_update_tg_load_avg < NSEC_PER_MSEC)
		return;

	delta = cfs_rq->avg.load_avg - cfs_rq->tg_load_avg_contrib;
	if (abs(delta) > cfs_rq->tg_load_avg_contrib / 64) {
		atomic_long_add(delta, &cfs_rq->tg->load_avg);
		cfs_rq->tg_load_avg_contrib = cfs_rq->avg.load_avg;
		cfs_rq->last_update_tg_load_avg = now;
	}
}

static inline void clear_tg_load_avg(struct cfs_rq *cfs_rq)
{
	long delta;
	u64 now;

	/*
	 * No need to update load_avg for root_task_group, as it is not used.
	 */
	if (cfs_rq->tg == &root_task_group)
		return;

	now = sched_clock_cpu(cpu_of(rq_of(cfs_rq)));
	delta = 0 - cfs_rq->tg_load_avg_contrib;
	atomic_long_add(delta, &cfs_rq->tg->load_avg);
	cfs_rq->tg_load_avg_contrib = 0;
	cfs_rq->last_update_tg_load_avg = now;
}

/* CPU offline callback: */
static void __maybe_unused clear_tg_offline_cfs_rqs(struct rq *rq)
{
	struct task_group *tg;

	lockdep_assert_rq_held(rq);

	/*
	 * The rq clock has already been updated in
	 * set_rq_offline(), so we should skip updating
	 * the rq clock again in unthrottle_cfs_rq().
	 */
	rq_clock_start_loop_update(rq);

	rcu_read_lock();
	list_for_each_entry_rcu(tg, &task_groups, list) {
		struct cfs_rq *cfs_rq = tg->cfs_rq[cpu_of(rq)];

		clear_tg_load_avg(cfs_rq);
	}
	rcu_read_unlock();

	rq_clock_stop_loop_update(rq);
}

/*
 * Called within set_task_rq() right before setting a task's CPU. The
 * caller only guarantees p->pi_lock is held; no other assumptions,
 * including the state of rq->lock, should be made.
 */
void set_task_rq_fair(struct sched_entity *se,
		      struct cfs_rq *prev, struct cfs_rq *next)
{
	u64 p_last_update_time;
	u64 n_last_update_time;

	if (!sched_feat(ATTACH_AGE_LOAD))
		return;

	/*
	 * We are supposed to update the task to "current" time, then its up to
	 * date and ready to go to new CPU/cfs_rq. But we have difficulty in
	 * getting what current time is, so simply throw away the out-of-date
	 * time. This will result in the wakee task is less decayed, but giving
	 * the wakee more load sounds not bad.
	 */
	if (!(se->avg.last_update_time && prev))
		return;

	p_last_update_time = cfs_rq_last_update_time(prev);
	n_last_update_time = cfs_rq_last_update_time(next);

	__update_load_avg_blocked_se(p_last_update_time, se);
	se->avg.last_update_time = n_last_update_time;
}

/*
 * When on migration a sched_entity joins/leaves the PELT hierarchy, we need to
 * propagate its contribution. The key to this propagation is the invariant
 * that for each group:
 *
 *   ge->avg == grq->avg						(1)
 *
 * _IFF_ we look at the pure running and runnable sums. Because they
 * represent the very same entity, just at different points in the hierarchy.
 *
 * Per the above update_tg_cfs_util() and update_tg_cfs_runnable() are trivial
 * and simply copies the running/runnable sum over (but still wrong, because
 * the group entity and group rq do not have their PELT windows aligned).
 *
 * However, update_tg_cfs_load() is more complex. So we have:
 *
 *   ge->avg.load_avg = ge->load.weight * ge->avg.runnable_avg		(2)
 *
 * And since, like util, the runnable part should be directly transferable,
 * the following would _appear_ to be the straight forward approach:
 *
 *   grq->avg.load_avg = grq->load.weight * grq->avg.runnable_avg	(3)
 *
 * And per (1) we have:
 *
 *   ge->avg.runnable_avg == grq->avg.runnable_avg
 *
 * Which gives:
 *
 *                      ge->load.weight * grq->avg.load_avg
 *   ge->avg.load_avg = -----------------------------------		(4)
 *                               grq->load.weight
 *
 * Except that is wrong!
 *
 * Because while for entities historical weight is not important and we
 * really only care about our future and therefore can consider a pure
 * runnable sum, runqueues can NOT do this.
 *
 * We specifically want runqueues to have a load_avg that includes
 * historical weights. Those represent the blocked load, the load we expect
 * to (shortly) return to us. This only works by keeping the weights as
 * integral part of the sum. We therefore cannot decompose as per (3).
 *
 * Another reason this doesn't work is that runnable isn't a 0-sum entity.
 * Imagine a rq with 2 tasks that each are runnable 2/3 of the time. Then the
 * rq itself is runnable anywhere between 2/3 and 1 depending on how the
 * runnable section of these tasks overlap (or not). If they were to perfectly
 * align the rq as a whole would be runnable 2/3 of the time. If however we
 * always have at least 1 runnable task, the rq as a whole is always runnable.
 *
 * So we'll have to approximate.. :/
 *
 * Given the constraint:
 *
 *   ge->avg.running_sum <= ge->avg.runnable_sum <= LOAD_AVG_MAX
 *
 * We can construct a rule that adds runnable to a rq by assuming minimal
 * overlap.
 *
 * On removal, we'll assume each task is equally runnable; which yields:
 *
 *   grq->avg.runnable_sum = grq->avg.load_sum / grq->load.weight
 *
 * XXX: only do this for the part of runnable > running ?
 *
 */
static inline void
update_tg_cfs_util(struct cfs_rq *cfs_rq, struct sched_entity *se, struct cfs_rq *gcfs_rq)
{
	long delta_sum, delta_avg = gcfs_rq->avg.util_avg - se->avg.util_avg;
	u32 new_sum, divider;

	/* Nothing to update */
	if (!delta_avg)
		return;

	/*
	 * cfs_rq->avg.period_contrib can be used for both cfs_rq and se.
	 * See ___update_load_avg() for details.
	 */
	divider = get_pelt_divider(&cfs_rq->avg);


	/* Set new sched_entity's utilization */
	se->avg.util_avg = gcfs_rq->avg.util_avg;
	new_sum = se->avg.util_avg * divider;
	delta_sum = (long)new_sum - (long)se->avg.util_sum;
	se->avg.util_sum = new_sum;

	/* Update parent cfs_rq utilization */
	add_positive(&cfs_rq->avg.util_avg, delta_avg);
	add_positive(&cfs_rq->avg.util_sum, delta_sum);

	/* See update_cfs_rq_load_avg() */
	cfs_rq->avg.util_sum = max_t(u32, cfs_rq->avg.util_sum,
					  cfs_rq->avg.util_avg * PELT_MIN_DIVIDER);
}

static inline void
update_tg_cfs_runnable(struct cfs_rq *cfs_rq, struct sched_entity *se, struct cfs_rq *gcfs_rq)
{
	long delta_sum, delta_avg = gcfs_rq->avg.runnable_avg - se->avg.runnable_avg;
	u32 new_sum, divider;

	/* Nothing to update */
	if (!delta_avg)
		return;

	/*
	 * cfs_rq->avg.period_contrib can be used for both cfs_rq and se.
	 * See ___update_load_avg() for details.
	 */
	divider = get_pelt_divider(&cfs_rq->avg);

	/* Set new sched_entity's runnable */
	se->avg.runnable_avg = gcfs_rq->avg.runnable_avg;
	new_sum = se->avg.runnable_avg * divider;
	delta_sum = (long)new_sum - (long)se->avg.runnable_sum;
	se->avg.runnable_sum = new_sum;

	/* Update parent cfs_rq runnable */
	add_positive(&cfs_rq->avg.runnable_avg, delta_avg);
	add_positive(&cfs_rq->avg.runnable_sum, delta_sum);
	/* See update_cfs_rq_load_avg() */
	cfs_rq->avg.runnable_sum = max_t(u32, cfs_rq->avg.runnable_sum,
					      cfs_rq->avg.runnable_avg * PELT_MIN_DIVIDER);
}

static inline void
update_tg_cfs_load(struct cfs_rq *cfs_rq, struct sched_entity *se, struct cfs_rq *gcfs_rq)
{
	long delta_avg, running_sum, runnable_sum = gcfs_rq->prop_runnable_sum;
	unsigned long load_avg;
	u64 load_sum = 0;
	s64 delta_sum;
	u32 divider;

	if (!runnable_sum)
		return;

	gcfs_rq->prop_runnable_sum = 0;

	/*
	 * cfs_rq->avg.period_contrib can be used for both cfs_rq and se.
	 * See ___update_load_avg() for details.
	 */
	divider = get_pelt_divider(&cfs_rq->avg);

	if (runnable_sum >= 0) {
		/*
		 * Add runnable; clip at LOAD_AVG_MAX. Reflects that until
		 * the CPU is saturated running == runnable.
		 */
		runnable_sum += se->avg.load_sum;
		runnable_sum = min_t(long, runnable_sum, divider);
	} else {
		/*
		 * Estimate the new unweighted runnable_sum of the gcfs_rq by
		 * assuming all tasks are equally runnable.
		 */
		if (scale_load_down(gcfs_rq->load.weight)) {
			load_sum = div_u64(gcfs_rq->avg.load_sum,
				scale_load_down(gcfs_rq->load.weight));
		}

		/* But make sure to not inflate se's runnable */
		runnable_sum = min(se->avg.load_sum, load_sum);
	}

	/*
	 * runnable_sum can't be lower than running_sum
	 * Rescale running sum to be in the same range as runnable sum
	 * running_sum is in [0 : LOAD_AVG_MAX <<  SCHED_CAPACITY_SHIFT]
	 * runnable_sum is in [0 : LOAD_AVG_MAX]
	 */
	running_sum = se->avg.util_sum >> SCHED_CAPACITY_SHIFT;
	runnable_sum = max(runnable_sum, running_sum);

	load_sum = se_weight(se) * runnable_sum;
	load_avg = div_u64(load_sum, divider);

	delta_avg = load_avg - se->avg.load_avg;
	if (!delta_avg)
		return;

	delta_sum = load_sum - (s64)se_weight(se) * se->avg.load_sum;

	se->avg.load_sum = runnable_sum;
	se->avg.load_avg = load_avg;
	add_positive(&cfs_rq->avg.load_avg, delta_avg);
	add_positive(&cfs_rq->avg.load_sum, delta_sum);
	/* See update_cfs_rq_load_avg() */
	cfs_rq->avg.load_sum = max_t(u32, cfs_rq->avg.load_sum,
					  cfs_rq->avg.load_avg * PELT_MIN_DIVIDER);
}

static inline void add_tg_cfs_propagate(struct cfs_rq *cfs_rq, long runnable_sum)
{
	cfs_rq->propagate = 1;
	cfs_rq->prop_runnable_sum += runnable_sum;
}

/* Update task and its cfs_rq load average */
static inline int propagate_entity_load_avg(struct sched_entity *se)
{
	struct cfs_rq *cfs_rq, *gcfs_rq;

	if (entity_is_task(se))
		return 0;

	gcfs_rq = group_cfs_rq(se);
	if (!gcfs_rq->propagate)
		return 0;

	gcfs_rq->propagate = 0;

	cfs_rq = cfs_rq_of(se);

	add_tg_cfs_propagate(cfs_rq, gcfs_rq->prop_runnable_sum);

	update_tg_cfs_util(cfs_rq, se, gcfs_rq);
	update_tg_cfs_runnable(cfs_rq, se, gcfs_rq);
	update_tg_cfs_load(cfs_rq, se, gcfs_rq);

	trace_pelt_cfs_tp(cfs_rq);
	trace_pelt_se_tp(se);

	return 1;
}

/*
 * Check if we need to update the load and the utilization of a blocked
 * group_entity:
 */
static inline bool skip_blocked_update(struct sched_entity *se)
{
	struct cfs_rq *gcfs_rq = group_cfs_rq(se);

	/*
	 * If sched_entity still have not zero load or utilization, we have to
	 * decay it:
	 */
	if (se->avg.load_avg || se->avg.util_avg)
		return false;

	/*
	 * If there is a pending propagation, we have to update the load and
	 * the utilization of the sched_entity:
	 */
	if (gcfs_rq->propagate)
		return false;

	/*
	 * Otherwise, the load and the utilization of the sched_entity is
	 * already zero and there is no pending propagation, so it will be a
	 * waste of time to try to decay it:
	 */
	return true;
}

#else /* CONFIG_FAIR_GROUP_SCHED */

static inline void update_tg_load_avg(struct cfs_rq *cfs_rq) {}

static inline void clear_tg_offline_cfs_rqs(struct rq *rq) {}

static inline int propagate_entity_load_avg(struct sched_entity *se)
{
	return 0;
}

static inline void add_tg_cfs_propagate(struct cfs_rq *cfs_rq, long runnable_sum) {}

#endif /* CONFIG_FAIR_GROUP_SCHED */

#ifdef CONFIG_NO_HZ_COMMON
static inline void migrate_se_pelt_lag(struct sched_entity *se)
{
	u64 throttled = 0, now, lut;
	struct cfs_rq *cfs_rq;
	struct rq *rq;
	bool is_idle;

	if (load_avg_is_decayed(&se->avg))
		return;

	cfs_rq = cfs_rq_of(se);
	rq = rq_of(cfs_rq);

	rcu_read_lock();
	is_idle = is_idle_task(rcu_dereference(rq->curr));
	rcu_read_unlock();

	/*
	 * The lag estimation comes with a cost we don't want to pay all the
	 * time. Hence, limiting to the case where the source CPU is idle and
	 * we know we are at the greatest risk to have an outdated clock.
	 */
	if (!is_idle)
		return;

	/*
	 * Estimated "now" is: last_update_time + cfs_idle_lag + rq_idle_lag, where:
	 *
	 *   last_update_time (the cfs_rq's last_update_time)
	 *	= cfs_rq_clock_pelt()@cfs_rq_idle
	 *      = rq_clock_pelt()@cfs_rq_idle
	 *        - cfs->throttled_clock_pelt_time@cfs_rq_idle
	 *
	 *   cfs_idle_lag (delta between rq's update and cfs_rq's update)
	 *      = rq_clock_pelt()@rq_idle - rq_clock_pelt()@cfs_rq_idle
	 *
	 *   rq_idle_lag (delta between now and rq's update)
	 *      = sched_clock_cpu() - rq_clock()@rq_idle
	 *
	 * We can then write:
	 *
	 *    now = rq_clock_pelt()@rq_idle - cfs->throttled_clock_pelt_time +
	 *          sched_clock_cpu() - rq_clock()@rq_idle
	 * Where:
	 *      rq_clock_pelt()@rq_idle is rq->clock_pelt_idle
	 *      rq_clock()@rq_idle      is rq->clock_idle
	 *      cfs->throttled_clock_pelt_time@cfs_rq_idle
	 *                              is cfs_rq->throttled_pelt_idle
	 */

#ifdef CONFIG_CFS_BANDWIDTH
	throttled = u64_u32_load(cfs_rq->throttled_pelt_idle);
	/* The clock has been stopped for throttling */
	if (throttled == U64_MAX)
		return;
#endif
	now = u64_u32_load(rq->clock_pelt_idle);
	/*
	 * Paired with _update_idle_rq_clock_pelt(). It ensures at the worst case
	 * is observed the old clock_pelt_idle value and the new clock_idle,
	 * which lead to an underestimation. The opposite would lead to an
	 * overestimation.
	 */
	smp_rmb();
	lut = cfs_rq_last_update_time(cfs_rq);

	now -= throttled;
	if (now < lut)
		/*
		 * cfs_rq->avg.last_update_time is more recent than our
		 * estimation, let's use it.
		 */
		now = lut;
	else
		now += sched_clock_cpu(cpu_of(rq)) - u64_u32_load(rq->clock_idle);

	__update_load_avg_blocked_se(now, se);
}
#else
static void migrate_se_pelt_lag(struct sched_entity *se) {}
#endif

/**
 * update_cfs_rq_load_avg - update the cfs_rq's load/util averages
 * @now: current time, as per cfs_rq_clock_pelt()
 * @cfs_rq: cfs_rq to update
 *
 * The cfs_rq avg is the direct sum of all its entities (blocked and runnable)
 * avg. The immediate corollary is that all (fair) tasks must be attached.
 *
 * cfs_rq->avg is used for task_h_load() and update_cfs_share() for example.
 *
 * Return: true if the load decayed or we removed load.
 *
 * Since both these conditions indicate a changed cfs_rq->avg.load we should
 * call update_tg_load_avg() when this function returns true.
 */
static inline int
update_cfs_rq_load_avg(u64 now, struct cfs_rq *cfs_rq)
{
	unsigned long removed_load = 0, removed_util = 0, removed_runnable = 0;
	struct sched_avg *sa = &cfs_rq->avg;
	int decayed = 0;

	if (cfs_rq->removed.nr) {
		unsigned long r;
		u32 divider = get_pelt_divider(&cfs_rq->avg);

		raw_spin_lock(&cfs_rq->removed.lock);
		swap(cfs_rq->removed.util_avg, removed_util);
		swap(cfs_rq->removed.load_avg, removed_load);
		swap(cfs_rq->removed.runnable_avg, removed_runnable);
		cfs_rq->removed.nr = 0;
		raw_spin_unlock(&cfs_rq->removed.lock);

		r = removed_load;
		sub_positive(&sa->load_avg, r);
		sub_positive(&sa->load_sum, r * divider);
		/* See sa->util_sum below */
		sa->load_sum = max_t(u32, sa->load_sum, sa->load_avg * PELT_MIN_DIVIDER);

		r = removed_util;
		sub_positive(&sa->util_avg, r);
		sub_positive(&sa->util_sum, r * divider);
		/*
		 * Because of rounding, se->util_sum might ends up being +1 more than
		 * cfs->util_sum. Although this is not a problem by itself, detaching
		 * a lot of tasks with the rounding problem between 2 updates of
		 * util_avg (~1ms) can make cfs->util_sum becoming null whereas
		 * cfs_util_avg is not.
		 * Check that util_sum is still above its lower bound for the new
		 * util_avg. Given that period_contrib might have moved since the last
		 * sync, we are only sure that util_sum must be above or equal to
		 *    util_avg * minimum possible divider
		 */
		sa->util_sum = max_t(u32, sa->util_sum, sa->util_avg * PELT_MIN_DIVIDER);

		r = removed_runnable;
		sub_positive(&sa->runnable_avg, r);
		sub_positive(&sa->runnable_sum, r * divider);
		/* See sa->util_sum above */
		sa->runnable_sum = max_t(u32, sa->runnable_sum,
					      sa->runnable_avg * PELT_MIN_DIVIDER);

		/*
		 * removed_runnable is the unweighted version of removed_load so we
		 * can use it to estimate removed_load_sum.
		 */
		add_tg_cfs_propagate(cfs_rq,
			-(long)(removed_runnable * divider) >> SCHED_CAPACITY_SHIFT);

		decayed = 1;
	}

	decayed |= __update_load_avg_cfs_rq(now, cfs_rq);
	u64_u32_store_copy(sa->last_update_time,
			   cfs_rq->last_update_time_copy,
			   sa->last_update_time);
	return decayed;
}

/**
 * attach_entity_load_avg - attach this entity to its cfs_rq load avg
 * @cfs_rq: cfs_rq to attach to
 * @se: sched_entity to attach
 *
 * Must call update_cfs_rq_load_avg() before this, since we rely on
 * cfs_rq->avg.last_update_time being current.
 */
static void attach_entity_load_avg(struct cfs_rq *cfs_rq, struct sched_entity *se)
{
	/*
	 * cfs_rq->avg.period_contrib can be used for both cfs_rq and se.
	 * See ___update_load_avg() for details.
	 */
	u32 divider = get_pelt_divider(&cfs_rq->avg);

	/*
	 * When we attach the @se to the @cfs_rq, we must align the decay
	 * window because without that, really weird and wonderful things can
	 * happen.
	 *
	 * XXX illustrate
	 */
	se->avg.last_update_time = cfs_rq->avg.last_update_time;
	se->avg.period_contrib = cfs_rq->avg.period_contrib;

	/*
	 * Hell(o) Nasty stuff.. we need to recompute _sum based on the new
	 * period_contrib. This isn't strictly correct, but since we're
	 * entirely outside of the PELT hierarchy, nobody cares if we truncate
	 * _sum a little.
	 */
	se->avg.util_sum = se->avg.util_avg * divider;

	se->avg.runnable_sum = se->avg.runnable_avg * divider;

	se->avg.load_sum = se->avg.load_avg * divider;
	if (se_weight(se) < se->avg.load_sum)
		se->avg.load_sum = div_u64(se->avg.load_sum, se_weight(se));
	else
		se->avg.load_sum = 1;

	enqueue_load_avg(cfs_rq, se);
	cfs_rq->avg.util_avg += se->avg.util_avg;
	cfs_rq->avg.util_sum += se->avg.util_sum;
	cfs_rq->avg.runnable_avg += se->avg.runnable_avg;
	cfs_rq->avg.runnable_sum += se->avg.runnable_sum;

	add_tg_cfs_propagate(cfs_rq, se->avg.load_sum);

	cfs_rq_util_change(cfs_rq, 0);

	trace_pelt_cfs_tp(cfs_rq);
}

/**
 * detach_entity_load_avg - detach this entity from its cfs_rq load avg
 * @cfs_rq: cfs_rq to detach from
 * @se: sched_entity to detach
 *
 * Must call update_cfs_rq_load_avg() before this, since we rely on
 * cfs_rq->avg.last_update_time being current.
 */
static void detach_entity_load_avg(struct cfs_rq *cfs_rq, struct sched_entity *se)
{
	dequeue_load_avg(cfs_rq, se);
	sub_positive(&cfs_rq->avg.util_avg, se->avg.util_avg);
	sub_positive(&cfs_rq->avg.util_sum, se->avg.util_sum);
	/* See update_cfs_rq_load_avg() */
	cfs_rq->avg.util_sum = max_t(u32, cfs_rq->avg.util_sum,
					  cfs_rq->avg.util_avg * PELT_MIN_DIVIDER);

	sub_positive(&cfs_rq->avg.runnable_avg, se->avg.runnable_avg);
	sub_positive(&cfs_rq->avg.runnable_sum, se->avg.runnable_sum);
	/* See update_cfs_rq_load_avg() */
	cfs_rq->avg.runnable_sum = max_t(u32, cfs_rq->avg.runnable_sum,
					      cfs_rq->avg.runnable_avg * PELT_MIN_DIVIDER);

	add_tg_cfs_propagate(cfs_rq, -se->avg.load_sum);

	cfs_rq_util_change(cfs_rq, 0);

	trace_pelt_cfs_tp(cfs_rq);
}

/*
 * Optional action to be done while updating the load average
 */
#define UPDATE_TG	0x1
#define SKIP_AGE_LOAD	0x2
#define DO_ATTACH	0x4
#define DO_DETACH	0x8

/* Update task and its cfs_rq load average */
static inline void update_load_avg(struct cfs_rq *cfs_rq, struct sched_entity *se, int flags)
{
	u64 now = cfs_rq_clock_pelt(cfs_rq);
	int decayed;

	/*
	 * Track task load average for carrying it to new CPU after migrated, and
	 * track group sched_entity load average for task_h_load calculation in migration
	 */
	if (se->avg.last_update_time && !(flags & SKIP_AGE_LOAD))
		__update_load_avg_se(now, cfs_rq, se);

	decayed  = update_cfs_rq_load_avg(now, cfs_rq);
	decayed |= propagate_entity_load_avg(se);

	if (!se->avg.last_update_time && (flags & DO_ATTACH)) {

		/*
		 * DO_ATTACH means we're here from enqueue_entity().
		 * !last_update_time means we've passed through
		 * migrate_task_rq_fair() indicating we migrated.
		 *
		 * IOW we're enqueueing a task on a new CPU.
		 */
		attach_entity_load_avg(cfs_rq, se);
		update_tg_load_avg(cfs_rq);

	} else if (flags & DO_DETACH) {
		/*
		 * DO_DETACH means we're here from dequeue_entity()
		 * and we are migrating task out of the CPU.
		 */
		detach_entity_load_avg(cfs_rq, se);
		update_tg_load_avg(cfs_rq);
	} else if (decayed) {
		cfs_rq_util_change(cfs_rq, 0);

		if (flags & UPDATE_TG)
			update_tg_load_avg(cfs_rq);
	}
}

/*
 * Synchronize entity load avg of dequeued entity without locking
 * the previous rq.
 */
static void sync_entity_load_avg(struct sched_entity *se)
{
	struct cfs_rq *cfs_rq = cfs_rq_of(se);
	u64 last_update_time;

	last_update_time = cfs_rq_last_update_time(cfs_rq);
	__update_load_avg_blocked_se(last_update_time, se);
}

/*
 * Task first catches up with cfs_rq, and then subtract
 * itself from the cfs_rq (task must be off the queue now).
 */
static void remove_entity_load_avg(struct sched_entity *se)
{
	struct cfs_rq *cfs_rq = cfs_rq_of(se);
	unsigned long flags;

	/*
	 * tasks cannot exit without having gone through wake_up_new_task() ->
	 * enqueue_task_fair() which will have added things to the cfs_rq,
	 * so we can remove unconditionally.
	 */

	sync_entity_load_avg(se);

	raw_spin_lock_irqsave(&cfs_rq->removed.lock, flags);
	++cfs_rq->removed.nr;
	cfs_rq->removed.util_avg	+= se->avg.util_avg;
	cfs_rq->removed.load_avg	+= se->avg.load_avg;
	cfs_rq->removed.runnable_avg	+= se->avg.runnable_avg;
	raw_spin_unlock_irqrestore(&cfs_rq->removed.lock, flags);
}

static inline unsigned long cfs_rq_runnable_avg(struct cfs_rq *cfs_rq)
{
	return cfs_rq->avg.runnable_avg;
}

static inline unsigned long cfs_rq_load_avg(struct cfs_rq *cfs_rq)
{
	return cfs_rq->avg.load_avg;
}

static int sched_balance_newidle(struct rq *this_rq, struct rq_flags *rf);

static inline unsigned long task_util(struct task_struct *p)
{
	return READ_ONCE(p->se.avg.util_avg);
}

static inline unsigned long task_runnable(struct task_struct *p)
{
	return READ_ONCE(p->se.avg.runnable_avg);
}

static inline unsigned long _task_util_est(struct task_struct *p)
{
	return READ_ONCE(p->se.avg.util_est) & ~UTIL_AVG_UNCHANGED;
}

static inline unsigned long task_util_est(struct task_struct *p)
{
	return max(task_util(p), _task_util_est(p));
}

static inline void util_est_enqueue(struct cfs_rq *cfs_rq,
				    struct task_struct *p)
{
	unsigned int enqueued;

	if (!sched_feat(UTIL_EST))
		return;

	/* Update root cfs_rq's estimated utilization */
	enqueued  = cfs_rq->avg.util_est;
	enqueued += _task_util_est(p);
	WRITE_ONCE(cfs_rq->avg.util_est, enqueued);

	trace_sched_util_est_cfs_tp(cfs_rq);
}

static inline void util_est_dequeue(struct cfs_rq *cfs_rq,
				    struct task_struct *p)
{
	unsigned int enqueued;

	if (!sched_feat(UTIL_EST))
		return;

	/* Update root cfs_rq's estimated utilization */
	enqueued  = cfs_rq->avg.util_est;
	enqueued -= min_t(unsigned int, enqueued, _task_util_est(p));
	WRITE_ONCE(cfs_rq->avg.util_est, enqueued);

	trace_sched_util_est_cfs_tp(cfs_rq);
}

#define UTIL_EST_MARGIN (SCHED_CAPACITY_SCALE / 100)

static inline void util_est_update(struct cfs_rq *cfs_rq,
				   struct task_struct *p,
				   bool task_sleep)
{
	unsigned int ewma, dequeued, last_ewma_diff;

	if (!sched_feat(UTIL_EST))
		return;

	/*
	 * Skip update of task's estimated utilization when the task has not
	 * yet completed an activation, e.g. being migrated.
	 */
	if (!task_sleep)
		return;

	/* Get current estimate of utilization */
	ewma = READ_ONCE(p->se.avg.util_est);

	/*
	 * If the PELT values haven't changed since enqueue time,
	 * skip the util_est update.
	 */
	if (ewma & UTIL_AVG_UNCHANGED)
		return;

	/* Get utilization at dequeue */
	dequeued = task_util(p);

	/*
	 * Reset EWMA on utilization increases, the moving average is used only
	 * to smooth utilization decreases.
	 */
	if (ewma <= dequeued) {
		ewma = dequeued;
		goto done;
	}

	/*
	 * Skip update of task's estimated utilization when its members are
	 * already ~1% close to its last activation value.
	 */
	last_ewma_diff = ewma - dequeued;
	if (last_ewma_diff < UTIL_EST_MARGIN)
		goto done;

	/*
	 * To avoid overestimation of actual task utilization, skip updates if
	 * we cannot grant there is idle time in this CPU.
	 */
	if (dequeued > arch_scale_cpu_capacity(cpu_of(rq_of(cfs_rq))))
		return;

	/*
	 * To avoid underestimate of task utilization, skip updates of EWMA if
	 * we cannot grant that thread got all CPU time it wanted.
	 */
	if ((dequeued + UTIL_EST_MARGIN) < task_runnable(p))
		goto done;


	/*
	 * Update Task's estimated utilization
	 *
	 * When *p completes an activation we can consolidate another sample
	 * of the task size. This is done by using this value to update the
	 * Exponential Weighted Moving Average (EWMA):
	 *
	 *  ewma(t) = w *  task_util(p) + (1-w) * ewma(t-1)
	 *          = w *  task_util(p) +         ewma(t-1)  - w * ewma(t-1)
	 *          = w * (task_util(p) -         ewma(t-1)) +     ewma(t-1)
	 *          = w * (      -last_ewma_diff           ) +     ewma(t-1)
	 *          = w * (-last_ewma_diff +  ewma(t-1) / w)
	 *
	 * Where 'w' is the weight of new samples, which is configured to be
	 * 0.25, thus making w=1/4 ( >>= UTIL_EST_WEIGHT_SHIFT)
	 */
	ewma <<= UTIL_EST_WEIGHT_SHIFT;
	ewma  -= last_ewma_diff;
	ewma >>= UTIL_EST_WEIGHT_SHIFT;
done:
	ewma |= UTIL_AVG_UNCHANGED;
	WRITE_ONCE(p->se.avg.util_est, ewma);

	trace_sched_util_est_se_tp(&p->se);
}

static inline unsigned long get_actual_cpu_capacity(int cpu)
{
	unsigned long capacity = arch_scale_cpu_capacity(cpu);

	capacity -= max(hw_load_avg(cpu_rq(cpu)), cpufreq_get_pressure(cpu));

	return capacity;
}

static inline int util_fits_cpu(unsigned long util,
				unsigned long uclamp_min,
				unsigned long uclamp_max,
				int cpu)
{
	unsigned long capacity = capacity_of(cpu);
	unsigned long capacity_orig;
	bool fits, uclamp_max_fits;

	/*
	 * Check if the real util fits without any uclamp boost/cap applied.
	 */
	fits = fits_capacity(util, capacity);

	if (!uclamp_is_used())
		return fits;

	/*
	 * We must use arch_scale_cpu_capacity() for comparing against uclamp_min and
	 * uclamp_max. We only care about capacity pressure (by using
	 * capacity_of()) for comparing against the real util.
	 *
	 * If a task is boosted to 1024 for example, we don't want a tiny
	 * pressure to skew the check whether it fits a CPU or not.
	 *
	 * Similarly if a task is capped to arch_scale_cpu_capacity(little_cpu), it
	 * should fit a little cpu even if there's some pressure.
	 *
	 * Only exception is for HW or cpufreq pressure since it has a direct impact
	 * on available OPP of the system.
	 *
	 * We honour it for uclamp_min only as a drop in performance level
	 * could result in not getting the requested minimum performance level.
	 *
	 * For uclamp_max, we can tolerate a drop in performance level as the
	 * goal is to cap the task. So it's okay if it's getting less.
	 */
	capacity_orig = arch_scale_cpu_capacity(cpu);

	/*
	 * We want to force a task to fit a cpu as implied by uclamp_max.
	 * But we do have some corner cases to cater for..
	 *
	 *
	 *                                 C=z
	 *   |                             ___
	 *   |                  C=y       |   |
	 *   |_ _ _ _ _ _ _ _ _ ___ _ _ _ | _ | _ _ _ _ _  uclamp_max
	 *   |      C=x        |   |      |   |
	 *   |      ___        |   |      |   |
	 *   |     |   |       |   |      |   |    (util somewhere in this region)
	 *   |     |   |       |   |      |   |
	 *   |     |   |       |   |      |   |
	 *   +----------------------------------------
	 *         CPU0        CPU1       CPU2
	 *
	 *   In the above example if a task is capped to a specific performance
	 *   point, y, then when:
	 *
	 *   * util = 80% of x then it does not fit on CPU0 and should migrate
	 *     to CPU1
	 *   * util = 80% of y then it is forced to fit on CPU1 to honour
	 *     uclamp_max request.
	 *
	 *   which is what we're enforcing here. A task always fits if
	 *   uclamp_max <= capacity_orig. But when uclamp_max > capacity_orig,
	 *   the normal upmigration rules should withhold still.
	 *
	 *   Only exception is when we are on max capacity, then we need to be
	 *   careful not to block overutilized state. This is so because:
	 *
	 *     1. There's no concept of capping at max_capacity! We can't go
	 *        beyond this performance level anyway.
	 *     2. The system is being saturated when we're operating near
	 *        max capacity, it doesn't make sense to block overutilized.
	 */
	uclamp_max_fits = (capacity_orig == SCHED_CAPACITY_SCALE) && (uclamp_max == SCHED_CAPACITY_SCALE);
	uclamp_max_fits = !uclamp_max_fits && (uclamp_max <= capacity_orig);
	fits = fits || uclamp_max_fits;

	/*
	 *
	 *                                 C=z
	 *   |                             ___       (region a, capped, util >= uclamp_max)
	 *   |                  C=y       |   |
	 *   |_ _ _ _ _ _ _ _ _ ___ _ _ _ | _ | _ _ _ _ _ uclamp_max
	 *   |      C=x        |   |      |   |
	 *   |      ___        |   |      |   |      (region b, uclamp_min <= util <= uclamp_max)
	 *   |_ _ _|_ _|_ _ _ _| _ | _ _ _| _ | _ _ _ _ _ uclamp_min
	 *   |     |   |       |   |      |   |
	 *   |     |   |       |   |      |   |      (region c, boosted, util < uclamp_min)
	 *   +----------------------------------------
	 *         CPU0        CPU1       CPU2
	 *
	 * a) If util > uclamp_max, then we're capped, we don't care about
	 *    actual fitness value here. We only care if uclamp_max fits
	 *    capacity without taking margin/pressure into account.
	 *    See comment above.
	 *
	 * b) If uclamp_min <= util <= uclamp_max, then the normal
	 *    fits_capacity() rules apply. Except we need to ensure that we
	 *    enforce we remain within uclamp_max, see comment above.
	 *
	 * c) If util < uclamp_min, then we are boosted. Same as (b) but we
	 *    need to take into account the boosted value fits the CPU without
	 *    taking margin/pressure into account.
	 *
	 * Cases (a) and (b) are handled in the 'fits' variable already. We
	 * just need to consider an extra check for case (c) after ensuring we
	 * handle the case uclamp_min > uclamp_max.
	 */
	uclamp_min = min(uclamp_min, uclamp_max);
	if (fits && (util < uclamp_min) &&
	    (uclamp_min > get_actual_cpu_capacity(cpu)))
		return -1;

	return fits;
}

static inline int task_fits_cpu(struct task_struct *p, int cpu)
{
	unsigned long uclamp_min = uclamp_eff_value(p, UCLAMP_MIN);
	unsigned long uclamp_max = uclamp_eff_value(p, UCLAMP_MAX);
	unsigned long util = task_util_est(p);
	/*
	 * Return true only if the cpu fully fits the task requirements, which
	 * include the utilization but also the performance hints.
	 */
	return (util_fits_cpu(util, uclamp_min, uclamp_max, cpu) > 0);
}

static inline void update_misfit_status(struct task_struct *p, struct rq *rq)
{
	int cpu = cpu_of(rq);

	if (!sched_asym_cpucap_active())
		return;

	/*
	 * Affinity allows us to go somewhere higher?  Or are we on biggest
	 * available CPU already? Or do we fit into this CPU ?
	 */
	if (!p || (p->nr_cpus_allowed == 1) ||
	    (arch_scale_cpu_capacity(cpu) == p->max_allowed_capacity) ||
	    task_fits_cpu(p, cpu)) {

		rq->misfit_task_load = 0;
		return;
	}

	/*
	 * Make sure that misfit_task_load will not be null even if
	 * task_h_load() returns 0.
	 */
	rq->misfit_task_load = max_t(unsigned long, task_h_load(p), 1);
}

#else /* CONFIG_SMP */

static inline bool cfs_rq_is_decayed(struct cfs_rq *cfs_rq)
{
	return !cfs_rq->nr_running;
}

#define UPDATE_TG	0x0
#define SKIP_AGE_LOAD	0x0
#define DO_ATTACH	0x0
#define DO_DETACH	0x0

static inline void update_load_avg(struct cfs_rq *cfs_rq, struct sched_entity *se, int not_used1)
{
	cfs_rq_util_change(cfs_rq, 0);
}

static inline void remove_entity_load_avg(struct sched_entity *se) {}

static inline void
attach_entity_load_avg(struct cfs_rq *cfs_rq, struct sched_entity *se) {}
static inline void
detach_entity_load_avg(struct cfs_rq *cfs_rq, struct sched_entity *se) {}

static inline int sched_balance_newidle(struct rq *rq, struct rq_flags *rf)
{
	return 0;
}

static inline void
util_est_enqueue(struct cfs_rq *cfs_rq, struct task_struct *p) {}

static inline void
util_est_dequeue(struct cfs_rq *cfs_rq, struct task_struct *p) {}

static inline void
util_est_update(struct cfs_rq *cfs_rq, struct task_struct *p,
		bool task_sleep) {}
static inline void update_misfit_status(struct task_struct *p, struct rq *rq) {}

#endif /* CONFIG_SMP */

static void
place_entity(struct cfs_rq *cfs_rq, struct sched_entity *se, int flags)
{
	u64 vslice, vruntime = avg_vruntime(cfs_rq);
	s64 lag = 0;

	if (!se->custom_slice)
		se->slice = sysctl_sched_base_slice;
	vslice = calc_delta_fair(se->slice, se);

	/*
	 * Due to how V is constructed as the weighted average of entities,
	 * adding tasks with positive lag, or removing tasks with negative lag
	 * will move 'time' backwards, this can screw around with the lag of
	 * other tasks.
	 *
	 * EEVDF: placement strategy #1 / #2
	 */
	if (sched_feat(PLACE_LAG) && cfs_rq->nr_running) {
		struct sched_entity *curr = cfs_rq->curr;
		unsigned long load;

		lag = se->vlag;

		/*
		 * If we want to place a task and preserve lag, we have to
		 * consider the effect of the new entity on the weighted
		 * average and compensate for this, otherwise lag can quickly
		 * evaporate.
		 *
		 * Lag is defined as:
		 *
		 *   lag_i = S - s_i = w_i * (V - v_i)
		 *
		 * To avoid the 'w_i' term all over the place, we only track
		 * the virtual lag:
		 *
		 *   vl_i = V - v_i <=> v_i = V - vl_i
		 *
		 * And we take V to be the weighted average of all v:
		 *
		 *   V = (\Sum w_j*v_j) / W
		 *
		 * Where W is: \Sum w_j
		 *
		 * Then, the weighted average after adding an entity with lag
		 * vl_i is given by:
		 *
		 *   V' = (\Sum w_j*v_j + w_i*v_i) / (W + w_i)
		 *      = (W*V + w_i*(V - vl_i)) / (W + w_i)
		 *      = (W*V + w_i*V - w_i*vl_i) / (W + w_i)
		 *      = (V*(W + w_i) - w_i*l) / (W + w_i)
		 *      = V - w_i*vl_i / (W + w_i)
		 *
		 * And the actual lag after adding an entity with vl_i is:
		 *
		 *   vl'_i = V' - v_i
		 *         = V - w_i*vl_i / (W + w_i) - (V - vl_i)
		 *         = vl_i - w_i*vl_i / (W + w_i)
		 *
		 * Which is strictly less than vl_i. So in order to preserve lag
		 * we should inflate the lag before placement such that the
		 * effective lag after placement comes out right.
		 *
		 * As such, invert the above relation for vl'_i to get the vl_i
		 * we need to use such that the lag after placement is the lag
		 * we computed before dequeue.
		 *
		 *   vl'_i = vl_i - w_i*vl_i / (W + w_i)
		 *         = ((W + w_i)*vl_i - w_i*vl_i) / (W + w_i)
		 *
		 *   (W + w_i)*vl'_i = (W + w_i)*vl_i - w_i*vl_i
		 *                   = W*vl_i
		 *
		 *   vl_i = (W + w_i)*vl'_i / W
		 */
		load = cfs_rq->avg_load;
		if (curr && curr->on_rq)
			load += scale_load_down(curr->load.weight);

		lag *= load + scale_load_down(se->load.weight);
		if (WARN_ON_ONCE(!load))
			load = 1;
		lag = div_s64(lag, load);
	}

	se->vruntime = vruntime - lag;

	if (sched_feat(PLACE_REL_DEADLINE) && se->rel_deadline) {
		se->deadline += se->vruntime;
		se->rel_deadline = 0;
		return;
	}

	/*
	 * When joining the competition; the existing tasks will be,
	 * on average, halfway through their slice, as such start tasks
	 * off with half a slice to ease into the competition.
	 */
	if (sched_feat(PLACE_DEADLINE_INITIAL) && (flags & ENQUEUE_INITIAL))
		vslice /= 2;

	/*
	 * EEVDF: vd_i = ve_i + r_i/w_i
	 */
	se->deadline = se->vruntime + vslice;
}

static void check_enqueue_throttle(struct cfs_rq *cfs_rq);
static inline int cfs_rq_throttled(struct cfs_rq *cfs_rq);

static inline bool cfs_bandwidth_used(void);

static void
requeue_delayed_entity(struct sched_entity *se);

static void
enqueue_entity(struct cfs_rq *cfs_rq, struct sched_entity *se, int flags)
{
	bool curr = cfs_rq->curr == se;

	/*
	 * If we're the current task, we must renormalise before calling
	 * update_curr().
	 */
	if (curr)
		place_entity(cfs_rq, se, flags);

	update_curr(cfs_rq);

	/*
	 * When enqueuing a sched_entity, we must:
	 *   - Update loads to have both entity and cfs_rq synced with now.
	 *   - For group_entity, update its runnable_weight to reflect the new
	 *     h_nr_running of its group cfs_rq.
	 *   - For group_entity, update its weight to reflect the new share of
	 *     its group cfs_rq
	 *   - Add its new weight to cfs_rq->load.weight
	 */
	update_load_avg(cfs_rq, se, UPDATE_TG | DO_ATTACH);
	se_update_runnable(se);
	/*
	 * XXX update_load_avg() above will have attached us to the pelt sum;
	 * but update_cfs_group() here will re-adjust the weight and have to
	 * undo/redo all that. Seems wasteful.
	 */
	update_cfs_group(se);

	/*
	 * XXX now that the entity has been re-weighted, and it's lag adjusted,
	 * we can place the entity.
	 */
	if (!curr)
		place_entity(cfs_rq, se, flags);

	account_entity_enqueue(cfs_rq, se);

	/* Entity has migrated, no longer consider this task hot */
	if (flags & ENQUEUE_MIGRATED)
		se->exec_start = 0;

	check_schedstat_required();
	update_stats_enqueue_fair(cfs_rq, se, flags);
	if (!curr)
		__enqueue_entity(cfs_rq, se);
	se->on_rq = 1;

	if (cfs_rq->nr_running == 1) {
		check_enqueue_throttle(cfs_rq);
		if (!throttled_hierarchy(cfs_rq)) {
			list_add_leaf_cfs_rq(cfs_rq);
		} else {
#ifdef CONFIG_CFS_BANDWIDTH
			struct rq *rq = rq_of(cfs_rq);

			if (cfs_rq_throttled(cfs_rq) && !cfs_rq->throttled_clock)
				cfs_rq->throttled_clock = rq_clock(rq);
			if (!cfs_rq->throttled_clock_self)
				cfs_rq->throttled_clock_self = rq_clock(rq);
#endif
		}
	}
}

static void __clear_buddies_next(struct sched_entity *se)
{
	for_each_sched_entity(se) {
		struct cfs_rq *cfs_rq = cfs_rq_of(se);
		if (cfs_rq->next != se)
			break;

		cfs_rq->next = NULL;
	}
}

static void clear_buddies(struct cfs_rq *cfs_rq, struct sched_entity *se)
{
	if (cfs_rq->next == se)
		__clear_buddies_next(se);
}

static __always_inline void return_cfs_rq_runtime(struct cfs_rq *cfs_rq);

static inline void finish_delayed_dequeue_entity(struct sched_entity *se)
{
	se->sched_delayed = 0;
	if (sched_feat(DELAY_ZERO) && se->vlag > 0)
		se->vlag = 0;
}

static bool
dequeue_entity(struct cfs_rq *cfs_rq, struct sched_entity *se, int flags)
{
	bool sleep = flags & DEQUEUE_SLEEP;

	update_curr(cfs_rq);

	if (flags & DEQUEUE_DELAYED) {
		SCHED_WARN_ON(!se->sched_delayed);
	} else {
		bool delay = sleep;
		/*
		 * DELAY_DEQUEUE relies on spurious wakeups, special task
		 * states must not suffer spurious wakeups, excempt them.
		 */
		if (flags & DEQUEUE_SPECIAL)
			delay = false;

		SCHED_WARN_ON(delay && se->sched_delayed);

		if (sched_feat(DELAY_DEQUEUE) && delay &&
		    !entity_eligible(cfs_rq, se)) {
			if (cfs_rq->next == se)
				cfs_rq->next = NULL;
			update_load_avg(cfs_rq, se, 0);
			se->sched_delayed = 1;
			return false;
		}
	}

	int action = UPDATE_TG;
	if (entity_is_task(se) && task_on_rq_migrating(task_of(se)))
		action |= DO_DETACH;

	/*
	 * When dequeuing a sched_entity, we must:
	 *   - Update loads to have both entity and cfs_rq synced with now.
	 *   - For group_entity, update its runnable_weight to reflect the new
	 *     h_nr_running of its group cfs_rq.
	 *   - Subtract its previous weight from cfs_rq->load.weight.
	 *   - For group entity, update its weight to reflect the new share
	 *     of its group cfs_rq.
	 */
	update_load_avg(cfs_rq, se, action);
	se_update_runnable(se);

	update_stats_dequeue_fair(cfs_rq, se, flags);

	clear_buddies(cfs_rq, se);

	update_entity_lag(cfs_rq, se);
	if (sched_feat(PLACE_REL_DEADLINE) && !sleep) {
		se->deadline -= se->vruntime;
		se->rel_deadline = 1;
	}

	if (se != cfs_rq->curr)
		__dequeue_entity(cfs_rq, se);
	se->on_rq = 0;
	account_entity_dequeue(cfs_rq, se);

	/* return excess runtime on last dequeue */
	return_cfs_rq_runtime(cfs_rq);

	update_cfs_group(se);

	/*
	 * Now advance min_vruntime if @se was the entity holding it back,
	 * except when: DEQUEUE_SAVE && !DEQUEUE_MOVE, in this case we'll be
	 * put back on, and if we advance min_vruntime, we'll be placed back
	 * further than we started -- i.e. we'll be penalized.
	 */
	if ((flags & (DEQUEUE_SAVE | DEQUEUE_MOVE)) != DEQUEUE_SAVE)
		update_min_vruntime(cfs_rq);

	if (flags & DEQUEUE_DELAYED)
		finish_delayed_dequeue_entity(se);

	if (cfs_rq->nr_running == 0)
		update_idle_cfs_rq_clock_pelt(cfs_rq);

	return true;
}

static void
set_next_entity(struct cfs_rq *cfs_rq, struct sched_entity *se)
{
	clear_buddies(cfs_rq, se);

	/* 'current' is not kept within the tree. */
	if (se->on_rq) {
		/*
		 * Any task has to be enqueued before it get to execute on
		 * a CPU. So account for the time it spent waiting on the
		 * runqueue.
		 */
		update_stats_wait_end_fair(cfs_rq, se);
		__dequeue_entity(cfs_rq, se);
		update_load_avg(cfs_rq, se, UPDATE_TG);
		/*
		 * HACK, stash a copy of deadline at the point of pick in vlag,
		 * which isn't used until dequeue.
		 */
		se->vlag = se->deadline;
	}

	update_stats_curr_start(cfs_rq, se);
	SCHED_WARN_ON(cfs_rq->curr);
	cfs_rq->curr = se;

	/*
	 * Track our maximum slice length, if the CPU's load is at
	 * least twice that of our own weight (i.e. don't track it
	 * when there are only lesser-weight tasks around):
	 */
	if (schedstat_enabled() &&
	    rq_of(cfs_rq)->cfs.load.weight >= 2*se->load.weight) {
		struct sched_statistics *stats;

		stats = __schedstats_from_se(se);
		__schedstat_set(stats->slice_max,
				max((u64)stats->slice_max,
				    se->sum_exec_runtime - se->prev_sum_exec_runtime));
	}

	se->prev_sum_exec_runtime = se->sum_exec_runtime;
}

static int dequeue_entities(struct rq *rq, struct sched_entity *se, int flags);

/*
 * Pick the next process, keeping these things in mind, in this order:
 * 1) keep things fair between processes/task groups
 * 2) pick the "next" process, since someone really wants that to run
 * 3) pick the "last" process, for cache locality
 * 4) do not run the "skip" process, if something else is available
 */
static struct sched_entity *
pick_next_entity(struct rq *rq, struct cfs_rq *cfs_rq)
{
	/*
	 * Enabling NEXT_BUDDY will affect latency but not fairness.
	 */
	if (sched_feat(NEXT_BUDDY) &&
	    cfs_rq->next && entity_eligible(cfs_rq, cfs_rq->next)) {
		/* ->next will never be delayed */
		SCHED_WARN_ON(cfs_rq->next->sched_delayed);
		return cfs_rq->next;
	}

	struct sched_entity *se = pick_eevdf(cfs_rq);
	if (se->sched_delayed) {
		dequeue_entities(rq, se, DEQUEUE_SLEEP | DEQUEUE_DELAYED);
		SCHED_WARN_ON(se->sched_delayed);
		SCHED_WARN_ON(se->on_rq);
		return NULL;
	}
	return se;
}

static bool check_cfs_rq_runtime(struct cfs_rq *cfs_rq);

static void put_prev_entity(struct cfs_rq *cfs_rq, struct sched_entity *prev)
{
	/*
	 * If still on the runqueue then deactivate_task()
	 * was not called and update_curr() has to be done:
	 */
	if (prev->on_rq)
		update_curr(cfs_rq);

	/* throttle cfs_rqs exceeding runtime */
	check_cfs_rq_runtime(cfs_rq);

	if (prev->on_rq) {
		update_stats_wait_start_fair(cfs_rq, prev);
		/* Put 'current' back into the tree. */
		__enqueue_entity(cfs_rq, prev);
		/* in !on_rq case, update occurred at dequeue */
		update_load_avg(cfs_rq, prev, 0);
	}
	SCHED_WARN_ON(cfs_rq->curr != prev);
	cfs_rq->curr = NULL;
}

static void
entity_tick(struct cfs_rq *cfs_rq, struct sched_entity *curr, int queued)
{
	/*
	 * Update run-time statistics of the 'current'.
	 */
	update_curr(cfs_rq);

	/*
	 * Ensure that runnable average is periodically updated.
	 */
	update_load_avg(cfs_rq, curr, UPDATE_TG);
	update_cfs_group(curr);

#ifdef CONFIG_SCHED_HRTICK
	/*
	 * queued ticks are scheduled to match the slice, so don't bother
	 * validating it and just reschedule.
	 */
	if (queued) {
		resched_curr(rq_of(cfs_rq));
		return;
	}
	/*
	 * don't let the period tick interfere with the hrtick preemption
	 */
	if (!sched_feat(DOUBLE_TICK) &&
			hrtimer_active(&rq_of(cfs_rq)->hrtick_timer))
		return;
#endif
}


/**************************************************
 * CFS bandwidth control machinery
 */

#ifdef CONFIG_CFS_BANDWIDTH

#ifdef CONFIG_JUMP_LABEL
static struct static_key __cfs_bandwidth_used;

static inline bool cfs_bandwidth_used(void)
{
	return static_key_false(&__cfs_bandwidth_used);
}

void cfs_bandwidth_usage_inc(void)
{
	static_key_slow_inc_cpuslocked(&__cfs_bandwidth_used);
}

void cfs_bandwidth_usage_dec(void)
{
	static_key_slow_dec_cpuslocked(&__cfs_bandwidth_used);
}
#else /* CONFIG_JUMP_LABEL */
static bool cfs_bandwidth_used(void)
{
	return true;
}

void cfs_bandwidth_usage_inc(void) {}
void cfs_bandwidth_usage_dec(void) {}
#endif /* CONFIG_JUMP_LABEL */

/*
 * default period for cfs group bandwidth.
 * default: 0.1s, units: nanoseconds
 */
static inline u64 default_cfs_period(void)
{
	return 100000000ULL;
}

static inline u64 sched_cfs_bandwidth_slice(void)
{
	return (u64)sysctl_sched_cfs_bandwidth_slice * NSEC_PER_USEC;
}

/*
 * Replenish runtime according to assigned quota. We use sched_clock_cpu
 * directly instead of rq->clock to avoid adding additional synchronization
 * around rq->lock.
 *
 * requires cfs_b->lock
 */
void __refill_cfs_bandwidth_runtime(struct cfs_bandwidth *cfs_b)
{
	s64 runtime;

	if (unlikely(cfs_b->quota == RUNTIME_INF))
		return;

	cfs_b->runtime += cfs_b->quota;
	runtime = cfs_b->runtime_snap - cfs_b->runtime;
	if (runtime > 0) {
		cfs_b->burst_time += runtime;
		cfs_b->nr_burst++;
	}

	cfs_b->runtime = min(cfs_b->runtime, cfs_b->quota + cfs_b->burst);
	cfs_b->runtime_snap = cfs_b->runtime;
}

static inline struct cfs_bandwidth *tg_cfs_bandwidth(struct task_group *tg)
{
	return &tg->cfs_bandwidth;
}

/* returns 0 on failure to allocate runtime */
static int __assign_cfs_rq_runtime(struct cfs_bandwidth *cfs_b,
				   struct cfs_rq *cfs_rq, u64 target_runtime)
{
	u64 min_amount, amount = 0;

	lockdep_assert_held(&cfs_b->lock);

	/* note: this is a positive sum as runtime_remaining <= 0 */
	min_amount = target_runtime - cfs_rq->runtime_remaining;

	if (cfs_b->quota == RUNTIME_INF)
		amount = min_amount;
	else {
		start_cfs_bandwidth(cfs_b);

		if (cfs_b->runtime > 0) {
			amount = min(cfs_b->runtime, min_amount);
			cfs_b->runtime -= amount;
			cfs_b->idle = 0;
		}
	}

	cfs_rq->runtime_remaining += amount;

	return cfs_rq->runtime_remaining > 0;
}

/* returns 0 on failure to allocate runtime */
static int assign_cfs_rq_runtime(struct cfs_rq *cfs_rq)
{
	struct cfs_bandwidth *cfs_b = tg_cfs_bandwidth(cfs_rq->tg);
	int ret;

	raw_spin_lock(&cfs_b->lock);
	ret = __assign_cfs_rq_runtime(cfs_b, cfs_rq, sched_cfs_bandwidth_slice());
	raw_spin_unlock(&cfs_b->lock);

	return ret;
}

static void __account_cfs_rq_runtime(struct cfs_rq *cfs_rq, u64 delta_exec)
{
	/* dock delta_exec before expiring quota (as it could span periods) */
	cfs_rq->runtime_remaining -= delta_exec;

	if (likely(cfs_rq->runtime_remaining > 0))
		return;

	if (cfs_rq->throttled)
		return;
	/*
	 * if we're unable to extend our runtime we resched so that the active
	 * hierarchy can be throttled
	 */
	if (!assign_cfs_rq_runtime(cfs_rq) && likely(cfs_rq->curr))
		resched_curr(rq_of(cfs_rq));
}

static __always_inline
void account_cfs_rq_runtime(struct cfs_rq *cfs_rq, u64 delta_exec)
{
	if (!cfs_bandwidth_used() || !cfs_rq->runtime_enabled)
		return;

	__account_cfs_rq_runtime(cfs_rq, delta_exec);
}

static inline int cfs_rq_throttled(struct cfs_rq *cfs_rq)
{
	return cfs_bandwidth_used() && cfs_rq->throttled;
}

/* check whether cfs_rq, or any parent, is throttled */
static inline int throttled_hierarchy(struct cfs_rq *cfs_rq)
{
	return cfs_bandwidth_used() && cfs_rq->throttle_count;
}

/*
 * Ensure that neither of the group entities corresponding to src_cpu or
 * dest_cpu are members of a throttled hierarchy when performing group
 * load-balance operations.
 */
static inline int throttled_lb_pair(struct task_group *tg,
				    int src_cpu, int dest_cpu)
{
	struct cfs_rq *src_cfs_rq, *dest_cfs_rq;

	src_cfs_rq = tg->cfs_rq[src_cpu];
	dest_cfs_rq = tg->cfs_rq[dest_cpu];

	return throttled_hierarchy(src_cfs_rq) ||
	       throttled_hierarchy(dest_cfs_rq);
}

static int tg_unthrottle_up(struct task_group *tg, void *data)
{
	struct rq *rq = data;
	struct cfs_rq *cfs_rq = tg->cfs_rq[cpu_of(rq)];

	cfs_rq->throttle_count--;
	if (!cfs_rq->throttle_count) {
		cfs_rq->throttled_clock_pelt_time += rq_clock_pelt(rq) -
					     cfs_rq->throttled_clock_pelt;

		/* Add cfs_rq with load or one or more already running entities to the list */
		if (!cfs_rq_is_decayed(cfs_rq))
			list_add_leaf_cfs_rq(cfs_rq);

		if (cfs_rq->throttled_clock_self) {
			u64 delta = rq_clock(rq) - cfs_rq->throttled_clock_self;

			cfs_rq->throttled_clock_self = 0;

			if (SCHED_WARN_ON((s64)delta < 0))
				delta = 0;

			cfs_rq->throttled_clock_self_time += delta;
		}
	}

	return 0;
}

static int tg_throttle_down(struct task_group *tg, void *data)
{
	struct rq *rq = data;
	struct cfs_rq *cfs_rq = tg->cfs_rq[cpu_of(rq)];

	/* group is entering throttled state, stop time */
	if (!cfs_rq->throttle_count) {
		cfs_rq->throttled_clock_pelt = rq_clock_pelt(rq);
		list_del_leaf_cfs_rq(cfs_rq);

		SCHED_WARN_ON(cfs_rq->throttled_clock_self);
		if (cfs_rq->nr_running)
			cfs_rq->throttled_clock_self = rq_clock(rq);
	}
	cfs_rq->throttle_count++;

	return 0;
}

static bool throttle_cfs_rq(struct cfs_rq *cfs_rq)
{
	struct rq *rq = rq_of(cfs_rq);
	struct cfs_bandwidth *cfs_b = tg_cfs_bandwidth(cfs_rq->tg);
	struct sched_entity *se;
	long task_delta, idle_task_delta, dequeue = 1;
	long rq_h_nr_running = rq->cfs.h_nr_running;

	raw_spin_lock(&cfs_b->lock);
	/* This will start the period timer if necessary */
	if (__assign_cfs_rq_runtime(cfs_b, cfs_rq, 1)) {
		/*
		 * We have raced with bandwidth becoming available, and if we
		 * actually throttled the timer might not unthrottle us for an
		 * entire period. We additionally needed to make sure that any
		 * subsequent check_cfs_rq_runtime calls agree not to throttle
		 * us, as we may commit to do cfs put_prev+pick_next, so we ask
		 * for 1ns of runtime rather than just check cfs_b.
		 */
		dequeue = 0;
	} else {
		list_add_tail_rcu(&cfs_rq->throttled_list,
				  &cfs_b->throttled_cfs_rq);
	}
	raw_spin_unlock(&cfs_b->lock);

	if (!dequeue)
		return false;  /* Throttle no longer required. */

	se = cfs_rq->tg->se[cpu_of(rq_of(cfs_rq))];

	/* freeze hierarchy runnable averages while throttled */
	rcu_read_lock();
	walk_tg_tree_from(cfs_rq->tg, tg_throttle_down, tg_nop, (void *)rq);
	rcu_read_unlock();

	task_delta = cfs_rq->h_nr_running;
	idle_task_delta = cfs_rq->idle_h_nr_running;
	for_each_sched_entity(se) {
		struct cfs_rq *qcfs_rq = cfs_rq_of(se);
		int flags;

		/* throttled entity or throttle-on-deactivate */
		if (!se->on_rq)
			goto done;

		/*
		 * Abuse SPECIAL to avoid delayed dequeue in this instance.
		 * This avoids teaching dequeue_entities() about throttled
		 * entities and keeps things relatively simple.
		 */
		flags = DEQUEUE_SLEEP | DEQUEUE_SPECIAL;
		if (se->sched_delayed)
			flags |= DEQUEUE_DELAYED;
		dequeue_entity(qcfs_rq, se, flags);

		if (cfs_rq_is_idle(group_cfs_rq(se)))
			idle_task_delta = cfs_rq->h_nr_running;

		qcfs_rq->h_nr_running -= task_delta;
		qcfs_rq->idle_h_nr_running -= idle_task_delta;

		if (qcfs_rq->load.weight) {
			/* Avoid re-evaluating load for this entity: */
			se = parent_entity(se);
			break;
		}
	}

	for_each_sched_entity(se) {
		struct cfs_rq *qcfs_rq = cfs_rq_of(se);
		/* throttled entity or throttle-on-deactivate */
		if (!se->on_rq)
			goto done;

		update_load_avg(qcfs_rq, se, 0);
		se_update_runnable(se);

		if (cfs_rq_is_idle(group_cfs_rq(se)))
			idle_task_delta = cfs_rq->h_nr_running;

		qcfs_rq->h_nr_running -= task_delta;
		qcfs_rq->idle_h_nr_running -= idle_task_delta;
	}

	/* At this point se is NULL and we are at root level*/
	sub_nr_running(rq, task_delta);

	/* Stop the fair server if throttling resulted in no runnable tasks */
	if (rq_h_nr_running && !rq->cfs.h_nr_running)
		dl_server_stop(&rq->fair_server);
done:
	/*
	 * Note: distribution will already see us throttled via the
	 * throttled-list.  rq->lock protects completion.
	 */
	cfs_rq->throttled = 1;
	SCHED_WARN_ON(cfs_rq->throttled_clock);
	if (cfs_rq->nr_running)
		cfs_rq->throttled_clock = rq_clock(rq);
	return true;
}

void unthrottle_cfs_rq(struct cfs_rq *cfs_rq)
{
	struct rq *rq = rq_of(cfs_rq);
	struct cfs_bandwidth *cfs_b = tg_cfs_bandwidth(cfs_rq->tg);
	struct sched_entity *se;
	long task_delta, idle_task_delta;
	long rq_h_nr_running = rq->cfs.h_nr_running;

	se = cfs_rq->tg->se[cpu_of(rq)];

	cfs_rq->throttled = 0;

	update_rq_clock(rq);

	raw_spin_lock(&cfs_b->lock);
	if (cfs_rq->throttled_clock) {
		cfs_b->throttled_time += rq_clock(rq) - cfs_rq->throttled_clock;
		cfs_rq->throttled_clock = 0;
	}
	list_del_rcu(&cfs_rq->throttled_list);
	raw_spin_unlock(&cfs_b->lock);

	/* update hierarchical throttle state */
	walk_tg_tree_from(cfs_rq->tg, tg_nop, tg_unthrottle_up, (void *)rq);

	if (!cfs_rq->load.weight) {
		if (!cfs_rq->on_list)
			return;
		/*
		 * Nothing to run but something to decay (on_list)?
		 * Complete the branch.
		 */
		for_each_sched_entity(se) {
			if (list_add_leaf_cfs_rq(cfs_rq_of(se)))
				break;
		}
		goto unthrottle_throttle;
	}

	task_delta = cfs_rq->h_nr_running;
	idle_task_delta = cfs_rq->idle_h_nr_running;
	for_each_sched_entity(se) {
		struct cfs_rq *qcfs_rq = cfs_rq_of(se);

		if (se->on_rq) {
			SCHED_WARN_ON(se->sched_delayed);
			break;
		}
		enqueue_entity(qcfs_rq, se, ENQUEUE_WAKEUP);

		if (cfs_rq_is_idle(group_cfs_rq(se)))
			idle_task_delta = cfs_rq->h_nr_running;

		qcfs_rq->h_nr_running += task_delta;
		qcfs_rq->idle_h_nr_running += idle_task_delta;

		/* end evaluation on encountering a throttled cfs_rq */
		if (cfs_rq_throttled(qcfs_rq))
			goto unthrottle_throttle;
	}

	for_each_sched_entity(se) {
		struct cfs_rq *qcfs_rq = cfs_rq_of(se);

		update_load_avg(qcfs_rq, se, UPDATE_TG);
		se_update_runnable(se);

		if (cfs_rq_is_idle(group_cfs_rq(se)))
			idle_task_delta = cfs_rq->h_nr_running;

		qcfs_rq->h_nr_running += task_delta;
		qcfs_rq->idle_h_nr_running += idle_task_delta;

		/* end evaluation on encountering a throttled cfs_rq */
		if (cfs_rq_throttled(qcfs_rq))
			goto unthrottle_throttle;
	}

	/* Start the fair server if un-throttling resulted in new runnable tasks */
	if (!rq_h_nr_running && rq->cfs.h_nr_running)
		dl_server_start(&rq->fair_server);

	/* At this point se is NULL and we are at root level*/
	add_nr_running(rq, task_delta);

unthrottle_throttle:
	assert_list_leaf_cfs_rq(rq);

	/* Determine whether we need to wake up potentially idle CPU: */
	if (rq->curr == rq->idle && rq->cfs.nr_running)
		resched_curr(rq);
}

#ifdef CONFIG_SMP
static void __cfsb_csd_unthrottle(void *arg)
{
	struct cfs_rq *cursor, *tmp;
	struct rq *rq = arg;
	struct rq_flags rf;

	rq_lock(rq, &rf);

	/*
	 * Iterating over the list can trigger several call to
	 * update_rq_clock() in unthrottle_cfs_rq().
	 * Do it once and skip the potential next ones.
	 */
	update_rq_clock(rq);
	rq_clock_start_loop_update(rq);

	/*
	 * Since we hold rq lock we're safe from concurrent manipulation of
	 * the CSD list. However, this RCU critical section annotates the
	 * fact that we pair with sched_free_group_rcu(), so that we cannot
	 * race with group being freed in the window between removing it
	 * from the list and advancing to the next entry in the list.
	 */
	rcu_read_lock();

	list_for_each_entry_safe(cursor, tmp, &rq->cfsb_csd_list,
				 throttled_csd_list) {
		list_del_init(&cursor->throttled_csd_list);

		if (cfs_rq_throttled(cursor))
			unthrottle_cfs_rq(cursor);
	}

	rcu_read_unlock();

	rq_clock_stop_loop_update(rq);
	rq_unlock(rq, &rf);
}

static inline void __unthrottle_cfs_rq_async(struct cfs_rq *cfs_rq)
{
	struct rq *rq = rq_of(cfs_rq);
	bool first;

	if (rq == this_rq()) {
		unthrottle_cfs_rq(cfs_rq);
		return;
	}

	/* Already enqueued */
	if (SCHED_WARN_ON(!list_empty(&cfs_rq->throttled_csd_list)))
		return;

	first = list_empty(&rq->cfsb_csd_list);
	list_add_tail(&cfs_rq->throttled_csd_list, &rq->cfsb_csd_list);
	if (first)
		smp_call_function_single_async(cpu_of(rq), &rq->cfsb_csd);
}
#else
static inline void __unthrottle_cfs_rq_async(struct cfs_rq *cfs_rq)
{
	unthrottle_cfs_rq(cfs_rq);
}
#endif

static void unthrottle_cfs_rq_async(struct cfs_rq *cfs_rq)
{
	lockdep_assert_rq_held(rq_of(cfs_rq));

	if (SCHED_WARN_ON(!cfs_rq_throttled(cfs_rq) ||
	    cfs_rq->runtime_remaining <= 0))
		return;

	__unthrottle_cfs_rq_async(cfs_rq);
}

static bool distribute_cfs_runtime(struct cfs_bandwidth *cfs_b)
{
	int this_cpu = smp_processor_id();
	u64 runtime, remaining = 1;
	bool throttled = false;
	struct cfs_rq *cfs_rq, *tmp;
	struct rq_flags rf;
	struct rq *rq;
	LIST_HEAD(local_unthrottle);

	rcu_read_lock();
	list_for_each_entry_rcu(cfs_rq, &cfs_b->throttled_cfs_rq,
				throttled_list) {
		rq = rq_of(cfs_rq);

		if (!remaining) {
			throttled = true;
			break;
		}

		rq_lock_irqsave(rq, &rf);
		if (!cfs_rq_throttled(cfs_rq))
			goto next;

		/* Already queued for async unthrottle */
		if (!list_empty(&cfs_rq->throttled_csd_list))
			goto next;

		/* By the above checks, this should never be true */
		SCHED_WARN_ON(cfs_rq->runtime_remaining > 0);

		raw_spin_lock(&cfs_b->lock);
		runtime = -cfs_rq->runtime_remaining + 1;
		if (runtime > cfs_b->runtime)
			runtime = cfs_b->runtime;
		cfs_b->runtime -= runtime;
		remaining = cfs_b->runtime;
		raw_spin_unlock(&cfs_b->lock);

		cfs_rq->runtime_remaining += runtime;

		/* we check whether we're throttled above */
		if (cfs_rq->runtime_remaining > 0) {
			if (cpu_of(rq) != this_cpu) {
				unthrottle_cfs_rq_async(cfs_rq);
			} else {
				/*
				 * We currently only expect to be unthrottling
				 * a single cfs_rq locally.
				 */
				SCHED_WARN_ON(!list_empty(&local_unthrottle));
				list_add_tail(&cfs_rq->throttled_csd_list,
					      &local_unthrottle);
			}
		} else {
			throttled = true;
		}

next:
		rq_unlock_irqrestore(rq, &rf);
	}

	list_for_each_entry_safe(cfs_rq, tmp, &local_unthrottle,
				 throttled_csd_list) {
		struct rq *rq = rq_of(cfs_rq);

		rq_lock_irqsave(rq, &rf);

		list_del_init(&cfs_rq->throttled_csd_list);

		if (cfs_rq_throttled(cfs_rq))
			unthrottle_cfs_rq(cfs_rq);

		rq_unlock_irqrestore(rq, &rf);
	}
	SCHED_WARN_ON(!list_empty(&local_unthrottle));

	rcu_read_unlock();

	return throttled;
}

/*
 * Responsible for refilling a task_group's bandwidth and unthrottling its
 * cfs_rqs as appropriate. If there has been no activity within the last
 * period the timer is deactivated until scheduling resumes; cfs_b->idle is
 * used to track this state.
 */
static int do_sched_cfs_period_timer(struct cfs_bandwidth *cfs_b, int overrun, unsigned long flags)
{
	int throttled;

	/* no need to continue the timer with no bandwidth constraint */
	if (cfs_b->quota == RUNTIME_INF)
		goto out_deactivate;

	throttled = !list_empty(&cfs_b->throttled_cfs_rq);
	cfs_b->nr_periods += overrun;

	/* Refill extra burst quota even if cfs_b->idle */
	__refill_cfs_bandwidth_runtime(cfs_b);

	/*
	 * idle depends on !throttled (for the case of a large deficit), and if
	 * we're going inactive then everything else can be deferred
	 */
	if (cfs_b->idle && !throttled)
		goto out_deactivate;

	if (!throttled) {
		/* mark as potentially idle for the upcoming period */
		cfs_b->idle = 1;
		return 0;
	}

	/* account preceding periods in which throttling occurred */
	cfs_b->nr_throttled += overrun;

	/*
	 * This check is repeated as we release cfs_b->lock while we unthrottle.
	 */
	while (throttled && cfs_b->runtime > 0) {
		raw_spin_unlock_irqrestore(&cfs_b->lock, flags);
		/* we can't nest cfs_b->lock while distributing bandwidth */
		throttled = distribute_cfs_runtime(cfs_b);
		raw_spin_lock_irqsave(&cfs_b->lock, flags);
	}

	/*
	 * While we are ensured activity in the period following an
	 * unthrottle, this also covers the case in which the new bandwidth is
	 * insufficient to cover the existing bandwidth deficit.  (Forcing the
	 * timer to remain active while there are any throttled entities.)
	 */
	cfs_b->idle = 0;

	return 0;

out_deactivate:
	return 1;
}

/* a cfs_rq won't donate quota below this amount */
static const u64 min_cfs_rq_runtime = 1 * NSEC_PER_MSEC;
/* minimum remaining period time to redistribute slack quota */
static const u64 min_bandwidth_expiration = 2 * NSEC_PER_MSEC;
/* how long we wait to gather additional slack before distributing */
static const u64 cfs_bandwidth_slack_period = 5 * NSEC_PER_MSEC;

/*
 * Are we near the end of the current quota period?
 *
 * Requires cfs_b->lock for hrtimer_expires_remaining to be safe against the
 * hrtimer base being cleared by hrtimer_start. In the case of
 * migrate_hrtimers, base is never cleared, so we are fine.
 */
static int runtime_refresh_within(struct cfs_bandwidth *cfs_b, u64 min_expire)
{
	struct hrtimer *refresh_timer = &cfs_b->period_timer;
	s64 remaining;

	/* if the call-back is running a quota refresh is already occurring */
	if (hrtimer_callback_running(refresh_timer))
		return 1;

	/* is a quota refresh about to occur? */
	remaining = ktime_to_ns(hrtimer_expires_remaining(refresh_timer));
	if (remaining < (s64)min_expire)
		return 1;

	return 0;
}

static void start_cfs_slack_bandwidth(struct cfs_bandwidth *cfs_b)
{
	u64 min_left = cfs_bandwidth_slack_period + min_bandwidth_expiration;

	/* if there's a quota refresh soon don't bother with slack */
	if (runtime_refresh_within(cfs_b, min_left))
		return;

	/* don't push forwards an existing deferred unthrottle */
	if (cfs_b->slack_started)
		return;
	cfs_b->slack_started = true;

	hrtimer_start(&cfs_b->slack_timer,
			ns_to_ktime(cfs_bandwidth_slack_period),
			HRTIMER_MODE_REL);
}

/* we know any runtime found here is valid as update_curr() precedes return */
static void __return_cfs_rq_runtime(struct cfs_rq *cfs_rq)
{
	struct cfs_bandwidth *cfs_b = tg_cfs_bandwidth(cfs_rq->tg);
	s64 slack_runtime = cfs_rq->runtime_remaining - min_cfs_rq_runtime;

	if (slack_runtime <= 0)
		return;

	raw_spin_lock(&cfs_b->lock);
	if (cfs_b->quota != RUNTIME_INF) {
		cfs_b->runtime += slack_runtime;

		/* we are under rq->lock, defer unthrottling using a timer */
		if (cfs_b->runtime > sched_cfs_bandwidth_slice() &&
		    !list_empty(&cfs_b->throttled_cfs_rq))
			start_cfs_slack_bandwidth(cfs_b);
	}
	raw_spin_unlock(&cfs_b->lock);

	/* even if it's not valid for return we don't want to try again */
	cfs_rq->runtime_remaining -= slack_runtime;
}

static __always_inline void return_cfs_rq_runtime(struct cfs_rq *cfs_rq)
{
	if (!cfs_bandwidth_used())
		return;

	if (!cfs_rq->runtime_enabled || cfs_rq->nr_running)
		return;

	__return_cfs_rq_runtime(cfs_rq);
}

/*
 * This is done with a timer (instead of inline with bandwidth return) since
 * it's necessary to juggle rq->locks to unthrottle their respective cfs_rqs.
 */
static void do_sched_cfs_slack_timer(struct cfs_bandwidth *cfs_b)
{
	u64 runtime = 0, slice = sched_cfs_bandwidth_slice();
	unsigned long flags;

	/* confirm we're still not at a refresh boundary */
	raw_spin_lock_irqsave(&cfs_b->lock, flags);
	cfs_b->slack_started = false;

	if (runtime_refresh_within(cfs_b, min_bandwidth_expiration)) {
		raw_spin_unlock_irqrestore(&cfs_b->lock, flags);
		return;
	}

	if (cfs_b->quota != RUNTIME_INF && cfs_b->runtime > slice)
		runtime = cfs_b->runtime;

	raw_spin_unlock_irqrestore(&cfs_b->lock, flags);

	if (!runtime)
		return;

	distribute_cfs_runtime(cfs_b);
}

/*
 * When a group wakes up we want to make sure that its quota is not already
 * expired/exceeded, otherwise it may be allowed to steal additional ticks of
 * runtime as update_curr() throttling can not trigger until it's on-rq.
 */
static void check_enqueue_throttle(struct cfs_rq *cfs_rq)
{
	if (!cfs_bandwidth_used())
		return;

	/* an active group must be handled by the update_curr()->put() path */
	if (!cfs_rq->runtime_enabled || cfs_rq->curr)
		return;

	/* ensure the group is not already throttled */
	if (cfs_rq_throttled(cfs_rq))
		return;

	/* update runtime allocation */
	account_cfs_rq_runtime(cfs_rq, 0);
	if (cfs_rq->runtime_remaining <= 0)
		throttle_cfs_rq(cfs_rq);
}

static void sync_throttle(struct task_group *tg, int cpu)
{
	struct cfs_rq *pcfs_rq, *cfs_rq;

	if (!cfs_bandwidth_used())
		return;

	if (!tg->parent)
		return;

	cfs_rq = tg->cfs_rq[cpu];
	pcfs_rq = tg->parent->cfs_rq[cpu];

	cfs_rq->throttle_count = pcfs_rq->throttle_count;
	cfs_rq->throttled_clock_pelt = rq_clock_pelt(cpu_rq(cpu));
}

/* conditionally throttle active cfs_rq's from put_prev_entity() */
static bool check_cfs_rq_runtime(struct cfs_rq *cfs_rq)
{
	if (!cfs_bandwidth_used())
		return false;

	if (likely(!cfs_rq->runtime_enabled || cfs_rq->runtime_remaining > 0))
		return false;

	/*
	 * it's possible for a throttled entity to be forced into a running
	 * state (e.g. set_curr_task), in this case we're finished.
	 */
	if (cfs_rq_throttled(cfs_rq))
		return true;

	return throttle_cfs_rq(cfs_rq);
}

static enum hrtimer_restart sched_cfs_slack_timer(struct hrtimer *timer)
{
	struct cfs_bandwidth *cfs_b =
		container_of(timer, struct cfs_bandwidth, slack_timer);

	do_sched_cfs_slack_timer(cfs_b);

	return HRTIMER_NORESTART;
}

extern const u64 max_cfs_quota_period;

static enum hrtimer_restart sched_cfs_period_timer(struct hrtimer *timer)
{
	struct cfs_bandwidth *cfs_b =
		container_of(timer, struct cfs_bandwidth, period_timer);
	unsigned long flags;
	int overrun;
	int idle = 0;
	int count = 0;

	raw_spin_lock_irqsave(&cfs_b->lock, flags);
	for (;;) {
		overrun = hrtimer_forward_now(timer, cfs_b->period);
		if (!overrun)
			break;

		idle = do_sched_cfs_period_timer(cfs_b, overrun, flags);

		if (++count > 3) {
			u64 new, old = ktime_to_ns(cfs_b->period);

			/*
			 * Grow period by a factor of 2 to avoid losing precision.
			 * Precision loss in the quota/period ratio can cause __cfs_schedulable
			 * to fail.
			 */
			new = old * 2;
			if (new < max_cfs_quota_period) {
				cfs_b->period = ns_to_ktime(new);
				cfs_b->quota *= 2;
				cfs_b->burst *= 2;

				pr_warn_ratelimited(
	"cfs_period_timer[cpu%d]: period too short, scaling up (new cfs_period_us = %lld, cfs_quota_us = %lld)\n",
					smp_processor_id(),
					div_u64(new, NSEC_PER_USEC),
					div_u64(cfs_b->quota, NSEC_PER_USEC));
			} else {
				pr_warn_ratelimited(
	"cfs_period_timer[cpu%d]: period too short, but cannot scale up without losing precision (cfs_period_us = %lld, cfs_quota_us = %lld)\n",
					smp_processor_id(),
					div_u64(old, NSEC_PER_USEC),
					div_u64(cfs_b->quota, NSEC_PER_USEC));
			}

			/* reset count so we don't come right back in here */
			count = 0;
		}
	}
	if (idle)
		cfs_b->period_active = 0;
	raw_spin_unlock_irqrestore(&cfs_b->lock, flags);

	return idle ? HRTIMER_NORESTART : HRTIMER_RESTART;
}

void init_cfs_bandwidth(struct cfs_bandwidth *cfs_b, struct cfs_bandwidth *parent)
{
	raw_spin_lock_init(&cfs_b->lock);
	cfs_b->runtime = 0;
	cfs_b->quota = RUNTIME_INF;
	cfs_b->period = ns_to_ktime(default_cfs_period());
	cfs_b->burst = 0;
	cfs_b->hierarchical_quota = parent ? parent->hierarchical_quota : RUNTIME_INF;

	INIT_LIST_HEAD(&cfs_b->throttled_cfs_rq);
	hrtimer_init(&cfs_b->period_timer, CLOCK_MONOTONIC, HRTIMER_MODE_ABS_PINNED);
	cfs_b->period_timer.function = sched_cfs_period_timer;

	/* Add a random offset so that timers interleave */
	hrtimer_set_expires(&cfs_b->period_timer,
			    get_random_u32_below(cfs_b->period));
	hrtimer_init(&cfs_b->slack_timer, CLOCK_MONOTONIC, HRTIMER_MODE_REL);
	cfs_b->slack_timer.function = sched_cfs_slack_timer;
	cfs_b->slack_started = false;
}

static void init_cfs_rq_runtime(struct cfs_rq *cfs_rq)
{
	cfs_rq->runtime_enabled = 0;
	INIT_LIST_HEAD(&cfs_rq->throttled_list);
	INIT_LIST_HEAD(&cfs_rq->throttled_csd_list);
}

void start_cfs_bandwidth(struct cfs_bandwidth *cfs_b)
{
	lockdep_assert_held(&cfs_b->lock);

	if (cfs_b->period_active)
		return;

	cfs_b->period_active = 1;
	hrtimer_forward_now(&cfs_b->period_timer, cfs_b->period);
	hrtimer_start_expires(&cfs_b->period_timer, HRTIMER_MODE_ABS_PINNED);
}

static void destroy_cfs_bandwidth(struct cfs_bandwidth *cfs_b)
{
	int __maybe_unused i;

	/* init_cfs_bandwidth() was not called */
	if (!cfs_b->throttled_cfs_rq.next)
		return;

	hrtimer_cancel(&cfs_b->period_timer);
	hrtimer_cancel(&cfs_b->slack_timer);

	/*
	 * It is possible that we still have some cfs_rq's pending on a CSD
	 * list, though this race is very rare. In order for this to occur, we
	 * must have raced with the last task leaving the group while there
	 * exist throttled cfs_rq(s), and the period_timer must have queued the
	 * CSD item but the remote cpu has not yet processed it. To handle this,
	 * we can simply flush all pending CSD work inline here. We're
	 * guaranteed at this point that no additional cfs_rq of this group can
	 * join a CSD list.
	 */
#ifdef CONFIG_SMP
	for_each_possible_cpu(i) {
		struct rq *rq = cpu_rq(i);
		unsigned long flags;

		if (list_empty(&rq->cfsb_csd_list))
			continue;

		local_irq_save(flags);
		__cfsb_csd_unthrottle(rq);
		local_irq_restore(flags);
	}
#endif
}

/*
 * Both these CPU hotplug callbacks race against unregister_fair_sched_group()
 *
 * The race is harmless, since modifying bandwidth settings of unhooked group
 * bits doesn't do much.
 */

/* cpu online callback */
static void __maybe_unused update_runtime_enabled(struct rq *rq)
{
	struct task_group *tg;

	lockdep_assert_rq_held(rq);

	rcu_read_lock();
	list_for_each_entry_rcu(tg, &task_groups, list) {
		struct cfs_bandwidth *cfs_b = &tg->cfs_bandwidth;
		struct cfs_rq *cfs_rq = tg->cfs_rq[cpu_of(rq)];

		raw_spin_lock(&cfs_b->lock);
		cfs_rq->runtime_enabled = cfs_b->quota != RUNTIME_INF;
		raw_spin_unlock(&cfs_b->lock);
	}
	rcu_read_unlock();
}

/* cpu offline callback */
static void __maybe_unused unthrottle_offline_cfs_rqs(struct rq *rq)
{
	struct task_group *tg;

	lockdep_assert_rq_held(rq);

	/*
	 * The rq clock has already been updated in the
	 * set_rq_offline(), so we should skip updating
	 * the rq clock again in unthrottle_cfs_rq().
	 */
	rq_clock_start_loop_update(rq);

	rcu_read_lock();
	list_for_each_entry_rcu(tg, &task_groups, list) {
		struct cfs_rq *cfs_rq = tg->cfs_rq[cpu_of(rq)];

		if (!cfs_rq->runtime_enabled)
			continue;

		/*
		 * clock_task is not advancing so we just need to make sure
		 * there's some valid quota amount
		 */
		cfs_rq->runtime_remaining = 1;
		/*
		 * Offline rq is schedulable till CPU is completely disabled
		 * in take_cpu_down(), so we prevent new cfs throttling here.
		 */
		cfs_rq->runtime_enabled = 0;

		if (cfs_rq_throttled(cfs_rq))
			unthrottle_cfs_rq(cfs_rq);
	}
	rcu_read_unlock();

	rq_clock_stop_loop_update(rq);
}

bool cfs_task_bw_constrained(struct task_struct *p)
{
	struct cfs_rq *cfs_rq = task_cfs_rq(p);

	if (!cfs_bandwidth_used())
		return false;

	if (cfs_rq->runtime_enabled ||
	    tg_cfs_bandwidth(cfs_rq->tg)->hierarchical_quota != RUNTIME_INF)
		return true;

	return false;
}

#ifdef CONFIG_NO_HZ_FULL
/* called from pick_next_task_fair() */
static void sched_fair_update_stop_tick(struct rq *rq, struct task_struct *p)
{
	int cpu = cpu_of(rq);

	if (!cfs_bandwidth_used())
		return;

	if (!tick_nohz_full_cpu(cpu))
		return;

	if (rq->nr_running != 1)
		return;

	/*
	 *  We know there is only one task runnable and we've just picked it. The
	 *  normal enqueue path will have cleared TICK_DEP_BIT_SCHED if we will
	 *  be otherwise able to stop the tick. Just need to check if we are using
	 *  bandwidth control.
	 */
	if (cfs_task_bw_constrained(p))
		tick_nohz_dep_set_cpu(cpu, TICK_DEP_BIT_SCHED);
}
#endif

#else /* CONFIG_CFS_BANDWIDTH */

static inline bool cfs_bandwidth_used(void)
{
	return false;
}

static void account_cfs_rq_runtime(struct cfs_rq *cfs_rq, u64 delta_exec) {}
static bool check_cfs_rq_runtime(struct cfs_rq *cfs_rq) { return false; }
static void check_enqueue_throttle(struct cfs_rq *cfs_rq) {}
static inline void sync_throttle(struct task_group *tg, int cpu) {}
static __always_inline void return_cfs_rq_runtime(struct cfs_rq *cfs_rq) {}

static inline int cfs_rq_throttled(struct cfs_rq *cfs_rq)
{
	return 0;
}

static inline int throttled_hierarchy(struct cfs_rq *cfs_rq)
{
	return 0;
}

static inline int throttled_lb_pair(struct task_group *tg,
				    int src_cpu, int dest_cpu)
{
	return 0;
}

#ifdef CONFIG_FAIR_GROUP_SCHED
void init_cfs_bandwidth(struct cfs_bandwidth *cfs_b, struct cfs_bandwidth *parent) {}
static void init_cfs_rq_runtime(struct cfs_rq *cfs_rq) {}
#endif

static inline struct cfs_bandwidth *tg_cfs_bandwidth(struct task_group *tg)
{
	return NULL;
}
static inline void destroy_cfs_bandwidth(struct cfs_bandwidth *cfs_b) {}
static inline void update_runtime_enabled(struct rq *rq) {}
static inline void unthrottle_offline_cfs_rqs(struct rq *rq) {}
#ifdef CONFIG_CGROUP_SCHED
bool cfs_task_bw_constrained(struct task_struct *p)
{
	return false;
}
#endif
#endif /* CONFIG_CFS_BANDWIDTH */

#if !defined(CONFIG_CFS_BANDWIDTH) || !defined(CONFIG_NO_HZ_FULL)
static inline void sched_fair_update_stop_tick(struct rq *rq, struct task_struct *p) {}
#endif

/**************************************************
 * CFS operations on tasks:
 */

#ifdef CONFIG_SCHED_HRTICK
static void hrtick_start_fair(struct rq *rq, struct task_struct *p)
{
	struct sched_entity *se = &p->se;

	SCHED_WARN_ON(task_rq(p) != rq);

	if (rq->cfs.h_nr_running > 1) {
		u64 ran = se->sum_exec_runtime - se->prev_sum_exec_runtime;
		u64 slice = se->slice;
		s64 delta = slice - ran;

		if (delta < 0) {
			if (task_current(rq, p))
				resched_curr(rq);
			return;
		}
		hrtick_start(rq, delta);
	}
}

/*
 * called from enqueue/dequeue and updates the hrtick when the
 * current task is from our class and nr_running is low enough
 * to matter.
 */
static void hrtick_update(struct rq *rq)
{
	struct task_struct *curr = rq->curr;

	if (!hrtick_enabled_fair(rq) || curr->sched_class != &fair_sched_class)
		return;

	hrtick_start_fair(rq, curr);
}
#else /* !CONFIG_SCHED_HRTICK */
static inline void
hrtick_start_fair(struct rq *rq, struct task_struct *p)
{
}

static inline void hrtick_update(struct rq *rq)
{
}
#endif

#ifdef CONFIG_SMP
static inline bool cpu_overutilized(int cpu)
{
	unsigned long  rq_util_min, rq_util_max;

	if (!sched_energy_enabled())
		return false;

	rq_util_min = uclamp_rq_get(cpu_rq(cpu), UCLAMP_MIN);
	rq_util_max = uclamp_rq_get(cpu_rq(cpu), UCLAMP_MAX);

	/* Return true only if the utilization doesn't fit CPU's capacity */
	return !util_fits_cpu(cpu_util_cfs(cpu), rq_util_min, rq_util_max, cpu);
}

/*
 * overutilized value make sense only if EAS is enabled
 */
static inline bool is_rd_overutilized(struct root_domain *rd)
{
	return !sched_energy_enabled() || READ_ONCE(rd->overutilized);
}

static inline void set_rd_overutilized(struct root_domain *rd, bool flag)
{
	if (!sched_energy_enabled())
		return;

	WRITE_ONCE(rd->overutilized, flag);
	trace_sched_overutilized_tp(rd, flag);
}

static inline void check_update_overutilized_status(struct rq *rq)
{
	/*
	 * overutilized field is used for load balancing decisions only
	 * if energy aware scheduler is being used
	 */

	if (!is_rd_overutilized(rq->rd) && cpu_overutilized(rq->cpu))
		set_rd_overutilized(rq->rd, 1);
}
#else
static inline void check_update_overutilized_status(struct rq *rq) { }
#endif

/* Runqueue only has SCHED_IDLE tasks enqueued */
static int sched_idle_rq(struct rq *rq)
{
	return unlikely(rq->nr_running == rq->cfs.idle_h_nr_running &&
			rq->nr_running);
}

#ifdef CONFIG_SMP
static int sched_idle_cpu(int cpu)
{
	return sched_idle_rq(cpu_rq(cpu));
}
#endif

static void
requeue_delayed_entity(struct sched_entity *se)
{
	struct cfs_rq *cfs_rq = cfs_rq_of(se);

	/*
	 * se->sched_delayed should imply: se->on_rq == 1.
	 * Because a delayed entity is one that is still on
	 * the runqueue competing until elegibility.
	 */
	SCHED_WARN_ON(!se->sched_delayed);
	SCHED_WARN_ON(!se->on_rq);

	if (sched_feat(DELAY_ZERO)) {
		update_entity_lag(cfs_rq, se);
		if (se->vlag > 0) {
			cfs_rq->nr_running--;
			if (se != cfs_rq->curr)
				__dequeue_entity(cfs_rq, se);
			se->vlag = 0;
			place_entity(cfs_rq, se, 0);
			if (se != cfs_rq->curr)
				__enqueue_entity(cfs_rq, se);
			cfs_rq->nr_running++;
		}
	}

	update_load_avg(cfs_rq, se, 0);
	se->sched_delayed = 0;
}

/*
 * The enqueue_task method is called before nr_running is
 * increased. Here we update the fair scheduling stats and
 * then put the task into the rbtree:
 */
static void
enqueue_task_fair(struct rq *rq, struct task_struct *p, int flags)
{
	struct cfs_rq *cfs_rq;
	struct sched_entity *se = &p->se;
	int idle_h_nr_running = task_has_idle_policy(p);
	int task_new = !(flags & ENQUEUE_WAKEUP);
	int rq_h_nr_running = rq->cfs.h_nr_running;
	u64 slice = 0;

	/*
	 * The code below (indirectly) updates schedutil which looks at
	 * the cfs_rq utilization to select a frequency.
	 * Let's add the task's estimated utilization to the cfs_rq's
	 * estimated utilization, before we update schedutil.
	 */
	if (!(p->se.sched_delayed && (task_on_rq_migrating(p) || (flags & ENQUEUE_RESTORE))))
		util_est_enqueue(&rq->cfs, p);

	if (flags & ENQUEUE_DELAYED) {
		requeue_delayed_entity(se);
		return;
	}

	/*
	 * If in_iowait is set, the code below may not trigger any cpufreq
	 * utilization updates, so do it here explicitly with the IOWAIT flag
	 * passed.
	 */
	if (p->in_iowait)
		cpufreq_update_util(rq, SCHED_CPUFREQ_IOWAIT);

	for_each_sched_entity(se) {
		if (se->on_rq) {
			if (se->sched_delayed)
				requeue_delayed_entity(se);
			break;
		}
		cfs_rq = cfs_rq_of(se);

		/*
		 * Basically set the slice of group entries to the min_slice of
		 * their respective cfs_rq. This ensures the group can service
		 * its entities in the desired time-frame.
		 */
		if (slice) {
			se->slice = slice;
			se->custom_slice = 1;
		}
		enqueue_entity(cfs_rq, se, flags);
		slice = cfs_rq_min_slice(cfs_rq);

		cfs_rq->h_nr_running++;
		cfs_rq->idle_h_nr_running += idle_h_nr_running;

		if (cfs_rq_is_idle(cfs_rq))
			idle_h_nr_running = 1;

		/* end evaluation on encountering a throttled cfs_rq */
		if (cfs_rq_throttled(cfs_rq))
			goto enqueue_throttle;

		flags = ENQUEUE_WAKEUP;
	}

	for_each_sched_entity(se) {
		cfs_rq = cfs_rq_of(se);

		update_load_avg(cfs_rq, se, UPDATE_TG);
		se_update_runnable(se);
		update_cfs_group(se);

		se->slice = slice;
		slice = cfs_rq_min_slice(cfs_rq);

		cfs_rq->h_nr_running++;
		cfs_rq->idle_h_nr_running += idle_h_nr_running;

		if (cfs_rq_is_idle(cfs_rq))
			idle_h_nr_running = 1;

		/* end evaluation on encountering a throttled cfs_rq */
		if (cfs_rq_throttled(cfs_rq))
			goto enqueue_throttle;
	}

	if (!rq_h_nr_running && rq->cfs.h_nr_running) {
		/* Account for idle runtime */
		if (!rq->nr_running)
			dl_server_update_idle_time(rq, rq->curr);
		dl_server_start(&rq->fair_server);
	}

	/* At this point se is NULL and we are at root level*/
	add_nr_running(rq, 1);

	/*
	 * Since new tasks are assigned an initial util_avg equal to
	 * half of the spare capacity of their CPU, tiny tasks have the
	 * ability to cross the overutilized threshold, which will
	 * result in the load balancer ruining all the task placement
	 * done by EAS. As a way to mitigate that effect, do not account
	 * for the first enqueue operation of new tasks during the
	 * overutilized flag detection.
	 *
	 * A better way of solving this problem would be to wait for
	 * the PELT signals of tasks to converge before taking them
	 * into account, but that is not straightforward to implement,
	 * and the following generally works well enough in practice.
	 */
	if (!task_new)
		check_update_overutilized_status(rq);

enqueue_throttle:
	assert_list_leaf_cfs_rq(rq);

	hrtick_update(rq);
}

static void set_next_buddy(struct sched_entity *se);

/*
 * Basically dequeue_task_fair(), except it can deal with dequeue_entity()
 * failing half-way through and resume the dequeue later.
 *
 * Returns:
 * -1 - dequeue delayed
 *  0 - dequeue throttled
 *  1 - dequeue complete
 */
static int dequeue_entities(struct rq *rq, struct sched_entity *se, int flags)
{
	bool was_sched_idle = sched_idle_rq(rq);
	int rq_h_nr_running = rq->cfs.h_nr_running;
	bool task_sleep = flags & DEQUEUE_SLEEP;
	bool task_delayed = flags & DEQUEUE_DELAYED;
	struct task_struct *p = NULL;
	int idle_h_nr_running = 0;
	int h_nr_running = 0;
	struct cfs_rq *cfs_rq;
	u64 slice = 0;

	if (entity_is_task(se)) {
		p = task_of(se);
		h_nr_running = 1;
		idle_h_nr_running = task_has_idle_policy(p);
	} else {
		cfs_rq = group_cfs_rq(se);
		slice = cfs_rq_min_slice(cfs_rq);
	}

	for_each_sched_entity(se) {
		cfs_rq = cfs_rq_of(se);

		if (!dequeue_entity(cfs_rq, se, flags)) {
			if (p && &p->se == se)
				return -1;

			break;
		}

		cfs_rq->h_nr_running -= h_nr_running;
		cfs_rq->idle_h_nr_running -= idle_h_nr_running;

		if (cfs_rq_is_idle(cfs_rq))
			idle_h_nr_running = h_nr_running;

		/* end evaluation on encountering a throttled cfs_rq */
		if (cfs_rq_throttled(cfs_rq))
			return 0;

		/* Don't dequeue parent if it has other entities besides us */
		if (cfs_rq->load.weight) {
			slice = cfs_rq_min_slice(cfs_rq);

			/* Avoid re-evaluating load for this entity: */
			se = parent_entity(se);
			/*
			 * Bias pick_next to pick a task from this cfs_rq, as
			 * p is sleeping when it is within its sched_slice.
			 */
			if (task_sleep && se && !throttled_hierarchy(cfs_rq))
				set_next_buddy(se);
			break;
		}
		flags |= DEQUEUE_SLEEP;
		flags &= ~(DEQUEUE_DELAYED | DEQUEUE_SPECIAL);
	}

	for_each_sched_entity(se) {
		cfs_rq = cfs_rq_of(se);

		update_load_avg(cfs_rq, se, UPDATE_TG);
		se_update_runnable(se);
		update_cfs_group(se);

		se->slice = slice;
		slice = cfs_rq_min_slice(cfs_rq);

		cfs_rq->h_nr_running -= h_nr_running;
		cfs_rq->idle_h_nr_running -= idle_h_nr_running;

		if (cfs_rq_is_idle(cfs_rq))
			idle_h_nr_running = h_nr_running;

		/* end evaluation on encountering a throttled cfs_rq */
		if (cfs_rq_throttled(cfs_rq))
			return 0;
	}

	sub_nr_running(rq, h_nr_running);

	if (rq_h_nr_running && !rq->cfs.h_nr_running)
		dl_server_stop(&rq->fair_server);

	/* balance early to pull high priority tasks */
	if (unlikely(!was_sched_idle && sched_idle_rq(rq)))
		rq->next_balance = jiffies;

	if (p && task_delayed) {
		SCHED_WARN_ON(!task_sleep);
		SCHED_WARN_ON(p->on_rq != 1);

		/* Fix-up what dequeue_task_fair() skipped */
		hrtick_update(rq);

		/* Fix-up what block_task() skipped. */
		__block_task(rq, p);
	}

	return 1;
}

/*
 * The dequeue_task method is called before nr_running is
 * decreased. We remove the task from the rbtree and
 * update the fair scheduling stats:
 */
static bool dequeue_task_fair(struct rq *rq, struct task_struct *p, int flags)
{
	if (!(p->se.sched_delayed && (task_on_rq_migrating(p) || (flags & DEQUEUE_SAVE))))
		util_est_dequeue(&rq->cfs, p);

	if (dequeue_entities(rq, &p->se, flags) < 0) {
		util_est_update(&rq->cfs, p, DEQUEUE_SLEEP);
		return false;
	}

	util_est_update(&rq->cfs, p, flags & DEQUEUE_SLEEP);
	hrtick_update(rq);
	return true;
}

#ifdef CONFIG_SMP

/* Working cpumask for: sched_balance_rq(), sched_balance_newidle(). */
static DEFINE_PER_CPU(cpumask_var_t, load_balance_mask);
static DEFINE_PER_CPU(cpumask_var_t, select_rq_mask);
static DEFINE_PER_CPU(cpumask_var_t, should_we_balance_tmpmask);

#ifdef CONFIG_NO_HZ_COMMON

static struct {
	cpumask_var_t idle_cpus_mask;
	atomic_t nr_cpus;
	int has_blocked;		/* Idle CPUS has blocked load */
	int needs_update;		/* Newly idle CPUs need their next_balance collated */
	unsigned long next_balance;     /* in jiffy units */
	unsigned long next_blocked;	/* Next update of blocked load in jiffies */
} nohz ____cacheline_aligned;

#endif /* CONFIG_NO_HZ_COMMON */

static unsigned long cpu_load(struct rq *rq)
{
	return cfs_rq_load_avg(&rq->cfs);
}

/*
 * cpu_load_without - compute CPU load without any contributions from *p
 * @cpu: the CPU which load is requested
 * @p: the task which load should be discounted
 *
 * The load of a CPU is defined by the load of tasks currently enqueued on that
 * CPU as well as tasks which are currently sleeping after an execution on that
 * CPU.
 *
 * This method returns the load of the specified CPU by discounting the load of
 * the specified task, whenever the task is currently contributing to the CPU
 * load.
 */
static unsigned long cpu_load_without(struct rq *rq, struct task_struct *p)
{
	struct cfs_rq *cfs_rq;
	unsigned int load;

	/* Task has no contribution or is new */
	if (cpu_of(rq) != task_cpu(p) || !READ_ONCE(p->se.avg.last_update_time))
		return cpu_load(rq);

	cfs_rq = &rq->cfs;
	load = READ_ONCE(cfs_rq->avg.load_avg);

	/* Discount task's util from CPU's util */
	lsub_positive(&load, task_h_load(p));

	return load;
}

static unsigned long cpu_runnable(struct rq *rq)
{
	return cfs_rq_runnable_avg(&rq->cfs);
}

static unsigned long cpu_runnable_without(struct rq *rq, struct task_struct *p)
{
	struct cfs_rq *cfs_rq;
	unsigned int runnable;

	/* Task has no contribution or is new */
	if (cpu_of(rq) != task_cpu(p) || !READ_ONCE(p->se.avg.last_update_time))
		return cpu_runnable(rq);

	cfs_rq = &rq->cfs;
	runnable = READ_ONCE(cfs_rq->avg.runnable_avg);

	/* Discount task's runnable from CPU's runnable */
	lsub_positive(&runnable, p->se.avg.runnable_avg);

	return runnable;
}

static unsigned long capacity_of(int cpu)
{
	return cpu_rq(cpu)->cpu_capacity;
}

static void record_wakee(struct task_struct *p)
{
	/*
	 * Only decay a single time; tasks that have less then 1 wakeup per
	 * jiffy will not have built up many flips.
	 */
	if (time_after(jiffies, current->wakee_flip_decay_ts + HZ)) {
		current->wakee_flips >>= 1;
		current->wakee_flip_decay_ts = jiffies;
	}

	if (current->last_wakee != p) {
		current->last_wakee = p;
		current->wakee_flips++;
	}
}

/*
 * Detect M:N waker/wakee relationships via a switching-frequency heuristic.
 *
 * A waker of many should wake a different task than the one last awakened
 * at a frequency roughly N times higher than one of its wakees.
 *
 * In order to determine whether we should let the load spread vs consolidating
 * to shared cache, we look for a minimum 'flip' frequency of llc_size in one
 * partner, and a factor of lls_size higher frequency in the other.
 *
 * With both conditions met, we can be relatively sure that the relationship is
 * non-monogamous, with partner count exceeding socket size.
 *
 * Waker/wakee being client/server, worker/dispatcher, interrupt source or
 * whatever is irrelevant, spread criteria is apparent partner count exceeds
 * socket size.
 */
static int wake_wide(struct task_struct *p)
{
	unsigned int master = current->wakee_flips;
	unsigned int slave = p->wakee_flips;
	int factor = __this_cpu_read(sd_llc_size);

	if (master < slave)
		swap(master, slave);
	if (slave < factor || master < slave * factor)
		return 0;
	return 1;
}

/*
 * The purpose of wake_affine() is to quickly determine on which CPU we can run
 * soonest. For the purpose of speed we only consider the waking and previous
 * CPU.
 *
 * wake_affine_idle() - only considers 'now', it check if the waking CPU is
 *			cache-affine and is (or	will be) idle.
 *
 * wake_affine_weight() - considers the weight to reflect the average
 *			  scheduling latency of the CPUs. This seems to work
 *			  for the overloaded case.
 */
static int
wake_affine_idle(int this_cpu, int prev_cpu, int sync)
{
	/*
	 * If this_cpu is idle, it implies the wakeup is from interrupt
	 * context. Only allow the move if cache is shared. Otherwise an
	 * interrupt intensive workload could force all tasks onto one
	 * node depending on the IO topology or IRQ affinity settings.
	 *
	 * If the prev_cpu is idle and cache affine then avoid a migration.
	 * There is no guarantee that the cache hot data from an interrupt
	 * is more important than cache hot data on the prev_cpu and from
	 * a cpufreq perspective, it's better to have higher utilisation
	 * on one CPU.
	 */
	if (available_idle_cpu(this_cpu) && cpus_share_cache(this_cpu, prev_cpu))
		return available_idle_cpu(prev_cpu) ? prev_cpu : this_cpu;

	if (sync && cpu_rq(this_cpu)->nr_running == 1)
		return this_cpu;

	if (available_idle_cpu(prev_cpu))
		return prev_cpu;

	return nr_cpumask_bits;
}

static int
wake_affine_weight(struct sched_domain *sd, struct task_struct *p,
		   int this_cpu, int prev_cpu, int sync)
{
	s64 this_eff_load, prev_eff_load;
	unsigned long task_load;

	this_eff_load = cpu_load(cpu_rq(this_cpu));

	if (sync) {
		unsigned long current_load = task_h_load(current);

		if (current_load > this_eff_load)
			return this_cpu;

		this_eff_load -= current_load;
	}

	task_load = task_h_load(p);

	this_eff_load += task_load;
	if (sched_feat(WA_BIAS))
		this_eff_load *= 100;
	this_eff_load *= capacity_of(prev_cpu);

	prev_eff_load = cpu_load(cpu_rq(prev_cpu));
	prev_eff_load -= task_load;
	if (sched_feat(WA_BIAS))
		prev_eff_load *= 100 + (sd->imbalance_pct - 100) / 2;
	prev_eff_load *= capacity_of(this_cpu);

	/*
	 * If sync, adjust the weight of prev_eff_load such that if
	 * prev_eff == this_eff that select_idle_sibling() will consider
	 * stacking the wakee on top of the waker if no other CPU is
	 * idle.
	 */
	if (sync)
		prev_eff_load += 1;

	return this_eff_load < prev_eff_load ? this_cpu : nr_cpumask_bits;
}

static int wake_affine(struct sched_domain *sd, struct task_struct *p,
		       int this_cpu, int prev_cpu, int sync)
{
	int target = nr_cpumask_bits;

	if (sched_feat(WA_IDLE))
		target = wake_affine_idle(this_cpu, prev_cpu, sync);

	if (sched_feat(WA_WEIGHT) && target == nr_cpumask_bits)
		target = wake_affine_weight(sd, p, this_cpu, prev_cpu, sync);

	schedstat_inc(p->stats.nr_wakeups_affine_attempts);
	if (target != this_cpu)
		return prev_cpu;

	schedstat_inc(sd->ttwu_move_affine);
	schedstat_inc(p->stats.nr_wakeups_affine);
	return target;
}

static struct sched_group *
sched_balance_find_dst_group(struct sched_domain *sd, struct task_struct *p, int this_cpu);

/*
 * sched_balance_find_dst_group_cpu - find the idlest CPU among the CPUs in the group.
 */
static int
sched_balance_find_dst_group_cpu(struct sched_group *group, struct task_struct *p, int this_cpu)
{
	unsigned long load, min_load = ULONG_MAX;
	unsigned int min_exit_latency = UINT_MAX;
	u64 latest_idle_timestamp = 0;
	int least_loaded_cpu = this_cpu;
	int shallowest_idle_cpu = -1;
	int i;

	/* Check if we have any choice: */
	if (group->group_weight == 1)
		return cpumask_first(sched_group_span(group));

	/* Traverse only the allowed CPUs */
	for_each_cpu_and(i, sched_group_span(group), p->cpus_ptr) {
		struct rq *rq = cpu_rq(i);

		if (!sched_core_cookie_match(rq, p))
			continue;

		if (sched_idle_cpu(i))
			return i;

		if (available_idle_cpu(i)) {
			struct cpuidle_state *idle = idle_get_state(rq);
			if (idle && idle->exit_latency < min_exit_latency) {
				/*
				 * We give priority to a CPU whose idle state
				 * has the smallest exit latency irrespective
				 * of any idle timestamp.
				 */
				min_exit_latency = idle->exit_latency;
				latest_idle_timestamp = rq->idle_stamp;
				shallowest_idle_cpu = i;
			} else if ((!idle || idle->exit_latency == min_exit_latency) &&
				   rq->idle_stamp > latest_idle_timestamp) {
				/*
				 * If equal or no active idle state, then
				 * the most recently idled CPU might have
				 * a warmer cache.
				 */
				latest_idle_timestamp = rq->idle_stamp;
				shallowest_idle_cpu = i;
			}
		} else if (shallowest_idle_cpu == -1) {
			load = cpu_load(cpu_rq(i));
			if (load < min_load) {
				min_load = load;
				least_loaded_cpu = i;
			}
		}
	}

	return shallowest_idle_cpu != -1 ? shallowest_idle_cpu : least_loaded_cpu;
}

static inline int sched_balance_find_dst_cpu(struct sched_domain *sd, struct task_struct *p,
				  int cpu, int prev_cpu, int sd_flag)
{
	int new_cpu = cpu;

	if (!cpumask_intersects(sched_domain_span(sd), p->cpus_ptr))
		return prev_cpu;

	/*
	 * We need task's util for cpu_util_without, sync it up to
	 * prev_cpu's last_update_time.
	 */
	if (!(sd_flag & SD_BALANCE_FORK))
		sync_entity_load_avg(&p->se);

	while (sd) {
		struct sched_group *group;
		struct sched_domain *tmp;
		int weight;

		if (!(sd->flags & sd_flag)) {
			sd = sd->child;
			continue;
		}

		group = sched_balance_find_dst_group(sd, p, cpu);
		if (!group) {
			sd = sd->child;
			continue;
		}

		new_cpu = sched_balance_find_dst_group_cpu(group, p, cpu);
		if (new_cpu == cpu) {
			/* Now try balancing at a lower domain level of 'cpu': */
			sd = sd->child;
			continue;
		}

		/* Now try balancing at a lower domain level of 'new_cpu': */
		cpu = new_cpu;
		weight = sd->span_weight;
		sd = NULL;
		for_each_domain(cpu, tmp) {
			if (weight <= tmp->span_weight)
				break;
			if (tmp->flags & sd_flag)
				sd = tmp;
		}
	}

	return new_cpu;
}

static inline int __select_idle_cpu(int cpu, struct task_struct *p)
{
	if ((available_idle_cpu(cpu) || sched_idle_cpu(cpu)) &&
	    sched_cpu_cookie_match(cpu_rq(cpu), p))
		return cpu;

	return -1;
}

#ifdef CONFIG_SCHED_SMT
DEFINE_STATIC_KEY_FALSE(sched_smt_present);
EXPORT_SYMBOL_GPL(sched_smt_present);

static inline void set_idle_cores(int cpu, int val)
{
	struct sched_domain_shared *sds;

	sds = rcu_dereference(per_cpu(sd_llc_shared, cpu));
	if (sds)
		WRITE_ONCE(sds->has_idle_cores, val);
}

static inline bool test_idle_cores(int cpu)
{
	struct sched_domain_shared *sds;

	sds = rcu_dereference(per_cpu(sd_llc_shared, cpu));
	if (sds)
		return READ_ONCE(sds->has_idle_cores);

	return false;
}

/*
 * Scans the local SMT mask to see if the entire core is idle, and records this
 * information in sd_llc_shared->has_idle_cores.
 *
 * Since SMT siblings share all cache levels, inspecting this limited remote
 * state should be fairly cheap.
 */
void __update_idle_core(struct rq *rq)
{
	int core = cpu_of(rq);
	int cpu;

	rcu_read_lock();
	if (test_idle_cores(core))
		goto unlock;

	for_each_cpu(cpu, cpu_smt_mask(core)) {
		if (cpu == core)
			continue;

		if (!available_idle_cpu(cpu))
			goto unlock;
	}

	set_idle_cores(core, 1);
unlock:
	rcu_read_unlock();
}

/*
 * Scan the entire LLC domain for idle cores; this dynamically switches off if
 * there are no idle cores left in the system; tracked through
 * sd_llc->shared->has_idle_cores and enabled through update_idle_core() above.
 */
static int select_idle_core(struct task_struct *p, int core, struct cpumask *cpus, int *idle_cpu)
{
	bool idle = true;
	int cpu;

	for_each_cpu(cpu, cpu_smt_mask(core)) {
		if (!available_idle_cpu(cpu)) {
			idle = false;
			if (*idle_cpu == -1) {
				if (sched_idle_cpu(cpu) && cpumask_test_cpu(cpu, cpus)) {
					*idle_cpu = cpu;
					break;
				}
				continue;
			}
			break;
		}
		if (*idle_cpu == -1 && cpumask_test_cpu(cpu, cpus))
			*idle_cpu = cpu;
	}

	if (idle)
		return core;

	cpumask_andnot(cpus, cpus, cpu_smt_mask(core));
	return -1;
}

/*
 * Scan the local SMT mask for idle CPUs.
 */
static int select_idle_smt(struct task_struct *p, struct sched_domain *sd, int target)
{
	int cpu;

	for_each_cpu_and(cpu, cpu_smt_mask(target), p->cpus_ptr) {
		if (cpu == target)
			continue;
		/*
		 * Check if the CPU is in the LLC scheduling domain of @target.
		 * Due to isolcpus, there is no guarantee that all the siblings are in the domain.
		 */
		if (!cpumask_test_cpu(cpu, sched_domain_span(sd)))
			continue;
		if (available_idle_cpu(cpu) || sched_idle_cpu(cpu))
			return cpu;
	}

	return -1;
}

#else /* CONFIG_SCHED_SMT */

static inline void set_idle_cores(int cpu, int val)
{
}

static inline bool test_idle_cores(int cpu)
{
	return false;
}

static inline int select_idle_core(struct task_struct *p, int core, struct cpumask *cpus, int *idle_cpu)
{
	return __select_idle_cpu(core, p);
}

static inline int select_idle_smt(struct task_struct *p, struct sched_domain *sd, int target)
{
	return -1;
}

#endif /* CONFIG_SCHED_SMT */

/*
 * Scan the LLC domain for idle CPUs; this is dynamically regulated by
 * comparing the average scan cost (tracked in sd->avg_scan_cost) against the
 * average idle time for this rq (as found in rq->avg_idle).
 */
static int select_idle_cpu(struct task_struct *p, struct sched_domain *sd, bool has_idle_core, int target)
{
	struct cpumask *cpus = this_cpu_cpumask_var_ptr(select_rq_mask);
	int i, cpu, idle_cpu = -1, nr = INT_MAX;
	struct sched_domain_shared *sd_share;

	cpumask_and(cpus, sched_domain_span(sd), p->cpus_ptr);

	if (sched_feat(SIS_UTIL)) {
		sd_share = rcu_dereference(per_cpu(sd_llc_shared, target));
		if (sd_share) {
			/* because !--nr is the condition to stop scan */
			nr = READ_ONCE(sd_share->nr_idle_scan) + 1;
			/* overloaded LLC is unlikely to have idle cpu/core */
			if (nr == 1)
				return -1;
		}
	}

	if (static_branch_unlikely(&sched_cluster_active)) {
		struct sched_group *sg = sd->groups;

		if (sg->flags & SD_CLUSTER) {
			for_each_cpu_wrap(cpu, sched_group_span(sg), target + 1) {
				if (!cpumask_test_cpu(cpu, cpus))
					continue;

				if (has_idle_core) {
					i = select_idle_core(p, cpu, cpus, &idle_cpu);
					if ((unsigned int)i < nr_cpumask_bits)
						return i;
				} else {
					if (--nr <= 0)
						return -1;
					idle_cpu = __select_idle_cpu(cpu, p);
					if ((unsigned int)idle_cpu < nr_cpumask_bits)
						return idle_cpu;
				}
			}
			cpumask_andnot(cpus, cpus, sched_group_span(sg));
		}
	}

	for_each_cpu_wrap(cpu, cpus, target + 1) {
		if (has_idle_core) {
			i = select_idle_core(p, cpu, cpus, &idle_cpu);
			if ((unsigned int)i < nr_cpumask_bits)
				return i;

		} else {
			if (--nr <= 0)
				return -1;
			idle_cpu = __select_idle_cpu(cpu, p);
			if ((unsigned int)idle_cpu < nr_cpumask_bits)
				break;
		}
	}

	if (has_idle_core)
		set_idle_cores(target, false);

	return idle_cpu;
}

/*
 * Scan the asym_capacity domain for idle CPUs; pick the first idle one on which
 * the task fits. If no CPU is big enough, but there are idle ones, try to
 * maximize capacity.
 */
static int
select_idle_capacity(struct task_struct *p, struct sched_domain *sd, int target)
{
	unsigned long task_util, util_min, util_max, best_cap = 0;
	int fits, best_fits = 0;
	int cpu, best_cpu = -1;
	struct cpumask *cpus;

	cpus = this_cpu_cpumask_var_ptr(select_rq_mask);
	cpumask_and(cpus, sched_domain_span(sd), p->cpus_ptr);

	task_util = task_util_est(p);
	util_min = uclamp_eff_value(p, UCLAMP_MIN);
	util_max = uclamp_eff_value(p, UCLAMP_MAX);

	for_each_cpu_wrap(cpu, cpus, target) {
		unsigned long cpu_cap = capacity_of(cpu);

		if (!available_idle_cpu(cpu) && !sched_idle_cpu(cpu))
			continue;

		fits = util_fits_cpu(task_util, util_min, util_max, cpu);

		/* This CPU fits with all requirements */
		if (fits > 0)
			return cpu;
		/*
		 * Only the min performance hint (i.e. uclamp_min) doesn't fit.
		 * Look for the CPU with best capacity.
		 */
		else if (fits < 0)
			cpu_cap = get_actual_cpu_capacity(cpu);

		/*
		 * First, select CPU which fits better (-1 being better than 0).
		 * Then, select the one with best capacity at same level.
		 */
		if ((fits < best_fits) ||
		    ((fits == best_fits) && (cpu_cap > best_cap))) {
			best_cap = cpu_cap;
			best_cpu = cpu;
			best_fits = fits;
		}
	}

	return best_cpu;
}

static inline bool asym_fits_cpu(unsigned long util,
				 unsigned long util_min,
				 unsigned long util_max,
				 int cpu)
{
	if (sched_asym_cpucap_active())
		/*
		 * Return true only if the cpu fully fits the task requirements
		 * which include the utilization and the performance hints.
		 */
		return (util_fits_cpu(util, util_min, util_max, cpu) > 0);

	return true;
}

/*
 * Try and locate an idle core/thread in the LLC cache domain.
 */
static int select_idle_sibling(struct task_struct *p, int prev, int target)
{
	bool has_idle_core = false;
	struct sched_domain *sd;
	unsigned long task_util, util_min, util_max;
	int i, recent_used_cpu, prev_aff = -1;

	/*
	 * On asymmetric system, update task utilization because we will check
	 * that the task fits with CPU's capacity.
	 */
	if (sched_asym_cpucap_active()) {
		sync_entity_load_avg(&p->se);
		task_util = task_util_est(p);
		util_min = uclamp_eff_value(p, UCLAMP_MIN);
		util_max = uclamp_eff_value(p, UCLAMP_MAX);
	}

	/*
	 * per-cpu select_rq_mask usage
	 */
	lockdep_assert_irqs_disabled();

	if ((available_idle_cpu(target) || sched_idle_cpu(target)) &&
	    asym_fits_cpu(task_util, util_min, util_max, target))
		return target;

	/*
	 * If the previous CPU is cache affine and idle, don't be stupid:
	 */
	if (prev != target && cpus_share_cache(prev, target) &&
	    (available_idle_cpu(prev) || sched_idle_cpu(prev)) &&
	    asym_fits_cpu(task_util, util_min, util_max, prev)) {

		if (!static_branch_unlikely(&sched_cluster_active) ||
		    cpus_share_resources(prev, target))
			return prev;

		prev_aff = prev;
	}

	/*
	 * Allow a per-cpu kthread to stack with the wakee if the
	 * kworker thread and the tasks previous CPUs are the same.
	 * The assumption is that the wakee queued work for the
	 * per-cpu kthread that is now complete and the wakeup is
	 * essentially a sync wakeup. An obvious example of this
	 * pattern is IO completions.
	 */
	if (is_per_cpu_kthread(current) &&
	    in_task() &&
	    prev == smp_processor_id() &&
	    this_rq()->nr_running <= 1 &&
	    asym_fits_cpu(task_util, util_min, util_max, prev)) {
		return prev;
	}

	/* Check a recently used CPU as a potential idle candidate: */
	recent_used_cpu = p->recent_used_cpu;
	p->recent_used_cpu = prev;
	if (recent_used_cpu != prev &&
	    recent_used_cpu != target &&
	    cpus_share_cache(recent_used_cpu, target) &&
	    (available_idle_cpu(recent_used_cpu) || sched_idle_cpu(recent_used_cpu)) &&
	    cpumask_test_cpu(recent_used_cpu, p->cpus_ptr) &&
	    asym_fits_cpu(task_util, util_min, util_max, recent_used_cpu)) {

		if (!static_branch_unlikely(&sched_cluster_active) ||
		    cpus_share_resources(recent_used_cpu, target))
			return recent_used_cpu;

	} else {
		recent_used_cpu = -1;
	}

	/*
	 * For asymmetric CPU capacity systems, our domain of interest is
	 * sd_asym_cpucapacity rather than sd_llc.
	 */
	if (sched_asym_cpucap_active()) {
		sd = rcu_dereference(per_cpu(sd_asym_cpucapacity, target));
		/*
		 * On an asymmetric CPU capacity system where an exclusive
		 * cpuset defines a symmetric island (i.e. one unique
		 * capacity_orig value through the cpuset), the key will be set
		 * but the CPUs within that cpuset will not have a domain with
		 * SD_ASYM_CPUCAPACITY. These should follow the usual symmetric
		 * capacity path.
		 */
		if (sd) {
			i = select_idle_capacity(p, sd, target);
			return ((unsigned)i < nr_cpumask_bits) ? i : target;
		}
	}

	sd = rcu_dereference(per_cpu(sd_llc, target));
	if (!sd)
		return target;

	if (sched_smt_active()) {
		has_idle_core = test_idle_cores(target);

		if (!has_idle_core && cpus_share_cache(prev, target)) {
			i = select_idle_smt(p, sd, prev);
			if ((unsigned int)i < nr_cpumask_bits)
				return i;
		}
	}

	i = select_idle_cpu(p, sd, has_idle_core, target);
	if ((unsigned)i < nr_cpumask_bits)
		return i;

	/*
	 * For cluster machines which have lower sharing cache like L2 or
	 * LLC Tag, we tend to find an idle CPU in the target's cluster
	 * first. But prev_cpu or recent_used_cpu may also be a good candidate,
	 * use them if possible when no idle CPU found in select_idle_cpu().
	 */
	if ((unsigned int)prev_aff < nr_cpumask_bits)
		return prev_aff;
	if ((unsigned int)recent_used_cpu < nr_cpumask_bits)
		return recent_used_cpu;

	return target;
}

/**
 * cpu_util() - Estimates the amount of CPU capacity used by CFS tasks.
 * @cpu: the CPU to get the utilization for
 * @p: task for which the CPU utilization should be predicted or NULL
 * @dst_cpu: CPU @p migrates to, -1 if @p moves from @cpu or @p == NULL
 * @boost: 1 to enable boosting, otherwise 0
 *
 * The unit of the return value must be the same as the one of CPU capacity
 * so that CPU utilization can be compared with CPU capacity.
 *
 * CPU utilization is the sum of running time of runnable tasks plus the
 * recent utilization of currently non-runnable tasks on that CPU.
 * It represents the amount of CPU capacity currently used by CFS tasks in
 * the range [0..max CPU capacity] with max CPU capacity being the CPU
 * capacity at f_max.
 *
 * The estimated CPU utilization is defined as the maximum between CPU
 * utilization and sum of the estimated utilization of the currently
 * runnable tasks on that CPU. It preserves a utilization "snapshot" of
 * previously-executed tasks, which helps better deduce how busy a CPU will
 * be when a long-sleeping task wakes up. The contribution to CPU utilization
 * of such a task would be significantly decayed at this point of time.
 *
 * Boosted CPU utilization is defined as max(CPU runnable, CPU utilization).
 * CPU contention for CFS tasks can be detected by CPU runnable > CPU
 * utilization. Boosting is implemented in cpu_util() so that internal
 * users (e.g. EAS) can use it next to external users (e.g. schedutil),
 * latter via cpu_util_cfs_boost().
 *
 * CPU utilization can be higher than the current CPU capacity
 * (f_curr/f_max * max CPU capacity) or even the max CPU capacity because
 * of rounding errors as well as task migrations or wakeups of new tasks.
 * CPU utilization has to be capped to fit into the [0..max CPU capacity]
 * range. Otherwise a group of CPUs (CPU0 util = 121% + CPU1 util = 80%)
 * could be seen as over-utilized even though CPU1 has 20% of spare CPU
 * capacity. CPU utilization is allowed to overshoot current CPU capacity
 * though since this is useful for predicting the CPU capacity required
 * after task migrations (scheduler-driven DVFS).
 *
 * Return: (Boosted) (estimated) utilization for the specified CPU.
 */
static unsigned long
cpu_util(int cpu, struct task_struct *p, int dst_cpu, int boost)
{
	struct cfs_rq *cfs_rq = &cpu_rq(cpu)->cfs;
	unsigned long util = READ_ONCE(cfs_rq->avg.util_avg);
	unsigned long runnable;

	if (boost) {
		runnable = READ_ONCE(cfs_rq->avg.runnable_avg);
		util = max(util, runnable);
	}

	/*
	 * If @dst_cpu is -1 or @p migrates from @cpu to @dst_cpu remove its
	 * contribution. If @p migrates from another CPU to @cpu add its
	 * contribution. In all the other cases @cpu is not impacted by the
	 * migration so its util_avg is already correct.
	 */
	if (p && task_cpu(p) == cpu && dst_cpu != cpu)
		lsub_positive(&util, task_util(p));
	else if (p && task_cpu(p) != cpu && dst_cpu == cpu)
		util += task_util(p);

	if (sched_feat(UTIL_EST)) {
		unsigned long util_est;

		util_est = READ_ONCE(cfs_rq->avg.util_est);

		/*
		 * During wake-up @p isn't enqueued yet and doesn't contribute
		 * to any cpu_rq(cpu)->cfs.avg.util_est.
		 * If @dst_cpu == @cpu add it to "simulate" cpu_util after @p
		 * has been enqueued.
		 *
		 * During exec (@dst_cpu = -1) @p is enqueued and does
		 * contribute to cpu_rq(cpu)->cfs.util_est.
		 * Remove it to "simulate" cpu_util without @p's contribution.
		 *
		 * Despite the task_on_rq_queued(@p) check there is still a
		 * small window for a possible race when an exec
		 * select_task_rq_fair() races with LB's detach_task().
		 *
		 *   detach_task()
		 *     deactivate_task()
		 *       p->on_rq = TASK_ON_RQ_MIGRATING;
		 *       -------------------------------- A
		 *       dequeue_task()                    \
		 *         dequeue_task_fair()              + Race Time
		 *           util_est_dequeue()            /
		 *       -------------------------------- B
		 *
		 * The additional check "current == p" is required to further
		 * reduce the race window.
		 */
		if (dst_cpu == cpu)
			util_est += _task_util_est(p);
		else if (p && unlikely(task_on_rq_queued(p) || current == p))
			lsub_positive(&util_est, _task_util_est(p));

		util = max(util, util_est);
	}

	return min(util, arch_scale_cpu_capacity(cpu));
}

unsigned long cpu_util_cfs(int cpu)
{
	return cpu_util(cpu, NULL, -1, 0);
}

unsigned long cpu_util_cfs_boost(int cpu)
{
	return cpu_util(cpu, NULL, -1, 1);
}

/*
 * cpu_util_without: compute cpu utilization without any contributions from *p
 * @cpu: the CPU which utilization is requested
 * @p: the task which utilization should be discounted
 *
 * The utilization of a CPU is defined by the utilization of tasks currently
 * enqueued on that CPU as well as tasks which are currently sleeping after an
 * execution on that CPU.
 *
 * This method returns the utilization of the specified CPU by discounting the
 * utilization of the specified task, whenever the task is currently
 * contributing to the CPU utilization.
 */
static unsigned long cpu_util_without(int cpu, struct task_struct *p)
{
	/* Task has no contribution or is new */
	if (cpu != task_cpu(p) || !READ_ONCE(p->se.avg.last_update_time))
		p = NULL;

	return cpu_util(cpu, p, -1, 0);
}

/*
 * This function computes an effective utilization for the given CPU, to be
 * used for frequency selection given the linear relation: f = u * f_max.
 *
 * The scheduler tracks the following metrics:
 *
 *   cpu_util_{cfs,rt,dl,irq}()
 *   cpu_bw_dl()
 *
 * Where the cfs,rt and dl util numbers are tracked with the same metric and
 * synchronized windows and are thus directly comparable.
 *
 * The cfs,rt,dl utilization are the running times measured with rq->clock_task
 * which excludes things like IRQ and steal-time. These latter are then accrued
 * in the IRQ utilization.
 *
 * The DL bandwidth number OTOH is not a measured metric but a value computed
 * based on the task model parameters and gives the minimal utilization
 * required to meet deadlines.
 */
unsigned long effective_cpu_util(int cpu, unsigned long util_cfs,
				 unsigned long *min,
				 unsigned long *max)
{
	unsigned long util, irq, scale;
	struct rq *rq = cpu_rq(cpu);

	scale = arch_scale_cpu_capacity(cpu);

	/*
	 * Early check to see if IRQ/steal time saturates the CPU, can be
	 * because of inaccuracies in how we track these -- see
	 * update_irq_load_avg().
	 */
	irq = cpu_util_irq(rq);
	if (unlikely(irq >= scale)) {
		if (min)
			*min = scale;
		if (max)
			*max = scale;
		return scale;
	}

	if (min) {
		/*
		 * The minimum utilization returns the highest level between:
		 * - the computed DL bandwidth needed with the IRQ pressure which
		 *   steals time to the deadline task.
		 * - The minimum performance requirement for CFS and/or RT.
		 */
		*min = max(irq + cpu_bw_dl(rq), uclamp_rq_get(rq, UCLAMP_MIN));

		/*
		 * When an RT task is runnable and uclamp is not used, we must
		 * ensure that the task will run at maximum compute capacity.
		 */
		if (!uclamp_is_used() && rt_rq_is_runnable(&rq->rt))
			*min = max(*min, scale);
	}

	/*
	 * Because the time spend on RT/DL tasks is visible as 'lost' time to
	 * CFS tasks and we use the same metric to track the effective
	 * utilization (PELT windows are synchronized) we can directly add them
	 * to obtain the CPU's actual utilization.
	 */
	util = util_cfs + cpu_util_rt(rq);
	util += cpu_util_dl(rq);

	/*
	 * The maximum hint is a soft bandwidth requirement, which can be lower
	 * than the actual utilization because of uclamp_max requirements.
	 */
	if (max)
		*max = min(scale, uclamp_rq_get(rq, UCLAMP_MAX));

	if (util >= scale)
		return scale;

	/*
	 * There is still idle time; further improve the number by using the
	 * IRQ metric. Because IRQ/steal time is hidden from the task clock we
	 * need to scale the task numbers:
	 *
	 *              max - irq
	 *   U' = irq + --------- * U
	 *                 max
	 */
	util = scale_irq_capacity(util, irq, scale);
	util += irq;

	return min(scale, util);
}

unsigned long sched_cpu_util(int cpu)
{
	return effective_cpu_util(cpu, cpu_util_cfs(cpu), NULL, NULL);
}

/*
 * energy_env - Utilization landscape for energy estimation.
 * @task_busy_time: Utilization contribution by the task for which we test the
 *                  placement. Given by eenv_task_busy_time().
 * @pd_busy_time:   Utilization of the whole perf domain without the task
 *                  contribution. Given by eenv_pd_busy_time().
 * @cpu_cap:        Maximum CPU capacity for the perf domain.
 * @pd_cap:         Entire perf domain capacity. (pd->nr_cpus * cpu_cap).
 */
struct energy_env {
	unsigned long task_busy_time;
	unsigned long pd_busy_time;
	unsigned long cpu_cap;
	unsigned long pd_cap;
};

/*
 * Compute the task busy time for compute_energy(). This time cannot be
 * injected directly into effective_cpu_util() because of the IRQ scaling.
 * The latter only makes sense with the most recent CPUs where the task has
 * run.
 */
static inline void eenv_task_busy_time(struct energy_env *eenv,
				       struct task_struct *p, int prev_cpu)
{
	unsigned long busy_time, max_cap = arch_scale_cpu_capacity(prev_cpu);
	unsigned long irq = cpu_util_irq(cpu_rq(prev_cpu));

	if (unlikely(irq >= max_cap))
		busy_time = max_cap;
	else
		busy_time = scale_irq_capacity(task_util_est(p), irq, max_cap);

	eenv->task_busy_time = busy_time;
}

/*
 * Compute the perf_domain (PD) busy time for compute_energy(). Based on the
 * utilization for each @pd_cpus, it however doesn't take into account
 * clamping since the ratio (utilization / cpu_capacity) is already enough to
 * scale the EM reported power consumption at the (eventually clamped)
 * cpu_capacity.
 *
 * The contribution of the task @p for which we want to estimate the
 * energy cost is removed (by cpu_util()) and must be calculated
 * separately (see eenv_task_busy_time). This ensures:
 *
 *   - A stable PD utilization, no matter which CPU of that PD we want to place
 *     the task on.
 *
 *   - A fair comparison between CPUs as the task contribution (task_util())
 *     will always be the same no matter which CPU utilization we rely on
 *     (util_avg or util_est).
 *
 * Set @eenv busy time for the PD that spans @pd_cpus. This busy time can't
 * exceed @eenv->pd_cap.
 */
static inline void eenv_pd_busy_time(struct energy_env *eenv,
				     struct cpumask *pd_cpus,
				     struct task_struct *p)
{
	unsigned long busy_time = 0;
	int cpu;

	for_each_cpu(cpu, pd_cpus) {
		unsigned long util = cpu_util(cpu, p, -1, 0);

		busy_time += effective_cpu_util(cpu, util, NULL, NULL);
	}

	eenv->pd_busy_time = min(eenv->pd_cap, busy_time);
}

/*
 * Compute the maximum utilization for compute_energy() when the task @p
 * is placed on the cpu @dst_cpu.
 *
 * Returns the maximum utilization among @eenv->cpus. This utilization can't
 * exceed @eenv->cpu_cap.
 */
static inline unsigned long
eenv_pd_max_util(struct energy_env *eenv, struct cpumask *pd_cpus,
		 struct task_struct *p, int dst_cpu)
{
	unsigned long max_util = 0;
	int cpu;

	for_each_cpu(cpu, pd_cpus) {
		struct task_struct *tsk = (cpu == dst_cpu) ? p : NULL;
		unsigned long util = cpu_util(cpu, p, dst_cpu, 1);
		unsigned long eff_util, min, max;

		/*
		 * Performance domain frequency: utilization clamping
		 * must be considered since it affects the selection
		 * of the performance domain frequency.
		 * NOTE: in case RT tasks are running, by default the min
		 * utilization can be max OPP.
		 */
		eff_util = effective_cpu_util(cpu, util, &min, &max);

		/* Task's uclamp can modify min and max value */
		if (tsk && uclamp_is_used()) {
			min = max(min, uclamp_eff_value(p, UCLAMP_MIN));

			/*
			 * If there is no active max uclamp constraint,
			 * directly use task's one, otherwise keep max.
			 */
			if (uclamp_rq_is_idle(cpu_rq(cpu)))
				max = uclamp_eff_value(p, UCLAMP_MAX);
			else
				max = max(max, uclamp_eff_value(p, UCLAMP_MAX));
		}

		eff_util = sugov_effective_cpu_perf(cpu, eff_util, min, max);
		max_util = max(max_util, eff_util);
	}

	return min(max_util, eenv->cpu_cap);
}

/*
 * compute_energy(): Use the Energy Model to estimate the energy that @pd would
 * consume for a given utilization landscape @eenv. When @dst_cpu < 0, the task
 * contribution is ignored.
 */
static inline unsigned long
compute_energy(struct energy_env *eenv, struct perf_domain *pd,
	       struct cpumask *pd_cpus, struct task_struct *p, int dst_cpu)
{
	unsigned long max_util = eenv_pd_max_util(eenv, pd_cpus, p, dst_cpu);
	unsigned long busy_time = eenv->pd_busy_time;
	unsigned long energy;

	if (dst_cpu >= 0)
		busy_time = min(eenv->pd_cap, busy_time + eenv->task_busy_time);

	energy = em_cpu_energy(pd->em_pd, max_util, busy_time, eenv->cpu_cap);

	trace_sched_compute_energy_tp(p, dst_cpu, energy, max_util, busy_time);

	return energy;
}

/*
 * find_energy_efficient_cpu(): Find most energy-efficient target CPU for the
 * waking task. find_energy_efficient_cpu() looks for the CPU with maximum
 * spare capacity in each performance domain and uses it as a potential
 * candidate to execute the task. Then, it uses the Energy Model to figure
 * out which of the CPU candidates is the most energy-efficient.
 *
 * The rationale for this heuristic is as follows. In a performance domain,
 * all the most energy efficient CPU candidates (according to the Energy
 * Model) are those for which we'll request a low frequency. When there are
 * several CPUs for which the frequency request will be the same, we don't
 * have enough data to break the tie between them, because the Energy Model
 * only includes active power costs. With this model, if we assume that
 * frequency requests follow utilization (e.g. using schedutil), the CPU with
 * the maximum spare capacity in a performance domain is guaranteed to be among
 * the best candidates of the performance domain.
 *
 * In practice, it could be preferable from an energy standpoint to pack
 * small tasks on a CPU in order to let other CPUs go in deeper idle states,
 * but that could also hurt our chances to go cluster idle, and we have no
 * ways to tell with the current Energy Model if this is actually a good
 * idea or not. So, find_energy_efficient_cpu() basically favors
 * cluster-packing, and spreading inside a cluster. That should at least be
 * a good thing for latency, and this is consistent with the idea that most
 * of the energy savings of EAS come from the asymmetry of the system, and
 * not so much from breaking the tie between identical CPUs. That's also the
 * reason why EAS is enabled in the topology code only for systems where
 * SD_ASYM_CPUCAPACITY is set.
 *
 * NOTE: Forkees are not accepted in the energy-aware wake-up path because
 * they don't have any useful utilization data yet and it's not possible to
 * forecast their impact on energy consumption. Consequently, they will be
 * placed by sched_balance_find_dst_cpu() on the least loaded CPU, which might turn out
 * to be energy-inefficient in some use-cases. The alternative would be to
 * bias new tasks towards specific types of CPUs first, or to try to infer
 * their util_avg from the parent task, but those heuristics could hurt
 * other use-cases too. So, until someone finds a better way to solve this,
 * let's keep things simple by re-using the existing slow path.
 */
static int find_energy_efficient_cpu(struct task_struct *p, int prev_cpu)
{
	struct cpumask *cpus = this_cpu_cpumask_var_ptr(select_rq_mask);
	unsigned long prev_delta = ULONG_MAX, best_delta = ULONG_MAX;
	unsigned long p_util_min = uclamp_is_used() ? uclamp_eff_value(p, UCLAMP_MIN) : 0;
	unsigned long p_util_max = uclamp_is_used() ? uclamp_eff_value(p, UCLAMP_MAX) : 1024;
	struct root_domain *rd = this_rq()->rd;
	int cpu, best_energy_cpu, target = -1;
	int prev_fits = -1, best_fits = -1;
	unsigned long best_actual_cap = 0;
	unsigned long prev_actual_cap = 0;
	struct sched_domain *sd;
	struct perf_domain *pd;
	struct energy_env eenv;

	rcu_read_lock();
	pd = rcu_dereference(rd->pd);
	if (!pd)
		goto unlock;

	/*
	 * Energy-aware wake-up happens on the lowest sched_domain starting
	 * from sd_asym_cpucapacity spanning over this_cpu and prev_cpu.
	 */
	sd = rcu_dereference(*this_cpu_ptr(&sd_asym_cpucapacity));
	while (sd && !cpumask_test_cpu(prev_cpu, sched_domain_span(sd)))
		sd = sd->parent;
	if (!sd)
		goto unlock;

	target = prev_cpu;

	sync_entity_load_avg(&p->se);
	if (!task_util_est(p) && p_util_min == 0)
		goto unlock;

	eenv_task_busy_time(&eenv, p, prev_cpu);

	for (; pd; pd = pd->next) {
		unsigned long util_min = p_util_min, util_max = p_util_max;
		unsigned long cpu_cap, cpu_actual_cap, util;
		long prev_spare_cap = -1, max_spare_cap = -1;
		unsigned long rq_util_min, rq_util_max;
		unsigned long cur_delta, base_energy;
		int max_spare_cap_cpu = -1;
		int fits, max_fits = -1;

		cpumask_and(cpus, perf_domain_span(pd), cpu_online_mask);

		if (cpumask_empty(cpus))
			continue;

		/* Account external pressure for the energy estimation */
		cpu = cpumask_first(cpus);
		cpu_actual_cap = get_actual_cpu_capacity(cpu);

		eenv.cpu_cap = cpu_actual_cap;
		eenv.pd_cap = 0;

		for_each_cpu(cpu, cpus) {
			struct rq *rq = cpu_rq(cpu);

			eenv.pd_cap += cpu_actual_cap;

			if (!cpumask_test_cpu(cpu, sched_domain_span(sd)))
				continue;

			if (!cpumask_test_cpu(cpu, p->cpus_ptr))
				continue;

			util = cpu_util(cpu, p, cpu, 0);
			cpu_cap = capacity_of(cpu);

			/*
			 * Skip CPUs that cannot satisfy the capacity request.
			 * IOW, placing the task there would make the CPU
			 * overutilized. Take uclamp into account to see how
			 * much capacity we can get out of the CPU; this is
			 * aligned with sched_cpu_util().
			 */
			if (uclamp_is_used() && !uclamp_rq_is_idle(rq)) {
				/*
				 * Open code uclamp_rq_util_with() except for
				 * the clamp() part. I.e.: apply max aggregation
				 * only. util_fits_cpu() logic requires to
				 * operate on non clamped util but must use the
				 * max-aggregated uclamp_{min, max}.
				 */
				rq_util_min = uclamp_rq_get(rq, UCLAMP_MIN);
				rq_util_max = uclamp_rq_get(rq, UCLAMP_MAX);

				util_min = max(rq_util_min, p_util_min);
				util_max = max(rq_util_max, p_util_max);
			}

			fits = util_fits_cpu(util, util_min, util_max, cpu);
			if (!fits)
				continue;

			lsub_positive(&cpu_cap, util);

			if (cpu == prev_cpu) {
				/* Always use prev_cpu as a candidate. */
				prev_spare_cap = cpu_cap;
				prev_fits = fits;
			} else if ((fits > max_fits) ||
				   ((fits == max_fits) && ((long)cpu_cap > max_spare_cap))) {
				/*
				 * Find the CPU with the maximum spare capacity
				 * among the remaining CPUs in the performance
				 * domain.
				 */
				max_spare_cap = cpu_cap;
				max_spare_cap_cpu = cpu;
				max_fits = fits;
			}
		}

		if (max_spare_cap_cpu < 0 && prev_spare_cap < 0)
			continue;

		eenv_pd_busy_time(&eenv, cpus, p);
		/* Compute the 'base' energy of the pd, without @p */
		base_energy = compute_energy(&eenv, pd, cpus, p, -1);

		/* Evaluate the energy impact of using prev_cpu. */
		if (prev_spare_cap > -1) {
			prev_delta = compute_energy(&eenv, pd, cpus, p,
						    prev_cpu);
			/* CPU utilization has changed */
			if (prev_delta < base_energy)
				goto unlock;
			prev_delta -= base_energy;
			prev_actual_cap = cpu_actual_cap;
			best_delta = min(best_delta, prev_delta);
		}

		/* Evaluate the energy impact of using max_spare_cap_cpu. */
		if (max_spare_cap_cpu >= 0 && max_spare_cap > prev_spare_cap) {
			/* Current best energy cpu fits better */
			if (max_fits < best_fits)
				continue;

			/*
			 * Both don't fit performance hint (i.e. uclamp_min)
			 * but best energy cpu has better capacity.
			 */
			if ((max_fits < 0) &&
			    (cpu_actual_cap <= best_actual_cap))
				continue;

			cur_delta = compute_energy(&eenv, pd, cpus, p,
						   max_spare_cap_cpu);
			/* CPU utilization has changed */
			if (cur_delta < base_energy)
				goto unlock;
			cur_delta -= base_energy;

			/*
			 * Both fit for the task but best energy cpu has lower
			 * energy impact.
			 */
			if ((max_fits > 0) && (best_fits > 0) &&
			    (cur_delta >= best_delta))
				continue;

			best_delta = cur_delta;
			best_energy_cpu = max_spare_cap_cpu;
			best_fits = max_fits;
			best_actual_cap = cpu_actual_cap;
		}
	}
	rcu_read_unlock();

	if ((best_fits > prev_fits) ||
	    ((best_fits > 0) && (best_delta < prev_delta)) ||
	    ((best_fits < 0) && (best_actual_cap > prev_actual_cap)))
		target = best_energy_cpu;

	return target;

unlock:
	rcu_read_unlock();

	return target;
}

/*
 * select_task_rq_fair: Select target runqueue for the waking task in domains
 * that have the relevant SD flag set. In practice, this is SD_BALANCE_WAKE,
 * SD_BALANCE_FORK, or SD_BALANCE_EXEC.
 *
 * Balances load by selecting the idlest CPU in the idlest group, or under
 * certain conditions an idle sibling CPU if the domain has SD_WAKE_AFFINE set.
 *
 * Returns the target CPU number.
 */
static int
select_task_rq_fair(struct task_struct *p, int prev_cpu, int wake_flags)
{
	int sync = (wake_flags & WF_SYNC) && !(current->flags & PF_EXITING);
	struct sched_domain *tmp, *sd = NULL;
	int cpu = smp_processor_id();
	int new_cpu = prev_cpu;
	int want_affine = 0;
	/* SD_flags and WF_flags share the first nibble */
	int sd_flag = wake_flags & 0xF;

	/*
	 * required for stable ->cpus_allowed
	 */
	lockdep_assert_held(&p->pi_lock);
	if (wake_flags & WF_TTWU) {
		record_wakee(p);

		if ((wake_flags & WF_CURRENT_CPU) &&
		    cpumask_test_cpu(cpu, p->cpus_ptr))
			return cpu;

		if (!is_rd_overutilized(this_rq()->rd)) {
			new_cpu = find_energy_efficient_cpu(p, prev_cpu);
			if (new_cpu >= 0)
				return new_cpu;
			new_cpu = prev_cpu;
		}

		want_affine = !wake_wide(p) && cpumask_test_cpu(cpu, p->cpus_ptr);
	}

	rcu_read_lock();
	for_each_domain(cpu, tmp) {
		/*
		 * If both 'cpu' and 'prev_cpu' are part of this domain,
		 * cpu is a valid SD_WAKE_AFFINE target.
		 */
		if (want_affine && (tmp->flags & SD_WAKE_AFFINE) &&
		    cpumask_test_cpu(prev_cpu, sched_domain_span(tmp))) {
			if (cpu != prev_cpu)
				new_cpu = wake_affine(tmp, p, cpu, prev_cpu, sync);

			sd = NULL; /* Prefer wake_affine over balance flags */
			break;
		}

		/*
		 * Usually only true for WF_EXEC and WF_FORK, as sched_domains
		 * usually do not have SD_BALANCE_WAKE set. That means wakeup
		 * will usually go to the fast path.
		 */
		if (tmp->flags & sd_flag)
			sd = tmp;
		else if (!want_affine)
			break;
	}

	if (unlikely(sd)) {
		/* Slow path */
		new_cpu = sched_balance_find_dst_cpu(sd, p, cpu, prev_cpu, sd_flag);
	} else if (wake_flags & WF_TTWU) { /* XXX always ? */
		/* Fast path */
		new_cpu = select_idle_sibling(p, prev_cpu, new_cpu);
	}
	rcu_read_unlock();

	return new_cpu;
}

/*
 * Called immediately before a task is migrated to a new CPU; task_cpu(p) and
 * cfs_rq_of(p) references at time of call are still valid and identify the
 * previous CPU. The caller guarantees p->pi_lock or task_rq(p)->lock is held.
 */
static void migrate_task_rq_fair(struct task_struct *p, int new_cpu)
{
	struct sched_entity *se = &p->se;

	if (!task_on_rq_migrating(p)) {
		remove_entity_load_avg(se);

		/*
		 * Here, the task's PELT values have been updated according to
		 * the current rq's clock. But if that clock hasn't been
		 * updated in a while, a substantial idle time will be missed,
		 * leading to an inflation after wake-up on the new rq.
		 *
		 * Estimate the missing time from the cfs_rq last_update_time
		 * and update sched_avg to improve the PELT continuity after
		 * migration.
		 */
		migrate_se_pelt_lag(se);
	}

	/* Tell new CPU we are migrated */
	se->avg.last_update_time = 0;

	update_scan_period(p, new_cpu);
}

static void task_dead_fair(struct task_struct *p)
{
	struct sched_entity *se = &p->se;

	if (se->sched_delayed) {
		struct rq_flags rf;
		struct rq *rq;

		rq = task_rq_lock(p, &rf);
		if (se->sched_delayed) {
			update_rq_clock(rq);
			dequeue_entities(rq, se, DEQUEUE_SLEEP | DEQUEUE_DELAYED);
		}
		task_rq_unlock(rq, p, &rf);
	}

	remove_entity_load_avg(se);
}

/*
 * Set the max capacity the task is allowed to run at for misfit detection.
 */
static void set_task_max_allowed_capacity(struct task_struct *p)
{
	struct asym_cap_data *entry;

	if (!sched_asym_cpucap_active())
		return;

	rcu_read_lock();
	list_for_each_entry_rcu(entry, &asym_cap_list, link) {
		cpumask_t *cpumask;

		cpumask = cpu_capacity_span(entry);
		if (!cpumask_intersects(p->cpus_ptr, cpumask))
			continue;

		p->max_allowed_capacity = entry->capacity;
		break;
	}
	rcu_read_unlock();
}

static void set_cpus_allowed_fair(struct task_struct *p, struct affinity_context *ctx)
{
	set_cpus_allowed_common(p, ctx);
	set_task_max_allowed_capacity(p);
}

static int
balance_fair(struct rq *rq, struct task_struct *prev, struct rq_flags *rf)
{
	if (sched_fair_runnable(rq))
		return 1;

	return sched_balance_newidle(rq, rf) != 0;
}
#else
static inline void set_task_max_allowed_capacity(struct task_struct *p) {}
#endif /* CONFIG_SMP */

static void set_next_buddy(struct sched_entity *se)
{
	for_each_sched_entity(se) {
		if (SCHED_WARN_ON(!se->on_rq))
			return;
		if (se_is_idle(se))
			return;
		cfs_rq_of(se)->next = se;
	}
}

/*
 * Preempt the current task with a newly woken task if needed:
 */
static void check_preempt_wakeup_fair(struct rq *rq, struct task_struct *p, int wake_flags)
{
	struct task_struct *curr = rq->curr;
	struct sched_entity *se = &curr->se, *pse = &p->se;
	struct cfs_rq *cfs_rq = task_cfs_rq(curr);
	int cse_is_idle, pse_is_idle;

	if (unlikely(se == pse))
		return;

	/*
	 * This is possible from callers such as attach_tasks(), in which we
	 * unconditionally wakeup_preempt() after an enqueue (which may have
	 * lead to a throttle).  This both saves work and prevents false
	 * next-buddy nomination below.
	 */
	if (unlikely(throttled_hierarchy(cfs_rq_of(pse))))
		return;

	if (sched_feat(NEXT_BUDDY) && !(wake_flags & WF_FORK)) {
		set_next_buddy(pse);
	}

	/*
	 * We can come here with TIF_NEED_RESCHED already set from new task
	 * wake up path.
	 *
	 * Note: this also catches the edge-case of curr being in a throttled
	 * group (e.g. via set_curr_task), since update_curr() (in the
	 * enqueue of curr) will have resulted in resched being set.  This
	 * prevents us from potentially nominating it as a false LAST_BUDDY
	 * below.
	 */
	if (test_tsk_need_resched(curr))
		return;

	if (!sched_feat(WAKEUP_PREEMPTION))
		return;

	find_matching_se(&se, &pse);
	WARN_ON_ONCE(!pse);

	cse_is_idle = se_is_idle(se);
	pse_is_idle = se_is_idle(pse);

	/*
	 * Preempt an idle entity in favor of a non-idle entity (and don't preempt
	 * in the inverse case).
	 */
	if (cse_is_idle && !pse_is_idle)
		goto preempt;
	if (cse_is_idle != pse_is_idle)
		return;

	/*
	 * BATCH and IDLE tasks do not preempt others.
	 */
<<<<<<< HEAD
	if (unlikely(p->policy != SCHED_NORMAL))
=======
	if (unlikely(!normal_policy(p->policy)))
>>>>>>> 26de8614
		return;

	cfs_rq = cfs_rq_of(se);
	update_curr(cfs_rq);
	/*
	 * If @p has a shorter slice than current and @p is eligible, override
	 * current's slice protection in order to allow preemption.
	 *
	 * Note that even if @p does not turn out to be the most eligible
	 * task at this moment, current's slice protection will be lost.
	 */
	if (do_preempt_short(cfs_rq, pse, se) && se->vlag == se->deadline)
		se->vlag = se->deadline + 1;

	/*
	 * If @p has become the most eligible task, force preemption.
	 */
	if (pick_eevdf(cfs_rq) == pse)
		goto preempt;

	return;

preempt:
	resched_curr(rq);
}

static struct task_struct *pick_task_fair(struct rq *rq)
{
	struct sched_entity *se;
	struct cfs_rq *cfs_rq;

again:
	cfs_rq = &rq->cfs;
	if (!cfs_rq->nr_running)
		return NULL;

	do {
		/* Might not have done put_prev_entity() */
		if (cfs_rq->curr && cfs_rq->curr->on_rq)
			update_curr(cfs_rq);

		if (unlikely(check_cfs_rq_runtime(cfs_rq)))
			goto again;

		se = pick_next_entity(rq, cfs_rq);
		if (!se)
			goto again;
		cfs_rq = group_cfs_rq(se);
	} while (cfs_rq);

	return task_of(se);
}

static void __set_next_task_fair(struct rq *rq, struct task_struct *p, bool first);
static void set_next_task_fair(struct rq *rq, struct task_struct *p, bool first);

struct task_struct *
pick_next_task_fair(struct rq *rq, struct task_struct *prev, struct rq_flags *rf)
{
	struct sched_entity *se;
	struct task_struct *p;
	int new_tasks;

again:
	p = pick_task_fair(rq);
	if (!p)
		goto idle;
	se = &p->se;

#ifdef CONFIG_FAIR_GROUP_SCHED
	if (prev->sched_class != &fair_sched_class)
		goto simple;

	__put_prev_set_next_dl_server(rq, prev, p);

	/*
	 * Because of the set_next_buddy() in dequeue_task_fair() it is rather
	 * likely that a next task is from the same cgroup as the current.
	 *
	 * Therefore attempt to avoid putting and setting the entire cgroup
	 * hierarchy, only change the part that actually changes.
	 *
	 * Since we haven't yet done put_prev_entity and if the selected task
	 * is a different task than we started out with, try and touch the
	 * least amount of cfs_rqs.
	 */
	if (prev != p) {
		struct sched_entity *pse = &prev->se;
		struct cfs_rq *cfs_rq;

		while (!(cfs_rq = is_same_group(se, pse))) {
			int se_depth = se->depth;
			int pse_depth = pse->depth;

			if (se_depth <= pse_depth) {
				put_prev_entity(cfs_rq_of(pse), pse);
				pse = parent_entity(pse);
			}
			if (se_depth >= pse_depth) {
				set_next_entity(cfs_rq_of(se), se);
				se = parent_entity(se);
			}
		}

		put_prev_entity(cfs_rq, pse);
		set_next_entity(cfs_rq, se);

		__set_next_task_fair(rq, p, true);
	}

	return p;

simple:
#endif
	put_prev_set_next_task(rq, prev, p);
	return p;

idle:
	if (!rf)
		return NULL;

	new_tasks = sched_balance_newidle(rq, rf);

	/*
	 * Because sched_balance_newidle() releases (and re-acquires) rq->lock, it is
	 * possible for any higher priority task to appear. In that case we
	 * must re-start the pick_next_entity() loop.
	 */
	if (new_tasks < 0)
		return RETRY_TASK;

	if (new_tasks > 0)
		goto again;

	/*
	 * rq is about to be idle, check if we need to update the
	 * lost_idle_time of clock_pelt
	 */
	update_idle_rq_clock_pelt(rq);

	return NULL;
}

static struct task_struct *__pick_next_task_fair(struct rq *rq, struct task_struct *prev)
<<<<<<< HEAD
{
	return pick_next_task_fair(rq, prev, NULL);
}

static bool fair_server_has_tasks(struct sched_dl_entity *dl_se)
{
=======
{
	return pick_next_task_fair(rq, prev, NULL);
}

static bool fair_server_has_tasks(struct sched_dl_entity *dl_se)
{
>>>>>>> 26de8614
	return !!dl_se->rq->cfs.nr_running;
}

static struct task_struct *fair_server_pick_task(struct sched_dl_entity *dl_se)
{
	return pick_task_fair(dl_se->rq);
}

void fair_server_init(struct rq *rq)
{
	struct sched_dl_entity *dl_se = &rq->fair_server;

	init_dl_entity(dl_se);

	dl_server_init(dl_se, rq, fair_server_has_tasks, fair_server_pick_task);
}

/*
 * Account for a descheduled task:
 */
static void put_prev_task_fair(struct rq *rq, struct task_struct *prev, struct task_struct *next)
{
	struct sched_entity *se = &prev->se;
	struct cfs_rq *cfs_rq;

	for_each_sched_entity(se) {
		cfs_rq = cfs_rq_of(se);
		put_prev_entity(cfs_rq, se);
	}
}

/*
 * sched_yield() is very simple
 */
static void yield_task_fair(struct rq *rq)
{
	struct task_struct *curr = rq->curr;
	struct cfs_rq *cfs_rq = task_cfs_rq(curr);
	struct sched_entity *se = &curr->se;

	/*
	 * Are we the only task in the tree?
	 */
	if (unlikely(rq->nr_running == 1))
		return;

	clear_buddies(cfs_rq, se);

	update_rq_clock(rq);
	/*
	 * Update run-time statistics of the 'current'.
	 */
	update_curr(cfs_rq);
	/*
	 * Tell update_rq_clock() that we've just updated,
	 * so we don't do microscopic update in schedule()
	 * and double the fastpath cost.
	 */
	rq_clock_skip_update(rq);

	se->deadline += calc_delta_fair(se->slice, se);
}

static bool yield_to_task_fair(struct rq *rq, struct task_struct *p)
{
	struct sched_entity *se = &p->se;

	/* throttled hierarchies are not runnable */
	if (!se->on_rq || throttled_hierarchy(cfs_rq_of(se)))
		return false;

	/* Tell the scheduler that we'd really like se to run next. */
	set_next_buddy(se);

	yield_task_fair(rq);

	return true;
}

#ifdef CONFIG_SMP
/**************************************************
 * Fair scheduling class load-balancing methods.
 *
 * BASICS
 *
 * The purpose of load-balancing is to achieve the same basic fairness the
 * per-CPU scheduler provides, namely provide a proportional amount of compute
 * time to each task. This is expressed in the following equation:
 *
 *   W_i,n/P_i == W_j,n/P_j for all i,j                               (1)
 *
 * Where W_i,n is the n-th weight average for CPU i. The instantaneous weight
 * W_i,0 is defined as:
 *
 *   W_i,0 = \Sum_j w_i,j                                             (2)
 *
 * Where w_i,j is the weight of the j-th runnable task on CPU i. This weight
 * is derived from the nice value as per sched_prio_to_weight[].
 *
 * The weight average is an exponential decay average of the instantaneous
 * weight:
 *
 *   W'_i,n = (2^n - 1) / 2^n * W_i,n + 1 / 2^n * W_i,0               (3)
 *
 * C_i is the compute capacity of CPU i, typically it is the
 * fraction of 'recent' time available for SCHED_OTHER task execution. But it
 * can also include other factors [XXX].
 *
 * To achieve this balance we define a measure of imbalance which follows
 * directly from (1):
 *
 *   imb_i,j = max{ avg(W/C), W_i/C_i } - min{ avg(W/C), W_j/C_j }    (4)
 *
 * We them move tasks around to minimize the imbalance. In the continuous
 * function space it is obvious this converges, in the discrete case we get
 * a few fun cases generally called infeasible weight scenarios.
 *
 * [XXX expand on:
 *     - infeasible weights;
 *     - local vs global optima in the discrete case. ]
 *
 *
 * SCHED DOMAINS
 *
 * In order to solve the imbalance equation (4), and avoid the obvious O(n^2)
 * for all i,j solution, we create a tree of CPUs that follows the hardware
 * topology where each level pairs two lower groups (or better). This results
 * in O(log n) layers. Furthermore we reduce the number of CPUs going up the
 * tree to only the first of the previous level and we decrease the frequency
 * of load-balance at each level inversely proportional to the number of CPUs in
 * the groups.
 *
 * This yields:
 *
 *     log_2 n     1     n
 *   \Sum       { --- * --- * 2^i } = O(n)                            (5)
 *     i = 0      2^i   2^i
 *                               `- size of each group
 *         |         |     `- number of CPUs doing load-balance
 *         |         `- freq
 *         `- sum over all levels
 *
 * Coupled with a limit on how many tasks we can migrate every balance pass,
 * this makes (5) the runtime complexity of the balancer.
 *
 * An important property here is that each CPU is still (indirectly) connected
 * to every other CPU in at most O(log n) steps:
 *
 * The adjacency matrix of the resulting graph is given by:
 *
 *             log_2 n
 *   A_i,j = \Union     (i % 2^k == 0) && i / 2^(k+1) == j / 2^(k+1)  (6)
 *             k = 0
 *
 * And you'll find that:
 *
 *   A^(log_2 n)_i,j != 0  for all i,j                                (7)
 *
 * Showing there's indeed a path between every CPU in at most O(log n) steps.
 * The task movement gives a factor of O(m), giving a convergence complexity
 * of:
 *
 *   O(nm log n),  n := nr_cpus, m := nr_tasks                        (8)
 *
 *
 * WORK CONSERVING
 *
 * In order to avoid CPUs going idle while there's still work to do, new idle
 * balancing is more aggressive and has the newly idle CPU iterate up the domain
 * tree itself instead of relying on other CPUs to bring it work.
 *
 * This adds some complexity to both (5) and (8) but it reduces the total idle
 * time.
 *
 * [XXX more?]
 *
 *
 * CGROUPS
 *
 * Cgroups make a horror show out of (2), instead of a simple sum we get:
 *
 *                                s_k,i
 *   W_i,0 = \Sum_j \Prod_k w_k * -----                               (9)
 *                                 S_k
 *
 * Where
 *
 *   s_k,i = \Sum_j w_i,j,k  and  S_k = \Sum_i s_k,i                 (10)
 *
 * w_i,j,k is the weight of the j-th runnable task in the k-th cgroup on CPU i.
 *
 * The big problem is S_k, its a global sum needed to compute a local (W_i)
 * property.
 *
 * [XXX write more on how we solve this.. _after_ merging pjt's patches that
 *      rewrite all of this once again.]
 */

static unsigned long __read_mostly max_load_balance_interval = HZ/10;

enum fbq_type { regular, remote, all };

/*
 * 'group_type' describes the group of CPUs at the moment of load balancing.
 *
 * The enum is ordered by pulling priority, with the group with lowest priority
 * first so the group_type can simply be compared when selecting the busiest
 * group. See update_sd_pick_busiest().
 */
enum group_type {
	/* The group has spare capacity that can be used to run more tasks.  */
	group_has_spare = 0,
	/*
	 * The group is fully used and the tasks don't compete for more CPU
	 * cycles. Nevertheless, some tasks might wait before running.
	 */
	group_fully_busy,
	/*
	 * One task doesn't fit with CPU's capacity and must be migrated to a
	 * more powerful CPU.
	 */
	group_misfit_task,
	/*
	 * Balance SMT group that's fully busy. Can benefit from migration
	 * a task on SMT with busy sibling to another CPU on idle core.
	 */
	group_smt_balance,
	/*
	 * SD_ASYM_PACKING only: One local CPU with higher capacity is available,
	 * and the task should be migrated to it instead of running on the
	 * current CPU.
	 */
	group_asym_packing,
	/*
	 * The tasks' affinity constraints previously prevented the scheduler
	 * from balancing the load across the system.
	 */
	group_imbalanced,
	/*
	 * The CPU is overloaded and can't provide expected CPU cycles to all
	 * tasks.
	 */
	group_overloaded
};

enum migration_type {
	migrate_load = 0,
	migrate_util,
	migrate_task,
	migrate_misfit
};

#define LBF_ALL_PINNED	0x01
#define LBF_NEED_BREAK	0x02
#define LBF_DST_PINNED  0x04
#define LBF_SOME_PINNED	0x08
#define LBF_ACTIVE_LB	0x10

struct lb_env {
	struct sched_domain	*sd;

	struct rq		*src_rq;
	int			src_cpu;

	int			dst_cpu;
	struct rq		*dst_rq;

	struct cpumask		*dst_grpmask;
	int			new_dst_cpu;
	enum cpu_idle_type	idle;
	long			imbalance;
	/* The set of CPUs under consideration for load-balancing */
	struct cpumask		*cpus;

	unsigned int		flags;

	unsigned int		loop;
	unsigned int		loop_break;
	unsigned int		loop_max;

	enum fbq_type		fbq_type;
	enum migration_type	migration_type;
	struct list_head	tasks;
};

/*
 * Is this task likely cache-hot:
 */
static int task_hot(struct task_struct *p, struct lb_env *env)
{
	s64 delta;

	lockdep_assert_rq_held(env->src_rq);

	if (p->sched_class != &fair_sched_class)
		return 0;

	if (unlikely(task_has_idle_policy(p)))
		return 0;

	/* SMT siblings share cache */
	if (env->sd->flags & SD_SHARE_CPUCAPACITY)
		return 0;

	/*
	 * Buddy candidates are cache hot:
	 */
	if (sched_feat(CACHE_HOT_BUDDY) && env->dst_rq->nr_running &&
	    (&p->se == cfs_rq_of(&p->se)->next))
		return 1;

	if (sysctl_sched_migration_cost == -1)
		return 1;

	/*
	 * Don't migrate task if the task's cookie does not match
	 * with the destination CPU's core cookie.
	 */
	if (!sched_core_cookie_match(cpu_rq(env->dst_cpu), p))
		return 1;

	if (sysctl_sched_migration_cost == 0)
		return 0;

	delta = rq_clock_task(env->src_rq) - p->se.exec_start;

	return delta < (s64)sysctl_sched_migration_cost;
}

#ifdef CONFIG_NUMA_BALANCING
/*
 * Returns 1, if task migration degrades locality
 * Returns 0, if task migration improves locality i.e migration preferred.
 * Returns -1, if task migration is not affected by locality.
 */
static int migrate_degrades_locality(struct task_struct *p, struct lb_env *env)
{
	struct numa_group *numa_group = rcu_dereference(p->numa_group);
	unsigned long src_weight, dst_weight;
	int src_nid, dst_nid, dist;

	if (!static_branch_likely(&sched_numa_balancing))
		return -1;

	if (!p->numa_faults || !(env->sd->flags & SD_NUMA))
		return -1;

	src_nid = cpu_to_node(env->src_cpu);
	dst_nid = cpu_to_node(env->dst_cpu);

	if (src_nid == dst_nid)
		return -1;

	/* Migrating away from the preferred node is always bad. */
	if (src_nid == p->numa_preferred_nid) {
		if (env->src_rq->nr_running > env->src_rq->nr_preferred_running)
			return 1;
		else
			return -1;
	}

	/* Encourage migration to the preferred node. */
	if (dst_nid == p->numa_preferred_nid)
		return 0;

	/* Leaving a core idle is often worse than degrading locality. */
	if (env->idle == CPU_IDLE)
		return -1;

	dist = node_distance(src_nid, dst_nid);
	if (numa_group) {
		src_weight = group_weight(p, src_nid, dist);
		dst_weight = group_weight(p, dst_nid, dist);
	} else {
		src_weight = task_weight(p, src_nid, dist);
		dst_weight = task_weight(p, dst_nid, dist);
	}

	return dst_weight < src_weight;
}

#else
static inline int migrate_degrades_locality(struct task_struct *p,
					     struct lb_env *env)
{
	return -1;
}
#endif

/*
 * can_migrate_task - may task p from runqueue rq be migrated to this_cpu?
 */
static
int can_migrate_task(struct task_struct *p, struct lb_env *env)
{
	int tsk_cache_hot;

	lockdep_assert_rq_held(env->src_rq);

	/*
	 * We do not migrate tasks that are:
	 * 1) throttled_lb_pair, or
	 * 2) cannot be migrated to this CPU due to cpus_ptr, or
	 * 3) running (obviously), or
	 * 4) are cache-hot on their current CPU.
	 */
	if (throttled_lb_pair(task_group(p), env->src_cpu, env->dst_cpu))
		return 0;

	/* Disregard percpu kthreads; they are where they need to be. */
	if (kthread_is_per_cpu(p))
		return 0;

	if (!cpumask_test_cpu(env->dst_cpu, p->cpus_ptr)) {
		int cpu;

		schedstat_inc(p->stats.nr_failed_migrations_affine);

		env->flags |= LBF_SOME_PINNED;

		/*
		 * Remember if this task can be migrated to any other CPU in
		 * our sched_group. We may want to revisit it if we couldn't
		 * meet load balance goals by pulling other tasks on src_cpu.
		 *
		 * Avoid computing new_dst_cpu
		 * - for NEWLY_IDLE
		 * - if we have already computed one in current iteration
		 * - if it's an active balance
		 */
		if (env->idle == CPU_NEWLY_IDLE ||
		    env->flags & (LBF_DST_PINNED | LBF_ACTIVE_LB))
			return 0;

		/* Prevent to re-select dst_cpu via env's CPUs: */
		for_each_cpu_and(cpu, env->dst_grpmask, env->cpus) {
			if (cpumask_test_cpu(cpu, p->cpus_ptr)) {
				env->flags |= LBF_DST_PINNED;
				env->new_dst_cpu = cpu;
				break;
			}
		}

		return 0;
	}

	/* Record that we found at least one task that could run on dst_cpu */
	env->flags &= ~LBF_ALL_PINNED;

	if (task_on_cpu(env->src_rq, p)) {
		schedstat_inc(p->stats.nr_failed_migrations_running);
		return 0;
	}

	/*
	 * Aggressive migration if:
	 * 1) active balance
	 * 2) destination numa is preferred
	 * 3) task is cache cold, or
	 * 4) too many balance attempts have failed.
	 */
	if (env->flags & LBF_ACTIVE_LB)
		return 1;

	tsk_cache_hot = migrate_degrades_locality(p, env);
	if (tsk_cache_hot == -1)
		tsk_cache_hot = task_hot(p, env);

	if (tsk_cache_hot <= 0 ||
	    env->sd->nr_balance_failed > env->sd->cache_nice_tries) {
		if (tsk_cache_hot == 1) {
			schedstat_inc(env->sd->lb_hot_gained[env->idle]);
			schedstat_inc(p->stats.nr_forced_migrations);
		}
		return 1;
	}

	schedstat_inc(p->stats.nr_failed_migrations_hot);
	return 0;
}

/*
 * detach_task() -- detach the task for the migration specified in env
 */
static void detach_task(struct task_struct *p, struct lb_env *env)
{
	lockdep_assert_rq_held(env->src_rq);

	deactivate_task(env->src_rq, p, DEQUEUE_NOCLOCK);
	set_task_cpu(p, env->dst_cpu);
}

/*
 * detach_one_task() -- tries to dequeue exactly one task from env->src_rq, as
 * part of active balancing operations within "domain".
 *
 * Returns a task if successful and NULL otherwise.
 */
static struct task_struct *detach_one_task(struct lb_env *env)
{
	struct task_struct *p;

	lockdep_assert_rq_held(env->src_rq);

	list_for_each_entry_reverse(p,
			&env->src_rq->cfs_tasks, se.group_node) {
		if (!can_migrate_task(p, env))
			continue;

		detach_task(p, env);

		/*
		 * Right now, this is only the second place where
		 * lb_gained[env->idle] is updated (other is detach_tasks)
		 * so we can safely collect stats here rather than
		 * inside detach_tasks().
		 */
		schedstat_inc(env->sd->lb_gained[env->idle]);
		return p;
	}
	return NULL;
}

/*
 * detach_tasks() -- tries to detach up to imbalance load/util/tasks from
 * busiest_rq, as part of a balancing operation within domain "sd".
 *
 * Returns number of detached tasks if successful and 0 otherwise.
 */
static int detach_tasks(struct lb_env *env)
{
	struct list_head *tasks = &env->src_rq->cfs_tasks;
	unsigned long util, load;
	struct task_struct *p;
	int detached = 0;

	lockdep_assert_rq_held(env->src_rq);

	/*
	 * Source run queue has been emptied by another CPU, clear
	 * LBF_ALL_PINNED flag as we will not test any task.
	 */
	if (env->src_rq->nr_running <= 1) {
		env->flags &= ~LBF_ALL_PINNED;
		return 0;
	}

	if (env->imbalance <= 0)
		return 0;

	while (!list_empty(tasks)) {
		/*
		 * We don't want to steal all, otherwise we may be treated likewise,
		 * which could at worst lead to a livelock crash.
		 */
		if (env->idle && env->src_rq->nr_running <= 1)
			break;

		env->loop++;
		/* We've more or less seen every task there is, call it quits */
		if (env->loop > env->loop_max)
			break;

		/* take a breather every nr_migrate tasks */
		if (env->loop > env->loop_break) {
			env->loop_break += SCHED_NR_MIGRATE_BREAK;
			env->flags |= LBF_NEED_BREAK;
			break;
		}

		p = list_last_entry(tasks, struct task_struct, se.group_node);

		if (!can_migrate_task(p, env))
			goto next;

		switch (env->migration_type) {
		case migrate_load:
			/*
			 * Depending of the number of CPUs and tasks and the
			 * cgroup hierarchy, task_h_load() can return a null
			 * value. Make sure that env->imbalance decreases
			 * otherwise detach_tasks() will stop only after
			 * detaching up to loop_max tasks.
			 */
			load = max_t(unsigned long, task_h_load(p), 1);

			if (sched_feat(LB_MIN) &&
			    load < 16 && !env->sd->nr_balance_failed)
				goto next;

			/*
			 * Make sure that we don't migrate too much load.
			 * Nevertheless, let relax the constraint if
			 * scheduler fails to find a good waiting task to
			 * migrate.
			 */
			if (shr_bound(load, env->sd->nr_balance_failed) > env->imbalance)
				goto next;

			env->imbalance -= load;
			break;

		case migrate_util:
			util = task_util_est(p);

			if (shr_bound(util, env->sd->nr_balance_failed) > env->imbalance)
				goto next;

			env->imbalance -= util;
			break;

		case migrate_task:
			env->imbalance--;
			break;

		case migrate_misfit:
			/* This is not a misfit task */
			if (task_fits_cpu(p, env->src_cpu))
				goto next;

			env->imbalance = 0;
			break;
		}

		detach_task(p, env);
		list_add(&p->se.group_node, &env->tasks);

		detached++;

#ifdef CONFIG_PREEMPTION
		/*
		 * NEWIDLE balancing is a source of latency, so preemptible
		 * kernels will stop after the first task is detached to minimize
		 * the critical section.
		 */
		if (env->idle == CPU_NEWLY_IDLE)
			break;
#endif

		/*
		 * We only want to steal up to the prescribed amount of
		 * load/util/tasks.
		 */
		if (env->imbalance <= 0)
			break;

		continue;
next:
		list_move(&p->se.group_node, tasks);
	}

	/*
	 * Right now, this is one of only two places we collect this stat
	 * so we can safely collect detach_one_task() stats here rather
	 * than inside detach_one_task().
	 */
	schedstat_add(env->sd->lb_gained[env->idle], detached);

	return detached;
}

/*
 * attach_task() -- attach the task detached by detach_task() to its new rq.
 */
static void attach_task(struct rq *rq, struct task_struct *p)
{
	lockdep_assert_rq_held(rq);

	WARN_ON_ONCE(task_rq(p) != rq);
	activate_task(rq, p, ENQUEUE_NOCLOCK);
	wakeup_preempt(rq, p, 0);
}

/*
 * attach_one_task() -- attaches the task returned from detach_one_task() to
 * its new rq.
 */
static void attach_one_task(struct rq *rq, struct task_struct *p)
{
	struct rq_flags rf;

	rq_lock(rq, &rf);
	update_rq_clock(rq);
	attach_task(rq, p);
	rq_unlock(rq, &rf);
}

/*
 * attach_tasks() -- attaches all tasks detached by detach_tasks() to their
 * new rq.
 */
static void attach_tasks(struct lb_env *env)
{
	struct list_head *tasks = &env->tasks;
	struct task_struct *p;
	struct rq_flags rf;

	rq_lock(env->dst_rq, &rf);
	update_rq_clock(env->dst_rq);

	while (!list_empty(tasks)) {
		p = list_first_entry(tasks, struct task_struct, se.group_node);
		list_del_init(&p->se.group_node);

		attach_task(env->dst_rq, p);
	}

	rq_unlock(env->dst_rq, &rf);
}

#ifdef CONFIG_NO_HZ_COMMON
static inline bool cfs_rq_has_blocked(struct cfs_rq *cfs_rq)
{
	if (cfs_rq->avg.load_avg)
		return true;

	if (cfs_rq->avg.util_avg)
		return true;

	return false;
}

static inline bool others_have_blocked(struct rq *rq)
{
	if (cpu_util_rt(rq))
		return true;

	if (cpu_util_dl(rq))
		return true;

	if (hw_load_avg(rq))
		return true;

	if (cpu_util_irq(rq))
		return true;

	return false;
}

static inline void update_blocked_load_tick(struct rq *rq)
{
	WRITE_ONCE(rq->last_blocked_load_update_tick, jiffies);
}

static inline void update_blocked_load_status(struct rq *rq, bool has_blocked)
{
	if (!has_blocked)
		rq->has_blocked_load = 0;
}
#else
static inline bool cfs_rq_has_blocked(struct cfs_rq *cfs_rq) { return false; }
static inline bool others_have_blocked(struct rq *rq) { return false; }
static inline void update_blocked_load_tick(struct rq *rq) {}
static inline void update_blocked_load_status(struct rq *rq, bool has_blocked) {}
#endif

static bool __update_blocked_others(struct rq *rq, bool *done)
{
	bool updated;

	/*
	 * update_load_avg() can call cpufreq_update_util(). Make sure that RT,
	 * DL and IRQ signals have been updated before updating CFS.
	 */
<<<<<<< HEAD
	curr_class = rq->curr->sched_class;

	hw_pressure = arch_scale_hw_pressure(cpu_of(rq));

	/* hw_pressure doesn't care about invariance */
	decayed = update_rt_rq_load_avg(now, rq, curr_class == &rt_sched_class) |
		  update_dl_rq_load_avg(now, rq, curr_class == &dl_sched_class) |
		  update_hw_load_avg(rq_clock_task(rq), rq, hw_pressure) |
		  update_irq_load_avg(rq, 0);
=======
	updated = update_other_load_avgs(rq);
>>>>>>> 26de8614

	if (others_have_blocked(rq))
		*done = false;

	return updated;
}

#ifdef CONFIG_FAIR_GROUP_SCHED

static bool __update_blocked_fair(struct rq *rq, bool *done)
{
	struct cfs_rq *cfs_rq, *pos;
	bool decayed = false;
	int cpu = cpu_of(rq);

	/*
	 * Iterates the task_group tree in a bottom up fashion, see
	 * list_add_leaf_cfs_rq() for details.
	 */
	for_each_leaf_cfs_rq_safe(rq, cfs_rq, pos) {
		struct sched_entity *se;

		if (update_cfs_rq_load_avg(cfs_rq_clock_pelt(cfs_rq), cfs_rq)) {
			update_tg_load_avg(cfs_rq);

			if (cfs_rq->nr_running == 0)
				update_idle_cfs_rq_clock_pelt(cfs_rq);

			if (cfs_rq == &rq->cfs)
				decayed = true;
		}

		/* Propagate pending load changes to the parent, if any: */
		se = cfs_rq->tg->se[cpu];
		if (se && !skip_blocked_update(se))
			update_load_avg(cfs_rq_of(se), se, UPDATE_TG);

		/*
		 * There can be a lot of idle CPU cgroups.  Don't let fully
		 * decayed cfs_rqs linger on the list.
		 */
		if (cfs_rq_is_decayed(cfs_rq))
			list_del_leaf_cfs_rq(cfs_rq);

		/* Don't need periodic decay once load/util_avg are null */
		if (cfs_rq_has_blocked(cfs_rq))
			*done = false;
	}

	return decayed;
}

/*
 * Compute the hierarchical load factor for cfs_rq and all its ascendants.
 * This needs to be done in a top-down fashion because the load of a child
 * group is a fraction of its parents load.
 */
static void update_cfs_rq_h_load(struct cfs_rq *cfs_rq)
{
	struct rq *rq = rq_of(cfs_rq);
	struct sched_entity *se = cfs_rq->tg->se[cpu_of(rq)];
	unsigned long now = jiffies;
	unsigned long load;

	if (cfs_rq->last_h_load_update == now)
		return;

	WRITE_ONCE(cfs_rq->h_load_next, NULL);
	for_each_sched_entity(se) {
		cfs_rq = cfs_rq_of(se);
		WRITE_ONCE(cfs_rq->h_load_next, se);
		if (cfs_rq->last_h_load_update == now)
			break;
	}

	if (!se) {
		cfs_rq->h_load = cfs_rq_load_avg(cfs_rq);
		cfs_rq->last_h_load_update = now;
	}

	while ((se = READ_ONCE(cfs_rq->h_load_next)) != NULL) {
		load = cfs_rq->h_load;
		load = div64_ul(load * se->avg.load_avg,
			cfs_rq_load_avg(cfs_rq) + 1);
		cfs_rq = group_cfs_rq(se);
		cfs_rq->h_load = load;
		cfs_rq->last_h_load_update = now;
	}
}

static unsigned long task_h_load(struct task_struct *p)
{
	struct cfs_rq *cfs_rq = task_cfs_rq(p);

	update_cfs_rq_h_load(cfs_rq);
	return div64_ul(p->se.avg.load_avg * cfs_rq->h_load,
			cfs_rq_load_avg(cfs_rq) + 1);
}
#else
static bool __update_blocked_fair(struct rq *rq, bool *done)
{
	struct cfs_rq *cfs_rq = &rq->cfs;
	bool decayed;

	decayed = update_cfs_rq_load_avg(cfs_rq_clock_pelt(cfs_rq), cfs_rq);
	if (cfs_rq_has_blocked(cfs_rq))
		*done = false;

	return decayed;
}

static unsigned long task_h_load(struct task_struct *p)
{
	return p->se.avg.load_avg;
}
#endif

static void sched_balance_update_blocked_averages(int cpu)
{
	bool decayed = false, done = true;
	struct rq *rq = cpu_rq(cpu);
	struct rq_flags rf;

	rq_lock_irqsave(rq, &rf);
	update_blocked_load_tick(rq);
	update_rq_clock(rq);

	decayed |= __update_blocked_others(rq, &done);
	decayed |= __update_blocked_fair(rq, &done);

	update_blocked_load_status(rq, !done);
	if (decayed)
		cpufreq_update_util(rq, 0);
	rq_unlock_irqrestore(rq, &rf);
}

/********** Helpers for sched_balance_find_src_group ************************/

/*
 * sg_lb_stats - stats of a sched_group required for load-balancing:
 */
struct sg_lb_stats {
	unsigned long avg_load;			/* Avg load            over the CPUs of the group */
	unsigned long group_load;		/* Total load          over the CPUs of the group */
	unsigned long group_capacity;		/* Capacity            over the CPUs of the group */
	unsigned long group_util;		/* Total utilization   over the CPUs of the group */
	unsigned long group_runnable;		/* Total runnable time over the CPUs of the group */
	unsigned int sum_nr_running;		/* Nr of all tasks running in the group */
	unsigned int sum_h_nr_running;		/* Nr of CFS tasks running in the group */
	unsigned int idle_cpus;                 /* Nr of idle CPUs         in the group */
	unsigned int group_weight;
	enum group_type group_type;
	unsigned int group_asym_packing;	/* Tasks should be moved to preferred CPU */
	unsigned int group_smt_balance;		/* Task on busy SMT be moved */
	unsigned long group_misfit_task_load;	/* A CPU has a task too big for its capacity */
#ifdef CONFIG_NUMA_BALANCING
	unsigned int nr_numa_running;
	unsigned int nr_preferred_running;
#endif
};

/*
 * sd_lb_stats - stats of a sched_domain required for load-balancing:
 */
struct sd_lb_stats {
	struct sched_group *busiest;		/* Busiest group in this sd */
	struct sched_group *local;		/* Local group in this sd */
	unsigned long total_load;		/* Total load of all groups in sd */
	unsigned long total_capacity;		/* Total capacity of all groups in sd */
	unsigned long avg_load;			/* Average load across all groups in sd */
	unsigned int prefer_sibling;		/* Tasks should go to sibling first */

	struct sg_lb_stats busiest_stat;	/* Statistics of the busiest group */
	struct sg_lb_stats local_stat;		/* Statistics of the local group */
};

static inline void init_sd_lb_stats(struct sd_lb_stats *sds)
{
	/*
	 * Skimp on the clearing to avoid duplicate work. We can avoid clearing
	 * local_stat because update_sg_lb_stats() does a full clear/assignment.
	 * We must however set busiest_stat::group_type and
	 * busiest_stat::idle_cpus to the worst busiest group because
	 * update_sd_pick_busiest() reads these before assignment.
	 */
	*sds = (struct sd_lb_stats){
		.busiest = NULL,
		.local = NULL,
		.total_load = 0UL,
		.total_capacity = 0UL,
		.busiest_stat = {
			.idle_cpus = UINT_MAX,
			.group_type = group_has_spare,
		},
	};
}

static unsigned long scale_rt_capacity(int cpu)
{
	unsigned long max = get_actual_cpu_capacity(cpu);
	struct rq *rq = cpu_rq(cpu);
	unsigned long used, free;
	unsigned long irq;

	irq = cpu_util_irq(rq);

	if (unlikely(irq >= max))
		return 1;

	/*
	 * avg_rt.util_avg and avg_dl.util_avg track binary signals
	 * (running and not running) with weights 0 and 1024 respectively.
	 */
	used = cpu_util_rt(rq);
	used += cpu_util_dl(rq);

	if (unlikely(used >= max))
		return 1;

	free = max - used;

	return scale_irq_capacity(free, irq, max);
}

static void update_cpu_capacity(struct sched_domain *sd, int cpu)
{
	unsigned long capacity = scale_rt_capacity(cpu);
	struct sched_group *sdg = sd->groups;

	if (!capacity)
		capacity = 1;

	cpu_rq(cpu)->cpu_capacity = capacity;
	trace_sched_cpu_capacity_tp(cpu_rq(cpu));

	sdg->sgc->capacity = capacity;
	sdg->sgc->min_capacity = capacity;
	sdg->sgc->max_capacity = capacity;
}

void update_group_capacity(struct sched_domain *sd, int cpu)
{
	struct sched_domain *child = sd->child;
	struct sched_group *group, *sdg = sd->groups;
	unsigned long capacity, min_capacity, max_capacity;
	unsigned long interval;

	interval = msecs_to_jiffies(sd->balance_interval);
	interval = clamp(interval, 1UL, max_load_balance_interval);
	sdg->sgc->next_update = jiffies + interval;

	if (!child) {
		update_cpu_capacity(sd, cpu);
		return;
	}

	capacity = 0;
	min_capacity = ULONG_MAX;
	max_capacity = 0;

	if (child->flags & SD_OVERLAP) {
		/*
		 * SD_OVERLAP domains cannot assume that child groups
		 * span the current group.
		 */

		for_each_cpu(cpu, sched_group_span(sdg)) {
			unsigned long cpu_cap = capacity_of(cpu);

			capacity += cpu_cap;
			min_capacity = min(cpu_cap, min_capacity);
			max_capacity = max(cpu_cap, max_capacity);
		}
	} else  {
		/*
		 * !SD_OVERLAP domains can assume that child groups
		 * span the current group.
		 */

		group = child->groups;
		do {
			struct sched_group_capacity *sgc = group->sgc;

			capacity += sgc->capacity;
			min_capacity = min(sgc->min_capacity, min_capacity);
			max_capacity = max(sgc->max_capacity, max_capacity);
			group = group->next;
		} while (group != child->groups);
	}

	sdg->sgc->capacity = capacity;
	sdg->sgc->min_capacity = min_capacity;
	sdg->sgc->max_capacity = max_capacity;
}

/*
 * Check whether the capacity of the rq has been noticeably reduced by side
 * activity. The imbalance_pct is used for the threshold.
 * Return true is the capacity is reduced
 */
static inline int
check_cpu_capacity(struct rq *rq, struct sched_domain *sd)
{
	return ((rq->cpu_capacity * sd->imbalance_pct) <
				(arch_scale_cpu_capacity(cpu_of(rq)) * 100));
}

/* Check if the rq has a misfit task */
static inline bool check_misfit_status(struct rq *rq)
{
	return rq->misfit_task_load;
}

/*
 * Group imbalance indicates (and tries to solve) the problem where balancing
 * groups is inadequate due to ->cpus_ptr constraints.
 *
 * Imagine a situation of two groups of 4 CPUs each and 4 tasks each with a
 * cpumask covering 1 CPU of the first group and 3 CPUs of the second group.
 * Something like:
 *
 *	{ 0 1 2 3 } { 4 5 6 7 }
 *	        *     * * *
 *
 * If we were to balance group-wise we'd place two tasks in the first group and
 * two tasks in the second group. Clearly this is undesired as it will overload
 * cpu 3 and leave one of the CPUs in the second group unused.
 *
 * The current solution to this issue is detecting the skew in the first group
 * by noticing the lower domain failed to reach balance and had difficulty
 * moving tasks due to affinity constraints.
 *
 * When this is so detected; this group becomes a candidate for busiest; see
 * update_sd_pick_busiest(). And calculate_imbalance() and
 * sched_balance_find_src_group() avoid some of the usual balance conditions to allow it
 * to create an effective group imbalance.
 *
 * This is a somewhat tricky proposition since the next run might not find the
 * group imbalance and decide the groups need to be balanced again. A most
 * subtle and fragile situation.
 */

static inline int sg_imbalanced(struct sched_group *group)
{
	return group->sgc->imbalance;
}

/*
 * group_has_capacity returns true if the group has spare capacity that could
 * be used by some tasks.
 * We consider that a group has spare capacity if the number of task is
 * smaller than the number of CPUs or if the utilization is lower than the
 * available capacity for CFS tasks.
 * For the latter, we use a threshold to stabilize the state, to take into
 * account the variance of the tasks' load and to return true if the available
 * capacity in meaningful for the load balancer.
 * As an example, an available capacity of 1% can appear but it doesn't make
 * any benefit for the load balance.
 */
static inline bool
group_has_capacity(unsigned int imbalance_pct, struct sg_lb_stats *sgs)
{
	if (sgs->sum_nr_running < sgs->group_weight)
		return true;

	if ((sgs->group_capacity * imbalance_pct) <
			(sgs->group_runnable * 100))
		return false;

	if ((sgs->group_capacity * 100) >
			(sgs->group_util * imbalance_pct))
		return true;

	return false;
}

/*
 *  group_is_overloaded returns true if the group has more tasks than it can
 *  handle.
 *  group_is_overloaded is not equals to !group_has_capacity because a group
 *  with the exact right number of tasks, has no more spare capacity but is not
 *  overloaded so both group_has_capacity and group_is_overloaded return
 *  false.
 */
static inline bool
group_is_overloaded(unsigned int imbalance_pct, struct sg_lb_stats *sgs)
{
	if (sgs->sum_nr_running <= sgs->group_weight)
		return false;

	if ((sgs->group_capacity * 100) <
			(sgs->group_util * imbalance_pct))
		return true;

	if ((sgs->group_capacity * imbalance_pct) <
			(sgs->group_runnable * 100))
		return true;

	return false;
}

static inline enum
group_type group_classify(unsigned int imbalance_pct,
			  struct sched_group *group,
			  struct sg_lb_stats *sgs)
{
	if (group_is_overloaded(imbalance_pct, sgs))
		return group_overloaded;

	if (sg_imbalanced(group))
		return group_imbalanced;

	if (sgs->group_asym_packing)
		return group_asym_packing;

	if (sgs->group_smt_balance)
		return group_smt_balance;

	if (sgs->group_misfit_task_load)
		return group_misfit_task;

	if (!group_has_capacity(imbalance_pct, sgs))
		return group_fully_busy;

	return group_has_spare;
}

/**
 * sched_use_asym_prio - Check whether asym_packing priority must be used
 * @sd:		The scheduling domain of the load balancing
 * @cpu:	A CPU
 *
 * Always use CPU priority when balancing load between SMT siblings. When
 * balancing load between cores, it is not sufficient that @cpu is idle. Only
 * use CPU priority if the whole core is idle.
 *
 * Returns: True if the priority of @cpu must be followed. False otherwise.
 */
static bool sched_use_asym_prio(struct sched_domain *sd, int cpu)
{
	if (!(sd->flags & SD_ASYM_PACKING))
		return false;

	if (!sched_smt_active())
		return true;

	return sd->flags & SD_SHARE_CPUCAPACITY || is_core_idle(cpu);
}

static inline bool sched_asym(struct sched_domain *sd, int dst_cpu, int src_cpu)
{
	/*
	 * First check if @dst_cpu can do asym_packing load balance. Only do it
	 * if it has higher priority than @src_cpu.
	 */
	return sched_use_asym_prio(sd, dst_cpu) &&
		sched_asym_prefer(dst_cpu, src_cpu);
}

/**
 * sched_group_asym - Check if the destination CPU can do asym_packing balance
 * @env:	The load balancing environment
 * @sgs:	Load-balancing statistics of the candidate busiest group
 * @group:	The candidate busiest group
 *
 * @env::dst_cpu can do asym_packing if it has higher priority than the
 * preferred CPU of @group.
 *
 * Return: true if @env::dst_cpu can do with asym_packing load balance. False
 * otherwise.
 */
static inline bool
sched_group_asym(struct lb_env *env, struct sg_lb_stats *sgs, struct sched_group *group)
{
	/*
	 * CPU priorities do not make sense for SMT cores with more than one
	 * busy sibling.
	 */
	if ((group->flags & SD_SHARE_CPUCAPACITY) &&
	    (sgs->group_weight - sgs->idle_cpus != 1))
		return false;

	return sched_asym(env->sd, env->dst_cpu, group->asym_prefer_cpu);
}

/* One group has more than one SMT CPU while the other group does not */
static inline bool smt_vs_nonsmt_groups(struct sched_group *sg1,
				    struct sched_group *sg2)
{
	if (!sg1 || !sg2)
		return false;

	return (sg1->flags & SD_SHARE_CPUCAPACITY) !=
		(sg2->flags & SD_SHARE_CPUCAPACITY);
}

static inline bool smt_balance(struct lb_env *env, struct sg_lb_stats *sgs,
			       struct sched_group *group)
{
	if (!env->idle)
		return false;

	/*
	 * For SMT source group, it is better to move a task
	 * to a CPU that doesn't have multiple tasks sharing its CPU capacity.
	 * Note that if a group has a single SMT, SD_SHARE_CPUCAPACITY
	 * will not be on.
	 */
	if (group->flags & SD_SHARE_CPUCAPACITY &&
	    sgs->sum_h_nr_running > 1)
		return true;

	return false;
}

static inline long sibling_imbalance(struct lb_env *env,
				    struct sd_lb_stats *sds,
				    struct sg_lb_stats *busiest,
				    struct sg_lb_stats *local)
{
	int ncores_busiest, ncores_local;
	long imbalance;

	if (!env->idle || !busiest->sum_nr_running)
		return 0;

	ncores_busiest = sds->busiest->cores;
	ncores_local = sds->local->cores;

	if (ncores_busiest == ncores_local) {
		imbalance = busiest->sum_nr_running;
		lsub_positive(&imbalance, local->sum_nr_running);
		return imbalance;
	}

	/* Balance such that nr_running/ncores ratio are same on both groups */
	imbalance = ncores_local * busiest->sum_nr_running;
	lsub_positive(&imbalance, ncores_busiest * local->sum_nr_running);
	/* Normalize imbalance and do rounding on normalization */
	imbalance = 2 * imbalance + ncores_local + ncores_busiest;
	imbalance /= ncores_local + ncores_busiest;

	/* Take advantage of resource in an empty sched group */
	if (imbalance <= 1 && local->sum_nr_running == 0 &&
	    busiest->sum_nr_running > 1)
		imbalance = 2;

	return imbalance;
}

static inline bool
sched_reduced_capacity(struct rq *rq, struct sched_domain *sd)
{
	/*
	 * When there is more than 1 task, the group_overloaded case already
	 * takes care of cpu with reduced capacity
	 */
	if (rq->cfs.h_nr_running != 1)
		return false;

	return check_cpu_capacity(rq, sd);
}

/**
 * update_sg_lb_stats - Update sched_group's statistics for load balancing.
 * @env: The load balancing environment.
 * @sds: Load-balancing data with statistics of the local group.
 * @group: sched_group whose statistics are to be updated.
 * @sgs: variable to hold the statistics for this group.
 * @sg_overloaded: sched_group is overloaded
 * @sg_overutilized: sched_group is overutilized
 */
static inline void update_sg_lb_stats(struct lb_env *env,
				      struct sd_lb_stats *sds,
				      struct sched_group *group,
				      struct sg_lb_stats *sgs,
				      bool *sg_overloaded,
				      bool *sg_overutilized)
{
	int i, nr_running, local_group;

	memset(sgs, 0, sizeof(*sgs));

	local_group = group == sds->local;

	for_each_cpu_and(i, sched_group_span(group), env->cpus) {
		struct rq *rq = cpu_rq(i);
		unsigned long load = cpu_load(rq);

		sgs->group_load += load;
		sgs->group_util += cpu_util_cfs(i);
		sgs->group_runnable += cpu_runnable(rq);
		sgs->sum_h_nr_running += rq->cfs.h_nr_running;

		nr_running = rq->nr_running;
		sgs->sum_nr_running += nr_running;

		if (nr_running > 1)
			*sg_overloaded = 1;

		if (cpu_overutilized(i))
			*sg_overutilized = 1;

#ifdef CONFIG_NUMA_BALANCING
		sgs->nr_numa_running += rq->nr_numa_running;
		sgs->nr_preferred_running += rq->nr_preferred_running;
#endif
		/*
		 * No need to call idle_cpu() if nr_running is not 0
		 */
		if (!nr_running && idle_cpu(i)) {
			sgs->idle_cpus++;
			/* Idle cpu can't have misfit task */
			continue;
		}

		if (local_group)
			continue;

		if (env->sd->flags & SD_ASYM_CPUCAPACITY) {
			/* Check for a misfit task on the cpu */
			if (sgs->group_misfit_task_load < rq->misfit_task_load) {
				sgs->group_misfit_task_load = rq->misfit_task_load;
				*sg_overloaded = 1;
			}
		} else if (env->idle && sched_reduced_capacity(rq, env->sd)) {
			/* Check for a task running on a CPU with reduced capacity */
			if (sgs->group_misfit_task_load < load)
				sgs->group_misfit_task_load = load;
		}
	}

	sgs->group_capacity = group->sgc->capacity;

	sgs->group_weight = group->group_weight;

	/* Check if dst CPU is idle and preferred to this group */
	if (!local_group && env->idle && sgs->sum_h_nr_running &&
	    sched_group_asym(env, sgs, group))
		sgs->group_asym_packing = 1;

	/* Check for loaded SMT group to be balanced to dst CPU */
	if (!local_group && smt_balance(env, sgs, group))
		sgs->group_smt_balance = 1;

	sgs->group_type = group_classify(env->sd->imbalance_pct, group, sgs);

	/* Computing avg_load makes sense only when group is overloaded */
	if (sgs->group_type == group_overloaded)
		sgs->avg_load = (sgs->group_load * SCHED_CAPACITY_SCALE) /
				sgs->group_capacity;
}

/**
 * update_sd_pick_busiest - return 1 on busiest group
 * @env: The load balancing environment.
 * @sds: sched_domain statistics
 * @sg: sched_group candidate to be checked for being the busiest
 * @sgs: sched_group statistics
 *
 * Determine if @sg is a busier group than the previously selected
 * busiest group.
 *
 * Return: %true if @sg is a busier group than the previously selected
 * busiest group. %false otherwise.
 */
static bool update_sd_pick_busiest(struct lb_env *env,
				   struct sd_lb_stats *sds,
				   struct sched_group *sg,
				   struct sg_lb_stats *sgs)
{
	struct sg_lb_stats *busiest = &sds->busiest_stat;

	/* Make sure that there is at least one task to pull */
	if (!sgs->sum_h_nr_running)
		return false;

	/*
	 * Don't try to pull misfit tasks we can't help.
	 * We can use max_capacity here as reduction in capacity on some
	 * CPUs in the group should either be possible to resolve
	 * internally or be covered by avg_load imbalance (eventually).
	 */
	if ((env->sd->flags & SD_ASYM_CPUCAPACITY) &&
	    (sgs->group_type == group_misfit_task) &&
	    (!capacity_greater(capacity_of(env->dst_cpu), sg->sgc->max_capacity) ||
	     sds->local_stat.group_type != group_has_spare))
		return false;

	if (sgs->group_type > busiest->group_type)
		return true;

	if (sgs->group_type < busiest->group_type)
		return false;

	/*
	 * The candidate and the current busiest group are the same type of
	 * group. Let check which one is the busiest according to the type.
	 */

	switch (sgs->group_type) {
	case group_overloaded:
		/* Select the overloaded group with highest avg_load. */
		return sgs->avg_load > busiest->avg_load;

	case group_imbalanced:
		/*
		 * Select the 1st imbalanced group as we don't have any way to
		 * choose one more than another.
		 */
		return false;

	case group_asym_packing:
		/* Prefer to move from lowest priority CPU's work */
		return sched_asym_prefer(sds->busiest->asym_prefer_cpu, sg->asym_prefer_cpu);

	case group_misfit_task:
		/*
		 * If we have more than one misfit sg go with the biggest
		 * misfit.
		 */
		return sgs->group_misfit_task_load > busiest->group_misfit_task_load;

	case group_smt_balance:
		/*
		 * Check if we have spare CPUs on either SMT group to
		 * choose has spare or fully busy handling.
		 */
		if (sgs->idle_cpus != 0 || busiest->idle_cpus != 0)
			goto has_spare;

		fallthrough;

	case group_fully_busy:
		/*
		 * Select the fully busy group with highest avg_load. In
		 * theory, there is no need to pull task from such kind of
		 * group because tasks have all compute capacity that they need
		 * but we can still improve the overall throughput by reducing
		 * contention when accessing shared HW resources.
		 *
		 * XXX for now avg_load is not computed and always 0 so we
		 * select the 1st one, except if @sg is composed of SMT
		 * siblings.
		 */

		if (sgs->avg_load < busiest->avg_load)
			return false;

		if (sgs->avg_load == busiest->avg_load) {
			/*
			 * SMT sched groups need more help than non-SMT groups.
			 * If @sg happens to also be SMT, either choice is good.
			 */
			if (sds->busiest->flags & SD_SHARE_CPUCAPACITY)
				return false;
		}

		break;

	case group_has_spare:
		/*
		 * Do not pick sg with SMT CPUs over sg with pure CPUs,
		 * as we do not want to pull task off SMT core with one task
		 * and make the core idle.
		 */
		if (smt_vs_nonsmt_groups(sds->busiest, sg)) {
			if (sg->flags & SD_SHARE_CPUCAPACITY && sgs->sum_h_nr_running <= 1)
				return false;
			else
				return true;
		}
has_spare:

		/*
		 * Select not overloaded group with lowest number of idle CPUs
		 * and highest number of running tasks. We could also compare
		 * the spare capacity which is more stable but it can end up
		 * that the group has less spare capacity but finally more idle
		 * CPUs which means less opportunity to pull tasks.
		 */
		if (sgs->idle_cpus > busiest->idle_cpus)
			return false;
		else if ((sgs->idle_cpus == busiest->idle_cpus) &&
			 (sgs->sum_nr_running <= busiest->sum_nr_running))
			return false;

		break;
	}

	/*
	 * Candidate sg has no more than one task per CPU and has higher
	 * per-CPU capacity. Migrating tasks to less capable CPUs may harm
	 * throughput. Maximize throughput, power/energy consequences are not
	 * considered.
	 */
	if ((env->sd->flags & SD_ASYM_CPUCAPACITY) &&
	    (sgs->group_type <= group_fully_busy) &&
	    (capacity_greater(sg->sgc->min_capacity, capacity_of(env->dst_cpu))))
		return false;

	return true;
}

#ifdef CONFIG_NUMA_BALANCING
static inline enum fbq_type fbq_classify_group(struct sg_lb_stats *sgs)
{
	if (sgs->sum_h_nr_running > sgs->nr_numa_running)
		return regular;
	if (sgs->sum_h_nr_running > sgs->nr_preferred_running)
		return remote;
	return all;
}

static inline enum fbq_type fbq_classify_rq(struct rq *rq)
{
	if (rq->nr_running > rq->nr_numa_running)
		return regular;
	if (rq->nr_running > rq->nr_preferred_running)
		return remote;
	return all;
}
#else
static inline enum fbq_type fbq_classify_group(struct sg_lb_stats *sgs)
{
	return all;
}

static inline enum fbq_type fbq_classify_rq(struct rq *rq)
{
	return regular;
}
#endif /* CONFIG_NUMA_BALANCING */


struct sg_lb_stats;

/*
 * task_running_on_cpu - return 1 if @p is running on @cpu.
 */

static unsigned int task_running_on_cpu(int cpu, struct task_struct *p)
{
	/* Task has no contribution or is new */
	if (cpu != task_cpu(p) || !READ_ONCE(p->se.avg.last_update_time))
		return 0;

	if (task_on_rq_queued(p))
		return 1;

	return 0;
}

/**
 * idle_cpu_without - would a given CPU be idle without p ?
 * @cpu: the processor on which idleness is tested.
 * @p: task which should be ignored.
 *
 * Return: 1 if the CPU would be idle. 0 otherwise.
 */
static int idle_cpu_without(int cpu, struct task_struct *p)
{
	struct rq *rq = cpu_rq(cpu);

	if (rq->curr != rq->idle && rq->curr != p)
		return 0;

	/*
	 * rq->nr_running can't be used but an updated version without the
	 * impact of p on cpu must be used instead. The updated nr_running
	 * be computed and tested before calling idle_cpu_without().
	 */

	if (rq->ttwu_pending)
		return 0;

	return 1;
}

/*
 * update_sg_wakeup_stats - Update sched_group's statistics for wakeup.
 * @sd: The sched_domain level to look for idlest group.
 * @group: sched_group whose statistics are to be updated.
 * @sgs: variable to hold the statistics for this group.
 * @p: The task for which we look for the idlest group/CPU.
 */
static inline void update_sg_wakeup_stats(struct sched_domain *sd,
					  struct sched_group *group,
					  struct sg_lb_stats *sgs,
					  struct task_struct *p)
{
	int i, nr_running;

	memset(sgs, 0, sizeof(*sgs));

	/* Assume that task can't fit any CPU of the group */
	if (sd->flags & SD_ASYM_CPUCAPACITY)
		sgs->group_misfit_task_load = 1;

	for_each_cpu(i, sched_group_span(group)) {
		struct rq *rq = cpu_rq(i);
		unsigned int local;

		sgs->group_load += cpu_load_without(rq, p);
		sgs->group_util += cpu_util_without(i, p);
		sgs->group_runnable += cpu_runnable_without(rq, p);
		local = task_running_on_cpu(i, p);
		sgs->sum_h_nr_running += rq->cfs.h_nr_running - local;

		nr_running = rq->nr_running - local;
		sgs->sum_nr_running += nr_running;

		/*
		 * No need to call idle_cpu_without() if nr_running is not 0
		 */
		if (!nr_running && idle_cpu_without(i, p))
			sgs->idle_cpus++;

		/* Check if task fits in the CPU */
		if (sd->flags & SD_ASYM_CPUCAPACITY &&
		    sgs->group_misfit_task_load &&
		    task_fits_cpu(p, i))
			sgs->group_misfit_task_load = 0;

	}

	sgs->group_capacity = group->sgc->capacity;

	sgs->group_weight = group->group_weight;

	sgs->group_type = group_classify(sd->imbalance_pct, group, sgs);

	/*
	 * Computing avg_load makes sense only when group is fully busy or
	 * overloaded
	 */
	if (sgs->group_type == group_fully_busy ||
		sgs->group_type == group_overloaded)
		sgs->avg_load = (sgs->group_load * SCHED_CAPACITY_SCALE) /
				sgs->group_capacity;
}

static bool update_pick_idlest(struct sched_group *idlest,
			       struct sg_lb_stats *idlest_sgs,
			       struct sched_group *group,
			       struct sg_lb_stats *sgs)
{
	if (sgs->group_type < idlest_sgs->group_type)
		return true;

	if (sgs->group_type > idlest_sgs->group_type)
		return false;

	/*
	 * The candidate and the current idlest group are the same type of
	 * group. Let check which one is the idlest according to the type.
	 */

	switch (sgs->group_type) {
	case group_overloaded:
	case group_fully_busy:
		/* Select the group with lowest avg_load. */
		if (idlest_sgs->avg_load <= sgs->avg_load)
			return false;
		break;

	case group_imbalanced:
	case group_asym_packing:
	case group_smt_balance:
		/* Those types are not used in the slow wakeup path */
		return false;

	case group_misfit_task:
		/* Select group with the highest max capacity */
		if (idlest->sgc->max_capacity >= group->sgc->max_capacity)
			return false;
		break;

	case group_has_spare:
		/* Select group with most idle CPUs */
		if (idlest_sgs->idle_cpus > sgs->idle_cpus)
			return false;

		/* Select group with lowest group_util */
		if (idlest_sgs->idle_cpus == sgs->idle_cpus &&
			idlest_sgs->group_util <= sgs->group_util)
			return false;

		break;
	}

	return true;
}

/*
 * sched_balance_find_dst_group() finds and returns the least busy CPU group within the
 * domain.
 *
 * Assumes p is allowed on at least one CPU in sd.
 */
static struct sched_group *
sched_balance_find_dst_group(struct sched_domain *sd, struct task_struct *p, int this_cpu)
{
	struct sched_group *idlest = NULL, *local = NULL, *group = sd->groups;
	struct sg_lb_stats local_sgs, tmp_sgs;
	struct sg_lb_stats *sgs;
	unsigned long imbalance;
	struct sg_lb_stats idlest_sgs = {
			.avg_load = UINT_MAX,
			.group_type = group_overloaded,
	};

	do {
		int local_group;

		/* Skip over this group if it has no CPUs allowed */
		if (!cpumask_intersects(sched_group_span(group),
					p->cpus_ptr))
			continue;

		/* Skip over this group if no cookie matched */
		if (!sched_group_cookie_match(cpu_rq(this_cpu), p, group))
			continue;

		local_group = cpumask_test_cpu(this_cpu,
					       sched_group_span(group));

		if (local_group) {
			sgs = &local_sgs;
			local = group;
		} else {
			sgs = &tmp_sgs;
		}

		update_sg_wakeup_stats(sd, group, sgs, p);

		if (!local_group && update_pick_idlest(idlest, &idlest_sgs, group, sgs)) {
			idlest = group;
			idlest_sgs = *sgs;
		}

	} while (group = group->next, group != sd->groups);


	/* There is no idlest group to push tasks to */
	if (!idlest)
		return NULL;

	/* The local group has been skipped because of CPU affinity */
	if (!local)
		return idlest;

	/*
	 * If the local group is idler than the selected idlest group
	 * don't try and push the task.
	 */
	if (local_sgs.group_type < idlest_sgs.group_type)
		return NULL;

	/*
	 * If the local group is busier than the selected idlest group
	 * try and push the task.
	 */
	if (local_sgs.group_type > idlest_sgs.group_type)
		return idlest;

	switch (local_sgs.group_type) {
	case group_overloaded:
	case group_fully_busy:

		/* Calculate allowed imbalance based on load */
		imbalance = scale_load_down(NICE_0_LOAD) *
				(sd->imbalance_pct-100) / 100;

		/*
		 * When comparing groups across NUMA domains, it's possible for
		 * the local domain to be very lightly loaded relative to the
		 * remote domains but "imbalance" skews the comparison making
		 * remote CPUs look much more favourable. When considering
		 * cross-domain, add imbalance to the load on the remote node
		 * and consider staying local.
		 */

		if ((sd->flags & SD_NUMA) &&
		    ((idlest_sgs.avg_load + imbalance) >= local_sgs.avg_load))
			return NULL;

		/*
		 * If the local group is less loaded than the selected
		 * idlest group don't try and push any tasks.
		 */
		if (idlest_sgs.avg_load >= (local_sgs.avg_load + imbalance))
			return NULL;

		if (100 * local_sgs.avg_load <= sd->imbalance_pct * idlest_sgs.avg_load)
			return NULL;
		break;

	case group_imbalanced:
	case group_asym_packing:
	case group_smt_balance:
		/* Those type are not used in the slow wakeup path */
		return NULL;

	case group_misfit_task:
		/* Select group with the highest max capacity */
		if (local->sgc->max_capacity >= idlest->sgc->max_capacity)
			return NULL;
		break;

	case group_has_spare:
#ifdef CONFIG_NUMA
		if (sd->flags & SD_NUMA) {
			int imb_numa_nr = sd->imb_numa_nr;
#ifdef CONFIG_NUMA_BALANCING
			int idlest_cpu;
			/*
			 * If there is spare capacity at NUMA, try to select
			 * the preferred node
			 */
			if (cpu_to_node(this_cpu) == p->numa_preferred_nid)
				return NULL;

			idlest_cpu = cpumask_first(sched_group_span(idlest));
			if (cpu_to_node(idlest_cpu) == p->numa_preferred_nid)
				return idlest;
#endif /* CONFIG_NUMA_BALANCING */
			/*
			 * Otherwise, keep the task close to the wakeup source
			 * and improve locality if the number of running tasks
			 * would remain below threshold where an imbalance is
			 * allowed while accounting for the possibility the
			 * task is pinned to a subset of CPUs. If there is a
			 * real need of migration, periodic load balance will
			 * take care of it.
			 */
			if (p->nr_cpus_allowed != NR_CPUS) {
				struct cpumask *cpus = this_cpu_cpumask_var_ptr(select_rq_mask);

				cpumask_and(cpus, sched_group_span(local), p->cpus_ptr);
				imb_numa_nr = min(cpumask_weight(cpus), sd->imb_numa_nr);
			}

			imbalance = abs(local_sgs.idle_cpus - idlest_sgs.idle_cpus);
			if (!adjust_numa_imbalance(imbalance,
						   local_sgs.sum_nr_running + 1,
						   imb_numa_nr)) {
				return NULL;
			}
		}
#endif /* CONFIG_NUMA */

		/*
		 * Select group with highest number of idle CPUs. We could also
		 * compare the utilization which is more stable but it can end
		 * up that the group has less spare capacity but finally more
		 * idle CPUs which means more opportunity to run task.
		 */
		if (local_sgs.idle_cpus >= idlest_sgs.idle_cpus)
			return NULL;
		break;
	}

	return idlest;
}

static void update_idle_cpu_scan(struct lb_env *env,
				 unsigned long sum_util)
{
	struct sched_domain_shared *sd_share;
	int llc_weight, pct;
	u64 x, y, tmp;
	/*
	 * Update the number of CPUs to scan in LLC domain, which could
	 * be used as a hint in select_idle_cpu(). The update of sd_share
	 * could be expensive because it is within a shared cache line.
	 * So the write of this hint only occurs during periodic load
	 * balancing, rather than CPU_NEWLY_IDLE, because the latter
	 * can fire way more frequently than the former.
	 */
	if (!sched_feat(SIS_UTIL) || env->idle == CPU_NEWLY_IDLE)
		return;

	llc_weight = per_cpu(sd_llc_size, env->dst_cpu);
	if (env->sd->span_weight != llc_weight)
		return;

	sd_share = rcu_dereference(per_cpu(sd_llc_shared, env->dst_cpu));
	if (!sd_share)
		return;

	/*
	 * The number of CPUs to search drops as sum_util increases, when
	 * sum_util hits 85% or above, the scan stops.
	 * The reason to choose 85% as the threshold is because this is the
	 * imbalance_pct(117) when a LLC sched group is overloaded.
	 *
	 * let y = SCHED_CAPACITY_SCALE - p * x^2                       [1]
	 * and y'= y / SCHED_CAPACITY_SCALE
	 *
	 * x is the ratio of sum_util compared to the CPU capacity:
	 * x = sum_util / (llc_weight * SCHED_CAPACITY_SCALE)
	 * y' is the ratio of CPUs to be scanned in the LLC domain,
	 * and the number of CPUs to scan is calculated by:
	 *
	 * nr_scan = llc_weight * y'                                    [2]
	 *
	 * When x hits the threshold of overloaded, AKA, when
	 * x = 100 / pct, y drops to 0. According to [1],
	 * p should be SCHED_CAPACITY_SCALE * pct^2 / 10000
	 *
	 * Scale x by SCHED_CAPACITY_SCALE:
	 * x' = sum_util / llc_weight;                                  [3]
	 *
	 * and finally [1] becomes:
	 * y = SCHED_CAPACITY_SCALE -
	 *     x'^2 * pct^2 / (10000 * SCHED_CAPACITY_SCALE)            [4]
	 *
	 */
	/* equation [3] */
	x = sum_util;
	do_div(x, llc_weight);

	/* equation [4] */
	pct = env->sd->imbalance_pct;
	tmp = x * x * pct * pct;
	do_div(tmp, 10000 * SCHED_CAPACITY_SCALE);
	tmp = min_t(long, tmp, SCHED_CAPACITY_SCALE);
	y = SCHED_CAPACITY_SCALE - tmp;

	/* equation [2] */
	y *= llc_weight;
	do_div(y, SCHED_CAPACITY_SCALE);
	if ((int)y != sd_share->nr_idle_scan)
		WRITE_ONCE(sd_share->nr_idle_scan, (int)y);
}

/**
 * update_sd_lb_stats - Update sched_domain's statistics for load balancing.
 * @env: The load balancing environment.
 * @sds: variable to hold the statistics for this sched_domain.
 */

static inline void update_sd_lb_stats(struct lb_env *env, struct sd_lb_stats *sds)
{
	struct sched_group *sg = env->sd->groups;
	struct sg_lb_stats *local = &sds->local_stat;
	struct sg_lb_stats tmp_sgs;
	unsigned long sum_util = 0;
	bool sg_overloaded = 0, sg_overutilized = 0;

	do {
		struct sg_lb_stats *sgs = &tmp_sgs;
		int local_group;

		local_group = cpumask_test_cpu(env->dst_cpu, sched_group_span(sg));
		if (local_group) {
			sds->local = sg;
			sgs = local;

			if (env->idle != CPU_NEWLY_IDLE ||
			    time_after_eq(jiffies, sg->sgc->next_update))
				update_group_capacity(env->sd, env->dst_cpu);
		}

		update_sg_lb_stats(env, sds, sg, sgs, &sg_overloaded, &sg_overutilized);

		if (!local_group && update_sd_pick_busiest(env, sds, sg, sgs)) {
			sds->busiest = sg;
			sds->busiest_stat = *sgs;
		}

		/* Now, start updating sd_lb_stats */
		sds->total_load += sgs->group_load;
		sds->total_capacity += sgs->group_capacity;

		sum_util += sgs->group_util;
		sg = sg->next;
	} while (sg != env->sd->groups);

	/*
	 * Indicate that the child domain of the busiest group prefers tasks
	 * go to a child's sibling domains first. NB the flags of a sched group
	 * are those of the child domain.
	 */
	if (sds->busiest)
		sds->prefer_sibling = !!(sds->busiest->flags & SD_PREFER_SIBLING);


	if (env->sd->flags & SD_NUMA)
		env->fbq_type = fbq_classify_group(&sds->busiest_stat);

	if (!env->sd->parent) {
		/* update overload indicator if we are at root domain */
		set_rd_overloaded(env->dst_rq->rd, sg_overloaded);

		/* Update over-utilization (tipping point, U >= 0) indicator */
		set_rd_overutilized(env->dst_rq->rd, sg_overutilized);
	} else if (sg_overutilized) {
		set_rd_overutilized(env->dst_rq->rd, sg_overutilized);
	}

	update_idle_cpu_scan(env, sum_util);
}

/**
 * calculate_imbalance - Calculate the amount of imbalance present within the
 *			 groups of a given sched_domain during load balance.
 * @env: load balance environment
 * @sds: statistics of the sched_domain whose imbalance is to be calculated.
 */
static inline void calculate_imbalance(struct lb_env *env, struct sd_lb_stats *sds)
{
	struct sg_lb_stats *local, *busiest;

	local = &sds->local_stat;
	busiest = &sds->busiest_stat;

	if (busiest->group_type == group_misfit_task) {
		if (env->sd->flags & SD_ASYM_CPUCAPACITY) {
			/* Set imbalance to allow misfit tasks to be balanced. */
			env->migration_type = migrate_misfit;
			env->imbalance = 1;
		} else {
			/*
			 * Set load imbalance to allow moving task from cpu
			 * with reduced capacity.
			 */
			env->migration_type = migrate_load;
			env->imbalance = busiest->group_misfit_task_load;
		}
		return;
	}

	if (busiest->group_type == group_asym_packing) {
		/*
		 * In case of asym capacity, we will try to migrate all load to
		 * the preferred CPU.
		 */
		env->migration_type = migrate_task;
		env->imbalance = busiest->sum_h_nr_running;
		return;
	}

	if (busiest->group_type == group_smt_balance) {
		/* Reduce number of tasks sharing CPU capacity */
		env->migration_type = migrate_task;
		env->imbalance = 1;
		return;
	}

	if (busiest->group_type == group_imbalanced) {
		/*
		 * In the group_imb case we cannot rely on group-wide averages
		 * to ensure CPU-load equilibrium, try to move any task to fix
		 * the imbalance. The next load balance will take care of
		 * balancing back the system.
		 */
		env->migration_type = migrate_task;
		env->imbalance = 1;
		return;
	}

	/*
	 * Try to use spare capacity of local group without overloading it or
	 * emptying busiest.
	 */
	if (local->group_type == group_has_spare) {
		if ((busiest->group_type > group_fully_busy) &&
		    !(env->sd->flags & SD_SHARE_LLC)) {
			/*
			 * If busiest is overloaded, try to fill spare
			 * capacity. This might end up creating spare capacity
			 * in busiest or busiest still being overloaded but
			 * there is no simple way to directly compute the
			 * amount of load to migrate in order to balance the
			 * system.
			 */
			env->migration_type = migrate_util;
			env->imbalance = max(local->group_capacity, local->group_util) -
					 local->group_util;

			/*
			 * In some cases, the group's utilization is max or even
			 * higher than capacity because of migrations but the
			 * local CPU is (newly) idle. There is at least one
			 * waiting task in this overloaded busiest group. Let's
			 * try to pull it.
			 */
			if (env->idle && env->imbalance == 0) {
				env->migration_type = migrate_task;
				env->imbalance = 1;
			}

			return;
		}

		if (busiest->group_weight == 1 || sds->prefer_sibling) {
			/*
			 * When prefer sibling, evenly spread running tasks on
			 * groups.
			 */
			env->migration_type = migrate_task;
			env->imbalance = sibling_imbalance(env, sds, busiest, local);
		} else {

			/*
			 * If there is no overload, we just want to even the number of
			 * idle CPUs.
			 */
			env->migration_type = migrate_task;
			env->imbalance = max_t(long, 0,
					       (local->idle_cpus - busiest->idle_cpus));
		}

#ifdef CONFIG_NUMA
		/* Consider allowing a small imbalance between NUMA groups */
		if (env->sd->flags & SD_NUMA) {
			env->imbalance = adjust_numa_imbalance(env->imbalance,
							       local->sum_nr_running + 1,
							       env->sd->imb_numa_nr);
		}
#endif

		/* Number of tasks to move to restore balance */
		env->imbalance >>= 1;

		return;
	}

	/*
	 * Local is fully busy but has to take more load to relieve the
	 * busiest group
	 */
	if (local->group_type < group_overloaded) {
		/*
		 * Local will become overloaded so the avg_load metrics are
		 * finally needed.
		 */

		local->avg_load = (local->group_load * SCHED_CAPACITY_SCALE) /
				  local->group_capacity;

		/*
		 * If the local group is more loaded than the selected
		 * busiest group don't try to pull any tasks.
		 */
		if (local->avg_load >= busiest->avg_load) {
			env->imbalance = 0;
			return;
		}

		sds->avg_load = (sds->total_load * SCHED_CAPACITY_SCALE) /
				sds->total_capacity;

		/*
		 * If the local group is more loaded than the average system
		 * load, don't try to pull any tasks.
		 */
		if (local->avg_load >= sds->avg_load) {
			env->imbalance = 0;
			return;
		}

	}

	/*
	 * Both group are or will become overloaded and we're trying to get all
	 * the CPUs to the average_load, so we don't want to push ourselves
	 * above the average load, nor do we wish to reduce the max loaded CPU
	 * below the average load. At the same time, we also don't want to
	 * reduce the group load below the group capacity. Thus we look for
	 * the minimum possible imbalance.
	 */
	env->migration_type = migrate_load;
	env->imbalance = min(
		(busiest->avg_load - sds->avg_load) * busiest->group_capacity,
		(sds->avg_load - local->avg_load) * local->group_capacity
	) / SCHED_CAPACITY_SCALE;
}

/******* sched_balance_find_src_group() helpers end here *********************/

/*
 * Decision matrix according to the local and busiest group type:
 *
 * busiest \ local has_spare fully_busy misfit asym imbalanced overloaded
 * has_spare        nr_idle   balanced   N/A    N/A  balanced   balanced
 * fully_busy       nr_idle   nr_idle    N/A    N/A  balanced   balanced
 * misfit_task      force     N/A        N/A    N/A  N/A        N/A
 * asym_packing     force     force      N/A    N/A  force      force
 * imbalanced       force     force      N/A    N/A  force      force
 * overloaded       force     force      N/A    N/A  force      avg_load
 *
 * N/A :      Not Applicable because already filtered while updating
 *            statistics.
 * balanced : The system is balanced for these 2 groups.
 * force :    Calculate the imbalance as load migration is probably needed.
 * avg_load : Only if imbalance is significant enough.
 * nr_idle :  dst_cpu is not busy and the number of idle CPUs is quite
 *            different in groups.
 */

/**
 * sched_balance_find_src_group - Returns the busiest group within the sched_domain
 * if there is an imbalance.
 * @env: The load balancing environment.
 *
 * Also calculates the amount of runnable load which should be moved
 * to restore balance.
 *
 * Return:	- The busiest group if imbalance exists.
 */
static struct sched_group *sched_balance_find_src_group(struct lb_env *env)
{
	struct sg_lb_stats *local, *busiest;
	struct sd_lb_stats sds;

	init_sd_lb_stats(&sds);

	/*
	 * Compute the various statistics relevant for load balancing at
	 * this level.
	 */
	update_sd_lb_stats(env, &sds);

	/* There is no busy sibling group to pull tasks from */
	if (!sds.busiest)
		goto out_balanced;

	busiest = &sds.busiest_stat;

	/* Misfit tasks should be dealt with regardless of the avg load */
	if (busiest->group_type == group_misfit_task)
		goto force_balance;

	if (!is_rd_overutilized(env->dst_rq->rd) &&
	    rcu_dereference(env->dst_rq->rd->pd))
		goto out_balanced;

	/* ASYM feature bypasses nice load balance check */
	if (busiest->group_type == group_asym_packing)
		goto force_balance;

	/*
	 * If the busiest group is imbalanced the below checks don't
	 * work because they assume all things are equal, which typically
	 * isn't true due to cpus_ptr constraints and the like.
	 */
	if (busiest->group_type == group_imbalanced)
		goto force_balance;

	local = &sds.local_stat;
	/*
	 * If the local group is busier than the selected busiest group
	 * don't try and pull any tasks.
	 */
	if (local->group_type > busiest->group_type)
		goto out_balanced;

	/*
	 * When groups are overloaded, use the avg_load to ensure fairness
	 * between tasks.
	 */
	if (local->group_type == group_overloaded) {
		/*
		 * If the local group is more loaded than the selected
		 * busiest group don't try to pull any tasks.
		 */
		if (local->avg_load >= busiest->avg_load)
			goto out_balanced;

		/* XXX broken for overlapping NUMA groups */
		sds.avg_load = (sds.total_load * SCHED_CAPACITY_SCALE) /
				sds.total_capacity;

		/*
		 * Don't pull any tasks if this group is already above the
		 * domain average load.
		 */
		if (local->avg_load >= sds.avg_load)
			goto out_balanced;

		/*
		 * If the busiest group is more loaded, use imbalance_pct to be
		 * conservative.
		 */
		if (100 * busiest->avg_load <=
				env->sd->imbalance_pct * local->avg_load)
			goto out_balanced;
	}

	/*
	 * Try to move all excess tasks to a sibling domain of the busiest
	 * group's child domain.
	 */
	if (sds.prefer_sibling && local->group_type == group_has_spare &&
	    sibling_imbalance(env, &sds, busiest, local) > 1)
		goto force_balance;

	if (busiest->group_type != group_overloaded) {
		if (!env->idle) {
			/*
			 * If the busiest group is not overloaded (and as a
			 * result the local one too) but this CPU is already
			 * busy, let another idle CPU try to pull task.
			 */
			goto out_balanced;
		}

		if (busiest->group_type == group_smt_balance &&
		    smt_vs_nonsmt_groups(sds.local, sds.busiest)) {
			/* Let non SMT CPU pull from SMT CPU sharing with sibling */
			goto force_balance;
		}

		if (busiest->group_weight > 1 &&
		    local->idle_cpus <= (busiest->idle_cpus + 1)) {
			/*
			 * If the busiest group is not overloaded
			 * and there is no imbalance between this and busiest
			 * group wrt idle CPUs, it is balanced. The imbalance
			 * becomes significant if the diff is greater than 1
			 * otherwise we might end up to just move the imbalance
			 * on another group. Of course this applies only if
			 * there is more than 1 CPU per group.
			 */
			goto out_balanced;
		}

		if (busiest->sum_h_nr_running == 1) {
			/*
			 * busiest doesn't have any tasks waiting to run
			 */
			goto out_balanced;
		}
	}

force_balance:
	/* Looks like there is an imbalance. Compute it */
	calculate_imbalance(env, &sds);
	return env->imbalance ? sds.busiest : NULL;

out_balanced:
	env->imbalance = 0;
	return NULL;
}

/*
 * sched_balance_find_src_rq - find the busiest runqueue among the CPUs in the group.
 */
static struct rq *sched_balance_find_src_rq(struct lb_env *env,
				     struct sched_group *group)
{
	struct rq *busiest = NULL, *rq;
	unsigned long busiest_util = 0, busiest_load = 0, busiest_capacity = 1;
	unsigned int busiest_nr = 0;
	int i;

	for_each_cpu_and(i, sched_group_span(group), env->cpus) {
		unsigned long capacity, load, util;
		unsigned int nr_running;
		enum fbq_type rt;

		rq = cpu_rq(i);
		rt = fbq_classify_rq(rq);

		/*
		 * We classify groups/runqueues into three groups:
		 *  - regular: there are !numa tasks
		 *  - remote:  there are numa tasks that run on the 'wrong' node
		 *  - all:     there is no distinction
		 *
		 * In order to avoid migrating ideally placed numa tasks,
		 * ignore those when there's better options.
		 *
		 * If we ignore the actual busiest queue to migrate another
		 * task, the next balance pass can still reduce the busiest
		 * queue by moving tasks around inside the node.
		 *
		 * If we cannot move enough load due to this classification
		 * the next pass will adjust the group classification and
		 * allow migration of more tasks.
		 *
		 * Both cases only affect the total convergence complexity.
		 */
		if (rt > env->fbq_type)
			continue;

		nr_running = rq->cfs.h_nr_running;
		if (!nr_running)
			continue;

		capacity = capacity_of(i);

		/*
		 * For ASYM_CPUCAPACITY domains, don't pick a CPU that could
		 * eventually lead to active_balancing high->low capacity.
		 * Higher per-CPU capacity is considered better than balancing
		 * average load.
		 */
		if (env->sd->flags & SD_ASYM_CPUCAPACITY &&
		    !capacity_greater(capacity_of(env->dst_cpu), capacity) &&
		    nr_running == 1)
			continue;

		/*
		 * Make sure we only pull tasks from a CPU of lower priority
		 * when balancing between SMT siblings.
		 *
		 * If balancing between cores, let lower priority CPUs help
		 * SMT cores with more than one busy sibling.
		 */
		if (sched_asym(env->sd, i, env->dst_cpu) && nr_running == 1)
			continue;

		switch (env->migration_type) {
		case migrate_load:
			/*
			 * When comparing with load imbalance, use cpu_load()
			 * which is not scaled with the CPU capacity.
			 */
			load = cpu_load(rq);

			if (nr_running == 1 && load > env->imbalance &&
			    !check_cpu_capacity(rq, env->sd))
				break;

			/*
			 * For the load comparisons with the other CPUs,
			 * consider the cpu_load() scaled with the CPU
			 * capacity, so that the load can be moved away
			 * from the CPU that is potentially running at a
			 * lower capacity.
			 *
			 * Thus we're looking for max(load_i / capacity_i),
			 * crosswise multiplication to rid ourselves of the
			 * division works out to:
			 * load_i * capacity_j > load_j * capacity_i;
			 * where j is our previous maximum.
			 */
			if (load * busiest_capacity > busiest_load * capacity) {
				busiest_load = load;
				busiest_capacity = capacity;
				busiest = rq;
			}
			break;

		case migrate_util:
			util = cpu_util_cfs_boost(i);

			/*
			 * Don't try to pull utilization from a CPU with one
			 * running task. Whatever its utilization, we will fail
			 * detach the task.
			 */
			if (nr_running <= 1)
				continue;

			if (busiest_util < util) {
				busiest_util = util;
				busiest = rq;
			}
			break;

		case migrate_task:
			if (busiest_nr < nr_running) {
				busiest_nr = nr_running;
				busiest = rq;
			}
			break;

		case migrate_misfit:
			/*
			 * For ASYM_CPUCAPACITY domains with misfit tasks we
			 * simply seek the "biggest" misfit task.
			 */
			if (rq->misfit_task_load > busiest_load) {
				busiest_load = rq->misfit_task_load;
				busiest = rq;
			}

			break;

		}
	}

	return busiest;
}

/*
 * Max backoff if we encounter pinned tasks. Pretty arbitrary value, but
 * so long as it is large enough.
 */
#define MAX_PINNED_INTERVAL	512

static inline bool
asym_active_balance(struct lb_env *env)
{
	/*
	 * ASYM_PACKING needs to force migrate tasks from busy but lower
	 * priority CPUs in order to pack all tasks in the highest priority
	 * CPUs. When done between cores, do it only if the whole core if the
	 * whole core is idle.
	 *
	 * If @env::src_cpu is an SMT core with busy siblings, let
	 * the lower priority @env::dst_cpu help it. Do not follow
	 * CPU priority.
	 */
	return env->idle && sched_use_asym_prio(env->sd, env->dst_cpu) &&
	       (sched_asym_prefer(env->dst_cpu, env->src_cpu) ||
		!sched_use_asym_prio(env->sd, env->src_cpu));
}

static inline bool
imbalanced_active_balance(struct lb_env *env)
{
	struct sched_domain *sd = env->sd;

	/*
	 * The imbalanced case includes the case of pinned tasks preventing a fair
	 * distribution of the load on the system but also the even distribution of the
	 * threads on a system with spare capacity
	 */
	if ((env->migration_type == migrate_task) &&
	    (sd->nr_balance_failed > sd->cache_nice_tries+2))
		return 1;

	return 0;
}

static int need_active_balance(struct lb_env *env)
{
	struct sched_domain *sd = env->sd;

	if (asym_active_balance(env))
		return 1;

	if (imbalanced_active_balance(env))
		return 1;

	/*
	 * The dst_cpu is idle and the src_cpu CPU has only 1 CFS task.
	 * It's worth migrating the task if the src_cpu's capacity is reduced
	 * because of other sched_class or IRQs if more capacity stays
	 * available on dst_cpu.
	 */
	if (env->idle &&
	    (env->src_rq->cfs.h_nr_running == 1)) {
		if ((check_cpu_capacity(env->src_rq, sd)) &&
		    (capacity_of(env->src_cpu)*sd->imbalance_pct < capacity_of(env->dst_cpu)*100))
			return 1;
	}

	if (env->migration_type == migrate_misfit)
		return 1;

	return 0;
}

static int active_load_balance_cpu_stop(void *data);

static int should_we_balance(struct lb_env *env)
{
	struct cpumask *swb_cpus = this_cpu_cpumask_var_ptr(should_we_balance_tmpmask);
	struct sched_group *sg = env->sd->groups;
	int cpu, idle_smt = -1;

	/*
	 * Ensure the balancing environment is consistent; can happen
	 * when the softirq triggers 'during' hotplug.
	 */
	if (!cpumask_test_cpu(env->dst_cpu, env->cpus))
		return 0;

	/*
	 * In the newly idle case, we will allow all the CPUs
	 * to do the newly idle load balance.
	 *
	 * However, we bail out if we already have tasks or a wakeup pending,
	 * to optimize wakeup latency.
	 */
	if (env->idle == CPU_NEWLY_IDLE) {
		if (env->dst_rq->nr_running > 0 || env->dst_rq->ttwu_pending)
			return 0;
		return 1;
	}

	cpumask_copy(swb_cpus, group_balance_mask(sg));
	/* Try to find first idle CPU */
	for_each_cpu_and(cpu, swb_cpus, env->cpus) {
		if (!idle_cpu(cpu))
			continue;

		/*
		 * Don't balance to idle SMT in busy core right away when
		 * balancing cores, but remember the first idle SMT CPU for
		 * later consideration.  Find CPU on an idle core first.
		 */
		if (!(env->sd->flags & SD_SHARE_CPUCAPACITY) && !is_core_idle(cpu)) {
			if (idle_smt == -1)
				idle_smt = cpu;
			/*
			 * If the core is not idle, and first SMT sibling which is
			 * idle has been found, then its not needed to check other
			 * SMT siblings for idleness:
			 */
#ifdef CONFIG_SCHED_SMT
			cpumask_andnot(swb_cpus, swb_cpus, cpu_smt_mask(cpu));
#endif
			continue;
		}

		/*
		 * Are we the first idle core in a non-SMT domain or higher,
		 * or the first idle CPU in a SMT domain?
		 */
		return cpu == env->dst_cpu;
	}

	/* Are we the first idle CPU with busy siblings? */
	if (idle_smt != -1)
		return idle_smt == env->dst_cpu;

	/* Are we the first CPU of this group ? */
	return group_balance_cpu(sg) == env->dst_cpu;
}

/*
 * Check this_cpu to ensure it is balanced within domain. Attempt to move
 * tasks if there is an imbalance.
 */
static int sched_balance_rq(int this_cpu, struct rq *this_rq,
			struct sched_domain *sd, enum cpu_idle_type idle,
			int *continue_balancing)
{
	int ld_moved, cur_ld_moved, active_balance = 0;
	struct sched_domain *sd_parent = sd->parent;
	struct sched_group *group;
	struct rq *busiest;
	struct rq_flags rf;
	struct cpumask *cpus = this_cpu_cpumask_var_ptr(load_balance_mask);
	struct lb_env env = {
		.sd		= sd,
		.dst_cpu	= this_cpu,
		.dst_rq		= this_rq,
		.dst_grpmask    = group_balance_mask(sd->groups),
		.idle		= idle,
		.loop_break	= SCHED_NR_MIGRATE_BREAK,
		.cpus		= cpus,
		.fbq_type	= all,
		.tasks		= LIST_HEAD_INIT(env.tasks),
	};

	cpumask_and(cpus, sched_domain_span(sd), cpu_active_mask);

	schedstat_inc(sd->lb_count[idle]);

redo:
	if (!should_we_balance(&env)) {
		*continue_balancing = 0;
		goto out_balanced;
	}

	group = sched_balance_find_src_group(&env);
	if (!group) {
		schedstat_inc(sd->lb_nobusyg[idle]);
		goto out_balanced;
	}

	busiest = sched_balance_find_src_rq(&env, group);
	if (!busiest) {
		schedstat_inc(sd->lb_nobusyq[idle]);
		goto out_balanced;
	}

	WARN_ON_ONCE(busiest == env.dst_rq);

	schedstat_add(sd->lb_imbalance[idle], env.imbalance);

	env.src_cpu = busiest->cpu;
	env.src_rq = busiest;

	ld_moved = 0;
	/* Clear this flag as soon as we find a pullable task */
	env.flags |= LBF_ALL_PINNED;
	if (busiest->nr_running > 1) {
		/*
		 * Attempt to move tasks. If sched_balance_find_src_group has found
		 * an imbalance but busiest->nr_running <= 1, the group is
		 * still unbalanced. ld_moved simply stays zero, so it is
		 * correctly treated as an imbalance.
		 */
		env.loop_max  = min(sysctl_sched_nr_migrate, busiest->nr_running);

more_balance:
		rq_lock_irqsave(busiest, &rf);
		update_rq_clock(busiest);

		/*
		 * cur_ld_moved - load moved in current iteration
		 * ld_moved     - cumulative load moved across iterations
		 */
		cur_ld_moved = detach_tasks(&env);

		/*
		 * We've detached some tasks from busiest_rq. Every
		 * task is masked "TASK_ON_RQ_MIGRATING", so we can safely
		 * unlock busiest->lock, and we are able to be sure
		 * that nobody can manipulate the tasks in parallel.
		 * See task_rq_lock() family for the details.
		 */

		rq_unlock(busiest, &rf);

		if (cur_ld_moved) {
			attach_tasks(&env);
			ld_moved += cur_ld_moved;
		}

		local_irq_restore(rf.flags);

		if (env.flags & LBF_NEED_BREAK) {
			env.flags &= ~LBF_NEED_BREAK;
			goto more_balance;
		}

		/*
		 * Revisit (affine) tasks on src_cpu that couldn't be moved to
		 * us and move them to an alternate dst_cpu in our sched_group
		 * where they can run. The upper limit on how many times we
		 * iterate on same src_cpu is dependent on number of CPUs in our
		 * sched_group.
		 *
		 * This changes load balance semantics a bit on who can move
		 * load to a given_cpu. In addition to the given_cpu itself
		 * (or a ilb_cpu acting on its behalf where given_cpu is
		 * nohz-idle), we now have balance_cpu in a position to move
		 * load to given_cpu. In rare situations, this may cause
		 * conflicts (balance_cpu and given_cpu/ilb_cpu deciding
		 * _independently_ and at _same_ time to move some load to
		 * given_cpu) causing excess load to be moved to given_cpu.
		 * This however should not happen so much in practice and
		 * moreover subsequent load balance cycles should correct the
		 * excess load moved.
		 */
		if ((env.flags & LBF_DST_PINNED) && env.imbalance > 0) {

			/* Prevent to re-select dst_cpu via env's CPUs */
			__cpumask_clear_cpu(env.dst_cpu, env.cpus);

			env.dst_rq	 = cpu_rq(env.new_dst_cpu);
			env.dst_cpu	 = env.new_dst_cpu;
			env.flags	&= ~LBF_DST_PINNED;
			env.loop	 = 0;
			env.loop_break	 = SCHED_NR_MIGRATE_BREAK;

			/*
			 * Go back to "more_balance" rather than "redo" since we
			 * need to continue with same src_cpu.
			 */
			goto more_balance;
		}

		/*
		 * We failed to reach balance because of affinity.
		 */
		if (sd_parent) {
			int *group_imbalance = &sd_parent->groups->sgc->imbalance;

			if ((env.flags & LBF_SOME_PINNED) && env.imbalance > 0)
				*group_imbalance = 1;
		}

		/* All tasks on this runqueue were pinned by CPU affinity */
		if (unlikely(env.flags & LBF_ALL_PINNED)) {
			__cpumask_clear_cpu(cpu_of(busiest), cpus);
			/*
			 * Attempting to continue load balancing at the current
			 * sched_domain level only makes sense if there are
			 * active CPUs remaining as possible busiest CPUs to
			 * pull load from which are not contained within the
			 * destination group that is receiving any migrated
			 * load.
			 */
			if (!cpumask_subset(cpus, env.dst_grpmask)) {
				env.loop = 0;
				env.loop_break = SCHED_NR_MIGRATE_BREAK;
				goto redo;
			}
			goto out_all_pinned;
		}
	}

	if (!ld_moved) {
		schedstat_inc(sd->lb_failed[idle]);
		/*
		 * Increment the failure counter only on periodic balance.
		 * We do not want newidle balance, which can be very
		 * frequent, pollute the failure counter causing
		 * excessive cache_hot migrations and active balances.
		 *
		 * Similarly for migration_misfit which is not related to
		 * load/util migration, don't pollute nr_balance_failed.
		 */
		if (idle != CPU_NEWLY_IDLE &&
		    env.migration_type != migrate_misfit)
			sd->nr_balance_failed++;

		if (need_active_balance(&env)) {
			unsigned long flags;

			raw_spin_rq_lock_irqsave(busiest, flags);

			/*
			 * Don't kick the active_load_balance_cpu_stop,
			 * if the curr task on busiest CPU can't be
			 * moved to this_cpu:
			 */
			if (!cpumask_test_cpu(this_cpu, busiest->curr->cpus_ptr)) {
				raw_spin_rq_unlock_irqrestore(busiest, flags);
				goto out_one_pinned;
			}

			/* Record that we found at least one task that could run on this_cpu */
			env.flags &= ~LBF_ALL_PINNED;

			/*
			 * ->active_balance synchronizes accesses to
			 * ->active_balance_work.  Once set, it's cleared
			 * only after active load balance is finished.
			 */
			if (!busiest->active_balance) {
				busiest->active_balance = 1;
				busiest->push_cpu = this_cpu;
				active_balance = 1;
			}

			preempt_disable();
			raw_spin_rq_unlock_irqrestore(busiest, flags);
			if (active_balance) {
				stop_one_cpu_nowait(cpu_of(busiest),
					active_load_balance_cpu_stop, busiest,
					&busiest->active_balance_work);
			}
			preempt_enable();
		}
	} else {
		sd->nr_balance_failed = 0;
	}

	if (likely(!active_balance) || need_active_balance(&env)) {
		/* We were unbalanced, so reset the balancing interval */
		sd->balance_interval = sd->min_interval;
	}

	goto out;

out_balanced:
	/*
	 * We reach balance although we may have faced some affinity
	 * constraints. Clear the imbalance flag only if other tasks got
	 * a chance to move and fix the imbalance.
	 */
	if (sd_parent && !(env.flags & LBF_ALL_PINNED)) {
		int *group_imbalance = &sd_parent->groups->sgc->imbalance;

		if (*group_imbalance)
			*group_imbalance = 0;
	}

out_all_pinned:
	/*
	 * We reach balance because all tasks are pinned at this level so
	 * we can't migrate them. Let the imbalance flag set so parent level
	 * can try to migrate them.
	 */
	schedstat_inc(sd->lb_balanced[idle]);

	sd->nr_balance_failed = 0;

out_one_pinned:
	ld_moved = 0;

	/*
	 * sched_balance_newidle() disregards balance intervals, so we could
	 * repeatedly reach this code, which would lead to balance_interval
	 * skyrocketing in a short amount of time. Skip the balance_interval
	 * increase logic to avoid that.
	 *
	 * Similarly misfit migration which is not necessarily an indication of
	 * the system being busy and requires lb to backoff to let it settle
	 * down.
	 */
	if (env.idle == CPU_NEWLY_IDLE ||
	    env.migration_type == migrate_misfit)
		goto out;

	/* tune up the balancing interval */
	if ((env.flags & LBF_ALL_PINNED &&
	     sd->balance_interval < MAX_PINNED_INTERVAL) ||
	    sd->balance_interval < sd->max_interval)
		sd->balance_interval *= 2;
out:
	return ld_moved;
}

static inline unsigned long
get_sd_balance_interval(struct sched_domain *sd, int cpu_busy)
{
	unsigned long interval = sd->balance_interval;

	if (cpu_busy)
		interval *= sd->busy_factor;

	/* scale ms to jiffies */
	interval = msecs_to_jiffies(interval);

	/*
	 * Reduce likelihood of busy balancing at higher domains racing with
	 * balancing at lower domains by preventing their balancing periods
	 * from being multiples of each other.
	 */
	if (cpu_busy)
		interval -= 1;

	interval = clamp(interval, 1UL, max_load_balance_interval);

	return interval;
}

static inline void
update_next_balance(struct sched_domain *sd, unsigned long *next_balance)
{
	unsigned long interval, next;

	/* used by idle balance, so cpu_busy = 0 */
	interval = get_sd_balance_interval(sd, 0);
	next = sd->last_balance + interval;

	if (time_after(*next_balance, next))
		*next_balance = next;
}

/*
 * active_load_balance_cpu_stop is run by the CPU stopper. It pushes
 * running tasks off the busiest CPU onto idle CPUs. It requires at
 * least 1 task to be running on each physical CPU where possible, and
 * avoids physical / logical imbalances.
 */
static int active_load_balance_cpu_stop(void *data)
{
	struct rq *busiest_rq = data;
	int busiest_cpu = cpu_of(busiest_rq);
	int target_cpu = busiest_rq->push_cpu;
	struct rq *target_rq = cpu_rq(target_cpu);
	struct sched_domain *sd;
	struct task_struct *p = NULL;
	struct rq_flags rf;

	rq_lock_irq(busiest_rq, &rf);
	/*
	 * Between queueing the stop-work and running it is a hole in which
	 * CPUs can become inactive. We should not move tasks from or to
	 * inactive CPUs.
	 */
	if (!cpu_active(busiest_cpu) || !cpu_active(target_cpu))
		goto out_unlock;

	/* Make sure the requested CPU hasn't gone down in the meantime: */
	if (unlikely(busiest_cpu != smp_processor_id() ||
		     !busiest_rq->active_balance))
		goto out_unlock;

	/* Is there any task to move? */
	if (busiest_rq->nr_running <= 1)
		goto out_unlock;

	/*
	 * This condition is "impossible", if it occurs
	 * we need to fix it. Originally reported by
	 * Bjorn Helgaas on a 128-CPU setup.
	 */
	WARN_ON_ONCE(busiest_rq == target_rq);

	/* Search for an sd spanning us and the target CPU. */
	rcu_read_lock();
	for_each_domain(target_cpu, sd) {
		if (cpumask_test_cpu(busiest_cpu, sched_domain_span(sd)))
			break;
	}

	if (likely(sd)) {
		struct lb_env env = {
			.sd		= sd,
			.dst_cpu	= target_cpu,
			.dst_rq		= target_rq,
			.src_cpu	= busiest_rq->cpu,
			.src_rq		= busiest_rq,
			.idle		= CPU_IDLE,
			.flags		= LBF_ACTIVE_LB,
		};

		schedstat_inc(sd->alb_count);
		update_rq_clock(busiest_rq);

		p = detach_one_task(&env);
		if (p) {
			schedstat_inc(sd->alb_pushed);
			/* Active balancing done, reset the failure counter. */
			sd->nr_balance_failed = 0;
		} else {
			schedstat_inc(sd->alb_failed);
		}
	}
	rcu_read_unlock();
out_unlock:
	busiest_rq->active_balance = 0;
	rq_unlock(busiest_rq, &rf);

	if (p)
		attach_one_task(target_rq, p);

	local_irq_enable();

	return 0;
}

/*
 * This flag serializes load-balancing passes over large domains
 * (above the NODE topology level) - only one load-balancing instance
 * may run at a time, to reduce overhead on very large systems with
 * lots of CPUs and large NUMA distances.
 *
 * - Note that load-balancing passes triggered while another one
 *   is executing are skipped and not re-tried.
 *
 * - Also note that this does not serialize rebalance_domains()
 *   execution, as non-SD_SERIALIZE domains will still be
 *   load-balanced in parallel.
 */
static atomic_t sched_balance_running = ATOMIC_INIT(0);

/*
 * Scale the max sched_balance_rq interval with the number of CPUs in the system.
 * This trades load-balance latency on larger machines for less cross talk.
 */
void update_max_interval(void)
{
	max_load_balance_interval = HZ*num_online_cpus()/10;
}

static inline bool update_newidle_cost(struct sched_domain *sd, u64 cost)
{
	if (cost > sd->max_newidle_lb_cost) {
		/*
		 * Track max cost of a domain to make sure to not delay the
		 * next wakeup on the CPU.
		 */
		sd->max_newidle_lb_cost = cost;
		sd->last_decay_max_lb_cost = jiffies;
	} else if (time_after(jiffies, sd->last_decay_max_lb_cost + HZ)) {
		/*
		 * Decay the newidle max times by ~1% per second to ensure that
		 * it is not outdated and the current max cost is actually
		 * shorter.
		 */
		sd->max_newidle_lb_cost = (sd->max_newidle_lb_cost * 253) / 256;
		sd->last_decay_max_lb_cost = jiffies;

		return true;
	}

	return false;
}

/*
 * It checks each scheduling domain to see if it is due to be balanced,
 * and initiates a balancing operation if so.
 *
 * Balancing parameters are set up in init_sched_domains.
 */
static void sched_balance_domains(struct rq *rq, enum cpu_idle_type idle)
{
	int continue_balancing = 1;
	int cpu = rq->cpu;
	int busy = idle != CPU_IDLE && !sched_idle_cpu(cpu);
	unsigned long interval;
	struct sched_domain *sd;
	/* Earliest time when we have to do rebalance again */
	unsigned long next_balance = jiffies + 60*HZ;
	int update_next_balance = 0;
	int need_serialize, need_decay = 0;
	u64 max_cost = 0;

	rcu_read_lock();
	for_each_domain(cpu, sd) {
		/*
		 * Decay the newidle max times here because this is a regular
		 * visit to all the domains.
		 */
		need_decay = update_newidle_cost(sd, 0);
		max_cost += sd->max_newidle_lb_cost;

		/*
		 * Stop the load balance at this level. There is another
		 * CPU in our sched group which is doing load balancing more
		 * actively.
		 */
		if (!continue_balancing) {
			if (need_decay)
				continue;
			break;
		}

		interval = get_sd_balance_interval(sd, busy);

		need_serialize = sd->flags & SD_SERIALIZE;
		if (need_serialize) {
			if (atomic_cmpxchg_acquire(&sched_balance_running, 0, 1))
				goto out;
		}

		if (time_after_eq(jiffies, sd->last_balance + interval)) {
			if (sched_balance_rq(cpu, rq, sd, idle, &continue_balancing)) {
				/*
				 * The LBF_DST_PINNED logic could have changed
				 * env->dst_cpu, so we can't know our idle
				 * state even if we migrated tasks. Update it.
				 */
				idle = idle_cpu(cpu);
				busy = !idle && !sched_idle_cpu(cpu);
			}
			sd->last_balance = jiffies;
			interval = get_sd_balance_interval(sd, busy);
		}
		if (need_serialize)
			atomic_set_release(&sched_balance_running, 0);
out:
		if (time_after(next_balance, sd->last_balance + interval)) {
			next_balance = sd->last_balance + interval;
			update_next_balance = 1;
		}
	}
	if (need_decay) {
		/*
		 * Ensure the rq-wide value also decays but keep it at a
		 * reasonable floor to avoid funnies with rq->avg_idle.
		 */
		rq->max_idle_balance_cost =
			max((u64)sysctl_sched_migration_cost, max_cost);
	}
	rcu_read_unlock();

	/*
	 * next_balance will be updated only when there is a need.
	 * When the cpu is attached to null domain for ex, it will not be
	 * updated.
	 */
	if (likely(update_next_balance))
		rq->next_balance = next_balance;

}

static inline int on_null_domain(struct rq *rq)
{
	return unlikely(!rcu_dereference_sched(rq->sd));
}

#ifdef CONFIG_NO_HZ_COMMON
/*
 * NOHZ idle load balancing (ILB) details:
 *
 * - When one of the busy CPUs notices that there may be an idle rebalancing
 *   needed, they will kick the idle load balancer, which then does idle
 *   load balancing for all the idle CPUs.
 *
 * - HK_TYPE_MISC CPUs are used for this task, because HK_TYPE_SCHED is not set
 *   anywhere yet.
 */
static inline int find_new_ilb(void)
{
	const struct cpumask *hk_mask;
	int ilb_cpu;

	hk_mask = housekeeping_cpumask(HK_TYPE_MISC);

	for_each_cpu_and(ilb_cpu, nohz.idle_cpus_mask, hk_mask) {

		if (ilb_cpu == smp_processor_id())
			continue;

		if (idle_cpu(ilb_cpu))
			return ilb_cpu;
	}

	return -1;
}

/*
 * Kick a CPU to do the NOHZ balancing, if it is time for it, via a cross-CPU
 * SMP function call (IPI).
 *
 * We pick the first idle CPU in the HK_TYPE_MISC housekeeping set (if there is one).
 */
static void kick_ilb(unsigned int flags)
{
	int ilb_cpu;

	/*
	 * Increase nohz.next_balance only when if full ilb is triggered but
	 * not if we only update stats.
	 */
	if (flags & NOHZ_BALANCE_KICK)
		nohz.next_balance = jiffies+1;

	ilb_cpu = find_new_ilb();
	if (ilb_cpu < 0)
		return;

	/*
	 * Don't bother if no new NOHZ balance work items for ilb_cpu,
	 * i.e. all bits in flags are already set in ilb_cpu.
	 */
	if ((atomic_read(nohz_flags(ilb_cpu)) & flags) == flags)
		return;

	/*
	 * Access to rq::nohz_csd is serialized by NOHZ_KICK_MASK; he who sets
	 * the first flag owns it; cleared by nohz_csd_func().
	 */
	flags = atomic_fetch_or(flags, nohz_flags(ilb_cpu));
	if (flags & NOHZ_KICK_MASK)
		return;

	/*
	 * This way we generate an IPI on the target CPU which
	 * is idle, and the softirq performing NOHZ idle load balancing
	 * will be run before returning from the IPI.
	 */
	smp_call_function_single_async(ilb_cpu, &cpu_rq(ilb_cpu)->nohz_csd);
}

/*
 * Current decision point for kicking the idle load balancer in the presence
 * of idle CPUs in the system.
 */
static void nohz_balancer_kick(struct rq *rq)
{
	unsigned long now = jiffies;
	struct sched_domain_shared *sds;
	struct sched_domain *sd;
	int nr_busy, i, cpu = rq->cpu;
	unsigned int flags = 0;

	if (unlikely(rq->idle_balance))
		return;

	/*
	 * We may be recently in ticked or tickless idle mode. At the first
	 * busy tick after returning from idle, we will update the busy stats.
	 */
	nohz_balance_exit_idle(rq);

	/*
	 * None are in tickless mode and hence no need for NOHZ idle load
	 * balancing:
	 */
	if (likely(!atomic_read(&nohz.nr_cpus)))
		return;

	if (READ_ONCE(nohz.has_blocked) &&
	    time_after(now, READ_ONCE(nohz.next_blocked)))
		flags = NOHZ_STATS_KICK;

	if (time_before(now, nohz.next_balance))
		goto out;

	if (rq->nr_running >= 2) {
		flags = NOHZ_STATS_KICK | NOHZ_BALANCE_KICK;
		goto out;
	}

	rcu_read_lock();

	sd = rcu_dereference(rq->sd);
	if (sd) {
		/*
		 * If there's a runnable CFS task and the current CPU has reduced
		 * capacity, kick the ILB to see if there's a better CPU to run on:
		 */
		if (rq->cfs.h_nr_running >= 1 && check_cpu_capacity(rq, sd)) {
			flags = NOHZ_STATS_KICK | NOHZ_BALANCE_KICK;
			goto unlock;
		}
	}

	sd = rcu_dereference(per_cpu(sd_asym_packing, cpu));
	if (sd) {
		/*
		 * When ASYM_PACKING; see if there's a more preferred CPU
		 * currently idle; in which case, kick the ILB to move tasks
		 * around.
		 *
		 * When balancing between cores, all the SMT siblings of the
		 * preferred CPU must be idle.
		 */
		for_each_cpu_and(i, sched_domain_span(sd), nohz.idle_cpus_mask) {
			if (sched_asym(sd, i, cpu)) {
				flags = NOHZ_STATS_KICK | NOHZ_BALANCE_KICK;
				goto unlock;
			}
		}
	}

	sd = rcu_dereference(per_cpu(sd_asym_cpucapacity, cpu));
	if (sd) {
		/*
		 * When ASYM_CPUCAPACITY; see if there's a higher capacity CPU
		 * to run the misfit task on.
		 */
		if (check_misfit_status(rq)) {
			flags = NOHZ_STATS_KICK | NOHZ_BALANCE_KICK;
			goto unlock;
		}

		/*
		 * For asymmetric systems, we do not want to nicely balance
		 * cache use, instead we want to embrace asymmetry and only
		 * ensure tasks have enough CPU capacity.
		 *
		 * Skip the LLC logic because it's not relevant in that case.
		 */
		goto unlock;
	}

	sds = rcu_dereference(per_cpu(sd_llc_shared, cpu));
	if (sds) {
		/*
		 * If there is an imbalance between LLC domains (IOW we could
		 * increase the overall cache utilization), we need a less-loaded LLC
		 * domain to pull some load from. Likewise, we may need to spread
		 * load within the current LLC domain (e.g. packed SMT cores but
		 * other CPUs are idle). We can't really know from here how busy
		 * the others are - so just get a NOHZ balance going if it looks
		 * like this LLC domain has tasks we could move.
		 */
		nr_busy = atomic_read(&sds->nr_busy_cpus);
		if (nr_busy > 1) {
			flags = NOHZ_STATS_KICK | NOHZ_BALANCE_KICK;
			goto unlock;
		}
	}
unlock:
	rcu_read_unlock();
out:
	if (READ_ONCE(nohz.needs_update))
		flags |= NOHZ_NEXT_KICK;

	if (flags)
		kick_ilb(flags);
}

static void set_cpu_sd_state_busy(int cpu)
{
	struct sched_domain *sd;

	rcu_read_lock();
	sd = rcu_dereference(per_cpu(sd_llc, cpu));

	if (!sd || !sd->nohz_idle)
		goto unlock;
	sd->nohz_idle = 0;

	atomic_inc(&sd->shared->nr_busy_cpus);
unlock:
	rcu_read_unlock();
}

void nohz_balance_exit_idle(struct rq *rq)
{
	SCHED_WARN_ON(rq != this_rq());

	if (likely(!rq->nohz_tick_stopped))
		return;

	rq->nohz_tick_stopped = 0;
	cpumask_clear_cpu(rq->cpu, nohz.idle_cpus_mask);
	atomic_dec(&nohz.nr_cpus);

	set_cpu_sd_state_busy(rq->cpu);
}

static void set_cpu_sd_state_idle(int cpu)
{
	struct sched_domain *sd;

	rcu_read_lock();
	sd = rcu_dereference(per_cpu(sd_llc, cpu));

	if (!sd || sd->nohz_idle)
		goto unlock;
	sd->nohz_idle = 1;

	atomic_dec(&sd->shared->nr_busy_cpus);
unlock:
	rcu_read_unlock();
}

/*
 * This routine will record that the CPU is going idle with tick stopped.
 * This info will be used in performing idle load balancing in the future.
 */
void nohz_balance_enter_idle(int cpu)
{
	struct rq *rq = cpu_rq(cpu);

	SCHED_WARN_ON(cpu != smp_processor_id());

	/* If this CPU is going down, then nothing needs to be done: */
	if (!cpu_active(cpu))
		return;

	/* Spare idle load balancing on CPUs that don't want to be disturbed: */
	if (!housekeeping_cpu(cpu, HK_TYPE_SCHED))
		return;

	/*
	 * Can be set safely without rq->lock held
	 * If a clear happens, it will have evaluated last additions because
	 * rq->lock is held during the check and the clear
	 */
	rq->has_blocked_load = 1;

	/*
	 * The tick is still stopped but load could have been added in the
	 * meantime. We set the nohz.has_blocked flag to trig a check of the
	 * *_avg. The CPU is already part of nohz.idle_cpus_mask so the clear
	 * of nohz.has_blocked can only happen after checking the new load
	 */
	if (rq->nohz_tick_stopped)
		goto out;

	/* If we're a completely isolated CPU, we don't play: */
	if (on_null_domain(rq))
		return;

	rq->nohz_tick_stopped = 1;

	cpumask_set_cpu(cpu, nohz.idle_cpus_mask);
	atomic_inc(&nohz.nr_cpus);

	/*
	 * Ensures that if nohz_idle_balance() fails to observe our
	 * @idle_cpus_mask store, it must observe the @has_blocked
	 * and @needs_update stores.
	 */
	smp_mb__after_atomic();

	set_cpu_sd_state_idle(cpu);

	WRITE_ONCE(nohz.needs_update, 1);
out:
	/*
	 * Each time a cpu enter idle, we assume that it has blocked load and
	 * enable the periodic update of the load of idle CPUs
	 */
	WRITE_ONCE(nohz.has_blocked, 1);
}

static bool update_nohz_stats(struct rq *rq)
{
	unsigned int cpu = rq->cpu;

	if (!rq->has_blocked_load)
		return false;

	if (!cpumask_test_cpu(cpu, nohz.idle_cpus_mask))
		return false;

	if (!time_after(jiffies, READ_ONCE(rq->last_blocked_load_update_tick)))
		return true;

	sched_balance_update_blocked_averages(cpu);

	return rq->has_blocked_load;
}

/*
 * Internal function that runs load balance for all idle CPUs. The load balance
 * can be a simple update of blocked load or a complete load balance with
 * tasks movement depending of flags.
 */
static void _nohz_idle_balance(struct rq *this_rq, unsigned int flags)
{
	/* Earliest time when we have to do rebalance again */
	unsigned long now = jiffies;
	unsigned long next_balance = now + 60*HZ;
	bool has_blocked_load = false;
	int update_next_balance = 0;
	int this_cpu = this_rq->cpu;
	int balance_cpu;
	struct rq *rq;

	SCHED_WARN_ON((flags & NOHZ_KICK_MASK) == NOHZ_BALANCE_KICK);

	/*
	 * We assume there will be no idle load after this update and clear
	 * the has_blocked flag. If a cpu enters idle in the mean time, it will
	 * set the has_blocked flag and trigger another update of idle load.
	 * Because a cpu that becomes idle, is added to idle_cpus_mask before
	 * setting the flag, we are sure to not clear the state and not
	 * check the load of an idle cpu.
	 *
	 * Same applies to idle_cpus_mask vs needs_update.
	 */
	if (flags & NOHZ_STATS_KICK)
		WRITE_ONCE(nohz.has_blocked, 0);
	if (flags & NOHZ_NEXT_KICK)
		WRITE_ONCE(nohz.needs_update, 0);

	/*
	 * Ensures that if we miss the CPU, we must see the has_blocked
	 * store from nohz_balance_enter_idle().
	 */
	smp_mb();

	/*
	 * Start with the next CPU after this_cpu so we will end with this_cpu and let a
	 * chance for other idle cpu to pull load.
	 */
	for_each_cpu_wrap(balance_cpu,  nohz.idle_cpus_mask, this_cpu+1) {
		if (!idle_cpu(balance_cpu))
			continue;

		/*
		 * If this CPU gets work to do, stop the load balancing
		 * work being done for other CPUs. Next load
		 * balancing owner will pick it up.
		 */
		if (need_resched()) {
			if (flags & NOHZ_STATS_KICK)
				has_blocked_load = true;
			if (flags & NOHZ_NEXT_KICK)
				WRITE_ONCE(nohz.needs_update, 1);
			goto abort;
		}

		rq = cpu_rq(balance_cpu);

		if (flags & NOHZ_STATS_KICK)
			has_blocked_load |= update_nohz_stats(rq);

		/*
		 * If time for next balance is due,
		 * do the balance.
		 */
		if (time_after_eq(jiffies, rq->next_balance)) {
			struct rq_flags rf;

			rq_lock_irqsave(rq, &rf);
			update_rq_clock(rq);
			rq_unlock_irqrestore(rq, &rf);

			if (flags & NOHZ_BALANCE_KICK)
				sched_balance_domains(rq, CPU_IDLE);
		}

		if (time_after(next_balance, rq->next_balance)) {
			next_balance = rq->next_balance;
			update_next_balance = 1;
		}
	}

	/*
	 * next_balance will be updated only when there is a need.
	 * When the CPU is attached to null domain for ex, it will not be
	 * updated.
	 */
	if (likely(update_next_balance))
		nohz.next_balance = next_balance;

	if (flags & NOHZ_STATS_KICK)
		WRITE_ONCE(nohz.next_blocked,
			   now + msecs_to_jiffies(LOAD_AVG_PERIOD));

abort:
	/* There is still blocked load, enable periodic update */
	if (has_blocked_load)
		WRITE_ONCE(nohz.has_blocked, 1);
}

/*
 * In CONFIG_NO_HZ_COMMON case, the idle balance kickee will do the
 * rebalancing for all the CPUs for whom scheduler ticks are stopped.
 */
static bool nohz_idle_balance(struct rq *this_rq, enum cpu_idle_type idle)
{
	unsigned int flags = this_rq->nohz_idle_balance;

	if (!flags)
		return false;

	this_rq->nohz_idle_balance = 0;

	if (idle != CPU_IDLE)
		return false;

	_nohz_idle_balance(this_rq, flags);

	return true;
}

/*
 * Check if we need to directly run the ILB for updating blocked load before
 * entering idle state. Here we run ILB directly without issuing IPIs.
 *
 * Note that when this function is called, the tick may not yet be stopped on
 * this CPU yet. nohz.idle_cpus_mask is updated only when tick is stopped and
 * cleared on the next busy tick. In other words, nohz.idle_cpus_mask updates
 * don't align with CPUs enter/exit idle to avoid bottlenecks due to high idle
 * entry/exit rate (usec). So it is possible that _nohz_idle_balance() is
 * called from this function on (this) CPU that's not yet in the mask. That's
 * OK because the goal of nohz_run_idle_balance() is to run ILB only for
 * updating the blocked load of already idle CPUs without waking up one of
 * those idle CPUs and outside the preempt disable / IRQ off phase of the local
 * cpu about to enter idle, because it can take a long time.
 */
void nohz_run_idle_balance(int cpu)
{
	unsigned int flags;

	flags = atomic_fetch_andnot(NOHZ_NEWILB_KICK, nohz_flags(cpu));

	/*
	 * Update the blocked load only if no SCHED_SOFTIRQ is about to happen
	 * (i.e. NOHZ_STATS_KICK set) and will do the same.
	 */
	if ((flags == NOHZ_NEWILB_KICK) && !need_resched())
		_nohz_idle_balance(cpu_rq(cpu), NOHZ_STATS_KICK);
}

static void nohz_newidle_balance(struct rq *this_rq)
{
	int this_cpu = this_rq->cpu;

	/*
	 * This CPU doesn't want to be disturbed by scheduler
	 * housekeeping
	 */
	if (!housekeeping_cpu(this_cpu, HK_TYPE_SCHED))
		return;

	/* Will wake up very soon. No time for doing anything else*/
	if (this_rq->avg_idle < sysctl_sched_migration_cost)
		return;

	/* Don't need to update blocked load of idle CPUs*/
	if (!READ_ONCE(nohz.has_blocked) ||
	    time_before(jiffies, READ_ONCE(nohz.next_blocked)))
		return;

	/*
	 * Set the need to trigger ILB in order to update blocked load
	 * before entering idle state.
	 */
	atomic_or(NOHZ_NEWILB_KICK, nohz_flags(this_cpu));
}

#else /* !CONFIG_NO_HZ_COMMON */
static inline void nohz_balancer_kick(struct rq *rq) { }

static inline bool nohz_idle_balance(struct rq *this_rq, enum cpu_idle_type idle)
{
	return false;
}

static inline void nohz_newidle_balance(struct rq *this_rq) { }
#endif /* CONFIG_NO_HZ_COMMON */

/*
 * sched_balance_newidle is called by schedule() if this_cpu is about to become
 * idle. Attempts to pull tasks from other CPUs.
 *
 * Returns:
 *   < 0 - we released the lock and there are !fair tasks present
 *     0 - failed, no new tasks
 *   > 0 - success, new (fair) tasks present
 */
static int sched_balance_newidle(struct rq *this_rq, struct rq_flags *rf)
{
	unsigned long next_balance = jiffies + HZ;
	int this_cpu = this_rq->cpu;
	int continue_balancing = 1;
	u64 t0, t1, curr_cost = 0;
	struct sched_domain *sd;
	int pulled_task = 0;

	update_misfit_status(NULL, this_rq);

	/*
	 * There is a task waiting to run. No need to search for one.
	 * Return 0; the task will be enqueued when switching to idle.
	 */
	if (this_rq->ttwu_pending)
		return 0;

	/*
	 * We must set idle_stamp _before_ calling sched_balance_rq()
	 * for CPU_NEWLY_IDLE, such that we measure the this duration
	 * as idle time.
	 */
	this_rq->idle_stamp = rq_clock(this_rq);

	/*
	 * Do not pull tasks towards !active CPUs...
	 */
	if (!cpu_active(this_cpu))
		return 0;

	/*
	 * This is OK, because current is on_cpu, which avoids it being picked
	 * for load-balance and preemption/IRQs are still disabled avoiding
	 * further scheduler activity on it and we're being very careful to
	 * re-start the picking loop.
	 */
	rq_unpin_lock(this_rq, rf);

	rcu_read_lock();
	sd = rcu_dereference_check_sched_domain(this_rq->sd);

	if (!get_rd_overloaded(this_rq->rd) ||
	    (sd && this_rq->avg_idle < sd->max_newidle_lb_cost)) {

		if (sd)
			update_next_balance(sd, &next_balance);
		rcu_read_unlock();

		goto out;
	}
	rcu_read_unlock();

	raw_spin_rq_unlock(this_rq);

	t0 = sched_clock_cpu(this_cpu);
	sched_balance_update_blocked_averages(this_cpu);

	rcu_read_lock();
	for_each_domain(this_cpu, sd) {
		u64 domain_cost;

		update_next_balance(sd, &next_balance);

		if (this_rq->avg_idle < curr_cost + sd->max_newidle_lb_cost)
			break;

		if (sd->flags & SD_BALANCE_NEWIDLE) {

			pulled_task = sched_balance_rq(this_cpu, this_rq,
						   sd, CPU_NEWLY_IDLE,
						   &continue_balancing);

			t1 = sched_clock_cpu(this_cpu);
			domain_cost = t1 - t0;
			update_newidle_cost(sd, domain_cost);

			curr_cost += domain_cost;
			t0 = t1;
		}

		/*
		 * Stop searching for tasks to pull if there are
		 * now runnable tasks on this rq.
		 */
		if (pulled_task || !continue_balancing)
			break;
	}
	rcu_read_unlock();

	raw_spin_rq_lock(this_rq);

	if (curr_cost > this_rq->max_idle_balance_cost)
		this_rq->max_idle_balance_cost = curr_cost;

	/*
	 * While browsing the domains, we released the rq lock, a task could
	 * have been enqueued in the meantime. Since we're not going idle,
	 * pretend we pulled a task.
	 */
	if (this_rq->cfs.h_nr_running && !pulled_task)
		pulled_task = 1;

	/* Is there a task of a high priority class? */
	if (this_rq->nr_running != this_rq->cfs.h_nr_running)
		pulled_task = -1;

out:
	/* Move the next balance forward */
	if (time_after(this_rq->next_balance, next_balance))
		this_rq->next_balance = next_balance;

	if (pulled_task)
		this_rq->idle_stamp = 0;
	else
		nohz_newidle_balance(this_rq);

	rq_repin_lock(this_rq, rf);

	return pulled_task;
}

/*
 * This softirq handler is triggered via SCHED_SOFTIRQ from two places:
 *
 * - directly from the local scheduler_tick() for periodic load balancing
 *
 * - indirectly from a remote scheduler_tick() for NOHZ idle balancing
 *   through the SMP cross-call nohz_csd_func()
 */
static __latent_entropy void sched_balance_softirq(void)
{
	struct rq *this_rq = this_rq();
	enum cpu_idle_type idle = this_rq->idle_balance;
	/*
	 * If this CPU has a pending NOHZ_BALANCE_KICK, then do the
	 * balancing on behalf of the other idle CPUs whose ticks are
	 * stopped. Do nohz_idle_balance *before* sched_balance_domains to
	 * give the idle CPUs a chance to load balance. Else we may
	 * load balance only within the local sched_domain hierarchy
	 * and abort nohz_idle_balance altogether if we pull some load.
	 */
	if (nohz_idle_balance(this_rq, idle))
		return;

	/* normal load balance */
	sched_balance_update_blocked_averages(this_rq->cpu);
	sched_balance_domains(this_rq, idle);
}

/*
 * Trigger the SCHED_SOFTIRQ if it is time to do periodic load balancing.
 */
void sched_balance_trigger(struct rq *rq)
{
	/*
	 * Don't need to rebalance while attached to NULL domain or
	 * runqueue CPU is not active
	 */
	if (unlikely(on_null_domain(rq) || !cpu_active(cpu_of(rq))))
		return;

	if (time_after_eq(jiffies, rq->next_balance))
		raise_softirq(SCHED_SOFTIRQ);

	nohz_balancer_kick(rq);
}

static void rq_online_fair(struct rq *rq)
{
	update_sysctl();

	update_runtime_enabled(rq);
}

static void rq_offline_fair(struct rq *rq)
{
	update_sysctl();

	/* Ensure any throttled groups are reachable by pick_next_task */
	unthrottle_offline_cfs_rqs(rq);

	/* Ensure that we remove rq contribution to group share: */
	clear_tg_offline_cfs_rqs(rq);
}

#endif /* CONFIG_SMP */

#ifdef CONFIG_SCHED_CORE
static inline bool
__entity_slice_used(struct sched_entity *se, int min_nr_tasks)
{
	u64 rtime = se->sum_exec_runtime - se->prev_sum_exec_runtime;
	u64 slice = se->slice;

	return (rtime * min_nr_tasks > slice);
}

#define MIN_NR_TASKS_DURING_FORCEIDLE	2
static inline void task_tick_core(struct rq *rq, struct task_struct *curr)
{
	if (!sched_core_enabled(rq))
		return;

	/*
	 * If runqueue has only one task which used up its slice and
	 * if the sibling is forced idle, then trigger schedule to
	 * give forced idle task a chance.
	 *
	 * sched_slice() considers only this active rq and it gets the
	 * whole slice. But during force idle, we have siblings acting
	 * like a single runqueue and hence we need to consider runnable
	 * tasks on this CPU and the forced idle CPU. Ideally, we should
	 * go through the forced idle rq, but that would be a perf hit.
	 * We can assume that the forced idle CPU has at least
	 * MIN_NR_TASKS_DURING_FORCEIDLE - 1 tasks and use that to check
	 * if we need to give up the CPU.
	 */
	if (rq->core->core_forceidle_count && rq->cfs.nr_running == 1 &&
	    __entity_slice_used(&curr->se, MIN_NR_TASKS_DURING_FORCEIDLE))
		resched_curr(rq);
}

/*
 * se_fi_update - Update the cfs_rq->min_vruntime_fi in a CFS hierarchy if needed.
 */
static void se_fi_update(const struct sched_entity *se, unsigned int fi_seq,
			 bool forceidle)
{
	for_each_sched_entity(se) {
		struct cfs_rq *cfs_rq = cfs_rq_of(se);

		if (forceidle) {
			if (cfs_rq->forceidle_seq == fi_seq)
				break;
			cfs_rq->forceidle_seq = fi_seq;
		}

		cfs_rq->min_vruntime_fi = cfs_rq->min_vruntime;
	}
}

void task_vruntime_update(struct rq *rq, struct task_struct *p, bool in_fi)
{
	struct sched_entity *se = &p->se;

	if (p->sched_class != &fair_sched_class)
		return;

	se_fi_update(se, rq->core->core_forceidle_seq, in_fi);
}

bool cfs_prio_less(const struct task_struct *a, const struct task_struct *b,
			bool in_fi)
{
	struct rq *rq = task_rq(a);
	const struct sched_entity *sea = &a->se;
	const struct sched_entity *seb = &b->se;
	struct cfs_rq *cfs_rqa;
	struct cfs_rq *cfs_rqb;
	s64 delta;

	SCHED_WARN_ON(task_rq(b)->core != rq->core);

#ifdef CONFIG_FAIR_GROUP_SCHED
	/*
	 * Find an se in the hierarchy for tasks a and b, such that the se's
	 * are immediate siblings.
	 */
	while (sea->cfs_rq->tg != seb->cfs_rq->tg) {
		int sea_depth = sea->depth;
		int seb_depth = seb->depth;

		if (sea_depth >= seb_depth)
			sea = parent_entity(sea);
		if (sea_depth <= seb_depth)
			seb = parent_entity(seb);
	}

	se_fi_update(sea, rq->core->core_forceidle_seq, in_fi);
	se_fi_update(seb, rq->core->core_forceidle_seq, in_fi);

	cfs_rqa = sea->cfs_rq;
	cfs_rqb = seb->cfs_rq;
#else
	cfs_rqa = &task_rq(a)->cfs;
	cfs_rqb = &task_rq(b)->cfs;
#endif

	/*
	 * Find delta after normalizing se's vruntime with its cfs_rq's
	 * min_vruntime_fi, which would have been updated in prior calls
	 * to se_fi_update().
	 */
	delta = (s64)(sea->vruntime - seb->vruntime) +
		(s64)(cfs_rqb->min_vruntime_fi - cfs_rqa->min_vruntime_fi);

	return delta > 0;
}

static int task_is_throttled_fair(struct task_struct *p, int cpu)
{
	struct cfs_rq *cfs_rq;

#ifdef CONFIG_FAIR_GROUP_SCHED
	cfs_rq = task_group(p)->cfs_rq[cpu];
#else
	cfs_rq = &cpu_rq(cpu)->cfs;
#endif
	return throttled_hierarchy(cfs_rq);
}
#else
static inline void task_tick_core(struct rq *rq, struct task_struct *curr) {}
#endif

/*
 * scheduler tick hitting a task of our scheduling class.
 *
 * NOTE: This function can be called remotely by the tick offload that
 * goes along full dynticks. Therefore no local assumption can be made
 * and everything must be accessed through the @rq and @curr passed in
 * parameters.
 */
static void task_tick_fair(struct rq *rq, struct task_struct *curr, int queued)
{
	struct cfs_rq *cfs_rq;
	struct sched_entity *se = &curr->se;

	for_each_sched_entity(se) {
		cfs_rq = cfs_rq_of(se);
		entity_tick(cfs_rq, se, queued);
	}

	if (static_branch_unlikely(&sched_numa_balancing))
		task_tick_numa(rq, curr);

	update_misfit_status(curr, rq);
	check_update_overutilized_status(task_rq(curr));

	task_tick_core(rq, curr);
}

/*
 * called on fork with the child task as argument from the parent's context
 *  - child not yet on the tasklist
 *  - preemption disabled
 */
static void task_fork_fair(struct task_struct *p)
{
	set_task_max_allowed_capacity(p);
}

/*
 * Priority of the task has changed. Check to see if we preempt
 * the current task.
 */
static void
prio_changed_fair(struct rq *rq, struct task_struct *p, int oldprio)
{
	if (!task_on_rq_queued(p))
		return;

	if (rq->cfs.nr_running == 1)
		return;

	/*
	 * Reschedule if we are currently running on this runqueue and
	 * our priority decreased, or if we are not currently running on
	 * this runqueue and our priority is higher than the current's
	 */
	if (task_current(rq, p)) {
		if (p->prio > oldprio)
			resched_curr(rq);
	} else
		wakeup_preempt(rq, p, 0);
}

#ifdef CONFIG_FAIR_GROUP_SCHED
/*
 * Propagate the changes of the sched_entity across the tg tree to make it
 * visible to the root
 */
static void propagate_entity_cfs_rq(struct sched_entity *se)
{
	struct cfs_rq *cfs_rq = cfs_rq_of(se);

	if (cfs_rq_throttled(cfs_rq))
		return;

	if (!throttled_hierarchy(cfs_rq))
		list_add_leaf_cfs_rq(cfs_rq);

	/* Start to propagate at parent */
	se = se->parent;

	for_each_sched_entity(se) {
		cfs_rq = cfs_rq_of(se);

		update_load_avg(cfs_rq, se, UPDATE_TG);

		if (cfs_rq_throttled(cfs_rq))
			break;

		if (!throttled_hierarchy(cfs_rq))
			list_add_leaf_cfs_rq(cfs_rq);
	}
}
#else
static void propagate_entity_cfs_rq(struct sched_entity *se) { }
#endif

static void detach_entity_cfs_rq(struct sched_entity *se)
{
	struct cfs_rq *cfs_rq = cfs_rq_of(se);

#ifdef CONFIG_SMP
	/*
	 * In case the task sched_avg hasn't been attached:
	 * - A forked task which hasn't been woken up by wake_up_new_task().
	 * - A task which has been woken up by try_to_wake_up() but is
	 *   waiting for actually being woken up by sched_ttwu_pending().
	 */
	if (!se->avg.last_update_time)
		return;
#endif

	/* Catch up with the cfs_rq and remove our load when we leave */
	update_load_avg(cfs_rq, se, 0);
	detach_entity_load_avg(cfs_rq, se);
	update_tg_load_avg(cfs_rq);
	propagate_entity_cfs_rq(se);
}

static void attach_entity_cfs_rq(struct sched_entity *se)
{
	struct cfs_rq *cfs_rq = cfs_rq_of(se);

	/* Synchronize entity with its cfs_rq */
	update_load_avg(cfs_rq, se, sched_feat(ATTACH_AGE_LOAD) ? 0 : SKIP_AGE_LOAD);
	attach_entity_load_avg(cfs_rq, se);
	update_tg_load_avg(cfs_rq);
	propagate_entity_cfs_rq(se);
}

static void detach_task_cfs_rq(struct task_struct *p)
{
	struct sched_entity *se = &p->se;

	detach_entity_cfs_rq(se);
}

static void attach_task_cfs_rq(struct task_struct *p)
{
	struct sched_entity *se = &p->se;

	attach_entity_cfs_rq(se);
}

static void switched_from_fair(struct rq *rq, struct task_struct *p)
{
	detach_task_cfs_rq(p);
	/*
	 * Since this is called after changing class, this is a little weird
	 * and we cannot use DEQUEUE_DELAYED.
	 */
	if (p->se.sched_delayed) {
		/* First, dequeue it from its new class' structures */
		dequeue_task(rq, p, DEQUEUE_NOCLOCK | DEQUEUE_SLEEP);
		/*
		 * Now, clean up the fair_sched_class side of things
		 * related to sched_delayed being true and that wasn't done
		 * due to the generic dequeue not using DEQUEUE_DELAYED.
		 */
		finish_delayed_dequeue_entity(&p->se);
		p->se.rel_deadline = 0;
		__block_task(rq, p);
	}
}

static void switched_to_fair(struct rq *rq, struct task_struct *p)
{
	SCHED_WARN_ON(p->se.sched_delayed);

	attach_task_cfs_rq(p);

	set_task_max_allowed_capacity(p);

	if (task_on_rq_queued(p)) {
		/*
		 * We were most likely switched from sched_rt, so
		 * kick off the schedule if running, otherwise just see
		 * if we can still preempt the current task.
		 */
		if (task_current(rq, p))
			resched_curr(rq);
		else
			wakeup_preempt(rq, p, 0);
	}
}

static void __set_next_task_fair(struct rq *rq, struct task_struct *p, bool first)
{
	struct sched_entity *se = &p->se;

#ifdef CONFIG_SMP
	if (task_on_rq_queued(p)) {
		/*
		 * Move the next running task to the front of the list, so our
		 * cfs_tasks list becomes MRU one.
		 */
		list_move(&se->group_node, &rq->cfs_tasks);
	}
#endif
	if (!first)
		return;

	SCHED_WARN_ON(se->sched_delayed);

	if (hrtick_enabled_fair(rq))
		hrtick_start_fair(rq, p);

	update_misfit_status(p, rq);
	sched_fair_update_stop_tick(rq, p);
}

/*
 * Account for a task changing its policy or group.
 *
 * This routine is mostly called to set cfs_rq->curr field when a task
 * migrates between groups/classes.
 */
static void set_next_task_fair(struct rq *rq, struct task_struct *p, bool first)
{
	struct sched_entity *se = &p->se;

	for_each_sched_entity(se) {
		struct cfs_rq *cfs_rq = cfs_rq_of(se);

		set_next_entity(cfs_rq, se);
		/* ensure bandwidth has been allocated on our new cfs_rq */
		account_cfs_rq_runtime(cfs_rq, 0);
	}

	__set_next_task_fair(rq, p, first);
}

void init_cfs_rq(struct cfs_rq *cfs_rq)
{
	cfs_rq->tasks_timeline = RB_ROOT_CACHED;
	cfs_rq->min_vruntime = (u64)(-(1LL << 20));
#ifdef CONFIG_SMP
	raw_spin_lock_init(&cfs_rq->removed.lock);
#endif
}

#ifdef CONFIG_FAIR_GROUP_SCHED
static void task_change_group_fair(struct task_struct *p)
{
	/*
	 * We couldn't detach or attach a forked task which
	 * hasn't been woken up by wake_up_new_task().
	 */
	if (READ_ONCE(p->__state) == TASK_NEW)
		return;

	detach_task_cfs_rq(p);

#ifdef CONFIG_SMP
	/* Tell se's cfs_rq has been changed -- migrated */
	p->se.avg.last_update_time = 0;
#endif
	set_task_rq(p, task_cpu(p));
	attach_task_cfs_rq(p);
}

void free_fair_sched_group(struct task_group *tg)
{
	int i;

	for_each_possible_cpu(i) {
		if (tg->cfs_rq)
			kfree(tg->cfs_rq[i]);
		if (tg->se)
			kfree(tg->se[i]);
	}

	kfree(tg->cfs_rq);
	kfree(tg->se);
}

int alloc_fair_sched_group(struct task_group *tg, struct task_group *parent)
{
	struct sched_entity *se;
	struct cfs_rq *cfs_rq;
	int i;

	tg->cfs_rq = kcalloc(nr_cpu_ids, sizeof(cfs_rq), GFP_KERNEL);
	if (!tg->cfs_rq)
		goto err;
	tg->se = kcalloc(nr_cpu_ids, sizeof(se), GFP_KERNEL);
	if (!tg->se)
		goto err;

	tg->shares = NICE_0_LOAD;

	init_cfs_bandwidth(tg_cfs_bandwidth(tg), tg_cfs_bandwidth(parent));

	for_each_possible_cpu(i) {
		cfs_rq = kzalloc_node(sizeof(struct cfs_rq),
				      GFP_KERNEL, cpu_to_node(i));
		if (!cfs_rq)
			goto err;

		se = kzalloc_node(sizeof(struct sched_entity_stats),
				  GFP_KERNEL, cpu_to_node(i));
		if (!se)
			goto err_free_rq;

		init_cfs_rq(cfs_rq);
		init_tg_cfs_entry(tg, cfs_rq, se, i, parent->se[i]);
		init_entity_runnable_average(se);
	}

	return 1;

err_free_rq:
	kfree(cfs_rq);
err:
	return 0;
}

void online_fair_sched_group(struct task_group *tg)
{
	struct sched_entity *se;
	struct rq_flags rf;
	struct rq *rq;
	int i;

	for_each_possible_cpu(i) {
		rq = cpu_rq(i);
		se = tg->se[i];
		rq_lock_irq(rq, &rf);
		update_rq_clock(rq);
		attach_entity_cfs_rq(se);
		sync_throttle(tg, i);
		rq_unlock_irq(rq, &rf);
	}
}

void unregister_fair_sched_group(struct task_group *tg)
{
	int cpu;

	destroy_cfs_bandwidth(tg_cfs_bandwidth(tg));

	for_each_possible_cpu(cpu) {
		struct cfs_rq *cfs_rq = tg->cfs_rq[cpu];
		struct sched_entity *se = tg->se[cpu];
		struct rq *rq = cpu_rq(cpu);

		if (se) {
			if (se->sched_delayed) {
				guard(rq_lock_irqsave)(rq);
				if (se->sched_delayed) {
					update_rq_clock(rq);
					dequeue_entities(rq, se, DEQUEUE_SLEEP | DEQUEUE_DELAYED);
				}
				list_del_leaf_cfs_rq(cfs_rq);
			}
			remove_entity_load_avg(se);
		}

		/*
		 * Only empty task groups can be destroyed; so we can speculatively
		 * check on_list without danger of it being re-added.
		 */
		if (cfs_rq->on_list) {
			guard(rq_lock_irqsave)(rq);
			list_del_leaf_cfs_rq(cfs_rq);
		}
	}
}

void init_tg_cfs_entry(struct task_group *tg, struct cfs_rq *cfs_rq,
			struct sched_entity *se, int cpu,
			struct sched_entity *parent)
{
	struct rq *rq = cpu_rq(cpu);

	cfs_rq->tg = tg;
	cfs_rq->rq = rq;
	init_cfs_rq_runtime(cfs_rq);

	tg->cfs_rq[cpu] = cfs_rq;
	tg->se[cpu] = se;

	/* se could be NULL for root_task_group */
	if (!se)
		return;

	if (!parent) {
		se->cfs_rq = &rq->cfs;
		se->depth = 0;
	} else {
		se->cfs_rq = parent->my_q;
		se->depth = parent->depth + 1;
	}

	se->my_q = cfs_rq;
	/* guarantee group entities always have weight */
	update_load_set(&se->load, NICE_0_LOAD);
	se->parent = parent;
}

static DEFINE_MUTEX(shares_mutex);

static int __sched_group_set_shares(struct task_group *tg, unsigned long shares)
{
	int i;

	lockdep_assert_held(&shares_mutex);

	/*
	 * We can't change the weight of the root cgroup.
	 */
	if (!tg->se[0])
		return -EINVAL;

	shares = clamp(shares, scale_load(MIN_SHARES), scale_load(MAX_SHARES));

	if (tg->shares == shares)
		return 0;

	tg->shares = shares;
	for_each_possible_cpu(i) {
		struct rq *rq = cpu_rq(i);
		struct sched_entity *se = tg->se[i];
		struct rq_flags rf;

		/* Propagate contribution to hierarchy */
		rq_lock_irqsave(rq, &rf);
		update_rq_clock(rq);
		for_each_sched_entity(se) {
			update_load_avg(cfs_rq_of(se), se, UPDATE_TG);
			update_cfs_group(se);
		}
		rq_unlock_irqrestore(rq, &rf);
	}

	return 0;
}

int sched_group_set_shares(struct task_group *tg, unsigned long shares)
{
	int ret;

	mutex_lock(&shares_mutex);
	if (tg_is_idle(tg))
		ret = -EINVAL;
	else
		ret = __sched_group_set_shares(tg, shares);
	mutex_unlock(&shares_mutex);

	return ret;
}

int sched_group_set_idle(struct task_group *tg, long idle)
{
	int i;

	if (tg == &root_task_group)
		return -EINVAL;

	if (idle < 0 || idle > 1)
		return -EINVAL;

	mutex_lock(&shares_mutex);

	if (tg->idle == idle) {
		mutex_unlock(&shares_mutex);
		return 0;
	}

	tg->idle = idle;

	for_each_possible_cpu(i) {
		struct rq *rq = cpu_rq(i);
		struct sched_entity *se = tg->se[i];
		struct cfs_rq *parent_cfs_rq, *grp_cfs_rq = tg->cfs_rq[i];
		bool was_idle = cfs_rq_is_idle(grp_cfs_rq);
		long idle_task_delta;
		struct rq_flags rf;

		rq_lock_irqsave(rq, &rf);

		grp_cfs_rq->idle = idle;
		if (WARN_ON_ONCE(was_idle == cfs_rq_is_idle(grp_cfs_rq)))
			goto next_cpu;

		if (se->on_rq) {
			parent_cfs_rq = cfs_rq_of(se);
			if (cfs_rq_is_idle(grp_cfs_rq))
				parent_cfs_rq->idle_nr_running++;
			else
				parent_cfs_rq->idle_nr_running--;
		}

		idle_task_delta = grp_cfs_rq->h_nr_running -
				  grp_cfs_rq->idle_h_nr_running;
		if (!cfs_rq_is_idle(grp_cfs_rq))
			idle_task_delta *= -1;

		for_each_sched_entity(se) {
			struct cfs_rq *cfs_rq = cfs_rq_of(se);

			if (!se->on_rq)
				break;

			cfs_rq->idle_h_nr_running += idle_task_delta;

			/* Already accounted at parent level and above. */
			if (cfs_rq_is_idle(cfs_rq))
				break;
		}

next_cpu:
		rq_unlock_irqrestore(rq, &rf);
	}

	/* Idle groups have minimum weight. */
	if (tg_is_idle(tg))
		__sched_group_set_shares(tg, scale_load(WEIGHT_IDLEPRIO));
	else
		__sched_group_set_shares(tg, NICE_0_LOAD);

	mutex_unlock(&shares_mutex);
	return 0;
}

#endif /* CONFIG_FAIR_GROUP_SCHED */


static unsigned int get_rr_interval_fair(struct rq *rq, struct task_struct *task)
{
	struct sched_entity *se = &task->se;
	unsigned int rr_interval = 0;

	/*
	 * Time slice is 0 for SCHED_OTHER tasks that are on an otherwise
	 * idle runqueue:
	 */
	if (rq->cfs.load.weight)
		rr_interval = NS_TO_JIFFIES(se->slice);

	return rr_interval;
}

/*
 * All the scheduling class methods:
 */
DEFINE_SCHED_CLASS(fair) = {

	.enqueue_task		= enqueue_task_fair,
	.dequeue_task		= dequeue_task_fair,
	.yield_task		= yield_task_fair,
	.yield_to_task		= yield_to_task_fair,

	.wakeup_preempt		= check_preempt_wakeup_fair,

	.pick_task		= pick_task_fair,
	.pick_next_task		= __pick_next_task_fair,
	.put_prev_task		= put_prev_task_fair,
	.set_next_task          = set_next_task_fair,

#ifdef CONFIG_SMP
	.balance		= balance_fair,
	.select_task_rq		= select_task_rq_fair,
	.migrate_task_rq	= migrate_task_rq_fair,

	.rq_online		= rq_online_fair,
	.rq_offline		= rq_offline_fair,

	.task_dead		= task_dead_fair,
	.set_cpus_allowed	= set_cpus_allowed_fair,
#endif

	.task_tick		= task_tick_fair,
	.task_fork		= task_fork_fair,

	.reweight_task		= reweight_task_fair,
	.prio_changed		= prio_changed_fair,
	.switched_from		= switched_from_fair,
	.switched_to		= switched_to_fair,

	.get_rr_interval	= get_rr_interval_fair,

	.update_curr		= update_curr_fair,

#ifdef CONFIG_FAIR_GROUP_SCHED
	.task_change_group	= task_change_group_fair,
#endif

#ifdef CONFIG_SCHED_CORE
	.task_is_throttled	= task_is_throttled_fair,
#endif

#ifdef CONFIG_UCLAMP_TASK
	.uclamp_enabled		= 1,
#endif
};

#ifdef CONFIG_SCHED_DEBUG
void print_cfs_stats(struct seq_file *m, int cpu)
{
	struct cfs_rq *cfs_rq, *pos;

	rcu_read_lock();
	for_each_leaf_cfs_rq_safe(cpu_rq(cpu), cfs_rq, pos)
		print_cfs_rq(m, cpu, cfs_rq);
	rcu_read_unlock();
}

#ifdef CONFIG_NUMA_BALANCING
void show_numa_stats(struct task_struct *p, struct seq_file *m)
{
	int node;
	unsigned long tsf = 0, tpf = 0, gsf = 0, gpf = 0;
	struct numa_group *ng;

	rcu_read_lock();
	ng = rcu_dereference(p->numa_group);
	for_each_online_node(node) {
		if (p->numa_faults) {
			tsf = p->numa_faults[task_faults_idx(NUMA_MEM, node, 0)];
			tpf = p->numa_faults[task_faults_idx(NUMA_MEM, node, 1)];
		}
		if (ng) {
			gsf = ng->faults[task_faults_idx(NUMA_MEM, node, 0)],
			gpf = ng->faults[task_faults_idx(NUMA_MEM, node, 1)];
		}
		print_numa_stats(m, node, tsf, tpf, gsf, gpf);
	}
	rcu_read_unlock();
}
#endif /* CONFIG_NUMA_BALANCING */
#endif /* CONFIG_SCHED_DEBUG */

__init void init_sched_fair_class(void)
{
#ifdef CONFIG_SMP
	int i;

	for_each_possible_cpu(i) {
		zalloc_cpumask_var_node(&per_cpu(load_balance_mask, i), GFP_KERNEL, cpu_to_node(i));
		zalloc_cpumask_var_node(&per_cpu(select_rq_mask,    i), GFP_KERNEL, cpu_to_node(i));
		zalloc_cpumask_var_node(&per_cpu(should_we_balance_tmpmask, i),
					GFP_KERNEL, cpu_to_node(i));

#ifdef CONFIG_CFS_BANDWIDTH
		INIT_CSD(&cpu_rq(i)->cfsb_csd, __cfsb_csd_unthrottle, cpu_rq(i));
		INIT_LIST_HEAD(&cpu_rq(i)->cfsb_csd_list);
#endif
	}

	open_softirq(SCHED_SOFTIRQ, sched_balance_softirq);

#ifdef CONFIG_NO_HZ_COMMON
	nohz.next_balance = jiffies;
	nohz.next_blocked = jiffies;
	zalloc_cpumask_var(&nohz.idle_cpus_mask, GFP_NOWAIT);
#endif
#endif /* SMP */

}<|MERGE_RESOLUTION|>--- conflicted
+++ resolved
@@ -8808,11 +8808,7 @@
 	/*
 	 * BATCH and IDLE tasks do not preempt others.
 	 */
-<<<<<<< HEAD
-	if (unlikely(p->policy != SCHED_NORMAL))
-=======
 	if (unlikely(!normal_policy(p->policy)))
->>>>>>> 26de8614
 		return;
 
 	cfs_rq = cfs_rq_of(se);
@@ -8957,21 +8953,12 @@
 }
 
 static struct task_struct *__pick_next_task_fair(struct rq *rq, struct task_struct *prev)
-<<<<<<< HEAD
 {
 	return pick_next_task_fair(rq, prev, NULL);
 }
 
 static bool fair_server_has_tasks(struct sched_dl_entity *dl_se)
 {
-=======
-{
-	return pick_next_task_fair(rq, prev, NULL);
-}
-
-static bool fair_server_has_tasks(struct sched_dl_entity *dl_se)
-{
->>>>>>> 26de8614
 	return !!dl_se->rq->cfs.nr_running;
 }
 
@@ -9736,19 +9723,7 @@
 	 * update_load_avg() can call cpufreq_update_util(). Make sure that RT,
 	 * DL and IRQ signals have been updated before updating CFS.
 	 */
-<<<<<<< HEAD
-	curr_class = rq->curr->sched_class;
-
-	hw_pressure = arch_scale_hw_pressure(cpu_of(rq));
-
-	/* hw_pressure doesn't care about invariance */
-	decayed = update_rt_rq_load_avg(now, rq, curr_class == &rt_sched_class) |
-		  update_dl_rq_load_avg(now, rq, curr_class == &dl_sched_class) |
-		  update_hw_load_avg(rq_clock_task(rq), rq, hw_pressure) |
-		  update_irq_load_avg(rq, 0);
-=======
 	updated = update_other_load_avgs(rq);
->>>>>>> 26de8614
 
 	if (others_have_blocked(rq))
 		*done = false;
