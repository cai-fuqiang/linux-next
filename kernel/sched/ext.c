/* SPDX-License-Identifier: GPL-2.0 */
/*
 * BPF extensible scheduler class: Documentation/scheduler/sched-ext.rst
 *
 * Copyright (c) 2022 Meta Platforms, Inc. and affiliates.
 * Copyright (c) 2022 Tejun Heo <tj@kernel.org>
 * Copyright (c) 2022 David Vernet <dvernet@meta.com>
 */
#define SCX_OP_IDX(op)		(offsetof(struct sched_ext_ops, op) / sizeof(void (*)(void)))

enum scx_consts {
	SCX_DSP_DFL_MAX_BATCH		= 32,
	SCX_DSP_MAX_LOOPS		= 32,
	SCX_WATCHDOG_MAX_TIMEOUT	= 30 * HZ,

	SCX_EXIT_BT_LEN			= 64,
	SCX_EXIT_MSG_LEN		= 1024,
	SCX_EXIT_DUMP_DFL_LEN		= 32768,

	SCX_CPUPERF_ONE			= SCHED_CAPACITY_SCALE,

	/*
	 * Iterating all tasks may take a while. Periodically drop
	 * scx_tasks_lock to avoid causing e.g. CSD and RCU stalls.
	 */
	SCX_OPS_TASK_ITER_BATCH		= 32,
};

enum scx_exit_kind {
	SCX_EXIT_NONE,
	SCX_EXIT_DONE,

	SCX_EXIT_UNREG = 64,	/* user-space initiated unregistration */
	SCX_EXIT_UNREG_BPF,	/* BPF-initiated unregistration */
	SCX_EXIT_UNREG_KERN,	/* kernel-initiated unregistration */
	SCX_EXIT_SYSRQ,		/* requested by 'S' sysrq */

	SCX_EXIT_ERROR = 1024,	/* runtime error, error msg contains details */
	SCX_EXIT_ERROR_BPF,	/* ERROR but triggered through scx_bpf_error() */
	SCX_EXIT_ERROR_STALL,	/* watchdog detected stalled runnable tasks */
};

/*
 * An exit code can be specified when exiting with scx_bpf_exit() or
 * scx_ops_exit(), corresponding to exit_kind UNREG_BPF and UNREG_KERN
 * respectively. The codes are 64bit of the format:
 *
 *   Bits: [63  ..  48 47   ..  32 31 .. 0]
 *         [ SYS ACT ] [ SYS RSN ] [ USR  ]
 *
 *   SYS ACT: System-defined exit actions
 *   SYS RSN: System-defined exit reasons
 *   USR    : User-defined exit codes and reasons
 *
 * Using the above, users may communicate intention and context by ORing system
 * actions and/or system reasons with a user-defined exit code.
 */
enum scx_exit_code {
	/* Reasons */
	SCX_ECODE_RSN_HOTPLUG	= 1LLU << 32,

	/* Actions */
	SCX_ECODE_ACT_RESTART	= 1LLU << 48,
};

/*
 * scx_exit_info is passed to ops.exit() to describe why the BPF scheduler is
 * being disabled.
 */
struct scx_exit_info {
	/* %SCX_EXIT_* - broad category of the exit reason */
	enum scx_exit_kind	kind;

	/* exit code if gracefully exiting */
	s64			exit_code;

	/* textual representation of the above */
	const char		*reason;

	/* backtrace if exiting due to an error */
	unsigned long		*bt;
	u32			bt_len;

	/* informational message */
	char			*msg;

	/* debug dump */
	char			*dump;
};

/* sched_ext_ops.flags */
enum scx_ops_flags {
	/*
	 * Keep built-in idle tracking even if ops.update_idle() is implemented.
	 */
	SCX_OPS_KEEP_BUILTIN_IDLE = 1LLU << 0,

	/*
	 * By default, if there are no other task to run on the CPU, ext core
	 * keeps running the current task even after its slice expires. If this
	 * flag is specified, such tasks are passed to ops.enqueue() with
	 * %SCX_ENQ_LAST. See the comment above %SCX_ENQ_LAST for more info.
	 */
	SCX_OPS_ENQ_LAST	= 1LLU << 1,

	/*
	 * An exiting task may schedule after PF_EXITING is set. In such cases,
	 * bpf_task_from_pid() may not be able to find the task and if the BPF
	 * scheduler depends on pid lookup for dispatching, the task will be
	 * lost leading to various issues including RCU grace period stalls.
	 *
	 * To mask this problem, by default, unhashed tasks are automatically
	 * dispatched to the local DSQ on enqueue. If the BPF scheduler doesn't
	 * depend on pid lookups and wants to handle these tasks directly, the
	 * following flag can be used.
	 */
	SCX_OPS_ENQ_EXITING	= 1LLU << 2,

	/*
	 * If set, only tasks with policy set to SCHED_EXT are attached to
	 * sched_ext. If clear, SCHED_NORMAL tasks are also included.
	 */
	SCX_OPS_SWITCH_PARTIAL	= 1LLU << 3,

	/*
	 * CPU cgroup support flags
	 */
	SCX_OPS_HAS_CGROUP_WEIGHT = 1LLU << 16,	/* cpu.weight */

	SCX_OPS_ALL_FLAGS	= SCX_OPS_KEEP_BUILTIN_IDLE |
				  SCX_OPS_ENQ_LAST |
				  SCX_OPS_ENQ_EXITING |
				  SCX_OPS_SWITCH_PARTIAL |
				  SCX_OPS_HAS_CGROUP_WEIGHT,
};

/* argument container for ops.init_task() */
struct scx_init_task_args {
	/*
	 * Set if ops.init_task() is being invoked on the fork path, as opposed
	 * to the scheduler transition path.
	 */
	bool			fork;
#ifdef CONFIG_EXT_GROUP_SCHED
	/* the cgroup the task is joining */
	struct cgroup		*cgroup;
#endif
};

/* argument container for ops.exit_task() */
struct scx_exit_task_args {
	/* Whether the task exited before running on sched_ext. */
	bool cancelled;
};

/* argument container for ops->cgroup_init() */
struct scx_cgroup_init_args {
	/* the weight of the cgroup [1..10000] */
	u32			weight;
};

enum scx_cpu_preempt_reason {
	/* next task is being scheduled by &sched_class_rt */
	SCX_CPU_PREEMPT_RT,
	/* next task is being scheduled by &sched_class_dl */
	SCX_CPU_PREEMPT_DL,
	/* next task is being scheduled by &sched_class_stop */
	SCX_CPU_PREEMPT_STOP,
	/* unknown reason for SCX being preempted */
	SCX_CPU_PREEMPT_UNKNOWN,
};

/*
 * Argument container for ops->cpu_acquire(). Currently empty, but may be
 * expanded in the future.
 */
struct scx_cpu_acquire_args {};

/* argument container for ops->cpu_release() */
struct scx_cpu_release_args {
	/* the reason the CPU was preempted */
	enum scx_cpu_preempt_reason reason;

	/* the task that's going to be scheduled on the CPU */
	struct task_struct	*task;
};

/*
 * Informational context provided to dump operations.
 */
struct scx_dump_ctx {
	enum scx_exit_kind	kind;
	s64			exit_code;
	const char		*reason;
	u64			at_ns;
	u64			at_jiffies;
};

/**
 * struct sched_ext_ops - Operation table for BPF scheduler implementation
 *
 * Userland can implement an arbitrary scheduling policy by implementing and
 * loading operations in this table.
 */
struct sched_ext_ops {
	/**
	 * select_cpu - Pick the target CPU for a task which is being woken up
	 * @p: task being woken up
	 * @prev_cpu: the cpu @p was on before sleeping
	 * @wake_flags: SCX_WAKE_*
	 *
	 * Decision made here isn't final. @p may be moved to any CPU while it
	 * is getting dispatched for execution later. However, as @p is not on
	 * the rq at this point, getting the eventual execution CPU right here
	 * saves a small bit of overhead down the line.
	 *
	 * If an idle CPU is returned, the CPU is kicked and will try to
	 * dispatch. While an explicit custom mechanism can be added,
	 * select_cpu() serves as the default way to wake up idle CPUs.
	 *
	 * @p may be dispatched directly by calling scx_bpf_dispatch(). If @p
	 * is dispatched, the ops.enqueue() callback will be skipped. Finally,
	 * if @p is dispatched to SCX_DSQ_LOCAL, it will be dispatched to the
	 * local DSQ of whatever CPU is returned by this callback.
	 */
	s32 (*select_cpu)(struct task_struct *p, s32 prev_cpu, u64 wake_flags);

	/**
	 * enqueue - Enqueue a task on the BPF scheduler
	 * @p: task being enqueued
	 * @enq_flags: %SCX_ENQ_*
	 *
	 * @p is ready to run. Dispatch directly by calling scx_bpf_dispatch()
	 * or enqueue on the BPF scheduler. If not directly dispatched, the bpf
	 * scheduler owns @p and if it fails to dispatch @p, the task will
	 * stall.
	 *
	 * If @p was dispatched from ops.select_cpu(), this callback is
	 * skipped.
	 */
	void (*enqueue)(struct task_struct *p, u64 enq_flags);

	/**
	 * dequeue - Remove a task from the BPF scheduler
	 * @p: task being dequeued
	 * @deq_flags: %SCX_DEQ_*
	 *
	 * Remove @p from the BPF scheduler. This is usually called to isolate
	 * the task while updating its scheduling properties (e.g. priority).
	 *
	 * The ext core keeps track of whether the BPF side owns a given task or
	 * not and can gracefully ignore spurious dispatches from BPF side,
	 * which makes it safe to not implement this method. However, depending
	 * on the scheduling logic, this can lead to confusing behaviors - e.g.
	 * scheduling position not being updated across a priority change.
	 */
	void (*dequeue)(struct task_struct *p, u64 deq_flags);

	/**
	 * dispatch - Dispatch tasks from the BPF scheduler and/or consume DSQs
	 * @cpu: CPU to dispatch tasks for
	 * @prev: previous task being switched out
	 *
	 * Called when a CPU's local dsq is empty. The operation should dispatch
	 * one or more tasks from the BPF scheduler into the DSQs using
	 * scx_bpf_dispatch() and/or consume user DSQs into the local DSQ using
	 * scx_bpf_consume().
	 *
	 * The maximum number of times scx_bpf_dispatch() can be called without
	 * an intervening scx_bpf_consume() is specified by
	 * ops.dispatch_max_batch. See the comments on top of the two functions
	 * for more details.
	 *
	 * When not %NULL, @prev is an SCX task with its slice depleted. If
	 * @prev is still runnable as indicated by set %SCX_TASK_QUEUED in
	 * @prev->scx.flags, it is not enqueued yet and will be enqueued after
	 * ops.dispatch() returns. To keep executing @prev, return without
	 * dispatching or consuming any tasks. Also see %SCX_OPS_ENQ_LAST.
	 */
	void (*dispatch)(s32 cpu, struct task_struct *prev);

	/**
	 * tick - Periodic tick
	 * @p: task running currently
	 *
	 * This operation is called every 1/HZ seconds on CPUs which are
	 * executing an SCX task. Setting @p->scx.slice to 0 will trigger an
	 * immediate dispatch cycle on the CPU.
	 */
	void (*tick)(struct task_struct *p);

	/**
	 * runnable - A task is becoming runnable on its associated CPU
	 * @p: task becoming runnable
	 * @enq_flags: %SCX_ENQ_*
	 *
	 * This and the following three functions can be used to track a task's
	 * execution state transitions. A task becomes ->runnable() on a CPU,
	 * and then goes through one or more ->running() and ->stopping() pairs
	 * as it runs on the CPU, and eventually becomes ->quiescent() when it's
	 * done running on the CPU.
	 *
	 * @p is becoming runnable on the CPU because it's
	 *
	 * - waking up (%SCX_ENQ_WAKEUP)
	 * - being moved from another CPU
	 * - being restored after temporarily taken off the queue for an
	 *   attribute change.
	 *
	 * This and ->enqueue() are related but not coupled. This operation
	 * notifies @p's state transition and may not be followed by ->enqueue()
	 * e.g. when @p is being dispatched to a remote CPU, or when @p is
	 * being enqueued on a CPU experiencing a hotplug event. Likewise, a
	 * task may be ->enqueue()'d without being preceded by this operation
	 * e.g. after exhausting its slice.
	 */
	void (*runnable)(struct task_struct *p, u64 enq_flags);

	/**
	 * running - A task is starting to run on its associated CPU
	 * @p: task starting to run
	 *
	 * See ->runnable() for explanation on the task state notifiers.
	 */
	void (*running)(struct task_struct *p);

	/**
	 * stopping - A task is stopping execution
	 * @p: task stopping to run
	 * @runnable: is task @p still runnable?
	 *
	 * See ->runnable() for explanation on the task state notifiers. If
	 * !@runnable, ->quiescent() will be invoked after this operation
	 * returns.
	 */
	void (*stopping)(struct task_struct *p, bool runnable);

	/**
	 * quiescent - A task is becoming not runnable on its associated CPU
	 * @p: task becoming not runnable
	 * @deq_flags: %SCX_DEQ_*
	 *
	 * See ->runnable() for explanation on the task state notifiers.
	 *
	 * @p is becoming quiescent on the CPU because it's
	 *
	 * - sleeping (%SCX_DEQ_SLEEP)
	 * - being moved to another CPU
	 * - being temporarily taken off the queue for an attribute change
	 *   (%SCX_DEQ_SAVE)
	 *
	 * This and ->dequeue() are related but not coupled. This operation
	 * notifies @p's state transition and may not be preceded by ->dequeue()
	 * e.g. when @p is being dispatched to a remote CPU.
	 */
	void (*quiescent)(struct task_struct *p, u64 deq_flags);

	/**
	 * yield - Yield CPU
	 * @from: yielding task
	 * @to: optional yield target task
	 *
	 * If @to is NULL, @from is yielding the CPU to other runnable tasks.
	 * The BPF scheduler should ensure that other available tasks are
	 * dispatched before the yielding task. Return value is ignored in this
	 * case.
	 *
	 * If @to is not-NULL, @from wants to yield the CPU to @to. If the bpf
	 * scheduler can implement the request, return %true; otherwise, %false.
	 */
	bool (*yield)(struct task_struct *from, struct task_struct *to);

	/**
	 * core_sched_before - Task ordering for core-sched
	 * @a: task A
	 * @b: task B
	 *
	 * Used by core-sched to determine the ordering between two tasks. See
	 * Documentation/admin-guide/hw-vuln/core-scheduling.rst for details on
	 * core-sched.
	 *
	 * Both @a and @b are runnable and may or may not currently be queued on
	 * the BPF scheduler. Should return %true if @a should run before @b.
	 * %false if there's no required ordering or @b should run before @a.
	 *
	 * If not specified, the default is ordering them according to when they
	 * became runnable.
	 */
	bool (*core_sched_before)(struct task_struct *a, struct task_struct *b);

	/**
	 * set_weight - Set task weight
	 * @p: task to set weight for
	 * @weight: new weight [1..10000]
	 *
	 * Update @p's weight to @weight.
	 */
	void (*set_weight)(struct task_struct *p, u32 weight);

	/**
	 * set_cpumask - Set CPU affinity
	 * @p: task to set CPU affinity for
	 * @cpumask: cpumask of cpus that @p can run on
	 *
	 * Update @p's CPU affinity to @cpumask.
	 */
	void (*set_cpumask)(struct task_struct *p,
			    const struct cpumask *cpumask);

	/**
	 * update_idle - Update the idle state of a CPU
	 * @cpu: CPU to udpate the idle state for
	 * @idle: whether entering or exiting the idle state
	 *
	 * This operation is called when @rq's CPU goes or leaves the idle
	 * state. By default, implementing this operation disables the built-in
	 * idle CPU tracking and the following helpers become unavailable:
	 *
	 * - scx_bpf_select_cpu_dfl()
	 * - scx_bpf_test_and_clear_cpu_idle()
	 * - scx_bpf_pick_idle_cpu()
	 *
	 * The user also must implement ops.select_cpu() as the default
	 * implementation relies on scx_bpf_select_cpu_dfl().
	 *
	 * Specify the %SCX_OPS_KEEP_BUILTIN_IDLE flag to keep the built-in idle
	 * tracking.
	 */
	void (*update_idle)(s32 cpu, bool idle);

	/**
	 * cpu_acquire - A CPU is becoming available to the BPF scheduler
	 * @cpu: The CPU being acquired by the BPF scheduler.
	 * @args: Acquire arguments, see the struct definition.
	 *
	 * A CPU that was previously released from the BPF scheduler is now once
	 * again under its control.
	 */
	void (*cpu_acquire)(s32 cpu, struct scx_cpu_acquire_args *args);

	/**
	 * cpu_release - A CPU is taken away from the BPF scheduler
	 * @cpu: The CPU being released by the BPF scheduler.
	 * @args: Release arguments, see the struct definition.
	 *
	 * The specified CPU is no longer under the control of the BPF
	 * scheduler. This could be because it was preempted by a higher
	 * priority sched_class, though there may be other reasons as well. The
	 * caller should consult @args->reason to determine the cause.
	 */
	void (*cpu_release)(s32 cpu, struct scx_cpu_release_args *args);

	/**
	 * init_task - Initialize a task to run in a BPF scheduler
	 * @p: task to initialize for BPF scheduling
	 * @args: init arguments, see the struct definition
	 *
	 * Either we're loading a BPF scheduler or a new task is being forked.
	 * Initialize @p for BPF scheduling. This operation may block and can
	 * be used for allocations, and is called exactly once for a task.
	 *
	 * Return 0 for success, -errno for failure. An error return while
	 * loading will abort loading of the BPF scheduler. During a fork, it
	 * will abort that specific fork.
	 */
	s32 (*init_task)(struct task_struct *p, struct scx_init_task_args *args);

	/**
	 * exit_task - Exit a previously-running task from the system
	 * @p: task to exit
	 *
	 * @p is exiting or the BPF scheduler is being unloaded. Perform any
	 * necessary cleanup for @p.
	 */
	void (*exit_task)(struct task_struct *p, struct scx_exit_task_args *args);

	/**
	 * enable - Enable BPF scheduling for a task
	 * @p: task to enable BPF scheduling for
	 *
	 * Enable @p for BPF scheduling. enable() is called on @p any time it
	 * enters SCX, and is always paired with a matching disable().
	 */
	void (*enable)(struct task_struct *p);

	/**
	 * disable - Disable BPF scheduling for a task
	 * @p: task to disable BPF scheduling for
	 *
	 * @p is exiting, leaving SCX or the BPF scheduler is being unloaded.
	 * Disable BPF scheduling for @p. A disable() call is always matched
	 * with a prior enable() call.
	 */
	void (*disable)(struct task_struct *p);

	/**
	 * dump - Dump BPF scheduler state on error
	 * @ctx: debug dump context
	 *
	 * Use scx_bpf_dump() to generate BPF scheduler specific debug dump.
	 */
	void (*dump)(struct scx_dump_ctx *ctx);

	/**
	 * dump_cpu - Dump BPF scheduler state for a CPU on error
	 * @ctx: debug dump context
	 * @cpu: CPU to generate debug dump for
	 * @idle: @cpu is currently idle without any runnable tasks
	 *
	 * Use scx_bpf_dump() to generate BPF scheduler specific debug dump for
	 * @cpu. If @idle is %true and this operation doesn't produce any
	 * output, @cpu is skipped for dump.
	 */
	void (*dump_cpu)(struct scx_dump_ctx *ctx, s32 cpu, bool idle);

	/**
	 * dump_task - Dump BPF scheduler state for a runnable task on error
	 * @ctx: debug dump context
	 * @p: runnable task to generate debug dump for
	 *
	 * Use scx_bpf_dump() to generate BPF scheduler specific debug dump for
	 * @p.
	 */
	void (*dump_task)(struct scx_dump_ctx *ctx, struct task_struct *p);

#ifdef CONFIG_EXT_GROUP_SCHED
	/**
	 * cgroup_init - Initialize a cgroup
	 * @cgrp: cgroup being initialized
	 * @args: init arguments, see the struct definition
	 *
	 * Either the BPF scheduler is being loaded or @cgrp created, initialize
	 * @cgrp for sched_ext. This operation may block.
	 *
	 * Return 0 for success, -errno for failure. An error return while
	 * loading will abort loading of the BPF scheduler. During cgroup
	 * creation, it will abort the specific cgroup creation.
	 */
	s32 (*cgroup_init)(struct cgroup *cgrp,
			   struct scx_cgroup_init_args *args);

	/**
	 * cgroup_exit - Exit a cgroup
	 * @cgrp: cgroup being exited
	 *
	 * Either the BPF scheduler is being unloaded or @cgrp destroyed, exit
	 * @cgrp for sched_ext. This operation my block.
	 */
	void (*cgroup_exit)(struct cgroup *cgrp);

	/**
	 * cgroup_prep_move - Prepare a task to be moved to a different cgroup
	 * @p: task being moved
	 * @from: cgroup @p is being moved from
	 * @to: cgroup @p is being moved to
	 *
	 * Prepare @p for move from cgroup @from to @to. This operation may
	 * block and can be used for allocations.
	 *
	 * Return 0 for success, -errno for failure. An error return aborts the
	 * migration.
	 */
	s32 (*cgroup_prep_move)(struct task_struct *p,
				struct cgroup *from, struct cgroup *to);

	/**
	 * cgroup_move - Commit cgroup move
	 * @p: task being moved
	 * @from: cgroup @p is being moved from
	 * @to: cgroup @p is being moved to
	 *
	 * Commit the move. @p is dequeued during this operation.
	 */
	void (*cgroup_move)(struct task_struct *p,
			    struct cgroup *from, struct cgroup *to);

	/**
	 * cgroup_cancel_move - Cancel cgroup move
	 * @p: task whose cgroup move is being canceled
	 * @from: cgroup @p was being moved from
	 * @to: cgroup @p was being moved to
	 *
	 * @p was cgroup_prep_move()'d but failed before reaching cgroup_move().
	 * Undo the preparation.
	 */
	void (*cgroup_cancel_move)(struct task_struct *p,
				   struct cgroup *from, struct cgroup *to);

	/**
	 * cgroup_set_weight - A cgroup's weight is being changed
	 * @cgrp: cgroup whose weight is being updated
	 * @weight: new weight [1..10000]
	 *
	 * Update @tg's weight to @weight.
	 */
	void (*cgroup_set_weight)(struct cgroup *cgrp, u32 weight);
#endif	/* CONFIG_EXT_GROUP_SCHED */

	/*
	 * All online ops must come before ops.cpu_online().
	 */

	/**
	 * cpu_online - A CPU became online
	 * @cpu: CPU which just came up
	 *
	 * @cpu just came online. @cpu will not call ops.enqueue() or
	 * ops.dispatch(), nor run tasks associated with other CPUs beforehand.
	 */
	void (*cpu_online)(s32 cpu);

	/**
	 * cpu_offline - A CPU is going offline
	 * @cpu: CPU which is going offline
	 *
	 * @cpu is going offline. @cpu will not call ops.enqueue() or
	 * ops.dispatch(), nor run tasks associated with other CPUs afterwards.
	 */
	void (*cpu_offline)(s32 cpu);

	/*
	 * All CPU hotplug ops must come before ops.init().
	 */

	/**
	 * init - Initialize the BPF scheduler
	 */
	s32 (*init)(void);

	/**
	 * exit - Clean up after the BPF scheduler
	 * @info: Exit info
	 *
	 * ops.exit() is also called on ops.init() failure, which is a bit
	 * unusual. This is to allow rich reporting through @info on how
	 * ops.init() failed.
	 */
	void (*exit)(struct scx_exit_info *info);

	/**
	 * dispatch_max_batch - Max nr of tasks that dispatch() can dispatch
	 */
	u32 dispatch_max_batch;

	/**
	 * flags - %SCX_OPS_* flags
	 */
	u64 flags;

	/**
	 * timeout_ms - The maximum amount of time, in milliseconds, that a
	 * runnable task should be able to wait before being scheduled. The
	 * maximum timeout may not exceed the default timeout of 30 seconds.
	 *
	 * Defaults to the maximum allowed timeout value of 30 seconds.
	 */
	u32 timeout_ms;

	/**
	 * exit_dump_len - scx_exit_info.dump buffer length. If 0, the default
	 * value of 32768 is used.
	 */
	u32 exit_dump_len;

	/**
	 * hotplug_seq - A sequence number that may be set by the scheduler to
	 * detect when a hotplug event has occurred during the loading process.
	 * If 0, no detection occurs. Otherwise, the scheduler will fail to
	 * load if the sequence number does not match @scx_hotplug_seq on the
	 * enable path.
	 */
	u64 hotplug_seq;

	/**
	 * name - BPF scheduler's name
	 *
	 * Must be a non-zero valid BPF object name including only isalnum(),
	 * '_' and '.' chars. Shows up in kernel.sched_ext_ops sysctl while the
	 * BPF scheduler is enabled.
	 */
	char name[SCX_OPS_NAME_LEN];
};

enum scx_opi {
	SCX_OPI_BEGIN			= 0,
	SCX_OPI_NORMAL_BEGIN		= 0,
	SCX_OPI_NORMAL_END		= SCX_OP_IDX(cpu_online),
	SCX_OPI_CPU_HOTPLUG_BEGIN	= SCX_OP_IDX(cpu_online),
	SCX_OPI_CPU_HOTPLUG_END		= SCX_OP_IDX(init),
	SCX_OPI_END			= SCX_OP_IDX(init),
};

enum scx_wake_flags {
	/* expose select WF_* flags as enums */
	SCX_WAKE_FORK		= WF_FORK,
	SCX_WAKE_TTWU		= WF_TTWU,
	SCX_WAKE_SYNC		= WF_SYNC,
};

enum scx_enq_flags {
	/* expose select ENQUEUE_* flags as enums */
	SCX_ENQ_WAKEUP		= ENQUEUE_WAKEUP,
	SCX_ENQ_HEAD		= ENQUEUE_HEAD,
	SCX_ENQ_CPU_SELECTED	= ENQUEUE_RQ_SELECTED,

	/* high 32bits are SCX specific */

	/*
	 * Set the following to trigger preemption when calling
	 * scx_bpf_dispatch() with a local dsq as the target. The slice of the
	 * current task is cleared to zero and the CPU is kicked into the
	 * scheduling path. Implies %SCX_ENQ_HEAD.
	 */
	SCX_ENQ_PREEMPT		= 1LLU << 32,

	/*
	 * The task being enqueued was previously enqueued on the current CPU's
	 * %SCX_DSQ_LOCAL, but was removed from it in a call to the
	 * bpf_scx_reenqueue_local() kfunc. If bpf_scx_reenqueue_local() was
	 * invoked in a ->cpu_release() callback, and the task is again
	 * dispatched back to %SCX_LOCAL_DSQ by this current ->enqueue(), the
	 * task will not be scheduled on the CPU until at least the next invocation
	 * of the ->cpu_acquire() callback.
	 */
	SCX_ENQ_REENQ		= 1LLU << 40,

	/*
	 * The task being enqueued is the only task available for the cpu. By
	 * default, ext core keeps executing such tasks but when
	 * %SCX_OPS_ENQ_LAST is specified, they're ops.enqueue()'d with the
	 * %SCX_ENQ_LAST flag set.
	 *
	 * The BPF scheduler is responsible for triggering a follow-up
	 * scheduling event. Otherwise, Execution may stall.
	 */
	SCX_ENQ_LAST		= 1LLU << 41,

	/* high 8 bits are internal */
	__SCX_ENQ_INTERNAL_MASK	= 0xffLLU << 56,

	SCX_ENQ_CLEAR_OPSS	= 1LLU << 56,
	SCX_ENQ_DSQ_PRIQ	= 1LLU << 57,
};

enum scx_deq_flags {
	/* expose select DEQUEUE_* flags as enums */
	SCX_DEQ_SLEEP		= DEQUEUE_SLEEP,

	/* high 32bits are SCX specific */

	/*
	 * The generic core-sched layer decided to execute the task even though
	 * it hasn't been dispatched yet. Dequeue from the BPF side.
	 */
	SCX_DEQ_CORE_SCHED_EXEC	= 1LLU << 32,
};

enum scx_pick_idle_cpu_flags {
	SCX_PICK_IDLE_CORE	= 1LLU << 0,	/* pick a CPU whose SMT siblings are also idle */
};

enum scx_kick_flags {
	/*
	 * Kick the target CPU if idle. Guarantees that the target CPU goes
	 * through at least one full scheduling cycle before going idle. If the
	 * target CPU can be determined to be currently not idle and going to go
	 * through a scheduling cycle before going idle, noop.
	 */
	SCX_KICK_IDLE		= 1LLU << 0,

	/*
	 * Preempt the current task and execute the dispatch path. If the
	 * current task of the target CPU is an SCX task, its ->scx.slice is
	 * cleared to zero before the scheduling path is invoked so that the
	 * task expires and the dispatch path is invoked.
	 */
	SCX_KICK_PREEMPT	= 1LLU << 1,

	/*
	 * Wait for the CPU to be rescheduled. The scx_bpf_kick_cpu() call will
	 * return after the target CPU finishes picking the next task.
	 */
	SCX_KICK_WAIT		= 1LLU << 2,
};

enum scx_tg_flags {
	SCX_TG_ONLINE		= 1U << 0,
	SCX_TG_INITED		= 1U << 1,
};

enum scx_ops_enable_state {
	SCX_OPS_ENABLING,
	SCX_OPS_ENABLED,
	SCX_OPS_DISABLING,
	SCX_OPS_DISABLED,
};

static const char *scx_ops_enable_state_str[] = {
	[SCX_OPS_ENABLING]	= "enabling",
	[SCX_OPS_ENABLED]	= "enabled",
	[SCX_OPS_DISABLING]	= "disabling",
	[SCX_OPS_DISABLED]	= "disabled",
};

/*
 * sched_ext_entity->ops_state
 *
 * Used to track the task ownership between the SCX core and the BPF scheduler.
 * State transitions look as follows:
 *
 * NONE -> QUEUEING -> QUEUED -> DISPATCHING
 *   ^              |                 |
 *   |              v                 v
 *   \-------------------------------/
 *
 * QUEUEING and DISPATCHING states can be waited upon. See wait_ops_state() call
 * sites for explanations on the conditions being waited upon and why they are
 * safe. Transitions out of them into NONE or QUEUED must store_release and the
 * waiters should load_acquire.
 *
 * Tracking scx_ops_state enables sched_ext core to reliably determine whether
 * any given task can be dispatched by the BPF scheduler at all times and thus
 * relaxes the requirements on the BPF scheduler. This allows the BPF scheduler
 * to try to dispatch any task anytime regardless of its state as the SCX core
 * can safely reject invalid dispatches.
 */
enum scx_ops_state {
	SCX_OPSS_NONE,		/* owned by the SCX core */
	SCX_OPSS_QUEUEING,	/* in transit to the BPF scheduler */
	SCX_OPSS_QUEUED,	/* owned by the BPF scheduler */
	SCX_OPSS_DISPATCHING,	/* in transit back to the SCX core */

	/*
	 * QSEQ brands each QUEUED instance so that, when dispatch races
	 * dequeue/requeue, the dispatcher can tell whether it still has a claim
	 * on the task being dispatched.
	 *
	 * As some 32bit archs can't do 64bit store_release/load_acquire,
	 * p->scx.ops_state is atomic_long_t which leaves 30 bits for QSEQ on
	 * 32bit machines. The dispatch race window QSEQ protects is very narrow
	 * and runs with IRQ disabled. 30 bits should be sufficient.
	 */
	SCX_OPSS_QSEQ_SHIFT	= 2,
};

/* Use macros to ensure that the type is unsigned long for the masks */
#define SCX_OPSS_STATE_MASK	((1LU << SCX_OPSS_QSEQ_SHIFT) - 1)
#define SCX_OPSS_QSEQ_MASK	(~SCX_OPSS_STATE_MASK)

/*
 * During exit, a task may schedule after losing its PIDs. When disabling the
 * BPF scheduler, we need to be able to iterate tasks in every state to
 * guarantee system safety. Maintain a dedicated task list which contains every
 * task between its fork and eventual free.
 */
static DEFINE_SPINLOCK(scx_tasks_lock);
static LIST_HEAD(scx_tasks);

/* ops enable/disable */
static struct kthread_worker *scx_ops_helper;
static DEFINE_MUTEX(scx_ops_enable_mutex);
DEFINE_STATIC_KEY_FALSE(__scx_ops_enabled);
DEFINE_STATIC_PERCPU_RWSEM(scx_fork_rwsem);
static atomic_t scx_ops_enable_state_var = ATOMIC_INIT(SCX_OPS_DISABLED);
static atomic_t scx_ops_bypass_depth = ATOMIC_INIT(0);
static bool scx_ops_init_task_enabled;
static bool scx_switching_all;
DEFINE_STATIC_KEY_FALSE(__scx_switched_all);

static struct sched_ext_ops scx_ops;
static bool scx_warned_zero_slice;

static DEFINE_STATIC_KEY_FALSE(scx_ops_enq_last);
static DEFINE_STATIC_KEY_FALSE(scx_ops_enq_exiting);
static DEFINE_STATIC_KEY_FALSE(scx_ops_cpu_preempt);
static DEFINE_STATIC_KEY_FALSE(scx_builtin_idle_enabled);

static struct static_key_false scx_has_op[SCX_OPI_END] =
	{ [0 ... SCX_OPI_END-1] = STATIC_KEY_FALSE_INIT };

static atomic_t scx_exit_kind = ATOMIC_INIT(SCX_EXIT_DONE);
static struct scx_exit_info *scx_exit_info;

static atomic_long_t scx_nr_rejected = ATOMIC_LONG_INIT(0);
static atomic_long_t scx_hotplug_seq = ATOMIC_LONG_INIT(0);

/*
 * A monotically increasing sequence number that is incremented every time a
 * scheduler is enabled. This can be used by to check if any custom sched_ext
 * scheduler has ever been used in the system.
 */
static atomic_long_t scx_enable_seq = ATOMIC_LONG_INIT(0);

/*
 * The maximum amount of time in jiffies that a task may be runnable without
 * being scheduled on a CPU. If this timeout is exceeded, it will trigger
 * scx_ops_error().
 */
static unsigned long scx_watchdog_timeout;

/*
 * The last time the delayed work was run. This delayed work relies on
 * ksoftirqd being able to run to service timer interrupts, so it's possible
 * that this work itself could get wedged. To account for this, we check that
 * it's not stalled in the timer tick, and trigger an error if it is.
 */
static unsigned long scx_watchdog_timestamp = INITIAL_JIFFIES;

static struct delayed_work scx_watchdog_work;

/* idle tracking */
#ifdef CONFIG_SMP
#ifdef CONFIG_CPUMASK_OFFSTACK
#define CL_ALIGNED_IF_ONSTACK
#else
#define CL_ALIGNED_IF_ONSTACK __cacheline_aligned_in_smp
#endif

static struct {
	cpumask_var_t cpu;
	cpumask_var_t smt;
} idle_masks CL_ALIGNED_IF_ONSTACK;

#endif	/* CONFIG_SMP */

/* for %SCX_KICK_WAIT */
static unsigned long __percpu *scx_kick_cpus_pnt_seqs;

/*
 * Direct dispatch marker.
 *
 * Non-NULL values are used for direct dispatch from enqueue path. A valid
 * pointer points to the task currently being enqueued. An ERR_PTR value is used
 * to indicate that direct dispatch has already happened.
 */
static DEFINE_PER_CPU(struct task_struct *, direct_dispatch_task);

/*
 * Dispatch queues.
 *
 * The global DSQ (%SCX_DSQ_GLOBAL) is split per-node for scalability. This is
 * to avoid live-locking in bypass mode where all tasks are dispatched to
 * %SCX_DSQ_GLOBAL and all CPUs consume from it. If per-node split isn't
 * sufficient, it can be further split.
 */
static struct scx_dispatch_q **global_dsqs;

static const struct rhashtable_params dsq_hash_params = {
	.key_len		= 8,
	.key_offset		= offsetof(struct scx_dispatch_q, id),
	.head_offset		= offsetof(struct scx_dispatch_q, hash_node),
};

static struct rhashtable dsq_hash;
static LLIST_HEAD(dsqs_to_free);

/* dispatch buf */
struct scx_dsp_buf_ent {
	struct task_struct	*task;
	unsigned long		qseq;
	u64			dsq_id;
	u64			enq_flags;
};

static u32 scx_dsp_max_batch;

struct scx_dsp_ctx {
	struct rq		*rq;
	u32			cursor;
	u32			nr_tasks;
	struct scx_dsp_buf_ent	buf[];
};

static struct scx_dsp_ctx __percpu *scx_dsp_ctx;

/* string formatting from BPF */
struct scx_bstr_buf {
	u64			data[MAX_BPRINTF_VARARGS];
	char			line[SCX_EXIT_MSG_LEN];
};

static DEFINE_RAW_SPINLOCK(scx_exit_bstr_buf_lock);
static struct scx_bstr_buf scx_exit_bstr_buf;

/* ops debug dump */
struct scx_dump_data {
	s32			cpu;
	bool			first;
	s32			cursor;
	struct seq_buf		*s;
	const char		*prefix;
	struct scx_bstr_buf	buf;
};

static struct scx_dump_data scx_dump_data = {
	.cpu			= -1,
};

/* /sys/kernel/sched_ext interface */
static struct kset *scx_kset;
static struct kobject *scx_root_kobj;

#define CREATE_TRACE_POINTS
#include <trace/events/sched_ext.h>

static void process_ddsp_deferred_locals(struct rq *rq);
static void scx_bpf_kick_cpu(s32 cpu, u64 flags);
static __printf(3, 4) void scx_ops_exit_kind(enum scx_exit_kind kind,
					     s64 exit_code,
					     const char *fmt, ...);

#define scx_ops_error_kind(err, fmt, args...)					\
	scx_ops_exit_kind((err), 0, fmt, ##args)

#define scx_ops_exit(code, fmt, args...)					\
	scx_ops_exit_kind(SCX_EXIT_UNREG_KERN, (code), fmt, ##args)

#define scx_ops_error(fmt, args...)						\
	scx_ops_error_kind(SCX_EXIT_ERROR, fmt, ##args)

#define SCX_HAS_OP(op)	static_branch_likely(&scx_has_op[SCX_OP_IDX(op)])

static long jiffies_delta_msecs(unsigned long at, unsigned long now)
{
	if (time_after(at, now))
		return jiffies_to_msecs(at - now);
	else
		return -(long)jiffies_to_msecs(now - at);
}

/* if the highest set bit is N, return a mask with bits [N+1, 31] set */
static u32 higher_bits(u32 flags)
{
	return ~((1 << fls(flags)) - 1);
}

/* return the mask with only the highest bit set */
static u32 highest_bit(u32 flags)
{
	int bit = fls(flags);
	return ((u64)1 << bit) >> 1;
}

static bool u32_before(u32 a, u32 b)
{
	return (s32)(a - b) < 0;
}

static struct scx_dispatch_q *find_global_dsq(struct task_struct *p)
{
	return global_dsqs[cpu_to_node(task_cpu(p))];
}

static struct scx_dispatch_q *find_user_dsq(u64 dsq_id)
{
	return rhashtable_lookup_fast(&dsq_hash, &dsq_id, dsq_hash_params);
}

/*
 * scx_kf_mask enforcement. Some kfuncs can only be called from specific SCX
 * ops. When invoking SCX ops, SCX_CALL_OP[_RET]() should be used to indicate
 * the allowed kfuncs and those kfuncs should use scx_kf_allowed() to check
 * whether it's running from an allowed context.
 *
 * @mask is constant, always inline to cull the mask calculations.
 */
static __always_inline void scx_kf_allow(u32 mask)
{
	/* nesting is allowed only in increasing scx_kf_mask order */
	WARN_ONCE((mask | higher_bits(mask)) & current->scx.kf_mask,
		  "invalid nesting current->scx.kf_mask=0x%x mask=0x%x\n",
		  current->scx.kf_mask, mask);
	current->scx.kf_mask |= mask;
	barrier();
}

static void scx_kf_disallow(u32 mask)
{
	barrier();
	current->scx.kf_mask &= ~mask;
}

#define SCX_CALL_OP(mask, op, args...)						\
do {										\
	if (mask) {								\
		scx_kf_allow(mask);						\
		scx_ops.op(args);						\
		scx_kf_disallow(mask);						\
	} else {								\
		scx_ops.op(args);						\
	}									\
} while (0)

#define SCX_CALL_OP_RET(mask, op, args...)					\
({										\
	__typeof__(scx_ops.op(args)) __ret;					\
	if (mask) {								\
		scx_kf_allow(mask);						\
		__ret = scx_ops.op(args);					\
		scx_kf_disallow(mask);						\
	} else {								\
		__ret = scx_ops.op(args);					\
	}									\
	__ret;									\
})

/*
 * Some kfuncs are allowed only on the tasks that are subjects of the
 * in-progress scx_ops operation for, e.g., locking guarantees. To enforce such
 * restrictions, the following SCX_CALL_OP_*() variants should be used when
 * invoking scx_ops operations that take task arguments. These can only be used
 * for non-nesting operations due to the way the tasks are tracked.
 *
 * kfuncs which can only operate on such tasks can in turn use
 * scx_kf_allowed_on_arg_tasks() to test whether the invocation is allowed on
 * the specific task.
 */
#define SCX_CALL_OP_TASK(mask, op, task, args...)				\
do {										\
	BUILD_BUG_ON((mask) & ~__SCX_KF_TERMINAL);				\
	current->scx.kf_tasks[0] = task;					\
	SCX_CALL_OP(mask, op, task, ##args);					\
	current->scx.kf_tasks[0] = NULL;					\
} while (0)

#define SCX_CALL_OP_TASK_RET(mask, op, task, args...)				\
({										\
	__typeof__(scx_ops.op(task, ##args)) __ret;				\
	BUILD_BUG_ON((mask) & ~__SCX_KF_TERMINAL);				\
	current->scx.kf_tasks[0] = task;					\
	__ret = SCX_CALL_OP_RET(mask, op, task, ##args);			\
	current->scx.kf_tasks[0] = NULL;					\
	__ret;									\
})

#define SCX_CALL_OP_2TASKS_RET(mask, op, task0, task1, args...)			\
({										\
	__typeof__(scx_ops.op(task0, task1, ##args)) __ret;			\
	BUILD_BUG_ON((mask) & ~__SCX_KF_TERMINAL);				\
	current->scx.kf_tasks[0] = task0;					\
	current->scx.kf_tasks[1] = task1;					\
	__ret = SCX_CALL_OP_RET(mask, op, task0, task1, ##args);		\
	current->scx.kf_tasks[0] = NULL;					\
	current->scx.kf_tasks[1] = NULL;					\
	__ret;									\
})

/* @mask is constant, always inline to cull unnecessary branches */
static __always_inline bool scx_kf_allowed(u32 mask)
{
	if (unlikely(!(current->scx.kf_mask & mask))) {
		scx_ops_error("kfunc with mask 0x%x called from an operation only allowing 0x%x",
			      mask, current->scx.kf_mask);
		return false;
	}

	/*
	 * Enforce nesting boundaries. e.g. A kfunc which can be called from
	 * DISPATCH must not be called if we're running DEQUEUE which is nested
	 * inside ops.dispatch(). We don't need to check boundaries for any
	 * blocking kfuncs as the verifier ensures they're only called from
	 * sleepable progs.
	 */
	if (unlikely(highest_bit(mask) == SCX_KF_CPU_RELEASE &&
		     (current->scx.kf_mask & higher_bits(SCX_KF_CPU_RELEASE)))) {
		scx_ops_error("cpu_release kfunc called from a nested operation");
		return false;
	}

	if (unlikely(highest_bit(mask) == SCX_KF_DISPATCH &&
		     (current->scx.kf_mask & higher_bits(SCX_KF_DISPATCH)))) {
		scx_ops_error("dispatch kfunc called from a nested operation");
		return false;
	}

	return true;
}

/* see SCX_CALL_OP_TASK() */
static __always_inline bool scx_kf_allowed_on_arg_tasks(u32 mask,
							struct task_struct *p)
{
	if (!scx_kf_allowed(mask))
		return false;

	if (unlikely((p != current->scx.kf_tasks[0] &&
		      p != current->scx.kf_tasks[1]))) {
		scx_ops_error("called on a task not being operated on");
		return false;
	}

	return true;
}

static bool scx_kf_allowed_if_unlocked(void)
{
	return !current->scx.kf_mask;
}

/**
 * nldsq_next_task - Iterate to the next task in a non-local DSQ
 * @dsq: user dsq being interated
 * @cur: current position, %NULL to start iteration
 * @rev: walk backwards
 *
 * Returns %NULL when iteration is finished.
 */
static struct task_struct *nldsq_next_task(struct scx_dispatch_q *dsq,
					   struct task_struct *cur, bool rev)
{
	struct list_head *list_node;
	struct scx_dsq_list_node *dsq_lnode;

	lockdep_assert_held(&dsq->lock);

	if (cur)
		list_node = &cur->scx.dsq_list.node;
	else
		list_node = &dsq->list;

	/* find the next task, need to skip BPF iteration cursors */
	do {
		if (rev)
			list_node = list_node->prev;
		else
			list_node = list_node->next;

		if (list_node == &dsq->list)
			return NULL;

		dsq_lnode = container_of(list_node, struct scx_dsq_list_node,
					 node);
	} while (dsq_lnode->flags & SCX_DSQ_LNODE_ITER_CURSOR);

	return container_of(dsq_lnode, struct task_struct, scx.dsq_list);
}

#define nldsq_for_each_task(p, dsq)						\
	for ((p) = nldsq_next_task((dsq), NULL, false); (p);			\
	     (p) = nldsq_next_task((dsq), (p), false))


/*
 * BPF DSQ iterator. Tasks in a non-local DSQ can be iterated in [reverse]
 * dispatch order. BPF-visible iterator is opaque and larger to allow future
 * changes without breaking backward compatibility. Can be used with
 * bpf_for_each(). See bpf_iter_scx_dsq_*().
 */
enum scx_dsq_iter_flags {
	/* iterate in the reverse dispatch order */
	SCX_DSQ_ITER_REV		= 1U << 16,

	__SCX_DSQ_ITER_HAS_SLICE	= 1U << 30,
	__SCX_DSQ_ITER_HAS_VTIME	= 1U << 31,

	__SCX_DSQ_ITER_USER_FLAGS	= SCX_DSQ_ITER_REV,
	__SCX_DSQ_ITER_ALL_FLAGS	= __SCX_DSQ_ITER_USER_FLAGS |
					  __SCX_DSQ_ITER_HAS_SLICE |
					  __SCX_DSQ_ITER_HAS_VTIME,
};

struct bpf_iter_scx_dsq_kern {
	struct scx_dsq_list_node	cursor;
	struct scx_dispatch_q		*dsq;
	u64				slice;
	u64				vtime;
} __attribute__((aligned(8)));

struct bpf_iter_scx_dsq {
	u64				__opaque[6];
} __attribute__((aligned(8)));


/*
 * SCX task iterator.
 */
struct scx_task_iter {
	struct sched_ext_entity		cursor;
	struct task_struct		*locked;
	struct rq			*rq;
	struct rq_flags			rf;
	u32				cnt;
};

/**
 * scx_task_iter_start - Lock scx_tasks_lock and start a task iteration
 * @iter: iterator to init
 *
 * Initialize @iter and return with scx_tasks_lock held. Once initialized, @iter
 * must eventually be stopped with scx_task_iter_stop().
 *
 * scx_tasks_lock and the rq lock may be released using scx_task_iter_unlock()
 * between this and the first next() call or between any two next() calls. If
 * the locks are released between two next() calls, the caller is responsible
 * for ensuring that the task being iterated remains accessible either through
 * RCU read lock or obtaining a reference count.
 *
 * All tasks which existed when the iteration started are guaranteed to be
 * visited as long as they still exist.
 */
static void scx_task_iter_start(struct scx_task_iter *iter)
{
	BUILD_BUG_ON(__SCX_DSQ_ITER_ALL_FLAGS &
		     ((1U << __SCX_DSQ_LNODE_PRIV_SHIFT) - 1));

	spin_lock_irq(&scx_tasks_lock);

	iter->cursor = (struct sched_ext_entity){ .flags = SCX_TASK_CURSOR };
	list_add(&iter->cursor.tasks_node, &scx_tasks);
	iter->locked = NULL;
	iter->cnt = 0;
}

static void __scx_task_iter_rq_unlock(struct scx_task_iter *iter)
{
	if (iter->locked) {
		task_rq_unlock(iter->rq, iter->locked, &iter->rf);
		iter->locked = NULL;
	}
}

/**
 * scx_task_iter_unlock - Unlock rq and scx_tasks_lock held by a task iterator
 * @iter: iterator to unlock
 *
 * If @iter is in the middle of a locked iteration, it may be locking the rq of
 * the task currently being visited in addition to scx_tasks_lock. Unlock both.
 * This function can be safely called anytime during an iteration.
 */
static void scx_task_iter_unlock(struct scx_task_iter *iter)
{
	__scx_task_iter_rq_unlock(iter);
	spin_unlock_irq(&scx_tasks_lock);
}

/**
 * scx_task_iter_relock - Lock scx_tasks_lock released by scx_task_iter_unlock()
 * @iter: iterator to re-lock
 *
 * Re-lock scx_tasks_lock unlocked by scx_task_iter_unlock(). Note that it
 * doesn't re-lock the rq lock. Must be called before other iterator operations.
 */
static void scx_task_iter_relock(struct scx_task_iter *iter)
{
	spin_lock_irq(&scx_tasks_lock);
}

/**
 * scx_task_iter_stop - Stop a task iteration and unlock scx_tasks_lock
 * @iter: iterator to exit
 *
 * Exit a previously initialized @iter. Must be called with scx_tasks_lock held
 * which is released on return. If the iterator holds a task's rq lock, that rq
 * lock is also released. See scx_task_iter_start() for details.
 */
static void scx_task_iter_stop(struct scx_task_iter *iter)
{
	list_del_init(&iter->cursor.tasks_node);
	scx_task_iter_unlock(iter);
}

/**
 * scx_task_iter_next - Next task
 * @iter: iterator to walk
 *
 * Visit the next task. See scx_task_iter_start() for details. Locks are dropped
 * and re-acquired every %SCX_OPS_TASK_ITER_BATCH iterations to avoid causing
 * stalls by holding scx_tasks_lock for too long.
 */
static struct task_struct *scx_task_iter_next(struct scx_task_iter *iter)
{
	struct list_head *cursor = &iter->cursor.tasks_node;
	struct sched_ext_entity *pos;

	if (!(++iter->cnt % SCX_OPS_TASK_ITER_BATCH)) {
		scx_task_iter_unlock(iter);
		cond_resched();
		scx_task_iter_relock(iter);
	}

	list_for_each_entry(pos, cursor, tasks_node) {
		if (&pos->tasks_node == &scx_tasks)
			return NULL;
		if (!(pos->flags & SCX_TASK_CURSOR)) {
			list_move(cursor, &pos->tasks_node);
			return container_of(pos, struct task_struct, scx);
		}
	}

	/* can't happen, should always terminate at scx_tasks above */
	BUG();
}

/**
 * scx_task_iter_next_locked - Next non-idle task with its rq locked
 * @iter: iterator to walk
 * @include_dead: Whether we should include dead tasks in the iteration
 *
 * Visit the non-idle task with its rq lock held. Allows callers to specify
 * whether they would like to filter out dead tasks. See scx_task_iter_start()
 * for details.
 */
static struct task_struct *scx_task_iter_next_locked(struct scx_task_iter *iter)
{
	struct task_struct *p;

	__scx_task_iter_rq_unlock(iter);

	while ((p = scx_task_iter_next(iter))) {
		/*
		 * scx_task_iter is used to prepare and move tasks into SCX
		 * while loading the BPF scheduler and vice-versa while
		 * unloading. The init_tasks ("swappers") should be excluded
		 * from the iteration because:
		 *
		 * - It's unsafe to use __setschduler_prio() on an init_task to
		 *   determine the sched_class to use as it won't preserve its
		 *   idle_sched_class.
		 *
		 * - ops.init/exit_task() can easily be confused if called with
		 *   init_tasks as they, e.g., share PID 0.
		 *
		 * As init_tasks are never scheduled through SCX, they can be
		 * skipped safely. Note that is_idle_task() which tests %PF_IDLE
		 * doesn't work here:
		 *
		 * - %PF_IDLE may not be set for an init_task whose CPU hasn't
		 *   yet been onlined.
		 *
		 * - %PF_IDLE can be set on tasks that are not init_tasks. See
		 *   play_idle_precise() used by CONFIG_IDLE_INJECT.
		 *
		 * Test for idle_sched_class as only init_tasks are on it.
		 */
		if (p->sched_class != &idle_sched_class)
			break;
	}
	if (!p)
		return NULL;

	iter->rq = task_rq_lock(p, &iter->rf);
	iter->locked = p;

	return p;
}

static enum scx_ops_enable_state scx_ops_enable_state(void)
{
	return atomic_read(&scx_ops_enable_state_var);
}

static enum scx_ops_enable_state
scx_ops_set_enable_state(enum scx_ops_enable_state to)
{
	return atomic_xchg(&scx_ops_enable_state_var, to);
}

static bool scx_ops_tryset_enable_state(enum scx_ops_enable_state to,
					enum scx_ops_enable_state from)
{
	int from_v = from;

	return atomic_try_cmpxchg(&scx_ops_enable_state_var, &from_v, to);
}

static bool scx_rq_bypassing(struct rq *rq)
{
	return unlikely(rq->scx.flags & SCX_RQ_BYPASSING);
}

/**
 * wait_ops_state - Busy-wait the specified ops state to end
 * @p: target task
 * @opss: state to wait the end of
 *
 * Busy-wait for @p to transition out of @opss. This can only be used when the
 * state part of @opss is %SCX_QUEUEING or %SCX_DISPATCHING. This function also
 * has load_acquire semantics to ensure that the caller can see the updates made
 * in the enqueueing and dispatching paths.
 */
static void wait_ops_state(struct task_struct *p, unsigned long opss)
{
	do {
		cpu_relax();
	} while (atomic_long_read_acquire(&p->scx.ops_state) == opss);
}

/**
 * ops_cpu_valid - Verify a cpu number
 * @cpu: cpu number which came from a BPF ops
 * @where: extra information reported on error
 *
 * @cpu is a cpu number which came from the BPF scheduler and can be any value.
 * Verify that it is in range and one of the possible cpus. If invalid, trigger
 * an ops error.
 */
static bool ops_cpu_valid(s32 cpu, const char *where)
{
	if (likely(cpu >= 0 && cpu < nr_cpu_ids && cpu_possible(cpu))) {
		return true;
	} else {
		scx_ops_error("invalid CPU %d%s%s", cpu,
			      where ? " " : "", where ?: "");
		return false;
	}
}

/**
 * ops_sanitize_err - Sanitize a -errno value
 * @ops_name: operation to blame on failure
 * @err: -errno value to sanitize
 *
 * Verify @err is a valid -errno. If not, trigger scx_ops_error() and return
 * -%EPROTO. This is necessary because returning a rogue -errno up the chain can
 * cause misbehaviors. For an example, a large negative return from
 * ops.init_task() triggers an oops when passed up the call chain because the
 * value fails IS_ERR() test after being encoded with ERR_PTR() and then is
 * handled as a pointer.
 */
static int ops_sanitize_err(const char *ops_name, s32 err)
{
	if (err < 0 && err >= -MAX_ERRNO)
		return err;

	scx_ops_error("ops.%s() returned an invalid errno %d", ops_name, err);
	return -EPROTO;
}

static void run_deferred(struct rq *rq)
{
	process_ddsp_deferred_locals(rq);
}

#ifdef CONFIG_SMP
static void deferred_bal_cb_workfn(struct rq *rq)
{
	run_deferred(rq);
}
#endif

static void deferred_irq_workfn(struct irq_work *irq_work)
{
	struct rq *rq = container_of(irq_work, struct rq, scx.deferred_irq_work);

	raw_spin_rq_lock(rq);
	run_deferred(rq);
	raw_spin_rq_unlock(rq);
}

/**
 * schedule_deferred - Schedule execution of deferred actions on an rq
 * @rq: target rq
 *
 * Schedule execution of deferred actions on @rq. Must be called with @rq
 * locked. Deferred actions are executed with @rq locked but unpinned, and thus
 * can unlock @rq to e.g. migrate tasks to other rqs.
 */
static void schedule_deferred(struct rq *rq)
{
	lockdep_assert_rq_held(rq);

#ifdef CONFIG_SMP
	/*
	 * If in the middle of waking up a task, task_woken_scx() will be called
	 * afterwards which will then run the deferred actions, no need to
	 * schedule anything.
	 */
	if (rq->scx.flags & SCX_RQ_IN_WAKEUP)
		return;

	/*
	 * If in balance, the balance callbacks will be called before rq lock is
	 * released. Schedule one.
	 */
	if (rq->scx.flags & SCX_RQ_IN_BALANCE) {
		queue_balance_callback(rq, &rq->scx.deferred_bal_cb,
				       deferred_bal_cb_workfn);
		return;
	}
#endif
	/*
	 * No scheduler hooks available. Queue an irq work. They are executed on
	 * IRQ re-enable which may take a bit longer than the scheduler hooks.
	 * The above WAKEUP and BALANCE paths should cover most of the cases and
	 * the time to IRQ re-enable shouldn't be long.
	 */
	irq_work_queue(&rq->scx.deferred_irq_work);
}

/**
 * touch_core_sched - Update timestamp used for core-sched task ordering
 * @rq: rq to read clock from, must be locked
 * @p: task to update the timestamp for
 *
 * Update @p->scx.core_sched_at timestamp. This is used by scx_prio_less() to
 * implement global or local-DSQ FIFO ordering for core-sched. Should be called
 * when a task becomes runnable and its turn on the CPU ends (e.g. slice
 * exhaustion).
 */
static void touch_core_sched(struct rq *rq, struct task_struct *p)
{
	lockdep_assert_rq_held(rq);

#ifdef CONFIG_SCHED_CORE
	/*
	 * It's okay to update the timestamp spuriously. Use
	 * sched_core_disabled() which is cheaper than enabled().
	 *
	 * As this is used to determine ordering between tasks of sibling CPUs,
	 * it may be better to use per-core dispatch sequence instead.
	 */
	if (!sched_core_disabled())
		p->scx.core_sched_at = sched_clock_cpu(cpu_of(rq));
#endif
}

/**
 * touch_core_sched_dispatch - Update core-sched timestamp on dispatch
 * @rq: rq to read clock from, must be locked
 * @p: task being dispatched
 *
 * If the BPF scheduler implements custom core-sched ordering via
 * ops.core_sched_before(), @p->scx.core_sched_at is used to implement FIFO
 * ordering within each local DSQ. This function is called from dispatch paths
 * and updates @p->scx.core_sched_at if custom core-sched ordering is in effect.
 */
static void touch_core_sched_dispatch(struct rq *rq, struct task_struct *p)
{
	lockdep_assert_rq_held(rq);

#ifdef CONFIG_SCHED_CORE
	if (SCX_HAS_OP(core_sched_before))
		touch_core_sched(rq, p);
#endif
}

static void update_curr_scx(struct rq *rq)
{
	struct task_struct *curr = rq->curr;
	s64 delta_exec;

	delta_exec = update_curr_common(rq);
	if (unlikely(delta_exec <= 0))
		return;

	if (curr->scx.slice != SCX_SLICE_INF) {
		curr->scx.slice -= min_t(u64, curr->scx.slice, delta_exec);
		if (!curr->scx.slice)
			touch_core_sched(rq, curr);
	}
}

static bool scx_dsq_priq_less(struct rb_node *node_a,
			      const struct rb_node *node_b)
{
	const struct task_struct *a =
		container_of(node_a, struct task_struct, scx.dsq_priq);
	const struct task_struct *b =
		container_of(node_b, struct task_struct, scx.dsq_priq);

	return time_before64(a->scx.dsq_vtime, b->scx.dsq_vtime);
}

static void dsq_mod_nr(struct scx_dispatch_q *dsq, s32 delta)
{
	/* scx_bpf_dsq_nr_queued() reads ->nr without locking, use WRITE_ONCE() */
	WRITE_ONCE(dsq->nr, dsq->nr + delta);
}

static void dispatch_enqueue(struct scx_dispatch_q *dsq, struct task_struct *p,
			     u64 enq_flags)
{
	bool is_local = dsq->id == SCX_DSQ_LOCAL;

	WARN_ON_ONCE(p->scx.dsq || !list_empty(&p->scx.dsq_list.node));
	WARN_ON_ONCE((p->scx.dsq_flags & SCX_TASK_DSQ_ON_PRIQ) ||
		     !RB_EMPTY_NODE(&p->scx.dsq_priq));

	if (!is_local) {
		raw_spin_lock(&dsq->lock);
		if (unlikely(dsq->id == SCX_DSQ_INVALID)) {
			scx_ops_error("attempting to dispatch to a destroyed dsq");
			/* fall back to the global dsq */
			raw_spin_unlock(&dsq->lock);
			dsq = find_global_dsq(p);
			raw_spin_lock(&dsq->lock);
		}
	}

	if (unlikely((dsq->id & SCX_DSQ_FLAG_BUILTIN) &&
		     (enq_flags & SCX_ENQ_DSQ_PRIQ))) {
		/*
		 * SCX_DSQ_LOCAL and SCX_DSQ_GLOBAL DSQs always consume from
		 * their FIFO queues. To avoid confusion and accidentally
		 * starving vtime-dispatched tasks by FIFO-dispatched tasks, we
		 * disallow any internal DSQ from doing vtime ordering of
		 * tasks.
		 */
		scx_ops_error("cannot use vtime ordering for built-in DSQs");
		enq_flags &= ~SCX_ENQ_DSQ_PRIQ;
	}

	if (enq_flags & SCX_ENQ_DSQ_PRIQ) {
		struct rb_node *rbp;

		/*
		 * A PRIQ DSQ shouldn't be using FIFO enqueueing. As tasks are
		 * linked to both the rbtree and list on PRIQs, this can only be
		 * tested easily when adding the first task.
		 */
		if (unlikely(RB_EMPTY_ROOT(&dsq->priq) &&
			     nldsq_next_task(dsq, NULL, false)))
			scx_ops_error("DSQ ID 0x%016llx already had FIFO-enqueued tasks",
				      dsq->id);

		p->scx.dsq_flags |= SCX_TASK_DSQ_ON_PRIQ;
		rb_add(&p->scx.dsq_priq, &dsq->priq, scx_dsq_priq_less);

		/*
		 * Find the previous task and insert after it on the list so
		 * that @dsq->list is vtime ordered.
		 */
		rbp = rb_prev(&p->scx.dsq_priq);
		if (rbp) {
			struct task_struct *prev =
				container_of(rbp, struct task_struct,
					     scx.dsq_priq);
			list_add(&p->scx.dsq_list.node, &prev->scx.dsq_list.node);
		} else {
			list_add(&p->scx.dsq_list.node, &dsq->list);
		}
	} else {
		/* a FIFO DSQ shouldn't be using PRIQ enqueuing */
		if (unlikely(!RB_EMPTY_ROOT(&dsq->priq)))
			scx_ops_error("DSQ ID 0x%016llx already had PRIQ-enqueued tasks",
				      dsq->id);

		if (enq_flags & (SCX_ENQ_HEAD | SCX_ENQ_PREEMPT))
			list_add(&p->scx.dsq_list.node, &dsq->list);
		else
			list_add_tail(&p->scx.dsq_list.node, &dsq->list);
	}

	/* seq records the order tasks are queued, used by BPF DSQ iterator */
	dsq->seq++;
	p->scx.dsq_seq = dsq->seq;

	dsq_mod_nr(dsq, 1);
	p->scx.dsq = dsq;

	/*
	 * scx.ddsp_dsq_id and scx.ddsp_enq_flags are only relevant on the
	 * direct dispatch path, but we clear them here because the direct
	 * dispatch verdict may be overridden on the enqueue path during e.g.
	 * bypass.
	 */
	p->scx.ddsp_dsq_id = SCX_DSQ_INVALID;
	p->scx.ddsp_enq_flags = 0;

	/*
	 * We're transitioning out of QUEUEING or DISPATCHING. store_release to
	 * match waiters' load_acquire.
	 */
	if (enq_flags & SCX_ENQ_CLEAR_OPSS)
		atomic_long_set_release(&p->scx.ops_state, SCX_OPSS_NONE);

	if (is_local) {
		struct rq *rq = container_of(dsq, struct rq, scx.local_dsq);
		bool preempt = false;

		if ((enq_flags & SCX_ENQ_PREEMPT) && p != rq->curr &&
		    rq->curr->sched_class == &ext_sched_class) {
			rq->curr->scx.slice = 0;
			preempt = true;
		}

		if (preempt || sched_class_above(&ext_sched_class,
						 rq->curr->sched_class))
			resched_curr(rq);
	} else {
		raw_spin_unlock(&dsq->lock);
	}
}

static void task_unlink_from_dsq(struct task_struct *p,
				 struct scx_dispatch_q *dsq)
{
	WARN_ON_ONCE(list_empty(&p->scx.dsq_list.node));

	if (p->scx.dsq_flags & SCX_TASK_DSQ_ON_PRIQ) {
		rb_erase(&p->scx.dsq_priq, &dsq->priq);
		RB_CLEAR_NODE(&p->scx.dsq_priq);
		p->scx.dsq_flags &= ~SCX_TASK_DSQ_ON_PRIQ;
	}

	list_del_init(&p->scx.dsq_list.node);
	dsq_mod_nr(dsq, -1);
}

static void dispatch_dequeue(struct rq *rq, struct task_struct *p)
{
	struct scx_dispatch_q *dsq = p->scx.dsq;
	bool is_local = dsq == &rq->scx.local_dsq;

	if (!dsq) {
		/*
		 * If !dsq && on-list, @p is on @rq's ddsp_deferred_locals.
		 * Unlinking is all that's needed to cancel.
		 */
		if (unlikely(!list_empty(&p->scx.dsq_list.node)))
			list_del_init(&p->scx.dsq_list.node);

		/*
		 * When dispatching directly from the BPF scheduler to a local
		 * DSQ, the task isn't associated with any DSQ but
		 * @p->scx.holding_cpu may be set under the protection of
		 * %SCX_OPSS_DISPATCHING.
		 */
		if (p->scx.holding_cpu >= 0)
			p->scx.holding_cpu = -1;

		return;
	}

	if (!is_local)
		raw_spin_lock(&dsq->lock);

	/*
	 * Now that we hold @dsq->lock, @p->holding_cpu and @p->scx.dsq_* can't
	 * change underneath us.
	*/
	if (p->scx.holding_cpu < 0) {
		/* @p must still be on @dsq, dequeue */
		task_unlink_from_dsq(p, dsq);
	} else {
		/*
		 * We're racing against dispatch_to_local_dsq() which already
		 * removed @p from @dsq and set @p->scx.holding_cpu. Clear the
		 * holding_cpu which tells dispatch_to_local_dsq() that it lost
		 * the race.
		 */
		WARN_ON_ONCE(!list_empty(&p->scx.dsq_list.node));
		p->scx.holding_cpu = -1;
	}
	p->scx.dsq = NULL;

	if (!is_local)
		raw_spin_unlock(&dsq->lock);
}

static struct scx_dispatch_q *find_dsq_for_dispatch(struct rq *rq, u64 dsq_id,
						    struct task_struct *p)
{
	struct scx_dispatch_q *dsq;

	if (dsq_id == SCX_DSQ_LOCAL)
		return &rq->scx.local_dsq;

	if ((dsq_id & SCX_DSQ_LOCAL_ON) == SCX_DSQ_LOCAL_ON) {
		s32 cpu = dsq_id & SCX_DSQ_LOCAL_CPU_MASK;

		if (!ops_cpu_valid(cpu, "in SCX_DSQ_LOCAL_ON dispatch verdict"))
			return find_global_dsq(p);

		return &cpu_rq(cpu)->scx.local_dsq;
	}

	if (dsq_id == SCX_DSQ_GLOBAL)
		dsq = find_global_dsq(p);
	else
		dsq = find_user_dsq(dsq_id);

	if (unlikely(!dsq)) {
		scx_ops_error("non-existent DSQ 0x%llx for %s[%d]",
			      dsq_id, p->comm, p->pid);
		return find_global_dsq(p);
	}

	return dsq;
}

static void mark_direct_dispatch(struct task_struct *ddsp_task,
				 struct task_struct *p, u64 dsq_id,
				 u64 enq_flags)
{
	/*
	 * Mark that dispatch already happened from ops.select_cpu() or
	 * ops.enqueue() by spoiling direct_dispatch_task with a non-NULL value
	 * which can never match a valid task pointer.
	 */
	__this_cpu_write(direct_dispatch_task, ERR_PTR(-ESRCH));

	/* @p must match the task on the enqueue path */
	if (unlikely(p != ddsp_task)) {
		if (IS_ERR(ddsp_task))
			scx_ops_error("%s[%d] already direct-dispatched",
				      p->comm, p->pid);
		else
			scx_ops_error("scheduling for %s[%d] but trying to direct-dispatch %s[%d]",
				      ddsp_task->comm, ddsp_task->pid,
				      p->comm, p->pid);
		return;
	}

	WARN_ON_ONCE(p->scx.ddsp_dsq_id != SCX_DSQ_INVALID);
	WARN_ON_ONCE(p->scx.ddsp_enq_flags);

	p->scx.ddsp_dsq_id = dsq_id;
	p->scx.ddsp_enq_flags = enq_flags;
}

static void direct_dispatch(struct task_struct *p, u64 enq_flags)
{
	struct rq *rq = task_rq(p);
	struct scx_dispatch_q *dsq =
		find_dsq_for_dispatch(rq, p->scx.ddsp_dsq_id, p);

	touch_core_sched_dispatch(rq, p);

	p->scx.ddsp_enq_flags |= enq_flags;

	/*
	 * We are in the enqueue path with @rq locked and pinned, and thus can't
	 * double lock a remote rq and enqueue to its local DSQ. For
	 * DSQ_LOCAL_ON verdicts targeting the local DSQ of a remote CPU, defer
	 * the enqueue so that it's executed when @rq can be unlocked.
	 */
	if (dsq->id == SCX_DSQ_LOCAL && dsq != &rq->scx.local_dsq) {
		unsigned long opss;

		opss = atomic_long_read(&p->scx.ops_state) & SCX_OPSS_STATE_MASK;

		switch (opss & SCX_OPSS_STATE_MASK) {
		case SCX_OPSS_NONE:
			break;
		case SCX_OPSS_QUEUEING:
			/*
			 * As @p was never passed to the BPF side, _release is
			 * not strictly necessary. Still do it for consistency.
			 */
			atomic_long_set_release(&p->scx.ops_state, SCX_OPSS_NONE);
			break;
		default:
			WARN_ONCE(true, "sched_ext: %s[%d] has invalid ops state 0x%lx in direct_dispatch()",
				  p->comm, p->pid, opss);
			atomic_long_set_release(&p->scx.ops_state, SCX_OPSS_NONE);
			break;
		}

		WARN_ON_ONCE(p->scx.dsq || !list_empty(&p->scx.dsq_list.node));
		list_add_tail(&p->scx.dsq_list.node,
			      &rq->scx.ddsp_deferred_locals);
		schedule_deferred(rq);
		return;
	}

	dispatch_enqueue(dsq, p, p->scx.ddsp_enq_flags | SCX_ENQ_CLEAR_OPSS);
}

static bool scx_rq_online(struct rq *rq)
{
	/*
	 * Test both cpu_active() and %SCX_RQ_ONLINE. %SCX_RQ_ONLINE indicates
	 * the online state as seen from the BPF scheduler. cpu_active() test
	 * guarantees that, if this function returns %true, %SCX_RQ_ONLINE will
	 * stay set until the current scheduling operation is complete even if
	 * we aren't locking @rq.
	 */
	return likely((rq->scx.flags & SCX_RQ_ONLINE) && cpu_active(cpu_of(rq)));
}

static void do_enqueue_task(struct rq *rq, struct task_struct *p, u64 enq_flags,
			    int sticky_cpu)
{
	struct task_struct **ddsp_taskp;
	unsigned long qseq;

	WARN_ON_ONCE(!(p->scx.flags & SCX_TASK_QUEUED));

	/* rq migration */
	if (sticky_cpu == cpu_of(rq))
		goto local_norefill;

	/*
	 * If !scx_rq_online(), we already told the BPF scheduler that the CPU
	 * is offline and are just running the hotplug path. Don't bother the
	 * BPF scheduler.
	 */
	if (!scx_rq_online(rq))
		goto local;

	if (scx_rq_bypassing(rq))
		goto global;

	if (p->scx.ddsp_dsq_id != SCX_DSQ_INVALID)
		goto direct;

	/* see %SCX_OPS_ENQ_EXITING */
	if (!static_branch_unlikely(&scx_ops_enq_exiting) &&
	    unlikely(p->flags & PF_EXITING))
		goto local;

	if (!SCX_HAS_OP(enqueue))
		goto global;

	/* DSQ bypass didn't trigger, enqueue on the BPF scheduler */
	qseq = rq->scx.ops_qseq++ << SCX_OPSS_QSEQ_SHIFT;

	WARN_ON_ONCE(atomic_long_read(&p->scx.ops_state) != SCX_OPSS_NONE);
	atomic_long_set(&p->scx.ops_state, SCX_OPSS_QUEUEING | qseq);

	ddsp_taskp = this_cpu_ptr(&direct_dispatch_task);
	WARN_ON_ONCE(*ddsp_taskp);
	*ddsp_taskp = p;

	SCX_CALL_OP_TASK(SCX_KF_ENQUEUE, enqueue, p, enq_flags);

	*ddsp_taskp = NULL;
	if (p->scx.ddsp_dsq_id != SCX_DSQ_INVALID)
		goto direct;

	/*
	 * If not directly dispatched, QUEUEING isn't clear yet and dispatch or
	 * dequeue may be waiting. The store_release matches their load_acquire.
	 */
	atomic_long_set_release(&p->scx.ops_state, SCX_OPSS_QUEUED | qseq);
	return;

direct:
	direct_dispatch(p, enq_flags);
	return;

local:
	/*
	 * For task-ordering, slice refill must be treated as implying the end
	 * of the current slice. Otherwise, the longer @p stays on the CPU, the
	 * higher priority it becomes from scx_prio_less()'s POV.
	 */
	touch_core_sched(rq, p);
	p->scx.slice = SCX_SLICE_DFL;
local_norefill:
	dispatch_enqueue(&rq->scx.local_dsq, p, enq_flags);
	return;

global:
	touch_core_sched(rq, p);	/* see the comment in local: */
	p->scx.slice = SCX_SLICE_DFL;
	dispatch_enqueue(find_global_dsq(p), p, enq_flags);
}

static bool task_runnable(const struct task_struct *p)
{
	return !list_empty(&p->scx.runnable_node);
}

static void set_task_runnable(struct rq *rq, struct task_struct *p)
{
	lockdep_assert_rq_held(rq);

	if (p->scx.flags & SCX_TASK_RESET_RUNNABLE_AT) {
		p->scx.runnable_at = jiffies;
		p->scx.flags &= ~SCX_TASK_RESET_RUNNABLE_AT;
	}

	/*
	 * list_add_tail() must be used. scx_ops_bypass() depends on tasks being
	 * appened to the runnable_list.
	 */
	list_add_tail(&p->scx.runnable_node, &rq->scx.runnable_list);
}

static void clr_task_runnable(struct task_struct *p, bool reset_runnable_at)
{
	list_del_init(&p->scx.runnable_node);
	if (reset_runnable_at)
		p->scx.flags |= SCX_TASK_RESET_RUNNABLE_AT;
}

static void enqueue_task_scx(struct rq *rq, struct task_struct *p, int enq_flags)
{
	int sticky_cpu = p->scx.sticky_cpu;

	if (enq_flags & ENQUEUE_WAKEUP)
		rq->scx.flags |= SCX_RQ_IN_WAKEUP;

	enq_flags |= rq->scx.extra_enq_flags;

	if (sticky_cpu >= 0)
		p->scx.sticky_cpu = -1;

	/*
	 * Restoring a running task will be immediately followed by
	 * set_next_task_scx() which expects the task to not be on the BPF
	 * scheduler as tasks can only start running through local DSQs. Force
	 * direct-dispatch into the local DSQ by setting the sticky_cpu.
	 */
	if (unlikely(enq_flags & ENQUEUE_RESTORE) && task_current(rq, p))
		sticky_cpu = cpu_of(rq);

	if (p->scx.flags & SCX_TASK_QUEUED) {
		WARN_ON_ONCE(!task_runnable(p));
		goto out;
	}

	set_task_runnable(rq, p);
	p->scx.flags |= SCX_TASK_QUEUED;
	rq->scx.nr_running++;
	add_nr_running(rq, 1);

	if (SCX_HAS_OP(runnable) && !task_on_rq_migrating(p))
		SCX_CALL_OP_TASK(SCX_KF_REST, runnable, p, enq_flags);

	if (enq_flags & SCX_ENQ_WAKEUP)
		touch_core_sched(rq, p);

	do_enqueue_task(rq, p, enq_flags, sticky_cpu);
out:
	rq->scx.flags &= ~SCX_RQ_IN_WAKEUP;
}

static void ops_dequeue(struct task_struct *p, u64 deq_flags)
{
	unsigned long opss;

	/* dequeue is always temporary, don't reset runnable_at */
	clr_task_runnable(p, false);

	/* acquire ensures that we see the preceding updates on QUEUED */
	opss = atomic_long_read_acquire(&p->scx.ops_state);

	switch (opss & SCX_OPSS_STATE_MASK) {
	case SCX_OPSS_NONE:
		break;
	case SCX_OPSS_QUEUEING:
		/*
		 * QUEUEING is started and finished while holding @p's rq lock.
		 * As we're holding the rq lock now, we shouldn't see QUEUEING.
		 */
		BUG();
	case SCX_OPSS_QUEUED:
		if (SCX_HAS_OP(dequeue))
			SCX_CALL_OP_TASK(SCX_KF_REST, dequeue, p, deq_flags);

		if (atomic_long_try_cmpxchg(&p->scx.ops_state, &opss,
					    SCX_OPSS_NONE))
			break;
		fallthrough;
	case SCX_OPSS_DISPATCHING:
		/*
		 * If @p is being dispatched from the BPF scheduler to a DSQ,
		 * wait for the transfer to complete so that @p doesn't get
		 * added to its DSQ after dequeueing is complete.
		 *
		 * As we're waiting on DISPATCHING with the rq locked, the
		 * dispatching side shouldn't try to lock the rq while
		 * DISPATCHING is set. See dispatch_to_local_dsq().
		 *
		 * DISPATCHING shouldn't have qseq set and control can reach
		 * here with NONE @opss from the above QUEUED case block.
		 * Explicitly wait on %SCX_OPSS_DISPATCHING instead of @opss.
		 */
		wait_ops_state(p, SCX_OPSS_DISPATCHING);
		BUG_ON(atomic_long_read(&p->scx.ops_state) != SCX_OPSS_NONE);
		break;
	}
}

static bool dequeue_task_scx(struct rq *rq, struct task_struct *p, int deq_flags)
{
	if (!(p->scx.flags & SCX_TASK_QUEUED)) {
		WARN_ON_ONCE(task_runnable(p));
		return true;
	}

	ops_dequeue(p, deq_flags);

	/*
	 * A currently running task which is going off @rq first gets dequeued
	 * and then stops running. As we want running <-> stopping transitions
	 * to be contained within runnable <-> quiescent transitions, trigger
	 * ->stopping() early here instead of in put_prev_task_scx().
	 *
	 * @p may go through multiple stopping <-> running transitions between
	 * here and put_prev_task_scx() if task attribute changes occur while
	 * balance_scx() leaves @rq unlocked. However, they don't contain any
	 * information meaningful to the BPF scheduler and can be suppressed by
	 * skipping the callbacks if the task is !QUEUED.
	 */
	if (SCX_HAS_OP(stopping) && task_current(rq, p)) {
		update_curr_scx(rq);
		SCX_CALL_OP_TASK(SCX_KF_REST, stopping, p, false);
	}

	if (SCX_HAS_OP(quiescent) && !task_on_rq_migrating(p))
		SCX_CALL_OP_TASK(SCX_KF_REST, quiescent, p, deq_flags);

	if (deq_flags & SCX_DEQ_SLEEP)
		p->scx.flags |= SCX_TASK_DEQD_FOR_SLEEP;
	else
		p->scx.flags &= ~SCX_TASK_DEQD_FOR_SLEEP;

	p->scx.flags &= ~SCX_TASK_QUEUED;
	rq->scx.nr_running--;
	sub_nr_running(rq, 1);

	dispatch_dequeue(rq, p);
	return true;
}

static void yield_task_scx(struct rq *rq)
{
	struct task_struct *p = rq->curr;

	if (SCX_HAS_OP(yield))
		SCX_CALL_OP_2TASKS_RET(SCX_KF_REST, yield, p, NULL);
	else
		p->scx.slice = 0;
}

static bool yield_to_task_scx(struct rq *rq, struct task_struct *to)
{
	struct task_struct *from = rq->curr;

	if (SCX_HAS_OP(yield))
		return SCX_CALL_OP_2TASKS_RET(SCX_KF_REST, yield, from, to);
	else
		return false;
}

static void move_local_task_to_local_dsq(struct task_struct *p, u64 enq_flags,
					 struct scx_dispatch_q *src_dsq,
					 struct rq *dst_rq)
{
	struct scx_dispatch_q *dst_dsq = &dst_rq->scx.local_dsq;

	/* @dsq is locked and @p is on @dst_rq */
	lockdep_assert_held(&src_dsq->lock);
	lockdep_assert_rq_held(dst_rq);

	WARN_ON_ONCE(p->scx.holding_cpu >= 0);

	if (enq_flags & (SCX_ENQ_HEAD | SCX_ENQ_PREEMPT))
		list_add(&p->scx.dsq_list.node, &dst_dsq->list);
	else
		list_add_tail(&p->scx.dsq_list.node, &dst_dsq->list);

	dsq_mod_nr(dst_dsq, 1);
	p->scx.dsq = dst_dsq;
}

#ifdef CONFIG_SMP
/**
 * move_remote_task_to_local_dsq - Move a task from a foreign rq to a local DSQ
 * @p: task to move
 * @enq_flags: %SCX_ENQ_*
 * @src_rq: rq to move the task from, locked on entry, released on return
 * @dst_rq: rq to move the task into, locked on return
 *
 * Move @p which is currently on @src_rq to @dst_rq's local DSQ.
 */
static void move_remote_task_to_local_dsq(struct task_struct *p, u64 enq_flags,
					  struct rq *src_rq, struct rq *dst_rq)
{
	lockdep_assert_rq_held(src_rq);

	/* the following marks @p MIGRATING which excludes dequeue */
	deactivate_task(src_rq, p, 0);
	set_task_cpu(p, cpu_of(dst_rq));
	p->scx.sticky_cpu = cpu_of(dst_rq);

	raw_spin_rq_unlock(src_rq);
	raw_spin_rq_lock(dst_rq);

	/*
	 * We want to pass scx-specific enq_flags but activate_task() will
	 * truncate the upper 32 bit. As we own @rq, we can pass them through
	 * @rq->scx.extra_enq_flags instead.
	 */
	WARN_ON_ONCE(!cpumask_test_cpu(cpu_of(dst_rq), p->cpus_ptr));
	WARN_ON_ONCE(dst_rq->scx.extra_enq_flags);
	dst_rq->scx.extra_enq_flags = enq_flags;
	activate_task(dst_rq, p, 0);
	dst_rq->scx.extra_enq_flags = 0;
}

/*
 * Similar to kernel/sched/core.c::is_cpu_allowed(). However, there are two
 * differences:
 *
 * - is_cpu_allowed() asks "Can this task run on this CPU?" while
 *   task_can_run_on_remote_rq() asks "Can the BPF scheduler migrate the task to
 *   this CPU?".
 *
 *   While migration is disabled, is_cpu_allowed() has to say "yes" as the task
 *   must be allowed to finish on the CPU that it's currently on regardless of
 *   the CPU state. However, task_can_run_on_remote_rq() must say "no" as the
 *   BPF scheduler shouldn't attempt to migrate a task which has migration
 *   disabled.
 *
 * - The BPF scheduler is bypassed while the rq is offline and we can always say
 *   no to the BPF scheduler initiated migrations while offline.
 */
static bool task_can_run_on_remote_rq(struct task_struct *p, struct rq *rq,
				      bool trigger_error)
{
	int cpu = cpu_of(rq);

	/*
	 * We don't require the BPF scheduler to avoid dispatching to offline
	 * CPUs mostly for convenience but also because CPUs can go offline
	 * between scx_bpf_dispatch() calls and here. Trigger error iff the
	 * picked CPU is outside the allowed mask.
	 */
	if (!task_allowed_on_cpu(p, cpu)) {
		if (trigger_error)
			scx_ops_error("SCX_DSQ_LOCAL[_ON] verdict target cpu %d not allowed for %s[%d]",
				      cpu_of(rq), p->comm, p->pid);
		return false;
	}

	if (unlikely(is_migration_disabled(p)))
		return false;

	if (!scx_rq_online(rq))
		return false;

	return true;
}

/**
 * unlink_dsq_and_lock_src_rq() - Unlink task from its DSQ and lock its task_rq
 * @p: target task
 * @dsq: locked DSQ @p is currently on
 * @src_rq: rq @p is currently on, stable with @dsq locked
 *
 * Called with @dsq locked but no rq's locked. We want to move @p to a different
 * DSQ, including any local DSQ, but are not locking @src_rq. Locking @src_rq is
 * required when transferring into a local DSQ. Even when transferring into a
 * non-local DSQ, it's better to use the same mechanism to protect against
 * dequeues and maintain the invariant that @p->scx.dsq can only change while
 * @src_rq is locked, which e.g. scx_dump_task() depends on.
 *
 * We want to grab @src_rq but that can deadlock if we try while locking @dsq,
 * so we want to unlink @p from @dsq, drop its lock and then lock @src_rq. As
 * this may race with dequeue, which can't drop the rq lock or fail, do a little
 * dancing from our side.
 *
 * @p->scx.holding_cpu is set to this CPU before @dsq is unlocked. If @p gets
 * dequeued after we unlock @dsq but before locking @src_rq, the holding_cpu
 * would be cleared to -1. While other cpus may have updated it to different
 * values afterwards, as this operation can't be preempted or recurse, the
 * holding_cpu can never become this CPU again before we're done. Thus, we can
 * tell whether we lost to dequeue by testing whether the holding_cpu still
 * points to this CPU. See dispatch_dequeue() for the counterpart.
 *
 * On return, @dsq is unlocked and @src_rq is locked. Returns %true if @p is
 * still valid. %false if lost to dequeue.
 */
static bool unlink_dsq_and_lock_src_rq(struct task_struct *p,
				       struct scx_dispatch_q *dsq,
				       struct rq *src_rq)
{
	s32 cpu = raw_smp_processor_id();

	lockdep_assert_held(&dsq->lock);

	WARN_ON_ONCE(p->scx.holding_cpu >= 0);
	task_unlink_from_dsq(p, dsq);
	p->scx.holding_cpu = cpu;

	raw_spin_unlock(&dsq->lock);
	raw_spin_rq_lock(src_rq);

	/* task_rq couldn't have changed if we're still the holding cpu */
	return likely(p->scx.holding_cpu == cpu) &&
		!WARN_ON_ONCE(src_rq != task_rq(p));
}

static bool consume_remote_task(struct rq *this_rq, struct task_struct *p,
				struct scx_dispatch_q *dsq, struct rq *src_rq)
{
	raw_spin_rq_unlock(this_rq);

	if (unlink_dsq_and_lock_src_rq(p, dsq, src_rq)) {
		move_remote_task_to_local_dsq(p, 0, src_rq, this_rq);
		return true;
	} else {
		raw_spin_rq_unlock(src_rq);
		raw_spin_rq_lock(this_rq);
		return false;
	}
}
#else	/* CONFIG_SMP */
static inline void move_remote_task_to_local_dsq(struct task_struct *p, u64 enq_flags, struct rq *src_rq, struct rq *dst_rq) { WARN_ON_ONCE(1); }
static inline bool task_can_run_on_remote_rq(struct task_struct *p, struct rq *rq, bool trigger_error) { return false; }
static inline bool consume_remote_task(struct rq *this_rq, struct task_struct *p, struct scx_dispatch_q *dsq, struct rq *task_rq) { return false; }
#endif	/* CONFIG_SMP */

/**
 * move_task_between_dsqs() - Move a task from one DSQ to another
 * @p: target task
 * @enq_flags: %SCX_ENQ_*
 * @src_dsq: DSQ @p is currently on, must not be a local DSQ
 * @dst_dsq: DSQ @p is being moved to, can be any DSQ
 *
 * Must be called with @p's task_rq and @src_dsq locked. If @dst_dsq is a local
 * DSQ and @p is on a different CPU, @p will be migrated and thus its task_rq
 * will change. As @p's task_rq is locked, this function doesn't need to use the
 * holding_cpu mechanism.
 *
 * On return, @src_dsq is unlocked and only @p's new task_rq, which is the
 * return value, is locked.
 */
static struct rq *move_task_between_dsqs(struct task_struct *p, u64 enq_flags,
					 struct scx_dispatch_q *src_dsq,
					 struct scx_dispatch_q *dst_dsq)
{
	struct rq *src_rq = task_rq(p), *dst_rq;

	BUG_ON(src_dsq->id == SCX_DSQ_LOCAL);
	lockdep_assert_held(&src_dsq->lock);
	lockdep_assert_rq_held(src_rq);

	if (dst_dsq->id == SCX_DSQ_LOCAL) {
		dst_rq = container_of(dst_dsq, struct rq, scx.local_dsq);
		if (!task_can_run_on_remote_rq(p, dst_rq, true)) {
			dst_dsq = find_global_dsq(p);
			dst_rq = src_rq;
		}
	} else {
		/* no need to migrate if destination is a non-local DSQ */
		dst_rq = src_rq;
	}

	/*
	 * Move @p into $dst_dsq. If $dst_dsq is the local DSQ of a different
	 * CPU, @p will be migrated.
	 */
	if (dst_dsq->id == SCX_DSQ_LOCAL) {
		/* @p is going from a non-local DSQ to a local DSQ */
		if (src_rq == dst_rq) {
			task_unlink_from_dsq(p, src_dsq);
			move_local_task_to_local_dsq(p, enq_flags,
						     src_dsq, dst_rq);
			raw_spin_unlock(&src_dsq->lock);
		} else {
			raw_spin_unlock(&src_dsq->lock);
			move_remote_task_to_local_dsq(p, enq_flags,
						      src_rq, dst_rq);
		}
	} else {
		/*
		 * @p is going from a non-local DSQ to a non-local DSQ. As
		 * $src_dsq is already locked, do an abbreviated dequeue.
		 */
		task_unlink_from_dsq(p, src_dsq);
		p->scx.dsq = NULL;
		raw_spin_unlock(&src_dsq->lock);

		dispatch_enqueue(dst_dsq, p, enq_flags);
	}

	return dst_rq;
}

static bool consume_dispatch_q(struct rq *rq, struct scx_dispatch_q *dsq)
{
	struct task_struct *p;
retry:
	/*
	 * The caller can't expect to successfully consume a task if the task's
	 * addition to @dsq isn't guaranteed to be visible somehow. Test
	 * @dsq->list without locking and skip if it seems empty.
	 */
	if (list_empty(&dsq->list))
		return false;

	raw_spin_lock(&dsq->lock);

	nldsq_for_each_task(p, dsq) {
		struct rq *task_rq = task_rq(p);

		if (rq == task_rq) {
			task_unlink_from_dsq(p, dsq);
			move_local_task_to_local_dsq(p, 0, dsq, rq);
			raw_spin_unlock(&dsq->lock);
			return true;
		}

		if (task_can_run_on_remote_rq(p, rq, false)) {
			if (likely(consume_remote_task(rq, p, dsq, task_rq)))
				return true;
			goto retry;
		}
	}

	raw_spin_unlock(&dsq->lock);
	return false;
}

static bool consume_global_dsq(struct rq *rq)
{
	int node = cpu_to_node(cpu_of(rq));

	return consume_dispatch_q(rq, global_dsqs[node]);
}

/**
 * dispatch_to_local_dsq - Dispatch a task to a local dsq
 * @rq: current rq which is locked
 * @dst_dsq: destination DSQ
 * @p: task to dispatch
 * @enq_flags: %SCX_ENQ_*
 *
 * We're holding @rq lock and want to dispatch @p to @dst_dsq which is a local
 * DSQ. This function performs all the synchronization dancing needed because
 * local DSQs are protected with rq locks.
 *
 * The caller must have exclusive ownership of @p (e.g. through
 * %SCX_OPSS_DISPATCHING).
 */
static void dispatch_to_local_dsq(struct rq *rq, struct scx_dispatch_q *dst_dsq,
				  struct task_struct *p, u64 enq_flags)
{
	struct rq *src_rq = task_rq(p);
	struct rq *dst_rq = container_of(dst_dsq, struct rq, scx.local_dsq);

	/*
	 * We're synchronized against dequeue through DISPATCHING. As @p can't
	 * be dequeued, its task_rq and cpus_allowed are stable too.
	 *
	 * If dispatching to @rq that @p is already on, no lock dancing needed.
	 */
	if (rq == src_rq && rq == dst_rq) {
		dispatch_enqueue(dst_dsq, p, enq_flags | SCX_ENQ_CLEAR_OPSS);
		return;
	}

#ifdef CONFIG_SMP
	if (unlikely(!task_can_run_on_remote_rq(p, dst_rq, true))) {
		dispatch_enqueue(find_global_dsq(p), p,
				 enq_flags | SCX_ENQ_CLEAR_OPSS);
		return;
	}

	/*
	 * @p is on a possibly remote @src_rq which we need to lock to move the
	 * task. If dequeue is in progress, it'd be locking @src_rq and waiting
	 * on DISPATCHING, so we can't grab @src_rq lock while holding
	 * DISPATCHING.
	 *
	 * As DISPATCHING guarantees that @p is wholly ours, we can pretend that
	 * we're moving from a DSQ and use the same mechanism - mark the task
	 * under transfer with holding_cpu, release DISPATCHING and then follow
	 * the same protocol. See unlink_dsq_and_lock_src_rq().
	 */
	p->scx.holding_cpu = raw_smp_processor_id();

	/* store_release ensures that dequeue sees the above */
	atomic_long_set_release(&p->scx.ops_state, SCX_OPSS_NONE);

	/* switch to @src_rq lock */
	if (rq != src_rq) {
		raw_spin_rq_unlock(rq);
		raw_spin_rq_lock(src_rq);
	}

	/* task_rq couldn't have changed if we're still the holding cpu */
	if (likely(p->scx.holding_cpu == raw_smp_processor_id()) &&
	    !WARN_ON_ONCE(src_rq != task_rq(p))) {
		/*
		 * If @p is staying on the same rq, there's no need to go
		 * through the full deactivate/activate cycle. Optimize by
		 * abbreviating move_remote_task_to_local_dsq().
		 */
		if (src_rq == dst_rq) {
			p->scx.holding_cpu = -1;
			dispatch_enqueue(&dst_rq->scx.local_dsq, p, enq_flags);
		} else {
			move_remote_task_to_local_dsq(p, enq_flags,
						      src_rq, dst_rq);
		}

		/* if the destination CPU is idle, wake it up */
		if (sched_class_above(p->sched_class, dst_rq->curr->sched_class))
			resched_curr(dst_rq);
	}

	/* switch back to @rq lock */
	if (rq != dst_rq) {
		raw_spin_rq_unlock(dst_rq);
		raw_spin_rq_lock(rq);
	}
#else	/* CONFIG_SMP */
	BUG();	/* control can not reach here on UP */
#endif	/* CONFIG_SMP */
}

/**
 * finish_dispatch - Asynchronously finish dispatching a task
 * @rq: current rq which is locked
 * @p: task to finish dispatching
 * @qseq_at_dispatch: qseq when @p started getting dispatched
 * @dsq_id: destination DSQ ID
 * @enq_flags: %SCX_ENQ_*
 *
 * Dispatching to local DSQs may need to wait for queueing to complete or
 * require rq lock dancing. As we don't wanna do either while inside
 * ops.dispatch() to avoid locking order inversion, we split dispatching into
 * two parts. scx_bpf_dispatch() which is called by ops.dispatch() records the
 * task and its qseq. Once ops.dispatch() returns, this function is called to
 * finish up.
 *
 * There is no guarantee that @p is still valid for dispatching or even that it
 * was valid in the first place. Make sure that the task is still owned by the
 * BPF scheduler and claim the ownership before dispatching.
 */
static void finish_dispatch(struct rq *rq, struct task_struct *p,
			    unsigned long qseq_at_dispatch,
			    u64 dsq_id, u64 enq_flags)
{
	struct scx_dispatch_q *dsq;
	unsigned long opss;

	touch_core_sched_dispatch(rq, p);
retry:
	/*
	 * No need for _acquire here. @p is accessed only after a successful
	 * try_cmpxchg to DISPATCHING.
	 */
	opss = atomic_long_read(&p->scx.ops_state);

	switch (opss & SCX_OPSS_STATE_MASK) {
	case SCX_OPSS_DISPATCHING:
	case SCX_OPSS_NONE:
		/* someone else already got to it */
		return;
	case SCX_OPSS_QUEUED:
		/*
		 * If qseq doesn't match, @p has gone through at least one
		 * dispatch/dequeue and re-enqueue cycle between
		 * scx_bpf_dispatch() and here and we have no claim on it.
		 */
		if ((opss & SCX_OPSS_QSEQ_MASK) != qseq_at_dispatch)
			return;

		/*
		 * While we know @p is accessible, we don't yet have a claim on
		 * it - the BPF scheduler is allowed to dispatch tasks
		 * spuriously and there can be a racing dequeue attempt. Let's
		 * claim @p by atomically transitioning it from QUEUED to
		 * DISPATCHING.
		 */
		if (likely(atomic_long_try_cmpxchg(&p->scx.ops_state, &opss,
						   SCX_OPSS_DISPATCHING)))
			break;
		goto retry;
	case SCX_OPSS_QUEUEING:
		/*
		 * do_enqueue_task() is in the process of transferring the task
		 * to the BPF scheduler while holding @p's rq lock. As we aren't
		 * holding any kernel or BPF resource that the enqueue path may
		 * depend upon, it's safe to wait.
		 */
		wait_ops_state(p, opss);
		goto retry;
	}

	BUG_ON(!(p->scx.flags & SCX_TASK_QUEUED));

	dsq = find_dsq_for_dispatch(this_rq(), dsq_id, p);

	if (dsq->id == SCX_DSQ_LOCAL)
		dispatch_to_local_dsq(rq, dsq, p, enq_flags);
	else
		dispatch_enqueue(dsq, p, enq_flags | SCX_ENQ_CLEAR_OPSS);
}

static void flush_dispatch_buf(struct rq *rq)
{
	struct scx_dsp_ctx *dspc = this_cpu_ptr(scx_dsp_ctx);
	u32 u;

	for (u = 0; u < dspc->cursor; u++) {
		struct scx_dsp_buf_ent *ent = &dspc->buf[u];

		finish_dispatch(rq, ent->task, ent->qseq, ent->dsq_id,
				ent->enq_flags);
	}

	dspc->nr_tasks += dspc->cursor;
	dspc->cursor = 0;
}

static int balance_one(struct rq *rq, struct task_struct *prev)
{
	struct scx_dsp_ctx *dspc = this_cpu_ptr(scx_dsp_ctx);
	bool prev_on_scx = prev->sched_class == &ext_sched_class;
	int nr_loops = SCX_DSP_MAX_LOOPS;

	lockdep_assert_rq_held(rq);
	rq->scx.flags |= SCX_RQ_IN_BALANCE;
	rq->scx.flags &= ~SCX_RQ_BAL_KEEP;

	if (static_branch_unlikely(&scx_ops_cpu_preempt) &&
	    unlikely(rq->scx.cpu_released)) {
		/*
		 * If the previous sched_class for the current CPU was not SCX,
		 * notify the BPF scheduler that it again has control of the
		 * core. This callback complements ->cpu_release(), which is
		 * emitted in scx_next_task_picked().
		 */
		if (SCX_HAS_OP(cpu_acquire))
			SCX_CALL_OP(0, cpu_acquire, cpu_of(rq), NULL);
		rq->scx.cpu_released = false;
	}

	if (prev_on_scx) {
		update_curr_scx(rq);

		/*
		 * If @prev is runnable & has slice left, it has priority and
		 * fetching more just increases latency for the fetched tasks.
		 * Tell pick_task_scx() to keep running @prev. If the BPF
		 * scheduler wants to handle this explicitly, it should
		 * implement ->cpu_release().
		 *
		 * See scx_ops_disable_workfn() for the explanation on the
		 * bypassing test.
		 */
		if ((prev->scx.flags & SCX_TASK_QUEUED) &&
		    prev->scx.slice && !scx_rq_bypassing(rq)) {
			rq->scx.flags |= SCX_RQ_BAL_KEEP;
			goto has_tasks;
		}
	}

	/* if there already are tasks to run, nothing to do */
	if (rq->scx.local_dsq.nr)
		goto has_tasks;

	if (consume_global_dsq(rq))
		goto has_tasks;

	if (!SCX_HAS_OP(dispatch) || scx_rq_bypassing(rq) || !scx_rq_online(rq))
		goto no_tasks;

	dspc->rq = rq;

	/*
	 * The dispatch loop. Because flush_dispatch_buf() may drop the rq lock,
	 * the local DSQ might still end up empty after a successful
	 * ops.dispatch(). If the local DSQ is empty even after ops.dispatch()
	 * produced some tasks, retry. The BPF scheduler may depend on this
	 * looping behavior to simplify its implementation.
	 */
	do {
		dspc->nr_tasks = 0;

		SCX_CALL_OP(SCX_KF_DISPATCH, dispatch, cpu_of(rq),
			    prev_on_scx ? prev : NULL);

		flush_dispatch_buf(rq);

		if (rq->scx.local_dsq.nr)
			goto has_tasks;
		if (consume_global_dsq(rq))
			goto has_tasks;

		/*
		 * ops.dispatch() can trap us in this loop by repeatedly
		 * dispatching ineligible tasks. Break out once in a while to
		 * allow the watchdog to run. As IRQ can't be enabled in
		 * balance(), we want to complete this scheduling cycle and then
		 * start a new one. IOW, we want to call resched_curr() on the
		 * next, most likely idle, task, not the current one. Use
		 * scx_bpf_kick_cpu() for deferred kicking.
		 */
		if (unlikely(!--nr_loops)) {
			scx_bpf_kick_cpu(cpu_of(rq), 0);
			break;
		}
	} while (dspc->nr_tasks);

no_tasks:
	/*
	 * Didn't find another task to run. Keep running @prev unless
	 * %SCX_OPS_ENQ_LAST is in effect.
	 */
	if ((prev->scx.flags & SCX_TASK_QUEUED) &&
	    (!static_branch_unlikely(&scx_ops_enq_last) ||
	     scx_rq_bypassing(rq))) {
		rq->scx.flags |= SCX_RQ_BAL_KEEP;
		goto has_tasks;
	}
	rq->scx.flags &= ~SCX_RQ_IN_BALANCE;
	return false;

has_tasks:
	rq->scx.flags &= ~SCX_RQ_IN_BALANCE;
	return true;
}

static int balance_scx(struct rq *rq, struct task_struct *prev,
		       struct rq_flags *rf)
{
	int ret;

	rq_unpin_lock(rq, rf);

	ret = balance_one(rq, prev);

#ifdef CONFIG_SCHED_SMT
	/*
	 * When core-sched is enabled, this ops.balance() call will be followed
	 * by pick_task_scx() on this CPU and the SMT siblings. Balance the
	 * siblings too.
	 */
	if (sched_core_enabled(rq)) {
		const struct cpumask *smt_mask = cpu_smt_mask(cpu_of(rq));
		int scpu;

		for_each_cpu_andnot(scpu, smt_mask, cpumask_of(cpu_of(rq))) {
			struct rq *srq = cpu_rq(scpu);
			struct task_struct *sprev = srq->curr;

			WARN_ON_ONCE(__rq_lockp(rq) != __rq_lockp(srq));
			update_rq_clock(srq);
			balance_one(srq, sprev);
		}
	}
#endif
	rq_repin_lock(rq, rf);

	return ret;
}

static void process_ddsp_deferred_locals(struct rq *rq)
{
	struct task_struct *p;

	lockdep_assert_rq_held(rq);

	/*
	 * Now that @rq can be unlocked, execute the deferred enqueueing of
	 * tasks directly dispatched to the local DSQs of other CPUs. See
	 * direct_dispatch(). Keep popping from the head instead of using
	 * list_for_each_entry_safe() as dispatch_local_dsq() may unlock @rq
	 * temporarily.
	 */
	while ((p = list_first_entry_or_null(&rq->scx.ddsp_deferred_locals,
				struct task_struct, scx.dsq_list.node))) {
		struct scx_dispatch_q *dsq;

		list_del_init(&p->scx.dsq_list.node);

		dsq = find_dsq_for_dispatch(rq, p->scx.ddsp_dsq_id, p);
		if (!WARN_ON_ONCE(dsq->id != SCX_DSQ_LOCAL))
			dispatch_to_local_dsq(rq, dsq, p, p->scx.ddsp_enq_flags);
	}
}

static void set_next_task_scx(struct rq *rq, struct task_struct *p, bool first)
{
	if (p->scx.flags & SCX_TASK_QUEUED) {
		/*
		 * Core-sched might decide to execute @p before it is
		 * dispatched. Call ops_dequeue() to notify the BPF scheduler.
		 */
		ops_dequeue(p, SCX_DEQ_CORE_SCHED_EXEC);
		dispatch_dequeue(rq, p);
	}

	p->se.exec_start = rq_clock_task(rq);

	/* see dequeue_task_scx() on why we skip when !QUEUED */
	if (SCX_HAS_OP(running) && (p->scx.flags & SCX_TASK_QUEUED))
		SCX_CALL_OP_TASK(SCX_KF_REST, running, p);

	clr_task_runnable(p, true);

	/*
	 * @p is getting newly scheduled or got kicked after someone updated its
	 * slice. Refresh whether tick can be stopped. See scx_can_stop_tick().
	 */
	if ((p->scx.slice == SCX_SLICE_INF) !=
	    (bool)(rq->scx.flags & SCX_RQ_CAN_STOP_TICK)) {
		if (p->scx.slice == SCX_SLICE_INF)
			rq->scx.flags |= SCX_RQ_CAN_STOP_TICK;
		else
			rq->scx.flags &= ~SCX_RQ_CAN_STOP_TICK;

		sched_update_tick_dependency(rq);

		/*
		 * For now, let's refresh the load_avgs just when transitioning
		 * in and out of nohz. In the future, we might want to add a
		 * mechanism which calls the following periodically on
		 * tick-stopped CPUs.
		 */
		update_other_load_avgs(rq);
	}
}

static enum scx_cpu_preempt_reason
preempt_reason_from_class(const struct sched_class *class)
{
#ifdef CONFIG_SMP
	if (class == &stop_sched_class)
		return SCX_CPU_PREEMPT_STOP;
#endif
	if (class == &dl_sched_class)
		return SCX_CPU_PREEMPT_DL;
	if (class == &rt_sched_class)
		return SCX_CPU_PREEMPT_RT;
	return SCX_CPU_PREEMPT_UNKNOWN;
}

static void switch_class(struct rq *rq, struct task_struct *next)
{
	const struct sched_class *next_class = next->sched_class;

#ifdef CONFIG_SMP
	/*
	 * Pairs with the smp_load_acquire() issued by a CPU in
	 * kick_cpus_irq_workfn() who is waiting for this CPU to perform a
	 * resched.
	 */
	smp_store_release(&rq->scx.pnt_seq, rq->scx.pnt_seq + 1);
#endif
	if (!static_branch_unlikely(&scx_ops_cpu_preempt))
		return;

	/*
	 * The callback is conceptually meant to convey that the CPU is no
	 * longer under the control of SCX. Therefore, don't invoke the callback
	 * if the next class is below SCX (in which case the BPF scheduler has
	 * actively decided not to schedule any tasks on the CPU).
	 */
	if (sched_class_above(&ext_sched_class, next_class))
		return;

	/*
	 * At this point we know that SCX was preempted by a higher priority
	 * sched_class, so invoke the ->cpu_release() callback if we have not
	 * done so already. We only send the callback once between SCX being
	 * preempted, and it regaining control of the CPU.
	 *
	 * ->cpu_release() complements ->cpu_acquire(), which is emitted the
	 *  next time that balance_scx() is invoked.
	 */
	if (!rq->scx.cpu_released) {
		if (SCX_HAS_OP(cpu_release)) {
			struct scx_cpu_release_args args = {
				.reason = preempt_reason_from_class(next_class),
				.task = next,
			};

			SCX_CALL_OP(SCX_KF_CPU_RELEASE,
				    cpu_release, cpu_of(rq), &args);
		}
		rq->scx.cpu_released = true;
	}
}

static void put_prev_task_scx(struct rq *rq, struct task_struct *p,
			      struct task_struct *next)
{
	update_curr_scx(rq);

	/* see dequeue_task_scx() on why we skip when !QUEUED */
	if (SCX_HAS_OP(stopping) && (p->scx.flags & SCX_TASK_QUEUED))
		SCX_CALL_OP_TASK(SCX_KF_REST, stopping, p, true);

	if (p->scx.flags & SCX_TASK_QUEUED) {
		set_task_runnable(rq, p);

		/*
		 * If @p has slice left and is being put, @p is getting
		 * preempted by a higher priority scheduler class or core-sched
		 * forcing a different task. Leave it at the head of the local
		 * DSQ.
		 */
		if (p->scx.slice && !scx_rq_bypassing(rq)) {
			dispatch_enqueue(&rq->scx.local_dsq, p, SCX_ENQ_HEAD);
			return;
		}

		/*
		 * If @p is runnable but we're about to enter a lower
		 * sched_class, %SCX_OPS_ENQ_LAST must be set. Tell
		 * ops.enqueue() that @p is the only one available for this cpu,
		 * which should trigger an explicit follow-up scheduling event.
		 */
		if (sched_class_above(&ext_sched_class, next->sched_class)) {
			WARN_ON_ONCE(!static_branch_unlikely(&scx_ops_enq_last));
			do_enqueue_task(rq, p, SCX_ENQ_LAST, -1);
		} else {
			do_enqueue_task(rq, p, 0, -1);
		}
	}

	if (next && next->sched_class != &ext_sched_class)
		switch_class(rq, next);
}

static struct task_struct *first_local_task(struct rq *rq)
{
	return list_first_entry_or_null(&rq->scx.local_dsq.list,
					struct task_struct, scx.dsq_list.node);
}

static struct task_struct *pick_task_scx(struct rq *rq)
{
	struct task_struct *prev = rq->curr;
	struct task_struct *p;

	/*
	 * If balance_scx() is telling us to keep running @prev, replenish slice
	 * if necessary and keep running @prev. Otherwise, pop the first one
	 * from the local DSQ.
	 *
	 * WORKAROUND:
	 *
	 * %SCX_RQ_BAL_KEEP should be set iff $prev is on SCX as it must just
	 * have gone through balance_scx(). Unfortunately, there currently is a
	 * bug where fair could say yes on balance() but no on pick_task(),
	 * which then ends up calling pick_task_scx() without preceding
	 * balance_scx().
	 *
	 * For now, ignore cases where $prev is not on SCX. This isn't great and
	 * can theoretically lead to stalls. However, for switch_all cases, this
	 * happens only while a BPF scheduler is being loaded or unloaded, and,
	 * for partial cases, fair will likely keep triggering this CPU.
	 *
	 * Once fair is fixed, restore WARN_ON_ONCE().
	 */
	if ((rq->scx.flags & SCX_RQ_BAL_KEEP) &&
	    prev->sched_class == &ext_sched_class) {
		p = prev;
		if (!p->scx.slice)
			p->scx.slice = SCX_SLICE_DFL;
	} else {
		p = first_local_task(rq);
		if (!p)
			return NULL;

		if (unlikely(!p->scx.slice)) {
			if (!scx_rq_bypassing(rq) && !scx_warned_zero_slice) {
				printk_deferred(KERN_WARNING "sched_ext: %s[%d] has zero slice in %s()\n",
						p->comm, p->pid, __func__);
				scx_warned_zero_slice = true;
			}
			p->scx.slice = SCX_SLICE_DFL;
		}
	}

	return p;
}

#ifdef CONFIG_SCHED_CORE
/**
 * scx_prio_less - Task ordering for core-sched
 * @a: task A
 * @b: task B
 *
 * Core-sched is implemented as an additional scheduling layer on top of the
 * usual sched_class'es and needs to find out the expected task ordering. For
 * SCX, core-sched calls this function to interrogate the task ordering.
 *
 * Unless overridden by ops.core_sched_before(), @p->scx.core_sched_at is used
 * to implement the default task ordering. The older the timestamp, the higher
 * prority the task - the global FIFO ordering matching the default scheduling
 * behavior.
 *
 * When ops.core_sched_before() is enabled, @p->scx.core_sched_at is used to
 * implement FIFO ordering within each local DSQ. See pick_task_scx().
 */
bool scx_prio_less(const struct task_struct *a, const struct task_struct *b,
		   bool in_fi)
{
	/*
	 * The const qualifiers are dropped from task_struct pointers when
	 * calling ops.core_sched_before(). Accesses are controlled by the
	 * verifier.
	 */
	if (SCX_HAS_OP(core_sched_before) && !scx_rq_bypassing(task_rq(a)))
		return SCX_CALL_OP_2TASKS_RET(SCX_KF_REST, core_sched_before,
					      (struct task_struct *)a,
					      (struct task_struct *)b);
	else
		return time_after64(a->scx.core_sched_at, b->scx.core_sched_at);
}
#endif	/* CONFIG_SCHED_CORE */

#ifdef CONFIG_SMP

static bool test_and_clear_cpu_idle(int cpu)
{
#ifdef CONFIG_SCHED_SMT
	/*
	 * SMT mask should be cleared whether we can claim @cpu or not. The SMT
	 * cluster is not wholly idle either way. This also prevents
	 * scx_pick_idle_cpu() from getting caught in an infinite loop.
	 */
	if (sched_smt_active()) {
		const struct cpumask *smt = cpu_smt_mask(cpu);

		/*
		 * If offline, @cpu is not its own sibling and
		 * scx_pick_idle_cpu() can get caught in an infinite loop as
		 * @cpu is never cleared from idle_masks.smt. Ensure that @cpu
		 * is eventually cleared.
		 */
		if (cpumask_intersects(smt, idle_masks.smt))
			cpumask_andnot(idle_masks.smt, idle_masks.smt, smt);
		else if (cpumask_test_cpu(cpu, idle_masks.smt))
			__cpumask_clear_cpu(cpu, idle_masks.smt);
	}
#endif
	return cpumask_test_and_clear_cpu(cpu, idle_masks.cpu);
}

static s32 scx_pick_idle_cpu(const struct cpumask *cpus_allowed, u64 flags)
{
	int cpu;

retry:
	if (sched_smt_active()) {
		cpu = cpumask_any_and_distribute(idle_masks.smt, cpus_allowed);
		if (cpu < nr_cpu_ids)
			goto found;

		if (flags & SCX_PICK_IDLE_CORE)
			return -EBUSY;
	}

	cpu = cpumask_any_and_distribute(idle_masks.cpu, cpus_allowed);
	if (cpu >= nr_cpu_ids)
		return -EBUSY;

found:
	if (test_and_clear_cpu_idle(cpu))
		return cpu;
	else
		goto retry;
}

static s32 scx_select_cpu_dfl(struct task_struct *p, s32 prev_cpu,
			      u64 wake_flags, bool *found)
{
	s32 cpu;

	*found = false;

	/*
	 * If WAKE_SYNC, the waker's local DSQ is empty, and the system is
	 * under utilized, wake up @p to the local DSQ of the waker. Checking
	 * only for an empty local DSQ is insufficient as it could give the
	 * wakee an unfair advantage when the system is oversaturated.
	 * Checking only for the presence of idle CPUs is also insufficient as
	 * the local DSQ of the waker could have tasks piled up on it even if
	 * there is an idle core elsewhere on the system.
	 */
	cpu = smp_processor_id();
	if ((wake_flags & SCX_WAKE_SYNC) &&
	    !cpumask_empty(idle_masks.cpu) && !(current->flags & PF_EXITING) &&
	    cpu_rq(cpu)->scx.local_dsq.nr == 0) {
		if (cpumask_test_cpu(cpu, p->cpus_ptr))
			goto cpu_found;
	}

	/*
	 * If CPU has SMT, any wholly idle CPU is likely a better pick than
	 * partially idle @prev_cpu.
	 */
	if (sched_smt_active()) {
		if (cpumask_test_cpu(prev_cpu, idle_masks.smt) &&
		    test_and_clear_cpu_idle(prev_cpu)) {
			cpu = prev_cpu;
			goto cpu_found;
		}

		cpu = scx_pick_idle_cpu(p->cpus_ptr, SCX_PICK_IDLE_CORE);
		if (cpu >= 0)
			goto cpu_found;
	}

	if (test_and_clear_cpu_idle(prev_cpu)) {
		cpu = prev_cpu;
		goto cpu_found;
	}

	cpu = scx_pick_idle_cpu(p->cpus_ptr, 0);
	if (cpu >= 0)
		goto cpu_found;

	return prev_cpu;

cpu_found:
	*found = true;
	return cpu;
}

static int select_task_rq_scx(struct task_struct *p, int prev_cpu, int wake_flags)
{
	/*
	 * sched_exec() calls with %WF_EXEC when @p is about to exec(2) as it
	 * can be a good migration opportunity with low cache and memory
	 * footprint. Returning a CPU different than @prev_cpu triggers
	 * immediate rq migration. However, for SCX, as the current rq
	 * association doesn't dictate where the task is going to run, this
	 * doesn't fit well. If necessary, we can later add a dedicated method
	 * which can decide to preempt self to force it through the regular
	 * scheduling path.
	 */
	if (unlikely(wake_flags & WF_EXEC))
		return prev_cpu;

	if (SCX_HAS_OP(select_cpu) && !scx_rq_bypassing(task_rq(p))) {
		s32 cpu;
		struct task_struct **ddsp_taskp;

		ddsp_taskp = this_cpu_ptr(&direct_dispatch_task);
		WARN_ON_ONCE(*ddsp_taskp);
		*ddsp_taskp = p;

		cpu = SCX_CALL_OP_TASK_RET(SCX_KF_ENQUEUE | SCX_KF_SELECT_CPU,
					   select_cpu, p, prev_cpu, wake_flags);
		*ddsp_taskp = NULL;
		if (ops_cpu_valid(cpu, "from ops.select_cpu()"))
			return cpu;
		else
			return prev_cpu;
	} else {
		bool found;
		s32 cpu;

		cpu = scx_select_cpu_dfl(p, prev_cpu, wake_flags, &found);
		if (found) {
			p->scx.slice = SCX_SLICE_DFL;
			p->scx.ddsp_dsq_id = SCX_DSQ_LOCAL;
		}
		return cpu;
	}
}

static void task_woken_scx(struct rq *rq, struct task_struct *p)
{
	run_deferred(rq);
}

static void set_cpus_allowed_scx(struct task_struct *p,
				 struct affinity_context *ac)
{
	set_cpus_allowed_common(p, ac);

	/*
	 * The effective cpumask is stored in @p->cpus_ptr which may temporarily
	 * differ from the configured one in @p->cpus_mask. Always tell the bpf
	 * scheduler the effective one.
	 *
	 * Fine-grained memory write control is enforced by BPF making the const
	 * designation pointless. Cast it away when calling the operation.
	 */
	if (SCX_HAS_OP(set_cpumask))
		SCX_CALL_OP_TASK(SCX_KF_REST, set_cpumask, p,
				 (struct cpumask *)p->cpus_ptr);
}

static void reset_idle_masks(void)
{
	/*
	 * Consider all online cpus idle. Should converge to the actual state
	 * quickly.
	 */
	cpumask_copy(idle_masks.cpu, cpu_online_mask);
	cpumask_copy(idle_masks.smt, cpu_online_mask);
}

void __scx_update_idle(struct rq *rq, bool idle)
{
	int cpu = cpu_of(rq);

	if (SCX_HAS_OP(update_idle) && !scx_rq_bypassing(rq)) {
		SCX_CALL_OP(SCX_KF_REST, update_idle, cpu_of(rq), idle);
		if (!static_branch_unlikely(&scx_builtin_idle_enabled))
			return;
	}

	if (idle)
		cpumask_set_cpu(cpu, idle_masks.cpu);
	else
		cpumask_clear_cpu(cpu, idle_masks.cpu);

#ifdef CONFIG_SCHED_SMT
	if (sched_smt_active()) {
		const struct cpumask *smt = cpu_smt_mask(cpu);

		if (idle) {
			/*
			 * idle_masks.smt handling is racy but that's fine as
			 * it's only for optimization and self-correcting.
			 */
			for_each_cpu(cpu, smt) {
				if (!cpumask_test_cpu(cpu, idle_masks.cpu))
					return;
			}
			cpumask_or(idle_masks.smt, idle_masks.smt, smt);
		} else {
			cpumask_andnot(idle_masks.smt, idle_masks.smt, smt);
		}
	}
#endif
}

static void handle_hotplug(struct rq *rq, bool online)
{
	int cpu = cpu_of(rq);

	atomic_long_inc(&scx_hotplug_seq);

	if (online && SCX_HAS_OP(cpu_online))
		SCX_CALL_OP(SCX_KF_UNLOCKED, cpu_online, cpu);
	else if (!online && SCX_HAS_OP(cpu_offline))
		SCX_CALL_OP(SCX_KF_UNLOCKED, cpu_offline, cpu);
	else
		scx_ops_exit(SCX_ECODE_ACT_RESTART | SCX_ECODE_RSN_HOTPLUG,
			     "cpu %d going %s, exiting scheduler", cpu,
			     online ? "online" : "offline");
}

void scx_rq_activate(struct rq *rq)
{
	handle_hotplug(rq, true);
}

void scx_rq_deactivate(struct rq *rq)
{
	handle_hotplug(rq, false);
}

static void rq_online_scx(struct rq *rq)
{
	rq->scx.flags |= SCX_RQ_ONLINE;
}

static void rq_offline_scx(struct rq *rq)
{
	rq->scx.flags &= ~SCX_RQ_ONLINE;
}

#else	/* CONFIG_SMP */

static bool test_and_clear_cpu_idle(int cpu) { return false; }
static s32 scx_pick_idle_cpu(const struct cpumask *cpus_allowed, u64 flags) { return -EBUSY; }
static void reset_idle_masks(void) {}

#endif	/* CONFIG_SMP */

static bool check_rq_for_timeouts(struct rq *rq)
{
	struct task_struct *p;
	struct rq_flags rf;
	bool timed_out = false;

	rq_lock_irqsave(rq, &rf);
	list_for_each_entry(p, &rq->scx.runnable_list, scx.runnable_node) {
		unsigned long last_runnable = p->scx.runnable_at;

		if (unlikely(time_after(jiffies,
					last_runnable + scx_watchdog_timeout))) {
			u32 dur_ms = jiffies_to_msecs(jiffies - last_runnable);

			scx_ops_error_kind(SCX_EXIT_ERROR_STALL,
					   "%s[%d] failed to run for %u.%03us",
					   p->comm, p->pid,
					   dur_ms / 1000, dur_ms % 1000);
			timed_out = true;
			break;
		}
	}
	rq_unlock_irqrestore(rq, &rf);

	return timed_out;
}

static void scx_watchdog_workfn(struct work_struct *work)
{
	int cpu;

	WRITE_ONCE(scx_watchdog_timestamp, jiffies);

	for_each_online_cpu(cpu) {
		if (unlikely(check_rq_for_timeouts(cpu_rq(cpu))))
			break;

		cond_resched();
	}
	queue_delayed_work(system_unbound_wq, to_delayed_work(work),
			   scx_watchdog_timeout / 2);
}

void scx_tick(struct rq *rq)
{
	unsigned long last_check;

	if (!scx_enabled())
		return;

	last_check = READ_ONCE(scx_watchdog_timestamp);
	if (unlikely(time_after(jiffies,
				last_check + READ_ONCE(scx_watchdog_timeout)))) {
		u32 dur_ms = jiffies_to_msecs(jiffies - last_check);

		scx_ops_error_kind(SCX_EXIT_ERROR_STALL,
				   "watchdog failed to check in for %u.%03us",
				   dur_ms / 1000, dur_ms % 1000);
	}

	update_other_load_avgs(rq);
}

static void task_tick_scx(struct rq *rq, struct task_struct *curr, int queued)
{
	update_curr_scx(rq);

	/*
	 * While disabling, always resched and refresh core-sched timestamp as
	 * we can't trust the slice management or ops.core_sched_before().
	 */
	if (scx_rq_bypassing(rq)) {
		curr->scx.slice = 0;
		touch_core_sched(rq, curr);
	} else if (SCX_HAS_OP(tick)) {
		SCX_CALL_OP(SCX_KF_REST, tick, curr);
	}

	if (!curr->scx.slice)
		resched_curr(rq);
}

#ifdef CONFIG_EXT_GROUP_SCHED
static struct cgroup *tg_cgrp(struct task_group *tg)
{
	/*
	 * If CGROUP_SCHED is disabled, @tg is NULL. If @tg is an autogroup,
	 * @tg->css.cgroup is NULL. In both cases, @tg can be treated as the
	 * root cgroup.
	 */
	if (tg && tg->css.cgroup)
		return tg->css.cgroup;
	else
		return &cgrp_dfl_root.cgrp;
}

#define SCX_INIT_TASK_ARGS_CGROUP(tg)		.cgroup = tg_cgrp(tg),

#else	/* CONFIG_EXT_GROUP_SCHED */

#define SCX_INIT_TASK_ARGS_CGROUP(tg)

#endif	/* CONFIG_EXT_GROUP_SCHED */

static enum scx_task_state scx_get_task_state(const struct task_struct *p)
{
	return (p->scx.flags & SCX_TASK_STATE_MASK) >> SCX_TASK_STATE_SHIFT;
}

static void scx_set_task_state(struct task_struct *p, enum scx_task_state state)
{
	enum scx_task_state prev_state = scx_get_task_state(p);
	bool warn = false;

	BUILD_BUG_ON(SCX_TASK_NR_STATES > (1 << SCX_TASK_STATE_BITS));

	switch (state) {
	case SCX_TASK_NONE:
		break;
	case SCX_TASK_INIT:
		warn = prev_state != SCX_TASK_NONE;
		break;
	case SCX_TASK_READY:
		warn = prev_state == SCX_TASK_NONE;
		break;
	case SCX_TASK_ENABLED:
		warn = prev_state != SCX_TASK_READY;
		break;
	default:
		warn = true;
		return;
	}

	WARN_ONCE(warn, "sched_ext: Invalid task state transition %d -> %d for %s[%d]",
		  prev_state, state, p->comm, p->pid);

	p->scx.flags &= ~SCX_TASK_STATE_MASK;
	p->scx.flags |= state << SCX_TASK_STATE_SHIFT;
}

static int scx_ops_init_task(struct task_struct *p, struct task_group *tg, bool fork)
{
	int ret;

	p->scx.disallow = false;

	if (SCX_HAS_OP(init_task)) {
		struct scx_init_task_args args = {
			SCX_INIT_TASK_ARGS_CGROUP(tg)
			.fork = fork,
		};

		ret = SCX_CALL_OP_RET(SCX_KF_UNLOCKED, init_task, p, &args);
		if (unlikely(ret)) {
			ret = ops_sanitize_err("init_task", ret);
			return ret;
		}
	}

	scx_set_task_state(p, SCX_TASK_INIT);

	if (p->scx.disallow) {
		if (!fork) {
			struct rq *rq;
			struct rq_flags rf;

			rq = task_rq_lock(p, &rf);

			/*
			 * We're in the load path and @p->policy will be applied
			 * right after. Reverting @p->policy here and rejecting
			 * %SCHED_EXT transitions from scx_check_setscheduler()
			 * guarantees that if ops.init_task() sets @p->disallow,
			 * @p can never be in SCX.
			 */
			if (p->policy == SCHED_EXT) {
				p->policy = SCHED_NORMAL;
				atomic_long_inc(&scx_nr_rejected);
			}

			task_rq_unlock(rq, p, &rf);
		} else if (p->policy == SCHED_EXT) {
			scx_ops_error("ops.init_task() set task->scx.disallow for %s[%d] during fork",
				      p->comm, p->pid);
		}
	}

	p->scx.flags |= SCX_TASK_RESET_RUNNABLE_AT;
	return 0;
}

static void scx_ops_enable_task(struct task_struct *p)
{
	u32 weight;

	lockdep_assert_rq_held(task_rq(p));

	/*
	 * Set the weight before calling ops.enable() so that the scheduler
	 * doesn't see a stale value if they inspect the task struct.
	 */
	if (task_has_idle_policy(p))
		weight = WEIGHT_IDLEPRIO;
	else
		weight = sched_prio_to_weight[p->static_prio - MAX_RT_PRIO];

	p->scx.weight = sched_weight_to_cgroup(weight);

	if (SCX_HAS_OP(enable))
		SCX_CALL_OP_TASK(SCX_KF_REST, enable, p);
	scx_set_task_state(p, SCX_TASK_ENABLED);

	if (SCX_HAS_OP(set_weight))
		SCX_CALL_OP_TASK(SCX_KF_REST, set_weight, p, p->scx.weight);
}

static void scx_ops_disable_task(struct task_struct *p)
{
	lockdep_assert_rq_held(task_rq(p));
	WARN_ON_ONCE(scx_get_task_state(p) != SCX_TASK_ENABLED);

	if (SCX_HAS_OP(disable))
		SCX_CALL_OP(SCX_KF_REST, disable, p);
	scx_set_task_state(p, SCX_TASK_READY);
}

static void scx_ops_exit_task(struct task_struct *p)
{
	struct scx_exit_task_args args = {
		.cancelled = false,
	};

	lockdep_assert_rq_held(task_rq(p));

	switch (scx_get_task_state(p)) {
	case SCX_TASK_NONE:
		return;
	case SCX_TASK_INIT:
		args.cancelled = true;
		break;
	case SCX_TASK_READY:
		break;
	case SCX_TASK_ENABLED:
		scx_ops_disable_task(p);
		break;
	default:
		WARN_ON_ONCE(true);
		return;
	}

	if (SCX_HAS_OP(exit_task))
		SCX_CALL_OP(SCX_KF_REST, exit_task, p, &args);
	scx_set_task_state(p, SCX_TASK_NONE);
}

void init_scx_entity(struct sched_ext_entity *scx)
{
	/*
	 * init_idle() calls this function again after fork sequence is
	 * complete. Don't touch ->tasks_node as it's already linked.
	 */
	memset(scx, 0, offsetof(struct sched_ext_entity, tasks_node));

	INIT_LIST_HEAD(&scx->dsq_list.node);
	RB_CLEAR_NODE(&scx->dsq_priq);
	scx->sticky_cpu = -1;
	scx->holding_cpu = -1;
	INIT_LIST_HEAD(&scx->runnable_node);
	scx->runnable_at = jiffies;
	scx->ddsp_dsq_id = SCX_DSQ_INVALID;
	scx->slice = SCX_SLICE_DFL;
}

void scx_pre_fork(struct task_struct *p)
{
	/*
	 * BPF scheduler enable/disable paths want to be able to iterate and
	 * update all tasks which can become complex when racing forks. As
	 * enable/disable are very cold paths, let's use a percpu_rwsem to
	 * exclude forks.
	 */
	percpu_down_read(&scx_fork_rwsem);
}

int scx_fork(struct task_struct *p)
{
	percpu_rwsem_assert_held(&scx_fork_rwsem);

	if (scx_ops_init_task_enabled)
		return scx_ops_init_task(p, task_group(p), true);
	else
		return 0;
}

void scx_post_fork(struct task_struct *p)
{
	if (scx_ops_init_task_enabled) {
		scx_set_task_state(p, SCX_TASK_READY);

		/*
		 * Enable the task immediately if it's running on sched_ext.
		 * Otherwise, it'll be enabled in switching_to_scx() if and
		 * when it's ever configured to run with a SCHED_EXT policy.
		 */
		if (p->sched_class == &ext_sched_class) {
			struct rq_flags rf;
			struct rq *rq;

			rq = task_rq_lock(p, &rf);
			scx_ops_enable_task(p);
			task_rq_unlock(rq, p, &rf);
		}
	}

	spin_lock_irq(&scx_tasks_lock);
	list_add_tail(&p->scx.tasks_node, &scx_tasks);
	spin_unlock_irq(&scx_tasks_lock);

	percpu_up_read(&scx_fork_rwsem);
}

void scx_cancel_fork(struct task_struct *p)
{
	if (scx_enabled()) {
		struct rq *rq;
		struct rq_flags rf;

		rq = task_rq_lock(p, &rf);
		WARN_ON_ONCE(scx_get_task_state(p) >= SCX_TASK_READY);
		scx_ops_exit_task(p);
		task_rq_unlock(rq, p, &rf);
	}

	percpu_up_read(&scx_fork_rwsem);
}

void sched_ext_free(struct task_struct *p)
{
	unsigned long flags;

	spin_lock_irqsave(&scx_tasks_lock, flags);
	list_del_init(&p->scx.tasks_node);
	spin_unlock_irqrestore(&scx_tasks_lock, flags);

	/*
	 * @p is off scx_tasks and wholly ours. scx_ops_enable()'s READY ->
	 * ENABLED transitions can't race us. Disable ops for @p.
	 */
	if (scx_get_task_state(p) != SCX_TASK_NONE) {
		struct rq_flags rf;
		struct rq *rq;

		rq = task_rq_lock(p, &rf);
		scx_ops_exit_task(p);
		task_rq_unlock(rq, p, &rf);
	}
}

static void reweight_task_scx(struct rq *rq, struct task_struct *p,
			      const struct load_weight *lw)
{
	lockdep_assert_rq_held(task_rq(p));

	p->scx.weight = sched_weight_to_cgroup(scale_load_down(lw->weight));
	if (SCX_HAS_OP(set_weight))
		SCX_CALL_OP_TASK(SCX_KF_REST, set_weight, p, p->scx.weight);
}

static void prio_changed_scx(struct rq *rq, struct task_struct *p, int oldprio)
{
}

static void switching_to_scx(struct rq *rq, struct task_struct *p)
{
	scx_ops_enable_task(p);

	/*
	 * set_cpus_allowed_scx() is not called while @p is associated with a
	 * different scheduler class. Keep the BPF scheduler up-to-date.
	 */
	if (SCX_HAS_OP(set_cpumask))
		SCX_CALL_OP_TASK(SCX_KF_REST, set_cpumask, p,
				 (struct cpumask *)p->cpus_ptr);
}

static void switched_from_scx(struct rq *rq, struct task_struct *p)
{
	scx_ops_disable_task(p);
}

static void wakeup_preempt_scx(struct rq *rq, struct task_struct *p,int wake_flags) {}
static void switched_to_scx(struct rq *rq, struct task_struct *p) {}

int scx_check_setscheduler(struct task_struct *p, int policy)
{
	lockdep_assert_rq_held(task_rq(p));

	/* if disallow, reject transitioning into SCX */
	if (scx_enabled() && READ_ONCE(p->scx.disallow) &&
	    p->policy != policy && policy == SCHED_EXT)
		return -EACCES;

	return 0;
}

#ifdef CONFIG_NO_HZ_FULL
bool scx_can_stop_tick(struct rq *rq)
{
	struct task_struct *p = rq->curr;

	if (scx_rq_bypassing(rq))
		return false;

	if (p->sched_class != &ext_sched_class)
		return true;

	/*
	 * @rq can dispatch from different DSQs, so we can't tell whether it
	 * needs the tick or not by looking at nr_running. Allow stopping ticks
	 * iff the BPF scheduler indicated so. See set_next_task_scx().
	 */
	return rq->scx.flags & SCX_RQ_CAN_STOP_TICK;
}
#endif

#ifdef CONFIG_EXT_GROUP_SCHED

DEFINE_STATIC_PERCPU_RWSEM(scx_cgroup_rwsem);
static bool scx_cgroup_enabled;
static bool cgroup_warned_missing_weight;
static bool cgroup_warned_missing_idle;

static void scx_cgroup_warn_missing_weight(struct task_group *tg)
{
	if (scx_ops_enable_state() == SCX_OPS_DISABLED ||
	    cgroup_warned_missing_weight)
		return;

	if ((scx_ops.flags & SCX_OPS_HAS_CGROUP_WEIGHT) || !tg->css.parent)
		return;

	pr_warn("sched_ext: \"%s\" does not implement cgroup cpu.weight\n",
		scx_ops.name);
	cgroup_warned_missing_weight = true;
}

static void scx_cgroup_warn_missing_idle(struct task_group *tg)
{
	if (!scx_cgroup_enabled || cgroup_warned_missing_idle)
		return;

	if (!tg->idle)
		return;

	pr_warn("sched_ext: \"%s\" does not implement cgroup cpu.idle\n",
		scx_ops.name);
	cgroup_warned_missing_idle = true;
}

int scx_tg_online(struct task_group *tg)
{
	int ret = 0;

	WARN_ON_ONCE(tg->scx_flags & (SCX_TG_ONLINE | SCX_TG_INITED));

	percpu_down_read(&scx_cgroup_rwsem);

	scx_cgroup_warn_missing_weight(tg);

	if (scx_cgroup_enabled) {
		if (SCX_HAS_OP(cgroup_init)) {
			struct scx_cgroup_init_args args =
				{ .weight = tg->scx_weight };

			ret = SCX_CALL_OP_RET(SCX_KF_UNLOCKED, cgroup_init,
					      tg->css.cgroup, &args);
			if (ret)
				ret = ops_sanitize_err("cgroup_init", ret);
		}
		if (ret == 0)
			tg->scx_flags |= SCX_TG_ONLINE | SCX_TG_INITED;
	} else {
		tg->scx_flags |= SCX_TG_ONLINE;
	}

	percpu_up_read(&scx_cgroup_rwsem);
	return ret;
}

void scx_tg_offline(struct task_group *tg)
{
	WARN_ON_ONCE(!(tg->scx_flags & SCX_TG_ONLINE));

	percpu_down_read(&scx_cgroup_rwsem);

	if (SCX_HAS_OP(cgroup_exit) && (tg->scx_flags & SCX_TG_INITED))
		SCX_CALL_OP(SCX_KF_UNLOCKED, cgroup_exit, tg->css.cgroup);
	tg->scx_flags &= ~(SCX_TG_ONLINE | SCX_TG_INITED);

	percpu_up_read(&scx_cgroup_rwsem);
}

int scx_cgroup_can_attach(struct cgroup_taskset *tset)
{
	struct cgroup_subsys_state *css;
	struct task_struct *p;
	int ret;

	/* released in scx_finish/cancel_attach() */
	percpu_down_read(&scx_cgroup_rwsem);

	if (!scx_cgroup_enabled)
		return 0;

	cgroup_taskset_for_each(p, css, tset) {
		struct cgroup *from = tg_cgrp(task_group(p));
		struct cgroup *to = tg_cgrp(css_tg(css));

		WARN_ON_ONCE(p->scx.cgrp_moving_from);

		/*
		 * sched_move_task() omits identity migrations. Let's match the
		 * behavior so that ops.cgroup_prep_move() and ops.cgroup_move()
		 * always match one-to-one.
		 */
		if (from == to)
			continue;

		if (SCX_HAS_OP(cgroup_prep_move)) {
			ret = SCX_CALL_OP_RET(SCX_KF_UNLOCKED, cgroup_prep_move,
					      p, from, css->cgroup);
			if (ret)
				goto err;
		}

		p->scx.cgrp_moving_from = from;
	}

	return 0;

err:
	cgroup_taskset_for_each(p, css, tset) {
		if (SCX_HAS_OP(cgroup_cancel_move) && p->scx.cgrp_moving_from)
			SCX_CALL_OP(SCX_KF_UNLOCKED, cgroup_cancel_move, p,
				    p->scx.cgrp_moving_from, css->cgroup);
		p->scx.cgrp_moving_from = NULL;
	}

	percpu_up_read(&scx_cgroup_rwsem);
	return ops_sanitize_err("cgroup_prep_move", ret);
}

void scx_move_task(struct task_struct *p)
{
	if (!scx_cgroup_enabled)
		return;

	/*
	 * We're called from sched_move_task() which handles both cgroup and
	 * autogroup moves. Ignore the latter.
	 *
	 * Also ignore exiting tasks, because in the exit path tasks transition
	 * from the autogroup to the root group, so task_group_is_autogroup()
	 * alone isn't able to catch exiting autogroup tasks. This is safe for
	 * cgroup_move(), because cgroup migrations never happen for PF_EXITING
	 * tasks.
	 */
	if (task_group_is_autogroup(task_group(p)) || (p->flags & PF_EXITING))
		return;

	/*
	 * @p must have ops.cgroup_prep_move() called on it and thus
	 * cgrp_moving_from set.
	 */
	if (SCX_HAS_OP(cgroup_move) && !WARN_ON_ONCE(!p->scx.cgrp_moving_from))
		SCX_CALL_OP_TASK(SCX_KF_UNLOCKED, cgroup_move, p,
			p->scx.cgrp_moving_from, tg_cgrp(task_group(p)));
	p->scx.cgrp_moving_from = NULL;
}

void scx_cgroup_finish_attach(void)
{
	percpu_up_read(&scx_cgroup_rwsem);
}

void scx_cgroup_cancel_attach(struct cgroup_taskset *tset)
{
	struct cgroup_subsys_state *css;
	struct task_struct *p;

	if (!scx_cgroup_enabled)
		goto out_unlock;

	cgroup_taskset_for_each(p, css, tset) {
		if (SCX_HAS_OP(cgroup_cancel_move) && p->scx.cgrp_moving_from)
			SCX_CALL_OP(SCX_KF_UNLOCKED, cgroup_cancel_move, p,
				    p->scx.cgrp_moving_from, css->cgroup);
		p->scx.cgrp_moving_from = NULL;
	}
out_unlock:
	percpu_up_read(&scx_cgroup_rwsem);
}

void scx_group_set_weight(struct task_group *tg, unsigned long weight)
{
	percpu_down_read(&scx_cgroup_rwsem);

	if (scx_cgroup_enabled && tg->scx_weight != weight) {
		if (SCX_HAS_OP(cgroup_set_weight))
			SCX_CALL_OP(SCX_KF_UNLOCKED, cgroup_set_weight,
				    tg_cgrp(tg), weight);
		tg->scx_weight = weight;
	}

	percpu_up_read(&scx_cgroup_rwsem);
}

void scx_group_set_idle(struct task_group *tg, bool idle)
{
	percpu_down_read(&scx_cgroup_rwsem);
	scx_cgroup_warn_missing_idle(tg);
	percpu_up_read(&scx_cgroup_rwsem);
}

static void scx_cgroup_lock(void)
{
	percpu_down_write(&scx_cgroup_rwsem);
}

static void scx_cgroup_unlock(void)
{
	percpu_up_write(&scx_cgroup_rwsem);
}

#else	/* CONFIG_EXT_GROUP_SCHED */

static inline void scx_cgroup_lock(void) {}
static inline void scx_cgroup_unlock(void) {}

#endif	/* CONFIG_EXT_GROUP_SCHED */

/*
 * Omitted operations:
 *
 * - wakeup_preempt: NOOP as it isn't useful in the wakeup path because the task
 *   isn't tied to the CPU at that point. Preemption is implemented by resetting
 *   the victim task's slice to 0 and triggering reschedule on the target CPU.
 *
 * - migrate_task_rq: Unnecessary as task to cpu mapping is transient.
 *
 * - task_fork/dead: We need fork/dead notifications for all tasks regardless of
 *   their current sched_class. Call them directly from sched core instead.
 */
DEFINE_SCHED_CLASS(ext) = {
	.enqueue_task		= enqueue_task_scx,
	.dequeue_task		= dequeue_task_scx,
	.yield_task		= yield_task_scx,
	.yield_to_task		= yield_to_task_scx,

	.wakeup_preempt		= wakeup_preempt_scx,

	.balance		= balance_scx,
	.pick_task		= pick_task_scx,

	.put_prev_task		= put_prev_task_scx,
	.set_next_task		= set_next_task_scx,

#ifdef CONFIG_SMP
	.select_task_rq		= select_task_rq_scx,
	.task_woken		= task_woken_scx,
	.set_cpus_allowed	= set_cpus_allowed_scx,

	.rq_online		= rq_online_scx,
	.rq_offline		= rq_offline_scx,
#endif

	.task_tick		= task_tick_scx,

	.switching_to		= switching_to_scx,
	.switched_from		= switched_from_scx,
	.switched_to		= switched_to_scx,
	.reweight_task		= reweight_task_scx,
	.prio_changed		= prio_changed_scx,

	.update_curr		= update_curr_scx,

#ifdef CONFIG_UCLAMP_TASK
	.uclamp_enabled		= 1,
#endif
};

static void init_dsq(struct scx_dispatch_q *dsq, u64 dsq_id)
{
	memset(dsq, 0, sizeof(*dsq));

	raw_spin_lock_init(&dsq->lock);
	INIT_LIST_HEAD(&dsq->list);
	dsq->id = dsq_id;
}

static struct scx_dispatch_q *create_dsq(u64 dsq_id, int node)
{
	struct scx_dispatch_q *dsq;
	int ret;

	if (dsq_id & SCX_DSQ_FLAG_BUILTIN)
		return ERR_PTR(-EINVAL);

	dsq = kmalloc_node(sizeof(*dsq), GFP_KERNEL, node);
	if (!dsq)
		return ERR_PTR(-ENOMEM);

	init_dsq(dsq, dsq_id);

	ret = rhashtable_insert_fast(&dsq_hash, &dsq->hash_node,
				     dsq_hash_params);
	if (ret) {
		kfree(dsq);
		return ERR_PTR(ret);
	}
	return dsq;
}

static void free_dsq_irq_workfn(struct irq_work *irq_work)
{
	struct llist_node *to_free = llist_del_all(&dsqs_to_free);
	struct scx_dispatch_q *dsq, *tmp_dsq;

	llist_for_each_entry_safe(dsq, tmp_dsq, to_free, free_node)
		kfree_rcu(dsq, rcu);
}

static DEFINE_IRQ_WORK(free_dsq_irq_work, free_dsq_irq_workfn);

static void destroy_dsq(u64 dsq_id)
{
	struct scx_dispatch_q *dsq;
	unsigned long flags;

	rcu_read_lock();

	dsq = find_user_dsq(dsq_id);
	if (!dsq)
		goto out_unlock_rcu;

	raw_spin_lock_irqsave(&dsq->lock, flags);

	if (dsq->nr) {
		scx_ops_error("attempting to destroy in-use dsq 0x%016llx (nr=%u)",
			      dsq->id, dsq->nr);
		goto out_unlock_dsq;
	}

	if (rhashtable_remove_fast(&dsq_hash, &dsq->hash_node, dsq_hash_params))
		goto out_unlock_dsq;

	/*
	 * Mark dead by invalidating ->id to prevent dispatch_enqueue() from
	 * queueing more tasks. As this function can be called from anywhere,
	 * freeing is bounced through an irq work to avoid nesting RCU
	 * operations inside scheduler locks.
	 */
	dsq->id = SCX_DSQ_INVALID;
	llist_add(&dsq->free_node, &dsqs_to_free);
	irq_work_queue(&free_dsq_irq_work);

out_unlock_dsq:
	raw_spin_unlock_irqrestore(&dsq->lock, flags);
out_unlock_rcu:
	rcu_read_unlock();
}

#ifdef CONFIG_EXT_GROUP_SCHED
static void scx_cgroup_exit(void)
{
	struct cgroup_subsys_state *css;

	percpu_rwsem_assert_held(&scx_cgroup_rwsem);

	scx_cgroup_enabled = false;

	/*
	 * scx_tg_on/offline() are excluded through scx_cgroup_rwsem. If we walk
	 * cgroups and exit all the inited ones, all online cgroups are exited.
	 */
	rcu_read_lock();
	css_for_each_descendant_post(css, &root_task_group.css) {
		struct task_group *tg = css_tg(css);

		if (!(tg->scx_flags & SCX_TG_INITED))
			continue;
		tg->scx_flags &= ~SCX_TG_INITED;

		if (!scx_ops.cgroup_exit)
			continue;

		if (WARN_ON_ONCE(!css_tryget(css)))
			continue;
		rcu_read_unlock();

		SCX_CALL_OP(SCX_KF_UNLOCKED, cgroup_exit, css->cgroup);

		rcu_read_lock();
		css_put(css);
	}
	rcu_read_unlock();
}

static int scx_cgroup_init(void)
{
	struct cgroup_subsys_state *css;
	int ret;

	percpu_rwsem_assert_held(&scx_cgroup_rwsem);

	cgroup_warned_missing_weight = false;
	cgroup_warned_missing_idle = false;

	/*
	 * scx_tg_on/offline() are excluded thorugh scx_cgroup_rwsem. If we walk
	 * cgroups and init, all online cgroups are initialized.
	 */
	rcu_read_lock();
	css_for_each_descendant_pre(css, &root_task_group.css) {
		struct task_group *tg = css_tg(css);
		struct scx_cgroup_init_args args = { .weight = tg->scx_weight };

		scx_cgroup_warn_missing_weight(tg);
		scx_cgroup_warn_missing_idle(tg);

		if ((tg->scx_flags &
		     (SCX_TG_ONLINE | SCX_TG_INITED)) != SCX_TG_ONLINE)
			continue;

		if (!scx_ops.cgroup_init) {
			tg->scx_flags |= SCX_TG_INITED;
			continue;
		}

		if (WARN_ON_ONCE(!css_tryget(css)))
			continue;
		rcu_read_unlock();

		ret = SCX_CALL_OP_RET(SCX_KF_UNLOCKED, cgroup_init,
				      css->cgroup, &args);
		if (ret) {
			css_put(css);
			scx_ops_error("ops.cgroup_init() failed (%d)", ret);
			return ret;
		}
		tg->scx_flags |= SCX_TG_INITED;

		rcu_read_lock();
		css_put(css);
	}
	rcu_read_unlock();

	WARN_ON_ONCE(scx_cgroup_enabled);
	scx_cgroup_enabled = true;

	return 0;
}

#else
static void scx_cgroup_exit(void) {}
static int scx_cgroup_init(void) { return 0; }
#endif


/********************************************************************************
 * Sysfs interface and ops enable/disable.
 */

#define SCX_ATTR(_name)								\
	static struct kobj_attribute scx_attr_##_name = {			\
		.attr = { .name = __stringify(_name), .mode = 0444 },		\
		.show = scx_attr_##_name##_show,				\
	}

static ssize_t scx_attr_state_show(struct kobject *kobj,
				   struct kobj_attribute *ka, char *buf)
{
	return sysfs_emit(buf, "%s\n",
			  scx_ops_enable_state_str[scx_ops_enable_state()]);
}
SCX_ATTR(state);

static ssize_t scx_attr_switch_all_show(struct kobject *kobj,
					struct kobj_attribute *ka, char *buf)
{
	return sysfs_emit(buf, "%d\n", READ_ONCE(scx_switching_all));
}
SCX_ATTR(switch_all);

static ssize_t scx_attr_nr_rejected_show(struct kobject *kobj,
					 struct kobj_attribute *ka, char *buf)
{
	return sysfs_emit(buf, "%ld\n", atomic_long_read(&scx_nr_rejected));
}
SCX_ATTR(nr_rejected);

static ssize_t scx_attr_hotplug_seq_show(struct kobject *kobj,
					 struct kobj_attribute *ka, char *buf)
{
	return sysfs_emit(buf, "%ld\n", atomic_long_read(&scx_hotplug_seq));
}
SCX_ATTR(hotplug_seq);

static ssize_t scx_attr_enable_seq_show(struct kobject *kobj,
					struct kobj_attribute *ka, char *buf)
{
	return sysfs_emit(buf, "%ld\n", atomic_long_read(&scx_enable_seq));
}
SCX_ATTR(enable_seq);

static struct attribute *scx_global_attrs[] = {
	&scx_attr_state.attr,
	&scx_attr_switch_all.attr,
	&scx_attr_nr_rejected.attr,
	&scx_attr_hotplug_seq.attr,
	&scx_attr_enable_seq.attr,
	NULL,
};

static const struct attribute_group scx_global_attr_group = {
	.attrs = scx_global_attrs,
};

static void scx_kobj_release(struct kobject *kobj)
{
	kfree(kobj);
}

static ssize_t scx_attr_ops_show(struct kobject *kobj,
				 struct kobj_attribute *ka, char *buf)
{
	return sysfs_emit(buf, "%s\n", scx_ops.name);
}
SCX_ATTR(ops);

static struct attribute *scx_sched_attrs[] = {
	&scx_attr_ops.attr,
	NULL,
};
ATTRIBUTE_GROUPS(scx_sched);

static const struct kobj_type scx_ktype = {
	.release = scx_kobj_release,
	.sysfs_ops = &kobj_sysfs_ops,
	.default_groups = scx_sched_groups,
};

static int scx_uevent(const struct kobject *kobj, struct kobj_uevent_env *env)
{
	return add_uevent_var(env, "SCXOPS=%s", scx_ops.name);
}

static const struct kset_uevent_ops scx_uevent_ops = {
	.uevent = scx_uevent,
};

/*
 * Used by sched_fork() and __setscheduler_prio() to pick the matching
 * sched_class. dl/rt are already handled.
 */
bool task_should_scx(struct task_struct *p)
{
	if (!scx_enabled() ||
	    unlikely(scx_ops_enable_state() == SCX_OPS_DISABLING))
		return false;
	if (READ_ONCE(scx_switching_all))
		return true;
	return p->policy == SCHED_EXT;
}

/**
 * scx_ops_bypass - [Un]bypass scx_ops and guarantee forward progress
 *
 * Bypassing guarantees that all runnable tasks make forward progress without
 * trusting the BPF scheduler. We can't grab any mutexes or rwsems as they might
 * be held by tasks that the BPF scheduler is forgetting to run, which
 * unfortunately also excludes toggling the static branches.
 *
 * Let's work around by overriding a couple ops and modifying behaviors based on
 * the DISABLING state and then cycling the queued tasks through dequeue/enqueue
 * to force global FIFO scheduling.
 *
 * - ops.select_cpu() is ignored and the default select_cpu() is used.
 *
 * - ops.enqueue() is ignored and tasks are queued in simple global FIFO order.
 *   %SCX_OPS_ENQ_LAST is also ignored.
 *
 * - ops.dispatch() is ignored.
 *
 * - balance_scx() does not set %SCX_RQ_BAL_KEEP on non-zero slice as slice
 *   can't be trusted. Whenever a tick triggers, the running task is rotated to
 *   the tail of the queue with core_sched_at touched.
 *
 * - pick_next_task() suppresses zero slice warning.
 *
 * - scx_bpf_kick_cpu() is disabled to avoid irq_work malfunction during PM
 *   operations.
 *
 * - scx_prio_less() reverts to the default core_sched_at order.
 */
static void scx_ops_bypass(bool bypass)
{
	int depth, cpu;

	if (bypass) {
		depth = atomic_inc_return(&scx_ops_bypass_depth);
		WARN_ON_ONCE(depth <= 0);
		if (depth != 1)
			return;
	} else {
		depth = atomic_dec_return(&scx_ops_bypass_depth);
		WARN_ON_ONCE(depth < 0);
		if (depth != 0)
			return;
	}

	/*
	 * No task property is changing. We just need to make sure all currently
	 * queued tasks are re-queued according to the new scx_rq_bypassing()
	 * state. As an optimization, walk each rq's runnable_list instead of
	 * the scx_tasks list.
	 *
	 * This function can't trust the scheduler and thus can't use
	 * cpus_read_lock(). Walk all possible CPUs instead of online.
	 */
	for_each_possible_cpu(cpu) {
		struct rq *rq = cpu_rq(cpu);
		struct rq_flags rf;
		struct task_struct *p, *n;

		rq_lock_irqsave(rq, &rf);

		if (bypass) {
			WARN_ON_ONCE(rq->scx.flags & SCX_RQ_BYPASSING);
			rq->scx.flags |= SCX_RQ_BYPASSING;
		} else {
			WARN_ON_ONCE(!(rq->scx.flags & SCX_RQ_BYPASSING));
			rq->scx.flags &= ~SCX_RQ_BYPASSING;
		}

		/*
		 * We need to guarantee that no tasks are on the BPF scheduler
		 * while bypassing. Either we see enabled or the enable path
		 * sees scx_rq_bypassing() before moving tasks to SCX.
		 */
		if (!scx_enabled()) {
			rq_unlock_irqrestore(rq, &rf);
			continue;
		}

		/*
		 * The use of list_for_each_entry_safe_reverse() is required
		 * because each task is going to be removed from and added back
		 * to the runnable_list during iteration. Because they're added
		 * to the tail of the list, safe reverse iteration can still
		 * visit all nodes.
		 */
		list_for_each_entry_safe_reverse(p, n, &rq->scx.runnable_list,
						 scx.runnable_node) {
			struct sched_enq_and_set_ctx ctx;

			/* cycling deq/enq is enough, see the function comment */
			sched_deq_and_put_task(p, DEQUEUE_SAVE | DEQUEUE_MOVE, &ctx);
			sched_enq_and_set_task(&ctx);
		}

		rq_unlock_irqrestore(rq, &rf);

		/* resched to restore ticks and idle state */
		resched_cpu(cpu);
	}
}

static void free_exit_info(struct scx_exit_info *ei)
{
	kfree(ei->dump);
	kfree(ei->msg);
	kfree(ei->bt);
	kfree(ei);
}

static struct scx_exit_info *alloc_exit_info(size_t exit_dump_len)
{
	struct scx_exit_info *ei;

	ei = kzalloc(sizeof(*ei), GFP_KERNEL);
	if (!ei)
		return NULL;

	ei->bt = kcalloc(SCX_EXIT_BT_LEN, sizeof(ei->bt[0]), GFP_KERNEL);
	ei->msg = kzalloc(SCX_EXIT_MSG_LEN, GFP_KERNEL);
	ei->dump = kzalloc(exit_dump_len, GFP_KERNEL);

	if (!ei->bt || !ei->msg || !ei->dump) {
		free_exit_info(ei);
		return NULL;
	}

	return ei;
}

static const char *scx_exit_reason(enum scx_exit_kind kind)
{
	switch (kind) {
	case SCX_EXIT_UNREG:
		return "unregistered from user space";
	case SCX_EXIT_UNREG_BPF:
		return "unregistered from BPF";
	case SCX_EXIT_UNREG_KERN:
		return "unregistered from the main kernel";
	case SCX_EXIT_SYSRQ:
		return "disabled by sysrq-S";
	case SCX_EXIT_ERROR:
		return "runtime error";
	case SCX_EXIT_ERROR_BPF:
		return "scx_bpf_error";
	case SCX_EXIT_ERROR_STALL:
		return "runnable task stall";
	default:
		return "<UNKNOWN>";
	}
}

static void scx_ops_disable_workfn(struct kthread_work *work)
{
	struct scx_exit_info *ei = scx_exit_info;
	struct scx_task_iter sti;
	struct task_struct *p;
	struct rhashtable_iter rht_iter;
	struct scx_dispatch_q *dsq;
	int i, kind;

	kind = atomic_read(&scx_exit_kind);
	while (true) {
		/*
		 * NONE indicates that a new scx_ops has been registered since
		 * disable was scheduled - don't kill the new ops. DONE
		 * indicates that the ops has already been disabled.
		 */
		if (kind == SCX_EXIT_NONE || kind == SCX_EXIT_DONE)
			return;
		if (atomic_try_cmpxchg(&scx_exit_kind, &kind, SCX_EXIT_DONE))
			break;
	}
	ei->kind = kind;
	ei->reason = scx_exit_reason(ei->kind);

	/* guarantee forward progress by bypassing scx_ops */
	scx_ops_bypass(true);

	switch (scx_ops_set_enable_state(SCX_OPS_DISABLING)) {
	case SCX_OPS_DISABLING:
		WARN_ONCE(true, "sched_ext: duplicate disabling instance?");
		break;
	case SCX_OPS_DISABLED:
		pr_warn("sched_ext: ops error detected without ops (%s)\n",
			scx_exit_info->msg);
		WARN_ON_ONCE(scx_ops_set_enable_state(SCX_OPS_DISABLED) !=
			     SCX_OPS_DISABLING);
		goto done;
	default:
		break;
	}

	/*
	 * Here, every runnable task is guaranteed to make forward progress and
	 * we can safely use blocking synchronization constructs. Actually
	 * disable ops.
	 */
	mutex_lock(&scx_ops_enable_mutex);

	static_branch_disable(&__scx_switched_all);
	WRITE_ONCE(scx_switching_all, false);

	/*
	 * Shut down cgroup support before tasks so that the cgroup attach path
	 * doesn't race against scx_ops_exit_task().
	 */
	scx_cgroup_lock();
	scx_cgroup_exit();
	scx_cgroup_unlock();

	/*
	 * The BPF scheduler is going away. All tasks including %TASK_DEAD ones
	 * must be switched out and exited synchronously.
	 */
	percpu_down_write(&scx_fork_rwsem);

	scx_ops_init_task_enabled = false;

	scx_task_iter_start(&sti);
	while ((p = scx_task_iter_next_locked(&sti))) {
		const struct sched_class *old_class = p->sched_class;
		struct sched_enq_and_set_ctx ctx;

		sched_deq_and_put_task(p, DEQUEUE_SAVE | DEQUEUE_MOVE, &ctx);

<<<<<<< HEAD
		p->scx.slice = min_t(u64, p->scx.slice, SCX_SLICE_DFL);
		p->sched_class = __setscheduler_class(p, p->prio);
=======
		__setscheduler_prio(p, p->prio);
>>>>>>> 330db9b6
		check_class_changing(task_rq(p), p, old_class);

		sched_enq_and_set_task(&ctx);

		check_class_changed(task_rq(p), p, old_class, p->prio);
		scx_ops_exit_task(p);
	}
	scx_task_iter_stop(&sti);
	percpu_up_write(&scx_fork_rwsem);

	/* no task is on scx, turn off all the switches and flush in-progress calls */
	static_branch_disable(&__scx_ops_enabled);
	for (i = SCX_OPI_BEGIN; i < SCX_OPI_END; i++)
		static_branch_disable(&scx_has_op[i]);
	static_branch_disable(&scx_ops_enq_last);
	static_branch_disable(&scx_ops_enq_exiting);
	static_branch_disable(&scx_ops_cpu_preempt);
	static_branch_disable(&scx_builtin_idle_enabled);
	synchronize_rcu();

	if (ei->kind >= SCX_EXIT_ERROR) {
		pr_err("sched_ext: BPF scheduler \"%s\" disabled (%s)\n",
		       scx_ops.name, ei->reason);

		if (ei->msg[0] != '\0')
			pr_err("sched_ext: %s: %s\n", scx_ops.name, ei->msg);
#ifdef CONFIG_STACKTRACE
		stack_trace_print(ei->bt, ei->bt_len, 2);
#endif
	} else {
		pr_info("sched_ext: BPF scheduler \"%s\" disabled (%s)\n",
			scx_ops.name, ei->reason);
	}

	if (scx_ops.exit)
		SCX_CALL_OP(SCX_KF_UNLOCKED, exit, ei);

	cancel_delayed_work_sync(&scx_watchdog_work);

	/*
	 * Delete the kobject from the hierarchy eagerly in addition to just
	 * dropping a reference. Otherwise, if the object is deleted
	 * asynchronously, sysfs could observe an object of the same name still
	 * in the hierarchy when another scheduler is loaded.
	 */
	kobject_del(scx_root_kobj);
	kobject_put(scx_root_kobj);
	scx_root_kobj = NULL;

	memset(&scx_ops, 0, sizeof(scx_ops));

	rhashtable_walk_enter(&dsq_hash, &rht_iter);
	do {
		rhashtable_walk_start(&rht_iter);

		while ((dsq = rhashtable_walk_next(&rht_iter)) && !IS_ERR(dsq))
			destroy_dsq(dsq->id);

		rhashtable_walk_stop(&rht_iter);
	} while (dsq == ERR_PTR(-EAGAIN));
	rhashtable_walk_exit(&rht_iter);

	free_percpu(scx_dsp_ctx);
	scx_dsp_ctx = NULL;
	scx_dsp_max_batch = 0;

	free_exit_info(scx_exit_info);
	scx_exit_info = NULL;

	mutex_unlock(&scx_ops_enable_mutex);

	WARN_ON_ONCE(scx_ops_set_enable_state(SCX_OPS_DISABLED) !=
		     SCX_OPS_DISABLING);
done:
	scx_ops_bypass(false);
}

static DEFINE_KTHREAD_WORK(scx_ops_disable_work, scx_ops_disable_workfn);

static void schedule_scx_ops_disable_work(void)
{
	struct kthread_worker *helper = READ_ONCE(scx_ops_helper);

	/*
	 * We may be called spuriously before the first bpf_sched_ext_reg(). If
	 * scx_ops_helper isn't set up yet, there's nothing to do.
	 */
	if (helper)
		kthread_queue_work(helper, &scx_ops_disable_work);
}

static void scx_ops_disable(enum scx_exit_kind kind)
{
	int none = SCX_EXIT_NONE;

	if (WARN_ON_ONCE(kind == SCX_EXIT_NONE || kind == SCX_EXIT_DONE))
		kind = SCX_EXIT_ERROR;

	atomic_try_cmpxchg(&scx_exit_kind, &none, kind);

	schedule_scx_ops_disable_work();
}

static void dump_newline(struct seq_buf *s)
{
	trace_sched_ext_dump("");

	/* @s may be zero sized and seq_buf triggers WARN if so */
	if (s->size)
		seq_buf_putc(s, '\n');
}

static __printf(2, 3) void dump_line(struct seq_buf *s, const char *fmt, ...)
{
	va_list args;

#ifdef CONFIG_TRACEPOINTS
	if (trace_sched_ext_dump_enabled()) {
		/* protected by scx_dump_state()::dump_lock */
		static char line_buf[SCX_EXIT_MSG_LEN];

		va_start(args, fmt);
		vscnprintf(line_buf, sizeof(line_buf), fmt, args);
		va_end(args);

		trace_sched_ext_dump(line_buf);
	}
#endif
	/* @s may be zero sized and seq_buf triggers WARN if so */
	if (s->size) {
		va_start(args, fmt);
		seq_buf_vprintf(s, fmt, args);
		va_end(args);

		seq_buf_putc(s, '\n');
	}
}

static void dump_stack_trace(struct seq_buf *s, const char *prefix,
			     const unsigned long *bt, unsigned int len)
{
	unsigned int i;

	for (i = 0; i < len; i++)
		dump_line(s, "%s%pS", prefix, (void *)bt[i]);
}

static void ops_dump_init(struct seq_buf *s, const char *prefix)
{
	struct scx_dump_data *dd = &scx_dump_data;

	lockdep_assert_irqs_disabled();

	dd->cpu = smp_processor_id();		/* allow scx_bpf_dump() */
	dd->first = true;
	dd->cursor = 0;
	dd->s = s;
	dd->prefix = prefix;
}

static void ops_dump_flush(void)
{
	struct scx_dump_data *dd = &scx_dump_data;
	char *line = dd->buf.line;

	if (!dd->cursor)
		return;

	/*
	 * There's something to flush and this is the first line. Insert a blank
	 * line to distinguish ops dump.
	 */
	if (dd->first) {
		dump_newline(dd->s);
		dd->first = false;
	}

	/*
	 * There may be multiple lines in $line. Scan and emit each line
	 * separately.
	 */
	while (true) {
		char *end = line;
		char c;

		while (*end != '\n' && *end != '\0')
			end++;

		/*
		 * If $line overflowed, it may not have newline at the end.
		 * Always emit with a newline.
		 */
		c = *end;
		*end = '\0';
		dump_line(dd->s, "%s%s", dd->prefix, line);
		if (c == '\0')
			break;

		/* move to the next line */
		end++;
		if (*end == '\0')
			break;
		line = end;
	}

	dd->cursor = 0;
}

static void ops_dump_exit(void)
{
	ops_dump_flush();
	scx_dump_data.cpu = -1;
}

static void scx_dump_task(struct seq_buf *s, struct scx_dump_ctx *dctx,
			  struct task_struct *p, char marker)
{
	static unsigned long bt[SCX_EXIT_BT_LEN];
	char dsq_id_buf[19] = "(n/a)";
	unsigned long ops_state = atomic_long_read(&p->scx.ops_state);
	unsigned int bt_len = 0;

	if (p->scx.dsq)
		scnprintf(dsq_id_buf, sizeof(dsq_id_buf), "0x%llx",
			  (unsigned long long)p->scx.dsq->id);

	dump_newline(s);
	dump_line(s, " %c%c %s[%d] %+ldms",
		  marker, task_state_to_char(p), p->comm, p->pid,
		  jiffies_delta_msecs(p->scx.runnable_at, dctx->at_jiffies));
	dump_line(s, "      scx_state/flags=%u/0x%x dsq_flags=0x%x ops_state/qseq=%lu/%lu",
		  scx_get_task_state(p), p->scx.flags & ~SCX_TASK_STATE_MASK,
		  p->scx.dsq_flags, ops_state & SCX_OPSS_STATE_MASK,
		  ops_state >> SCX_OPSS_QSEQ_SHIFT);
	dump_line(s, "      sticky/holding_cpu=%d/%d dsq_id=%s dsq_vtime=%llu",
		  p->scx.sticky_cpu, p->scx.holding_cpu, dsq_id_buf,
		  p->scx.dsq_vtime);
	dump_line(s, "      cpus=%*pb", cpumask_pr_args(p->cpus_ptr));

	if (SCX_HAS_OP(dump_task)) {
		ops_dump_init(s, "    ");
		SCX_CALL_OP(SCX_KF_REST, dump_task, dctx, p);
		ops_dump_exit();
	}

#ifdef CONFIG_STACKTRACE
	bt_len = stack_trace_save_tsk(p, bt, SCX_EXIT_BT_LEN, 1);
#endif
	if (bt_len) {
		dump_newline(s);
		dump_stack_trace(s, "    ", bt, bt_len);
	}
}

static void scx_dump_state(struct scx_exit_info *ei, size_t dump_len)
{
	static DEFINE_SPINLOCK(dump_lock);
	static const char trunc_marker[] = "\n\n~~~~ TRUNCATED ~~~~\n";
	struct scx_dump_ctx dctx = {
		.kind = ei->kind,
		.exit_code = ei->exit_code,
		.reason = ei->reason,
		.at_ns = ktime_get_ns(),
		.at_jiffies = jiffies,
	};
	struct seq_buf s;
	unsigned long flags;
	char *buf;
	int cpu;

	spin_lock_irqsave(&dump_lock, flags);

	seq_buf_init(&s, ei->dump, dump_len);

	if (ei->kind == SCX_EXIT_NONE) {
		dump_line(&s, "Debug dump triggered by %s", ei->reason);
	} else {
		dump_line(&s, "%s[%d] triggered exit kind %d:",
			  current->comm, current->pid, ei->kind);
		dump_line(&s, "  %s (%s)", ei->reason, ei->msg);
		dump_newline(&s);
		dump_line(&s, "Backtrace:");
		dump_stack_trace(&s, "  ", ei->bt, ei->bt_len);
	}

	if (SCX_HAS_OP(dump)) {
		ops_dump_init(&s, "");
		SCX_CALL_OP(SCX_KF_UNLOCKED, dump, &dctx);
		ops_dump_exit();
	}

	dump_newline(&s);
	dump_line(&s, "CPU states");
	dump_line(&s, "----------");

	for_each_possible_cpu(cpu) {
		struct rq *rq = cpu_rq(cpu);
		struct rq_flags rf;
		struct task_struct *p;
		struct seq_buf ns;
		size_t avail, used;
		bool idle;

		rq_lock(rq, &rf);

		idle = list_empty(&rq->scx.runnable_list) &&
			rq->curr->sched_class == &idle_sched_class;

		if (idle && !SCX_HAS_OP(dump_cpu))
			goto next;

		/*
		 * We don't yet know whether ops.dump_cpu() will produce output
		 * and we may want to skip the default CPU dump if it doesn't.
		 * Use a nested seq_buf to generate the standard dump so that we
		 * can decide whether to commit later.
		 */
		avail = seq_buf_get_buf(&s, &buf);
		seq_buf_init(&ns, buf, avail);

		dump_newline(&ns);
		dump_line(&ns, "CPU %-4d: nr_run=%u flags=0x%x cpu_rel=%d ops_qseq=%lu pnt_seq=%lu",
			  cpu, rq->scx.nr_running, rq->scx.flags,
			  rq->scx.cpu_released, rq->scx.ops_qseq,
			  rq->scx.pnt_seq);
		dump_line(&ns, "          curr=%s[%d] class=%ps",
			  rq->curr->comm, rq->curr->pid,
			  rq->curr->sched_class);
		if (!cpumask_empty(rq->scx.cpus_to_kick))
			dump_line(&ns, "  cpus_to_kick   : %*pb",
				  cpumask_pr_args(rq->scx.cpus_to_kick));
		if (!cpumask_empty(rq->scx.cpus_to_kick_if_idle))
			dump_line(&ns, "  idle_to_kick   : %*pb",
				  cpumask_pr_args(rq->scx.cpus_to_kick_if_idle));
		if (!cpumask_empty(rq->scx.cpus_to_preempt))
			dump_line(&ns, "  cpus_to_preempt: %*pb",
				  cpumask_pr_args(rq->scx.cpus_to_preempt));
		if (!cpumask_empty(rq->scx.cpus_to_wait))
			dump_line(&ns, "  cpus_to_wait   : %*pb",
				  cpumask_pr_args(rq->scx.cpus_to_wait));

		used = seq_buf_used(&ns);
		if (SCX_HAS_OP(dump_cpu)) {
			ops_dump_init(&ns, "  ");
			SCX_CALL_OP(SCX_KF_REST, dump_cpu, &dctx, cpu, idle);
			ops_dump_exit();
		}

		/*
		 * If idle && nothing generated by ops.dump_cpu(), there's
		 * nothing interesting. Skip.
		 */
		if (idle && used == seq_buf_used(&ns))
			goto next;

		/*
		 * $s may already have overflowed when $ns was created. If so,
		 * calling commit on it will trigger BUG.
		 */
		if (avail) {
			seq_buf_commit(&s, seq_buf_used(&ns));
			if (seq_buf_has_overflowed(&ns))
				seq_buf_set_overflow(&s);
		}

		if (rq->curr->sched_class == &ext_sched_class)
			scx_dump_task(&s, &dctx, rq->curr, '*');

		list_for_each_entry(p, &rq->scx.runnable_list, scx.runnable_node)
			scx_dump_task(&s, &dctx, p, ' ');
	next:
		rq_unlock(rq, &rf);
	}

	if (seq_buf_has_overflowed(&s) && dump_len >= sizeof(trunc_marker))
		memcpy(ei->dump + dump_len - sizeof(trunc_marker),
		       trunc_marker, sizeof(trunc_marker));

	spin_unlock_irqrestore(&dump_lock, flags);
}

static void scx_ops_error_irq_workfn(struct irq_work *irq_work)
{
	struct scx_exit_info *ei = scx_exit_info;

	if (ei->kind >= SCX_EXIT_ERROR)
		scx_dump_state(ei, scx_ops.exit_dump_len);

	schedule_scx_ops_disable_work();
}

static DEFINE_IRQ_WORK(scx_ops_error_irq_work, scx_ops_error_irq_workfn);

static __printf(3, 4) void scx_ops_exit_kind(enum scx_exit_kind kind,
					     s64 exit_code,
					     const char *fmt, ...)
{
	struct scx_exit_info *ei = scx_exit_info;
	int none = SCX_EXIT_NONE;
	va_list args;

	if (!atomic_try_cmpxchg(&scx_exit_kind, &none, kind))
		return;

	ei->exit_code = exit_code;
#ifdef CONFIG_STACKTRACE
	if (kind >= SCX_EXIT_ERROR)
		ei->bt_len = stack_trace_save(ei->bt, SCX_EXIT_BT_LEN, 1);
#endif
	va_start(args, fmt);
	vscnprintf(ei->msg, SCX_EXIT_MSG_LEN, fmt, args);
	va_end(args);

	/*
	 * Set ei->kind and ->reason for scx_dump_state(). They'll be set again
	 * in scx_ops_disable_workfn().
	 */
	ei->kind = kind;
	ei->reason = scx_exit_reason(ei->kind);

	irq_work_queue(&scx_ops_error_irq_work);
}

static struct kthread_worker *scx_create_rt_helper(const char *name)
{
	struct kthread_worker *helper;

	helper = kthread_create_worker(0, name);
	if (helper)
		sched_set_fifo(helper->task);
	return helper;
}

static void check_hotplug_seq(const struct sched_ext_ops *ops)
{
	unsigned long long global_hotplug_seq;

	/*
	 * If a hotplug event has occurred between when a scheduler was
	 * initialized, and when we were able to attach, exit and notify user
	 * space about it.
	 */
	if (ops->hotplug_seq) {
		global_hotplug_seq = atomic_long_read(&scx_hotplug_seq);
		if (ops->hotplug_seq != global_hotplug_seq) {
			scx_ops_exit(SCX_ECODE_ACT_RESTART | SCX_ECODE_RSN_HOTPLUG,
				     "expected hotplug seq %llu did not match actual %llu",
				     ops->hotplug_seq, global_hotplug_seq);
		}
	}
}

static int validate_ops(const struct sched_ext_ops *ops)
{
	/*
	 * It doesn't make sense to specify the SCX_OPS_ENQ_LAST flag if the
	 * ops.enqueue() callback isn't implemented.
	 */
	if ((ops->flags & SCX_OPS_ENQ_LAST) && !ops->enqueue) {
		scx_ops_error("SCX_OPS_ENQ_LAST requires ops.enqueue() to be implemented");
		return -EINVAL;
	}

	return 0;
}

static int scx_ops_enable(struct sched_ext_ops *ops, struct bpf_link *link)
{
	struct scx_task_iter sti;
	struct task_struct *p;
	unsigned long timeout;
	int i, cpu, node, ret;

	if (!cpumask_equal(housekeeping_cpumask(HK_TYPE_DOMAIN),
			   cpu_possible_mask)) {
		pr_err("sched_ext: Not compatible with \"isolcpus=\" domain isolation");
		return -EINVAL;
	}

	mutex_lock(&scx_ops_enable_mutex);

	if (!scx_ops_helper) {
		WRITE_ONCE(scx_ops_helper,
			   scx_create_rt_helper("sched_ext_ops_helper"));
		if (!scx_ops_helper) {
			ret = -ENOMEM;
			goto err_unlock;
		}
	}

	if (!global_dsqs) {
		struct scx_dispatch_q **dsqs;

		dsqs = kcalloc(nr_node_ids, sizeof(dsqs[0]), GFP_KERNEL);
		if (!dsqs) {
			ret = -ENOMEM;
			goto err_unlock;
		}

		for_each_node_state(node, N_POSSIBLE) {
			struct scx_dispatch_q *dsq;

			dsq = kzalloc_node(sizeof(*dsq), GFP_KERNEL, node);
			if (!dsq) {
				for_each_node_state(node, N_POSSIBLE)
					kfree(dsqs[node]);
				kfree(dsqs);
				ret = -ENOMEM;
				goto err_unlock;
			}

			init_dsq(dsq, SCX_DSQ_GLOBAL);
			dsqs[node] = dsq;
		}

		global_dsqs = dsqs;
	}

	if (scx_ops_enable_state() != SCX_OPS_DISABLED) {
		ret = -EBUSY;
		goto err_unlock;
	}

	scx_root_kobj = kzalloc(sizeof(*scx_root_kobj), GFP_KERNEL);
	if (!scx_root_kobj) {
		ret = -ENOMEM;
		goto err_unlock;
	}

	scx_root_kobj->kset = scx_kset;
	ret = kobject_init_and_add(scx_root_kobj, &scx_ktype, NULL, "root");
	if (ret < 0)
		goto err;

	scx_exit_info = alloc_exit_info(ops->exit_dump_len);
	if (!scx_exit_info) {
		ret = -ENOMEM;
		goto err_del;
	}

	/*
	 * Set scx_ops, transition to ENABLING and clear exit info to arm the
	 * disable path. Failure triggers full disabling from here on.
	 */
	scx_ops = *ops;

	WARN_ON_ONCE(scx_ops_set_enable_state(SCX_OPS_ENABLING) !=
		     SCX_OPS_DISABLED);

	atomic_set(&scx_exit_kind, SCX_EXIT_NONE);
	scx_warned_zero_slice = false;

	atomic_long_set(&scx_nr_rejected, 0);

	for_each_possible_cpu(cpu)
		cpu_rq(cpu)->scx.cpuperf_target = SCX_CPUPERF_ONE;

	/*
	 * Keep CPUs stable during enable so that the BPF scheduler can track
	 * online CPUs by watching ->on/offline_cpu() after ->init().
	 */
	cpus_read_lock();

	if (scx_ops.init) {
		ret = SCX_CALL_OP_RET(SCX_KF_UNLOCKED, init);
		if (ret) {
			ret = ops_sanitize_err("init", ret);
			cpus_read_unlock();
			scx_ops_error("ops.init() failed (%d)", ret);
			goto err_disable;
		}
	}

	for (i = SCX_OPI_CPU_HOTPLUG_BEGIN; i < SCX_OPI_CPU_HOTPLUG_END; i++)
		if (((void (**)(void))ops)[i])
			static_branch_enable_cpuslocked(&scx_has_op[i]);

	check_hotplug_seq(ops);
	cpus_read_unlock();

	ret = validate_ops(ops);
	if (ret)
		goto err_disable;

	WARN_ON_ONCE(scx_dsp_ctx);
	scx_dsp_max_batch = ops->dispatch_max_batch ?: SCX_DSP_DFL_MAX_BATCH;
	scx_dsp_ctx = __alloc_percpu(struct_size_t(struct scx_dsp_ctx, buf,
						   scx_dsp_max_batch),
				     __alignof__(struct scx_dsp_ctx));
	if (!scx_dsp_ctx) {
		ret = -ENOMEM;
		goto err_disable;
	}

	if (ops->timeout_ms)
		timeout = msecs_to_jiffies(ops->timeout_ms);
	else
		timeout = SCX_WATCHDOG_MAX_TIMEOUT;

	WRITE_ONCE(scx_watchdog_timeout, timeout);
	WRITE_ONCE(scx_watchdog_timestamp, jiffies);
	queue_delayed_work(system_unbound_wq, &scx_watchdog_work,
			   scx_watchdog_timeout / 2);

	/*
	 * Once __scx_ops_enabled is set, %current can be switched to SCX
	 * anytime. This can lead to stalls as some BPF schedulers (e.g.
	 * userspace scheduling) may not function correctly before all tasks are
	 * switched. Init in bypass mode to guarantee forward progress.
	 */
	scx_ops_bypass(true);

	for (i = SCX_OPI_NORMAL_BEGIN; i < SCX_OPI_NORMAL_END; i++)
		if (((void (**)(void))ops)[i])
			static_branch_enable(&scx_has_op[i]);

	if (ops->flags & SCX_OPS_ENQ_LAST)
		static_branch_enable(&scx_ops_enq_last);

	if (ops->flags & SCX_OPS_ENQ_EXITING)
		static_branch_enable(&scx_ops_enq_exiting);
	if (scx_ops.cpu_acquire || scx_ops.cpu_release)
		static_branch_enable(&scx_ops_cpu_preempt);

	if (!ops->update_idle || (ops->flags & SCX_OPS_KEEP_BUILTIN_IDLE)) {
		reset_idle_masks();
		static_branch_enable(&scx_builtin_idle_enabled);
	} else {
		static_branch_disable(&scx_builtin_idle_enabled);
	}

	/*
	 * Lock out forks, cgroup on/offlining and moves before opening the
	 * floodgate so that they don't wander into the operations prematurely.
	 */
	percpu_down_write(&scx_fork_rwsem);

	WARN_ON_ONCE(scx_ops_init_task_enabled);
	scx_ops_init_task_enabled = true;

	/*
	 * Enable ops for every task. Fork is excluded by scx_fork_rwsem
	 * preventing new tasks from being added. No need to exclude tasks
	 * leaving as sched_ext_free() can handle both prepped and enabled
	 * tasks. Prep all tasks first and then enable them with preemption
	 * disabled.
	 *
	 * All cgroups should be initialized before scx_ops_init_task() so that
	 * the BPF scheduler can reliably track each task's cgroup membership
	 * from scx_ops_init_task(). Lock out cgroup on/offlining and task
	 * migrations while tasks are being initialized so that
	 * scx_cgroup_can_attach() never sees uninitialized tasks.
	 */
	scx_cgroup_lock();
	ret = scx_cgroup_init();
	if (ret)
		goto err_disable_unlock_all;

	scx_task_iter_start(&sti);
	while ((p = scx_task_iter_next_locked(&sti))) {
		/*
		 * @p may already be dead, have lost all its usages counts and
		 * be waiting for RCU grace period before being freed. @p can't
		 * be initialized for SCX in such cases and should be ignored.
		 */
		if (!tryget_task_struct(p))
			continue;

		scx_task_iter_unlock(&sti);

		ret = scx_ops_init_task(p, task_group(p), false);
		if (ret) {
			put_task_struct(p);
			scx_task_iter_relock(&sti);
			scx_task_iter_stop(&sti);
			scx_ops_error("ops.init_task() failed (%d) for %s[%d]",
				      ret, p->comm, p->pid);
			goto err_disable_unlock_all;
		}

		scx_set_task_state(p, SCX_TASK_READY);

		put_task_struct(p);
		scx_task_iter_relock(&sti);
	}
	scx_task_iter_stop(&sti);
	scx_cgroup_unlock();
	percpu_up_write(&scx_fork_rwsem);

	/*
	 * All tasks are READY. It's safe to turn on scx_enabled() and switch
	 * all eligible tasks.
	 */
	WRITE_ONCE(scx_switching_all, !(ops->flags & SCX_OPS_SWITCH_PARTIAL));
	static_branch_enable(&__scx_ops_enabled);

	/*
	 * We're fully committed and can't fail. The task READY -> ENABLED
	 * transitions here are synchronized against sched_ext_free() through
	 * scx_tasks_lock.
	 */
	percpu_down_write(&scx_fork_rwsem);
	scx_task_iter_start(&sti);
	while ((p = scx_task_iter_next_locked(&sti))) {
		const struct sched_class *old_class = p->sched_class;
		struct sched_enq_and_set_ctx ctx;

		sched_deq_and_put_task(p, DEQUEUE_SAVE | DEQUEUE_MOVE, &ctx);

<<<<<<< HEAD
		p->sched_class = __setscheduler_class(p, p->prio);
=======
		p->scx.slice = SCX_SLICE_DFL;
		__setscheduler_prio(p, p->prio);
>>>>>>> 330db9b6
		check_class_changing(task_rq(p), p, old_class);

		sched_enq_and_set_task(&ctx);

		check_class_changed(task_rq(p), p, old_class, p->prio);
	}
	scx_task_iter_stop(&sti);
	percpu_up_write(&scx_fork_rwsem);

	scx_ops_bypass(false);

	if (!scx_ops_tryset_enable_state(SCX_OPS_ENABLED, SCX_OPS_ENABLING)) {
		WARN_ON_ONCE(atomic_read(&scx_exit_kind) == SCX_EXIT_NONE);
		goto err_disable;
	}

	if (!(ops->flags & SCX_OPS_SWITCH_PARTIAL))
		static_branch_enable(&__scx_switched_all);

	pr_info("sched_ext: BPF scheduler \"%s\" enabled%s\n",
		scx_ops.name, scx_switched_all() ? "" : " (partial)");
	kobject_uevent(scx_root_kobj, KOBJ_ADD);
	mutex_unlock(&scx_ops_enable_mutex);

	atomic_long_inc(&scx_enable_seq);

	return 0;

err_del:
	kobject_del(scx_root_kobj);
err:
	kobject_put(scx_root_kobj);
	scx_root_kobj = NULL;
	if (scx_exit_info) {
		free_exit_info(scx_exit_info);
		scx_exit_info = NULL;
	}
err_unlock:
	mutex_unlock(&scx_ops_enable_mutex);
	return ret;

err_disable_unlock_all:
	scx_cgroup_unlock();
	percpu_up_write(&scx_fork_rwsem);
	scx_ops_bypass(false);
err_disable:
	mutex_unlock(&scx_ops_enable_mutex);
	/*
	 * Returning an error code here would not pass all the error information
	 * to userspace. Record errno using scx_ops_error() for cases
	 * scx_ops_error() wasn't already invoked and exit indicating success so
	 * that the error is notified through ops.exit() with all the details.
	 *
	 * Flush scx_ops_disable_work to ensure that error is reported before
	 * init completion.
	 */
	scx_ops_error("scx_ops_enable() failed (%d)", ret);
	kthread_flush_work(&scx_ops_disable_work);
	return 0;
}


/********************************************************************************
 * bpf_struct_ops plumbing.
 */
#include <linux/bpf_verifier.h>
#include <linux/bpf.h>
#include <linux/btf.h>

extern struct btf *btf_vmlinux;
static const struct btf_type *task_struct_type;
static u32 task_struct_type_id;

static bool set_arg_maybe_null(const char *op, int arg_n, int off, int size,
			       enum bpf_access_type type,
			       const struct bpf_prog *prog,
			       struct bpf_insn_access_aux *info)
{
	struct btf *btf = bpf_get_btf_vmlinux();
	const struct bpf_struct_ops_desc *st_ops_desc;
	const struct btf_member *member;
	const struct btf_type *t;
	u32 btf_id, member_idx;
	const char *mname;

	/* struct_ops op args are all sequential, 64-bit numbers */
	if (off != arg_n * sizeof(__u64))
		return false;

	/* btf_id should be the type id of struct sched_ext_ops */
	btf_id = prog->aux->attach_btf_id;
	st_ops_desc = bpf_struct_ops_find(btf, btf_id);
	if (!st_ops_desc)
		return false;

	/* BTF type of struct sched_ext_ops */
	t = st_ops_desc->type;

	member_idx = prog->expected_attach_type;
	if (member_idx >= btf_type_vlen(t))
		return false;

	/*
	 * Get the member name of this struct_ops program, which corresponds to
	 * a field in struct sched_ext_ops. For example, the member name of the
	 * dispatch struct_ops program (callback) is "dispatch".
	 */
	member = &btf_type_member(t)[member_idx];
	mname = btf_name_by_offset(btf_vmlinux, member->name_off);

	if (!strcmp(mname, op)) {
		/*
		 * The value is a pointer to a type (struct task_struct) given
		 * by a BTF ID (PTR_TO_BTF_ID). It is trusted (PTR_TRUSTED),
		 * however, can be a NULL (PTR_MAYBE_NULL). The BPF program
		 * should check the pointer to make sure it is not NULL before
		 * using it, or the verifier will reject the program.
		 *
		 * Longer term, this is something that should be addressed by
		 * BTF, and be fully contained within the verifier.
		 */
		info->reg_type = PTR_MAYBE_NULL | PTR_TO_BTF_ID | PTR_TRUSTED;
		info->btf = btf_vmlinux;
		info->btf_id = task_struct_type_id;

		return true;
	}

	return false;
}

static bool bpf_scx_is_valid_access(int off, int size,
				    enum bpf_access_type type,
				    const struct bpf_prog *prog,
				    struct bpf_insn_access_aux *info)
{
	if (type != BPF_READ)
		return false;
	if (set_arg_maybe_null("dispatch", 1, off, size, type, prog, info) ||
	    set_arg_maybe_null("yield", 1, off, size, type, prog, info))
		return true;
	if (off < 0 || off >= sizeof(__u64) * MAX_BPF_FUNC_ARGS)
		return false;
	if (off % size != 0)
		return false;

	return btf_ctx_access(off, size, type, prog, info);
}

static int bpf_scx_btf_struct_access(struct bpf_verifier_log *log,
				     const struct bpf_reg_state *reg, int off,
				     int size)
{
	const struct btf_type *t;

	t = btf_type_by_id(reg->btf, reg->btf_id);
	if (t == task_struct_type) {
		if (off >= offsetof(struct task_struct, scx.slice) &&
		    off + size <= offsetofend(struct task_struct, scx.slice))
			return SCALAR_VALUE;
		if (off >= offsetof(struct task_struct, scx.dsq_vtime) &&
		    off + size <= offsetofend(struct task_struct, scx.dsq_vtime))
			return SCALAR_VALUE;
		if (off >= offsetof(struct task_struct, scx.disallow) &&
		    off + size <= offsetofend(struct task_struct, scx.disallow))
			return SCALAR_VALUE;
	}

	return -EACCES;
}

static const struct bpf_func_proto *
bpf_scx_get_func_proto(enum bpf_func_id func_id, const struct bpf_prog *prog)
{
	switch (func_id) {
	case BPF_FUNC_task_storage_get:
		return &bpf_task_storage_get_proto;
	case BPF_FUNC_task_storage_delete:
		return &bpf_task_storage_delete_proto;
	default:
		return bpf_base_func_proto(func_id, prog);
	}
}

static const struct bpf_verifier_ops bpf_scx_verifier_ops = {
	.get_func_proto = bpf_scx_get_func_proto,
	.is_valid_access = bpf_scx_is_valid_access,
	.btf_struct_access = bpf_scx_btf_struct_access,
};

static int bpf_scx_init_member(const struct btf_type *t,
			       const struct btf_member *member,
			       void *kdata, const void *udata)
{
	const struct sched_ext_ops *uops = udata;
	struct sched_ext_ops *ops = kdata;
	u32 moff = __btf_member_bit_offset(t, member) / 8;
	int ret;

	switch (moff) {
	case offsetof(struct sched_ext_ops, dispatch_max_batch):
		if (*(u32 *)(udata + moff) > INT_MAX)
			return -E2BIG;
		ops->dispatch_max_batch = *(u32 *)(udata + moff);
		return 1;
	case offsetof(struct sched_ext_ops, flags):
		if (*(u64 *)(udata + moff) & ~SCX_OPS_ALL_FLAGS)
			return -EINVAL;
		ops->flags = *(u64 *)(udata + moff);
		return 1;
	case offsetof(struct sched_ext_ops, name):
		ret = bpf_obj_name_cpy(ops->name, uops->name,
				       sizeof(ops->name));
		if (ret < 0)
			return ret;
		if (ret == 0)
			return -EINVAL;
		return 1;
	case offsetof(struct sched_ext_ops, timeout_ms):
		if (msecs_to_jiffies(*(u32 *)(udata + moff)) >
		    SCX_WATCHDOG_MAX_TIMEOUT)
			return -E2BIG;
		ops->timeout_ms = *(u32 *)(udata + moff);
		return 1;
	case offsetof(struct sched_ext_ops, exit_dump_len):
		ops->exit_dump_len =
			*(u32 *)(udata + moff) ?: SCX_EXIT_DUMP_DFL_LEN;
		return 1;
	case offsetof(struct sched_ext_ops, hotplug_seq):
		ops->hotplug_seq = *(u64 *)(udata + moff);
		return 1;
	}

	return 0;
}

static int bpf_scx_check_member(const struct btf_type *t,
				const struct btf_member *member,
				const struct bpf_prog *prog)
{
	u32 moff = __btf_member_bit_offset(t, member) / 8;

	switch (moff) {
	case offsetof(struct sched_ext_ops, init_task):
#ifdef CONFIG_EXT_GROUP_SCHED
	case offsetof(struct sched_ext_ops, cgroup_init):
	case offsetof(struct sched_ext_ops, cgroup_exit):
	case offsetof(struct sched_ext_ops, cgroup_prep_move):
#endif
	case offsetof(struct sched_ext_ops, cpu_online):
	case offsetof(struct sched_ext_ops, cpu_offline):
	case offsetof(struct sched_ext_ops, init):
	case offsetof(struct sched_ext_ops, exit):
		break;
	default:
		if (prog->sleepable)
			return -EINVAL;
	}

	return 0;
}

static int bpf_scx_reg(void *kdata, struct bpf_link *link)
{
	return scx_ops_enable(kdata, link);
}

static void bpf_scx_unreg(void *kdata, struct bpf_link *link)
{
	scx_ops_disable(SCX_EXIT_UNREG);
	kthread_flush_work(&scx_ops_disable_work);
}

static int bpf_scx_init(struct btf *btf)
{
	s32 type_id;

	type_id = btf_find_by_name_kind(btf, "task_struct", BTF_KIND_STRUCT);
	if (type_id < 0)
		return -EINVAL;
	task_struct_type = btf_type_by_id(btf, type_id);
	task_struct_type_id = type_id;

	return 0;
}

static int bpf_scx_update(void *kdata, void *old_kdata, struct bpf_link *link)
{
	/*
	 * sched_ext does not support updating the actively-loaded BPF
	 * scheduler, as registering a BPF scheduler can always fail if the
	 * scheduler returns an error code for e.g. ops.init(), ops.init_task(),
	 * etc. Similarly, we can always race with unregistration happening
	 * elsewhere, such as with sysrq.
	 */
	return -EOPNOTSUPP;
}

static int bpf_scx_validate(void *kdata)
{
	return 0;
}

static s32 select_cpu_stub(struct task_struct *p, s32 prev_cpu, u64 wake_flags) { return -EINVAL; }
static void enqueue_stub(struct task_struct *p, u64 enq_flags) {}
static void dequeue_stub(struct task_struct *p, u64 enq_flags) {}
static void dispatch_stub(s32 prev_cpu, struct task_struct *p) {}
static void tick_stub(struct task_struct *p) {}
static void runnable_stub(struct task_struct *p, u64 enq_flags) {}
static void running_stub(struct task_struct *p) {}
static void stopping_stub(struct task_struct *p, bool runnable) {}
static void quiescent_stub(struct task_struct *p, u64 deq_flags) {}
static bool yield_stub(struct task_struct *from, struct task_struct *to) { return false; }
static bool core_sched_before_stub(struct task_struct *a, struct task_struct *b) { return false; }
static void set_weight_stub(struct task_struct *p, u32 weight) {}
static void set_cpumask_stub(struct task_struct *p, const struct cpumask *mask) {}
static void update_idle_stub(s32 cpu, bool idle) {}
static void cpu_acquire_stub(s32 cpu, struct scx_cpu_acquire_args *args) {}
static void cpu_release_stub(s32 cpu, struct scx_cpu_release_args *args) {}
static s32 init_task_stub(struct task_struct *p, struct scx_init_task_args *args) { return -EINVAL; }
static void exit_task_stub(struct task_struct *p, struct scx_exit_task_args *args) {}
static void enable_stub(struct task_struct *p) {}
static void disable_stub(struct task_struct *p) {}
#ifdef CONFIG_EXT_GROUP_SCHED
static s32 cgroup_init_stub(struct cgroup *cgrp, struct scx_cgroup_init_args *args) { return -EINVAL; }
static void cgroup_exit_stub(struct cgroup *cgrp) {}
static s32 cgroup_prep_move_stub(struct task_struct *p, struct cgroup *from, struct cgroup *to) { return -EINVAL; }
static void cgroup_move_stub(struct task_struct *p, struct cgroup *from, struct cgroup *to) {}
static void cgroup_cancel_move_stub(struct task_struct *p, struct cgroup *from, struct cgroup *to) {}
static void cgroup_set_weight_stub(struct cgroup *cgrp, u32 weight) {}
#endif
static void cpu_online_stub(s32 cpu) {}
static void cpu_offline_stub(s32 cpu) {}
static s32 init_stub(void) { return -EINVAL; }
static void exit_stub(struct scx_exit_info *info) {}
static void dump_stub(struct scx_dump_ctx *ctx) {}
static void dump_cpu_stub(struct scx_dump_ctx *ctx, s32 cpu, bool idle) {}
static void dump_task_stub(struct scx_dump_ctx *ctx, struct task_struct *p) {}

static struct sched_ext_ops __bpf_ops_sched_ext_ops = {
	.select_cpu = select_cpu_stub,
	.enqueue = enqueue_stub,
	.dequeue = dequeue_stub,
	.dispatch = dispatch_stub,
	.tick = tick_stub,
	.runnable = runnable_stub,
	.running = running_stub,
	.stopping = stopping_stub,
	.quiescent = quiescent_stub,
	.yield = yield_stub,
	.core_sched_before = core_sched_before_stub,
	.set_weight = set_weight_stub,
	.set_cpumask = set_cpumask_stub,
	.update_idle = update_idle_stub,
	.cpu_acquire = cpu_acquire_stub,
	.cpu_release = cpu_release_stub,
	.init_task = init_task_stub,
	.exit_task = exit_task_stub,
	.enable = enable_stub,
	.disable = disable_stub,
#ifdef CONFIG_EXT_GROUP_SCHED
	.cgroup_init = cgroup_init_stub,
	.cgroup_exit = cgroup_exit_stub,
	.cgroup_prep_move = cgroup_prep_move_stub,
	.cgroup_move = cgroup_move_stub,
	.cgroup_cancel_move = cgroup_cancel_move_stub,
	.cgroup_set_weight = cgroup_set_weight_stub,
#endif
	.cpu_online = cpu_online_stub,
	.cpu_offline = cpu_offline_stub,
	.init = init_stub,
	.exit = exit_stub,
	.dump = dump_stub,
	.dump_cpu = dump_cpu_stub,
	.dump_task = dump_task_stub,
};

static struct bpf_struct_ops bpf_sched_ext_ops = {
	.verifier_ops = &bpf_scx_verifier_ops,
	.reg = bpf_scx_reg,
	.unreg = bpf_scx_unreg,
	.check_member = bpf_scx_check_member,
	.init_member = bpf_scx_init_member,
	.init = bpf_scx_init,
	.update = bpf_scx_update,
	.validate = bpf_scx_validate,
	.name = "sched_ext_ops",
	.owner = THIS_MODULE,
	.cfi_stubs = &__bpf_ops_sched_ext_ops
};


/********************************************************************************
 * System integration and init.
 */

static void sysrq_handle_sched_ext_reset(u8 key)
{
	if (scx_ops_helper)
		scx_ops_disable(SCX_EXIT_SYSRQ);
	else
		pr_info("sched_ext: BPF scheduler not yet used\n");
}

static const struct sysrq_key_op sysrq_sched_ext_reset_op = {
	.handler	= sysrq_handle_sched_ext_reset,
	.help_msg	= "reset-sched-ext(S)",
	.action_msg	= "Disable sched_ext and revert all tasks to CFS",
	.enable_mask	= SYSRQ_ENABLE_RTNICE,
};

static void sysrq_handle_sched_ext_dump(u8 key)
{
	struct scx_exit_info ei = { .kind = SCX_EXIT_NONE, .reason = "SysRq-D" };

	if (scx_enabled())
		scx_dump_state(&ei, 0);
}

static const struct sysrq_key_op sysrq_sched_ext_dump_op = {
	.handler	= sysrq_handle_sched_ext_dump,
	.help_msg	= "dump-sched-ext(D)",
	.action_msg	= "Trigger sched_ext debug dump",
	.enable_mask	= SYSRQ_ENABLE_RTNICE,
};

static bool can_skip_idle_kick(struct rq *rq)
{
	lockdep_assert_rq_held(rq);

	/*
	 * We can skip idle kicking if @rq is going to go through at least one
	 * full SCX scheduling cycle before going idle. Just checking whether
	 * curr is not idle is insufficient because we could be racing
	 * balance_one() trying to pull the next task from a remote rq, which
	 * may fail, and @rq may become idle afterwards.
	 *
	 * The race window is small and we don't and can't guarantee that @rq is
	 * only kicked while idle anyway. Skip only when sure.
	 */
	return !is_idle_task(rq->curr) && !(rq->scx.flags & SCX_RQ_IN_BALANCE);
}

static bool kick_one_cpu(s32 cpu, struct rq *this_rq, unsigned long *pseqs)
{
	struct rq *rq = cpu_rq(cpu);
	struct scx_rq *this_scx = &this_rq->scx;
	bool should_wait = false;
	unsigned long flags;

	raw_spin_rq_lock_irqsave(rq, flags);

	/*
	 * During CPU hotplug, a CPU may depend on kicking itself to make
	 * forward progress. Allow kicking self regardless of online state.
	 */
	if (cpu_online(cpu) || cpu == cpu_of(this_rq)) {
		if (cpumask_test_cpu(cpu, this_scx->cpus_to_preempt)) {
			if (rq->curr->sched_class == &ext_sched_class)
				rq->curr->scx.slice = 0;
			cpumask_clear_cpu(cpu, this_scx->cpus_to_preempt);
		}

		if (cpumask_test_cpu(cpu, this_scx->cpus_to_wait)) {
			pseqs[cpu] = rq->scx.pnt_seq;
			should_wait = true;
		}

		resched_curr(rq);
	} else {
		cpumask_clear_cpu(cpu, this_scx->cpus_to_preempt);
		cpumask_clear_cpu(cpu, this_scx->cpus_to_wait);
	}

	raw_spin_rq_unlock_irqrestore(rq, flags);

	return should_wait;
}

static void kick_one_cpu_if_idle(s32 cpu, struct rq *this_rq)
{
	struct rq *rq = cpu_rq(cpu);
	unsigned long flags;

	raw_spin_rq_lock_irqsave(rq, flags);

	if (!can_skip_idle_kick(rq) &&
	    (cpu_online(cpu) || cpu == cpu_of(this_rq)))
		resched_curr(rq);

	raw_spin_rq_unlock_irqrestore(rq, flags);
}

static void kick_cpus_irq_workfn(struct irq_work *irq_work)
{
	struct rq *this_rq = this_rq();
	struct scx_rq *this_scx = &this_rq->scx;
	unsigned long *pseqs = this_cpu_ptr(scx_kick_cpus_pnt_seqs);
	bool should_wait = false;
	s32 cpu;

	for_each_cpu(cpu, this_scx->cpus_to_kick) {
		should_wait |= kick_one_cpu(cpu, this_rq, pseqs);
		cpumask_clear_cpu(cpu, this_scx->cpus_to_kick);
		cpumask_clear_cpu(cpu, this_scx->cpus_to_kick_if_idle);
	}

	for_each_cpu(cpu, this_scx->cpus_to_kick_if_idle) {
		kick_one_cpu_if_idle(cpu, this_rq);
		cpumask_clear_cpu(cpu, this_scx->cpus_to_kick_if_idle);
	}

	if (!should_wait)
		return;

	for_each_cpu(cpu, this_scx->cpus_to_wait) {
		unsigned long *wait_pnt_seq = &cpu_rq(cpu)->scx.pnt_seq;

		if (cpu != cpu_of(this_rq)) {
			/*
			 * Pairs with smp_store_release() issued by this CPU in
			 * scx_next_task_picked() on the resched path.
			 *
			 * We busy-wait here to guarantee that no other task can
			 * be scheduled on our core before the target CPU has
			 * entered the resched path.
			 */
			while (smp_load_acquire(wait_pnt_seq) == pseqs[cpu])
				cpu_relax();
		}

		cpumask_clear_cpu(cpu, this_scx->cpus_to_wait);
	}
}

/**
 * print_scx_info - print out sched_ext scheduler state
 * @log_lvl: the log level to use when printing
 * @p: target task
 *
 * If a sched_ext scheduler is enabled, print the name and state of the
 * scheduler. If @p is on sched_ext, print further information about the task.
 *
 * This function can be safely called on any task as long as the task_struct
 * itself is accessible. While safe, this function isn't synchronized and may
 * print out mixups or garbages of limited length.
 */
void print_scx_info(const char *log_lvl, struct task_struct *p)
{
	enum scx_ops_enable_state state = scx_ops_enable_state();
	const char *all = READ_ONCE(scx_switching_all) ? "+all" : "";
	char runnable_at_buf[22] = "?";
	struct sched_class *class;
	unsigned long runnable_at;

	if (state == SCX_OPS_DISABLED)
		return;

	/*
	 * Carefully check if the task was running on sched_ext, and then
	 * carefully copy the time it's been runnable, and its state.
	 */
	if (copy_from_kernel_nofault(&class, &p->sched_class, sizeof(class)) ||
	    class != &ext_sched_class) {
		printk("%sSched_ext: %s (%s%s)", log_lvl, scx_ops.name,
		       scx_ops_enable_state_str[state], all);
		return;
	}

	if (!copy_from_kernel_nofault(&runnable_at, &p->scx.runnable_at,
				      sizeof(runnable_at)))
		scnprintf(runnable_at_buf, sizeof(runnable_at_buf), "%+ldms",
			  jiffies_delta_msecs(runnable_at, jiffies));

	/* print everything onto one line to conserve console space */
	printk("%sSched_ext: %s (%s%s), task: runnable_at=%s",
	       log_lvl, scx_ops.name, scx_ops_enable_state_str[state], all,
	       runnable_at_buf);
}

static int scx_pm_handler(struct notifier_block *nb, unsigned long event, void *ptr)
{
	/*
	 * SCX schedulers often have userspace components which are sometimes
	 * involved in critial scheduling paths. PM operations involve freezing
	 * userspace which can lead to scheduling misbehaviors including stalls.
	 * Let's bypass while PM operations are in progress.
	 */
	switch (event) {
	case PM_HIBERNATION_PREPARE:
	case PM_SUSPEND_PREPARE:
	case PM_RESTORE_PREPARE:
		scx_ops_bypass(true);
		break;
	case PM_POST_HIBERNATION:
	case PM_POST_SUSPEND:
	case PM_POST_RESTORE:
		scx_ops_bypass(false);
		break;
	}

	return NOTIFY_OK;
}

static struct notifier_block scx_pm_notifier = {
	.notifier_call = scx_pm_handler,
};

void __init init_sched_ext_class(void)
{
	s32 cpu, v;

	/*
	 * The following is to prevent the compiler from optimizing out the enum
	 * definitions so that BPF scheduler implementations can use them
	 * through the generated vmlinux.h.
	 */
	WRITE_ONCE(v, SCX_ENQ_WAKEUP | SCX_DEQ_SLEEP | SCX_KICK_PREEMPT |
		   SCX_TG_ONLINE);

	BUG_ON(rhashtable_init(&dsq_hash, &dsq_hash_params));
#ifdef CONFIG_SMP
	BUG_ON(!alloc_cpumask_var(&idle_masks.cpu, GFP_KERNEL));
	BUG_ON(!alloc_cpumask_var(&idle_masks.smt, GFP_KERNEL));
#endif
	scx_kick_cpus_pnt_seqs =
		__alloc_percpu(sizeof(scx_kick_cpus_pnt_seqs[0]) * nr_cpu_ids,
			       __alignof__(scx_kick_cpus_pnt_seqs[0]));
	BUG_ON(!scx_kick_cpus_pnt_seqs);

	for_each_possible_cpu(cpu) {
		struct rq *rq = cpu_rq(cpu);

		init_dsq(&rq->scx.local_dsq, SCX_DSQ_LOCAL);
		INIT_LIST_HEAD(&rq->scx.runnable_list);
		INIT_LIST_HEAD(&rq->scx.ddsp_deferred_locals);

		BUG_ON(!zalloc_cpumask_var(&rq->scx.cpus_to_kick, GFP_KERNEL));
		BUG_ON(!zalloc_cpumask_var(&rq->scx.cpus_to_kick_if_idle, GFP_KERNEL));
		BUG_ON(!zalloc_cpumask_var(&rq->scx.cpus_to_preempt, GFP_KERNEL));
		BUG_ON(!zalloc_cpumask_var(&rq->scx.cpus_to_wait, GFP_KERNEL));
		init_irq_work(&rq->scx.deferred_irq_work, deferred_irq_workfn);
		init_irq_work(&rq->scx.kick_cpus_irq_work, kick_cpus_irq_workfn);

		if (cpu_online(cpu))
			cpu_rq(cpu)->scx.flags |= SCX_RQ_ONLINE;
	}

	register_sysrq_key('S', &sysrq_sched_ext_reset_op);
	register_sysrq_key('D', &sysrq_sched_ext_dump_op);
	INIT_DELAYED_WORK(&scx_watchdog_work, scx_watchdog_workfn);
}


/********************************************************************************
 * Helpers that can be called from the BPF scheduler.
 */
#include <linux/btf_ids.h>

__bpf_kfunc_start_defs();

/**
 * scx_bpf_select_cpu_dfl - The default implementation of ops.select_cpu()
 * @p: task_struct to select a CPU for
 * @prev_cpu: CPU @p was on previously
 * @wake_flags: %SCX_WAKE_* flags
 * @is_idle: out parameter indicating whether the returned CPU is idle
 *
 * Can only be called from ops.select_cpu() if the built-in CPU selection is
 * enabled - ops.update_idle() is missing or %SCX_OPS_KEEP_BUILTIN_IDLE is set.
 * @p, @prev_cpu and @wake_flags match ops.select_cpu().
 *
 * Returns the picked CPU with *@is_idle indicating whether the picked CPU is
 * currently idle and thus a good candidate for direct dispatching.
 */
__bpf_kfunc s32 scx_bpf_select_cpu_dfl(struct task_struct *p, s32 prev_cpu,
				       u64 wake_flags, bool *is_idle)
{
	if (!static_branch_likely(&scx_builtin_idle_enabled)) {
		scx_ops_error("built-in idle tracking is disabled");
		goto prev_cpu;
	}

	if (!scx_kf_allowed(SCX_KF_SELECT_CPU))
		goto prev_cpu;

#ifdef CONFIG_SMP
	return scx_select_cpu_dfl(p, prev_cpu, wake_flags, is_idle);
#endif

prev_cpu:
	*is_idle = false;
	return prev_cpu;
}

__bpf_kfunc_end_defs();

BTF_KFUNCS_START(scx_kfunc_ids_select_cpu)
BTF_ID_FLAGS(func, scx_bpf_select_cpu_dfl, KF_RCU)
BTF_KFUNCS_END(scx_kfunc_ids_select_cpu)

static const struct btf_kfunc_id_set scx_kfunc_set_select_cpu = {
	.owner			= THIS_MODULE,
	.set			= &scx_kfunc_ids_select_cpu,
};

static bool scx_dispatch_preamble(struct task_struct *p, u64 enq_flags)
{
	if (!scx_kf_allowed(SCX_KF_ENQUEUE | SCX_KF_DISPATCH))
		return false;

	lockdep_assert_irqs_disabled();

	if (unlikely(!p)) {
		scx_ops_error("called with NULL task");
		return false;
	}

	if (unlikely(enq_flags & __SCX_ENQ_INTERNAL_MASK)) {
		scx_ops_error("invalid enq_flags 0x%llx", enq_flags);
		return false;
	}

	return true;
}

static void scx_dispatch_commit(struct task_struct *p, u64 dsq_id, u64 enq_flags)
{
	struct scx_dsp_ctx *dspc = this_cpu_ptr(scx_dsp_ctx);
	struct task_struct *ddsp_task;

	ddsp_task = __this_cpu_read(direct_dispatch_task);
	if (ddsp_task) {
		mark_direct_dispatch(ddsp_task, p, dsq_id, enq_flags);
		return;
	}

	if (unlikely(dspc->cursor >= scx_dsp_max_batch)) {
		scx_ops_error("dispatch buffer overflow");
		return;
	}

	dspc->buf[dspc->cursor++] = (struct scx_dsp_buf_ent){
		.task = p,
		.qseq = atomic_long_read(&p->scx.ops_state) & SCX_OPSS_QSEQ_MASK,
		.dsq_id = dsq_id,
		.enq_flags = enq_flags,
	};
}

__bpf_kfunc_start_defs();

/**
 * scx_bpf_dispatch - Dispatch a task into the FIFO queue of a DSQ
 * @p: task_struct to dispatch
 * @dsq_id: DSQ to dispatch to
 * @slice: duration @p can run for in nsecs, 0 to keep the current value
 * @enq_flags: SCX_ENQ_*
 *
 * Dispatch @p into the FIFO queue of the DSQ identified by @dsq_id. It is safe
 * to call this function spuriously. Can be called from ops.enqueue(),
 * ops.select_cpu(), and ops.dispatch().
 *
 * When called from ops.select_cpu() or ops.enqueue(), it's for direct dispatch
 * and @p must match the task being enqueued. Also, %SCX_DSQ_LOCAL_ON can't be
 * used to target the local DSQ of a CPU other than the enqueueing one. Use
 * ops.select_cpu() to be on the target CPU in the first place.
 *
 * When called from ops.select_cpu(), @enq_flags and @dsp_id are stored, and @p
 * will be directly dispatched to the corresponding dispatch queue after
 * ops.select_cpu() returns. If @p is dispatched to SCX_DSQ_LOCAL, it will be
 * dispatched to the local DSQ of the CPU returned by ops.select_cpu().
 * @enq_flags are OR'd with the enqueue flags on the enqueue path before the
 * task is dispatched.
 *
 * When called from ops.dispatch(), there are no restrictions on @p or @dsq_id
 * and this function can be called upto ops.dispatch_max_batch times to dispatch
 * multiple tasks. scx_bpf_dispatch_nr_slots() returns the number of the
 * remaining slots. scx_bpf_consume() flushes the batch and resets the counter.
 *
 * This function doesn't have any locking restrictions and may be called under
 * BPF locks (in the future when BPF introduces more flexible locking).
 *
 * @p is allowed to run for @slice. The scheduling path is triggered on slice
 * exhaustion. If zero, the current residual slice is maintained. If
 * %SCX_SLICE_INF, @p never expires and the BPF scheduler must kick the CPU with
 * scx_bpf_kick_cpu() to trigger scheduling.
 */
__bpf_kfunc void scx_bpf_dispatch(struct task_struct *p, u64 dsq_id, u64 slice,
				  u64 enq_flags)
{
	if (!scx_dispatch_preamble(p, enq_flags))
		return;

	if (slice)
		p->scx.slice = slice;
	else
		p->scx.slice = p->scx.slice ?: 1;

	scx_dispatch_commit(p, dsq_id, enq_flags);
}

/**
 * scx_bpf_dispatch_vtime - Dispatch a task into the vtime priority queue of a DSQ
 * @p: task_struct to dispatch
 * @dsq_id: DSQ to dispatch to
 * @slice: duration @p can run for in nsecs, 0 to keep the current value
 * @vtime: @p's ordering inside the vtime-sorted queue of the target DSQ
 * @enq_flags: SCX_ENQ_*
 *
 * Dispatch @p into the vtime priority queue of the DSQ identified by @dsq_id.
 * Tasks queued into the priority queue are ordered by @vtime and always
 * consumed after the tasks in the FIFO queue. All other aspects are identical
 * to scx_bpf_dispatch().
 *
 * @vtime ordering is according to time_before64() which considers wrapping. A
 * numerically larger vtime may indicate an earlier position in the ordering and
 * vice-versa.
 */
__bpf_kfunc void scx_bpf_dispatch_vtime(struct task_struct *p, u64 dsq_id,
					u64 slice, u64 vtime, u64 enq_flags)
{
	if (!scx_dispatch_preamble(p, enq_flags))
		return;

	if (slice)
		p->scx.slice = slice;
	else
		p->scx.slice = p->scx.slice ?: 1;

	p->scx.dsq_vtime = vtime;

	scx_dispatch_commit(p, dsq_id, enq_flags | SCX_ENQ_DSQ_PRIQ);
}

__bpf_kfunc_end_defs();

BTF_KFUNCS_START(scx_kfunc_ids_enqueue_dispatch)
BTF_ID_FLAGS(func, scx_bpf_dispatch, KF_RCU)
BTF_ID_FLAGS(func, scx_bpf_dispatch_vtime, KF_RCU)
BTF_KFUNCS_END(scx_kfunc_ids_enqueue_dispatch)

static const struct btf_kfunc_id_set scx_kfunc_set_enqueue_dispatch = {
	.owner			= THIS_MODULE,
	.set			= &scx_kfunc_ids_enqueue_dispatch,
};

static bool scx_dispatch_from_dsq(struct bpf_iter_scx_dsq_kern *kit,
				  struct task_struct *p, u64 dsq_id,
				  u64 enq_flags)
{
	struct scx_dispatch_q *src_dsq = kit->dsq, *dst_dsq;
	struct rq *this_rq, *src_rq, *locked_rq;
	bool dispatched = false;
	bool in_balance;
	unsigned long flags;

	if (!scx_kf_allowed_if_unlocked() && !scx_kf_allowed(SCX_KF_DISPATCH))
		return false;

	/*
	 * Can be called from either ops.dispatch() locking this_rq() or any
	 * context where no rq lock is held. If latter, lock @p's task_rq which
	 * we'll likely need anyway.
	 */
	src_rq = task_rq(p);

	local_irq_save(flags);
	this_rq = this_rq();
	in_balance = this_rq->scx.flags & SCX_RQ_IN_BALANCE;

	if (in_balance) {
		if (this_rq != src_rq) {
			raw_spin_rq_unlock(this_rq);
			raw_spin_rq_lock(src_rq);
		}
	} else {
		raw_spin_rq_lock(src_rq);
	}

	locked_rq = src_rq;
	raw_spin_lock(&src_dsq->lock);

	/*
	 * Did someone else get to it? @p could have already left $src_dsq, got
	 * re-enqueud, or be in the process of being consumed by someone else.
	 */
	if (unlikely(p->scx.dsq != src_dsq ||
		     u32_before(kit->cursor.priv, p->scx.dsq_seq) ||
		     p->scx.holding_cpu >= 0) ||
	    WARN_ON_ONCE(src_rq != task_rq(p))) {
		raw_spin_unlock(&src_dsq->lock);
		goto out;
	}

	/* @p is still on $src_dsq and stable, determine the destination */
	dst_dsq = find_dsq_for_dispatch(this_rq, dsq_id, p);

	/*
	 * Apply vtime and slice updates before moving so that the new time is
	 * visible before inserting into $dst_dsq. @p is still on $src_dsq but
	 * this is safe as we're locking it.
	 */
	if (kit->cursor.flags & __SCX_DSQ_ITER_HAS_VTIME)
		p->scx.dsq_vtime = kit->vtime;
	if (kit->cursor.flags & __SCX_DSQ_ITER_HAS_SLICE)
		p->scx.slice = kit->slice;

	/* execute move */
	locked_rq = move_task_between_dsqs(p, enq_flags, src_dsq, dst_dsq);
	dispatched = true;
out:
	if (in_balance) {
		if (this_rq != locked_rq) {
			raw_spin_rq_unlock(locked_rq);
			raw_spin_rq_lock(this_rq);
		}
	} else {
		raw_spin_rq_unlock_irqrestore(locked_rq, flags);
	}

	kit->cursor.flags &= ~(__SCX_DSQ_ITER_HAS_SLICE |
			       __SCX_DSQ_ITER_HAS_VTIME);
	return dispatched;
}

__bpf_kfunc_start_defs();

/**
 * scx_bpf_dispatch_nr_slots - Return the number of remaining dispatch slots
 *
 * Can only be called from ops.dispatch().
 */
__bpf_kfunc u32 scx_bpf_dispatch_nr_slots(void)
{
	if (!scx_kf_allowed(SCX_KF_DISPATCH))
		return 0;

	return scx_dsp_max_batch - __this_cpu_read(scx_dsp_ctx->cursor);
}

/**
 * scx_bpf_dispatch_cancel - Cancel the latest dispatch
 *
 * Cancel the latest dispatch. Can be called multiple times to cancel further
 * dispatches. Can only be called from ops.dispatch().
 */
__bpf_kfunc void scx_bpf_dispatch_cancel(void)
{
	struct scx_dsp_ctx *dspc = this_cpu_ptr(scx_dsp_ctx);

	if (!scx_kf_allowed(SCX_KF_DISPATCH))
		return;

	if (dspc->cursor > 0)
		dspc->cursor--;
	else
		scx_ops_error("dispatch buffer underflow");
}

/**
 * scx_bpf_consume - Transfer a task from a DSQ to the current CPU's local DSQ
 * @dsq_id: DSQ to consume
 *
 * Consume a task from the non-local DSQ identified by @dsq_id and transfer it
 * to the current CPU's local DSQ for execution. Can only be called from
 * ops.dispatch().
 *
 * This function flushes the in-flight dispatches from scx_bpf_dispatch() before
 * trying to consume the specified DSQ. It may also grab rq locks and thus can't
 * be called under any BPF locks.
 *
 * Returns %true if a task has been consumed, %false if there isn't any task to
 * consume.
 */
__bpf_kfunc bool scx_bpf_consume(u64 dsq_id)
{
	struct scx_dsp_ctx *dspc = this_cpu_ptr(scx_dsp_ctx);
	struct scx_dispatch_q *dsq;

	if (!scx_kf_allowed(SCX_KF_DISPATCH))
		return false;

	flush_dispatch_buf(dspc->rq);

	dsq = find_user_dsq(dsq_id);
	if (unlikely(!dsq)) {
		scx_ops_error("invalid DSQ ID 0x%016llx", dsq_id);
		return false;
	}

	if (consume_dispatch_q(dspc->rq, dsq)) {
		/*
		 * A successfully consumed task can be dequeued before it starts
		 * running while the CPU is trying to migrate other dispatched
		 * tasks. Bump nr_tasks to tell balance_scx() to retry on empty
		 * local DSQ.
		 */
		dspc->nr_tasks++;
		return true;
	} else {
		return false;
	}
}

/**
 * scx_bpf_dispatch_from_dsq_set_slice - Override slice when dispatching from DSQ
 * @it__iter: DSQ iterator in progress
 * @slice: duration the dispatched task can run for in nsecs
 *
 * Override the slice of the next task that will be dispatched from @it__iter
 * using scx_bpf_dispatch_from_dsq[_vtime](). If this function is not called,
 * the previous slice duration is kept.
 */
__bpf_kfunc void scx_bpf_dispatch_from_dsq_set_slice(
				struct bpf_iter_scx_dsq *it__iter, u64 slice)
{
	struct bpf_iter_scx_dsq_kern *kit = (void *)it__iter;

	kit->slice = slice;
	kit->cursor.flags |= __SCX_DSQ_ITER_HAS_SLICE;
}

/**
 * scx_bpf_dispatch_from_dsq_set_vtime - Override vtime when dispatching from DSQ
 * @it__iter: DSQ iterator in progress
 * @vtime: task's ordering inside the vtime-sorted queue of the target DSQ
 *
 * Override the vtime of the next task that will be dispatched from @it__iter
 * using scx_bpf_dispatch_from_dsq_vtime(). If this function is not called, the
 * previous slice vtime is kept. If scx_bpf_dispatch_from_dsq() is used to
 * dispatch the next task, the override is ignored and cleared.
 */
__bpf_kfunc void scx_bpf_dispatch_from_dsq_set_vtime(
				struct bpf_iter_scx_dsq *it__iter, u64 vtime)
{
	struct bpf_iter_scx_dsq_kern *kit = (void *)it__iter;

	kit->vtime = vtime;
	kit->cursor.flags |= __SCX_DSQ_ITER_HAS_VTIME;
}

/**
 * scx_bpf_dispatch_from_dsq - Move a task from DSQ iteration to a DSQ
 * @it__iter: DSQ iterator in progress
 * @p: task to transfer
 * @dsq_id: DSQ to move @p to
 * @enq_flags: SCX_ENQ_*
 *
 * Transfer @p which is on the DSQ currently iterated by @it__iter to the DSQ
 * specified by @dsq_id. All DSQs - local DSQs, global DSQ and user DSQs - can
 * be the destination.
 *
 * For the transfer to be successful, @p must still be on the DSQ and have been
 * queued before the DSQ iteration started. This function doesn't care whether
 * @p was obtained from the DSQ iteration. @p just has to be on the DSQ and have
 * been queued before the iteration started.
 *
 * @p's slice is kept by default. Use scx_bpf_dispatch_from_dsq_set_slice() to
 * update.
 *
 * Can be called from ops.dispatch() or any BPF context which doesn't hold a rq
 * lock (e.g. BPF timers or SYSCALL programs).
 *
 * Returns %true if @p has been consumed, %false if @p had already been consumed
 * or dequeued.
 */
__bpf_kfunc bool scx_bpf_dispatch_from_dsq(struct bpf_iter_scx_dsq *it__iter,
					   struct task_struct *p, u64 dsq_id,
					   u64 enq_flags)
{
	return scx_dispatch_from_dsq((struct bpf_iter_scx_dsq_kern *)it__iter,
				     p, dsq_id, enq_flags);
}

/**
 * scx_bpf_dispatch_vtime_from_dsq - Move a task from DSQ iteration to a PRIQ DSQ
 * @it__iter: DSQ iterator in progress
 * @p: task to transfer
 * @dsq_id: DSQ to move @p to
 * @enq_flags: SCX_ENQ_*
 *
 * Transfer @p which is on the DSQ currently iterated by @it__iter to the
 * priority queue of the DSQ specified by @dsq_id. The destination must be a
 * user DSQ as only user DSQs support priority queue.
 *
 * @p's slice and vtime are kept by default. Use
 * scx_bpf_dispatch_from_dsq_set_slice() and
 * scx_bpf_dispatch_from_dsq_set_vtime() to update.
 *
 * All other aspects are identical to scx_bpf_dispatch_from_dsq(). See
 * scx_bpf_dispatch_vtime() for more information on @vtime.
 */
__bpf_kfunc bool scx_bpf_dispatch_vtime_from_dsq(struct bpf_iter_scx_dsq *it__iter,
						 struct task_struct *p, u64 dsq_id,
						 u64 enq_flags)
{
	return scx_dispatch_from_dsq((struct bpf_iter_scx_dsq_kern *)it__iter,
				     p, dsq_id, enq_flags | SCX_ENQ_DSQ_PRIQ);
}

__bpf_kfunc_end_defs();

BTF_KFUNCS_START(scx_kfunc_ids_dispatch)
BTF_ID_FLAGS(func, scx_bpf_dispatch_nr_slots)
BTF_ID_FLAGS(func, scx_bpf_dispatch_cancel)
BTF_ID_FLAGS(func, scx_bpf_consume)
BTF_ID_FLAGS(func, scx_bpf_dispatch_from_dsq_set_slice)
BTF_ID_FLAGS(func, scx_bpf_dispatch_from_dsq_set_vtime)
BTF_ID_FLAGS(func, scx_bpf_dispatch_from_dsq, KF_RCU)
BTF_ID_FLAGS(func, scx_bpf_dispatch_vtime_from_dsq, KF_RCU)
BTF_KFUNCS_END(scx_kfunc_ids_dispatch)

static const struct btf_kfunc_id_set scx_kfunc_set_dispatch = {
	.owner			= THIS_MODULE,
	.set			= &scx_kfunc_ids_dispatch,
};

__bpf_kfunc_start_defs();

/**
 * scx_bpf_reenqueue_local - Re-enqueue tasks on a local DSQ
 *
 * Iterate over all of the tasks currently enqueued on the local DSQ of the
 * caller's CPU, and re-enqueue them in the BPF scheduler. Returns the number of
 * processed tasks. Can only be called from ops.cpu_release().
 */
__bpf_kfunc u32 scx_bpf_reenqueue_local(void)
{
	LIST_HEAD(tasks);
	u32 nr_enqueued = 0;
	struct rq *rq;
	struct task_struct *p, *n;

	if (!scx_kf_allowed(SCX_KF_CPU_RELEASE))
		return 0;

	rq = cpu_rq(smp_processor_id());
	lockdep_assert_rq_held(rq);

	/*
	 * The BPF scheduler may choose to dispatch tasks back to
	 * @rq->scx.local_dsq. Move all candidate tasks off to a private list
	 * first to avoid processing the same tasks repeatedly.
	 */
	list_for_each_entry_safe(p, n, &rq->scx.local_dsq.list,
				 scx.dsq_list.node) {
		/*
		 * If @p is being migrated, @p's current CPU may not agree with
		 * its allowed CPUs and the migration_cpu_stop is about to
		 * deactivate and re-activate @p anyway. Skip re-enqueueing.
		 *
		 * While racing sched property changes may also dequeue and
		 * re-enqueue a migrating task while its current CPU and allowed
		 * CPUs disagree, they use %ENQUEUE_RESTORE which is bypassed to
		 * the current local DSQ for running tasks and thus are not
		 * visible to the BPF scheduler.
		 */
		if (p->migration_pending)
			continue;

		dispatch_dequeue(rq, p);
		list_add_tail(&p->scx.dsq_list.node, &tasks);
	}

	list_for_each_entry_safe(p, n, &tasks, scx.dsq_list.node) {
		list_del_init(&p->scx.dsq_list.node);
		do_enqueue_task(rq, p, SCX_ENQ_REENQ, -1);
		nr_enqueued++;
	}

	return nr_enqueued;
}

__bpf_kfunc_end_defs();

BTF_KFUNCS_START(scx_kfunc_ids_cpu_release)
BTF_ID_FLAGS(func, scx_bpf_reenqueue_local)
BTF_KFUNCS_END(scx_kfunc_ids_cpu_release)

static const struct btf_kfunc_id_set scx_kfunc_set_cpu_release = {
	.owner			= THIS_MODULE,
	.set			= &scx_kfunc_ids_cpu_release,
};

__bpf_kfunc_start_defs();

/**
 * scx_bpf_create_dsq - Create a custom DSQ
 * @dsq_id: DSQ to create
 * @node: NUMA node to allocate from
 *
 * Create a custom DSQ identified by @dsq_id. Can be called from any sleepable
 * scx callback, and any BPF_PROG_TYPE_SYSCALL prog.
 */
__bpf_kfunc s32 scx_bpf_create_dsq(u64 dsq_id, s32 node)
{
	if (unlikely(node >= (int)nr_node_ids ||
		     (node < 0 && node != NUMA_NO_NODE)))
		return -EINVAL;
	return PTR_ERR_OR_ZERO(create_dsq(dsq_id, node));
}

__bpf_kfunc_end_defs();

BTF_KFUNCS_START(scx_kfunc_ids_unlocked)
BTF_ID_FLAGS(func, scx_bpf_create_dsq, KF_SLEEPABLE)
BTF_ID_FLAGS(func, scx_bpf_dispatch_from_dsq, KF_RCU)
BTF_ID_FLAGS(func, scx_bpf_dispatch_vtime_from_dsq, KF_RCU)
BTF_KFUNCS_END(scx_kfunc_ids_unlocked)

static const struct btf_kfunc_id_set scx_kfunc_set_unlocked = {
	.owner			= THIS_MODULE,
	.set			= &scx_kfunc_ids_unlocked,
};

__bpf_kfunc_start_defs();

/**
 * scx_bpf_kick_cpu - Trigger reschedule on a CPU
 * @cpu: cpu to kick
 * @flags: %SCX_KICK_* flags
 *
 * Kick @cpu into rescheduling. This can be used to wake up an idle CPU or
 * trigger rescheduling on a busy CPU. This can be called from any online
 * scx_ops operation and the actual kicking is performed asynchronously through
 * an irq work.
 */
__bpf_kfunc void scx_bpf_kick_cpu(s32 cpu, u64 flags)
{
	struct rq *this_rq;
	unsigned long irq_flags;

	if (!ops_cpu_valid(cpu, NULL))
		return;

	local_irq_save(irq_flags);

	this_rq = this_rq();

	/*
	 * While bypassing for PM ops, IRQ handling may not be online which can
	 * lead to irq_work_queue() malfunction such as infinite busy wait for
	 * IRQ status update. Suppress kicking.
	 */
	if (scx_rq_bypassing(this_rq))
		goto out;

	/*
	 * Actual kicking is bounced to kick_cpus_irq_workfn() to avoid nesting
	 * rq locks. We can probably be smarter and avoid bouncing if called
	 * from ops which don't hold a rq lock.
	 */
	if (flags & SCX_KICK_IDLE) {
		struct rq *target_rq = cpu_rq(cpu);

		if (unlikely(flags & (SCX_KICK_PREEMPT | SCX_KICK_WAIT)))
			scx_ops_error("PREEMPT/WAIT cannot be used with SCX_KICK_IDLE");

		if (raw_spin_rq_trylock(target_rq)) {
			if (can_skip_idle_kick(target_rq)) {
				raw_spin_rq_unlock(target_rq);
				goto out;
			}
			raw_spin_rq_unlock(target_rq);
		}
		cpumask_set_cpu(cpu, this_rq->scx.cpus_to_kick_if_idle);
	} else {
		cpumask_set_cpu(cpu, this_rq->scx.cpus_to_kick);

		if (flags & SCX_KICK_PREEMPT)
			cpumask_set_cpu(cpu, this_rq->scx.cpus_to_preempt);
		if (flags & SCX_KICK_WAIT)
			cpumask_set_cpu(cpu, this_rq->scx.cpus_to_wait);
	}

	irq_work_queue(&this_rq->scx.kick_cpus_irq_work);
out:
	local_irq_restore(irq_flags);
}

/**
 * scx_bpf_dsq_nr_queued - Return the number of queued tasks
 * @dsq_id: id of the DSQ
 *
 * Return the number of tasks in the DSQ matching @dsq_id. If not found,
 * -%ENOENT is returned.
 */
__bpf_kfunc s32 scx_bpf_dsq_nr_queued(u64 dsq_id)
{
	struct scx_dispatch_q *dsq;
	s32 ret;

	preempt_disable();

	if (dsq_id == SCX_DSQ_LOCAL) {
		ret = READ_ONCE(this_rq()->scx.local_dsq.nr);
		goto out;
	} else if ((dsq_id & SCX_DSQ_LOCAL_ON) == SCX_DSQ_LOCAL_ON) {
		s32 cpu = dsq_id & SCX_DSQ_LOCAL_CPU_MASK;

		if (ops_cpu_valid(cpu, NULL)) {
			ret = READ_ONCE(cpu_rq(cpu)->scx.local_dsq.nr);
			goto out;
		}
	} else {
		dsq = find_user_dsq(dsq_id);
		if (dsq) {
			ret = READ_ONCE(dsq->nr);
			goto out;
		}
	}
	ret = -ENOENT;
out:
	preempt_enable();
	return ret;
}

/**
 * scx_bpf_destroy_dsq - Destroy a custom DSQ
 * @dsq_id: DSQ to destroy
 *
 * Destroy the custom DSQ identified by @dsq_id. Only DSQs created with
 * scx_bpf_create_dsq() can be destroyed. The caller must ensure that the DSQ is
 * empty and no further tasks are dispatched to it. Ignored if called on a DSQ
 * which doesn't exist. Can be called from any online scx_ops operations.
 */
__bpf_kfunc void scx_bpf_destroy_dsq(u64 dsq_id)
{
	destroy_dsq(dsq_id);
}

/**
 * bpf_iter_scx_dsq_new - Create a DSQ iterator
 * @it: iterator to initialize
 * @dsq_id: DSQ to iterate
 * @flags: %SCX_DSQ_ITER_*
 *
 * Initialize BPF iterator @it which can be used with bpf_for_each() to walk
 * tasks in the DSQ specified by @dsq_id. Iteration using @it only includes
 * tasks which are already queued when this function is invoked.
 */
__bpf_kfunc int bpf_iter_scx_dsq_new(struct bpf_iter_scx_dsq *it, u64 dsq_id,
				     u64 flags)
{
	struct bpf_iter_scx_dsq_kern *kit = (void *)it;

	BUILD_BUG_ON(sizeof(struct bpf_iter_scx_dsq_kern) >
		     sizeof(struct bpf_iter_scx_dsq));
	BUILD_BUG_ON(__alignof__(struct bpf_iter_scx_dsq_kern) !=
		     __alignof__(struct bpf_iter_scx_dsq));

	if (flags & ~__SCX_DSQ_ITER_USER_FLAGS)
		return -EINVAL;

	kit->dsq = find_user_dsq(dsq_id);
	if (!kit->dsq)
		return -ENOENT;

	INIT_LIST_HEAD(&kit->cursor.node);
	kit->cursor.flags |= SCX_DSQ_LNODE_ITER_CURSOR | flags;
	kit->cursor.priv = READ_ONCE(kit->dsq->seq);

	return 0;
}

/**
 * bpf_iter_scx_dsq_next - Progress a DSQ iterator
 * @it: iterator to progress
 *
 * Return the next task. See bpf_iter_scx_dsq_new().
 */
__bpf_kfunc struct task_struct *bpf_iter_scx_dsq_next(struct bpf_iter_scx_dsq *it)
{
	struct bpf_iter_scx_dsq_kern *kit = (void *)it;
	bool rev = kit->cursor.flags & SCX_DSQ_ITER_REV;
	struct task_struct *p;
	unsigned long flags;

	if (!kit->dsq)
		return NULL;

	raw_spin_lock_irqsave(&kit->dsq->lock, flags);

	if (list_empty(&kit->cursor.node))
		p = NULL;
	else
		p = container_of(&kit->cursor, struct task_struct, scx.dsq_list);

	/*
	 * Only tasks which were queued before the iteration started are
	 * visible. This bounds BPF iterations and guarantees that vtime never
	 * jumps in the other direction while iterating.
	 */
	do {
		p = nldsq_next_task(kit->dsq, p, rev);
	} while (p && unlikely(u32_before(kit->cursor.priv, p->scx.dsq_seq)));

	if (p) {
		if (rev)
			list_move_tail(&kit->cursor.node, &p->scx.dsq_list.node);
		else
			list_move(&kit->cursor.node, &p->scx.dsq_list.node);
	} else {
		list_del_init(&kit->cursor.node);
	}

	raw_spin_unlock_irqrestore(&kit->dsq->lock, flags);

	return p;
}

/**
 * bpf_iter_scx_dsq_destroy - Destroy a DSQ iterator
 * @it: iterator to destroy
 *
 * Undo scx_iter_scx_dsq_new().
 */
__bpf_kfunc void bpf_iter_scx_dsq_destroy(struct bpf_iter_scx_dsq *it)
{
	struct bpf_iter_scx_dsq_kern *kit = (void *)it;

	if (!kit->dsq)
		return;

	if (!list_empty(&kit->cursor.node)) {
		unsigned long flags;

		raw_spin_lock_irqsave(&kit->dsq->lock, flags);
		list_del_init(&kit->cursor.node);
		raw_spin_unlock_irqrestore(&kit->dsq->lock, flags);
	}
	kit->dsq = NULL;
}

__bpf_kfunc_end_defs();

static s32 __bstr_format(u64 *data_buf, char *line_buf, size_t line_size,
			 char *fmt, unsigned long long *data, u32 data__sz)
{
	struct bpf_bprintf_data bprintf_data = { .get_bin_args = true };
	s32 ret;

	if (data__sz % 8 || data__sz > MAX_BPRINTF_VARARGS * 8 ||
	    (data__sz && !data)) {
		scx_ops_error("invalid data=%p and data__sz=%u",
			      (void *)data, data__sz);
		return -EINVAL;
	}

	ret = copy_from_kernel_nofault(data_buf, data, data__sz);
	if (ret < 0) {
		scx_ops_error("failed to read data fields (%d)", ret);
		return ret;
	}

	ret = bpf_bprintf_prepare(fmt, UINT_MAX, data_buf, data__sz / 8,
				  &bprintf_data);
	if (ret < 0) {
		scx_ops_error("format preparation failed (%d)", ret);
		return ret;
	}

	ret = bstr_printf(line_buf, line_size, fmt,
			  bprintf_data.bin_args);
	bpf_bprintf_cleanup(&bprintf_data);
	if (ret < 0) {
		scx_ops_error("(\"%s\", %p, %u) failed to format",
			      fmt, data, data__sz);
		return ret;
	}

	return ret;
}

static s32 bstr_format(struct scx_bstr_buf *buf,
		       char *fmt, unsigned long long *data, u32 data__sz)
{
	return __bstr_format(buf->data, buf->line, sizeof(buf->line),
			     fmt, data, data__sz);
}

__bpf_kfunc_start_defs();

/**
 * scx_bpf_exit_bstr - Gracefully exit the BPF scheduler.
 * @exit_code: Exit value to pass to user space via struct scx_exit_info.
 * @fmt: error message format string
 * @data: format string parameters packaged using ___bpf_fill() macro
 * @data__sz: @data len, must end in '__sz' for the verifier
 *
 * Indicate that the BPF scheduler wants to exit gracefully, and initiate ops
 * disabling.
 */
__bpf_kfunc void scx_bpf_exit_bstr(s64 exit_code, char *fmt,
				   unsigned long long *data, u32 data__sz)
{
	unsigned long flags;

	raw_spin_lock_irqsave(&scx_exit_bstr_buf_lock, flags);
	if (bstr_format(&scx_exit_bstr_buf, fmt, data, data__sz) >= 0)
		scx_ops_exit_kind(SCX_EXIT_UNREG_BPF, exit_code, "%s",
				  scx_exit_bstr_buf.line);
	raw_spin_unlock_irqrestore(&scx_exit_bstr_buf_lock, flags);
}

/**
 * scx_bpf_error_bstr - Indicate fatal error
 * @fmt: error message format string
 * @data: format string parameters packaged using ___bpf_fill() macro
 * @data__sz: @data len, must end in '__sz' for the verifier
 *
 * Indicate that the BPF scheduler encountered a fatal error and initiate ops
 * disabling.
 */
__bpf_kfunc void scx_bpf_error_bstr(char *fmt, unsigned long long *data,
				    u32 data__sz)
{
	unsigned long flags;

	raw_spin_lock_irqsave(&scx_exit_bstr_buf_lock, flags);
	if (bstr_format(&scx_exit_bstr_buf, fmt, data, data__sz) >= 0)
		scx_ops_exit_kind(SCX_EXIT_ERROR_BPF, 0, "%s",
				  scx_exit_bstr_buf.line);
	raw_spin_unlock_irqrestore(&scx_exit_bstr_buf_lock, flags);
}

/**
 * scx_bpf_dump - Generate extra debug dump specific to the BPF scheduler
 * @fmt: format string
 * @data: format string parameters packaged using ___bpf_fill() macro
 * @data__sz: @data len, must end in '__sz' for the verifier
 *
 * To be called through scx_bpf_dump() helper from ops.dump(), dump_cpu() and
 * dump_task() to generate extra debug dump specific to the BPF scheduler.
 *
 * The extra dump may be multiple lines. A single line may be split over
 * multiple calls. The last line is automatically terminated.
 */
__bpf_kfunc void scx_bpf_dump_bstr(char *fmt, unsigned long long *data,
				   u32 data__sz)
{
	struct scx_dump_data *dd = &scx_dump_data;
	struct scx_bstr_buf *buf = &dd->buf;
	s32 ret;

	if (raw_smp_processor_id() != dd->cpu) {
		scx_ops_error("scx_bpf_dump() must only be called from ops.dump() and friends");
		return;
	}

	/* append the formatted string to the line buf */
	ret = __bstr_format(buf->data, buf->line + dd->cursor,
			    sizeof(buf->line) - dd->cursor, fmt, data, data__sz);
	if (ret < 0) {
		dump_line(dd->s, "%s[!] (\"%s\", %p, %u) failed to format (%d)",
			  dd->prefix, fmt, data, data__sz, ret);
		return;
	}

	dd->cursor += ret;
	dd->cursor = min_t(s32, dd->cursor, sizeof(buf->line));

	if (!dd->cursor)
		return;

	/*
	 * If the line buf overflowed or ends in a newline, flush it into the
	 * dump. This is to allow the caller to generate a single line over
	 * multiple calls. As ops_dump_flush() can also handle multiple lines in
	 * the line buf, the only case which can lead to an unexpected
	 * truncation is when the caller keeps generating newlines in the middle
	 * instead of the end consecutively. Don't do that.
	 */
	if (dd->cursor >= sizeof(buf->line) || buf->line[dd->cursor - 1] == '\n')
		ops_dump_flush();
}

/**
 * scx_bpf_cpuperf_cap - Query the maximum relative capacity of a CPU
 * @cpu: CPU of interest
 *
 * Return the maximum relative capacity of @cpu in relation to the most
 * performant CPU in the system. The return value is in the range [1,
 * %SCX_CPUPERF_ONE]. See scx_bpf_cpuperf_cur().
 */
__bpf_kfunc u32 scx_bpf_cpuperf_cap(s32 cpu)
{
	if (ops_cpu_valid(cpu, NULL))
		return arch_scale_cpu_capacity(cpu);
	else
		return SCX_CPUPERF_ONE;
}

/**
 * scx_bpf_cpuperf_cur - Query the current relative performance of a CPU
 * @cpu: CPU of interest
 *
 * Return the current relative performance of @cpu in relation to its maximum.
 * The return value is in the range [1, %SCX_CPUPERF_ONE].
 *
 * The current performance level of a CPU in relation to the maximum performance
 * available in the system can be calculated as follows:
 *
 *   scx_bpf_cpuperf_cap() * scx_bpf_cpuperf_cur() / %SCX_CPUPERF_ONE
 *
 * The result is in the range [1, %SCX_CPUPERF_ONE].
 */
__bpf_kfunc u32 scx_bpf_cpuperf_cur(s32 cpu)
{
	if (ops_cpu_valid(cpu, NULL))
		return arch_scale_freq_capacity(cpu);
	else
		return SCX_CPUPERF_ONE;
}

/**
 * scx_bpf_cpuperf_set - Set the relative performance target of a CPU
 * @cpu: CPU of interest
 * @perf: target performance level [0, %SCX_CPUPERF_ONE]
 * @flags: %SCX_CPUPERF_* flags
 *
 * Set the target performance level of @cpu to @perf. @perf is in linear
 * relative scale between 0 and %SCX_CPUPERF_ONE. This determines how the
 * schedutil cpufreq governor chooses the target frequency.
 *
 * The actual performance level chosen, CPU grouping, and the overhead and
 * latency of the operations are dependent on the hardware and cpufreq driver in
 * use. Consult hardware and cpufreq documentation for more information. The
 * current performance level can be monitored using scx_bpf_cpuperf_cur().
 */
__bpf_kfunc void scx_bpf_cpuperf_set(s32 cpu, u32 perf)
{
	if (unlikely(perf > SCX_CPUPERF_ONE)) {
		scx_ops_error("Invalid cpuperf target %u for CPU %d", perf, cpu);
		return;
	}

	if (ops_cpu_valid(cpu, NULL)) {
		struct rq *rq = cpu_rq(cpu);

		rq->scx.cpuperf_target = perf;

		rcu_read_lock_sched_notrace();
		cpufreq_update_util(cpu_rq(cpu), 0);
		rcu_read_unlock_sched_notrace();
	}
}

/**
 * scx_bpf_nr_cpu_ids - Return the number of possible CPU IDs
 *
 * All valid CPU IDs in the system are smaller than the returned value.
 */
__bpf_kfunc u32 scx_bpf_nr_cpu_ids(void)
{
	return nr_cpu_ids;
}

/**
 * scx_bpf_get_possible_cpumask - Get a referenced kptr to cpu_possible_mask
 */
__bpf_kfunc const struct cpumask *scx_bpf_get_possible_cpumask(void)
{
	return cpu_possible_mask;
}

/**
 * scx_bpf_get_online_cpumask - Get a referenced kptr to cpu_online_mask
 */
__bpf_kfunc const struct cpumask *scx_bpf_get_online_cpumask(void)
{
	return cpu_online_mask;
}

/**
 * scx_bpf_put_cpumask - Release a possible/online cpumask
 * @cpumask: cpumask to release
 */
__bpf_kfunc void scx_bpf_put_cpumask(const struct cpumask *cpumask)
{
	/*
	 * Empty function body because we aren't actually acquiring or releasing
	 * a reference to a global cpumask, which is read-only in the caller and
	 * is never released. The acquire / release semantics here are just used
	 * to make the cpumask is a trusted pointer in the caller.
	 */
}

/**
 * scx_bpf_get_idle_cpumask - Get a referenced kptr to the idle-tracking
 * per-CPU cpumask.
 *
 * Returns NULL if idle tracking is not enabled, or running on a UP kernel.
 */
__bpf_kfunc const struct cpumask *scx_bpf_get_idle_cpumask(void)
{
	if (!static_branch_likely(&scx_builtin_idle_enabled)) {
		scx_ops_error("built-in idle tracking is disabled");
		return cpu_none_mask;
	}

#ifdef CONFIG_SMP
	return idle_masks.cpu;
#else
	return cpu_none_mask;
#endif
}

/**
 * scx_bpf_get_idle_smtmask - Get a referenced kptr to the idle-tracking,
 * per-physical-core cpumask. Can be used to determine if an entire physical
 * core is free.
 *
 * Returns NULL if idle tracking is not enabled, or running on a UP kernel.
 */
__bpf_kfunc const struct cpumask *scx_bpf_get_idle_smtmask(void)
{
	if (!static_branch_likely(&scx_builtin_idle_enabled)) {
		scx_ops_error("built-in idle tracking is disabled");
		return cpu_none_mask;
	}

#ifdef CONFIG_SMP
	if (sched_smt_active())
		return idle_masks.smt;
	else
		return idle_masks.cpu;
#else
	return cpu_none_mask;
#endif
}

/**
 * scx_bpf_put_idle_cpumask - Release a previously acquired referenced kptr to
 * either the percpu, or SMT idle-tracking cpumask.
 */
__bpf_kfunc void scx_bpf_put_idle_cpumask(const struct cpumask *idle_mask)
{
	/*
	 * Empty function body because we aren't actually acquiring or releasing
	 * a reference to a global idle cpumask, which is read-only in the
	 * caller and is never released. The acquire / release semantics here
	 * are just used to make the cpumask a trusted pointer in the caller.
	 */
}

/**
 * scx_bpf_test_and_clear_cpu_idle - Test and clear @cpu's idle state
 * @cpu: cpu to test and clear idle for
 *
 * Returns %true if @cpu was idle and its idle state was successfully cleared.
 * %false otherwise.
 *
 * Unavailable if ops.update_idle() is implemented and
 * %SCX_OPS_KEEP_BUILTIN_IDLE is not set.
 */
__bpf_kfunc bool scx_bpf_test_and_clear_cpu_idle(s32 cpu)
{
	if (!static_branch_likely(&scx_builtin_idle_enabled)) {
		scx_ops_error("built-in idle tracking is disabled");
		return false;
	}

	if (ops_cpu_valid(cpu, NULL))
		return test_and_clear_cpu_idle(cpu);
	else
		return false;
}

/**
 * scx_bpf_pick_idle_cpu - Pick and claim an idle cpu
 * @cpus_allowed: Allowed cpumask
 * @flags: %SCX_PICK_IDLE_CPU_* flags
 *
 * Pick and claim an idle cpu in @cpus_allowed. Returns the picked idle cpu
 * number on success. -%EBUSY if no matching cpu was found.
 *
 * Idle CPU tracking may race against CPU scheduling state transitions. For
 * example, this function may return -%EBUSY as CPUs are transitioning into the
 * idle state. If the caller then assumes that there will be dispatch events on
 * the CPUs as they were all busy, the scheduler may end up stalling with CPUs
 * idling while there are pending tasks. Use scx_bpf_pick_any_cpu() and
 * scx_bpf_kick_cpu() to guarantee that there will be at least one dispatch
 * event in the near future.
 *
 * Unavailable if ops.update_idle() is implemented and
 * %SCX_OPS_KEEP_BUILTIN_IDLE is not set.
 */
__bpf_kfunc s32 scx_bpf_pick_idle_cpu(const struct cpumask *cpus_allowed,
				      u64 flags)
{
	if (!static_branch_likely(&scx_builtin_idle_enabled)) {
		scx_ops_error("built-in idle tracking is disabled");
		return -EBUSY;
	}

	return scx_pick_idle_cpu(cpus_allowed, flags);
}

/**
 * scx_bpf_pick_any_cpu - Pick and claim an idle cpu if available or pick any CPU
 * @cpus_allowed: Allowed cpumask
 * @flags: %SCX_PICK_IDLE_CPU_* flags
 *
 * Pick and claim an idle cpu in @cpus_allowed. If none is available, pick any
 * CPU in @cpus_allowed. Guaranteed to succeed and returns the picked idle cpu
 * number if @cpus_allowed is not empty. -%EBUSY is returned if @cpus_allowed is
 * empty.
 *
 * If ops.update_idle() is implemented and %SCX_OPS_KEEP_BUILTIN_IDLE is not
 * set, this function can't tell which CPUs are idle and will always pick any
 * CPU.
 */
__bpf_kfunc s32 scx_bpf_pick_any_cpu(const struct cpumask *cpus_allowed,
				     u64 flags)
{
	s32 cpu;

	if (static_branch_likely(&scx_builtin_idle_enabled)) {
		cpu = scx_pick_idle_cpu(cpus_allowed, flags);
		if (cpu >= 0)
			return cpu;
	}

	cpu = cpumask_any_distribute(cpus_allowed);
	if (cpu < nr_cpu_ids)
		return cpu;
	else
		return -EBUSY;
}

/**
 * scx_bpf_task_running - Is task currently running?
 * @p: task of interest
 */
__bpf_kfunc bool scx_bpf_task_running(const struct task_struct *p)
{
	return task_rq(p)->curr == p;
}

/**
 * scx_bpf_task_cpu - CPU a task is currently associated with
 * @p: task of interest
 */
__bpf_kfunc s32 scx_bpf_task_cpu(const struct task_struct *p)
{
	return task_cpu(p);
}

/**
 * scx_bpf_cpu_rq - Fetch the rq of a CPU
 * @cpu: CPU of the rq
 */
__bpf_kfunc struct rq *scx_bpf_cpu_rq(s32 cpu)
{
	if (!ops_cpu_valid(cpu, NULL))
		return NULL;

	return cpu_rq(cpu);
}

/**
 * scx_bpf_task_cgroup - Return the sched cgroup of a task
 * @p: task of interest
 *
 * @p->sched_task_group->css.cgroup represents the cgroup @p is associated with
 * from the scheduler's POV. SCX operations should use this function to
 * determine @p's current cgroup as, unlike following @p->cgroups,
 * @p->sched_task_group is protected by @p's rq lock and thus atomic w.r.t. all
 * rq-locked operations. Can be called on the parameter tasks of rq-locked
 * operations. The restriction guarantees that @p's rq is locked by the caller.
 */
#ifdef CONFIG_CGROUP_SCHED
__bpf_kfunc struct cgroup *scx_bpf_task_cgroup(struct task_struct *p)
{
	struct task_group *tg = p->sched_task_group;
	struct cgroup *cgrp = &cgrp_dfl_root.cgrp;

	if (!scx_kf_allowed_on_arg_tasks(__SCX_KF_RQ_LOCKED, p))
		goto out;

	cgrp = tg_cgrp(tg);

out:
	cgroup_get(cgrp);
	return cgrp;
}
#endif

__bpf_kfunc_end_defs();

BTF_KFUNCS_START(scx_kfunc_ids_any)
BTF_ID_FLAGS(func, scx_bpf_kick_cpu)
BTF_ID_FLAGS(func, scx_bpf_dsq_nr_queued)
BTF_ID_FLAGS(func, scx_bpf_destroy_dsq)
BTF_ID_FLAGS(func, bpf_iter_scx_dsq_new, KF_ITER_NEW | KF_RCU_PROTECTED)
BTF_ID_FLAGS(func, bpf_iter_scx_dsq_next, KF_ITER_NEXT | KF_RET_NULL)
BTF_ID_FLAGS(func, bpf_iter_scx_dsq_destroy, KF_ITER_DESTROY)
BTF_ID_FLAGS(func, scx_bpf_exit_bstr, KF_TRUSTED_ARGS)
BTF_ID_FLAGS(func, scx_bpf_error_bstr, KF_TRUSTED_ARGS)
BTF_ID_FLAGS(func, scx_bpf_dump_bstr, KF_TRUSTED_ARGS)
BTF_ID_FLAGS(func, scx_bpf_cpuperf_cap)
BTF_ID_FLAGS(func, scx_bpf_cpuperf_cur)
BTF_ID_FLAGS(func, scx_bpf_cpuperf_set)
BTF_ID_FLAGS(func, scx_bpf_nr_cpu_ids)
BTF_ID_FLAGS(func, scx_bpf_get_possible_cpumask, KF_ACQUIRE)
BTF_ID_FLAGS(func, scx_bpf_get_online_cpumask, KF_ACQUIRE)
BTF_ID_FLAGS(func, scx_bpf_put_cpumask, KF_RELEASE)
BTF_ID_FLAGS(func, scx_bpf_get_idle_cpumask, KF_ACQUIRE)
BTF_ID_FLAGS(func, scx_bpf_get_idle_smtmask, KF_ACQUIRE)
BTF_ID_FLAGS(func, scx_bpf_put_idle_cpumask, KF_RELEASE)
BTF_ID_FLAGS(func, scx_bpf_test_and_clear_cpu_idle)
BTF_ID_FLAGS(func, scx_bpf_pick_idle_cpu, KF_RCU)
BTF_ID_FLAGS(func, scx_bpf_pick_any_cpu, KF_RCU)
BTF_ID_FLAGS(func, scx_bpf_task_running, KF_RCU)
BTF_ID_FLAGS(func, scx_bpf_task_cpu, KF_RCU)
BTF_ID_FLAGS(func, scx_bpf_cpu_rq)
#ifdef CONFIG_CGROUP_SCHED
BTF_ID_FLAGS(func, scx_bpf_task_cgroup, KF_RCU | KF_ACQUIRE)
#endif
BTF_KFUNCS_END(scx_kfunc_ids_any)

static const struct btf_kfunc_id_set scx_kfunc_set_any = {
	.owner			= THIS_MODULE,
	.set			= &scx_kfunc_ids_any,
};

static int __init scx_init(void)
{
	int ret;

	/*
	 * kfunc registration can't be done from init_sched_ext_class() as
	 * register_btf_kfunc_id_set() needs most of the system to be up.
	 *
	 * Some kfuncs are context-sensitive and can only be called from
	 * specific SCX ops. They are grouped into BTF sets accordingly.
	 * Unfortunately, BPF currently doesn't have a way of enforcing such
	 * restrictions. Eventually, the verifier should be able to enforce
	 * them. For now, register them the same and make each kfunc explicitly
	 * check using scx_kf_allowed().
	 */
	if ((ret = register_btf_kfunc_id_set(BPF_PROG_TYPE_STRUCT_OPS,
					     &scx_kfunc_set_select_cpu)) ||
	    (ret = register_btf_kfunc_id_set(BPF_PROG_TYPE_STRUCT_OPS,
					     &scx_kfunc_set_enqueue_dispatch)) ||
	    (ret = register_btf_kfunc_id_set(BPF_PROG_TYPE_STRUCT_OPS,
					     &scx_kfunc_set_dispatch)) ||
	    (ret = register_btf_kfunc_id_set(BPF_PROG_TYPE_STRUCT_OPS,
					     &scx_kfunc_set_cpu_release)) ||
	    (ret = register_btf_kfunc_id_set(BPF_PROG_TYPE_STRUCT_OPS,
					     &scx_kfunc_set_unlocked)) ||
	    (ret = register_btf_kfunc_id_set(BPF_PROG_TYPE_SYSCALL,
					     &scx_kfunc_set_unlocked)) ||
	    (ret = register_btf_kfunc_id_set(BPF_PROG_TYPE_STRUCT_OPS,
					     &scx_kfunc_set_any)) ||
	    (ret = register_btf_kfunc_id_set(BPF_PROG_TYPE_TRACING,
					     &scx_kfunc_set_any)) ||
	    (ret = register_btf_kfunc_id_set(BPF_PROG_TYPE_SYSCALL,
					     &scx_kfunc_set_any))) {
		pr_err("sched_ext: Failed to register kfunc sets (%d)\n", ret);
		return ret;
	}

	ret = register_bpf_struct_ops(&bpf_sched_ext_ops, sched_ext_ops);
	if (ret) {
		pr_err("sched_ext: Failed to register struct_ops (%d)\n", ret);
		return ret;
	}

	ret = register_pm_notifier(&scx_pm_notifier);
	if (ret) {
		pr_err("sched_ext: Failed to register PM notifier (%d)\n", ret);
		return ret;
	}

	scx_kset = kset_create_and_add("sched_ext", &scx_uevent_ops, kernel_kobj);
	if (!scx_kset) {
		pr_err("sched_ext: Failed to create /sys/kernel/sched_ext\n");
		return -ENOMEM;
	}

	ret = sysfs_create_group(&scx_kset->kobj, &scx_global_attr_group);
	if (ret < 0) {
		pr_err("sched_ext: Failed to add global attributes\n");
		return ret;
	}

	return 0;
}
__initcall(scx_init);<|MERGE_RESOLUTION|>--- conflicted
+++ resolved
@@ -4560,12 +4560,7 @@
 
 		sched_deq_and_put_task(p, DEQUEUE_SAVE | DEQUEUE_MOVE, &ctx);
 
-<<<<<<< HEAD
-		p->scx.slice = min_t(u64, p->scx.slice, SCX_SLICE_DFL);
 		p->sched_class = __setscheduler_class(p, p->prio);
-=======
-		__setscheduler_prio(p, p->prio);
->>>>>>> 330db9b6
 		check_class_changing(task_rq(p), p, old_class);
 
 		sched_enq_and_set_task(&ctx);
@@ -5275,12 +5270,8 @@
 
 		sched_deq_and_put_task(p, DEQUEUE_SAVE | DEQUEUE_MOVE, &ctx);
 
-<<<<<<< HEAD
+		p->scx.slice = SCX_SLICE_DFL;
 		p->sched_class = __setscheduler_class(p, p->prio);
-=======
-		p->scx.slice = SCX_SLICE_DFL;
-		__setscheduler_prio(p, p->prio);
->>>>>>> 330db9b6
 		check_class_changing(task_rq(p), p, old_class);
 
 		sched_enq_and_set_task(&ctx);
