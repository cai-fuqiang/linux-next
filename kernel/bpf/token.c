#include <linux/bpf.h>
#include <linux/vmalloc.h>
#include <linux/fdtable.h>
#include <linux/file.h>
#include <linux/fs.h>
#include <linux/kernel.h>
#include <linux/idr.h>
#include <linux/namei.h>
#include <linux/user_namespace.h>
#include <linux/security.h>

static bool bpf_ns_capable(struct user_namespace *ns, int cap)
{
	return ns_capable(ns, cap) || (cap != CAP_SYS_ADMIN && ns_capable(ns, CAP_SYS_ADMIN));
}

bool bpf_token_capable(const struct bpf_token *token, int cap)
{
	struct user_namespace *userns;

	/* BPF token allows ns_capable() level of capabilities */
	userns = token ? token->userns : &init_user_ns;
	if (!bpf_ns_capable(userns, cap))
		return false;
	if (token && security_bpf_token_capable(token, cap) < 0)
		return false;
	return true;
}

void bpf_token_inc(struct bpf_token *token)
{
	atomic64_inc(&token->refcnt);
}

static void bpf_token_free(struct bpf_token *token)
{
	security_bpf_token_free(token);
	put_user_ns(token->userns);
	kfree(token);
}

static void bpf_token_put_deferred(struct work_struct *work)
{
	struct bpf_token *token = container_of(work, struct bpf_token, work);

	bpf_token_free(token);
}

void bpf_token_put(struct bpf_token *token)
{
	if (!token)
		return;

	if (!atomic64_dec_and_test(&token->refcnt))
		return;

	INIT_WORK(&token->work, bpf_token_put_deferred);
	schedule_work(&token->work);
}

static int bpf_token_release(struct inode *inode, struct file *filp)
{
	struct bpf_token *token = filp->private_data;

	bpf_token_put(token);
	return 0;
}

static void bpf_token_show_fdinfo(struct seq_file *m, struct file *filp)
{
	struct bpf_token *token = filp->private_data;
	u64 mask;

	BUILD_BUG_ON(__MAX_BPF_CMD >= 64);
	mask = BIT_ULL(__MAX_BPF_CMD) - 1;
	if ((token->allowed_cmds & mask) == mask)
		seq_printf(m, "allowed_cmds:\tany\n");
	else
		seq_printf(m, "allowed_cmds:\t0x%llx\n", token->allowed_cmds);

	BUILD_BUG_ON(__MAX_BPF_MAP_TYPE >= 64);
	mask = BIT_ULL(__MAX_BPF_MAP_TYPE) - 1;
	if ((token->allowed_maps & mask) == mask)
		seq_printf(m, "allowed_maps:\tany\n");
	else
		seq_printf(m, "allowed_maps:\t0x%llx\n", token->allowed_maps);

	BUILD_BUG_ON(__MAX_BPF_PROG_TYPE >= 64);
	mask = BIT_ULL(__MAX_BPF_PROG_TYPE) - 1;
	if ((token->allowed_progs & mask) == mask)
		seq_printf(m, "allowed_progs:\tany\n");
	else
		seq_printf(m, "allowed_progs:\t0x%llx\n", token->allowed_progs);

	BUILD_BUG_ON(__MAX_BPF_ATTACH_TYPE >= 64);
	mask = BIT_ULL(__MAX_BPF_ATTACH_TYPE) - 1;
	if ((token->allowed_attachs & mask) == mask)
		seq_printf(m, "allowed_attachs:\tany\n");
	else
		seq_printf(m, "allowed_attachs:\t0x%llx\n", token->allowed_attachs);
}

#define BPF_TOKEN_INODE_NAME "bpf-token"

static const struct inode_operations bpf_token_iops = { };

static const struct file_operations bpf_token_fops = {
	.release	= bpf_token_release,
	.show_fdinfo	= bpf_token_show_fdinfo,
};

int bpf_token_create(union bpf_attr *attr)
{
	struct bpf_mount_opts *mnt_opts;
	struct bpf_token *token = NULL;
	struct user_namespace *userns;
	struct inode *inode;
	struct file *file;
	CLASS(fd, f)(attr->token_create.bpffs_fd);
	struct path path;
	struct super_block *sb;
	umode_t mode;
	int err, fd;

<<<<<<< HEAD
	f = fdget(attr->token_create.bpffs_fd);
	if (!fd_file(f))
		return -EBADF;

	path = fd_file(f)->f_path;
	path_get(&path);
	fdput(f);
=======
	if (fd_empty(f))
		return -EBADF;

	path = fd_file(f)->f_path;
	sb = path.dentry->d_sb;
>>>>>>> aa7e60b6

	if (path.dentry != sb->s_root)
		return -EINVAL;
	if (sb->s_op != &bpf_super_ops)
		return -EINVAL;
	err = path_permission(&path, MAY_ACCESS);
	if (err)
		return err;

	userns = sb->s_user_ns;
	/*
	 * Enforce that creators of BPF tokens are in the same user
	 * namespace as the BPF FS instance. This makes reasoning about
	 * permissions a lot easier and we can always relax this later.
	 */
	if (current_user_ns() != userns)
		return -EPERM;
	if (!ns_capable(userns, CAP_BPF))
		return -EPERM;

	/* Creating BPF token in init_user_ns doesn't make much sense. */
	if (current_user_ns() == &init_user_ns)
		return -EOPNOTSUPP;

	mnt_opts = sb->s_fs_info;
	if (mnt_opts->delegate_cmds == 0 &&
	    mnt_opts->delegate_maps == 0 &&
	    mnt_opts->delegate_progs == 0 &&
	    mnt_opts->delegate_attachs == 0)
		return -ENOENT; /* no BPF token delegation is set up */

	mode = S_IFREG | ((S_IRUSR | S_IWUSR) & ~current_umask());
	inode = bpf_get_inode(sb, NULL, mode);
	if (IS_ERR(inode))
		return PTR_ERR(inode);

	inode->i_op = &bpf_token_iops;
	inode->i_fop = &bpf_token_fops;
	clear_nlink(inode); /* make sure it is unlinked */

	file = alloc_file_pseudo(inode, path.mnt, BPF_TOKEN_INODE_NAME, O_RDWR, &bpf_token_fops);
	if (IS_ERR(file)) {
		iput(inode);
		return PTR_ERR(file);
	}

	token = kzalloc(sizeof(*token), GFP_USER);
	if (!token) {
		err = -ENOMEM;
		goto out_file;
	}

	atomic64_set(&token->refcnt, 1);

	/* remember bpffs owning userns for future ns_capable() checks */
	token->userns = get_user_ns(userns);

	token->allowed_cmds = mnt_opts->delegate_cmds;
	token->allowed_maps = mnt_opts->delegate_maps;
	token->allowed_progs = mnt_opts->delegate_progs;
	token->allowed_attachs = mnt_opts->delegate_attachs;

	err = security_bpf_token_create(token, attr, &path);
	if (err)
		goto out_token;

	fd = get_unused_fd_flags(O_CLOEXEC);
	if (fd < 0) {
		err = fd;
		goto out_token;
	}

	file->private_data = token;
	fd_install(fd, file);

	return fd;

out_token:
	bpf_token_free(token);
out_file:
	fput(file);
	return err;
}

struct bpf_token *bpf_token_get_from_fd(u32 ufd)
{
	CLASS(fd, f)(ufd);
	struct bpf_token *token;

<<<<<<< HEAD
	if (!fd_file(f))
		return ERR_PTR(-EBADF);
	if (fd_file(f)->f_op != &bpf_token_fops) {
		fdput(f);
=======
	if (fd_empty(f))
		return ERR_PTR(-EBADF);
	if (fd_file(f)->f_op != &bpf_token_fops)
>>>>>>> aa7e60b6
		return ERR_PTR(-EINVAL);

	token = fd_file(f)->private_data;
	bpf_token_inc(token);

	return token;
}

bool bpf_token_allow_cmd(const struct bpf_token *token, enum bpf_cmd cmd)
{
	if (!token)
		return false;
	if (!(token->allowed_cmds & BIT_ULL(cmd)))
		return false;
	return security_bpf_token_cmd(token, cmd) == 0;
}

bool bpf_token_allow_map_type(const struct bpf_token *token, enum bpf_map_type type)
{
	if (!token || type >= __MAX_BPF_MAP_TYPE)
		return false;

	return token->allowed_maps & BIT_ULL(type);
}

bool bpf_token_allow_prog_type(const struct bpf_token *token,
			       enum bpf_prog_type prog_type,
			       enum bpf_attach_type attach_type)
{
	if (!token || prog_type >= __MAX_BPF_PROG_TYPE || attach_type >= __MAX_BPF_ATTACH_TYPE)
		return false;

	return (token->allowed_progs & BIT_ULL(prog_type)) &&
	       (token->allowed_attachs & BIT_ULL(attach_type));
}<|MERGE_RESOLUTION|>--- conflicted
+++ resolved
@@ -122,21 +122,11 @@
 	umode_t mode;
 	int err, fd;
 
-<<<<<<< HEAD
-	f = fdget(attr->token_create.bpffs_fd);
-	if (!fd_file(f))
-		return -EBADF;
-
-	path = fd_file(f)->f_path;
-	path_get(&path);
-	fdput(f);
-=======
 	if (fd_empty(f))
 		return -EBADF;
 
 	path = fd_file(f)->f_path;
 	sb = path.dentry->d_sb;
->>>>>>> aa7e60b6
 
 	if (path.dentry != sb->s_root)
 		return -EINVAL;
@@ -226,16 +216,9 @@
 	CLASS(fd, f)(ufd);
 	struct bpf_token *token;
 
-<<<<<<< HEAD
-	if (!fd_file(f))
-		return ERR_PTR(-EBADF);
-	if (fd_file(f)->f_op != &bpf_token_fops) {
-		fdput(f);
-=======
 	if (fd_empty(f))
 		return ERR_PTR(-EBADF);
 	if (fd_file(f)->f_op != &bpf_token_fops)
->>>>>>> aa7e60b6
 		return ERR_PTR(-EINVAL);
 
 	token = fd_file(f)->private_data;
