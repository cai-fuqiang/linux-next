// SPDX-License-Identifier: GPL-2.0-only
/*
 * kernel/workqueue.c - generic async execution with shared worker pool
 *
 * Copyright (C) 2002		Ingo Molnar
 *
 *   Derived from the taskqueue/keventd code by:
 *     David Woodhouse <dwmw2@infradead.org>
 *     Andrew Morton
 *     Kai Petzke <wpp@marie.physik.tu-berlin.de>
 *     Theodore Ts'o <tytso@mit.edu>
 *
 * Made to use alloc_percpu by Christoph Lameter.
 *
 * Copyright (C) 2010		SUSE Linux Products GmbH
 * Copyright (C) 2010		Tejun Heo <tj@kernel.org>
 *
 * This is the generic async execution mechanism.  Work items as are
 * executed in process context.  The worker pool is shared and
 * automatically managed.  There are two worker pools for each CPU (one for
 * normal work items and the other for high priority ones) and some extra
 * pools for workqueues which are not bound to any specific CPU - the
 * number of these backing pools is dynamic.
 *
 * Please read Documentation/core-api/workqueue.rst for details.
 */

#include <linux/export.h>
#include <linux/kernel.h>
#include <linux/sched.h>
#include <linux/init.h>
#include <linux/interrupt.h>
#include <linux/signal.h>
#include <linux/completion.h>
#include <linux/workqueue.h>
#include <linux/slab.h>
#include <linux/cpu.h>
#include <linux/notifier.h>
#include <linux/kthread.h>
#include <linux/hardirq.h>
#include <linux/mempolicy.h>
#include <linux/freezer.h>
#include <linux/debug_locks.h>
#include <linux/lockdep.h>
#include <linux/idr.h>
#include <linux/jhash.h>
#include <linux/hashtable.h>
#include <linux/rculist.h>
#include <linux/nodemask.h>
#include <linux/moduleparam.h>
#include <linux/uaccess.h>
#include <linux/sched/isolation.h>
#include <linux/sched/debug.h>
#include <linux/nmi.h>
#include <linux/kvm_para.h>
#include <linux/delay.h>
#include <linux/irq_work.h>

#include "workqueue_internal.h"

enum worker_pool_flags {
	/*
	 * worker_pool flags
	 *
	 * A bound pool is either associated or disassociated with its CPU.
	 * While associated (!DISASSOCIATED), all workers are bound to the
	 * CPU and none has %WORKER_UNBOUND set and concurrency management
	 * is in effect.
	 *
	 * While DISASSOCIATED, the cpu may be offline and all workers have
	 * %WORKER_UNBOUND set and concurrency management disabled, and may
	 * be executing on any CPU.  The pool behaves as an unbound one.
	 *
	 * Note that DISASSOCIATED should be flipped only while holding
	 * wq_pool_attach_mutex to avoid changing binding state while
	 * worker_attach_to_pool() is in progress.
	 *
	 * As there can only be one concurrent BH execution context per CPU, a
	 * BH pool is per-CPU and always DISASSOCIATED.
	 */
	POOL_BH			= 1 << 0,	/* is a BH pool */
	POOL_MANAGER_ACTIVE	= 1 << 1,	/* being managed */
	POOL_DISASSOCIATED	= 1 << 2,	/* cpu can't serve workers */
	POOL_BH_DRAINING	= 1 << 3,	/* draining after CPU offline */
};

enum worker_flags {
	/* worker flags */
	WORKER_DIE		= 1 << 1,	/* die die die */
	WORKER_IDLE		= 1 << 2,	/* is idle */
	WORKER_PREP		= 1 << 3,	/* preparing to run works */
	WORKER_CPU_INTENSIVE	= 1 << 6,	/* cpu intensive */
	WORKER_UNBOUND		= 1 << 7,	/* worker is unbound */
	WORKER_REBOUND		= 1 << 8,	/* worker was rebound */

	WORKER_NOT_RUNNING	= WORKER_PREP | WORKER_CPU_INTENSIVE |
				  WORKER_UNBOUND | WORKER_REBOUND,
};

enum work_cancel_flags {
	WORK_CANCEL_DELAYED	= 1 << 0,	/* canceling a delayed_work */
	WORK_CANCEL_DISABLE	= 1 << 1,	/* canceling to disable */
};

enum wq_internal_consts {
	NR_STD_WORKER_POOLS	= 2,		/* # standard pools per cpu */

	UNBOUND_POOL_HASH_ORDER	= 6,		/* hashed by pool->attrs */
	BUSY_WORKER_HASH_ORDER	= 6,		/* 64 pointers */

	MAX_IDLE_WORKERS_RATIO	= 4,		/* 1/4 of busy can be idle */
	IDLE_WORKER_TIMEOUT	= 300 * HZ,	/* keep idle ones for 5 mins */

	MAYDAY_INITIAL_TIMEOUT  = HZ / 100 >= 2 ? HZ / 100 : 2,
						/* call for help after 10ms
						   (min two ticks) */
	MAYDAY_INTERVAL		= HZ / 10,	/* and then every 100ms */
	CREATE_COOLDOWN		= HZ,		/* time to breath after fail */

	/*
	 * Rescue workers are used only on emergencies and shared by
	 * all cpus.  Give MIN_NICE.
	 */
	RESCUER_NICE_LEVEL	= MIN_NICE,
	HIGHPRI_NICE_LEVEL	= MIN_NICE,

	WQ_NAME_LEN		= 32,
	WORKER_ID_LEN		= 10 + WQ_NAME_LEN, /* "kworker/R-" + WQ_NAME_LEN */
};

/*
 * We don't want to trap softirq for too long. See MAX_SOFTIRQ_TIME and
 * MAX_SOFTIRQ_RESTART in kernel/softirq.c. These are macros because
 * msecs_to_jiffies() can't be an initializer.
 */
#define BH_WORKER_JIFFIES	msecs_to_jiffies(2)
#define BH_WORKER_RESTARTS	10

/*
 * Structure fields follow one of the following exclusion rules.
 *
 * I: Modifiable by initialization/destruction paths and read-only for
 *    everyone else.
 *
 * P: Preemption protected.  Disabling preemption is enough and should
 *    only be modified and accessed from the local cpu.
 *
 * L: pool->lock protected.  Access with pool->lock held.
 *
 * LN: pool->lock and wq_node_nr_active->lock protected for writes. Either for
 *     reads.
 *
 * K: Only modified by worker while holding pool->lock. Can be safely read by
 *    self, while holding pool->lock or from IRQ context if %current is the
 *    kworker.
 *
 * S: Only modified by worker self.
 *
 * A: wq_pool_attach_mutex protected.
 *
 * PL: wq_pool_mutex protected.
 *
 * PR: wq_pool_mutex protected for writes.  RCU protected for reads.
 *
 * PW: wq_pool_mutex and wq->mutex protected for writes.  Either for reads.
 *
 * PWR: wq_pool_mutex and wq->mutex protected for writes.  Either or
 *      RCU for reads.
 *
 * WQ: wq->mutex protected.
 *
 * WR: wq->mutex protected for writes.  RCU protected for reads.
 *
 * WO: wq->mutex protected for writes. Updated with WRITE_ONCE() and can be read
 *     with READ_ONCE() without locking.
 *
 * MD: wq_mayday_lock protected.
 *
 * WD: Used internally by the watchdog.
 */

/* struct worker is defined in workqueue_internal.h */

struct worker_pool {
	raw_spinlock_t		lock;		/* the pool lock */
	int			cpu;		/* I: the associated cpu */
	int			node;		/* I: the associated node ID */
	int			id;		/* I: pool ID */
	unsigned int		flags;		/* L: flags */

	unsigned long		watchdog_ts;	/* L: watchdog timestamp */
	bool			cpu_stall;	/* WD: stalled cpu bound pool */

	/*
	 * The counter is incremented in a process context on the associated CPU
	 * w/ preemption disabled, and decremented or reset in the same context
	 * but w/ pool->lock held. The readers grab pool->lock and are
	 * guaranteed to see if the counter reached zero.
	 */
	int			nr_running;

	struct list_head	worklist;	/* L: list of pending works */

	int			nr_workers;	/* L: total number of workers */
	int			nr_idle;	/* L: currently idle workers */

	struct list_head	idle_list;	/* L: list of idle workers */
	struct timer_list	idle_timer;	/* L: worker idle timeout */
	struct work_struct      idle_cull_work; /* L: worker idle cleanup */

	struct timer_list	mayday_timer;	  /* L: SOS timer for workers */

	/* a workers is either on busy_hash or idle_list, or the manager */
	DECLARE_HASHTABLE(busy_hash, BUSY_WORKER_HASH_ORDER);
						/* L: hash of busy workers */

	struct worker		*manager;	/* L: purely informational */
	struct list_head	workers;	/* A: attached workers */

	struct ida		worker_ida;	/* worker IDs for task name */

	struct workqueue_attrs	*attrs;		/* I: worker attributes */
	struct hlist_node	hash_node;	/* PL: unbound_pool_hash node */
	int			refcnt;		/* PL: refcnt for unbound pools */

	/*
	 * Destruction of pool is RCU protected to allow dereferences
	 * from get_work_pool().
	 */
	struct rcu_head		rcu;
};

/*
 * Per-pool_workqueue statistics. These can be monitored using
 * tools/workqueue/wq_monitor.py.
 */
enum pool_workqueue_stats {
	PWQ_STAT_STARTED,	/* work items started execution */
	PWQ_STAT_COMPLETED,	/* work items completed execution */
	PWQ_STAT_CPU_TIME,	/* total CPU time consumed */
	PWQ_STAT_CPU_INTENSIVE,	/* wq_cpu_intensive_thresh_us violations */
	PWQ_STAT_CM_WAKEUP,	/* concurrency-management worker wakeups */
	PWQ_STAT_REPATRIATED,	/* unbound workers brought back into scope */
	PWQ_STAT_MAYDAY,	/* maydays to rescuer */
	PWQ_STAT_RESCUED,	/* linked work items executed by rescuer */

	PWQ_NR_STATS,
};

/*
 * The per-pool workqueue.  While queued, bits below WORK_PWQ_SHIFT
 * of work_struct->data are used for flags and the remaining high bits
 * point to the pwq; thus, pwqs need to be aligned at two's power of the
 * number of flag bits.
 */
struct pool_workqueue {
	struct worker_pool	*pool;		/* I: the associated pool */
	struct workqueue_struct *wq;		/* I: the owning workqueue */
	int			work_color;	/* L: current color */
	int			flush_color;	/* L: flushing color */
	int			refcnt;		/* L: reference count */
	int			nr_in_flight[WORK_NR_COLORS];
						/* L: nr of in_flight works */
	bool			plugged;	/* L: execution suspended */

	/*
	 * nr_active management and WORK_STRUCT_INACTIVE:
	 *
	 * When pwq->nr_active >= max_active, new work item is queued to
	 * pwq->inactive_works instead of pool->worklist and marked with
	 * WORK_STRUCT_INACTIVE.
	 *
	 * All work items marked with WORK_STRUCT_INACTIVE do not participate in
	 * nr_active and all work items in pwq->inactive_works are marked with
	 * WORK_STRUCT_INACTIVE. But not all WORK_STRUCT_INACTIVE work items are
	 * in pwq->inactive_works. Some of them are ready to run in
	 * pool->worklist or worker->scheduled. Those work itmes are only struct
	 * wq_barrier which is used for flush_work() and should not participate
	 * in nr_active. For non-barrier work item, it is marked with
	 * WORK_STRUCT_INACTIVE iff it is in pwq->inactive_works.
	 */
	int			nr_active;	/* L: nr of active works */
	struct list_head	inactive_works;	/* L: inactive works */
	struct list_head	pending_node;	/* LN: node on wq_node_nr_active->pending_pwqs */
	struct list_head	pwqs_node;	/* WR: node on wq->pwqs */
	struct list_head	mayday_node;	/* MD: node on wq->maydays */

	u64			stats[PWQ_NR_STATS];

	/*
	 * Release of unbound pwq is punted to a kthread_worker. See put_pwq()
	 * and pwq_release_workfn() for details. pool_workqueue itself is also
	 * RCU protected so that the first pwq can be determined without
	 * grabbing wq->mutex.
	 */
	struct kthread_work	release_work;
	struct rcu_head		rcu;
} __aligned(1 << WORK_STRUCT_PWQ_SHIFT);

/*
 * Structure used to wait for workqueue flush.
 */
struct wq_flusher {
	struct list_head	list;		/* WQ: list of flushers */
	int			flush_color;	/* WQ: flush color waiting for */
	struct completion	done;		/* flush completion */
};

struct wq_device;

/*
 * Unlike in a per-cpu workqueue where max_active limits its concurrency level
 * on each CPU, in an unbound workqueue, max_active applies to the whole system.
 * As sharing a single nr_active across multiple sockets can be very expensive,
 * the counting and enforcement is per NUMA node.
 *
 * The following struct is used to enforce per-node max_active. When a pwq wants
 * to start executing a work item, it should increment ->nr using
 * tryinc_node_nr_active(). If acquisition fails due to ->nr already being over
 * ->max, the pwq is queued on ->pending_pwqs. As in-flight work items finish
 * and decrement ->nr, node_activate_pending_pwq() activates the pending pwqs in
 * round-robin order.
 */
struct wq_node_nr_active {
	int			max;		/* per-node max_active */
	atomic_t		nr;		/* per-node nr_active */
	raw_spinlock_t		lock;		/* nests inside pool locks */
	struct list_head	pending_pwqs;	/* LN: pwqs with inactive works */
};

/*
 * The externally visible workqueue.  It relays the issued work items to
 * the appropriate worker_pool through its pool_workqueues.
 */
struct workqueue_struct {
	struct list_head	pwqs;		/* WR: all pwqs of this wq */
	struct list_head	list;		/* PR: list of all workqueues */

	struct mutex		mutex;		/* protects this wq */
	int			work_color;	/* WQ: current work color */
	int			flush_color;	/* WQ: current flush color */
	atomic_t		nr_pwqs_to_flush; /* flush in progress */
	struct wq_flusher	*first_flusher;	/* WQ: first flusher */
	struct list_head	flusher_queue;	/* WQ: flush waiters */
	struct list_head	flusher_overflow; /* WQ: flush overflow list */

	struct list_head	maydays;	/* MD: pwqs requesting rescue */
	struct worker		*rescuer;	/* MD: rescue worker */

	int			nr_drainers;	/* WQ: drain in progress */

	/* See alloc_workqueue() function comment for info on min/max_active */
	int			max_active;	/* WO: max active works */
	int			min_active;	/* WO: min active works */
	int			saved_max_active; /* WQ: saved max_active */
	int			saved_min_active; /* WQ: saved min_active */

	struct workqueue_attrs	*unbound_attrs;	/* PW: only for unbound wqs */
	struct pool_workqueue __rcu *dfl_pwq;   /* PW: only for unbound wqs */

#ifdef CONFIG_SYSFS
	struct wq_device	*wq_dev;	/* I: for sysfs interface */
#endif
#ifdef CONFIG_LOCKDEP
	char			*lock_name;
	struct lock_class_key	key;
	struct lockdep_map	__lockdep_map;
	struct lockdep_map	*lockdep_map;
#endif
	char			name[WQ_NAME_LEN]; /* I: workqueue name */

	/*
	 * Destruction of workqueue_struct is RCU protected to allow walking
	 * the workqueues list without grabbing wq_pool_mutex.
	 * This is used to dump all workqueues from sysrq.
	 */
	struct rcu_head		rcu;

	/* hot fields used during command issue, aligned to cacheline */
	unsigned int		flags ____cacheline_aligned; /* WQ: WQ_* flags */
	struct pool_workqueue __rcu * __percpu *cpu_pwq; /* I: per-cpu pwqs */
	struct wq_node_nr_active *node_nr_active[]; /* I: per-node nr_active */
};

/*
 * Each pod type describes how CPUs should be grouped for unbound workqueues.
 * See the comment above workqueue_attrs->affn_scope.
 */
struct wq_pod_type {
	int			nr_pods;	/* number of pods */
	cpumask_var_t		*pod_cpus;	/* pod -> cpus */
	int			*pod_node;	/* pod -> node */
	int			*cpu_pod;	/* cpu -> pod */
};

struct work_offq_data {
	u32			pool_id;
	u32			disable;
	u32			flags;
};

static const char *wq_affn_names[WQ_AFFN_NR_TYPES] = {
	[WQ_AFFN_DFL]		= "default",
	[WQ_AFFN_CPU]		= "cpu",
	[WQ_AFFN_SMT]		= "smt",
	[WQ_AFFN_CACHE]		= "cache",
	[WQ_AFFN_NUMA]		= "numa",
	[WQ_AFFN_SYSTEM]	= "system",
};

/*
 * Per-cpu work items which run for longer than the following threshold are
 * automatically considered CPU intensive and excluded from concurrency
 * management to prevent them from noticeably delaying other per-cpu work items.
 * ULONG_MAX indicates that the user hasn't overridden it with a boot parameter.
 * The actual value is initialized in wq_cpu_intensive_thresh_init().
 */
static unsigned long wq_cpu_intensive_thresh_us = ULONG_MAX;
module_param_named(cpu_intensive_thresh_us, wq_cpu_intensive_thresh_us, ulong, 0644);
#ifdef CONFIG_WQ_CPU_INTENSIVE_REPORT
static unsigned int wq_cpu_intensive_warning_thresh = 4;
module_param_named(cpu_intensive_warning_thresh, wq_cpu_intensive_warning_thresh, uint, 0644);
#endif

/* see the comment above the definition of WQ_POWER_EFFICIENT */
static bool wq_power_efficient = IS_ENABLED(CONFIG_WQ_POWER_EFFICIENT_DEFAULT);
module_param_named(power_efficient, wq_power_efficient, bool, 0444);

static bool wq_online;			/* can kworkers be created yet? */
static bool wq_topo_initialized __read_mostly = false;

static struct kmem_cache *pwq_cache;

static struct wq_pod_type wq_pod_types[WQ_AFFN_NR_TYPES];
static enum wq_affn_scope wq_affn_dfl = WQ_AFFN_CACHE;

/* buf for wq_update_unbound_pod_attrs(), protected by CPU hotplug exclusion */
static struct workqueue_attrs *unbound_wq_update_pwq_attrs_buf;

static DEFINE_MUTEX(wq_pool_mutex);	/* protects pools and workqueues list */
static DEFINE_MUTEX(wq_pool_attach_mutex); /* protects worker attach/detach */
static DEFINE_RAW_SPINLOCK(wq_mayday_lock);	/* protects wq->maydays list */
/* wait for manager to go away */
static struct rcuwait manager_wait = __RCUWAIT_INITIALIZER(manager_wait);

static LIST_HEAD(workqueues);		/* PR: list of all workqueues */
static bool workqueue_freezing;		/* PL: have wqs started freezing? */

/* PL: mirror the cpu_online_mask excluding the CPU in the midst of hotplugging */
static cpumask_var_t wq_online_cpumask;

/* PL&A: allowable cpus for unbound wqs and work items */
static cpumask_var_t wq_unbound_cpumask;

/* PL: user requested unbound cpumask via sysfs */
static cpumask_var_t wq_requested_unbound_cpumask;

/* PL: isolated cpumask to be excluded from unbound cpumask */
static cpumask_var_t wq_isolated_cpumask;

/* for further constrain wq_unbound_cpumask by cmdline parameter*/
static struct cpumask wq_cmdline_cpumask __initdata;

/* CPU where unbound work was last round robin scheduled from this CPU */
static DEFINE_PER_CPU(int, wq_rr_cpu_last);

/*
 * Local execution of unbound work items is no longer guaranteed.  The
 * following always forces round-robin CPU selection on unbound work items
 * to uncover usages which depend on it.
 */
#ifdef CONFIG_DEBUG_WQ_FORCE_RR_CPU
static bool wq_debug_force_rr_cpu = true;
#else
static bool wq_debug_force_rr_cpu = false;
#endif
module_param_named(debug_force_rr_cpu, wq_debug_force_rr_cpu, bool, 0644);

/* to raise softirq for the BH worker pools on other CPUs */
static DEFINE_PER_CPU_SHARED_ALIGNED(struct irq_work [NR_STD_WORKER_POOLS], bh_pool_irq_works);

/* the BH worker pools */
static DEFINE_PER_CPU_SHARED_ALIGNED(struct worker_pool [NR_STD_WORKER_POOLS], bh_worker_pools);

/* the per-cpu worker pools */
static DEFINE_PER_CPU_SHARED_ALIGNED(struct worker_pool [NR_STD_WORKER_POOLS], cpu_worker_pools);

static DEFINE_IDR(worker_pool_idr);	/* PR: idr of all pools */

/* PL: hash of all unbound pools keyed by pool->attrs */
static DEFINE_HASHTABLE(unbound_pool_hash, UNBOUND_POOL_HASH_ORDER);

/* I: attributes used when instantiating standard unbound pools on demand */
static struct workqueue_attrs *unbound_std_wq_attrs[NR_STD_WORKER_POOLS];

/* I: attributes used when instantiating ordered pools on demand */
static struct workqueue_attrs *ordered_wq_attrs[NR_STD_WORKER_POOLS];

/*
 * I: kthread_worker to release pwq's. pwq release needs to be bounced to a
 * process context while holding a pool lock. Bounce to a dedicated kthread
 * worker to avoid A-A deadlocks.
 */
static struct kthread_worker *pwq_release_worker __ro_after_init;

struct workqueue_struct *system_wq __ro_after_init;
EXPORT_SYMBOL(system_wq);
struct workqueue_struct *system_highpri_wq __ro_after_init;
EXPORT_SYMBOL_GPL(system_highpri_wq);
struct workqueue_struct *system_long_wq __ro_after_init;
EXPORT_SYMBOL_GPL(system_long_wq);
struct workqueue_struct *system_unbound_wq __ro_after_init;
EXPORT_SYMBOL_GPL(system_unbound_wq);
struct workqueue_struct *system_freezable_wq __ro_after_init;
EXPORT_SYMBOL_GPL(system_freezable_wq);
struct workqueue_struct *system_power_efficient_wq __ro_after_init;
EXPORT_SYMBOL_GPL(system_power_efficient_wq);
struct workqueue_struct *system_freezable_power_efficient_wq __ro_after_init;
EXPORT_SYMBOL_GPL(system_freezable_power_efficient_wq);
struct workqueue_struct *system_bh_wq;
EXPORT_SYMBOL_GPL(system_bh_wq);
struct workqueue_struct *system_bh_highpri_wq;
EXPORT_SYMBOL_GPL(system_bh_highpri_wq);

static int worker_thread(void *__worker);
static void workqueue_sysfs_unregister(struct workqueue_struct *wq);
static void show_pwq(struct pool_workqueue *pwq);
static void show_one_worker_pool(struct worker_pool *pool);

#define CREATE_TRACE_POINTS
#include <trace/events/workqueue.h>

#define assert_rcu_or_pool_mutex()					\
	RCU_LOCKDEP_WARN(!rcu_read_lock_any_held() &&			\
			 !lockdep_is_held(&wq_pool_mutex),		\
			 "RCU or wq_pool_mutex should be held")

#define assert_rcu_or_wq_mutex_or_pool_mutex(wq)			\
	RCU_LOCKDEP_WARN(!rcu_read_lock_any_held() &&			\
			 !lockdep_is_held(&wq->mutex) &&		\
			 !lockdep_is_held(&wq_pool_mutex),		\
			 "RCU, wq->mutex or wq_pool_mutex should be held")

#define for_each_bh_worker_pool(pool, cpu)				\
	for ((pool) = &per_cpu(bh_worker_pools, cpu)[0];		\
	     (pool) < &per_cpu(bh_worker_pools, cpu)[NR_STD_WORKER_POOLS]; \
	     (pool)++)

#define for_each_cpu_worker_pool(pool, cpu)				\
	for ((pool) = &per_cpu(cpu_worker_pools, cpu)[0];		\
	     (pool) < &per_cpu(cpu_worker_pools, cpu)[NR_STD_WORKER_POOLS]; \
	     (pool)++)

/**
 * for_each_pool - iterate through all worker_pools in the system
 * @pool: iteration cursor
 * @pi: integer used for iteration
 *
 * This must be called either with wq_pool_mutex held or RCU read
 * locked.  If the pool needs to be used beyond the locking in effect, the
 * caller is responsible for guaranteeing that the pool stays online.
 *
 * The if/else clause exists only for the lockdep assertion and can be
 * ignored.
 */
#define for_each_pool(pool, pi)						\
	idr_for_each_entry(&worker_pool_idr, pool, pi)			\
		if (({ assert_rcu_or_pool_mutex(); false; })) { }	\
		else

/**
 * for_each_pool_worker - iterate through all workers of a worker_pool
 * @worker: iteration cursor
 * @pool: worker_pool to iterate workers of
 *
 * This must be called with wq_pool_attach_mutex.
 *
 * The if/else clause exists only for the lockdep assertion and can be
 * ignored.
 */
#define for_each_pool_worker(worker, pool)				\
	list_for_each_entry((worker), &(pool)->workers, node)		\
		if (({ lockdep_assert_held(&wq_pool_attach_mutex); false; })) { } \
		else

/**
 * for_each_pwq - iterate through all pool_workqueues of the specified workqueue
 * @pwq: iteration cursor
 * @wq: the target workqueue
 *
 * This must be called either with wq->mutex held or RCU read locked.
 * If the pwq needs to be used beyond the locking in effect, the caller is
 * responsible for guaranteeing that the pwq stays online.
 *
 * The if/else clause exists only for the lockdep assertion and can be
 * ignored.
 */
#define for_each_pwq(pwq, wq)						\
	list_for_each_entry_rcu((pwq), &(wq)->pwqs, pwqs_node,		\
				 lockdep_is_held(&(wq->mutex)))

#ifdef CONFIG_DEBUG_OBJECTS_WORK

static const struct debug_obj_descr work_debug_descr;

static void *work_debug_hint(void *addr)
{
	return ((struct work_struct *) addr)->func;
}

static bool work_is_static_object(void *addr)
{
	struct work_struct *work = addr;

	return test_bit(WORK_STRUCT_STATIC_BIT, work_data_bits(work));
}

/*
 * fixup_init is called when:
 * - an active object is initialized
 */
static bool work_fixup_init(void *addr, enum debug_obj_state state)
{
	struct work_struct *work = addr;

	switch (state) {
	case ODEBUG_STATE_ACTIVE:
		cancel_work_sync(work);
		debug_object_init(work, &work_debug_descr);
		return true;
	default:
		return false;
	}
}

/*
 * fixup_free is called when:
 * - an active object is freed
 */
static bool work_fixup_free(void *addr, enum debug_obj_state state)
{
	struct work_struct *work = addr;

	switch (state) {
	case ODEBUG_STATE_ACTIVE:
		cancel_work_sync(work);
		debug_object_free(work, &work_debug_descr);
		return true;
	default:
		return false;
	}
}

static const struct debug_obj_descr work_debug_descr = {
	.name		= "work_struct",
	.debug_hint	= work_debug_hint,
	.is_static_object = work_is_static_object,
	.fixup_init	= work_fixup_init,
	.fixup_free	= work_fixup_free,
};

static inline void debug_work_activate(struct work_struct *work)
{
	debug_object_activate(work, &work_debug_descr);
}

static inline void debug_work_deactivate(struct work_struct *work)
{
	debug_object_deactivate(work, &work_debug_descr);
}

void __init_work(struct work_struct *work, int onstack)
{
	if (onstack)
		debug_object_init_on_stack(work, &work_debug_descr);
	else
		debug_object_init(work, &work_debug_descr);
}
EXPORT_SYMBOL_GPL(__init_work);

void destroy_work_on_stack(struct work_struct *work)
{
	debug_object_free(work, &work_debug_descr);
}
EXPORT_SYMBOL_GPL(destroy_work_on_stack);

void destroy_delayed_work_on_stack(struct delayed_work *work)
{
	destroy_timer_on_stack(&work->timer);
	debug_object_free(&work->work, &work_debug_descr);
}
EXPORT_SYMBOL_GPL(destroy_delayed_work_on_stack);

#else
static inline void debug_work_activate(struct work_struct *work) { }
static inline void debug_work_deactivate(struct work_struct *work) { }
#endif

/**
 * worker_pool_assign_id - allocate ID and assign it to @pool
 * @pool: the pool pointer of interest
 *
 * Returns 0 if ID in [0, WORK_OFFQ_POOL_NONE) is allocated and assigned
 * successfully, -errno on failure.
 */
static int worker_pool_assign_id(struct worker_pool *pool)
{
	int ret;

	lockdep_assert_held(&wq_pool_mutex);

	ret = idr_alloc(&worker_pool_idr, pool, 0, WORK_OFFQ_POOL_NONE,
			GFP_KERNEL);
	if (ret >= 0) {
		pool->id = ret;
		return 0;
	}
	return ret;
}

static struct pool_workqueue __rcu **
unbound_pwq_slot(struct workqueue_struct *wq, int cpu)
{
       if (cpu >= 0)
               return per_cpu_ptr(wq->cpu_pwq, cpu);
       else
               return &wq->dfl_pwq;
}

/* @cpu < 0 for dfl_pwq */
static struct pool_workqueue *unbound_pwq(struct workqueue_struct *wq, int cpu)
{
	return rcu_dereference_check(*unbound_pwq_slot(wq, cpu),
				     lockdep_is_held(&wq_pool_mutex) ||
				     lockdep_is_held(&wq->mutex));
}

/**
 * unbound_effective_cpumask - effective cpumask of an unbound workqueue
 * @wq: workqueue of interest
 *
 * @wq->unbound_attrs->cpumask contains the cpumask requested by the user which
 * is masked with wq_unbound_cpumask to determine the effective cpumask. The
 * default pwq is always mapped to the pool with the current effective cpumask.
 */
static struct cpumask *unbound_effective_cpumask(struct workqueue_struct *wq)
{
	return unbound_pwq(wq, -1)->pool->attrs->__pod_cpumask;
}

static unsigned int work_color_to_flags(int color)
{
	return color << WORK_STRUCT_COLOR_SHIFT;
}

static int get_work_color(unsigned long work_data)
{
	return (work_data >> WORK_STRUCT_COLOR_SHIFT) &
		((1 << WORK_STRUCT_COLOR_BITS) - 1);
}

static int work_next_color(int color)
{
	return (color + 1) % WORK_NR_COLORS;
}

static unsigned long pool_offq_flags(struct worker_pool *pool)
{
	return (pool->flags & POOL_BH) ? WORK_OFFQ_BH : 0;
}

/*
 * While queued, %WORK_STRUCT_PWQ is set and non flag bits of a work's data
 * contain the pointer to the queued pwq.  Once execution starts, the flag
 * is cleared and the high bits contain OFFQ flags and pool ID.
 *
 * set_work_pwq(), set_work_pool_and_clear_pending() and mark_work_canceling()
 * can be used to set the pwq, pool or clear work->data. These functions should
 * only be called while the work is owned - ie. while the PENDING bit is set.
 *
 * get_work_pool() and get_work_pwq() can be used to obtain the pool or pwq
 * corresponding to a work.  Pool is available once the work has been
 * queued anywhere after initialization until it is sync canceled.  pwq is
 * available only while the work item is queued.
 */
static inline void set_work_data(struct work_struct *work, unsigned long data)
{
	WARN_ON_ONCE(!work_pending(work));
	atomic_long_set(&work->data, data | work_static(work));
}

static void set_work_pwq(struct work_struct *work, struct pool_workqueue *pwq,
			 unsigned long flags)
{
	set_work_data(work, (unsigned long)pwq | WORK_STRUCT_PENDING |
		      WORK_STRUCT_PWQ | flags);
}

static void set_work_pool_and_keep_pending(struct work_struct *work,
					   int pool_id, unsigned long flags)
{
	set_work_data(work, ((unsigned long)pool_id << WORK_OFFQ_POOL_SHIFT) |
		      WORK_STRUCT_PENDING | flags);
}

static void set_work_pool_and_clear_pending(struct work_struct *work,
					    int pool_id, unsigned long flags)
{
	/*
	 * The following wmb is paired with the implied mb in
	 * test_and_set_bit(PENDING) and ensures all updates to @work made
	 * here are visible to and precede any updates by the next PENDING
	 * owner.
	 */
	smp_wmb();
	set_work_data(work, ((unsigned long)pool_id << WORK_OFFQ_POOL_SHIFT) |
		      flags);
	/*
	 * The following mb guarantees that previous clear of a PENDING bit
	 * will not be reordered with any speculative LOADS or STORES from
	 * work->current_func, which is executed afterwards.  This possible
	 * reordering can lead to a missed execution on attempt to queue
	 * the same @work.  E.g. consider this case:
	 *
	 *   CPU#0                         CPU#1
	 *   ----------------------------  --------------------------------
	 *
	 * 1  STORE event_indicated
	 * 2  queue_work_on() {
	 * 3    test_and_set_bit(PENDING)
	 * 4 }                             set_..._and_clear_pending() {
	 * 5                                 set_work_data() # clear bit
	 * 6                                 smp_mb()
	 * 7                               work->current_func() {
	 * 8				      LOAD event_indicated
	 *				   }
	 *
	 * Without an explicit full barrier speculative LOAD on line 8 can
	 * be executed before CPU#0 does STORE on line 1.  If that happens,
	 * CPU#0 observes the PENDING bit is still set and new execution of
	 * a @work is not queued in a hope, that CPU#1 will eventually
	 * finish the queued @work.  Meanwhile CPU#1 does not see
	 * event_indicated is set, because speculative LOAD was executed
	 * before actual STORE.
	 */
	smp_mb();
}

static inline struct pool_workqueue *work_struct_pwq(unsigned long data)
{
	return (struct pool_workqueue *)(data & WORK_STRUCT_PWQ_MASK);
}

static struct pool_workqueue *get_work_pwq(struct work_struct *work)
{
	unsigned long data = atomic_long_read(&work->data);

	if (data & WORK_STRUCT_PWQ)
		return work_struct_pwq(data);
	else
		return NULL;
}

/**
 * get_work_pool - return the worker_pool a given work was associated with
 * @work: the work item of interest
 *
 * Pools are created and destroyed under wq_pool_mutex, and allows read
 * access under RCU read lock.  As such, this function should be
 * called under wq_pool_mutex or inside of a rcu_read_lock() region.
 *
 * All fields of the returned pool are accessible as long as the above
 * mentioned locking is in effect.  If the returned pool needs to be used
 * beyond the critical section, the caller is responsible for ensuring the
 * returned pool is and stays online.
 *
 * Return: The worker_pool @work was last associated with.  %NULL if none.
 */
static struct worker_pool *get_work_pool(struct work_struct *work)
{
	unsigned long data = atomic_long_read(&work->data);
	int pool_id;

	assert_rcu_or_pool_mutex();

	if (data & WORK_STRUCT_PWQ)
		return work_struct_pwq(data)->pool;

	pool_id = data >> WORK_OFFQ_POOL_SHIFT;
	if (pool_id == WORK_OFFQ_POOL_NONE)
		return NULL;

	return idr_find(&worker_pool_idr, pool_id);
}

static unsigned long shift_and_mask(unsigned long v, u32 shift, u32 bits)
{
	return (v >> shift) & ((1U << bits) - 1);
}

static void work_offqd_unpack(struct work_offq_data *offqd, unsigned long data)
{
	WARN_ON_ONCE(data & WORK_STRUCT_PWQ);

	offqd->pool_id = shift_and_mask(data, WORK_OFFQ_POOL_SHIFT,
					WORK_OFFQ_POOL_BITS);
	offqd->disable = shift_and_mask(data, WORK_OFFQ_DISABLE_SHIFT,
					WORK_OFFQ_DISABLE_BITS);
	offqd->flags = data & WORK_OFFQ_FLAG_MASK;
}

static unsigned long work_offqd_pack_flags(struct work_offq_data *offqd)
{
	return ((unsigned long)offqd->disable << WORK_OFFQ_DISABLE_SHIFT) |
		((unsigned long)offqd->flags);
}

/*
 * Policy functions.  These define the policies on how the global worker
 * pools are managed.  Unless noted otherwise, these functions assume that
 * they're being called with pool->lock held.
 */

/*
 * Need to wake up a worker?  Called from anything but currently
 * running workers.
 *
 * Note that, because unbound workers never contribute to nr_running, this
 * function will always return %true for unbound pools as long as the
 * worklist isn't empty.
 */
static bool need_more_worker(struct worker_pool *pool)
{
	return !list_empty(&pool->worklist) && !pool->nr_running;
}

/* Can I start working?  Called from busy but !running workers. */
static bool may_start_working(struct worker_pool *pool)
{
	return pool->nr_idle;
}

/* Do I need to keep working?  Called from currently running workers. */
static bool keep_working(struct worker_pool *pool)
{
	return !list_empty(&pool->worklist) && (pool->nr_running <= 1);
}

/* Do we need a new worker?  Called from manager. */
static bool need_to_create_worker(struct worker_pool *pool)
{
	return need_more_worker(pool) && !may_start_working(pool);
}

/* Do we have too many workers and should some go away? */
static bool too_many_workers(struct worker_pool *pool)
{
	bool managing = pool->flags & POOL_MANAGER_ACTIVE;
	int nr_idle = pool->nr_idle + managing; /* manager is considered idle */
	int nr_busy = pool->nr_workers - nr_idle;

	return nr_idle > 2 && (nr_idle - 2) * MAX_IDLE_WORKERS_RATIO >= nr_busy;
}

/**
 * worker_set_flags - set worker flags and adjust nr_running accordingly
 * @worker: self
 * @flags: flags to set
 *
 * Set @flags in @worker->flags and adjust nr_running accordingly.
 */
static inline void worker_set_flags(struct worker *worker, unsigned int flags)
{
	struct worker_pool *pool = worker->pool;

	lockdep_assert_held(&pool->lock);

	/* If transitioning into NOT_RUNNING, adjust nr_running. */
	if ((flags & WORKER_NOT_RUNNING) &&
	    !(worker->flags & WORKER_NOT_RUNNING)) {
		pool->nr_running--;
	}

	worker->flags |= flags;
}

/**
 * worker_clr_flags - clear worker flags and adjust nr_running accordingly
 * @worker: self
 * @flags: flags to clear
 *
 * Clear @flags in @worker->flags and adjust nr_running accordingly.
 */
static inline void worker_clr_flags(struct worker *worker, unsigned int flags)
{
	struct worker_pool *pool = worker->pool;
	unsigned int oflags = worker->flags;

	lockdep_assert_held(&pool->lock);

	worker->flags &= ~flags;

	/*
	 * If transitioning out of NOT_RUNNING, increment nr_running.  Note
	 * that the nested NOT_RUNNING is not a noop.  NOT_RUNNING is mask
	 * of multiple flags, not a single flag.
	 */
	if ((flags & WORKER_NOT_RUNNING) && (oflags & WORKER_NOT_RUNNING))
		if (!(worker->flags & WORKER_NOT_RUNNING))
			pool->nr_running++;
}

/* Return the first idle worker.  Called with pool->lock held. */
static struct worker *first_idle_worker(struct worker_pool *pool)
{
	if (unlikely(list_empty(&pool->idle_list)))
		return NULL;

	return list_first_entry(&pool->idle_list, struct worker, entry);
}

/**
 * worker_enter_idle - enter idle state
 * @worker: worker which is entering idle state
 *
 * @worker is entering idle state.  Update stats and idle timer if
 * necessary.
 *
 * LOCKING:
 * raw_spin_lock_irq(pool->lock).
 */
static void worker_enter_idle(struct worker *worker)
{
	struct worker_pool *pool = worker->pool;

	if (WARN_ON_ONCE(worker->flags & WORKER_IDLE) ||
	    WARN_ON_ONCE(!list_empty(&worker->entry) &&
			 (worker->hentry.next || worker->hentry.pprev)))
		return;

	/* can't use worker_set_flags(), also called from create_worker() */
	worker->flags |= WORKER_IDLE;
	pool->nr_idle++;
	worker->last_active = jiffies;

	/* idle_list is LIFO */
	list_add(&worker->entry, &pool->idle_list);

	if (too_many_workers(pool) && !timer_pending(&pool->idle_timer))
		mod_timer(&pool->idle_timer, jiffies + IDLE_WORKER_TIMEOUT);

	/* Sanity check nr_running. */
	WARN_ON_ONCE(pool->nr_workers == pool->nr_idle && pool->nr_running);
}

/**
 * worker_leave_idle - leave idle state
 * @worker: worker which is leaving idle state
 *
 * @worker is leaving idle state.  Update stats.
 *
 * LOCKING:
 * raw_spin_lock_irq(pool->lock).
 */
static void worker_leave_idle(struct worker *worker)
{
	struct worker_pool *pool = worker->pool;

	if (WARN_ON_ONCE(!(worker->flags & WORKER_IDLE)))
		return;
	worker_clr_flags(worker, WORKER_IDLE);
	pool->nr_idle--;
	list_del_init(&worker->entry);
}

/**
 * find_worker_executing_work - find worker which is executing a work
 * @pool: pool of interest
 * @work: work to find worker for
 *
 * Find a worker which is executing @work on @pool by searching
 * @pool->busy_hash which is keyed by the address of @work.  For a worker
 * to match, its current execution should match the address of @work and
 * its work function.  This is to avoid unwanted dependency between
 * unrelated work executions through a work item being recycled while still
 * being executed.
 *
 * This is a bit tricky.  A work item may be freed once its execution
 * starts and nothing prevents the freed area from being recycled for
 * another work item.  If the same work item address ends up being reused
 * before the original execution finishes, workqueue will identify the
 * recycled work item as currently executing and make it wait until the
 * current execution finishes, introducing an unwanted dependency.
 *
 * This function checks the work item address and work function to avoid
 * false positives.  Note that this isn't complete as one may construct a
 * work function which can introduce dependency onto itself through a
 * recycled work item.  Well, if somebody wants to shoot oneself in the
 * foot that badly, there's only so much we can do, and if such deadlock
 * actually occurs, it should be easy to locate the culprit work function.
 *
 * CONTEXT:
 * raw_spin_lock_irq(pool->lock).
 *
 * Return:
 * Pointer to worker which is executing @work if found, %NULL
 * otherwise.
 */
static struct worker *find_worker_executing_work(struct worker_pool *pool,
						 struct work_struct *work)
{
	struct worker *worker;

	hash_for_each_possible(pool->busy_hash, worker, hentry,
			       (unsigned long)work)
		if (worker->current_work == work &&
		    worker->current_func == work->func)
			return worker;

	return NULL;
}

/**
 * move_linked_works - move linked works to a list
 * @work: start of series of works to be scheduled
 * @head: target list to append @work to
 * @nextp: out parameter for nested worklist walking
 *
 * Schedule linked works starting from @work to @head. Work series to be
 * scheduled starts at @work and includes any consecutive work with
 * WORK_STRUCT_LINKED set in its predecessor. See assign_work() for details on
 * @nextp.
 *
 * CONTEXT:
 * raw_spin_lock_irq(pool->lock).
 */
static void move_linked_works(struct work_struct *work, struct list_head *head,
			      struct work_struct **nextp)
{
	struct work_struct *n;

	/*
	 * Linked worklist will always end before the end of the list,
	 * use NULL for list head.
	 */
	list_for_each_entry_safe_from(work, n, NULL, entry) {
		list_move_tail(&work->entry, head);
		if (!(*work_data_bits(work) & WORK_STRUCT_LINKED))
			break;
	}

	/*
	 * If we're already inside safe list traversal and have moved
	 * multiple works to the scheduled queue, the next position
	 * needs to be updated.
	 */
	if (nextp)
		*nextp = n;
}

/**
 * assign_work - assign a work item and its linked work items to a worker
 * @work: work to assign
 * @worker: worker to assign to
 * @nextp: out parameter for nested worklist walking
 *
 * Assign @work and its linked work items to @worker. If @work is already being
 * executed by another worker in the same pool, it'll be punted there.
 *
 * If @nextp is not NULL, it's updated to point to the next work of the last
 * scheduled work. This allows assign_work() to be nested inside
 * list_for_each_entry_safe().
 *
 * Returns %true if @work was successfully assigned to @worker. %false if @work
 * was punted to another worker already executing it.
 */
static bool assign_work(struct work_struct *work, struct worker *worker,
			struct work_struct **nextp)
{
	struct worker_pool *pool = worker->pool;
	struct worker *collision;

	lockdep_assert_held(&pool->lock);

	/*
	 * A single work shouldn't be executed concurrently by multiple workers.
	 * __queue_work() ensures that @work doesn't jump to a different pool
	 * while still running in the previous pool. Here, we should ensure that
	 * @work is not executed concurrently by multiple workers from the same
	 * pool. Check whether anyone is already processing the work. If so,
	 * defer the work to the currently executing one.
	 */
	collision = find_worker_executing_work(pool, work);
	if (unlikely(collision)) {
		move_linked_works(work, &collision->scheduled, nextp);
		return false;
	}

	move_linked_works(work, &worker->scheduled, nextp);
	return true;
}

static struct irq_work *bh_pool_irq_work(struct worker_pool *pool)
{
	int high = pool->attrs->nice == HIGHPRI_NICE_LEVEL ? 1 : 0;

	return &per_cpu(bh_pool_irq_works, pool->cpu)[high];
}

static void kick_bh_pool(struct worker_pool *pool)
{
#ifdef CONFIG_SMP
	/* see drain_dead_softirq_workfn() for BH_DRAINING */
	if (unlikely(pool->cpu != smp_processor_id() &&
		     !(pool->flags & POOL_BH_DRAINING))) {
		irq_work_queue_on(bh_pool_irq_work(pool), pool->cpu);
		return;
	}
#endif
	if (pool->attrs->nice == HIGHPRI_NICE_LEVEL)
		raise_softirq_irqoff(HI_SOFTIRQ);
	else
		raise_softirq_irqoff(TASKLET_SOFTIRQ);
}

/**
 * kick_pool - wake up an idle worker if necessary
 * @pool: pool to kick
 *
 * @pool may have pending work items. Wake up worker if necessary. Returns
 * whether a worker was woken up.
 */
static bool kick_pool(struct worker_pool *pool)
{
	struct worker *worker = first_idle_worker(pool);
	struct task_struct *p;

	lockdep_assert_held(&pool->lock);

	if (!need_more_worker(pool) || !worker)
		return false;

	if (pool->flags & POOL_BH) {
		kick_bh_pool(pool);
		return true;
	}

	p = worker->task;

#ifdef CONFIG_SMP
	/*
	 * Idle @worker is about to execute @work and waking up provides an
	 * opportunity to migrate @worker at a lower cost by setting the task's
	 * wake_cpu field. Let's see if we want to move @worker to improve
	 * execution locality.
	 *
	 * We're waking the worker that went idle the latest and there's some
	 * chance that @worker is marked idle but hasn't gone off CPU yet. If
	 * so, setting the wake_cpu won't do anything. As this is a best-effort
	 * optimization and the race window is narrow, let's leave as-is for
	 * now. If this becomes pronounced, we can skip over workers which are
	 * still on cpu when picking an idle worker.
	 *
	 * If @pool has non-strict affinity, @worker might have ended up outside
	 * its affinity scope. Repatriate.
	 */
	if (!pool->attrs->affn_strict &&
	    !cpumask_test_cpu(p->wake_cpu, pool->attrs->__pod_cpumask)) {
		struct work_struct *work = list_first_entry(&pool->worklist,
						struct work_struct, entry);
		int wake_cpu = cpumask_any_and_distribute(pool->attrs->__pod_cpumask,
							  cpu_online_mask);
		if (wake_cpu < nr_cpu_ids) {
			p->wake_cpu = wake_cpu;
			get_work_pwq(work)->stats[PWQ_STAT_REPATRIATED]++;
		}
	}
#endif
	wake_up_process(p);
	return true;
}

#ifdef CONFIG_WQ_CPU_INTENSIVE_REPORT

/*
 * Concurrency-managed per-cpu work items that hog CPU for longer than
 * wq_cpu_intensive_thresh_us trigger the automatic CPU_INTENSIVE mechanism,
 * which prevents them from stalling other concurrency-managed work items. If a
 * work function keeps triggering this mechanism, it's likely that the work item
 * should be using an unbound workqueue instead.
 *
 * wq_cpu_intensive_report() tracks work functions which trigger such conditions
 * and report them so that they can be examined and converted to use unbound
 * workqueues as appropriate. To avoid flooding the console, each violating work
 * function is tracked and reported with exponential backoff.
 */
#define WCI_MAX_ENTS 128

struct wci_ent {
	work_func_t		func;
	atomic64_t		cnt;
	struct hlist_node	hash_node;
};

static struct wci_ent wci_ents[WCI_MAX_ENTS];
static int wci_nr_ents;
static DEFINE_RAW_SPINLOCK(wci_lock);
static DEFINE_HASHTABLE(wci_hash, ilog2(WCI_MAX_ENTS));

static struct wci_ent *wci_find_ent(work_func_t func)
{
	struct wci_ent *ent;

	hash_for_each_possible_rcu(wci_hash, ent, hash_node,
				   (unsigned long)func) {
		if (ent->func == func)
			return ent;
	}
	return NULL;
}

static void wq_cpu_intensive_report(work_func_t func)
{
	struct wci_ent *ent;

restart:
	ent = wci_find_ent(func);
	if (ent) {
		u64 cnt;

		/*
		 * Start reporting from the warning_thresh and back off
		 * exponentially.
		 */
		cnt = atomic64_inc_return_relaxed(&ent->cnt);
		if (wq_cpu_intensive_warning_thresh &&
		    cnt >= wq_cpu_intensive_warning_thresh &&
		    is_power_of_2(cnt + 1 - wq_cpu_intensive_warning_thresh))
			printk_deferred(KERN_WARNING "workqueue: %ps hogged CPU for >%luus %llu times, consider switching to WQ_UNBOUND\n",
					ent->func, wq_cpu_intensive_thresh_us,
					atomic64_read(&ent->cnt));
		return;
	}

	/*
	 * @func is a new violation. Allocate a new entry for it. If wcn_ents[]
	 * is exhausted, something went really wrong and we probably made enough
	 * noise already.
	 */
	if (wci_nr_ents >= WCI_MAX_ENTS)
		return;

	raw_spin_lock(&wci_lock);

	if (wci_nr_ents >= WCI_MAX_ENTS) {
		raw_spin_unlock(&wci_lock);
		return;
	}

	if (wci_find_ent(func)) {
		raw_spin_unlock(&wci_lock);
		goto restart;
	}

	ent = &wci_ents[wci_nr_ents++];
	ent->func = func;
	atomic64_set(&ent->cnt, 0);
	hash_add_rcu(wci_hash, &ent->hash_node, (unsigned long)func);

	raw_spin_unlock(&wci_lock);

	goto restart;
}

#else	/* CONFIG_WQ_CPU_INTENSIVE_REPORT */
static void wq_cpu_intensive_report(work_func_t func) {}
#endif	/* CONFIG_WQ_CPU_INTENSIVE_REPORT */

/**
 * wq_worker_running - a worker is running again
 * @task: task waking up
 *
 * This function is called when a worker returns from schedule()
 */
void wq_worker_running(struct task_struct *task)
{
	struct worker *worker = kthread_data(task);

	if (!READ_ONCE(worker->sleeping))
		return;

	/*
	 * If preempted by unbind_workers() between the WORKER_NOT_RUNNING check
	 * and the nr_running increment below, we may ruin the nr_running reset
	 * and leave with an unexpected pool->nr_running == 1 on the newly unbound
	 * pool. Protect against such race.
	 */
	preempt_disable();
	if (!(worker->flags & WORKER_NOT_RUNNING))
		worker->pool->nr_running++;
	preempt_enable();

	/*
	 * CPU intensive auto-detection cares about how long a work item hogged
	 * CPU without sleeping. Reset the starting timestamp on wakeup.
	 */
	worker->current_at = worker->task->se.sum_exec_runtime;

	WRITE_ONCE(worker->sleeping, 0);
}

/**
 * wq_worker_sleeping - a worker is going to sleep
 * @task: task going to sleep
 *
 * This function is called from schedule() when a busy worker is
 * going to sleep.
 */
void wq_worker_sleeping(struct task_struct *task)
{
	struct worker *worker = kthread_data(task);
	struct worker_pool *pool;

	/*
	 * Rescuers, which may not have all the fields set up like normal
	 * workers, also reach here, let's not access anything before
	 * checking NOT_RUNNING.
	 */
	if (worker->flags & WORKER_NOT_RUNNING)
		return;

	pool = worker->pool;

	/* Return if preempted before wq_worker_running() was reached */
	if (READ_ONCE(worker->sleeping))
		return;

	WRITE_ONCE(worker->sleeping, 1);
	raw_spin_lock_irq(&pool->lock);

	/*
	 * Recheck in case unbind_workers() preempted us. We don't
	 * want to decrement nr_running after the worker is unbound
	 * and nr_running has been reset.
	 */
	if (worker->flags & WORKER_NOT_RUNNING) {
		raw_spin_unlock_irq(&pool->lock);
		return;
	}

	pool->nr_running--;
	if (kick_pool(pool))
		worker->current_pwq->stats[PWQ_STAT_CM_WAKEUP]++;

	raw_spin_unlock_irq(&pool->lock);
}

/**
 * wq_worker_tick - a scheduler tick occurred while a kworker is running
 * @task: task currently running
 *
 * Called from sched_tick(). We're in the IRQ context and the current
 * worker's fields which follow the 'K' locking rule can be accessed safely.
 */
void wq_worker_tick(struct task_struct *task)
{
	struct worker *worker = kthread_data(task);
	struct pool_workqueue *pwq = worker->current_pwq;
	struct worker_pool *pool = worker->pool;

	if (!pwq)
		return;

	pwq->stats[PWQ_STAT_CPU_TIME] += TICK_USEC;

	if (!wq_cpu_intensive_thresh_us)
		return;

	/*
	 * If the current worker is concurrency managed and hogged the CPU for
	 * longer than wq_cpu_intensive_thresh_us, it's automatically marked
	 * CPU_INTENSIVE to avoid stalling other concurrency-managed work items.
	 *
	 * Set @worker->sleeping means that @worker is in the process of
	 * switching out voluntarily and won't be contributing to
	 * @pool->nr_running until it wakes up. As wq_worker_sleeping() also
	 * decrements ->nr_running, setting CPU_INTENSIVE here can lead to
	 * double decrements. The task is releasing the CPU anyway. Let's skip.
	 * We probably want to make this prettier in the future.
	 */
	if ((worker->flags & WORKER_NOT_RUNNING) || READ_ONCE(worker->sleeping) ||
	    worker->task->se.sum_exec_runtime - worker->current_at <
	    wq_cpu_intensive_thresh_us * NSEC_PER_USEC)
		return;

	raw_spin_lock(&pool->lock);

	worker_set_flags(worker, WORKER_CPU_INTENSIVE);
	wq_cpu_intensive_report(worker->current_func);
	pwq->stats[PWQ_STAT_CPU_INTENSIVE]++;

	if (kick_pool(pool))
		pwq->stats[PWQ_STAT_CM_WAKEUP]++;

	raw_spin_unlock(&pool->lock);
}

/**
 * wq_worker_last_func - retrieve worker's last work function
 * @task: Task to retrieve last work function of.
 *
 * Determine the last function a worker executed. This is called from
 * the scheduler to get a worker's last known identity.
 *
 * CONTEXT:
 * raw_spin_lock_irq(rq->lock)
 *
 * This function is called during schedule() when a kworker is going
 * to sleep. It's used by psi to identify aggregation workers during
 * dequeuing, to allow periodic aggregation to shut-off when that
 * worker is the last task in the system or cgroup to go to sleep.
 *
 * As this function doesn't involve any workqueue-related locking, it
 * only returns stable values when called from inside the scheduler's
 * queuing and dequeuing paths, when @task, which must be a kworker,
 * is guaranteed to not be processing any works.
 *
 * Return:
 * The last work function %current executed as a worker, NULL if it
 * hasn't executed any work yet.
 */
work_func_t wq_worker_last_func(struct task_struct *task)
{
	struct worker *worker = kthread_data(task);

	return worker->last_func;
}

/**
 * wq_node_nr_active - Determine wq_node_nr_active to use
 * @wq: workqueue of interest
 * @node: NUMA node, can be %NUMA_NO_NODE
 *
 * Determine wq_node_nr_active to use for @wq on @node. Returns:
 *
 * - %NULL for per-cpu workqueues as they don't need to use shared nr_active.
 *
 * - node_nr_active[nr_node_ids] if @node is %NUMA_NO_NODE.
 *
 * - Otherwise, node_nr_active[@node].
 */
static struct wq_node_nr_active *wq_node_nr_active(struct workqueue_struct *wq,
						   int node)
{
	if (!(wq->flags & WQ_UNBOUND))
		return NULL;

	if (node == NUMA_NO_NODE)
		node = nr_node_ids;

	return wq->node_nr_active[node];
}

/**
 * wq_update_node_max_active - Update per-node max_actives to use
 * @wq: workqueue to update
 * @off_cpu: CPU that's going down, -1 if a CPU is not going down
 *
 * Update @wq->node_nr_active[]->max. @wq must be unbound. max_active is
 * distributed among nodes according to the proportions of numbers of online
 * cpus. The result is always between @wq->min_active and max_active.
 */
static void wq_update_node_max_active(struct workqueue_struct *wq, int off_cpu)
{
	struct cpumask *effective = unbound_effective_cpumask(wq);
	int min_active = READ_ONCE(wq->min_active);
	int max_active = READ_ONCE(wq->max_active);
	int total_cpus, node;

	lockdep_assert_held(&wq->mutex);

	if (!wq_topo_initialized)
		return;

	if (off_cpu >= 0 && !cpumask_test_cpu(off_cpu, effective))
		off_cpu = -1;

	total_cpus = cpumask_weight_and(effective, cpu_online_mask);
	if (off_cpu >= 0)
		total_cpus--;

	/* If all CPUs of the wq get offline, use the default values */
	if (unlikely(!total_cpus)) {
		for_each_node(node)
			wq_node_nr_active(wq, node)->max = min_active;

		wq_node_nr_active(wq, NUMA_NO_NODE)->max = max_active;
		return;
	}

	for_each_node(node) {
		int node_cpus;

		node_cpus = cpumask_weight_and(effective, cpumask_of_node(node));
		if (off_cpu >= 0 && cpu_to_node(off_cpu) == node)
			node_cpus--;

		wq_node_nr_active(wq, node)->max =
			clamp(DIV_ROUND_UP(max_active * node_cpus, total_cpus),
			      min_active, max_active);
	}

	wq_node_nr_active(wq, NUMA_NO_NODE)->max = max_active;
}

/**
 * get_pwq - get an extra reference on the specified pool_workqueue
 * @pwq: pool_workqueue to get
 *
 * Obtain an extra reference on @pwq.  The caller should guarantee that
 * @pwq has positive refcnt and be holding the matching pool->lock.
 */
static void get_pwq(struct pool_workqueue *pwq)
{
	lockdep_assert_held(&pwq->pool->lock);
	WARN_ON_ONCE(pwq->refcnt <= 0);
	pwq->refcnt++;
}

/**
 * put_pwq - put a pool_workqueue reference
 * @pwq: pool_workqueue to put
 *
 * Drop a reference of @pwq.  If its refcnt reaches zero, schedule its
 * destruction.  The caller should be holding the matching pool->lock.
 */
static void put_pwq(struct pool_workqueue *pwq)
{
	lockdep_assert_held(&pwq->pool->lock);
	if (likely(--pwq->refcnt))
		return;
	/*
	 * @pwq can't be released under pool->lock, bounce to a dedicated
	 * kthread_worker to avoid A-A deadlocks.
	 */
	kthread_queue_work(pwq_release_worker, &pwq->release_work);
}

/**
 * put_pwq_unlocked - put_pwq() with surrounding pool lock/unlock
 * @pwq: pool_workqueue to put (can be %NULL)
 *
 * put_pwq() with locking.  This function also allows %NULL @pwq.
 */
static void put_pwq_unlocked(struct pool_workqueue *pwq)
{
	if (pwq) {
		/*
		 * As both pwqs and pools are RCU protected, the
		 * following lock operations are safe.
		 */
		raw_spin_lock_irq(&pwq->pool->lock);
		put_pwq(pwq);
		raw_spin_unlock_irq(&pwq->pool->lock);
	}
}

static bool pwq_is_empty(struct pool_workqueue *pwq)
{
	return !pwq->nr_active && list_empty(&pwq->inactive_works);
}

static void __pwq_activate_work(struct pool_workqueue *pwq,
				struct work_struct *work)
{
	unsigned long *wdb = work_data_bits(work);

	WARN_ON_ONCE(!(*wdb & WORK_STRUCT_INACTIVE));
	trace_workqueue_activate_work(work);
	if (list_empty(&pwq->pool->worklist))
		pwq->pool->watchdog_ts = jiffies;
	move_linked_works(work, &pwq->pool->worklist, NULL);
	__clear_bit(WORK_STRUCT_INACTIVE_BIT, wdb);
}

static bool tryinc_node_nr_active(struct wq_node_nr_active *nna)
{
	int max = READ_ONCE(nna->max);

	while (true) {
		int old, tmp;

		old = atomic_read(&nna->nr);
		if (old >= max)
			return false;
		tmp = atomic_cmpxchg_relaxed(&nna->nr, old, old + 1);
		if (tmp == old)
			return true;
	}
}

/**
 * pwq_tryinc_nr_active - Try to increment nr_active for a pwq
 * @pwq: pool_workqueue of interest
 * @fill: max_active may have increased, try to increase concurrency level
 *
 * Try to increment nr_active for @pwq. Returns %true if an nr_active count is
 * successfully obtained. %false otherwise.
 */
static bool pwq_tryinc_nr_active(struct pool_workqueue *pwq, bool fill)
{
	struct workqueue_struct *wq = pwq->wq;
	struct worker_pool *pool = pwq->pool;
	struct wq_node_nr_active *nna = wq_node_nr_active(wq, pool->node);
	bool obtained = false;

	lockdep_assert_held(&pool->lock);

	if (!nna) {
		/* BH or per-cpu workqueue, pwq->nr_active is sufficient */
		obtained = pwq->nr_active < READ_ONCE(wq->max_active);
		goto out;
	}

	if (unlikely(pwq->plugged))
		return false;

	/*
	 * Unbound workqueue uses per-node shared nr_active $nna. If @pwq is
	 * already waiting on $nna, pwq_dec_nr_active() will maintain the
	 * concurrency level. Don't jump the line.
	 *
	 * We need to ignore the pending test after max_active has increased as
	 * pwq_dec_nr_active() can only maintain the concurrency level but not
	 * increase it. This is indicated by @fill.
	 */
	if (!list_empty(&pwq->pending_node) && likely(!fill))
		goto out;

	obtained = tryinc_node_nr_active(nna);
	if (obtained)
		goto out;

	/*
	 * Lockless acquisition failed. Lock, add ourself to $nna->pending_pwqs
	 * and try again. The smp_mb() is paired with the implied memory barrier
	 * of atomic_dec_return() in pwq_dec_nr_active() to ensure that either
	 * we see the decremented $nna->nr or they see non-empty
	 * $nna->pending_pwqs.
	 */
	raw_spin_lock(&nna->lock);

	if (list_empty(&pwq->pending_node))
		list_add_tail(&pwq->pending_node, &nna->pending_pwqs);
	else if (likely(!fill))
		goto out_unlock;

	smp_mb();

	obtained = tryinc_node_nr_active(nna);

	/*
	 * If @fill, @pwq might have already been pending. Being spuriously
	 * pending in cold paths doesn't affect anything. Let's leave it be.
	 */
	if (obtained && likely(!fill))
		list_del_init(&pwq->pending_node);

out_unlock:
	raw_spin_unlock(&nna->lock);
out:
	if (obtained)
		pwq->nr_active++;
	return obtained;
}

/**
 * pwq_activate_first_inactive - Activate the first inactive work item on a pwq
 * @pwq: pool_workqueue of interest
 * @fill: max_active may have increased, try to increase concurrency level
 *
 * Activate the first inactive work item of @pwq if available and allowed by
 * max_active limit.
 *
 * Returns %true if an inactive work item has been activated. %false if no
 * inactive work item is found or max_active limit is reached.
 */
static bool pwq_activate_first_inactive(struct pool_workqueue *pwq, bool fill)
{
	struct work_struct *work =
		list_first_entry_or_null(&pwq->inactive_works,
					 struct work_struct, entry);

	if (work && pwq_tryinc_nr_active(pwq, fill)) {
		__pwq_activate_work(pwq, work);
		return true;
	} else {
		return false;
	}
}

/**
 * unplug_oldest_pwq - unplug the oldest pool_workqueue
 * @wq: workqueue_struct where its oldest pwq is to be unplugged
 *
 * This function should only be called for ordered workqueues where only the
 * oldest pwq is unplugged, the others are plugged to suspend execution to
 * ensure proper work item ordering::
 *
 *    dfl_pwq --------------+     [P] - plugged
 *                          |
 *                          v
 *    pwqs -> A -> B [P] -> C [P] (newest)
 *            |    |        |
 *            1    3        5
 *            |    |        |
 *            2    4        6
 *
 * When the oldest pwq is drained and removed, this function should be called
 * to unplug the next oldest one to start its work item execution. Note that
 * pwq's are linked into wq->pwqs with the oldest first, so the first one in
 * the list is the oldest.
 */
static void unplug_oldest_pwq(struct workqueue_struct *wq)
{
	struct pool_workqueue *pwq;

	lockdep_assert_held(&wq->mutex);

	/* Caller should make sure that pwqs isn't empty before calling */
	pwq = list_first_entry_or_null(&wq->pwqs, struct pool_workqueue,
				       pwqs_node);
	raw_spin_lock_irq(&pwq->pool->lock);
	if (pwq->plugged) {
		pwq->plugged = false;
		if (pwq_activate_first_inactive(pwq, true))
			kick_pool(pwq->pool);
	}
	raw_spin_unlock_irq(&pwq->pool->lock);
}

/**
 * node_activate_pending_pwq - Activate a pending pwq on a wq_node_nr_active
 * @nna: wq_node_nr_active to activate a pending pwq for
 * @caller_pool: worker_pool the caller is locking
 *
 * Activate a pwq in @nna->pending_pwqs. Called with @caller_pool locked.
 * @caller_pool may be unlocked and relocked to lock other worker_pools.
 */
static void node_activate_pending_pwq(struct wq_node_nr_active *nna,
				      struct worker_pool *caller_pool)
{
	struct worker_pool *locked_pool = caller_pool;
	struct pool_workqueue *pwq;
	struct work_struct *work;

	lockdep_assert_held(&caller_pool->lock);

	raw_spin_lock(&nna->lock);
retry:
	pwq = list_first_entry_or_null(&nna->pending_pwqs,
				       struct pool_workqueue, pending_node);
	if (!pwq)
		goto out_unlock;

	/*
	 * If @pwq is for a different pool than @locked_pool, we need to lock
	 * @pwq->pool->lock. Let's trylock first. If unsuccessful, do the unlock
	 * / lock dance. For that, we also need to release @nna->lock as it's
	 * nested inside pool locks.
	 */
	if (pwq->pool != locked_pool) {
		raw_spin_unlock(&locked_pool->lock);
		locked_pool = pwq->pool;
		if (!raw_spin_trylock(&locked_pool->lock)) {
			raw_spin_unlock(&nna->lock);
			raw_spin_lock(&locked_pool->lock);
			raw_spin_lock(&nna->lock);
			goto retry;
		}
	}

	/*
	 * $pwq may not have any inactive work items due to e.g. cancellations.
	 * Drop it from pending_pwqs and see if there's another one.
	 */
	work = list_first_entry_or_null(&pwq->inactive_works,
					struct work_struct, entry);
	if (!work) {
		list_del_init(&pwq->pending_node);
		goto retry;
	}

	/*
	 * Acquire an nr_active count and activate the inactive work item. If
	 * $pwq still has inactive work items, rotate it to the end of the
	 * pending_pwqs so that we round-robin through them. This means that
	 * inactive work items are not activated in queueing order which is fine
	 * given that there has never been any ordering across different pwqs.
	 */
	if (likely(tryinc_node_nr_active(nna))) {
		pwq->nr_active++;
		__pwq_activate_work(pwq, work);

		if (list_empty(&pwq->inactive_works))
			list_del_init(&pwq->pending_node);
		else
			list_move_tail(&pwq->pending_node, &nna->pending_pwqs);

		/* if activating a foreign pool, make sure it's running */
		if (pwq->pool != caller_pool)
			kick_pool(pwq->pool);
	}

out_unlock:
	raw_spin_unlock(&nna->lock);
	if (locked_pool != caller_pool) {
		raw_spin_unlock(&locked_pool->lock);
		raw_spin_lock(&caller_pool->lock);
	}
}

/**
 * pwq_dec_nr_active - Retire an active count
 * @pwq: pool_workqueue of interest
 *
 * Decrement @pwq's nr_active and try to activate the first inactive work item.
 * For unbound workqueues, this function may temporarily drop @pwq->pool->lock.
 */
static void pwq_dec_nr_active(struct pool_workqueue *pwq)
{
	struct worker_pool *pool = pwq->pool;
	struct wq_node_nr_active *nna = wq_node_nr_active(pwq->wq, pool->node);

	lockdep_assert_held(&pool->lock);

	/*
	 * @pwq->nr_active should be decremented for both percpu and unbound
	 * workqueues.
	 */
	pwq->nr_active--;

	/*
	 * For a percpu workqueue, it's simple. Just need to kick the first
	 * inactive work item on @pwq itself.
	 */
	if (!nna) {
		pwq_activate_first_inactive(pwq, false);
		return;
	}

	/*
	 * If @pwq is for an unbound workqueue, it's more complicated because
	 * multiple pwqs and pools may be sharing the nr_active count. When a
	 * pwq needs to wait for an nr_active count, it puts itself on
	 * $nna->pending_pwqs. The following atomic_dec_return()'s implied
	 * memory barrier is paired with smp_mb() in pwq_tryinc_nr_active() to
	 * guarantee that either we see non-empty pending_pwqs or they see
	 * decremented $nna->nr.
	 *
	 * $nna->max may change as CPUs come online/offline and @pwq->wq's
	 * max_active gets updated. However, it is guaranteed to be equal to or
	 * larger than @pwq->wq->min_active which is above zero unless freezing.
	 * This maintains the forward progress guarantee.
	 */
	if (atomic_dec_return(&nna->nr) >= READ_ONCE(nna->max))
		return;

	if (!list_empty(&nna->pending_pwqs))
		node_activate_pending_pwq(nna, pool);
}

/**
 * pwq_dec_nr_in_flight - decrement pwq's nr_in_flight
 * @pwq: pwq of interest
 * @work_data: work_data of work which left the queue
 *
 * A work either has completed or is removed from pending queue,
 * decrement nr_in_flight of its pwq and handle workqueue flushing.
 *
 * NOTE:
 * For unbound workqueues, this function may temporarily drop @pwq->pool->lock
 * and thus should be called after all other state updates for the in-flight
 * work item is complete.
 *
 * CONTEXT:
 * raw_spin_lock_irq(pool->lock).
 */
static void pwq_dec_nr_in_flight(struct pool_workqueue *pwq, unsigned long work_data)
{
	int color = get_work_color(work_data);

	if (!(work_data & WORK_STRUCT_INACTIVE))
		pwq_dec_nr_active(pwq);

	pwq->nr_in_flight[color]--;

	/* is flush in progress and are we at the flushing tip? */
	if (likely(pwq->flush_color != color))
		goto out_put;

	/* are there still in-flight works? */
	if (pwq->nr_in_flight[color])
		goto out_put;

	/* this pwq is done, clear flush_color */
	pwq->flush_color = -1;

	/*
	 * If this was the last pwq, wake up the first flusher.  It
	 * will handle the rest.
	 */
	if (atomic_dec_and_test(&pwq->wq->nr_pwqs_to_flush))
		complete(&pwq->wq->first_flusher->done);
out_put:
	put_pwq(pwq);
}

/**
 * try_to_grab_pending - steal work item from worklist and disable irq
 * @work: work item to steal
 * @cflags: %WORK_CANCEL_ flags
 * @irq_flags: place to store irq state
 *
 * Try to grab PENDING bit of @work.  This function can handle @work in any
 * stable state - idle, on timer or on worklist.
 *
 * Return:
 *
 *  ========	================================================================
 *  1		if @work was pending and we successfully stole PENDING
 *  0		if @work was idle and we claimed PENDING
 *  -EAGAIN	if PENDING couldn't be grabbed at the moment, safe to busy-retry
 *  ========	================================================================
 *
 * Note:
 * On >= 0 return, the caller owns @work's PENDING bit.  To avoid getting
 * interrupted while holding PENDING and @work off queue, irq must be
 * disabled on entry.  This, combined with delayed_work->timer being
 * irqsafe, ensures that we return -EAGAIN for finite short period of time.
 *
 * On successful return, >= 0, irq is disabled and the caller is
 * responsible for releasing it using local_irq_restore(*@irq_flags).
 *
 * This function is safe to call from any context including IRQ handler.
 */
static int try_to_grab_pending(struct work_struct *work, u32 cflags,
			       unsigned long *irq_flags)
{
	struct worker_pool *pool;
	struct pool_workqueue *pwq;

	local_irq_save(*irq_flags);

	/* try to steal the timer if it exists */
	if (cflags & WORK_CANCEL_DELAYED) {
		struct delayed_work *dwork = to_delayed_work(work);

		/*
		 * dwork->timer is irqsafe.  If del_timer() fails, it's
		 * guaranteed that the timer is not queued anywhere and not
		 * running on the local CPU.
		 */
		if (likely(del_timer(&dwork->timer)))
			return 1;
	}

	/* try to claim PENDING the normal way */
	if (!test_and_set_bit(WORK_STRUCT_PENDING_BIT, work_data_bits(work)))
		return 0;

	rcu_read_lock();
	/*
	 * The queueing is in progress, or it is already queued. Try to
	 * steal it from ->worklist without clearing WORK_STRUCT_PENDING.
	 */
	pool = get_work_pool(work);
	if (!pool)
		goto fail;

	raw_spin_lock(&pool->lock);
	/*
	 * work->data is guaranteed to point to pwq only while the work
	 * item is queued on pwq->wq, and both updating work->data to point
	 * to pwq on queueing and to pool on dequeueing are done under
	 * pwq->pool->lock.  This in turn guarantees that, if work->data
	 * points to pwq which is associated with a locked pool, the work
	 * item is currently queued on that pool.
	 */
	pwq = get_work_pwq(work);
	if (pwq && pwq->pool == pool) {
		unsigned long work_data = *work_data_bits(work);

		debug_work_deactivate(work);

		/*
		 * A cancelable inactive work item must be in the
		 * pwq->inactive_works since a queued barrier can't be
		 * canceled (see the comments in insert_wq_barrier()).
		 *
		 * An inactive work item cannot be deleted directly because
		 * it might have linked barrier work items which, if left
		 * on the inactive_works list, will confuse pwq->nr_active
		 * management later on and cause stall.  Move the linked
		 * barrier work items to the worklist when deleting the grabbed
		 * item. Also keep WORK_STRUCT_INACTIVE in work_data, so that
		 * it doesn't participate in nr_active management in later
		 * pwq_dec_nr_in_flight().
		 */
		if (work_data & WORK_STRUCT_INACTIVE)
			move_linked_works(work, &pwq->pool->worklist, NULL);

		list_del_init(&work->entry);

		/*
		 * work->data points to pwq iff queued. Let's point to pool. As
		 * this destroys work->data needed by the next step, stash it.
		 */
		set_work_pool_and_keep_pending(work, pool->id,
					       pool_offq_flags(pool));

		/* must be the last step, see the function comment */
		pwq_dec_nr_in_flight(pwq, work_data);

		raw_spin_unlock(&pool->lock);
		rcu_read_unlock();
		return 1;
	}
	raw_spin_unlock(&pool->lock);
fail:
	rcu_read_unlock();
	local_irq_restore(*irq_flags);
	return -EAGAIN;
}

/**
 * work_grab_pending - steal work item from worklist and disable irq
 * @work: work item to steal
 * @cflags: %WORK_CANCEL_ flags
 * @irq_flags: place to store IRQ state
 *
 * Grab PENDING bit of @work. @work can be in any stable state - idle, on timer
 * or on worklist.
 *
 * Can be called from any context. IRQ is disabled on return with IRQ state
 * stored in *@irq_flags. The caller is responsible for re-enabling it using
 * local_irq_restore().
 *
 * Returns %true if @work was pending. %false if idle.
 */
static bool work_grab_pending(struct work_struct *work, u32 cflags,
			      unsigned long *irq_flags)
{
	int ret;

	while (true) {
		ret = try_to_grab_pending(work, cflags, irq_flags);
		if (ret >= 0)
			return ret;
		cpu_relax();
	}
}

/**
 * insert_work - insert a work into a pool
 * @pwq: pwq @work belongs to
 * @work: work to insert
 * @head: insertion point
 * @extra_flags: extra WORK_STRUCT_* flags to set
 *
 * Insert @work which belongs to @pwq after @head.  @extra_flags is or'd to
 * work_struct flags.
 *
 * CONTEXT:
 * raw_spin_lock_irq(pool->lock).
 */
static void insert_work(struct pool_workqueue *pwq, struct work_struct *work,
			struct list_head *head, unsigned int extra_flags)
{
	debug_work_activate(work);

	/* record the work call stack in order to print it in KASAN reports */
	kasan_record_aux_stack_noalloc(work);

	/* we own @work, set data and link */
	set_work_pwq(work, pwq, extra_flags);
	list_add_tail(&work->entry, head);
	get_pwq(pwq);
}

/*
 * Test whether @work is being queued from another work executing on the
 * same workqueue.
 */
static bool is_chained_work(struct workqueue_struct *wq)
{
	struct worker *worker;

	worker = current_wq_worker();
	/*
	 * Return %true iff I'm a worker executing a work item on @wq.  If
	 * I'm @worker, it's safe to dereference it without locking.
	 */
	return worker && worker->current_pwq->wq == wq;
}

/*
 * When queueing an unbound work item to a wq, prefer local CPU if allowed
 * by wq_unbound_cpumask.  Otherwise, round robin among the allowed ones to
 * avoid perturbing sensitive tasks.
 */
static int wq_select_unbound_cpu(int cpu)
{
	int new_cpu;

	if (likely(!wq_debug_force_rr_cpu)) {
		if (cpumask_test_cpu(cpu, wq_unbound_cpumask))
			return cpu;
	} else {
		pr_warn_once("workqueue: round-robin CPU selection forced, expect performance impact\n");
	}

	new_cpu = __this_cpu_read(wq_rr_cpu_last);
	new_cpu = cpumask_next_and(new_cpu, wq_unbound_cpumask, cpu_online_mask);
	if (unlikely(new_cpu >= nr_cpu_ids)) {
		new_cpu = cpumask_first_and(wq_unbound_cpumask, cpu_online_mask);
		if (unlikely(new_cpu >= nr_cpu_ids))
			return cpu;
	}
	__this_cpu_write(wq_rr_cpu_last, new_cpu);

	return new_cpu;
}

static void __queue_work(int cpu, struct workqueue_struct *wq,
			 struct work_struct *work)
{
	struct pool_workqueue *pwq;
	struct worker_pool *last_pool, *pool;
	unsigned int work_flags;
	unsigned int req_cpu = cpu;

	/*
	 * While a work item is PENDING && off queue, a task trying to
	 * steal the PENDING will busy-loop waiting for it to either get
	 * queued or lose PENDING.  Grabbing PENDING and queueing should
	 * happen with IRQ disabled.
	 */
	lockdep_assert_irqs_disabled();

	/*
	 * For a draining wq, only works from the same workqueue are
	 * allowed. The __WQ_DESTROYING helps to spot the issue that
	 * queues a new work item to a wq after destroy_workqueue(wq).
	 */
	if (unlikely(wq->flags & (__WQ_DESTROYING | __WQ_DRAINING) &&
		     WARN_ON_ONCE(!is_chained_work(wq))))
		return;
	rcu_read_lock();
retry:
	/* pwq which will be used unless @work is executing elsewhere */
	if (req_cpu == WORK_CPU_UNBOUND) {
		if (wq->flags & WQ_UNBOUND)
			cpu = wq_select_unbound_cpu(raw_smp_processor_id());
		else
			cpu = raw_smp_processor_id();
	}

	pwq = rcu_dereference(*per_cpu_ptr(wq->cpu_pwq, cpu));
	pool = pwq->pool;

	/*
	 * If @work was previously on a different pool, it might still be
	 * running there, in which case the work needs to be queued on that
	 * pool to guarantee non-reentrancy.
	 *
	 * For ordered workqueue, work items must be queued on the newest pwq
	 * for accurate order management.  Guaranteed order also guarantees
	 * non-reentrancy.  See the comments above unplug_oldest_pwq().
	 */
	last_pool = get_work_pool(work);
	if (last_pool && last_pool != pool && !(wq->flags & __WQ_ORDERED)) {
		struct worker *worker;

		raw_spin_lock(&last_pool->lock);

		worker = find_worker_executing_work(last_pool, work);

		if (worker && worker->current_pwq->wq == wq) {
			pwq = worker->current_pwq;
			pool = pwq->pool;
			WARN_ON_ONCE(pool != last_pool);
		} else {
			/* meh... not running there, queue here */
			raw_spin_unlock(&last_pool->lock);
			raw_spin_lock(&pool->lock);
		}
	} else {
		raw_spin_lock(&pool->lock);
	}

	/*
	 * pwq is determined and locked. For unbound pools, we could have raced
	 * with pwq release and it could already be dead. If its refcnt is zero,
	 * repeat pwq selection. Note that unbound pwqs never die without
	 * another pwq replacing it in cpu_pwq or while work items are executing
	 * on it, so the retrying is guaranteed to make forward-progress.
	 */
	if (unlikely(!pwq->refcnt)) {
		if (wq->flags & WQ_UNBOUND) {
			raw_spin_unlock(&pool->lock);
			cpu_relax();
			goto retry;
		}
		/* oops */
		WARN_ONCE(true, "workqueue: per-cpu pwq for %s on cpu%d has 0 refcnt",
			  wq->name, cpu);
	}

	/* pwq determined, queue */
	trace_workqueue_queue_work(req_cpu, pwq, work);

	if (WARN_ON(!list_empty(&work->entry)))
		goto out;

	pwq->nr_in_flight[pwq->work_color]++;
	work_flags = work_color_to_flags(pwq->work_color);

	/*
	 * Limit the number of concurrently active work items to max_active.
	 * @work must also queue behind existing inactive work items to maintain
	 * ordering when max_active changes. See wq_adjust_max_active().
	 */
	if (list_empty(&pwq->inactive_works) && pwq_tryinc_nr_active(pwq, false)) {
		if (list_empty(&pool->worklist))
			pool->watchdog_ts = jiffies;

		trace_workqueue_activate_work(work);
		insert_work(pwq, work, &pool->worklist, work_flags);
		kick_pool(pool);
	} else {
		work_flags |= WORK_STRUCT_INACTIVE;
		insert_work(pwq, work, &pwq->inactive_works, work_flags);
	}

out:
	raw_spin_unlock(&pool->lock);
	rcu_read_unlock();
}

static bool clear_pending_if_disabled(struct work_struct *work)
{
	unsigned long data = *work_data_bits(work);
	struct work_offq_data offqd;

	if (likely((data & WORK_STRUCT_PWQ) ||
		   !(data & WORK_OFFQ_DISABLE_MASK)))
		return false;

	work_offqd_unpack(&offqd, data);
	set_work_pool_and_clear_pending(work, offqd.pool_id,
					work_offqd_pack_flags(&offqd));
	return true;
}

/**
 * queue_work_on - queue work on specific cpu
 * @cpu: CPU number to execute work on
 * @wq: workqueue to use
 * @work: work to queue
 *
 * We queue the work to a specific CPU, the caller must ensure it
 * can't go away.  Callers that fail to ensure that the specified
 * CPU cannot go away will execute on a randomly chosen CPU.
 * But note well that callers specifying a CPU that never has been
 * online will get a splat.
 *
 * Return: %false if @work was already on a queue, %true otherwise.
 */
bool queue_work_on(int cpu, struct workqueue_struct *wq,
		   struct work_struct *work)
{
	bool ret = false;
	unsigned long irq_flags;

	local_irq_save(irq_flags);

	if (!test_and_set_bit(WORK_STRUCT_PENDING_BIT, work_data_bits(work)) &&
	    !clear_pending_if_disabled(work)) {
		__queue_work(cpu, wq, work);
		ret = true;
	}

	local_irq_restore(irq_flags);
	return ret;
}
EXPORT_SYMBOL(queue_work_on);

/**
 * select_numa_node_cpu - Select a CPU based on NUMA node
 * @node: NUMA node ID that we want to select a CPU from
 *
 * This function will attempt to find a "random" cpu available on a given
 * node. If there are no CPUs available on the given node it will return
 * WORK_CPU_UNBOUND indicating that we should just schedule to any
 * available CPU if we need to schedule this work.
 */
static int select_numa_node_cpu(int node)
{
	int cpu;

	/* Delay binding to CPU if node is not valid or online */
	if (node < 0 || node >= MAX_NUMNODES || !node_online(node))
		return WORK_CPU_UNBOUND;

	/* Use local node/cpu if we are already there */
	cpu = raw_smp_processor_id();
	if (node == cpu_to_node(cpu))
		return cpu;

	/* Use "random" otherwise know as "first" online CPU of node */
	cpu = cpumask_any_and(cpumask_of_node(node), cpu_online_mask);

	/* If CPU is valid return that, otherwise just defer */
	return cpu < nr_cpu_ids ? cpu : WORK_CPU_UNBOUND;
}

/**
 * queue_work_node - queue work on a "random" cpu for a given NUMA node
 * @node: NUMA node that we are targeting the work for
 * @wq: workqueue to use
 * @work: work to queue
 *
 * We queue the work to a "random" CPU within a given NUMA node. The basic
 * idea here is to provide a way to somehow associate work with a given
 * NUMA node.
 *
 * This function will only make a best effort attempt at getting this onto
 * the right NUMA node. If no node is requested or the requested node is
 * offline then we just fall back to standard queue_work behavior.
 *
 * Currently the "random" CPU ends up being the first available CPU in the
 * intersection of cpu_online_mask and the cpumask of the node, unless we
 * are running on the node. In that case we just use the current CPU.
 *
 * Return: %false if @work was already on a queue, %true otherwise.
 */
bool queue_work_node(int node, struct workqueue_struct *wq,
		     struct work_struct *work)
{
	unsigned long irq_flags;
	bool ret = false;

	/*
	 * This current implementation is specific to unbound workqueues.
	 * Specifically we only return the first available CPU for a given
	 * node instead of cycling through individual CPUs within the node.
	 *
	 * If this is used with a per-cpu workqueue then the logic in
	 * workqueue_select_cpu_near would need to be updated to allow for
	 * some round robin type logic.
	 */
	WARN_ON_ONCE(!(wq->flags & WQ_UNBOUND));

	local_irq_save(irq_flags);

	if (!test_and_set_bit(WORK_STRUCT_PENDING_BIT, work_data_bits(work)) &&
	    !clear_pending_if_disabled(work)) {
		int cpu = select_numa_node_cpu(node);

		__queue_work(cpu, wq, work);
		ret = true;
	}

	local_irq_restore(irq_flags);
	return ret;
}
EXPORT_SYMBOL_GPL(queue_work_node);

void delayed_work_timer_fn(struct timer_list *t)
{
	struct delayed_work *dwork = from_timer(dwork, t, timer);

	/* should have been called from irqsafe timer with irq already off */
	__queue_work(dwork->cpu, dwork->wq, &dwork->work);
}
EXPORT_SYMBOL(delayed_work_timer_fn);

static void __queue_delayed_work(int cpu, struct workqueue_struct *wq,
				struct delayed_work *dwork, unsigned long delay)
{
	struct timer_list *timer = &dwork->timer;
	struct work_struct *work = &dwork->work;

	WARN_ON_ONCE(!wq);
	WARN_ON_ONCE(timer->function != delayed_work_timer_fn);
	WARN_ON_ONCE(timer_pending(timer));
	WARN_ON_ONCE(!list_empty(&work->entry));

	/*
	 * If @delay is 0, queue @dwork->work immediately.  This is for
	 * both optimization and correctness.  The earliest @timer can
	 * expire is on the closest next tick and delayed_work users depend
	 * on that there's no such delay when @delay is 0.
	 */
	if (!delay) {
		__queue_work(cpu, wq, &dwork->work);
		return;
	}

	dwork->wq = wq;
	dwork->cpu = cpu;
	timer->expires = jiffies + delay;

	if (housekeeping_enabled(HK_TYPE_TIMER)) {
		/* If the current cpu is a housekeeping cpu, use it. */
		cpu = smp_processor_id();
		if (!housekeeping_test_cpu(cpu, HK_TYPE_TIMER))
			cpu = housekeeping_any_cpu(HK_TYPE_TIMER);
		add_timer_on(timer, cpu);
	} else {
		if (likely(cpu == WORK_CPU_UNBOUND))
			add_timer_global(timer);
		else
			add_timer_on(timer, cpu);
	}
}

/**
 * queue_delayed_work_on - queue work on specific CPU after delay
 * @cpu: CPU number to execute work on
 * @wq: workqueue to use
 * @dwork: work to queue
 * @delay: number of jiffies to wait before queueing
 *
 * Return: %false if @work was already on a queue, %true otherwise.  If
 * @delay is zero and @dwork is idle, it will be scheduled for immediate
 * execution.
 */
bool queue_delayed_work_on(int cpu, struct workqueue_struct *wq,
			   struct delayed_work *dwork, unsigned long delay)
{
	struct work_struct *work = &dwork->work;
	bool ret = false;
	unsigned long irq_flags;

	/* read the comment in __queue_work() */
	local_irq_save(irq_flags);

	if (!test_and_set_bit(WORK_STRUCT_PENDING_BIT, work_data_bits(work)) &&
	    !clear_pending_if_disabled(work)) {
		__queue_delayed_work(cpu, wq, dwork, delay);
		ret = true;
	}

	local_irq_restore(irq_flags);
	return ret;
}
EXPORT_SYMBOL(queue_delayed_work_on);

/**
 * mod_delayed_work_on - modify delay of or queue a delayed work on specific CPU
 * @cpu: CPU number to execute work on
 * @wq: workqueue to use
 * @dwork: work to queue
 * @delay: number of jiffies to wait before queueing
 *
 * If @dwork is idle, equivalent to queue_delayed_work_on(); otherwise,
 * modify @dwork's timer so that it expires after @delay.  If @delay is
 * zero, @work is guaranteed to be scheduled immediately regardless of its
 * current state.
 *
 * Return: %false if @dwork was idle and queued, %true if @dwork was
 * pending and its timer was modified.
 *
 * This function is safe to call from any context including IRQ handler.
 * See try_to_grab_pending() for details.
 */
bool mod_delayed_work_on(int cpu, struct workqueue_struct *wq,
			 struct delayed_work *dwork, unsigned long delay)
{
	unsigned long irq_flags;
	bool ret;

	ret = work_grab_pending(&dwork->work, WORK_CANCEL_DELAYED, &irq_flags);

	if (!clear_pending_if_disabled(&dwork->work))
		__queue_delayed_work(cpu, wq, dwork, delay);

	local_irq_restore(irq_flags);
	return ret;
}
EXPORT_SYMBOL_GPL(mod_delayed_work_on);

static void rcu_work_rcufn(struct rcu_head *rcu)
{
	struct rcu_work *rwork = container_of(rcu, struct rcu_work, rcu);

	/* read the comment in __queue_work() */
	local_irq_disable();
	__queue_work(WORK_CPU_UNBOUND, rwork->wq, &rwork->work);
	local_irq_enable();
}

/**
 * queue_rcu_work - queue work after a RCU grace period
 * @wq: workqueue to use
 * @rwork: work to queue
 *
 * Return: %false if @rwork was already pending, %true otherwise.  Note
 * that a full RCU grace period is guaranteed only after a %true return.
 * While @rwork is guaranteed to be executed after a %false return, the
 * execution may happen before a full RCU grace period has passed.
 */
bool queue_rcu_work(struct workqueue_struct *wq, struct rcu_work *rwork)
{
	struct work_struct *work = &rwork->work;

	/*
	 * rcu_work can't be canceled or disabled. Warn if the user reached
	 * inside @rwork and disabled the inner work.
	 */
	if (!test_and_set_bit(WORK_STRUCT_PENDING_BIT, work_data_bits(work)) &&
	    !WARN_ON_ONCE(clear_pending_if_disabled(work))) {
		rwork->wq = wq;
		call_rcu_hurry(&rwork->rcu, rcu_work_rcufn);
		return true;
	}

	return false;
}
EXPORT_SYMBOL(queue_rcu_work);

static struct worker *alloc_worker(int node)
{
	struct worker *worker;

	worker = kzalloc_node(sizeof(*worker), GFP_KERNEL, node);
	if (worker) {
		INIT_LIST_HEAD(&worker->entry);
		INIT_LIST_HEAD(&worker->scheduled);
		INIT_LIST_HEAD(&worker->node);
		/* on creation a worker is in !idle && prep state */
		worker->flags = WORKER_PREP;
	}
	return worker;
}

static cpumask_t *pool_allowed_cpus(struct worker_pool *pool)
{
	if (pool->cpu < 0 && pool->attrs->affn_strict)
		return pool->attrs->__pod_cpumask;
	else
		return pool->attrs->cpumask;
}

/**
 * worker_attach_to_pool() - attach a worker to a pool
 * @worker: worker to be attached
 * @pool: the target pool
 *
 * Attach @worker to @pool.  Once attached, the %WORKER_UNBOUND flag and
 * cpu-binding of @worker are kept coordinated with the pool across
 * cpu-[un]hotplugs.
 */
static void worker_attach_to_pool(struct worker *worker,
				  struct worker_pool *pool)
{
	mutex_lock(&wq_pool_attach_mutex);

	/*
	 * The wq_pool_attach_mutex ensures %POOL_DISASSOCIATED remains stable
	 * across this function. See the comments above the flag definition for
	 * details. BH workers are, while per-CPU, always DISASSOCIATED.
	 */
	if (pool->flags & POOL_DISASSOCIATED) {
		worker->flags |= WORKER_UNBOUND;
	} else {
		WARN_ON_ONCE(pool->flags & POOL_BH);
		kthread_set_per_cpu(worker->task, pool->cpu);
	}

	if (worker->rescue_wq)
		set_cpus_allowed_ptr(worker->task, pool_allowed_cpus(pool));

	list_add_tail(&worker->node, &pool->workers);
	worker->pool = pool;

	mutex_unlock(&wq_pool_attach_mutex);
}

static void unbind_worker(struct worker *worker)
{
	lockdep_assert_held(&wq_pool_attach_mutex);

	kthread_set_per_cpu(worker->task, -1);
	if (cpumask_intersects(wq_unbound_cpumask, cpu_active_mask))
		WARN_ON_ONCE(set_cpus_allowed_ptr(worker->task, wq_unbound_cpumask) < 0);
	else
		WARN_ON_ONCE(set_cpus_allowed_ptr(worker->task, cpu_possible_mask) < 0);
}


static void detach_worker(struct worker *worker)
{
	lockdep_assert_held(&wq_pool_attach_mutex);

	unbind_worker(worker);
	list_del(&worker->node);
}

/**
 * worker_detach_from_pool() - detach a worker from its pool
 * @worker: worker which is attached to its pool
 *
 * Undo the attaching which had been done in worker_attach_to_pool().  The
 * caller worker shouldn't access to the pool after detached except it has
 * other reference to the pool.
 */
static void worker_detach_from_pool(struct worker *worker)
{
	struct worker_pool *pool = worker->pool;

	/* there is one permanent BH worker per CPU which should never detach */
	WARN_ON_ONCE(pool->flags & POOL_BH);

	mutex_lock(&wq_pool_attach_mutex);
	detach_worker(worker);
	worker->pool = NULL;
	mutex_unlock(&wq_pool_attach_mutex);

	/* clear leftover flags without pool->lock after it is detached */
	worker->flags &= ~(WORKER_UNBOUND | WORKER_REBOUND);
}

static int format_worker_id(char *buf, size_t size, struct worker *worker,
			    struct worker_pool *pool)
{
	if (worker->rescue_wq)
		return scnprintf(buf, size, "kworker/R-%s",
				 worker->rescue_wq->name);

	if (pool) {
		if (pool->cpu >= 0)
			return scnprintf(buf, size, "kworker/%d:%d%s",
					 pool->cpu, worker->id,
					 pool->attrs->nice < 0  ? "H" : "");
		else
			return scnprintf(buf, size, "kworker/u%d:%d",
					 pool->id, worker->id);
	} else {
		return scnprintf(buf, size, "kworker/dying");
	}
}

static int format_worker_id(char *buf, size_t size, struct worker *worker,
			    struct worker_pool *pool)
{
	if (worker->rescue_wq)
		return scnprintf(buf, size, "kworker/R-%s",
				 worker->rescue_wq->name);

	if (pool) {
		if (pool->cpu >= 0)
			return scnprintf(buf, size, "kworker/%d:%d%s",
					 pool->cpu, worker->id,
					 pool->attrs->nice < 0  ? "H" : "");
		else
			return scnprintf(buf, size, "kworker/u%d:%d",
					 pool->id, worker->id);
	} else {
		return scnprintf(buf, size, "kworker/dying");
	}
}

/**
 * create_worker - create a new workqueue worker
 * @pool: pool the new worker will belong to
 *
 * Create and start a new worker which is attached to @pool.
 *
 * CONTEXT:
 * Might sleep.  Does GFP_KERNEL allocations.
 *
 * Return:
 * Pointer to the newly created worker.
 */
static struct worker *create_worker(struct worker_pool *pool)
{
	struct worker *worker;
	int id;

	/* ID is needed to determine kthread name */
	id = ida_alloc(&pool->worker_ida, GFP_KERNEL);
	if (id < 0) {
		pr_err_once("workqueue: Failed to allocate a worker ID: %pe\n",
			    ERR_PTR(id));
		return NULL;
	}

	worker = alloc_worker(pool->node);
	if (!worker) {
		pr_err_once("workqueue: Failed to allocate a worker\n");
		goto fail;
	}

	worker->id = id;

	if (!(pool->flags & POOL_BH)) {
		char id_buf[WORKER_ID_LEN];

		format_worker_id(id_buf, sizeof(id_buf), worker, pool);
		worker->task = kthread_create_on_node(worker_thread, worker,
						      pool->node, "%s", id_buf);
		if (IS_ERR(worker->task)) {
			if (PTR_ERR(worker->task) == -EINTR) {
				pr_err("workqueue: Interrupted when creating a worker thread \"%s\"\n",
				       id_buf);
			} else {
				pr_err_once("workqueue: Failed to create a worker thread: %pe",
					    worker->task);
			}
			goto fail;
		}

		set_user_nice(worker->task, pool->attrs->nice);
		kthread_bind_mask(worker->task, pool_allowed_cpus(pool));
	}

	/* successful, attach the worker to the pool */
	worker_attach_to_pool(worker, pool);

	/* start the newly created worker */
	raw_spin_lock_irq(&pool->lock);

	worker->pool->nr_workers++;
	worker_enter_idle(worker);

	/*
	 * @worker is waiting on a completion in kthread() and will trigger hung
	 * check if not woken up soon. As kick_pool() is noop if @pool is empty,
	 * wake it up explicitly.
	 */
	if (worker->task)
		wake_up_process(worker->task);

	raw_spin_unlock_irq(&pool->lock);

	return worker;

fail:
	ida_free(&pool->worker_ida, id);
	kfree(worker);
	return NULL;
}

static void detach_dying_workers(struct list_head *cull_list)
{
	struct worker *worker;

	list_for_each_entry(worker, cull_list, entry)
		detach_worker(worker);
}

static void reap_dying_workers(struct list_head *cull_list)
{
	struct worker *worker, *tmp;

	list_for_each_entry_safe(worker, tmp, cull_list, entry) {
		list_del_init(&worker->entry);
		kthread_stop_put(worker->task);
		kfree(worker);
	}
}

/**
 * set_worker_dying - Tag a worker for destruction
 * @worker: worker to be destroyed
 * @list: transfer worker away from its pool->idle_list and into list
 *
 * Tag @worker for destruction and adjust @pool stats accordingly.  The worker
 * should be idle.
 *
 * CONTEXT:
 * raw_spin_lock_irq(pool->lock).
 */
static void set_worker_dying(struct worker *worker, struct list_head *list)
{
	struct worker_pool *pool = worker->pool;

	lockdep_assert_held(&pool->lock);
	lockdep_assert_held(&wq_pool_attach_mutex);

	/* sanity check frenzy */
	if (WARN_ON(worker->current_work) ||
	    WARN_ON(!list_empty(&worker->scheduled)) ||
	    WARN_ON(!(worker->flags & WORKER_IDLE)))
		return;

	pool->nr_workers--;
	pool->nr_idle--;

	worker->flags |= WORKER_DIE;

	list_move(&worker->entry, list);

	/* get an extra task struct reference for later kthread_stop_put() */
	get_task_struct(worker->task);
}

/**
 * idle_worker_timeout - check if some idle workers can now be deleted.
 * @t: The pool's idle_timer that just expired
 *
 * The timer is armed in worker_enter_idle(). Note that it isn't disarmed in
 * worker_leave_idle(), as a worker flicking between idle and active while its
 * pool is at the too_many_workers() tipping point would cause too much timer
 * housekeeping overhead. Since IDLE_WORKER_TIMEOUT is long enough, we just let
 * it expire and re-evaluate things from there.
 */
static void idle_worker_timeout(struct timer_list *t)
{
	struct worker_pool *pool = from_timer(pool, t, idle_timer);
	bool do_cull = false;

	if (work_pending(&pool->idle_cull_work))
		return;

	raw_spin_lock_irq(&pool->lock);

	if (too_many_workers(pool)) {
		struct worker *worker;
		unsigned long expires;

		/* idle_list is kept in LIFO order, check the last one */
		worker = list_last_entry(&pool->idle_list, struct worker, entry);
		expires = worker->last_active + IDLE_WORKER_TIMEOUT;
		do_cull = !time_before(jiffies, expires);

		if (!do_cull)
			mod_timer(&pool->idle_timer, expires);
	}
	raw_spin_unlock_irq(&pool->lock);

	if (do_cull)
		queue_work(system_unbound_wq, &pool->idle_cull_work);
}

/**
 * idle_cull_fn - cull workers that have been idle for too long.
 * @work: the pool's work for handling these idle workers
 *
 * This goes through a pool's idle workers and gets rid of those that have been
 * idle for at least IDLE_WORKER_TIMEOUT seconds.
 *
 * We don't want to disturb isolated CPUs because of a pcpu kworker being
 * culled, so this also resets worker affinity. This requires a sleepable
 * context, hence the split between timer callback and work item.
 */
static void idle_cull_fn(struct work_struct *work)
{
	struct worker_pool *pool = container_of(work, struct worker_pool, idle_cull_work);
	LIST_HEAD(cull_list);

	/*
	 * Grabbing wq_pool_attach_mutex here ensures an already-running worker
	 * cannot proceed beyong set_pf_worker() in its self-destruct path.
	 * This is required as a previously-preempted worker could run after
	 * set_worker_dying() has happened but before detach_dying_workers() did.
	 */
	mutex_lock(&wq_pool_attach_mutex);
	raw_spin_lock_irq(&pool->lock);

	while (too_many_workers(pool)) {
		struct worker *worker;
		unsigned long expires;

		worker = list_last_entry(&pool->idle_list, struct worker, entry);
		expires = worker->last_active + IDLE_WORKER_TIMEOUT;

		if (time_before(jiffies, expires)) {
			mod_timer(&pool->idle_timer, expires);
			break;
		}

		set_worker_dying(worker, &cull_list);
	}

	raw_spin_unlock_irq(&pool->lock);
	detach_dying_workers(&cull_list);
	mutex_unlock(&wq_pool_attach_mutex);

	reap_dying_workers(&cull_list);
}

static void send_mayday(struct work_struct *work)
{
	struct pool_workqueue *pwq = get_work_pwq(work);
	struct workqueue_struct *wq = pwq->wq;

	lockdep_assert_held(&wq_mayday_lock);

	if (!wq->rescuer)
		return;

	/* mayday mayday mayday */
	if (list_empty(&pwq->mayday_node)) {
		/*
		 * If @pwq is for an unbound wq, its base ref may be put at
		 * any time due to an attribute change.  Pin @pwq until the
		 * rescuer is done with it.
		 */
		get_pwq(pwq);
		list_add_tail(&pwq->mayday_node, &wq->maydays);
		wake_up_process(wq->rescuer->task);
		pwq->stats[PWQ_STAT_MAYDAY]++;
	}
}

static void pool_mayday_timeout(struct timer_list *t)
{
	struct worker_pool *pool = from_timer(pool, t, mayday_timer);
	struct work_struct *work;

	raw_spin_lock_irq(&pool->lock);
	raw_spin_lock(&wq_mayday_lock);		/* for wq->maydays */

	if (need_to_create_worker(pool)) {
		/*
		 * We've been trying to create a new worker but
		 * haven't been successful.  We might be hitting an
		 * allocation deadlock.  Send distress signals to
		 * rescuers.
		 */
		list_for_each_entry(work, &pool->worklist, entry)
			send_mayday(work);
	}

	raw_spin_unlock(&wq_mayday_lock);
	raw_spin_unlock_irq(&pool->lock);

	mod_timer(&pool->mayday_timer, jiffies + MAYDAY_INTERVAL);
}

/**
 * maybe_create_worker - create a new worker if necessary
 * @pool: pool to create a new worker for
 *
 * Create a new worker for @pool if necessary.  @pool is guaranteed to
 * have at least one idle worker on return from this function.  If
 * creating a new worker takes longer than MAYDAY_INTERVAL, mayday is
 * sent to all rescuers with works scheduled on @pool to resolve
 * possible allocation deadlock.
 *
 * On return, need_to_create_worker() is guaranteed to be %false and
 * may_start_working() %true.
 *
 * LOCKING:
 * raw_spin_lock_irq(pool->lock) which may be released and regrabbed
 * multiple times.  Does GFP_KERNEL allocations.  Called only from
 * manager.
 */
static void maybe_create_worker(struct worker_pool *pool)
__releases(&pool->lock)
__acquires(&pool->lock)
{
restart:
	raw_spin_unlock_irq(&pool->lock);

	/* if we don't make progress in MAYDAY_INITIAL_TIMEOUT, call for help */
	mod_timer(&pool->mayday_timer, jiffies + MAYDAY_INITIAL_TIMEOUT);

	while (true) {
		if (create_worker(pool) || !need_to_create_worker(pool))
			break;

		schedule_timeout_interruptible(CREATE_COOLDOWN);

		if (!need_to_create_worker(pool))
			break;
	}

	del_timer_sync(&pool->mayday_timer);
	raw_spin_lock_irq(&pool->lock);
	/*
	 * This is necessary even after a new worker was just successfully
	 * created as @pool->lock was dropped and the new worker might have
	 * already become busy.
	 */
	if (need_to_create_worker(pool))
		goto restart;
}

/**
 * manage_workers - manage worker pool
 * @worker: self
 *
 * Assume the manager role and manage the worker pool @worker belongs
 * to.  At any given time, there can be only zero or one manager per
 * pool.  The exclusion is handled automatically by this function.
 *
 * The caller can safely start processing works on false return.  On
 * true return, it's guaranteed that need_to_create_worker() is false
 * and may_start_working() is true.
 *
 * CONTEXT:
 * raw_spin_lock_irq(pool->lock) which may be released and regrabbed
 * multiple times.  Does GFP_KERNEL allocations.
 *
 * Return:
 * %false if the pool doesn't need management and the caller can safely
 * start processing works, %true if management function was performed and
 * the conditions that the caller verified before calling the function may
 * no longer be true.
 */
static bool manage_workers(struct worker *worker)
{
	struct worker_pool *pool = worker->pool;

	if (pool->flags & POOL_MANAGER_ACTIVE)
		return false;

	pool->flags |= POOL_MANAGER_ACTIVE;
	pool->manager = worker;

	maybe_create_worker(pool);

	pool->manager = NULL;
	pool->flags &= ~POOL_MANAGER_ACTIVE;
	rcuwait_wake_up(&manager_wait);
	return true;
}

/**
 * process_one_work - process single work
 * @worker: self
 * @work: work to process
 *
 * Process @work.  This function contains all the logics necessary to
 * process a single work including synchronization against and
 * interaction with other workers on the same cpu, queueing and
 * flushing.  As long as context requirement is met, any worker can
 * call this function to process a work.
 *
 * CONTEXT:
 * raw_spin_lock_irq(pool->lock) which is released and regrabbed.
 */
static void process_one_work(struct worker *worker, struct work_struct *work)
__releases(&pool->lock)
__acquires(&pool->lock)
{
	struct pool_workqueue *pwq = get_work_pwq(work);
	struct worker_pool *pool = worker->pool;
	unsigned long work_data;
	int lockdep_start_depth, rcu_start_depth;
	bool bh_draining = pool->flags & POOL_BH_DRAINING;
#ifdef CONFIG_LOCKDEP
	/*
	 * It is permissible to free the struct work_struct from
	 * inside the function that is called from it, this we need to
	 * take into account for lockdep too.  To avoid bogus "held
	 * lock freed" warnings as well as problems when looking into
	 * work->lockdep_map, make a copy and use that here.
	 */
	struct lockdep_map lockdep_map;

	lockdep_copy_map(&lockdep_map, &work->lockdep_map);
#endif
	/* ensure we're on the correct CPU */
	WARN_ON_ONCE(!(pool->flags & POOL_DISASSOCIATED) &&
		     raw_smp_processor_id() != pool->cpu);

	/* claim and dequeue */
	debug_work_deactivate(work);
	hash_add(pool->busy_hash, &worker->hentry, (unsigned long)work);
	worker->current_work = work;
	worker->current_func = work->func;
	worker->current_pwq = pwq;
	if (worker->task)
		worker->current_at = worker->task->se.sum_exec_runtime;
	work_data = *work_data_bits(work);
	worker->current_color = get_work_color(work_data);

	/*
	 * Record wq name for cmdline and debug reporting, may get
	 * overridden through set_worker_desc().
	 */
	strscpy(worker->desc, pwq->wq->name, WORKER_DESC_LEN);

	list_del_init(&work->entry);

	/*
	 * CPU intensive works don't participate in concurrency management.
	 * They're the scheduler's responsibility.  This takes @worker out
	 * of concurrency management and the next code block will chain
	 * execution of the pending work items.
	 */
	if (unlikely(pwq->wq->flags & WQ_CPU_INTENSIVE))
		worker_set_flags(worker, WORKER_CPU_INTENSIVE);

	/*
	 * Kick @pool if necessary. It's always noop for per-cpu worker pools
	 * since nr_running would always be >= 1 at this point. This is used to
	 * chain execution of the pending work items for WORKER_NOT_RUNNING
	 * workers such as the UNBOUND and CPU_INTENSIVE ones.
	 */
	kick_pool(pool);

	/*
	 * Record the last pool and clear PENDING which should be the last
	 * update to @work.  Also, do this inside @pool->lock so that
	 * PENDING and queued state changes happen together while IRQ is
	 * disabled.
	 */
	set_work_pool_and_clear_pending(work, pool->id, pool_offq_flags(pool));

	pwq->stats[PWQ_STAT_STARTED]++;
	raw_spin_unlock_irq(&pool->lock);

	rcu_start_depth = rcu_preempt_depth();
	lockdep_start_depth = lockdep_depth(current);
	/* see drain_dead_softirq_workfn() */
	if (!bh_draining)
		lock_map_acquire(pwq->wq->lockdep_map);
	lock_map_acquire(&lockdep_map);
	/*
	 * Strictly speaking we should mark the invariant state without holding
	 * any locks, that is, before these two lock_map_acquire()'s.
	 *
	 * However, that would result in:
	 *
	 *   A(W1)
	 *   WFC(C)
	 *		A(W1)
	 *		C(C)
	 *
	 * Which would create W1->C->W1 dependencies, even though there is no
	 * actual deadlock possible. There are two solutions, using a
	 * read-recursive acquire on the work(queue) 'locks', but this will then
	 * hit the lockdep limitation on recursive locks, or simply discard
	 * these locks.
	 *
	 * AFAICT there is no possible deadlock scenario between the
	 * flush_work() and complete() primitives (except for single-threaded
	 * workqueues), so hiding them isn't a problem.
	 */
	lockdep_invariant_state(true);
	trace_workqueue_execute_start(work);
	worker->current_func(work);
	/*
	 * While we must be careful to not use "work" after this, the trace
	 * point will only record its address.
	 */
	trace_workqueue_execute_end(work, worker->current_func);
	pwq->stats[PWQ_STAT_COMPLETED]++;
	lock_map_release(&lockdep_map);
	if (!bh_draining)
		lock_map_release(pwq->wq->lockdep_map);

	if (unlikely((worker->task && in_atomic()) ||
		     lockdep_depth(current) != lockdep_start_depth ||
		     rcu_preempt_depth() != rcu_start_depth)) {
		pr_err("BUG: workqueue leaked atomic, lock or RCU: %s[%d]\n"
		       "     preempt=0x%08x lock=%d->%d RCU=%d->%d workfn=%ps\n",
		       current->comm, task_pid_nr(current), preempt_count(),
		       lockdep_start_depth, lockdep_depth(current),
		       rcu_start_depth, rcu_preempt_depth(),
		       worker->current_func);
		debug_show_held_locks(current);
		dump_stack();
	}

	/*
	 * The following prevents a kworker from hogging CPU on !PREEMPTION
	 * kernels, where a requeueing work item waiting for something to
	 * happen could deadlock with stop_machine as such work item could
	 * indefinitely requeue itself while all other CPUs are trapped in
	 * stop_machine. At the same time, report a quiescent RCU state so
	 * the same condition doesn't freeze RCU.
	 */
	if (worker->task)
		cond_resched();

	raw_spin_lock_irq(&pool->lock);

	/*
	 * In addition to %WQ_CPU_INTENSIVE, @worker may also have been marked
	 * CPU intensive by wq_worker_tick() if @work hogged CPU longer than
	 * wq_cpu_intensive_thresh_us. Clear it.
	 */
	worker_clr_flags(worker, WORKER_CPU_INTENSIVE);

	/* tag the worker for identification in schedule() */
	worker->last_func = worker->current_func;

	/* we're done with it, release */
	hash_del(&worker->hentry);
	worker->current_work = NULL;
	worker->current_func = NULL;
	worker->current_pwq = NULL;
	worker->current_color = INT_MAX;

	/* must be the last step, see the function comment */
	pwq_dec_nr_in_flight(pwq, work_data);
}

/**
 * process_scheduled_works - process scheduled works
 * @worker: self
 *
 * Process all scheduled works.  Please note that the scheduled list
 * may change while processing a work, so this function repeatedly
 * fetches a work from the top and executes it.
 *
 * CONTEXT:
 * raw_spin_lock_irq(pool->lock) which may be released and regrabbed
 * multiple times.
 */
static void process_scheduled_works(struct worker *worker)
{
	struct work_struct *work;
	bool first = true;

	while ((work = list_first_entry_or_null(&worker->scheduled,
						struct work_struct, entry))) {
		if (first) {
			worker->pool->watchdog_ts = jiffies;
			first = false;
		}
		process_one_work(worker, work);
	}
}

static void set_pf_worker(bool val)
{
	mutex_lock(&wq_pool_attach_mutex);
	if (val)
		current->flags |= PF_WQ_WORKER;
	else
		current->flags &= ~PF_WQ_WORKER;
	mutex_unlock(&wq_pool_attach_mutex);
}

/**
 * worker_thread - the worker thread function
 * @__worker: self
 *
 * The worker thread function.  All workers belong to a worker_pool -
 * either a per-cpu one or dynamic unbound one.  These workers process all
 * work items regardless of their specific target workqueue.  The only
 * exception is work items which belong to workqueues with a rescuer which
 * will be explained in rescuer_thread().
 *
 * Return: 0
 */
static int worker_thread(void *__worker)
{
	struct worker *worker = __worker;
	struct worker_pool *pool = worker->pool;

	/* tell the scheduler that this is a workqueue worker */
	set_pf_worker(true);
woke_up:
	raw_spin_lock_irq(&pool->lock);

	/* am I supposed to die? */
	if (unlikely(worker->flags & WORKER_DIE)) {
		raw_spin_unlock_irq(&pool->lock);
		set_pf_worker(false);
<<<<<<< HEAD

=======
		/*
		 * The worker is dead and PF_WQ_WORKER is cleared, worker->pool
		 * shouldn't be accessed, reset it to NULL in case otherwise.
		 */
		worker->pool = NULL;
>>>>>>> f1f36e22
		ida_free(&pool->worker_ida, worker->id);
		return 0;
	}

	worker_leave_idle(worker);
recheck:
	/* no more worker necessary? */
	if (!need_more_worker(pool))
		goto sleep;

	/* do we need to manage? */
	if (unlikely(!may_start_working(pool)) && manage_workers(worker))
		goto recheck;

	/*
	 * ->scheduled list can only be filled while a worker is
	 * preparing to process a work or actually processing it.
	 * Make sure nobody diddled with it while I was sleeping.
	 */
	WARN_ON_ONCE(!list_empty(&worker->scheduled));

	/*
	 * Finish PREP stage.  We're guaranteed to have at least one idle
	 * worker or that someone else has already assumed the manager
	 * role.  This is where @worker starts participating in concurrency
	 * management if applicable and concurrency management is restored
	 * after being rebound.  See rebind_workers() for details.
	 */
	worker_clr_flags(worker, WORKER_PREP | WORKER_REBOUND);

	do {
		struct work_struct *work =
			list_first_entry(&pool->worklist,
					 struct work_struct, entry);

		if (assign_work(work, worker, NULL))
			process_scheduled_works(worker);
	} while (keep_working(pool));

	worker_set_flags(worker, WORKER_PREP);
sleep:
	/*
	 * pool->lock is held and there's no work to process and no need to
	 * manage, sleep.  Workers are woken up only while holding
	 * pool->lock or from local cpu, so setting the current state
	 * before releasing pool->lock is enough to prevent losing any
	 * event.
	 */
	worker_enter_idle(worker);
	__set_current_state(TASK_IDLE);
	raw_spin_unlock_irq(&pool->lock);
	schedule();
	goto woke_up;
}

/**
 * rescuer_thread - the rescuer thread function
 * @__rescuer: self
 *
 * Workqueue rescuer thread function.  There's one rescuer for each
 * workqueue which has WQ_MEM_RECLAIM set.
 *
 * Regular work processing on a pool may block trying to create a new
 * worker which uses GFP_KERNEL allocation which has slight chance of
 * developing into deadlock if some works currently on the same queue
 * need to be processed to satisfy the GFP_KERNEL allocation.  This is
 * the problem rescuer solves.
 *
 * When such condition is possible, the pool summons rescuers of all
 * workqueues which have works queued on the pool and let them process
 * those works so that forward progress can be guaranteed.
 *
 * This should happen rarely.
 *
 * Return: 0
 */
static int rescuer_thread(void *__rescuer)
{
	struct worker *rescuer = __rescuer;
	struct workqueue_struct *wq = rescuer->rescue_wq;
	bool should_stop;

	set_user_nice(current, RESCUER_NICE_LEVEL);

	/*
	 * Mark rescuer as worker too.  As WORKER_PREP is never cleared, it
	 * doesn't participate in concurrency management.
	 */
	set_pf_worker(true);
repeat:
	set_current_state(TASK_IDLE);

	/*
	 * By the time the rescuer is requested to stop, the workqueue
	 * shouldn't have any work pending, but @wq->maydays may still have
	 * pwq(s) queued.  This can happen by non-rescuer workers consuming
	 * all the work items before the rescuer got to them.  Go through
	 * @wq->maydays processing before acting on should_stop so that the
	 * list is always empty on exit.
	 */
	should_stop = kthread_should_stop();

	/* see whether any pwq is asking for help */
	raw_spin_lock_irq(&wq_mayday_lock);

	while (!list_empty(&wq->maydays)) {
		struct pool_workqueue *pwq = list_first_entry(&wq->maydays,
					struct pool_workqueue, mayday_node);
		struct worker_pool *pool = pwq->pool;
		struct work_struct *work, *n;

		__set_current_state(TASK_RUNNING);
		list_del_init(&pwq->mayday_node);

		raw_spin_unlock_irq(&wq_mayday_lock);

		worker_attach_to_pool(rescuer, pool);

		raw_spin_lock_irq(&pool->lock);

		/*
		 * Slurp in all works issued via this workqueue and
		 * process'em.
		 */
		WARN_ON_ONCE(!list_empty(&rescuer->scheduled));
		list_for_each_entry_safe(work, n, &pool->worklist, entry) {
			if (get_work_pwq(work) == pwq &&
			    assign_work(work, rescuer, &n))
				pwq->stats[PWQ_STAT_RESCUED]++;
		}

		if (!list_empty(&rescuer->scheduled)) {
			process_scheduled_works(rescuer);

			/*
			 * The above execution of rescued work items could
			 * have created more to rescue through
			 * pwq_activate_first_inactive() or chained
			 * queueing.  Let's put @pwq back on mayday list so
			 * that such back-to-back work items, which may be
			 * being used to relieve memory pressure, don't
			 * incur MAYDAY_INTERVAL delay inbetween.
			 */
			if (pwq->nr_active && need_to_create_worker(pool)) {
				raw_spin_lock(&wq_mayday_lock);
				/*
				 * Queue iff we aren't racing destruction
				 * and somebody else hasn't queued it already.
				 */
				if (wq->rescuer && list_empty(&pwq->mayday_node)) {
					get_pwq(pwq);
					list_add_tail(&pwq->mayday_node, &wq->maydays);
				}
				raw_spin_unlock(&wq_mayday_lock);
			}
		}

		/*
		 * Put the reference grabbed by send_mayday().  @pool won't
		 * go away while we're still attached to it.
		 */
		put_pwq(pwq);

		/*
		 * Leave this pool. Notify regular workers; otherwise, we end up
		 * with 0 concurrency and stalling the execution.
		 */
		kick_pool(pool);

		raw_spin_unlock_irq(&pool->lock);

		worker_detach_from_pool(rescuer);

		raw_spin_lock_irq(&wq_mayday_lock);
	}

	raw_spin_unlock_irq(&wq_mayday_lock);

	if (should_stop) {
		__set_current_state(TASK_RUNNING);
		set_pf_worker(false);
		return 0;
	}

	/* rescuers should never participate in concurrency management */
	WARN_ON_ONCE(!(rescuer->flags & WORKER_NOT_RUNNING));
	schedule();
	goto repeat;
}

static void bh_worker(struct worker *worker)
{
	struct worker_pool *pool = worker->pool;
	int nr_restarts = BH_WORKER_RESTARTS;
	unsigned long end = jiffies + BH_WORKER_JIFFIES;

	raw_spin_lock_irq(&pool->lock);
	worker_leave_idle(worker);

	/*
	 * This function follows the structure of worker_thread(). See there for
	 * explanations on each step.
	 */
	if (!need_more_worker(pool))
		goto done;

	WARN_ON_ONCE(!list_empty(&worker->scheduled));
	worker_clr_flags(worker, WORKER_PREP | WORKER_REBOUND);

	do {
		struct work_struct *work =
			list_first_entry(&pool->worklist,
					 struct work_struct, entry);

		if (assign_work(work, worker, NULL))
			process_scheduled_works(worker);
	} while (keep_working(pool) &&
		 --nr_restarts && time_before(jiffies, end));

	worker_set_flags(worker, WORKER_PREP);
done:
	worker_enter_idle(worker);
	kick_pool(pool);
	raw_spin_unlock_irq(&pool->lock);
}

/*
 * TODO: Convert all tasklet users to workqueue and use softirq directly.
 *
 * This is currently called from tasklet[_hi]action() and thus is also called
 * whenever there are tasklets to run. Let's do an early exit if there's nothing
 * queued. Once conversion from tasklet is complete, the need_more_worker() test
 * can be dropped.
 *
 * After full conversion, we'll add worker->softirq_action, directly use the
 * softirq action and obtain the worker pointer from the softirq_action pointer.
 */
void workqueue_softirq_action(bool highpri)
{
	struct worker_pool *pool =
		&per_cpu(bh_worker_pools, smp_processor_id())[highpri];
	if (need_more_worker(pool))
		bh_worker(list_first_entry(&pool->workers, struct worker, node));
}

struct wq_drain_dead_softirq_work {
	struct work_struct	work;
	struct worker_pool	*pool;
	struct completion	done;
};

static void drain_dead_softirq_workfn(struct work_struct *work)
{
	struct wq_drain_dead_softirq_work *dead_work =
		container_of(work, struct wq_drain_dead_softirq_work, work);
	struct worker_pool *pool = dead_work->pool;
	bool repeat;

	/*
	 * @pool's CPU is dead and we want to execute its still pending work
	 * items from this BH work item which is running on a different CPU. As
	 * its CPU is dead, @pool can't be kicked and, as work execution path
	 * will be nested, a lockdep annotation needs to be suppressed. Mark
	 * @pool with %POOL_BH_DRAINING for the special treatments.
	 */
	raw_spin_lock_irq(&pool->lock);
	pool->flags |= POOL_BH_DRAINING;
	raw_spin_unlock_irq(&pool->lock);

	bh_worker(list_first_entry(&pool->workers, struct worker, node));

	raw_spin_lock_irq(&pool->lock);
	pool->flags &= ~POOL_BH_DRAINING;
	repeat = need_more_worker(pool);
	raw_spin_unlock_irq(&pool->lock);

	/*
	 * bh_worker() might hit consecutive execution limit and bail. If there
	 * still are pending work items, reschedule self and return so that we
	 * don't hog this CPU's BH.
	 */
	if (repeat) {
		if (pool->attrs->nice == HIGHPRI_NICE_LEVEL)
			queue_work(system_bh_highpri_wq, work);
		else
			queue_work(system_bh_wq, work);
	} else {
		complete(&dead_work->done);
	}
}

/*
 * @cpu is dead. Drain the remaining BH work items on the current CPU. It's
 * possible to allocate dead_work per CPU and avoid flushing. However, then we
 * have to worry about draining overlapping with CPU coming back online or
 * nesting (one CPU's dead_work queued on another CPU which is also dead and so
 * on). Let's keep it simple and drain them synchronously. These are BH work
 * items which shouldn't be requeued on the same pool. Shouldn't take long.
 */
void workqueue_softirq_dead(unsigned int cpu)
{
	int i;

	for (i = 0; i < NR_STD_WORKER_POOLS; i++) {
		struct worker_pool *pool = &per_cpu(bh_worker_pools, cpu)[i];
		struct wq_drain_dead_softirq_work dead_work;

		if (!need_more_worker(pool))
			continue;

		INIT_WORK_ONSTACK(&dead_work.work, drain_dead_softirq_workfn);
		dead_work.pool = pool;
		init_completion(&dead_work.done);

		if (pool->attrs->nice == HIGHPRI_NICE_LEVEL)
			queue_work(system_bh_highpri_wq, &dead_work.work);
		else
			queue_work(system_bh_wq, &dead_work.work);

		wait_for_completion(&dead_work.done);
		destroy_work_on_stack(&dead_work.work);
	}
}

/**
 * check_flush_dependency - check for flush dependency sanity
 * @target_wq: workqueue being flushed
 * @target_work: work item being flushed (NULL for workqueue flushes)
 *
 * %current is trying to flush the whole @target_wq or @target_work on it.
 * If @target_wq doesn't have %WQ_MEM_RECLAIM, verify that %current is not
 * reclaiming memory or running on a workqueue which doesn't have
 * %WQ_MEM_RECLAIM as that can break forward-progress guarantee leading to
 * a deadlock.
 */
static void check_flush_dependency(struct workqueue_struct *target_wq,
				   struct work_struct *target_work)
{
	work_func_t target_func = target_work ? target_work->func : NULL;
	struct worker *worker;

	if (target_wq->flags & WQ_MEM_RECLAIM)
		return;

	worker = current_wq_worker();

	WARN_ONCE(current->flags & PF_MEMALLOC,
		  "workqueue: PF_MEMALLOC task %d(%s) is flushing !WQ_MEM_RECLAIM %s:%ps",
		  current->pid, current->comm, target_wq->name, target_func);
	WARN_ONCE(worker && ((worker->current_pwq->wq->flags &
			      (WQ_MEM_RECLAIM | __WQ_LEGACY)) == WQ_MEM_RECLAIM),
		  "workqueue: WQ_MEM_RECLAIM %s:%ps is flushing !WQ_MEM_RECLAIM %s:%ps",
		  worker->current_pwq->wq->name, worker->current_func,
		  target_wq->name, target_func);
}

struct wq_barrier {
	struct work_struct	work;
	struct completion	done;
	struct task_struct	*task;	/* purely informational */
};

static void wq_barrier_func(struct work_struct *work)
{
	struct wq_barrier *barr = container_of(work, struct wq_barrier, work);
	complete(&barr->done);
}

/**
 * insert_wq_barrier - insert a barrier work
 * @pwq: pwq to insert barrier into
 * @barr: wq_barrier to insert
 * @target: target work to attach @barr to
 * @worker: worker currently executing @target, NULL if @target is not executing
 *
 * @barr is linked to @target such that @barr is completed only after
 * @target finishes execution.  Please note that the ordering
 * guarantee is observed only with respect to @target and on the local
 * cpu.
 *
 * Currently, a queued barrier can't be canceled.  This is because
 * try_to_grab_pending() can't determine whether the work to be
 * grabbed is at the head of the queue and thus can't clear LINKED
 * flag of the previous work while there must be a valid next work
 * after a work with LINKED flag set.
 *
 * Note that when @worker is non-NULL, @target may be modified
 * underneath us, so we can't reliably determine pwq from @target.
 *
 * CONTEXT:
 * raw_spin_lock_irq(pool->lock).
 */
static void insert_wq_barrier(struct pool_workqueue *pwq,
			      struct wq_barrier *barr,
			      struct work_struct *target, struct worker *worker)
{
	static __maybe_unused struct lock_class_key bh_key, thr_key;
	unsigned int work_flags = 0;
	unsigned int work_color;
	struct list_head *head;

	/*
	 * debugobject calls are safe here even with pool->lock locked
	 * as we know for sure that this will not trigger any of the
	 * checks and call back into the fixup functions where we
	 * might deadlock.
	 *
	 * BH and threaded workqueues need separate lockdep keys to avoid
	 * spuriously triggering "inconsistent {SOFTIRQ-ON-W} -> {IN-SOFTIRQ-W}
	 * usage".
	 */
	INIT_WORK_ONSTACK_KEY(&barr->work, wq_barrier_func,
			      (pwq->wq->flags & WQ_BH) ? &bh_key : &thr_key);
	__set_bit(WORK_STRUCT_PENDING_BIT, work_data_bits(&barr->work));

	init_completion_map(&barr->done, &target->lockdep_map);

	barr->task = current;

	/* The barrier work item does not participate in nr_active. */
	work_flags |= WORK_STRUCT_INACTIVE;

	/*
	 * If @target is currently being executed, schedule the
	 * barrier to the worker; otherwise, put it after @target.
	 */
	if (worker) {
		head = worker->scheduled.next;
		work_color = worker->current_color;
	} else {
		unsigned long *bits = work_data_bits(target);

		head = target->entry.next;
		/* there can already be other linked works, inherit and set */
		work_flags |= *bits & WORK_STRUCT_LINKED;
		work_color = get_work_color(*bits);
		__set_bit(WORK_STRUCT_LINKED_BIT, bits);
	}

	pwq->nr_in_flight[work_color]++;
	work_flags |= work_color_to_flags(work_color);

	insert_work(pwq, &barr->work, head, work_flags);
}

/**
 * flush_workqueue_prep_pwqs - prepare pwqs for workqueue flushing
 * @wq: workqueue being flushed
 * @flush_color: new flush color, < 0 for no-op
 * @work_color: new work color, < 0 for no-op
 *
 * Prepare pwqs for workqueue flushing.
 *
 * If @flush_color is non-negative, flush_color on all pwqs should be
 * -1.  If no pwq has in-flight commands at the specified color, all
 * pwq->flush_color's stay at -1 and %false is returned.  If any pwq
 * has in flight commands, its pwq->flush_color is set to
 * @flush_color, @wq->nr_pwqs_to_flush is updated accordingly, pwq
 * wakeup logic is armed and %true is returned.
 *
 * The caller should have initialized @wq->first_flusher prior to
 * calling this function with non-negative @flush_color.  If
 * @flush_color is negative, no flush color update is done and %false
 * is returned.
 *
 * If @work_color is non-negative, all pwqs should have the same
 * work_color which is previous to @work_color and all will be
 * advanced to @work_color.
 *
 * CONTEXT:
 * mutex_lock(wq->mutex).
 *
 * Return:
 * %true if @flush_color >= 0 and there's something to flush.  %false
 * otherwise.
 */
static bool flush_workqueue_prep_pwqs(struct workqueue_struct *wq,
				      int flush_color, int work_color)
{
	bool wait = false;
	struct pool_workqueue *pwq;

	if (flush_color >= 0) {
		WARN_ON_ONCE(atomic_read(&wq->nr_pwqs_to_flush));
		atomic_set(&wq->nr_pwqs_to_flush, 1);
	}

	for_each_pwq(pwq, wq) {
		struct worker_pool *pool = pwq->pool;

		raw_spin_lock_irq(&pool->lock);

		if (flush_color >= 0) {
			WARN_ON_ONCE(pwq->flush_color != -1);

			if (pwq->nr_in_flight[flush_color]) {
				pwq->flush_color = flush_color;
				atomic_inc(&wq->nr_pwqs_to_flush);
				wait = true;
			}
		}

		if (work_color >= 0) {
			WARN_ON_ONCE(work_color != work_next_color(pwq->work_color));
			pwq->work_color = work_color;
		}

		raw_spin_unlock_irq(&pool->lock);
	}

	if (flush_color >= 0 && atomic_dec_and_test(&wq->nr_pwqs_to_flush))
		complete(&wq->first_flusher->done);

	return wait;
}

static void touch_wq_lockdep_map(struct workqueue_struct *wq)
{
#ifdef CONFIG_LOCKDEP
	if (unlikely(!wq->lockdep_map))
		return;

	if (wq->flags & WQ_BH)
		local_bh_disable();

	lock_map_acquire(wq->lockdep_map);
	lock_map_release(wq->lockdep_map);

	if (wq->flags & WQ_BH)
		local_bh_enable();
#endif
}

static void touch_work_lockdep_map(struct work_struct *work,
				   struct workqueue_struct *wq)
{
#ifdef CONFIG_LOCKDEP
	if (wq->flags & WQ_BH)
		local_bh_disable();

	lock_map_acquire(&work->lockdep_map);
	lock_map_release(&work->lockdep_map);

	if (wq->flags & WQ_BH)
		local_bh_enable();
#endif
}

/**
 * __flush_workqueue - ensure that any scheduled work has run to completion.
 * @wq: workqueue to flush
 *
 * This function sleeps until all work items which were queued on entry
 * have finished execution, but it is not livelocked by new incoming ones.
 */
void __flush_workqueue(struct workqueue_struct *wq)
{
	struct wq_flusher this_flusher = {
		.list = LIST_HEAD_INIT(this_flusher.list),
		.flush_color = -1,
		.done = COMPLETION_INITIALIZER_ONSTACK_MAP(this_flusher.done, (*wq->lockdep_map)),
	};
	int next_color;

	if (WARN_ON(!wq_online))
		return;

	touch_wq_lockdep_map(wq);

	mutex_lock(&wq->mutex);

	/*
	 * Start-to-wait phase
	 */
	next_color = work_next_color(wq->work_color);

	if (next_color != wq->flush_color) {
		/*
		 * Color space is not full.  The current work_color
		 * becomes our flush_color and work_color is advanced
		 * by one.
		 */
		WARN_ON_ONCE(!list_empty(&wq->flusher_overflow));
		this_flusher.flush_color = wq->work_color;
		wq->work_color = next_color;

		if (!wq->first_flusher) {
			/* no flush in progress, become the first flusher */
			WARN_ON_ONCE(wq->flush_color != this_flusher.flush_color);

			wq->first_flusher = &this_flusher;

			if (!flush_workqueue_prep_pwqs(wq, wq->flush_color,
						       wq->work_color)) {
				/* nothing to flush, done */
				wq->flush_color = next_color;
				wq->first_flusher = NULL;
				goto out_unlock;
			}
		} else {
			/* wait in queue */
			WARN_ON_ONCE(wq->flush_color == this_flusher.flush_color);
			list_add_tail(&this_flusher.list, &wq->flusher_queue);
			flush_workqueue_prep_pwqs(wq, -1, wq->work_color);
		}
	} else {
		/*
		 * Oops, color space is full, wait on overflow queue.
		 * The next flush completion will assign us
		 * flush_color and transfer to flusher_queue.
		 */
		list_add_tail(&this_flusher.list, &wq->flusher_overflow);
	}

	check_flush_dependency(wq, NULL);

	mutex_unlock(&wq->mutex);

	wait_for_completion(&this_flusher.done);

	/*
	 * Wake-up-and-cascade phase
	 *
	 * First flushers are responsible for cascading flushes and
	 * handling overflow.  Non-first flushers can simply return.
	 */
	if (READ_ONCE(wq->first_flusher) != &this_flusher)
		return;

	mutex_lock(&wq->mutex);

	/* we might have raced, check again with mutex held */
	if (wq->first_flusher != &this_flusher)
		goto out_unlock;

	WRITE_ONCE(wq->first_flusher, NULL);

	WARN_ON_ONCE(!list_empty(&this_flusher.list));
	WARN_ON_ONCE(wq->flush_color != this_flusher.flush_color);

	while (true) {
		struct wq_flusher *next, *tmp;

		/* complete all the flushers sharing the current flush color */
		list_for_each_entry_safe(next, tmp, &wq->flusher_queue, list) {
			if (next->flush_color != wq->flush_color)
				break;
			list_del_init(&next->list);
			complete(&next->done);
		}

		WARN_ON_ONCE(!list_empty(&wq->flusher_overflow) &&
			     wq->flush_color != work_next_color(wq->work_color));

		/* this flush_color is finished, advance by one */
		wq->flush_color = work_next_color(wq->flush_color);

		/* one color has been freed, handle overflow queue */
		if (!list_empty(&wq->flusher_overflow)) {
			/*
			 * Assign the same color to all overflowed
			 * flushers, advance work_color and append to
			 * flusher_queue.  This is the start-to-wait
			 * phase for these overflowed flushers.
			 */
			list_for_each_entry(tmp, &wq->flusher_overflow, list)
				tmp->flush_color = wq->work_color;

			wq->work_color = work_next_color(wq->work_color);

			list_splice_tail_init(&wq->flusher_overflow,
					      &wq->flusher_queue);
			flush_workqueue_prep_pwqs(wq, -1, wq->work_color);
		}

		if (list_empty(&wq->flusher_queue)) {
			WARN_ON_ONCE(wq->flush_color != wq->work_color);
			break;
		}

		/*
		 * Need to flush more colors.  Make the next flusher
		 * the new first flusher and arm pwqs.
		 */
		WARN_ON_ONCE(wq->flush_color == wq->work_color);
		WARN_ON_ONCE(wq->flush_color != next->flush_color);

		list_del_init(&next->list);
		wq->first_flusher = next;

		if (flush_workqueue_prep_pwqs(wq, wq->flush_color, -1))
			break;

		/*
		 * Meh... this color is already done, clear first
		 * flusher and repeat cascading.
		 */
		wq->first_flusher = NULL;
	}

out_unlock:
	mutex_unlock(&wq->mutex);
}
EXPORT_SYMBOL(__flush_workqueue);

/**
 * drain_workqueue - drain a workqueue
 * @wq: workqueue to drain
 *
 * Wait until the workqueue becomes empty.  While draining is in progress,
 * only chain queueing is allowed.  IOW, only currently pending or running
 * work items on @wq can queue further work items on it.  @wq is flushed
 * repeatedly until it becomes empty.  The number of flushing is determined
 * by the depth of chaining and should be relatively short.  Whine if it
 * takes too long.
 */
void drain_workqueue(struct workqueue_struct *wq)
{
	unsigned int flush_cnt = 0;
	struct pool_workqueue *pwq;

	/*
	 * __queue_work() needs to test whether there are drainers, is much
	 * hotter than drain_workqueue() and already looks at @wq->flags.
	 * Use __WQ_DRAINING so that queue doesn't have to check nr_drainers.
	 */
	mutex_lock(&wq->mutex);
	if (!wq->nr_drainers++)
		wq->flags |= __WQ_DRAINING;
	mutex_unlock(&wq->mutex);
reflush:
	__flush_workqueue(wq);

	mutex_lock(&wq->mutex);

	for_each_pwq(pwq, wq) {
		bool drained;

		raw_spin_lock_irq(&pwq->pool->lock);
		drained = pwq_is_empty(pwq);
		raw_spin_unlock_irq(&pwq->pool->lock);

		if (drained)
			continue;

		if (++flush_cnt == 10 ||
		    (flush_cnt % 100 == 0 && flush_cnt <= 1000))
			pr_warn("workqueue %s: %s() isn't complete after %u tries\n",
				wq->name, __func__, flush_cnt);

		mutex_unlock(&wq->mutex);
		goto reflush;
	}

	if (!--wq->nr_drainers)
		wq->flags &= ~__WQ_DRAINING;
	mutex_unlock(&wq->mutex);
}
EXPORT_SYMBOL_GPL(drain_workqueue);

static bool start_flush_work(struct work_struct *work, struct wq_barrier *barr,
			     bool from_cancel)
{
	struct worker *worker = NULL;
	struct worker_pool *pool;
	struct pool_workqueue *pwq;
	struct workqueue_struct *wq;

	rcu_read_lock();
	pool = get_work_pool(work);
	if (!pool) {
		rcu_read_unlock();
		return false;
	}

	raw_spin_lock_irq(&pool->lock);
	/* see the comment in try_to_grab_pending() with the same code */
	pwq = get_work_pwq(work);
	if (pwq) {
		if (unlikely(pwq->pool != pool))
			goto already_gone;
	} else {
		worker = find_worker_executing_work(pool, work);
		if (!worker)
			goto already_gone;
		pwq = worker->current_pwq;
	}

	wq = pwq->wq;
	check_flush_dependency(wq, work);

	insert_wq_barrier(pwq, barr, work, worker);
	raw_spin_unlock_irq(&pool->lock);

	touch_work_lockdep_map(work, wq);

	/*
	 * Force a lock recursion deadlock when using flush_work() inside a
	 * single-threaded or rescuer equipped workqueue.
	 *
	 * For single threaded workqueues the deadlock happens when the work
	 * is after the work issuing the flush_work(). For rescuer equipped
	 * workqueues the deadlock happens when the rescuer stalls, blocking
	 * forward progress.
	 */
	if (!from_cancel && (wq->saved_max_active == 1 || wq->rescuer))
		touch_wq_lockdep_map(wq);

	rcu_read_unlock();
	return true;
already_gone:
	raw_spin_unlock_irq(&pool->lock);
	rcu_read_unlock();
	return false;
}

static bool __flush_work(struct work_struct *work, bool from_cancel)
{
	struct wq_barrier barr;

	if (WARN_ON(!wq_online))
		return false;

	if (WARN_ON(!work->func))
		return false;

	if (!start_flush_work(work, &barr, from_cancel))
		return false;

	/*
	 * start_flush_work() returned %true. If @from_cancel is set, we know
	 * that @work must have been executing during start_flush_work() and
	 * can't currently be queued. Its data must contain OFFQ bits. If @work
	 * was queued on a BH workqueue, we also know that it was running in the
	 * BH context and thus can be busy-waited.
	 */
	if (from_cancel) {
		unsigned long data = *work_data_bits(work);

		if (!WARN_ON_ONCE(data & WORK_STRUCT_PWQ) &&
		    (data & WORK_OFFQ_BH)) {
			/*
			 * On RT, prevent a live lock when %current preempted
			 * soft interrupt processing or prevents ksoftirqd from
			 * running by keeping flipping BH. If the BH work item
			 * runs on a different CPU then this has no effect other
			 * than doing the BH disable/enable dance for nothing.
			 * This is copied from
			 * kernel/softirq.c::tasklet_unlock_spin_wait().
			 */
			while (!try_wait_for_completion(&barr.done)) {
				if (IS_ENABLED(CONFIG_PREEMPT_RT)) {
					local_bh_disable();
					local_bh_enable();
				} else {
					cpu_relax();
				}
			}
			goto out_destroy;
		}
	}

	wait_for_completion(&barr.done);

out_destroy:
	destroy_work_on_stack(&barr.work);
	return true;
}

/**
 * flush_work - wait for a work to finish executing the last queueing instance
 * @work: the work to flush
 *
 * Wait until @work has finished execution.  @work is guaranteed to be idle
 * on return if it hasn't been requeued since flush started.
 *
 * Return:
 * %true if flush_work() waited for the work to finish execution,
 * %false if it was already idle.
 */
bool flush_work(struct work_struct *work)
{
	might_sleep();
	return __flush_work(work, false);
}
EXPORT_SYMBOL_GPL(flush_work);

/**
 * flush_delayed_work - wait for a dwork to finish executing the last queueing
 * @dwork: the delayed work to flush
 *
 * Delayed timer is cancelled and the pending work is queued for
 * immediate execution.  Like flush_work(), this function only
 * considers the last queueing instance of @dwork.
 *
 * Return:
 * %true if flush_work() waited for the work to finish execution,
 * %false if it was already idle.
 */
bool flush_delayed_work(struct delayed_work *dwork)
{
	local_irq_disable();
	if (del_timer_sync(&dwork->timer))
		__queue_work(dwork->cpu, dwork->wq, &dwork->work);
	local_irq_enable();
	return flush_work(&dwork->work);
}
EXPORT_SYMBOL(flush_delayed_work);

/**
 * flush_rcu_work - wait for a rwork to finish executing the last queueing
 * @rwork: the rcu work to flush
 *
 * Return:
 * %true if flush_rcu_work() waited for the work to finish execution,
 * %false if it was already idle.
 */
bool flush_rcu_work(struct rcu_work *rwork)
{
	if (test_bit(WORK_STRUCT_PENDING_BIT, work_data_bits(&rwork->work))) {
		rcu_barrier();
		flush_work(&rwork->work);
		return true;
	} else {
		return flush_work(&rwork->work);
	}
}
EXPORT_SYMBOL(flush_rcu_work);

static void work_offqd_disable(struct work_offq_data *offqd)
{
	const unsigned long max = (1lu << WORK_OFFQ_DISABLE_BITS) - 1;

	if (likely(offqd->disable < max))
		offqd->disable++;
	else
		WARN_ONCE(true, "workqueue: work disable count overflowed\n");
}

static void work_offqd_enable(struct work_offq_data *offqd)
{
	if (likely(offqd->disable > 0))
		offqd->disable--;
	else
		WARN_ONCE(true, "workqueue: work disable count underflowed\n");
}

static bool __cancel_work(struct work_struct *work, u32 cflags)
{
	struct work_offq_data offqd;
	unsigned long irq_flags;
	int ret;

	ret = work_grab_pending(work, cflags, &irq_flags);

	work_offqd_unpack(&offqd, *work_data_bits(work));

	if (cflags & WORK_CANCEL_DISABLE)
		work_offqd_disable(&offqd);

	set_work_pool_and_clear_pending(work, offqd.pool_id,
					work_offqd_pack_flags(&offqd));
	local_irq_restore(irq_flags);
	return ret;
}

static bool __cancel_work_sync(struct work_struct *work, u32 cflags)
{
	bool ret;

	ret = __cancel_work(work, cflags | WORK_CANCEL_DISABLE);

	if (*work_data_bits(work) & WORK_OFFQ_BH)
		WARN_ON_ONCE(in_hardirq());
	else
		might_sleep();

	/*
	 * Skip __flush_work() during early boot when we know that @work isn't
	 * executing. This allows canceling during early boot.
	 */
	if (wq_online)
		__flush_work(work, true);

	if (!(cflags & WORK_CANCEL_DISABLE))
		enable_work(work);

	return ret;
}

/*
 * See cancel_delayed_work()
 */
bool cancel_work(struct work_struct *work)
{
	return __cancel_work(work, 0);
}
EXPORT_SYMBOL(cancel_work);

/**
 * cancel_work_sync - cancel a work and wait for it to finish
 * @work: the work to cancel
 *
 * Cancel @work and wait for its execution to finish. This function can be used
 * even if the work re-queues itself or migrates to another workqueue. On return
 * from this function, @work is guaranteed to be not pending or executing on any
 * CPU as long as there aren't racing enqueues.
 *
 * cancel_work_sync(&delayed_work->work) must not be used for delayed_work's.
 * Use cancel_delayed_work_sync() instead.
 *
 * Must be called from a sleepable context if @work was last queued on a non-BH
 * workqueue. Can also be called from non-hardirq atomic contexts including BH
 * if @work was last queued on a BH workqueue.
 *
 * Returns %true if @work was pending, %false otherwise.
 */
bool cancel_work_sync(struct work_struct *work)
{
	return __cancel_work_sync(work, 0);
}
EXPORT_SYMBOL_GPL(cancel_work_sync);

/**
 * cancel_delayed_work - cancel a delayed work
 * @dwork: delayed_work to cancel
 *
 * Kill off a pending delayed_work.
 *
 * Return: %true if @dwork was pending and canceled; %false if it wasn't
 * pending.
 *
 * Note:
 * The work callback function may still be running on return, unless
 * it returns %true and the work doesn't re-arm itself.  Explicitly flush or
 * use cancel_delayed_work_sync() to wait on it.
 *
 * This function is safe to call from any context including IRQ handler.
 */
bool cancel_delayed_work(struct delayed_work *dwork)
{
	return __cancel_work(&dwork->work, WORK_CANCEL_DELAYED);
}
EXPORT_SYMBOL(cancel_delayed_work);

/**
 * cancel_delayed_work_sync - cancel a delayed work and wait for it to finish
 * @dwork: the delayed work cancel
 *
 * This is cancel_work_sync() for delayed works.
 *
 * Return:
 * %true if @dwork was pending, %false otherwise.
 */
bool cancel_delayed_work_sync(struct delayed_work *dwork)
{
	return __cancel_work_sync(&dwork->work, WORK_CANCEL_DELAYED);
}
EXPORT_SYMBOL(cancel_delayed_work_sync);

/**
 * disable_work - Disable and cancel a work item
 * @work: work item to disable
 *
 * Disable @work by incrementing its disable count and cancel it if currently
 * pending. As long as the disable count is non-zero, any attempt to queue @work
 * will fail and return %false. The maximum supported disable depth is 2 to the
 * power of %WORK_OFFQ_DISABLE_BITS, currently 65536.
 *
 * Can be called from any context. Returns %true if @work was pending, %false
 * otherwise.
 */
bool disable_work(struct work_struct *work)
{
	return __cancel_work(work, WORK_CANCEL_DISABLE);
}
EXPORT_SYMBOL_GPL(disable_work);

/**
 * disable_work_sync - Disable, cancel and drain a work item
 * @work: work item to disable
 *
 * Similar to disable_work() but also wait for @work to finish if currently
 * executing.
 *
 * Must be called from a sleepable context if @work was last queued on a non-BH
 * workqueue. Can also be called from non-hardirq atomic contexts including BH
 * if @work was last queued on a BH workqueue.
 *
 * Returns %true if @work was pending, %false otherwise.
 */
bool disable_work_sync(struct work_struct *work)
{
	return __cancel_work_sync(work, WORK_CANCEL_DISABLE);
}
EXPORT_SYMBOL_GPL(disable_work_sync);

/**
 * enable_work - Enable a work item
 * @work: work item to enable
 *
 * Undo disable_work[_sync]() by decrementing @work's disable count. @work can
 * only be queued if its disable count is 0.
 *
 * Can be called from any context. Returns %true if the disable count reached 0.
 * Otherwise, %false.
 */
bool enable_work(struct work_struct *work)
{
	struct work_offq_data offqd;
	unsigned long irq_flags;

	work_grab_pending(work, 0, &irq_flags);

	work_offqd_unpack(&offqd, *work_data_bits(work));
	work_offqd_enable(&offqd);
	set_work_pool_and_clear_pending(work, offqd.pool_id,
					work_offqd_pack_flags(&offqd));
	local_irq_restore(irq_flags);

	return !offqd.disable;
}
EXPORT_SYMBOL_GPL(enable_work);

/**
 * disable_delayed_work - Disable and cancel a delayed work item
 * @dwork: delayed work item to disable
 *
 * disable_work() for delayed work items.
 */
bool disable_delayed_work(struct delayed_work *dwork)
{
	return __cancel_work(&dwork->work,
			     WORK_CANCEL_DELAYED | WORK_CANCEL_DISABLE);
}
EXPORT_SYMBOL_GPL(disable_delayed_work);

/**
 * disable_delayed_work_sync - Disable, cancel and drain a delayed work item
 * @dwork: delayed work item to disable
 *
 * disable_work_sync() for delayed work items.
 */
bool disable_delayed_work_sync(struct delayed_work *dwork)
{
	return __cancel_work_sync(&dwork->work,
				  WORK_CANCEL_DELAYED | WORK_CANCEL_DISABLE);
}
EXPORT_SYMBOL_GPL(disable_delayed_work_sync);

/**
 * enable_delayed_work - Enable a delayed work item
 * @dwork: delayed work item to enable
 *
 * enable_work() for delayed work items.
 */
bool enable_delayed_work(struct delayed_work *dwork)
{
	return enable_work(&dwork->work);
}
EXPORT_SYMBOL_GPL(enable_delayed_work);

/**
 * schedule_on_each_cpu - execute a function synchronously on each online CPU
 * @func: the function to call
 *
 * schedule_on_each_cpu() executes @func on each online CPU using the
 * system workqueue and blocks until all CPUs have completed.
 * schedule_on_each_cpu() is very slow.
 *
 * Return:
 * 0 on success, -errno on failure.
 */
int schedule_on_each_cpu(work_func_t func)
{
	int cpu;
	struct work_struct __percpu *works;

	works = alloc_percpu(struct work_struct);
	if (!works)
		return -ENOMEM;

	cpus_read_lock();

	for_each_online_cpu(cpu) {
		struct work_struct *work = per_cpu_ptr(works, cpu);

		INIT_WORK(work, func);
		schedule_work_on(cpu, work);
	}

	for_each_online_cpu(cpu)
		flush_work(per_cpu_ptr(works, cpu));

	cpus_read_unlock();
	free_percpu(works);
	return 0;
}

/**
 * execute_in_process_context - reliably execute the routine with user context
 * @fn:		the function to execute
 * @ew:		guaranteed storage for the execute work structure (must
 *		be available when the work executes)
 *
 * Executes the function immediately if process context is available,
 * otherwise schedules the function for delayed execution.
 *
 * Return:	0 - function was executed
 *		1 - function was scheduled for execution
 */
int execute_in_process_context(work_func_t fn, struct execute_work *ew)
{
	if (!in_interrupt()) {
		fn(&ew->work);
		return 0;
	}

	INIT_WORK(&ew->work, fn);
	schedule_work(&ew->work);

	return 1;
}
EXPORT_SYMBOL_GPL(execute_in_process_context);

/**
 * free_workqueue_attrs - free a workqueue_attrs
 * @attrs: workqueue_attrs to free
 *
 * Undo alloc_workqueue_attrs().
 */
void free_workqueue_attrs(struct workqueue_attrs *attrs)
{
	if (attrs) {
		free_cpumask_var(attrs->cpumask);
		free_cpumask_var(attrs->__pod_cpumask);
		kfree(attrs);
	}
}

/**
 * alloc_workqueue_attrs - allocate a workqueue_attrs
 *
 * Allocate a new workqueue_attrs, initialize with default settings and
 * return it.
 *
 * Return: The allocated new workqueue_attr on success. %NULL on failure.
 */
struct workqueue_attrs *alloc_workqueue_attrs(void)
{
	struct workqueue_attrs *attrs;

	attrs = kzalloc(sizeof(*attrs), GFP_KERNEL);
	if (!attrs)
		goto fail;
	if (!alloc_cpumask_var(&attrs->cpumask, GFP_KERNEL))
		goto fail;
	if (!alloc_cpumask_var(&attrs->__pod_cpumask, GFP_KERNEL))
		goto fail;

	cpumask_copy(attrs->cpumask, cpu_possible_mask);
	attrs->affn_scope = WQ_AFFN_DFL;
	return attrs;
fail:
	free_workqueue_attrs(attrs);
	return NULL;
}

static void copy_workqueue_attrs(struct workqueue_attrs *to,
				 const struct workqueue_attrs *from)
{
	to->nice = from->nice;
	cpumask_copy(to->cpumask, from->cpumask);
	cpumask_copy(to->__pod_cpumask, from->__pod_cpumask);
	to->affn_strict = from->affn_strict;

	/*
	 * Unlike hash and equality test, copying shouldn't ignore wq-only
	 * fields as copying is used for both pool and wq attrs. Instead,
	 * get_unbound_pool() explicitly clears the fields.
	 */
	to->affn_scope = from->affn_scope;
	to->ordered = from->ordered;
}

/*
 * Some attrs fields are workqueue-only. Clear them for worker_pool's. See the
 * comments in 'struct workqueue_attrs' definition.
 */
static void wqattrs_clear_for_pool(struct workqueue_attrs *attrs)
{
	attrs->affn_scope = WQ_AFFN_NR_TYPES;
	attrs->ordered = false;
	if (attrs->affn_strict)
		cpumask_copy(attrs->cpumask, cpu_possible_mask);
}

/* hash value of the content of @attr */
static u32 wqattrs_hash(const struct workqueue_attrs *attrs)
{
	u32 hash = 0;

	hash = jhash_1word(attrs->nice, hash);
	hash = jhash_1word(attrs->affn_strict, hash);
	hash = jhash(cpumask_bits(attrs->__pod_cpumask),
		     BITS_TO_LONGS(nr_cpumask_bits) * sizeof(long), hash);
	if (!attrs->affn_strict)
		hash = jhash(cpumask_bits(attrs->cpumask),
			     BITS_TO_LONGS(nr_cpumask_bits) * sizeof(long), hash);
	return hash;
}

/* content equality test */
static bool wqattrs_equal(const struct workqueue_attrs *a,
			  const struct workqueue_attrs *b)
{
	if (a->nice != b->nice)
		return false;
	if (a->affn_strict != b->affn_strict)
		return false;
	if (!cpumask_equal(a->__pod_cpumask, b->__pod_cpumask))
		return false;
	if (!a->affn_strict && !cpumask_equal(a->cpumask, b->cpumask))
		return false;
	return true;
}

/* Update @attrs with actually available CPUs */
static void wqattrs_actualize_cpumask(struct workqueue_attrs *attrs,
				      const cpumask_t *unbound_cpumask)
{
	/*
	 * Calculate the effective CPU mask of @attrs given @unbound_cpumask. If
	 * @attrs->cpumask doesn't overlap with @unbound_cpumask, we fallback to
	 * @unbound_cpumask.
	 */
	cpumask_and(attrs->cpumask, attrs->cpumask, unbound_cpumask);
	if (unlikely(cpumask_empty(attrs->cpumask)))
		cpumask_copy(attrs->cpumask, unbound_cpumask);
}

/* find wq_pod_type to use for @attrs */
static const struct wq_pod_type *
wqattrs_pod_type(const struct workqueue_attrs *attrs)
{
	enum wq_affn_scope scope;
	struct wq_pod_type *pt;

	/* to synchronize access to wq_affn_dfl */
	lockdep_assert_held(&wq_pool_mutex);

	if (attrs->affn_scope == WQ_AFFN_DFL)
		scope = wq_affn_dfl;
	else
		scope = attrs->affn_scope;

	pt = &wq_pod_types[scope];

	if (!WARN_ON_ONCE(attrs->affn_scope == WQ_AFFN_NR_TYPES) &&
	    likely(pt->nr_pods))
		return pt;

	/*
	 * Before workqueue_init_topology(), only SYSTEM is available which is
	 * initialized in workqueue_init_early().
	 */
	pt = &wq_pod_types[WQ_AFFN_SYSTEM];
	BUG_ON(!pt->nr_pods);
	return pt;
}

/**
 * init_worker_pool - initialize a newly zalloc'd worker_pool
 * @pool: worker_pool to initialize
 *
 * Initialize a newly zalloc'd @pool.  It also allocates @pool->attrs.
 *
 * Return: 0 on success, -errno on failure.  Even on failure, all fields
 * inside @pool proper are initialized and put_unbound_pool() can be called
 * on @pool safely to release it.
 */
static int init_worker_pool(struct worker_pool *pool)
{
	raw_spin_lock_init(&pool->lock);
	pool->id = -1;
	pool->cpu = -1;
	pool->node = NUMA_NO_NODE;
	pool->flags |= POOL_DISASSOCIATED;
	pool->watchdog_ts = jiffies;
	INIT_LIST_HEAD(&pool->worklist);
	INIT_LIST_HEAD(&pool->idle_list);
	hash_init(pool->busy_hash);

	timer_setup(&pool->idle_timer, idle_worker_timeout, TIMER_DEFERRABLE);
	INIT_WORK(&pool->idle_cull_work, idle_cull_fn);

	timer_setup(&pool->mayday_timer, pool_mayday_timeout, 0);

	INIT_LIST_HEAD(&pool->workers);

	ida_init(&pool->worker_ida);
	INIT_HLIST_NODE(&pool->hash_node);
	pool->refcnt = 1;

	/* shouldn't fail above this point */
	pool->attrs = alloc_workqueue_attrs();
	if (!pool->attrs)
		return -ENOMEM;

	wqattrs_clear_for_pool(pool->attrs);

	return 0;
}

#ifdef CONFIG_LOCKDEP
static void wq_init_lockdep(struct workqueue_struct *wq)
{
	char *lock_name;

	lockdep_register_key(&wq->key);
	lock_name = kasprintf(GFP_KERNEL, "%s%s", "(wq_completion)", wq->name);
	if (!lock_name)
		lock_name = wq->name;

	wq->lock_name = lock_name;
	wq->lockdep_map = &wq->__lockdep_map;
	lockdep_init_map(wq->lockdep_map, lock_name, &wq->key, 0);
}

static void wq_unregister_lockdep(struct workqueue_struct *wq)
{
	if (wq->lockdep_map != &wq->__lockdep_map)
		return;

	lockdep_unregister_key(&wq->key);
}

static void wq_free_lockdep(struct workqueue_struct *wq)
{
	if (wq->lockdep_map != &wq->__lockdep_map)
		return;

	if (wq->lock_name != wq->name)
		kfree(wq->lock_name);
}
#else
static void wq_init_lockdep(struct workqueue_struct *wq)
{
}

static void wq_unregister_lockdep(struct workqueue_struct *wq)
{
}

static void wq_free_lockdep(struct workqueue_struct *wq)
{
}
#endif

static void free_node_nr_active(struct wq_node_nr_active **nna_ar)
{
	int node;

	for_each_node(node) {
		kfree(nna_ar[node]);
		nna_ar[node] = NULL;
	}

	kfree(nna_ar[nr_node_ids]);
	nna_ar[nr_node_ids] = NULL;
}

static void init_node_nr_active(struct wq_node_nr_active *nna)
{
	nna->max = WQ_DFL_MIN_ACTIVE;
	atomic_set(&nna->nr, 0);
	raw_spin_lock_init(&nna->lock);
	INIT_LIST_HEAD(&nna->pending_pwqs);
}

/*
 * Each node's nr_active counter will be accessed mostly from its own node and
 * should be allocated in the node.
 */
static int alloc_node_nr_active(struct wq_node_nr_active **nna_ar)
{
	struct wq_node_nr_active *nna;
	int node;

	for_each_node(node) {
		nna = kzalloc_node(sizeof(*nna), GFP_KERNEL, node);
		if (!nna)
			goto err_free;
		init_node_nr_active(nna);
		nna_ar[node] = nna;
	}

	/* [nr_node_ids] is used as the fallback */
	nna = kzalloc_node(sizeof(*nna), GFP_KERNEL, NUMA_NO_NODE);
	if (!nna)
		goto err_free;
	init_node_nr_active(nna);
	nna_ar[nr_node_ids] = nna;

	return 0;

err_free:
	free_node_nr_active(nna_ar);
	return -ENOMEM;
}

static void rcu_free_wq(struct rcu_head *rcu)
{
	struct workqueue_struct *wq =
		container_of(rcu, struct workqueue_struct, rcu);

	if (wq->flags & WQ_UNBOUND)
		free_node_nr_active(wq->node_nr_active);

	wq_free_lockdep(wq);
	free_percpu(wq->cpu_pwq);
	free_workqueue_attrs(wq->unbound_attrs);
	kfree(wq);
}

static void rcu_free_pool(struct rcu_head *rcu)
{
	struct worker_pool *pool = container_of(rcu, struct worker_pool, rcu);

	ida_destroy(&pool->worker_ida);
	free_workqueue_attrs(pool->attrs);
	kfree(pool);
}

/**
 * put_unbound_pool - put a worker_pool
 * @pool: worker_pool to put
 *
 * Put @pool.  If its refcnt reaches zero, it gets destroyed in RCU
 * safe manner.  get_unbound_pool() calls this function on its failure path
 * and this function should be able to release pools which went through,
 * successfully or not, init_worker_pool().
 *
 * Should be called with wq_pool_mutex held.
 */
static void put_unbound_pool(struct worker_pool *pool)
{
	struct worker *worker;
	LIST_HEAD(cull_list);

	lockdep_assert_held(&wq_pool_mutex);

	if (--pool->refcnt)
		return;

	/* sanity checks */
	if (WARN_ON(!(pool->cpu < 0)) ||
	    WARN_ON(!list_empty(&pool->worklist)))
		return;

	/* release id and unhash */
	if (pool->id >= 0)
		idr_remove(&worker_pool_idr, pool->id);
	hash_del(&pool->hash_node);

	/*
	 * Become the manager and destroy all workers.  This prevents
	 * @pool's workers from blocking on attach_mutex.  We're the last
	 * manager and @pool gets freed with the flag set.
	 *
	 * Having a concurrent manager is quite unlikely to happen as we can
	 * only get here with
	 *   pwq->refcnt == pool->refcnt == 0
	 * which implies no work queued to the pool, which implies no worker can
	 * become the manager. However a worker could have taken the role of
	 * manager before the refcnts dropped to 0, since maybe_create_worker()
	 * drops pool->lock
	 */
	while (true) {
		rcuwait_wait_event(&manager_wait,
				   !(pool->flags & POOL_MANAGER_ACTIVE),
				   TASK_UNINTERRUPTIBLE);

		mutex_lock(&wq_pool_attach_mutex);
		raw_spin_lock_irq(&pool->lock);
		if (!(pool->flags & POOL_MANAGER_ACTIVE)) {
			pool->flags |= POOL_MANAGER_ACTIVE;
			break;
		}
		raw_spin_unlock_irq(&pool->lock);
		mutex_unlock(&wq_pool_attach_mutex);
	}

	while ((worker = first_idle_worker(pool)))
		set_worker_dying(worker, &cull_list);
	WARN_ON(pool->nr_workers || pool->nr_idle);
	raw_spin_unlock_irq(&pool->lock);

	detach_dying_workers(&cull_list);

	mutex_unlock(&wq_pool_attach_mutex);

	reap_dying_workers(&cull_list);

	/* shut down the timers */
	del_timer_sync(&pool->idle_timer);
	cancel_work_sync(&pool->idle_cull_work);
	del_timer_sync(&pool->mayday_timer);

	/* RCU protected to allow dereferences from get_work_pool() */
	call_rcu(&pool->rcu, rcu_free_pool);
}

/**
 * get_unbound_pool - get a worker_pool with the specified attributes
 * @attrs: the attributes of the worker_pool to get
 *
 * Obtain a worker_pool which has the same attributes as @attrs, bump the
 * reference count and return it.  If there already is a matching
 * worker_pool, it will be used; otherwise, this function attempts to
 * create a new one.
 *
 * Should be called with wq_pool_mutex held.
 *
 * Return: On success, a worker_pool with the same attributes as @attrs.
 * On failure, %NULL.
 */
static struct worker_pool *get_unbound_pool(const struct workqueue_attrs *attrs)
{
	struct wq_pod_type *pt = &wq_pod_types[WQ_AFFN_NUMA];
	u32 hash = wqattrs_hash(attrs);
	struct worker_pool *pool;
	int pod, node = NUMA_NO_NODE;

	lockdep_assert_held(&wq_pool_mutex);

	/* do we already have a matching pool? */
	hash_for_each_possible(unbound_pool_hash, pool, hash_node, hash) {
		if (wqattrs_equal(pool->attrs, attrs)) {
			pool->refcnt++;
			return pool;
		}
	}

	/* If __pod_cpumask is contained inside a NUMA pod, that's our node */
	for (pod = 0; pod < pt->nr_pods; pod++) {
		if (cpumask_subset(attrs->__pod_cpumask, pt->pod_cpus[pod])) {
			node = pt->pod_node[pod];
			break;
		}
	}

	/* nope, create a new one */
	pool = kzalloc_node(sizeof(*pool), GFP_KERNEL, node);
	if (!pool || init_worker_pool(pool) < 0)
		goto fail;

	pool->node = node;
	copy_workqueue_attrs(pool->attrs, attrs);
	wqattrs_clear_for_pool(pool->attrs);

	if (worker_pool_assign_id(pool) < 0)
		goto fail;

	/* create and start the initial worker */
	if (wq_online && !create_worker(pool))
		goto fail;

	/* install */
	hash_add(unbound_pool_hash, &pool->hash_node, hash);

	return pool;
fail:
	if (pool)
		put_unbound_pool(pool);
	return NULL;
}

/*
 * Scheduled on pwq_release_worker by put_pwq() when an unbound pwq hits zero
 * refcnt and needs to be destroyed.
 */
static void pwq_release_workfn(struct kthread_work *work)
{
	struct pool_workqueue *pwq = container_of(work, struct pool_workqueue,
						  release_work);
	struct workqueue_struct *wq = pwq->wq;
	struct worker_pool *pool = pwq->pool;
	bool is_last = false;

	/*
	 * When @pwq is not linked, it doesn't hold any reference to the
	 * @wq, and @wq is invalid to access.
	 */
	if (!list_empty(&pwq->pwqs_node)) {
		mutex_lock(&wq->mutex);
		list_del_rcu(&pwq->pwqs_node);
		is_last = list_empty(&wq->pwqs);

		/*
		 * For ordered workqueue with a plugged dfl_pwq, restart it now.
		 */
		if (!is_last && (wq->flags & __WQ_ORDERED))
			unplug_oldest_pwq(wq);

		mutex_unlock(&wq->mutex);
	}

	if (wq->flags & WQ_UNBOUND) {
		mutex_lock(&wq_pool_mutex);
		put_unbound_pool(pool);
		mutex_unlock(&wq_pool_mutex);
	}

	if (!list_empty(&pwq->pending_node)) {
		struct wq_node_nr_active *nna =
			wq_node_nr_active(pwq->wq, pwq->pool->node);

		raw_spin_lock_irq(&nna->lock);
		list_del_init(&pwq->pending_node);
		raw_spin_unlock_irq(&nna->lock);
	}

	kfree_rcu(pwq, rcu);

	/*
	 * If we're the last pwq going away, @wq is already dead and no one
	 * is gonna access it anymore.  Schedule RCU free.
	 */
	if (is_last) {
		wq_unregister_lockdep(wq);
		call_rcu(&wq->rcu, rcu_free_wq);
	}
}

/* initialize newly allocated @pwq which is associated with @wq and @pool */
static void init_pwq(struct pool_workqueue *pwq, struct workqueue_struct *wq,
		     struct worker_pool *pool)
{
	BUG_ON((unsigned long)pwq & ~WORK_STRUCT_PWQ_MASK);

	memset(pwq, 0, sizeof(*pwq));

	pwq->pool = pool;
	pwq->wq = wq;
	pwq->flush_color = -1;
	pwq->refcnt = 1;
	INIT_LIST_HEAD(&pwq->inactive_works);
	INIT_LIST_HEAD(&pwq->pending_node);
	INIT_LIST_HEAD(&pwq->pwqs_node);
	INIT_LIST_HEAD(&pwq->mayday_node);
	kthread_init_work(&pwq->release_work, pwq_release_workfn);
}

/* sync @pwq with the current state of its associated wq and link it */
static void link_pwq(struct pool_workqueue *pwq)
{
	struct workqueue_struct *wq = pwq->wq;

	lockdep_assert_held(&wq->mutex);

	/* may be called multiple times, ignore if already linked */
	if (!list_empty(&pwq->pwqs_node))
		return;

	/* set the matching work_color */
	pwq->work_color = wq->work_color;

	/* link in @pwq */
	list_add_tail_rcu(&pwq->pwqs_node, &wq->pwqs);
}

/* obtain a pool matching @attr and create a pwq associating the pool and @wq */
static struct pool_workqueue *alloc_unbound_pwq(struct workqueue_struct *wq,
					const struct workqueue_attrs *attrs)
{
	struct worker_pool *pool;
	struct pool_workqueue *pwq;

	lockdep_assert_held(&wq_pool_mutex);

	pool = get_unbound_pool(attrs);
	if (!pool)
		return NULL;

	pwq = kmem_cache_alloc_node(pwq_cache, GFP_KERNEL, pool->node);
	if (!pwq) {
		put_unbound_pool(pool);
		return NULL;
	}

	init_pwq(pwq, wq, pool);
	return pwq;
}

static void apply_wqattrs_lock(void)
{
	mutex_lock(&wq_pool_mutex);
}

static void apply_wqattrs_unlock(void)
{
	mutex_unlock(&wq_pool_mutex);
}

/**
 * wq_calc_pod_cpumask - calculate a wq_attrs' cpumask for a pod
 * @attrs: the wq_attrs of the default pwq of the target workqueue
 * @cpu: the target CPU
 *
 * Calculate the cpumask a workqueue with @attrs should use on @pod.
 * The result is stored in @attrs->__pod_cpumask.
 *
 * If pod affinity is not enabled, @attrs->cpumask is always used. If enabled
 * and @pod has online CPUs requested by @attrs, the returned cpumask is the
 * intersection of the possible CPUs of @pod and @attrs->cpumask.
 *
 * The caller is responsible for ensuring that the cpumask of @pod stays stable.
 */
static void wq_calc_pod_cpumask(struct workqueue_attrs *attrs, int cpu)
{
	const struct wq_pod_type *pt = wqattrs_pod_type(attrs);
	int pod = pt->cpu_pod[cpu];

	/* calculate possible CPUs in @pod that @attrs wants */
	cpumask_and(attrs->__pod_cpumask, pt->pod_cpus[pod], attrs->cpumask);
	/* does @pod have any online CPUs @attrs wants? */
	if (!cpumask_intersects(attrs->__pod_cpumask, wq_online_cpumask)) {
		cpumask_copy(attrs->__pod_cpumask, attrs->cpumask);
		return;
	}
}

/* install @pwq into @wq and return the old pwq, @cpu < 0 for dfl_pwq */
static struct pool_workqueue *install_unbound_pwq(struct workqueue_struct *wq,
					int cpu, struct pool_workqueue *pwq)
{
	struct pool_workqueue __rcu **slot = unbound_pwq_slot(wq, cpu);
	struct pool_workqueue *old_pwq;

	lockdep_assert_held(&wq_pool_mutex);
	lockdep_assert_held(&wq->mutex);

	/* link_pwq() can handle duplicate calls */
	link_pwq(pwq);

	old_pwq = rcu_access_pointer(*slot);
	rcu_assign_pointer(*slot, pwq);
	return old_pwq;
}

/* context to store the prepared attrs & pwqs before applying */
struct apply_wqattrs_ctx {
	struct workqueue_struct	*wq;		/* target workqueue */
	struct workqueue_attrs	*attrs;		/* attrs to apply */
	struct list_head	list;		/* queued for batching commit */
	struct pool_workqueue	*dfl_pwq;
	struct pool_workqueue	*pwq_tbl[];
};

/* free the resources after success or abort */
static void apply_wqattrs_cleanup(struct apply_wqattrs_ctx *ctx)
{
	if (ctx) {
		int cpu;

		for_each_possible_cpu(cpu)
			put_pwq_unlocked(ctx->pwq_tbl[cpu]);
		put_pwq_unlocked(ctx->dfl_pwq);

		free_workqueue_attrs(ctx->attrs);

		kfree(ctx);
	}
}

/* allocate the attrs and pwqs for later installation */
static struct apply_wqattrs_ctx *
apply_wqattrs_prepare(struct workqueue_struct *wq,
		      const struct workqueue_attrs *attrs,
		      const cpumask_var_t unbound_cpumask)
{
	struct apply_wqattrs_ctx *ctx;
	struct workqueue_attrs *new_attrs;
	int cpu;

	lockdep_assert_held(&wq_pool_mutex);

	if (WARN_ON(attrs->affn_scope < 0 ||
		    attrs->affn_scope >= WQ_AFFN_NR_TYPES))
		return ERR_PTR(-EINVAL);

	ctx = kzalloc(struct_size(ctx, pwq_tbl, nr_cpu_ids), GFP_KERNEL);

	new_attrs = alloc_workqueue_attrs();
	if (!ctx || !new_attrs)
		goto out_free;

	/*
	 * If something goes wrong during CPU up/down, we'll fall back to
	 * the default pwq covering whole @attrs->cpumask.  Always create
	 * it even if we don't use it immediately.
	 */
	copy_workqueue_attrs(new_attrs, attrs);
	wqattrs_actualize_cpumask(new_attrs, unbound_cpumask);
	cpumask_copy(new_attrs->__pod_cpumask, new_attrs->cpumask);
	ctx->dfl_pwq = alloc_unbound_pwq(wq, new_attrs);
	if (!ctx->dfl_pwq)
		goto out_free;

	for_each_possible_cpu(cpu) {
		if (new_attrs->ordered) {
			ctx->dfl_pwq->refcnt++;
			ctx->pwq_tbl[cpu] = ctx->dfl_pwq;
		} else {
			wq_calc_pod_cpumask(new_attrs, cpu);
			ctx->pwq_tbl[cpu] = alloc_unbound_pwq(wq, new_attrs);
			if (!ctx->pwq_tbl[cpu])
				goto out_free;
		}
	}

	/* save the user configured attrs and sanitize it. */
	copy_workqueue_attrs(new_attrs, attrs);
	cpumask_and(new_attrs->cpumask, new_attrs->cpumask, cpu_possible_mask);
	cpumask_copy(new_attrs->__pod_cpumask, new_attrs->cpumask);
	ctx->attrs = new_attrs;

	/*
	 * For initialized ordered workqueues, there should only be one pwq
	 * (dfl_pwq). Set the plugged flag of ctx->dfl_pwq to suspend execution
	 * of newly queued work items until execution of older work items in
	 * the old pwq's have completed.
	 */
	if ((wq->flags & __WQ_ORDERED) && !list_empty(&wq->pwqs))
		ctx->dfl_pwq->plugged = true;

	ctx->wq = wq;
	return ctx;

out_free:
	free_workqueue_attrs(new_attrs);
	apply_wqattrs_cleanup(ctx);
	return ERR_PTR(-ENOMEM);
}

/* set attrs and install prepared pwqs, @ctx points to old pwqs on return */
static void apply_wqattrs_commit(struct apply_wqattrs_ctx *ctx)
{
	int cpu;

	/* all pwqs have been created successfully, let's install'em */
	mutex_lock(&ctx->wq->mutex);

	copy_workqueue_attrs(ctx->wq->unbound_attrs, ctx->attrs);

	/* save the previous pwqs and install the new ones */
	for_each_possible_cpu(cpu)
		ctx->pwq_tbl[cpu] = install_unbound_pwq(ctx->wq, cpu,
							ctx->pwq_tbl[cpu]);
	ctx->dfl_pwq = install_unbound_pwq(ctx->wq, -1, ctx->dfl_pwq);

	/* update node_nr_active->max */
	wq_update_node_max_active(ctx->wq, -1);

	/* rescuer needs to respect wq cpumask changes */
	if (ctx->wq->rescuer)
		set_cpus_allowed_ptr(ctx->wq->rescuer->task,
				     unbound_effective_cpumask(ctx->wq));

	mutex_unlock(&ctx->wq->mutex);
}

static int apply_workqueue_attrs_locked(struct workqueue_struct *wq,
					const struct workqueue_attrs *attrs)
{
	struct apply_wqattrs_ctx *ctx;

	/* only unbound workqueues can change attributes */
	if (WARN_ON(!(wq->flags & WQ_UNBOUND)))
		return -EINVAL;

	ctx = apply_wqattrs_prepare(wq, attrs, wq_unbound_cpumask);
	if (IS_ERR(ctx))
		return PTR_ERR(ctx);

	/* the ctx has been prepared successfully, let's commit it */
	apply_wqattrs_commit(ctx);
	apply_wqattrs_cleanup(ctx);

	return 0;
}

/**
 * apply_workqueue_attrs - apply new workqueue_attrs to an unbound workqueue
 * @wq: the target workqueue
 * @attrs: the workqueue_attrs to apply, allocated with alloc_workqueue_attrs()
 *
 * Apply @attrs to an unbound workqueue @wq. Unless disabled, this function maps
 * a separate pwq to each CPU pod with possibles CPUs in @attrs->cpumask so that
 * work items are affine to the pod it was issued on. Older pwqs are released as
 * in-flight work items finish. Note that a work item which repeatedly requeues
 * itself back-to-back will stay on its current pwq.
 *
 * Performs GFP_KERNEL allocations.
 *
 * Return: 0 on success and -errno on failure.
 */
int apply_workqueue_attrs(struct workqueue_struct *wq,
			  const struct workqueue_attrs *attrs)
{
	int ret;

	mutex_lock(&wq_pool_mutex);
	ret = apply_workqueue_attrs_locked(wq, attrs);
	mutex_unlock(&wq_pool_mutex);

	return ret;
}

/**
 * unbound_wq_update_pwq - update a pwq slot for CPU hot[un]plug
 * @wq: the target workqueue
 * @cpu: the CPU to update the pwq slot for
 *
 * This function is to be called from %CPU_DOWN_PREPARE, %CPU_ONLINE and
 * %CPU_DOWN_FAILED.  @cpu is in the same pod of the CPU being hot[un]plugged.
 *
 *
 * If pod affinity can't be adjusted due to memory allocation failure, it falls
 * back to @wq->dfl_pwq which may not be optimal but is always correct.
 *
 * Note that when the last allowed CPU of a pod goes offline for a workqueue
 * with a cpumask spanning multiple pods, the workers which were already
 * executing the work items for the workqueue will lose their CPU affinity and
 * may execute on any CPU. This is similar to how per-cpu workqueues behave on
 * CPU_DOWN. If a workqueue user wants strict affinity, it's the user's
 * responsibility to flush the work item from CPU_DOWN_PREPARE.
 */
static void unbound_wq_update_pwq(struct workqueue_struct *wq, int cpu)
{
	struct pool_workqueue *old_pwq = NULL, *pwq;
	struct workqueue_attrs *target_attrs;

	lockdep_assert_held(&wq_pool_mutex);

	if (!(wq->flags & WQ_UNBOUND) || wq->unbound_attrs->ordered)
		return;

	/*
	 * We don't wanna alloc/free wq_attrs for each wq for each CPU.
	 * Let's use a preallocated one.  The following buf is protected by
	 * CPU hotplug exclusion.
	 */
	target_attrs = unbound_wq_update_pwq_attrs_buf;

	copy_workqueue_attrs(target_attrs, wq->unbound_attrs);
	wqattrs_actualize_cpumask(target_attrs, wq_unbound_cpumask);

	/* nothing to do if the target cpumask matches the current pwq */
	wq_calc_pod_cpumask(target_attrs, cpu);
	if (wqattrs_equal(target_attrs, unbound_pwq(wq, cpu)->pool->attrs))
		return;

	/* create a new pwq */
	pwq = alloc_unbound_pwq(wq, target_attrs);
	if (!pwq) {
		pr_warn("workqueue: allocation failed while updating CPU pod affinity of \"%s\"\n",
			wq->name);
		goto use_dfl_pwq;
	}

	/* Install the new pwq. */
	mutex_lock(&wq->mutex);
	old_pwq = install_unbound_pwq(wq, cpu, pwq);
	goto out_unlock;

use_dfl_pwq:
	mutex_lock(&wq->mutex);
	pwq = unbound_pwq(wq, -1);
	raw_spin_lock_irq(&pwq->pool->lock);
	get_pwq(pwq);
	raw_spin_unlock_irq(&pwq->pool->lock);
	old_pwq = install_unbound_pwq(wq, cpu, pwq);
out_unlock:
	mutex_unlock(&wq->mutex);
	put_pwq_unlocked(old_pwq);
}

static int alloc_and_link_pwqs(struct workqueue_struct *wq)
{
	bool highpri = wq->flags & WQ_HIGHPRI;
	int cpu, ret;

	lockdep_assert_held(&wq_pool_mutex);

	wq->cpu_pwq = alloc_percpu(struct pool_workqueue *);
	if (!wq->cpu_pwq)
		goto enomem;

	if (!(wq->flags & WQ_UNBOUND)) {
		struct worker_pool __percpu *pools;

		if (wq->flags & WQ_BH)
			pools = bh_worker_pools;
		else
			pools = cpu_worker_pools;

		for_each_possible_cpu(cpu) {
			struct pool_workqueue **pwq_p;
			struct worker_pool *pool;

			pool = &(per_cpu_ptr(pools, cpu)[highpri]);
			pwq_p = per_cpu_ptr(wq->cpu_pwq, cpu);

			*pwq_p = kmem_cache_alloc_node(pwq_cache, GFP_KERNEL,
						       pool->node);
			if (!*pwq_p)
				goto enomem;

			init_pwq(*pwq_p, wq, pool);

			mutex_lock(&wq->mutex);
			link_pwq(*pwq_p);
			mutex_unlock(&wq->mutex);
		}
		return 0;
	}

	if (wq->flags & __WQ_ORDERED) {
		struct pool_workqueue *dfl_pwq;

		ret = apply_workqueue_attrs_locked(wq, ordered_wq_attrs[highpri]);
		/* there should only be single pwq for ordering guarantee */
		dfl_pwq = rcu_access_pointer(wq->dfl_pwq);
		WARN(!ret && (wq->pwqs.next != &dfl_pwq->pwqs_node ||
			      wq->pwqs.prev != &dfl_pwq->pwqs_node),
		     "ordering guarantee broken for workqueue %s\n", wq->name);
	} else {
		ret = apply_workqueue_attrs_locked(wq, unbound_std_wq_attrs[highpri]);
	}

	return ret;

enomem:
	if (wq->cpu_pwq) {
		for_each_possible_cpu(cpu) {
			struct pool_workqueue *pwq = *per_cpu_ptr(wq->cpu_pwq, cpu);

			if (pwq)
				kmem_cache_free(pwq_cache, pwq);
		}
		free_percpu(wq->cpu_pwq);
		wq->cpu_pwq = NULL;
	}
	return -ENOMEM;
}

static int wq_clamp_max_active(int max_active, unsigned int flags,
			       const char *name)
{
	if (max_active < 1 || max_active > WQ_MAX_ACTIVE)
		pr_warn("workqueue: max_active %d requested for %s is out of range, clamping between %d and %d\n",
			max_active, name, 1, WQ_MAX_ACTIVE);

	return clamp_val(max_active, 1, WQ_MAX_ACTIVE);
}

/*
 * Workqueues which may be used during memory reclaim should have a rescuer
 * to guarantee forward progress.
 */
static int init_rescuer(struct workqueue_struct *wq)
{
	struct worker *rescuer;
	char id_buf[WORKER_ID_LEN];
	int ret;

	lockdep_assert_held(&wq_pool_mutex);

	if (!(wq->flags & WQ_MEM_RECLAIM))
		return 0;

	rescuer = alloc_worker(NUMA_NO_NODE);
	if (!rescuer) {
		pr_err("workqueue: Failed to allocate a rescuer for wq \"%s\"\n",
		       wq->name);
		return -ENOMEM;
	}

	rescuer->rescue_wq = wq;
	format_worker_id(id_buf, sizeof(id_buf), rescuer, NULL);

	rescuer->task = kthread_create(rescuer_thread, rescuer, "%s", id_buf);
	if (IS_ERR(rescuer->task)) {
		ret = PTR_ERR(rescuer->task);
		pr_err("workqueue: Failed to create a rescuer kthread for wq \"%s\": %pe",
		       wq->name, ERR_PTR(ret));
		kfree(rescuer);
		return ret;
	}

	wq->rescuer = rescuer;
	if (wq->flags & WQ_UNBOUND)
		kthread_bind_mask(rescuer->task, unbound_effective_cpumask(wq));
	else
		kthread_bind_mask(rescuer->task, cpu_possible_mask);
	wake_up_process(rescuer->task);

	return 0;
}

/**
 * wq_adjust_max_active - update a wq's max_active to the current setting
 * @wq: target workqueue
 *
 * If @wq isn't freezing, set @wq->max_active to the saved_max_active and
 * activate inactive work items accordingly. If @wq is freezing, clear
 * @wq->max_active to zero.
 */
static void wq_adjust_max_active(struct workqueue_struct *wq)
{
	bool activated;
	int new_max, new_min;

	lockdep_assert_held(&wq->mutex);

	if ((wq->flags & WQ_FREEZABLE) && workqueue_freezing) {
		new_max = 0;
		new_min = 0;
	} else {
		new_max = wq->saved_max_active;
		new_min = wq->saved_min_active;
	}

	if (wq->max_active == new_max && wq->min_active == new_min)
		return;

	/*
	 * Update @wq->max/min_active and then kick inactive work items if more
	 * active work items are allowed. This doesn't break work item ordering
	 * because new work items are always queued behind existing inactive
	 * work items if there are any.
	 */
	WRITE_ONCE(wq->max_active, new_max);
	WRITE_ONCE(wq->min_active, new_min);

	if (wq->flags & WQ_UNBOUND)
		wq_update_node_max_active(wq, -1);

	if (new_max == 0)
		return;

	/*
	 * Round-robin through pwq's activating the first inactive work item
	 * until max_active is filled.
	 */
	do {
		struct pool_workqueue *pwq;

		activated = false;
		for_each_pwq(pwq, wq) {
			unsigned long irq_flags;

			/* can be called during early boot w/ irq disabled */
			raw_spin_lock_irqsave(&pwq->pool->lock, irq_flags);
			if (pwq_activate_first_inactive(pwq, true)) {
				activated = true;
				kick_pool(pwq->pool);
			}
			raw_spin_unlock_irqrestore(&pwq->pool->lock, irq_flags);
		}
	} while (activated);
}

static struct workqueue_struct *__alloc_workqueue(const char *fmt,
						  unsigned int flags,
						  int max_active, va_list args)
{
	struct workqueue_struct *wq;
	size_t wq_size;
	int name_len;

	if (flags & WQ_BH) {
		if (WARN_ON_ONCE(flags & ~__WQ_BH_ALLOWS))
			return NULL;
		if (WARN_ON_ONCE(max_active))
			return NULL;
	}

	/* see the comment above the definition of WQ_POWER_EFFICIENT */
	if ((flags & WQ_POWER_EFFICIENT) && wq_power_efficient)
		flags |= WQ_UNBOUND;

	/* allocate wq and format name */
	if (flags & WQ_UNBOUND)
		wq_size = struct_size(wq, node_nr_active, nr_node_ids + 1);
	else
		wq_size = sizeof(*wq);

	wq = kzalloc(wq_size, GFP_KERNEL);
	if (!wq)
		return NULL;

	if (flags & WQ_UNBOUND) {
		wq->unbound_attrs = alloc_workqueue_attrs();
		if (!wq->unbound_attrs)
			goto err_free_wq;
	}

	name_len = vsnprintf(wq->name, sizeof(wq->name), fmt, args);

	if (name_len >= WQ_NAME_LEN)
		pr_warn_once("workqueue: name exceeds WQ_NAME_LEN. Truncating to: %s\n",
			     wq->name);

	if (flags & WQ_BH) {
		/*
		 * BH workqueues always share a single execution context per CPU
		 * and don't impose any max_active limit.
		 */
		max_active = INT_MAX;
	} else {
		max_active = max_active ?: WQ_DFL_ACTIVE;
		max_active = wq_clamp_max_active(max_active, flags, wq->name);
	}

	/* init wq */
	wq->flags = flags;
	wq->max_active = max_active;
	wq->min_active = min(max_active, WQ_DFL_MIN_ACTIVE);
	wq->saved_max_active = wq->max_active;
	wq->saved_min_active = wq->min_active;
	mutex_init(&wq->mutex);
	atomic_set(&wq->nr_pwqs_to_flush, 0);
	INIT_LIST_HEAD(&wq->pwqs);
	INIT_LIST_HEAD(&wq->flusher_queue);
	INIT_LIST_HEAD(&wq->flusher_overflow);
	INIT_LIST_HEAD(&wq->maydays);

	INIT_LIST_HEAD(&wq->list);

	if (flags & WQ_UNBOUND) {
		if (alloc_node_nr_active(wq->node_nr_active) < 0)
			goto err_free_wq;
	}

	/*
	 * wq_pool_mutex protects the workqueues list, allocations of PWQs,
	 * and the global freeze state.
	 */
	apply_wqattrs_lock();

	if (alloc_and_link_pwqs(wq) < 0)
		goto err_unlock_free_node_nr_active;

	mutex_lock(&wq->mutex);
	wq_adjust_max_active(wq);
	mutex_unlock(&wq->mutex);

	list_add_tail_rcu(&wq->list, &workqueues);

	if (wq_online && init_rescuer(wq) < 0)
		goto err_unlock_destroy;

	apply_wqattrs_unlock();

	if ((wq->flags & WQ_SYSFS) && workqueue_sysfs_register(wq))
		goto err_destroy;

	return wq;

err_unlock_free_node_nr_active:
	apply_wqattrs_unlock();
	/*
	 * Failed alloc_and_link_pwqs() may leave pending pwq->release_work,
	 * flushing the pwq_release_worker ensures that the pwq_release_workfn()
	 * completes before calling kfree(wq).
	 */
	if (wq->flags & WQ_UNBOUND) {
		kthread_flush_worker(pwq_release_worker);
		free_node_nr_active(wq->node_nr_active);
	}
err_free_wq:
	free_workqueue_attrs(wq->unbound_attrs);
	kfree(wq);
	return NULL;
err_unlock_destroy:
	apply_wqattrs_unlock();
err_destroy:
	destroy_workqueue(wq);
	return NULL;
}

__printf(1, 4)
struct workqueue_struct *alloc_workqueue(const char *fmt,
					 unsigned int flags,
					 int max_active, ...)
{
	struct workqueue_struct *wq;
	va_list args;

	va_start(args, max_active);
	wq = __alloc_workqueue(fmt, flags, max_active, args);
	va_end(args);
	if (!wq)
		return NULL;

	wq_init_lockdep(wq);

	return wq;
}
EXPORT_SYMBOL_GPL(alloc_workqueue);

#ifdef CONFIG_LOCKDEP
__printf(1, 5)
struct workqueue_struct *
alloc_workqueue_lockdep_map(const char *fmt, unsigned int flags,
			    int max_active, struct lockdep_map *lockdep_map, ...)
{
	struct workqueue_struct *wq;
	va_list args;

	va_start(args, lockdep_map);
	wq = __alloc_workqueue(fmt, flags, max_active, args);
	va_end(args);
	if (!wq)
		return NULL;

	wq->lockdep_map = lockdep_map;

	return wq;
}
EXPORT_SYMBOL_GPL(alloc_workqueue_lockdep_map);
#endif

static bool pwq_busy(struct pool_workqueue *pwq)
{
	int i;

	for (i = 0; i < WORK_NR_COLORS; i++)
		if (pwq->nr_in_flight[i])
			return true;

	if ((pwq != rcu_access_pointer(pwq->wq->dfl_pwq)) && (pwq->refcnt > 1))
		return true;
	if (!pwq_is_empty(pwq))
		return true;

	return false;
}

/**
 * destroy_workqueue - safely terminate a workqueue
 * @wq: target workqueue
 *
 * Safely destroy a workqueue. All work currently pending will be done first.
 */
void destroy_workqueue(struct workqueue_struct *wq)
{
	struct pool_workqueue *pwq;
	int cpu;

	/*
	 * Remove it from sysfs first so that sanity check failure doesn't
	 * lead to sysfs name conflicts.
	 */
	workqueue_sysfs_unregister(wq);

	/* mark the workqueue destruction is in progress */
	mutex_lock(&wq->mutex);
	wq->flags |= __WQ_DESTROYING;
	mutex_unlock(&wq->mutex);

	/* drain it before proceeding with destruction */
	drain_workqueue(wq);

	/* kill rescuer, if sanity checks fail, leave it w/o rescuer */
	if (wq->rescuer) {
		struct worker *rescuer = wq->rescuer;

		/* this prevents new queueing */
		raw_spin_lock_irq(&wq_mayday_lock);
		wq->rescuer = NULL;
		raw_spin_unlock_irq(&wq_mayday_lock);

		/* rescuer will empty maydays list before exiting */
		kthread_stop(rescuer->task);
		kfree(rescuer);
	}

	/*
	 * Sanity checks - grab all the locks so that we wait for all
	 * in-flight operations which may do put_pwq().
	 */
	mutex_lock(&wq_pool_mutex);
	mutex_lock(&wq->mutex);
	for_each_pwq(pwq, wq) {
		raw_spin_lock_irq(&pwq->pool->lock);
		if (WARN_ON(pwq_busy(pwq))) {
			pr_warn("%s: %s has the following busy pwq\n",
				__func__, wq->name);
			show_pwq(pwq);
			raw_spin_unlock_irq(&pwq->pool->lock);
			mutex_unlock(&wq->mutex);
			mutex_unlock(&wq_pool_mutex);
			show_one_workqueue(wq);
			return;
		}
		raw_spin_unlock_irq(&pwq->pool->lock);
	}
	mutex_unlock(&wq->mutex);

	/*
	 * wq list is used to freeze wq, remove from list after
	 * flushing is complete in case freeze races us.
	 */
	list_del_rcu(&wq->list);
	mutex_unlock(&wq_pool_mutex);

	/*
	 * We're the sole accessor of @wq. Directly access cpu_pwq and dfl_pwq
	 * to put the base refs. @wq will be auto-destroyed from the last
	 * pwq_put. RCU read lock prevents @wq from going away from under us.
	 */
	rcu_read_lock();

	for_each_possible_cpu(cpu) {
		put_pwq_unlocked(unbound_pwq(wq, cpu));
		RCU_INIT_POINTER(*unbound_pwq_slot(wq, cpu), NULL);
	}

	put_pwq_unlocked(unbound_pwq(wq, -1));
	RCU_INIT_POINTER(*unbound_pwq_slot(wq, -1), NULL);

	rcu_read_unlock();
}
EXPORT_SYMBOL_GPL(destroy_workqueue);

/**
 * workqueue_set_max_active - adjust max_active of a workqueue
 * @wq: target workqueue
 * @max_active: new max_active value.
 *
 * Set max_active of @wq to @max_active. See the alloc_workqueue() function
 * comment.
 *
 * CONTEXT:
 * Don't call from IRQ context.
 */
void workqueue_set_max_active(struct workqueue_struct *wq, int max_active)
{
	/* max_active doesn't mean anything for BH workqueues */
	if (WARN_ON(wq->flags & WQ_BH))
		return;
	/* disallow meddling with max_active for ordered workqueues */
	if (WARN_ON(wq->flags & __WQ_ORDERED))
		return;

	max_active = wq_clamp_max_active(max_active, wq->flags, wq->name);

	mutex_lock(&wq->mutex);

	wq->saved_max_active = max_active;
	if (wq->flags & WQ_UNBOUND)
		wq->saved_min_active = min(wq->saved_min_active, max_active);

	wq_adjust_max_active(wq);

	mutex_unlock(&wq->mutex);
}
EXPORT_SYMBOL_GPL(workqueue_set_max_active);

/**
 * workqueue_set_min_active - adjust min_active of an unbound workqueue
 * @wq: target unbound workqueue
 * @min_active: new min_active value
 *
 * Set min_active of an unbound workqueue. Unlike other types of workqueues, an
 * unbound workqueue is not guaranteed to be able to process max_active
 * interdependent work items. Instead, an unbound workqueue is guaranteed to be
 * able to process min_active number of interdependent work items which is
 * %WQ_DFL_MIN_ACTIVE by default.
 *
 * Use this function to adjust the min_active value between 0 and the current
 * max_active.
 */
void workqueue_set_min_active(struct workqueue_struct *wq, int min_active)
{
	/* min_active is only meaningful for non-ordered unbound workqueues */
	if (WARN_ON((wq->flags & (WQ_BH | WQ_UNBOUND | __WQ_ORDERED)) !=
		    WQ_UNBOUND))
		return;

	mutex_lock(&wq->mutex);
	wq->saved_min_active = clamp(min_active, 0, wq->saved_max_active);
	wq_adjust_max_active(wq);
	mutex_unlock(&wq->mutex);
}

/**
 * current_work - retrieve %current task's work struct
 *
 * Determine if %current task is a workqueue worker and what it's working on.
 * Useful to find out the context that the %current task is running in.
 *
 * Return: work struct if %current task is a workqueue worker, %NULL otherwise.
 */
struct work_struct *current_work(void)
{
	struct worker *worker = current_wq_worker();

	return worker ? worker->current_work : NULL;
}
EXPORT_SYMBOL(current_work);

/**
 * current_is_workqueue_rescuer - is %current workqueue rescuer?
 *
 * Determine whether %current is a workqueue rescuer.  Can be used from
 * work functions to determine whether it's being run off the rescuer task.
 *
 * Return: %true if %current is a workqueue rescuer. %false otherwise.
 */
bool current_is_workqueue_rescuer(void)
{
	struct worker *worker = current_wq_worker();

	return worker && worker->rescue_wq;
}

/**
 * workqueue_congested - test whether a workqueue is congested
 * @cpu: CPU in question
 * @wq: target workqueue
 *
 * Test whether @wq's cpu workqueue for @cpu is congested.  There is
 * no synchronization around this function and the test result is
 * unreliable and only useful as advisory hints or for debugging.
 *
 * If @cpu is WORK_CPU_UNBOUND, the test is performed on the local CPU.
 *
 * With the exception of ordered workqueues, all workqueues have per-cpu
 * pool_workqueues, each with its own congested state. A workqueue being
 * congested on one CPU doesn't mean that the workqueue is contested on any
 * other CPUs.
 *
 * Return:
 * %true if congested, %false otherwise.
 */
bool workqueue_congested(int cpu, struct workqueue_struct *wq)
{
	struct pool_workqueue *pwq;
	bool ret;

	rcu_read_lock();
	preempt_disable();

	if (cpu == WORK_CPU_UNBOUND)
		cpu = smp_processor_id();

	pwq = *per_cpu_ptr(wq->cpu_pwq, cpu);
	ret = !list_empty(&pwq->inactive_works);

	preempt_enable();
	rcu_read_unlock();

	return ret;
}
EXPORT_SYMBOL_GPL(workqueue_congested);

/**
 * work_busy - test whether a work is currently pending or running
 * @work: the work to be tested
 *
 * Test whether @work is currently pending or running.  There is no
 * synchronization around this function and the test result is
 * unreliable and only useful as advisory hints or for debugging.
 *
 * Return:
 * OR'd bitmask of WORK_BUSY_* bits.
 */
unsigned int work_busy(struct work_struct *work)
{
	struct worker_pool *pool;
	unsigned long irq_flags;
	unsigned int ret = 0;

	if (work_pending(work))
		ret |= WORK_BUSY_PENDING;

	rcu_read_lock();
	pool = get_work_pool(work);
	if (pool) {
		raw_spin_lock_irqsave(&pool->lock, irq_flags);
		if (find_worker_executing_work(pool, work))
			ret |= WORK_BUSY_RUNNING;
		raw_spin_unlock_irqrestore(&pool->lock, irq_flags);
	}
	rcu_read_unlock();

	return ret;
}
EXPORT_SYMBOL_GPL(work_busy);

/**
 * set_worker_desc - set description for the current work item
 * @fmt: printf-style format string
 * @...: arguments for the format string
 *
 * This function can be called by a running work function to describe what
 * the work item is about.  If the worker task gets dumped, this
 * information will be printed out together to help debugging.  The
 * description can be at most WORKER_DESC_LEN including the trailing '\0'.
 */
void set_worker_desc(const char *fmt, ...)
{
	struct worker *worker = current_wq_worker();
	va_list args;

	if (worker) {
		va_start(args, fmt);
		vsnprintf(worker->desc, sizeof(worker->desc), fmt, args);
		va_end(args);
	}
}
EXPORT_SYMBOL_GPL(set_worker_desc);

/**
 * print_worker_info - print out worker information and description
 * @log_lvl: the log level to use when printing
 * @task: target task
 *
 * If @task is a worker and currently executing a work item, print out the
 * name of the workqueue being serviced and worker description set with
 * set_worker_desc() by the currently executing work item.
 *
 * This function can be safely called on any task as long as the
 * task_struct itself is accessible.  While safe, this function isn't
 * synchronized and may print out mixups or garbages of limited length.
 */
void print_worker_info(const char *log_lvl, struct task_struct *task)
{
	work_func_t *fn = NULL;
	char name[WQ_NAME_LEN] = { };
	char desc[WORKER_DESC_LEN] = { };
	struct pool_workqueue *pwq = NULL;
	struct workqueue_struct *wq = NULL;
	struct worker *worker;

	if (!(task->flags & PF_WQ_WORKER))
		return;

	/*
	 * This function is called without any synchronization and @task
	 * could be in any state.  Be careful with dereferences.
	 */
	worker = kthread_probe_data(task);

	/*
	 * Carefully copy the associated workqueue's workfn, name and desc.
	 * Keep the original last '\0' in case the original is garbage.
	 */
	copy_from_kernel_nofault(&fn, &worker->current_func, sizeof(fn));
	copy_from_kernel_nofault(&pwq, &worker->current_pwq, sizeof(pwq));
	copy_from_kernel_nofault(&wq, &pwq->wq, sizeof(wq));
	copy_from_kernel_nofault(name, wq->name, sizeof(name) - 1);
	copy_from_kernel_nofault(desc, worker->desc, sizeof(desc) - 1);

	if (fn || name[0] || desc[0]) {
		printk("%sWorkqueue: %s %ps", log_lvl, name, fn);
		if (strcmp(name, desc))
			pr_cont(" (%s)", desc);
		pr_cont("\n");
	}
}

static void pr_cont_pool_info(struct worker_pool *pool)
{
	pr_cont(" cpus=%*pbl", nr_cpumask_bits, pool->attrs->cpumask);
	if (pool->node != NUMA_NO_NODE)
		pr_cont(" node=%d", pool->node);
	pr_cont(" flags=0x%x", pool->flags);
	if (pool->flags & POOL_BH)
		pr_cont(" bh%s",
			pool->attrs->nice == HIGHPRI_NICE_LEVEL ? "-hi" : "");
	else
		pr_cont(" nice=%d", pool->attrs->nice);
}

static void pr_cont_worker_id(struct worker *worker)
{
	struct worker_pool *pool = worker->pool;

	if (pool->flags & WQ_BH)
		pr_cont("bh%s",
			pool->attrs->nice == HIGHPRI_NICE_LEVEL ? "-hi" : "");
	else
		pr_cont("%d%s", task_pid_nr(worker->task),
			worker->rescue_wq ? "(RESCUER)" : "");
}

struct pr_cont_work_struct {
	bool comma;
	work_func_t func;
	long ctr;
};

static void pr_cont_work_flush(bool comma, work_func_t func, struct pr_cont_work_struct *pcwsp)
{
	if (!pcwsp->ctr)
		goto out_record;
	if (func == pcwsp->func) {
		pcwsp->ctr++;
		return;
	}
	if (pcwsp->ctr == 1)
		pr_cont("%s %ps", pcwsp->comma ? "," : "", pcwsp->func);
	else
		pr_cont("%s %ld*%ps", pcwsp->comma ? "," : "", pcwsp->ctr, pcwsp->func);
	pcwsp->ctr = 0;
out_record:
	if ((long)func == -1L)
		return;
	pcwsp->comma = comma;
	pcwsp->func = func;
	pcwsp->ctr = 1;
}

static void pr_cont_work(bool comma, struct work_struct *work, struct pr_cont_work_struct *pcwsp)
{
	if (work->func == wq_barrier_func) {
		struct wq_barrier *barr;

		barr = container_of(work, struct wq_barrier, work);

		pr_cont_work_flush(comma, (work_func_t)-1, pcwsp);
		pr_cont("%s BAR(%d)", comma ? "," : "",
			task_pid_nr(barr->task));
	} else {
		if (!comma)
			pr_cont_work_flush(comma, (work_func_t)-1, pcwsp);
		pr_cont_work_flush(comma, work->func, pcwsp);
	}
}

static void show_pwq(struct pool_workqueue *pwq)
{
	struct pr_cont_work_struct pcws = { .ctr = 0, };
	struct worker_pool *pool = pwq->pool;
	struct work_struct *work;
	struct worker *worker;
	bool has_in_flight = false, has_pending = false;
	int bkt;

	pr_info("  pwq %d:", pool->id);
	pr_cont_pool_info(pool);

	pr_cont(" active=%d refcnt=%d%s\n",
		pwq->nr_active, pwq->refcnt,
		!list_empty(&pwq->mayday_node) ? " MAYDAY" : "");

	hash_for_each(pool->busy_hash, bkt, worker, hentry) {
		if (worker->current_pwq == pwq) {
			has_in_flight = true;
			break;
		}
	}
	if (has_in_flight) {
		bool comma = false;

		pr_info("    in-flight:");
		hash_for_each(pool->busy_hash, bkt, worker, hentry) {
			if (worker->current_pwq != pwq)
				continue;

			pr_cont(" %s", comma ? "," : "");
			pr_cont_worker_id(worker);
			pr_cont(":%ps", worker->current_func);
			list_for_each_entry(work, &worker->scheduled, entry)
				pr_cont_work(false, work, &pcws);
			pr_cont_work_flush(comma, (work_func_t)-1L, &pcws);
			comma = true;
		}
		pr_cont("\n");
	}

	list_for_each_entry(work, &pool->worklist, entry) {
		if (get_work_pwq(work) == pwq) {
			has_pending = true;
			break;
		}
	}
	if (has_pending) {
		bool comma = false;

		pr_info("    pending:");
		list_for_each_entry(work, &pool->worklist, entry) {
			if (get_work_pwq(work) != pwq)
				continue;

			pr_cont_work(comma, work, &pcws);
			comma = !(*work_data_bits(work) & WORK_STRUCT_LINKED);
		}
		pr_cont_work_flush(comma, (work_func_t)-1L, &pcws);
		pr_cont("\n");
	}

	if (!list_empty(&pwq->inactive_works)) {
		bool comma = false;

		pr_info("    inactive:");
		list_for_each_entry(work, &pwq->inactive_works, entry) {
			pr_cont_work(comma, work, &pcws);
			comma = !(*work_data_bits(work) & WORK_STRUCT_LINKED);
		}
		pr_cont_work_flush(comma, (work_func_t)-1L, &pcws);
		pr_cont("\n");
	}
}

/**
 * show_one_workqueue - dump state of specified workqueue
 * @wq: workqueue whose state will be printed
 */
void show_one_workqueue(struct workqueue_struct *wq)
{
	struct pool_workqueue *pwq;
	bool idle = true;
	unsigned long irq_flags;

	for_each_pwq(pwq, wq) {
		if (!pwq_is_empty(pwq)) {
			idle = false;
			break;
		}
	}
	if (idle) /* Nothing to print for idle workqueue */
		return;

	pr_info("workqueue %s: flags=0x%x\n", wq->name, wq->flags);

	for_each_pwq(pwq, wq) {
		raw_spin_lock_irqsave(&pwq->pool->lock, irq_flags);
		if (!pwq_is_empty(pwq)) {
			/*
			 * Defer printing to avoid deadlocks in console
			 * drivers that queue work while holding locks
			 * also taken in their write paths.
			 */
			printk_deferred_enter();
			show_pwq(pwq);
			printk_deferred_exit();
		}
		raw_spin_unlock_irqrestore(&pwq->pool->lock, irq_flags);
		/*
		 * We could be printing a lot from atomic context, e.g.
		 * sysrq-t -> show_all_workqueues(). Avoid triggering
		 * hard lockup.
		 */
		touch_nmi_watchdog();
	}

}

/**
 * show_one_worker_pool - dump state of specified worker pool
 * @pool: worker pool whose state will be printed
 */
static void show_one_worker_pool(struct worker_pool *pool)
{
	struct worker *worker;
	bool first = true;
	unsigned long irq_flags;
	unsigned long hung = 0;

	raw_spin_lock_irqsave(&pool->lock, irq_flags);
	if (pool->nr_workers == pool->nr_idle)
		goto next_pool;

	/* How long the first pending work is waiting for a worker. */
	if (!list_empty(&pool->worklist))
		hung = jiffies_to_msecs(jiffies - pool->watchdog_ts) / 1000;

	/*
	 * Defer printing to avoid deadlocks in console drivers that
	 * queue work while holding locks also taken in their write
	 * paths.
	 */
	printk_deferred_enter();
	pr_info("pool %d:", pool->id);
	pr_cont_pool_info(pool);
	pr_cont(" hung=%lus workers=%d", hung, pool->nr_workers);
	if (pool->manager)
		pr_cont(" manager: %d",
			task_pid_nr(pool->manager->task));
	list_for_each_entry(worker, &pool->idle_list, entry) {
		pr_cont(" %s", first ? "idle: " : "");
		pr_cont_worker_id(worker);
		first = false;
	}
	pr_cont("\n");
	printk_deferred_exit();
next_pool:
	raw_spin_unlock_irqrestore(&pool->lock, irq_flags);
	/*
	 * We could be printing a lot from atomic context, e.g.
	 * sysrq-t -> show_all_workqueues(). Avoid triggering
	 * hard lockup.
	 */
	touch_nmi_watchdog();

}

/**
 * show_all_workqueues - dump workqueue state
 *
 * Called from a sysrq handler and prints out all busy workqueues and pools.
 */
void show_all_workqueues(void)
{
	struct workqueue_struct *wq;
	struct worker_pool *pool;
	int pi;

	rcu_read_lock();

	pr_info("Showing busy workqueues and worker pools:\n");

	list_for_each_entry_rcu(wq, &workqueues, list)
		show_one_workqueue(wq);

	for_each_pool(pool, pi)
		show_one_worker_pool(pool);

	rcu_read_unlock();
}

/**
 * show_freezable_workqueues - dump freezable workqueue state
 *
 * Called from try_to_freeze_tasks() and prints out all freezable workqueues
 * still busy.
 */
void show_freezable_workqueues(void)
{
	struct workqueue_struct *wq;

	rcu_read_lock();

	pr_info("Showing freezable workqueues that are still busy:\n");

	list_for_each_entry_rcu(wq, &workqueues, list) {
		if (!(wq->flags & WQ_FREEZABLE))
			continue;
		show_one_workqueue(wq);
	}

	rcu_read_unlock();
}

/* used to show worker information through /proc/PID/{comm,stat,status} */
void wq_worker_comm(char *buf, size_t size, struct task_struct *task)
{
	/* stabilize PF_WQ_WORKER and worker pool association */
	mutex_lock(&wq_pool_attach_mutex);

	if (task->flags & PF_WQ_WORKER) {
		struct worker *worker = kthread_data(task);
		struct worker_pool *pool = worker->pool;
		int off;

		off = format_worker_id(buf, size, worker, pool);

		if (pool) {
			raw_spin_lock_irq(&pool->lock);
			/*
			 * ->desc tracks information (wq name or
			 * set_worker_desc()) for the latest execution.  If
			 * current, prepend '+', otherwise '-'.
			 */
			if (worker->desc[0] != '\0') {
				if (worker->current_work)
					scnprintf(buf + off, size - off, "+%s",
						  worker->desc);
				else
					scnprintf(buf + off, size - off, "-%s",
						  worker->desc);
			}
			raw_spin_unlock_irq(&pool->lock);
		}
	} else {
		strscpy(buf, task->comm, size);
	}

	mutex_unlock(&wq_pool_attach_mutex);
}

#ifdef CONFIG_SMP

/*
 * CPU hotplug.
 *
 * There are two challenges in supporting CPU hotplug.  Firstly, there
 * are a lot of assumptions on strong associations among work, pwq and
 * pool which make migrating pending and scheduled works very
 * difficult to implement without impacting hot paths.  Secondly,
 * worker pools serve mix of short, long and very long running works making
 * blocked draining impractical.
 *
 * This is solved by allowing the pools to be disassociated from the CPU
 * running as an unbound one and allowing it to be reattached later if the
 * cpu comes back online.
 */

static void unbind_workers(int cpu)
{
	struct worker_pool *pool;
	struct worker *worker;

	for_each_cpu_worker_pool(pool, cpu) {
		mutex_lock(&wq_pool_attach_mutex);
		raw_spin_lock_irq(&pool->lock);

		/*
		 * We've blocked all attach/detach operations. Make all workers
		 * unbound and set DISASSOCIATED.  Before this, all workers
		 * must be on the cpu.  After this, they may become diasporas.
		 * And the preemption disabled section in their sched callbacks
		 * are guaranteed to see WORKER_UNBOUND since the code here
		 * is on the same cpu.
		 */
		for_each_pool_worker(worker, pool)
			worker->flags |= WORKER_UNBOUND;

		pool->flags |= POOL_DISASSOCIATED;

		/*
		 * The handling of nr_running in sched callbacks are disabled
		 * now.  Zap nr_running.  After this, nr_running stays zero and
		 * need_more_worker() and keep_working() are always true as
		 * long as the worklist is not empty.  This pool now behaves as
		 * an unbound (in terms of concurrency management) pool which
		 * are served by workers tied to the pool.
		 */
		pool->nr_running = 0;

		/*
		 * With concurrency management just turned off, a busy
		 * worker blocking could lead to lengthy stalls.  Kick off
		 * unbound chain execution of currently pending work items.
		 */
		kick_pool(pool);

		raw_spin_unlock_irq(&pool->lock);

		for_each_pool_worker(worker, pool)
			unbind_worker(worker);

		mutex_unlock(&wq_pool_attach_mutex);
	}
}

/**
 * rebind_workers - rebind all workers of a pool to the associated CPU
 * @pool: pool of interest
 *
 * @pool->cpu is coming online.  Rebind all workers to the CPU.
 */
static void rebind_workers(struct worker_pool *pool)
{
	struct worker *worker;

	lockdep_assert_held(&wq_pool_attach_mutex);

	/*
	 * Restore CPU affinity of all workers.  As all idle workers should
	 * be on the run-queue of the associated CPU before any local
	 * wake-ups for concurrency management happen, restore CPU affinity
	 * of all workers first and then clear UNBOUND.  As we're called
	 * from CPU_ONLINE, the following shouldn't fail.
	 */
	for_each_pool_worker(worker, pool) {
		kthread_set_per_cpu(worker->task, pool->cpu);
		WARN_ON_ONCE(set_cpus_allowed_ptr(worker->task,
						  pool_allowed_cpus(pool)) < 0);
	}

	raw_spin_lock_irq(&pool->lock);

	pool->flags &= ~POOL_DISASSOCIATED;

	for_each_pool_worker(worker, pool) {
		unsigned int worker_flags = worker->flags;

		/*
		 * We want to clear UNBOUND but can't directly call
		 * worker_clr_flags() or adjust nr_running.  Atomically
		 * replace UNBOUND with another NOT_RUNNING flag REBOUND.
		 * @worker will clear REBOUND using worker_clr_flags() when
		 * it initiates the next execution cycle thus restoring
		 * concurrency management.  Note that when or whether
		 * @worker clears REBOUND doesn't affect correctness.
		 *
		 * WRITE_ONCE() is necessary because @worker->flags may be
		 * tested without holding any lock in
		 * wq_worker_running().  Without it, NOT_RUNNING test may
		 * fail incorrectly leading to premature concurrency
		 * management operations.
		 */
		WARN_ON_ONCE(!(worker_flags & WORKER_UNBOUND));
		worker_flags |= WORKER_REBOUND;
		worker_flags &= ~WORKER_UNBOUND;
		WRITE_ONCE(worker->flags, worker_flags);
	}

	raw_spin_unlock_irq(&pool->lock);
}

/**
 * restore_unbound_workers_cpumask - restore cpumask of unbound workers
 * @pool: unbound pool of interest
 * @cpu: the CPU which is coming up
 *
 * An unbound pool may end up with a cpumask which doesn't have any online
 * CPUs.  When a worker of such pool get scheduled, the scheduler resets
 * its cpus_allowed.  If @cpu is in @pool's cpumask which didn't have any
 * online CPU before, cpus_allowed of all its workers should be restored.
 */
static void restore_unbound_workers_cpumask(struct worker_pool *pool, int cpu)
{
	static cpumask_t cpumask;
	struct worker *worker;

	lockdep_assert_held(&wq_pool_attach_mutex);

	/* is @cpu allowed for @pool? */
	if (!cpumask_test_cpu(cpu, pool->attrs->cpumask))
		return;

	cpumask_and(&cpumask, pool->attrs->cpumask, cpu_online_mask);

	/* as we're called from CPU_ONLINE, the following shouldn't fail */
	for_each_pool_worker(worker, pool)
		WARN_ON_ONCE(set_cpus_allowed_ptr(worker->task, &cpumask) < 0);
}

int workqueue_prepare_cpu(unsigned int cpu)
{
	struct worker_pool *pool;

	for_each_cpu_worker_pool(pool, cpu) {
		if (pool->nr_workers)
			continue;
		if (!create_worker(pool))
			return -ENOMEM;
	}
	return 0;
}

int workqueue_online_cpu(unsigned int cpu)
{
	struct worker_pool *pool;
	struct workqueue_struct *wq;
	int pi;

	mutex_lock(&wq_pool_mutex);

	cpumask_set_cpu(cpu, wq_online_cpumask);

	for_each_pool(pool, pi) {
		/* BH pools aren't affected by hotplug */
		if (pool->flags & POOL_BH)
			continue;

		mutex_lock(&wq_pool_attach_mutex);
		if (pool->cpu == cpu)
			rebind_workers(pool);
		else if (pool->cpu < 0)
			restore_unbound_workers_cpumask(pool, cpu);
		mutex_unlock(&wq_pool_attach_mutex);
	}

	/* update pod affinity of unbound workqueues */
	list_for_each_entry(wq, &workqueues, list) {
		struct workqueue_attrs *attrs = wq->unbound_attrs;

		if (attrs) {
			const struct wq_pod_type *pt = wqattrs_pod_type(attrs);
			int tcpu;

			for_each_cpu(tcpu, pt->pod_cpus[pt->cpu_pod[cpu]])
				unbound_wq_update_pwq(wq, tcpu);

			mutex_lock(&wq->mutex);
			wq_update_node_max_active(wq, -1);
			mutex_unlock(&wq->mutex);
		}
	}

	mutex_unlock(&wq_pool_mutex);
	return 0;
}

int workqueue_offline_cpu(unsigned int cpu)
{
	struct workqueue_struct *wq;

	/* unbinding per-cpu workers should happen on the local CPU */
	if (WARN_ON(cpu != smp_processor_id()))
		return -1;

	unbind_workers(cpu);

	/* update pod affinity of unbound workqueues */
	mutex_lock(&wq_pool_mutex);

	cpumask_clear_cpu(cpu, wq_online_cpumask);

	list_for_each_entry(wq, &workqueues, list) {
		struct workqueue_attrs *attrs = wq->unbound_attrs;

		if (attrs) {
			const struct wq_pod_type *pt = wqattrs_pod_type(attrs);
			int tcpu;

			for_each_cpu(tcpu, pt->pod_cpus[pt->cpu_pod[cpu]])
				unbound_wq_update_pwq(wq, tcpu);

			mutex_lock(&wq->mutex);
			wq_update_node_max_active(wq, cpu);
			mutex_unlock(&wq->mutex);
		}
	}
	mutex_unlock(&wq_pool_mutex);

	return 0;
}

struct work_for_cpu {
	struct work_struct work;
	long (*fn)(void *);
	void *arg;
	long ret;
};

static void work_for_cpu_fn(struct work_struct *work)
{
	struct work_for_cpu *wfc = container_of(work, struct work_for_cpu, work);

	wfc->ret = wfc->fn(wfc->arg);
}

/**
 * work_on_cpu_key - run a function in thread context on a particular cpu
 * @cpu: the cpu to run on
 * @fn: the function to run
 * @arg: the function arg
 * @key: The lock class key for lock debugging purposes
 *
 * It is up to the caller to ensure that the cpu doesn't go offline.
 * The caller must not hold any locks which would prevent @fn from completing.
 *
 * Return: The value @fn returns.
 */
long work_on_cpu_key(int cpu, long (*fn)(void *),
		     void *arg, struct lock_class_key *key)
{
	struct work_for_cpu wfc = { .fn = fn, .arg = arg };

	INIT_WORK_ONSTACK_KEY(&wfc.work, work_for_cpu_fn, key);
	schedule_work_on(cpu, &wfc.work);
	flush_work(&wfc.work);
	destroy_work_on_stack(&wfc.work);
	return wfc.ret;
}
EXPORT_SYMBOL_GPL(work_on_cpu_key);

/**
 * work_on_cpu_safe_key - run a function in thread context on a particular cpu
 * @cpu: the cpu to run on
 * @fn:  the function to run
 * @arg: the function argument
 * @key: The lock class key for lock debugging purposes
 *
 * Disables CPU hotplug and calls work_on_cpu(). The caller must not hold
 * any locks which would prevent @fn from completing.
 *
 * Return: The value @fn returns.
 */
long work_on_cpu_safe_key(int cpu, long (*fn)(void *),
			  void *arg, struct lock_class_key *key)
{
	long ret = -ENODEV;

	cpus_read_lock();
	if (cpu_online(cpu))
		ret = work_on_cpu_key(cpu, fn, arg, key);
	cpus_read_unlock();
	return ret;
}
EXPORT_SYMBOL_GPL(work_on_cpu_safe_key);
#endif /* CONFIG_SMP */

#ifdef CONFIG_FREEZER

/**
 * freeze_workqueues_begin - begin freezing workqueues
 *
 * Start freezing workqueues.  After this function returns, all freezable
 * workqueues will queue new works to their inactive_works list instead of
 * pool->worklist.
 *
 * CONTEXT:
 * Grabs and releases wq_pool_mutex, wq->mutex and pool->lock's.
 */
void freeze_workqueues_begin(void)
{
	struct workqueue_struct *wq;

	mutex_lock(&wq_pool_mutex);

	WARN_ON_ONCE(workqueue_freezing);
	workqueue_freezing = true;

	list_for_each_entry(wq, &workqueues, list) {
		mutex_lock(&wq->mutex);
		wq_adjust_max_active(wq);
		mutex_unlock(&wq->mutex);
	}

	mutex_unlock(&wq_pool_mutex);
}

/**
 * freeze_workqueues_busy - are freezable workqueues still busy?
 *
 * Check whether freezing is complete.  This function must be called
 * between freeze_workqueues_begin() and thaw_workqueues().
 *
 * CONTEXT:
 * Grabs and releases wq_pool_mutex.
 *
 * Return:
 * %true if some freezable workqueues are still busy.  %false if freezing
 * is complete.
 */
bool freeze_workqueues_busy(void)
{
	bool busy = false;
	struct workqueue_struct *wq;
	struct pool_workqueue *pwq;

	mutex_lock(&wq_pool_mutex);

	WARN_ON_ONCE(!workqueue_freezing);

	list_for_each_entry(wq, &workqueues, list) {
		if (!(wq->flags & WQ_FREEZABLE))
			continue;
		/*
		 * nr_active is monotonically decreasing.  It's safe
		 * to peek without lock.
		 */
		rcu_read_lock();
		for_each_pwq(pwq, wq) {
			WARN_ON_ONCE(pwq->nr_active < 0);
			if (pwq->nr_active) {
				busy = true;
				rcu_read_unlock();
				goto out_unlock;
			}
		}
		rcu_read_unlock();
	}
out_unlock:
	mutex_unlock(&wq_pool_mutex);
	return busy;
}

/**
 * thaw_workqueues - thaw workqueues
 *
 * Thaw workqueues.  Normal queueing is restored and all collected
 * frozen works are transferred to their respective pool worklists.
 *
 * CONTEXT:
 * Grabs and releases wq_pool_mutex, wq->mutex and pool->lock's.
 */
void thaw_workqueues(void)
{
	struct workqueue_struct *wq;

	mutex_lock(&wq_pool_mutex);

	if (!workqueue_freezing)
		goto out_unlock;

	workqueue_freezing = false;

	/* restore max_active and repopulate worklist */
	list_for_each_entry(wq, &workqueues, list) {
		mutex_lock(&wq->mutex);
		wq_adjust_max_active(wq);
		mutex_unlock(&wq->mutex);
	}

out_unlock:
	mutex_unlock(&wq_pool_mutex);
}
#endif /* CONFIG_FREEZER */

static int workqueue_apply_unbound_cpumask(const cpumask_var_t unbound_cpumask)
{
	LIST_HEAD(ctxs);
	int ret = 0;
	struct workqueue_struct *wq;
	struct apply_wqattrs_ctx *ctx, *n;

	lockdep_assert_held(&wq_pool_mutex);

	list_for_each_entry(wq, &workqueues, list) {
		if (!(wq->flags & WQ_UNBOUND) || (wq->flags & __WQ_DESTROYING))
			continue;

		ctx = apply_wqattrs_prepare(wq, wq->unbound_attrs, unbound_cpumask);
		if (IS_ERR(ctx)) {
			ret = PTR_ERR(ctx);
			break;
		}

		list_add_tail(&ctx->list, &ctxs);
	}

	list_for_each_entry_safe(ctx, n, &ctxs, list) {
		if (!ret)
			apply_wqattrs_commit(ctx);
		apply_wqattrs_cleanup(ctx);
	}

	if (!ret) {
		mutex_lock(&wq_pool_attach_mutex);
		cpumask_copy(wq_unbound_cpumask, unbound_cpumask);
		mutex_unlock(&wq_pool_attach_mutex);
	}
	return ret;
}

/**
 * workqueue_unbound_exclude_cpumask - Exclude given CPUs from unbound cpumask
 * @exclude_cpumask: the cpumask to be excluded from wq_unbound_cpumask
 *
 * This function can be called from cpuset code to provide a set of isolated
 * CPUs that should be excluded from wq_unbound_cpumask.
 */
int workqueue_unbound_exclude_cpumask(cpumask_var_t exclude_cpumask)
{
	cpumask_var_t cpumask;
	int ret = 0;

	if (!zalloc_cpumask_var(&cpumask, GFP_KERNEL))
		return -ENOMEM;

	mutex_lock(&wq_pool_mutex);

	/*
	 * If the operation fails, it will fall back to
	 * wq_requested_unbound_cpumask which is initially set to
	 * (HK_TYPE_WQ ∩ HK_TYPE_DOMAIN) house keeping mask and rewritten
	 * by any subsequent write to workqueue/cpumask sysfs file.
	 */
	if (!cpumask_andnot(cpumask, wq_requested_unbound_cpumask, exclude_cpumask))
		cpumask_copy(cpumask, wq_requested_unbound_cpumask);
	if (!cpumask_equal(cpumask, wq_unbound_cpumask))
		ret = workqueue_apply_unbound_cpumask(cpumask);

	/* Save the current isolated cpumask & export it via sysfs */
	if (!ret)
		cpumask_copy(wq_isolated_cpumask, exclude_cpumask);

	mutex_unlock(&wq_pool_mutex);
	free_cpumask_var(cpumask);
	return ret;
}

static int parse_affn_scope(const char *val)
{
	int i;

	for (i = 0; i < ARRAY_SIZE(wq_affn_names); i++) {
		if (!strncasecmp(val, wq_affn_names[i], strlen(wq_affn_names[i])))
			return i;
	}
	return -EINVAL;
}

static int wq_affn_dfl_set(const char *val, const struct kernel_param *kp)
{
	struct workqueue_struct *wq;
	int affn, cpu;

	affn = parse_affn_scope(val);
	if (affn < 0)
		return affn;
	if (affn == WQ_AFFN_DFL)
		return -EINVAL;

	cpus_read_lock();
	mutex_lock(&wq_pool_mutex);

	wq_affn_dfl = affn;

	list_for_each_entry(wq, &workqueues, list) {
		for_each_online_cpu(cpu)
			unbound_wq_update_pwq(wq, cpu);
	}

	mutex_unlock(&wq_pool_mutex);
	cpus_read_unlock();

	return 0;
}

static int wq_affn_dfl_get(char *buffer, const struct kernel_param *kp)
{
	return scnprintf(buffer, PAGE_SIZE, "%s\n", wq_affn_names[wq_affn_dfl]);
}

static const struct kernel_param_ops wq_affn_dfl_ops = {
	.set	= wq_affn_dfl_set,
	.get	= wq_affn_dfl_get,
};

module_param_cb(default_affinity_scope, &wq_affn_dfl_ops, NULL, 0644);

#ifdef CONFIG_SYSFS
/*
 * Workqueues with WQ_SYSFS flag set is visible to userland via
 * /sys/bus/workqueue/devices/WQ_NAME.  All visible workqueues have the
 * following attributes.
 *
 *  per_cpu		RO bool	: whether the workqueue is per-cpu or unbound
 *  max_active		RW int	: maximum number of in-flight work items
 *
 * Unbound workqueues have the following extra attributes.
 *
 *  nice		RW int	: nice value of the workers
 *  cpumask		RW mask	: bitmask of allowed CPUs for the workers
 *  affinity_scope	RW str  : worker CPU affinity scope (cache, numa, none)
 *  affinity_strict	RW bool : worker CPU affinity is strict
 */
struct wq_device {
	struct workqueue_struct		*wq;
	struct device			dev;
};

static struct workqueue_struct *dev_to_wq(struct device *dev)
{
	struct wq_device *wq_dev = container_of(dev, struct wq_device, dev);

	return wq_dev->wq;
}

static ssize_t per_cpu_show(struct device *dev, struct device_attribute *attr,
			    char *buf)
{
	struct workqueue_struct *wq = dev_to_wq(dev);

	return scnprintf(buf, PAGE_SIZE, "%d\n", (bool)!(wq->flags & WQ_UNBOUND));
}
static DEVICE_ATTR_RO(per_cpu);

static ssize_t max_active_show(struct device *dev,
			       struct device_attribute *attr, char *buf)
{
	struct workqueue_struct *wq = dev_to_wq(dev);

	return scnprintf(buf, PAGE_SIZE, "%d\n", wq->saved_max_active);
}

static ssize_t max_active_store(struct device *dev,
				struct device_attribute *attr, const char *buf,
				size_t count)
{
	struct workqueue_struct *wq = dev_to_wq(dev);
	int val;

	if (sscanf(buf, "%d", &val) != 1 || val <= 0)
		return -EINVAL;

	workqueue_set_max_active(wq, val);
	return count;
}
static DEVICE_ATTR_RW(max_active);

static struct attribute *wq_sysfs_attrs[] = {
	&dev_attr_per_cpu.attr,
	&dev_attr_max_active.attr,
	NULL,
};
ATTRIBUTE_GROUPS(wq_sysfs);

static ssize_t wq_nice_show(struct device *dev, struct device_attribute *attr,
			    char *buf)
{
	struct workqueue_struct *wq = dev_to_wq(dev);
	int written;

	mutex_lock(&wq->mutex);
	written = scnprintf(buf, PAGE_SIZE, "%d\n", wq->unbound_attrs->nice);
	mutex_unlock(&wq->mutex);

	return written;
}

/* prepare workqueue_attrs for sysfs store operations */
static struct workqueue_attrs *wq_sysfs_prep_attrs(struct workqueue_struct *wq)
{
	struct workqueue_attrs *attrs;

	lockdep_assert_held(&wq_pool_mutex);

	attrs = alloc_workqueue_attrs();
	if (!attrs)
		return NULL;

	copy_workqueue_attrs(attrs, wq->unbound_attrs);
	return attrs;
}

static ssize_t wq_nice_store(struct device *dev, struct device_attribute *attr,
			     const char *buf, size_t count)
{
	struct workqueue_struct *wq = dev_to_wq(dev);
	struct workqueue_attrs *attrs;
	int ret = -ENOMEM;

	apply_wqattrs_lock();

	attrs = wq_sysfs_prep_attrs(wq);
	if (!attrs)
		goto out_unlock;

	if (sscanf(buf, "%d", &attrs->nice) == 1 &&
	    attrs->nice >= MIN_NICE && attrs->nice <= MAX_NICE)
		ret = apply_workqueue_attrs_locked(wq, attrs);
	else
		ret = -EINVAL;

out_unlock:
	apply_wqattrs_unlock();
	free_workqueue_attrs(attrs);
	return ret ?: count;
}

static ssize_t wq_cpumask_show(struct device *dev,
			       struct device_attribute *attr, char *buf)
{
	struct workqueue_struct *wq = dev_to_wq(dev);
	int written;

	mutex_lock(&wq->mutex);
	written = scnprintf(buf, PAGE_SIZE, "%*pb\n",
			    cpumask_pr_args(wq->unbound_attrs->cpumask));
	mutex_unlock(&wq->mutex);
	return written;
}

static ssize_t wq_cpumask_store(struct device *dev,
				struct device_attribute *attr,
				const char *buf, size_t count)
{
	struct workqueue_struct *wq = dev_to_wq(dev);
	struct workqueue_attrs *attrs;
	int ret = -ENOMEM;

	apply_wqattrs_lock();

	attrs = wq_sysfs_prep_attrs(wq);
	if (!attrs)
		goto out_unlock;

	ret = cpumask_parse(buf, attrs->cpumask);
	if (!ret)
		ret = apply_workqueue_attrs_locked(wq, attrs);

out_unlock:
	apply_wqattrs_unlock();
	free_workqueue_attrs(attrs);
	return ret ?: count;
}

static ssize_t wq_affn_scope_show(struct device *dev,
				  struct device_attribute *attr, char *buf)
{
	struct workqueue_struct *wq = dev_to_wq(dev);
	int written;

	mutex_lock(&wq->mutex);
	if (wq->unbound_attrs->affn_scope == WQ_AFFN_DFL)
		written = scnprintf(buf, PAGE_SIZE, "%s (%s)\n",
				    wq_affn_names[WQ_AFFN_DFL],
				    wq_affn_names[wq_affn_dfl]);
	else
		written = scnprintf(buf, PAGE_SIZE, "%s\n",
				    wq_affn_names[wq->unbound_attrs->affn_scope]);
	mutex_unlock(&wq->mutex);

	return written;
}

static ssize_t wq_affn_scope_store(struct device *dev,
				   struct device_attribute *attr,
				   const char *buf, size_t count)
{
	struct workqueue_struct *wq = dev_to_wq(dev);
	struct workqueue_attrs *attrs;
	int affn, ret = -ENOMEM;

	affn = parse_affn_scope(buf);
	if (affn < 0)
		return affn;

	apply_wqattrs_lock();
	attrs = wq_sysfs_prep_attrs(wq);
	if (attrs) {
		attrs->affn_scope = affn;
		ret = apply_workqueue_attrs_locked(wq, attrs);
	}
	apply_wqattrs_unlock();
	free_workqueue_attrs(attrs);
	return ret ?: count;
}

static ssize_t wq_affinity_strict_show(struct device *dev,
				       struct device_attribute *attr, char *buf)
{
	struct workqueue_struct *wq = dev_to_wq(dev);

	return scnprintf(buf, PAGE_SIZE, "%d\n",
			 wq->unbound_attrs->affn_strict);
}

static ssize_t wq_affinity_strict_store(struct device *dev,
					struct device_attribute *attr,
					const char *buf, size_t count)
{
	struct workqueue_struct *wq = dev_to_wq(dev);
	struct workqueue_attrs *attrs;
	int v, ret = -ENOMEM;

	if (sscanf(buf, "%d", &v) != 1)
		return -EINVAL;

	apply_wqattrs_lock();
	attrs = wq_sysfs_prep_attrs(wq);
	if (attrs) {
		attrs->affn_strict = (bool)v;
		ret = apply_workqueue_attrs_locked(wq, attrs);
	}
	apply_wqattrs_unlock();
	free_workqueue_attrs(attrs);
	return ret ?: count;
}

static struct device_attribute wq_sysfs_unbound_attrs[] = {
	__ATTR(nice, 0644, wq_nice_show, wq_nice_store),
	__ATTR(cpumask, 0644, wq_cpumask_show, wq_cpumask_store),
	__ATTR(affinity_scope, 0644, wq_affn_scope_show, wq_affn_scope_store),
	__ATTR(affinity_strict, 0644, wq_affinity_strict_show, wq_affinity_strict_store),
	__ATTR_NULL,
};

static const struct bus_type wq_subsys = {
	.name				= "workqueue",
	.dev_groups			= wq_sysfs_groups,
};

/**
 *  workqueue_set_unbound_cpumask - Set the low-level unbound cpumask
 *  @cpumask: the cpumask to set
 *
 *  The low-level workqueues cpumask is a global cpumask that limits
 *  the affinity of all unbound workqueues.  This function check the @cpumask
 *  and apply it to all unbound workqueues and updates all pwqs of them.
 *
 *  Return:	0	- Success
 *		-EINVAL	- Invalid @cpumask
 *		-ENOMEM	- Failed to allocate memory for attrs or pwqs.
 */
static int workqueue_set_unbound_cpumask(cpumask_var_t cpumask)
{
	int ret = -EINVAL;

	/*
	 * Not excluding isolated cpus on purpose.
	 * If the user wishes to include them, we allow that.
	 */
	cpumask_and(cpumask, cpumask, cpu_possible_mask);
	if (!cpumask_empty(cpumask)) {
		ret = 0;
		apply_wqattrs_lock();
		if (!cpumask_equal(cpumask, wq_unbound_cpumask))
			ret = workqueue_apply_unbound_cpumask(cpumask);
		if (!ret)
			cpumask_copy(wq_requested_unbound_cpumask, cpumask);
		apply_wqattrs_unlock();
	}

	return ret;
}

static ssize_t __wq_cpumask_show(struct device *dev,
		struct device_attribute *attr, char *buf, cpumask_var_t mask)
{
	int written;

	mutex_lock(&wq_pool_mutex);
	written = scnprintf(buf, PAGE_SIZE, "%*pb\n", cpumask_pr_args(mask));
	mutex_unlock(&wq_pool_mutex);

	return written;
}

static ssize_t cpumask_requested_show(struct device *dev,
		struct device_attribute *attr, char *buf)
{
	return __wq_cpumask_show(dev, attr, buf, wq_requested_unbound_cpumask);
}
static DEVICE_ATTR_RO(cpumask_requested);

static ssize_t cpumask_isolated_show(struct device *dev,
		struct device_attribute *attr, char *buf)
{
	return __wq_cpumask_show(dev, attr, buf, wq_isolated_cpumask);
}
static DEVICE_ATTR_RO(cpumask_isolated);

static ssize_t cpumask_show(struct device *dev,
		struct device_attribute *attr, char *buf)
{
	return __wq_cpumask_show(dev, attr, buf, wq_unbound_cpumask);
}

static ssize_t cpumask_store(struct device *dev,
		struct device_attribute *attr, const char *buf, size_t count)
{
	cpumask_var_t cpumask;
	int ret;

	if (!zalloc_cpumask_var(&cpumask, GFP_KERNEL))
		return -ENOMEM;

	ret = cpumask_parse(buf, cpumask);
	if (!ret)
		ret = workqueue_set_unbound_cpumask(cpumask);

	free_cpumask_var(cpumask);
	return ret ? ret : count;
}
static DEVICE_ATTR_RW(cpumask);

static struct attribute *wq_sysfs_cpumask_attrs[] = {
	&dev_attr_cpumask.attr,
	&dev_attr_cpumask_requested.attr,
	&dev_attr_cpumask_isolated.attr,
	NULL,
};
ATTRIBUTE_GROUPS(wq_sysfs_cpumask);

static int __init wq_sysfs_init(void)
{
	return subsys_virtual_register(&wq_subsys, wq_sysfs_cpumask_groups);
}
core_initcall(wq_sysfs_init);

static void wq_device_release(struct device *dev)
{
	struct wq_device *wq_dev = container_of(dev, struct wq_device, dev);

	kfree(wq_dev);
}

/**
 * workqueue_sysfs_register - make a workqueue visible in sysfs
 * @wq: the workqueue to register
 *
 * Expose @wq in sysfs under /sys/bus/workqueue/devices.
 * alloc_workqueue*() automatically calls this function if WQ_SYSFS is set
 * which is the preferred method.
 *
 * Workqueue user should use this function directly iff it wants to apply
 * workqueue_attrs before making the workqueue visible in sysfs; otherwise,
 * apply_workqueue_attrs() may race against userland updating the
 * attributes.
 *
 * Return: 0 on success, -errno on failure.
 */
int workqueue_sysfs_register(struct workqueue_struct *wq)
{
	struct wq_device *wq_dev;
	int ret;

	/*
	 * Adjusting max_active breaks ordering guarantee.  Disallow exposing
	 * ordered workqueues.
	 */
	if (WARN_ON(wq->flags & __WQ_ORDERED))
		return -EINVAL;

	wq->wq_dev = wq_dev = kzalloc(sizeof(*wq_dev), GFP_KERNEL);
	if (!wq_dev)
		return -ENOMEM;

	wq_dev->wq = wq;
	wq_dev->dev.bus = &wq_subsys;
	wq_dev->dev.release = wq_device_release;
	dev_set_name(&wq_dev->dev, "%s", wq->name);

	/*
	 * unbound_attrs are created separately.  Suppress uevent until
	 * everything is ready.
	 */
	dev_set_uevent_suppress(&wq_dev->dev, true);

	ret = device_register(&wq_dev->dev);
	if (ret) {
		put_device(&wq_dev->dev);
		wq->wq_dev = NULL;
		return ret;
	}

	if (wq->flags & WQ_UNBOUND) {
		struct device_attribute *attr;

		for (attr = wq_sysfs_unbound_attrs; attr->attr.name; attr++) {
			ret = device_create_file(&wq_dev->dev, attr);
			if (ret) {
				device_unregister(&wq_dev->dev);
				wq->wq_dev = NULL;
				return ret;
			}
		}
	}

	dev_set_uevent_suppress(&wq_dev->dev, false);
	kobject_uevent(&wq_dev->dev.kobj, KOBJ_ADD);
	return 0;
}

/**
 * workqueue_sysfs_unregister - undo workqueue_sysfs_register()
 * @wq: the workqueue to unregister
 *
 * If @wq is registered to sysfs by workqueue_sysfs_register(), unregister.
 */
static void workqueue_sysfs_unregister(struct workqueue_struct *wq)
{
	struct wq_device *wq_dev = wq->wq_dev;

	if (!wq->wq_dev)
		return;

	wq->wq_dev = NULL;
	device_unregister(&wq_dev->dev);
}
#else	/* CONFIG_SYSFS */
static void workqueue_sysfs_unregister(struct workqueue_struct *wq)	{ }
#endif	/* CONFIG_SYSFS */

/*
 * Workqueue watchdog.
 *
 * Stall may be caused by various bugs - missing WQ_MEM_RECLAIM, illegal
 * flush dependency, a concurrency managed work item which stays RUNNING
 * indefinitely.  Workqueue stalls can be very difficult to debug as the
 * usual warning mechanisms don't trigger and internal workqueue state is
 * largely opaque.
 *
 * Workqueue watchdog monitors all worker pools periodically and dumps
 * state if some pools failed to make forward progress for a while where
 * forward progress is defined as the first item on ->worklist changing.
 *
 * This mechanism is controlled through the kernel parameter
 * "workqueue.watchdog_thresh" which can be updated at runtime through the
 * corresponding sysfs parameter file.
 */
#ifdef CONFIG_WQ_WATCHDOG

static unsigned long wq_watchdog_thresh = 30;
static struct timer_list wq_watchdog_timer;

static unsigned long wq_watchdog_touched = INITIAL_JIFFIES;
static DEFINE_PER_CPU(unsigned long, wq_watchdog_touched_cpu) = INITIAL_JIFFIES;

static unsigned int wq_panic_on_stall;
module_param_named(panic_on_stall, wq_panic_on_stall, uint, 0644);

/*
 * Show workers that might prevent the processing of pending work items.
 * The only candidates are CPU-bound workers in the running state.
 * Pending work items should be handled by another idle worker
 * in all other situations.
 */
static void show_cpu_pool_hog(struct worker_pool *pool)
{
	struct worker *worker;
	unsigned long irq_flags;
	int bkt;

	raw_spin_lock_irqsave(&pool->lock, irq_flags);

	hash_for_each(pool->busy_hash, bkt, worker, hentry) {
		if (task_is_running(worker->task)) {
			/*
			 * Defer printing to avoid deadlocks in console
			 * drivers that queue work while holding locks
			 * also taken in their write paths.
			 */
			printk_deferred_enter();

			pr_info("pool %d:\n", pool->id);
			sched_show_task(worker->task);

			printk_deferred_exit();
		}
	}

	raw_spin_unlock_irqrestore(&pool->lock, irq_flags);
}

static void show_cpu_pools_hogs(void)
{
	struct worker_pool *pool;
	int pi;

	pr_info("Showing backtraces of running workers in stalled CPU-bound worker pools:\n");

	rcu_read_lock();

	for_each_pool(pool, pi) {
		if (pool->cpu_stall)
			show_cpu_pool_hog(pool);

	}

	rcu_read_unlock();
}

static void panic_on_wq_watchdog(void)
{
	static unsigned int wq_stall;

	if (wq_panic_on_stall) {
		wq_stall++;
		BUG_ON(wq_stall >= wq_panic_on_stall);
	}
}

static void wq_watchdog_reset_touched(void)
{
	int cpu;

	wq_watchdog_touched = jiffies;
	for_each_possible_cpu(cpu)
		per_cpu(wq_watchdog_touched_cpu, cpu) = jiffies;
}

static void wq_watchdog_timer_fn(struct timer_list *unused)
{
	unsigned long thresh = READ_ONCE(wq_watchdog_thresh) * HZ;
	bool lockup_detected = false;
	bool cpu_pool_stall = false;
	unsigned long now = jiffies;
	struct worker_pool *pool;
	int pi;

	if (!thresh)
		return;

	rcu_read_lock();

	for_each_pool(pool, pi) {
		unsigned long pool_ts, touched, ts;

		pool->cpu_stall = false;
		if (list_empty(&pool->worklist))
			continue;

		/*
		 * If a virtual machine is stopped by the host it can look to
		 * the watchdog like a stall.
		 */
		kvm_check_and_clear_guest_paused();

		/* get the latest of pool and touched timestamps */
		if (pool->cpu >= 0)
			touched = READ_ONCE(per_cpu(wq_watchdog_touched_cpu, pool->cpu));
		else
			touched = READ_ONCE(wq_watchdog_touched);
		pool_ts = READ_ONCE(pool->watchdog_ts);

		if (time_after(pool_ts, touched))
			ts = pool_ts;
		else
			ts = touched;

		/* did we stall? */
		if (time_after(now, ts + thresh)) {
			lockup_detected = true;
			if (pool->cpu >= 0 && !(pool->flags & POOL_BH)) {
				pool->cpu_stall = true;
				cpu_pool_stall = true;
			}
			pr_emerg("BUG: workqueue lockup - pool");
			pr_cont_pool_info(pool);
			pr_cont(" stuck for %us!\n",
				jiffies_to_msecs(now - pool_ts) / 1000);
		}


	}

	rcu_read_unlock();

	if (lockup_detected)
		show_all_workqueues();

	if (cpu_pool_stall)
		show_cpu_pools_hogs();

	if (lockup_detected)
		panic_on_wq_watchdog();

	wq_watchdog_reset_touched();
	mod_timer(&wq_watchdog_timer, jiffies + thresh);
}

notrace void wq_watchdog_touch(int cpu)
{
	unsigned long thresh = READ_ONCE(wq_watchdog_thresh) * HZ;
	unsigned long touch_ts = READ_ONCE(wq_watchdog_touched);
	unsigned long now = jiffies;

	if (cpu >= 0)
		per_cpu(wq_watchdog_touched_cpu, cpu) = now;
	else
		WARN_ONCE(1, "%s should be called with valid CPU", __func__);

	/* Don't unnecessarily store to global cacheline */
	if (time_after(now, touch_ts + thresh / 4))
		WRITE_ONCE(wq_watchdog_touched, jiffies);
}

static void wq_watchdog_set_thresh(unsigned long thresh)
{
	wq_watchdog_thresh = 0;
	del_timer_sync(&wq_watchdog_timer);

	if (thresh) {
		wq_watchdog_thresh = thresh;
		wq_watchdog_reset_touched();
		mod_timer(&wq_watchdog_timer, jiffies + thresh * HZ);
	}
}

static int wq_watchdog_param_set_thresh(const char *val,
					const struct kernel_param *kp)
{
	unsigned long thresh;
	int ret;

	ret = kstrtoul(val, 0, &thresh);
	if (ret)
		return ret;

	if (system_wq)
		wq_watchdog_set_thresh(thresh);
	else
		wq_watchdog_thresh = thresh;

	return 0;
}

static const struct kernel_param_ops wq_watchdog_thresh_ops = {
	.set	= wq_watchdog_param_set_thresh,
	.get	= param_get_ulong,
};

module_param_cb(watchdog_thresh, &wq_watchdog_thresh_ops, &wq_watchdog_thresh,
		0644);

static void wq_watchdog_init(void)
{
	timer_setup(&wq_watchdog_timer, wq_watchdog_timer_fn, TIMER_DEFERRABLE);
	wq_watchdog_set_thresh(wq_watchdog_thresh);
}

#else	/* CONFIG_WQ_WATCHDOG */

static inline void wq_watchdog_init(void) { }

#endif	/* CONFIG_WQ_WATCHDOG */

static void bh_pool_kick_normal(struct irq_work *irq_work)
{
	raise_softirq_irqoff(TASKLET_SOFTIRQ);
}

static void bh_pool_kick_highpri(struct irq_work *irq_work)
{
	raise_softirq_irqoff(HI_SOFTIRQ);
}

static void __init restrict_unbound_cpumask(const char *name, const struct cpumask *mask)
{
	if (!cpumask_intersects(wq_unbound_cpumask, mask)) {
		pr_warn("workqueue: Restricting unbound_cpumask (%*pb) with %s (%*pb) leaves no CPU, ignoring\n",
			cpumask_pr_args(wq_unbound_cpumask), name, cpumask_pr_args(mask));
		return;
	}

	cpumask_and(wq_unbound_cpumask, wq_unbound_cpumask, mask);
}

static void __init init_cpu_worker_pool(struct worker_pool *pool, int cpu, int nice)
{
	BUG_ON(init_worker_pool(pool));
	pool->cpu = cpu;
	cpumask_copy(pool->attrs->cpumask, cpumask_of(cpu));
	cpumask_copy(pool->attrs->__pod_cpumask, cpumask_of(cpu));
	pool->attrs->nice = nice;
	pool->attrs->affn_strict = true;
	pool->node = cpu_to_node(cpu);

	/* alloc pool ID */
	mutex_lock(&wq_pool_mutex);
	BUG_ON(worker_pool_assign_id(pool));
	mutex_unlock(&wq_pool_mutex);
}

/**
 * workqueue_init_early - early init for workqueue subsystem
 *
 * This is the first step of three-staged workqueue subsystem initialization and
 * invoked as soon as the bare basics - memory allocation, cpumasks and idr are
 * up. It sets up all the data structures and system workqueues and allows early
 * boot code to create workqueues and queue/cancel work items. Actual work item
 * execution starts only after kthreads can be created and scheduled right
 * before early initcalls.
 */
void __init workqueue_init_early(void)
{
	struct wq_pod_type *pt = &wq_pod_types[WQ_AFFN_SYSTEM];
	int std_nice[NR_STD_WORKER_POOLS] = { 0, HIGHPRI_NICE_LEVEL };
	void (*irq_work_fns[2])(struct irq_work *) = { bh_pool_kick_normal,
						       bh_pool_kick_highpri };
	int i, cpu;

	BUILD_BUG_ON(__alignof__(struct pool_workqueue) < __alignof__(long long));

	BUG_ON(!alloc_cpumask_var(&wq_online_cpumask, GFP_KERNEL));
	BUG_ON(!alloc_cpumask_var(&wq_unbound_cpumask, GFP_KERNEL));
	BUG_ON(!alloc_cpumask_var(&wq_requested_unbound_cpumask, GFP_KERNEL));
	BUG_ON(!zalloc_cpumask_var(&wq_isolated_cpumask, GFP_KERNEL));

	cpumask_copy(wq_online_cpumask, cpu_online_mask);
	cpumask_copy(wq_unbound_cpumask, cpu_possible_mask);
	restrict_unbound_cpumask("HK_TYPE_WQ", housekeeping_cpumask(HK_TYPE_WQ));
	restrict_unbound_cpumask("HK_TYPE_DOMAIN", housekeeping_cpumask(HK_TYPE_DOMAIN));
	if (!cpumask_empty(&wq_cmdline_cpumask))
		restrict_unbound_cpumask("workqueue.unbound_cpus", &wq_cmdline_cpumask);

	cpumask_copy(wq_requested_unbound_cpumask, wq_unbound_cpumask);

	pwq_cache = KMEM_CACHE(pool_workqueue, SLAB_PANIC);

	unbound_wq_update_pwq_attrs_buf = alloc_workqueue_attrs();
	BUG_ON(!unbound_wq_update_pwq_attrs_buf);

	/*
	 * If nohz_full is enabled, set power efficient workqueue as unbound.
	 * This allows workqueue items to be moved to HK CPUs.
	 */
	if (housekeeping_enabled(HK_TYPE_TICK))
		wq_power_efficient = true;

	/* initialize WQ_AFFN_SYSTEM pods */
	pt->pod_cpus = kcalloc(1, sizeof(pt->pod_cpus[0]), GFP_KERNEL);
	pt->pod_node = kcalloc(1, sizeof(pt->pod_node[0]), GFP_KERNEL);
	pt->cpu_pod = kcalloc(nr_cpu_ids, sizeof(pt->cpu_pod[0]), GFP_KERNEL);
	BUG_ON(!pt->pod_cpus || !pt->pod_node || !pt->cpu_pod);

	BUG_ON(!zalloc_cpumask_var_node(&pt->pod_cpus[0], GFP_KERNEL, NUMA_NO_NODE));

	pt->nr_pods = 1;
	cpumask_copy(pt->pod_cpus[0], cpu_possible_mask);
	pt->pod_node[0] = NUMA_NO_NODE;
	pt->cpu_pod[0] = 0;

	/* initialize BH and CPU pools */
	for_each_possible_cpu(cpu) {
		struct worker_pool *pool;

		i = 0;
		for_each_bh_worker_pool(pool, cpu) {
			init_cpu_worker_pool(pool, cpu, std_nice[i]);
			pool->flags |= POOL_BH;
			init_irq_work(bh_pool_irq_work(pool), irq_work_fns[i]);
			i++;
		}

		i = 0;
		for_each_cpu_worker_pool(pool, cpu)
			init_cpu_worker_pool(pool, cpu, std_nice[i++]);
	}

	/* create default unbound and ordered wq attrs */
	for (i = 0; i < NR_STD_WORKER_POOLS; i++) {
		struct workqueue_attrs *attrs;

		BUG_ON(!(attrs = alloc_workqueue_attrs()));
		attrs->nice = std_nice[i];
		unbound_std_wq_attrs[i] = attrs;

		/*
		 * An ordered wq should have only one pwq as ordering is
		 * guaranteed by max_active which is enforced by pwqs.
		 */
		BUG_ON(!(attrs = alloc_workqueue_attrs()));
		attrs->nice = std_nice[i];
		attrs->ordered = true;
		ordered_wq_attrs[i] = attrs;
	}

	system_wq = alloc_workqueue("events", 0, 0);
	system_highpri_wq = alloc_workqueue("events_highpri", WQ_HIGHPRI, 0);
	system_long_wq = alloc_workqueue("events_long", 0, 0);
	system_unbound_wq = alloc_workqueue("events_unbound", WQ_UNBOUND,
					    WQ_MAX_ACTIVE);
	system_freezable_wq = alloc_workqueue("events_freezable",
					      WQ_FREEZABLE, 0);
	system_power_efficient_wq = alloc_workqueue("events_power_efficient",
					      WQ_POWER_EFFICIENT, 0);
	system_freezable_power_efficient_wq = alloc_workqueue("events_freezable_pwr_efficient",
					      WQ_FREEZABLE | WQ_POWER_EFFICIENT,
					      0);
	system_bh_wq = alloc_workqueue("events_bh", WQ_BH, 0);
	system_bh_highpri_wq = alloc_workqueue("events_bh_highpri",
					       WQ_BH | WQ_HIGHPRI, 0);
	BUG_ON(!system_wq || !system_highpri_wq || !system_long_wq ||
	       !system_unbound_wq || !system_freezable_wq ||
	       !system_power_efficient_wq ||
	       !system_freezable_power_efficient_wq ||
	       !system_bh_wq || !system_bh_highpri_wq);
}

static void __init wq_cpu_intensive_thresh_init(void)
{
	unsigned long thresh;
	unsigned long bogo;

	pwq_release_worker = kthread_create_worker(0, "pool_workqueue_release");
	BUG_ON(IS_ERR(pwq_release_worker));

	/* if the user set it to a specific value, keep it */
	if (wq_cpu_intensive_thresh_us != ULONG_MAX)
		return;

	/*
	 * The default of 10ms is derived from the fact that most modern (as of
	 * 2023) processors can do a lot in 10ms and that it's just below what
	 * most consider human-perceivable. However, the kernel also runs on a
	 * lot slower CPUs including microcontrollers where the threshold is way
	 * too low.
	 *
	 * Let's scale up the threshold upto 1 second if BogoMips is below 4000.
	 * This is by no means accurate but it doesn't have to be. The mechanism
	 * is still useful even when the threshold is fully scaled up. Also, as
	 * the reports would usually be applicable to everyone, some machines
	 * operating on longer thresholds won't significantly diminish their
	 * usefulness.
	 */
	thresh = 10 * USEC_PER_MSEC;

	/* see init/calibrate.c for lpj -> BogoMIPS calculation */
	bogo = max_t(unsigned long, loops_per_jiffy / 500000 * HZ, 1);
	if (bogo < 4000)
		thresh = min_t(unsigned long, thresh * 4000 / bogo, USEC_PER_SEC);

	pr_debug("wq_cpu_intensive_thresh: lpj=%lu BogoMIPS=%lu thresh_us=%lu\n",
		 loops_per_jiffy, bogo, thresh);

	wq_cpu_intensive_thresh_us = thresh;
}

/**
 * workqueue_init - bring workqueue subsystem fully online
 *
 * This is the second step of three-staged workqueue subsystem initialization
 * and invoked as soon as kthreads can be created and scheduled. Workqueues have
 * been created and work items queued on them, but there are no kworkers
 * executing the work items yet. Populate the worker pools with the initial
 * workers and enable future kworker creations.
 */
void __init workqueue_init(void)
{
	struct workqueue_struct *wq;
	struct worker_pool *pool;
	int cpu, bkt;

	wq_cpu_intensive_thresh_init();

	mutex_lock(&wq_pool_mutex);

	/*
	 * Per-cpu pools created earlier could be missing node hint. Fix them
	 * up. Also, create a rescuer for workqueues that requested it.
	 */
	for_each_possible_cpu(cpu) {
		for_each_bh_worker_pool(pool, cpu)
			pool->node = cpu_to_node(cpu);
		for_each_cpu_worker_pool(pool, cpu)
			pool->node = cpu_to_node(cpu);
	}

	list_for_each_entry(wq, &workqueues, list) {
		WARN(init_rescuer(wq),
		     "workqueue: failed to create early rescuer for %s",
		     wq->name);
	}

	mutex_unlock(&wq_pool_mutex);

	/*
	 * Create the initial workers. A BH pool has one pseudo worker that
	 * represents the shared BH execution context and thus doesn't get
	 * affected by hotplug events. Create the BH pseudo workers for all
	 * possible CPUs here.
	 */
	for_each_possible_cpu(cpu)
		for_each_bh_worker_pool(pool, cpu)
			BUG_ON(!create_worker(pool));

	for_each_online_cpu(cpu) {
		for_each_cpu_worker_pool(pool, cpu) {
			pool->flags &= ~POOL_DISASSOCIATED;
			BUG_ON(!create_worker(pool));
		}
	}

	hash_for_each(unbound_pool_hash, bkt, pool, hash_node)
		BUG_ON(!create_worker(pool));

	wq_online = true;
	wq_watchdog_init();
}

/*
 * Initialize @pt by first initializing @pt->cpu_pod[] with pod IDs according to
 * @cpu_shares_pod(). Each subset of CPUs that share a pod is assigned a unique
 * and consecutive pod ID. The rest of @pt is initialized accordingly.
 */
static void __init init_pod_type(struct wq_pod_type *pt,
				 bool (*cpus_share_pod)(int, int))
{
	int cur, pre, cpu, pod;

	pt->nr_pods = 0;

	/* init @pt->cpu_pod[] according to @cpus_share_pod() */
	pt->cpu_pod = kcalloc(nr_cpu_ids, sizeof(pt->cpu_pod[0]), GFP_KERNEL);
	BUG_ON(!pt->cpu_pod);

	for_each_possible_cpu(cur) {
		for_each_possible_cpu(pre) {
			if (pre >= cur) {
				pt->cpu_pod[cur] = pt->nr_pods++;
				break;
			}
			if (cpus_share_pod(cur, pre)) {
				pt->cpu_pod[cur] = pt->cpu_pod[pre];
				break;
			}
		}
	}

	/* init the rest to match @pt->cpu_pod[] */
	pt->pod_cpus = kcalloc(pt->nr_pods, sizeof(pt->pod_cpus[0]), GFP_KERNEL);
	pt->pod_node = kcalloc(pt->nr_pods, sizeof(pt->pod_node[0]), GFP_KERNEL);
	BUG_ON(!pt->pod_cpus || !pt->pod_node);

	for (pod = 0; pod < pt->nr_pods; pod++)
		BUG_ON(!zalloc_cpumask_var(&pt->pod_cpus[pod], GFP_KERNEL));

	for_each_possible_cpu(cpu) {
		cpumask_set_cpu(cpu, pt->pod_cpus[pt->cpu_pod[cpu]]);
		pt->pod_node[pt->cpu_pod[cpu]] = cpu_to_node(cpu);
	}
}

static bool __init cpus_dont_share(int cpu0, int cpu1)
{
	return false;
}

static bool __init cpus_share_smt(int cpu0, int cpu1)
{
#ifdef CONFIG_SCHED_SMT
	return cpumask_test_cpu(cpu0, cpu_smt_mask(cpu1));
#else
	return false;
#endif
}

static bool __init cpus_share_numa(int cpu0, int cpu1)
{
	return cpu_to_node(cpu0) == cpu_to_node(cpu1);
}

/**
 * workqueue_init_topology - initialize CPU pods for unbound workqueues
 *
 * This is the third step of three-staged workqueue subsystem initialization and
 * invoked after SMP and topology information are fully initialized. It
 * initializes the unbound CPU pods accordingly.
 */
void __init workqueue_init_topology(void)
{
	struct workqueue_struct *wq;
	int cpu;

	init_pod_type(&wq_pod_types[WQ_AFFN_CPU], cpus_dont_share);
	init_pod_type(&wq_pod_types[WQ_AFFN_SMT], cpus_share_smt);
	init_pod_type(&wq_pod_types[WQ_AFFN_CACHE], cpus_share_cache);
	init_pod_type(&wq_pod_types[WQ_AFFN_NUMA], cpus_share_numa);

	wq_topo_initialized = true;

	mutex_lock(&wq_pool_mutex);

	/*
	 * Workqueues allocated earlier would have all CPUs sharing the default
	 * worker pool. Explicitly call unbound_wq_update_pwq() on all workqueue
	 * and CPU combinations to apply per-pod sharing.
	 */
	list_for_each_entry(wq, &workqueues, list) {
		for_each_online_cpu(cpu)
			unbound_wq_update_pwq(wq, cpu);
		if (wq->flags & WQ_UNBOUND) {
			mutex_lock(&wq->mutex);
			wq_update_node_max_active(wq, -1);
			mutex_unlock(&wq->mutex);
		}
	}

	mutex_unlock(&wq_pool_mutex);
}

void __warn_flushing_systemwide_wq(void)
{
	pr_warn("WARNING: Flushing system-wide workqueues will be prohibited in near future.\n");
	dump_stack();
}
EXPORT_SYMBOL(__warn_flushing_systemwide_wq);

static int __init workqueue_unbound_cpus_setup(char *str)
{
	if (cpulist_parse(str, &wq_cmdline_cpumask) < 0) {
		cpumask_clear(&wq_cmdline_cpumask);
		pr_warn("workqueue.unbound_cpus: incorrect CPU range, using default\n");
	}

	return 1;
}
__setup("workqueue.unbound_cpus=", workqueue_unbound_cpus_setup);<|MERGE_RESOLUTION|>--- conflicted
+++ resolved
@@ -2753,26 +2753,6 @@
 	}
 }
 
-static int format_worker_id(char *buf, size_t size, struct worker *worker,
-			    struct worker_pool *pool)
-{
-	if (worker->rescue_wq)
-		return scnprintf(buf, size, "kworker/R-%s",
-				 worker->rescue_wq->name);
-
-	if (pool) {
-		if (pool->cpu >= 0)
-			return scnprintf(buf, size, "kworker/%d:%d%s",
-					 pool->cpu, worker->id,
-					 pool->attrs->nice < 0  ? "H" : "");
-		else
-			return scnprintf(buf, size, "kworker/u%d:%d",
-					 pool->id, worker->id);
-	} else {
-		return scnprintf(buf, size, "kworker/dying");
-	}
-}
-
 /**
  * create_worker - create a new workqueue worker
  * @pool: pool the new worker will belong to
@@ -3367,15 +3347,11 @@
 	if (unlikely(worker->flags & WORKER_DIE)) {
 		raw_spin_unlock_irq(&pool->lock);
 		set_pf_worker(false);
-<<<<<<< HEAD
-
-=======
 		/*
 		 * The worker is dead and PF_WQ_WORKER is cleared, worker->pool
 		 * shouldn't be accessed, reset it to NULL in case otherwise.
 		 */
 		worker->pool = NULL;
->>>>>>> f1f36e22
 		ida_free(&pool->worker_ida, worker->id);
 		return 0;
 	}
