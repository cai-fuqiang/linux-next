// SPDX-License-Identifier: GPL-2.0
/*
 *  Block device elevator/IO-scheduler.
 *
 *  Copyright (C) 2000 Andrea Arcangeli <andrea@suse.de> SuSE
 *
 * 30042000 Jens Axboe <axboe@kernel.dk> :
 *
 * Split the elevator a bit so that it is possible to choose a different
 * one or even write a new "plug in". There are three pieces:
 * - elevator_fn, inserts a new request in the queue list
 * - elevator_merge_fn, decides whether a new buffer can be merged with
 *   an existing request
 * - elevator_dequeue_fn, called when a request is taken off the active list
 *
 * 20082000 Dave Jones <davej@suse.de> :
 * Removed tests for max-bomb-segments, which was breaking elvtune
 *  when run without -bN
 *
 * Jens:
 * - Rework again to work with bio instead of buffer_heads
 * - loose bi_dev comparisons, partition handling is right now
 * - completely modularize elevator setup and teardown
 *
 */
#include <linux/kernel.h>
#include <linux/fs.h>
#include <linux/blkdev.h>
#include <linux/bio.h>
#include <linux/module.h>
#include <linux/slab.h>
#include <linux/init.h>
#include <linux/compiler.h>
#include <linux/blktrace_api.h>
#include <linux/hash.h>
#include <linux/uaccess.h>
#include <linux/pm_runtime.h>

#include <trace/events/block.h>

#include "elevator.h"
#include "blk.h"
#include "blk-mq-sched.h"
#include "blk-pm.h"
#include "blk-wbt.h"
#include "blk-cgroup.h"

static DEFINE_SPINLOCK(elv_list_lock);
static LIST_HEAD(elv_list);

/*
 * Merge hash stuff.
 */
#define rq_hash_key(rq)		(blk_rq_pos(rq) + blk_rq_sectors(rq))

/*
 * Query io scheduler to see if the current process issuing bio may be
 * merged with rq.
 */
static bool elv_iosched_allow_bio_merge(struct request *rq, struct bio *bio)
{
	struct request_queue *q = rq->q;
	struct elevator_queue *e = q->elevator;

	if (e->type->ops.allow_merge)
		return e->type->ops.allow_merge(q, rq, bio);

	return true;
}

/*
 * can we safely merge with this request?
 */
bool elv_bio_merge_ok(struct request *rq, struct bio *bio)
{
	if (!blk_rq_merge_ok(rq, bio))
		return false;

	if (!elv_iosched_allow_bio_merge(rq, bio))
		return false;

	return true;
}
EXPORT_SYMBOL(elv_bio_merge_ok);

/**
 * elevator_match - Check whether @e's name or alias matches @name
 * @e: Scheduler to test
 * @name: Elevator name to test
 *
 * Return true if the elevator @e's name or alias matches @name.
 */
static bool elevator_match(const struct elevator_type *e, const char *name)
{
	return !strcmp(e->elevator_name, name) ||
		(e->elevator_alias && !strcmp(e->elevator_alias, name));
}

static struct elevator_type *__elevator_find(const char *name)
{
	struct elevator_type *e;

	list_for_each_entry(e, &elv_list, list)
		if (elevator_match(e, name))
			return e;
	return NULL;
}

static struct elevator_type *elevator_find_get(const char *name)
{
	struct elevator_type *e;

	spin_lock(&elv_list_lock);
	e = __elevator_find(name);
	if (e && (!elevator_tryget(e)))
		e = NULL;
	spin_unlock(&elv_list_lock);
	return e;
}

static const struct kobj_type elv_ktype;

struct elevator_queue *elevator_alloc(struct request_queue *q,
				  struct elevator_type *e)
{
	struct elevator_queue *eq;

	eq = kzalloc_node(sizeof(*eq), GFP_KERNEL, q->node);
	if (unlikely(!eq))
		return NULL;

	__elevator_get(e);
	eq->type = e;
	kobject_init(&eq->kobj, &elv_ktype);
	mutex_init(&eq->sysfs_lock);
	hash_init(eq->hash);

	return eq;
}
EXPORT_SYMBOL(elevator_alloc);

static void elevator_release(struct kobject *kobj)
{
	struct elevator_queue *e;

	e = container_of(kobj, struct elevator_queue, kobj);
	elevator_put(e->type);
	kfree(e);
}

void elevator_exit(struct request_queue *q)
{
	struct elevator_queue *e = q->elevator;

	ioc_clear_queue(q);
	blk_mq_sched_free_rqs(q);

	mutex_lock(&e->sysfs_lock);
	blk_mq_exit_sched(q, e);
	mutex_unlock(&e->sysfs_lock);

	kobject_put(&e->kobj);
}

static inline void __elv_rqhash_del(struct request *rq)
{
	hash_del(&rq->hash);
	rq->rq_flags &= ~RQF_HASHED;
}

void elv_rqhash_del(struct request_queue *q, struct request *rq)
{
	if (ELV_ON_HASH(rq))
		__elv_rqhash_del(rq);
}
EXPORT_SYMBOL_GPL(elv_rqhash_del);

void elv_rqhash_add(struct request_queue *q, struct request *rq)
{
	struct elevator_queue *e = q->elevator;

	BUG_ON(ELV_ON_HASH(rq));
	hash_add(e->hash, &rq->hash, rq_hash_key(rq));
	rq->rq_flags |= RQF_HASHED;
}
EXPORT_SYMBOL_GPL(elv_rqhash_add);

void elv_rqhash_reposition(struct request_queue *q, struct request *rq)
{
	__elv_rqhash_del(rq);
	elv_rqhash_add(q, rq);
}

struct request *elv_rqhash_find(struct request_queue *q, sector_t offset)
{
	struct elevator_queue *e = q->elevator;
	struct hlist_node *next;
	struct request *rq;

	hash_for_each_possible_safe(e->hash, rq, next, hash, offset) {
		BUG_ON(!ELV_ON_HASH(rq));

		if (unlikely(!rq_mergeable(rq))) {
			__elv_rqhash_del(rq);
			continue;
		}

		if (rq_hash_key(rq) == offset)
			return rq;
	}

	return NULL;
}

/*
 * RB-tree support functions for inserting/lookup/removal of requests
 * in a sorted RB tree.
 */
void elv_rb_add(struct rb_root *root, struct request *rq)
{
	struct rb_node **p = &root->rb_node;
	struct rb_node *parent = NULL;
	struct request *__rq;

	while (*p) {
		parent = *p;
		__rq = rb_entry(parent, struct request, rb_node);

		if (blk_rq_pos(rq) < blk_rq_pos(__rq))
			p = &(*p)->rb_left;
		else if (blk_rq_pos(rq) >= blk_rq_pos(__rq))
			p = &(*p)->rb_right;
	}

	rb_link_node(&rq->rb_node, parent, p);
	rb_insert_color(&rq->rb_node, root);
}
EXPORT_SYMBOL(elv_rb_add);

void elv_rb_del(struct rb_root *root, struct request *rq)
{
	BUG_ON(RB_EMPTY_NODE(&rq->rb_node));
	rb_erase(&rq->rb_node, root);
	RB_CLEAR_NODE(&rq->rb_node);
}
EXPORT_SYMBOL(elv_rb_del);

struct request *elv_rb_find(struct rb_root *root, sector_t sector)
{
	struct rb_node *n = root->rb_node;
	struct request *rq;

	while (n) {
		rq = rb_entry(n, struct request, rb_node);

		if (sector < blk_rq_pos(rq))
			n = n->rb_left;
		else if (sector > blk_rq_pos(rq))
			n = n->rb_right;
		else
			return rq;
	}

	return NULL;
}
EXPORT_SYMBOL(elv_rb_find);

enum elv_merge elv_merge(struct request_queue *q, struct request **req,
		struct bio *bio)
{
	struct elevator_queue *e = q->elevator;
	struct request *__rq;

	/*
	 * Levels of merges:
	 * 	nomerges:  No merges at all attempted
	 * 	noxmerges: Only simple one-hit cache try
	 * 	merges:	   All merge tries attempted
	 */
	if (blk_queue_nomerges(q) || !bio_mergeable(bio))
		return ELEVATOR_NO_MERGE;

	/*
	 * First try one-hit cache.
	 */
	if (q->last_merge && elv_bio_merge_ok(q->last_merge, bio)) {
		enum elv_merge ret = blk_try_merge(q->last_merge, bio);

		if (ret != ELEVATOR_NO_MERGE) {
			*req = q->last_merge;
			return ret;
		}
	}

	if (blk_queue_noxmerges(q))
		return ELEVATOR_NO_MERGE;

	/*
	 * See if our hash lookup can find a potential backmerge.
	 */
	__rq = elv_rqhash_find(q, bio->bi_iter.bi_sector);
	if (__rq && elv_bio_merge_ok(__rq, bio)) {
		*req = __rq;

		if (blk_discard_mergable(__rq))
			return ELEVATOR_DISCARD_MERGE;
		return ELEVATOR_BACK_MERGE;
	}

	if (e->type->ops.request_merge)
		return e->type->ops.request_merge(q, req, bio);

	return ELEVATOR_NO_MERGE;
}

/*
 * Attempt to do an insertion back merge. Only check for the case where
 * we can append 'rq' to an existing request, so we can throw 'rq' away
 * afterwards.
 *
 * Returns true if we merged, false otherwise. 'free' will contain all
 * requests that need to be freed.
 */
bool elv_attempt_insert_merge(struct request_queue *q, struct request *rq,
			      struct list_head *free)
{
	struct request *__rq;
	bool ret;

	if (blk_queue_nomerges(q))
		return false;

	/*
	 * First try one-hit cache.
	 */
	if (q->last_merge && blk_attempt_req_merge(q, q->last_merge, rq)) {
		list_add(&rq->queuelist, free);
		return true;
	}

	if (blk_queue_noxmerges(q))
		return false;

	ret = false;
	/*
	 * See if our hash lookup can find a potential backmerge.
	 */
	while (1) {
		__rq = elv_rqhash_find(q, blk_rq_pos(rq));
		if (!__rq || !blk_attempt_req_merge(q, __rq, rq))
			break;

		list_add(&rq->queuelist, free);
		/* The merged request could be merged with others, try again */
		ret = true;
		rq = __rq;
	}

	return ret;
}

void elv_merged_request(struct request_queue *q, struct request *rq,
		enum elv_merge type)
{
	struct elevator_queue *e = q->elevator;

	if (e->type->ops.request_merged)
		e->type->ops.request_merged(q, rq, type);

	if (type == ELEVATOR_BACK_MERGE)
		elv_rqhash_reposition(q, rq);

	q->last_merge = rq;
}

void elv_merge_requests(struct request_queue *q, struct request *rq,
			     struct request *next)
{
	struct elevator_queue *e = q->elevator;

	if (e->type->ops.requests_merged)
		e->type->ops.requests_merged(q, rq, next);

	elv_rqhash_reposition(q, rq);
	q->last_merge = rq;
}

struct request *elv_latter_request(struct request_queue *q, struct request *rq)
{
	struct elevator_queue *e = q->elevator;

	if (e->type->ops.next_request)
		return e->type->ops.next_request(q, rq);

	return NULL;
}

struct request *elv_former_request(struct request_queue *q, struct request *rq)
{
	struct elevator_queue *e = q->elevator;

	if (e->type->ops.former_request)
		return e->type->ops.former_request(q, rq);

	return NULL;
}

#define to_elv(atr) container_of((atr), struct elv_fs_entry, attr)

static ssize_t
elv_attr_show(struct kobject *kobj, struct attribute *attr, char *page)
{
	struct elv_fs_entry *entry = to_elv(attr);
	struct elevator_queue *e;
	ssize_t error;

	if (!entry->show)
		return -EIO;

	e = container_of(kobj, struct elevator_queue, kobj);
	mutex_lock(&e->sysfs_lock);
	error = e->type ? entry->show(e, page) : -ENOENT;
	mutex_unlock(&e->sysfs_lock);
	return error;
}

static ssize_t
elv_attr_store(struct kobject *kobj, struct attribute *attr,
	       const char *page, size_t length)
{
	struct elv_fs_entry *entry = to_elv(attr);
	struct elevator_queue *e;
	ssize_t error;

	if (!entry->store)
		return -EIO;

	e = container_of(kobj, struct elevator_queue, kobj);
	mutex_lock(&e->sysfs_lock);
	error = e->type ? entry->store(e, page, length) : -ENOENT;
	mutex_unlock(&e->sysfs_lock);
	return error;
}

static const struct sysfs_ops elv_sysfs_ops = {
	.show	= elv_attr_show,
	.store	= elv_attr_store,
};

static const struct kobj_type elv_ktype = {
	.sysfs_ops	= &elv_sysfs_ops,
	.release	= elevator_release,
};

int elv_register_queue(struct request_queue *q, bool uevent)
{
	struct elevator_queue *e = q->elevator;
	int error;

	lockdep_assert_held(&q->sysfs_lock);

	error = kobject_add(&e->kobj, &q->disk->queue_kobj, "iosched");
	if (!error) {
		struct elv_fs_entry *attr = e->type->elevator_attrs;
		if (attr) {
			while (attr->attr.name) {
				if (sysfs_create_file(&e->kobj, &attr->attr))
					break;
				attr++;
			}
		}
		if (uevent)
			kobject_uevent(&e->kobj, KOBJ_ADD);

		set_bit(ELEVATOR_FLAG_REGISTERED, &e->flags);
	}
	return error;
}

void elv_unregister_queue(struct request_queue *q)
{
	struct elevator_queue *e = q->elevator;

	lockdep_assert_held(&q->sysfs_lock);

	if (e && test_and_clear_bit(ELEVATOR_FLAG_REGISTERED, &e->flags)) {
		kobject_uevent(&e->kobj, KOBJ_REMOVE);
		kobject_del(&e->kobj);
	}
}

int elv_register(struct elevator_type *e)
{
	/* finish request is mandatory */
	if (WARN_ON_ONCE(!e->ops.finish_request))
		return -EINVAL;
	/* insert_requests and dispatch_request are mandatory */
	if (WARN_ON_ONCE(!e->ops.insert_requests || !e->ops.dispatch_request))
		return -EINVAL;

	/* create icq_cache if requested */
	if (e->icq_size) {
		if (WARN_ON(e->icq_size < sizeof(struct io_cq)) ||
		    WARN_ON(e->icq_align < __alignof__(struct io_cq)))
			return -EINVAL;

		snprintf(e->icq_cache_name, sizeof(e->icq_cache_name),
			 "%s_io_cq", e->elevator_name);
		e->icq_cache = kmem_cache_create(e->icq_cache_name, e->icq_size,
						 e->icq_align, 0, NULL);
		if (!e->icq_cache)
			return -ENOMEM;
	}

	/* register, don't allow duplicate names */
	spin_lock(&elv_list_lock);
	if (__elevator_find(e->elevator_name)) {
		spin_unlock(&elv_list_lock);
		kmem_cache_destroy(e->icq_cache);
		return -EBUSY;
	}
	list_add_tail(&e->list, &elv_list);
	spin_unlock(&elv_list_lock);

	printk(KERN_INFO "io scheduler %s registered\n", e->elevator_name);

	return 0;
}
EXPORT_SYMBOL_GPL(elv_register);

void elv_unregister(struct elevator_type *e)
{
	/* unregister */
	spin_lock(&elv_list_lock);
	list_del_init(&e->list);
	spin_unlock(&elv_list_lock);

	/*
	 * Destroy icq_cache if it exists.  icq's are RCU managed.  Make
	 * sure all RCU operations are complete before proceeding.
	 */
	if (e->icq_cache) {
		rcu_barrier();
		kmem_cache_destroy(e->icq_cache);
		e->icq_cache = NULL;
	}
}
EXPORT_SYMBOL_GPL(elv_unregister);

static inline bool elv_support_iosched(struct request_queue *q)
{
	if (!queue_is_mq(q) ||
	    (q->tag_set->flags & BLK_MQ_F_NO_SCHED))
		return false;
	return true;
}

/*
 * For single queue devices, default to using mq-deadline. If we have multiple
 * queues or mq-deadline is not available, default to "none".
 */
static struct elevator_type *elevator_get_default(struct request_queue *q)
{
	if (q->tag_set->flags & BLK_MQ_F_NO_SCHED_BY_DEFAULT)
		return NULL;

	if (q->nr_hw_queues != 1 &&
	    !blk_mq_is_shared_tags(q->tag_set->flags))
		return NULL;

	return elevator_find_get("mq-deadline");
}

/*
 * Use the default elevator settings. If the chosen elevator initialization
 * fails, fall back to the "none" elevator (no elevator).
 */
void elevator_init_mq(struct request_queue *q)
{
	struct elevator_type *e;
	int err;

	if (!elv_support_iosched(q))
		return;

	WARN_ON_ONCE(blk_queue_registered(q));

	if (unlikely(q->elevator))
		return;

	e = elevator_get_default(q);
	if (!e)
		return;

	/*
	 * We are called before adding disk, when there isn't any FS I/O,
	 * so freezing queue plus canceling dispatch work is enough to
	 * drain any dispatch activities originated from passthrough
	 * requests, then no need to quiesce queue which may add long boot
	 * latency, especially when lots of disks are involved.
	 */
	blk_mq_freeze_queue(q);
	blk_mq_cancel_work_sync(q);

	err = blk_mq_init_sched(q, e);

	blk_mq_unfreeze_queue(q);

	if (err) {
		pr_warn("\"%s\" elevator initialization failed, "
			"falling back to \"none\"\n", e->elevator_name);
	}

	elevator_put(e);
}

/*
 * Switch to new_e io scheduler.
 *
 * If switching fails, we are most likely running out of memory and not able
 * to restore the old io scheduler, so leaving the io scheduler being none.
 */
int elevator_switch(struct request_queue *q, struct elevator_type *new_e)
{
	int ret;

	lockdep_assert_held(&q->sysfs_lock);

	blk_mq_freeze_queue(q);
	blk_mq_quiesce_queue(q);

	if (q->elevator) {
		elv_unregister_queue(q);
		elevator_exit(q);
	}

	ret = blk_mq_init_sched(q, new_e);
	if (ret)
		goto out_unfreeze;

	ret = elv_register_queue(q, true);
	if (ret) {
		elevator_exit(q);
		goto out_unfreeze;
	}
	blk_add_trace_msg(q, "elv switch: %s", new_e->elevator_name);

out_unfreeze:
	blk_mq_unquiesce_queue(q);
	blk_mq_unfreeze_queue(q);

	if (ret) {
		pr_warn("elv: switch to \"%s\" failed, falling back to \"none\"\n",
			new_e->elevator_name);
	}

	return ret;
}

void elevator_disable(struct request_queue *q)
{
	lockdep_assert_held(&q->sysfs_lock);

	blk_mq_freeze_queue(q);
	blk_mq_quiesce_queue(q);

	elv_unregister_queue(q);
	elevator_exit(q);
	blk_queue_flag_clear(QUEUE_FLAG_SQ_SCHED, q);
	q->elevator = NULL;
	q->nr_requests = q->tag_set->queue_depth;
	blk_add_trace_msg(q, "elv switch: none");

	blk_mq_unquiesce_queue(q);
	blk_mq_unfreeze_queue(q);
}

/*
 * Switch this queue to the given IO scheduler.
 */
static int elevator_change(struct request_queue *q, const char *elevator_name)
{
	struct elevator_type *e;
	int ret;

	/* Make sure queue is not in the middle of being removed */
	if (!blk_queue_registered(q))
		return -ENOENT;

	if (!strncmp(elevator_name, "none", 4)) {
		if (q->elevator)
			elevator_disable(q);
		return 0;
	}

	if (q->elevator && elevator_match(q->elevator->type, elevator_name))
		return 0;

	e = elevator_find_get(elevator_name);
	if (!e)
		return -EINVAL;
	ret = elevator_switch(q, e);
	elevator_put(e);
	return ret;
}

void elv_iosched_load_module(struct gendisk *disk, const char *buf,
			    size_t count)
{
	char elevator_name[ELV_NAME_MAX];
	struct elevator_type *found;
	const char *name;

	if (!elv_support_iosched(disk->queue))
		return;

	strscpy(elevator_name, buf, sizeof(elevator_name));
<<<<<<< HEAD
	name = strstrip(elevator_name);

	spin_lock(&elv_list_lock);
	found = __elevator_find(name);
	spin_unlock(&elv_list_lock);

	if (!found)
		request_module("%s-iosched", name);

	return 0;
=======
	request_module("%s-iosched", strstrip(elevator_name));
>>>>>>> 96b85f2e
}

ssize_t elv_iosched_store(struct gendisk *disk, const char *buf,
			  size_t count)
{
	char elevator_name[ELV_NAME_MAX];
	int ret;

	if (!elv_support_iosched(disk->queue))
		return count;

	strscpy(elevator_name, buf, sizeof(elevator_name));
	ret = elevator_change(disk->queue, strstrip(elevator_name));
	if (!ret)
		return count;
	return ret;
}

ssize_t elv_iosched_show(struct gendisk *disk, char *name)
{
	struct request_queue *q = disk->queue;
	struct elevator_queue *eq = q->elevator;
	struct elevator_type *cur = NULL, *e;
	int len = 0;

	if (!elv_support_iosched(q))
		return sprintf(name, "none\n");

	if (!q->elevator) {
		len += sprintf(name+len, "[none] ");
	} else {
		len += sprintf(name+len, "none ");
		cur = eq->type;
	}

	spin_lock(&elv_list_lock);
	list_for_each_entry(e, &elv_list, list) {
		if (e == cur)
			len += sprintf(name+len, "[%s] ", e->elevator_name);
		else
			len += sprintf(name+len, "%s ", e->elevator_name);
	}
	spin_unlock(&elv_list_lock);

	len += sprintf(name+len, "\n");
	return len;
}

struct request *elv_rb_former_request(struct request_queue *q,
				      struct request *rq)
{
	struct rb_node *rbprev = rb_prev(&rq->rb_node);

	if (rbprev)
		return rb_entry_rq(rbprev);

	return NULL;
}
EXPORT_SYMBOL(elv_rb_former_request);

struct request *elv_rb_latter_request(struct request_queue *q,
				      struct request *rq)
{
	struct rb_node *rbnext = rb_next(&rq->rb_node);

	if (rbnext)
		return rb_entry_rq(rbnext);

	return NULL;
}
EXPORT_SYMBOL(elv_rb_latter_request);

static int __init elevator_setup(char *str)
{
	pr_warn("Kernel parameter elevator= does not have any effect anymore.\n"
		"Please use sysfs to set IO scheduler for individual devices.\n");
	return 1;
}

__setup("elevator=", elevator_setup);<|MERGE_RESOLUTION|>--- conflicted
+++ resolved
@@ -715,7 +715,6 @@
 		return;
 
 	strscpy(elevator_name, buf, sizeof(elevator_name));
-<<<<<<< HEAD
 	name = strstrip(elevator_name);
 
 	spin_lock(&elv_list_lock);
@@ -724,11 +723,6 @@
 
 	if (!found)
 		request_module("%s-iosched", name);
-
-	return 0;
-=======
-	request_module("%s-iosched", strstrip(elevator_name));
->>>>>>> 96b85f2e
 }
 
 ssize_t elv_iosched_store(struct gendisk *disk, const char *buf,
