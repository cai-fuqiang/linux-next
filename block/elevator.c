--- conflicted
+++ resolved
@@ -714,14 +714,7 @@
 		return;
 
 	strscpy(elevator_name, buf, sizeof(elevator_name));
-<<<<<<< HEAD
-
 	request_module("%s-iosched", strstrip(elevator_name));
-
-	return 0;
-=======
-	request_module("%s-iosched", strstrip(elevator_name));
->>>>>>> 09259c49
 }
 
 ssize_t elv_iosched_store(struct gendisk *disk, const char *buf,
