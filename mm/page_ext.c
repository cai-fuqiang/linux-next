// SPDX-License-Identifier: GPL-2.0
#include <linux/mm.h>
#include <linux/mmzone.h>
#include <linux/memblock.h>
#include <linux/page_ext.h>
#include <linux/memory.h>
#include <linux/vmalloc.h>
#include <linux/kmemleak.h>
#include <linux/page_owner.h>
#include <linux/page_idle.h>
#include <linux/page_table_check.h>
#include <linux/rcupdate.h>
#include <linux/pgalloc_tag.h>

/*
 * struct page extension
 *
 * This is the feature to manage memory for extended data per page.
 *
 * Until now, we must modify struct page itself to store extra data per page.
 * This requires rebuilding the kernel and it is really time consuming process.
 * And, sometimes, rebuild is impossible due to third party module dependency.
 * At last, enlarging struct page could cause un-wanted system behaviour change.
 *
 * This feature is intended to overcome above mentioned problems. This feature
 * allocates memory for extended data per page in certain place rather than
 * the struct page itself. This memory can be accessed by the accessor
 * functions provided by this code. During the boot process, it checks whether
 * allocation of huge chunk of memory is needed or not. If not, it avoids
 * allocating memory at all. With this advantage, we can include this feature
 * into the kernel in default and can avoid rebuild and solve related problems.
 *
 * To help these things to work well, there are two callbacks for clients. One
 * is the need callback which is mandatory if user wants to avoid useless
 * memory allocation at boot-time. The other is optional, init callback, which
 * is used to do proper initialization after memory is allocated.
 *
 * The need callback is used to decide whether extended memory allocation is
 * needed or not. Sometimes users want to deactivate some features in this
 * boot and extra memory would be unnecessary. In this case, to avoid
 * allocating huge chunk of memory, each clients represent their need of
 * extra memory through the need callback. If one of the need callbacks
 * returns true, it means that someone needs extra memory so that
 * page extension core should allocates memory for page extension. If
 * none of need callbacks return true, memory isn't needed at all in this boot
 * and page extension core can skip to allocate memory. As result,
 * none of memory is wasted.
 *
 * When need callback returns true, page_ext checks if there is a request for
 * extra memory through size in struct page_ext_operations. If it is non-zero,
 * extra space is allocated for each page_ext entry and offset is returned to
 * user through offset in struct page_ext_operations.
 *
 * The init callback is used to do proper initialization after page extension
 * is completely initialized. In sparse memory system, extra memory is
 * allocated some time later than memmap is allocated. In other words, lifetime
 * of memory for page extension isn't same with memmap for struct page.
 * Therefore, clients can't store extra data until page extension is
 * initialized, even if pages are allocated and used freely. This could
 * cause inadequate state of extra data per page, so, to prevent it, client
 * can utilize this callback to initialize the state of it correctly.
 */

#ifdef CONFIG_SPARSEMEM
#define PAGE_EXT_INVALID       (0x1)
#endif

#if defined(CONFIG_PAGE_IDLE_FLAG) && !defined(CONFIG_64BIT)
static bool need_page_idle(void)
{
	return true;
}
static struct page_ext_operations page_idle_ops __initdata = {
	.need = need_page_idle,
	.need_shared_flags = true,
};
#endif

static struct page_ext_operations *page_ext_ops[] __initdata = {
#ifdef CONFIG_PAGE_OWNER
	&page_owner_ops,
#endif
#if defined(CONFIG_PAGE_IDLE_FLAG) && !defined(CONFIG_64BIT)
	&page_idle_ops,
#endif
#ifdef CONFIG_MEM_ALLOC_PROFILING
	&page_alloc_tagging_ops,
#endif
#ifdef CONFIG_PAGE_TABLE_CHECK
	&page_table_check_ops,
#endif
};

unsigned long page_ext_size;

static unsigned long total_usage;

#ifdef CONFIG_MEM_ALLOC_PROFILING_DEBUG
/*
 * To ensure correct allocation tagging for pages, page_ext should be available
 * before the first page allocation. Otherwise early task stacks will be
 * allocated before page_ext initialization and missing tags will be flagged.
 */
bool early_page_ext __meminitdata = true;
#else
bool early_page_ext __meminitdata;
#endif
static int __init setup_early_page_ext(char *str)
{
	early_page_ext = true;
	return 0;
}
early_param("early_page_ext", setup_early_page_ext);

static bool __init invoke_need_callbacks(void)
{
	int i;
	int entries = ARRAY_SIZE(page_ext_ops);
	bool need = false;

	for (i = 0; i < entries; i++) {
		if (page_ext_ops[i]->need()) {
			if (page_ext_ops[i]->need_shared_flags) {
				page_ext_size = sizeof(struct page_ext);
				break;
			}
		}
	}

	for (i = 0; i < entries; i++) {
		if (page_ext_ops[i]->need()) {
			page_ext_ops[i]->offset = page_ext_size;
			page_ext_size += page_ext_ops[i]->size;
			need = true;
		}
	}

	return need;
}

static void __init invoke_init_callbacks(void)
{
	int i;
	int entries = ARRAY_SIZE(page_ext_ops);

	for (i = 0; i < entries; i++) {
		if (page_ext_ops[i]->init)
			page_ext_ops[i]->init();
	}
}

static inline struct page_ext *get_entry(void *base, unsigned long index)
{
	return base + page_ext_size * index;
}

#ifndef CONFIG_SPARSEMEM
void __init page_ext_init_flatmem_late(void)
{
	invoke_init_callbacks();
}

void __meminit pgdat_page_ext_init(struct pglist_data *pgdat)
{
	pgdat->node_page_ext = NULL;
}

static struct page_ext *lookup_page_ext(const struct page *page)
{
	unsigned long pfn = page_to_pfn(page);
	unsigned long index;
	struct page_ext *base;

	WARN_ON_ONCE(!rcu_read_lock_held());
	base = NODE_DATA(page_to_nid(page))->node_page_ext;
	/*
	 * The sanity checks the page allocator does upon freeing a
	 * page can reach here before the page_ext arrays are
	 * allocated when feeding a range of pages to the allocator
	 * for the first time during bootup or memory hotplug.
	 */
	if (unlikely(!base))
		return NULL;
	index = pfn - round_down(node_start_pfn(page_to_nid(page)),
					MAX_ORDER_NR_PAGES);
	return get_entry(base, index);
}

static int __init alloc_node_page_ext(int nid)
{
	struct page_ext *base;
	unsigned long table_size;
	unsigned long nr_pages;

	nr_pages = NODE_DATA(nid)->node_spanned_pages;
	if (!nr_pages)
		return 0;

	/*
	 * Need extra space if node range is not aligned with
	 * MAX_ORDER_NR_PAGES. When page allocator's buddy algorithm
	 * checks buddy's status, range could be out of exact node range.
	 */
	if (!IS_ALIGNED(node_start_pfn(nid), MAX_ORDER_NR_PAGES) ||
		!IS_ALIGNED(node_end_pfn(nid), MAX_ORDER_NR_PAGES))
		nr_pages += MAX_ORDER_NR_PAGES;

	table_size = page_ext_size * nr_pages;

	base = memblock_alloc_try_nid(
			table_size, PAGE_SIZE, __pa(MAX_DMA_ADDRESS),
			MEMBLOCK_ALLOC_ACCESSIBLE, nid);
	if (!base)
		return -ENOMEM;
	NODE_DATA(nid)->node_page_ext = base;
	total_usage += table_size;
<<<<<<< HEAD
	mod_node_page_state(NODE_DATA(nid), NR_MEMMAP_BOOT,
			    DIV_ROUND_UP(table_size, PAGE_SIZE));
=======
	memmap_boot_pages_add(DIV_ROUND_UP(table_size, PAGE_SIZE));
>>>>>>> aa4674c5
	return 0;
}

void __init page_ext_init_flatmem(void)
{

	int nid, fail;

	if (!invoke_need_callbacks())
		return;

	for_each_online_node(nid)  {
		fail = alloc_node_page_ext(nid);
		if (fail)
			goto fail;
	}
	pr_info("allocated %ld bytes of page_ext\n", total_usage);
	return;

fail:
	pr_crit("allocation of page_ext failed.\n");
	panic("Out of memory");
}

#else /* CONFIG_SPARSEMEM */
static bool page_ext_invalid(struct page_ext *page_ext)
{
	return !page_ext || (((unsigned long)page_ext & PAGE_EXT_INVALID) == PAGE_EXT_INVALID);
}

static struct page_ext *lookup_page_ext(const struct page *page)
{
	unsigned long pfn = page_to_pfn(page);
	struct mem_section *section = __pfn_to_section(pfn);
	struct page_ext *page_ext = READ_ONCE(section->page_ext);

	WARN_ON_ONCE(!rcu_read_lock_held());
	/*
	 * The sanity checks the page allocator does upon freeing a
	 * page can reach here before the page_ext arrays are
	 * allocated when feeding a range of pages to the allocator
	 * for the first time during bootup or memory hotplug.
	 */
	if (page_ext_invalid(page_ext))
		return NULL;
	return get_entry(page_ext, pfn);
}

static void *__meminit alloc_page_ext(size_t size, int nid)
{
	gfp_t flags = GFP_KERNEL | __GFP_ZERO | __GFP_NOWARN;
	void *addr = NULL;

	addr = alloc_pages_exact_nid(nid, size, flags);
	if (addr)
		kmemleak_alloc(addr, size, 1, flags);
	else
		addr = vzalloc_node(size, nid);

<<<<<<< HEAD
	if (addr) {
		mod_node_page_state(NODE_DATA(nid), NR_MEMMAP,
				    DIV_ROUND_UP(size, PAGE_SIZE));
	}
=======
	if (addr)
		memmap_pages_add(DIV_ROUND_UP(size, PAGE_SIZE));
>>>>>>> aa4674c5

	return addr;
}

static int __meminit init_section_page_ext(unsigned long pfn, int nid)
{
	struct mem_section *section;
	struct page_ext *base;
	unsigned long table_size;

	section = __pfn_to_section(pfn);

	if (section->page_ext)
		return 0;

	table_size = page_ext_size * PAGES_PER_SECTION;
	base = alloc_page_ext(table_size, nid);

	/*
	 * The value stored in section->page_ext is (base - pfn)
	 * and it does not point to the memory block allocated above,
	 * causing kmemleak false positives.
	 */
	kmemleak_not_leak(base);

	if (!base) {
		pr_err("page ext allocation failure\n");
		return -ENOMEM;
	}

	/*
	 * The passed "pfn" may not be aligned to SECTION.  For the calculation
	 * we need to apply a mask.
	 */
	pfn &= PAGE_SECTION_MASK;
	section->page_ext = (void *)base - page_ext_size * pfn;
	total_usage += table_size;
	return 0;
}

static void free_page_ext(void *addr)
{
	size_t table_size;
	struct page *page;
<<<<<<< HEAD
	struct pglist_data *pgdat;

	table_size = page_ext_size * PAGES_PER_SECTION;
=======

	table_size = page_ext_size * PAGES_PER_SECTION;
	memmap_pages_add(-1L * (DIV_ROUND_UP(table_size, PAGE_SIZE)));
>>>>>>> aa4674c5

	if (is_vmalloc_addr(addr)) {
		page = vmalloc_to_page(addr);
		pgdat = page_pgdat(page);
		vfree(addr);
	} else {
		page = virt_to_page(addr);
<<<<<<< HEAD
		pgdat = page_pgdat(page);
=======
>>>>>>> aa4674c5
		BUG_ON(PageReserved(page));
		kmemleak_free(addr);
		free_pages_exact(addr, table_size);
	}

	mod_node_page_state(pgdat, NR_MEMMAP,
			    -1L * (DIV_ROUND_UP(table_size, PAGE_SIZE)));

}

static void __free_page_ext(unsigned long pfn)
{
	struct mem_section *ms;
	struct page_ext *base;

	ms = __pfn_to_section(pfn);
	if (!ms || !ms->page_ext)
		return;

	base = READ_ONCE(ms->page_ext);
	/*
	 * page_ext here can be valid while doing the roll back
	 * operation in online_page_ext().
	 */
	if (page_ext_invalid(base))
		base = (void *)base - PAGE_EXT_INVALID;
	WRITE_ONCE(ms->page_ext, NULL);

	base = get_entry(base, pfn);
	free_page_ext(base);
}

static void __invalidate_page_ext(unsigned long pfn)
{
	struct mem_section *ms;
	void *val;

	ms = __pfn_to_section(pfn);
	if (!ms || !ms->page_ext)
		return;
	val = (void *)ms->page_ext + PAGE_EXT_INVALID;
	WRITE_ONCE(ms->page_ext, val);
}

static int __meminit online_page_ext(unsigned long start_pfn,
				unsigned long nr_pages,
				int nid)
{
	unsigned long start, end, pfn;
	int fail = 0;

	start = SECTION_ALIGN_DOWN(start_pfn);
	end = SECTION_ALIGN_UP(start_pfn + nr_pages);

	if (nid == NUMA_NO_NODE) {
		/*
		 * In this case, "nid" already exists and contains valid memory.
		 * "start_pfn" passed to us is a pfn which is an arg for
		 * online__pages(), and start_pfn should exist.
		 */
		nid = pfn_to_nid(start_pfn);
		VM_BUG_ON(!node_online(nid));
	}

	for (pfn = start; !fail && pfn < end; pfn += PAGES_PER_SECTION)
		fail = init_section_page_ext(pfn, nid);
	if (!fail)
		return 0;

	/* rollback */
	end = pfn - PAGES_PER_SECTION;
	for (pfn = start; pfn < end; pfn += PAGES_PER_SECTION)
		__free_page_ext(pfn);

	return -ENOMEM;
}

static void __meminit offline_page_ext(unsigned long start_pfn,
				unsigned long nr_pages)
{
	unsigned long start, end, pfn;

	start = SECTION_ALIGN_DOWN(start_pfn);
	end = SECTION_ALIGN_UP(start_pfn + nr_pages);

	/*
	 * Freeing of page_ext is done in 3 steps to avoid
	 * use-after-free of it:
	 * 1) Traverse all the sections and mark their page_ext
	 *    as invalid.
	 * 2) Wait for all the existing users of page_ext who
	 *    started before invalidation to finish.
	 * 3) Free the page_ext.
	 */
	for (pfn = start; pfn < end; pfn += PAGES_PER_SECTION)
		__invalidate_page_ext(pfn);

	synchronize_rcu();

	for (pfn = start; pfn < end; pfn += PAGES_PER_SECTION)
		__free_page_ext(pfn);
}

static int __meminit page_ext_callback(struct notifier_block *self,
			       unsigned long action, void *arg)
{
	struct memory_notify *mn = arg;
	int ret = 0;

	switch (action) {
	case MEM_GOING_ONLINE:
		ret = online_page_ext(mn->start_pfn,
				   mn->nr_pages, mn->status_change_nid);
		break;
	case MEM_OFFLINE:
		offline_page_ext(mn->start_pfn,
				mn->nr_pages);
		break;
	case MEM_CANCEL_ONLINE:
		offline_page_ext(mn->start_pfn,
				mn->nr_pages);
		break;
	case MEM_GOING_OFFLINE:
		break;
	case MEM_ONLINE:
	case MEM_CANCEL_OFFLINE:
		break;
	}

	return notifier_from_errno(ret);
}

void __init page_ext_init(void)
{
	unsigned long pfn;
	int nid;

	if (!invoke_need_callbacks())
		return;

	for_each_node_state(nid, N_MEMORY) {
		unsigned long start_pfn, end_pfn;

		start_pfn = node_start_pfn(nid);
		end_pfn = node_end_pfn(nid);
		/*
		 * start_pfn and end_pfn may not be aligned to SECTION and the
		 * page->flags of out of node pages are not initialized.  So we
		 * scan [start_pfn, the biggest section's pfn < end_pfn) here.
		 */
		for (pfn = start_pfn; pfn < end_pfn;
			pfn = ALIGN(pfn + 1, PAGES_PER_SECTION)) {

			if (!pfn_valid(pfn))
				continue;
			/*
			 * Nodes's pfns can be overlapping.
			 * We know some arch can have a nodes layout such as
			 * -------------pfn-------------->
			 * N0 | N1 | N2 | N0 | N1 | N2|....
			 */
			if (pfn_to_nid(pfn) != nid)
				continue;
			if (init_section_page_ext(pfn, nid))
				goto oom;
			cond_resched();
		}
	}
	hotplug_memory_notifier(page_ext_callback, DEFAULT_CALLBACK_PRI);
	pr_info("allocated %ld bytes of page_ext\n", total_usage);
	invoke_init_callbacks();
	return;

oom:
	panic("Out of memory");
}

void __meminit pgdat_page_ext_init(struct pglist_data *pgdat)
{
}

#endif

/**
 * page_ext_get() - Get the extended information for a page.
 * @page: The page we're interested in.
 *
 * Ensures that the page_ext will remain valid until page_ext_put()
 * is called.
 *
 * Return: NULL if no page_ext exists for this page.
 * Context: Any context.  Caller may not sleep until they have called
 * page_ext_put().
 */
struct page_ext *page_ext_get(const struct page *page)
{
	struct page_ext *page_ext;

	rcu_read_lock();
	page_ext = lookup_page_ext(page);
	if (!page_ext) {
		rcu_read_unlock();
		return NULL;
	}

	return page_ext;
}

/**
 * page_ext_put() - Working with page extended information is done.
 * @page_ext: Page extended information received from page_ext_get().
 *
 * The page extended information of the page may not be valid after this
 * function is called.
 *
 * Return: None.
 * Context: Any context with corresponding page_ext_get() is called.
 */
void page_ext_put(struct page_ext *page_ext)
{
	if (unlikely(!page_ext))
		return;

	rcu_read_unlock();
}<|MERGE_RESOLUTION|>--- conflicted
+++ resolved
@@ -214,12 +214,7 @@
 		return -ENOMEM;
 	NODE_DATA(nid)->node_page_ext = base;
 	total_usage += table_size;
-<<<<<<< HEAD
-	mod_node_page_state(NODE_DATA(nid), NR_MEMMAP_BOOT,
-			    DIV_ROUND_UP(table_size, PAGE_SIZE));
-=======
 	memmap_boot_pages_add(DIV_ROUND_UP(table_size, PAGE_SIZE));
->>>>>>> aa4674c5
 	return 0;
 }
 
@@ -279,15 +274,8 @@
 	else
 		addr = vzalloc_node(size, nid);
 
-<<<<<<< HEAD
-	if (addr) {
-		mod_node_page_state(NODE_DATA(nid), NR_MEMMAP,
-				    DIV_ROUND_UP(size, PAGE_SIZE));
-	}
-=======
 	if (addr)
 		memmap_pages_add(DIV_ROUND_UP(size, PAGE_SIZE));
->>>>>>> aa4674c5
 
 	return addr;
 }
@@ -332,34 +320,18 @@
 {
 	size_t table_size;
 	struct page *page;
-<<<<<<< HEAD
-	struct pglist_data *pgdat;
-
-	table_size = page_ext_size * PAGES_PER_SECTION;
-=======
 
 	table_size = page_ext_size * PAGES_PER_SECTION;
 	memmap_pages_add(-1L * (DIV_ROUND_UP(table_size, PAGE_SIZE)));
->>>>>>> aa4674c5
 
 	if (is_vmalloc_addr(addr)) {
-		page = vmalloc_to_page(addr);
-		pgdat = page_pgdat(page);
 		vfree(addr);
 	} else {
 		page = virt_to_page(addr);
-<<<<<<< HEAD
-		pgdat = page_pgdat(page);
-=======
->>>>>>> aa4674c5
 		BUG_ON(PageReserved(page));
 		kmemleak_free(addr);
 		free_pages_exact(addr, table_size);
 	}
-
-	mod_node_page_state(pgdat, NR_MEMMAP,
-			    -1L * (DIV_ROUND_UP(table_size, PAGE_SIZE)));
-
 }
 
 static void __free_page_ext(unsigned long pfn)
