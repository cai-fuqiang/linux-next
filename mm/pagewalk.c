// SPDX-License-Identifier: GPL-2.0
#include <linux/pagewalk.h>
#include <linux/highmem.h>
#include <linux/sched.h>
#include <linux/hugetlb.h>
#include <linux/swap.h>
#include <linux/swapops.h>

/*
 * We want to know the real level where a entry is located ignoring any
 * folding of levels which may be happening. For example if p4d is folded then
 * a missing entry found at level 1 (p4d) is actually at level 0 (pgd).
 */
static int real_depth(int depth)
{
	if (depth == 3 && PTRS_PER_PMD == 1)
		depth = 2;
	if (depth == 2 && PTRS_PER_PUD == 1)
		depth = 1;
	if (depth == 1 && PTRS_PER_P4D == 1)
		depth = 0;
	return depth;
}

static int walk_pte_range_inner(pte_t *pte, unsigned long addr,
				unsigned long end, struct mm_walk *walk)
{
	const struct mm_walk_ops *ops = walk->ops;
	int err = 0;

	for (;;) {
		err = ops->pte_entry(pte, addr, addr + PAGE_SIZE, walk);
		if (err)
		       break;
		if (addr >= end - PAGE_SIZE)
			break;
		addr += PAGE_SIZE;
		pte++;
	}
	return err;
}

static int walk_pte_range(pmd_t *pmd, unsigned long addr, unsigned long end,
			  struct mm_walk *walk)
{
	pte_t *pte;
	int err = 0;
	spinlock_t *ptl;

	if (walk->no_vma) {
		/*
		 * pte_offset_map() might apply user-specific validation.
		 * Indeed, on x86_64 the pmd entries set up by init_espfix_ap()
		 * fit its pmd_bad() check (_PAGE_NX set and _PAGE_RW clear),
		 * and CONFIG_EFI_PGT_DUMP efi_mm goes so far as to walk them.
		 */
		if (walk->mm == &init_mm || addr >= TASK_SIZE)
			pte = pte_offset_kernel(pmd, addr);
		else
			pte = pte_offset_map(pmd, addr);
		if (pte) {
			err = walk_pte_range_inner(pte, addr, end, walk);
			if (walk->mm != &init_mm && addr < TASK_SIZE)
				pte_unmap(pte);
		}
	} else {
		pte = pte_offset_map_lock(walk->mm, pmd, addr, &ptl);
		if (pte) {
			err = walk_pte_range_inner(pte, addr, end, walk);
			pte_unmap_unlock(pte, ptl);
		}
	}
	if (!pte)
		walk->action = ACTION_AGAIN;
	return err;
}

static int walk_pmd_range(pud_t *pud, unsigned long addr, unsigned long end,
			  struct mm_walk *walk)
{
	pmd_t *pmd;
	unsigned long next;
	const struct mm_walk_ops *ops = walk->ops;
	int err = 0;
	int depth = real_depth(3);

	pmd = pmd_offset(pud, addr);
	do {
again:
		next = pmd_addr_end(addr, end);
		if (pmd_none(*pmd)) {
			if (ops->pte_hole)
				err = ops->pte_hole(addr, next, depth, walk);
			if (err)
				break;
			continue;
		}

		walk->action = ACTION_SUBTREE;

		/*
		 * This implies that each ->pmd_entry() handler
		 * needs to know about pmd_trans_huge() pmds
		 */
		if (ops->pmd_entry)
			err = ops->pmd_entry(pmd, addr, next, walk);
		if (err)
			break;

		if (walk->action == ACTION_AGAIN)
			goto again;

		/*
		 * Check this here so we only break down trans_huge
		 * pages when we _need_ to
		 */
		if ((!walk->vma && (pmd_leaf(*pmd) || !pmd_present(*pmd))) ||
		    walk->action == ACTION_CONTINUE ||
		    !(ops->pte_entry))
			continue;

		if (walk->vma)
			split_huge_pmd(walk->vma, pmd, addr);

		err = walk_pte_range(pmd, addr, next, walk);
		if (err)
			break;

		if (walk->action == ACTION_AGAIN)
			goto again;

	} while (pmd++, addr = next, addr != end);

	return err;
}

static int walk_pud_range(p4d_t *p4d, unsigned long addr, unsigned long end,
			  struct mm_walk *walk)
{
	pud_t *pud;
	unsigned long next;
	const struct mm_walk_ops *ops = walk->ops;
	int err = 0;
	int depth = real_depth(2);

	pud = pud_offset(p4d, addr);
	do {
 again:
		next = pud_addr_end(addr, end);
		if (pud_none(*pud)) {
			if (ops->pte_hole)
				err = ops->pte_hole(addr, next, depth, walk);
			if (err)
				break;
			continue;
		}

		walk->action = ACTION_SUBTREE;

		if (ops->pud_entry)
			err = ops->pud_entry(pud, addr, next, walk);
		if (err)
			break;

		if (walk->action == ACTION_AGAIN)
			goto again;

		if ((!walk->vma && (pud_leaf(*pud) || !pud_present(*pud))) ||
		    walk->action == ACTION_CONTINUE ||
		    !(ops->pmd_entry || ops->pte_entry))
			continue;

		if (walk->vma)
			split_huge_pud(walk->vma, pud, addr);
		if (pud_none(*pud))
			goto again;

		err = walk_pmd_range(pud, addr, next, walk);
		if (err)
			break;
	} while (pud++, addr = next, addr != end);

	return err;
}

static int walk_p4d_range(pgd_t *pgd, unsigned long addr, unsigned long end,
			  struct mm_walk *walk)
{
	p4d_t *p4d;
	unsigned long next;
	const struct mm_walk_ops *ops = walk->ops;
	int err = 0;
	int depth = real_depth(1);

	p4d = p4d_offset(pgd, addr);
	do {
		next = p4d_addr_end(addr, end);
		if (p4d_none_or_clear_bad(p4d)) {
			if (ops->pte_hole)
				err = ops->pte_hole(addr, next, depth, walk);
			if (err)
				break;
			continue;
		}
		if (ops->p4d_entry) {
			err = ops->p4d_entry(p4d, addr, next, walk);
			if (err)
				break;
		}
		if (ops->pud_entry || ops->pmd_entry || ops->pte_entry)
			err = walk_pud_range(p4d, addr, next, walk);
		if (err)
			break;
	} while (p4d++, addr = next, addr != end);

	return err;
}

static int walk_pgd_range(unsigned long addr, unsigned long end,
			  struct mm_walk *walk)
{
	pgd_t *pgd;
	unsigned long next;
	const struct mm_walk_ops *ops = walk->ops;
	int err = 0;

	if (walk->pgd)
		pgd = walk->pgd + pgd_index(addr);
	else
		pgd = pgd_offset(walk->mm, addr);
	do {
		next = pgd_addr_end(addr, end);
		if (pgd_none_or_clear_bad(pgd)) {
			if (ops->pte_hole)
				err = ops->pte_hole(addr, next, 0, walk);
			if (err)
				break;
			continue;
		}
		if (ops->pgd_entry) {
			err = ops->pgd_entry(pgd, addr, next, walk);
			if (err)
				break;
		}
		if (ops->p4d_entry || ops->pud_entry || ops->pmd_entry || ops->pte_entry)
			err = walk_p4d_range(pgd, addr, next, walk);
		if (err)
			break;
	} while (pgd++, addr = next, addr != end);

	return err;
}

#ifdef CONFIG_HUGETLB_PAGE
static unsigned long hugetlb_entry_end(struct hstate *h, unsigned long addr,
				       unsigned long end)
{
	unsigned long boundary = (addr & huge_page_mask(h)) + huge_page_size(h);
	return boundary < end ? boundary : end;
}

static int walk_hugetlb_range(unsigned long addr, unsigned long end,
			      struct mm_walk *walk)
{
	struct vm_area_struct *vma = walk->vma;
	struct hstate *h = hstate_vma(vma);
	unsigned long next;
	unsigned long hmask = huge_page_mask(h);
	unsigned long sz = huge_page_size(h);
	pte_t *pte;
	const struct mm_walk_ops *ops = walk->ops;
	int err = 0;

	hugetlb_vma_lock_read(vma);
	do {
		next = hugetlb_entry_end(h, addr, end);
		pte = hugetlb_walk(vma, addr & hmask, sz);
		if (pte)
			err = ops->hugetlb_entry(pte, hmask, addr, next, walk);
		else if (ops->pte_hole)
			err = ops->pte_hole(addr, next, -1, walk);
		if (err)
			break;
	} while (addr = next, addr != end);
	hugetlb_vma_unlock_read(vma);

	return err;
}

#else /* CONFIG_HUGETLB_PAGE */
static int walk_hugetlb_range(unsigned long addr, unsigned long end,
			      struct mm_walk *walk)
{
	return 0;
}

#endif /* CONFIG_HUGETLB_PAGE */

/*
 * Decide whether we really walk over the current vma on [@start, @end)
 * or skip it via the returned value. Return 0 if we do walk over the
 * current vma, and return 1 if we skip the vma. Negative values means
 * error, where we abort the current walk.
 */
static int walk_page_test(unsigned long start, unsigned long end,
			struct mm_walk *walk)
{
	struct vm_area_struct *vma = walk->vma;
	const struct mm_walk_ops *ops = walk->ops;

	if (ops->test_walk)
		return ops->test_walk(start, end, walk);

	/*
	 * vma(VM_PFNMAP) doesn't have any valid struct pages behind VM_PFNMAP
	 * range, so we don't walk over it as we do for normal vmas. However,
	 * Some callers are interested in handling hole range and they don't
	 * want to just ignore any single address range. Such users certainly
	 * define their ->pte_hole() callbacks, so let's delegate them to handle
	 * vma(VM_PFNMAP).
	 */
	if (vma->vm_flags & VM_PFNMAP) {
		int err = 1;
		if (ops->pte_hole)
			err = ops->pte_hole(start, end, -1, walk);
		return err ? err : 1;
	}
	return 0;
}

static int __walk_page_range(unsigned long start, unsigned long end,
			struct mm_walk *walk)
{
	int err = 0;
	struct vm_area_struct *vma = walk->vma;
	const struct mm_walk_ops *ops = walk->ops;

	if (ops->pre_vma) {
		err = ops->pre_vma(start, end, walk);
		if (err)
			return err;
	}

	if (is_vm_hugetlb_page(vma)) {
		if (ops->hugetlb_entry)
			err = walk_hugetlb_range(start, end, walk);
	} else
		err = walk_pgd_range(start, end, walk);

	if (ops->post_vma)
		ops->post_vma(walk);

	return err;
}

static inline void process_mm_walk_lock(struct mm_struct *mm,
					enum page_walk_lock walk_lock)
{
	if (walk_lock == PGWALK_RDLOCK)
		mmap_assert_locked(mm);
	else
		mmap_assert_write_locked(mm);
}

static inline void process_vma_walk_lock(struct vm_area_struct *vma,
					 enum page_walk_lock walk_lock)
{
#ifdef CONFIG_PER_VMA_LOCK
	switch (walk_lock) {
	case PGWALK_WRLOCK:
		vma_start_write(vma);
		break;
	case PGWALK_WRLOCK_VERIFY:
		vma_assert_write_locked(vma);
		break;
	case PGWALK_RDLOCK:
		/* PGWALK_RDLOCK is handled by process_mm_walk_lock */
		break;
	}
#endif
}

/**
 * walk_page_range - walk page table with caller specific callbacks
 * @mm:		mm_struct representing the target process of page table walk
 * @start:	start address of the virtual address range
 * @end:	end address of the virtual address range
 * @ops:	operation to call during the walk
 * @private:	private data for callbacks' usage
 *
 * Recursively walk the page table tree of the process represented by @mm
 * within the virtual address range [@start, @end). During walking, we can do
 * some caller-specific works for each entry, by setting up pmd_entry(),
 * pte_entry(), and/or hugetlb_entry(). If you don't set up for some of these
 * callbacks, the associated entries/pages are just ignored.
 * The return values of these callbacks are commonly defined like below:
 *
 *  - 0  : succeeded to handle the current entry, and if you don't reach the
 *         end address yet, continue to walk.
 *  - >0 : succeeded to handle the current entry, and return to the caller
 *         with caller specific value.
 *  - <0 : failed to handle the current entry, and return to the caller
 *         with error code.
 *
 * Before starting to walk page table, some callers want to check whether
 * they really want to walk over the current vma, typically by checking
 * its vm_flags. walk_page_test() and @ops->test_walk() are used for this
 * purpose.
 *
 * If operations need to be staged before and committed after a vma is walked,
 * there are two callbacks, pre_vma() and post_vma(). Note that post_vma(),
 * since it is intended to handle commit-type operations, can't return any
 * errors.
 *
 * struct mm_walk keeps current values of some common data like vma and pmd,
 * which are useful for the access from callbacks. If you want to pass some
 * caller-specific data to callbacks, @private should be helpful.
 *
 * Locking:
 *   Callers of walk_page_range() and walk_page_vma() should hold @mm->mmap_lock,
 *   because these function traverse vma list and/or access to vma's data.
 */
int walk_page_range(struct mm_struct *mm, unsigned long start,
		unsigned long end, const struct mm_walk_ops *ops,
		void *private)
{
	int err = 0;
	unsigned long next;
	struct vm_area_struct *vma;
	struct mm_walk walk = {
		.ops		= ops,
		.mm		= mm,
		.private	= private,
	};

	if (start >= end)
		return -EINVAL;

	if (!walk.mm)
		return -EINVAL;

	process_mm_walk_lock(walk.mm, ops->walk_lock);

	vma = find_vma(walk.mm, start);
	do {
		if (!vma) { /* after the last vma */
			walk.vma = NULL;
			next = end;
			if (ops->pte_hole)
				err = ops->pte_hole(start, next, -1, &walk);
		} else if (start < vma->vm_start) { /* outside vma */
			walk.vma = NULL;
			next = min(end, vma->vm_start);
			if (ops->pte_hole)
				err = ops->pte_hole(start, next, -1, &walk);
		} else { /* inside vma */
			process_vma_walk_lock(vma, ops->walk_lock);
			walk.vma = vma;
			next = min(end, vma->vm_end);
			vma = find_vma(mm, vma->vm_end);

			err = walk_page_test(start, next, &walk);
			if (err > 0) {
				/*
				 * positive return values are purely for
				 * controlling the pagewalk, so should never
				 * be passed to the callers.
				 */
				err = 0;
				continue;
			}
			if (err < 0)
				break;
			err = __walk_page_range(start, next, &walk);
		}
		if (err)
			break;
	} while (start = next, start < end);
	return err;
}

/**
 * walk_page_range_novma - walk a range of pagetables not backed by a vma
 * @mm:		mm_struct representing the target process of page table walk
 * @start:	start address of the virtual address range
 * @end:	end address of the virtual address range
 * @ops:	operation to call during the walk
 * @pgd:	pgd to walk if different from mm->pgd
 * @private:	private data for callbacks' usage
 *
 * Similar to walk_page_range() but can walk any page tables even if they are
 * not backed by VMAs. Because 'unusual' entries may be walked this function
 * will also not lock the PTEs for the pte_entry() callback. This is useful for
 * walking the kernel pages tables or page tables for firmware.
 *
 * Note: Be careful to walk the kernel pages tables, the caller may be need to
 * take other effective approache (mmap lock may be insufficient) to prevent
 * the intermediate kernel page tables belonging to the specified address range
 * from being freed (e.g. memory hot-remove).
 */
int walk_page_range_novma(struct mm_struct *mm, unsigned long start,
			  unsigned long end, const struct mm_walk_ops *ops,
			  pgd_t *pgd,
			  void *private)
{
	struct mm_walk walk = {
		.ops		= ops,
		.mm		= mm,
		.pgd		= pgd,
		.private	= private,
		.no_vma		= true
	};

	if (start >= end || !walk.mm)
		return -EINVAL;

	/*
	 * 1) For walking the user virtual address space:
	 *
	 * The mmap lock protects the page walker from changes to the page
	 * tables during the walk.  However a read lock is insufficient to
	 * protect those areas which don't have a VMA as munmap() detaches
	 * the VMAs before downgrading to a read lock and actually tearing
	 * down PTEs/page tables. In which case, the mmap write lock should
	 * be hold.
	 *
	 * 2) For walking the kernel virtual address space:
	 *
	 * The kernel intermediate page tables usually do not be freed, so
	 * the mmap map read lock is sufficient. But there are some exceptions.
	 * E.g. memory hot-remove. In which case, the mmap lock is insufficient
	 * to prevent the intermediate kernel pages tables belonging to the
	 * specified address range from being freed. The caller should take
	 * other actions to prevent this race.
	 */
	if (mm == &init_mm)
		mmap_assert_locked(walk.mm);
	else
		mmap_assert_write_locked(walk.mm);

	return walk_pgd_range(start, end, &walk);
}

int walk_page_range_vma(struct vm_area_struct *vma, unsigned long start,
			unsigned long end, const struct mm_walk_ops *ops,
			void *private)
{
	struct mm_walk walk = {
		.ops		= ops,
		.mm		= vma->vm_mm,
		.vma		= vma,
		.private	= private,
	};

	if (start >= end || !walk.mm)
		return -EINVAL;
	if (start < vma->vm_start || end > vma->vm_end)
		return -EINVAL;

	process_mm_walk_lock(walk.mm, ops->walk_lock);
	process_vma_walk_lock(vma, ops->walk_lock);
	return __walk_page_range(start, end, &walk);
}

int walk_page_vma(struct vm_area_struct *vma, const struct mm_walk_ops *ops,
		void *private)
{
	struct mm_walk walk = {
		.ops		= ops,
		.mm		= vma->vm_mm,
		.vma		= vma,
		.private	= private,
	};

	if (!walk.mm)
		return -EINVAL;

	process_mm_walk_lock(walk.mm, ops->walk_lock);
	process_vma_walk_lock(vma, ops->walk_lock);
	return __walk_page_range(vma->vm_start, vma->vm_end, &walk);
}

/**
 * walk_page_mapping - walk all memory areas mapped into a struct address_space.
 * @mapping: Pointer to the struct address_space
 * @first_index: First page offset in the address_space
 * @nr: Number of incremental page offsets to cover
 * @ops:	operation to call during the walk
 * @private:	private data for callbacks' usage
 *
 * This function walks all memory areas mapped into a struct address_space.
 * The walk is limited to only the given page-size index range, but if
 * the index boundaries cross a huge page-table entry, that entry will be
 * included.
 *
 * Also see walk_page_range() for additional information.
 *
 * Locking:
 *   This function can't require that the struct mm_struct::mmap_lock is held,
 *   since @mapping may be mapped by multiple processes. Instead
 *   @mapping->i_mmap_rwsem must be held. This might have implications in the
 *   callbacks, and it's up tho the caller to ensure that the
 *   struct mm_struct::mmap_lock is not needed.
 *
 *   Also this means that a caller can't rely on the struct
 *   vm_area_struct::vm_flags to be constant across a call,
 *   except for immutable flags. Callers requiring this shouldn't use
 *   this function.
 *
 * Return: 0 on success, negative error code on failure, positive number on
 * caller defined premature termination.
 */
int walk_page_mapping(struct address_space *mapping, pgoff_t first_index,
		      pgoff_t nr, const struct mm_walk_ops *ops,
		      void *private)
{
	struct mm_walk walk = {
		.ops		= ops,
		.private	= private,
	};
	struct vm_area_struct *vma;
	pgoff_t vba, vea, cba, cea;
	unsigned long start_addr, end_addr;
	int err = 0;

	lockdep_assert_held(&mapping->i_mmap_rwsem);
	vma_interval_tree_foreach(vma, &mapping->i_mmap, first_index,
				  first_index + nr - 1) {
		/* Clip to the vma */
		vba = vma->vm_pgoff;
		vea = vba + vma_pages(vma);
		cba = first_index;
		cba = max(cba, vba);
		cea = first_index + nr;
		cea = min(cea, vea);

		start_addr = ((cba - vba) << PAGE_SHIFT) + vma->vm_start;
		end_addr = ((cea - vba) << PAGE_SHIFT) + vma->vm_start;
		if (start_addr >= end_addr)
			continue;

		walk.vma = vma;
		walk.mm = vma->vm_mm;

		err = walk_page_test(vma->vm_start, vma->vm_end, &walk);
		if (err > 0) {
			err = 0;
			break;
		} else if (err < 0)
			break;

		err = __walk_page_range(start_addr, end_addr, &walk);
		if (err)
			break;
	}

	return err;
}

/**
 * folio_walk_start - walk the page tables to a folio
 * @fw: filled with information on success.
 * @vma: the VMA.
 * @addr: the virtual address to use for the page table walk.
 * @flags: flags modifying which folios to walk to.
 *
 * Walk the page tables using @addr in a given @vma to a mapped folio and
 * return the folio, making sure that the page table entry referenced by
 * @addr cannot change until folio_walk_end() was called.
 *
 * As default, this function returns only folios that are not special (e.g., not
 * the zeropage) and never returns folios that are supposed to be ignored by the
 * VM as documented by vm_normal_page(). If requested, zeropages will be
 * returned as well.
 *
 * As default, this function only considers present page table entries.
 * If requested, it will also consider migration entries.
 *
 * If this function returns NULL it might either indicate "there is nothing" or
 * "there is nothing suitable".
 *
 * On success, @fw is filled and the function returns the folio while the PTL
 * is still held and folio_walk_end() must be called to clean up,
 * releasing any held locks. The returned folio must *not* be used after the
 * call to folio_walk_end(), unless a short-term folio reference is taken before
 * that call.
 *
 * @fw->page will correspond to the page that is effectively referenced by
 * @addr. However, for migration entries and shared zeropages @fw->page is
 * set to NULL. Note that large folios might be mapped by multiple page table
 * entries, and this function will always only lookup a single entry as
 * specified by @addr, which might or might not cover more than a single page of
 * the returned folio.
 *
 * This function must *not* be used as a naive replacement for
 * get_user_pages() / pin_user_pages(), especially not to perform DMA or
 * to carelessly modify page content. This function may *only* be used to grab
 * short-term folio references, never to grab long-term folio references.
 *
 * Using the page table entry pointers in @fw for reading or modifying the
 * entry should be avoided where possible: however, there might be valid
 * use cases.
 *
 * WARNING: Modifying page table entries in hugetlb VMAs requires a lot of care.
 * For example, PMD page table sharing might require prior unsharing. Also,
 * logical hugetlb entries might span multiple physical page table entries,
 * which *must* be modified in a single operation (set_huge_pte_at(),
 * huge_ptep_set_*, ...). Note that the page table entry stored in @fw might
 * not correspond to the first physical entry of a logical hugetlb entry.
 *
 * The mmap lock must be held in read mode.
 *
 * Return: folio pointer on success, otherwise NULL.
 */
struct folio *folio_walk_start(struct folio_walk *fw,
		struct vm_area_struct *vma, unsigned long addr,
		folio_walk_flags_t flags)
{
	unsigned long entry_size;
	bool expose_page = true;
	struct page *page;
	pud_t *pudp, pud;
	pmd_t *pmdp, pmd;
	pte_t *ptep, pte;
	spinlock_t *ptl;
	pgd_t *pgdp;
	p4d_t *p4dp;

	mmap_assert_locked(vma->vm_mm);
	vma_pgtable_walk_begin(vma);

	if (WARN_ON_ONCE(addr < vma->vm_start || addr >= vma->vm_end))
		goto not_found;

	pgdp = pgd_offset(vma->vm_mm, addr);
	if (pgd_none_or_clear_bad(pgdp))
		goto not_found;

	p4dp = p4d_offset(pgdp, addr);
	if (p4d_none_or_clear_bad(p4dp))
		goto not_found;

	pudp = pud_offset(p4dp, addr);
	pud = pudp_get(pudp);
	if (pud_none(pud))
		goto not_found;
	if (IS_ENABLED(CONFIG_PGTABLE_HAS_HUGE_LEAVES) && pud_leaf(pud)) {
		ptl = pud_lock(vma->vm_mm, pudp);
		pud = pudp_get(pudp);

		entry_size = PUD_SIZE;
		fw->level = FW_LEVEL_PUD;
		fw->pudp = pudp;
		fw->pud = pud;

<<<<<<< HEAD
		if (!pud_present(pud) || pud_devmap(pud)) {
=======
		if (!pud_present(pud) || pud_devmap(pud) || pud_special(pud)) {
>>>>>>> 7b914357
			spin_unlock(ptl);
			goto not_found;
		} else if (!pud_leaf(pud)) {
			spin_unlock(ptl);
			goto pmd_table;
		}
		/*
		 * TODO: vm_normal_page_pud() will be handy once we want to
		 * support PUD mappings in VM_PFNMAP|VM_MIXEDMAP VMAs.
		 */
		page = pud_page(pud);
		goto found;
	}

pmd_table:
	VM_WARN_ON_ONCE(pud_leaf(*pudp));
	pmdp = pmd_offset(pudp, addr);
	pmd = pmdp_get_lockless(pmdp);
	if (pmd_none(pmd))
		goto not_found;
	if (IS_ENABLED(CONFIG_PGTABLE_HAS_HUGE_LEAVES) && pmd_leaf(pmd)) {
		ptl = pmd_lock(vma->vm_mm, pmdp);
		pmd = pmdp_get(pmdp);

		entry_size = PMD_SIZE;
		fw->level = FW_LEVEL_PMD;
		fw->pmdp = pmdp;
		fw->pmd = pmd;

		if (pmd_none(pmd)) {
			spin_unlock(ptl);
			goto not_found;
		} else if (!pmd_leaf(pmd)) {
			spin_unlock(ptl);
			goto pte_table;
		} else if (pmd_present(pmd)) {
			page = vm_normal_page_pmd(vma, addr, pmd);
			if (page) {
				goto found;
			} else if ((flags & FW_ZEROPAGE) &&
				    is_huge_zero_pmd(pmd)) {
				page = pfn_to_page(pmd_pfn(pmd));
				expose_page = false;
				goto found;
			}
		} else if ((flags & FW_MIGRATION) &&
			   is_pmd_migration_entry(pmd)) {
			swp_entry_t entry = pmd_to_swp_entry(pmd);

			page = pfn_swap_entry_to_page(entry);
			expose_page = false;
			goto found;
		}
		spin_unlock(ptl);
		goto not_found;
	}

pte_table:
	VM_WARN_ON_ONCE(pmd_leaf(pmdp_get_lockless(pmdp)));
	ptep = pte_offset_map_lock(vma->vm_mm, pmdp, addr, &ptl);
	if (!ptep)
		goto not_found;
	pte = ptep_get(ptep);

	entry_size = PAGE_SIZE;
	fw->level = FW_LEVEL_PTE;
	fw->ptep = ptep;
	fw->pte = pte;

	if (pte_present(pte)) {
		page = vm_normal_page(vma, addr, pte);
		if (page)
			goto found;
		if ((flags & FW_ZEROPAGE) &&
		    is_zero_pfn(pte_pfn(pte))) {
			page = pfn_to_page(pte_pfn(pte));
			expose_page = false;
			goto found;
		}
	} else if (!pte_none(pte)) {
		swp_entry_t entry = pte_to_swp_entry(pte);

		if ((flags & FW_MIGRATION) &&
		    is_migration_entry(entry)) {
			page = pfn_swap_entry_to_page(entry);
			expose_page = false;
			goto found;
		}
	}
	pte_unmap_unlock(ptep, ptl);
not_found:
	vma_pgtable_walk_end(vma);
	return NULL;
found:
	if (expose_page)
		/* Note: Offset from the mapped page, not the folio start. */
		fw->page = nth_page(page, (addr & (entry_size - 1)) >> PAGE_SHIFT);
	else
		fw->page = NULL;
	fw->ptl = ptl;
	return page_folio(page);
}<|MERGE_RESOLUTION|>--- conflicted
+++ resolved
@@ -753,11 +753,7 @@
 		fw->pudp = pudp;
 		fw->pud = pud;
 
-<<<<<<< HEAD
-		if (!pud_present(pud) || pud_devmap(pud)) {
-=======
 		if (!pud_present(pud) || pud_devmap(pud) || pud_special(pud)) {
->>>>>>> 7b914357
 			spin_unlock(ptl);
 			goto not_found;
 		} else if (!pud_leaf(pud)) {
