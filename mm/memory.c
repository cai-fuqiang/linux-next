
// SPDX-License-Identifier: GPL-2.0-only
/*
 *  linux/mm/memory.c
 *
 *  Copyright (C) 1991, 1992, 1993, 1994  Linus Torvalds
 */

/*
 * demand-loading started 01.12.91 - seems it is high on the list of
 * things wanted, and it should be easy to implement. - Linus
 */

/*
 * Ok, demand-loading was easy, shared pages a little bit tricker. Shared
 * pages started 02.12.91, seems to work. - Linus.
 *
 * Tested sharing by executing about 30 /bin/sh: under the old kernel it
 * would have taken more than the 6M I have free, but it worked well as
 * far as I could see.
 *
 * Also corrected some "invalidate()"s - I wasn't doing enough of them.
 */

/*
 * Real VM (paging to/from disk) started 18.12.91. Much more work and
 * thought has to go into this. Oh, well..
 * 19.12.91  -  works, somewhat. Sometimes I get faults, don't know why.
 *		Found it. Everything seems to work now.
 * 20.12.91  -  Ok, making the swap-device changeable like the root.
 */

/*
 * 05.04.94  -  Multi-page memory management added for v1.1.
 *              Idea by Alex Bligh (alex@cconcepts.co.uk)
 *
 * 16.07.99  -  Support of BIGMEM added by Gerhard Wichert, Siemens AG
 *		(Gerhard.Wichert@pdb.siemens.de)
 *
 * Aug/Sep 2004 Changed to four level page tables (Andi Kleen)
 */

#include <linux/kernel_stat.h>
#include <linux/mm.h>
#include <linux/mm_inline.h>
#include <linux/sched/mm.h>
#include <linux/sched/coredump.h>
#include <linux/sched/numa_balancing.h>
#include <linux/sched/task.h>
#include <linux/hugetlb.h>
#include <linux/mman.h>
#include <linux/swap.h>
#include <linux/highmem.h>
#include <linux/pagemap.h>
#include <linux/memremap.h>
#include <linux/kmsan.h>
#include <linux/ksm.h>
#include <linux/rmap.h>
#include <linux/export.h>
#include <linux/delayacct.h>
#include <linux/init.h>
#include <linux/pfn_t.h>
#include <linux/writeback.h>
#include <linux/memcontrol.h>
#include <linux/mmu_notifier.h>
#include <linux/swapops.h>
#include <linux/elf.h>
#include <linux/gfp.h>
#include <linux/migrate.h>
#include <linux/string.h>
#include <linux/memory-tiers.h>
#include <linux/debugfs.h>
#include <linux/userfaultfd_k.h>
#include <linux/dax.h>
#include <linux/oom.h>
#include <linux/numa.h>
#include <linux/perf_event.h>
#include <linux/ptrace.h>
#include <linux/vmalloc.h>
#include <linux/sched/sysctl.h>

#include <trace/events/kmem.h>

#include <asm/io.h>
#include <asm/mmu_context.h>
#include <asm/pgalloc.h>
#include <linux/uaccess.h>
#include <asm/tlb.h>
#include <asm/tlbflush.h>

#include "pgalloc-track.h"
#include "internal.h"
#include "swap.h"

#if defined(LAST_CPUPID_NOT_IN_PAGE_FLAGS) && !defined(CONFIG_COMPILE_TEST)
#warning Unfortunate NUMA and NUMA Balancing config, growing page-frame for last_cpupid.
#endif

#ifndef CONFIG_NUMA
unsigned long max_mapnr;
EXPORT_SYMBOL(max_mapnr);

struct page *mem_map;
EXPORT_SYMBOL(mem_map);
#endif

static vm_fault_t do_fault(struct vm_fault *vmf);
static vm_fault_t do_anonymous_page(struct vm_fault *vmf);
static bool vmf_pte_changed(struct vm_fault *vmf);

/*
 * Return true if the original pte was a uffd-wp pte marker (so the pte was
 * wr-protected).
 */
static __always_inline bool vmf_orig_pte_uffd_wp(struct vm_fault *vmf)
{
	if (!userfaultfd_wp(vmf->vma))
		return false;
	if (!(vmf->flags & FAULT_FLAG_ORIG_PTE_VALID))
		return false;

	return pte_marker_uffd_wp(vmf->orig_pte);
}

/*
 * A number of key systems in x86 including ioremap() rely on the assumption
 * that high_memory defines the upper bound on direct map memory, then end
 * of ZONE_NORMAL.
 */
void *high_memory;
EXPORT_SYMBOL(high_memory);

/*
 * Randomize the address space (stacks, mmaps, brk, etc.).
 *
 * ( When CONFIG_COMPAT_BRK=y we exclude brk from randomization,
 *   as ancient (libc5 based) binaries can segfault. )
 */
int randomize_va_space __read_mostly =
#ifdef CONFIG_COMPAT_BRK
					1;
#else
					2;
#endif

#ifndef arch_wants_old_prefaulted_pte
static inline bool arch_wants_old_prefaulted_pte(void)
{
	/*
	 * Transitioning a PTE from 'old' to 'young' can be expensive on
	 * some architectures, even if it's performed in hardware. By
	 * default, "false" means prefaulted entries will be 'young'.
	 */
	return false;
}
#endif

static int __init disable_randmaps(char *s)
{
	randomize_va_space = 0;
	return 1;
}
__setup("norandmaps", disable_randmaps);

unsigned long zero_pfn __read_mostly;
EXPORT_SYMBOL(zero_pfn);

unsigned long highest_memmap_pfn __read_mostly;

/*
 * CONFIG_MMU architectures set up ZERO_PAGE in their paging_init()
 */
static int __init init_zero_pfn(void)
{
	zero_pfn = page_to_pfn(ZERO_PAGE(0));
	return 0;
}
early_initcall(init_zero_pfn);

void mm_trace_rss_stat(struct mm_struct *mm, int member)
{
	trace_rss_stat(mm, member);
}

/*
 * Note: this doesn't free the actual pages themselves. That
 * has been handled earlier when unmapping all the memory regions.
 */
static void free_pte_range(struct mmu_gather *tlb, pmd_t *pmd,
			   unsigned long addr)
{
	pgtable_t token = pmd_pgtable(*pmd);
	pmd_clear(pmd);
	pte_free_tlb(tlb, token, addr);
	mm_dec_nr_ptes(tlb->mm);
}

static inline void free_pmd_range(struct mmu_gather *tlb, pud_t *pud,
				unsigned long addr, unsigned long end,
				unsigned long floor, unsigned long ceiling)
{
	pmd_t *pmd;
	unsigned long next;
	unsigned long start;

	start = addr;
	pmd = pmd_offset(pud, addr);
	do {
		next = pmd_addr_end(addr, end);
		if (pmd_none_or_clear_bad(pmd))
			continue;
		free_pte_range(tlb, pmd, addr);
	} while (pmd++, addr = next, addr != end);

	start &= PUD_MASK;
	if (start < floor)
		return;
	if (ceiling) {
		ceiling &= PUD_MASK;
		if (!ceiling)
			return;
	}
	if (end - 1 > ceiling - 1)
		return;

	pmd = pmd_offset(pud, start);
	pud_clear(pud);
	pmd_free_tlb(tlb, pmd, start);
	mm_dec_nr_pmds(tlb->mm);
}

static inline void free_pud_range(struct mmu_gather *tlb, p4d_t *p4d,
				unsigned long addr, unsigned long end,
				unsigned long floor, unsigned long ceiling)
{
	pud_t *pud;
	unsigned long next;
	unsigned long start;

	start = addr;
	pud = pud_offset(p4d, addr);
	do {
		next = pud_addr_end(addr, end);
		if (pud_none_or_clear_bad(pud))
			continue;
		free_pmd_range(tlb, pud, addr, next, floor, ceiling);
	} while (pud++, addr = next, addr != end);

	start &= P4D_MASK;
	if (start < floor)
		return;
	if (ceiling) {
		ceiling &= P4D_MASK;
		if (!ceiling)
			return;
	}
	if (end - 1 > ceiling - 1)
		return;

	pud = pud_offset(p4d, start);
	p4d_clear(p4d);
	pud_free_tlb(tlb, pud, start);
	mm_dec_nr_puds(tlb->mm);
}

static inline void free_p4d_range(struct mmu_gather *tlb, pgd_t *pgd,
				unsigned long addr, unsigned long end,
				unsigned long floor, unsigned long ceiling)
{
	p4d_t *p4d;
	unsigned long next;
	unsigned long start;

	start = addr;
	p4d = p4d_offset(pgd, addr);
	do {
		next = p4d_addr_end(addr, end);
		if (p4d_none_or_clear_bad(p4d))
			continue;
		free_pud_range(tlb, p4d, addr, next, floor, ceiling);
	} while (p4d++, addr = next, addr != end);

	start &= PGDIR_MASK;
	if (start < floor)
		return;
	if (ceiling) {
		ceiling &= PGDIR_MASK;
		if (!ceiling)
			return;
	}
	if (end - 1 > ceiling - 1)
		return;

	p4d = p4d_offset(pgd, start);
	pgd_clear(pgd);
	p4d_free_tlb(tlb, p4d, start);
}

/*
 * This function frees user-level page tables of a process.
 */
void free_pgd_range(struct mmu_gather *tlb,
			unsigned long addr, unsigned long end,
			unsigned long floor, unsigned long ceiling)
{
	pgd_t *pgd;
	unsigned long next;

	/*
	 * The next few lines have given us lots of grief...
	 *
	 * Why are we testing PMD* at this top level?  Because often
	 * there will be no work to do at all, and we'd prefer not to
	 * go all the way down to the bottom just to discover that.
	 *
	 * Why all these "- 1"s?  Because 0 represents both the bottom
	 * of the address space and the top of it (using -1 for the
	 * top wouldn't help much: the masks would do the wrong thing).
	 * The rule is that addr 0 and floor 0 refer to the bottom of
	 * the address space, but end 0 and ceiling 0 refer to the top
	 * Comparisons need to use "end - 1" and "ceiling - 1" (though
	 * that end 0 case should be mythical).
	 *
	 * Wherever addr is brought up or ceiling brought down, we must
	 * be careful to reject "the opposite 0" before it confuses the
	 * subsequent tests.  But what about where end is brought down
	 * by PMD_SIZE below? no, end can't go down to 0 there.
	 *
	 * Whereas we round start (addr) and ceiling down, by different
	 * masks at different levels, in order to test whether a table
	 * now has no other vmas using it, so can be freed, we don't
	 * bother to round floor or end up - the tests don't need that.
	 */

	addr &= PMD_MASK;
	if (addr < floor) {
		addr += PMD_SIZE;
		if (!addr)
			return;
	}
	if (ceiling) {
		ceiling &= PMD_MASK;
		if (!ceiling)
			return;
	}
	if (end - 1 > ceiling - 1)
		end -= PMD_SIZE;
	if (addr > end - 1)
		return;
	/*
	 * We add page table cache pages with PAGE_SIZE,
	 * (see pte_free_tlb()), flush the tlb if we need
	 */
	tlb_change_page_size(tlb, PAGE_SIZE);
	pgd = pgd_offset(tlb->mm, addr);
	do {
		next = pgd_addr_end(addr, end);
		if (pgd_none_or_clear_bad(pgd))
			continue;
		free_p4d_range(tlb, pgd, addr, next, floor, ceiling);
	} while (pgd++, addr = next, addr != end);
}

void free_pgtables(struct mmu_gather *tlb, struct ma_state *mas,
		   struct vm_area_struct *vma, unsigned long floor,
		   unsigned long ceiling, bool mm_wr_locked)
{
	struct unlink_vma_file_batch vb;

	do {
		unsigned long addr = vma->vm_start;
		struct vm_area_struct *next;

		/*
		 * Note: USER_PGTABLES_CEILING may be passed as ceiling and may
		 * be 0.  This will underflow and is okay.
		 */
		next = mas_find(mas, ceiling - 1);
		if (unlikely(xa_is_zero(next)))
			next = NULL;

		/*
		 * Hide vma from rmap and truncate_pagecache before freeing
		 * pgtables
		 */
		if (mm_wr_locked)
			vma_start_write(vma);
		unlink_anon_vmas(vma);

		if (is_vm_hugetlb_page(vma)) {
			unlink_file_vma(vma);
			hugetlb_free_pgd_range(tlb, addr, vma->vm_end,
				floor, next ? next->vm_start : ceiling);
		} else {
			unlink_file_vma_batch_init(&vb);
			unlink_file_vma_batch_add(&vb, vma);

			/*
			 * Optimization: gather nearby vmas into one call down
			 */
			while (next && next->vm_start <= vma->vm_end + PMD_SIZE
			       && !is_vm_hugetlb_page(next)) {
				vma = next;
				next = mas_find(mas, ceiling - 1);
				if (unlikely(xa_is_zero(next)))
					next = NULL;
				if (mm_wr_locked)
					vma_start_write(vma);
				unlink_anon_vmas(vma);
				unlink_file_vma_batch_add(&vb, vma);
			}
			unlink_file_vma_batch_final(&vb);
			free_pgd_range(tlb, addr, vma->vm_end,
				floor, next ? next->vm_start : ceiling);
		}
		vma = next;
	} while (vma);
}

void pmd_install(struct mm_struct *mm, pmd_t *pmd, pgtable_t *pte)
{
	spinlock_t *ptl = pmd_lock(mm, pmd);

	if (likely(pmd_none(*pmd))) {	/* Has another populated it ? */
		mm_inc_nr_ptes(mm);
		/*
		 * Ensure all pte setup (eg. pte page lock and page clearing) are
		 * visible before the pte is made visible to other CPUs by being
		 * put into page tables.
		 *
		 * The other side of the story is the pointer chasing in the page
		 * table walking code (when walking the page table without locking;
		 * ie. most of the time). Fortunately, these data accesses consist
		 * of a chain of data-dependent loads, meaning most CPUs (alpha
		 * being the notable exception) will already guarantee loads are
		 * seen in-order. See the alpha page table accessors for the
		 * smp_rmb() barriers in page table walking code.
		 */
		smp_wmb(); /* Could be smp_wmb__xxx(before|after)_spin_lock */
		pmd_populate(mm, pmd, *pte);
		*pte = NULL;
	}
	spin_unlock(ptl);
}

int __pte_alloc(struct mm_struct *mm, pmd_t *pmd)
{
	pgtable_t new = pte_alloc_one(mm);
	if (!new)
		return -ENOMEM;

	pmd_install(mm, pmd, &new);
	if (new)
		pte_free(mm, new);
	return 0;
}

int __pte_alloc_kernel(pmd_t *pmd)
{
	pte_t *new = pte_alloc_one_kernel(&init_mm);
	if (!new)
		return -ENOMEM;

	spin_lock(&init_mm.page_table_lock);
	if (likely(pmd_none(*pmd))) {	/* Has another populated it ? */
		smp_wmb(); /* See comment in pmd_install() */
		pmd_populate_kernel(&init_mm, pmd, new);
		new = NULL;
	}
	spin_unlock(&init_mm.page_table_lock);
	if (new)
		pte_free_kernel(&init_mm, new);
	return 0;
}

static inline void init_rss_vec(int *rss)
{
	memset(rss, 0, sizeof(int) * NR_MM_COUNTERS);
}

static inline void add_mm_rss_vec(struct mm_struct *mm, int *rss)
{
	int i;

	for (i = 0; i < NR_MM_COUNTERS; i++)
		if (rss[i])
			add_mm_counter(mm, i, rss[i]);
}

/*
 * This function is called to print an error when a bad pte
 * is found. For example, we might have a PFN-mapped pte in
 * a region that doesn't allow it.
 *
 * The calling function must still handle the error.
 */
static void print_bad_pte(struct vm_area_struct *vma, unsigned long addr,
			  pte_t pte, struct page *page)
{
	pgd_t *pgd = pgd_offset(vma->vm_mm, addr);
	p4d_t *p4d = p4d_offset(pgd, addr);
	pud_t *pud = pud_offset(p4d, addr);
	pmd_t *pmd = pmd_offset(pud, addr);
	struct address_space *mapping;
	pgoff_t index;
	static unsigned long resume;
	static unsigned long nr_shown;
	static unsigned long nr_unshown;

	/*
	 * Allow a burst of 60 reports, then keep quiet for that minute;
	 * or allow a steady drip of one report per second.
	 */
	if (nr_shown == 60) {
		if (time_before(jiffies, resume)) {
			nr_unshown++;
			return;
		}
		if (nr_unshown) {
			pr_alert("BUG: Bad page map: %lu messages suppressed\n",
				 nr_unshown);
			nr_unshown = 0;
		}
		nr_shown = 0;
	}
	if (nr_shown++ == 0)
		resume = jiffies + 60 * HZ;

	mapping = vma->vm_file ? vma->vm_file->f_mapping : NULL;
	index = linear_page_index(vma, addr);

	pr_alert("BUG: Bad page map in process %s  pte:%08llx pmd:%08llx\n",
		 current->comm,
		 (long long)pte_val(pte), (long long)pmd_val(*pmd));
	if (page)
		dump_page(page, "bad pte");
	pr_alert("addr:%px vm_flags:%08lx anon_vma:%px mapping:%px index:%lx\n",
		 (void *)addr, vma->vm_flags, vma->anon_vma, mapping, index);
	pr_alert("file:%pD fault:%ps mmap:%ps read_folio:%ps\n",
		 vma->vm_file,
		 vma->vm_ops ? vma->vm_ops->fault : NULL,
		 vma->vm_file ? vma->vm_file->f_op->mmap : NULL,
		 mapping ? mapping->a_ops->read_folio : NULL);
	dump_stack();
	add_taint(TAINT_BAD_PAGE, LOCKDEP_NOW_UNRELIABLE);
}

/*
 * vm_normal_page -- This function gets the "struct page" associated with a pte.
 *
 * "Special" mappings do not wish to be associated with a "struct page" (either
 * it doesn't exist, or it exists but they don't want to touch it). In this
 * case, NULL is returned here. "Normal" mappings do have a struct page.
 *
 * There are 2 broad cases. Firstly, an architecture may define a pte_special()
 * pte bit, in which case this function is trivial. Secondly, an architecture
 * may not have a spare pte bit, which requires a more complicated scheme,
 * described below.
 *
 * A raw VM_PFNMAP mapping (ie. one that is not COWed) is always considered a
 * special mapping (even if there are underlying and valid "struct pages").
 * COWed pages of a VM_PFNMAP are always normal.
 *
 * The way we recognize COWed pages within VM_PFNMAP mappings is through the
 * rules set up by "remap_pfn_range()": the vma will have the VM_PFNMAP bit
 * set, and the vm_pgoff will point to the first PFN mapped: thus every special
 * mapping will always honor the rule
 *
 *	pfn_of_page == vma->vm_pgoff + ((addr - vma->vm_start) >> PAGE_SHIFT)
 *
 * And for normal mappings this is false.
 *
 * This restricts such mappings to be a linear translation from virtual address
 * to pfn. To get around this restriction, we allow arbitrary mappings so long
 * as the vma is not a COW mapping; in that case, we know that all ptes are
 * special (because none can have been COWed).
 *
 *
 * In order to support COW of arbitrary special mappings, we have VM_MIXEDMAP.
 *
 * VM_MIXEDMAP mappings can likewise contain memory with or without "struct
 * page" backing, however the difference is that _all_ pages with a struct
 * page (that is, those where pfn_valid is true) are refcounted and considered
 * normal pages by the VM. The only exception are zeropages, which are
 * *never* refcounted.
 *
 * The disadvantage is that pages are refcounted (which can be slower and
 * simply not an option for some PFNMAP users). The advantage is that we
 * don't have to follow the strict linearity rule of PFNMAP mappings in
 * order to support COWable mappings.
 *
 */
struct page *vm_normal_page(struct vm_area_struct *vma, unsigned long addr,
			    pte_t pte)
{
	unsigned long pfn = pte_pfn(pte);

	if (IS_ENABLED(CONFIG_ARCH_HAS_PTE_SPECIAL)) {
		if (likely(!pte_special(pte)))
			goto check_pfn;
		if (vma->vm_ops && vma->vm_ops->find_special_page)
			return vma->vm_ops->find_special_page(vma, addr);
		if (vma->vm_flags & (VM_PFNMAP | VM_MIXEDMAP))
			return NULL;
		if (is_zero_pfn(pfn))
			return NULL;
		if (pte_devmap(pte))
		/*
		 * NOTE: New users of ZONE_DEVICE will not set pte_devmap()
		 * and will have refcounts incremented on their struct pages
		 * when they are inserted into PTEs, thus they are safe to
		 * return here. Legacy ZONE_DEVICE pages that set pte_devmap()
		 * do not have refcounts. Example of legacy ZONE_DEVICE is
		 * MEMORY_DEVICE_FS_DAX type in pmem or virtio_fs drivers.
		 */
			return NULL;

		print_bad_pte(vma, addr, pte, NULL);
		return NULL;
	}

	/* !CONFIG_ARCH_HAS_PTE_SPECIAL case follows: */

	if (unlikely(vma->vm_flags & (VM_PFNMAP|VM_MIXEDMAP))) {
		if (vma->vm_flags & VM_MIXEDMAP) {
			if (!pfn_valid(pfn))
				return NULL;
			if (is_zero_pfn(pfn))
				return NULL;
			goto out;
		} else {
			unsigned long off;
			off = (addr - vma->vm_start) >> PAGE_SHIFT;
			if (pfn == vma->vm_pgoff + off)
				return NULL;
			if (!is_cow_mapping(vma->vm_flags))
				return NULL;
		}
	}

	if (is_zero_pfn(pfn))
		return NULL;

check_pfn:
	if (unlikely(pfn > highest_memmap_pfn)) {
		print_bad_pte(vma, addr, pte, NULL);
		return NULL;
	}

	/*
	 * NOTE! We still have PageReserved() pages in the page tables.
	 * eg. VDSO mappings can cause them to exist.
	 */
out:
	VM_WARN_ON_ONCE(is_zero_pfn(pfn));
	return pfn_to_page(pfn);
}

struct folio *vm_normal_folio(struct vm_area_struct *vma, unsigned long addr,
			    pte_t pte)
{
	struct page *page = vm_normal_page(vma, addr, pte);

	if (page)
		return page_folio(page);
	return NULL;
}

#ifdef CONFIG_PGTABLE_HAS_HUGE_LEAVES
struct page *vm_normal_page_pmd(struct vm_area_struct *vma, unsigned long addr,
				pmd_t pmd)
{
	unsigned long pfn = pmd_pfn(pmd);

	/* Currently it's only used for huge pfnmaps */
	if (unlikely(pmd_special(pmd)))
		return NULL;

	if (unlikely(vma->vm_flags & (VM_PFNMAP|VM_MIXEDMAP))) {
		if (vma->vm_flags & VM_MIXEDMAP) {
			if (!pfn_valid(pfn))
				return NULL;
			goto out;
		} else {
			unsigned long off;
			off = (addr - vma->vm_start) >> PAGE_SHIFT;
			if (pfn == vma->vm_pgoff + off)
				return NULL;
			if (!is_cow_mapping(vma->vm_flags))
				return NULL;
		}
	}

	if (pmd_devmap(pmd))
		return NULL;
	if (is_huge_zero_pmd(pmd))
		return NULL;
	if (unlikely(pfn > highest_memmap_pfn))
		return NULL;

	/*
	 * NOTE! We still have PageReserved() pages in the page tables.
	 * eg. VDSO mappings can cause them to exist.
	 */
out:
	return pfn_to_page(pfn);
}

struct folio *vm_normal_folio_pmd(struct vm_area_struct *vma,
				  unsigned long addr, pmd_t pmd)
{
	struct page *page = vm_normal_page_pmd(vma, addr, pmd);

	if (page)
		return page_folio(page);
	return NULL;
}
#endif

static void restore_exclusive_pte(struct vm_area_struct *vma,
				  struct page *page, unsigned long address,
				  pte_t *ptep)
{
	struct folio *folio = page_folio(page);
	pte_t orig_pte;
	pte_t pte;
	swp_entry_t entry;

	orig_pte = ptep_get(ptep);
	pte = pte_mkold(mk_pte(page, READ_ONCE(vma->vm_page_prot)));
	if (pte_swp_soft_dirty(orig_pte))
		pte = pte_mksoft_dirty(pte);

	entry = pte_to_swp_entry(orig_pte);
	if (pte_swp_uffd_wp(orig_pte))
		pte = pte_mkuffd_wp(pte);
	else if (is_writable_device_exclusive_entry(entry))
		pte = maybe_mkwrite(pte_mkdirty(pte), vma);

	VM_BUG_ON_FOLIO(pte_write(pte) && (!folio_test_anon(folio) &&
					   PageAnonExclusive(page)), folio);

	/*
	 * No need to take a page reference as one was already
	 * created when the swap entry was made.
	 */
	if (folio_test_anon(folio))
		folio_add_anon_rmap_pte(folio, page, vma, address, RMAP_NONE);
	else
		/*
		 * Currently device exclusive access only supports anonymous
		 * memory so the entry shouldn't point to a filebacked page.
		 */
		WARN_ON_ONCE(1);

	set_pte_at(vma->vm_mm, address, ptep, pte);

	/*
	 * No need to invalidate - it was non-present before. However
	 * secondary CPUs may have mappings that need invalidating.
	 */
	update_mmu_cache(vma, address, ptep);
}

/*
 * Tries to restore an exclusive pte if the page lock can be acquired without
 * sleeping.
 */
static int
try_restore_exclusive_pte(pte_t *src_pte, struct vm_area_struct *vma,
			unsigned long addr)
{
	swp_entry_t entry = pte_to_swp_entry(ptep_get(src_pte));
	struct page *page = pfn_swap_entry_to_page(entry);

	if (trylock_page(page)) {
		restore_exclusive_pte(vma, page, addr, src_pte);
		unlock_page(page);
		return 0;
	}

	return -EBUSY;
}

/*
 * copy one vm_area from one task to the other. Assumes the page tables
 * already present in the new task to be cleared in the whole range
 * covered by this vma.
 */

static unsigned long
copy_nonpresent_pte(struct mm_struct *dst_mm, struct mm_struct *src_mm,
		pte_t *dst_pte, pte_t *src_pte, struct vm_area_struct *dst_vma,
		struct vm_area_struct *src_vma, unsigned long addr, int *rss)
{
	unsigned long vm_flags = dst_vma->vm_flags;
	pte_t orig_pte = ptep_get(src_pte);
	pte_t pte = orig_pte;
	struct folio *folio;
	struct page *page;
	swp_entry_t entry = pte_to_swp_entry(orig_pte);

	if (likely(!non_swap_entry(entry))) {
		if (swap_duplicate(entry) < 0)
			return -EIO;

		/* make sure dst_mm is on swapoff's mmlist. */
		if (unlikely(list_empty(&dst_mm->mmlist))) {
			spin_lock(&mmlist_lock);
			if (list_empty(&dst_mm->mmlist))
				list_add(&dst_mm->mmlist,
						&src_mm->mmlist);
			spin_unlock(&mmlist_lock);
		}
		/* Mark the swap entry as shared. */
		if (pte_swp_exclusive(orig_pte)) {
			pte = pte_swp_clear_exclusive(orig_pte);
			set_pte_at(src_mm, addr, src_pte, pte);
		}
		rss[MM_SWAPENTS]++;
	} else if (is_migration_entry(entry)) {
		folio = pfn_swap_entry_folio(entry);

		rss[mm_counter(folio)]++;

		if (!is_readable_migration_entry(entry) &&
				is_cow_mapping(vm_flags)) {
			/*
			 * COW mappings require pages in both parent and child
			 * to be set to read. A previously exclusive entry is
			 * now shared.
			 */
			entry = make_readable_migration_entry(
							swp_offset(entry));
			pte = swp_entry_to_pte(entry);
			if (pte_swp_soft_dirty(orig_pte))
				pte = pte_swp_mksoft_dirty(pte);
			if (pte_swp_uffd_wp(orig_pte))
				pte = pte_swp_mkuffd_wp(pte);
			set_pte_at(src_mm, addr, src_pte, pte);
		}
	} else if (is_device_private_entry(entry)) {
		page = pfn_swap_entry_to_page(entry);
		folio = page_folio(page);

		/*
		 * Update rss count even for unaddressable pages, as
		 * they should treated just like normal pages in this
		 * respect.
		 *
		 * We will likely want to have some new rss counters
		 * for unaddressable pages, at some point. But for now
		 * keep things as they are.
		 */
		folio_get(folio);
		rss[mm_counter(folio)]++;
		/* Cannot fail as these pages cannot get pinned. */
		folio_try_dup_anon_rmap_pte(folio, page, src_vma);

		/*
		 * We do not preserve soft-dirty information, because so
		 * far, checkpoint/restore is the only feature that
		 * requires that. And checkpoint/restore does not work
		 * when a device driver is involved (you cannot easily
		 * save and restore device driver state).
		 */
		if (is_writable_device_private_entry(entry) &&
		    is_cow_mapping(vm_flags)) {
			entry = make_readable_device_private_entry(
							swp_offset(entry));
			pte = swp_entry_to_pte(entry);
			if (pte_swp_uffd_wp(orig_pte))
				pte = pte_swp_mkuffd_wp(pte);
			set_pte_at(src_mm, addr, src_pte, pte);
		}
	} else if (is_device_exclusive_entry(entry)) {
		/*
		 * Make device exclusive entries present by restoring the
		 * original entry then copying as for a present pte. Device
		 * exclusive entries currently only support private writable
		 * (ie. COW) mappings.
		 */
		VM_BUG_ON(!is_cow_mapping(src_vma->vm_flags));
		if (try_restore_exclusive_pte(src_pte, src_vma, addr))
			return -EBUSY;
		return -ENOENT;
	} else if (is_pte_marker_entry(entry)) {
		pte_marker marker = copy_pte_marker(entry, dst_vma);

		if (marker)
			set_pte_at(dst_mm, addr, dst_pte,
				   make_pte_marker(marker));
		return 0;
	}
	if (!userfaultfd_wp(dst_vma))
		pte = pte_swp_clear_uffd_wp(pte);
	set_pte_at(dst_mm, addr, dst_pte, pte);
	return 0;
}

/*
 * Copy a present and normal page.
 *
 * NOTE! The usual case is that this isn't required;
 * instead, the caller can just increase the page refcount
 * and re-use the pte the traditional way.
 *
 * And if we need a pre-allocated page but don't yet have
 * one, return a negative error to let the preallocation
 * code know so that it can do so outside the page table
 * lock.
 */
static inline int
copy_present_page(struct vm_area_struct *dst_vma, struct vm_area_struct *src_vma,
		  pte_t *dst_pte, pte_t *src_pte, unsigned long addr, int *rss,
		  struct folio **prealloc, struct page *page)
{
	struct folio *new_folio;
	pte_t pte;

	new_folio = *prealloc;
	if (!new_folio)
		return -EAGAIN;

	/*
	 * We have a prealloc page, all good!  Take it
	 * over and copy the page & arm it.
	 */
	*prealloc = NULL;
	copy_user_highpage(&new_folio->page, page, addr, src_vma);
	__folio_mark_uptodate(new_folio);
	folio_add_new_anon_rmap(new_folio, dst_vma, addr, RMAP_EXCLUSIVE);
	folio_add_lru_vma(new_folio, dst_vma);
	rss[MM_ANONPAGES]++;

	/* All done, just insert the new page copy in the child */
	pte = mk_pte(&new_folio->page, dst_vma->vm_page_prot);
	pte = maybe_mkwrite(pte_mkdirty(pte), dst_vma);
	if (userfaultfd_pte_wp(dst_vma, ptep_get(src_pte)))
		/* Uffd-wp needs to be delivered to dest pte as well */
		pte = pte_mkuffd_wp(pte);
	set_pte_at(dst_vma->vm_mm, addr, dst_pte, pte);
	return 0;
}

static __always_inline void __copy_present_ptes(struct vm_area_struct *dst_vma,
		struct vm_area_struct *src_vma, pte_t *dst_pte, pte_t *src_pte,
		pte_t pte, unsigned long addr, int nr)
{
	struct mm_struct *src_mm = src_vma->vm_mm;

	/* If it's a COW mapping, write protect it both processes. */
	if (is_cow_mapping(src_vma->vm_flags) && pte_write(pte)) {
		wrprotect_ptes(src_mm, addr, src_pte, nr);
		pte = pte_wrprotect(pte);
	}

	/* If it's a shared mapping, mark it clean in the child. */
	if (src_vma->vm_flags & VM_SHARED)
		pte = pte_mkclean(pte);
	pte = pte_mkold(pte);

	if (!userfaultfd_wp(dst_vma))
		pte = pte_clear_uffd_wp(pte);

	set_ptes(dst_vma->vm_mm, addr, dst_pte, pte, nr);
}

/*
 * Copy one present PTE, trying to batch-process subsequent PTEs that map
 * consecutive pages of the same folio by copying them as well.
 *
 * Returns -EAGAIN if one preallocated page is required to copy the next PTE.
 * Otherwise, returns the number of copied PTEs (at least 1).
 */
static inline int
copy_present_ptes(struct vm_area_struct *dst_vma, struct vm_area_struct *src_vma,
		 pte_t *dst_pte, pte_t *src_pte, pte_t pte, unsigned long addr,
		 int max_nr, int *rss, struct folio **prealloc)
{
	struct page *page;
	struct folio *folio;
	bool any_writable;
	fpb_t flags = 0;
	int err, nr;

	page = vm_normal_page(src_vma, addr, pte);
	if (unlikely(!page))
		goto copy_pte;

	folio = page_folio(page);

	/*
	 * If we likely have to copy, just don't bother with batching. Make
	 * sure that the common "small folio" case is as fast as possible
	 * by keeping the batching logic separate.
	 */
	if (unlikely(!*prealloc && folio_test_large(folio) && max_nr != 1)) {
		if (src_vma->vm_flags & VM_SHARED)
			flags |= FPB_IGNORE_DIRTY;
		if (!vma_soft_dirty_enabled(src_vma))
			flags |= FPB_IGNORE_SOFT_DIRTY;

		nr = folio_pte_batch(folio, addr, src_pte, pte, max_nr, flags,
				     &any_writable, NULL, NULL);
		folio_ref_add(folio, nr);
		if (folio_test_anon(folio)) {
			if (unlikely(folio_try_dup_anon_rmap_ptes(folio, page,
								  nr, src_vma))) {
				folio_ref_sub(folio, nr);
				return -EAGAIN;
			}
			rss[MM_ANONPAGES] += nr;
			VM_WARN_ON_FOLIO(PageAnonExclusive(page), folio);
		} else {
			folio_dup_file_rmap_ptes(folio, page, nr);
			rss[mm_counter_file(folio)] += nr;
		}
		if (any_writable)
			pte = pte_mkwrite(pte, src_vma);
		__copy_present_ptes(dst_vma, src_vma, dst_pte, src_pte, pte,
				    addr, nr);
		return nr;
	}

	folio_get(folio);
	if (folio_test_anon(folio)) {
		/*
		 * If this page may have been pinned by the parent process,
		 * copy the page immediately for the child so that we'll always
		 * guarantee the pinned page won't be randomly replaced in the
		 * future.
		 */
		if (unlikely(folio_try_dup_anon_rmap_pte(folio, page, src_vma))) {
			/* Page may be pinned, we have to copy. */
			folio_put(folio);
			err = copy_present_page(dst_vma, src_vma, dst_pte, src_pte,
						addr, rss, prealloc, page);
			return err ? err : 1;
		}
		rss[MM_ANONPAGES]++;
		VM_WARN_ON_FOLIO(PageAnonExclusive(page), folio);
	} else {
		folio_dup_file_rmap_pte(folio, page);
		rss[mm_counter_file(folio)]++;
	}

copy_pte:
	__copy_present_ptes(dst_vma, src_vma, dst_pte, src_pte, pte, addr, 1);
	return 1;
}

static inline struct folio *folio_prealloc(struct mm_struct *src_mm,
		struct vm_area_struct *vma, unsigned long addr, bool need_zero)
{
	struct folio *new_folio;

	if (need_zero)
		new_folio = vma_alloc_zeroed_movable_folio(vma, addr);
	else
		new_folio = vma_alloc_folio(GFP_HIGHUSER_MOVABLE, 0, vma,
					    addr, false);

	if (!new_folio)
		return NULL;

	if (mem_cgroup_charge(new_folio, src_mm, GFP_KERNEL)) {
		folio_put(new_folio);
		return NULL;
	}
	folio_throttle_swaprate(new_folio, GFP_KERNEL);

	return new_folio;
}

static int
copy_pte_range(struct vm_area_struct *dst_vma, struct vm_area_struct *src_vma,
	       pmd_t *dst_pmd, pmd_t *src_pmd, unsigned long addr,
	       unsigned long end)
{
	struct mm_struct *dst_mm = dst_vma->vm_mm;
	struct mm_struct *src_mm = src_vma->vm_mm;
	pte_t *orig_src_pte, *orig_dst_pte;
	pte_t *src_pte, *dst_pte;
	pte_t ptent;
	spinlock_t *src_ptl, *dst_ptl;
	int progress, max_nr, ret = 0;
	int rss[NR_MM_COUNTERS];
	swp_entry_t entry = (swp_entry_t){0};
	struct folio *prealloc = NULL;
	int nr;

again:
	progress = 0;
	init_rss_vec(rss);

	/*
	 * copy_pmd_range()'s prior pmd_none_or_clear_bad(src_pmd), and the
	 * error handling here, assume that exclusive mmap_lock on dst and src
	 * protects anon from unexpected THP transitions; with shmem and file
	 * protected by mmap_lock-less collapse skipping areas with anon_vma
	 * (whereas vma_needs_copy() skips areas without anon_vma).  A rework
	 * can remove such assumptions later, but this is good enough for now.
	 */
	dst_pte = pte_alloc_map_lock(dst_mm, dst_pmd, addr, &dst_ptl);
	if (!dst_pte) {
		ret = -ENOMEM;
		goto out;
	}
	src_pte = pte_offset_map_nolock(src_mm, src_pmd, addr, &src_ptl);
	if (!src_pte) {
		pte_unmap_unlock(dst_pte, dst_ptl);
		/* ret == 0 */
		goto out;
	}
	spin_lock_nested(src_ptl, SINGLE_DEPTH_NESTING);
	orig_src_pte = src_pte;
	orig_dst_pte = dst_pte;
	arch_enter_lazy_mmu_mode();

	do {
		nr = 1;

		/*
		 * We are holding two locks at this point - either of them
		 * could generate latencies in another task on another CPU.
		 */
		if (progress >= 32) {
			progress = 0;
			if (need_resched() ||
			    spin_needbreak(src_ptl) || spin_needbreak(dst_ptl))
				break;
		}
		ptent = ptep_get(src_pte);
		if (pte_none(ptent)) {
			progress++;
			continue;
		}
		if (unlikely(!pte_present(ptent))) {
			ret = copy_nonpresent_pte(dst_mm, src_mm,
						  dst_pte, src_pte,
						  dst_vma, src_vma,
						  addr, rss);
			if (ret == -EIO) {
				entry = pte_to_swp_entry(ptep_get(src_pte));
				break;
			} else if (ret == -EBUSY) {
				break;
			} else if (!ret) {
				progress += 8;
				continue;
			}
			ptent = ptep_get(src_pte);
			VM_WARN_ON_ONCE(!pte_present(ptent));

			/*
			 * Device exclusive entry restored, continue by copying
			 * the now present pte.
			 */
			WARN_ON_ONCE(ret != -ENOENT);
		}
		/* copy_present_ptes() will clear `*prealloc' if consumed */
		max_nr = (end - addr) / PAGE_SIZE;
		ret = copy_present_ptes(dst_vma, src_vma, dst_pte, src_pte,
					ptent, addr, max_nr, rss, &prealloc);
		/*
		 * If we need a pre-allocated page for this pte, drop the
		 * locks, allocate, and try again.
		 */
		if (unlikely(ret == -EAGAIN))
			break;
		if (unlikely(prealloc)) {
			/*
			 * pre-alloc page cannot be reused by next time so as
			 * to strictly follow mempolicy (e.g., alloc_page_vma()
			 * will allocate page according to address).  This
			 * could only happen if one pinned pte changed.
			 */
			folio_put(prealloc);
			prealloc = NULL;
		}
		nr = ret;
		progress += 8 * nr;
	} while (dst_pte += nr, src_pte += nr, addr += PAGE_SIZE * nr,
		 addr != end);

	arch_leave_lazy_mmu_mode();
	pte_unmap_unlock(orig_src_pte, src_ptl);
	add_mm_rss_vec(dst_mm, rss);
	pte_unmap_unlock(orig_dst_pte, dst_ptl);
	cond_resched();

	if (ret == -EIO) {
		VM_WARN_ON_ONCE(!entry.val);
		if (add_swap_count_continuation(entry, GFP_KERNEL) < 0) {
			ret = -ENOMEM;
			goto out;
		}
		entry.val = 0;
	} else if (ret == -EBUSY) {
		goto out;
	} else if (ret ==  -EAGAIN) {
		prealloc = folio_prealloc(src_mm, src_vma, addr, false);
		if (!prealloc)
			return -ENOMEM;
	} else if (ret < 0) {
		VM_WARN_ON_ONCE(1);
	}

	/* We've captured and resolved the error. Reset, try again. */
	ret = 0;

	if (addr != end)
		goto again;
out:
	if (unlikely(prealloc))
		folio_put(prealloc);
	return ret;
}

static inline int
copy_pmd_range(struct vm_area_struct *dst_vma, struct vm_area_struct *src_vma,
	       pud_t *dst_pud, pud_t *src_pud, unsigned long addr,
	       unsigned long end)
{
	struct mm_struct *dst_mm = dst_vma->vm_mm;
	struct mm_struct *src_mm = src_vma->vm_mm;
	pmd_t *src_pmd, *dst_pmd;
	unsigned long next;

	dst_pmd = pmd_alloc(dst_mm, dst_pud, addr);
	if (!dst_pmd)
		return -ENOMEM;
	src_pmd = pmd_offset(src_pud, addr);
	do {
		next = pmd_addr_end(addr, end);
		if (is_swap_pmd(*src_pmd) || pmd_trans_huge(*src_pmd)
			|| pmd_devmap(*src_pmd)) {
			int err;
			VM_BUG_ON_VMA(next-addr != HPAGE_PMD_SIZE, src_vma);
			err = copy_huge_pmd(dst_mm, src_mm, dst_pmd, src_pmd,
					    addr, dst_vma, src_vma);
			if (err == -ENOMEM)
				return -ENOMEM;
			if (!err)
				continue;
			/* fall through */
		}
		if (pmd_none_or_clear_bad(src_pmd))
			continue;
		if (copy_pte_range(dst_vma, src_vma, dst_pmd, src_pmd,
				   addr, next))
			return -ENOMEM;
	} while (dst_pmd++, src_pmd++, addr = next, addr != end);
	return 0;
}

static inline int
copy_pud_range(struct vm_area_struct *dst_vma, struct vm_area_struct *src_vma,
	       p4d_t *dst_p4d, p4d_t *src_p4d, unsigned long addr,
	       unsigned long end)
{
	struct mm_struct *dst_mm = dst_vma->vm_mm;
	struct mm_struct *src_mm = src_vma->vm_mm;
	pud_t *src_pud, *dst_pud;
	unsigned long next;

	dst_pud = pud_alloc(dst_mm, dst_p4d, addr);
	if (!dst_pud)
		return -ENOMEM;
	src_pud = pud_offset(src_p4d, addr);
	do {
		next = pud_addr_end(addr, end);
		if (pud_trans_huge(*src_pud) || pud_devmap(*src_pud)) {
			int err;

			VM_BUG_ON_VMA(next-addr != HPAGE_PUD_SIZE, src_vma);
			err = copy_huge_pud(dst_mm, src_mm,
					    dst_pud, src_pud, addr, src_vma);
			if (err == -ENOMEM)
				return -ENOMEM;
			if (!err)
				continue;
			/* fall through */
		}
		if (pud_none_or_clear_bad(src_pud))
			continue;
		if (copy_pmd_range(dst_vma, src_vma, dst_pud, src_pud,
				   addr, next))
			return -ENOMEM;
	} while (dst_pud++, src_pud++, addr = next, addr != end);
	return 0;
}

static inline int
copy_p4d_range(struct vm_area_struct *dst_vma, struct vm_area_struct *src_vma,
	       pgd_t *dst_pgd, pgd_t *src_pgd, unsigned long addr,
	       unsigned long end)
{
	struct mm_struct *dst_mm = dst_vma->vm_mm;
	p4d_t *src_p4d, *dst_p4d;
	unsigned long next;

	dst_p4d = p4d_alloc(dst_mm, dst_pgd, addr);
	if (!dst_p4d)
		return -ENOMEM;
	src_p4d = p4d_offset(src_pgd, addr);
	do {
		next = p4d_addr_end(addr, end);
		if (p4d_none_or_clear_bad(src_p4d))
			continue;
		if (copy_pud_range(dst_vma, src_vma, dst_p4d, src_p4d,
				   addr, next))
			return -ENOMEM;
	} while (dst_p4d++, src_p4d++, addr = next, addr != end);
	return 0;
}

/*
 * Return true if the vma needs to copy the pgtable during this fork().  Return
 * false when we can speed up fork() by allowing lazy page faults later until
 * when the child accesses the memory range.
 */
static bool
vma_needs_copy(struct vm_area_struct *dst_vma, struct vm_area_struct *src_vma)
{
	/*
	 * Always copy pgtables when dst_vma has uffd-wp enabled even if it's
	 * file-backed (e.g. shmem). Because when uffd-wp is enabled, pgtable
	 * contains uffd-wp protection information, that's something we can't
	 * retrieve from page cache, and skip copying will lose those info.
	 */
	if (userfaultfd_wp(dst_vma))
		return true;

	if (src_vma->vm_flags & (VM_PFNMAP | VM_MIXEDMAP))
		return true;

	if (src_vma->anon_vma)
		return true;

	/*
	 * Don't copy ptes where a page fault will fill them correctly.  Fork
	 * becomes much lighter when there are big shared or private readonly
	 * mappings. The tradeoff is that copy_page_range is more efficient
	 * than faulting.
	 */
	return false;
}

int
copy_page_range(struct vm_area_struct *dst_vma, struct vm_area_struct *src_vma)
{
	pgd_t *src_pgd, *dst_pgd;
	unsigned long next;
	unsigned long addr = src_vma->vm_start;
	unsigned long end = src_vma->vm_end;
	struct mm_struct *dst_mm = dst_vma->vm_mm;
	struct mm_struct *src_mm = src_vma->vm_mm;
	struct mmu_notifier_range range;
	bool is_cow;
	int ret;

	if (!vma_needs_copy(dst_vma, src_vma))
		return 0;

	if (is_vm_hugetlb_page(src_vma))
		return copy_hugetlb_page_range(dst_mm, src_mm, dst_vma, src_vma);

	if (unlikely(src_vma->vm_flags & VM_PFNMAP)) {
		/*
		 * We do not free on error cases below as remove_vma
		 * gets called on error from higher level routine
		 */
		ret = track_pfn_copy(src_vma);
		if (ret)
			return ret;
	}

	/*
	 * We need to invalidate the secondary MMU mappings only when
	 * there could be a permission downgrade on the ptes of the
	 * parent mm. And a permission downgrade will only happen if
	 * is_cow_mapping() returns true.
	 */
	is_cow = is_cow_mapping(src_vma->vm_flags);

	if (is_cow) {
		mmu_notifier_range_init(&range, MMU_NOTIFY_PROTECTION_PAGE,
					0, src_mm, addr, end);
		mmu_notifier_invalidate_range_start(&range);
		/*
		 * Disabling preemption is not needed for the write side, as
		 * the read side doesn't spin, but goes to the mmap_lock.
		 *
		 * Use the raw variant of the seqcount_t write API to avoid
		 * lockdep complaining about preemptibility.
		 */
		vma_assert_write_locked(src_vma);
		raw_write_seqcount_begin(&src_mm->write_protect_seq);
	}

	ret = 0;
	dst_pgd = pgd_offset(dst_mm, addr);
	src_pgd = pgd_offset(src_mm, addr);
	do {
		next = pgd_addr_end(addr, end);
		if (pgd_none_or_clear_bad(src_pgd))
			continue;
		if (unlikely(copy_p4d_range(dst_vma, src_vma, dst_pgd, src_pgd,
					    addr, next))) {
			untrack_pfn_clear(dst_vma);
			ret = -ENOMEM;
			break;
		}
	} while (dst_pgd++, src_pgd++, addr = next, addr != end);

	if (is_cow) {
		raw_write_seqcount_end(&src_mm->write_protect_seq);
		mmu_notifier_invalidate_range_end(&range);
	}
	return ret;
}

/* Whether we should zap all COWed (private) pages too */
static inline bool should_zap_cows(struct zap_details *details)
{
	/* By default, zap all pages */
	if (!details)
		return true;

	/* Or, we zap COWed pages only if the caller wants to */
	return details->even_cows;
}

/* Decides whether we should zap this folio with the folio pointer specified */
static inline bool should_zap_folio(struct zap_details *details,
				    struct folio *folio)
{
	/* If we can make a decision without *folio.. */
	if (should_zap_cows(details))
		return true;

	/* Otherwise we should only zap non-anon folios */
	return !folio_test_anon(folio);
}

static inline bool zap_drop_file_uffd_wp(struct zap_details *details)
{
	if (!details)
		return false;

	return details->zap_flags & ZAP_FLAG_DROP_MARKER;
}

/*
 * This function makes sure that we'll replace the none pte with an uffd-wp
 * swap special pte marker when necessary. Must be with the pgtable lock held.
 */
static inline void
zap_install_uffd_wp_if_needed(struct vm_area_struct *vma,
			      unsigned long addr, pte_t *pte, int nr,
			      struct zap_details *details, pte_t pteval)
{
	/* Zap on anonymous always means dropping everything */
	if (vma_is_anonymous(vma))
		return;

	if (zap_drop_file_uffd_wp(details))
		return;

	for (;;) {
		/* the PFN in the PTE is irrelevant. */
		pte_install_uffd_wp_if_needed(vma, addr, pte, pteval);
		if (--nr == 0)
			break;
		pte++;
		addr += PAGE_SIZE;
	}
}

static __always_inline void zap_present_folio_ptes(struct mmu_gather *tlb,
		struct vm_area_struct *vma, struct folio *folio,
		struct page *page, pte_t *pte, pte_t ptent, unsigned int nr,
		unsigned long addr, struct zap_details *details, int *rss,
		bool *force_flush, bool *force_break)
{
	struct mm_struct *mm = tlb->mm;
	bool delay_rmap = false;

	if (!folio_test_anon(folio)) {
		ptent = get_and_clear_full_ptes(mm, addr, pte, nr, tlb->fullmm);
		if (pte_dirty(ptent)) {
			folio_mark_dirty(folio);
			if (tlb_delay_rmap(tlb)) {
				delay_rmap = true;
				*force_flush = true;
			}
		}
		if (pte_young(ptent) && likely(vma_has_recency(vma)))
			folio_mark_accessed(folio);
		rss[mm_counter(folio)] -= nr;
	} else {
		/* We don't need up-to-date accessed/dirty bits. */
		clear_full_ptes(mm, addr, pte, nr, tlb->fullmm);
		rss[MM_ANONPAGES] -= nr;
	}
	/* Checking a single PTE in a batch is sufficient. */
	arch_check_zapped_pte(vma, ptent);
	tlb_remove_tlb_entries(tlb, pte, nr, addr);
	if (unlikely(userfaultfd_pte_wp(vma, ptent)))
		zap_install_uffd_wp_if_needed(vma, addr, pte, nr, details,
					      ptent);

	if (!delay_rmap) {
		folio_remove_rmap_ptes(folio, page, nr, vma);

		if (unlikely(folio_mapcount(folio) < 0))
			print_bad_pte(vma, addr, ptent, page);
	}
	if (unlikely(__tlb_remove_folio_pages(tlb, page, nr, delay_rmap))) {
		*force_flush = true;
		*force_break = true;
	}
}

/*
 * Zap or skip at least one present PTE, trying to batch-process subsequent
 * PTEs that map consecutive pages of the same folio.
 *
 * Returns the number of processed (skipped or zapped) PTEs (at least 1).
 */
static inline int zap_present_ptes(struct mmu_gather *tlb,
		struct vm_area_struct *vma, pte_t *pte, pte_t ptent,
		unsigned int max_nr, unsigned long addr,
		struct zap_details *details, int *rss, bool *force_flush,
		bool *force_break)
{
	const fpb_t fpb_flags = FPB_IGNORE_DIRTY | FPB_IGNORE_SOFT_DIRTY;
	struct mm_struct *mm = tlb->mm;
	struct folio *folio;
	struct page *page;
	int nr;

	page = vm_normal_page(vma, addr, ptent);
	if (!page) {
		/* We don't need up-to-date accessed/dirty bits. */
		ptep_get_and_clear_full(mm, addr, pte, tlb->fullmm);
		arch_check_zapped_pte(vma, ptent);
		tlb_remove_tlb_entry(tlb, pte, addr);
		if (userfaultfd_pte_wp(vma, ptent))
			zap_install_uffd_wp_if_needed(vma, addr, pte, 1,
						      details, ptent);
		ksm_might_unmap_zero_page(mm, ptent);
		return 1;
	}

	folio = page_folio(page);
	if (unlikely(!should_zap_folio(details, folio)))
		return 1;

	/*
	 * Make sure that the common "small folio" case is as fast as possible
	 * by keeping the batching logic separate.
	 */
	if (unlikely(folio_test_large(folio) && max_nr != 1)) {
		nr = folio_pte_batch(folio, addr, pte, ptent, max_nr, fpb_flags,
				     NULL, NULL, NULL);

		zap_present_folio_ptes(tlb, vma, folio, page, pte, ptent, nr,
				       addr, details, rss, force_flush,
				       force_break);
		return nr;
	}
	zap_present_folio_ptes(tlb, vma, folio, page, pte, ptent, 1, addr,
			       details, rss, force_flush, force_break);
	return 1;
}

static unsigned long zap_pte_range(struct mmu_gather *tlb,
				struct vm_area_struct *vma, pmd_t *pmd,
				unsigned long addr, unsigned long end,
				struct zap_details *details)
{
	bool force_flush = false, force_break = false;
	struct mm_struct *mm = tlb->mm;
	int rss[NR_MM_COUNTERS];
	spinlock_t *ptl;
	pte_t *start_pte;
	pte_t *pte;
	swp_entry_t entry;
	int nr;

	tlb_change_page_size(tlb, PAGE_SIZE);
	init_rss_vec(rss);
	start_pte = pte = pte_offset_map_lock(mm, pmd, addr, &ptl);
	if (!pte)
		return addr;

	flush_tlb_batched_pending(mm);
	arch_enter_lazy_mmu_mode();
	do {
		pte_t ptent = ptep_get(pte);
		struct folio *folio;
		struct page *page;
		int max_nr;

		nr = 1;
		if (pte_none(ptent))
			continue;

		if (need_resched())
			break;

		if (pte_present(ptent)) {
			max_nr = (end - addr) / PAGE_SIZE;
			nr = zap_present_ptes(tlb, vma, pte, ptent, max_nr,
					      addr, details, rss, &force_flush,
					      &force_break);
			if (unlikely(force_break)) {
				addr += nr * PAGE_SIZE;
				break;
			}
			continue;
		}

		entry = pte_to_swp_entry(ptent);
		if (is_device_private_entry(entry) ||
		    is_device_exclusive_entry(entry)) {
			page = pfn_swap_entry_to_page(entry);
			folio = page_folio(page);
			if (unlikely(!should_zap_folio(details, folio)))
				continue;
			/*
			 * Both device private/exclusive mappings should only
			 * work with anonymous page so far, so we don't need to
			 * consider uffd-wp bit when zap. For more information,
			 * see zap_install_uffd_wp_if_needed().
			 */
			WARN_ON_ONCE(!vma_is_anonymous(vma));
			rss[mm_counter(folio)]--;
			if (is_device_private_entry(entry))
				folio_remove_rmap_pte(folio, page, vma);
			folio_put(folio);
		} else if (!non_swap_entry(entry)) {
			max_nr = (end - addr) / PAGE_SIZE;
			nr = swap_pte_batch(pte, max_nr, ptent);
			/* Genuine swap entries, hence a private anon pages */
			if (!should_zap_cows(details))
				continue;
			rss[MM_SWAPENTS] -= nr;
			free_swap_and_cache_nr(entry, nr);
		} else if (is_migration_entry(entry)) {
			folio = pfn_swap_entry_folio(entry);
			if (!should_zap_folio(details, folio))
				continue;
			rss[mm_counter(folio)]--;
		} else if (pte_marker_entry_uffd_wp(entry)) {
			/*
			 * For anon: always drop the marker; for file: only
			 * drop the marker if explicitly requested.
			 */
			if (!vma_is_anonymous(vma) &&
			    !zap_drop_file_uffd_wp(details))
				continue;
		} else if (is_hwpoison_entry(entry) ||
			   is_poisoned_swp_entry(entry)) {
			if (!should_zap_cows(details))
				continue;
		} else {
			/* We should have covered all the swap entry types */
			pr_alert("unrecognized swap entry 0x%lx\n", entry.val);
			WARN_ON_ONCE(1);
		}
		clear_not_present_full_ptes(mm, addr, pte, nr, tlb->fullmm);
		zap_install_uffd_wp_if_needed(vma, addr, pte, nr, details, ptent);
	} while (pte += nr, addr += PAGE_SIZE * nr, addr != end);

	add_mm_rss_vec(mm, rss);
	arch_leave_lazy_mmu_mode();

	/* Do the actual TLB flush before dropping ptl */
	if (force_flush) {
		tlb_flush_mmu_tlbonly(tlb);
		tlb_flush_rmaps(tlb, vma);
	}
	pte_unmap_unlock(start_pte, ptl);

	/*
	 * If we forced a TLB flush (either due to running out of
	 * batch buffers or because we needed to flush dirty TLB
	 * entries before releasing the ptl), free the batched
	 * memory too. Come back again if we didn't do everything.
	 */
	if (force_flush)
		tlb_flush_mmu(tlb);

	return addr;
}

static inline unsigned long zap_pmd_range(struct mmu_gather *tlb,
				struct vm_area_struct *vma, pud_t *pud,
				unsigned long addr, unsigned long end,
				struct zap_details *details)
{
	pmd_t *pmd;
	unsigned long next;

	pmd = pmd_offset(pud, addr);
	do {
		next = pmd_addr_end(addr, end);
		if (is_swap_pmd(*pmd) || pmd_trans_huge(*pmd) || pmd_devmap(*pmd)) {
			if (next - addr != HPAGE_PMD_SIZE)
				__split_huge_pmd(vma, pmd, addr, false, NULL);
			else if (zap_huge_pmd(tlb, vma, pmd, addr)) {
				addr = next;
				continue;
			}
			/* fall through */
		} else if (details && details->single_folio &&
			   folio_test_pmd_mappable(details->single_folio) &&
			   next - addr == HPAGE_PMD_SIZE && pmd_none(*pmd)) {
			spinlock_t *ptl = pmd_lock(tlb->mm, pmd);
			/*
			 * Take and drop THP pmd lock so that we cannot return
			 * prematurely, while zap_huge_pmd() has cleared *pmd,
			 * but not yet decremented compound_mapcount().
			 */
			spin_unlock(ptl);
		}
		if (pmd_none(*pmd)) {
			addr = next;
			continue;
		}
		addr = zap_pte_range(tlb, vma, pmd, addr, next, details);
		if (addr != next)
			pmd--;
	} while (pmd++, cond_resched(), addr != end);

	return addr;
}

static inline unsigned long zap_pud_range(struct mmu_gather *tlb,
				struct vm_area_struct *vma, p4d_t *p4d,
				unsigned long addr, unsigned long end,
				struct zap_details *details)
{
	pud_t *pud;
	unsigned long next;

	pud = pud_offset(p4d, addr);
	do {
		next = pud_addr_end(addr, end);
		if (pud_trans_huge(*pud) || pud_devmap(*pud)) {
			if (next - addr != HPAGE_PUD_SIZE) {
				mmap_assert_locked(tlb->mm);
				split_huge_pud(vma, pud, addr);
			} else if (zap_huge_pud(tlb, vma, pud, addr))
				goto next;
			/* fall through */
		}
		if (pud_none_or_clear_bad(pud))
			continue;
		next = zap_pmd_range(tlb, vma, pud, addr, next, details);
next:
		cond_resched();
	} while (pud++, addr = next, addr != end);

	return addr;
}

static inline unsigned long zap_p4d_range(struct mmu_gather *tlb,
				struct vm_area_struct *vma, pgd_t *pgd,
				unsigned long addr, unsigned long end,
				struct zap_details *details)
{
	p4d_t *p4d;
	unsigned long next;

	p4d = p4d_offset(pgd, addr);
	do {
		next = p4d_addr_end(addr, end);
		if (p4d_none_or_clear_bad(p4d))
			continue;
		next = zap_pud_range(tlb, vma, p4d, addr, next, details);
	} while (p4d++, addr = next, addr != end);

	return addr;
}

void unmap_page_range(struct mmu_gather *tlb,
			     struct vm_area_struct *vma,
			     unsigned long addr, unsigned long end,
			     struct zap_details *details)
{
	pgd_t *pgd;
	unsigned long next;

	BUG_ON(addr >= end);
	tlb_start_vma(tlb, vma);
	pgd = pgd_offset(vma->vm_mm, addr);
	do {
		next = pgd_addr_end(addr, end);
		if (pgd_none_or_clear_bad(pgd))
			continue;
		next = zap_p4d_range(tlb, vma, pgd, addr, next, details);
	} while (pgd++, addr = next, addr != end);
	tlb_end_vma(tlb, vma);
}


static void unmap_single_vma(struct mmu_gather *tlb,
		struct vm_area_struct *vma, unsigned long start_addr,
		unsigned long end_addr,
		struct zap_details *details, bool mm_wr_locked)
{
	unsigned long start = max(vma->vm_start, start_addr);
	unsigned long end;

	if (start >= vma->vm_end)
		return;
	end = min(vma->vm_end, end_addr);
	if (end <= vma->vm_start)
		return;

	if (vma->vm_file)
		uprobe_munmap(vma, start, end);

	if (unlikely(vma->vm_flags & VM_PFNMAP))
		untrack_pfn(vma, 0, 0, mm_wr_locked);

	if (start != end) {
		if (unlikely(is_vm_hugetlb_page(vma))) {
			/*
			 * It is undesirable to test vma->vm_file as it
			 * should be non-null for valid hugetlb area.
			 * However, vm_file will be NULL in the error
			 * cleanup path of mmap_region. When
			 * hugetlbfs ->mmap method fails,
			 * mmap_region() nullifies vma->vm_file
			 * before calling this function to clean up.
			 * Since no pte has actually been setup, it is
			 * safe to do nothing in this case.
			 */
			if (vma->vm_file) {
				zap_flags_t zap_flags = details ?
				    details->zap_flags : 0;
				__unmap_hugepage_range(tlb, vma, start, end,
							     NULL, zap_flags);
			}
		} else
			unmap_page_range(tlb, vma, start, end, details);
	}
}

/**
 * unmap_vmas - unmap a range of memory covered by a list of vma's
 * @tlb: address of the caller's struct mmu_gather
 * @mas: the maple state
 * @vma: the starting vma
 * @start_addr: virtual address at which to start unmapping
 * @end_addr: virtual address at which to end unmapping
 * @tree_end: The maximum index to check
 * @mm_wr_locked: lock flag
 *
 * Unmap all pages in the vma list.
 *
 * Only addresses between `start' and `end' will be unmapped.
 *
 * The VMA list must be sorted in ascending virtual address order.
 *
 * unmap_vmas() assumes that the caller will flush the whole unmapped address
 * range after unmap_vmas() returns.  So the only responsibility here is to
 * ensure that any thus-far unmapped pages are flushed before unmap_vmas()
 * drops the lock and schedules.
 */
void unmap_vmas(struct mmu_gather *tlb, struct ma_state *mas,
		struct vm_area_struct *vma, unsigned long start_addr,
		unsigned long end_addr, unsigned long tree_end,
		bool mm_wr_locked)
{
	struct mmu_notifier_range range;
	struct zap_details details = {
		.zap_flags = ZAP_FLAG_DROP_MARKER | ZAP_FLAG_UNMAP,
		/* Careful - we need to zap private pages too! */
		.even_cows = true,
	};

	mmu_notifier_range_init(&range, MMU_NOTIFY_UNMAP, 0, vma->vm_mm,
				start_addr, end_addr);
	mmu_notifier_invalidate_range_start(&range);
	do {
		unsigned long start = start_addr;
		unsigned long end = end_addr;
		hugetlb_zap_begin(vma, &start, &end);
		unmap_single_vma(tlb, vma, start, end, &details,
				 mm_wr_locked);
		hugetlb_zap_end(vma, &details);
		vma = mas_find(mas, tree_end - 1);
	} while (vma && likely(!xa_is_zero(vma)));
	mmu_notifier_invalidate_range_end(&range);
}

/**
 * zap_page_range_single - remove user pages in a given range
 * @vma: vm_area_struct holding the applicable pages
 * @address: starting address of pages to zap
 * @size: number of bytes to zap
 * @details: details of shared cache invalidation
 *
 * The range must fit into one VMA.
 */
void zap_page_range_single(struct vm_area_struct *vma, unsigned long address,
		unsigned long size, struct zap_details *details)
{
	const unsigned long end = address + size;
	struct mmu_notifier_range range;
	struct mmu_gather tlb;

	lru_add_drain();
	mmu_notifier_range_init(&range, MMU_NOTIFY_CLEAR, 0, vma->vm_mm,
				address, end);
	hugetlb_zap_begin(vma, &range.start, &range.end);
	tlb_gather_mmu(&tlb, vma->vm_mm);
	update_hiwater_rss(vma->vm_mm);
	mmu_notifier_invalidate_range_start(&range);
	/*
	 * unmap 'address-end' not 'range.start-range.end' as range
	 * could have been expanded for hugetlb pmd sharing.
	 */
	unmap_single_vma(&tlb, vma, address, end, details, false);
	mmu_notifier_invalidate_range_end(&range);
	tlb_finish_mmu(&tlb);
	hugetlb_zap_end(vma, details);
}

/**
 * zap_vma_ptes - remove ptes mapping the vma
 * @vma: vm_area_struct holding ptes to be zapped
 * @address: starting address of pages to zap
 * @size: number of bytes to zap
 *
 * This function only unmaps ptes assigned to VM_PFNMAP vmas.
 *
 * The entire address range must be fully contained within the vma.
 *
 */
void zap_vma_ptes(struct vm_area_struct *vma, unsigned long address,
		unsigned long size)
{
	if (!range_in_vma(vma, address, address + size) ||
	    		!(vma->vm_flags & VM_PFNMAP))
		return;

	zap_page_range_single(vma, address, size, NULL);
}
EXPORT_SYMBOL_GPL(zap_vma_ptes);

static pmd_t *walk_to_pmd(struct mm_struct *mm, unsigned long addr)
{
	pgd_t *pgd;
	p4d_t *p4d;
	pud_t *pud;
	pmd_t *pmd;

	pgd = pgd_offset(mm, addr);
	p4d = p4d_alloc(mm, pgd, addr);
	if (!p4d)
		return NULL;
	pud = pud_alloc(mm, p4d, addr);
	if (!pud)
		return NULL;
	pmd = pmd_alloc(mm, pud, addr);
	if (!pmd)
		return NULL;

	VM_BUG_ON(pmd_trans_huge(*pmd));
	return pmd;
}

pte_t *__get_locked_pte(struct mm_struct *mm, unsigned long addr,
			spinlock_t **ptl)
{
	pmd_t *pmd = walk_to_pmd(mm, addr);

	if (!pmd)
		return NULL;
	return pte_alloc_map_lock(mm, pmd, addr, ptl);
}

static bool vm_mixed_zeropage_allowed(struct vm_area_struct *vma)
{
	VM_WARN_ON_ONCE(vma->vm_flags & VM_PFNMAP);
	/*
	 * Whoever wants to forbid the zeropage after some zeropages
	 * might already have been mapped has to scan the page tables and
	 * bail out on any zeropages. Zeropages in COW mappings can
	 * be unshared using FAULT_FLAG_UNSHARE faults.
	 */
	if (mm_forbids_zeropage(vma->vm_mm))
		return false;
	/* zeropages in COW mappings are common and unproblematic. */
	if (is_cow_mapping(vma->vm_flags))
		return true;
	/* Mappings that do not allow for writable PTEs are unproblematic. */
	if (!(vma->vm_flags & (VM_WRITE | VM_MAYWRITE)))
		return true;
	/*
	 * Why not allow any VMA that has vm_ops->pfn_mkwrite? GUP could
	 * find the shared zeropage and longterm-pin it, which would
	 * be problematic as soon as the zeropage gets replaced by a different
	 * page due to vma->vm_ops->pfn_mkwrite, because what's mapped would
	 * now differ to what GUP looked up. FSDAX is incompatible to
	 * FOLL_LONGTERM and VM_IO is incompatible to GUP completely (see
	 * check_vma_flags).
	 */
	return vma->vm_ops && vma->vm_ops->pfn_mkwrite &&
	       (vma_is_fsdax(vma) || vma->vm_flags & VM_IO);
}

static int validate_page_before_insert(struct vm_area_struct *vma,
				       struct page *page)
{
	struct folio *folio = page_folio(page);

	if (!folio_ref_count(folio))
		return -EINVAL;
	if (unlikely(is_zero_folio(folio))) {
		if (!vm_mixed_zeropage_allowed(vma))
			return -EINVAL;
		return 0;
	}
	if (folio_test_anon(folio) || folio_test_slab(folio) ||
	    page_has_type(page))
		return -EINVAL;
	flush_dcache_folio(folio);
	return 0;
}

static int insert_page_into_pte_locked(struct vm_area_struct *vma, pte_t *pte,
			unsigned long addr, struct page *page, pgprot_t prot)
{
	struct folio *folio = page_folio(page);
	pte_t pteval;

	if (!pte_none(ptep_get(pte)))
		return -EBUSY;
	/* Ok, finally just insert the thing.. */
	pteval = mk_pte(page, prot);
	if (unlikely(is_zero_folio(folio))) {
		pteval = pte_mkspecial(pteval);
	} else {
		folio_get(folio);
		inc_mm_counter(vma->vm_mm, mm_counter_file(folio));
		folio_add_file_rmap_pte(folio, page, vma);
	}
	set_pte_at(vma->vm_mm, addr, pte, pteval);
	return 0;
}

static int insert_page(struct vm_area_struct *vma, unsigned long addr,
			struct page *page, pgprot_t prot)
{
	int retval;
	pte_t *pte;
	spinlock_t *ptl;

	retval = validate_page_before_insert(vma, page);
	if (retval)
		goto out;
	retval = -ENOMEM;
	pte = get_locked_pte(vma->vm_mm, addr, &ptl);
	if (!pte)
		goto out;
	retval = insert_page_into_pte_locked(vma, pte, addr, page, prot);
	pte_unmap_unlock(pte, ptl);
out:
	return retval;
}

static int insert_page_in_batch_locked(struct vm_area_struct *vma, pte_t *pte,
			unsigned long addr, struct page *page, pgprot_t prot)
{
	int err;

	err = validate_page_before_insert(vma, page);
	if (err)
		return err;
	return insert_page_into_pte_locked(vma, pte, addr, page, prot);
}

/* insert_pages() amortizes the cost of spinlock operations
 * when inserting pages in a loop.
 */
static int insert_pages(struct vm_area_struct *vma, unsigned long addr,
			struct page **pages, unsigned long *num, pgprot_t prot)
{
	pmd_t *pmd = NULL;
	pte_t *start_pte, *pte;
	spinlock_t *pte_lock;
	struct mm_struct *const mm = vma->vm_mm;
	unsigned long curr_page_idx = 0;
	unsigned long remaining_pages_total = *num;
	unsigned long pages_to_write_in_pmd;
	int ret;
more:
	ret = -EFAULT;
	pmd = walk_to_pmd(mm, addr);
	if (!pmd)
		goto out;

	pages_to_write_in_pmd = min_t(unsigned long,
		remaining_pages_total, PTRS_PER_PTE - pte_index(addr));

	/* Allocate the PTE if necessary; takes PMD lock once only. */
	ret = -ENOMEM;
	if (pte_alloc(mm, pmd))
		goto out;

	while (pages_to_write_in_pmd) {
		int pte_idx = 0;
		const int batch_size = min_t(int, pages_to_write_in_pmd, 8);

		start_pte = pte_offset_map_lock(mm, pmd, addr, &pte_lock);
		if (!start_pte) {
			ret = -EFAULT;
			goto out;
		}
		for (pte = start_pte; pte_idx < batch_size; ++pte, ++pte_idx) {
			int err = insert_page_in_batch_locked(vma, pte,
				addr, pages[curr_page_idx], prot);
			if (unlikely(err)) {
				pte_unmap_unlock(start_pte, pte_lock);
				ret = err;
				remaining_pages_total -= pte_idx;
				goto out;
			}
			addr += PAGE_SIZE;
			++curr_page_idx;
		}
		pte_unmap_unlock(start_pte, pte_lock);
		pages_to_write_in_pmd -= batch_size;
		remaining_pages_total -= batch_size;
	}
	if (remaining_pages_total)
		goto more;
	ret = 0;
out:
	*num = remaining_pages_total;
	return ret;
}

/**
 * vm_insert_pages - insert multiple pages into user vma, batching the pmd lock.
 * @vma: user vma to map to
 * @addr: target start user address of these pages
 * @pages: source kernel pages
 * @num: in: number of pages to map. out: number of pages that were *not*
 * mapped. (0 means all pages were successfully mapped).
 *
 * Preferred over vm_insert_page() when inserting multiple pages.
 *
 * In case of error, we may have mapped a subset of the provided
 * pages. It is the caller's responsibility to account for this case.
 *
 * The same restrictions apply as in vm_insert_page().
 */
int vm_insert_pages(struct vm_area_struct *vma, unsigned long addr,
			struct page **pages, unsigned long *num)
{
	const unsigned long end_addr = addr + (*num * PAGE_SIZE) - 1;

	if (addr < vma->vm_start || end_addr >= vma->vm_end)
		return -EFAULT;
	if (!(vma->vm_flags & VM_MIXEDMAP)) {
		BUG_ON(mmap_read_trylock(vma->vm_mm));
		BUG_ON(vma->vm_flags & VM_PFNMAP);
		vm_flags_set(vma, VM_MIXEDMAP);
	}
	/* Defer page refcount checking till we're about to map that page. */
	return insert_pages(vma, addr, pages, num, vma->vm_page_prot);
}
EXPORT_SYMBOL(vm_insert_pages);

/**
 * vm_insert_page - insert single page into user vma
 * @vma: user vma to map to
 * @addr: target user address of this page
 * @page: source kernel page
 *
 * This allows drivers to insert individual pages they've allocated
 * into a user vma. The zeropage is supported in some VMAs,
 * see vm_mixed_zeropage_allowed().
 *
 * The page has to be a nice clean _individual_ kernel allocation.
 * If you allocate a compound page, you need to have marked it as
 * such (__GFP_COMP), or manually just split the page up yourself
 * (see split_page()).
 *
 * NOTE! Traditionally this was done with "remap_pfn_range()" which
 * took an arbitrary page protection parameter. This doesn't allow
 * that. Your vma protection will have to be set up correctly, which
 * means that if you want a shared writable mapping, you'd better
 * ask for a shared writable mapping!
 *
 * The page does not need to be reserved.
 *
 * Usually this function is called from f_op->mmap() handler
 * under mm->mmap_lock write-lock, so it can change vma->vm_flags.
 * Caller must set VM_MIXEDMAP on vma if it wants to call this
 * function from other places, for example from page-fault handler.
 *
 * Return: %0 on success, negative error code otherwise.
 */
int vm_insert_page(struct vm_area_struct *vma, unsigned long addr,
			struct page *page)
{
	if (addr < vma->vm_start || addr >= vma->vm_end)
		return -EFAULT;
	if (!(vma->vm_flags & VM_MIXEDMAP)) {
		BUG_ON(mmap_read_trylock(vma->vm_mm));
		BUG_ON(vma->vm_flags & VM_PFNMAP);
		vm_flags_set(vma, VM_MIXEDMAP);
	}
	return insert_page(vma, addr, page, vma->vm_page_prot);
}
EXPORT_SYMBOL(vm_insert_page);

/*
 * __vm_map_pages - maps range of kernel pages into user vma
 * @vma: user vma to map to
 * @pages: pointer to array of source kernel pages
 * @num: number of pages in page array
 * @offset: user's requested vm_pgoff
 *
 * This allows drivers to map range of kernel pages into a user vma.
 * The zeropage is supported in some VMAs, see
 * vm_mixed_zeropage_allowed().
 *
 * Return: 0 on success and error code otherwise.
 */
static int __vm_map_pages(struct vm_area_struct *vma, struct page **pages,
				unsigned long num, unsigned long offset)
{
	unsigned long count = vma_pages(vma);
	unsigned long uaddr = vma->vm_start;
	int ret, i;

	/* Fail if the user requested offset is beyond the end of the object */
	if (offset >= num)
		return -ENXIO;

	/* Fail if the user requested size exceeds available object size */
	if (count > num - offset)
		return -ENXIO;

	for (i = 0; i < count; i++) {
		ret = vm_insert_page(vma, uaddr, pages[offset + i]);
		if (ret < 0)
			return ret;
		uaddr += PAGE_SIZE;
	}

	return 0;
}

/**
 * vm_map_pages - maps range of kernel pages starts with non zero offset
 * @vma: user vma to map to
 * @pages: pointer to array of source kernel pages
 * @num: number of pages in page array
 *
 * Maps an object consisting of @num pages, catering for the user's
 * requested vm_pgoff
 *
 * If we fail to insert any page into the vma, the function will return
 * immediately leaving any previously inserted pages present.  Callers
 * from the mmap handler may immediately return the error as their caller
 * will destroy the vma, removing any successfully inserted pages. Other
 * callers should make their own arrangements for calling unmap_region().
 *
 * Context: Process context. Called by mmap handlers.
 * Return: 0 on success and error code otherwise.
 */
int vm_map_pages(struct vm_area_struct *vma, struct page **pages,
				unsigned long num)
{
	return __vm_map_pages(vma, pages, num, vma->vm_pgoff);
}
EXPORT_SYMBOL(vm_map_pages);

/**
 * vm_map_pages_zero - map range of kernel pages starts with zero offset
 * @vma: user vma to map to
 * @pages: pointer to array of source kernel pages
 * @num: number of pages in page array
 *
 * Similar to vm_map_pages(), except that it explicitly sets the offset
 * to 0. This function is intended for the drivers that did not consider
 * vm_pgoff.
 *
 * Context: Process context. Called by mmap handlers.
 * Return: 0 on success and error code otherwise.
 */
int vm_map_pages_zero(struct vm_area_struct *vma, struct page **pages,
				unsigned long num)
{
	return __vm_map_pages(vma, pages, num, 0);
}
EXPORT_SYMBOL(vm_map_pages_zero);

static vm_fault_t insert_pfn(struct vm_area_struct *vma, unsigned long addr,
			pfn_t pfn, pgprot_t prot, bool mkwrite)
{
	struct mm_struct *mm = vma->vm_mm;
	pte_t *pte, entry;
	spinlock_t *ptl;

	pte = get_locked_pte(mm, addr, &ptl);
	if (!pte)
		return VM_FAULT_OOM;
	entry = ptep_get(pte);
	if (!pte_none(entry)) {
		if (mkwrite) {
			/*
			 * For read faults on private mappings the PFN passed
			 * in may not match the PFN we have mapped if the
			 * mapped PFN is a writeable COW page.  In the mkwrite
			 * case we are creating a writable PTE for a shared
			 * mapping and we expect the PFNs to match. If they
			 * don't match, we are likely racing with block
			 * allocation and mapping invalidation so just skip the
			 * update.
			 */
			if (pte_pfn(entry) != pfn_t_to_pfn(pfn)) {
				WARN_ON_ONCE(!is_zero_pfn(pte_pfn(entry)));
				goto out_unlock;
			}
			entry = pte_mkyoung(entry);
			entry = maybe_mkwrite(pte_mkdirty(entry), vma);
			if (ptep_set_access_flags(vma, addr, pte, entry, 1))
				update_mmu_cache(vma, addr, pte);
		}
		goto out_unlock;
	}

	/* Ok, finally just insert the thing.. */
	if (pfn_t_devmap(pfn))
		entry = pte_mkdevmap(pfn_t_pte(pfn, prot));
	else
		entry = pte_mkspecial(pfn_t_pte(pfn, prot));

	if (mkwrite) {
		entry = pte_mkyoung(entry);
		entry = maybe_mkwrite(pte_mkdirty(entry), vma);
	}

	set_pte_at(mm, addr, pte, entry);
	update_mmu_cache(vma, addr, pte); /* XXX: why not for insert_page? */

out_unlock:
	pte_unmap_unlock(pte, ptl);
	return VM_FAULT_NOPAGE;
}

/**
 * vmf_insert_pfn_prot - insert single pfn into user vma with specified pgprot
 * @vma: user vma to map to
 * @addr: target user address of this page
 * @pfn: source kernel pfn
 * @pgprot: pgprot flags for the inserted page
 *
 * This is exactly like vmf_insert_pfn(), except that it allows drivers
 * to override pgprot on a per-page basis.
 *
 * This only makes sense for IO mappings, and it makes no sense for
 * COW mappings.  In general, using multiple vmas is preferable;
 * vmf_insert_pfn_prot should only be used if using multiple VMAs is
 * impractical.
 *
 * pgprot typically only differs from @vma->vm_page_prot when drivers set
 * caching- and encryption bits different than those of @vma->vm_page_prot,
 * because the caching- or encryption mode may not be known at mmap() time.
 *
 * This is ok as long as @vma->vm_page_prot is not used by the core vm
 * to set caching and encryption bits for those vmas (except for COW pages).
 * This is ensured by core vm only modifying these page table entries using
 * functions that don't touch caching- or encryption bits, using pte_modify()
 * if needed. (See for example mprotect()).
 *
 * Also when new page-table entries are created, this is only done using the
 * fault() callback, and never using the value of vma->vm_page_prot,
 * except for page-table entries that point to anonymous pages as the result
 * of COW.
 *
 * Context: Process context.  May allocate using %GFP_KERNEL.
 * Return: vm_fault_t value.
 */
vm_fault_t vmf_insert_pfn_prot(struct vm_area_struct *vma, unsigned long addr,
			unsigned long pfn, pgprot_t pgprot)
{
	/*
	 * Technically, architectures with pte_special can avoid all these
	 * restrictions (same for remap_pfn_range).  However we would like
	 * consistency in testing and feature parity among all, so we should
	 * try to keep these invariants in place for everybody.
	 */
	BUG_ON(!(vma->vm_flags & (VM_PFNMAP|VM_MIXEDMAP)));
	BUG_ON((vma->vm_flags & (VM_PFNMAP|VM_MIXEDMAP)) ==
						(VM_PFNMAP|VM_MIXEDMAP));
	BUG_ON((vma->vm_flags & VM_PFNMAP) && is_cow_mapping(vma->vm_flags));
	BUG_ON((vma->vm_flags & VM_MIXEDMAP) && pfn_valid(pfn));

	if (addr < vma->vm_start || addr >= vma->vm_end)
		return VM_FAULT_SIGBUS;

	if (!pfn_modify_allowed(pfn, pgprot))
		return VM_FAULT_SIGBUS;

	track_pfn_insert(vma, &pgprot, __pfn_to_pfn_t(pfn, PFN_DEV));

	return insert_pfn(vma, addr, __pfn_to_pfn_t(pfn, PFN_DEV), pgprot,
			false);
}
EXPORT_SYMBOL(vmf_insert_pfn_prot);

/**
 * vmf_insert_pfn - insert single pfn into user vma
 * @vma: user vma to map to
 * @addr: target user address of this page
 * @pfn: source kernel pfn
 *
 * Similar to vm_insert_page, this allows drivers to insert individual pages
 * they've allocated into a user vma. Same comments apply.
 *
 * This function should only be called from a vm_ops->fault handler, and
 * in that case the handler should return the result of this function.
 *
 * vma cannot be a COW mapping.
 *
 * As this is called only for pages that do not currently exist, we
 * do not need to flush old virtual caches or the TLB.
 *
 * Context: Process context.  May allocate using %GFP_KERNEL.
 * Return: vm_fault_t value.
 */
vm_fault_t vmf_insert_pfn(struct vm_area_struct *vma, unsigned long addr,
			unsigned long pfn)
{
	return vmf_insert_pfn_prot(vma, addr, pfn, vma->vm_page_prot);
}
EXPORT_SYMBOL(vmf_insert_pfn);

static bool vm_mixed_ok(struct vm_area_struct *vma, pfn_t pfn, bool mkwrite)
{
	if (unlikely(is_zero_pfn(pfn_t_to_pfn(pfn))) &&
	    (mkwrite || !vm_mixed_zeropage_allowed(vma)))
		return false;
	/* these checks mirror the abort conditions in vm_normal_page */
	if (vma->vm_flags & VM_MIXEDMAP)
		return true;
	if (pfn_t_devmap(pfn))
		return true;
	if (pfn_t_special(pfn))
		return true;
	if (is_zero_pfn(pfn_t_to_pfn(pfn)))
		return true;
	return false;
}

static vm_fault_t __vm_insert_mixed(struct vm_area_struct *vma,
		unsigned long addr, pfn_t pfn, bool mkwrite)
{
	pgprot_t pgprot = vma->vm_page_prot;
	int err;

	if (!vm_mixed_ok(vma, pfn, mkwrite))
		return VM_FAULT_SIGBUS;

	if (addr < vma->vm_start || addr >= vma->vm_end)
		return VM_FAULT_SIGBUS;

	track_pfn_insert(vma, &pgprot, pfn);

	if (!pfn_modify_allowed(pfn_t_to_pfn(pfn), pgprot))
		return VM_FAULT_SIGBUS;

	/*
	 * If we don't have pte special, then we have to use the pfn_valid()
	 * based VM_MIXEDMAP scheme (see vm_normal_page), and thus we *must*
	 * refcount the page if pfn_valid is true (hence insert_page rather
	 * than insert_pfn).  If a zero_pfn were inserted into a VM_MIXEDMAP
	 * without pte special, it would there be refcounted as a normal page.
	 */
	if (!IS_ENABLED(CONFIG_ARCH_HAS_PTE_SPECIAL) &&
	    !pfn_t_devmap(pfn) && pfn_t_valid(pfn)) {
		struct page *page;

		/*
		 * At this point we are committed to insert_page()
		 * regardless of whether the caller specified flags that
		 * result in pfn_t_has_page() == false.
		 */
		page = pfn_to_page(pfn_t_to_pfn(pfn));
		err = insert_page(vma, addr, page, pgprot);
	} else {
		return insert_pfn(vma, addr, pfn, pgprot, mkwrite);
	}

	if (err == -ENOMEM)
		return VM_FAULT_OOM;
	if (err < 0 && err != -EBUSY)
		return VM_FAULT_SIGBUS;

	return VM_FAULT_NOPAGE;
}

vm_fault_t vmf_insert_mixed(struct vm_area_struct *vma, unsigned long addr,
		pfn_t pfn)
{
	return __vm_insert_mixed(vma, addr, pfn, false);
}
EXPORT_SYMBOL(vmf_insert_mixed);

/*
 *  If the insertion of PTE failed because someone else already added a
 *  different entry in the mean time, we treat that as success as we assume
 *  the same entry was actually inserted.
 */
vm_fault_t vmf_insert_mixed_mkwrite(struct vm_area_struct *vma,
		unsigned long addr, pfn_t pfn)
{
	return __vm_insert_mixed(vma, addr, pfn, true);
}

/*
 * maps a range of physical memory into the requested pages. the old
 * mappings are removed. any references to nonexistent pages results
 * in null mappings (currently treated as "copy-on-access")
 */
static int remap_pte_range(struct mm_struct *mm, pmd_t *pmd,
			unsigned long addr, unsigned long end,
			unsigned long pfn, pgprot_t prot)
{
	pte_t *pte, *mapped_pte;
	spinlock_t *ptl;
	int err = 0;

	mapped_pte = pte = pte_alloc_map_lock(mm, pmd, addr, &ptl);
	if (!pte)
		return -ENOMEM;
	arch_enter_lazy_mmu_mode();
	do {
		BUG_ON(!pte_none(ptep_get(pte)));
		if (!pfn_modify_allowed(pfn, prot)) {
			err = -EACCES;
			break;
		}
		set_pte_at(mm, addr, pte, pte_mkspecial(pfn_pte(pfn, prot)));
		pfn++;
	} while (pte++, addr += PAGE_SIZE, addr != end);
	arch_leave_lazy_mmu_mode();
	pte_unmap_unlock(mapped_pte, ptl);
	return err;
}

static inline int remap_pmd_range(struct mm_struct *mm, pud_t *pud,
			unsigned long addr, unsigned long end,
			unsigned long pfn, pgprot_t prot)
{
	pmd_t *pmd;
	unsigned long next;
	int err;

	pfn -= addr >> PAGE_SHIFT;
	pmd = pmd_alloc(mm, pud, addr);
	if (!pmd)
		return -ENOMEM;
	VM_BUG_ON(pmd_trans_huge(*pmd));
	do {
		next = pmd_addr_end(addr, end);
		err = remap_pte_range(mm, pmd, addr, next,
				pfn + (addr >> PAGE_SHIFT), prot);
		if (err)
			return err;
	} while (pmd++, addr = next, addr != end);
	return 0;
}

static inline int remap_pud_range(struct mm_struct *mm, p4d_t *p4d,
			unsigned long addr, unsigned long end,
			unsigned long pfn, pgprot_t prot)
{
	pud_t *pud;
	unsigned long next;
	int err;

	pfn -= addr >> PAGE_SHIFT;
	pud = pud_alloc(mm, p4d, addr);
	if (!pud)
		return -ENOMEM;
	do {
		next = pud_addr_end(addr, end);
		err = remap_pmd_range(mm, pud, addr, next,
				pfn + (addr >> PAGE_SHIFT), prot);
		if (err)
			return err;
	} while (pud++, addr = next, addr != end);
	return 0;
}

static inline int remap_p4d_range(struct mm_struct *mm, pgd_t *pgd,
			unsigned long addr, unsigned long end,
			unsigned long pfn, pgprot_t prot)
{
	p4d_t *p4d;
	unsigned long next;
	int err;

	pfn -= addr >> PAGE_SHIFT;
	p4d = p4d_alloc(mm, pgd, addr);
	if (!p4d)
		return -ENOMEM;
	do {
		next = p4d_addr_end(addr, end);
		err = remap_pud_range(mm, p4d, addr, next,
				pfn + (addr >> PAGE_SHIFT), prot);
		if (err)
			return err;
	} while (p4d++, addr = next, addr != end);
	return 0;
}

/*
 * Variant of remap_pfn_range that does not call track_pfn_remap.  The caller
 * must have pre-validated the caching bits of the pgprot_t.
 */
int remap_pfn_range_notrack(struct vm_area_struct *vma, unsigned long addr,
		unsigned long pfn, unsigned long size, pgprot_t prot)
{
	pgd_t *pgd;
	unsigned long next;
	unsigned long end = addr + PAGE_ALIGN(size);
	struct mm_struct *mm = vma->vm_mm;
	int err;

	if (WARN_ON_ONCE(!PAGE_ALIGNED(addr)))
		return -EINVAL;

	/*
	 * Physically remapped pages are special. Tell the
	 * rest of the world about it:
	 *   VM_IO tells people not to look at these pages
	 *	(accesses can have side effects).
	 *   VM_PFNMAP tells the core MM that the base pages are just
	 *	raw PFN mappings, and do not have a "struct page" associated
	 *	with them.
	 *   VM_DONTEXPAND
	 *      Disable vma merging and expanding with mremap().
	 *   VM_DONTDUMP
	 *      Omit vma from core dump, even when VM_IO turned off.
	 *
	 * There's a horrible special case to handle copy-on-write
	 * behaviour that some programs depend on. We mark the "original"
	 * un-COW'ed pages by matching them up with "vma->vm_pgoff".
	 * See vm_normal_page() for details.
	 */
	if (is_cow_mapping(vma->vm_flags)) {
		if (addr != vma->vm_start || end != vma->vm_end)
			return -EINVAL;
		vma->vm_pgoff = pfn;
	}

	vm_flags_set(vma, VM_IO | VM_PFNMAP | VM_DONTEXPAND | VM_DONTDUMP);

	BUG_ON(addr >= end);
	pfn -= addr >> PAGE_SHIFT;
	pgd = pgd_offset(mm, addr);
	flush_cache_range(vma, addr, end);
	do {
		next = pgd_addr_end(addr, end);
		err = remap_p4d_range(mm, pgd, addr, next,
				pfn + (addr >> PAGE_SHIFT), prot);
		if (err)
			return err;
	} while (pgd++, addr = next, addr != end);

	return 0;
}

/**
 * remap_pfn_range - remap kernel memory to userspace
 * @vma: user vma to map to
 * @addr: target page aligned user address to start at
 * @pfn: page frame number of kernel physical memory address
 * @size: size of mapping area
 * @prot: page protection flags for this mapping
 *
 * Note: this is only safe if the mm semaphore is held when called.
 *
 * Return: %0 on success, negative error code otherwise.
 */
int remap_pfn_range(struct vm_area_struct *vma, unsigned long addr,
		    unsigned long pfn, unsigned long size, pgprot_t prot)
{
	int err;

	err = track_pfn_remap(vma, &prot, pfn, addr, PAGE_ALIGN(size));
	if (err)
		return -EINVAL;

	err = remap_pfn_range_notrack(vma, addr, pfn, size, prot);
	if (err)
		untrack_pfn(vma, pfn, PAGE_ALIGN(size), true);
	return err;
}
EXPORT_SYMBOL(remap_pfn_range);

/**
 * vm_iomap_memory - remap memory to userspace
 * @vma: user vma to map to
 * @start: start of the physical memory to be mapped
 * @len: size of area
 *
 * This is a simplified io_remap_pfn_range() for common driver use. The
 * driver just needs to give us the physical memory range to be mapped,
 * we'll figure out the rest from the vma information.
 *
 * NOTE! Some drivers might want to tweak vma->vm_page_prot first to get
 * whatever write-combining details or similar.
 *
 * Return: %0 on success, negative error code otherwise.
 */
int vm_iomap_memory(struct vm_area_struct *vma, phys_addr_t start, unsigned long len)
{
	unsigned long vm_len, pfn, pages;

	/* Check that the physical memory area passed in looks valid */
	if (start + len < start)
		return -EINVAL;
	/*
	 * You *really* shouldn't map things that aren't page-aligned,
	 * but we've historically allowed it because IO memory might
	 * just have smaller alignment.
	 */
	len += start & ~PAGE_MASK;
	pfn = start >> PAGE_SHIFT;
	pages = (len + ~PAGE_MASK) >> PAGE_SHIFT;
	if (pfn + pages < pfn)
		return -EINVAL;

	/* We start the mapping 'vm_pgoff' pages into the area */
	if (vma->vm_pgoff > pages)
		return -EINVAL;
	pfn += vma->vm_pgoff;
	pages -= vma->vm_pgoff;

	/* Can we fit all of the mapping? */
	vm_len = vma->vm_end - vma->vm_start;
	if (vm_len >> PAGE_SHIFT > pages)
		return -EINVAL;

	/* Ok, let it rip */
	return io_remap_pfn_range(vma, vma->vm_start, pfn, vm_len, vma->vm_page_prot);
}
EXPORT_SYMBOL(vm_iomap_memory);

static int apply_to_pte_range(struct mm_struct *mm, pmd_t *pmd,
				     unsigned long addr, unsigned long end,
				     pte_fn_t fn, void *data, bool create,
				     pgtbl_mod_mask *mask)
{
	pte_t *pte, *mapped_pte;
	int err = 0;
	spinlock_t *ptl;

	if (create) {
		mapped_pte = pte = (mm == &init_mm) ?
			pte_alloc_kernel_track(pmd, addr, mask) :
			pte_alloc_map_lock(mm, pmd, addr, &ptl);
		if (!pte)
			return -ENOMEM;
	} else {
		mapped_pte = pte = (mm == &init_mm) ?
			pte_offset_kernel(pmd, addr) :
			pte_offset_map_lock(mm, pmd, addr, &ptl);
		if (!pte)
			return -EINVAL;
	}

	arch_enter_lazy_mmu_mode();

	if (fn) {
		do {
			if (create || !pte_none(ptep_get(pte))) {
				err = fn(pte++, addr, data);
				if (err)
					break;
			}
		} while (addr += PAGE_SIZE, addr != end);
	}
	*mask |= PGTBL_PTE_MODIFIED;

	arch_leave_lazy_mmu_mode();

	if (mm != &init_mm)
		pte_unmap_unlock(mapped_pte, ptl);
	return err;
}

static int apply_to_pmd_range(struct mm_struct *mm, pud_t *pud,
				     unsigned long addr, unsigned long end,
				     pte_fn_t fn, void *data, bool create,
				     pgtbl_mod_mask *mask)
{
	pmd_t *pmd;
	unsigned long next;
	int err = 0;

	BUG_ON(pud_leaf(*pud));

	if (create) {
		pmd = pmd_alloc_track(mm, pud, addr, mask);
		if (!pmd)
			return -ENOMEM;
	} else {
		pmd = pmd_offset(pud, addr);
	}
	do {
		next = pmd_addr_end(addr, end);
		if (pmd_none(*pmd) && !create)
			continue;
		if (WARN_ON_ONCE(pmd_leaf(*pmd)))
			return -EINVAL;
		if (!pmd_none(*pmd) && WARN_ON_ONCE(pmd_bad(*pmd))) {
			if (!create)
				continue;
			pmd_clear_bad(pmd);
		}
		err = apply_to_pte_range(mm, pmd, addr, next,
					 fn, data, create, mask);
		if (err)
			break;
	} while (pmd++, addr = next, addr != end);

	return err;
}

static int apply_to_pud_range(struct mm_struct *mm, p4d_t *p4d,
				     unsigned long addr, unsigned long end,
				     pte_fn_t fn, void *data, bool create,
				     pgtbl_mod_mask *mask)
{
	pud_t *pud;
	unsigned long next;
	int err = 0;

	if (create) {
		pud = pud_alloc_track(mm, p4d, addr, mask);
		if (!pud)
			return -ENOMEM;
	} else {
		pud = pud_offset(p4d, addr);
	}
	do {
		next = pud_addr_end(addr, end);
		if (pud_none(*pud) && !create)
			continue;
		if (WARN_ON_ONCE(pud_leaf(*pud)))
			return -EINVAL;
		if (!pud_none(*pud) && WARN_ON_ONCE(pud_bad(*pud))) {
			if (!create)
				continue;
			pud_clear_bad(pud);
		}
		err = apply_to_pmd_range(mm, pud, addr, next,
					 fn, data, create, mask);
		if (err)
			break;
	} while (pud++, addr = next, addr != end);

	return err;
}

static int apply_to_p4d_range(struct mm_struct *mm, pgd_t *pgd,
				     unsigned long addr, unsigned long end,
				     pte_fn_t fn, void *data, bool create,
				     pgtbl_mod_mask *mask)
{
	p4d_t *p4d;
	unsigned long next;
	int err = 0;

	if (create) {
		p4d = p4d_alloc_track(mm, pgd, addr, mask);
		if (!p4d)
			return -ENOMEM;
	} else {
		p4d = p4d_offset(pgd, addr);
	}
	do {
		next = p4d_addr_end(addr, end);
		if (p4d_none(*p4d) && !create)
			continue;
		if (WARN_ON_ONCE(p4d_leaf(*p4d)))
			return -EINVAL;
		if (!p4d_none(*p4d) && WARN_ON_ONCE(p4d_bad(*p4d))) {
			if (!create)
				continue;
			p4d_clear_bad(p4d);
		}
		err = apply_to_pud_range(mm, p4d, addr, next,
					 fn, data, create, mask);
		if (err)
			break;
	} while (p4d++, addr = next, addr != end);

	return err;
}

static int __apply_to_page_range(struct mm_struct *mm, unsigned long addr,
				 unsigned long size, pte_fn_t fn,
				 void *data, bool create)
{
	pgd_t *pgd;
	unsigned long start = addr, next;
	unsigned long end = addr + size;
	pgtbl_mod_mask mask = 0;
	int err = 0;

	if (WARN_ON(addr >= end))
		return -EINVAL;

	pgd = pgd_offset(mm, addr);
	do {
		next = pgd_addr_end(addr, end);
		if (pgd_none(*pgd) && !create)
			continue;
		if (WARN_ON_ONCE(pgd_leaf(*pgd)))
			return -EINVAL;
		if (!pgd_none(*pgd) && WARN_ON_ONCE(pgd_bad(*pgd))) {
			if (!create)
				continue;
			pgd_clear_bad(pgd);
		}
		err = apply_to_p4d_range(mm, pgd, addr, next,
					 fn, data, create, &mask);
		if (err)
			break;
	} while (pgd++, addr = next, addr != end);

	if (mask & ARCH_PAGE_TABLE_SYNC_MASK)
		arch_sync_kernel_mappings(start, start + size);

	return err;
}

/*
 * Scan a region of virtual memory, filling in page tables as necessary
 * and calling a provided function on each leaf page table.
 */
int apply_to_page_range(struct mm_struct *mm, unsigned long addr,
			unsigned long size, pte_fn_t fn, void *data)
{
	return __apply_to_page_range(mm, addr, size, fn, data, true);
}
EXPORT_SYMBOL_GPL(apply_to_page_range);

/*
 * Scan a region of virtual memory, calling a provided function on
 * each leaf page table where it exists.
 *
 * Unlike apply_to_page_range, this does _not_ fill in page tables
 * where they are absent.
 */
int apply_to_existing_page_range(struct mm_struct *mm, unsigned long addr,
				 unsigned long size, pte_fn_t fn, void *data)
{
	return __apply_to_page_range(mm, addr, size, fn, data, false);
}
EXPORT_SYMBOL_GPL(apply_to_existing_page_range);

/*
 * handle_pte_fault chooses page fault handler according to an entry which was
 * read non-atomically.  Before making any commitment, on those architectures
 * or configurations (e.g. i386 with PAE) which might give a mix of unmatched
 * parts, do_swap_page must check under lock before unmapping the pte and
 * proceeding (but do_wp_page is only called after already making such a check;
 * and do_anonymous_page can safely check later on).
 */
static inline int pte_unmap_same(struct vm_fault *vmf)
{
	int same = 1;
#if defined(CONFIG_SMP) || defined(CONFIG_PREEMPTION)
	if (sizeof(pte_t) > sizeof(unsigned long)) {
		spin_lock(vmf->ptl);
		same = pte_same(ptep_get(vmf->pte), vmf->orig_pte);
		spin_unlock(vmf->ptl);
	}
#endif
	pte_unmap(vmf->pte);
	vmf->pte = NULL;
	return same;
}

/*
 * Return:
 *	0:		copied succeeded
 *	-EHWPOISON:	copy failed due to hwpoison in source page
 *	-EAGAIN:	copied failed (some other reason)
 */
static inline int __wp_page_copy_user(struct page *dst, struct page *src,
				      struct vm_fault *vmf)
{
	int ret;
	void *kaddr;
	void __user *uaddr;
	struct vm_area_struct *vma = vmf->vma;
	struct mm_struct *mm = vma->vm_mm;
	unsigned long addr = vmf->address;

	if (likely(src)) {
		if (copy_mc_user_highpage(dst, src, addr, vma))
			return -EHWPOISON;
		return 0;
	}

	/*
	 * If the source page was a PFN mapping, we don't have
	 * a "struct page" for it. We do a best-effort copy by
	 * just copying from the original user address. If that
	 * fails, we just zero-fill it. Live with it.
	 */
	kaddr = kmap_local_page(dst);
	pagefault_disable();
	uaddr = (void __user *)(addr & PAGE_MASK);

	/*
	 * On architectures with software "accessed" bits, we would
	 * take a double page fault, so mark it accessed here.
	 */
	vmf->pte = NULL;
	if (!arch_has_hw_pte_young() && !pte_young(vmf->orig_pte)) {
		pte_t entry;

		vmf->pte = pte_offset_map_lock(mm, vmf->pmd, addr, &vmf->ptl);
		if (unlikely(!vmf->pte || !pte_same(ptep_get(vmf->pte), vmf->orig_pte))) {
			/*
			 * Other thread has already handled the fault
			 * and update local tlb only
			 */
			if (vmf->pte)
				update_mmu_tlb(vma, addr, vmf->pte);
			ret = -EAGAIN;
			goto pte_unlock;
		}

		entry = pte_mkyoung(vmf->orig_pte);
		if (ptep_set_access_flags(vma, addr, vmf->pte, entry, 0))
			update_mmu_cache_range(vmf, vma, addr, vmf->pte, 1);
	}

	/*
	 * This really shouldn't fail, because the page is there
	 * in the page tables. But it might just be unreadable,
	 * in which case we just give up and fill the result with
	 * zeroes.
	 */
	if (__copy_from_user_inatomic(kaddr, uaddr, PAGE_SIZE)) {
		if (vmf->pte)
			goto warn;

		/* Re-validate under PTL if the page is still mapped */
		vmf->pte = pte_offset_map_lock(mm, vmf->pmd, addr, &vmf->ptl);
		if (unlikely(!vmf->pte || !pte_same(ptep_get(vmf->pte), vmf->orig_pte))) {
			/* The PTE changed under us, update local tlb */
			if (vmf->pte)
				update_mmu_tlb(vma, addr, vmf->pte);
			ret = -EAGAIN;
			goto pte_unlock;
		}

		/*
		 * The same page can be mapped back since last copy attempt.
		 * Try to copy again under PTL.
		 */
		if (__copy_from_user_inatomic(kaddr, uaddr, PAGE_SIZE)) {
			/*
			 * Give a warn in case there can be some obscure
			 * use-case
			 */
warn:
			WARN_ON_ONCE(1);
			clear_page(kaddr);
		}
	}

	ret = 0;

pte_unlock:
	if (vmf->pte)
		pte_unmap_unlock(vmf->pte, vmf->ptl);
	pagefault_enable();
	kunmap_local(kaddr);
	flush_dcache_page(dst);

	return ret;
}

static gfp_t __get_fault_gfp_mask(struct vm_area_struct *vma)
{
	struct file *vm_file = vma->vm_file;

	if (vm_file)
		return mapping_gfp_mask(vm_file->f_mapping) | __GFP_FS | __GFP_IO;

	/*
	 * Special mappings (e.g. VDSO) do not have any file so fake
	 * a default GFP_KERNEL for them.
	 */
	return GFP_KERNEL;
}

/*
 * Notify the address space that the page is about to become writable so that
 * it can prohibit this or wait for the page to get into an appropriate state.
 *
 * We do this without the lock held, so that it can sleep if it needs to.
 */
static vm_fault_t do_page_mkwrite(struct vm_fault *vmf, struct folio *folio)
{
	vm_fault_t ret;
	unsigned int old_flags = vmf->flags;

	vmf->flags = FAULT_FLAG_WRITE|FAULT_FLAG_MKWRITE;

	if (vmf->vma->vm_file &&
	    IS_SWAPFILE(vmf->vma->vm_file->f_mapping->host))
		return VM_FAULT_SIGBUS;

	ret = vmf->vma->vm_ops->page_mkwrite(vmf);
	/* Restore original flags so that caller is not surprised */
	vmf->flags = old_flags;
	if (unlikely(ret & (VM_FAULT_ERROR | VM_FAULT_NOPAGE)))
		return ret;
	if (unlikely(!(ret & VM_FAULT_LOCKED))) {
		folio_lock(folio);
		if (!folio->mapping) {
			folio_unlock(folio);
			return 0; /* retry */
		}
		ret |= VM_FAULT_LOCKED;
	} else
		VM_BUG_ON_FOLIO(!folio_test_locked(folio), folio);
	return ret;
}

/*
 * Handle dirtying of a page in shared file mapping on a write fault.
 *
 * The function expects the page to be locked and unlocks it.
 */
static vm_fault_t fault_dirty_shared_page(struct vm_fault *vmf)
{
	struct vm_area_struct *vma = vmf->vma;
	struct address_space *mapping;
	struct folio *folio = page_folio(vmf->page);
	bool dirtied;
	bool page_mkwrite = vma->vm_ops && vma->vm_ops->page_mkwrite;

	dirtied = folio_mark_dirty(folio);
	VM_BUG_ON_FOLIO(folio_test_anon(folio), folio);
	/*
	 * Take a local copy of the address_space - folio.mapping may be zeroed
	 * by truncate after folio_unlock().   The address_space itself remains
	 * pinned by vma->vm_file's reference.  We rely on folio_unlock()'s
	 * release semantics to prevent the compiler from undoing this copying.
	 */
	mapping = folio_raw_mapping(folio);
	folio_unlock(folio);

	if (!page_mkwrite)
		file_update_time(vma->vm_file);

	/*
	 * Throttle page dirtying rate down to writeback speed.
	 *
	 * mapping may be NULL here because some device drivers do not
	 * set page.mapping but still dirty their pages
	 *
	 * Drop the mmap_lock before waiting on IO, if we can. The file
	 * is pinning the mapping, as per above.
	 */
	if ((dirtied || page_mkwrite) && mapping) {
		struct file *fpin;

		fpin = maybe_unlock_mmap_for_io(vmf, NULL);
		balance_dirty_pages_ratelimited(mapping);
		if (fpin) {
			fput(fpin);
			return VM_FAULT_COMPLETED;
		}
	}

	return 0;
}

/*
 * Handle write page faults for pages that can be reused in the current vma
 *
 * This can happen either due to the mapping being with the VM_SHARED flag,
 * or due to us being the last reference standing to the page. In either
 * case, all we need to do here is to mark the page as writable and update
 * any related book-keeping.
 */
static inline void wp_page_reuse(struct vm_fault *vmf, struct folio *folio)
	__releases(vmf->ptl)
{
	struct vm_area_struct *vma = vmf->vma;
	pte_t entry;

	VM_BUG_ON(!(vmf->flags & FAULT_FLAG_WRITE));
	VM_WARN_ON(is_zero_pfn(pte_pfn(vmf->orig_pte)));

	if (folio) {
		VM_BUG_ON(folio_test_anon(folio) &&
			  !PageAnonExclusive(vmf->page));
		/*
		 * Clear the folio's cpupid information as the existing
		 * information potentially belongs to a now completely
		 * unrelated process.
		 */
		folio_xchg_last_cpupid(folio, (1 << LAST_CPUPID_SHIFT) - 1);
	}

	flush_cache_page(vma, vmf->address, pte_pfn(vmf->orig_pte));
	entry = pte_mkyoung(vmf->orig_pte);
	entry = maybe_mkwrite(pte_mkdirty(entry), vma);
	if (ptep_set_access_flags(vma, vmf->address, vmf->pte, entry, 1))
		update_mmu_cache_range(vmf, vma, vmf->address, vmf->pte, 1);
	pte_unmap_unlock(vmf->pte, vmf->ptl);
	count_vm_event(PGREUSE);
}

/*
 * We could add a bitflag somewhere, but for now, we know that all
 * vm_ops that have a ->map_pages have been audited and don't need
 * the mmap_lock to be held.
 */
static inline vm_fault_t vmf_can_call_fault(const struct vm_fault *vmf)
{
	struct vm_area_struct *vma = vmf->vma;

	if (vma->vm_ops->map_pages || !(vmf->flags & FAULT_FLAG_VMA_LOCK))
		return 0;
	vma_end_read(vma);
	return VM_FAULT_RETRY;
}

/**
 * vmf_anon_prepare - Prepare to handle an anonymous fault.
 * @vmf: The vm_fault descriptor passed from the fault handler.
 *
 * When preparing to insert an anonymous page into a VMA from a
 * fault handler, call this function rather than anon_vma_prepare().
 * If this vma does not already have an associated anon_vma and we are
 * only protected by the per-VMA lock, the caller must retry with the
 * mmap_lock held.  __anon_vma_prepare() will look at adjacent VMAs to
 * determine if this VMA can share its anon_vma, and that's not safe to
 * do with only the per-VMA lock held for this VMA.
 *
 * Return: 0 if fault handling can proceed.  Any other value should be
 * returned to the caller.
 */
vm_fault_t vmf_anon_prepare(struct vm_fault *vmf)
{
	struct vm_area_struct *vma = vmf->vma;
	vm_fault_t ret = 0;

	if (likely(vma->anon_vma))
		return 0;
	if (vmf->flags & FAULT_FLAG_VMA_LOCK) {
		if (!mmap_read_trylock(vma->vm_mm)) {
			vma_end_read(vma);
			return VM_FAULT_RETRY;
		}
	}
	if (__anon_vma_prepare(vma))
		ret = VM_FAULT_OOM;
	if (vmf->flags & FAULT_FLAG_VMA_LOCK)
		mmap_read_unlock(vma->vm_mm);
	return ret;
}

/*
 * Handle the case of a page which we actually need to copy to a new page,
 * either due to COW or unsharing.
 *
 * Called with mmap_lock locked and the old page referenced, but
 * without the ptl held.
 *
 * High level logic flow:
 *
 * - Allocate a page, copy the content of the old page to the new one.
 * - Handle book keeping and accounting - cgroups, mmu-notifiers, etc.
 * - Take the PTL. If the pte changed, bail out and release the allocated page
 * - If the pte is still the way we remember it, update the page table and all
 *   relevant references. This includes dropping the reference the page-table
 *   held to the old page, as well as updating the rmap.
 * - In any case, unlock the PTL and drop the reference we took to the old page.
 */
static vm_fault_t wp_page_copy(struct vm_fault *vmf)
{
	const bool unshare = vmf->flags & FAULT_FLAG_UNSHARE;
	struct vm_area_struct *vma = vmf->vma;
	struct mm_struct *mm = vma->vm_mm;
	struct folio *old_folio = NULL;
	struct folio *new_folio = NULL;
	pte_t entry;
	int page_copied = 0;
	struct mmu_notifier_range range;
	vm_fault_t ret;
	bool pfn_is_zero;

	delayacct_wpcopy_start();

	if (vmf->page)
		old_folio = page_folio(vmf->page);
	ret = vmf_anon_prepare(vmf);
	if (unlikely(ret))
		goto out;

	pfn_is_zero = is_zero_pfn(pte_pfn(vmf->orig_pte));
	new_folio = folio_prealloc(mm, vma, vmf->address, pfn_is_zero);
	if (!new_folio)
		goto oom;

	if (!pfn_is_zero) {
		int err;

		err = __wp_page_copy_user(&new_folio->page, vmf->page, vmf);
		if (err) {
			/*
			 * COW failed, if the fault was solved by other,
			 * it's fine. If not, userspace would re-fault on
			 * the same address and we will handle the fault
			 * from the second attempt.
			 * The -EHWPOISON case will not be retried.
			 */
			folio_put(new_folio);
			if (old_folio)
				folio_put(old_folio);

			delayacct_wpcopy_end();
			return err == -EHWPOISON ? VM_FAULT_HWPOISON : 0;
		}
		kmsan_copy_page_meta(&new_folio->page, vmf->page);
	}

	__folio_mark_uptodate(new_folio);

	mmu_notifier_range_init(&range, MMU_NOTIFY_CLEAR, 0, mm,
				vmf->address & PAGE_MASK,
				(vmf->address & PAGE_MASK) + PAGE_SIZE);
	mmu_notifier_invalidate_range_start(&range);

	/*
	 * Re-check the pte - we dropped the lock
	 */
	vmf->pte = pte_offset_map_lock(mm, vmf->pmd, vmf->address, &vmf->ptl);
	if (likely(vmf->pte && pte_same(ptep_get(vmf->pte), vmf->orig_pte))) {
		if (old_folio) {
			if (!folio_test_anon(old_folio)) {
				dec_mm_counter(mm, mm_counter_file(old_folio));
				inc_mm_counter(mm, MM_ANONPAGES);
			}
		} else {
			ksm_might_unmap_zero_page(mm, vmf->orig_pte);
			inc_mm_counter(mm, MM_ANONPAGES);
		}
		flush_cache_page(vma, vmf->address, pte_pfn(vmf->orig_pte));
		entry = mk_pte(&new_folio->page, vma->vm_page_prot);
		entry = pte_sw_mkyoung(entry);
		if (unlikely(unshare)) {
			if (pte_soft_dirty(vmf->orig_pte))
				entry = pte_mksoft_dirty(entry);
			if (pte_uffd_wp(vmf->orig_pte))
				entry = pte_mkuffd_wp(entry);
		} else {
			entry = maybe_mkwrite(pte_mkdirty(entry), vma);
		}

		/*
		 * Clear the pte entry and flush it first, before updating the
		 * pte with the new entry, to keep TLBs on different CPUs in
		 * sync. This code used to set the new PTE then flush TLBs, but
		 * that left a window where the new PTE could be loaded into
		 * some TLBs while the old PTE remains in others.
		 */
		ptep_clear_flush(vma, vmf->address, vmf->pte);
		folio_add_new_anon_rmap(new_folio, vma, vmf->address, RMAP_EXCLUSIVE);
		folio_add_lru_vma(new_folio, vma);
		BUG_ON(unshare && pte_write(entry));
		set_pte_at(mm, vmf->address, vmf->pte, entry);
		update_mmu_cache_range(vmf, vma, vmf->address, vmf->pte, 1);
		if (old_folio) {
			/*
			 * Only after switching the pte to the new page may
			 * we remove the mapcount here. Otherwise another
			 * process may come and find the rmap count decremented
			 * before the pte is switched to the new page, and
			 * "reuse" the old page writing into it while our pte
			 * here still points into it and can be read by other
			 * threads.
			 *
			 * The critical issue is to order this
			 * folio_remove_rmap_pte() with the ptp_clear_flush
			 * above. Those stores are ordered by (if nothing else,)
			 * the barrier present in the atomic_add_negative
			 * in folio_remove_rmap_pte();
			 *
			 * Then the TLB flush in ptep_clear_flush ensures that
			 * no process can access the old page before the
			 * decremented mapcount is visible. And the old page
			 * cannot be reused until after the decremented
			 * mapcount is visible. So transitively, TLBs to
			 * old page will be flushed before it can be reused.
			 */
			folio_remove_rmap_pte(old_folio, vmf->page, vma);
		}

		/* Free the old page.. */
		new_folio = old_folio;
		page_copied = 1;
		pte_unmap_unlock(vmf->pte, vmf->ptl);
	} else if (vmf->pte) {
		update_mmu_tlb(vma, vmf->address, vmf->pte);
		pte_unmap_unlock(vmf->pte, vmf->ptl);
	}

	mmu_notifier_invalidate_range_end(&range);

	if (new_folio)
		folio_put(new_folio);
	if (old_folio) {
		if (page_copied)
			free_swap_cache(old_folio);
		folio_put(old_folio);
	}

	delayacct_wpcopy_end();
	return 0;
oom:
	ret = VM_FAULT_OOM;
out:
	if (old_folio)
		folio_put(old_folio);

	delayacct_wpcopy_end();
	return ret;
}

/**
 * finish_mkwrite_fault - finish page fault for a shared mapping, making PTE
 *			  writeable once the page is prepared
 *
 * @vmf: structure describing the fault
 * @folio: the folio of vmf->page
 *
 * This function handles all that is needed to finish a write page fault in a
 * shared mapping due to PTE being read-only once the mapped page is prepared.
 * It handles locking of PTE and modifying it.
 *
 * The function expects the page to be locked or other protection against
 * concurrent faults / writeback (such as DAX radix tree locks).
 *
 * Return: %0 on success, %VM_FAULT_NOPAGE when PTE got changed before
 * we acquired PTE lock.
 */
static vm_fault_t finish_mkwrite_fault(struct vm_fault *vmf, struct folio *folio)
{
	WARN_ON_ONCE(!(vmf->vma->vm_flags & VM_SHARED));
	vmf->pte = pte_offset_map_lock(vmf->vma->vm_mm, vmf->pmd, vmf->address,
				       &vmf->ptl);
	if (!vmf->pte)
		return VM_FAULT_NOPAGE;
	/*
	 * We might have raced with another page fault while we released the
	 * pte_offset_map_lock.
	 */
	if (!pte_same(ptep_get(vmf->pte), vmf->orig_pte)) {
		update_mmu_tlb(vmf->vma, vmf->address, vmf->pte);
		pte_unmap_unlock(vmf->pte, vmf->ptl);
		return VM_FAULT_NOPAGE;
	}
	wp_page_reuse(vmf, folio);
	return 0;
}

/*
 * Handle write page faults for VM_MIXEDMAP or VM_PFNMAP for a VM_SHARED
 * mapping
 */
static vm_fault_t wp_pfn_shared(struct vm_fault *vmf)
{
	struct vm_area_struct *vma = vmf->vma;

	if (vma->vm_ops && vma->vm_ops->pfn_mkwrite) {
		vm_fault_t ret;

		pte_unmap_unlock(vmf->pte, vmf->ptl);
		ret = vmf_can_call_fault(vmf);
		if (ret)
			return ret;

		vmf->flags |= FAULT_FLAG_MKWRITE;
		ret = vma->vm_ops->pfn_mkwrite(vmf);
		if (ret & (VM_FAULT_ERROR | VM_FAULT_NOPAGE))
			return ret;
		return finish_mkwrite_fault(vmf, NULL);
	}
	wp_page_reuse(vmf, NULL);
	return 0;
}

static vm_fault_t wp_page_shared(struct vm_fault *vmf, struct folio *folio)
	__releases(vmf->ptl)
{
	struct vm_area_struct *vma = vmf->vma;
	vm_fault_t ret = 0;

	folio_get(folio);

	if (vma->vm_ops && vma->vm_ops->page_mkwrite) {
		vm_fault_t tmp;

		pte_unmap_unlock(vmf->pte, vmf->ptl);
		tmp = vmf_can_call_fault(vmf);
		if (tmp) {
			folio_put(folio);
			return tmp;
		}

		tmp = do_page_mkwrite(vmf, folio);
		if (unlikely(!tmp || (tmp &
				      (VM_FAULT_ERROR | VM_FAULT_NOPAGE)))) {
			folio_put(folio);
			return tmp;
		}
		tmp = finish_mkwrite_fault(vmf, folio);
		if (unlikely(tmp & (VM_FAULT_ERROR | VM_FAULT_NOPAGE))) {
			folio_unlock(folio);
			folio_put(folio);
			return tmp;
		}
	} else {
		wp_page_reuse(vmf, folio);
		folio_lock(folio);
	}
	ret |= fault_dirty_shared_page(vmf);
	folio_put(folio);

	return ret;
}

static bool wp_can_reuse_anon_folio(struct folio *folio,
				    struct vm_area_struct *vma)
{
	/*
	 * We could currently only reuse a subpage of a large folio if no
	 * other subpages of the large folios are still mapped. However,
	 * let's just consistently not reuse subpages even if we could
	 * reuse in that scenario, and give back a large folio a bit
	 * sooner.
	 */
	if (folio_test_large(folio))
		return false;

	/*
	 * We have to verify under folio lock: these early checks are
	 * just an optimization to avoid locking the folio and freeing
	 * the swapcache if there is little hope that we can reuse.
	 *
	 * KSM doesn't necessarily raise the folio refcount.
	 */
	if (folio_test_ksm(folio) || folio_ref_count(folio) > 3)
		return false;
	if (!folio_test_lru(folio))
		/*
		 * We cannot easily detect+handle references from
		 * remote LRU caches or references to LRU folios.
		 */
		lru_add_drain();
	if (folio_ref_count(folio) > 1 + folio_test_swapcache(folio))
		return false;
	if (!folio_trylock(folio))
		return false;
	if (folio_test_swapcache(folio))
		folio_free_swap(folio);
	if (folio_test_ksm(folio) || folio_ref_count(folio) != 1) {
		folio_unlock(folio);
		return false;
	}
	/*
	 * Ok, we've got the only folio reference from our mapping
	 * and the folio is locked, it's dark out, and we're wearing
	 * sunglasses. Hit it.
	 */
	folio_move_anon_rmap(folio, vma);
	folio_unlock(folio);
	return true;
}

/*
 * This routine handles present pages, when
 * * users try to write to a shared page (FAULT_FLAG_WRITE)
 * * GUP wants to take a R/O pin on a possibly shared anonymous page
 *   (FAULT_FLAG_UNSHARE)
 *
 * It is done by copying the page to a new address and decrementing the
 * shared-page counter for the old page.
 *
 * Note that this routine assumes that the protection checks have been
 * done by the caller (the low-level page fault routine in most cases).
 * Thus, with FAULT_FLAG_WRITE, we can safely just mark it writable once we've
 * done any necessary COW.
 *
 * In case of FAULT_FLAG_WRITE, we also mark the page dirty at this point even
 * though the page will change only once the write actually happens. This
 * avoids a few races, and potentially makes it more efficient.
 *
 * We enter with non-exclusive mmap_lock (to exclude vma changes,
 * but allow concurrent faults), with pte both mapped and locked.
 * We return with mmap_lock still held, but pte unmapped and unlocked.
 */
static vm_fault_t do_wp_page(struct vm_fault *vmf)
	__releases(vmf->ptl)
{
	const bool unshare = vmf->flags & FAULT_FLAG_UNSHARE;
	struct vm_area_struct *vma = vmf->vma;
	struct folio *folio = NULL;
	pte_t pte;

	if (likely(!unshare)) {
		if (userfaultfd_pte_wp(vma, ptep_get(vmf->pte))) {
			if (!userfaultfd_wp_async(vma)) {
				pte_unmap_unlock(vmf->pte, vmf->ptl);
				return handle_userfault(vmf, VM_UFFD_WP);
			}

			/*
			 * Nothing needed (cache flush, TLB invalidations,
			 * etc.) because we're only removing the uffd-wp bit,
			 * which is completely invisible to the user.
			 */
			pte = pte_clear_uffd_wp(ptep_get(vmf->pte));

			set_pte_at(vma->vm_mm, vmf->address, vmf->pte, pte);
			/*
			 * Update this to be prepared for following up CoW
			 * handling
			 */
			vmf->orig_pte = pte;
		}

		/*
		 * Userfaultfd write-protect can defer flushes. Ensure the TLB
		 * is flushed in this case before copying.
		 */
		if (unlikely(userfaultfd_wp(vmf->vma) &&
			     mm_tlb_flush_pending(vmf->vma->vm_mm)))
			flush_tlb_page(vmf->vma, vmf->address);
	}

	vmf->page = vm_normal_page(vma, vmf->address, vmf->orig_pte);

	if (vmf->page)
		folio = page_folio(vmf->page);

	/*
	 * Shared mapping: we are guaranteed to have VM_WRITE and
	 * FAULT_FLAG_WRITE set at this point.
	 */
	if (vma->vm_flags & (VM_SHARED | VM_MAYSHARE)) {
		/*
		 * VM_MIXEDMAP !pfn_valid() case, or VM_SOFTDIRTY clear on a
		 * VM_PFNMAP VMA.
		 *
		 * We should not cow pages in a shared writeable mapping.
		 * Just mark the pages writable and/or call ops->pfn_mkwrite.
		 */
		if (!vmf->page)
			return wp_pfn_shared(vmf);
		return wp_page_shared(vmf, folio);
	}

	/*
	 * Private mapping: create an exclusive anonymous page copy if reuse
	 * is impossible. We might miss VM_WRITE for FOLL_FORCE handling.
	 *
	 * If we encounter a page that is marked exclusive, we must reuse
	 * the page without further checks.
	 */
	if (folio && folio_test_anon(folio) &&
	    (PageAnonExclusive(vmf->page) || wp_can_reuse_anon_folio(folio, vma))) {
		if (!PageAnonExclusive(vmf->page))
			SetPageAnonExclusive(vmf->page);
		if (unlikely(unshare)) {
			pte_unmap_unlock(vmf->pte, vmf->ptl);
			return 0;
		}
		wp_page_reuse(vmf, folio);
		return 0;
	}
	/*
	 * Ok, we need to copy. Oh, well..
	 */
	if (folio)
		folio_get(folio);

	pte_unmap_unlock(vmf->pte, vmf->ptl);
#ifdef CONFIG_KSM
	if (folio && folio_test_ksm(folio))
		count_vm_event(COW_KSM);
#endif
	return wp_page_copy(vmf);
}

static void unmap_mapping_range_vma(struct vm_area_struct *vma,
		unsigned long start_addr, unsigned long end_addr,
		struct zap_details *details)
{
	zap_page_range_single(vma, start_addr, end_addr - start_addr, details);
}

static inline void unmap_mapping_range_tree(struct rb_root_cached *root,
					    pgoff_t first_index,
					    pgoff_t last_index,
					    struct zap_details *details)
{
	struct vm_area_struct *vma;
	pgoff_t vba, vea, zba, zea;

	vma_interval_tree_foreach(vma, root, first_index, last_index) {
		vba = vma->vm_pgoff;
		vea = vba + vma_pages(vma) - 1;
		zba = max(first_index, vba);
		zea = min(last_index, vea);

		unmap_mapping_range_vma(vma,
			((zba - vba) << PAGE_SHIFT) + vma->vm_start,
			((zea - vba + 1) << PAGE_SHIFT) + vma->vm_start,
				details);
	}
}

/**
 * unmap_mapping_folio() - Unmap single folio from processes.
 * @folio: The locked folio to be unmapped.
 *
 * Unmap this folio from any userspace process which still has it mmaped.
 * Typically, for efficiency, the range of nearby pages has already been
 * unmapped by unmap_mapping_pages() or unmap_mapping_range().  But once
 * truncation or invalidation holds the lock on a folio, it may find that
 * the page has been remapped again: and then uses unmap_mapping_folio()
 * to unmap it finally.
 */
void unmap_mapping_folio(struct folio *folio)
{
	struct address_space *mapping = folio->mapping;
	struct zap_details details = { };
	pgoff_t	first_index;
	pgoff_t	last_index;

	VM_BUG_ON(!folio_test_locked(folio));

	first_index = folio->index;
	last_index = folio_next_index(folio) - 1;

	details.even_cows = false;
	details.single_folio = folio;
	details.zap_flags = ZAP_FLAG_DROP_MARKER;

	i_mmap_lock_read(mapping);
	if (unlikely(!RB_EMPTY_ROOT(&mapping->i_mmap.rb_root)))
		unmap_mapping_range_tree(&mapping->i_mmap, first_index,
					 last_index, &details);
	i_mmap_unlock_read(mapping);
}

/**
 * unmap_mapping_pages() - Unmap pages from processes.
 * @mapping: The address space containing pages to be unmapped.
 * @start: Index of first page to be unmapped.
 * @nr: Number of pages to be unmapped.  0 to unmap to end of file.
 * @even_cows: Whether to unmap even private COWed pages.
 *
 * Unmap the pages in this address space from any userspace process which
 * has them mmaped.  Generally, you want to remove COWed pages as well when
 * a file is being truncated, but not when invalidating pages from the page
 * cache.
 */
void unmap_mapping_pages(struct address_space *mapping, pgoff_t start,
		pgoff_t nr, bool even_cows)
{
	struct zap_details details = { };
	pgoff_t	first_index = start;
	pgoff_t	last_index = start + nr - 1;

	details.even_cows = even_cows;
	if (last_index < first_index)
		last_index = ULONG_MAX;

	i_mmap_lock_read(mapping);
	if (unlikely(!RB_EMPTY_ROOT(&mapping->i_mmap.rb_root)))
		unmap_mapping_range_tree(&mapping->i_mmap, first_index,
					 last_index, &details);
	i_mmap_unlock_read(mapping);
}
EXPORT_SYMBOL_GPL(unmap_mapping_pages);

/**
 * unmap_mapping_range - unmap the portion of all mmaps in the specified
 * address_space corresponding to the specified byte range in the underlying
 * file.
 *
 * @mapping: the address space containing mmaps to be unmapped.
 * @holebegin: byte in first page to unmap, relative to the start of
 * the underlying file.  This will be rounded down to a PAGE_SIZE
 * boundary.  Note that this is different from truncate_pagecache(), which
 * must keep the partial page.  In contrast, we must get rid of
 * partial pages.
 * @holelen: size of prospective hole in bytes.  This will be rounded
 * up to a PAGE_SIZE boundary.  A holelen of zero truncates to the
 * end of the file.
 * @even_cows: 1 when truncating a file, unmap even private COWed pages;
 * but 0 when invalidating pagecache, don't throw away private data.
 */
void unmap_mapping_range(struct address_space *mapping,
		loff_t const holebegin, loff_t const holelen, int even_cows)
{
	pgoff_t hba = (pgoff_t)(holebegin) >> PAGE_SHIFT;
	pgoff_t hlen = ((pgoff_t)(holelen) + PAGE_SIZE - 1) >> PAGE_SHIFT;

	/* Check for overflow. */
	if (sizeof(holelen) > sizeof(hlen)) {
		long long holeend =
			(holebegin + holelen + PAGE_SIZE - 1) >> PAGE_SHIFT;
		if (holeend & ~(long long)ULONG_MAX)
			hlen = ULONG_MAX - hba + 1;
	}

	unmap_mapping_pages(mapping, hba, hlen, even_cows);
}
EXPORT_SYMBOL(unmap_mapping_range);

/*
 * Restore a potential device exclusive pte to a working pte entry
 */
static vm_fault_t remove_device_exclusive_entry(struct vm_fault *vmf)
{
	struct folio *folio = page_folio(vmf->page);
	struct vm_area_struct *vma = vmf->vma;
	struct mmu_notifier_range range;
	vm_fault_t ret;

	/*
	 * We need a reference to lock the folio because we don't hold
	 * the PTL so a racing thread can remove the device-exclusive
	 * entry and unmap it. If the folio is free the entry must
	 * have been removed already. If it happens to have already
	 * been re-allocated after being freed all we do is lock and
	 * unlock it.
	 */
	if (!folio_try_get(folio))
		return 0;

	ret = folio_lock_or_retry(folio, vmf);
	if (ret) {
		folio_put(folio);
		return ret;
	}
	mmu_notifier_range_init_owner(&range, MMU_NOTIFY_EXCLUSIVE, 0,
				vma->vm_mm, vmf->address & PAGE_MASK,
				(vmf->address & PAGE_MASK) + PAGE_SIZE, NULL);
	mmu_notifier_invalidate_range_start(&range);

	vmf->pte = pte_offset_map_lock(vma->vm_mm, vmf->pmd, vmf->address,
				&vmf->ptl);
	if (likely(vmf->pte && pte_same(ptep_get(vmf->pte), vmf->orig_pte)))
		restore_exclusive_pte(vma, vmf->page, vmf->address, vmf->pte);

	if (vmf->pte)
		pte_unmap_unlock(vmf->pte, vmf->ptl);
	folio_unlock(folio);
	folio_put(folio);

	mmu_notifier_invalidate_range_end(&range);
	return 0;
}

static inline bool should_try_to_free_swap(struct folio *folio,
					   struct vm_area_struct *vma,
					   unsigned int fault_flags)
{
	if (!folio_test_swapcache(folio))
		return false;
	if (mem_cgroup_swap_full(folio) || (vma->vm_flags & VM_LOCKED) ||
	    folio_test_mlocked(folio))
		return true;
	/*
	 * If we want to map a page that's in the swapcache writable, we
	 * have to detect via the refcount if we're really the exclusive
	 * user. Try freeing the swapcache to get rid of the swapcache
	 * reference only in case it's likely that we'll be the exlusive user.
	 */
	return (fault_flags & FAULT_FLAG_WRITE) && !folio_test_ksm(folio) &&
		folio_ref_count(folio) == (1 + folio_nr_pages(folio));
}

static vm_fault_t pte_marker_clear(struct vm_fault *vmf)
{
	vmf->pte = pte_offset_map_lock(vmf->vma->vm_mm, vmf->pmd,
				       vmf->address, &vmf->ptl);
	if (!vmf->pte)
		return 0;
	/*
	 * Be careful so that we will only recover a special uffd-wp pte into a
	 * none pte.  Otherwise it means the pte could have changed, so retry.
	 *
	 * This should also cover the case where e.g. the pte changed
	 * quickly from a PTE_MARKER_UFFD_WP into PTE_MARKER_POISONED.
	 * So is_pte_marker() check is not enough to safely drop the pte.
	 */
	if (pte_same(vmf->orig_pte, ptep_get(vmf->pte)))
		pte_clear(vmf->vma->vm_mm, vmf->address, vmf->pte);
	pte_unmap_unlock(vmf->pte, vmf->ptl);
	return 0;
}

static vm_fault_t do_pte_missing(struct vm_fault *vmf)
{
	if (vma_is_anonymous(vmf->vma))
		return do_anonymous_page(vmf);
	else
		return do_fault(vmf);
}

/*
 * This is actually a page-missing access, but with uffd-wp special pte
 * installed.  It means this pte was wr-protected before being unmapped.
 */
static vm_fault_t pte_marker_handle_uffd_wp(struct vm_fault *vmf)
{
	/*
	 * Just in case there're leftover special ptes even after the region
	 * got unregistered - we can simply clear them.
	 */
	if (unlikely(!userfaultfd_wp(vmf->vma)))
		return pte_marker_clear(vmf);

	return do_pte_missing(vmf);
}

static vm_fault_t handle_pte_marker(struct vm_fault *vmf)
{
	swp_entry_t entry = pte_to_swp_entry(vmf->orig_pte);
	unsigned long marker = pte_marker_get(entry);

	/*
	 * PTE markers should never be empty.  If anything weird happened,
	 * the best thing to do is to kill the process along with its mm.
	 */
	if (WARN_ON_ONCE(!marker))
		return VM_FAULT_SIGBUS;

	/* Higher priority than uffd-wp when data corrupted */
	if (marker & PTE_MARKER_POISONED)
		return VM_FAULT_HWPOISON;

	if (pte_marker_entry_uffd_wp(entry))
		return pte_marker_handle_uffd_wp(vmf);

	/* This is an unknown pte marker */
	return VM_FAULT_SIGBUS;
}

static struct folio *__alloc_swap_folio(struct vm_fault *vmf)
{
	struct vm_area_struct *vma = vmf->vma;
	struct folio *folio;
	swp_entry_t entry;

	folio = vma_alloc_folio(GFP_HIGHUSER_MOVABLE, 0, vma,
				vmf->address, false);
	if (!folio)
		return NULL;

	entry = pte_to_swp_entry(vmf->orig_pte);
	if (mem_cgroup_swapin_charge_folio(folio, vma->vm_mm,
					   GFP_KERNEL, entry)) {
		folio_put(folio);
		return NULL;
	}

	return folio;
}

#ifdef CONFIG_TRANSPARENT_HUGEPAGE
/*
 * Check if the PTEs within a range are contiguous swap entries
 * and have no cache when check_no_cache is true.
 */
static bool can_swapin_thp(struct vm_fault *vmf, pte_t *ptep,
			   int nr_pages, bool check_no_cache)
{
	struct swap_info_struct *si;
	unsigned long addr;
	swp_entry_t entry;
	pgoff_t offset;
	int idx, i;
	pte_t pte;

	addr = ALIGN_DOWN(vmf->address, nr_pages * PAGE_SIZE);
	idx = (vmf->address - addr) / PAGE_SIZE;
	pte = ptep_get(ptep);

	if (!pte_same(pte, pte_move_swp_offset(vmf->orig_pte, -idx)))
		return false;
	entry = pte_to_swp_entry(pte);
	offset = swp_offset(entry);
	if (swap_pte_batch(ptep, nr_pages, pte) != nr_pages)
		return false;

	if (!check_no_cache)
		return true;

	si = swp_swap_info(entry);
	/*
	 * While allocating a large folio and doing swap_read_folio, which is
	 * the case the being faulted pte doesn't have swapcache. We need to
	 * ensure all PTEs have no cache as well, otherwise, we might go to
	 * swap devices while the content is in swapcache.
	 */
	for (i = 0; i < nr_pages; i++) {
		if ((si->swap_map[offset + i] & SWAP_HAS_CACHE))
			return false;
	}

	return true;
}

static inline unsigned long thp_swap_suitable_orders(pgoff_t swp_offset,
						     unsigned long addr,
						     unsigned long orders)
{
	int order, nr;

	order = highest_order(orders);

	/*
	 * To swap in a THP with nr pages, we require that its first swap_offset
	 * is aligned with that number, as it was when the THP was swapped out.
	 * This helps filter out most invalid entries.
	 */
	while (orders) {
		nr = 1 << order;
		if ((addr >> PAGE_SHIFT) % nr == swp_offset % nr)
			break;
		order = next_order(&orders, order);
	}

	return orders;
}

static struct folio *alloc_swap_folio(struct vm_fault *vmf)
{
	struct vm_area_struct *vma = vmf->vma;
	unsigned long orders;
	struct folio *folio;
	unsigned long addr;
	swp_entry_t entry;
	spinlock_t *ptl;
	pte_t *pte;
	gfp_t gfp;
	int order;

	/*
	 * If uffd is active for the vma we need per-page fault fidelity to
	 * maintain the uffd semantics.
	 */
	if (unlikely(userfaultfd_armed(vma)))
		goto fallback;

	/*
	 * A large swapped out folio could be partially or fully in zswap. We
	 * lack handling for such cases, so fallback to swapping in order-0
	 * folio.
	 */
	if (!zswap_never_enabled())
		goto fallback;

	entry = pte_to_swp_entry(vmf->orig_pte);
	/*
	 * Get a list of all the (large) orders below PMD_ORDER that are enabled
	 * and suitable for swapping THP.
	 */
	orders = thp_vma_allowable_orders(vma, vma->vm_flags,
			TVA_IN_PF | TVA_ENFORCE_SYSFS, BIT(PMD_ORDER) - 1);
	orders = thp_vma_suitable_orders(vma, vmf->address, orders);
	orders = thp_swap_suitable_orders(swp_offset(entry),
					  vmf->address, orders);

	if (!orders)
		goto fallback;

	pte = pte_offset_map_lock(vmf->vma->vm_mm, vmf->pmd,
				  vmf->address & PMD_MASK, &ptl);
	if (unlikely(!pte))
		goto fallback;

	/*
	 * For do_swap_page, find the highest order where the aligned range is
	 * completely swap entries with contiguous swap offsets.
	 */
	order = highest_order(orders);
	while (orders) {
		addr = ALIGN_DOWN(vmf->address, PAGE_SIZE << order);
		if (can_swapin_thp(vmf, pte + pte_index(addr), 1 << order, true))
			break;
		order = next_order(&orders, order);
	}

	pte_unmap_unlock(pte, ptl);

	/* Try allocating the highest of the remaining orders. */
	gfp = vma_thp_gfp_mask(vma);
	while (orders) {
		addr = ALIGN_DOWN(vmf->address, PAGE_SIZE << order);
		folio = vma_alloc_folio(gfp, order, vma, addr, true);
		if (folio) {
			if (!mem_cgroup_swapin_charge_folio(folio, vma->vm_mm,
							    gfp, entry))
				return folio;
			folio_put(folio);
		}
		order = next_order(&orders, order);
	}

fallback:
	return __alloc_swap_folio(vmf);
}
#else /* !CONFIG_TRANSPARENT_HUGEPAGE */
static inline bool can_swapin_thp(struct vm_fault *vmf, pte_t *ptep,
				  int nr_pages, bool check_no_cache)
{
	return false;
}

static struct folio *alloc_swap_folio(struct vm_fault *vmf)
{
	return __alloc_swap_folio(vmf);
}
#endif /* CONFIG_TRANSPARENT_HUGEPAGE */

/*
 * We enter with non-exclusive mmap_lock (to exclude vma changes,
 * but allow concurrent faults), and pte mapped but not yet locked.
 * We return with pte unmapped and unlocked.
 *
 * We return with the mmap_lock locked or unlocked in the same cases
 * as does filemap_fault().
 */
vm_fault_t do_swap_page(struct vm_fault *vmf)
{
	struct vm_area_struct *vma = vmf->vma;
	struct folio *swapcache, *folio = NULL;
	struct page *page;
	struct swap_info_struct *si = NULL;
	rmap_t rmap_flags = RMAP_NONE;
	bool need_clear_cache = false;
	bool exclusive = false;
	swp_entry_t entry;
	pte_t pte;
	vm_fault_t ret = 0;
	void *shadow = NULL;
	int nr_pages;
	unsigned long page_idx;
	unsigned long address;
	pte_t *ptep;

	if (!pte_unmap_same(vmf))
		goto out;

	entry = pte_to_swp_entry(vmf->orig_pte);
	if (unlikely(non_swap_entry(entry))) {
		if (is_migration_entry(entry)) {
			migration_entry_wait(vma->vm_mm, vmf->pmd,
					     vmf->address);
		} else if (is_device_exclusive_entry(entry)) {
			vmf->page = pfn_swap_entry_to_page(entry);
			ret = remove_device_exclusive_entry(vmf);
		} else if (is_device_private_entry(entry)) {
			if (vmf->flags & FAULT_FLAG_VMA_LOCK) {
				/*
				 * migrate_to_ram is not yet ready to operate
				 * under VMA lock.
				 */
				vma_end_read(vma);
				ret = VM_FAULT_RETRY;
				goto out;
			}

			vmf->page = pfn_swap_entry_to_page(entry);
			vmf->pte = pte_offset_map_lock(vma->vm_mm, vmf->pmd,
					vmf->address, &vmf->ptl);
			if (unlikely(!vmf->pte ||
				     !pte_same(ptep_get(vmf->pte),
							vmf->orig_pte)))
				goto unlock;

			/*
			 * Get a page reference while we know the page can't be
			 * freed.
			 */
			get_page(vmf->page);
			pte_unmap_unlock(vmf->pte, vmf->ptl);
			ret = vmf->page->pgmap->ops->migrate_to_ram(vmf);
			put_page(vmf->page);
		} else if (is_hwpoison_entry(entry)) {
			ret = VM_FAULT_HWPOISON;
		} else if (is_pte_marker_entry(entry)) {
			ret = handle_pte_marker(vmf);
		} else {
			print_bad_pte(vma, vmf->address, vmf->orig_pte, NULL);
			ret = VM_FAULT_SIGBUS;
		}
		goto out;
	}

	/* Prevent swapoff from happening to us. */
	si = get_swap_device(entry);
	if (unlikely(!si))
		goto out;

	folio = swap_cache_get_folio(entry, vma, vmf->address);
	if (folio)
		page = folio_file_page(folio, swp_offset(entry));
	swapcache = folio;

	if (!folio) {
		if (data_race(si->flags & SWP_SYNCHRONOUS_IO) &&
		    __swap_count(entry) == 1) {
<<<<<<< HEAD
			/*
			 * Prevent parallel swapin from proceeding with
			 * the cache flag. Otherwise, another thread may
			 * finish swapin first, free the entry, and swapout
			 * reusing the same entry. It's undetectable as
			 * pte_same() returns true due to entry reuse.
			 */
			if (swapcache_prepare(entry, 1)) {
				/* Relax a bit to prevent rapid repeated page faults */
				schedule_timeout_uninterruptible(1);
				goto out;
			}
			need_clear_cache = true;

			/* skip swapcache */
			folio = vma_alloc_folio(GFP_HIGHUSER_MOVABLE, 0,
						vma, vmf->address, false);
=======
			/* skip swapcache */
			folio = alloc_swap_folio(vmf);
>>>>>>> 7b914357
			if (folio) {
				__folio_set_locked(folio);
				__folio_set_swapbacked(folio);

				nr_pages = folio_nr_pages(folio);
				if (folio_test_large(folio))
					entry.val = ALIGN_DOWN(entry.val, nr_pages);
				/*
				 * Prevent parallel swapin from proceeding with
				 * the cache flag. Otherwise, another thread
				 * may finish swapin first, free the entry, and
				 * swapout reusing the same entry. It's
				 * undetectable as pte_same() returns true due
				 * to entry reuse.
				 */
				if (swapcache_prepare(entry, nr_pages)) {
					/*
					 * Relax a bit to prevent rapid
					 * repeated page faults.
					 */
					schedule_timeout_uninterruptible(1);
					goto out_page;
				}
				need_clear_cache = true;

				mem_cgroup_swapin_uncharge_swap(entry, nr_pages);

				shadow = get_shadow_from_swap_cache(entry);
				if (shadow)
					workingset_refault(folio, shadow);

				folio_add_lru(folio);

				/* To provide entry to swap_read_folio() */
				folio->swap = entry;
				swap_read_folio(folio, NULL);
				folio->private = NULL;
			}
		} else {
			folio = swapin_readahead(entry, GFP_HIGHUSER_MOVABLE,
						vmf);
			swapcache = folio;
		}

		if (!folio) {
			/*
			 * Back out if somebody else faulted in this pte
			 * while we released the pte lock.
			 */
			vmf->pte = pte_offset_map_lock(vma->vm_mm, vmf->pmd,
					vmf->address, &vmf->ptl);
			if (likely(vmf->pte &&
				   pte_same(ptep_get(vmf->pte), vmf->orig_pte)))
				ret = VM_FAULT_OOM;
			goto unlock;
		}

		/* Had to read the page from swap area: Major fault */
		ret = VM_FAULT_MAJOR;
		count_vm_event(PGMAJFAULT);
		count_memcg_event_mm(vma->vm_mm, PGMAJFAULT);
		page = folio_file_page(folio, swp_offset(entry));
	} else if (PageHWPoison(page)) {
		/*
		 * hwpoisoned dirty swapcache pages are kept for killing
		 * owner processes (which may be unknown at hwpoison time)
		 */
		ret = VM_FAULT_HWPOISON;
		goto out_release;
	}

	ret |= folio_lock_or_retry(folio, vmf);
	if (ret & VM_FAULT_RETRY)
		goto out_release;

	if (swapcache) {
		/*
		 * Make sure folio_free_swap() or swapoff did not release the
		 * swapcache from under us.  The page pin, and pte_same test
		 * below, are not enough to exclude that.  Even if it is still
		 * swapcache, we need to check that the page's swap has not
		 * changed.
		 */
		if (unlikely(!folio_test_swapcache(folio) ||
			     page_swap_entry(page).val != entry.val))
			goto out_page;

		/*
		 * KSM sometimes has to copy on read faults, for example, if
		 * page->index of !PageKSM() pages would be nonlinear inside the
		 * anon VMA -- PageKSM() is lost on actual swapout.
		 */
		folio = ksm_might_need_to_copy(folio, vma, vmf->address);
		if (unlikely(!folio)) {
			ret = VM_FAULT_OOM;
			folio = swapcache;
			goto out_page;
		} else if (unlikely(folio == ERR_PTR(-EHWPOISON))) {
			ret = VM_FAULT_HWPOISON;
			folio = swapcache;
			goto out_page;
		}
		if (folio != swapcache)
			page = folio_page(folio, 0);

		/*
		 * If we want to map a page that's in the swapcache writable, we
		 * have to detect via the refcount if we're really the exclusive
		 * owner. Try removing the extra reference from the local LRU
		 * caches if required.
		 */
		if ((vmf->flags & FAULT_FLAG_WRITE) && folio == swapcache &&
		    !folio_test_ksm(folio) && !folio_test_lru(folio))
			lru_add_drain();
	}

	folio_throttle_swaprate(folio, GFP_KERNEL);

	/*
	 * Back out if somebody else already faulted in this pte.
	 */
	vmf->pte = pte_offset_map_lock(vma->vm_mm, vmf->pmd, vmf->address,
			&vmf->ptl);
	if (unlikely(!vmf->pte || !pte_same(ptep_get(vmf->pte), vmf->orig_pte)))
		goto out_nomap;

	if (unlikely(!folio_test_uptodate(folio))) {
		ret = VM_FAULT_SIGBUS;
		goto out_nomap;
	}

	/* allocated large folios for SWP_SYNCHRONOUS_IO */
	if (folio_test_large(folio) && !folio_test_swapcache(folio)) {
		unsigned long nr = folio_nr_pages(folio);
		unsigned long folio_start = ALIGN_DOWN(vmf->address,
						       nr * PAGE_SIZE);
		unsigned long idx = (vmf->address - folio_start) / PAGE_SIZE;
		pte_t *folio_ptep = vmf->pte - idx;

		if (!can_swapin_thp(vmf, folio_ptep, nr, false))
			goto out_nomap;

		page_idx = idx;
		address = folio_start;
		ptep = folio_ptep;
		goto check_folio;
	}

	nr_pages = 1;
	page_idx = 0;
	address = vmf->address;
	ptep = vmf->pte;
	if (folio_test_large(folio) && folio_test_swapcache(folio)) {
		int nr = folio_nr_pages(folio);
		unsigned long idx = folio_page_idx(folio, page);
		unsigned long folio_start = address - idx * PAGE_SIZE;
		unsigned long folio_end = folio_start + nr * PAGE_SIZE;
		pte_t *folio_ptep;
		pte_t folio_pte;

		if (unlikely(folio_start < max(address & PMD_MASK, vma->vm_start)))
			goto check_folio;
		if (unlikely(folio_end > pmd_addr_end(address, vma->vm_end)))
			goto check_folio;

		folio_ptep = vmf->pte - idx;
		folio_pte = ptep_get(folio_ptep);
		if (!pte_same(folio_pte, pte_move_swp_offset(vmf->orig_pte, -idx)) ||
		    swap_pte_batch(folio_ptep, nr, folio_pte) != nr)
			goto check_folio;

		page_idx = idx;
		address = folio_start;
		ptep = folio_ptep;
		nr_pages = nr;
		entry = folio->swap;
		page = &folio->page;
	}

check_folio:
	/*
	 * PG_anon_exclusive reuses PG_mappedtodisk for anon pages. A swap pte
	 * must never point at an anonymous page in the swapcache that is
	 * PG_anon_exclusive. Sanity check that this holds and especially, that
	 * no filesystem set PG_mappedtodisk on a page in the swapcache. Sanity
	 * check after taking the PT lock and making sure that nobody
	 * concurrently faulted in this page and set PG_anon_exclusive.
	 */
	BUG_ON(!folio_test_anon(folio) && folio_test_mappedtodisk(folio));
	BUG_ON(folio_test_anon(folio) && PageAnonExclusive(page));

	/*
	 * Check under PT lock (to protect against concurrent fork() sharing
	 * the swap entry concurrently) for certainly exclusive pages.
	 */
	if (!folio_test_ksm(folio)) {
		exclusive = pte_swp_exclusive(vmf->orig_pte);
		if (folio != swapcache) {
			/*
			 * We have a fresh page that is not exposed to the
			 * swapcache -> certainly exclusive.
			 */
			exclusive = true;
		} else if (exclusive && folio_test_writeback(folio) &&
			  data_race(si->flags & SWP_STABLE_WRITES)) {
			/*
			 * This is tricky: not all swap backends support
			 * concurrent page modifications while under writeback.
			 *
			 * So if we stumble over such a page in the swapcache
			 * we must not set the page exclusive, otherwise we can
			 * map it writable without further checks and modify it
			 * while still under writeback.
			 *
			 * For these problematic swap backends, simply drop the
			 * exclusive marker: this is perfectly fine as we start
			 * writeback only if we fully unmapped the page and
			 * there are no unexpected references on the page after
			 * unmapping succeeded. After fully unmapped, no
			 * further GUP references (FOLL_GET and FOLL_PIN) can
			 * appear, so dropping the exclusive marker and mapping
			 * it only R/O is fine.
			 */
			exclusive = false;
		}
	}

	/*
	 * Some architectures may have to restore extra metadata to the page
	 * when reading from swap. This metadata may be indexed by swap entry
	 * so this must be called before swap_free().
	 */
	arch_swap_restore(folio_swap(entry, folio), folio);

	/*
	 * Remove the swap entry and conditionally try to free up the swapcache.
	 * We're already holding a reference on the page but haven't mapped it
	 * yet.
	 */
	swap_free_nr(entry, nr_pages);
	if (should_try_to_free_swap(folio, vma, vmf->flags))
		folio_free_swap(folio);

	add_mm_counter(vma->vm_mm, MM_ANONPAGES, nr_pages);
	add_mm_counter(vma->vm_mm, MM_SWAPENTS, -nr_pages);
	pte = mk_pte(page, vma->vm_page_prot);
	if (pte_swp_soft_dirty(vmf->orig_pte))
		pte = pte_mksoft_dirty(pte);
	if (pte_swp_uffd_wp(vmf->orig_pte))
		pte = pte_mkuffd_wp(pte);

	/*
	 * Same logic as in do_wp_page(); however, optimize for pages that are
	 * certainly not shared either because we just allocated them without
	 * exposing them to the swapcache or because the swap entry indicates
	 * exclusivity.
	 */
	if (!folio_test_ksm(folio) &&
	    (exclusive || folio_ref_count(folio) == 1)) {
		if ((vma->vm_flags & VM_WRITE) && !userfaultfd_pte_wp(vma, pte) &&
		    !pte_needs_soft_dirty_wp(vma, pte)) {
			pte = pte_mkwrite(pte, vma);
			if (vmf->flags & FAULT_FLAG_WRITE) {
				pte = pte_mkdirty(pte);
				vmf->flags &= ~FAULT_FLAG_WRITE;
			}
		}
		rmap_flags |= RMAP_EXCLUSIVE;
	}
	folio_ref_add(folio, nr_pages - 1);
	flush_icache_pages(vma, page, nr_pages);
	vmf->orig_pte = pte_advance_pfn(pte, page_idx);

	/* ksm created a completely new copy */
	if (unlikely(folio != swapcache && swapcache)) {
		folio_add_new_anon_rmap(folio, vma, address, RMAP_EXCLUSIVE);
		folio_add_lru_vma(folio, vma);
	} else if (!folio_test_anon(folio)) {
		/*
		 * We currently only expect small !anon folios which are either
		 * fully exclusive or fully shared, or new allocated large
		 * folios which are fully exclusive. If we ever get large
		 * folios within swapcache here, we have to be careful.
		 */
		VM_WARN_ON_ONCE(folio_test_large(folio) && folio_test_swapcache(folio));
		VM_WARN_ON_FOLIO(!folio_test_locked(folio), folio);
		folio_add_new_anon_rmap(folio, vma, address, rmap_flags);
	} else {
		folio_add_anon_rmap_ptes(folio, page, nr_pages, vma, address,
					rmap_flags);
	}

	VM_BUG_ON(!folio_test_anon(folio) ||
			(pte_write(pte) && !PageAnonExclusive(page)));
	set_ptes(vma->vm_mm, address, ptep, pte, nr_pages);
	arch_do_swap_page_nr(vma->vm_mm, vma, address,
			pte, pte, nr_pages);

	folio_unlock(folio);
	if (folio != swapcache && swapcache) {
		/*
		 * Hold the lock to avoid the swap entry to be reused
		 * until we take the PT lock for the pte_same() check
		 * (to avoid false positives from pte_same). For
		 * further safety release the lock after the swap_free
		 * so that the swap count won't change under a
		 * parallel locked swapcache.
		 */
		folio_unlock(swapcache);
		folio_put(swapcache);
	}

	if (vmf->flags & FAULT_FLAG_WRITE) {
		ret |= do_wp_page(vmf);
		if (ret & VM_FAULT_ERROR)
			ret &= VM_FAULT_ERROR;
		goto out;
	}

	/* No need to invalidate - it was non-present before */
	update_mmu_cache_range(vmf, vma, address, ptep, nr_pages);
unlock:
	if (vmf->pte)
		pte_unmap_unlock(vmf->pte, vmf->ptl);
out:
	/* Clear the swap cache pin for direct swapin after PTL unlock */
	if (need_clear_cache)
<<<<<<< HEAD
		swapcache_clear(si, entry, 1);
=======
		swapcache_clear(si, entry, nr_pages);
>>>>>>> 7b914357
	if (si)
		put_swap_device(si);
	return ret;
out_nomap:
	if (vmf->pte)
		pte_unmap_unlock(vmf->pte, vmf->ptl);
out_page:
	folio_unlock(folio);
out_release:
	folio_put(folio);
	if (folio != swapcache && swapcache) {
		folio_unlock(swapcache);
		folio_put(swapcache);
	}
	if (need_clear_cache)
<<<<<<< HEAD
		swapcache_clear(si, entry, 1);
=======
		swapcache_clear(si, entry, nr_pages);
>>>>>>> 7b914357
	if (si)
		put_swap_device(si);
	return ret;
}

static bool pte_range_none(pte_t *pte, int nr_pages)
{
	int i;

	for (i = 0; i < nr_pages; i++) {
		if (!pte_none(ptep_get_lockless(pte + i)))
			return false;
	}

	return true;
}

static struct folio *alloc_anon_folio(struct vm_fault *vmf)
{
	struct vm_area_struct *vma = vmf->vma;
#ifdef CONFIG_TRANSPARENT_HUGEPAGE
	unsigned long orders;
	struct folio *folio;
	unsigned long addr;
	pte_t *pte;
	gfp_t gfp;
	int order;

	/*
	 * If uffd is active for the vma we need per-page fault fidelity to
	 * maintain the uffd semantics.
	 */
	if (unlikely(userfaultfd_armed(vma)))
		goto fallback;

	/*
	 * Get a list of all the (large) orders below PMD_ORDER that are enabled
	 * for this vma. Then filter out the orders that can't be allocated over
	 * the faulting address and still be fully contained in the vma.
	 */
	orders = thp_vma_allowable_orders(vma, vma->vm_flags,
			TVA_IN_PF | TVA_ENFORCE_SYSFS, BIT(PMD_ORDER) - 1);
	orders = thp_vma_suitable_orders(vma, vmf->address, orders);

	if (!orders)
		goto fallback;

	pte = pte_offset_map(vmf->pmd, vmf->address & PMD_MASK);
	if (!pte)
		return ERR_PTR(-EAGAIN);

	/*
	 * Find the highest order where the aligned range is completely
	 * pte_none(). Note that all remaining orders will be completely
	 * pte_none().
	 */
	order = highest_order(orders);
	while (orders) {
		addr = ALIGN_DOWN(vmf->address, PAGE_SIZE << order);
		if (pte_range_none(pte + pte_index(addr), 1 << order))
			break;
		order = next_order(&orders, order);
	}

	pte_unmap(pte);

	if (!orders)
		goto fallback;

	/* Try allocating the highest of the remaining orders. */
	gfp = vma_thp_gfp_mask(vma);
	while (orders) {
		addr = ALIGN_DOWN(vmf->address, PAGE_SIZE << order);
		folio = vma_alloc_folio(gfp, order, vma, addr, true);
		if (folio) {
			if (mem_cgroup_charge(folio, vma->vm_mm, gfp)) {
				count_mthp_stat(order, MTHP_STAT_ANON_FAULT_FALLBACK_CHARGE);
				folio_put(folio);
				goto next;
			}
			folio_throttle_swaprate(folio, gfp);
			folio_zero_user(folio, vmf->address);
			return folio;
		}
next:
		count_mthp_stat(order, MTHP_STAT_ANON_FAULT_FALLBACK);
		order = next_order(&orders, order);
	}

fallback:
#endif
	return folio_prealloc(vma->vm_mm, vma, vmf->address, true);
}

/*
 * We enter with non-exclusive mmap_lock (to exclude vma changes,
 * but allow concurrent faults), and pte mapped but not yet locked.
 * We return with mmap_lock still held, but pte unmapped and unlocked.
 */
static vm_fault_t do_anonymous_page(struct vm_fault *vmf)
{
	struct vm_area_struct *vma = vmf->vma;
	unsigned long addr = vmf->address;
	struct folio *folio;
	vm_fault_t ret = 0;
	int nr_pages = 1;
	pte_t entry;

	/* File mapping without ->vm_ops ? */
	if (vma->vm_flags & VM_SHARED)
		return VM_FAULT_SIGBUS;

	/*
	 * Use pte_alloc() instead of pte_alloc_map(), so that OOM can
	 * be distinguished from a transient failure of pte_offset_map().
	 */
	if (pte_alloc(vma->vm_mm, vmf->pmd))
		return VM_FAULT_OOM;

	/* Use the zero-page for reads */
	if (!(vmf->flags & FAULT_FLAG_WRITE) &&
			!mm_forbids_zeropage(vma->vm_mm)) {
		entry = pte_mkspecial(pfn_pte(my_zero_pfn(vmf->address),
						vma->vm_page_prot));
		vmf->pte = pte_offset_map_lock(vma->vm_mm, vmf->pmd,
				vmf->address, &vmf->ptl);
		if (!vmf->pte)
			goto unlock;
		if (vmf_pte_changed(vmf)) {
			update_mmu_tlb(vma, vmf->address, vmf->pte);
			goto unlock;
		}
		ret = check_stable_address_space(vma->vm_mm);
		if (ret)
			goto unlock;
		/* Deliver the page fault to userland, check inside PT lock */
		if (userfaultfd_missing(vma)) {
			pte_unmap_unlock(vmf->pte, vmf->ptl);
			return handle_userfault(vmf, VM_UFFD_MISSING);
		}
		goto setpte;
	}

	/* Allocate our own private page. */
	ret = vmf_anon_prepare(vmf);
	if (ret)
		return ret;
	/* Returns NULL on OOM or ERR_PTR(-EAGAIN) if we must retry the fault */
	folio = alloc_anon_folio(vmf);
	if (IS_ERR(folio))
		return 0;
	if (!folio)
		goto oom;

	nr_pages = folio_nr_pages(folio);
	addr = ALIGN_DOWN(vmf->address, nr_pages * PAGE_SIZE);

	/*
	 * The memory barrier inside __folio_mark_uptodate makes sure that
	 * preceding stores to the page contents become visible before
	 * the set_pte_at() write.
	 */
	__folio_mark_uptodate(folio);

	entry = mk_pte(&folio->page, vma->vm_page_prot);
	entry = pte_sw_mkyoung(entry);
	if (vma->vm_flags & VM_WRITE)
		entry = pte_mkwrite(pte_mkdirty(entry), vma);

	vmf->pte = pte_offset_map_lock(vma->vm_mm, vmf->pmd, addr, &vmf->ptl);
	if (!vmf->pte)
		goto release;
	if (nr_pages == 1 && vmf_pte_changed(vmf)) {
		update_mmu_tlb(vma, addr, vmf->pte);
		goto release;
	} else if (nr_pages > 1 && !pte_range_none(vmf->pte, nr_pages)) {
		update_mmu_tlb_range(vma, addr, vmf->pte, nr_pages);
		goto release;
	}

	ret = check_stable_address_space(vma->vm_mm);
	if (ret)
		goto release;

	/* Deliver the page fault to userland, check inside PT lock */
	if (userfaultfd_missing(vma)) {
		pte_unmap_unlock(vmf->pte, vmf->ptl);
		folio_put(folio);
		return handle_userfault(vmf, VM_UFFD_MISSING);
	}

	folio_ref_add(folio, nr_pages - 1);
	add_mm_counter(vma->vm_mm, MM_ANONPAGES, nr_pages);
	count_mthp_stat(folio_order(folio), MTHP_STAT_ANON_FAULT_ALLOC);
	folio_add_new_anon_rmap(folio, vma, addr, RMAP_EXCLUSIVE);
	folio_add_lru_vma(folio, vma);
setpte:
	if (vmf_orig_pte_uffd_wp(vmf))
		entry = pte_mkuffd_wp(entry);
	set_ptes(vma->vm_mm, addr, vmf->pte, entry, nr_pages);

	/* No need to invalidate - it was non-present before */
	update_mmu_cache_range(vmf, vma, addr, vmf->pte, nr_pages);
unlock:
	if (vmf->pte)
		pte_unmap_unlock(vmf->pte, vmf->ptl);
	return ret;
release:
	folio_put(folio);
	goto unlock;
oom:
	return VM_FAULT_OOM;
}

/*
 * The mmap_lock must have been held on entry, and may have been
 * released depending on flags and vma->vm_ops->fault() return value.
 * See filemap_fault() and __lock_page_retry().
 */
static vm_fault_t __do_fault(struct vm_fault *vmf)
{
	struct vm_area_struct *vma = vmf->vma;
	struct folio *folio;
	vm_fault_t ret;

	/*
	 * Preallocate pte before we take page_lock because this might lead to
	 * deadlocks for memcg reclaim which waits for pages under writeback:
	 *				lock_page(A)
	 *				SetPageWriteback(A)
	 *				unlock_page(A)
	 * lock_page(B)
	 *				lock_page(B)
	 * pte_alloc_one
	 *   shrink_folio_list
	 *     wait_on_page_writeback(A)
	 *				SetPageWriteback(B)
	 *				unlock_page(B)
	 *				# flush A, B to clear the writeback
	 */
	if (pmd_none(*vmf->pmd) && !vmf->prealloc_pte) {
		vmf->prealloc_pte = pte_alloc_one(vma->vm_mm);
		if (!vmf->prealloc_pte)
			return VM_FAULT_OOM;
	}

	ret = vma->vm_ops->fault(vmf);
	if (unlikely(ret & (VM_FAULT_ERROR | VM_FAULT_NOPAGE | VM_FAULT_RETRY |
			    VM_FAULT_DONE_COW)))
		return ret;

	folio = page_folio(vmf->page);
	if (unlikely(PageHWPoison(vmf->page))) {
		vm_fault_t poisonret = VM_FAULT_HWPOISON;
		if (ret & VM_FAULT_LOCKED) {
			if (page_mapped(vmf->page))
				unmap_mapping_folio(folio);
			/* Retry if a clean folio was removed from the cache. */
			if (mapping_evict_folio(folio->mapping, folio))
				poisonret = VM_FAULT_NOPAGE;
			folio_unlock(folio);
		}
		folio_put(folio);
		vmf->page = NULL;
		return poisonret;
	}

	if (unlikely(!(ret & VM_FAULT_LOCKED)))
		folio_lock(folio);
	else
		VM_BUG_ON_PAGE(!folio_test_locked(folio), vmf->page);

	return ret;
}

#ifdef CONFIG_TRANSPARENT_HUGEPAGE
static void deposit_prealloc_pte(struct vm_fault *vmf)
{
	struct vm_area_struct *vma = vmf->vma;

	pgtable_trans_huge_deposit(vma->vm_mm, vmf->pmd, vmf->prealloc_pte);
	/*
	 * We are going to consume the prealloc table,
	 * count that as nr_ptes.
	 */
	mm_inc_nr_ptes(vma->vm_mm);
	vmf->prealloc_pte = NULL;
}

vm_fault_t do_set_pmd(struct vm_fault *vmf, struct page *page)
{
	struct folio *folio = page_folio(page);
	struct vm_area_struct *vma = vmf->vma;
	bool write = vmf->flags & FAULT_FLAG_WRITE;
	unsigned long haddr = vmf->address & HPAGE_PMD_MASK;
	pmd_t entry;
	vm_fault_t ret = VM_FAULT_FALLBACK;

	if (!thp_vma_suitable_order(vma, haddr, PMD_ORDER))
		return ret;

	if (folio_order(folio) != HPAGE_PMD_ORDER)
		return ret;
	page = &folio->page;

	/*
	 * Just backoff if any subpage of a THP is corrupted otherwise
	 * the corrupted page may mapped by PMD silently to escape the
	 * check.  This kind of THP just can be PTE mapped.  Access to
	 * the corrupted subpage should trigger SIGBUS as expected.
	 */
	if (unlikely(folio_test_has_hwpoisoned(folio)))
		return ret;

	/*
	 * Archs like ppc64 need additional space to store information
	 * related to pte entry. Use the preallocated table for that.
	 */
	if (arch_needs_pgtable_deposit() && !vmf->prealloc_pte) {
		vmf->prealloc_pte = pte_alloc_one(vma->vm_mm);
		if (!vmf->prealloc_pte)
			return VM_FAULT_OOM;
	}

	vmf->ptl = pmd_lock(vma->vm_mm, vmf->pmd);
	if (unlikely(!pmd_none(*vmf->pmd)))
		goto out;

	flush_icache_pages(vma, page, HPAGE_PMD_NR);

	entry = mk_huge_pmd(page, vma->vm_page_prot);
	if (write)
		entry = maybe_pmd_mkwrite(pmd_mkdirty(entry), vma);

	add_mm_counter(vma->vm_mm, mm_counter_file(folio), HPAGE_PMD_NR);
	folio_add_file_rmap_pmd(folio, page, vma);

	/*
	 * deposit and withdraw with pmd lock held
	 */
	if (arch_needs_pgtable_deposit())
		deposit_prealloc_pte(vmf);

	set_pmd_at(vma->vm_mm, haddr, vmf->pmd, entry);

	update_mmu_cache_pmd(vma, haddr, vmf->pmd);

	/* fault is handled */
	ret = 0;
	count_vm_event(THP_FILE_MAPPED);
out:
	spin_unlock(vmf->ptl);
	return ret;
}
#else
vm_fault_t do_set_pmd(struct vm_fault *vmf, struct page *page)
{
	return VM_FAULT_FALLBACK;
}
#endif

/**
 * set_pte_range - Set a range of PTEs to point to pages in a folio.
 * @vmf: Fault decription.
 * @folio: The folio that contains @page.
 * @page: The first page to create a PTE for.
 * @nr: The number of PTEs to create.
 * @addr: The first address to create a PTE for.
 */
void set_pte_range(struct vm_fault *vmf, struct folio *folio,
		struct page *page, unsigned int nr, unsigned long addr)
{
	struct vm_area_struct *vma = vmf->vma;
	bool write = vmf->flags & FAULT_FLAG_WRITE;
	bool prefault = !in_range(vmf->address, addr, nr * PAGE_SIZE);
	pte_t entry;

	flush_icache_pages(vma, page, nr);
	entry = mk_pte(page, vma->vm_page_prot);

	if (prefault && arch_wants_old_prefaulted_pte())
		entry = pte_mkold(entry);
	else
		entry = pte_sw_mkyoung(entry);

	if (write)
		entry = maybe_mkwrite(pte_mkdirty(entry), vma);
	if (unlikely(vmf_orig_pte_uffd_wp(vmf)))
		entry = pte_mkuffd_wp(entry);
	/* copy-on-write page */
	if (write && !(vma->vm_flags & VM_SHARED)) {
		VM_BUG_ON_FOLIO(nr != 1, folio);
		folio_add_new_anon_rmap(folio, vma, addr, RMAP_EXCLUSIVE);
		folio_add_lru_vma(folio, vma);
	} else {
		folio_add_file_rmap_ptes(folio, page, nr, vma);
	}
	set_ptes(vma->vm_mm, addr, vmf->pte, entry, nr);

	/* no need to invalidate: a not-present page won't be cached */
	update_mmu_cache_range(vmf, vma, addr, vmf->pte, nr);
}

static bool vmf_pte_changed(struct vm_fault *vmf)
{
	if (vmf->flags & FAULT_FLAG_ORIG_PTE_VALID)
		return !pte_same(ptep_get(vmf->pte), vmf->orig_pte);

	return !pte_none(ptep_get(vmf->pte));
}

/**
 * finish_fault - finish page fault once we have prepared the page to fault
 *
 * @vmf: structure describing the fault
 *
 * This function handles all that is needed to finish a page fault once the
 * page to fault in is prepared. It handles locking of PTEs, inserts PTE for
 * given page, adds reverse page mapping, handles memcg charges and LRU
 * addition.
 *
 * The function expects the page to be locked and on success it consumes a
 * reference of a page being mapped (for the PTE which maps it).
 *
 * Return: %0 on success, %VM_FAULT_ code in case of error.
 */
vm_fault_t finish_fault(struct vm_fault *vmf)
{
	struct vm_area_struct *vma = vmf->vma;
	struct page *page;
	struct folio *folio;
	vm_fault_t ret;
	bool is_cow = (vmf->flags & FAULT_FLAG_WRITE) &&
		      !(vma->vm_flags & VM_SHARED);
	int type, nr_pages;
	unsigned long addr = vmf->address;

	/* Did we COW the page? */
	if (is_cow)
		page = vmf->cow_page;
	else
		page = vmf->page;

	/*
	 * check even for read faults because we might have lost our CoWed
	 * page
	 */
	if (!(vma->vm_flags & VM_SHARED)) {
		ret = check_stable_address_space(vma->vm_mm);
		if (ret)
			return ret;
	}

	if (pmd_none(*vmf->pmd)) {
		if (PageTransCompound(page)) {
			ret = do_set_pmd(vmf, page);
			if (ret != VM_FAULT_FALLBACK)
				return ret;
		}

		if (vmf->prealloc_pte)
			pmd_install(vma->vm_mm, vmf->pmd, &vmf->prealloc_pte);
		else if (unlikely(pte_alloc(vma->vm_mm, vmf->pmd)))
			return VM_FAULT_OOM;
	}

	folio = page_folio(page);
	nr_pages = folio_nr_pages(folio);

	/*
	 * Using per-page fault to maintain the uffd semantics, and same
	 * approach also applies to non-anonymous-shmem faults to avoid
	 * inflating the RSS of the process.
	 */
	if (!vma_is_anon_shmem(vma) || unlikely(userfaultfd_armed(vma))) {
		nr_pages = 1;
	} else if (nr_pages > 1) {
		pgoff_t idx = folio_page_idx(folio, page);
		/* The page offset of vmf->address within the VMA. */
		pgoff_t vma_off = vmf->pgoff - vmf->vma->vm_pgoff;
		/* The index of the entry in the pagetable for fault page. */
		pgoff_t pte_off = pte_index(vmf->address);

		/*
		 * Fallback to per-page fault in case the folio size in page
		 * cache beyond the VMA limits and PMD pagetable limits.
		 */
		if (unlikely(vma_off < idx ||
			    vma_off + (nr_pages - idx) > vma_pages(vma) ||
			    pte_off < idx ||
			    pte_off + (nr_pages - idx)  > PTRS_PER_PTE)) {
			nr_pages = 1;
		} else {
			/* Now we can set mappings for the whole large folio. */
			addr = vmf->address - idx * PAGE_SIZE;
			page = &folio->page;
		}
	}

	vmf->pte = pte_offset_map_lock(vma->vm_mm, vmf->pmd,
				       addr, &vmf->ptl);
	if (!vmf->pte)
		return VM_FAULT_NOPAGE;

	/* Re-check under ptl */
	if (nr_pages == 1 && unlikely(vmf_pte_changed(vmf))) {
		update_mmu_tlb(vma, addr, vmf->pte);
		ret = VM_FAULT_NOPAGE;
		goto unlock;
	} else if (nr_pages > 1 && !pte_range_none(vmf->pte, nr_pages)) {
		update_mmu_tlb_range(vma, addr, vmf->pte, nr_pages);
		ret = VM_FAULT_NOPAGE;
		goto unlock;
	}

	folio_ref_add(folio, nr_pages - 1);
	set_pte_range(vmf, folio, page, nr_pages, addr);
	type = is_cow ? MM_ANONPAGES : mm_counter_file(folio);
	add_mm_counter(vma->vm_mm, type, nr_pages);
	ret = 0;

unlock:
	pte_unmap_unlock(vmf->pte, vmf->ptl);
	return ret;
}

static unsigned long fault_around_pages __read_mostly =
	65536 >> PAGE_SHIFT;

#ifdef CONFIG_DEBUG_FS
static int fault_around_bytes_get(void *data, u64 *val)
{
	*val = fault_around_pages << PAGE_SHIFT;
	return 0;
}

/*
 * fault_around_bytes must be rounded down to the nearest page order as it's
 * what do_fault_around() expects to see.
 */
static int fault_around_bytes_set(void *data, u64 val)
{
	if (val / PAGE_SIZE > PTRS_PER_PTE)
		return -EINVAL;

	/*
	 * The minimum value is 1 page, however this results in no fault-around
	 * at all. See should_fault_around().
	 */
	val = max(val, PAGE_SIZE);
	fault_around_pages = rounddown_pow_of_two(val) >> PAGE_SHIFT;

	return 0;
}
DEFINE_DEBUGFS_ATTRIBUTE(fault_around_bytes_fops,
		fault_around_bytes_get, fault_around_bytes_set, "%llu\n");

static int __init fault_around_debugfs(void)
{
	debugfs_create_file_unsafe("fault_around_bytes", 0644, NULL, NULL,
				   &fault_around_bytes_fops);
	return 0;
}
late_initcall(fault_around_debugfs);
#endif

/*
 * do_fault_around() tries to map few pages around the fault address. The hope
 * is that the pages will be needed soon and this will lower the number of
 * faults to handle.
 *
 * It uses vm_ops->map_pages() to map the pages, which skips the page if it's
 * not ready to be mapped: not up-to-date, locked, etc.
 *
 * This function doesn't cross VMA or page table boundaries, in order to call
 * map_pages() and acquire a PTE lock only once.
 *
 * fault_around_pages defines how many pages we'll try to map.
 * do_fault_around() expects it to be set to a power of two less than or equal
 * to PTRS_PER_PTE.
 *
 * The virtual address of the area that we map is naturally aligned to
 * fault_around_pages * PAGE_SIZE rounded down to the machine page size
 * (and therefore to page order).  This way it's easier to guarantee
 * that we don't cross page table boundaries.
 */
static vm_fault_t do_fault_around(struct vm_fault *vmf)
{
	pgoff_t nr_pages = READ_ONCE(fault_around_pages);
	pgoff_t pte_off = pte_index(vmf->address);
	/* The page offset of vmf->address within the VMA. */
	pgoff_t vma_off = vmf->pgoff - vmf->vma->vm_pgoff;
	pgoff_t from_pte, to_pte;
	vm_fault_t ret;

	/* The PTE offset of the start address, clamped to the VMA. */
	from_pte = max(ALIGN_DOWN(pte_off, nr_pages),
		       pte_off - min(pte_off, vma_off));

	/* The PTE offset of the end address, clamped to the VMA and PTE. */
	to_pte = min3(from_pte + nr_pages, (pgoff_t)PTRS_PER_PTE,
		      pte_off + vma_pages(vmf->vma) - vma_off) - 1;

	if (pmd_none(*vmf->pmd)) {
		vmf->prealloc_pte = pte_alloc_one(vmf->vma->vm_mm);
		if (!vmf->prealloc_pte)
			return VM_FAULT_OOM;
	}

	rcu_read_lock();
	ret = vmf->vma->vm_ops->map_pages(vmf,
			vmf->pgoff + from_pte - pte_off,
			vmf->pgoff + to_pte - pte_off);
	rcu_read_unlock();

	return ret;
}

/* Return true if we should do read fault-around, false otherwise */
static inline bool should_fault_around(struct vm_fault *vmf)
{
	/* No ->map_pages?  No way to fault around... */
	if (!vmf->vma->vm_ops->map_pages)
		return false;

	if (uffd_disable_fault_around(vmf->vma))
		return false;

	/* A single page implies no faulting 'around' at all. */
	return fault_around_pages > 1;
}

static vm_fault_t do_read_fault(struct vm_fault *vmf)
{
	vm_fault_t ret = 0;
	struct folio *folio;

	/*
	 * Let's call ->map_pages() first and use ->fault() as fallback
	 * if page by the offset is not ready to be mapped (cold cache or
	 * something).
	 */
	if (should_fault_around(vmf)) {
		ret = do_fault_around(vmf);
		if (ret)
			return ret;
	}

	ret = vmf_can_call_fault(vmf);
	if (ret)
		return ret;

	ret = __do_fault(vmf);
	if (unlikely(ret & (VM_FAULT_ERROR | VM_FAULT_NOPAGE | VM_FAULT_RETRY)))
		return ret;

	ret |= finish_fault(vmf);
	folio = page_folio(vmf->page);
	folio_unlock(folio);
	if (unlikely(ret & (VM_FAULT_ERROR | VM_FAULT_NOPAGE | VM_FAULT_RETRY)))
		folio_put(folio);
	return ret;
}

static vm_fault_t do_cow_fault(struct vm_fault *vmf)
{
	struct vm_area_struct *vma = vmf->vma;
	struct folio *folio;
	vm_fault_t ret;

	ret = vmf_can_call_fault(vmf);
	if (!ret)
		ret = vmf_anon_prepare(vmf);
	if (ret)
		return ret;

	folio = folio_prealloc(vma->vm_mm, vma, vmf->address, false);
	if (!folio)
		return VM_FAULT_OOM;

	vmf->cow_page = &folio->page;

	ret = __do_fault(vmf);
	if (unlikely(ret & (VM_FAULT_ERROR | VM_FAULT_NOPAGE | VM_FAULT_RETRY)))
		goto uncharge_out;
	if (ret & VM_FAULT_DONE_COW)
		return ret;

	copy_user_highpage(vmf->cow_page, vmf->page, vmf->address, vma);
	__folio_mark_uptodate(folio);

	ret |= finish_fault(vmf);
	unlock_page(vmf->page);
	put_page(vmf->page);
	if (unlikely(ret & (VM_FAULT_ERROR | VM_FAULT_NOPAGE | VM_FAULT_RETRY)))
		goto uncharge_out;
	return ret;
uncharge_out:
	folio_put(folio);
	return ret;
}

static vm_fault_t do_shared_fault(struct vm_fault *vmf)
{
	struct vm_area_struct *vma = vmf->vma;
	vm_fault_t ret, tmp;
	struct folio *folio;

	ret = vmf_can_call_fault(vmf);
	if (ret)
		return ret;

	ret = __do_fault(vmf);
	if (unlikely(ret & (VM_FAULT_ERROR | VM_FAULT_NOPAGE | VM_FAULT_RETRY)))
		return ret;

	folio = page_folio(vmf->page);

	/*
	 * Check if the backing address space wants to know that the page is
	 * about to become writable
	 */
	if (vma->vm_ops->page_mkwrite) {
		folio_unlock(folio);
		tmp = do_page_mkwrite(vmf, folio);
		if (unlikely(!tmp ||
				(tmp & (VM_FAULT_ERROR | VM_FAULT_NOPAGE)))) {
			folio_put(folio);
			return tmp;
		}
	}

	ret |= finish_fault(vmf);
	if (unlikely(ret & (VM_FAULT_ERROR | VM_FAULT_NOPAGE |
					VM_FAULT_RETRY))) {
		folio_unlock(folio);
		folio_put(folio);
		return ret;
	}

	ret |= fault_dirty_shared_page(vmf);
	return ret;
}

/*
 * We enter with non-exclusive mmap_lock (to exclude vma changes,
 * but allow concurrent faults).
 * The mmap_lock may have been released depending on flags and our
 * return value.  See filemap_fault() and __folio_lock_or_retry().
 * If mmap_lock is released, vma may become invalid (for example
 * by other thread calling munmap()).
 */
static vm_fault_t do_fault(struct vm_fault *vmf)
{
	struct vm_area_struct *vma = vmf->vma;
	struct mm_struct *vm_mm = vma->vm_mm;
	vm_fault_t ret;

	/*
	 * The VMA was not fully populated on mmap() or missing VM_DONTEXPAND
	 */
	if (!vma->vm_ops->fault) {
		vmf->pte = pte_offset_map_lock(vmf->vma->vm_mm, vmf->pmd,
					       vmf->address, &vmf->ptl);
		if (unlikely(!vmf->pte))
			ret = VM_FAULT_SIGBUS;
		else {
			/*
			 * Make sure this is not a temporary clearing of pte
			 * by holding ptl and checking again. A R/M/W update
			 * of pte involves: take ptl, clearing the pte so that
			 * we don't have concurrent modification by hardware
			 * followed by an update.
			 */
			if (unlikely(pte_none(ptep_get(vmf->pte))))
				ret = VM_FAULT_SIGBUS;
			else
				ret = VM_FAULT_NOPAGE;

			pte_unmap_unlock(vmf->pte, vmf->ptl);
		}
	} else if (!(vmf->flags & FAULT_FLAG_WRITE))
		ret = do_read_fault(vmf);
	else if (!(vma->vm_flags & VM_SHARED))
		ret = do_cow_fault(vmf);
	else
		ret = do_shared_fault(vmf);

	/* preallocated pagetable is unused: free it */
	if (vmf->prealloc_pte) {
		pte_free(vm_mm, vmf->prealloc_pte);
		vmf->prealloc_pte = NULL;
	}
	return ret;
}

int numa_migrate_check(struct folio *folio, struct vm_fault *vmf,
		      unsigned long addr, int *flags,
		      bool writable, int *last_cpupid)
{
	struct vm_area_struct *vma = vmf->vma;

	/*
	 * Avoid grouping on RO pages in general. RO pages shouldn't hurt as
	 * much anyway since they can be in shared cache state. This misses
	 * the case where a mapping is writable but the process never writes
	 * to it but pte_write gets cleared during protection updates and
	 * pte_dirty has unpredictable behaviour between PTE scan updates,
	 * background writeback, dirty balancing and application behaviour.
	 */
	if (!writable)
		*flags |= TNF_NO_GROUP;

	/*
	 * Flag if the folio is shared between multiple address spaces. This
	 * is later used when determining whether to group tasks together
	 */
	if (folio_likely_mapped_shared(folio) && (vma->vm_flags & VM_SHARED))
		*flags |= TNF_SHARED;
	/*
	 * For memory tiering mode, cpupid of slow memory page is used
	 * to record page access time.  So use default value.
	 */
	if (folio_use_access_time(folio))
		*last_cpupid = (-1 & LAST_CPUPID_MASK);
	else
		*last_cpupid = folio_last_cpupid(folio);

	/* Record the current PID acceesing VMA */
	vma_set_access_pid_bit(vma);

	count_vm_numa_event(NUMA_HINT_FAULTS);
<<<<<<< HEAD
=======
#ifdef CONFIG_NUMA_BALANCING
	count_memcg_folio_events(folio, NUMA_HINT_FAULTS, 1);
#endif
>>>>>>> 7b914357
	if (folio_nid(folio) == numa_node_id()) {
		count_vm_numa_event(NUMA_HINT_FAULTS_LOCAL);
		*flags |= TNF_FAULT_LOCAL;
	}

	return mpol_misplaced(folio, vmf, addr);
}

static void numa_rebuild_single_mapping(struct vm_fault *vmf, struct vm_area_struct *vma,
					unsigned long fault_addr, pte_t *fault_pte,
					bool writable)
{
	pte_t pte, old_pte;

	old_pte = ptep_modify_prot_start(vma, fault_addr, fault_pte);
	pte = pte_modify(old_pte, vma->vm_page_prot);
	pte = pte_mkyoung(pte);
	if (writable)
		pte = pte_mkwrite(pte, vma);
	ptep_modify_prot_commit(vma, fault_addr, fault_pte, old_pte, pte);
	update_mmu_cache_range(vmf, vma, fault_addr, fault_pte, 1);
}

static void numa_rebuild_large_mapping(struct vm_fault *vmf, struct vm_area_struct *vma,
				       struct folio *folio, pte_t fault_pte,
				       bool ignore_writable, bool pte_write_upgrade)
{
	int nr = pte_pfn(fault_pte) - folio_pfn(folio);
	unsigned long start, end, addr = vmf->address;
	unsigned long addr_start = addr - (nr << PAGE_SHIFT);
	unsigned long pt_start = ALIGN_DOWN(addr, PMD_SIZE);
	pte_t *start_ptep;

	/* Stay within the VMA and within the page table. */
	start = max3(addr_start, pt_start, vma->vm_start);
	end = min3(addr_start + folio_size(folio), pt_start + PMD_SIZE,
		   vma->vm_end);
	start_ptep = vmf->pte - ((addr - start) >> PAGE_SHIFT);

	/* Restore all PTEs' mapping of the large folio */
	for (addr = start; addr != end; start_ptep++, addr += PAGE_SIZE) {
		pte_t ptent = ptep_get(start_ptep);
		bool writable = false;

		if (!pte_present(ptent) || !pte_protnone(ptent))
			continue;

		if (pfn_folio(pte_pfn(ptent)) != folio)
			continue;

		if (!ignore_writable) {
			ptent = pte_modify(ptent, vma->vm_page_prot);
			writable = pte_write(ptent);
			if (!writable && pte_write_upgrade &&
			    can_change_pte_writable(vma, addr, ptent))
				writable = true;
		}

		numa_rebuild_single_mapping(vmf, vma, addr, start_ptep, writable);
	}
}

static vm_fault_t do_numa_page(struct vm_fault *vmf)
{
	struct vm_area_struct *vma = vmf->vma;
	struct folio *folio = NULL;
	int nid = NUMA_NO_NODE;
	bool writable = false, ignore_writable = false;
	bool pte_write_upgrade = vma_wants_manual_pte_write_upgrade(vma);
	int last_cpupid;
	int target_nid;
	pte_t pte, old_pte;
	int flags = 0, nr_pages;

	/*
	 * The pte cannot be used safely until we verify, while holding the page
	 * table lock, that its contents have not changed during fault handling.
	 */
	spin_lock(vmf->ptl);
	/* Read the live PTE from the page tables: */
	old_pte = ptep_get(vmf->pte);

	if (unlikely(!pte_same(old_pte, vmf->orig_pte))) {
		pte_unmap_unlock(vmf->pte, vmf->ptl);
		return 0;
	}

	pte = pte_modify(old_pte, vma->vm_page_prot);

	/*
	 * Detect now whether the PTE could be writable; this information
	 * is only valid while holding the PT lock.
	 */
	writable = pte_write(pte);
	if (!writable && pte_write_upgrade &&
	    can_change_pte_writable(vma, vmf->address, pte))
		writable = true;

	folio = vm_normal_folio(vma, vmf->address, pte);
	if (!folio || folio_is_zone_device(folio))
		goto out_map;

	nid = folio_nid(folio);
	nr_pages = folio_nr_pages(folio);

	target_nid = numa_migrate_check(folio, vmf, vmf->address, &flags,
					writable, &last_cpupid);
	if (target_nid == NUMA_NO_NODE)
		goto out_map;
	if (migrate_misplaced_folio_prepare(folio, vma, target_nid)) {
		flags |= TNF_MIGRATE_FAIL;
		goto out_map;
	}
	/* The folio is isolated and isolation code holds a folio reference. */
	pte_unmap_unlock(vmf->pte, vmf->ptl);
	writable = false;
	ignore_writable = true;

	/* Migrate to the requested node */
	if (!migrate_misplaced_folio(folio, vma, target_nid)) {
		nid = target_nid;
		flags |= TNF_MIGRATED;
		task_numa_fault(last_cpupid, nid, nr_pages, flags);
		return 0;
	}

	flags |= TNF_MIGRATE_FAIL;
	vmf->pte = pte_offset_map_lock(vma->vm_mm, vmf->pmd,
				       vmf->address, &vmf->ptl);
	if (unlikely(!vmf->pte))
		return 0;
	if (unlikely(!pte_same(ptep_get(vmf->pte), vmf->orig_pte))) {
		pte_unmap_unlock(vmf->pte, vmf->ptl);
		return 0;
	}
out_map:
	/*
	 * Make it present again, depending on how arch implements
	 * non-accessible ptes, some can allow access by kernel mode.
	 */
	if (folio && folio_test_large(folio))
		numa_rebuild_large_mapping(vmf, vma, folio, pte, ignore_writable,
					   pte_write_upgrade);
	else
		numa_rebuild_single_mapping(vmf, vma, vmf->address, vmf->pte,
					    writable);
	pte_unmap_unlock(vmf->pte, vmf->ptl);

	if (nid != NUMA_NO_NODE)
		task_numa_fault(last_cpupid, nid, nr_pages, flags);
	return 0;
}

static inline vm_fault_t create_huge_pmd(struct vm_fault *vmf)
{
	struct vm_area_struct *vma = vmf->vma;
	if (vma_is_anonymous(vma))
		return do_huge_pmd_anonymous_page(vmf);
	if (vma->vm_ops->huge_fault)
		return vma->vm_ops->huge_fault(vmf, PMD_ORDER);
	return VM_FAULT_FALLBACK;
}

/* `inline' is required to avoid gcc 4.1.2 build error */
static inline vm_fault_t wp_huge_pmd(struct vm_fault *vmf)
{
	struct vm_area_struct *vma = vmf->vma;
	const bool unshare = vmf->flags & FAULT_FLAG_UNSHARE;
	vm_fault_t ret;

	if (vma_is_anonymous(vma)) {
		if (likely(!unshare) &&
		    userfaultfd_huge_pmd_wp(vma, vmf->orig_pmd)) {
			if (userfaultfd_wp_async(vmf->vma))
				goto split;
			return handle_userfault(vmf, VM_UFFD_WP);
		}
		return do_huge_pmd_wp_page(vmf);
	}

	if (vma->vm_flags & (VM_SHARED | VM_MAYSHARE)) {
		if (vma->vm_ops->huge_fault) {
			ret = vma->vm_ops->huge_fault(vmf, PMD_ORDER);
			if (!(ret & VM_FAULT_FALLBACK))
				return ret;
		}
	}

split:
	/* COW or write-notify handled on pte level: split pmd. */
	__split_huge_pmd(vma, vmf->pmd, vmf->address, false, NULL);

	return VM_FAULT_FALLBACK;
}

static vm_fault_t create_huge_pud(struct vm_fault *vmf)
{
#if defined(CONFIG_TRANSPARENT_HUGEPAGE) &&			\
	defined(CONFIG_HAVE_ARCH_TRANSPARENT_HUGEPAGE_PUD)
	struct vm_area_struct *vma = vmf->vma;
	/* No support for anonymous transparent PUD pages yet */
	if (vma_is_anonymous(vma))
		return VM_FAULT_FALLBACK;
	if (vma->vm_ops->huge_fault)
		return vma->vm_ops->huge_fault(vmf, PUD_ORDER);
#endif /* CONFIG_TRANSPARENT_HUGEPAGE */
	return VM_FAULT_FALLBACK;
}

static vm_fault_t wp_huge_pud(struct vm_fault *vmf, pud_t orig_pud)
{
#if defined(CONFIG_TRANSPARENT_HUGEPAGE) &&			\
	defined(CONFIG_HAVE_ARCH_TRANSPARENT_HUGEPAGE_PUD)
	struct vm_area_struct *vma = vmf->vma;
	vm_fault_t ret;

	/* No support for anonymous transparent PUD pages yet */
	if (vma_is_anonymous(vma))
		goto split;
	if (vma->vm_flags & (VM_SHARED | VM_MAYSHARE)) {
		if (vma->vm_ops->huge_fault) {
			ret = vma->vm_ops->huge_fault(vmf, PUD_ORDER);
			if (!(ret & VM_FAULT_FALLBACK))
				return ret;
		}
	}
split:
	/* COW or write-notify not handled on PUD level: split pud.*/
	__split_huge_pud(vma, vmf->pud, vmf->address);
#endif /* CONFIG_TRANSPARENT_HUGEPAGE && CONFIG_HAVE_ARCH_TRANSPARENT_HUGEPAGE_PUD */
	return VM_FAULT_FALLBACK;
}

/*
 * These routines also need to handle stuff like marking pages dirty
 * and/or accessed for architectures that don't do it in hardware (most
 * RISC architectures).  The early dirtying is also good on the i386.
 *
 * There is also a hook called "update_mmu_cache()" that architectures
 * with external mmu caches can use to update those (ie the Sparc or
 * PowerPC hashed page tables that act as extended TLBs).
 *
 * We enter with non-exclusive mmap_lock (to exclude vma changes, but allow
 * concurrent faults).
 *
 * The mmap_lock may have been released depending on flags and our return value.
 * See filemap_fault() and __folio_lock_or_retry().
 */
static vm_fault_t handle_pte_fault(struct vm_fault *vmf)
{
	pte_t entry;

	if (unlikely(pmd_none(*vmf->pmd))) {
		/*
		 * Leave __pte_alloc() until later: because vm_ops->fault may
		 * want to allocate huge page, and if we expose page table
		 * for an instant, it will be difficult to retract from
		 * concurrent faults and from rmap lookups.
		 */
		vmf->pte = NULL;
		vmf->flags &= ~FAULT_FLAG_ORIG_PTE_VALID;
	} else {
		/*
		 * A regular pmd is established and it can't morph into a huge
		 * pmd by anon khugepaged, since that takes mmap_lock in write
		 * mode; but shmem or file collapse to THP could still morph
		 * it into a huge pmd: just retry later if so.
		 */
		vmf->pte = pte_offset_map_nolock(vmf->vma->vm_mm, vmf->pmd,
						 vmf->address, &vmf->ptl);
		if (unlikely(!vmf->pte))
			return 0;
		vmf->orig_pte = ptep_get_lockless(vmf->pte);
		vmf->flags |= FAULT_FLAG_ORIG_PTE_VALID;

		if (pte_none(vmf->orig_pte)) {
			pte_unmap(vmf->pte);
			vmf->pte = NULL;
		}
	}

	if (!vmf->pte)
		return do_pte_missing(vmf);

	if (!pte_present(vmf->orig_pte))
		return do_swap_page(vmf);

	if (pte_protnone(vmf->orig_pte) && vma_is_accessible(vmf->vma))
		return do_numa_page(vmf);

	spin_lock(vmf->ptl);
	entry = vmf->orig_pte;
	if (unlikely(!pte_same(ptep_get(vmf->pte), entry))) {
		update_mmu_tlb(vmf->vma, vmf->address, vmf->pte);
		goto unlock;
	}
	if (vmf->flags & (FAULT_FLAG_WRITE|FAULT_FLAG_UNSHARE)) {
		if (!pte_write(entry))
			return do_wp_page(vmf);
		else if (likely(vmf->flags & FAULT_FLAG_WRITE))
			entry = pte_mkdirty(entry);
	}
	entry = pte_mkyoung(entry);
	if (ptep_set_access_flags(vmf->vma, vmf->address, vmf->pte, entry,
				vmf->flags & FAULT_FLAG_WRITE)) {
		update_mmu_cache_range(vmf, vmf->vma, vmf->address,
				vmf->pte, 1);
	} else {
		/* Skip spurious TLB flush for retried page fault */
		if (vmf->flags & FAULT_FLAG_TRIED)
			goto unlock;
		/*
		 * This is needed only for protection faults but the arch code
		 * is not yet telling us if this is a protection fault or not.
		 * This still avoids useless tlb flushes for .text page faults
		 * with threads.
		 */
		if (vmf->flags & FAULT_FLAG_WRITE)
			flush_tlb_fix_spurious_fault(vmf->vma, vmf->address,
						     vmf->pte);
	}
unlock:
	pte_unmap_unlock(vmf->pte, vmf->ptl);
	return 0;
}

/*
 * On entry, we hold either the VMA lock or the mmap_lock
 * (FAULT_FLAG_VMA_LOCK tells you which).  If VM_FAULT_RETRY is set in
 * the result, the mmap_lock is not held on exit.  See filemap_fault()
 * and __folio_lock_or_retry().
 */
static vm_fault_t __handle_mm_fault(struct vm_area_struct *vma,
		unsigned long address, unsigned int flags)
{
	struct vm_fault vmf = {
		.vma = vma,
		.address = address & PAGE_MASK,
		.real_address = address,
		.flags = flags,
		.pgoff = linear_page_index(vma, address),
		.gfp_mask = __get_fault_gfp_mask(vma),
	};
	struct mm_struct *mm = vma->vm_mm;
	unsigned long vm_flags = vma->vm_flags;
	pgd_t *pgd;
	p4d_t *p4d;
	vm_fault_t ret;

	pgd = pgd_offset(mm, address);
	p4d = p4d_alloc(mm, pgd, address);
	if (!p4d)
		return VM_FAULT_OOM;

	vmf.pud = pud_alloc(mm, p4d, address);
	if (!vmf.pud)
		return VM_FAULT_OOM;
retry_pud:
	if (pud_none(*vmf.pud) &&
	    thp_vma_allowable_order(vma, vm_flags,
				TVA_IN_PF | TVA_ENFORCE_SYSFS, PUD_ORDER)) {
		ret = create_huge_pud(&vmf);
		if (!(ret & VM_FAULT_FALLBACK))
			return ret;
	} else {
		pud_t orig_pud = *vmf.pud;

		barrier();
		if (pud_trans_huge(orig_pud) || pud_devmap(orig_pud)) {

			/*
			 * TODO once we support anonymous PUDs: NUMA case and
			 * FAULT_FLAG_UNSHARE handling.
			 */
			if ((flags & FAULT_FLAG_WRITE) && !pud_write(orig_pud)) {
				ret = wp_huge_pud(&vmf, orig_pud);
				if (!(ret & VM_FAULT_FALLBACK))
					return ret;
			} else {
				huge_pud_set_accessed(&vmf, orig_pud);
				return 0;
			}
		}
	}

	vmf.pmd = pmd_alloc(mm, vmf.pud, address);
	if (!vmf.pmd)
		return VM_FAULT_OOM;

	/* Huge pud page fault raced with pmd_alloc? */
	if (pud_trans_unstable(vmf.pud))
		goto retry_pud;

	if (pmd_none(*vmf.pmd) &&
	    thp_vma_allowable_order(vma, vm_flags,
				TVA_IN_PF | TVA_ENFORCE_SYSFS, PMD_ORDER)) {
		ret = create_huge_pmd(&vmf);
		if (!(ret & VM_FAULT_FALLBACK))
			return ret;
	} else {
		vmf.orig_pmd = pmdp_get_lockless(vmf.pmd);

		if (unlikely(is_swap_pmd(vmf.orig_pmd))) {
			VM_BUG_ON(thp_migration_supported() &&
					  !is_pmd_migration_entry(vmf.orig_pmd));
			if (is_pmd_migration_entry(vmf.orig_pmd))
				pmd_migration_entry_wait(mm, vmf.pmd);
			return 0;
		}
		if (pmd_trans_huge(vmf.orig_pmd) || pmd_devmap(vmf.orig_pmd)) {
			if (pmd_protnone(vmf.orig_pmd) && vma_is_accessible(vma))
				return do_huge_pmd_numa_page(&vmf);

			if ((flags & (FAULT_FLAG_WRITE|FAULT_FLAG_UNSHARE)) &&
			    !pmd_write(vmf.orig_pmd)) {
				ret = wp_huge_pmd(&vmf);
				if (!(ret & VM_FAULT_FALLBACK))
					return ret;
			} else {
				huge_pmd_set_accessed(&vmf);
				return 0;
			}
		}
	}

	return handle_pte_fault(&vmf);
}

/**
 * mm_account_fault - Do page fault accounting
 * @mm: mm from which memcg should be extracted. It can be NULL.
 * @regs: the pt_regs struct pointer.  When set to NULL, will skip accounting
 *        of perf event counters, but we'll still do the per-task accounting to
 *        the task who triggered this page fault.
 * @address: the faulted address.
 * @flags: the fault flags.
 * @ret: the fault retcode.
 *
 * This will take care of most of the page fault accounting.  Meanwhile, it
 * will also include the PERF_COUNT_SW_PAGE_FAULTS_[MAJ|MIN] perf counter
 * updates.  However, note that the handling of PERF_COUNT_SW_PAGE_FAULTS should
 * still be in per-arch page fault handlers at the entry of page fault.
 */
static inline void mm_account_fault(struct mm_struct *mm, struct pt_regs *regs,
				    unsigned long address, unsigned int flags,
				    vm_fault_t ret)
{
	bool major;

	/* Incomplete faults will be accounted upon completion. */
	if (ret & VM_FAULT_RETRY)
		return;

	/*
	 * To preserve the behavior of older kernels, PGFAULT counters record
	 * both successful and failed faults, as opposed to perf counters,
	 * which ignore failed cases.
	 */
	count_vm_event(PGFAULT);
	count_memcg_event_mm(mm, PGFAULT);

	/*
	 * Do not account for unsuccessful faults (e.g. when the address wasn't
	 * valid).  That includes arch_vma_access_permitted() failing before
	 * reaching here. So this is not a "this many hardware page faults"
	 * counter.  We should use the hw profiling for that.
	 */
	if (ret & VM_FAULT_ERROR)
		return;

	/*
	 * We define the fault as a major fault when the final successful fault
	 * is VM_FAULT_MAJOR, or if it retried (which implies that we couldn't
	 * handle it immediately previously).
	 */
	major = (ret & VM_FAULT_MAJOR) || (flags & FAULT_FLAG_TRIED);

	if (major)
		current->maj_flt++;
	else
		current->min_flt++;

	/*
	 * If the fault is done for GUP, regs will be NULL.  We only do the
	 * accounting for the per thread fault counters who triggered the
	 * fault, and we skip the perf event updates.
	 */
	if (!regs)
		return;

	if (major)
		perf_sw_event(PERF_COUNT_SW_PAGE_FAULTS_MAJ, 1, regs, address);
	else
		perf_sw_event(PERF_COUNT_SW_PAGE_FAULTS_MIN, 1, regs, address);
}

#ifdef CONFIG_LRU_GEN
static void lru_gen_enter_fault(struct vm_area_struct *vma)
{
	/* the LRU algorithm only applies to accesses with recency */
	current->in_lru_fault = vma_has_recency(vma);
}

static void lru_gen_exit_fault(void)
{
	current->in_lru_fault = false;
}
#else
static void lru_gen_enter_fault(struct vm_area_struct *vma)
{
}

static void lru_gen_exit_fault(void)
{
}
#endif /* CONFIG_LRU_GEN */

static vm_fault_t sanitize_fault_flags(struct vm_area_struct *vma,
				       unsigned int *flags)
{
	if (unlikely(*flags & FAULT_FLAG_UNSHARE)) {
		if (WARN_ON_ONCE(*flags & FAULT_FLAG_WRITE))
			return VM_FAULT_SIGSEGV;
		/*
		 * FAULT_FLAG_UNSHARE only applies to COW mappings. Let's
		 * just treat it like an ordinary read-fault otherwise.
		 */
		if (!is_cow_mapping(vma->vm_flags))
			*flags &= ~FAULT_FLAG_UNSHARE;
	} else if (*flags & FAULT_FLAG_WRITE) {
		/* Write faults on read-only mappings are impossible ... */
		if (WARN_ON_ONCE(!(vma->vm_flags & VM_MAYWRITE)))
			return VM_FAULT_SIGSEGV;
		/* ... and FOLL_FORCE only applies to COW mappings. */
		if (WARN_ON_ONCE(!(vma->vm_flags & VM_WRITE) &&
				 !is_cow_mapping(vma->vm_flags)))
			return VM_FAULT_SIGSEGV;
	}
#ifdef CONFIG_PER_VMA_LOCK
	/*
	 * Per-VMA locks can't be used with FAULT_FLAG_RETRY_NOWAIT because of
	 * the assumption that lock is dropped on VM_FAULT_RETRY.
	 */
	if (WARN_ON_ONCE((*flags &
			(FAULT_FLAG_VMA_LOCK | FAULT_FLAG_RETRY_NOWAIT)) ==
			(FAULT_FLAG_VMA_LOCK | FAULT_FLAG_RETRY_NOWAIT)))
		return VM_FAULT_SIGSEGV;
#endif

	return 0;
}

/*
 * By the time we get here, we already hold the mm semaphore
 *
 * The mmap_lock may have been released depending on flags and our
 * return value.  See filemap_fault() and __folio_lock_or_retry().
 */
vm_fault_t handle_mm_fault(struct vm_area_struct *vma, unsigned long address,
			   unsigned int flags, struct pt_regs *regs)
{
	/* If the fault handler drops the mmap_lock, vma may be freed */
	struct mm_struct *mm = vma->vm_mm;
	vm_fault_t ret;
	bool is_droppable;

	__set_current_state(TASK_RUNNING);

	ret = sanitize_fault_flags(vma, &flags);
	if (ret)
		goto out;

	if (!arch_vma_access_permitted(vma, flags & FAULT_FLAG_WRITE,
					    flags & FAULT_FLAG_INSTRUCTION,
					    flags & FAULT_FLAG_REMOTE)) {
		ret = VM_FAULT_SIGSEGV;
		goto out;
	}

	is_droppable = !!(vma->vm_flags & VM_DROPPABLE);

	/*
	 * Enable the memcg OOM handling for faults triggered in user
	 * space.  Kernel faults are handled more gracefully.
	 */
	if (flags & FAULT_FLAG_USER)
		mem_cgroup_enter_user_fault();

	lru_gen_enter_fault(vma);

	if (unlikely(is_vm_hugetlb_page(vma)))
		ret = hugetlb_fault(vma->vm_mm, vma, address, flags);
	else
		ret = __handle_mm_fault(vma, address, flags);

	/*
	 * Warning: It is no longer safe to dereference vma-> after this point,
	 * because mmap_lock might have been dropped by __handle_mm_fault(), so
	 * vma might be destroyed from underneath us.
	 */

	lru_gen_exit_fault();

	/* If the mapping is droppable, then errors due to OOM aren't fatal. */
	if (is_droppable)
		ret &= ~VM_FAULT_OOM;

	if (flags & FAULT_FLAG_USER) {
		mem_cgroup_exit_user_fault();
		/*
		 * The task may have entered a memcg OOM situation but
		 * if the allocation error was handled gracefully (no
		 * VM_FAULT_OOM), there is no need to kill anything.
		 * Just clean up the OOM state peacefully.
		 */
		if (task_in_memcg_oom(current) && !(ret & VM_FAULT_OOM))
			mem_cgroup_oom_synchronize(false);
	}
out:
	mm_account_fault(mm, regs, address, flags, ret);

	return ret;
}
EXPORT_SYMBOL_GPL(handle_mm_fault);

#ifdef CONFIG_LOCK_MM_AND_FIND_VMA
#include <linux/extable.h>

static inline bool get_mmap_lock_carefully(struct mm_struct *mm, struct pt_regs *regs)
{
	if (likely(mmap_read_trylock(mm)))
		return true;

	if (regs && !user_mode(regs)) {
		unsigned long ip = exception_ip(regs);
		if (!search_exception_tables(ip))
			return false;
	}

	return !mmap_read_lock_killable(mm);
}

static inline bool mmap_upgrade_trylock(struct mm_struct *mm)
{
	/*
	 * We don't have this operation yet.
	 *
	 * It should be easy enough to do: it's basically a
	 *    atomic_long_try_cmpxchg_acquire()
	 * from RWSEM_READER_BIAS -> RWSEM_WRITER_LOCKED, but
	 * it also needs the proper lockdep magic etc.
	 */
	return false;
}

static inline bool upgrade_mmap_lock_carefully(struct mm_struct *mm, struct pt_regs *regs)
{
	mmap_read_unlock(mm);
	if (regs && !user_mode(regs)) {
		unsigned long ip = exception_ip(regs);
		if (!search_exception_tables(ip))
			return false;
	}
	return !mmap_write_lock_killable(mm);
}

/*
 * Helper for page fault handling.
 *
 * This is kind of equivalend to "mmap_read_lock()" followed
 * by "find_extend_vma()", except it's a lot more careful about
 * the locking (and will drop the lock on failure).
 *
 * For example, if we have a kernel bug that causes a page
 * fault, we don't want to just use mmap_read_lock() to get
 * the mm lock, because that would deadlock if the bug were
 * to happen while we're holding the mm lock for writing.
 *
 * So this checks the exception tables on kernel faults in
 * order to only do this all for instructions that are actually
 * expected to fault.
 *
 * We can also actually take the mm lock for writing if we
 * need to extend the vma, which helps the VM layer a lot.
 */
struct vm_area_struct *lock_mm_and_find_vma(struct mm_struct *mm,
			unsigned long addr, struct pt_regs *regs)
{
	struct vm_area_struct *vma;

	if (!get_mmap_lock_carefully(mm, regs))
		return NULL;

	vma = find_vma(mm, addr);
	if (likely(vma && (vma->vm_start <= addr)))
		return vma;

	/*
	 * Well, dang. We might still be successful, but only
	 * if we can extend a vma to do so.
	 */
	if (!vma || !(vma->vm_flags & VM_GROWSDOWN)) {
		mmap_read_unlock(mm);
		return NULL;
	}

	/*
	 * We can try to upgrade the mmap lock atomically,
	 * in which case we can continue to use the vma
	 * we already looked up.
	 *
	 * Otherwise we'll have to drop the mmap lock and
	 * re-take it, and also look up the vma again,
	 * re-checking it.
	 */
	if (!mmap_upgrade_trylock(mm)) {
		if (!upgrade_mmap_lock_carefully(mm, regs))
			return NULL;

		vma = find_vma(mm, addr);
		if (!vma)
			goto fail;
		if (vma->vm_start <= addr)
			goto success;
		if (!(vma->vm_flags & VM_GROWSDOWN))
			goto fail;
	}

	if (expand_stack_locked(vma, addr))
		goto fail;

success:
	mmap_write_downgrade(mm);
	return vma;

fail:
	mmap_write_unlock(mm);
	return NULL;
}
#endif

#ifdef CONFIG_PER_VMA_LOCK
/*
 * Lookup and lock a VMA under RCU protection. Returned VMA is guaranteed to be
 * stable and not isolated. If the VMA is not found or is being modified the
 * function returns NULL.
 */
struct vm_area_struct *lock_vma_under_rcu(struct mm_struct *mm,
					  unsigned long address)
{
	MA_STATE(mas, &mm->mm_mt, address, address);
	struct vm_area_struct *vma;

	rcu_read_lock();
retry:
	vma = mas_walk(&mas);
	if (!vma)
		goto inval;

	if (!vma_start_read(vma))
		goto inval;

	/* Check if the VMA got isolated after we found it */
	if (vma->detached) {
		vma_end_read(vma);
		count_vm_vma_lock_event(VMA_LOCK_MISS);
		/* The area was replaced with another one */
		goto retry;
	}
	/*
	 * At this point, we have a stable reference to a VMA: The VMA is
	 * locked and we know it hasn't already been isolated.
	 * From here on, we can access the VMA without worrying about which
	 * fields are accessible for RCU readers.
	 */

	/* Check since vm_start/vm_end might change before we lock the VMA */
	if (unlikely(address < vma->vm_start || address >= vma->vm_end))
		goto inval_end_read;

	rcu_read_unlock();
	return vma;

inval_end_read:
	vma_end_read(vma);
inval:
	rcu_read_unlock();
	count_vm_vma_lock_event(VMA_LOCK_ABORT);
	return NULL;
}
#endif /* CONFIG_PER_VMA_LOCK */

#ifndef __PAGETABLE_P4D_FOLDED
/*
 * Allocate p4d page table.
 * We've already handled the fast-path in-line.
 */
int __p4d_alloc(struct mm_struct *mm, pgd_t *pgd, unsigned long address)
{
	p4d_t *new = p4d_alloc_one(mm, address);
	if (!new)
		return -ENOMEM;

	spin_lock(&mm->page_table_lock);
	if (pgd_present(*pgd)) {	/* Another has populated it */
		p4d_free(mm, new);
	} else {
		smp_wmb(); /* See comment in pmd_install() */
		pgd_populate(mm, pgd, new);
	}
	spin_unlock(&mm->page_table_lock);
	return 0;
}
#endif /* __PAGETABLE_P4D_FOLDED */

#ifndef __PAGETABLE_PUD_FOLDED
/*
 * Allocate page upper directory.
 * We've already handled the fast-path in-line.
 */
int __pud_alloc(struct mm_struct *mm, p4d_t *p4d, unsigned long address)
{
	pud_t *new = pud_alloc_one(mm, address);
	if (!new)
		return -ENOMEM;

	spin_lock(&mm->page_table_lock);
	if (!p4d_present(*p4d)) {
		mm_inc_nr_puds(mm);
		smp_wmb(); /* See comment in pmd_install() */
		p4d_populate(mm, p4d, new);
	} else	/* Another has populated it */
		pud_free(mm, new);
	spin_unlock(&mm->page_table_lock);
	return 0;
}
#endif /* __PAGETABLE_PUD_FOLDED */

#ifndef __PAGETABLE_PMD_FOLDED
/*
 * Allocate page middle directory.
 * We've already handled the fast-path in-line.
 */
int __pmd_alloc(struct mm_struct *mm, pud_t *pud, unsigned long address)
{
	spinlock_t *ptl;
	pmd_t *new = pmd_alloc_one(mm, address);
	if (!new)
		return -ENOMEM;

	ptl = pud_lock(mm, pud);
	if (!pud_present(*pud)) {
		mm_inc_nr_pmds(mm);
		smp_wmb(); /* See comment in pmd_install() */
		pud_populate(mm, pud, new);
	} else {	/* Another has populated it */
		pmd_free(mm, new);
	}
	spin_unlock(ptl);
	return 0;
}
#endif /* __PAGETABLE_PMD_FOLDED */

static inline void pfnmap_args_setup(struct follow_pfnmap_args *args,
				     spinlock_t *lock, pte_t *ptep,
				     pgprot_t pgprot, unsigned long pfn_base,
				     unsigned long addr_mask, bool writable,
				     bool special)
{
	args->lock = lock;
	args->ptep = ptep;
	args->pfn = pfn_base + ((args->address & ~addr_mask) >> PAGE_SHIFT);
	args->pgprot = pgprot;
	args->writable = writable;
	args->special = special;
}

static inline void pfnmap_lockdep_assert(struct vm_area_struct *vma)
{
#ifdef CONFIG_LOCKDEP
	struct address_space *mapping = vma->vm_file->f_mapping;

	if (mapping)
		lockdep_assert(lockdep_is_held(&vma->vm_file->f_mapping->i_mmap_rwsem) ||
			       lockdep_is_held(&vma->vm_mm->mmap_lock));
	else
		lockdep_assert(lockdep_is_held(&vma->vm_mm->mmap_lock));
#endif
}

/**
 * follow_pfnmap_start() - Look up a pfn mapping at a user virtual address
 * @args: Pointer to struct @follow_pfnmap_args
 *
 * The caller needs to setup args->vma and args->address to point to the
 * virtual address as the target of such lookup.  On a successful return,
 * the results will be put into other output fields.
 *
 * After the caller finished using the fields, the caller must invoke
 * another follow_pfnmap_end() to proper releases the locks and resources
 * of such look up request.
 *
 * During the start() and end() calls, the results in @args will be valid
 * as proper locks will be held.  After the end() is called, all the fields
 * in @follow_pfnmap_args will be invalid to be further accessed.  Further
 * use of such information after end() may require proper synchronizations
 * by the caller with page table updates, otherwise it can create a
 * security bug.
 *
 * If the PTE maps a refcounted page, callers are responsible to protect
 * against invalidation with MMU notifiers; otherwise access to the PFN at
 * a later point in time can trigger use-after-free.
 *
 * Only IO mappings and raw PFN mappings are allowed.  The mmap semaphore
 * should be taken for read, and the mmap semaphore cannot be released
 * before the end() is invoked.
 *
 * This function must not be used to modify PTE content.
 *
 * Return: zero on success, negative otherwise.
 */
int follow_pfnmap_start(struct follow_pfnmap_args *args)
{
	struct vm_area_struct *vma = args->vma;
	unsigned long address = args->address;
	struct mm_struct *mm = vma->vm_mm;
	spinlock_t *lock;
	pgd_t *pgdp;
	p4d_t *p4dp, p4d;
	pud_t *pudp, pud;
	pmd_t *pmdp, pmd;
	pte_t *ptep, pte;

	pfnmap_lockdep_assert(vma);

	if (unlikely(address < vma->vm_start || address >= vma->vm_end))
		goto out;

	if (!(vma->vm_flags & (VM_IO | VM_PFNMAP)))
		goto out;
retry:
	pgdp = pgd_offset(mm, address);
	if (pgd_none(*pgdp) || unlikely(pgd_bad(*pgdp)))
		goto out;

	p4dp = p4d_offset(pgdp, address);
	p4d = READ_ONCE(*p4dp);
	if (p4d_none(p4d) || unlikely(p4d_bad(p4d)))
		goto out;

	pudp = pud_offset(p4dp, address);
	pud = READ_ONCE(*pudp);
	if (pud_none(pud))
		goto out;
	if (pud_leaf(pud)) {
		lock = pud_lock(mm, pudp);
		if (!unlikely(pud_leaf(pud))) {
			spin_unlock(lock);
			goto retry;
		}
		pfnmap_args_setup(args, lock, NULL, pud_pgprot(pud),
				  pud_pfn(pud), PUD_MASK, pud_write(pud),
				  pud_special(pud));
		return 0;
	}

	pmdp = pmd_offset(pudp, address);
	pmd = pmdp_get_lockless(pmdp);
	if (pmd_leaf(pmd)) {
		lock = pmd_lock(mm, pmdp);
		if (!unlikely(pmd_leaf(pmd))) {
			spin_unlock(lock);
			goto retry;
		}
		pfnmap_args_setup(args, lock, NULL, pmd_pgprot(pmd),
				  pmd_pfn(pmd), PMD_MASK, pmd_write(pmd),
				  pmd_special(pmd));
		return 0;
	}

	ptep = pte_offset_map_lock(mm, pmdp, address, &lock);
	if (!ptep)
		goto out;
	pte = ptep_get(ptep);
	if (!pte_present(pte))
		goto unlock;
	pfnmap_args_setup(args, lock, ptep, pte_pgprot(pte),
			  pte_pfn(pte), PAGE_MASK, pte_write(pte),
			  pte_special(pte));
	return 0;
unlock:
	pte_unmap_unlock(ptep, lock);
out:
	return -EINVAL;
}
EXPORT_SYMBOL_GPL(follow_pfnmap_start);

/**
 * follow_pfnmap_end(): End a follow_pfnmap_start() process
 * @args: Pointer to struct @follow_pfnmap_args
 *
 * Must be used in pair of follow_pfnmap_start().  See the start() function
 * above for more information.
 */
void follow_pfnmap_end(struct follow_pfnmap_args *args)
{
	if (args->lock)
		spin_unlock(args->lock);
	if (args->ptep)
		pte_unmap(args->ptep);
}
EXPORT_SYMBOL_GPL(follow_pfnmap_end);

#ifdef CONFIG_HAVE_IOREMAP_PROT
/**
 * generic_access_phys - generic implementation for iomem mmap access
 * @vma: the vma to access
 * @addr: userspace address, not relative offset within @vma
 * @buf: buffer to read/write
 * @len: length of transfer
 * @write: set to FOLL_WRITE when writing, otherwise reading
 *
 * This is a generic implementation for &vm_operations_struct.access for an
 * iomem mapping. This callback is used by access_process_vm() when the @vma is
 * not page based.
 */
int generic_access_phys(struct vm_area_struct *vma, unsigned long addr,
			void *buf, int len, int write)
{
	resource_size_t phys_addr;
	unsigned long prot = 0;
	void __iomem *maddr;
	int offset = offset_in_page(addr);
	int ret = -EINVAL;
	bool writable;
	struct follow_pfnmap_args args = { .vma = vma, .address = addr };

retry:
	if (follow_pfnmap_start(&args))
		return -EINVAL;
	prot = pgprot_val(args.pgprot);
	phys_addr = (resource_size_t)args.pfn << PAGE_SHIFT;
	writable = args.writable;
	follow_pfnmap_end(&args);

	if ((write & FOLL_WRITE) && !writable)
		return -EINVAL;

	maddr = ioremap_prot(phys_addr, PAGE_ALIGN(len + offset), prot);
	if (!maddr)
		return -ENOMEM;

	if (follow_pfnmap_start(&args))
		goto out_unmap;

	if ((prot != pgprot_val(args.pgprot)) ||
	    (phys_addr != (args.pfn << PAGE_SHIFT)) ||
	    (writable != args.writable)) {
		follow_pfnmap_end(&args);
		iounmap(maddr);
		goto retry;
	}

	if (write)
		memcpy_toio(maddr + offset, buf, len);
	else
		memcpy_fromio(buf, maddr + offset, len);
	ret = len;
	follow_pfnmap_end(&args);
out_unmap:
	iounmap(maddr);

	return ret;
}
EXPORT_SYMBOL_GPL(generic_access_phys);
#endif

/*
 * Access another process' address space as given in mm.
 */
static int __access_remote_vm(struct mm_struct *mm, unsigned long addr,
			      void *buf, int len, unsigned int gup_flags)
{
	void *old_buf = buf;
	int write = gup_flags & FOLL_WRITE;

	if (mmap_read_lock_killable(mm))
		return 0;

	/* Untag the address before looking up the VMA */
	addr = untagged_addr_remote(mm, addr);

	/* Avoid triggering the temporary warning in __get_user_pages */
	if (!vma_lookup(mm, addr) && !expand_stack(mm, addr))
		return 0;

	/* ignore errors, just check how much was successfully transferred */
	while (len) {
		int bytes, offset;
		void *maddr;
		struct vm_area_struct *vma = NULL;
		struct page *page = get_user_page_vma_remote(mm, addr,
							     gup_flags, &vma);

		if (IS_ERR(page)) {
			/* We might need to expand the stack to access it */
			vma = vma_lookup(mm, addr);
			if (!vma) {
				vma = expand_stack(mm, addr);

				/* mmap_lock was dropped on failure */
				if (!vma)
					return buf - old_buf;

				/* Try again if stack expansion worked */
				continue;
			}

			/*
			 * Check if this is a VM_IO | VM_PFNMAP VMA, which
			 * we can access using slightly different code.
			 */
			bytes = 0;
#ifdef CONFIG_HAVE_IOREMAP_PROT
			if (vma->vm_ops && vma->vm_ops->access)
				bytes = vma->vm_ops->access(vma, addr, buf,
							    len, write);
#endif
			if (bytes <= 0)
				break;
		} else {
			bytes = len;
			offset = addr & (PAGE_SIZE-1);
			if (bytes > PAGE_SIZE-offset)
				bytes = PAGE_SIZE-offset;

			maddr = kmap_local_page(page);
			if (write) {
				copy_to_user_page(vma, page, addr,
						  maddr + offset, buf, bytes);
				set_page_dirty_lock(page);
			} else {
				copy_from_user_page(vma, page, addr,
						    buf, maddr + offset, bytes);
			}
			unmap_and_put_page(page, maddr);
		}
		len -= bytes;
		buf += bytes;
		addr += bytes;
	}
	mmap_read_unlock(mm);

	return buf - old_buf;
}

/**
 * access_remote_vm - access another process' address space
 * @mm:		the mm_struct of the target address space
 * @addr:	start address to access
 * @buf:	source or destination buffer
 * @len:	number of bytes to transfer
 * @gup_flags:	flags modifying lookup behaviour
 *
 * The caller must hold a reference on @mm.
 *
 * Return: number of bytes copied from source to destination.
 */
int access_remote_vm(struct mm_struct *mm, unsigned long addr,
		void *buf, int len, unsigned int gup_flags)
{
	return __access_remote_vm(mm, addr, buf, len, gup_flags);
}

/*
 * Access another process' address space.
 * Source/target buffer must be kernel space,
 * Do not walk the page table directly, use get_user_pages
 */
int access_process_vm(struct task_struct *tsk, unsigned long addr,
		void *buf, int len, unsigned int gup_flags)
{
	struct mm_struct *mm;
	int ret;

	mm = get_task_mm(tsk);
	if (!mm)
		return 0;

	ret = __access_remote_vm(mm, addr, buf, len, gup_flags);

	mmput(mm);

	return ret;
}
EXPORT_SYMBOL_GPL(access_process_vm);

/*
 * Print the name of a VMA.
 */
void print_vma_addr(char *prefix, unsigned long ip)
{
	struct mm_struct *mm = current->mm;
	struct vm_area_struct *vma;

	/*
	 * we might be running from an atomic context so we cannot sleep
	 */
	if (!mmap_read_trylock(mm))
		return;

	vma = vma_lookup(mm, ip);
	if (vma && vma->vm_file) {
		struct file *f = vma->vm_file;
		ip -= vma->vm_start;
		ip += vma->vm_pgoff << PAGE_SHIFT;
		printk("%s%pD[%lx,%lx+%lx]", prefix, f, ip,
				vma->vm_start,
				vma->vm_end - vma->vm_start);
	}
	mmap_read_unlock(mm);
}

#if defined(CONFIG_PROVE_LOCKING) || defined(CONFIG_DEBUG_ATOMIC_SLEEP)
void __might_fault(const char *file, int line)
{
	if (pagefault_disabled())
		return;
	__might_sleep(file, line);
#if defined(CONFIG_DEBUG_ATOMIC_SLEEP)
	if (current->mm)
		might_lock_read(&current->mm->mmap_lock);
#endif
}
EXPORT_SYMBOL(__might_fault);
#endif

#if defined(CONFIG_TRANSPARENT_HUGEPAGE) || defined(CONFIG_HUGETLBFS)
/*
 * Process all subpages of the specified huge page with the specified
 * operation.  The target subpage will be processed last to keep its
 * cache lines hot.
 */
static inline int process_huge_page(
	unsigned long addr_hint, unsigned int nr_pages,
	int (*process_subpage)(unsigned long addr, int idx, void *arg),
	void *arg)
{
	int i, n, base, l, ret;
	unsigned long addr = addr_hint &
		~(((unsigned long)nr_pages << PAGE_SHIFT) - 1);

	/* Process target subpage last to keep its cache lines hot */
	might_sleep();
	n = (addr_hint - addr) / PAGE_SIZE;
	if (2 * n <= nr_pages) {
		/* If target subpage in first half of huge page */
		base = 0;
		l = n;
		/* Process subpages at the end of huge page */
		for (i = nr_pages - 1; i >= 2 * n; i--) {
			cond_resched();
			ret = process_subpage(addr + i * PAGE_SIZE, i, arg);
			if (ret)
				return ret;
		}
	} else {
		/* If target subpage in second half of huge page */
		base = nr_pages - 2 * (nr_pages - n);
		l = nr_pages - n;
		/* Process subpages at the begin of huge page */
		for (i = 0; i < base; i++) {
			cond_resched();
			ret = process_subpage(addr + i * PAGE_SIZE, i, arg);
			if (ret)
				return ret;
		}
	}
	/*
	 * Process remaining subpages in left-right-left-right pattern
	 * towards the target subpage
	 */
	for (i = 0; i < l; i++) {
		int left_idx = base + i;
		int right_idx = base + 2 * l - 1 - i;

		cond_resched();
		ret = process_subpage(addr + left_idx * PAGE_SIZE, left_idx, arg);
		if (ret)
			return ret;
		cond_resched();
		ret = process_subpage(addr + right_idx * PAGE_SIZE, right_idx, arg);
		if (ret)
			return ret;
	}
	return 0;
}

static void clear_gigantic_page(struct folio *folio, unsigned long addr,
				unsigned int nr_pages)
{
	int i;

	might_sleep();
	for (i = 0; i < nr_pages; i++) {
		cond_resched();
		clear_user_highpage(folio_page(folio, i), addr + i * PAGE_SIZE);
	}
}

static int clear_subpage(unsigned long addr, int idx, void *arg)
{
	struct folio *folio = arg;

	clear_user_highpage(folio_page(folio, idx), addr);
	return 0;
}

/**
 * folio_zero_user - Zero a folio which will be mapped to userspace.
 * @folio: The folio to zero.
 * @addr_hint: The address will be accessed or the base address if uncelar.
 */
void folio_zero_user(struct folio *folio, unsigned long addr_hint)
{
	unsigned int nr_pages = folio_nr_pages(folio);

	if (unlikely(nr_pages > MAX_ORDER_NR_PAGES))
		clear_gigantic_page(folio, addr_hint, nr_pages);
	else
		process_huge_page(addr_hint, nr_pages, clear_subpage, folio);
}

static int copy_user_gigantic_page(struct folio *dst, struct folio *src,
				   unsigned long addr,
				   struct vm_area_struct *vma,
				   unsigned int nr_pages)
{
	int i;
	struct page *dst_page;
	struct page *src_page;

	for (i = 0; i < nr_pages; i++) {
		dst_page = folio_page(dst, i);
		src_page = folio_page(src, i);

		cond_resched();
		if (copy_mc_user_highpage(dst_page, src_page,
					  addr + i*PAGE_SIZE, vma))
			return -EHWPOISON;
	}
	return 0;
}

struct copy_subpage_arg {
	struct folio *dst;
	struct folio *src;
	struct vm_area_struct *vma;
};

static int copy_subpage(unsigned long addr, int idx, void *arg)
{
	struct copy_subpage_arg *copy_arg = arg;
	struct page *dst = folio_page(copy_arg->dst, idx);
	struct page *src = folio_page(copy_arg->src, idx);

	if (copy_mc_user_highpage(dst, src, addr, copy_arg->vma))
		return -EHWPOISON;
	return 0;
}

int copy_user_large_folio(struct folio *dst, struct folio *src,
			  unsigned long addr_hint, struct vm_area_struct *vma)
{
	unsigned int nr_pages = folio_nr_pages(dst);
	struct copy_subpage_arg arg = {
		.dst = dst,
		.src = src,
		.vma = vma,
	};

	if (unlikely(nr_pages > MAX_ORDER_NR_PAGES))
		return copy_user_gigantic_page(dst, src, addr_hint, vma, nr_pages);

	return process_huge_page(addr_hint, nr_pages, copy_subpage, &arg);
}

long copy_folio_from_user(struct folio *dst_folio,
			   const void __user *usr_src,
			   bool allow_pagefault)
{
	void *kaddr;
	unsigned long i, rc = 0;
	unsigned int nr_pages = folio_nr_pages(dst_folio);
	unsigned long ret_val = nr_pages * PAGE_SIZE;
	struct page *subpage;

	for (i = 0; i < nr_pages; i++) {
		subpage = folio_page(dst_folio, i);
		kaddr = kmap_local_page(subpage);
		if (!allow_pagefault)
			pagefault_disable();
		rc = copy_from_user(kaddr, usr_src + i * PAGE_SIZE, PAGE_SIZE);
		if (!allow_pagefault)
			pagefault_enable();
		kunmap_local(kaddr);

		ret_val -= (PAGE_SIZE - rc);
		if (rc)
			break;

		flush_dcache_page(subpage);

		cond_resched();
	}
	return ret_val;
}
#endif /* CONFIG_TRANSPARENT_HUGEPAGE || CONFIG_HUGETLBFS */

#if defined(CONFIG_SPLIT_PTE_PTLOCKS) && ALLOC_SPLIT_PTLOCKS

static struct kmem_cache *page_ptl_cachep;

void __init ptlock_cache_init(void)
{
	page_ptl_cachep = kmem_cache_create("page->ptl", sizeof(spinlock_t), 0,
			SLAB_PANIC, NULL);
}

bool ptlock_alloc(struct ptdesc *ptdesc)
{
	spinlock_t *ptl;

	ptl = kmem_cache_alloc(page_ptl_cachep, GFP_KERNEL);
	if (!ptl)
		return false;
	ptdesc->ptl = ptl;
	return true;
}

void ptlock_free(struct ptdesc *ptdesc)
{
	kmem_cache_free(page_ptl_cachep, ptdesc->ptl);
}
#endif

void vma_pgtable_walk_begin(struct vm_area_struct *vma)
{
	if (is_vm_hugetlb_page(vma))
		hugetlb_vma_lock_read(vma);
}

void vma_pgtable_walk_end(struct vm_area_struct *vma)
{
	if (is_vm_hugetlb_page(vma))
		hugetlb_vma_unlock_read(vma);
}<|MERGE_RESOLUTION|>--- conflicted
+++ resolved
@@ -4251,28 +4251,8 @@
 	if (!folio) {
 		if (data_race(si->flags & SWP_SYNCHRONOUS_IO) &&
 		    __swap_count(entry) == 1) {
-<<<<<<< HEAD
-			/*
-			 * Prevent parallel swapin from proceeding with
-			 * the cache flag. Otherwise, another thread may
-			 * finish swapin first, free the entry, and swapout
-			 * reusing the same entry. It's undetectable as
-			 * pte_same() returns true due to entry reuse.
-			 */
-			if (swapcache_prepare(entry, 1)) {
-				/* Relax a bit to prevent rapid repeated page faults */
-				schedule_timeout_uninterruptible(1);
-				goto out;
-			}
-			need_clear_cache = true;
-
-			/* skip swapcache */
-			folio = vma_alloc_folio(GFP_HIGHUSER_MOVABLE, 0,
-						vma, vmf->address, false);
-=======
 			/* skip swapcache */
 			folio = alloc_swap_folio(vmf);
->>>>>>> 7b914357
 			if (folio) {
 				__folio_set_locked(folio);
 				__folio_set_swapbacked(folio);
@@ -4600,11 +4580,7 @@
 out:
 	/* Clear the swap cache pin for direct swapin after PTL unlock */
 	if (need_clear_cache)
-<<<<<<< HEAD
-		swapcache_clear(si, entry, 1);
-=======
 		swapcache_clear(si, entry, nr_pages);
->>>>>>> 7b914357
 	if (si)
 		put_swap_device(si);
 	return ret;
@@ -4620,11 +4596,7 @@
 		folio_put(swapcache);
 	}
 	if (need_clear_cache)
-<<<<<<< HEAD
-		swapcache_clear(si, entry, 1);
-=======
 		swapcache_clear(si, entry, nr_pages);
->>>>>>> 7b914357
 	if (si)
 		put_swap_device(si);
 	return ret;
@@ -5457,12 +5429,9 @@
 	vma_set_access_pid_bit(vma);
 
 	count_vm_numa_event(NUMA_HINT_FAULTS);
-<<<<<<< HEAD
-=======
 #ifdef CONFIG_NUMA_BALANCING
 	count_memcg_folio_events(folio, NUMA_HINT_FAULTS, 1);
 #endif
->>>>>>> 7b914357
 	if (folio_nid(folio) == numa_node_id()) {
 		count_vm_numa_event(NUMA_HINT_FAULTS_LOCAL);
 		*flags |= TNF_FAULT_LOCAL;
