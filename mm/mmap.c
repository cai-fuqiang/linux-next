// SPDX-License-Identifier: GPL-2.0-only
/*
 * mm/mmap.c
 *
 * Written by obz.
 *
 * Address space accounting code	<alan@lxorguk.ukuu.org.uk>
 */

#define pr_fmt(fmt) KBUILD_MODNAME ": " fmt

#include <linux/kernel.h>
#include <linux/slab.h>
#include <linux/backing-dev.h>
#include <linux/mm.h>
#include <linux/mm_inline.h>
#include <linux/shm.h>
#include <linux/mman.h>
#include <linux/pagemap.h>
#include <linux/swap.h>
#include <linux/syscalls.h>
#include <linux/capability.h>
#include <linux/init.h>
#include <linux/file.h>
#include <linux/fs.h>
#include <linux/personality.h>
#include <linux/security.h>
#include <linux/hugetlb.h>
#include <linux/shmem_fs.h>
#include <linux/profile.h>
#include <linux/export.h>
#include <linux/mount.h>
#include <linux/mempolicy.h>
#include <linux/rmap.h>
#include <linux/mmu_notifier.h>
#include <linux/mmdebug.h>
#include <linux/perf_event.h>
#include <linux/audit.h>
#include <linux/khugepaged.h>
#include <linux/uprobes.h>
#include <linux/notifier.h>
#include <linux/memory.h>
#include <linux/printk.h>
#include <linux/userfaultfd_k.h>
#include <linux/moduleparam.h>
#include <linux/pkeys.h>
#include <linux/oom.h>
#include <linux/sched/mm.h>
#include <linux/ksm.h>

#include <linux/uaccess.h>
#include <asm/cacheflush.h>
#include <asm/tlb.h>
#include <asm/mmu_context.h>

#define CREATE_TRACE_POINTS
#include <trace/events/mmap.h>

#include "internal.h"

#ifndef arch_mmap_check
#define arch_mmap_check(addr, len, flags)	(0)
#endif

#ifdef CONFIG_HAVE_ARCH_MMAP_RND_BITS
const int mmap_rnd_bits_min = CONFIG_ARCH_MMAP_RND_BITS_MIN;
int mmap_rnd_bits_max __ro_after_init = CONFIG_ARCH_MMAP_RND_BITS_MAX;
int mmap_rnd_bits __read_mostly = CONFIG_ARCH_MMAP_RND_BITS;
#endif
#ifdef CONFIG_HAVE_ARCH_MMAP_RND_COMPAT_BITS
const int mmap_rnd_compat_bits_min = CONFIG_ARCH_MMAP_RND_COMPAT_BITS_MIN;
const int mmap_rnd_compat_bits_max = CONFIG_ARCH_MMAP_RND_COMPAT_BITS_MAX;
int mmap_rnd_compat_bits __read_mostly = CONFIG_ARCH_MMAP_RND_COMPAT_BITS;
#endif

static bool ignore_rlimit_data;
core_param(ignore_rlimit_data, ignore_rlimit_data, bool, 0644);

/* Update vma->vm_page_prot to reflect vma->vm_flags. */
void vma_set_page_prot(struct vm_area_struct *vma)
{
	unsigned long vm_flags = vma->vm_flags;
	pgprot_t vm_page_prot;

	vm_page_prot = vm_pgprot_modify(vma->vm_page_prot, vm_flags);
	if (vma_wants_writenotify(vma, vm_page_prot)) {
		vm_flags &= ~VM_SHARED;
		vm_page_prot = vm_pgprot_modify(vm_page_prot, vm_flags);
	}
	/* remove_protection_ptes reads vma->vm_page_prot without mmap_lock */
	WRITE_ONCE(vma->vm_page_prot, vm_page_prot);
}

/*
 * check_brk_limits() - Use platform specific check of range & verify mlock
 * limits.
 * @addr: The address to check
 * @len: The size of increase.
 *
 * Return: 0 on success.
 */
static int check_brk_limits(unsigned long addr, unsigned long len)
{
	unsigned long mapped_addr;

	mapped_addr = get_unmapped_area(NULL, addr, len, 0, MAP_FIXED);
	if (IS_ERR_VALUE(mapped_addr))
		return mapped_addr;

	return mlock_future_ok(current->mm, current->mm->def_flags, len)
		? 0 : -EAGAIN;
}
static int do_brk_flags(struct vma_iterator *vmi, struct vm_area_struct *brkvma,
		unsigned long addr, unsigned long request, unsigned long flags);
SYSCALL_DEFINE1(brk, unsigned long, brk)
{
	unsigned long newbrk, oldbrk, origbrk;
	struct mm_struct *mm = current->mm;
	struct vm_area_struct *brkvma, *next = NULL;
	unsigned long min_brk;
	bool populate = false;
	LIST_HEAD(uf);
	struct vma_iterator vmi;

	if (mmap_write_lock_killable(mm))
		return -EINTR;

	origbrk = mm->brk;

#ifdef CONFIG_COMPAT_BRK
	/*
	 * CONFIG_COMPAT_BRK can still be overridden by setting
	 * randomize_va_space to 2, which will still cause mm->start_brk
	 * to be arbitrarily shifted
	 */
	if (current->brk_randomized)
		min_brk = mm->start_brk;
	else
		min_brk = mm->end_data;
#else
	min_brk = mm->start_brk;
#endif
	if (brk < min_brk)
		goto out;

	/*
	 * Check against rlimit here. If this check is done later after the test
	 * of oldbrk with newbrk then it can escape the test and let the data
	 * segment grow beyond its set limit the in case where the limit is
	 * not page aligned -Ram Gupta
	 */
	if (check_data_rlimit(rlimit(RLIMIT_DATA), brk, mm->start_brk,
			      mm->end_data, mm->start_data))
		goto out;

	newbrk = PAGE_ALIGN(brk);
	oldbrk = PAGE_ALIGN(mm->brk);
	if (oldbrk == newbrk) {
		mm->brk = brk;
		goto success;
	}

	/* Always allow shrinking brk. */
	if (brk <= mm->brk) {
		/* Search one past newbrk */
		vma_iter_init(&vmi, mm, newbrk);
		brkvma = vma_find(&vmi, oldbrk);
		if (!brkvma || brkvma->vm_start >= oldbrk)
			goto out; /* mapping intersects with an existing non-brk vma. */
		/*
		 * mm->brk must be protected by write mmap_lock.
		 * do_vmi_align_munmap() will drop the lock on success,  so
		 * update it before calling do_vma_munmap().
		 */
		mm->brk = brk;
		if (do_vmi_align_munmap(&vmi, brkvma, mm, newbrk, oldbrk, &uf,
					/* unlock = */ true))
			goto out;

		goto success_unlocked;
	}
<<<<<<< HEAD

	if (check_brk_limits(oldbrk, newbrk - oldbrk))
		goto out;

	/*
	 * Only check if the next VMA is within the stack_guard_gap of the
	 * expansion area
	 */
	vma_iter_init(&vmi, mm, oldbrk);
	next = vma_find(&vmi, newbrk + PAGE_SIZE + stack_guard_gap);
	if (next && newbrk + PAGE_SIZE > vm_start_gap(next))
		goto out;

	brkvma = vma_prev_limit(&vmi, mm->start_brk);
	/* Ok, looks good - let it rip. */
	if (do_brk_flags(&vmi, brkvma, oldbrk, newbrk - oldbrk, 0) < 0)
		goto out;

	mm->brk = brk;
	if (mm->def_flags & VM_LOCKED)
		populate = true;

=======

	if (check_brk_limits(oldbrk, newbrk - oldbrk))
		goto out;

	/*
	 * Only check if the next VMA is within the stack_guard_gap of the
	 * expansion area
	 */
	vma_iter_init(&vmi, mm, oldbrk);
	next = vma_find(&vmi, newbrk + PAGE_SIZE + stack_guard_gap);
	if (next && newbrk + PAGE_SIZE > vm_start_gap(next))
		goto out;

	brkvma = vma_prev_limit(&vmi, mm->start_brk);
	/* Ok, looks good - let it rip. */
	if (do_brk_flags(&vmi, brkvma, oldbrk, newbrk - oldbrk, 0) < 0)
		goto out;

	mm->brk = brk;
	if (mm->def_flags & VM_LOCKED)
		populate = true;

>>>>>>> 3f3c5e0f
success:
	mmap_write_unlock(mm);
success_unlocked:
	userfaultfd_unmap_complete(mm, &uf);
	if (populate)
		mm_populate(oldbrk, newbrk - oldbrk);
	return brk;

out:
	mm->brk = origbrk;
	mmap_write_unlock(mm);
	return origbrk;
}

/*
 * If a hint addr is less than mmap_min_addr change hint to be as
 * low as possible but still greater than mmap_min_addr
 */
static inline unsigned long round_hint_to_min(unsigned long hint)
{
	hint &= PAGE_MASK;
	if (((void *)hint != NULL) &&
	    (hint < mmap_min_addr))
		return PAGE_ALIGN(mmap_min_addr);
	return hint;
}

bool mlock_future_ok(struct mm_struct *mm, unsigned long flags,
			unsigned long bytes)
{
	unsigned long locked_pages, limit_pages;

	if (!(flags & VM_LOCKED) || capable(CAP_IPC_LOCK))
		return true;

	locked_pages = bytes >> PAGE_SHIFT;
	locked_pages += mm->locked_vm;

	limit_pages = rlimit(RLIMIT_MEMLOCK);
	limit_pages >>= PAGE_SHIFT;

	return locked_pages <= limit_pages;
}

static inline u64 file_mmap_size_max(struct file *file, struct inode *inode)
{
	if (S_ISREG(inode->i_mode))
		return MAX_LFS_FILESIZE;

	if (S_ISBLK(inode->i_mode))
		return MAX_LFS_FILESIZE;

	if (S_ISSOCK(inode->i_mode))
		return MAX_LFS_FILESIZE;

	/* Special "we do even unsigned file positions" case */
	if (file->f_mode & FMODE_UNSIGNED_OFFSET)
		return 0;

	/* Yes, random drivers might want more. But I'm tired of buggy drivers */
	return ULONG_MAX;
}

static inline bool file_mmap_ok(struct file *file, struct inode *inode,
				unsigned long pgoff, unsigned long len)
{
	u64 maxsize = file_mmap_size_max(file, inode);

	if (maxsize && len > maxsize)
		return false;
	maxsize -= len;
	if (pgoff > maxsize >> PAGE_SHIFT)
		return false;
	return true;
}

/*
 * The caller must write-lock current->mm->mmap_lock.
 */
unsigned long do_mmap(struct file *file, unsigned long addr,
			unsigned long len, unsigned long prot,
			unsigned long flags, vm_flags_t vm_flags,
			unsigned long pgoff, unsigned long *populate,
			struct list_head *uf)
{
	struct mm_struct *mm = current->mm;
	int pkey = 0;

	*populate = 0;

	if (!len)
		return -EINVAL;

	/*
	 * Does the application expect PROT_READ to imply PROT_EXEC?
	 *
	 * (the exception is when the underlying filesystem is noexec
	 *  mounted, in which case we don't add PROT_EXEC.)
	 */
	if ((prot & PROT_READ) && (current->personality & READ_IMPLIES_EXEC))
		if (!(file && path_noexec(&file->f_path)))
			prot |= PROT_EXEC;

	/* force arch specific MAP_FIXED handling in get_unmapped_area */
	if (flags & MAP_FIXED_NOREPLACE)
		flags |= MAP_FIXED;

	if (!(flags & MAP_FIXED))
		addr = round_hint_to_min(addr);

	/* Careful about overflows.. */
	len = PAGE_ALIGN(len);
	if (!len)
		return -ENOMEM;

	/* offset overflow? */
	if ((pgoff + (len >> PAGE_SHIFT)) < pgoff)
		return -EOVERFLOW;

	/* Too many mappings? */
	if (mm->map_count > sysctl_max_map_count)
		return -ENOMEM;

	/*
	 * addr is returned from get_unmapped_area,
	 * There are two cases:
	 * 1> MAP_FIXED == false
	 *	unallocated memory, no need to check sealing.
	 * 1> MAP_FIXED == true
	 *	sealing is checked inside mmap_region when
	 *	do_vmi_munmap is called.
	 */

	if (prot == PROT_EXEC) {
		pkey = execute_only_pkey(mm);
		if (pkey < 0)
			pkey = 0;
	}

	/* Do simple checking here so the lower-level routines won't have
	 * to. we assume access permissions have been handled by the open
	 * of the memory object, so we don't do any here.
	 */
	vm_flags |= calc_vm_prot_bits(prot, pkey) | calc_vm_flag_bits(flags) |
			mm->def_flags | VM_MAYREAD | VM_MAYWRITE | VM_MAYEXEC;

	/* Obtain the address to map to. we verify (or select) it and ensure
	 * that it represents a valid section of the address space.
	 */
	addr = __get_unmapped_area(file, addr, len, pgoff, flags, vm_flags);
	if (IS_ERR_VALUE(addr))
		return addr;

	if (flags & MAP_FIXED_NOREPLACE) {
		if (find_vma_intersection(mm, addr, addr + len))
			return -EEXIST;
	}

	if (flags & MAP_LOCKED)
		if (!can_do_mlock())
			return -EPERM;

	if (!mlock_future_ok(mm, vm_flags, len))
		return -EAGAIN;

	if (file) {
		struct inode *inode = file_inode(file);
		unsigned long flags_mask;

		if (!file_mmap_ok(file, inode, pgoff, len))
			return -EOVERFLOW;

		flags_mask = LEGACY_MAP_MASK;
		if (file->f_op->fop_flags & FOP_MMAP_SYNC)
			flags_mask |= MAP_SYNC;

		switch (flags & MAP_TYPE) {
		case MAP_SHARED:
			/*
			 * Force use of MAP_SHARED_VALIDATE with non-legacy
			 * flags. E.g. MAP_SYNC is dangerous to use with
			 * MAP_SHARED as you don't know which consistency model
			 * you will get. We silently ignore unsupported flags
			 * with MAP_SHARED to preserve backward compatibility.
			 */
			flags &= LEGACY_MAP_MASK;
			fallthrough;
		case MAP_SHARED_VALIDATE:
			if (flags & ~flags_mask)
				return -EOPNOTSUPP;
			if (prot & PROT_WRITE) {
				if (!(file->f_mode & FMODE_WRITE))
					return -EACCES;
				if (IS_SWAPFILE(file->f_mapping->host))
					return -ETXTBSY;
			}

			/*
			 * Make sure we don't allow writing to an append-only
			 * file..
			 */
			if (IS_APPEND(inode) && (file->f_mode & FMODE_WRITE))
				return -EACCES;

			vm_flags |= VM_SHARED | VM_MAYSHARE;
			if (!(file->f_mode & FMODE_WRITE))
				vm_flags &= ~(VM_MAYWRITE | VM_SHARED);
			fallthrough;
		case MAP_PRIVATE:
			if (!(file->f_mode & FMODE_READ))
				return -EACCES;
			if (path_noexec(&file->f_path)) {
				if (vm_flags & VM_EXEC)
					return -EPERM;
				vm_flags &= ~VM_MAYEXEC;
			}

			if (!file->f_op->mmap)
				return -ENODEV;
			if (vm_flags & (VM_GROWSDOWN|VM_GROWSUP))
				return -EINVAL;
			break;

		default:
			return -EINVAL;
		}
	} else {
		switch (flags & MAP_TYPE) {
		case MAP_SHARED:
			if (vm_flags & (VM_GROWSDOWN|VM_GROWSUP))
				return -EINVAL;
			/*
			 * Ignore pgoff.
			 */
			pgoff = 0;
			vm_flags |= VM_SHARED | VM_MAYSHARE;
			break;
		case MAP_DROPPABLE:
			if (VM_DROPPABLE == VM_NONE)
				return -ENOTSUPP;
			/*
			 * A locked or stack area makes no sense to be droppable.
			 *
			 * Also, since droppable pages can just go away at any time
			 * it makes no sense to copy them on fork or dump them.
			 *
			 * And don't attempt to combine with hugetlb for now.
			 */
			if (flags & (MAP_LOCKED | MAP_HUGETLB))
			        return -EINVAL;
			if (vm_flags & (VM_GROWSDOWN | VM_GROWSUP))
			        return -EINVAL;

			vm_flags |= VM_DROPPABLE;

			/*
			 * If the pages can be dropped, then it doesn't make
			 * sense to reserve them.
			 */
			vm_flags |= VM_NORESERVE;

			/*
			 * Likewise, they're volatile enough that they
			 * shouldn't survive forks or coredumps.
			 */
			vm_flags |= VM_WIPEONFORK | VM_DONTDUMP;
			fallthrough;
		case MAP_PRIVATE:
			/*
			 * Set pgoff according to addr for anon_vma.
			 */
			pgoff = addr >> PAGE_SHIFT;
			break;
		default:
			return -EINVAL;
		}
	}

	/*
	 * Set 'VM_NORESERVE' if we should not account for the
	 * memory use of this mapping.
	 */
	if (flags & MAP_NORESERVE) {
		/* We honor MAP_NORESERVE if allowed to overcommit */
		if (sysctl_overcommit_memory != OVERCOMMIT_NEVER)
			vm_flags |= VM_NORESERVE;

		/* hugetlb applies strict overcommit unless MAP_NORESERVE */
		if (file && is_file_hugepages(file))
			vm_flags |= VM_NORESERVE;
	}

	addr = mmap_region(file, addr, len, vm_flags, pgoff, uf);
	if (!IS_ERR_VALUE(addr) &&
	    ((vm_flags & VM_LOCKED) ||
	     (flags & (MAP_POPULATE | MAP_NONBLOCK)) == MAP_POPULATE))
		*populate = len;
	return addr;
}

unsigned long ksys_mmap_pgoff(unsigned long addr, unsigned long len,
			      unsigned long prot, unsigned long flags,
			      unsigned long fd, unsigned long pgoff)
{
	struct file *file = NULL;
	unsigned long retval;

	if (!(flags & MAP_ANONYMOUS)) {
		audit_mmap_fd(fd, flags);
		file = fget(fd);
		if (!file)
			return -EBADF;
		if (is_file_hugepages(file)) {
			len = ALIGN(len, huge_page_size(hstate_file(file)));
		} else if (unlikely(flags & MAP_HUGETLB)) {
			retval = -EINVAL;
			goto out_fput;
		}
	} else if (flags & MAP_HUGETLB) {
		struct hstate *hs;

		hs = hstate_sizelog((flags >> MAP_HUGE_SHIFT) & MAP_HUGE_MASK);
		if (!hs)
			return -EINVAL;

		len = ALIGN(len, huge_page_size(hs));
		/*
		 * VM_NORESERVE is used because the reservations will be
		 * taken when vm_ops->mmap() is called
		 */
		file = hugetlb_file_setup(HUGETLB_ANON_FILE, len,
				VM_NORESERVE,
				HUGETLB_ANONHUGE_INODE,
				(flags >> MAP_HUGE_SHIFT) & MAP_HUGE_MASK);
		if (IS_ERR(file))
			return PTR_ERR(file);
	}

	retval = vm_mmap_pgoff(file, addr, len, prot, flags, pgoff);
out_fput:
	if (file)
		fput(file);
	return retval;
}

SYSCALL_DEFINE6(mmap_pgoff, unsigned long, addr, unsigned long, len,
		unsigned long, prot, unsigned long, flags,
		unsigned long, fd, unsigned long, pgoff)
{
	return ksys_mmap_pgoff(addr, len, prot, flags, fd, pgoff);
}

#ifdef __ARCH_WANT_SYS_OLD_MMAP
struct mmap_arg_struct {
	unsigned long addr;
	unsigned long len;
	unsigned long prot;
	unsigned long flags;
	unsigned long fd;
	unsigned long offset;
};

SYSCALL_DEFINE1(old_mmap, struct mmap_arg_struct __user *, arg)
{
	struct mmap_arg_struct a;

	if (copy_from_user(&a, arg, sizeof(a)))
		return -EFAULT;
	if (offset_in_page(a.offset))
		return -EINVAL;

	return ksys_mmap_pgoff(a.addr, a.len, a.prot, a.flags, a.fd,
			       a.offset >> PAGE_SHIFT);
}
#endif /* __ARCH_WANT_SYS_OLD_MMAP */

/*
 * We account for memory if it's a private writeable mapping,
 * not hugepages and VM_NORESERVE wasn't set.
 */
static inline bool accountable_mapping(struct file *file, vm_flags_t vm_flags)
{
	/*
	 * hugetlb has its own accounting separate from the core VM
	 * VM_HUGETLB may not be set yet so we cannot check for that flag.
	 */
	if (file && is_file_hugepages(file))
		return false;

	return (vm_flags & (VM_NORESERVE | VM_SHARED | VM_WRITE)) == VM_WRITE;
}

/**
 * unmapped_area() - Find an area between the low_limit and the high_limit with
 * the correct alignment and offset, all from @info. Note: current->mm is used
 * for the search.
 *
 * @info: The unmapped area information including the range [low_limit -
 * high_limit), the alignment offset and mask.
 *
 * Return: A memory address or -ENOMEM.
 */
static unsigned long unmapped_area(struct vm_unmapped_area_info *info)
{
	unsigned long length, gap;
	unsigned long low_limit, high_limit;
	struct vm_area_struct *tmp;
	VMA_ITERATOR(vmi, current->mm, 0);

	/* Adjust search length to account for worst case alignment overhead */
	length = info->length + info->align_mask + info->start_gap;
	if (length < info->length)
		return -ENOMEM;

	low_limit = info->low_limit;
	if (low_limit < mmap_min_addr)
		low_limit = mmap_min_addr;
	high_limit = info->high_limit;
retry:
	if (vma_iter_area_lowest(&vmi, low_limit, high_limit, length))
		return -ENOMEM;

	/*
	 * Adjust for the gap first so it doesn't interfere with the
	 * later alignment. The first step is the minimum needed to
	 * fulill the start gap, the next steps is the minimum to align
	 * that. It is the minimum needed to fulill both.
	 */
	gap = vma_iter_addr(&vmi) + info->start_gap;
	gap += (info->align_offset - gap) & info->align_mask;
	tmp = vma_next(&vmi);
	if (tmp && (tmp->vm_flags & VM_STARTGAP_FLAGS)) { /* Avoid prev check if possible */
		if (vm_start_gap(tmp) < gap + length - 1) {
			low_limit = tmp->vm_end;
			vma_iter_reset(&vmi);
			goto retry;
		}
	} else {
		tmp = vma_prev(&vmi);
		if (tmp && vm_end_gap(tmp) > gap) {
			low_limit = vm_end_gap(tmp);
			vma_iter_reset(&vmi);
			goto retry;
		}
	}

	return gap;
}

/**
 * unmapped_area_topdown() - Find an area between the low_limit and the
 * high_limit with the correct alignment and offset at the highest available
 * address, all from @info. Note: current->mm is used for the search.
 *
 * @info: The unmapped area information including the range [low_limit -
 * high_limit), the alignment offset and mask.
 *
 * Return: A memory address or -ENOMEM.
 */
static unsigned long unmapped_area_topdown(struct vm_unmapped_area_info *info)
{
	unsigned long length, gap, gap_end;
	unsigned long low_limit, high_limit;
	struct vm_area_struct *tmp;
	VMA_ITERATOR(vmi, current->mm, 0);

	/* Adjust search length to account for worst case alignment overhead */
	length = info->length + info->align_mask + info->start_gap;
	if (length < info->length)
		return -ENOMEM;

	low_limit = info->low_limit;
	if (low_limit < mmap_min_addr)
		low_limit = mmap_min_addr;
	high_limit = info->high_limit;
retry:
	if (vma_iter_area_highest(&vmi, low_limit, high_limit, length))
		return -ENOMEM;

	gap = vma_iter_end(&vmi) - info->length;
	gap -= (gap - info->align_offset) & info->align_mask;
	gap_end = vma_iter_end(&vmi);
	tmp = vma_next(&vmi);
	if (tmp && (tmp->vm_flags & VM_STARTGAP_FLAGS)) { /* Avoid prev check if possible */
		if (vm_start_gap(tmp) < gap_end) {
			high_limit = vm_start_gap(tmp);
			vma_iter_reset(&vmi);
			goto retry;
		}
	} else {
		tmp = vma_prev(&vmi);
		if (tmp && vm_end_gap(tmp) > gap) {
			high_limit = tmp->vm_start;
			vma_iter_reset(&vmi);
			goto retry;
		}
	}

	return gap;
}

/*
 * Determine if the allocation needs to ensure that there is no
 * existing mapping within it's guard gaps, for use as start_gap.
 */
static inline unsigned long stack_guard_placement(vm_flags_t vm_flags)
{
	if (vm_flags & VM_SHADOW_STACK)
		return PAGE_SIZE;

	return 0;
}

/*
 * Search for an unmapped address range.
 *
 * We are looking for a range that:
 * - does not intersect with any VMA;
 * - is contained within the [low_limit, high_limit) interval;
 * - is at least the desired size.
 * - satisfies (begin_addr & align_mask) == (align_offset & align_mask)
 */
unsigned long vm_unmapped_area(struct vm_unmapped_area_info *info)
{
	unsigned long addr;

	if (info->flags & VM_UNMAPPED_AREA_TOPDOWN)
		addr = unmapped_area_topdown(info);
	else
		addr = unmapped_area(info);

	trace_vm_unmapped_area(addr, info);
	return addr;
}

/* Get an address range which is currently unmapped.
 * For shmat() with addr=0.
 *
 * Ugly calling convention alert:
 * Return value with the low bits set means error value,
 * ie
 *	if (ret & ~PAGE_MASK)
 *		error = ret;
 *
 * This function "knows" that -ENOMEM has the bits set.
 */
unsigned long
generic_get_unmapped_area(struct file *filp, unsigned long addr,
			  unsigned long len, unsigned long pgoff,
			  unsigned long flags, vm_flags_t vm_flags)
{
	struct mm_struct *mm = current->mm;
	struct vm_area_struct *vma, *prev;
	struct vm_unmapped_area_info info = {};
	const unsigned long mmap_end = arch_get_mmap_end(addr, len, flags);

	if (len > mmap_end - mmap_min_addr)
		return -ENOMEM;

	if (flags & MAP_FIXED)
		return addr;

	if (addr) {
		addr = PAGE_ALIGN(addr);
		vma = find_vma_prev(mm, addr, &prev);
		if (mmap_end - len >= addr && addr >= mmap_min_addr &&
		    (!vma || addr + len <= vm_start_gap(vma)) &&
		    (!prev || addr >= vm_end_gap(prev)))
			return addr;
	}

	info.length = len;
	info.low_limit = mm->mmap_base;
	info.high_limit = mmap_end;
	info.start_gap = stack_guard_placement(vm_flags);
	return vm_unmapped_area(&info);
}

#ifndef HAVE_ARCH_UNMAPPED_AREA
unsigned long
arch_get_unmapped_area(struct file *filp, unsigned long addr,
		       unsigned long len, unsigned long pgoff,
		       unsigned long flags, vm_flags_t vm_flags)
{
	return generic_get_unmapped_area(filp, addr, len, pgoff, flags,
					 vm_flags);
}
#endif

/*
 * This mmap-allocator allocates new areas top-down from below the
 * stack's low limit (the base):
 */
unsigned long
generic_get_unmapped_area_topdown(struct file *filp, unsigned long addr,
				  unsigned long len, unsigned long pgoff,
				  unsigned long flags, vm_flags_t vm_flags)
{
	struct vm_area_struct *vma, *prev;
	struct mm_struct *mm = current->mm;
	struct vm_unmapped_area_info info = {};
	const unsigned long mmap_end = arch_get_mmap_end(addr, len, flags);

	/* requested length too big for entire address space */
	if (len > mmap_end - mmap_min_addr)
		return -ENOMEM;

	if (flags & MAP_FIXED)
		return addr;

	/* requesting a specific address */
	if (addr) {
		addr = PAGE_ALIGN(addr);
		vma = find_vma_prev(mm, addr, &prev);
		if (mmap_end - len >= addr && addr >= mmap_min_addr &&
				(!vma || addr + len <= vm_start_gap(vma)) &&
				(!prev || addr >= vm_end_gap(prev)))
			return addr;
	}

	info.flags = VM_UNMAPPED_AREA_TOPDOWN;
	info.length = len;
	info.low_limit = PAGE_SIZE;
	info.high_limit = arch_get_mmap_base(addr, mm->mmap_base);
	info.start_gap = stack_guard_placement(vm_flags);
	addr = vm_unmapped_area(&info);

	/*
	 * A failed mmap() very likely causes application failure,
	 * so fall back to the bottom-up function here. This scenario
	 * can happen with large stack limits and large mmap()
	 * allocations.
	 */
	if (offset_in_page(addr)) {
		VM_BUG_ON(addr != -ENOMEM);
		info.flags = 0;
		info.low_limit = TASK_UNMAPPED_BASE;
		info.high_limit = mmap_end;
		addr = vm_unmapped_area(&info);
	}

	return addr;
}

#ifndef HAVE_ARCH_UNMAPPED_AREA_TOPDOWN
unsigned long
arch_get_unmapped_area_topdown(struct file *filp, unsigned long addr,
			       unsigned long len, unsigned long pgoff,
			       unsigned long flags, vm_flags_t vm_flags)
{
	return generic_get_unmapped_area_topdown(filp, addr, len, pgoff, flags,
						 vm_flags);
}
#endif

unsigned long mm_get_unmapped_area_vmflags(struct mm_struct *mm, struct file *filp,
					   unsigned long addr, unsigned long len,
					   unsigned long pgoff, unsigned long flags,
					   vm_flags_t vm_flags)
{
	if (test_bit(MMF_TOPDOWN, &mm->flags))
		return arch_get_unmapped_area_topdown(filp, addr, len, pgoff,
						      flags, vm_flags);
	return arch_get_unmapped_area(filp, addr, len, pgoff, flags, vm_flags);
}

unsigned long
__get_unmapped_area(struct file *file, unsigned long addr, unsigned long len,
		unsigned long pgoff, unsigned long flags, vm_flags_t vm_flags)
{
	unsigned long (*get_area)(struct file *, unsigned long,
				  unsigned long, unsigned long, unsigned long)
				  = NULL;

	unsigned long error = arch_mmap_check(addr, len, flags);
	if (error)
		return error;

	/* Careful about overflows.. */
	if (len > TASK_SIZE)
		return -ENOMEM;

	if (file) {
		if (file->f_op->get_unmapped_area)
			get_area = file->f_op->get_unmapped_area;
	} else if (flags & MAP_SHARED) {
		/*
		 * mmap_region() will call shmem_zero_setup() to create a file,
		 * so use shmem's get_unmapped_area in case it can be huge.
		 */
		get_area = shmem_get_unmapped_area;
	}

	/* Always treat pgoff as zero for anonymous memory. */
	if (!file)
		pgoff = 0;

	if (get_area) {
		addr = get_area(file, addr, len, pgoff, flags);
	} else if (IS_ENABLED(CONFIG_TRANSPARENT_HUGEPAGE)) {
		/* Ensures that larger anonymous mappings are THP aligned. */
		addr = thp_get_unmapped_area_vmflags(file, addr, len,
						     pgoff, flags, vm_flags);
	} else {
		addr = mm_get_unmapped_area_vmflags(current->mm, file, addr, len,
						    pgoff, flags, vm_flags);
	}
	if (IS_ERR_VALUE(addr))
		return addr;

	if (addr > TASK_SIZE - len)
		return -ENOMEM;
	if (offset_in_page(addr))
		return -EINVAL;

	error = security_mmap_addr(addr);
	return error ? error : addr;
}

unsigned long
mm_get_unmapped_area(struct mm_struct *mm, struct file *file,
		     unsigned long addr, unsigned long len,
		     unsigned long pgoff, unsigned long flags)
{
	if (test_bit(MMF_TOPDOWN, &mm->flags))
		return arch_get_unmapped_area_topdown(file, addr, len, pgoff, flags, 0);
	return arch_get_unmapped_area(file, addr, len, pgoff, flags, 0);
}
EXPORT_SYMBOL(mm_get_unmapped_area);

/**
 * find_vma_intersection() - Look up the first VMA which intersects the interval
 * @mm: The process address space.
 * @start_addr: The inclusive start user address.
 * @end_addr: The exclusive end user address.
 *
 * Returns: The first VMA within the provided range, %NULL otherwise.  Assumes
 * start_addr < end_addr.
 */
struct vm_area_struct *find_vma_intersection(struct mm_struct *mm,
					     unsigned long start_addr,
					     unsigned long end_addr)
{
	unsigned long index = start_addr;

	mmap_assert_locked(mm);
	return mt_find(&mm->mm_mt, &index, end_addr - 1);
}
EXPORT_SYMBOL(find_vma_intersection);

/**
 * find_vma() - Find the VMA for a given address, or the next VMA.
 * @mm: The mm_struct to check
 * @addr: The address
 *
 * Returns: The VMA associated with addr, or the next VMA.
 * May return %NULL in the case of no VMA at addr or above.
 */
struct vm_area_struct *find_vma(struct mm_struct *mm, unsigned long addr)
{
	unsigned long index = addr;

	mmap_assert_locked(mm);
	return mt_find(&mm->mm_mt, &index, ULONG_MAX);
}
EXPORT_SYMBOL(find_vma);

/**
 * find_vma_prev() - Find the VMA for a given address, or the next vma and
 * set %pprev to the previous VMA, if any.
 * @mm: The mm_struct to check
 * @addr: The address
 * @pprev: The pointer to set to the previous VMA
 *
 * Note that RCU lock is missing here since the external mmap_lock() is used
 * instead.
 *
 * Returns: The VMA associated with @addr, or the next vma.
 * May return %NULL in the case of no vma at addr or above.
 */
struct vm_area_struct *
find_vma_prev(struct mm_struct *mm, unsigned long addr,
			struct vm_area_struct **pprev)
{
	struct vm_area_struct *vma;
	VMA_ITERATOR(vmi, mm, addr);

	vma = vma_iter_load(&vmi);
	*pprev = vma_prev(&vmi);
	if (!vma)
		vma = vma_next(&vmi);
	return vma;
}

/*
 * Verify that the stack growth is acceptable and
 * update accounting. This is shared with both the
 * grow-up and grow-down cases.
 */
static int acct_stack_growth(struct vm_area_struct *vma,
			     unsigned long size, unsigned long grow)
{
	struct mm_struct *mm = vma->vm_mm;
	unsigned long new_start;

	/* address space limit tests */
	if (!may_expand_vm(mm, vma->vm_flags, grow))
		return -ENOMEM;

	/* Stack limit test */
	if (size > rlimit(RLIMIT_STACK))
		return -ENOMEM;

	/* mlock limit tests */
	if (!mlock_future_ok(mm, vma->vm_flags, grow << PAGE_SHIFT))
		return -ENOMEM;

	/* Check to ensure the stack will not grow into a hugetlb-only region */
	new_start = (vma->vm_flags & VM_GROWSUP) ? vma->vm_start :
			vma->vm_end - size;
	if (is_hugepage_only_range(vma->vm_mm, new_start, size))
		return -EFAULT;

	/*
	 * Overcommit..  This must be the final test, as it will
	 * update security statistics.
	 */
	if (security_vm_enough_memory_mm(mm, grow))
		return -ENOMEM;

	return 0;
}

#if defined(CONFIG_STACK_GROWSUP)
/*
 * PA-RISC uses this for its stack.
 * vma is the last one with address > vma->vm_end.  Have to extend vma.
 */
static int expand_upwards(struct vm_area_struct *vma, unsigned long address)
{
	struct mm_struct *mm = vma->vm_mm;
	struct vm_area_struct *next;
	unsigned long gap_addr;
	int error = 0;
	VMA_ITERATOR(vmi, mm, vma->vm_start);

	if (!(vma->vm_flags & VM_GROWSUP))
		return -EFAULT;

	/* Guard against exceeding limits of the address space. */
	address &= PAGE_MASK;
	if (address >= (TASK_SIZE & PAGE_MASK))
		return -ENOMEM;
	address += PAGE_SIZE;

	/* Enforce stack_guard_gap */
	gap_addr = address + stack_guard_gap;

	/* Guard against overflow */
	if (gap_addr < address || gap_addr > TASK_SIZE)
		gap_addr = TASK_SIZE;

	next = find_vma_intersection(mm, vma->vm_end, gap_addr);
	if (next && vma_is_accessible(next)) {
		if (!(next->vm_flags & VM_GROWSUP))
			return -ENOMEM;
		/* Check that both stack segments have the same anon_vma? */
	}

	if (next)
		vma_iter_prev_range_limit(&vmi, address);

	vma_iter_config(&vmi, vma->vm_start, address);
	if (vma_iter_prealloc(&vmi, vma))
		return -ENOMEM;

	/* We must make sure the anon_vma is allocated. */
	if (unlikely(anon_vma_prepare(vma))) {
		vma_iter_free(&vmi);
		return -ENOMEM;
	}

	/* Lock the VMA before expanding to prevent concurrent page faults */
	vma_start_write(vma);
	/*
	 * vma->vm_start/vm_end cannot change under us because the caller
	 * is required to hold the mmap_lock in read mode.  We need the
	 * anon_vma lock to serialize against concurrent expand_stacks.
	 */
	anon_vma_lock_write(vma->anon_vma);

	/* Somebody else might have raced and expanded it already */
	if (address > vma->vm_end) {
		unsigned long size, grow;

		size = address - vma->vm_start;
		grow = (address - vma->vm_end) >> PAGE_SHIFT;

		error = -ENOMEM;
		if (vma->vm_pgoff + (size >> PAGE_SHIFT) >= vma->vm_pgoff) {
			error = acct_stack_growth(vma, size, grow);
			if (!error) {
				/*
				 * We only hold a shared mmap_lock lock here, so
				 * we need to protect against concurrent vma
				 * expansions.  anon_vma_lock_write() doesn't
				 * help here, as we don't guarantee that all
				 * growable vmas in a mm share the same root
				 * anon vma.  So, we reuse mm->page_table_lock
				 * to guard against concurrent vma expansions.
				 */
				spin_lock(&mm->page_table_lock);
				if (vma->vm_flags & VM_LOCKED)
					mm->locked_vm += grow;
				vm_stat_account(mm, vma->vm_flags, grow);
				anon_vma_interval_tree_pre_update_vma(vma);
				vma->vm_end = address;
				/* Overwrite old entry in mtree. */
				vma_iter_store(&vmi, vma);
				anon_vma_interval_tree_post_update_vma(vma);
				spin_unlock(&mm->page_table_lock);

				perf_event_mmap(vma);
			}
		}
	}
	anon_vma_unlock_write(vma->anon_vma);
	vma_iter_free(&vmi);
	validate_mm(mm);
	return error;
}
#endif /* CONFIG_STACK_GROWSUP */

/*
 * vma is the first one with address < vma->vm_start.  Have to extend vma.
 * mmap_lock held for writing.
 */
int expand_downwards(struct vm_area_struct *vma, unsigned long address)
{
	struct mm_struct *mm = vma->vm_mm;
	struct vm_area_struct *prev;
	int error = 0;
	VMA_ITERATOR(vmi, mm, vma->vm_start);

	if (!(vma->vm_flags & VM_GROWSDOWN))
		return -EFAULT;

	address &= PAGE_MASK;
	if (address < mmap_min_addr || address < FIRST_USER_ADDRESS)
		return -EPERM;

	/* Enforce stack_guard_gap */
	prev = vma_prev(&vmi);
	/* Check that both stack segments have the same anon_vma? */
	if (prev) {
		if (!(prev->vm_flags & VM_GROWSDOWN) &&
		    vma_is_accessible(prev) &&
		    (address - prev->vm_end < stack_guard_gap))
			return -ENOMEM;
	}

	if (prev)
		vma_iter_next_range_limit(&vmi, vma->vm_start);

	vma_iter_config(&vmi, address, vma->vm_end);
	if (vma_iter_prealloc(&vmi, vma))
		return -ENOMEM;

	/* We must make sure the anon_vma is allocated. */
	if (unlikely(anon_vma_prepare(vma))) {
		vma_iter_free(&vmi);
		return -ENOMEM;
	}

	/* Lock the VMA before expanding to prevent concurrent page faults */
	vma_start_write(vma);
	/*
	 * vma->vm_start/vm_end cannot change under us because the caller
	 * is required to hold the mmap_lock in read mode.  We need the
	 * anon_vma lock to serialize against concurrent expand_stacks.
	 */
	anon_vma_lock_write(vma->anon_vma);

	/* Somebody else might have raced and expanded it already */
	if (address < vma->vm_start) {
		unsigned long size, grow;

		size = vma->vm_end - address;
		grow = (vma->vm_start - address) >> PAGE_SHIFT;

		error = -ENOMEM;
		if (grow <= vma->vm_pgoff) {
			error = acct_stack_growth(vma, size, grow);
			if (!error) {
				/*
				 * We only hold a shared mmap_lock lock here, so
				 * we need to protect against concurrent vma
				 * expansions.  anon_vma_lock_write() doesn't
				 * help here, as we don't guarantee that all
				 * growable vmas in a mm share the same root
				 * anon vma.  So, we reuse mm->page_table_lock
				 * to guard against concurrent vma expansions.
				 */
				spin_lock(&mm->page_table_lock);
				if (vma->vm_flags & VM_LOCKED)
					mm->locked_vm += grow;
				vm_stat_account(mm, vma->vm_flags, grow);
				anon_vma_interval_tree_pre_update_vma(vma);
				vma->vm_start = address;
				vma->vm_pgoff -= grow;
				/* Overwrite old entry in mtree. */
				vma_iter_store(&vmi, vma);
				anon_vma_interval_tree_post_update_vma(vma);
				spin_unlock(&mm->page_table_lock);

				perf_event_mmap(vma);
			}
		}
	}
	anon_vma_unlock_write(vma->anon_vma);
	vma_iter_free(&vmi);
	validate_mm(mm);
	return error;
}

/* enforced gap between the expanding stack and other mappings. */
unsigned long stack_guard_gap = 256UL<<PAGE_SHIFT;

static int __init cmdline_parse_stack_guard_gap(char *p)
{
	unsigned long val;
	char *endptr;

	val = simple_strtoul(p, &endptr, 10);
	if (!*endptr)
		stack_guard_gap = val << PAGE_SHIFT;

	return 1;
}
__setup("stack_guard_gap=", cmdline_parse_stack_guard_gap);

#ifdef CONFIG_STACK_GROWSUP
int expand_stack_locked(struct vm_area_struct *vma, unsigned long address)
{
	return expand_upwards(vma, address);
}

struct vm_area_struct *find_extend_vma_locked(struct mm_struct *mm, unsigned long addr)
{
	struct vm_area_struct *vma, *prev;

	addr &= PAGE_MASK;
	vma = find_vma_prev(mm, addr, &prev);
	if (vma && (vma->vm_start <= addr))
		return vma;
	if (!prev)
		return NULL;
	if (expand_stack_locked(prev, addr))
		return NULL;
	if (prev->vm_flags & VM_LOCKED)
		populate_vma_page_range(prev, addr, prev->vm_end, NULL);
	return prev;
}
#else
int expand_stack_locked(struct vm_area_struct *vma, unsigned long address)
{
	return expand_downwards(vma, address);
}

struct vm_area_struct *find_extend_vma_locked(struct mm_struct *mm, unsigned long addr)
{
	struct vm_area_struct *vma;
	unsigned long start;

	addr &= PAGE_MASK;
	vma = find_vma(mm, addr);
	if (!vma)
		return NULL;
	if (vma->vm_start <= addr)
		return vma;
	start = vma->vm_start;
	if (expand_stack_locked(vma, addr))
		return NULL;
	if (vma->vm_flags & VM_LOCKED)
		populate_vma_page_range(vma, addr, start, NULL);
	return vma;
}
#endif

#if defined(CONFIG_STACK_GROWSUP)

#define vma_expand_up(vma,addr) expand_upwards(vma, addr)
#define vma_expand_down(vma, addr) (-EFAULT)

#else

#define vma_expand_up(vma,addr) (-EFAULT)
#define vma_expand_down(vma, addr) expand_downwards(vma, addr)

#endif

/*
 * expand_stack(): legacy interface for page faulting. Don't use unless
 * you have to.
 *
 * This is called with the mm locked for reading, drops the lock, takes
 * the lock for writing, tries to look up a vma again, expands it if
 * necessary, and downgrades the lock to reading again.
 *
 * If no vma is found or it can't be expanded, it returns NULL and has
 * dropped the lock.
 */
struct vm_area_struct *expand_stack(struct mm_struct *mm, unsigned long addr)
{
	struct vm_area_struct *vma, *prev;

	mmap_read_unlock(mm);
	if (mmap_write_lock_killable(mm))
		return NULL;

	vma = find_vma_prev(mm, addr, &prev);
	if (vma && vma->vm_start <= addr)
		goto success;

	if (prev && !vma_expand_up(prev, addr)) {
		vma = prev;
		goto success;
	}

	if (vma && !vma_expand_down(vma, addr))
		goto success;

	mmap_write_unlock(mm);
	return NULL;

success:
	mmap_write_downgrade(mm);
	return vma;
}

/* do_munmap() - Wrapper function for non-maple tree aware do_munmap() calls.
 * @mm: The mm_struct
 * @start: The start address to munmap
 * @len: The length to be munmapped.
 * @uf: The userfaultfd list_head
 *
 * Return: 0 on success, error otherwise.
 */
int do_munmap(struct mm_struct *mm, unsigned long start, size_t len,
	      struct list_head *uf)
{
	VMA_ITERATOR(vmi, mm, start);

	return do_vmi_munmap(&vmi, mm, start, len, uf, false);
}

unsigned long mmap_region(struct file *file, unsigned long addr,
		unsigned long len, vm_flags_t vm_flags, unsigned long pgoff,
		struct list_head *uf)
{
	struct mm_struct *mm = current->mm;
	struct vm_area_struct *vma = NULL;
	pgoff_t pglen = PHYS_PFN(len);
	struct vm_area_struct *merge;
	unsigned long charged = 0;
	struct vma_munmap_struct vms;
	struct ma_state mas_detach;
	struct maple_tree mt_detach;
	unsigned long end = addr + len;
	bool writable_file_mapping = false;
	int error = -ENOMEM;
	VMA_ITERATOR(vmi, mm, addr);
	VMG_STATE(vmg, mm, &vmi, addr, end, vm_flags, pgoff);

	vmg.file = file;
	/* Find the first overlapping VMA */
	vma = vma_find(&vmi, end);
	init_vma_munmap(&vms, &vmi, vma, addr, end, uf, /* unlock = */ false);
	if (vma) {
		mt_init_flags(&mt_detach, vmi.mas.tree->ma_flags & MT_FLAGS_LOCK_MASK);
		mt_on_stack(mt_detach);
		mas_init(&mas_detach, &mt_detach, /* addr = */ 0);
		/* Prepare to unmap any existing mapping in the area */
		error = vms_gather_munmap_vmas(&vms, &mas_detach);
		if (error)
			goto gather_failed;

		vmg.next = vms.next;
		vmg.prev = vms.prev;
		vma = NULL;
	} else {
		vmg.next = vma_iter_next_rewind(&vmi, &vmg.prev);
	}

	/* Check against address space limit. */
	if (!may_expand_vm(mm, vm_flags, pglen - vms.nr_pages))
		goto abort_munmap;

	/*
	 * Private writable mapping: check memory availability
	 */
	if (accountable_mapping(file, vm_flags)) {
		charged = pglen;
		charged -= vms.nr_accounted;
		if (charged && security_vm_enough_memory_mm(mm, charged))
			goto abort_munmap;

		vms.nr_accounted = 0;
		vm_flags |= VM_ACCOUNT;
		vmg.flags = vm_flags;
	}

	vma = vma_merge_new_range(&vmg);
	if (vma)
		goto expanded;
	/*
	 * Determine the object being mapped and call the appropriate
	 * specific mapper. the address has already been validated, but
	 * not unmapped, but the maps are removed from the list.
	 */
	vma = vm_area_alloc(mm);
	if (!vma)
		goto unacct_error;

	vma_iter_config(&vmi, addr, end);
	vma_set_range(vma, addr, end, pgoff);
	vm_flags_init(vma, vm_flags);
	vma->vm_page_prot = vm_get_page_prot(vm_flags);

	if (file) {
		vma->vm_file = get_file(file);
		/*
		 * call_mmap() may map PTE, so ensure there are no existing PTEs
		 * and call the vm_ops close function if one exists.
		 */
		vms_clean_up_area(&vms, &mas_detach);
		error = call_mmap(file, vma);
		if (error)
			goto unmap_and_free_vma;

		if (vma_is_shared_maywrite(vma)) {
			error = mapping_map_writable(file->f_mapping);
			if (error)
				goto close_and_free_vma;

			writable_file_mapping = true;
		}

		/*
		 * Expansion is handled above, merging is handled below.
		 * Drivers should not alter the address of the VMA.
		 */
		error = -EINVAL;
		if (WARN_ON((addr != vma->vm_start)))
			goto close_and_free_vma;

		vma_iter_config(&vmi, addr, end);
		/*
		 * If vm_flags changed after call_mmap(), we should try merge
		 * vma again as we may succeed this time.
		 */
		if (unlikely(vm_flags != vma->vm_flags && vmg.prev)) {
			vmg.flags = vma->vm_flags;
			/* If this fails, state is reset ready for a reattempt. */
			merge = vma_merge_new_range(&vmg);

			if (merge) {
				/*
				 * ->mmap() can change vma->vm_file and fput
				 * the original file. So fput the vma->vm_file
				 * here or we would add an extra fput for file
				 * and cause general protection fault
				 * ultimately.
				 */
				fput(vma->vm_file);
				vm_area_free(vma);
				vma = merge;
				/* Update vm_flags to pick up the change. */
				vm_flags = vma->vm_flags;
				goto unmap_writable;
			}
			vma_iter_config(&vmi, addr, end);
		}

		vm_flags = vma->vm_flags;
	} else if (vm_flags & VM_SHARED) {
		error = shmem_zero_setup(vma);
		if (error)
			goto free_vma;
	} else {
		vma_set_anonymous(vma);
	}

	if (map_deny_write_exec(vma, vma->vm_flags)) {
		error = -EACCES;
		goto close_and_free_vma;
	}

	/* Allow architectures to sanity-check the vm_flags */
	error = -EINVAL;
	if (!arch_validate_flags(vma->vm_flags))
		goto close_and_free_vma;

	error = -ENOMEM;
	if (vma_iter_prealloc(&vmi, vma))
		goto close_and_free_vma;

	/* Lock the VMA since it is modified after insertion into VMA tree */
	vma_start_write(vma);
	vma_iter_store(&vmi, vma);
	mm->map_count++;
	vma_link_file(vma);

	/*
	 * vma_merge_new_range() calls khugepaged_enter_vma() too, the below
	 * call covers the non-merge case.
	 */
	khugepaged_enter_vma(vma, vma->vm_flags);

	/* Once vma denies write, undo our temporary denial count */
unmap_writable:
	if (writable_file_mapping)
		mapping_unmap_writable(file->f_mapping);
	file = vma->vm_file;
	ksm_add_vma(vma);
expanded:
	perf_event_mmap(vma);

	/* Unmap any existing mapping in the area */
	vms_complete_munmap_vmas(&vms, &mas_detach);

	vm_stat_account(mm, vm_flags, pglen);
	if (vm_flags & VM_LOCKED) {
		if ((vm_flags & VM_SPECIAL) || vma_is_dax(vma) ||
					is_vm_hugetlb_page(vma) ||
					vma == get_gate_vma(current->mm))
			vm_flags_clear(vma, VM_LOCKED_MASK);
		else
			mm->locked_vm += pglen;
	}

	if (file)
		uprobe_mmap(vma);

	/*
	 * New (or expanded) vma always get soft dirty status.
	 * Otherwise user-space soft-dirty page tracker won't
	 * be able to distinguish situation when vma area unmapped,
	 * then new mapped in-place (which must be aimed as
	 * a completely new data area).
	 */
	vm_flags_set(vma, VM_SOFTDIRTY);

	vma_set_page_prot(vma);

	validate_mm(mm);
	return addr;

close_and_free_vma:
	if (file && !vms.closed_vm_ops && vma->vm_ops && vma->vm_ops->close)
		vma->vm_ops->close(vma);

	if (file || vma->vm_file) {
unmap_and_free_vma:
		fput(vma->vm_file);
		vma->vm_file = NULL;

		vma_iter_set(&vmi, vma->vm_end);
		/* Undo any partial mapping done by a device driver. */
		unmap_region(&vmi.mas, vma, vmg.prev, vmg.next);
	}
	if (writable_file_mapping)
		mapping_unmap_writable(file->f_mapping);
free_vma:
	vm_area_free(vma);
unacct_error:
	if (charged)
		vm_unacct_memory(charged);

abort_munmap:
	vms_abort_munmap_vmas(&vms, &mas_detach);
gather_failed:
	validate_mm(mm);
	return error;
}

static int __vm_munmap(unsigned long start, size_t len, bool unlock)
{
	int ret;
	struct mm_struct *mm = current->mm;
	LIST_HEAD(uf);
	VMA_ITERATOR(vmi, mm, start);

	if (mmap_write_lock_killable(mm))
		return -EINTR;

	ret = do_vmi_munmap(&vmi, mm, start, len, &uf, unlock);
	if (ret || !unlock)
		mmap_write_unlock(mm);

	userfaultfd_unmap_complete(mm, &uf);
	return ret;
}

int vm_munmap(unsigned long start, size_t len)
{
	return __vm_munmap(start, len, false);
}
EXPORT_SYMBOL(vm_munmap);

SYSCALL_DEFINE2(munmap, unsigned long, addr, size_t, len)
{
	addr = untagged_addr(addr);
	return __vm_munmap(addr, len, true);
}


/*
 * Emulation of deprecated remap_file_pages() syscall.
 */
SYSCALL_DEFINE5(remap_file_pages, unsigned long, start, unsigned long, size,
		unsigned long, prot, unsigned long, pgoff, unsigned long, flags)
{

	struct mm_struct *mm = current->mm;
	struct vm_area_struct *vma;
	unsigned long populate = 0;
	unsigned long ret = -EINVAL;
	struct file *file;

	pr_warn_once("%s (%d) uses deprecated remap_file_pages() syscall. See Documentation/mm/remap_file_pages.rst.\n",
		     current->comm, current->pid);

	if (prot)
		return ret;
	start = start & PAGE_MASK;
	size = size & PAGE_MASK;

	if (start + size <= start)
		return ret;

	/* Does pgoff wrap? */
	if (pgoff + (size >> PAGE_SHIFT) < pgoff)
		return ret;

	if (mmap_write_lock_killable(mm))
		return -EINTR;

	vma = vma_lookup(mm, start);

	if (!vma || !(vma->vm_flags & VM_SHARED))
		goto out;

	if (start + size > vma->vm_end) {
		VMA_ITERATOR(vmi, mm, vma->vm_end);
		struct vm_area_struct *next, *prev = vma;

		for_each_vma_range(vmi, next, start + size) {
			/* hole between vmas ? */
			if (next->vm_start != prev->vm_end)
				goto out;

			if (next->vm_file != vma->vm_file)
				goto out;

			if (next->vm_flags != vma->vm_flags)
				goto out;

			if (start + size <= next->vm_end)
				break;

			prev = next;
		}

		if (!next)
			goto out;
	}

	prot |= vma->vm_flags & VM_READ ? PROT_READ : 0;
	prot |= vma->vm_flags & VM_WRITE ? PROT_WRITE : 0;
	prot |= vma->vm_flags & VM_EXEC ? PROT_EXEC : 0;

	flags &= MAP_NONBLOCK;
	flags |= MAP_SHARED | MAP_FIXED | MAP_POPULATE;
	if (vma->vm_flags & VM_LOCKED)
		flags |= MAP_LOCKED;

	file = get_file(vma->vm_file);
	ret = do_mmap(vma->vm_file, start, size,
			prot, flags, 0, pgoff, &populate, NULL);
	fput(file);
out:
	mmap_write_unlock(mm);
	if (populate)
		mm_populate(ret, populate);
	if (!IS_ERR_VALUE(ret))
		ret = 0;
	return ret;
}

/*
 * do_brk_flags() - Increase the brk vma if the flags match.
 * @vmi: The vma iterator
 * @addr: The start address
 * @len: The length of the increase
 * @vma: The vma,
 * @flags: The VMA Flags
 *
 * Extend the brk VMA from addr to addr + len.  If the VMA is NULL or the flags
 * do not match then create a new anonymous VMA.  Eventually we may be able to
 * do some brk-specific accounting here.
 */
static int do_brk_flags(struct vma_iterator *vmi, struct vm_area_struct *vma,
		unsigned long addr, unsigned long len, unsigned long flags)
{
	struct mm_struct *mm = current->mm;

	/*
	 * Check against address space limits by the changed size
	 * Note: This happens *after* clearing old mappings in some code paths.
	 */
	flags |= VM_DATA_DEFAULT_FLAGS | VM_ACCOUNT | mm->def_flags;
	if (!may_expand_vm(mm, flags, len >> PAGE_SHIFT))
		return -ENOMEM;

	if (mm->map_count > sysctl_max_map_count)
		return -ENOMEM;

	if (security_vm_enough_memory_mm(mm, len >> PAGE_SHIFT))
		return -ENOMEM;

	/*
	 * Expand the existing vma if possible; Note that singular lists do not
	 * occur after forking, so the expand will only happen on new VMAs.
	 */
	if (vma && vma->vm_end == addr) {
		VMG_STATE(vmg, mm, vmi, addr, addr + len, flags, PHYS_PFN(addr));

		vmg.prev = vma;
		vma_iter_next_range(vmi);

		if (vma_merge_new_range(&vmg))
			goto out;
		else if (vmg_nomem(&vmg))
			goto unacct_fail;
	}

	if (vma)
		vma_iter_next_range(vmi);
	/* create a vma struct for an anonymous mapping */
	vma = vm_area_alloc(mm);
	if (!vma)
		goto unacct_fail;

	vma_set_anonymous(vma);
	vma_set_range(vma, addr, addr + len, addr >> PAGE_SHIFT);
	vm_flags_init(vma, flags);
	vma->vm_page_prot = vm_get_page_prot(flags);
	vma_start_write(vma);
	if (vma_iter_store_gfp(vmi, vma, GFP_KERNEL))
		goto mas_store_fail;

	mm->map_count++;
	validate_mm(mm);
	ksm_add_vma(vma);
out:
	perf_event_mmap(vma);
	mm->total_vm += len >> PAGE_SHIFT;
	mm->data_vm += len >> PAGE_SHIFT;
	if (flags & VM_LOCKED)
		mm->locked_vm += (len >> PAGE_SHIFT);
	vm_flags_set(vma, VM_SOFTDIRTY);
	return 0;

mas_store_fail:
	vm_area_free(vma);
unacct_fail:
	vm_unacct_memory(len >> PAGE_SHIFT);
	return -ENOMEM;
}

int vm_brk_flags(unsigned long addr, unsigned long request, unsigned long flags)
{
	struct mm_struct *mm = current->mm;
	struct vm_area_struct *vma = NULL;
	unsigned long len;
	int ret;
	bool populate;
	LIST_HEAD(uf);
	VMA_ITERATOR(vmi, mm, addr);

	len = PAGE_ALIGN(request);
	if (len < request)
		return -ENOMEM;
	if (!len)
		return 0;

	/* Until we need other flags, refuse anything except VM_EXEC. */
	if ((flags & (~VM_EXEC)) != 0)
		return -EINVAL;

	if (mmap_write_lock_killable(mm))
		return -EINTR;

	ret = check_brk_limits(addr, len);
	if (ret)
		goto limits_failed;

	ret = do_vmi_munmap(&vmi, mm, addr, len, &uf, 0);
	if (ret)
		goto munmap_failed;

	vma = vma_prev(&vmi);
	ret = do_brk_flags(&vmi, vma, addr, len, flags);
	populate = ((mm->def_flags & VM_LOCKED) != 0);
	mmap_write_unlock(mm);
	userfaultfd_unmap_complete(mm, &uf);
	if (populate && !ret)
		mm_populate(addr, len);
	return ret;

munmap_failed:
limits_failed:
	mmap_write_unlock(mm);
	return ret;
}
EXPORT_SYMBOL(vm_brk_flags);

/* Release all mmaps. */
void exit_mmap(struct mm_struct *mm)
{
	struct mmu_gather tlb;
	struct vm_area_struct *vma;
	unsigned long nr_accounted = 0;
	VMA_ITERATOR(vmi, mm, 0);
	int count = 0;

	/* mm's last user has gone, and its about to be pulled down */
	mmu_notifier_release(mm);

	mmap_read_lock(mm);
	arch_exit_mmap(mm);

	vma = vma_next(&vmi);
	if (!vma || unlikely(xa_is_zero(vma))) {
		/* Can happen if dup_mmap() received an OOM */
		mmap_read_unlock(mm);
		mmap_write_lock(mm);
		goto destroy;
	}

	lru_add_drain();
	flush_cache_mm(mm);
	tlb_gather_mmu_fullmm(&tlb, mm);
	/* update_hiwater_rss(mm) here? but nobody should be looking */
	/* Use ULONG_MAX here to ensure all VMAs in the mm are unmapped */
	unmap_vmas(&tlb, &vmi.mas, vma, 0, ULONG_MAX, ULONG_MAX, false);
	mmap_read_unlock(mm);

	/*
	 * Set MMF_OOM_SKIP to hide this task from the oom killer/reaper
	 * because the memory has been already freed.
	 */
	set_bit(MMF_OOM_SKIP, &mm->flags);
	mmap_write_lock(mm);
	mt_clear_in_rcu(&mm->mm_mt);
	vma_iter_set(&vmi, vma->vm_end);
	free_pgtables(&tlb, &vmi.mas, vma, FIRST_USER_ADDRESS,
		      USER_PGTABLES_CEILING, true);
	tlb_finish_mmu(&tlb);

	/*
	 * Walk the list again, actually closing and freeing it, with preemption
	 * enabled, without holding any MM locks besides the unreachable
	 * mmap_write_lock.
	 */
	vma_iter_set(&vmi, vma->vm_end);
	do {
		if (vma->vm_flags & VM_ACCOUNT)
			nr_accounted += vma_pages(vma);
		remove_vma(vma, /* unreachable = */ true, /* closed = */ false);
		count++;
		cond_resched();
		vma = vma_next(&vmi);
	} while (vma && likely(!xa_is_zero(vma)));

	BUG_ON(count != mm->map_count);

	trace_exit_mmap(mm);
destroy:
	__mt_destroy(&mm->mm_mt);
	mmap_write_unlock(mm);
	vm_unacct_memory(nr_accounted);
}

/* Insert vm structure into process list sorted by address
 * and into the inode's i_mmap tree.  If vm_file is non-NULL
 * then i_mmap_rwsem is taken here.
 */
int insert_vm_struct(struct mm_struct *mm, struct vm_area_struct *vma)
{
	unsigned long charged = vma_pages(vma);


	if (find_vma_intersection(mm, vma->vm_start, vma->vm_end))
		return -ENOMEM;

	if ((vma->vm_flags & VM_ACCOUNT) &&
	     security_vm_enough_memory_mm(mm, charged))
		return -ENOMEM;

	/*
	 * The vm_pgoff of a purely anonymous vma should be irrelevant
	 * until its first write fault, when page's anon_vma and index
	 * are set.  But now set the vm_pgoff it will almost certainly
	 * end up with (unless mremap moves it elsewhere before that
	 * first wfault), so /proc/pid/maps tells a consistent story.
	 *
	 * By setting it to reflect the virtual start address of the
	 * vma, merges and splits can happen in a seamless way, just
	 * using the existing file pgoff checks and manipulations.
	 * Similarly in do_mmap and in do_brk_flags.
	 */
	if (vma_is_anonymous(vma)) {
		BUG_ON(vma->anon_vma);
		vma->vm_pgoff = vma->vm_start >> PAGE_SHIFT;
	}

	if (vma_link(mm, vma)) {
		if (vma->vm_flags & VM_ACCOUNT)
			vm_unacct_memory(charged);
		return -ENOMEM;
	}

	return 0;
}

/*
 * Return true if the calling process may expand its vm space by the passed
 * number of pages
 */
bool may_expand_vm(struct mm_struct *mm, vm_flags_t flags, unsigned long npages)
{
	if (mm->total_vm + npages > rlimit(RLIMIT_AS) >> PAGE_SHIFT)
		return false;

	if (is_data_mapping(flags) &&
	    mm->data_vm + npages > rlimit(RLIMIT_DATA) >> PAGE_SHIFT) {
		/* Workaround for Valgrind */
		if (rlimit(RLIMIT_DATA) == 0 &&
		    mm->data_vm + npages <= rlimit_max(RLIMIT_DATA) >> PAGE_SHIFT)
			return true;

		pr_warn_once("%s (%d): VmData %lu exceed data ulimit %lu. Update limits%s.\n",
			     current->comm, current->pid,
			     (mm->data_vm + npages) << PAGE_SHIFT,
			     rlimit(RLIMIT_DATA),
			     ignore_rlimit_data ? "" : " or use boot option ignore_rlimit_data");

		if (!ignore_rlimit_data)
			return false;
	}

	return true;
}

void vm_stat_account(struct mm_struct *mm, vm_flags_t flags, long npages)
{
	WRITE_ONCE(mm->total_vm, READ_ONCE(mm->total_vm)+npages);

	if (is_exec_mapping(flags))
		mm->exec_vm += npages;
	else if (is_stack_mapping(flags))
		mm->stack_vm += npages;
	else if (is_data_mapping(flags))
		mm->data_vm += npages;
}

static vm_fault_t special_mapping_fault(struct vm_fault *vmf);

/*
 * Close hook, called for unmap() and on the old vma for mremap().
 *
 * Having a close hook prevents vma merging regardless of flags.
 */
static void special_mapping_close(struct vm_area_struct *vma)
{
	const struct vm_special_mapping *sm = vma->vm_private_data;

	if (sm->close)
		sm->close(sm, vma);
}

static const char *special_mapping_name(struct vm_area_struct *vma)
{
	return ((struct vm_special_mapping *)vma->vm_private_data)->name;
}

static int special_mapping_mremap(struct vm_area_struct *new_vma)
{
	struct vm_special_mapping *sm = new_vma->vm_private_data;

	if (WARN_ON_ONCE(current->mm != new_vma->vm_mm))
		return -EFAULT;

	if (sm->mremap)
		return sm->mremap(sm, new_vma);

	return 0;
}

static int special_mapping_split(struct vm_area_struct *vma, unsigned long addr)
{
	/*
	 * Forbid splitting special mappings - kernel has expectations over
	 * the number of pages in mapping. Together with VM_DONTEXPAND
	 * the size of vma should stay the same over the special mapping's
	 * lifetime.
	 */
	return -EINVAL;
}

static const struct vm_operations_struct special_mapping_vmops = {
	.close = special_mapping_close,
	.fault = special_mapping_fault,
	.mremap = special_mapping_mremap,
	.name = special_mapping_name,
	/* vDSO code relies that VVAR can't be accessed remotely */
	.access = NULL,
	.may_split = special_mapping_split,
};

static vm_fault_t special_mapping_fault(struct vm_fault *vmf)
{
	struct vm_area_struct *vma = vmf->vma;
	pgoff_t pgoff;
	struct page **pages;
	struct vm_special_mapping *sm = vma->vm_private_data;

	if (sm->fault)
		return sm->fault(sm, vmf->vma, vmf);

	pages = sm->pages;

	for (pgoff = vmf->pgoff; pgoff && *pages; ++pages)
		pgoff--;

	if (*pages) {
		struct page *page = *pages;
		get_page(page);
		vmf->page = page;
		return 0;
	}

	return VM_FAULT_SIGBUS;
}

static struct vm_area_struct *__install_special_mapping(
	struct mm_struct *mm,
	unsigned long addr, unsigned long len,
	unsigned long vm_flags, void *priv,
	const struct vm_operations_struct *ops)
{
	int ret;
	struct vm_area_struct *vma;

	vma = vm_area_alloc(mm);
	if (unlikely(vma == NULL))
		return ERR_PTR(-ENOMEM);

	vma_set_range(vma, addr, addr + len, 0);
	vm_flags_init(vma, (vm_flags | mm->def_flags |
		      VM_DONTEXPAND | VM_SOFTDIRTY) & ~VM_LOCKED_MASK);
	vma->vm_page_prot = vm_get_page_prot(vma->vm_flags);

	vma->vm_ops = ops;
	vma->vm_private_data = priv;

	ret = insert_vm_struct(mm, vma);
	if (ret)
		goto out;

	vm_stat_account(mm, vma->vm_flags, len >> PAGE_SHIFT);

	perf_event_mmap(vma);

	return vma;

out:
	vm_area_free(vma);
	return ERR_PTR(ret);
}

bool vma_is_special_mapping(const struct vm_area_struct *vma,
	const struct vm_special_mapping *sm)
{
	return vma->vm_private_data == sm &&
		vma->vm_ops == &special_mapping_vmops;
}

/*
 * Called with mm->mmap_lock held for writing.
 * Insert a new vma covering the given region, with the given flags.
 * Its pages are supplied by the given array of struct page *.
 * The array can be shorter than len >> PAGE_SHIFT if it's null-terminated.
 * The region past the last page supplied will always produce SIGBUS.
 * The array pointer and the pages it points to are assumed to stay alive
 * for as long as this mapping might exist.
 */
struct vm_area_struct *_install_special_mapping(
	struct mm_struct *mm,
	unsigned long addr, unsigned long len,
	unsigned long vm_flags, const struct vm_special_mapping *spec)
{
	return __install_special_mapping(mm, addr, len, vm_flags, (void *)spec,
					&special_mapping_vmops);
}

/*
 * initialise the percpu counter for VM
 */
void __init mmap_init(void)
{
	int ret;

	ret = percpu_counter_init(&vm_committed_as, 0, GFP_KERNEL);
	VM_BUG_ON(ret);
}

/*
 * Initialise sysctl_user_reserve_kbytes.
 *
 * This is intended to prevent a user from starting a single memory hogging
 * process, such that they cannot recover (kill the hog) in OVERCOMMIT_NEVER
 * mode.
 *
 * The default value is min(3% of free memory, 128MB)
 * 128MB is enough to recover with sshd/login, bash, and top/kill.
 */
static int init_user_reserve(void)
{
	unsigned long free_kbytes;

	free_kbytes = K(global_zone_page_state(NR_FREE_PAGES));

	sysctl_user_reserve_kbytes = min(free_kbytes / 32, SZ_128K);
	return 0;
}
subsys_initcall(init_user_reserve);

/*
 * Initialise sysctl_admin_reserve_kbytes.
 *
 * The purpose of sysctl_admin_reserve_kbytes is to allow the sys admin
 * to log in and kill a memory hogging process.
 *
 * Systems with more than 256MB will reserve 8MB, enough to recover
 * with sshd, bash, and top in OVERCOMMIT_GUESS. Smaller systems will
 * only reserve 3% of free pages by default.
 */
static int init_admin_reserve(void)
{
	unsigned long free_kbytes;

	free_kbytes = K(global_zone_page_state(NR_FREE_PAGES));

	sysctl_admin_reserve_kbytes = min(free_kbytes / 32, SZ_8K);
	return 0;
}
subsys_initcall(init_admin_reserve);

/*
 * Reinititalise user and admin reserves if memory is added or removed.
 *
 * The default user reserve max is 128MB, and the default max for the
 * admin reserve is 8MB. These are usually, but not always, enough to
 * enable recovery from a memory hogging process using login/sshd, a shell,
 * and tools like top. It may make sense to increase or even disable the
 * reserve depending on the existence of swap or variations in the recovery
 * tools. So, the admin may have changed them.
 *
 * If memory is added and the reserves have been eliminated or increased above
 * the default max, then we'll trust the admin.
 *
 * If memory is removed and there isn't enough free memory, then we
 * need to reset the reserves.
 *
 * Otherwise keep the reserve set by the admin.
 */
static int reserve_mem_notifier(struct notifier_block *nb,
			     unsigned long action, void *data)
{
	unsigned long tmp, free_kbytes;

	switch (action) {
	case MEM_ONLINE:
		/* Default max is 128MB. Leave alone if modified by operator. */
		tmp = sysctl_user_reserve_kbytes;
		if (tmp > 0 && tmp < SZ_128K)
			init_user_reserve();

		/* Default max is 8MB.  Leave alone if modified by operator. */
		tmp = sysctl_admin_reserve_kbytes;
		if (tmp > 0 && tmp < SZ_8K)
			init_admin_reserve();

		break;
	case MEM_OFFLINE:
		free_kbytes = K(global_zone_page_state(NR_FREE_PAGES));

		if (sysctl_user_reserve_kbytes > free_kbytes) {
			init_user_reserve();
			pr_info("vm.user_reserve_kbytes reset to %lu\n",
				sysctl_user_reserve_kbytes);
		}

		if (sysctl_admin_reserve_kbytes > free_kbytes) {
			init_admin_reserve();
			pr_info("vm.admin_reserve_kbytes reset to %lu\n",
				sysctl_admin_reserve_kbytes);
		}
		break;
	default:
		break;
	}
	return NOTIFY_OK;
}

static int __meminit init_reserve_notifier(void)
{
	if (hotplug_memory_notifier(reserve_mem_notifier, DEFAULT_CALLBACK_PRI))
		pr_err("Failed registering memory add/remove notifier for admin reserve\n");

	return 0;
}
subsys_initcall(init_reserve_notifier);

/*
 * Relocate a VMA downwards by shift bytes. There cannot be any VMAs between
 * this VMA and its relocated range, which will now reside at [vma->vm_start -
 * shift, vma->vm_end - shift).
 *
 * This function is almost certainly NOT what you want for anything other than
 * early executable temporary stack relocation.
 */
int relocate_vma_down(struct vm_area_struct *vma, unsigned long shift)
{
	/*
	 * The process proceeds as follows:
	 *
	 * 1) Use shift to calculate the new vma endpoints.
	 * 2) Extend vma to cover both the old and new ranges.  This ensures the
	 *    arguments passed to subsequent functions are consistent.
	 * 3) Move vma's page tables to the new range.
	 * 4) Free up any cleared pgd range.
	 * 5) Shrink the vma to cover only the new range.
	 */

	struct mm_struct *mm = vma->vm_mm;
	unsigned long old_start = vma->vm_start;
	unsigned long old_end = vma->vm_end;
	unsigned long length = old_end - old_start;
	unsigned long new_start = old_start - shift;
	unsigned long new_end = old_end - shift;
	VMA_ITERATOR(vmi, mm, new_start);
	VMG_STATE(vmg, mm, &vmi, new_start, old_end, 0, vma->vm_pgoff);
	struct vm_area_struct *next;
	struct mmu_gather tlb;

	BUG_ON(new_start > new_end);

	/*
	 * ensure there are no vmas between where we want to go
	 * and where we are
	 */
	if (vma != vma_next(&vmi))
		return -EFAULT;

	vma_iter_prev_range(&vmi);
	/*
	 * cover the whole range: [new_start, old_end)
	 */
	vmg.vma = vma;
	if (vma_expand(&vmg))
		return -ENOMEM;

	/*
	 * move the page tables downwards, on failure we rely on
	 * process cleanup to remove whatever mess we made.
	 */
	if (length != move_page_tables(vma, old_start,
				       vma, new_start, length, false, true))
		return -ENOMEM;

	lru_add_drain();
	tlb_gather_mmu(&tlb, mm);
	next = vma_next(&vmi);
	if (new_end > old_start) {
		/*
		 * when the old and new regions overlap clear from new_end.
		 */
		free_pgd_range(&tlb, new_end, old_end, new_end,
			next ? next->vm_start : USER_PGTABLES_CEILING);
	} else {
		/*
		 * otherwise, clean from old_start; this is done to not touch
		 * the address space in [new_end, old_start) some architectures
		 * have constraints on va-space that make this illegal (IA64) -
		 * for the others its just a little faster.
		 */
		free_pgd_range(&tlb, old_start, old_end, new_end,
			next ? next->vm_start : USER_PGTABLES_CEILING);
	}
	tlb_finish_mmu(&tlb);

	vma_prev(&vmi);
	/* Shrink the vma to just the new range */
	return vma_shrink(&vmi, vma, new_start, new_end, vma->vm_pgoff);
}<|MERGE_RESOLUTION|>--- conflicted
+++ resolved
@@ -179,7 +179,6 @@
 
 		goto success_unlocked;
 	}
-<<<<<<< HEAD
 
 	if (check_brk_limits(oldbrk, newbrk - oldbrk))
 		goto out;
@@ -202,30 +201,6 @@
 	if (mm->def_flags & VM_LOCKED)
 		populate = true;
 
-=======
-
-	if (check_brk_limits(oldbrk, newbrk - oldbrk))
-		goto out;
-
-	/*
-	 * Only check if the next VMA is within the stack_guard_gap of the
-	 * expansion area
-	 */
-	vma_iter_init(&vmi, mm, oldbrk);
-	next = vma_find(&vmi, newbrk + PAGE_SIZE + stack_guard_gap);
-	if (next && newbrk + PAGE_SIZE > vm_start_gap(next))
-		goto out;
-
-	brkvma = vma_prev_limit(&vmi, mm->start_brk);
-	/* Ok, looks good - let it rip. */
-	if (do_brk_flags(&vmi, brkvma, oldbrk, newbrk - oldbrk, 0) < 0)
-		goto out;
-
-	mm->brk = brk;
-	if (mm->def_flags & VM_LOCKED)
-		populate = true;
-
->>>>>>> 3f3c5e0f
 success:
 	mmap_write_unlock(mm);
 success_unlocked:
