--- conflicted
+++ resolved
@@ -1579,14 +1579,9 @@
 	 * Check partially_mapped first to ensure it is a large folio.
 	 */
 	if (partially_mapped && folio_test_anon(folio) &&
-<<<<<<< HEAD
-	    list_empty(&folio->_deferred_list))
-		deferred_split_folio(folio);
-=======
 	    !folio_test_partially_mapped(folio))
 		deferred_split_folio(folio, true);
 
->>>>>>> 3f3c5e0f
 	__folio_mod_stat(folio, -nr, -nr_pmdmapped);
 
 	/*
