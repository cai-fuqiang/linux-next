// SPDX-License-Identifier: GPL-2.0-only
/*
 *  Copyright (C) 2009  Red Hat, Inc.
 */

#define pr_fmt(fmt) KBUILD_MODNAME ": " fmt

#include <linux/mm.h>
#include <linux/sched.h>
#include <linux/sched/mm.h>
#include <linux/sched/coredump.h>
#include <linux/sched/numa_balancing.h>
#include <linux/highmem.h>
#include <linux/hugetlb.h>
#include <linux/mmu_notifier.h>
#include <linux/rmap.h>
#include <linux/swap.h>
#include <linux/shrinker.h>
#include <linux/mm_inline.h>
#include <linux/swapops.h>
#include <linux/backing-dev.h>
#include <linux/dax.h>
#include <linux/mm_types.h>
#include <linux/khugepaged.h>
#include <linux/freezer.h>
#include <linux/pfn_t.h>
#include <linux/mman.h>
#include <linux/memremap.h>
#include <linux/pagemap.h>
#include <linux/debugfs.h>
#include <linux/migrate.h>
#include <linux/hashtable.h>
#include <linux/userfaultfd_k.h>
#include <linux/page_idle.h>
#include <linux/shmem_fs.h>
#include <linux/oom.h>
#include <linux/numa.h>
#include <linux/page_owner.h>
#include <linux/sched/sysctl.h>
#include <linux/memory-tiers.h>
#include <linux/compat.h>
#include <linux/pgalloc_tag.h>
#include <linux/pagewalk.h>

#include <asm/tlb.h>
#include <asm/pgalloc.h>
#include "internal.h"
#include "swap.h"

#define CREATE_TRACE_POINTS
#include <trace/events/thp.h>

/*
 * By default, transparent hugepage support is disabled in order to avoid
 * risking an increased memory footprint for applications that are not
 * guaranteed to benefit from it. When transparent hugepage support is
 * enabled, it is for all mappings, and khugepaged scans all mappings.
 * Defrag is invoked by khugepaged hugepage allocations and by page faults
 * for all hugepage allocations.
 */
unsigned long transparent_hugepage_flags __read_mostly =
#ifdef CONFIG_TRANSPARENT_HUGEPAGE_ALWAYS
	(1<<TRANSPARENT_HUGEPAGE_FLAG)|
#endif
#ifdef CONFIG_TRANSPARENT_HUGEPAGE_MADVISE
	(1<<TRANSPARENT_HUGEPAGE_REQ_MADV_FLAG)|
#endif
	(1<<TRANSPARENT_HUGEPAGE_DEFRAG_REQ_MADV_FLAG)|
	(1<<TRANSPARENT_HUGEPAGE_DEFRAG_KHUGEPAGED_FLAG)|
	(1<<TRANSPARENT_HUGEPAGE_USE_ZERO_PAGE_FLAG);

static struct shrinker *deferred_split_shrinker;
static unsigned long deferred_split_count(struct shrinker *shrink,
					  struct shrink_control *sc);
static unsigned long deferred_split_scan(struct shrinker *shrink,
					 struct shrink_control *sc);
static bool split_underused_thp = true;

static atomic_t huge_zero_refcount;
struct folio *huge_zero_folio __read_mostly;
unsigned long huge_zero_pfn __read_mostly = ~0UL;
unsigned long huge_anon_orders_always __read_mostly;
unsigned long huge_anon_orders_madvise __read_mostly;
unsigned long huge_anon_orders_inherit __read_mostly;
static bool anon_orders_configured __initdata;

unsigned long __thp_vma_allowable_orders(struct vm_area_struct *vma,
					 unsigned long vm_flags,
					 unsigned long tva_flags,
					 unsigned long orders)
{
	bool smaps = tva_flags & TVA_SMAPS;
	bool in_pf = tva_flags & TVA_IN_PF;
	bool enforce_sysfs = tva_flags & TVA_ENFORCE_SYSFS;
	unsigned long supported_orders;

	/* Check the intersection of requested and supported orders. */
	if (vma_is_anonymous(vma))
		supported_orders = THP_ORDERS_ALL_ANON;
	else if (vma_is_special_huge(vma))
		supported_orders = THP_ORDERS_ALL_SPECIAL;
	else
		supported_orders = THP_ORDERS_ALL_FILE_DEFAULT;

	orders &= supported_orders;
	if (!orders)
		return 0;

	if (!vma->vm_mm)		/* vdso */
		return 0;

	/*
	 * Explicitly disabled through madvise or prctl, or some
	 * architectures may disable THP for some mappings, for
	 * example, s390 kvm.
	 * */
	if ((vm_flags & VM_NOHUGEPAGE) ||
	    test_bit(MMF_DISABLE_THP, &vma->vm_mm->flags))
		return 0;
	/*
	 * If the hardware/firmware marked hugepage support disabled.
	 */
	if (transparent_hugepage_flags & (1 << TRANSPARENT_HUGEPAGE_UNSUPPORTED))
		return 0;

	/* khugepaged doesn't collapse DAX vma, but page fault is fine. */
	if (vma_is_dax(vma))
		return in_pf ? orders : 0;

	/*
	 * khugepaged special VMA and hugetlb VMA.
	 * Must be checked after dax since some dax mappings may have
	 * VM_MIXEDMAP set.
	 */
	if (!in_pf && !smaps && (vm_flags & VM_NO_KHUGEPAGED))
		return 0;

	/*
	 * Check alignment for file vma and size for both file and anon vma by
	 * filtering out the unsuitable orders.
	 *
	 * Skip the check for page fault. Huge fault does the check in fault
	 * handlers.
	 */
	if (!in_pf) {
		int order = highest_order(orders);
		unsigned long addr;

		while (orders) {
			addr = vma->vm_end - (PAGE_SIZE << order);
			if (thp_vma_suitable_order(vma, addr, order))
				break;
			order = next_order(&orders, order);
		}

		if (!orders)
			return 0;
	}

	/*
	 * Enabled via shmem mount options or sysfs settings.
	 * Must be done before hugepage flags check since shmem has its
	 * own flags.
	 */
	if (!in_pf && shmem_file(vma->vm_file))
		return shmem_allowable_huge_orders(file_inode(vma->vm_file),
						   vma, vma->vm_pgoff, 0,
						   !enforce_sysfs);

	if (!vma_is_anonymous(vma)) {
		/*
		 * Enforce sysfs THP requirements as necessary. Anonymous vmas
		 * were already handled in thp_vma_allowable_orders().
		 */
		if (enforce_sysfs &&
		    (!hugepage_global_enabled() || (!(vm_flags & VM_HUGEPAGE) &&
						    !hugepage_global_always())))
			return 0;

		/*
		 * Trust that ->huge_fault() handlers know what they are doing
		 * in fault path.
		 */
		if (((in_pf || smaps)) && vma->vm_ops->huge_fault)
			return orders;
		/* Only regular file is valid in collapse path */
		if (((!in_pf || smaps)) && file_thp_enabled(vma))
			return orders;
		return 0;
	}

	if (vma_is_temporary_stack(vma))
		return 0;

	/*
	 * THPeligible bit of smaps should show 1 for proper VMAs even
	 * though anon_vma is not initialized yet.
	 *
	 * Allow page fault since anon_vma may be not initialized until
	 * the first page fault.
	 */
	if (!vma->anon_vma)
		return (smaps || in_pf) ? orders : 0;

	return orders;
}

static bool get_huge_zero_page(void)
{
	struct folio *zero_folio;
retry:
	if (likely(atomic_inc_not_zero(&huge_zero_refcount)))
		return true;

	zero_folio = folio_alloc((GFP_TRANSHUGE | __GFP_ZERO) & ~__GFP_MOVABLE,
			HPAGE_PMD_ORDER);
	if (!zero_folio) {
		count_vm_event(THP_ZERO_PAGE_ALLOC_FAILED);
		return false;
	}
	/* Ensure zero folio won't have large_rmappable flag set. */
	folio_clear_large_rmappable(zero_folio);
	preempt_disable();
	if (cmpxchg(&huge_zero_folio, NULL, zero_folio)) {
		preempt_enable();
		folio_put(zero_folio);
		goto retry;
	}
	WRITE_ONCE(huge_zero_pfn, folio_pfn(zero_folio));

	/* We take additional reference here. It will be put back by shrinker */
	atomic_set(&huge_zero_refcount, 2);
	preempt_enable();
	count_vm_event(THP_ZERO_PAGE_ALLOC);
	return true;
}

static void put_huge_zero_page(void)
{
	/*
	 * Counter should never go to zero here. Only shrinker can put
	 * last reference.
	 */
	BUG_ON(atomic_dec_and_test(&huge_zero_refcount));
}

struct folio *mm_get_huge_zero_folio(struct mm_struct *mm)
{
	if (test_bit(MMF_HUGE_ZERO_PAGE, &mm->flags))
		return READ_ONCE(huge_zero_folio);

	if (!get_huge_zero_page())
		return NULL;

	if (test_and_set_bit(MMF_HUGE_ZERO_PAGE, &mm->flags))
		put_huge_zero_page();

	return READ_ONCE(huge_zero_folio);
}

void mm_put_huge_zero_folio(struct mm_struct *mm)
{
	if (test_bit(MMF_HUGE_ZERO_PAGE, &mm->flags))
		put_huge_zero_page();
}

static unsigned long shrink_huge_zero_page_count(struct shrinker *shrink,
					struct shrink_control *sc)
{
	/* we can free zero page only if last reference remains */
	return atomic_read(&huge_zero_refcount) == 1 ? HPAGE_PMD_NR : 0;
}

static unsigned long shrink_huge_zero_page_scan(struct shrinker *shrink,
				       struct shrink_control *sc)
{
	if (atomic_cmpxchg(&huge_zero_refcount, 1, 0) == 1) {
		struct folio *zero_folio = xchg(&huge_zero_folio, NULL);
		BUG_ON(zero_folio == NULL);
		WRITE_ONCE(huge_zero_pfn, ~0UL);
		folio_put(zero_folio);
		return HPAGE_PMD_NR;
	}

	return 0;
}

static struct shrinker *huge_zero_page_shrinker;

#ifdef CONFIG_SYSFS
static ssize_t enabled_show(struct kobject *kobj,
			    struct kobj_attribute *attr, char *buf)
{
	const char *output;

	if (test_bit(TRANSPARENT_HUGEPAGE_FLAG, &transparent_hugepage_flags))
		output = "[always] madvise never";
	else if (test_bit(TRANSPARENT_HUGEPAGE_REQ_MADV_FLAG,
			  &transparent_hugepage_flags))
		output = "always [madvise] never";
	else
		output = "always madvise [never]";

	return sysfs_emit(buf, "%s\n", output);
}

static ssize_t enabled_store(struct kobject *kobj,
			     struct kobj_attribute *attr,
			     const char *buf, size_t count)
{
	ssize_t ret = count;

	if (sysfs_streq(buf, "always")) {
		clear_bit(TRANSPARENT_HUGEPAGE_REQ_MADV_FLAG, &transparent_hugepage_flags);
		set_bit(TRANSPARENT_HUGEPAGE_FLAG, &transparent_hugepage_flags);
	} else if (sysfs_streq(buf, "madvise")) {
		clear_bit(TRANSPARENT_HUGEPAGE_FLAG, &transparent_hugepage_flags);
		set_bit(TRANSPARENT_HUGEPAGE_REQ_MADV_FLAG, &transparent_hugepage_flags);
	} else if (sysfs_streq(buf, "never")) {
		clear_bit(TRANSPARENT_HUGEPAGE_FLAG, &transparent_hugepage_flags);
		clear_bit(TRANSPARENT_HUGEPAGE_REQ_MADV_FLAG, &transparent_hugepage_flags);
	} else
		ret = -EINVAL;

	if (ret > 0) {
		int err = start_stop_khugepaged();
		if (err)
			ret = err;
	}
	return ret;
}

static struct kobj_attribute enabled_attr = __ATTR_RW(enabled);

ssize_t single_hugepage_flag_show(struct kobject *kobj,
				  struct kobj_attribute *attr, char *buf,
				  enum transparent_hugepage_flag flag)
{
	return sysfs_emit(buf, "%d\n",
			  !!test_bit(flag, &transparent_hugepage_flags));
}

ssize_t single_hugepage_flag_store(struct kobject *kobj,
				 struct kobj_attribute *attr,
				 const char *buf, size_t count,
				 enum transparent_hugepage_flag flag)
{
	unsigned long value;
	int ret;

	ret = kstrtoul(buf, 10, &value);
	if (ret < 0)
		return ret;
	if (value > 1)
		return -EINVAL;

	if (value)
		set_bit(flag, &transparent_hugepage_flags);
	else
		clear_bit(flag, &transparent_hugepage_flags);

	return count;
}

static ssize_t defrag_show(struct kobject *kobj,
			   struct kobj_attribute *attr, char *buf)
{
	const char *output;

	if (test_bit(TRANSPARENT_HUGEPAGE_DEFRAG_DIRECT_FLAG,
		     &transparent_hugepage_flags))
		output = "[always] defer defer+madvise madvise never";
	else if (test_bit(TRANSPARENT_HUGEPAGE_DEFRAG_KSWAPD_FLAG,
			  &transparent_hugepage_flags))
		output = "always [defer] defer+madvise madvise never";
	else if (test_bit(TRANSPARENT_HUGEPAGE_DEFRAG_KSWAPD_OR_MADV_FLAG,
			  &transparent_hugepage_flags))
		output = "always defer [defer+madvise] madvise never";
	else if (test_bit(TRANSPARENT_HUGEPAGE_DEFRAG_REQ_MADV_FLAG,
			  &transparent_hugepage_flags))
		output = "always defer defer+madvise [madvise] never";
	else
		output = "always defer defer+madvise madvise [never]";

	return sysfs_emit(buf, "%s\n", output);
}

static ssize_t defrag_store(struct kobject *kobj,
			    struct kobj_attribute *attr,
			    const char *buf, size_t count)
{
	if (sysfs_streq(buf, "always")) {
		clear_bit(TRANSPARENT_HUGEPAGE_DEFRAG_KSWAPD_FLAG, &transparent_hugepage_flags);
		clear_bit(TRANSPARENT_HUGEPAGE_DEFRAG_KSWAPD_OR_MADV_FLAG, &transparent_hugepage_flags);
		clear_bit(TRANSPARENT_HUGEPAGE_DEFRAG_REQ_MADV_FLAG, &transparent_hugepage_flags);
		set_bit(TRANSPARENT_HUGEPAGE_DEFRAG_DIRECT_FLAG, &transparent_hugepage_flags);
	} else if (sysfs_streq(buf, "defer+madvise")) {
		clear_bit(TRANSPARENT_HUGEPAGE_DEFRAG_DIRECT_FLAG, &transparent_hugepage_flags);
		clear_bit(TRANSPARENT_HUGEPAGE_DEFRAG_KSWAPD_FLAG, &transparent_hugepage_flags);
		clear_bit(TRANSPARENT_HUGEPAGE_DEFRAG_REQ_MADV_FLAG, &transparent_hugepage_flags);
		set_bit(TRANSPARENT_HUGEPAGE_DEFRAG_KSWAPD_OR_MADV_FLAG, &transparent_hugepage_flags);
	} else if (sysfs_streq(buf, "defer")) {
		clear_bit(TRANSPARENT_HUGEPAGE_DEFRAG_DIRECT_FLAG, &transparent_hugepage_flags);
		clear_bit(TRANSPARENT_HUGEPAGE_DEFRAG_KSWAPD_OR_MADV_FLAG, &transparent_hugepage_flags);
		clear_bit(TRANSPARENT_HUGEPAGE_DEFRAG_REQ_MADV_FLAG, &transparent_hugepage_flags);
		set_bit(TRANSPARENT_HUGEPAGE_DEFRAG_KSWAPD_FLAG, &transparent_hugepage_flags);
	} else if (sysfs_streq(buf, "madvise")) {
		clear_bit(TRANSPARENT_HUGEPAGE_DEFRAG_DIRECT_FLAG, &transparent_hugepage_flags);
		clear_bit(TRANSPARENT_HUGEPAGE_DEFRAG_KSWAPD_FLAG, &transparent_hugepage_flags);
		clear_bit(TRANSPARENT_HUGEPAGE_DEFRAG_KSWAPD_OR_MADV_FLAG, &transparent_hugepage_flags);
		set_bit(TRANSPARENT_HUGEPAGE_DEFRAG_REQ_MADV_FLAG, &transparent_hugepage_flags);
	} else if (sysfs_streq(buf, "never")) {
		clear_bit(TRANSPARENT_HUGEPAGE_DEFRAG_DIRECT_FLAG, &transparent_hugepage_flags);
		clear_bit(TRANSPARENT_HUGEPAGE_DEFRAG_KSWAPD_FLAG, &transparent_hugepage_flags);
		clear_bit(TRANSPARENT_HUGEPAGE_DEFRAG_KSWAPD_OR_MADV_FLAG, &transparent_hugepage_flags);
		clear_bit(TRANSPARENT_HUGEPAGE_DEFRAG_REQ_MADV_FLAG, &transparent_hugepage_flags);
	} else
		return -EINVAL;

	return count;
}
static struct kobj_attribute defrag_attr = __ATTR_RW(defrag);

static ssize_t use_zero_page_show(struct kobject *kobj,
				  struct kobj_attribute *attr, char *buf)
{
	return single_hugepage_flag_show(kobj, attr, buf,
					 TRANSPARENT_HUGEPAGE_USE_ZERO_PAGE_FLAG);
}
static ssize_t use_zero_page_store(struct kobject *kobj,
		struct kobj_attribute *attr, const char *buf, size_t count)
{
	return single_hugepage_flag_store(kobj, attr, buf, count,
				 TRANSPARENT_HUGEPAGE_USE_ZERO_PAGE_FLAG);
}
static struct kobj_attribute use_zero_page_attr = __ATTR_RW(use_zero_page);

static ssize_t hpage_pmd_size_show(struct kobject *kobj,
				   struct kobj_attribute *attr, char *buf)
{
	return sysfs_emit(buf, "%lu\n", HPAGE_PMD_SIZE);
}
static struct kobj_attribute hpage_pmd_size_attr =
	__ATTR_RO(hpage_pmd_size);

static ssize_t split_underused_thp_show(struct kobject *kobj,
			    struct kobj_attribute *attr, char *buf)
{
	return sysfs_emit(buf, "%d\n", split_underused_thp);
}

static ssize_t split_underused_thp_store(struct kobject *kobj,
			     struct kobj_attribute *attr,
			     const char *buf, size_t count)
{
	int err = kstrtobool(buf, &split_underused_thp);

	if (err < 0)
		return err;

	return count;
}

static struct kobj_attribute split_underused_thp_attr = __ATTR(
	shrink_underused, 0644, split_underused_thp_show, split_underused_thp_store);

static struct attribute *hugepage_attr[] = {
	&enabled_attr.attr,
	&defrag_attr.attr,
	&use_zero_page_attr.attr,
	&hpage_pmd_size_attr.attr,
#ifdef CONFIG_SHMEM
	&shmem_enabled_attr.attr,
#endif
	&split_underused_thp_attr.attr,
	NULL,
};

static const struct attribute_group hugepage_attr_group = {
	.attrs = hugepage_attr,
};

static void hugepage_exit_sysfs(struct kobject *hugepage_kobj);
static void thpsize_release(struct kobject *kobj);
static DEFINE_SPINLOCK(huge_anon_orders_lock);
static LIST_HEAD(thpsize_list);

static ssize_t anon_enabled_show(struct kobject *kobj,
				 struct kobj_attribute *attr, char *buf)
{
	int order = to_thpsize(kobj)->order;
	const char *output;

	if (test_bit(order, &huge_anon_orders_always))
		output = "[always] inherit madvise never";
	else if (test_bit(order, &huge_anon_orders_inherit))
		output = "always [inherit] madvise never";
	else if (test_bit(order, &huge_anon_orders_madvise))
		output = "always inherit [madvise] never";
	else
		output = "always inherit madvise [never]";

	return sysfs_emit(buf, "%s\n", output);
}

static ssize_t anon_enabled_store(struct kobject *kobj,
				  struct kobj_attribute *attr,
				  const char *buf, size_t count)
{
	int order = to_thpsize(kobj)->order;
	ssize_t ret = count;

	if (sysfs_streq(buf, "always")) {
		spin_lock(&huge_anon_orders_lock);
		clear_bit(order, &huge_anon_orders_inherit);
		clear_bit(order, &huge_anon_orders_madvise);
		set_bit(order, &huge_anon_orders_always);
		spin_unlock(&huge_anon_orders_lock);
	} else if (sysfs_streq(buf, "inherit")) {
		spin_lock(&huge_anon_orders_lock);
		clear_bit(order, &huge_anon_orders_always);
		clear_bit(order, &huge_anon_orders_madvise);
		set_bit(order, &huge_anon_orders_inherit);
		spin_unlock(&huge_anon_orders_lock);
	} else if (sysfs_streq(buf, "madvise")) {
		spin_lock(&huge_anon_orders_lock);
		clear_bit(order, &huge_anon_orders_always);
		clear_bit(order, &huge_anon_orders_inherit);
		set_bit(order, &huge_anon_orders_madvise);
		spin_unlock(&huge_anon_orders_lock);
	} else if (sysfs_streq(buf, "never")) {
		spin_lock(&huge_anon_orders_lock);
		clear_bit(order, &huge_anon_orders_always);
		clear_bit(order, &huge_anon_orders_inherit);
		clear_bit(order, &huge_anon_orders_madvise);
		spin_unlock(&huge_anon_orders_lock);
	} else
		ret = -EINVAL;

	if (ret > 0) {
		int err;

		err = start_stop_khugepaged();
		if (err)
			ret = err;
	}
	return ret;
}

static struct kobj_attribute anon_enabled_attr =
	__ATTR(enabled, 0644, anon_enabled_show, anon_enabled_store);

static struct attribute *anon_ctrl_attrs[] = {
	&anon_enabled_attr.attr,
	NULL,
};

static const struct attribute_group anon_ctrl_attr_grp = {
	.attrs = anon_ctrl_attrs,
};

static struct attribute *file_ctrl_attrs[] = {
#ifdef CONFIG_SHMEM
	&thpsize_shmem_enabled_attr.attr,
#endif
	NULL,
};

static const struct attribute_group file_ctrl_attr_grp = {
	.attrs = file_ctrl_attrs,
};

static struct attribute *any_ctrl_attrs[] = {
	NULL,
};

static const struct attribute_group any_ctrl_attr_grp = {
	.attrs = any_ctrl_attrs,
};

static const struct kobj_type thpsize_ktype = {
	.release = &thpsize_release,
	.sysfs_ops = &kobj_sysfs_ops,
};

DEFINE_PER_CPU(struct mthp_stat, mthp_stats) = {{{0}}};

static unsigned long sum_mthp_stat(int order, enum mthp_stat_item item)
{
	unsigned long sum = 0;
	int cpu;

	for_each_possible_cpu(cpu) {
		struct mthp_stat *this = &per_cpu(mthp_stats, cpu);

		sum += this->stats[order][item];
	}

	return sum;
}

#define DEFINE_MTHP_STAT_ATTR(_name, _index)				\
static ssize_t _name##_show(struct kobject *kobj,			\
			struct kobj_attribute *attr, char *buf)		\
{									\
	int order = to_thpsize(kobj)->order;				\
									\
	return sysfs_emit(buf, "%lu\n", sum_mthp_stat(order, _index));	\
}									\
static struct kobj_attribute _name##_attr = __ATTR_RO(_name)

DEFINE_MTHP_STAT_ATTR(anon_fault_alloc, MTHP_STAT_ANON_FAULT_ALLOC);
DEFINE_MTHP_STAT_ATTR(anon_fault_fallback, MTHP_STAT_ANON_FAULT_FALLBACK);
DEFINE_MTHP_STAT_ATTR(anon_fault_fallback_charge, MTHP_STAT_ANON_FAULT_FALLBACK_CHARGE);
DEFINE_MTHP_STAT_ATTR(swpout, MTHP_STAT_SWPOUT);
DEFINE_MTHP_STAT_ATTR(swpout_fallback, MTHP_STAT_SWPOUT_FALLBACK);
#ifdef CONFIG_SHMEM
DEFINE_MTHP_STAT_ATTR(shmem_alloc, MTHP_STAT_SHMEM_ALLOC);
DEFINE_MTHP_STAT_ATTR(shmem_fallback, MTHP_STAT_SHMEM_FALLBACK);
DEFINE_MTHP_STAT_ATTR(shmem_fallback_charge, MTHP_STAT_SHMEM_FALLBACK_CHARGE);
#endif
DEFINE_MTHP_STAT_ATTR(split, MTHP_STAT_SPLIT);
DEFINE_MTHP_STAT_ATTR(split_failed, MTHP_STAT_SPLIT_FAILED);
DEFINE_MTHP_STAT_ATTR(split_deferred, MTHP_STAT_SPLIT_DEFERRED);
DEFINE_MTHP_STAT_ATTR(nr_anon, MTHP_STAT_NR_ANON);
DEFINE_MTHP_STAT_ATTR(nr_anon_partially_mapped, MTHP_STAT_NR_ANON_PARTIALLY_MAPPED);

static struct attribute *anon_stats_attrs[] = {
	&anon_fault_alloc_attr.attr,
	&anon_fault_fallback_attr.attr,
	&anon_fault_fallback_charge_attr.attr,
#ifndef CONFIG_SHMEM
	&swpout_attr.attr,
	&swpout_fallback_attr.attr,
#endif
	&split_deferred_attr.attr,
	&nr_anon_attr.attr,
	&nr_anon_partially_mapped_attr.attr,
	NULL,
};

static struct attribute_group anon_stats_attr_grp = {
	.name = "stats",
	.attrs = anon_stats_attrs,
};

static struct attribute *file_stats_attrs[] = {
#ifdef CONFIG_SHMEM
	&shmem_alloc_attr.attr,
	&shmem_fallback_attr.attr,
	&shmem_fallback_charge_attr.attr,
#endif
	NULL,
};

static struct attribute_group file_stats_attr_grp = {
	.name = "stats",
	.attrs = file_stats_attrs,
};

static struct attribute *any_stats_attrs[] = {
#ifdef CONFIG_SHMEM
	&swpout_attr.attr,
	&swpout_fallback_attr.attr,
#endif
	&split_attr.attr,
	&split_failed_attr.attr,
	NULL,
};

static struct attribute_group any_stats_attr_grp = {
	.name = "stats",
	.attrs = any_stats_attrs,
};

static int sysfs_add_group(struct kobject *kobj,
			   const struct attribute_group *grp)
{
	int ret = -ENOENT;

	/*
	 * If the group is named, try to merge first, assuming the subdirectory
	 * was already created. This avoids the warning emitted by
	 * sysfs_create_group() if the directory already exists.
	 */
	if (grp->name)
		ret = sysfs_merge_group(kobj, grp);
	if (ret)
		ret = sysfs_create_group(kobj, grp);

	return ret;
}

static struct thpsize *thpsize_create(int order, struct kobject *parent)
{
	unsigned long size = (PAGE_SIZE << order) / SZ_1K;
	struct thpsize *thpsize;
	int ret = -ENOMEM;

	thpsize = kzalloc(sizeof(*thpsize), GFP_KERNEL);
	if (!thpsize)
		goto err;

	thpsize->order = order;

	ret = kobject_init_and_add(&thpsize->kobj, &thpsize_ktype, parent,
				   "hugepages-%lukB", size);
	if (ret) {
		kfree(thpsize);
		goto err;
	}


	ret = sysfs_add_group(&thpsize->kobj, &any_ctrl_attr_grp);
	if (ret)
		goto err_put;

	ret = sysfs_add_group(&thpsize->kobj, &any_stats_attr_grp);
	if (ret)
		goto err_put;

	if (BIT(order) & THP_ORDERS_ALL_ANON) {
		ret = sysfs_add_group(&thpsize->kobj, &anon_ctrl_attr_grp);
		if (ret)
			goto err_put;

		ret = sysfs_add_group(&thpsize->kobj, &anon_stats_attr_grp);
		if (ret)
			goto err_put;
	}

	if (BIT(order) & THP_ORDERS_ALL_FILE_DEFAULT) {
		ret = sysfs_add_group(&thpsize->kobj, &file_ctrl_attr_grp);
		if (ret)
			goto err_put;

		ret = sysfs_add_group(&thpsize->kobj, &file_stats_attr_grp);
		if (ret)
			goto err_put;
	}

	return thpsize;
err_put:
	kobject_put(&thpsize->kobj);
err:
	return ERR_PTR(ret);
}

static void thpsize_release(struct kobject *kobj)
{
	kfree(to_thpsize(kobj));
}

static int __init hugepage_init_sysfs(struct kobject **hugepage_kobj)
{
	int err;
	struct thpsize *thpsize;
	unsigned long orders;
	int order;

	/*
	 * Default to setting PMD-sized THP to inherit the global setting and
	 * disable all other sizes. powerpc's PMD_ORDER isn't a compile-time
	 * constant so we have to do this here.
	 */
	if (!anon_orders_configured)
		huge_anon_orders_inherit = BIT(PMD_ORDER);

	*hugepage_kobj = kobject_create_and_add("transparent_hugepage", mm_kobj);
	if (unlikely(!*hugepage_kobj)) {
		pr_err("failed to create transparent hugepage kobject\n");
		return -ENOMEM;
	}

	err = sysfs_create_group(*hugepage_kobj, &hugepage_attr_group);
	if (err) {
		pr_err("failed to register transparent hugepage group\n");
		goto delete_obj;
	}

	err = sysfs_create_group(*hugepage_kobj, &khugepaged_attr_group);
	if (err) {
		pr_err("failed to register transparent hugepage group\n");
		goto remove_hp_group;
	}

	orders = THP_ORDERS_ALL_ANON | THP_ORDERS_ALL_FILE_DEFAULT;
	order = highest_order(orders);
	while (orders) {
		thpsize = thpsize_create(order, *hugepage_kobj);
		if (IS_ERR(thpsize)) {
			pr_err("failed to create thpsize for order %d\n", order);
			err = PTR_ERR(thpsize);
			goto remove_all;
		}
		list_add(&thpsize->node, &thpsize_list);
		order = next_order(&orders, order);
	}

	return 0;

remove_all:
	hugepage_exit_sysfs(*hugepage_kobj);
	return err;
remove_hp_group:
	sysfs_remove_group(*hugepage_kobj, &hugepage_attr_group);
delete_obj:
	kobject_put(*hugepage_kobj);
	return err;
}

static void __init hugepage_exit_sysfs(struct kobject *hugepage_kobj)
{
	struct thpsize *thpsize, *tmp;

	list_for_each_entry_safe(thpsize, tmp, &thpsize_list, node) {
		list_del(&thpsize->node);
		kobject_put(&thpsize->kobj);
	}

	sysfs_remove_group(hugepage_kobj, &khugepaged_attr_group);
	sysfs_remove_group(hugepage_kobj, &hugepage_attr_group);
	kobject_put(hugepage_kobj);
}
#else
static inline int hugepage_init_sysfs(struct kobject **hugepage_kobj)
{
	return 0;
}

static inline void hugepage_exit_sysfs(struct kobject *hugepage_kobj)
{
}
#endif /* CONFIG_SYSFS */

static int __init thp_shrinker_init(void)
{
	huge_zero_page_shrinker = shrinker_alloc(0, "thp-zero");
	if (!huge_zero_page_shrinker)
		return -ENOMEM;

	deferred_split_shrinker = shrinker_alloc(SHRINKER_NUMA_AWARE |
						 SHRINKER_MEMCG_AWARE |
						 SHRINKER_NONSLAB,
						 "thp-deferred_split");
	if (!deferred_split_shrinker) {
		shrinker_free(huge_zero_page_shrinker);
		return -ENOMEM;
	}

	huge_zero_page_shrinker->count_objects = shrink_huge_zero_page_count;
	huge_zero_page_shrinker->scan_objects = shrink_huge_zero_page_scan;
	shrinker_register(huge_zero_page_shrinker);

	deferred_split_shrinker->count_objects = deferred_split_count;
	deferred_split_shrinker->scan_objects = deferred_split_scan;
	shrinker_register(deferred_split_shrinker);

	return 0;
}

static void __init thp_shrinker_exit(void)
{
	shrinker_free(huge_zero_page_shrinker);
	shrinker_free(deferred_split_shrinker);
}

static int __init hugepage_init(void)
{
	int err;
	struct kobject *hugepage_kobj;

	if (!has_transparent_hugepage()) {
		transparent_hugepage_flags = 1 << TRANSPARENT_HUGEPAGE_UNSUPPORTED;
		return -EINVAL;
	}

	/*
	 * hugepages can't be allocated by the buddy allocator
	 */
	MAYBE_BUILD_BUG_ON(HPAGE_PMD_ORDER > MAX_PAGE_ORDER);

	err = hugepage_init_sysfs(&hugepage_kobj);
	if (err)
		goto err_sysfs;

	err = khugepaged_init();
	if (err)
		goto err_slab;

	err = thp_shrinker_init();
	if (err)
		goto err_shrinker;

	/*
	 * By default disable transparent hugepages on smaller systems,
	 * where the extra memory used could hurt more than TLB overhead
	 * is likely to save.  The admin can still enable it through /sys.
	 */
	if (totalram_pages() < (512 << (20 - PAGE_SHIFT))) {
		transparent_hugepage_flags = 0;
		return 0;
	}

	err = start_stop_khugepaged();
	if (err)
		goto err_khugepaged;

	return 0;
err_khugepaged:
	thp_shrinker_exit();
err_shrinker:
	khugepaged_destroy();
err_slab:
	hugepage_exit_sysfs(hugepage_kobj);
err_sysfs:
	return err;
}
subsys_initcall(hugepage_init);

static int __init setup_transparent_hugepage(char *str)
{
	int ret = 0;
	if (!str)
		goto out;
	if (!strcmp(str, "always")) {
		set_bit(TRANSPARENT_HUGEPAGE_FLAG,
			&transparent_hugepage_flags);
		clear_bit(TRANSPARENT_HUGEPAGE_REQ_MADV_FLAG,
			  &transparent_hugepage_flags);
		ret = 1;
	} else if (!strcmp(str, "madvise")) {
		clear_bit(TRANSPARENT_HUGEPAGE_FLAG,
			  &transparent_hugepage_flags);
		set_bit(TRANSPARENT_HUGEPAGE_REQ_MADV_FLAG,
			&transparent_hugepage_flags);
		ret = 1;
	} else if (!strcmp(str, "never")) {
		clear_bit(TRANSPARENT_HUGEPAGE_FLAG,
			  &transparent_hugepage_flags);
		clear_bit(TRANSPARENT_HUGEPAGE_REQ_MADV_FLAG,
			  &transparent_hugepage_flags);
		ret = 1;
	}
out:
	if (!ret)
		pr_warn("transparent_hugepage= cannot parse, ignored\n");
	return ret;
}
__setup("transparent_hugepage=", setup_transparent_hugepage);

static inline int get_order_from_str(const char *size_str)
{
	unsigned long size;
	char *endptr;
	int order;

	size = memparse(size_str, &endptr);

	if (!is_power_of_2(size))
		goto err;
	order = get_order(size);
	if (BIT(order) & ~THP_ORDERS_ALL_ANON)
		goto err;

	return order;
err:
	pr_err("invalid size %s in thp_anon boot parameter\n", size_str);
	return -EINVAL;
}

static char str_dup[PAGE_SIZE] __initdata;
static int __init setup_thp_anon(char *str)
{
	char *token, *range, *policy, *subtoken;
	unsigned long always, inherit, madvise;
	char *start_size, *end_size;
	int start, end, nr;
	char *p;

	if (!str || strlen(str) + 1 > PAGE_SIZE)
		goto err;
	strcpy(str_dup, str);

	always = huge_anon_orders_always;
	madvise = huge_anon_orders_madvise;
	inherit = huge_anon_orders_inherit;
	p = str_dup;
	while ((token = strsep(&p, ";")) != NULL) {
		range = strsep(&token, ":");
		policy = token;

		if (!policy)
			goto err;

		while ((subtoken = strsep(&range, ",")) != NULL) {
			if (strchr(subtoken, '-')) {
				start_size = strsep(&subtoken, "-");
				end_size = subtoken;

				start = get_order_from_str(start_size);
				end = get_order_from_str(end_size);
			} else {
				start = end = get_order_from_str(subtoken);
			}

			if (start < 0 || end < 0 || start > end)
				goto err;

			nr = end - start + 1;
			if (!strcmp(policy, "always")) {
				bitmap_set(&always, start, nr);
				bitmap_clear(&inherit, start, nr);
				bitmap_clear(&madvise, start, nr);
			} else if (!strcmp(policy, "madvise")) {
				bitmap_set(&madvise, start, nr);
				bitmap_clear(&inherit, start, nr);
				bitmap_clear(&always, start, nr);
			} else if (!strcmp(policy, "inherit")) {
				bitmap_set(&inherit, start, nr);
				bitmap_clear(&madvise, start, nr);
				bitmap_clear(&always, start, nr);
			} else if (!strcmp(policy, "never")) {
				bitmap_clear(&inherit, start, nr);
				bitmap_clear(&madvise, start, nr);
				bitmap_clear(&always, start, nr);
			} else {
				pr_err("invalid policy %s in thp_anon boot parameter\n", policy);
				goto err;
			}
		}
	}

	huge_anon_orders_always = always;
	huge_anon_orders_madvise = madvise;
	huge_anon_orders_inherit = inherit;
	anon_orders_configured = true;
	return 1;

err:
	pr_warn("thp_anon=%s: error parsing string, ignoring setting\n", str);
	return 0;
}
__setup("thp_anon=", setup_thp_anon);

pmd_t maybe_pmd_mkwrite(pmd_t pmd, struct vm_area_struct *vma)
{
	if (likely(vma->vm_flags & VM_WRITE))
		pmd = pmd_mkwrite(pmd, vma);
	return pmd;
}

#ifdef CONFIG_MEMCG
static inline
struct deferred_split *get_deferred_split_queue(struct folio *folio)
{
	struct mem_cgroup *memcg = folio_memcg(folio);
	struct pglist_data *pgdat = NODE_DATA(folio_nid(folio));

	if (memcg)
		return &memcg->deferred_split_queue;
	else
		return &pgdat->deferred_split_queue;
}
#else
static inline
struct deferred_split *get_deferred_split_queue(struct folio *folio)
{
	struct pglist_data *pgdat = NODE_DATA(folio_nid(folio));

	return &pgdat->deferred_split_queue;
}
#endif

static inline bool is_transparent_hugepage(const struct folio *folio)
{
	if (!folio_test_large(folio))
		return false;

	return is_huge_zero_folio(folio) ||
		folio_test_large_rmappable(folio);
}

static unsigned long __thp_get_unmapped_area(struct file *filp,
		unsigned long addr, unsigned long len,
		loff_t off, unsigned long flags, unsigned long size,
		vm_flags_t vm_flags)
{
	loff_t off_end = off + len;
	loff_t off_align = round_up(off, size);
	unsigned long len_pad, ret, off_sub;

	if (!IS_ENABLED(CONFIG_64BIT) || in_compat_syscall())
		return 0;

	if (off_end <= off_align || (off_end - off_align) < size)
		return 0;

	len_pad = len + size;
	if (len_pad < len || (off + len_pad) < off)
		return 0;

	ret = mm_get_unmapped_area_vmflags(current->mm, filp, addr, len_pad,
					   off >> PAGE_SHIFT, flags, vm_flags);

	/*
	 * The failure might be due to length padding. The caller will retry
	 * without the padding.
	 */
	if (IS_ERR_VALUE(ret))
		return 0;

	/*
	 * Do not try to align to THP boundary if allocation at the address
	 * hint succeeds.
	 */
	if (ret == addr)
		return addr;

	off_sub = (off - ret) & (size - 1);

	if (test_bit(MMF_TOPDOWN, &current->mm->flags) && !off_sub)
		return ret + size;

	ret += off_sub;
	return ret;
}

unsigned long thp_get_unmapped_area_vmflags(struct file *filp, unsigned long addr,
		unsigned long len, unsigned long pgoff, unsigned long flags,
		vm_flags_t vm_flags)
{
	unsigned long ret;
	loff_t off = (loff_t)pgoff << PAGE_SHIFT;

	ret = __thp_get_unmapped_area(filp, addr, len, off, flags, PMD_SIZE, vm_flags);
	if (ret)
		return ret;

	return mm_get_unmapped_area_vmflags(current->mm, filp, addr, len, pgoff, flags,
					    vm_flags);
}

unsigned long thp_get_unmapped_area(struct file *filp, unsigned long addr,
		unsigned long len, unsigned long pgoff, unsigned long flags)
{
	return thp_get_unmapped_area_vmflags(filp, addr, len, pgoff, flags, 0);
}
EXPORT_SYMBOL_GPL(thp_get_unmapped_area);

static vm_fault_t __do_huge_pmd_anonymous_page(struct vm_fault *vmf,
			struct page *page, gfp_t gfp)
{
	struct vm_area_struct *vma = vmf->vma;
	struct folio *folio = page_folio(page);
	pgtable_t pgtable;
	unsigned long haddr = vmf->address & HPAGE_PMD_MASK;
	vm_fault_t ret = 0;

	VM_BUG_ON_FOLIO(!folio_test_large(folio), folio);

	if (mem_cgroup_charge(folio, vma->vm_mm, gfp)) {
		folio_put(folio);
		count_vm_event(THP_FAULT_FALLBACK);
		count_vm_event(THP_FAULT_FALLBACK_CHARGE);
		count_mthp_stat(HPAGE_PMD_ORDER, MTHP_STAT_ANON_FAULT_FALLBACK);
		count_mthp_stat(HPAGE_PMD_ORDER, MTHP_STAT_ANON_FAULT_FALLBACK_CHARGE);
		return VM_FAULT_FALLBACK;
	}
	folio_throttle_swaprate(folio, gfp);

	pgtable = pte_alloc_one(vma->vm_mm);
	if (unlikely(!pgtable)) {
		ret = VM_FAULT_OOM;
		goto release;
	}

	folio_zero_user(folio, vmf->address);
	/*
	 * The memory barrier inside __folio_mark_uptodate makes sure that
	 * folio_zero_user writes become visible before the set_pmd_at()
	 * write.
	 */
	__folio_mark_uptodate(folio);

	vmf->ptl = pmd_lock(vma->vm_mm, vmf->pmd);
	if (unlikely(!pmd_none(*vmf->pmd))) {
		goto unlock_release;
	} else {
		pmd_t entry;

		ret = check_stable_address_space(vma->vm_mm);
		if (ret)
			goto unlock_release;

		/* Deliver the page fault to userland */
		if (userfaultfd_missing(vma)) {
			spin_unlock(vmf->ptl);
			folio_put(folio);
			pte_free(vma->vm_mm, pgtable);
			ret = handle_userfault(vmf, VM_UFFD_MISSING);
			VM_BUG_ON(ret & VM_FAULT_FALLBACK);
			return ret;
		}

		entry = mk_huge_pmd(page, vma->vm_page_prot);
		entry = maybe_pmd_mkwrite(pmd_mkdirty(entry), vma);
		folio_add_new_anon_rmap(folio, vma, haddr, RMAP_EXCLUSIVE);
		folio_add_lru_vma(folio, vma);
		pgtable_trans_huge_deposit(vma->vm_mm, vmf->pmd, pgtable);
		set_pmd_at(vma->vm_mm, haddr, vmf->pmd, entry);
		update_mmu_cache_pmd(vma, vmf->address, vmf->pmd);
		add_mm_counter(vma->vm_mm, MM_ANONPAGES, HPAGE_PMD_NR);
		mm_inc_nr_ptes(vma->vm_mm);
		deferred_split_folio(folio, false);
		spin_unlock(vmf->ptl);
		count_vm_event(THP_FAULT_ALLOC);
		count_mthp_stat(HPAGE_PMD_ORDER, MTHP_STAT_ANON_FAULT_ALLOC);
		count_memcg_event_mm(vma->vm_mm, THP_FAULT_ALLOC);
	}

	return 0;
unlock_release:
	spin_unlock(vmf->ptl);
release:
	if (pgtable)
		pte_free(vma->vm_mm, pgtable);
	folio_put(folio);
	return ret;

}

/*
 * always: directly stall for all thp allocations
 * defer: wake kswapd and fail if not immediately available
 * defer+madvise: wake kswapd and directly stall for MADV_HUGEPAGE, otherwise
 *		  fail if not immediately available
 * madvise: directly stall for MADV_HUGEPAGE, otherwise fail if not immediately
 *	    available
 * never: never stall for any thp allocation
 */
gfp_t vma_thp_gfp_mask(struct vm_area_struct *vma)
{
	const bool vma_madvised = vma && (vma->vm_flags & VM_HUGEPAGE);

	/* Always do synchronous compaction */
	if (test_bit(TRANSPARENT_HUGEPAGE_DEFRAG_DIRECT_FLAG, &transparent_hugepage_flags))
		return GFP_TRANSHUGE | (vma_madvised ? 0 : __GFP_NORETRY);

	/* Kick kcompactd and fail quickly */
	if (test_bit(TRANSPARENT_HUGEPAGE_DEFRAG_KSWAPD_FLAG, &transparent_hugepage_flags))
		return GFP_TRANSHUGE_LIGHT | __GFP_KSWAPD_RECLAIM;

	/* Synchronous compaction if madvised, otherwise kick kcompactd */
	if (test_bit(TRANSPARENT_HUGEPAGE_DEFRAG_KSWAPD_OR_MADV_FLAG, &transparent_hugepage_flags))
		return GFP_TRANSHUGE_LIGHT |
			(vma_madvised ? __GFP_DIRECT_RECLAIM :
					__GFP_KSWAPD_RECLAIM);

	/* Only do synchronous compaction if madvised */
	if (test_bit(TRANSPARENT_HUGEPAGE_DEFRAG_REQ_MADV_FLAG, &transparent_hugepage_flags))
		return GFP_TRANSHUGE_LIGHT |
		       (vma_madvised ? __GFP_DIRECT_RECLAIM : 0);

	return GFP_TRANSHUGE_LIGHT;
}

/* Caller must hold page table lock. */
static void set_huge_zero_folio(pgtable_t pgtable, struct mm_struct *mm,
		struct vm_area_struct *vma, unsigned long haddr, pmd_t *pmd,
		struct folio *zero_folio)
{
	pmd_t entry;
	if (!pmd_none(*pmd))
		return;
	entry = mk_pmd(&zero_folio->page, vma->vm_page_prot);
	entry = pmd_mkhuge(entry);
	pgtable_trans_huge_deposit(mm, pmd, pgtable);
	set_pmd_at(mm, haddr, pmd, entry);
	mm_inc_nr_ptes(mm);
}

vm_fault_t do_huge_pmd_anonymous_page(struct vm_fault *vmf)
{
	struct vm_area_struct *vma = vmf->vma;
	gfp_t gfp;
	struct folio *folio;
	unsigned long haddr = vmf->address & HPAGE_PMD_MASK;
	vm_fault_t ret;

	if (!thp_vma_suitable_order(vma, haddr, PMD_ORDER))
		return VM_FAULT_FALLBACK;
	ret = vmf_anon_prepare(vmf);
	if (ret)
		return ret;
	khugepaged_enter_vma(vma, vma->vm_flags);

	if (!(vmf->flags & FAULT_FLAG_WRITE) &&
			!mm_forbids_zeropage(vma->vm_mm) &&
			transparent_hugepage_use_zero_page()) {
		pgtable_t pgtable;
		struct folio *zero_folio;
		vm_fault_t ret;

		pgtable = pte_alloc_one(vma->vm_mm);
		if (unlikely(!pgtable))
			return VM_FAULT_OOM;
		zero_folio = mm_get_huge_zero_folio(vma->vm_mm);
		if (unlikely(!zero_folio)) {
			pte_free(vma->vm_mm, pgtable);
			count_vm_event(THP_FAULT_FALLBACK);
			return VM_FAULT_FALLBACK;
		}
		vmf->ptl = pmd_lock(vma->vm_mm, vmf->pmd);
		ret = 0;
		if (pmd_none(*vmf->pmd)) {
			ret = check_stable_address_space(vma->vm_mm);
			if (ret) {
				spin_unlock(vmf->ptl);
				pte_free(vma->vm_mm, pgtable);
			} else if (userfaultfd_missing(vma)) {
				spin_unlock(vmf->ptl);
				pte_free(vma->vm_mm, pgtable);
				ret = handle_userfault(vmf, VM_UFFD_MISSING);
				VM_BUG_ON(ret & VM_FAULT_FALLBACK);
			} else {
				set_huge_zero_folio(pgtable, vma->vm_mm, vma,
						   haddr, vmf->pmd, zero_folio);
				update_mmu_cache_pmd(vma, vmf->address, vmf->pmd);
				spin_unlock(vmf->ptl);
			}
		} else {
			spin_unlock(vmf->ptl);
			pte_free(vma->vm_mm, pgtable);
		}
		return ret;
	}
	gfp = vma_thp_gfp_mask(vma);
	folio = vma_alloc_folio(gfp, HPAGE_PMD_ORDER, vma, haddr, true);
	if (unlikely(!folio)) {
		count_vm_event(THP_FAULT_FALLBACK);
		count_mthp_stat(HPAGE_PMD_ORDER, MTHP_STAT_ANON_FAULT_FALLBACK);
		return VM_FAULT_FALLBACK;
	}
	return __do_huge_pmd_anonymous_page(vmf, &folio->page, gfp);
}

static void insert_pfn_pmd(struct vm_area_struct *vma, unsigned long addr,
		pmd_t *pmd, pfn_t pfn, pgprot_t prot, bool write,
		pgtable_t pgtable)
{
	struct mm_struct *mm = vma->vm_mm;
	pmd_t entry;
	spinlock_t *ptl;

	ptl = pmd_lock(mm, pmd);
	if (!pmd_none(*pmd)) {
		if (write) {
			if (pmd_pfn(*pmd) != pfn_t_to_pfn(pfn)) {
				WARN_ON_ONCE(!is_huge_zero_pmd(*pmd));
				goto out_unlock;
			}
			entry = pmd_mkyoung(*pmd);
			entry = maybe_pmd_mkwrite(pmd_mkdirty(entry), vma);
			if (pmdp_set_access_flags(vma, addr, pmd, entry, 1))
				update_mmu_cache_pmd(vma, addr, pmd);
		}

		goto out_unlock;
	}

	entry = pmd_mkhuge(pfn_t_pmd(pfn, prot));
	if (pfn_t_devmap(pfn))
		entry = pmd_mkdevmap(entry);
	else
		entry = pmd_mkspecial(entry);
	if (write) {
		entry = pmd_mkyoung(pmd_mkdirty(entry));
		entry = maybe_pmd_mkwrite(entry, vma);
	}

	if (pgtable) {
		pgtable_trans_huge_deposit(mm, pmd, pgtable);
		mm_inc_nr_ptes(mm);
		pgtable = NULL;
	}

	set_pmd_at(mm, addr, pmd, entry);
	update_mmu_cache_pmd(vma, addr, pmd);

out_unlock:
	spin_unlock(ptl);
	if (pgtable)
		pte_free(mm, pgtable);
}

/**
 * vmf_insert_pfn_pmd - insert a pmd size pfn
 * @vmf: Structure describing the fault
 * @pfn: pfn to insert
 * @write: whether it's a write fault
 *
 * Insert a pmd size pfn. See vmf_insert_pfn() for additional info.
 *
 * Return: vm_fault_t value.
 */
vm_fault_t vmf_insert_pfn_pmd(struct vm_fault *vmf, pfn_t pfn, bool write)
{
	unsigned long addr = vmf->address & PMD_MASK;
	struct vm_area_struct *vma = vmf->vma;
	pgprot_t pgprot = vma->vm_page_prot;
	pgtable_t pgtable = NULL;

	/*
	 * If we had pmd_special, we could avoid all these restrictions,
	 * but we need to be consistent with PTEs and architectures that
	 * can't support a 'special' bit.
	 */
	BUG_ON(!(vma->vm_flags & (VM_PFNMAP|VM_MIXEDMAP)) &&
			!pfn_t_devmap(pfn));
	BUG_ON((vma->vm_flags & (VM_PFNMAP|VM_MIXEDMAP)) ==
						(VM_PFNMAP|VM_MIXEDMAP));
	BUG_ON((vma->vm_flags & VM_PFNMAP) && is_cow_mapping(vma->vm_flags));

	if (addr < vma->vm_start || addr >= vma->vm_end)
		return VM_FAULT_SIGBUS;

	if (arch_needs_pgtable_deposit()) {
		pgtable = pte_alloc_one(vma->vm_mm);
		if (!pgtable)
			return VM_FAULT_OOM;
	}

	track_pfn_insert(vma, &pgprot, pfn);

	insert_pfn_pmd(vma, addr, vmf->pmd, pfn, pgprot, write, pgtable);
	return VM_FAULT_NOPAGE;
}
EXPORT_SYMBOL_GPL(vmf_insert_pfn_pmd);

#ifdef CONFIG_HAVE_ARCH_TRANSPARENT_HUGEPAGE_PUD
static pud_t maybe_pud_mkwrite(pud_t pud, struct vm_area_struct *vma)
{
	if (likely(vma->vm_flags & VM_WRITE))
		pud = pud_mkwrite(pud);
	return pud;
}

static void insert_pfn_pud(struct vm_area_struct *vma, unsigned long addr,
		pud_t *pud, pfn_t pfn, bool write)
{
	struct mm_struct *mm = vma->vm_mm;
	pgprot_t prot = vma->vm_page_prot;
	pud_t entry;
	spinlock_t *ptl;

	ptl = pud_lock(mm, pud);
	if (!pud_none(*pud)) {
		if (write) {
			if (WARN_ON_ONCE(pud_pfn(*pud) != pfn_t_to_pfn(pfn)))
				goto out_unlock;
			entry = pud_mkyoung(*pud);
			entry = maybe_pud_mkwrite(pud_mkdirty(entry), vma);
			if (pudp_set_access_flags(vma, addr, pud, entry, 1))
				update_mmu_cache_pud(vma, addr, pud);
		}
		goto out_unlock;
	}

	entry = pud_mkhuge(pfn_t_pud(pfn, prot));
	if (pfn_t_devmap(pfn))
		entry = pud_mkdevmap(entry);
	else
		entry = pud_mkspecial(entry);
	if (write) {
		entry = pud_mkyoung(pud_mkdirty(entry));
		entry = maybe_pud_mkwrite(entry, vma);
	}
	set_pud_at(mm, addr, pud, entry);
	update_mmu_cache_pud(vma, addr, pud);

out_unlock:
	spin_unlock(ptl);
}

/**
 * vmf_insert_pfn_pud - insert a pud size pfn
 * @vmf: Structure describing the fault
 * @pfn: pfn to insert
 * @write: whether it's a write fault
 *
 * Insert a pud size pfn. See vmf_insert_pfn() for additional info.
 *
 * Return: vm_fault_t value.
 */
vm_fault_t vmf_insert_pfn_pud(struct vm_fault *vmf, pfn_t pfn, bool write)
{
	unsigned long addr = vmf->address & PUD_MASK;
	struct vm_area_struct *vma = vmf->vma;
	pgprot_t pgprot = vma->vm_page_prot;

	/*
	 * If we had pud_special, we could avoid all these restrictions,
	 * but we need to be consistent with PTEs and architectures that
	 * can't support a 'special' bit.
	 */
	BUG_ON(!(vma->vm_flags & (VM_PFNMAP|VM_MIXEDMAP)) &&
			!pfn_t_devmap(pfn));
	BUG_ON((vma->vm_flags & (VM_PFNMAP|VM_MIXEDMAP)) ==
						(VM_PFNMAP|VM_MIXEDMAP));
	BUG_ON((vma->vm_flags & VM_PFNMAP) && is_cow_mapping(vma->vm_flags));

	if (addr < vma->vm_start || addr >= vma->vm_end)
		return VM_FAULT_SIGBUS;

	track_pfn_insert(vma, &pgprot, pfn);

	insert_pfn_pud(vma, addr, vmf->pud, pfn, write);
	return VM_FAULT_NOPAGE;
}
EXPORT_SYMBOL_GPL(vmf_insert_pfn_pud);
#endif /* CONFIG_HAVE_ARCH_TRANSPARENT_HUGEPAGE_PUD */

void touch_pmd(struct vm_area_struct *vma, unsigned long addr,
	       pmd_t *pmd, bool write)
{
	pmd_t _pmd;

	_pmd = pmd_mkyoung(*pmd);
	if (write)
		_pmd = pmd_mkdirty(_pmd);
	if (pmdp_set_access_flags(vma, addr & HPAGE_PMD_MASK,
				  pmd, _pmd, write))
		update_mmu_cache_pmd(vma, addr, pmd);
}

struct page *follow_devmap_pmd(struct vm_area_struct *vma, unsigned long addr,
		pmd_t *pmd, int flags, struct dev_pagemap **pgmap)
{
	unsigned long pfn = pmd_pfn(*pmd);
	struct mm_struct *mm = vma->vm_mm;
	struct page *page;
	int ret;

	assert_spin_locked(pmd_lockptr(mm, pmd));

	if (flags & FOLL_WRITE && !pmd_write(*pmd))
		return NULL;

	if (pmd_present(*pmd) && pmd_devmap(*pmd))
		/* pass */;
	else
		return NULL;

	if (flags & FOLL_TOUCH)
		touch_pmd(vma, addr, pmd, flags & FOLL_WRITE);

	/*
	 * device mapped pages can only be returned if the
	 * caller will manage the page reference count.
	 */
	if (!(flags & (FOLL_GET | FOLL_PIN)))
		return ERR_PTR(-EEXIST);

	pfn += (addr & ~PMD_MASK) >> PAGE_SHIFT;
	*pgmap = get_dev_pagemap(pfn, *pgmap);
	if (!*pgmap)
		return ERR_PTR(-EFAULT);
	page = pfn_to_page(pfn);
	ret = try_grab_folio(page_folio(page), 1, flags);
	if (ret)
		page = ERR_PTR(ret);

	return page;
}

int copy_huge_pmd(struct mm_struct *dst_mm, struct mm_struct *src_mm,
		  pmd_t *dst_pmd, pmd_t *src_pmd, unsigned long addr,
		  struct vm_area_struct *dst_vma, struct vm_area_struct *src_vma)
{
	spinlock_t *dst_ptl, *src_ptl;
	struct page *src_page;
	struct folio *src_folio;
	pmd_t pmd;
	pgtable_t pgtable = NULL;
	int ret = -ENOMEM;

	pmd = pmdp_get_lockless(src_pmd);
<<<<<<< HEAD
	if (unlikely(pmd_special(pmd))) {
=======
	if (unlikely(pmd_present(pmd) && pmd_special(pmd))) {
>>>>>>> 5fcfef0c
		dst_ptl = pmd_lock(dst_mm, dst_pmd);
		src_ptl = pmd_lockptr(src_mm, src_pmd);
		spin_lock_nested(src_ptl, SINGLE_DEPTH_NESTING);
		/*
		 * No need to recheck the pmd, it can't change with write
		 * mmap lock held here.
		 *
		 * Meanwhile, making sure it's not a CoW VMA with writable
		 * mapping, otherwise it means either the anon page wrongly
		 * applied special bit, or we made the PRIVATE mapping be
		 * able to wrongly write to the backend MMIO.
		 */
		VM_WARN_ON_ONCE(is_cow_mapping(src_vma->vm_flags) && pmd_write(pmd));
		goto set_pmd;
	}

	/* Skip if can be re-fill on fault */
	if (!vma_is_anonymous(dst_vma))
		return 0;

	pgtable = pte_alloc_one(dst_mm);
	if (unlikely(!pgtable))
		goto out;

	dst_ptl = pmd_lock(dst_mm, dst_pmd);
	src_ptl = pmd_lockptr(src_mm, src_pmd);
	spin_lock_nested(src_ptl, SINGLE_DEPTH_NESTING);

	ret = -EAGAIN;
	pmd = *src_pmd;

#ifdef CONFIG_ARCH_ENABLE_THP_MIGRATION
	if (unlikely(is_swap_pmd(pmd))) {
		swp_entry_t entry = pmd_to_swp_entry(pmd);

		VM_BUG_ON(!is_pmd_migration_entry(pmd));
		if (!is_readable_migration_entry(entry)) {
			entry = make_readable_migration_entry(
							swp_offset(entry));
			pmd = swp_entry_to_pmd(entry);
			if (pmd_swp_soft_dirty(*src_pmd))
				pmd = pmd_swp_mksoft_dirty(pmd);
			if (pmd_swp_uffd_wp(*src_pmd))
				pmd = pmd_swp_mkuffd_wp(pmd);
			set_pmd_at(src_mm, addr, src_pmd, pmd);
		}
		add_mm_counter(dst_mm, MM_ANONPAGES, HPAGE_PMD_NR);
		mm_inc_nr_ptes(dst_mm);
		pgtable_trans_huge_deposit(dst_mm, dst_pmd, pgtable);
		if (!userfaultfd_wp(dst_vma))
			pmd = pmd_swp_clear_uffd_wp(pmd);
		set_pmd_at(dst_mm, addr, dst_pmd, pmd);
		ret = 0;
		goto out_unlock;
	}
#endif

	if (unlikely(!pmd_trans_huge(pmd))) {
		pte_free(dst_mm, pgtable);
		goto out_unlock;
	}
	/*
	 * When page table lock is held, the huge zero pmd should not be
	 * under splitting since we don't split the page itself, only pmd to
	 * a page table.
	 */
	if (is_huge_zero_pmd(pmd)) {
		/*
		 * mm_get_huge_zero_folio() will never allocate a new
		 * folio here, since we already have a zero page to
		 * copy. It just takes a reference.
		 */
		mm_get_huge_zero_folio(dst_mm);
		goto out_zero_page;
	}

	src_page = pmd_page(pmd);
	VM_BUG_ON_PAGE(!PageHead(src_page), src_page);
	src_folio = page_folio(src_page);

	folio_get(src_folio);
	if (unlikely(folio_try_dup_anon_rmap_pmd(src_folio, src_page, src_vma))) {
		/* Page maybe pinned: split and retry the fault on PTEs. */
		folio_put(src_folio);
		pte_free(dst_mm, pgtable);
		spin_unlock(src_ptl);
		spin_unlock(dst_ptl);
		__split_huge_pmd(src_vma, src_pmd, addr, false, NULL);
		return -EAGAIN;
	}
	add_mm_counter(dst_mm, MM_ANONPAGES, HPAGE_PMD_NR);
out_zero_page:
	mm_inc_nr_ptes(dst_mm);
	pgtable_trans_huge_deposit(dst_mm, dst_pmd, pgtable);
	pmdp_set_wrprotect(src_mm, addr, src_pmd);
	if (!userfaultfd_wp(dst_vma))
		pmd = pmd_clear_uffd_wp(pmd);
	pmd = pmd_wrprotect(pmd);
set_pmd:
	pmd = pmd_mkold(pmd);
	set_pmd_at(dst_mm, addr, dst_pmd, pmd);

	ret = 0;
out_unlock:
	spin_unlock(src_ptl);
	spin_unlock(dst_ptl);
out:
	return ret;
}

#ifdef CONFIG_HAVE_ARCH_TRANSPARENT_HUGEPAGE_PUD
void touch_pud(struct vm_area_struct *vma, unsigned long addr,
	       pud_t *pud, bool write)
{
	pud_t _pud;

	_pud = pud_mkyoung(*pud);
	if (write)
		_pud = pud_mkdirty(_pud);
	if (pudp_set_access_flags(vma, addr & HPAGE_PUD_MASK,
				  pud, _pud, write))
		update_mmu_cache_pud(vma, addr, pud);
}

int copy_huge_pud(struct mm_struct *dst_mm, struct mm_struct *src_mm,
		  pud_t *dst_pud, pud_t *src_pud, unsigned long addr,
		  struct vm_area_struct *vma)
{
	spinlock_t *dst_ptl, *src_ptl;
	pud_t pud;
	int ret;

	dst_ptl = pud_lock(dst_mm, dst_pud);
	src_ptl = pud_lockptr(src_mm, src_pud);
	spin_lock_nested(src_ptl, SINGLE_DEPTH_NESTING);

	ret = -EAGAIN;
	pud = *src_pud;
	if (unlikely(!pud_trans_huge(pud) && !pud_devmap(pud)))
		goto out_unlock;

	/*
	 * TODO: once we support anonymous pages, use
	 * folio_try_dup_anon_rmap_*() and split if duplicating fails.
	 */
	if (is_cow_mapping(vma->vm_flags) && pud_write(pud)) {
		pudp_set_wrprotect(src_mm, addr, src_pud);
		pud = pud_wrprotect(pud);
	}
	pud = pud_mkold(pud);
	set_pud_at(dst_mm, addr, dst_pud, pud);

	ret = 0;
out_unlock:
	spin_unlock(src_ptl);
	spin_unlock(dst_ptl);
	return ret;
}

void huge_pud_set_accessed(struct vm_fault *vmf, pud_t orig_pud)
{
	bool write = vmf->flags & FAULT_FLAG_WRITE;

	vmf->ptl = pud_lock(vmf->vma->vm_mm, vmf->pud);
	if (unlikely(!pud_same(*vmf->pud, orig_pud)))
		goto unlock;

	touch_pud(vmf->vma, vmf->address, vmf->pud, write);
unlock:
	spin_unlock(vmf->ptl);
}
#endif /* CONFIG_HAVE_ARCH_TRANSPARENT_HUGEPAGE_PUD */

void huge_pmd_set_accessed(struct vm_fault *vmf)
{
	bool write = vmf->flags & FAULT_FLAG_WRITE;

	vmf->ptl = pmd_lock(vmf->vma->vm_mm, vmf->pmd);
	if (unlikely(!pmd_same(*vmf->pmd, vmf->orig_pmd)))
		goto unlock;

	touch_pmd(vmf->vma, vmf->address, vmf->pmd, write);

unlock:
	spin_unlock(vmf->ptl);
}

vm_fault_t do_huge_pmd_wp_page(struct vm_fault *vmf)
{
	const bool unshare = vmf->flags & FAULT_FLAG_UNSHARE;
	struct vm_area_struct *vma = vmf->vma;
	struct folio *folio;
	struct page *page;
	unsigned long haddr = vmf->address & HPAGE_PMD_MASK;
	pmd_t orig_pmd = vmf->orig_pmd;

	vmf->ptl = pmd_lockptr(vma->vm_mm, vmf->pmd);
	VM_BUG_ON_VMA(!vma->anon_vma, vma);

	if (is_huge_zero_pmd(orig_pmd))
		goto fallback;

	spin_lock(vmf->ptl);

	if (unlikely(!pmd_same(*vmf->pmd, orig_pmd))) {
		spin_unlock(vmf->ptl);
		return 0;
	}

	page = pmd_page(orig_pmd);
	folio = page_folio(page);
	VM_BUG_ON_PAGE(!PageHead(page), page);

	/* Early check when only holding the PT lock. */
	if (PageAnonExclusive(page))
		goto reuse;

	if (!folio_trylock(folio)) {
		folio_get(folio);
		spin_unlock(vmf->ptl);
		folio_lock(folio);
		spin_lock(vmf->ptl);
		if (unlikely(!pmd_same(*vmf->pmd, orig_pmd))) {
			spin_unlock(vmf->ptl);
			folio_unlock(folio);
			folio_put(folio);
			return 0;
		}
		folio_put(folio);
	}

	/* Recheck after temporarily dropping the PT lock. */
	if (PageAnonExclusive(page)) {
		folio_unlock(folio);
		goto reuse;
	}

	/*
	 * See do_wp_page(): we can only reuse the folio exclusively if
	 * there are no additional references. Note that we always drain
	 * the LRU cache immediately after adding a THP.
	 */
	if (folio_ref_count(folio) >
			1 + folio_test_swapcache(folio) * folio_nr_pages(folio))
		goto unlock_fallback;
	if (folio_test_swapcache(folio))
		folio_free_swap(folio);
	if (folio_ref_count(folio) == 1) {
		pmd_t entry;

		folio_move_anon_rmap(folio, vma);
		SetPageAnonExclusive(page);
		folio_unlock(folio);
reuse:
		if (unlikely(unshare)) {
			spin_unlock(vmf->ptl);
			return 0;
		}
		entry = pmd_mkyoung(orig_pmd);
		entry = maybe_pmd_mkwrite(pmd_mkdirty(entry), vma);
		if (pmdp_set_access_flags(vma, haddr, vmf->pmd, entry, 1))
			update_mmu_cache_pmd(vma, vmf->address, vmf->pmd);
		spin_unlock(vmf->ptl);
		return 0;
	}

unlock_fallback:
	folio_unlock(folio);
	spin_unlock(vmf->ptl);
fallback:
	__split_huge_pmd(vma, vmf->pmd, vmf->address, false, NULL);
	return VM_FAULT_FALLBACK;
}

static inline bool can_change_pmd_writable(struct vm_area_struct *vma,
					   unsigned long addr, pmd_t pmd)
{
	struct page *page;

	if (WARN_ON_ONCE(!(vma->vm_flags & VM_WRITE)))
		return false;

	/* Don't touch entries that are not even readable (NUMA hinting). */
	if (pmd_protnone(pmd))
		return false;

	/* Do we need write faults for softdirty tracking? */
	if (pmd_needs_soft_dirty_wp(vma, pmd))
		return false;

	/* Do we need write faults for uffd-wp tracking? */
	if (userfaultfd_huge_pmd_wp(vma, pmd))
		return false;

	if (!(vma->vm_flags & VM_SHARED)) {
		/* See can_change_pte_writable(). */
		page = vm_normal_page_pmd(vma, addr, pmd);
		return page && PageAnon(page) && PageAnonExclusive(page);
	}

	/* See can_change_pte_writable(). */
	return pmd_dirty(pmd);
}

/* NUMA hinting page fault entry point for trans huge pmds */
vm_fault_t do_huge_pmd_numa_page(struct vm_fault *vmf)
{
	struct vm_area_struct *vma = vmf->vma;
	struct folio *folio;
	unsigned long haddr = vmf->address & HPAGE_PMD_MASK;
	int nid = NUMA_NO_NODE;
	int target_nid, last_cpupid;
	pmd_t pmd, old_pmd;
	bool writable = false;
	int flags = 0;

	vmf->ptl = pmd_lock(vma->vm_mm, vmf->pmd);
	old_pmd = pmdp_get(vmf->pmd);

	if (unlikely(!pmd_same(old_pmd, vmf->orig_pmd))) {
		spin_unlock(vmf->ptl);
		return 0;
	}

	pmd = pmd_modify(old_pmd, vma->vm_page_prot);

	/*
	 * Detect now whether the PMD could be writable; this information
	 * is only valid while holding the PT lock.
	 */
	writable = pmd_write(pmd);
	if (!writable && vma_wants_manual_pte_write_upgrade(vma) &&
	    can_change_pmd_writable(vma, vmf->address, pmd))
		writable = true;

	folio = vm_normal_folio_pmd(vma, haddr, pmd);
	if (!folio)
		goto out_map;

	nid = folio_nid(folio);

	target_nid = numa_migrate_check(folio, vmf, haddr, &flags, writable,
					&last_cpupid);
	if (target_nid == NUMA_NO_NODE)
		goto out_map;
	if (migrate_misplaced_folio_prepare(folio, vma, target_nid)) {
		flags |= TNF_MIGRATE_FAIL;
		goto out_map;
	}
	/* The folio is isolated and isolation code holds a folio reference. */
	spin_unlock(vmf->ptl);
	writable = false;

	if (!migrate_misplaced_folio(folio, vma, target_nid)) {
		flags |= TNF_MIGRATED;
		nid = target_nid;
		task_numa_fault(last_cpupid, nid, HPAGE_PMD_NR, flags);
		return 0;
	}

	flags |= TNF_MIGRATE_FAIL;
	vmf->ptl = pmd_lock(vma->vm_mm, vmf->pmd);
	if (unlikely(!pmd_same(pmdp_get(vmf->pmd), vmf->orig_pmd))) {
		spin_unlock(vmf->ptl);
		return 0;
	}
out_map:
	/* Restore the PMD */
	pmd = pmd_modify(pmdp_get(vmf->pmd), vma->vm_page_prot);
	pmd = pmd_mkyoung(pmd);
	if (writable)
		pmd = pmd_mkwrite(pmd, vma);
	set_pmd_at(vma->vm_mm, haddr, vmf->pmd, pmd);
	update_mmu_cache_pmd(vma, vmf->address, vmf->pmd);
	spin_unlock(vmf->ptl);

	if (nid != NUMA_NO_NODE)
		task_numa_fault(last_cpupid, nid, HPAGE_PMD_NR, flags);
	return 0;
}

/*
 * Return true if we do MADV_FREE successfully on entire pmd page.
 * Otherwise, return false.
 */
bool madvise_free_huge_pmd(struct mmu_gather *tlb, struct vm_area_struct *vma,
		pmd_t *pmd, unsigned long addr, unsigned long next)
{
	spinlock_t *ptl;
	pmd_t orig_pmd;
	struct folio *folio;
	struct mm_struct *mm = tlb->mm;
	bool ret = false;

	tlb_change_page_size(tlb, HPAGE_PMD_SIZE);

	ptl = pmd_trans_huge_lock(pmd, vma);
	if (!ptl)
		goto out_unlocked;

	orig_pmd = *pmd;
	if (is_huge_zero_pmd(orig_pmd))
		goto out;

	if (unlikely(!pmd_present(orig_pmd))) {
		VM_BUG_ON(thp_migration_supported() &&
				  !is_pmd_migration_entry(orig_pmd));
		goto out;
	}

	folio = pmd_folio(orig_pmd);
	/*
	 * If other processes are mapping this folio, we couldn't discard
	 * the folio unless they all do MADV_FREE so let's skip the folio.
	 */
	if (folio_likely_mapped_shared(folio))
		goto out;

	if (!folio_trylock(folio))
		goto out;

	/*
	 * If user want to discard part-pages of THP, split it so MADV_FREE
	 * will deactivate only them.
	 */
	if (next - addr != HPAGE_PMD_SIZE) {
		folio_get(folio);
		spin_unlock(ptl);
		split_folio(folio);
		folio_unlock(folio);
		folio_put(folio);
		goto out_unlocked;
	}

	if (folio_test_dirty(folio))
		folio_clear_dirty(folio);
	folio_unlock(folio);

	if (pmd_young(orig_pmd) || pmd_dirty(orig_pmd)) {
		pmdp_invalidate(vma, addr, pmd);
		orig_pmd = pmd_mkold(orig_pmd);
		orig_pmd = pmd_mkclean(orig_pmd);

		set_pmd_at(mm, addr, pmd, orig_pmd);
		tlb_remove_pmd_tlb_entry(tlb, pmd, addr);
	}

	folio_mark_lazyfree(folio);
	ret = true;
out:
	spin_unlock(ptl);
out_unlocked:
	return ret;
}

static inline void zap_deposited_table(struct mm_struct *mm, pmd_t *pmd)
{
	pgtable_t pgtable;

	pgtable = pgtable_trans_huge_withdraw(mm, pmd);
	pte_free(mm, pgtable);
	mm_dec_nr_ptes(mm);
}

int zap_huge_pmd(struct mmu_gather *tlb, struct vm_area_struct *vma,
		 pmd_t *pmd, unsigned long addr)
{
	pmd_t orig_pmd;
	spinlock_t *ptl;

	tlb_change_page_size(tlb, HPAGE_PMD_SIZE);

	ptl = __pmd_trans_huge_lock(pmd, vma);
	if (!ptl)
		return 0;
	/*
	 * For architectures like ppc64 we look at deposited pgtable
	 * when calling pmdp_huge_get_and_clear. So do the
	 * pgtable_trans_huge_withdraw after finishing pmdp related
	 * operations.
	 */
	orig_pmd = pmdp_huge_get_and_clear_full(vma, addr, pmd,
						tlb->fullmm);
	arch_check_zapped_pmd(vma, orig_pmd);
	tlb_remove_pmd_tlb_entry(tlb, pmd, addr);
	if (vma_is_special_huge(vma)) {
		if (arch_needs_pgtable_deposit())
			zap_deposited_table(tlb->mm, pmd);
		spin_unlock(ptl);
	} else if (is_huge_zero_pmd(orig_pmd)) {
		zap_deposited_table(tlb->mm, pmd);
		spin_unlock(ptl);
	} else {
		struct folio *folio = NULL;
		int flush_needed = 1;

		if (pmd_present(orig_pmd)) {
			struct page *page = pmd_page(orig_pmd);

			folio = page_folio(page);
			folio_remove_rmap_pmd(folio, page, vma);
			WARN_ON_ONCE(folio_mapcount(folio) < 0);
			VM_BUG_ON_PAGE(!PageHead(page), page);
		} else if (thp_migration_supported()) {
			swp_entry_t entry;

			VM_BUG_ON(!is_pmd_migration_entry(orig_pmd));
			entry = pmd_to_swp_entry(orig_pmd);
			folio = pfn_swap_entry_folio(entry);
			flush_needed = 0;
		} else
			WARN_ONCE(1, "Non present huge pmd without pmd migration enabled!");

		if (folio_test_anon(folio)) {
			zap_deposited_table(tlb->mm, pmd);
			add_mm_counter(tlb->mm, MM_ANONPAGES, -HPAGE_PMD_NR);
		} else {
			if (arch_needs_pgtable_deposit())
				zap_deposited_table(tlb->mm, pmd);
			add_mm_counter(tlb->mm, mm_counter_file(folio),
				       -HPAGE_PMD_NR);
		}

		spin_unlock(ptl);
		if (flush_needed)
			tlb_remove_page_size(tlb, &folio->page, HPAGE_PMD_SIZE);
	}
	return 1;
}

#ifndef pmd_move_must_withdraw
static inline int pmd_move_must_withdraw(spinlock_t *new_pmd_ptl,
					 spinlock_t *old_pmd_ptl,
					 struct vm_area_struct *vma)
{
	/*
	 * With split pmd lock we also need to move preallocated
	 * PTE page table if new_pmd is on different PMD page table.
	 *
	 * We also don't deposit and withdraw tables for file pages.
	 */
	return (new_pmd_ptl != old_pmd_ptl) && vma_is_anonymous(vma);
}
#endif

static pmd_t move_soft_dirty_pmd(pmd_t pmd)
{
#ifdef CONFIG_MEM_SOFT_DIRTY
	if (unlikely(is_pmd_migration_entry(pmd)))
		pmd = pmd_swp_mksoft_dirty(pmd);
	else if (pmd_present(pmd))
		pmd = pmd_mksoft_dirty(pmd);
#endif
	return pmd;
}

bool move_huge_pmd(struct vm_area_struct *vma, unsigned long old_addr,
		  unsigned long new_addr, pmd_t *old_pmd, pmd_t *new_pmd)
{
	spinlock_t *old_ptl, *new_ptl;
	pmd_t pmd;
	struct mm_struct *mm = vma->vm_mm;
	bool force_flush = false;

	/*
	 * The destination pmd shouldn't be established, free_pgtables()
	 * should have released it; but move_page_tables() might have already
	 * inserted a page table, if racing against shmem/file collapse.
	 */
	if (!pmd_none(*new_pmd)) {
		VM_BUG_ON(pmd_trans_huge(*new_pmd));
		return false;
	}

	/*
	 * We don't have to worry about the ordering of src and dst
	 * ptlocks because exclusive mmap_lock prevents deadlock.
	 */
	old_ptl = __pmd_trans_huge_lock(old_pmd, vma);
	if (old_ptl) {
		new_ptl = pmd_lockptr(mm, new_pmd);
		if (new_ptl != old_ptl)
			spin_lock_nested(new_ptl, SINGLE_DEPTH_NESTING);
		pmd = pmdp_huge_get_and_clear(mm, old_addr, old_pmd);
		if (pmd_present(pmd))
			force_flush = true;
		VM_BUG_ON(!pmd_none(*new_pmd));

		if (pmd_move_must_withdraw(new_ptl, old_ptl, vma)) {
			pgtable_t pgtable;
			pgtable = pgtable_trans_huge_withdraw(mm, old_pmd);
			pgtable_trans_huge_deposit(mm, new_pmd, pgtable);
		}
		pmd = move_soft_dirty_pmd(pmd);
		set_pmd_at(mm, new_addr, new_pmd, pmd);
		if (force_flush)
			flush_pmd_tlb_range(vma, old_addr, old_addr + PMD_SIZE);
		if (new_ptl != old_ptl)
			spin_unlock(new_ptl);
		spin_unlock(old_ptl);
		return true;
	}
	return false;
}

/*
 * Returns
 *  - 0 if PMD could not be locked
 *  - 1 if PMD was locked but protections unchanged and TLB flush unnecessary
 *      or if prot_numa but THP migration is not supported
 *  - HPAGE_PMD_NR if protections changed and TLB flush necessary
 */
int change_huge_pmd(struct mmu_gather *tlb, struct vm_area_struct *vma,
		    pmd_t *pmd, unsigned long addr, pgprot_t newprot,
		    unsigned long cp_flags)
{
	struct mm_struct *mm = vma->vm_mm;
	spinlock_t *ptl;
	pmd_t oldpmd, entry;
	bool prot_numa = cp_flags & MM_CP_PROT_NUMA;
	bool uffd_wp = cp_flags & MM_CP_UFFD_WP;
	bool uffd_wp_resolve = cp_flags & MM_CP_UFFD_WP_RESOLVE;
	int ret = 1;

	tlb_change_page_size(tlb, HPAGE_PMD_SIZE);

	if (prot_numa && !thp_migration_supported())
		return 1;

	ptl = __pmd_trans_huge_lock(pmd, vma);
	if (!ptl)
		return 0;

#ifdef CONFIG_ARCH_ENABLE_THP_MIGRATION
	if (is_swap_pmd(*pmd)) {
		swp_entry_t entry = pmd_to_swp_entry(*pmd);
		struct folio *folio = pfn_swap_entry_folio(entry);
		pmd_t newpmd;

		VM_BUG_ON(!is_pmd_migration_entry(*pmd));
		if (is_writable_migration_entry(entry)) {
			/*
			 * A protection check is difficult so
			 * just be safe and disable write
			 */
			if (folio_test_anon(folio))
				entry = make_readable_exclusive_migration_entry(swp_offset(entry));
			else
				entry = make_readable_migration_entry(swp_offset(entry));
			newpmd = swp_entry_to_pmd(entry);
			if (pmd_swp_soft_dirty(*pmd))
				newpmd = pmd_swp_mksoft_dirty(newpmd);
		} else {
			newpmd = *pmd;
		}

		if (uffd_wp)
			newpmd = pmd_swp_mkuffd_wp(newpmd);
		else if (uffd_wp_resolve)
			newpmd = pmd_swp_clear_uffd_wp(newpmd);
		if (!pmd_same(*pmd, newpmd))
			set_pmd_at(mm, addr, pmd, newpmd);
		goto unlock;
	}
#endif

	if (prot_numa) {
		struct folio *folio;
		bool toptier;
		/*
		 * Avoid trapping faults against the zero page. The read-only
		 * data is likely to be read-cached on the local CPU and
		 * local/remote hits to the zero page are not interesting.
		 */
		if (is_huge_zero_pmd(*pmd))
			goto unlock;

		if (pmd_protnone(*pmd))
			goto unlock;

		folio = pmd_folio(*pmd);
		toptier = node_is_toptier(folio_nid(folio));
		/*
		 * Skip scanning top tier node if normal numa
		 * balancing is disabled
		 */
		if (!(sysctl_numa_balancing_mode & NUMA_BALANCING_NORMAL) &&
		    toptier)
			goto unlock;

		if (folio_use_access_time(folio))
			folio_xchg_access_time(folio,
					       jiffies_to_msecs(jiffies));
	}
	/*
	 * In case prot_numa, we are under mmap_read_lock(mm). It's critical
	 * to not clear pmd intermittently to avoid race with MADV_DONTNEED
	 * which is also under mmap_read_lock(mm):
	 *
	 *	CPU0:				CPU1:
	 *				change_huge_pmd(prot_numa=1)
	 *				 pmdp_huge_get_and_clear_notify()
	 * madvise_dontneed()
	 *  zap_pmd_range()
	 *   pmd_trans_huge(*pmd) == 0 (without ptl)
	 *   // skip the pmd
	 *				 set_pmd_at();
	 *				 // pmd is re-established
	 *
	 * The race makes MADV_DONTNEED miss the huge pmd and don't clear it
	 * which may break userspace.
	 *
	 * pmdp_invalidate_ad() is required to make sure we don't miss
	 * dirty/young flags set by hardware.
	 */
	oldpmd = pmdp_invalidate_ad(vma, addr, pmd);

	entry = pmd_modify(oldpmd, newprot);
	if (uffd_wp)
		entry = pmd_mkuffd_wp(entry);
	else if (uffd_wp_resolve)
		/*
		 * Leave the write bit to be handled by PF interrupt
		 * handler, then things like COW could be properly
		 * handled.
		 */
		entry = pmd_clear_uffd_wp(entry);

	/* See change_pte_range(). */
	if ((cp_flags & MM_CP_TRY_CHANGE_WRITABLE) && !pmd_write(entry) &&
	    can_change_pmd_writable(vma, addr, entry))
		entry = pmd_mkwrite(entry, vma);

	ret = HPAGE_PMD_NR;
	set_pmd_at(mm, addr, pmd, entry);

	if (huge_pmd_needs_flush(oldpmd, entry))
		tlb_flush_pmd_range(tlb, addr, HPAGE_PMD_SIZE);
unlock:
	spin_unlock(ptl);
	return ret;
}

/*
 * Returns:
 *
 * - 0: if pud leaf changed from under us
 * - 1: if pud can be skipped
 * - HPAGE_PUD_NR: if pud was successfully processed
 */
#ifdef CONFIG_HAVE_ARCH_TRANSPARENT_HUGEPAGE_PUD
int change_huge_pud(struct mmu_gather *tlb, struct vm_area_struct *vma,
		    pud_t *pudp, unsigned long addr, pgprot_t newprot,
		    unsigned long cp_flags)
{
	struct mm_struct *mm = vma->vm_mm;
	pud_t oldpud, entry;
	spinlock_t *ptl;

	tlb_change_page_size(tlb, HPAGE_PUD_SIZE);

	/* NUMA balancing doesn't apply to dax */
	if (cp_flags & MM_CP_PROT_NUMA)
		return 1;

	/*
	 * Huge entries on userfault-wp only works with anonymous, while we
	 * don't have anonymous PUDs yet.
	 */
	if (WARN_ON_ONCE(cp_flags & MM_CP_UFFD_WP_ALL))
		return 1;

	ptl = __pud_trans_huge_lock(pudp, vma);
	if (!ptl)
		return 0;

	/*
	 * Can't clear PUD or it can race with concurrent zapping.  See
	 * change_huge_pmd().
	 */
	oldpud = pudp_invalidate(vma, addr, pudp);
	entry = pud_modify(oldpud, newprot);
	set_pud_at(mm, addr, pudp, entry);
	tlb_flush_pud_range(tlb, addr, HPAGE_PUD_SIZE);

	spin_unlock(ptl);
	return HPAGE_PUD_NR;
}
#endif

#ifdef CONFIG_USERFAULTFD
/*
 * The PT lock for src_pmd and dst_vma/src_vma (for reading) are locked by
 * the caller, but it must return after releasing the page_table_lock.
 * Just move the page from src_pmd to dst_pmd if possible.
 * Return zero if succeeded in moving the page, -EAGAIN if it needs to be
 * repeated by the caller, or other errors in case of failure.
 */
int move_pages_huge_pmd(struct mm_struct *mm, pmd_t *dst_pmd, pmd_t *src_pmd, pmd_t dst_pmdval,
			struct vm_area_struct *dst_vma, struct vm_area_struct *src_vma,
			unsigned long dst_addr, unsigned long src_addr)
{
	pmd_t _dst_pmd, src_pmdval;
	struct page *src_page;
	struct folio *src_folio;
	struct anon_vma *src_anon_vma;
	spinlock_t *src_ptl, *dst_ptl;
	pgtable_t src_pgtable;
	struct mmu_notifier_range range;
	int err = 0;

	src_pmdval = *src_pmd;
	src_ptl = pmd_lockptr(mm, src_pmd);

	lockdep_assert_held(src_ptl);
	vma_assert_locked(src_vma);
	vma_assert_locked(dst_vma);

	/* Sanity checks before the operation */
	if (WARN_ON_ONCE(!pmd_none(dst_pmdval)) || WARN_ON_ONCE(src_addr & ~HPAGE_PMD_MASK) ||
	    WARN_ON_ONCE(dst_addr & ~HPAGE_PMD_MASK)) {
		spin_unlock(src_ptl);
		return -EINVAL;
	}

	if (!pmd_trans_huge(src_pmdval)) {
		spin_unlock(src_ptl);
		if (is_pmd_migration_entry(src_pmdval)) {
			pmd_migration_entry_wait(mm, &src_pmdval);
			return -EAGAIN;
		}
		return -ENOENT;
	}

	src_page = pmd_page(src_pmdval);

	if (!is_huge_zero_pmd(src_pmdval)) {
		if (unlikely(!PageAnonExclusive(src_page))) {
			spin_unlock(src_ptl);
			return -EBUSY;
		}

		src_folio = page_folio(src_page);
		folio_get(src_folio);
	} else
		src_folio = NULL;

	spin_unlock(src_ptl);

	flush_cache_range(src_vma, src_addr, src_addr + HPAGE_PMD_SIZE);
	mmu_notifier_range_init(&range, MMU_NOTIFY_CLEAR, 0, mm, src_addr,
				src_addr + HPAGE_PMD_SIZE);
	mmu_notifier_invalidate_range_start(&range);

	if (src_folio) {
		folio_lock(src_folio);

		/*
		 * split_huge_page walks the anon_vma chain without the page
		 * lock. Serialize against it with the anon_vma lock, the page
		 * lock is not enough.
		 */
		src_anon_vma = folio_get_anon_vma(src_folio);
		if (!src_anon_vma) {
			err = -EAGAIN;
			goto unlock_folio;
		}
		anon_vma_lock_write(src_anon_vma);
	} else
		src_anon_vma = NULL;

	dst_ptl = pmd_lockptr(mm, dst_pmd);
	double_pt_lock(src_ptl, dst_ptl);
	if (unlikely(!pmd_same(*src_pmd, src_pmdval) ||
		     !pmd_same(*dst_pmd, dst_pmdval))) {
		err = -EAGAIN;
		goto unlock_ptls;
	}
	if (src_folio) {
		if (folio_maybe_dma_pinned(src_folio) ||
		    !PageAnonExclusive(&src_folio->page)) {
			err = -EBUSY;
			goto unlock_ptls;
		}

		if (WARN_ON_ONCE(!folio_test_head(src_folio)) ||
		    WARN_ON_ONCE(!folio_test_anon(src_folio))) {
			err = -EBUSY;
			goto unlock_ptls;
		}

		src_pmdval = pmdp_huge_clear_flush(src_vma, src_addr, src_pmd);
		/* Folio got pinned from under us. Put it back and fail the move. */
		if (folio_maybe_dma_pinned(src_folio)) {
			set_pmd_at(mm, src_addr, src_pmd, src_pmdval);
			err = -EBUSY;
			goto unlock_ptls;
		}

		folio_move_anon_rmap(src_folio, dst_vma);
		src_folio->index = linear_page_index(dst_vma, dst_addr);

		_dst_pmd = mk_huge_pmd(&src_folio->page, dst_vma->vm_page_prot);
		/* Follow mremap() behavior and treat the entry dirty after the move */
		_dst_pmd = pmd_mkwrite(pmd_mkdirty(_dst_pmd), dst_vma);
	} else {
		src_pmdval = pmdp_huge_clear_flush(src_vma, src_addr, src_pmd);
		_dst_pmd = mk_huge_pmd(src_page, dst_vma->vm_page_prot);
	}
	set_pmd_at(mm, dst_addr, dst_pmd, _dst_pmd);

	src_pgtable = pgtable_trans_huge_withdraw(mm, src_pmd);
	pgtable_trans_huge_deposit(mm, dst_pmd, src_pgtable);
unlock_ptls:
	double_pt_unlock(src_ptl, dst_ptl);
	if (src_anon_vma) {
		anon_vma_unlock_write(src_anon_vma);
		put_anon_vma(src_anon_vma);
	}
unlock_folio:
	/* unblock rmap walks */
	if (src_folio)
		folio_unlock(src_folio);
	mmu_notifier_invalidate_range_end(&range);
	if (src_folio)
		folio_put(src_folio);
	return err;
}
#endif /* CONFIG_USERFAULTFD */

/*
 * Returns page table lock pointer if a given pmd maps a thp, NULL otherwise.
 *
 * Note that if it returns page table lock pointer, this routine returns without
 * unlocking page table lock. So callers must unlock it.
 */
spinlock_t *__pmd_trans_huge_lock(pmd_t *pmd, struct vm_area_struct *vma)
{
	spinlock_t *ptl;
	ptl = pmd_lock(vma->vm_mm, pmd);
	if (likely(is_swap_pmd(*pmd) || pmd_trans_huge(*pmd) ||
			pmd_devmap(*pmd)))
		return ptl;
	spin_unlock(ptl);
	return NULL;
}

/*
 * Returns page table lock pointer if a given pud maps a thp, NULL otherwise.
 *
 * Note that if it returns page table lock pointer, this routine returns without
 * unlocking page table lock. So callers must unlock it.
 */
spinlock_t *__pud_trans_huge_lock(pud_t *pud, struct vm_area_struct *vma)
{
	spinlock_t *ptl;

	ptl = pud_lock(vma->vm_mm, pud);
	if (likely(pud_trans_huge(*pud) || pud_devmap(*pud)))
		return ptl;
	spin_unlock(ptl);
	return NULL;
}

#ifdef CONFIG_HAVE_ARCH_TRANSPARENT_HUGEPAGE_PUD
int zap_huge_pud(struct mmu_gather *tlb, struct vm_area_struct *vma,
		 pud_t *pud, unsigned long addr)
{
	spinlock_t *ptl;
	pud_t orig_pud;

	ptl = __pud_trans_huge_lock(pud, vma);
	if (!ptl)
		return 0;

	orig_pud = pudp_huge_get_and_clear_full(vma, addr, pud, tlb->fullmm);
	arch_check_zapped_pud(vma, orig_pud);
	tlb_remove_pud_tlb_entry(tlb, pud, addr);
	if (vma_is_special_huge(vma)) {
		spin_unlock(ptl);
		/* No zero page support yet */
	} else {
		/* No support for anonymous PUD pages yet */
		BUG();
	}
	return 1;
}

static void __split_huge_pud_locked(struct vm_area_struct *vma, pud_t *pud,
		unsigned long haddr)
{
	VM_BUG_ON(haddr & ~HPAGE_PUD_MASK);
	VM_BUG_ON_VMA(vma->vm_start > haddr, vma);
	VM_BUG_ON_VMA(vma->vm_end < haddr + HPAGE_PUD_SIZE, vma);
	VM_BUG_ON(!pud_trans_huge(*pud) && !pud_devmap(*pud));

	count_vm_event(THP_SPLIT_PUD);

	pudp_huge_clear_flush(vma, haddr, pud);
}

void __split_huge_pud(struct vm_area_struct *vma, pud_t *pud,
		unsigned long address)
{
	spinlock_t *ptl;
	struct mmu_notifier_range range;

	mmu_notifier_range_init(&range, MMU_NOTIFY_CLEAR, 0, vma->vm_mm,
				address & HPAGE_PUD_MASK,
				(address & HPAGE_PUD_MASK) + HPAGE_PUD_SIZE);
	mmu_notifier_invalidate_range_start(&range);
	ptl = pud_lock(vma->vm_mm, pud);
	if (unlikely(!pud_trans_huge(*pud) && !pud_devmap(*pud)))
		goto out;
	__split_huge_pud_locked(vma, pud, range.start);

out:
	spin_unlock(ptl);
	mmu_notifier_invalidate_range_end(&range);
}
#else
void __split_huge_pud(struct vm_area_struct *vma, pud_t *pud,
		unsigned long address)
{
}
#endif /* CONFIG_HAVE_ARCH_TRANSPARENT_HUGEPAGE_PUD */

static void __split_huge_zero_page_pmd(struct vm_area_struct *vma,
		unsigned long haddr, pmd_t *pmd)
{
	struct mm_struct *mm = vma->vm_mm;
	pgtable_t pgtable;
	pmd_t _pmd, old_pmd;
	unsigned long addr;
	pte_t *pte;
	int i;

	/*
	 * Leave pmd empty until pte is filled note that it is fine to delay
	 * notification until mmu_notifier_invalidate_range_end() as we are
	 * replacing a zero pmd write protected page with a zero pte write
	 * protected page.
	 *
	 * See Documentation/mm/mmu_notifier.rst
	 */
	old_pmd = pmdp_huge_clear_flush(vma, haddr, pmd);

	pgtable = pgtable_trans_huge_withdraw(mm, pmd);
	pmd_populate(mm, &_pmd, pgtable);

	pte = pte_offset_map(&_pmd, haddr);
	VM_BUG_ON(!pte);
	for (i = 0, addr = haddr; i < HPAGE_PMD_NR; i++, addr += PAGE_SIZE) {
		pte_t entry;

		entry = pfn_pte(my_zero_pfn(addr), vma->vm_page_prot);
		entry = pte_mkspecial(entry);
		if (pmd_uffd_wp(old_pmd))
			entry = pte_mkuffd_wp(entry);
		VM_BUG_ON(!pte_none(ptep_get(pte)));
		set_pte_at(mm, addr, pte, entry);
		pte++;
	}
	pte_unmap(pte - 1);
	smp_wmb(); /* make pte visible before pmd */
	pmd_populate(mm, pmd, pgtable);
}

static void __split_huge_pmd_locked(struct vm_area_struct *vma, pmd_t *pmd,
		unsigned long haddr, bool freeze)
{
	struct mm_struct *mm = vma->vm_mm;
	struct folio *folio;
	struct page *page;
	pgtable_t pgtable;
	pmd_t old_pmd, _pmd;
	bool young, write, soft_dirty, pmd_migration = false, uffd_wp = false;
	bool anon_exclusive = false, dirty = false;
	unsigned long addr;
	pte_t *pte;
	int i;

	VM_BUG_ON(haddr & ~HPAGE_PMD_MASK);
	VM_BUG_ON_VMA(vma->vm_start > haddr, vma);
	VM_BUG_ON_VMA(vma->vm_end < haddr + HPAGE_PMD_SIZE, vma);
	VM_BUG_ON(!is_pmd_migration_entry(*pmd) && !pmd_trans_huge(*pmd)
				&& !pmd_devmap(*pmd));

	count_vm_event(THP_SPLIT_PMD);

	if (!vma_is_anonymous(vma)) {
		old_pmd = pmdp_huge_clear_flush(vma, haddr, pmd);
		/*
		 * We are going to unmap this huge page. So
		 * just go ahead and zap it
		 */
		if (arch_needs_pgtable_deposit())
			zap_deposited_table(mm, pmd);
		if (vma_is_special_huge(vma))
			return;
		if (unlikely(is_pmd_migration_entry(old_pmd))) {
			swp_entry_t entry;

			entry = pmd_to_swp_entry(old_pmd);
			folio = pfn_swap_entry_folio(entry);
		} else {
			page = pmd_page(old_pmd);
			folio = page_folio(page);
			if (!folio_test_dirty(folio) && pmd_dirty(old_pmd))
				folio_mark_dirty(folio);
			if (!folio_test_referenced(folio) && pmd_young(old_pmd))
				folio_set_referenced(folio);
			folio_remove_rmap_pmd(folio, page, vma);
			folio_put(folio);
		}
		add_mm_counter(mm, mm_counter_file(folio), -HPAGE_PMD_NR);
		return;
	}

	if (is_huge_zero_pmd(*pmd)) {
		/*
		 * FIXME: Do we want to invalidate secondary mmu by calling
		 * mmu_notifier_arch_invalidate_secondary_tlbs() see comments below
		 * inside __split_huge_pmd() ?
		 *
		 * We are going from a zero huge page write protected to zero
		 * small page also write protected so it does not seems useful
		 * to invalidate secondary mmu at this time.
		 */
		return __split_huge_zero_page_pmd(vma, haddr, pmd);
	}

	pmd_migration = is_pmd_migration_entry(*pmd);
	if (unlikely(pmd_migration)) {
		swp_entry_t entry;

		old_pmd = *pmd;
		entry = pmd_to_swp_entry(old_pmd);
		page = pfn_swap_entry_to_page(entry);
		write = is_writable_migration_entry(entry);
		if (PageAnon(page))
			anon_exclusive = is_readable_exclusive_migration_entry(entry);
		young = is_migration_entry_young(entry);
		dirty = is_migration_entry_dirty(entry);
		soft_dirty = pmd_swp_soft_dirty(old_pmd);
		uffd_wp = pmd_swp_uffd_wp(old_pmd);
	} else {
		/*
		 * Up to this point the pmd is present and huge and userland has
		 * the whole access to the hugepage during the split (which
		 * happens in place). If we overwrite the pmd with the not-huge
		 * version pointing to the pte here (which of course we could if
		 * all CPUs were bug free), userland could trigger a small page
		 * size TLB miss on the small sized TLB while the hugepage TLB
		 * entry is still established in the huge TLB. Some CPU doesn't
		 * like that. See
		 * http://support.amd.com/TechDocs/41322_10h_Rev_Gd.pdf, Erratum
		 * 383 on page 105. Intel should be safe but is also warns that
		 * it's only safe if the permission and cache attributes of the
		 * two entries loaded in the two TLB is identical (which should
		 * be the case here). But it is generally safer to never allow
		 * small and huge TLB entries for the same virtual address to be
		 * loaded simultaneously. So instead of doing "pmd_populate();
		 * flush_pmd_tlb_range();" we first mark the current pmd
		 * notpresent (atomically because here the pmd_trans_huge must
		 * remain set at all times on the pmd until the split is
		 * complete for this pmd), then we flush the SMP TLB and finally
		 * we write the non-huge version of the pmd entry with
		 * pmd_populate.
		 */
		old_pmd = pmdp_invalidate(vma, haddr, pmd);
		page = pmd_page(old_pmd);
		folio = page_folio(page);
		if (pmd_dirty(old_pmd)) {
			dirty = true;
			folio_set_dirty(folio);
		}
		write = pmd_write(old_pmd);
		young = pmd_young(old_pmd);
		soft_dirty = pmd_soft_dirty(old_pmd);
		uffd_wp = pmd_uffd_wp(old_pmd);

		VM_WARN_ON_FOLIO(!folio_ref_count(folio), folio);
		VM_WARN_ON_FOLIO(!folio_test_anon(folio), folio);

		/*
		 * Without "freeze", we'll simply split the PMD, propagating the
		 * PageAnonExclusive() flag for each PTE by setting it for
		 * each subpage -- no need to (temporarily) clear.
		 *
		 * With "freeze" we want to replace mapped pages by
		 * migration entries right away. This is only possible if we
		 * managed to clear PageAnonExclusive() -- see
		 * set_pmd_migration_entry().
		 *
		 * In case we cannot clear PageAnonExclusive(), split the PMD
		 * only and let try_to_migrate_one() fail later.
		 *
		 * See folio_try_share_anon_rmap_pmd(): invalidate PMD first.
		 */
		anon_exclusive = PageAnonExclusive(page);
		if (freeze && anon_exclusive &&
		    folio_try_share_anon_rmap_pmd(folio, page))
			freeze = false;
		if (!freeze) {
			rmap_t rmap_flags = RMAP_NONE;

			folio_ref_add(folio, HPAGE_PMD_NR - 1);
			if (anon_exclusive)
				rmap_flags |= RMAP_EXCLUSIVE;
			folio_add_anon_rmap_ptes(folio, page, HPAGE_PMD_NR,
						 vma, haddr, rmap_flags);
		}
	}

	/*
	 * Withdraw the table only after we mark the pmd entry invalid.
	 * This's critical for some architectures (Power).
	 */
	pgtable = pgtable_trans_huge_withdraw(mm, pmd);
	pmd_populate(mm, &_pmd, pgtable);

	pte = pte_offset_map(&_pmd, haddr);
	VM_BUG_ON(!pte);

	/*
	 * Note that NUMA hinting access restrictions are not transferred to
	 * avoid any possibility of altering permissions across VMAs.
	 */
	if (freeze || pmd_migration) {
		for (i = 0, addr = haddr; i < HPAGE_PMD_NR; i++, addr += PAGE_SIZE) {
			pte_t entry;
			swp_entry_t swp_entry;

			if (write)
				swp_entry = make_writable_migration_entry(
							page_to_pfn(page + i));
			else if (anon_exclusive)
				swp_entry = make_readable_exclusive_migration_entry(
							page_to_pfn(page + i));
			else
				swp_entry = make_readable_migration_entry(
							page_to_pfn(page + i));
			if (young)
				swp_entry = make_migration_entry_young(swp_entry);
			if (dirty)
				swp_entry = make_migration_entry_dirty(swp_entry);
			entry = swp_entry_to_pte(swp_entry);
			if (soft_dirty)
				entry = pte_swp_mksoft_dirty(entry);
			if (uffd_wp)
				entry = pte_swp_mkuffd_wp(entry);

			VM_WARN_ON(!pte_none(ptep_get(pte + i)));
			set_pte_at(mm, addr, pte + i, entry);
		}
	} else {
		pte_t entry;

		entry = mk_pte(page, READ_ONCE(vma->vm_page_prot));
		if (write)
			entry = pte_mkwrite(entry, vma);
		if (!young)
			entry = pte_mkold(entry);
		/* NOTE: this may set soft-dirty too on some archs */
		if (dirty)
			entry = pte_mkdirty(entry);
		if (soft_dirty)
			entry = pte_mksoft_dirty(entry);
		if (uffd_wp)
			entry = pte_mkuffd_wp(entry);

		for (i = 0; i < HPAGE_PMD_NR; i++)
			VM_WARN_ON(!pte_none(ptep_get(pte + i)));

		set_ptes(mm, haddr, pte, entry, HPAGE_PMD_NR);
	}
	pte_unmap(pte);

	if (!pmd_migration)
		folio_remove_rmap_pmd(folio, page, vma);
	if (freeze)
		put_page(page);

	smp_wmb(); /* make pte visible before pmd */
	pmd_populate(mm, pmd, pgtable);
}

void split_huge_pmd_locked(struct vm_area_struct *vma, unsigned long address,
			   pmd_t *pmd, bool freeze, struct folio *folio)
{
	VM_WARN_ON_ONCE(folio && !folio_test_pmd_mappable(folio));
	VM_WARN_ON_ONCE(!IS_ALIGNED(address, HPAGE_PMD_SIZE));
	VM_WARN_ON_ONCE(folio && !folio_test_locked(folio));
	VM_BUG_ON(freeze && !folio);

	/*
	 * When the caller requests to set up a migration entry, we
	 * require a folio to check the PMD against. Otherwise, there
	 * is a risk of replacing the wrong folio.
	 */
	if (pmd_trans_huge(*pmd) || pmd_devmap(*pmd) ||
	    is_pmd_migration_entry(*pmd)) {
		if (folio && folio != pmd_folio(*pmd))
			return;
		__split_huge_pmd_locked(vma, pmd, address, freeze);
	}
}

void __split_huge_pmd(struct vm_area_struct *vma, pmd_t *pmd,
		unsigned long address, bool freeze, struct folio *folio)
{
	spinlock_t *ptl;
	struct mmu_notifier_range range;

	mmu_notifier_range_init(&range, MMU_NOTIFY_CLEAR, 0, vma->vm_mm,
				address & HPAGE_PMD_MASK,
				(address & HPAGE_PMD_MASK) + HPAGE_PMD_SIZE);
	mmu_notifier_invalidate_range_start(&range);
	ptl = pmd_lock(vma->vm_mm, pmd);
	split_huge_pmd_locked(vma, range.start, pmd, freeze, folio);
	spin_unlock(ptl);
	mmu_notifier_invalidate_range_end(&range);
}

void split_huge_pmd_address(struct vm_area_struct *vma, unsigned long address,
		bool freeze, struct folio *folio)
{
	pmd_t *pmd = mm_find_pmd(vma->vm_mm, address);

	if (!pmd)
		return;

	__split_huge_pmd(vma, pmd, address, freeze, folio);
}

static inline void split_huge_pmd_if_needed(struct vm_area_struct *vma, unsigned long address)
{
	/*
	 * If the new address isn't hpage aligned and it could previously
	 * contain an hugepage: check if we need to split an huge pmd.
	 */
	if (!IS_ALIGNED(address, HPAGE_PMD_SIZE) &&
	    range_in_vma(vma, ALIGN_DOWN(address, HPAGE_PMD_SIZE),
			 ALIGN(address, HPAGE_PMD_SIZE)))
		split_huge_pmd_address(vma, address, false, NULL);
}

void vma_adjust_trans_huge(struct vm_area_struct *vma,
			     unsigned long start,
			     unsigned long end,
			     long adjust_next)
{
	/* Check if we need to split start first. */
	split_huge_pmd_if_needed(vma, start);

	/* Check if we need to split end next. */
	split_huge_pmd_if_needed(vma, end);

	/*
	 * If we're also updating the next vma vm_start,
	 * check if we need to split it.
	 */
	if (adjust_next > 0) {
		struct vm_area_struct *next = find_vma(vma->vm_mm, vma->vm_end);
		unsigned long nstart = next->vm_start;
		nstart += adjust_next;
		split_huge_pmd_if_needed(next, nstart);
	}
}

static void unmap_folio(struct folio *folio)
{
	enum ttu_flags ttu_flags = TTU_RMAP_LOCKED | TTU_SYNC |
		TTU_BATCH_FLUSH;

	VM_BUG_ON_FOLIO(!folio_test_large(folio), folio);

	if (folio_test_pmd_mappable(folio))
		ttu_flags |= TTU_SPLIT_HUGE_PMD;

	/*
	 * Anon pages need migration entries to preserve them, but file
	 * pages can simply be left unmapped, then faulted back on demand.
	 * If that is ever changed (perhaps for mlock), update remap_page().
	 */
	if (folio_test_anon(folio))
		try_to_migrate(folio, ttu_flags);
	else
		try_to_unmap(folio, ttu_flags | TTU_IGNORE_MLOCK);

	try_to_unmap_flush();
}

static bool __discard_anon_folio_pmd_locked(struct vm_area_struct *vma,
					    unsigned long addr, pmd_t *pmdp,
					    struct folio *folio)
{
	struct mm_struct *mm = vma->vm_mm;
	int ref_count, map_count;
	pmd_t orig_pmd = *pmdp;

	if (folio_test_dirty(folio) || pmd_dirty(orig_pmd))
		return false;

	orig_pmd = pmdp_huge_clear_flush(vma, addr, pmdp);

	/*
	 * Syncing against concurrent GUP-fast:
	 * - clear PMD; barrier; read refcount
	 * - inc refcount; barrier; read PMD
	 */
	smp_mb();

	ref_count = folio_ref_count(folio);
	map_count = folio_mapcount(folio);

	/*
	 * Order reads for folio refcount and dirty flag
	 * (see comments in __remove_mapping()).
	 */
	smp_rmb();

	/*
	 * If the folio or its PMD is redirtied at this point, or if there
	 * are unexpected references, we will give up to discard this folio
	 * and remap it.
	 *
	 * The only folio refs must be one from isolation plus the rmap(s).
	 */
	if (folio_test_dirty(folio) || pmd_dirty(orig_pmd) ||
	    ref_count != map_count + 1) {
		set_pmd_at(mm, addr, pmdp, orig_pmd);
		return false;
	}

	folio_remove_rmap_pmd(folio, pmd_page(orig_pmd), vma);
	zap_deposited_table(mm, pmdp);
	add_mm_counter(mm, MM_ANONPAGES, -HPAGE_PMD_NR);
	if (vma->vm_flags & VM_LOCKED)
		mlock_drain_local();
	folio_put(folio);

	return true;
}

bool unmap_huge_pmd_locked(struct vm_area_struct *vma, unsigned long addr,
			   pmd_t *pmdp, struct folio *folio)
{
	VM_WARN_ON_FOLIO(!folio_test_pmd_mappable(folio), folio);
	VM_WARN_ON_FOLIO(!folio_test_locked(folio), folio);
	VM_WARN_ON_ONCE(!IS_ALIGNED(addr, HPAGE_PMD_SIZE));

	if (folio_test_anon(folio) && !folio_test_swapbacked(folio))
		return __discard_anon_folio_pmd_locked(vma, addr, pmdp, folio);

	return false;
}

static void remap_page(struct folio *folio, unsigned long nr, int flags)
{
	int i = 0;

	/* If unmap_folio() uses try_to_migrate() on file, remove this check */
	if (!folio_test_anon(folio))
		return;
	for (;;) {
		remove_migration_ptes(folio, folio, RMP_LOCKED | flags);
		i += folio_nr_pages(folio);
		if (i >= nr)
			break;
		folio = folio_next(folio);
	}
}

static void lru_add_page_tail(struct folio *folio, struct page *tail,
		struct lruvec *lruvec, struct list_head *list)
{
	VM_BUG_ON_FOLIO(!folio_test_large(folio), folio);
	VM_BUG_ON_FOLIO(PageLRU(tail), folio);
	lockdep_assert_held(&lruvec->lru_lock);

	if (list) {
		/* page reclaim is reclaiming a huge page */
		VM_WARN_ON(folio_test_lru(folio));
		get_page(tail);
		list_add_tail(&tail->lru, list);
	} else {
		/* head is still on lru (and we have it frozen) */
		VM_WARN_ON(!folio_test_lru(folio));
		if (folio_test_unevictable(folio))
			tail->mlock_count = 0;
		else
			list_add_tail(&tail->lru, &folio->lru);
		SetPageLRU(tail);
	}
}

static void __split_huge_page_tail(struct folio *folio, int tail,
		struct lruvec *lruvec, struct list_head *list,
		unsigned int new_order)
{
	struct page *head = &folio->page;
	struct page *page_tail = head + tail;
	/*
	 * Careful: new_folio is not a "real" folio before we cleared PageTail.
	 * Don't pass it around before clear_compound_head().
	 */
	struct folio *new_folio = (struct folio *)page_tail;

	VM_BUG_ON_PAGE(atomic_read(&page_tail->_mapcount) != -1, page_tail);

	/*
	 * Clone page flags before unfreezing refcount.
	 *
	 * After successful get_page_unless_zero() might follow flags change,
	 * for example lock_page() which set PG_waiters.
	 *
	 * Note that for mapped sub-pages of an anonymous THP,
	 * PG_anon_exclusive has been cleared in unmap_folio() and is stored in
	 * the migration entry instead from where remap_page() will restore it.
	 * We can still have PG_anon_exclusive set on effectively unmapped and
	 * unreferenced sub-pages of an anonymous THP: we can simply drop
	 * PG_anon_exclusive (-> PG_mappedtodisk) for these here.
	 */
	page_tail->flags &= ~PAGE_FLAGS_CHECK_AT_PREP;
	page_tail->flags |= (head->flags &
			((1L << PG_referenced) |
			 (1L << PG_swapbacked) |
			 (1L << PG_swapcache) |
			 (1L << PG_mlocked) |
			 (1L << PG_uptodate) |
			 (1L << PG_active) |
			 (1L << PG_workingset) |
			 (1L << PG_locked) |
			 (1L << PG_unevictable) |
#ifdef CONFIG_ARCH_USES_PG_ARCH_2
			 (1L << PG_arch_2) |
#endif
#ifdef CONFIG_ARCH_USES_PG_ARCH_3
			 (1L << PG_arch_3) |
#endif
			 (1L << PG_dirty) |
			 LRU_GEN_MASK | LRU_REFS_MASK));

	/* ->mapping in first and second tail page is replaced by other uses */
	VM_BUG_ON_PAGE(tail > 2 && page_tail->mapping != TAIL_MAPPING,
			page_tail);
	page_tail->mapping = head->mapping;
	page_tail->index = head->index + tail;

	/*
	 * page->private should not be set in tail pages. Fix up and warn once
	 * if private is unexpectedly set.
	 */
	if (unlikely(page_tail->private)) {
		VM_WARN_ON_ONCE_PAGE(true, page_tail);
		page_tail->private = 0;
	}
	if (folio_test_swapcache(folio))
		new_folio->swap.val = folio->swap.val + tail;

	/* Page flags must be visible before we make the page non-compound. */
	smp_wmb();

	/*
	 * Clear PageTail before unfreezing page refcount.
	 *
	 * After successful get_page_unless_zero() might follow put_page()
	 * which needs correct compound_head().
	 */
	clear_compound_head(page_tail);
	if (new_order) {
		prep_compound_page(page_tail, new_order);
		folio_set_large_rmappable(new_folio);
	}

	/* Finally unfreeze refcount. Additional reference from page cache. */
	page_ref_unfreeze(page_tail,
		1 + ((!folio_test_anon(folio) || folio_test_swapcache(folio)) ?
			     folio_nr_pages(new_folio) : 0));

	if (folio_test_young(folio))
		folio_set_young(new_folio);
	if (folio_test_idle(folio))
		folio_set_idle(new_folio);

	folio_xchg_last_cpupid(new_folio, folio_last_cpupid(folio));

	/*
	 * always add to the tail because some iterators expect new
	 * pages to show after the currently processed elements - e.g.
	 * migrate_pages
	 */
	lru_add_page_tail(folio, page_tail, lruvec, list);
}

static void __split_huge_page(struct page *page, struct list_head *list,
		pgoff_t end, unsigned int new_order)
{
	struct folio *folio = page_folio(page);
	struct page *head = &folio->page;
	struct lruvec *lruvec;
	struct address_space *swap_cache = NULL;
	unsigned long offset = 0;
	int i, nr_dropped = 0;
	unsigned int new_nr = 1 << new_order;
	int order = folio_order(folio);
	unsigned int nr = 1 << order;

	/* complete memcg works before add pages to LRU */
	split_page_memcg(head, order, new_order);

	if (folio_test_anon(folio) && folio_test_swapcache(folio)) {
		offset = swap_cache_index(folio->swap);
		swap_cache = swap_address_space(folio->swap);
		xa_lock(&swap_cache->i_pages);
	}

	/* lock lru list/PageCompound, ref frozen by page_ref_freeze */
	lruvec = folio_lruvec_lock(folio);

	ClearPageHasHWPoisoned(head);

	for (i = nr - new_nr; i >= new_nr; i -= new_nr) {
		__split_huge_page_tail(folio, i, lruvec, list, new_order);
		/* Some pages can be beyond EOF: drop them from page cache */
		if (head[i].index >= end) {
			struct folio *tail = page_folio(head + i);

			if (shmem_mapping(folio->mapping))
				nr_dropped++;
			else if (folio_test_clear_dirty(tail))
				folio_account_cleaned(tail,
					inode_to_wb(folio->mapping->host));
			__filemap_remove_folio(tail, NULL);
			folio_put(tail);
		} else if (!PageAnon(page)) {
			__xa_store(&folio->mapping->i_pages, head[i].index,
					head + i, 0);
		} else if (swap_cache) {
			__xa_store(&swap_cache->i_pages, offset + i,
					head + i, 0);
		}
	}

	if (!new_order)
		ClearPageCompound(head);
	else {
		struct folio *new_folio = (struct folio *)head;

		folio_set_order(new_folio, new_order);
	}
	unlock_page_lruvec(lruvec);
	/* Caller disabled irqs, so they are still disabled here */

	split_page_owner(head, order, new_order);
	pgalloc_tag_split(folio, order, new_order);

	/* See comment in __split_huge_page_tail() */
	if (folio_test_anon(folio)) {
		/* Additional pin to swap cache */
		if (folio_test_swapcache(folio)) {
			folio_ref_add(folio, 1 + new_nr);
			xa_unlock(&swap_cache->i_pages);
		} else {
			folio_ref_inc(folio);
		}
	} else {
		/* Additional pin to page cache */
		folio_ref_add(folio, 1 + new_nr);
		xa_unlock(&folio->mapping->i_pages);
	}
	local_irq_enable();

	if (nr_dropped)
		shmem_uncharge(folio->mapping->host, nr_dropped);
	remap_page(folio, nr, PageAnon(head) ? RMP_USE_SHARED_ZEROPAGE : 0);

	/*
	 * set page to its compound_head when split to non order-0 pages, so
	 * we can skip unlocking it below, since PG_locked is transferred to
	 * the compound_head of the page and the caller will unlock it.
	 */
	if (new_order)
		page = compound_head(page);

	for (i = 0; i < nr; i += new_nr) {
		struct page *subpage = head + i;
		struct folio *new_folio = page_folio(subpage);
		if (subpage == page)
			continue;
		folio_unlock(new_folio);

		/*
		 * Subpages may be freed if there wasn't any mapping
		 * like if add_to_swap() is running on a lru page that
		 * had its mapping zapped. And freeing these pages
		 * requires taking the lru_lock so we do the put_page
		 * of the tail pages after the split is complete.
		 */
		free_page_and_swap_cache(subpage);
	}
}

/* Racy check whether the huge page can be split */
bool can_split_folio(struct folio *folio, int caller_pins, int *pextra_pins)
{
	int extra_pins;

	/* Additional pins from page cache */
	if (folio_test_anon(folio))
		extra_pins = folio_test_swapcache(folio) ?
				folio_nr_pages(folio) : 0;
	else
		extra_pins = folio_nr_pages(folio);
	if (pextra_pins)
		*pextra_pins = extra_pins;
	return folio_mapcount(folio) == folio_ref_count(folio) - extra_pins -
					caller_pins;
}

/*
 * This function splits a large folio into smaller folios of order @new_order.
 * @page can point to any page of the large folio to split. The split operation
 * does not change the position of @page.
 *
 * Prerequisites:
 *
 * 1) The caller must hold a reference on the @page's owning folio, also known
 *    as the large folio.
 *
 * 2) The large folio must be locked.
 *
 * 3) The folio must not be pinned. Any unexpected folio references, including
 *    GUP pins, will result in the folio not getting split; instead, the caller
 *    will receive an -EAGAIN.
 *
 * 4) @new_order > 1, usually. Splitting to order-1 anonymous folios is not
 *    supported for non-file-backed folios, because folio->_deferred_list, which
 *    is used by partially mapped folios, is stored in subpage 2, but an order-1
 *    folio only has subpages 0 and 1. File-backed order-1 folios are supported,
 *    since they do not use _deferred_list.
 *
 * After splitting, the caller's folio reference will be transferred to @page,
 * resulting in a raised refcount of @page after this call. The other pages may
 * be freed if they are not mapped.
 *
 * If @list is null, tail pages will be added to LRU list, otherwise, to @list.
 *
 * Pages in @new_order will inherit the mapping, flags, and so on from the
 * huge page.
 *
 * Returns 0 if the huge page was split successfully.
 *
 * Returns -EAGAIN if the folio has unexpected reference (e.g., GUP) or if
 * the folio was concurrently removed from the page cache.
 *
 * Returns -EBUSY when trying to split the huge zeropage, if the folio is
 * under writeback, if fs-specific folio metadata cannot currently be
 * released, or if some unexpected race happened (e.g., anon VMA disappeared,
 * truncation).
 *
 * Callers should ensure that the order respects the address space mapping
 * min-order if one is set for non-anonymous folios.
 *
 * Returns -EINVAL when trying to split to an order that is incompatible
 * with the folio. Splitting to order 0 is compatible with all folios.
 */
int split_huge_page_to_list_to_order(struct page *page, struct list_head *list,
				     unsigned int new_order)
{
	struct folio *folio = page_folio(page);
	struct deferred_split *ds_queue = get_deferred_split_queue(folio);
	/* reset xarray order to new order after split */
	XA_STATE_ORDER(xas, &folio->mapping->i_pages, folio->index, new_order);
	bool is_anon = folio_test_anon(folio);
	struct address_space *mapping = NULL;
	struct anon_vma *anon_vma = NULL;
	int order = folio_order(folio);
	int extra_pins, ret;
	pgoff_t end;
	bool is_hzp;

	VM_BUG_ON_FOLIO(!folio_test_locked(folio), folio);
	VM_BUG_ON_FOLIO(!folio_test_large(folio), folio);

	if (new_order >= folio_order(folio))
		return -EINVAL;

	if (is_anon) {
		/* order-1 is not supported for anonymous THP. */
		if (new_order == 1) {
			VM_WARN_ONCE(1, "Cannot split to order-1 folio");
			return -EINVAL;
		}
	} else if (new_order) {
		/* Split shmem folio to non-zero order not supported */
		if (shmem_mapping(folio->mapping)) {
			VM_WARN_ONCE(1,
				"Cannot split shmem folio to non-0 order");
			return -EINVAL;
		}
		/*
		 * No split if the file system does not support large folio.
		 * Note that we might still have THPs in such mappings due to
		 * CONFIG_READ_ONLY_THP_FOR_FS. But in that case, the mapping
		 * does not actually support large folios properly.
		 */
		if (IS_ENABLED(CONFIG_READ_ONLY_THP_FOR_FS) &&
		    !mapping_large_folio_support(folio->mapping)) {
			VM_WARN_ONCE(1,
				"Cannot split file folio to non-0 order");
			return -EINVAL;
		}
	}

	/* Only swapping a whole PMD-mapped folio is supported */
	if (folio_test_swapcache(folio) && new_order)
		return -EINVAL;

	is_hzp = is_huge_zero_folio(folio);
	if (is_hzp) {
		pr_warn_ratelimited("Called split_huge_page for huge zero page\n");
		return -EBUSY;
	}

	if (folio_test_writeback(folio))
		return -EBUSY;

	if (is_anon) {
		/*
		 * The caller does not necessarily hold an mmap_lock that would
		 * prevent the anon_vma disappearing so we first we take a
		 * reference to it and then lock the anon_vma for write. This
		 * is similar to folio_lock_anon_vma_read except the write lock
		 * is taken to serialise against parallel split or collapse
		 * operations.
		 */
		anon_vma = folio_get_anon_vma(folio);
		if (!anon_vma) {
			ret = -EBUSY;
			goto out;
		}
		end = -1;
		mapping = NULL;
		anon_vma_lock_write(anon_vma);
	} else {
		unsigned int min_order;
		gfp_t gfp;

		mapping = folio->mapping;

		/* Truncated ? */
		if (!mapping) {
			ret = -EBUSY;
			goto out;
		}

		min_order = mapping_min_folio_order(folio->mapping);
		if (new_order < min_order) {
			VM_WARN_ONCE(1, "Cannot split mapped folio below min-order: %u",
				     min_order);
			ret = -EINVAL;
			goto out;
		}

		gfp = current_gfp_context(mapping_gfp_mask(mapping) &
							GFP_RECLAIM_MASK);

		if (!filemap_release_folio(folio, gfp)) {
			ret = -EBUSY;
			goto out;
		}

		xas_split_alloc(&xas, folio, folio_order(folio), gfp);
		if (xas_error(&xas)) {
			ret = xas_error(&xas);
			goto out;
		}

		anon_vma = NULL;
		i_mmap_lock_read(mapping);

		/*
		 *__split_huge_page() may need to trim off pages beyond EOF:
		 * but on 32-bit, i_size_read() takes an irq-unsafe seqlock,
		 * which cannot be nested inside the page tree lock. So note
		 * end now: i_size itself may be changed at any moment, but
		 * folio lock is good enough to serialize the trimming.
		 */
		end = DIV_ROUND_UP(i_size_read(mapping->host), PAGE_SIZE);
		if (shmem_mapping(mapping))
			end = shmem_fallocend(mapping->host, end);
	}

	/*
	 * Racy check if we can split the page, before unmap_folio() will
	 * split PMDs
	 */
	if (!can_split_folio(folio, 1, &extra_pins)) {
		ret = -EAGAIN;
		goto out_unlock;
	}

	unmap_folio(folio);

	/* block interrupt reentry in xa_lock and spinlock */
	local_irq_disable();
	if (mapping) {
		/*
		 * Check if the folio is present in page cache.
		 * We assume all tail are present too, if folio is there.
		 */
		xas_lock(&xas);
		xas_reset(&xas);
		if (xas_load(&xas) != folio)
			goto fail;
	}

	/* Prevent deferred_split_scan() touching ->_refcount */
	spin_lock(&ds_queue->split_queue_lock);
	if (folio_ref_freeze(folio, 1 + extra_pins)) {
		if (folio_order(folio) > 1 &&
		    !list_empty(&folio->_deferred_list)) {
			ds_queue->split_queue_len--;
			if (folio_test_partially_mapped(folio)) {
				__folio_clear_partially_mapped(folio);
				mod_mthp_stat(folio_order(folio),
					      MTHP_STAT_NR_ANON_PARTIALLY_MAPPED, -1);
			}
			/*
			 * Reinitialize page_deferred_list after removing the
			 * page from the split_queue, otherwise a subsequent
			 * split will see list corruption when checking the
			 * page_deferred_list.
			 */
			list_del_init(&folio->_deferred_list);
		}
		spin_unlock(&ds_queue->split_queue_lock);
		if (mapping) {
			int nr = folio_nr_pages(folio);

			xas_split(&xas, folio, folio_order(folio));
			if (folio_test_pmd_mappable(folio) &&
			    new_order < HPAGE_PMD_ORDER) {
				if (folio_test_swapbacked(folio)) {
					__lruvec_stat_mod_folio(folio,
							NR_SHMEM_THPS, -nr);
				} else {
					__lruvec_stat_mod_folio(folio,
							NR_FILE_THPS, -nr);
					filemap_nr_thps_dec(mapping);
				}
			}
		}

		if (is_anon) {
			mod_mthp_stat(order, MTHP_STAT_NR_ANON, -1);
			mod_mthp_stat(new_order, MTHP_STAT_NR_ANON, 1 << (order - new_order));
		}
		__split_huge_page(page, list, end, new_order);
		ret = 0;
	} else {
		spin_unlock(&ds_queue->split_queue_lock);
fail:
		if (mapping)
			xas_unlock(&xas);
		local_irq_enable();
		remap_page(folio, folio_nr_pages(folio), 0);
		ret = -EAGAIN;
	}

out_unlock:
	if (anon_vma) {
		anon_vma_unlock_write(anon_vma);
		put_anon_vma(anon_vma);
	}
	if (mapping)
		i_mmap_unlock_read(mapping);
out:
	xas_destroy(&xas);
	if (order == HPAGE_PMD_ORDER)
		count_vm_event(!ret ? THP_SPLIT_PAGE : THP_SPLIT_PAGE_FAILED);
	count_mthp_stat(order, !ret ? MTHP_STAT_SPLIT : MTHP_STAT_SPLIT_FAILED);
	return ret;
}

int min_order_for_split(struct folio *folio)
{
	if (folio_test_anon(folio))
		return 0;

	if (!folio->mapping) {
		if (folio_test_pmd_mappable(folio))
			count_vm_event(THP_SPLIT_PAGE_FAILED);
		return -EBUSY;
	}

	return mapping_min_folio_order(folio->mapping);
}

int split_folio_to_list(struct folio *folio, struct list_head *list)
{
	int ret = min_order_for_split(folio);

	if (ret < 0)
		return ret;

	return split_huge_page_to_list_to_order(&folio->page, list, ret);
}

void __folio_undo_large_rmappable(struct folio *folio)
{
	struct deferred_split *ds_queue;
	unsigned long flags;

	ds_queue = get_deferred_split_queue(folio);
	spin_lock_irqsave(&ds_queue->split_queue_lock, flags);
	if (!list_empty(&folio->_deferred_list)) {
		ds_queue->split_queue_len--;
		if (folio_test_partially_mapped(folio)) {
			__folio_clear_partially_mapped(folio);
			mod_mthp_stat(folio_order(folio),
				      MTHP_STAT_NR_ANON_PARTIALLY_MAPPED, -1);
		}
		list_del_init(&folio->_deferred_list);
	}
	spin_unlock_irqrestore(&ds_queue->split_queue_lock, flags);
}

/* partially_mapped=false won't clear PG_partially_mapped folio flag */
void deferred_split_folio(struct folio *folio, bool partially_mapped)
{
	struct deferred_split *ds_queue = get_deferred_split_queue(folio);
#ifdef CONFIG_MEMCG
	struct mem_cgroup *memcg = folio_memcg(folio);
#endif
	unsigned long flags;

	/*
	 * Order 1 folios have no space for a deferred list, but we also
	 * won't waste much memory by not adding them to the deferred list.
	 */
	if (folio_order(folio) <= 1)
		return;

	if (!partially_mapped && !split_underused_thp)
		return;

	/*
	 * The try_to_unmap() in page reclaim path might reach here too,
	 * this may cause a race condition to corrupt deferred split queue.
	 * And, if page reclaim is already handling the same folio, it is
	 * unnecessary to handle it again in shrinker.
	 *
	 * Check the swapcache flag to determine if the folio is being
	 * handled by page reclaim since THP swap would add the folio into
	 * swap cache before calling try_to_unmap().
	 */
	if (folio_test_swapcache(folio))
		return;

	spin_lock_irqsave(&ds_queue->split_queue_lock, flags);
	if (partially_mapped) {
		if (!folio_test_partially_mapped(folio)) {
			__folio_set_partially_mapped(folio);
			if (folio_test_pmd_mappable(folio))
				count_vm_event(THP_DEFERRED_SPLIT_PAGE);
			count_mthp_stat(folio_order(folio), MTHP_STAT_SPLIT_DEFERRED);
			mod_mthp_stat(folio_order(folio), MTHP_STAT_NR_ANON_PARTIALLY_MAPPED, 1);

		}
	} else {
		/* partially mapped folios cannot become non-partially mapped */
		VM_WARN_ON_FOLIO(folio_test_partially_mapped(folio), folio);
	}
	if (list_empty(&folio->_deferred_list)) {
		list_add_tail(&folio->_deferred_list, &ds_queue->split_queue);
		ds_queue->split_queue_len++;
#ifdef CONFIG_MEMCG
		if (memcg)
			set_shrinker_bit(memcg, folio_nid(folio),
					 deferred_split_shrinker->id);
#endif
	}
	spin_unlock_irqrestore(&ds_queue->split_queue_lock, flags);
}

static unsigned long deferred_split_count(struct shrinker *shrink,
		struct shrink_control *sc)
{
	struct pglist_data *pgdata = NODE_DATA(sc->nid);
	struct deferred_split *ds_queue = &pgdata->deferred_split_queue;

#ifdef CONFIG_MEMCG
	if (sc->memcg)
		ds_queue = &sc->memcg->deferred_split_queue;
#endif
	return READ_ONCE(ds_queue->split_queue_len);
}

static bool thp_underused(struct folio *folio)
{
	int num_zero_pages = 0, num_filled_pages = 0;
	void *kaddr;
	int i;

	if (khugepaged_max_ptes_none == HPAGE_PMD_NR - 1)
		return false;

	for (i = 0; i < folio_nr_pages(folio); i++) {
		kaddr = kmap_local_folio(folio, i * PAGE_SIZE);
		if (!memchr_inv(kaddr, 0, PAGE_SIZE)) {
			num_zero_pages++;
			if (num_zero_pages > khugepaged_max_ptes_none) {
				kunmap_local(kaddr);
				return true;
			}
		} else {
			/*
			 * Another path for early exit once the number
			 * of non-zero filled pages exceeds threshold.
			 */
			num_filled_pages++;
			if (num_filled_pages >= HPAGE_PMD_NR - khugepaged_max_ptes_none) {
				kunmap_local(kaddr);
				return false;
			}
		}
		kunmap_local(kaddr);
	}
	return false;
}

static unsigned long deferred_split_scan(struct shrinker *shrink,
		struct shrink_control *sc)
{
	struct pglist_data *pgdata = NODE_DATA(sc->nid);
	struct deferred_split *ds_queue = &pgdata->deferred_split_queue;
	unsigned long flags;
	LIST_HEAD(list);
	struct folio *folio, *next;
	int split = 0;

#ifdef CONFIG_MEMCG
	if (sc->memcg)
		ds_queue = &sc->memcg->deferred_split_queue;
#endif

	spin_lock_irqsave(&ds_queue->split_queue_lock, flags);
	/* Take pin on all head pages to avoid freeing them under us */
	list_for_each_entry_safe(folio, next, &ds_queue->split_queue,
							_deferred_list) {
		if (folio_try_get(folio)) {
			list_move(&folio->_deferred_list, &list);
		} else {
			/* We lost race with folio_put() */
			if (folio_test_partially_mapped(folio)) {
				__folio_clear_partially_mapped(folio);
				mod_mthp_stat(folio_order(folio),
					      MTHP_STAT_NR_ANON_PARTIALLY_MAPPED, -1);
			}
			list_del_init(&folio->_deferred_list);
			ds_queue->split_queue_len--;
		}
		if (!--sc->nr_to_scan)
			break;
	}
	spin_unlock_irqrestore(&ds_queue->split_queue_lock, flags);

	list_for_each_entry_safe(folio, next, &list, _deferred_list) {
		bool did_split = false;
		bool underused = false;

		if (!folio_test_partially_mapped(folio)) {
			underused = thp_underused(folio);
			if (!underused)
				goto next;
		}
		if (!folio_trylock(folio))
			goto next;
		if (!split_folio(folio)) {
			did_split = true;
			if (underused)
				count_vm_event(THP_UNDERUSED_SPLIT_PAGE);
			split++;
		}
		folio_unlock(folio);
next:
		/*
		 * split_folio() removes folio from list on success.
		 * Only add back to the queue if folio is partially mapped.
		 * If thp_underused returns false, or if split_folio fails
		 * in the case it was underused, then consider it used and
		 * don't add it back to split_queue.
		 */
		if (!did_split && !folio_test_partially_mapped(folio)) {
			list_del_init(&folio->_deferred_list);
			ds_queue->split_queue_len--;
		}
		folio_put(folio);
	}

	spin_lock_irqsave(&ds_queue->split_queue_lock, flags);
	list_splice_tail(&list, &ds_queue->split_queue);
	spin_unlock_irqrestore(&ds_queue->split_queue_lock, flags);

	/*
	 * Stop shrinker if we didn't split any page, but the queue is empty.
	 * This can happen if pages were freed under us.
	 */
	if (!split && list_empty(&ds_queue->split_queue))
		return SHRINK_STOP;
	return split;
}

#ifdef CONFIG_DEBUG_FS
static void split_huge_pages_all(void)
{
	struct zone *zone;
	struct page *page;
	struct folio *folio;
	unsigned long pfn, max_zone_pfn;
	unsigned long total = 0, split = 0;

	pr_debug("Split all THPs\n");
	for_each_zone(zone) {
		if (!managed_zone(zone))
			continue;
		max_zone_pfn = zone_end_pfn(zone);
		for (pfn = zone->zone_start_pfn; pfn < max_zone_pfn; pfn++) {
			int nr_pages;

			page = pfn_to_online_page(pfn);
			if (!page || PageTail(page))
				continue;
			folio = page_folio(page);
			if (!folio_try_get(folio))
				continue;

			if (unlikely(page_folio(page) != folio))
				goto next;

			if (zone != folio_zone(folio))
				goto next;

			if (!folio_test_large(folio)
				|| folio_test_hugetlb(folio)
				|| !folio_test_lru(folio))
				goto next;

			total++;
			folio_lock(folio);
			nr_pages = folio_nr_pages(folio);
			if (!split_folio(folio))
				split++;
			pfn += nr_pages - 1;
			folio_unlock(folio);
next:
			folio_put(folio);
			cond_resched();
		}
	}

	pr_debug("%lu of %lu THP split\n", split, total);
}

static inline bool vma_not_suitable_for_thp_split(struct vm_area_struct *vma)
{
	return vma_is_special_huge(vma) || (vma->vm_flags & VM_IO) ||
		    is_vm_hugetlb_page(vma);
}

static int split_huge_pages_pid(int pid, unsigned long vaddr_start,
				unsigned long vaddr_end, unsigned int new_order)
{
	int ret = 0;
	struct task_struct *task;
	struct mm_struct *mm;
	unsigned long total = 0, split = 0;
	unsigned long addr;

	vaddr_start &= PAGE_MASK;
	vaddr_end &= PAGE_MASK;

	task = find_get_task_by_vpid(pid);
	if (!task) {
		ret = -ESRCH;
		goto out;
	}

	/* Find the mm_struct */
	mm = get_task_mm(task);
	put_task_struct(task);

	if (!mm) {
		ret = -EINVAL;
		goto out;
	}

	pr_debug("Split huge pages in pid: %d, vaddr: [0x%lx - 0x%lx]\n",
		 pid, vaddr_start, vaddr_end);

	mmap_read_lock(mm);
	/*
	 * always increase addr by PAGE_SIZE, since we could have a PTE page
	 * table filled with PTE-mapped THPs, each of which is distinct.
	 */
	for (addr = vaddr_start; addr < vaddr_end; addr += PAGE_SIZE) {
		struct vm_area_struct *vma = vma_lookup(mm, addr);
		struct folio_walk fw;
		struct folio *folio;
		struct address_space *mapping;
		unsigned int target_order = new_order;

		if (!vma)
			break;

		/* skip special VMA and hugetlb VMA */
		if (vma_not_suitable_for_thp_split(vma)) {
			addr = vma->vm_end;
			continue;
		}

		folio = folio_walk_start(&fw, vma, addr, 0);
		if (!folio)
			continue;

		if (!is_transparent_hugepage(folio))
			goto next;

		if (!folio_test_anon(folio)) {
			mapping = folio->mapping;
			target_order = max(new_order,
					   mapping_min_folio_order(mapping));
		}

		if (target_order >= folio_order(folio))
			goto next;

		total++;
		/*
		 * For folios with private, split_huge_page_to_list_to_order()
		 * will try to drop it before split and then check if the folio
		 * can be split or not. So skip the check here.
		 */
		if (!folio_test_private(folio) &&
		    !can_split_folio(folio, 0, NULL))
			goto next;

		if (!folio_trylock(folio))
			goto next;
		folio_get(folio);
		folio_walk_end(&fw, vma);

		if (!folio_test_anon(folio) && folio->mapping != mapping)
			goto unlock;

		if (!split_folio_to_order(folio, target_order))
			split++;

unlock:

		folio_unlock(folio);
		folio_put(folio);

		cond_resched();
		continue;
next:
		folio_walk_end(&fw, vma);
		cond_resched();
	}
	mmap_read_unlock(mm);
	mmput(mm);

	pr_debug("%lu of %lu THP split\n", split, total);

out:
	return ret;
}

static int split_huge_pages_in_file(const char *file_path, pgoff_t off_start,
				pgoff_t off_end, unsigned int new_order)
{
	struct filename *file;
	struct file *candidate;
	struct address_space *mapping;
	int ret = -EINVAL;
	pgoff_t index;
	int nr_pages = 1;
	unsigned long total = 0, split = 0;
	unsigned int min_order;
	unsigned int target_order;

	file = getname_kernel(file_path);
	if (IS_ERR(file))
		return ret;

	candidate = file_open_name(file, O_RDONLY, 0);
	if (IS_ERR(candidate))
		goto out;

	pr_debug("split file-backed THPs in file: %s, page offset: [0x%lx - 0x%lx]\n",
		 file_path, off_start, off_end);

	mapping = candidate->f_mapping;
	min_order = mapping_min_folio_order(mapping);
	target_order = max(new_order, min_order);

	for (index = off_start; index < off_end; index += nr_pages) {
		struct folio *folio = filemap_get_folio(mapping, index);

		nr_pages = 1;
		if (IS_ERR(folio))
			continue;

		if (!folio_test_large(folio))
			goto next;

		total++;
		nr_pages = folio_nr_pages(folio);

		if (target_order >= folio_order(folio))
			goto next;

		if (!folio_trylock(folio))
			goto next;

		if (folio->mapping != mapping)
			goto unlock;

		if (!split_folio_to_order(folio, target_order))
			split++;

unlock:
		folio_unlock(folio);
next:
		folio_put(folio);
		cond_resched();
	}

	filp_close(candidate, NULL);
	ret = 0;

	pr_debug("%lu of %lu file-backed THP split\n", split, total);
out:
	putname(file);
	return ret;
}

#define MAX_INPUT_BUF_SZ 255

static ssize_t split_huge_pages_write(struct file *file, const char __user *buf,
				size_t count, loff_t *ppops)
{
	static DEFINE_MUTEX(split_debug_mutex);
	ssize_t ret;
	/*
	 * hold pid, start_vaddr, end_vaddr, new_order or
	 * file_path, off_start, off_end, new_order
	 */
	char input_buf[MAX_INPUT_BUF_SZ];
	int pid;
	unsigned long vaddr_start, vaddr_end;
	unsigned int new_order = 0;

	ret = mutex_lock_interruptible(&split_debug_mutex);
	if (ret)
		return ret;

	ret = -EFAULT;

	memset(input_buf, 0, MAX_INPUT_BUF_SZ);
	if (copy_from_user(input_buf, buf, min_t(size_t, count, MAX_INPUT_BUF_SZ)))
		goto out;

	input_buf[MAX_INPUT_BUF_SZ - 1] = '\0';

	if (input_buf[0] == '/') {
		char *tok;
		char *buf = input_buf;
		char file_path[MAX_INPUT_BUF_SZ];
		pgoff_t off_start = 0, off_end = 0;
		size_t input_len = strlen(input_buf);

		tok = strsep(&buf, ",");
		if (tok) {
			strcpy(file_path, tok);
		} else {
			ret = -EINVAL;
			goto out;
		}

		ret = sscanf(buf, "0x%lx,0x%lx,%d", &off_start, &off_end, &new_order);
		if (ret != 2 && ret != 3) {
			ret = -EINVAL;
			goto out;
		}
		ret = split_huge_pages_in_file(file_path, off_start, off_end, new_order);
		if (!ret)
			ret = input_len;

		goto out;
	}

	ret = sscanf(input_buf, "%d,0x%lx,0x%lx,%d", &pid, &vaddr_start, &vaddr_end, &new_order);
	if (ret == 1 && pid == 1) {
		split_huge_pages_all();
		ret = strlen(input_buf);
		goto out;
	} else if (ret != 3 && ret != 4) {
		ret = -EINVAL;
		goto out;
	}

	ret = split_huge_pages_pid(pid, vaddr_start, vaddr_end, new_order);
	if (!ret)
		ret = strlen(input_buf);
out:
	mutex_unlock(&split_debug_mutex);
	return ret;

}

static const struct file_operations split_huge_pages_fops = {
	.owner	 = THIS_MODULE,
	.write	 = split_huge_pages_write,
};

static int __init split_huge_pages_debugfs(void)
{
	debugfs_create_file("split_huge_pages", 0200, NULL, NULL,
			    &split_huge_pages_fops);
	return 0;
}
late_initcall(split_huge_pages_debugfs);
#endif

#ifdef CONFIG_ARCH_ENABLE_THP_MIGRATION
int set_pmd_migration_entry(struct page_vma_mapped_walk *pvmw,
		struct page *page)
{
	struct folio *folio = page_folio(page);
	struct vm_area_struct *vma = pvmw->vma;
	struct mm_struct *mm = vma->vm_mm;
	unsigned long address = pvmw->address;
	bool anon_exclusive;
	pmd_t pmdval;
	swp_entry_t entry;
	pmd_t pmdswp;

	if (!(pvmw->pmd && !pvmw->pte))
		return 0;

	flush_cache_range(vma, address, address + HPAGE_PMD_SIZE);
	pmdval = pmdp_invalidate(vma, address, pvmw->pmd);

	/* See folio_try_share_anon_rmap_pmd(): invalidate PMD first. */
	anon_exclusive = folio_test_anon(folio) && PageAnonExclusive(page);
	if (anon_exclusive && folio_try_share_anon_rmap_pmd(folio, page)) {
		set_pmd_at(mm, address, pvmw->pmd, pmdval);
		return -EBUSY;
	}

	if (pmd_dirty(pmdval))
		folio_mark_dirty(folio);
	if (pmd_write(pmdval))
		entry = make_writable_migration_entry(page_to_pfn(page));
	else if (anon_exclusive)
		entry = make_readable_exclusive_migration_entry(page_to_pfn(page));
	else
		entry = make_readable_migration_entry(page_to_pfn(page));
	if (pmd_young(pmdval))
		entry = make_migration_entry_young(entry);
	if (pmd_dirty(pmdval))
		entry = make_migration_entry_dirty(entry);
	pmdswp = swp_entry_to_pmd(entry);
	if (pmd_soft_dirty(pmdval))
		pmdswp = pmd_swp_mksoft_dirty(pmdswp);
	if (pmd_uffd_wp(pmdval))
		pmdswp = pmd_swp_mkuffd_wp(pmdswp);
	set_pmd_at(mm, address, pvmw->pmd, pmdswp);
	folio_remove_rmap_pmd(folio, page, vma);
	folio_put(folio);
	trace_set_migration_pmd(address, pmd_val(pmdswp));

	return 0;
}

void remove_migration_pmd(struct page_vma_mapped_walk *pvmw, struct page *new)
{
	struct folio *folio = page_folio(new);
	struct vm_area_struct *vma = pvmw->vma;
	struct mm_struct *mm = vma->vm_mm;
	unsigned long address = pvmw->address;
	unsigned long haddr = address & HPAGE_PMD_MASK;
	pmd_t pmde;
	swp_entry_t entry;

	if (!(pvmw->pmd && !pvmw->pte))
		return;

	entry = pmd_to_swp_entry(*pvmw->pmd);
	folio_get(folio);
	pmde = mk_huge_pmd(new, READ_ONCE(vma->vm_page_prot));
	if (pmd_swp_soft_dirty(*pvmw->pmd))
		pmde = pmd_mksoft_dirty(pmde);
	if (is_writable_migration_entry(entry))
		pmde = pmd_mkwrite(pmde, vma);
	if (pmd_swp_uffd_wp(*pvmw->pmd))
		pmde = pmd_mkuffd_wp(pmde);
	if (!is_migration_entry_young(entry))
		pmde = pmd_mkold(pmde);
	/* NOTE: this may contain setting soft-dirty on some archs */
	if (folio_test_dirty(folio) && is_migration_entry_dirty(entry))
		pmde = pmd_mkdirty(pmde);

	if (folio_test_anon(folio)) {
		rmap_t rmap_flags = RMAP_NONE;

		if (!is_readable_migration_entry(entry))
			rmap_flags |= RMAP_EXCLUSIVE;

		folio_add_anon_rmap_pmd(folio, new, vma, haddr, rmap_flags);
	} else {
		folio_add_file_rmap_pmd(folio, new, vma);
	}
	VM_BUG_ON(pmd_write(pmde) && folio_test_anon(folio) && !PageAnonExclusive(new));
	set_pmd_at(mm, haddr, pvmw->pmd, pmde);

	/* No need to invalidate - it was non-present before */
	update_mmu_cache_pmd(vma, address, pvmw->pmd);
	trace_remove_migration_pmd(address, pmd_val(pmde));
}
#endif<|MERGE_RESOLUTION|>--- conflicted
+++ resolved
@@ -1586,11 +1586,7 @@
 	int ret = -ENOMEM;
 
 	pmd = pmdp_get_lockless(src_pmd);
-<<<<<<< HEAD
-	if (unlikely(pmd_special(pmd))) {
-=======
 	if (unlikely(pmd_present(pmd) && pmd_special(pmd))) {
->>>>>>> 5fcfef0c
 		dst_ptl = pmd_lock(dst_mm, dst_pmd);
 		src_ptl = pmd_lockptr(src_mm, src_pmd);
 		spin_lock_nested(src_ptl, SINGLE_DEPTH_NESTING);
