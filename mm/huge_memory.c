// SPDX-License-Identifier: GPL-2.0-only
/*
 *  Copyright (C) 2009  Red Hat, Inc.
 */

#define pr_fmt(fmt) KBUILD_MODNAME ": " fmt

#include <linux/mm.h>
#include <linux/sched.h>
#include <linux/sched/mm.h>
#include <linux/sched/coredump.h>
#include <linux/sched/numa_balancing.h>
#include <linux/highmem.h>
#include <linux/hugetlb.h>
#include <linux/mmu_notifier.h>
#include <linux/rmap.h>
#include <linux/swap.h>
#include <linux/shrinker.h>
#include <linux/mm_inline.h>
#include <linux/swapops.h>
#include <linux/backing-dev.h>
#include <linux/dax.h>
#include <linux/mm_types.h>
#include <linux/khugepaged.h>
#include <linux/freezer.h>
#include <linux/pfn_t.h>
#include <linux/mman.h>
#include <linux/memremap.h>
#include <linux/pagemap.h>
#include <linux/debugfs.h>
#include <linux/migrate.h>
#include <linux/hashtable.h>
#include <linux/userfaultfd_k.h>
#include <linux/page_idle.h>
#include <linux/shmem_fs.h>
#include <linux/oom.h>
#include <linux/numa.h>
#include <linux/page_owner.h>
#include <linux/sched/sysctl.h>
#include <linux/memory-tiers.h>
#include <linux/compat.h>
#include <linux/pgalloc_tag.h>
#include <linux/pagewalk.h>

#include <asm/tlb.h>
#include <asm/pgalloc.h>
#include "internal.h"
#include "swap.h"

#define CREATE_TRACE_POINTS
#include <trace/events/thp.h>

/*
 * By default, transparent hugepage support is disabled in order to avoid
 * risking an increased memory footprint for applications that are not
 * guaranteed to benefit from it. When transparent hugepage support is
 * enabled, it is for all mappings, and khugepaged scans all mappings.
 * Defrag is invoked by khugepaged hugepage allocations and by page faults
 * for all hugepage allocations.
 */
unsigned long transparent_hugepage_flags __read_mostly =
#ifdef CONFIG_TRANSPARENT_HUGEPAGE_ALWAYS
	(1<<TRANSPARENT_HUGEPAGE_FLAG)|
#endif
#ifdef CONFIG_TRANSPARENT_HUGEPAGE_MADVISE
	(1<<TRANSPARENT_HUGEPAGE_REQ_MADV_FLAG)|
#endif
	(1<<TRANSPARENT_HUGEPAGE_DEFRAG_REQ_MADV_FLAG)|
	(1<<TRANSPARENT_HUGEPAGE_DEFRAG_KHUGEPAGED_FLAG)|
	(1<<TRANSPARENT_HUGEPAGE_USE_ZERO_PAGE_FLAG);

static struct shrinker *deferred_split_shrinker;
static unsigned long deferred_split_count(struct shrinker *shrink,
					  struct shrink_control *sc);
static unsigned long deferred_split_scan(struct shrinker *shrink,
					 struct shrink_control *sc);
static bool split_underused_thp = true;

static atomic_t huge_zero_refcount;
struct folio *huge_zero_folio __read_mostly;
unsigned long huge_zero_pfn __read_mostly = ~0UL;
unsigned long huge_anon_orders_always __read_mostly;
unsigned long huge_anon_orders_madvise __read_mostly;
unsigned long huge_anon_orders_inherit __read_mostly;
static bool anon_orders_configured __initdata;

unsigned long __thp_vma_allowable_orders(struct vm_area_struct *vma,
					 unsigned long vm_flags,
					 unsigned long tva_flags,
					 unsigned long orders)
{
	bool smaps = tva_flags & TVA_SMAPS;
	bool in_pf = tva_flags & TVA_IN_PF;
	bool enforce_sysfs = tva_flags & TVA_ENFORCE_SYSFS;
	unsigned long supported_orders;

	/* Check the intersection of requested and supported orders. */
	if (vma_is_anonymous(vma))
		supported_orders = THP_ORDERS_ALL_ANON;
	else if (vma_is_special_huge(vma))
		supported_orders = THP_ORDERS_ALL_SPECIAL;
	else
		supported_orders = THP_ORDERS_ALL_FILE_DEFAULT;

	orders &= supported_orders;
	if (!orders)
		return 0;

	if (!vma->vm_mm)		/* vdso */
		return 0;

	/*
	 * Explicitly disabled through madvise or prctl, or some
	 * architectures may disable THP for some mappings, for
	 * example, s390 kvm.
	 * */
	if ((vm_flags & VM_NOHUGEPAGE) ||
	    test_bit(MMF_DISABLE_THP, &vma->vm_mm->flags))
		return 0;
	/*
	 * If the hardware/firmware marked hugepage support disabled.
	 */
	if (transparent_hugepage_flags & (1 << TRANSPARENT_HUGEPAGE_UNSUPPORTED))
		return 0;

	/* khugepaged doesn't collapse DAX vma, but page fault is fine. */
	if (vma_is_dax(vma))
		return in_pf ? orders : 0;

	/*
	 * khugepaged special VMA and hugetlb VMA.
	 * Must be checked after dax since some dax mappings may have
	 * VM_MIXEDMAP set.
	 */
	if (!in_pf && !smaps && (vm_flags & VM_NO_KHUGEPAGED))
		return 0;

	/*
	 * Check alignment for file vma and size for both file and anon vma by
	 * filtering out the unsuitable orders.
	 *
	 * Skip the check for page fault. Huge fault does the check in fault
	 * handlers.
	 */
	if (!in_pf) {
		int order = highest_order(orders);
		unsigned long addr;

		while (orders) {
			addr = vma->vm_end - (PAGE_SIZE << order);
			if (thp_vma_suitable_order(vma, addr, order))
				break;
			order = next_order(&orders, order);
		}

		if (!orders)
			return 0;
	}

	/*
	 * Enabled via shmem mount options or sysfs settings.
	 * Must be done before hugepage flags check since shmem has its
	 * own flags.
	 */
	if (!in_pf && shmem_file(vma->vm_file))
		return shmem_allowable_huge_orders(file_inode(vma->vm_file),
						   vma, vma->vm_pgoff, 0,
						   !enforce_sysfs);

	if (!vma_is_anonymous(vma)) {
		/*
		 * Enforce sysfs THP requirements as necessary. Anonymous vmas
		 * were already handled in thp_vma_allowable_orders().
		 */
		if (enforce_sysfs &&
		    (!hugepage_global_enabled() || (!(vm_flags & VM_HUGEPAGE) &&
						    !hugepage_global_always())))
			return 0;

		/*
		 * Trust that ->huge_fault() handlers know what they are doing
		 * in fault path.
		 */
		if (((in_pf || smaps)) && vma->vm_ops->huge_fault)
			return orders;
		/* Only regular file is valid in collapse path */
		if (((!in_pf || smaps)) && file_thp_enabled(vma))
			return orders;
		return 0;
	}

	if (vma_is_temporary_stack(vma))
		return 0;

	/*
	 * THPeligible bit of smaps should show 1 for proper VMAs even
	 * though anon_vma is not initialized yet.
	 *
	 * Allow page fault since anon_vma may be not initialized until
	 * the first page fault.
	 */
	if (!vma->anon_vma)
		return (smaps || in_pf) ? orders : 0;

	return orders;
}

static bool get_huge_zero_page(void)
{
	struct folio *zero_folio;
retry:
	if (likely(atomic_inc_not_zero(&huge_zero_refcount)))
		return true;

	zero_folio = folio_alloc((GFP_TRANSHUGE | __GFP_ZERO) & ~__GFP_MOVABLE,
			HPAGE_PMD_ORDER);
	if (!zero_folio) {
		count_vm_event(THP_ZERO_PAGE_ALLOC_FAILED);
		return false;
	}
	preempt_disable();
	if (cmpxchg(&huge_zero_folio, NULL, zero_folio)) {
		preempt_enable();
		folio_put(zero_folio);
		goto retry;
	}
	WRITE_ONCE(huge_zero_pfn, folio_pfn(zero_folio));

	/* We take additional reference here. It will be put back by shrinker */
	atomic_set(&huge_zero_refcount, 2);
	preempt_enable();
	count_vm_event(THP_ZERO_PAGE_ALLOC);
	return true;
}

static void put_huge_zero_page(void)
{
	/*
	 * Counter should never go to zero here. Only shrinker can put
	 * last reference.
	 */
	BUG_ON(atomic_dec_and_test(&huge_zero_refcount));
}

struct folio *mm_get_huge_zero_folio(struct mm_struct *mm)
{
	if (test_bit(MMF_HUGE_ZERO_PAGE, &mm->flags))
		return READ_ONCE(huge_zero_folio);

	if (!get_huge_zero_page())
		return NULL;

	if (test_and_set_bit(MMF_HUGE_ZERO_PAGE, &mm->flags))
		put_huge_zero_page();

	return READ_ONCE(huge_zero_folio);
}

void mm_put_huge_zero_folio(struct mm_struct *mm)
{
	if (test_bit(MMF_HUGE_ZERO_PAGE, &mm->flags))
		put_huge_zero_page();
}

static unsigned long shrink_huge_zero_page_count(struct shrinker *shrink,
					struct shrink_control *sc)
{
	/* we can free zero page only if last reference remains */
	return atomic_read(&huge_zero_refcount) == 1 ? HPAGE_PMD_NR : 0;
}

static unsigned long shrink_huge_zero_page_scan(struct shrinker *shrink,
				       struct shrink_control *sc)
{
	if (atomic_cmpxchg(&huge_zero_refcount, 1, 0) == 1) {
		struct folio *zero_folio = xchg(&huge_zero_folio, NULL);
		BUG_ON(zero_folio == NULL);
		WRITE_ONCE(huge_zero_pfn, ~0UL);
		folio_put(zero_folio);
		return HPAGE_PMD_NR;
	}

	return 0;
}

static struct shrinker *huge_zero_page_shrinker;

#ifdef CONFIG_SYSFS
static ssize_t enabled_show(struct kobject *kobj,
			    struct kobj_attribute *attr, char *buf)
{
	const char *output;

	if (test_bit(TRANSPARENT_HUGEPAGE_FLAG, &transparent_hugepage_flags))
		output = "[always] madvise never";
	else if (test_bit(TRANSPARENT_HUGEPAGE_REQ_MADV_FLAG,
			  &transparent_hugepage_flags))
		output = "always [madvise] never";
	else
		output = "always madvise [never]";

	return sysfs_emit(buf, "%s\n", output);
}

static ssize_t enabled_store(struct kobject *kobj,
			     struct kobj_attribute *attr,
			     const char *buf, size_t count)
{
	ssize_t ret = count;

	if (sysfs_streq(buf, "always")) {
		clear_bit(TRANSPARENT_HUGEPAGE_REQ_MADV_FLAG, &transparent_hugepage_flags);
		set_bit(TRANSPARENT_HUGEPAGE_FLAG, &transparent_hugepage_flags);
	} else if (sysfs_streq(buf, "madvise")) {
		clear_bit(TRANSPARENT_HUGEPAGE_FLAG, &transparent_hugepage_flags);
		set_bit(TRANSPARENT_HUGEPAGE_REQ_MADV_FLAG, &transparent_hugepage_flags);
	} else if (sysfs_streq(buf, "never")) {
		clear_bit(TRANSPARENT_HUGEPAGE_FLAG, &transparent_hugepage_flags);
		clear_bit(TRANSPARENT_HUGEPAGE_REQ_MADV_FLAG, &transparent_hugepage_flags);
	} else
		ret = -EINVAL;

	if (ret > 0) {
		int err = start_stop_khugepaged();
		if (err)
			ret = err;
	}
	return ret;
}

static struct kobj_attribute enabled_attr = __ATTR_RW(enabled);

ssize_t single_hugepage_flag_show(struct kobject *kobj,
				  struct kobj_attribute *attr, char *buf,
				  enum transparent_hugepage_flag flag)
{
	return sysfs_emit(buf, "%d\n",
			  !!test_bit(flag, &transparent_hugepage_flags));
}

ssize_t single_hugepage_flag_store(struct kobject *kobj,
				 struct kobj_attribute *attr,
				 const char *buf, size_t count,
				 enum transparent_hugepage_flag flag)
{
	unsigned long value;
	int ret;

	ret = kstrtoul(buf, 10, &value);
	if (ret < 0)
		return ret;
	if (value > 1)
		return -EINVAL;

	if (value)
		set_bit(flag, &transparent_hugepage_flags);
	else
		clear_bit(flag, &transparent_hugepage_flags);

	return count;
}

static ssize_t defrag_show(struct kobject *kobj,
			   struct kobj_attribute *attr, char *buf)
{
	const char *output;

	if (test_bit(TRANSPARENT_HUGEPAGE_DEFRAG_DIRECT_FLAG,
		     &transparent_hugepage_flags))
		output = "[always] defer defer+madvise madvise never";
	else if (test_bit(TRANSPARENT_HUGEPAGE_DEFRAG_KSWAPD_FLAG,
			  &transparent_hugepage_flags))
		output = "always [defer] defer+madvise madvise never";
	else if (test_bit(TRANSPARENT_HUGEPAGE_DEFRAG_KSWAPD_OR_MADV_FLAG,
			  &transparent_hugepage_flags))
		output = "always defer [defer+madvise] madvise never";
	else if (test_bit(TRANSPARENT_HUGEPAGE_DEFRAG_REQ_MADV_FLAG,
			  &transparent_hugepage_flags))
		output = "always defer defer+madvise [madvise] never";
	else
		output = "always defer defer+madvise madvise [never]";

	return sysfs_emit(buf, "%s\n", output);
}

static ssize_t defrag_store(struct kobject *kobj,
			    struct kobj_attribute *attr,
			    const char *buf, size_t count)
{
	if (sysfs_streq(buf, "always")) {
		clear_bit(TRANSPARENT_HUGEPAGE_DEFRAG_KSWAPD_FLAG, &transparent_hugepage_flags);
		clear_bit(TRANSPARENT_HUGEPAGE_DEFRAG_KSWAPD_OR_MADV_FLAG, &transparent_hugepage_flags);
		clear_bit(TRANSPARENT_HUGEPAGE_DEFRAG_REQ_MADV_FLAG, &transparent_hugepage_flags);
		set_bit(TRANSPARENT_HUGEPAGE_DEFRAG_DIRECT_FLAG, &transparent_hugepage_flags);
	} else if (sysfs_streq(buf, "defer+madvise")) {
		clear_bit(TRANSPARENT_HUGEPAGE_DEFRAG_DIRECT_FLAG, &transparent_hugepage_flags);
		clear_bit(TRANSPARENT_HUGEPAGE_DEFRAG_KSWAPD_FLAG, &transparent_hugepage_flags);
		clear_bit(TRANSPARENT_HUGEPAGE_DEFRAG_REQ_MADV_FLAG, &transparent_hugepage_flags);
		set_bit(TRANSPARENT_HUGEPAGE_DEFRAG_KSWAPD_OR_MADV_FLAG, &transparent_hugepage_flags);
	} else if (sysfs_streq(buf, "defer")) {
		clear_bit(TRANSPARENT_HUGEPAGE_DEFRAG_DIRECT_FLAG, &transparent_hugepage_flags);
		clear_bit(TRANSPARENT_HUGEPAGE_DEFRAG_KSWAPD_OR_MADV_FLAG, &transparent_hugepage_flags);
		clear_bit(TRANSPARENT_HUGEPAGE_DEFRAG_REQ_MADV_FLAG, &transparent_hugepage_flags);
		set_bit(TRANSPARENT_HUGEPAGE_DEFRAG_KSWAPD_FLAG, &transparent_hugepage_flags);
	} else if (sysfs_streq(buf, "madvise")) {
		clear_bit(TRANSPARENT_HUGEPAGE_DEFRAG_DIRECT_FLAG, &transparent_hugepage_flags);
		clear_bit(TRANSPARENT_HUGEPAGE_DEFRAG_KSWAPD_FLAG, &transparent_hugepage_flags);
		clear_bit(TRANSPARENT_HUGEPAGE_DEFRAG_KSWAPD_OR_MADV_FLAG, &transparent_hugepage_flags);
		set_bit(TRANSPARENT_HUGEPAGE_DEFRAG_REQ_MADV_FLAG, &transparent_hugepage_flags);
	} else if (sysfs_streq(buf, "never")) {
		clear_bit(TRANSPARENT_HUGEPAGE_DEFRAG_DIRECT_FLAG, &transparent_hugepage_flags);
		clear_bit(TRANSPARENT_HUGEPAGE_DEFRAG_KSWAPD_FLAG, &transparent_hugepage_flags);
		clear_bit(TRANSPARENT_HUGEPAGE_DEFRAG_KSWAPD_OR_MADV_FLAG, &transparent_hugepage_flags);
		clear_bit(TRANSPARENT_HUGEPAGE_DEFRAG_REQ_MADV_FLAG, &transparent_hugepage_flags);
	} else
		return -EINVAL;

	return count;
}
static struct kobj_attribute defrag_attr = __ATTR_RW(defrag);

static ssize_t use_zero_page_show(struct kobject *kobj,
				  struct kobj_attribute *attr, char *buf)
{
	return single_hugepage_flag_show(kobj, attr, buf,
					 TRANSPARENT_HUGEPAGE_USE_ZERO_PAGE_FLAG);
}
static ssize_t use_zero_page_store(struct kobject *kobj,
		struct kobj_attribute *attr, const char *buf, size_t count)
{
	return single_hugepage_flag_store(kobj, attr, buf, count,
				 TRANSPARENT_HUGEPAGE_USE_ZERO_PAGE_FLAG);
}
static struct kobj_attribute use_zero_page_attr = __ATTR_RW(use_zero_page);

static ssize_t hpage_pmd_size_show(struct kobject *kobj,
				   struct kobj_attribute *attr, char *buf)
{
	return sysfs_emit(buf, "%lu\n", HPAGE_PMD_SIZE);
}
static struct kobj_attribute hpage_pmd_size_attr =
	__ATTR_RO(hpage_pmd_size);

static ssize_t split_underused_thp_show(struct kobject *kobj,
			    struct kobj_attribute *attr, char *buf)
{
	return sysfs_emit(buf, "%d\n", split_underused_thp);
}

static ssize_t split_underused_thp_store(struct kobject *kobj,
			     struct kobj_attribute *attr,
			     const char *buf, size_t count)
{
	int err = kstrtobool(buf, &split_underused_thp);

	if (err < 0)
		return err;

	return count;
}

static struct kobj_attribute split_underused_thp_attr = __ATTR(
	shrink_underused, 0644, split_underused_thp_show, split_underused_thp_store);

static struct attribute *hugepage_attr[] = {
	&enabled_attr.attr,
	&defrag_attr.attr,
	&use_zero_page_attr.attr,
	&hpage_pmd_size_attr.attr,
#ifdef CONFIG_SHMEM
	&shmem_enabled_attr.attr,
#endif
	&split_underused_thp_attr.attr,
	NULL,
};

static const struct attribute_group hugepage_attr_group = {
	.attrs = hugepage_attr,
};

static void hugepage_exit_sysfs(struct kobject *hugepage_kobj);
static void thpsize_release(struct kobject *kobj);
static DEFINE_SPINLOCK(huge_anon_orders_lock);
static LIST_HEAD(thpsize_list);

static ssize_t anon_enabled_show(struct kobject *kobj,
				 struct kobj_attribute *attr, char *buf)
{
	int order = to_thpsize(kobj)->order;
	const char *output;

	if (test_bit(order, &huge_anon_orders_always))
		output = "[always] inherit madvise never";
	else if (test_bit(order, &huge_anon_orders_inherit))
		output = "always [inherit] madvise never";
	else if (test_bit(order, &huge_anon_orders_madvise))
		output = "always inherit [madvise] never";
	else
		output = "always inherit madvise [never]";

	return sysfs_emit(buf, "%s\n", output);
}

static ssize_t anon_enabled_store(struct kobject *kobj,
				  struct kobj_attribute *attr,
				  const char *buf, size_t count)
{
	int order = to_thpsize(kobj)->order;
	ssize_t ret = count;

	if (sysfs_streq(buf, "always")) {
		spin_lock(&huge_anon_orders_lock);
		clear_bit(order, &huge_anon_orders_inherit);
		clear_bit(order, &huge_anon_orders_madvise);
		set_bit(order, &huge_anon_orders_always);
		spin_unlock(&huge_anon_orders_lock);
	} else if (sysfs_streq(buf, "inherit")) {
		spin_lock(&huge_anon_orders_lock);
		clear_bit(order, &huge_anon_orders_always);
		clear_bit(order, &huge_anon_orders_madvise);
		set_bit(order, &huge_anon_orders_inherit);
		spin_unlock(&huge_anon_orders_lock);
	} else if (sysfs_streq(buf, "madvise")) {
		spin_lock(&huge_anon_orders_lock);
		clear_bit(order, &huge_anon_orders_always);
		clear_bit(order, &huge_anon_orders_inherit);
		set_bit(order, &huge_anon_orders_madvise);
		spin_unlock(&huge_anon_orders_lock);
	} else if (sysfs_streq(buf, "never")) {
		spin_lock(&huge_anon_orders_lock);
		clear_bit(order, &huge_anon_orders_always);
		clear_bit(order, &huge_anon_orders_inherit);
		clear_bit(order, &huge_anon_orders_madvise);
		spin_unlock(&huge_anon_orders_lock);
	} else
		ret = -EINVAL;

	if (ret > 0) {
		int err;

		err = start_stop_khugepaged();
		if (err)
			ret = err;
	}
	return ret;
}

static struct kobj_attribute anon_enabled_attr =
	__ATTR(enabled, 0644, anon_enabled_show, anon_enabled_store);

static struct attribute *anon_ctrl_attrs[] = {
	&anon_enabled_attr.attr,
	NULL,
};
<<<<<<< HEAD

static const struct attribute_group anon_ctrl_attr_grp = {
	.attrs = anon_ctrl_attrs,
};

=======

static const struct attribute_group anon_ctrl_attr_grp = {
	.attrs = anon_ctrl_attrs,
};

>>>>>>> ee5dc436
static struct attribute *file_ctrl_attrs[] = {
#ifdef CONFIG_SHMEM
	&thpsize_shmem_enabled_attr.attr,
#endif
	NULL,
};

static const struct attribute_group file_ctrl_attr_grp = {
	.attrs = file_ctrl_attrs,
};

static struct attribute *any_ctrl_attrs[] = {
	NULL,
};

static const struct attribute_group any_ctrl_attr_grp = {
	.attrs = any_ctrl_attrs,
};

static const struct kobj_type thpsize_ktype = {
	.release = &thpsize_release,
	.sysfs_ops = &kobj_sysfs_ops,
};

DEFINE_PER_CPU(struct mthp_stat, mthp_stats) = {{{0}}};

static unsigned long sum_mthp_stat(int order, enum mthp_stat_item item)
{
	unsigned long sum = 0;
	int cpu;

	for_each_possible_cpu(cpu) {
		struct mthp_stat *this = &per_cpu(mthp_stats, cpu);

		sum += this->stats[order][item];
	}

	return sum;
}

#define DEFINE_MTHP_STAT_ATTR(_name, _index)				\
static ssize_t _name##_show(struct kobject *kobj,			\
			struct kobj_attribute *attr, char *buf)		\
{									\
	int order = to_thpsize(kobj)->order;				\
									\
	return sysfs_emit(buf, "%lu\n", sum_mthp_stat(order, _index));	\
}									\
static struct kobj_attribute _name##_attr = __ATTR_RO(_name)

DEFINE_MTHP_STAT_ATTR(anon_fault_alloc, MTHP_STAT_ANON_FAULT_ALLOC);
DEFINE_MTHP_STAT_ATTR(anon_fault_fallback, MTHP_STAT_ANON_FAULT_FALLBACK);
DEFINE_MTHP_STAT_ATTR(anon_fault_fallback_charge, MTHP_STAT_ANON_FAULT_FALLBACK_CHARGE);
DEFINE_MTHP_STAT_ATTR(swpout, MTHP_STAT_SWPOUT);
DEFINE_MTHP_STAT_ATTR(swpout_fallback, MTHP_STAT_SWPOUT_FALLBACK);
#ifdef CONFIG_SHMEM
DEFINE_MTHP_STAT_ATTR(shmem_alloc, MTHP_STAT_SHMEM_ALLOC);
DEFINE_MTHP_STAT_ATTR(shmem_fallback, MTHP_STAT_SHMEM_FALLBACK);
DEFINE_MTHP_STAT_ATTR(shmem_fallback_charge, MTHP_STAT_SHMEM_FALLBACK_CHARGE);
#endif
DEFINE_MTHP_STAT_ATTR(split, MTHP_STAT_SPLIT);
DEFINE_MTHP_STAT_ATTR(split_failed, MTHP_STAT_SPLIT_FAILED);
DEFINE_MTHP_STAT_ATTR(split_deferred, MTHP_STAT_SPLIT_DEFERRED);
DEFINE_MTHP_STAT_ATTR(nr_anon, MTHP_STAT_NR_ANON);
DEFINE_MTHP_STAT_ATTR(nr_anon_partially_mapped, MTHP_STAT_NR_ANON_PARTIALLY_MAPPED);

static struct attribute *anon_stats_attrs[] = {
	&anon_fault_alloc_attr.attr,
	&anon_fault_fallback_attr.attr,
	&anon_fault_fallback_charge_attr.attr,
#ifndef CONFIG_SHMEM
	&swpout_attr.attr,
	&swpout_fallback_attr.attr,
#endif
	&split_deferred_attr.attr,
	&nr_anon_attr.attr,
	&nr_anon_partially_mapped_attr.attr,
	NULL,
};

static struct attribute_group anon_stats_attr_grp = {
	.name = "stats",
	.attrs = anon_stats_attrs,
};

static struct attribute *file_stats_attrs[] = {
#ifdef CONFIG_SHMEM
	&shmem_alloc_attr.attr,
	&shmem_fallback_attr.attr,
	&shmem_fallback_charge_attr.attr,
#endif
	NULL,
};

static struct attribute_group file_stats_attr_grp = {
	.name = "stats",
	.attrs = file_stats_attrs,
};

static struct attribute *any_stats_attrs[] = {
#ifdef CONFIG_SHMEM
	&swpout_attr.attr,
	&swpout_fallback_attr.attr,
#endif
	&split_attr.attr,
	&split_failed_attr.attr,
	NULL,
};

static struct attribute_group any_stats_attr_grp = {
	.name = "stats",
	.attrs = any_stats_attrs,
};

static int sysfs_add_group(struct kobject *kobj,
			   const struct attribute_group *grp)
{
	int ret = -ENOENT;

	/*
	 * If the group is named, try to merge first, assuming the subdirectory
	 * was already created. This avoids the warning emitted by
	 * sysfs_create_group() if the directory already exists.
	 */
	if (grp->name)
		ret = sysfs_merge_group(kobj, grp);
	if (ret)
		ret = sysfs_create_group(kobj, grp);

	return ret;
}

static struct thpsize *thpsize_create(int order, struct kobject *parent)
{
	unsigned long size = (PAGE_SIZE << order) / SZ_1K;
	struct thpsize *thpsize;
	int ret = -ENOMEM;

	thpsize = kzalloc(sizeof(*thpsize), GFP_KERNEL);
	if (!thpsize)
		goto err;

	thpsize->order = order;

	ret = kobject_init_and_add(&thpsize->kobj, &thpsize_ktype, parent,
				   "hugepages-%lukB", size);
	if (ret) {
		kfree(thpsize);
		goto err;
	}


	ret = sysfs_add_group(&thpsize->kobj, &any_ctrl_attr_grp);
	if (ret)
		goto err_put;

	ret = sysfs_add_group(&thpsize->kobj, &any_stats_attr_grp);
	if (ret)
		goto err_put;

	if (BIT(order) & THP_ORDERS_ALL_ANON) {
		ret = sysfs_add_group(&thpsize->kobj, &anon_ctrl_attr_grp);
		if (ret)
			goto err_put;

		ret = sysfs_add_group(&thpsize->kobj, &anon_stats_attr_grp);
		if (ret)
			goto err_put;
	}

	if (BIT(order) & THP_ORDERS_ALL_FILE_DEFAULT) {
		ret = sysfs_add_group(&thpsize->kobj, &file_ctrl_attr_grp);
		if (ret)
			goto err_put;

		ret = sysfs_add_group(&thpsize->kobj, &file_stats_attr_grp);
		if (ret)
			goto err_put;
	}

	return thpsize;
err_put:
	kobject_put(&thpsize->kobj);
err:
	return ERR_PTR(ret);
}

static void thpsize_release(struct kobject *kobj)
{
	kfree(to_thpsize(kobj));
}

static int __init hugepage_init_sysfs(struct kobject **hugepage_kobj)
{
	int err;
	struct thpsize *thpsize;
	unsigned long orders;
	int order;

	/*
	 * Default to setting PMD-sized THP to inherit the global setting and
	 * disable all other sizes. powerpc's PMD_ORDER isn't a compile-time
	 * constant so we have to do this here.
	 */
	if (!anon_orders_configured)
		huge_anon_orders_inherit = BIT(PMD_ORDER);

	*hugepage_kobj = kobject_create_and_add("transparent_hugepage", mm_kobj);
	if (unlikely(!*hugepage_kobj)) {
		pr_err("failed to create transparent hugepage kobject\n");
		return -ENOMEM;
	}

	err = sysfs_create_group(*hugepage_kobj, &hugepage_attr_group);
	if (err) {
		pr_err("failed to register transparent hugepage group\n");
		goto delete_obj;
	}

	err = sysfs_create_group(*hugepage_kobj, &khugepaged_attr_group);
	if (err) {
		pr_err("failed to register transparent hugepage group\n");
		goto remove_hp_group;
	}

	orders = THP_ORDERS_ALL_ANON | THP_ORDERS_ALL_FILE_DEFAULT;
	order = highest_order(orders);
	while (orders) {
		thpsize = thpsize_create(order, *hugepage_kobj);
		if (IS_ERR(thpsize)) {
			pr_err("failed to create thpsize for order %d\n", order);
			err = PTR_ERR(thpsize);
			goto remove_all;
		}
		list_add(&thpsize->node, &thpsize_list);
		order = next_order(&orders, order);
	}

	return 0;

remove_all:
	hugepage_exit_sysfs(*hugepage_kobj);
	return err;
remove_hp_group:
	sysfs_remove_group(*hugepage_kobj, &hugepage_attr_group);
delete_obj:
	kobject_put(*hugepage_kobj);
	return err;
}

static void __init hugepage_exit_sysfs(struct kobject *hugepage_kobj)
{
	struct thpsize *thpsize, *tmp;

	list_for_each_entry_safe(thpsize, tmp, &thpsize_list, node) {
		list_del(&thpsize->node);
		kobject_put(&thpsize->kobj);
	}

	sysfs_remove_group(hugepage_kobj, &khugepaged_attr_group);
	sysfs_remove_group(hugepage_kobj, &hugepage_attr_group);
	kobject_put(hugepage_kobj);
}
#else
static inline int hugepage_init_sysfs(struct kobject **hugepage_kobj)
{
	return 0;
}

static inline void hugepage_exit_sysfs(struct kobject *hugepage_kobj)
{
}
#endif /* CONFIG_SYSFS */

static int __init thp_shrinker_init(void)
{
	huge_zero_page_shrinker = shrinker_alloc(0, "thp-zero");
	if (!huge_zero_page_shrinker)
		return -ENOMEM;

	deferred_split_shrinker = shrinker_alloc(SHRINKER_NUMA_AWARE |
						 SHRINKER_MEMCG_AWARE |
						 SHRINKER_NONSLAB,
						 "thp-deferred_split");
	if (!deferred_split_shrinker) {
		shrinker_free(huge_zero_page_shrinker);
		return -ENOMEM;
	}

	huge_zero_page_shrinker->count_objects = shrink_huge_zero_page_count;
	huge_zero_page_shrinker->scan_objects = shrink_huge_zero_page_scan;
	shrinker_register(huge_zero_page_shrinker);

	deferred_split_shrinker->count_objects = deferred_split_count;
	deferred_split_shrinker->scan_objects = deferred_split_scan;
	shrinker_register(deferred_split_shrinker);

	return 0;
}

static void __init thp_shrinker_exit(void)
{
	shrinker_free(huge_zero_page_shrinker);
	shrinker_free(deferred_split_shrinker);
}

static int __init hugepage_init(void)
{
	int err;
	struct kobject *hugepage_kobj;

	if (!has_transparent_hugepage()) {
		transparent_hugepage_flags = 1 << TRANSPARENT_HUGEPAGE_UNSUPPORTED;
		return -EINVAL;
	}

	/*
	 * hugepages can't be allocated by the buddy allocator
	 */
	MAYBE_BUILD_BUG_ON(HPAGE_PMD_ORDER > MAX_PAGE_ORDER);

	err = hugepage_init_sysfs(&hugepage_kobj);
	if (err)
		goto err_sysfs;

	err = khugepaged_init();
	if (err)
		goto err_slab;

	err = thp_shrinker_init();
	if (err)
		goto err_shrinker;

	/*
	 * By default disable transparent hugepages on smaller systems,
	 * where the extra memory used could hurt more than TLB overhead
	 * is likely to save.  The admin can still enable it through /sys.
	 */
	if (totalram_pages() < (512 << (20 - PAGE_SHIFT))) {
		transparent_hugepage_flags = 0;
		return 0;
	}

	err = start_stop_khugepaged();
	if (err)
		goto err_khugepaged;

	return 0;
err_khugepaged:
	thp_shrinker_exit();
err_shrinker:
	khugepaged_destroy();
err_slab:
	hugepage_exit_sysfs(hugepage_kobj);
err_sysfs:
	return err;
}
subsys_initcall(hugepage_init);

static int __init setup_transparent_hugepage(char *str)
{
	int ret = 0;
	if (!str)
		goto out;
	if (!strcmp(str, "always")) {
		set_bit(TRANSPARENT_HUGEPAGE_FLAG,
			&transparent_hugepage_flags);
		clear_bit(TRANSPARENT_HUGEPAGE_REQ_MADV_FLAG,
			  &transparent_hugepage_flags);
		ret = 1;
	} else if (!strcmp(str, "madvise")) {
		clear_bit(TRANSPARENT_HUGEPAGE_FLAG,
			  &transparent_hugepage_flags);
		set_bit(TRANSPARENT_HUGEPAGE_REQ_MADV_FLAG,
			&transparent_hugepage_flags);
		ret = 1;
	} else if (!strcmp(str, "never")) {
		clear_bit(TRANSPARENT_HUGEPAGE_FLAG,
			  &transparent_hugepage_flags);
		clear_bit(TRANSPARENT_HUGEPAGE_REQ_MADV_FLAG,
			  &transparent_hugepage_flags);
		ret = 1;
	}
out:
	if (!ret)
		pr_warn("transparent_hugepage= cannot parse, ignored\n");
	return ret;
}
__setup("transparent_hugepage=", setup_transparent_hugepage);

static inline int get_order_from_str(const char *size_str)
{
	unsigned long size;
	char *endptr;
	int order;

	size = memparse(size_str, &endptr);

	if (!is_power_of_2(size))
		goto err;
	order = get_order(size);
	if (BIT(order) & ~THP_ORDERS_ALL_ANON)
		goto err;

	return order;
err:
	pr_err("invalid size %s in thp_anon boot parameter\n", size_str);
	return -EINVAL;
}

static char str_dup[PAGE_SIZE] __initdata;
static int __init setup_thp_anon(char *str)
{
	char *token, *range, *policy, *subtoken;
	unsigned long always, inherit, madvise;
	char *start_size, *end_size;
	int start, end, nr;
	char *p;

	if (!str || strlen(str) + 1 > PAGE_SIZE)
		goto err;
	strcpy(str_dup, str);

	always = huge_anon_orders_always;
	madvise = huge_anon_orders_madvise;
	inherit = huge_anon_orders_inherit;
	p = str_dup;
	while ((token = strsep(&p, ";")) != NULL) {
		range = strsep(&token, ":");
		policy = token;

		if (!policy)
			goto err;

		while ((subtoken = strsep(&range, ",")) != NULL) {
			if (strchr(subtoken, '-')) {
				start_size = strsep(&subtoken, "-");
				end_size = subtoken;

				start = get_order_from_str(start_size);
				end = get_order_from_str(end_size);
			} else {
				start = end = get_order_from_str(subtoken);
			}

			if (start < 0 || end < 0 || start > end)
				goto err;

			nr = end - start + 1;
			if (!strcmp(policy, "always")) {
				bitmap_set(&always, start, nr);
				bitmap_clear(&inherit, start, nr);
				bitmap_clear(&madvise, start, nr);
			} else if (!strcmp(policy, "madvise")) {
				bitmap_set(&madvise, start, nr);
				bitmap_clear(&inherit, start, nr);
				bitmap_clear(&always, start, nr);
			} else if (!strcmp(policy, "inherit")) {
				bitmap_set(&inherit, start, nr);
				bitmap_clear(&madvise, start, nr);
				bitmap_clear(&always, start, nr);
			} else if (!strcmp(policy, "never")) {
				bitmap_clear(&inherit, start, nr);
				bitmap_clear(&madvise, start, nr);
				bitmap_clear(&always, start, nr);
			} else {
				pr_err("invalid policy %s in thp_anon boot parameter\n", policy);
				goto err;
			}
		}
	}

	huge_anon_orders_always = always;
	huge_anon_orders_madvise = madvise;
	huge_anon_orders_inherit = inherit;
	anon_orders_configured = true;
	return 1;

err:
	pr_warn("thp_anon=%s: error parsing string, ignoring setting\n", str);
	return 0;
}
__setup("thp_anon=", setup_thp_anon);

pmd_t maybe_pmd_mkwrite(pmd_t pmd, struct vm_area_struct *vma)
{
	if (likely(vma->vm_flags & VM_WRITE))
		pmd = pmd_mkwrite(pmd, vma);
	return pmd;
}

#ifdef CONFIG_MEMCG
static inline
struct deferred_split *get_deferred_split_queue(struct folio *folio)
{
	struct mem_cgroup *memcg = folio_memcg(folio);
	struct pglist_data *pgdat = NODE_DATA(folio_nid(folio));

	if (memcg)
		return &memcg->deferred_split_queue;
	else
		return &pgdat->deferred_split_queue;
}
#else
static inline
struct deferred_split *get_deferred_split_queue(struct folio *folio)
{
	struct pglist_data *pgdat = NODE_DATA(folio_nid(folio));

	return &pgdat->deferred_split_queue;
}
#endif

static inline bool is_transparent_hugepage(const struct folio *folio)
{
	if (!folio_test_large(folio))
		return false;

	return is_huge_zero_folio(folio) ||
		folio_test_large_rmappable(folio);
}

static unsigned long __thp_get_unmapped_area(struct file *filp,
		unsigned long addr, unsigned long len,
		loff_t off, unsigned long flags, unsigned long size,
		vm_flags_t vm_flags)
{
	loff_t off_end = off + len;
	loff_t off_align = round_up(off, size);
	unsigned long len_pad, ret, off_sub;

	if (!IS_ENABLED(CONFIG_64BIT) || in_compat_syscall())
		return 0;

	if (off_end <= off_align || (off_end - off_align) < size)
		return 0;

	len_pad = len + size;
	if (len_pad < len || (off + len_pad) < off)
		return 0;

	ret = mm_get_unmapped_area_vmflags(current->mm, filp, addr, len_pad,
					   off >> PAGE_SHIFT, flags, vm_flags);

	/*
	 * The failure might be due to length padding. The caller will retry
	 * without the padding.
	 */
	if (IS_ERR_VALUE(ret))
		return 0;

	/*
	 * Do not try to align to THP boundary if allocation at the address
	 * hint succeeds.
	 */
	if (ret == addr)
		return addr;

	off_sub = (off - ret) & (size - 1);

	if (test_bit(MMF_TOPDOWN, &current->mm->flags) && !off_sub)
		return ret + size;

	ret += off_sub;
	return ret;
}

unsigned long thp_get_unmapped_area_vmflags(struct file *filp, unsigned long addr,
		unsigned long len, unsigned long pgoff, unsigned long flags,
		vm_flags_t vm_flags)
{
	unsigned long ret;
	loff_t off = (loff_t)pgoff << PAGE_SHIFT;

	ret = __thp_get_unmapped_area(filp, addr, len, off, flags, PMD_SIZE, vm_flags);
	if (ret)
		return ret;

	return mm_get_unmapped_area_vmflags(current->mm, filp, addr, len, pgoff, flags,
					    vm_flags);
}

unsigned long thp_get_unmapped_area(struct file *filp, unsigned long addr,
		unsigned long len, unsigned long pgoff, unsigned long flags)
{
	return thp_get_unmapped_area_vmflags(filp, addr, len, pgoff, flags, 0);
}
EXPORT_SYMBOL_GPL(thp_get_unmapped_area);

static vm_fault_t __do_huge_pmd_anonymous_page(struct vm_fault *vmf,
			struct page *page, gfp_t gfp)
{
	struct vm_area_struct *vma = vmf->vma;
	struct folio *folio = page_folio(page);
	pgtable_t pgtable;
	unsigned long haddr = vmf->address & HPAGE_PMD_MASK;
	vm_fault_t ret = 0;

	VM_BUG_ON_FOLIO(!folio_test_large(folio), folio);

	if (mem_cgroup_charge(folio, vma->vm_mm, gfp)) {
		folio_put(folio);
		count_vm_event(THP_FAULT_FALLBACK);
		count_vm_event(THP_FAULT_FALLBACK_CHARGE);
		count_mthp_stat(HPAGE_PMD_ORDER, MTHP_STAT_ANON_FAULT_FALLBACK);
		count_mthp_stat(HPAGE_PMD_ORDER, MTHP_STAT_ANON_FAULT_FALLBACK_CHARGE);
		return VM_FAULT_FALLBACK;
	}
	folio_throttle_swaprate(folio, gfp);

	pgtable = pte_alloc_one(vma->vm_mm);
	if (unlikely(!pgtable)) {
		ret = VM_FAULT_OOM;
		goto release;
	}

	folio_zero_user(folio, vmf->address);
	/*
	 * The memory barrier inside __folio_mark_uptodate makes sure that
	 * folio_zero_user writes become visible before the set_pmd_at()
	 * write.
	 */
	__folio_mark_uptodate(folio);

	vmf->ptl = pmd_lock(vma->vm_mm, vmf->pmd);
	if (unlikely(!pmd_none(*vmf->pmd))) {
		goto unlock_release;
	} else {
		pmd_t entry;

		ret = check_stable_address_space(vma->vm_mm);
		if (ret)
			goto unlock_release;

		/* Deliver the page fault to userland */
		if (userfaultfd_missing(vma)) {
			spin_unlock(vmf->ptl);
			folio_put(folio);
			pte_free(vma->vm_mm, pgtable);
			ret = handle_userfault(vmf, VM_UFFD_MISSING);
			VM_BUG_ON(ret & VM_FAULT_FALLBACK);
			return ret;
		}

		entry = mk_huge_pmd(page, vma->vm_page_prot);
		entry = maybe_pmd_mkwrite(pmd_mkdirty(entry), vma);
		folio_add_new_anon_rmap(folio, vma, haddr, RMAP_EXCLUSIVE);
		folio_add_lru_vma(folio, vma);
		pgtable_trans_huge_deposit(vma->vm_mm, vmf->pmd, pgtable);
		set_pmd_at(vma->vm_mm, haddr, vmf->pmd, entry);
		update_mmu_cache_pmd(vma, vmf->address, vmf->pmd);
		add_mm_counter(vma->vm_mm, MM_ANONPAGES, HPAGE_PMD_NR);
		mm_inc_nr_ptes(vma->vm_mm);
		deferred_split_folio(folio, false);
		spin_unlock(vmf->ptl);
		count_vm_event(THP_FAULT_ALLOC);
		count_mthp_stat(HPAGE_PMD_ORDER, MTHP_STAT_ANON_FAULT_ALLOC);
		count_memcg_event_mm(vma->vm_mm, THP_FAULT_ALLOC);
	}

	return 0;
unlock_release:
	spin_unlock(vmf->ptl);
release:
	if (pgtable)
		pte_free(vma->vm_mm, pgtable);
	folio_put(folio);
	return ret;

}

/*
 * always: directly stall for all thp allocations
 * defer: wake kswapd and fail if not immediately available
 * defer+madvise: wake kswapd and directly stall for MADV_HUGEPAGE, otherwise
 *		  fail if not immediately available
 * madvise: directly stall for MADV_HUGEPAGE, otherwise fail if not immediately
 *	    available
 * never: never stall for any thp allocation
 */
gfp_t vma_thp_gfp_mask(struct vm_area_struct *vma)
{
	const bool vma_madvised = vma && (vma->vm_flags & VM_HUGEPAGE);

	/* Always do synchronous compaction */
	if (test_bit(TRANSPARENT_HUGEPAGE_DEFRAG_DIRECT_FLAG, &transparent_hugepage_flags))
		return GFP_TRANSHUGE | (vma_madvised ? 0 : __GFP_NORETRY);

	/* Kick kcompactd and fail quickly */
	if (test_bit(TRANSPARENT_HUGEPAGE_DEFRAG_KSWAPD_FLAG, &transparent_hugepage_flags))
		return GFP_TRANSHUGE_LIGHT | __GFP_KSWAPD_RECLAIM;

	/* Synchronous compaction if madvised, otherwise kick kcompactd */
	if (test_bit(TRANSPARENT_HUGEPAGE_DEFRAG_KSWAPD_OR_MADV_FLAG, &transparent_hugepage_flags))
		return GFP_TRANSHUGE_LIGHT |
			(vma_madvised ? __GFP_DIRECT_RECLAIM :
					__GFP_KSWAPD_RECLAIM);

	/* Only do synchronous compaction if madvised */
	if (test_bit(TRANSPARENT_HUGEPAGE_DEFRAG_REQ_MADV_FLAG, &transparent_hugepage_flags))
		return GFP_TRANSHUGE_LIGHT |
		       (vma_madvised ? __GFP_DIRECT_RECLAIM : 0);

	return GFP_TRANSHUGE_LIGHT;
}

/* Caller must hold page table lock. */
static void set_huge_zero_folio(pgtable_t pgtable, struct mm_struct *mm,
		struct vm_area_struct *vma, unsigned long haddr, pmd_t *pmd,
		struct folio *zero_folio)
{
	pmd_t entry;
	if (!pmd_none(*pmd))
		return;
	entry = mk_pmd(&zero_folio->page, vma->vm_page_prot);
	entry = pmd_mkhuge(entry);
	pgtable_trans_huge_deposit(mm, pmd, pgtable);
	set_pmd_at(mm, haddr, pmd, entry);
	mm_inc_nr_ptes(mm);
}

vm_fault_t do_huge_pmd_anonymous_page(struct vm_fault *vmf)
{
	struct vm_area_struct *vma = vmf->vma;
	gfp_t gfp;
	struct folio *folio;
	unsigned long haddr = vmf->address & HPAGE_PMD_MASK;
	vm_fault_t ret;

	if (!thp_vma_suitable_order(vma, haddr, PMD_ORDER))
		return VM_FAULT_FALLBACK;
	ret = vmf_anon_prepare(vmf);
	if (ret)
		return ret;
	khugepaged_enter_vma(vma, vma->vm_flags);

	if (!(vmf->flags & FAULT_FLAG_WRITE) &&
			!mm_forbids_zeropage(vma->vm_mm) &&
			transparent_hugepage_use_zero_page()) {
		pgtable_t pgtable;
		struct folio *zero_folio;
		vm_fault_t ret;

		pgtable = pte_alloc_one(vma->vm_mm);
		if (unlikely(!pgtable))
			return VM_FAULT_OOM;
		zero_folio = mm_get_huge_zero_folio(vma->vm_mm);
		if (unlikely(!zero_folio)) {
			pte_free(vma->vm_mm, pgtable);
			count_vm_event(THP_FAULT_FALLBACK);
			return VM_FAULT_FALLBACK;
		}
		vmf->ptl = pmd_lock(vma->vm_mm, vmf->pmd);
		ret = 0;
		if (pmd_none(*vmf->pmd)) {
			ret = check_stable_address_space(vma->vm_mm);
			if (ret) {
				spin_unlock(vmf->ptl);
				pte_free(vma->vm_mm, pgtable);
			} else if (userfaultfd_missing(vma)) {
				spin_unlock(vmf->ptl);
				pte_free(vma->vm_mm, pgtable);
				ret = handle_userfault(vmf, VM_UFFD_MISSING);
				VM_BUG_ON(ret & VM_FAULT_FALLBACK);
			} else {
				set_huge_zero_folio(pgtable, vma->vm_mm, vma,
						   haddr, vmf->pmd, zero_folio);
				update_mmu_cache_pmd(vma, vmf->address, vmf->pmd);
				spin_unlock(vmf->ptl);
			}
		} else {
			spin_unlock(vmf->ptl);
			pte_free(vma->vm_mm, pgtable);
		}
		return ret;
	}
	gfp = vma_thp_gfp_mask(vma);
	folio = vma_alloc_folio(gfp, HPAGE_PMD_ORDER, vma, haddr, true);
	if (unlikely(!folio)) {
		count_vm_event(THP_FAULT_FALLBACK);
		count_mthp_stat(HPAGE_PMD_ORDER, MTHP_STAT_ANON_FAULT_FALLBACK);
		return VM_FAULT_FALLBACK;
	}
	return __do_huge_pmd_anonymous_page(vmf, &folio->page, gfp);
}

static void insert_pfn_pmd(struct vm_area_struct *vma, unsigned long addr,
		pmd_t *pmd, pfn_t pfn, pgprot_t prot, bool write,
		pgtable_t pgtable)
{
	struct mm_struct *mm = vma->vm_mm;
	pmd_t entry;
	spinlock_t *ptl;

	ptl = pmd_lock(mm, pmd);
	if (!pmd_none(*pmd)) {
		if (write) {
			if (pmd_pfn(*pmd) != pfn_t_to_pfn(pfn)) {
				WARN_ON_ONCE(!is_huge_zero_pmd(*pmd));
				goto out_unlock;
			}
			entry = pmd_mkyoung(*pmd);
			entry = maybe_pmd_mkwrite(pmd_mkdirty(entry), vma);
			if (pmdp_set_access_flags(vma, addr, pmd, entry, 1))
				update_mmu_cache_pmd(vma, addr, pmd);
		}

		goto out_unlock;
	}

	entry = pmd_mkhuge(pfn_t_pmd(pfn, prot));
	if (pfn_t_devmap(pfn))
		entry = pmd_mkdevmap(entry);
	else
		entry = pmd_mkspecial(entry);
	if (write) {
		entry = pmd_mkyoung(pmd_mkdirty(entry));
		entry = maybe_pmd_mkwrite(entry, vma);
	}

	if (pgtable) {
		pgtable_trans_huge_deposit(mm, pmd, pgtable);
		mm_inc_nr_ptes(mm);
		pgtable = NULL;
	}

	set_pmd_at(mm, addr, pmd, entry);
	update_mmu_cache_pmd(vma, addr, pmd);

out_unlock:
	spin_unlock(ptl);
	if (pgtable)
		pte_free(mm, pgtable);
}

/**
 * vmf_insert_pfn_pmd - insert a pmd size pfn
 * @vmf: Structure describing the fault
 * @pfn: pfn to insert
 * @write: whether it's a write fault
 *
 * Insert a pmd size pfn. See vmf_insert_pfn() for additional info.
 *
 * Return: vm_fault_t value.
 */
vm_fault_t vmf_insert_pfn_pmd(struct vm_fault *vmf, pfn_t pfn, bool write)
{
	unsigned long addr = vmf->address & PMD_MASK;
	struct vm_area_struct *vma = vmf->vma;
	pgprot_t pgprot = vma->vm_page_prot;
	pgtable_t pgtable = NULL;

	/*
	 * If we had pmd_special, we could avoid all these restrictions,
	 * but we need to be consistent with PTEs and architectures that
	 * can't support a 'special' bit.
	 */
	BUG_ON(!(vma->vm_flags & (VM_PFNMAP|VM_MIXEDMAP)) &&
			!pfn_t_devmap(pfn));
	BUG_ON((vma->vm_flags & (VM_PFNMAP|VM_MIXEDMAP)) ==
						(VM_PFNMAP|VM_MIXEDMAP));
	BUG_ON((vma->vm_flags & VM_PFNMAP) && is_cow_mapping(vma->vm_flags));

	if (addr < vma->vm_start || addr >= vma->vm_end)
		return VM_FAULT_SIGBUS;

	if (arch_needs_pgtable_deposit()) {
		pgtable = pte_alloc_one(vma->vm_mm);
		if (!pgtable)
			return VM_FAULT_OOM;
	}

	track_pfn_insert(vma, &pgprot, pfn);

	insert_pfn_pmd(vma, addr, vmf->pmd, pfn, pgprot, write, pgtable);
	return VM_FAULT_NOPAGE;
}
EXPORT_SYMBOL_GPL(vmf_insert_pfn_pmd);

#ifdef CONFIG_HAVE_ARCH_TRANSPARENT_HUGEPAGE_PUD
static pud_t maybe_pud_mkwrite(pud_t pud, struct vm_area_struct *vma)
{
	if (likely(vma->vm_flags & VM_WRITE))
		pud = pud_mkwrite(pud);
	return pud;
}

static void insert_pfn_pud(struct vm_area_struct *vma, unsigned long addr,
		pud_t *pud, pfn_t pfn, bool write)
{
	struct mm_struct *mm = vma->vm_mm;
	pgprot_t prot = vma->vm_page_prot;
	pud_t entry;
	spinlock_t *ptl;

	ptl = pud_lock(mm, pud);
	if (!pud_none(*pud)) {
		if (write) {
			if (WARN_ON_ONCE(pud_pfn(*pud) != pfn_t_to_pfn(pfn)))
				goto out_unlock;
			entry = pud_mkyoung(*pud);
			entry = maybe_pud_mkwrite(pud_mkdirty(entry), vma);
			if (pudp_set_access_flags(vma, addr, pud, entry, 1))
				update_mmu_cache_pud(vma, addr, pud);
		}
		goto out_unlock;
	}

	entry = pud_mkhuge(pfn_t_pud(pfn, prot));
	if (pfn_t_devmap(pfn))
		entry = pud_mkdevmap(entry);
	else
		entry = pud_mkspecial(entry);
	if (write) {
		entry = pud_mkyoung(pud_mkdirty(entry));
		entry = maybe_pud_mkwrite(entry, vma);
	}
	set_pud_at(mm, addr, pud, entry);
	update_mmu_cache_pud(vma, addr, pud);

out_unlock:
	spin_unlock(ptl);
}

/**
 * vmf_insert_pfn_pud - insert a pud size pfn
 * @vmf: Structure describing the fault
 * @pfn: pfn to insert
 * @write: whether it's a write fault
 *
 * Insert a pud size pfn. See vmf_insert_pfn() for additional info.
 *
 * Return: vm_fault_t value.
 */
vm_fault_t vmf_insert_pfn_pud(struct vm_fault *vmf, pfn_t pfn, bool write)
{
	unsigned long addr = vmf->address & PUD_MASK;
	struct vm_area_struct *vma = vmf->vma;
	pgprot_t pgprot = vma->vm_page_prot;

	/*
	 * If we had pud_special, we could avoid all these restrictions,
	 * but we need to be consistent with PTEs and architectures that
	 * can't support a 'special' bit.
	 */
	BUG_ON(!(vma->vm_flags & (VM_PFNMAP|VM_MIXEDMAP)) &&
			!pfn_t_devmap(pfn));
	BUG_ON((vma->vm_flags & (VM_PFNMAP|VM_MIXEDMAP)) ==
						(VM_PFNMAP|VM_MIXEDMAP));
	BUG_ON((vma->vm_flags & VM_PFNMAP) && is_cow_mapping(vma->vm_flags));

	if (addr < vma->vm_start || addr >= vma->vm_end)
		return VM_FAULT_SIGBUS;

	track_pfn_insert(vma, &pgprot, pfn);

	insert_pfn_pud(vma, addr, vmf->pud, pfn, write);
	return VM_FAULT_NOPAGE;
}
EXPORT_SYMBOL_GPL(vmf_insert_pfn_pud);
#endif /* CONFIG_HAVE_ARCH_TRANSPARENT_HUGEPAGE_PUD */

void touch_pmd(struct vm_area_struct *vma, unsigned long addr,
	       pmd_t *pmd, bool write)
{
	pmd_t _pmd;

	_pmd = pmd_mkyoung(*pmd);
	if (write)
		_pmd = pmd_mkdirty(_pmd);
	if (pmdp_set_access_flags(vma, addr & HPAGE_PMD_MASK,
				  pmd, _pmd, write))
		update_mmu_cache_pmd(vma, addr, pmd);
}

struct page *follow_devmap_pmd(struct vm_area_struct *vma, unsigned long addr,
		pmd_t *pmd, int flags, struct dev_pagemap **pgmap)
{
	unsigned long pfn = pmd_pfn(*pmd);
	struct mm_struct *mm = vma->vm_mm;
	struct page *page;
	int ret;

	assert_spin_locked(pmd_lockptr(mm, pmd));

	if (flags & FOLL_WRITE && !pmd_write(*pmd))
		return NULL;

	if (pmd_present(*pmd) && pmd_devmap(*pmd))
		/* pass */;
	else
		return NULL;

	if (flags & FOLL_TOUCH)
		touch_pmd(vma, addr, pmd, flags & FOLL_WRITE);

	/*
	 * device mapped pages can only be returned if the
	 * caller will manage the page reference count.
	 */
	if (!(flags & (FOLL_GET | FOLL_PIN)))
		return ERR_PTR(-EEXIST);

	pfn += (addr & ~PMD_MASK) >> PAGE_SHIFT;
	*pgmap = get_dev_pagemap(pfn, *pgmap);
	if (!*pgmap)
		return ERR_PTR(-EFAULT);
	page = pfn_to_page(pfn);
	ret = try_grab_folio(page_folio(page), 1, flags);
	if (ret)
		page = ERR_PTR(ret);

	return page;
}

int copy_huge_pmd(struct mm_struct *dst_mm, struct mm_struct *src_mm,
		  pmd_t *dst_pmd, pmd_t *src_pmd, unsigned long addr,
		  struct vm_area_struct *dst_vma, struct vm_area_struct *src_vma)
{
	spinlock_t *dst_ptl, *src_ptl;
	struct page *src_page;
	struct folio *src_folio;
	pmd_t pmd;
	pgtable_t pgtable = NULL;
	int ret = -ENOMEM;

	pmd = pmdp_get_lockless(src_pmd);
	if (unlikely(pmd_special(pmd))) {
		dst_ptl = pmd_lock(dst_mm, dst_pmd);
		src_ptl = pmd_lockptr(src_mm, src_pmd);
		spin_lock_nested(src_ptl, SINGLE_DEPTH_NESTING);
		/*
		 * No need to recheck the pmd, it can't change with write
		 * mmap lock held here.
		 *
		 * Meanwhile, making sure it's not a CoW VMA with writable
		 * mapping, otherwise it means either the anon page wrongly
		 * applied special bit, or we made the PRIVATE mapping be
		 * able to wrongly write to the backend MMIO.
		 */
		VM_WARN_ON_ONCE(is_cow_mapping(src_vma->vm_flags) && pmd_write(pmd));
		goto set_pmd;
	}

	/* Skip if can be re-fill on fault */
	if (!vma_is_anonymous(dst_vma))
		return 0;

	pgtable = pte_alloc_one(dst_mm);
	if (unlikely(!pgtable))
		goto out;

	dst_ptl = pmd_lock(dst_mm, dst_pmd);
	src_ptl = pmd_lockptr(src_mm, src_pmd);
	spin_lock_nested(src_ptl, SINGLE_DEPTH_NESTING);

	ret = -EAGAIN;
	pmd = *src_pmd;

#ifdef CONFIG_ARCH_ENABLE_THP_MIGRATION
	if (unlikely(is_swap_pmd(pmd))) {
		swp_entry_t entry = pmd_to_swp_entry(pmd);

		VM_BUG_ON(!is_pmd_migration_entry(pmd));
		if (!is_readable_migration_entry(entry)) {
			entry = make_readable_migration_entry(
							swp_offset(entry));
			pmd = swp_entry_to_pmd(entry);
			if (pmd_swp_soft_dirty(*src_pmd))
				pmd = pmd_swp_mksoft_dirty(pmd);
			if (pmd_swp_uffd_wp(*src_pmd))
				pmd = pmd_swp_mkuffd_wp(pmd);
			set_pmd_at(src_mm, addr, src_pmd, pmd);
		}
		add_mm_counter(dst_mm, MM_ANONPAGES, HPAGE_PMD_NR);
		mm_inc_nr_ptes(dst_mm);
		pgtable_trans_huge_deposit(dst_mm, dst_pmd, pgtable);
		if (!userfaultfd_wp(dst_vma))
			pmd = pmd_swp_clear_uffd_wp(pmd);
		set_pmd_at(dst_mm, addr, dst_pmd, pmd);
		ret = 0;
		goto out_unlock;
	}
#endif

	if (unlikely(!pmd_trans_huge(pmd))) {
		pte_free(dst_mm, pgtable);
		goto out_unlock;
	}
	/*
	 * When page table lock is held, the huge zero pmd should not be
	 * under splitting since we don't split the page itself, only pmd to
	 * a page table.
	 */
	if (is_huge_zero_pmd(pmd)) {
		/*
		 * mm_get_huge_zero_folio() will never allocate a new
		 * folio here, since we already have a zero page to
		 * copy. It just takes a reference.
		 */
		mm_get_huge_zero_folio(dst_mm);
		goto out_zero_page;
	}

	src_page = pmd_page(pmd);
	VM_BUG_ON_PAGE(!PageHead(src_page), src_page);
	src_folio = page_folio(src_page);

	folio_get(src_folio);
	if (unlikely(folio_try_dup_anon_rmap_pmd(src_folio, src_page, src_vma))) {
		/* Page maybe pinned: split and retry the fault on PTEs. */
		folio_put(src_folio);
		pte_free(dst_mm, pgtable);
		spin_unlock(src_ptl);
		spin_unlock(dst_ptl);
		__split_huge_pmd(src_vma, src_pmd, addr, false, NULL);
		return -EAGAIN;
	}
	add_mm_counter(dst_mm, MM_ANONPAGES, HPAGE_PMD_NR);
out_zero_page:
	mm_inc_nr_ptes(dst_mm);
	pgtable_trans_huge_deposit(dst_mm, dst_pmd, pgtable);
	pmdp_set_wrprotect(src_mm, addr, src_pmd);
	if (!userfaultfd_wp(dst_vma))
		pmd = pmd_clear_uffd_wp(pmd);
	pmd = pmd_wrprotect(pmd);
set_pmd:
	pmd = pmd_mkold(pmd);
	set_pmd_at(dst_mm, addr, dst_pmd, pmd);

	ret = 0;
out_unlock:
	spin_unlock(src_ptl);
	spin_unlock(dst_ptl);
out:
	return ret;
}

#ifdef CONFIG_HAVE_ARCH_TRANSPARENT_HUGEPAGE_PUD
void touch_pud(struct vm_area_struct *vma, unsigned long addr,
	       pud_t *pud, bool write)
{
	pud_t _pud;

	_pud = pud_mkyoung(*pud);
	if (write)
		_pud = pud_mkdirty(_pud);
	if (pudp_set_access_flags(vma, addr & HPAGE_PUD_MASK,
				  pud, _pud, write))
		update_mmu_cache_pud(vma, addr, pud);
}

int copy_huge_pud(struct mm_struct *dst_mm, struct mm_struct *src_mm,
		  pud_t *dst_pud, pud_t *src_pud, unsigned long addr,
		  struct vm_area_struct *vma)
{
	spinlock_t *dst_ptl, *src_ptl;
	pud_t pud;
	int ret;

	dst_ptl = pud_lock(dst_mm, dst_pud);
	src_ptl = pud_lockptr(src_mm, src_pud);
	spin_lock_nested(src_ptl, SINGLE_DEPTH_NESTING);

	ret = -EAGAIN;
	pud = *src_pud;
	if (unlikely(!pud_trans_huge(pud) && !pud_devmap(pud)))
		goto out_unlock;

	/*
	 * TODO: once we support anonymous pages, use
	 * folio_try_dup_anon_rmap_*() and split if duplicating fails.
	 */
	if (is_cow_mapping(vma->vm_flags) && pud_write(pud)) {
		pudp_set_wrprotect(src_mm, addr, src_pud);
		pud = pud_wrprotect(pud);
	}
	pud = pud_mkold(pud);
	set_pud_at(dst_mm, addr, dst_pud, pud);

	ret = 0;
out_unlock:
	spin_unlock(src_ptl);
	spin_unlock(dst_ptl);
	return ret;
}

void huge_pud_set_accessed(struct vm_fault *vmf, pud_t orig_pud)
{
	bool write = vmf->flags & FAULT_FLAG_WRITE;

	vmf->ptl = pud_lock(vmf->vma->vm_mm, vmf->pud);
	if (unlikely(!pud_same(*vmf->pud, orig_pud)))
		goto unlock;

	touch_pud(vmf->vma, vmf->address, vmf->pud, write);
unlock:
	spin_unlock(vmf->ptl);
}
#endif /* CONFIG_HAVE_ARCH_TRANSPARENT_HUGEPAGE_PUD */

void huge_pmd_set_accessed(struct vm_fault *vmf)
{
	bool write = vmf->flags & FAULT_FLAG_WRITE;

	vmf->ptl = pmd_lock(vmf->vma->vm_mm, vmf->pmd);
	if (unlikely(!pmd_same(*vmf->pmd, vmf->orig_pmd)))
		goto unlock;

	touch_pmd(vmf->vma, vmf->address, vmf->pmd, write);

unlock:
	spin_unlock(vmf->ptl);
}

vm_fault_t do_huge_pmd_wp_page(struct vm_fault *vmf)
{
	const bool unshare = vmf->flags & FAULT_FLAG_UNSHARE;
	struct vm_area_struct *vma = vmf->vma;
	struct folio *folio;
	struct page *page;
	unsigned long haddr = vmf->address & HPAGE_PMD_MASK;
	pmd_t orig_pmd = vmf->orig_pmd;

	vmf->ptl = pmd_lockptr(vma->vm_mm, vmf->pmd);
	VM_BUG_ON_VMA(!vma->anon_vma, vma);

	if (is_huge_zero_pmd(orig_pmd))
		goto fallback;

	spin_lock(vmf->ptl);

	if (unlikely(!pmd_same(*vmf->pmd, orig_pmd))) {
		spin_unlock(vmf->ptl);
		return 0;
	}

	page = pmd_page(orig_pmd);
	folio = page_folio(page);
	VM_BUG_ON_PAGE(!PageHead(page), page);

	/* Early check when only holding the PT lock. */
	if (PageAnonExclusive(page))
		goto reuse;

	if (!folio_trylock(folio)) {
		folio_get(folio);
		spin_unlock(vmf->ptl);
		folio_lock(folio);
		spin_lock(vmf->ptl);
		if (unlikely(!pmd_same(*vmf->pmd, orig_pmd))) {
			spin_unlock(vmf->ptl);
			folio_unlock(folio);
			folio_put(folio);
			return 0;
		}
		folio_put(folio);
	}

	/* Recheck after temporarily dropping the PT lock. */
	if (PageAnonExclusive(page)) {
		folio_unlock(folio);
		goto reuse;
	}

	/*
	 * See do_wp_page(): we can only reuse the folio exclusively if
	 * there are no additional references. Note that we always drain
	 * the LRU cache immediately after adding a THP.
	 */
	if (folio_ref_count(folio) >
			1 + folio_test_swapcache(folio) * folio_nr_pages(folio))
		goto unlock_fallback;
	if (folio_test_swapcache(folio))
		folio_free_swap(folio);
	if (folio_ref_count(folio) == 1) {
		pmd_t entry;

		folio_move_anon_rmap(folio, vma);
		SetPageAnonExclusive(page);
		folio_unlock(folio);
reuse:
		if (unlikely(unshare)) {
			spin_unlock(vmf->ptl);
			return 0;
		}
		entry = pmd_mkyoung(orig_pmd);
		entry = maybe_pmd_mkwrite(pmd_mkdirty(entry), vma);
		if (pmdp_set_access_flags(vma, haddr, vmf->pmd, entry, 1))
			update_mmu_cache_pmd(vma, vmf->address, vmf->pmd);
		spin_unlock(vmf->ptl);
		return 0;
	}

unlock_fallback:
	folio_unlock(folio);
	spin_unlock(vmf->ptl);
fallback:
	__split_huge_pmd(vma, vmf->pmd, vmf->address, false, NULL);
	return VM_FAULT_FALLBACK;
}

static inline bool can_change_pmd_writable(struct vm_area_struct *vma,
					   unsigned long addr, pmd_t pmd)
{
	struct page *page;

	if (WARN_ON_ONCE(!(vma->vm_flags & VM_WRITE)))
		return false;

	/* Don't touch entries that are not even readable (NUMA hinting). */
	if (pmd_protnone(pmd))
		return false;

	/* Do we need write faults for softdirty tracking? */
	if (pmd_needs_soft_dirty_wp(vma, pmd))
		return false;

	/* Do we need write faults for uffd-wp tracking? */
	if (userfaultfd_huge_pmd_wp(vma, pmd))
		return false;

	if (!(vma->vm_flags & VM_SHARED)) {
		/* See can_change_pte_writable(). */
		page = vm_normal_page_pmd(vma, addr, pmd);
		return page && PageAnon(page) && PageAnonExclusive(page);
	}

	/* See can_change_pte_writable(). */
	return pmd_dirty(pmd);
}

/* NUMA hinting page fault entry point for trans huge pmds */
vm_fault_t do_huge_pmd_numa_page(struct vm_fault *vmf)
{
	struct vm_area_struct *vma = vmf->vma;
	struct folio *folio;
	unsigned long haddr = vmf->address & HPAGE_PMD_MASK;
	int nid = NUMA_NO_NODE;
	int target_nid, last_cpupid;
	pmd_t pmd, old_pmd;
	bool writable = false;
	int flags = 0;

	vmf->ptl = pmd_lock(vma->vm_mm, vmf->pmd);
	old_pmd = pmdp_get(vmf->pmd);

	if (unlikely(!pmd_same(old_pmd, vmf->orig_pmd))) {
		spin_unlock(vmf->ptl);
		return 0;
	}

	pmd = pmd_modify(old_pmd, vma->vm_page_prot);

	/*
	 * Detect now whether the PMD could be writable; this information
	 * is only valid while holding the PT lock.
	 */
	writable = pmd_write(pmd);
	if (!writable && vma_wants_manual_pte_write_upgrade(vma) &&
	    can_change_pmd_writable(vma, vmf->address, pmd))
		writable = true;

	folio = vm_normal_folio_pmd(vma, haddr, pmd);
	if (!folio)
		goto out_map;

	nid = folio_nid(folio);

	target_nid = numa_migrate_check(folio, vmf, haddr, &flags, writable,
					&last_cpupid);
	if (target_nid == NUMA_NO_NODE)
		goto out_map;
	if (migrate_misplaced_folio_prepare(folio, vma, target_nid)) {
		flags |= TNF_MIGRATE_FAIL;
		goto out_map;
	}
	/* The folio is isolated and isolation code holds a folio reference. */
	spin_unlock(vmf->ptl);
	writable = false;

	if (!migrate_misplaced_folio(folio, vma, target_nid)) {
		flags |= TNF_MIGRATED;
		nid = target_nid;
		task_numa_fault(last_cpupid, nid, HPAGE_PMD_NR, flags);
		return 0;
	}

	flags |= TNF_MIGRATE_FAIL;
	vmf->ptl = pmd_lock(vma->vm_mm, vmf->pmd);
	if (unlikely(!pmd_same(pmdp_get(vmf->pmd), vmf->orig_pmd))) {
		spin_unlock(vmf->ptl);
		return 0;
	}
out_map:
	/* Restore the PMD */
	pmd = pmd_modify(pmdp_get(vmf->pmd), vma->vm_page_prot);
	pmd = pmd_mkyoung(pmd);
	if (writable)
		pmd = pmd_mkwrite(pmd, vma);
	set_pmd_at(vma->vm_mm, haddr, vmf->pmd, pmd);
	update_mmu_cache_pmd(vma, vmf->address, vmf->pmd);
	spin_unlock(vmf->ptl);

	if (nid != NUMA_NO_NODE)
		task_numa_fault(last_cpupid, nid, HPAGE_PMD_NR, flags);
	return 0;
}

/*
 * Return true if we do MADV_FREE successfully on entire pmd page.
 * Otherwise, return false.
 */
bool madvise_free_huge_pmd(struct mmu_gather *tlb, struct vm_area_struct *vma,
		pmd_t *pmd, unsigned long addr, unsigned long next)
{
	spinlock_t *ptl;
	pmd_t orig_pmd;
	struct folio *folio;
	struct mm_struct *mm = tlb->mm;
	bool ret = false;

	tlb_change_page_size(tlb, HPAGE_PMD_SIZE);

	ptl = pmd_trans_huge_lock(pmd, vma);
	if (!ptl)
		goto out_unlocked;

	orig_pmd = *pmd;
	if (is_huge_zero_pmd(orig_pmd))
		goto out;

	if (unlikely(!pmd_present(orig_pmd))) {
		VM_BUG_ON(thp_migration_supported() &&
				  !is_pmd_migration_entry(orig_pmd));
		goto out;
	}

	folio = pmd_folio(orig_pmd);
	/*
	 * If other processes are mapping this folio, we couldn't discard
	 * the folio unless they all do MADV_FREE so let's skip the folio.
	 */
	if (folio_likely_mapped_shared(folio))
		goto out;

	if (!folio_trylock(folio))
		goto out;

	/*
	 * If user want to discard part-pages of THP, split it so MADV_FREE
	 * will deactivate only them.
	 */
	if (next - addr != HPAGE_PMD_SIZE) {
		folio_get(folio);
		spin_unlock(ptl);
		split_folio(folio);
		folio_unlock(folio);
		folio_put(folio);
		goto out_unlocked;
	}

	if (folio_test_dirty(folio))
		folio_clear_dirty(folio);
	folio_unlock(folio);

	if (pmd_young(orig_pmd) || pmd_dirty(orig_pmd)) {
		pmdp_invalidate(vma, addr, pmd);
		orig_pmd = pmd_mkold(orig_pmd);
		orig_pmd = pmd_mkclean(orig_pmd);

		set_pmd_at(mm, addr, pmd, orig_pmd);
		tlb_remove_pmd_tlb_entry(tlb, pmd, addr);
	}

	folio_mark_lazyfree(folio);
	ret = true;
out:
	spin_unlock(ptl);
out_unlocked:
	return ret;
}

static inline void zap_deposited_table(struct mm_struct *mm, pmd_t *pmd)
{
	pgtable_t pgtable;

	pgtable = pgtable_trans_huge_withdraw(mm, pmd);
	pte_free(mm, pgtable);
	mm_dec_nr_ptes(mm);
}

int zap_huge_pmd(struct mmu_gather *tlb, struct vm_area_struct *vma,
		 pmd_t *pmd, unsigned long addr)
{
	pmd_t orig_pmd;
	spinlock_t *ptl;

	tlb_change_page_size(tlb, HPAGE_PMD_SIZE);

	ptl = __pmd_trans_huge_lock(pmd, vma);
	if (!ptl)
		return 0;
	/*
	 * For architectures like ppc64 we look at deposited pgtable
	 * when calling pmdp_huge_get_and_clear. So do the
	 * pgtable_trans_huge_withdraw after finishing pmdp related
	 * operations.
	 */
	orig_pmd = pmdp_huge_get_and_clear_full(vma, addr, pmd,
						tlb->fullmm);
	arch_check_zapped_pmd(vma, orig_pmd);
	tlb_remove_pmd_tlb_entry(tlb, pmd, addr);
	if (vma_is_special_huge(vma)) {
		if (arch_needs_pgtable_deposit())
			zap_deposited_table(tlb->mm, pmd);
		spin_unlock(ptl);
	} else if (is_huge_zero_pmd(orig_pmd)) {
		zap_deposited_table(tlb->mm, pmd);
		spin_unlock(ptl);
	} else {
		struct folio *folio = NULL;
		int flush_needed = 1;

		if (pmd_present(orig_pmd)) {
			struct page *page = pmd_page(orig_pmd);

			folio = page_folio(page);
			folio_remove_rmap_pmd(folio, page, vma);
			WARN_ON_ONCE(folio_mapcount(folio) < 0);
			VM_BUG_ON_PAGE(!PageHead(page), page);
		} else if (thp_migration_supported()) {
			swp_entry_t entry;

			VM_BUG_ON(!is_pmd_migration_entry(orig_pmd));
			entry = pmd_to_swp_entry(orig_pmd);
			folio = pfn_swap_entry_folio(entry);
			flush_needed = 0;
		} else
			WARN_ONCE(1, "Non present huge pmd without pmd migration enabled!");

		if (folio_test_anon(folio)) {
			zap_deposited_table(tlb->mm, pmd);
			add_mm_counter(tlb->mm, MM_ANONPAGES, -HPAGE_PMD_NR);
		} else {
			if (arch_needs_pgtable_deposit())
				zap_deposited_table(tlb->mm, pmd);
			add_mm_counter(tlb->mm, mm_counter_file(folio),
				       -HPAGE_PMD_NR);
		}

		spin_unlock(ptl);
		if (flush_needed)
			tlb_remove_page_size(tlb, &folio->page, HPAGE_PMD_SIZE);
	}
	return 1;
}

#ifndef pmd_move_must_withdraw
static inline int pmd_move_must_withdraw(spinlock_t *new_pmd_ptl,
					 spinlock_t *old_pmd_ptl,
					 struct vm_area_struct *vma)
{
	/*
	 * With split pmd lock we also need to move preallocated
	 * PTE page table if new_pmd is on different PMD page table.
	 *
	 * We also don't deposit and withdraw tables for file pages.
	 */
	return (new_pmd_ptl != old_pmd_ptl) && vma_is_anonymous(vma);
}
#endif

static pmd_t move_soft_dirty_pmd(pmd_t pmd)
{
#ifdef CONFIG_MEM_SOFT_DIRTY
	if (unlikely(is_pmd_migration_entry(pmd)))
		pmd = pmd_swp_mksoft_dirty(pmd);
	else if (pmd_present(pmd))
		pmd = pmd_mksoft_dirty(pmd);
#endif
	return pmd;
}

bool move_huge_pmd(struct vm_area_struct *vma, unsigned long old_addr,
		  unsigned long new_addr, pmd_t *old_pmd, pmd_t *new_pmd)
{
	spinlock_t *old_ptl, *new_ptl;
	pmd_t pmd;
	struct mm_struct *mm = vma->vm_mm;
	bool force_flush = false;

	/*
	 * The destination pmd shouldn't be established, free_pgtables()
	 * should have released it; but move_page_tables() might have already
	 * inserted a page table, if racing against shmem/file collapse.
	 */
	if (!pmd_none(*new_pmd)) {
		VM_BUG_ON(pmd_trans_huge(*new_pmd));
		return false;
	}

	/*
	 * We don't have to worry about the ordering of src and dst
	 * ptlocks because exclusive mmap_lock prevents deadlock.
	 */
	old_ptl = __pmd_trans_huge_lock(old_pmd, vma);
	if (old_ptl) {
		new_ptl = pmd_lockptr(mm, new_pmd);
		if (new_ptl != old_ptl)
			spin_lock_nested(new_ptl, SINGLE_DEPTH_NESTING);
		pmd = pmdp_huge_get_and_clear(mm, old_addr, old_pmd);
		if (pmd_present(pmd))
			force_flush = true;
		VM_BUG_ON(!pmd_none(*new_pmd));

		if (pmd_move_must_withdraw(new_ptl, old_ptl, vma)) {
			pgtable_t pgtable;
			pgtable = pgtable_trans_huge_withdraw(mm, old_pmd);
			pgtable_trans_huge_deposit(mm, new_pmd, pgtable);
		}
		pmd = move_soft_dirty_pmd(pmd);
		set_pmd_at(mm, new_addr, new_pmd, pmd);
		if (force_flush)
			flush_pmd_tlb_range(vma, old_addr, old_addr + PMD_SIZE);
		if (new_ptl != old_ptl)
			spin_unlock(new_ptl);
		spin_unlock(old_ptl);
		return true;
	}
	return false;
}

/*
 * Returns
 *  - 0 if PMD could not be locked
 *  - 1 if PMD was locked but protections unchanged and TLB flush unnecessary
 *      or if prot_numa but THP migration is not supported
 *  - HPAGE_PMD_NR if protections changed and TLB flush necessary
 */
int change_huge_pmd(struct mmu_gather *tlb, struct vm_area_struct *vma,
		    pmd_t *pmd, unsigned long addr, pgprot_t newprot,
		    unsigned long cp_flags)
{
	struct mm_struct *mm = vma->vm_mm;
	spinlock_t *ptl;
	pmd_t oldpmd, entry;
	bool prot_numa = cp_flags & MM_CP_PROT_NUMA;
	bool uffd_wp = cp_flags & MM_CP_UFFD_WP;
	bool uffd_wp_resolve = cp_flags & MM_CP_UFFD_WP_RESOLVE;
	int ret = 1;

	tlb_change_page_size(tlb, HPAGE_PMD_SIZE);

	if (prot_numa && !thp_migration_supported())
		return 1;

	ptl = __pmd_trans_huge_lock(pmd, vma);
	if (!ptl)
		return 0;

#ifdef CONFIG_ARCH_ENABLE_THP_MIGRATION
	if (is_swap_pmd(*pmd)) {
		swp_entry_t entry = pmd_to_swp_entry(*pmd);
		struct folio *folio = pfn_swap_entry_folio(entry);
		pmd_t newpmd;

		VM_BUG_ON(!is_pmd_migration_entry(*pmd));
		if (is_writable_migration_entry(entry)) {
			/*
			 * A protection check is difficult so
			 * just be safe and disable write
			 */
			if (folio_test_anon(folio))
				entry = make_readable_exclusive_migration_entry(swp_offset(entry));
			else
				entry = make_readable_migration_entry(swp_offset(entry));
			newpmd = swp_entry_to_pmd(entry);
			if (pmd_swp_soft_dirty(*pmd))
				newpmd = pmd_swp_mksoft_dirty(newpmd);
		} else {
			newpmd = *pmd;
		}

		if (uffd_wp)
			newpmd = pmd_swp_mkuffd_wp(newpmd);
		else if (uffd_wp_resolve)
			newpmd = pmd_swp_clear_uffd_wp(newpmd);
		if (!pmd_same(*pmd, newpmd))
			set_pmd_at(mm, addr, pmd, newpmd);
		goto unlock;
	}
#endif

	if (prot_numa) {
		struct folio *folio;
		bool toptier;
		/*
		 * Avoid trapping faults against the zero page. The read-only
		 * data is likely to be read-cached on the local CPU and
		 * local/remote hits to the zero page are not interesting.
		 */
		if (is_huge_zero_pmd(*pmd))
			goto unlock;

		if (pmd_protnone(*pmd))
			goto unlock;

		folio = pmd_folio(*pmd);
		toptier = node_is_toptier(folio_nid(folio));
		/*
		 * Skip scanning top tier node if normal numa
		 * balancing is disabled
		 */
		if (!(sysctl_numa_balancing_mode & NUMA_BALANCING_NORMAL) &&
		    toptier)
			goto unlock;

		if (folio_use_access_time(folio))
			folio_xchg_access_time(folio,
					       jiffies_to_msecs(jiffies));
	}
	/*
	 * In case prot_numa, we are under mmap_read_lock(mm). It's critical
	 * to not clear pmd intermittently to avoid race with MADV_DONTNEED
	 * which is also under mmap_read_lock(mm):
	 *
	 *	CPU0:				CPU1:
	 *				change_huge_pmd(prot_numa=1)
	 *				 pmdp_huge_get_and_clear_notify()
	 * madvise_dontneed()
	 *  zap_pmd_range()
	 *   pmd_trans_huge(*pmd) == 0 (without ptl)
	 *   // skip the pmd
	 *				 set_pmd_at();
	 *				 // pmd is re-established
	 *
	 * The race makes MADV_DONTNEED miss the huge pmd and don't clear it
	 * which may break userspace.
	 *
	 * pmdp_invalidate_ad() is required to make sure we don't miss
	 * dirty/young flags set by hardware.
	 */
	oldpmd = pmdp_invalidate_ad(vma, addr, pmd);

	entry = pmd_modify(oldpmd, newprot);
	if (uffd_wp)
		entry = pmd_mkuffd_wp(entry);
	else if (uffd_wp_resolve)
		/*
		 * Leave the write bit to be handled by PF interrupt
		 * handler, then things like COW could be properly
		 * handled.
		 */
		entry = pmd_clear_uffd_wp(entry);

	/* See change_pte_range(). */
	if ((cp_flags & MM_CP_TRY_CHANGE_WRITABLE) && !pmd_write(entry) &&
	    can_change_pmd_writable(vma, addr, entry))
		entry = pmd_mkwrite(entry, vma);

	ret = HPAGE_PMD_NR;
	set_pmd_at(mm, addr, pmd, entry);

	if (huge_pmd_needs_flush(oldpmd, entry))
		tlb_flush_pmd_range(tlb, addr, HPAGE_PMD_SIZE);
unlock:
	spin_unlock(ptl);
	return ret;
}

/*
 * Returns:
 *
 * - 0: if pud leaf changed from under us
 * - 1: if pud can be skipped
 * - HPAGE_PUD_NR: if pud was successfully processed
 */
#ifdef CONFIG_HAVE_ARCH_TRANSPARENT_HUGEPAGE_PUD
int change_huge_pud(struct mmu_gather *tlb, struct vm_area_struct *vma,
		    pud_t *pudp, unsigned long addr, pgprot_t newprot,
		    unsigned long cp_flags)
{
	struct mm_struct *mm = vma->vm_mm;
	pud_t oldpud, entry;
	spinlock_t *ptl;

	tlb_change_page_size(tlb, HPAGE_PUD_SIZE);

	/* NUMA balancing doesn't apply to dax */
	if (cp_flags & MM_CP_PROT_NUMA)
		return 1;

	/*
	 * Huge entries on userfault-wp only works with anonymous, while we
	 * don't have anonymous PUDs yet.
	 */
	if (WARN_ON_ONCE(cp_flags & MM_CP_UFFD_WP_ALL))
		return 1;

	ptl = __pud_trans_huge_lock(pudp, vma);
	if (!ptl)
		return 0;

	/*
	 * Can't clear PUD or it can race with concurrent zapping.  See
	 * change_huge_pmd().
	 */
	oldpud = pudp_invalidate(vma, addr, pudp);
	entry = pud_modify(oldpud, newprot);
	set_pud_at(mm, addr, pudp, entry);
	tlb_flush_pud_range(tlb, addr, HPAGE_PUD_SIZE);

	spin_unlock(ptl);
	return HPAGE_PUD_NR;
}
#endif

#ifdef CONFIG_USERFAULTFD
/*
 * The PT lock for src_pmd and dst_vma/src_vma (for reading) are locked by
 * the caller, but it must return after releasing the page_table_lock.
 * Just move the page from src_pmd to dst_pmd if possible.
 * Return zero if succeeded in moving the page, -EAGAIN if it needs to be
 * repeated by the caller, or other errors in case of failure.
 */
int move_pages_huge_pmd(struct mm_struct *mm, pmd_t *dst_pmd, pmd_t *src_pmd, pmd_t dst_pmdval,
			struct vm_area_struct *dst_vma, struct vm_area_struct *src_vma,
			unsigned long dst_addr, unsigned long src_addr)
{
	pmd_t _dst_pmd, src_pmdval;
	struct page *src_page;
	struct folio *src_folio;
	struct anon_vma *src_anon_vma;
	spinlock_t *src_ptl, *dst_ptl;
	pgtable_t src_pgtable;
	struct mmu_notifier_range range;
	int err = 0;

	src_pmdval = *src_pmd;
	src_ptl = pmd_lockptr(mm, src_pmd);

	lockdep_assert_held(src_ptl);
	vma_assert_locked(src_vma);
	vma_assert_locked(dst_vma);

	/* Sanity checks before the operation */
	if (WARN_ON_ONCE(!pmd_none(dst_pmdval)) || WARN_ON_ONCE(src_addr & ~HPAGE_PMD_MASK) ||
	    WARN_ON_ONCE(dst_addr & ~HPAGE_PMD_MASK)) {
		spin_unlock(src_ptl);
		return -EINVAL;
	}

	if (!pmd_trans_huge(src_pmdval)) {
		spin_unlock(src_ptl);
		if (is_pmd_migration_entry(src_pmdval)) {
			pmd_migration_entry_wait(mm, &src_pmdval);
			return -EAGAIN;
		}
		return -ENOENT;
	}

	src_page = pmd_page(src_pmdval);

	if (!is_huge_zero_pmd(src_pmdval)) {
		if (unlikely(!PageAnonExclusive(src_page))) {
			spin_unlock(src_ptl);
			return -EBUSY;
		}

		src_folio = page_folio(src_page);
		folio_get(src_folio);
	} else
		src_folio = NULL;

	spin_unlock(src_ptl);

	flush_cache_range(src_vma, src_addr, src_addr + HPAGE_PMD_SIZE);
	mmu_notifier_range_init(&range, MMU_NOTIFY_CLEAR, 0, mm, src_addr,
				src_addr + HPAGE_PMD_SIZE);
	mmu_notifier_invalidate_range_start(&range);

	if (src_folio) {
		folio_lock(src_folio);

		/*
		 * split_huge_page walks the anon_vma chain without the page
		 * lock. Serialize against it with the anon_vma lock, the page
		 * lock is not enough.
		 */
		src_anon_vma = folio_get_anon_vma(src_folio);
		if (!src_anon_vma) {
			err = -EAGAIN;
			goto unlock_folio;
		}
		anon_vma_lock_write(src_anon_vma);
	} else
		src_anon_vma = NULL;

	dst_ptl = pmd_lockptr(mm, dst_pmd);
	double_pt_lock(src_ptl, dst_ptl);
	if (unlikely(!pmd_same(*src_pmd, src_pmdval) ||
		     !pmd_same(*dst_pmd, dst_pmdval))) {
		err = -EAGAIN;
		goto unlock_ptls;
	}
	if (src_folio) {
		if (folio_maybe_dma_pinned(src_folio) ||
		    !PageAnonExclusive(&src_folio->page)) {
			err = -EBUSY;
			goto unlock_ptls;
		}

		if (WARN_ON_ONCE(!folio_test_head(src_folio)) ||
		    WARN_ON_ONCE(!folio_test_anon(src_folio))) {
			err = -EBUSY;
			goto unlock_ptls;
		}

		src_pmdval = pmdp_huge_clear_flush(src_vma, src_addr, src_pmd);
		/* Folio got pinned from under us. Put it back and fail the move. */
		if (folio_maybe_dma_pinned(src_folio)) {
			set_pmd_at(mm, src_addr, src_pmd, src_pmdval);
			err = -EBUSY;
			goto unlock_ptls;
		}

		folio_move_anon_rmap(src_folio, dst_vma);
		src_folio->index = linear_page_index(dst_vma, dst_addr);

		_dst_pmd = mk_huge_pmd(&src_folio->page, dst_vma->vm_page_prot);
		/* Follow mremap() behavior and treat the entry dirty after the move */
		_dst_pmd = pmd_mkwrite(pmd_mkdirty(_dst_pmd), dst_vma);
	} else {
		src_pmdval = pmdp_huge_clear_flush(src_vma, src_addr, src_pmd);
		_dst_pmd = mk_huge_pmd(src_page, dst_vma->vm_page_prot);
	}
	set_pmd_at(mm, dst_addr, dst_pmd, _dst_pmd);

	src_pgtable = pgtable_trans_huge_withdraw(mm, src_pmd);
	pgtable_trans_huge_deposit(mm, dst_pmd, src_pgtable);
unlock_ptls:
	double_pt_unlock(src_ptl, dst_ptl);
	if (src_anon_vma) {
		anon_vma_unlock_write(src_anon_vma);
		put_anon_vma(src_anon_vma);
	}
unlock_folio:
	/* unblock rmap walks */
	if (src_folio)
		folio_unlock(src_folio);
	mmu_notifier_invalidate_range_end(&range);
	if (src_folio)
		folio_put(src_folio);
	return err;
}
#endif /* CONFIG_USERFAULTFD */

/*
 * Returns page table lock pointer if a given pmd maps a thp, NULL otherwise.
 *
 * Note that if it returns page table lock pointer, this routine returns without
 * unlocking page table lock. So callers must unlock it.
 */
spinlock_t *__pmd_trans_huge_lock(pmd_t *pmd, struct vm_area_struct *vma)
{
	spinlock_t *ptl;
	ptl = pmd_lock(vma->vm_mm, pmd);
	if (likely(is_swap_pmd(*pmd) || pmd_trans_huge(*pmd) ||
			pmd_devmap(*pmd)))
		return ptl;
	spin_unlock(ptl);
	return NULL;
}

/*
 * Returns page table lock pointer if a given pud maps a thp, NULL otherwise.
 *
 * Note that if it returns page table lock pointer, this routine returns without
 * unlocking page table lock. So callers must unlock it.
 */
spinlock_t *__pud_trans_huge_lock(pud_t *pud, struct vm_area_struct *vma)
{
	spinlock_t *ptl;

	ptl = pud_lock(vma->vm_mm, pud);
	if (likely(pud_trans_huge(*pud) || pud_devmap(*pud)))
		return ptl;
	spin_unlock(ptl);
	return NULL;
}

#ifdef CONFIG_HAVE_ARCH_TRANSPARENT_HUGEPAGE_PUD
int zap_huge_pud(struct mmu_gather *tlb, struct vm_area_struct *vma,
		 pud_t *pud, unsigned long addr)
{
	spinlock_t *ptl;
	pud_t orig_pud;

	ptl = __pud_trans_huge_lock(pud, vma);
	if (!ptl)
		return 0;

	orig_pud = pudp_huge_get_and_clear_full(vma, addr, pud, tlb->fullmm);
	arch_check_zapped_pud(vma, orig_pud);
	tlb_remove_pud_tlb_entry(tlb, pud, addr);
	if (vma_is_special_huge(vma)) {
		spin_unlock(ptl);
		/* No zero page support yet */
	} else {
		/* No support for anonymous PUD pages yet */
		BUG();
	}
	return 1;
}

static void __split_huge_pud_locked(struct vm_area_struct *vma, pud_t *pud,
		unsigned long haddr)
{
	VM_BUG_ON(haddr & ~HPAGE_PUD_MASK);
	VM_BUG_ON_VMA(vma->vm_start > haddr, vma);
	VM_BUG_ON_VMA(vma->vm_end < haddr + HPAGE_PUD_SIZE, vma);
	VM_BUG_ON(!pud_trans_huge(*pud) && !pud_devmap(*pud));

	count_vm_event(THP_SPLIT_PUD);

	pudp_huge_clear_flush(vma, haddr, pud);
}

void __split_huge_pud(struct vm_area_struct *vma, pud_t *pud,
		unsigned long address)
{
	spinlock_t *ptl;
	struct mmu_notifier_range range;

	mmu_notifier_range_init(&range, MMU_NOTIFY_CLEAR, 0, vma->vm_mm,
				address & HPAGE_PUD_MASK,
				(address & HPAGE_PUD_MASK) + HPAGE_PUD_SIZE);
	mmu_notifier_invalidate_range_start(&range);
	ptl = pud_lock(vma->vm_mm, pud);
	if (unlikely(!pud_trans_huge(*pud) && !pud_devmap(*pud)))
		goto out;
	__split_huge_pud_locked(vma, pud, range.start);

out:
	spin_unlock(ptl);
	mmu_notifier_invalidate_range_end(&range);
}
#else
void __split_huge_pud(struct vm_area_struct *vma, pud_t *pud,
		unsigned long address)
{
}
#endif /* CONFIG_HAVE_ARCH_TRANSPARENT_HUGEPAGE_PUD */

static void __split_huge_zero_page_pmd(struct vm_area_struct *vma,
		unsigned long haddr, pmd_t *pmd)
{
	struct mm_struct *mm = vma->vm_mm;
	pgtable_t pgtable;
	pmd_t _pmd, old_pmd;
	unsigned long addr;
	pte_t *pte;
	int i;

	/*
	 * Leave pmd empty until pte is filled note that it is fine to delay
	 * notification until mmu_notifier_invalidate_range_end() as we are
	 * replacing a zero pmd write protected page with a zero pte write
	 * protected page.
	 *
	 * See Documentation/mm/mmu_notifier.rst
	 */
	old_pmd = pmdp_huge_clear_flush(vma, haddr, pmd);

	pgtable = pgtable_trans_huge_withdraw(mm, pmd);
	pmd_populate(mm, &_pmd, pgtable);

	pte = pte_offset_map(&_pmd, haddr);
	VM_BUG_ON(!pte);
	for (i = 0, addr = haddr; i < HPAGE_PMD_NR; i++, addr += PAGE_SIZE) {
		pte_t entry;

		entry = pfn_pte(my_zero_pfn(addr), vma->vm_page_prot);
		entry = pte_mkspecial(entry);
		if (pmd_uffd_wp(old_pmd))
			entry = pte_mkuffd_wp(entry);
		VM_BUG_ON(!pte_none(ptep_get(pte)));
		set_pte_at(mm, addr, pte, entry);
		pte++;
	}
	pte_unmap(pte - 1);
	smp_wmb(); /* make pte visible before pmd */
	pmd_populate(mm, pmd, pgtable);
}

static void __split_huge_pmd_locked(struct vm_area_struct *vma, pmd_t *pmd,
		unsigned long haddr, bool freeze)
{
	struct mm_struct *mm = vma->vm_mm;
	struct folio *folio;
	struct page *page;
	pgtable_t pgtable;
	pmd_t old_pmd, _pmd;
	bool young, write, soft_dirty, pmd_migration = false, uffd_wp = false;
	bool anon_exclusive = false, dirty = false;
	unsigned long addr;
	pte_t *pte;
	int i;

	VM_BUG_ON(haddr & ~HPAGE_PMD_MASK);
	VM_BUG_ON_VMA(vma->vm_start > haddr, vma);
	VM_BUG_ON_VMA(vma->vm_end < haddr + HPAGE_PMD_SIZE, vma);
	VM_BUG_ON(!is_pmd_migration_entry(*pmd) && !pmd_trans_huge(*pmd)
				&& !pmd_devmap(*pmd));

	count_vm_event(THP_SPLIT_PMD);

	if (!vma_is_anonymous(vma)) {
		old_pmd = pmdp_huge_clear_flush(vma, haddr, pmd);
		/*
		 * We are going to unmap this huge page. So
		 * just go ahead and zap it
		 */
		if (arch_needs_pgtable_deposit())
			zap_deposited_table(mm, pmd);
		if (vma_is_special_huge(vma))
			return;
		if (unlikely(is_pmd_migration_entry(old_pmd))) {
			swp_entry_t entry;

			entry = pmd_to_swp_entry(old_pmd);
			folio = pfn_swap_entry_folio(entry);
		} else {
			page = pmd_page(old_pmd);
			folio = page_folio(page);
			if (!folio_test_dirty(folio) && pmd_dirty(old_pmd))
				folio_mark_dirty(folio);
			if (!folio_test_referenced(folio) && pmd_young(old_pmd))
				folio_set_referenced(folio);
			folio_remove_rmap_pmd(folio, page, vma);
			folio_put(folio);
		}
		add_mm_counter(mm, mm_counter_file(folio), -HPAGE_PMD_NR);
		return;
	}

	if (is_huge_zero_pmd(*pmd)) {
		/*
		 * FIXME: Do we want to invalidate secondary mmu by calling
		 * mmu_notifier_arch_invalidate_secondary_tlbs() see comments below
		 * inside __split_huge_pmd() ?
		 *
		 * We are going from a zero huge page write protected to zero
		 * small page also write protected so it does not seems useful
		 * to invalidate secondary mmu at this time.
		 */
		return __split_huge_zero_page_pmd(vma, haddr, pmd);
	}

	pmd_migration = is_pmd_migration_entry(*pmd);
	if (unlikely(pmd_migration)) {
		swp_entry_t entry;

		old_pmd = *pmd;
		entry = pmd_to_swp_entry(old_pmd);
		page = pfn_swap_entry_to_page(entry);
		write = is_writable_migration_entry(entry);
		if (PageAnon(page))
			anon_exclusive = is_readable_exclusive_migration_entry(entry);
		young = is_migration_entry_young(entry);
		dirty = is_migration_entry_dirty(entry);
		soft_dirty = pmd_swp_soft_dirty(old_pmd);
		uffd_wp = pmd_swp_uffd_wp(old_pmd);
	} else {
		/*
		 * Up to this point the pmd is present and huge and userland has
		 * the whole access to the hugepage during the split (which
		 * happens in place). If we overwrite the pmd with the not-huge
		 * version pointing to the pte here (which of course we could if
		 * all CPUs were bug free), userland could trigger a small page
		 * size TLB miss on the small sized TLB while the hugepage TLB
		 * entry is still established in the huge TLB. Some CPU doesn't
		 * like that. See
		 * http://support.amd.com/TechDocs/41322_10h_Rev_Gd.pdf, Erratum
		 * 383 on page 105. Intel should be safe but is also warns that
		 * it's only safe if the permission and cache attributes of the
		 * two entries loaded in the two TLB is identical (which should
		 * be the case here). But it is generally safer to never allow
		 * small and huge TLB entries for the same virtual address to be
		 * loaded simultaneously. So instead of doing "pmd_populate();
		 * flush_pmd_tlb_range();" we first mark the current pmd
		 * notpresent (atomically because here the pmd_trans_huge must
		 * remain set at all times on the pmd until the split is
		 * complete for this pmd), then we flush the SMP TLB and finally
		 * we write the non-huge version of the pmd entry with
		 * pmd_populate.
		 */
		old_pmd = pmdp_invalidate(vma, haddr, pmd);
		page = pmd_page(old_pmd);
		folio = page_folio(page);
		if (pmd_dirty(old_pmd)) {
			dirty = true;
			folio_set_dirty(folio);
		}
		write = pmd_write(old_pmd);
		young = pmd_young(old_pmd);
		soft_dirty = pmd_soft_dirty(old_pmd);
		uffd_wp = pmd_uffd_wp(old_pmd);

		VM_WARN_ON_FOLIO(!folio_ref_count(folio), folio);
		VM_WARN_ON_FOLIO(!folio_test_anon(folio), folio);

		/*
		 * Without "freeze", we'll simply split the PMD, propagating the
		 * PageAnonExclusive() flag for each PTE by setting it for
		 * each subpage -- no need to (temporarily) clear.
		 *
		 * With "freeze" we want to replace mapped pages by
		 * migration entries right away. This is only possible if we
		 * managed to clear PageAnonExclusive() -- see
		 * set_pmd_migration_entry().
		 *
		 * In case we cannot clear PageAnonExclusive(), split the PMD
		 * only and let try_to_migrate_one() fail later.
		 *
		 * See folio_try_share_anon_rmap_pmd(): invalidate PMD first.
		 */
		anon_exclusive = PageAnonExclusive(page);
		if (freeze && anon_exclusive &&
		    folio_try_share_anon_rmap_pmd(folio, page))
			freeze = false;
		if (!freeze) {
			rmap_t rmap_flags = RMAP_NONE;

			folio_ref_add(folio, HPAGE_PMD_NR - 1);
			if (anon_exclusive)
				rmap_flags |= RMAP_EXCLUSIVE;
			folio_add_anon_rmap_ptes(folio, page, HPAGE_PMD_NR,
						 vma, haddr, rmap_flags);
		}
	}

	/*
	 * Withdraw the table only after we mark the pmd entry invalid.
	 * This's critical for some architectures (Power).
	 */
	pgtable = pgtable_trans_huge_withdraw(mm, pmd);
	pmd_populate(mm, &_pmd, pgtable);

	pte = pte_offset_map(&_pmd, haddr);
	VM_BUG_ON(!pte);

	/*
	 * Note that NUMA hinting access restrictions are not transferred to
	 * avoid any possibility of altering permissions across VMAs.
	 */
	if (freeze || pmd_migration) {
		for (i = 0, addr = haddr; i < HPAGE_PMD_NR; i++, addr += PAGE_SIZE) {
			pte_t entry;
			swp_entry_t swp_entry;

			if (write)
				swp_entry = make_writable_migration_entry(
							page_to_pfn(page + i));
			else if (anon_exclusive)
				swp_entry = make_readable_exclusive_migration_entry(
							page_to_pfn(page + i));
			else
				swp_entry = make_readable_migration_entry(
							page_to_pfn(page + i));
			if (young)
				swp_entry = make_migration_entry_young(swp_entry);
			if (dirty)
				swp_entry = make_migration_entry_dirty(swp_entry);
			entry = swp_entry_to_pte(swp_entry);
			if (soft_dirty)
				entry = pte_swp_mksoft_dirty(entry);
			if (uffd_wp)
				entry = pte_swp_mkuffd_wp(entry);

			VM_WARN_ON(!pte_none(ptep_get(pte + i)));
			set_pte_at(mm, addr, pte + i, entry);
		}
	} else {
		pte_t entry;

		entry = mk_pte(page, READ_ONCE(vma->vm_page_prot));
		if (write)
			entry = pte_mkwrite(entry, vma);
		if (!young)
			entry = pte_mkold(entry);
		/* NOTE: this may set soft-dirty too on some archs */
		if (dirty)
			entry = pte_mkdirty(entry);
		if (soft_dirty)
			entry = pte_mksoft_dirty(entry);
		if (uffd_wp)
			entry = pte_mkuffd_wp(entry);

		for (i = 0; i < HPAGE_PMD_NR; i++)
			VM_WARN_ON(!pte_none(ptep_get(pte + i)));

		set_ptes(mm, haddr, pte, entry, HPAGE_PMD_NR);
	}
	pte_unmap(pte);

	if (!pmd_migration)
		folio_remove_rmap_pmd(folio, page, vma);
	if (freeze)
		put_page(page);

	smp_wmb(); /* make pte visible before pmd */
	pmd_populate(mm, pmd, pgtable);
}

void split_huge_pmd_locked(struct vm_area_struct *vma, unsigned long address,
			   pmd_t *pmd, bool freeze, struct folio *folio)
{
	VM_WARN_ON_ONCE(folio && !folio_test_pmd_mappable(folio));
	VM_WARN_ON_ONCE(!IS_ALIGNED(address, HPAGE_PMD_SIZE));
	VM_WARN_ON_ONCE(folio && !folio_test_locked(folio));
	VM_BUG_ON(freeze && !folio);

	/*
	 * When the caller requests to set up a migration entry, we
	 * require a folio to check the PMD against. Otherwise, there
	 * is a risk of replacing the wrong folio.
	 */
	if (pmd_trans_huge(*pmd) || pmd_devmap(*pmd) ||
	    is_pmd_migration_entry(*pmd)) {
		if (folio && folio != pmd_folio(*pmd))
			return;
		__split_huge_pmd_locked(vma, pmd, address, freeze);
	}
}

void __split_huge_pmd(struct vm_area_struct *vma, pmd_t *pmd,
		unsigned long address, bool freeze, struct folio *folio)
{
	spinlock_t *ptl;
	struct mmu_notifier_range range;

	mmu_notifier_range_init(&range, MMU_NOTIFY_CLEAR, 0, vma->vm_mm,
				address & HPAGE_PMD_MASK,
				(address & HPAGE_PMD_MASK) + HPAGE_PMD_SIZE);
	mmu_notifier_invalidate_range_start(&range);
	ptl = pmd_lock(vma->vm_mm, pmd);
	split_huge_pmd_locked(vma, range.start, pmd, freeze, folio);
	spin_unlock(ptl);
	mmu_notifier_invalidate_range_end(&range);
}

void split_huge_pmd_address(struct vm_area_struct *vma, unsigned long address,
		bool freeze, struct folio *folio)
{
	pmd_t *pmd = mm_find_pmd(vma->vm_mm, address);

	if (!pmd)
		return;

	__split_huge_pmd(vma, pmd, address, freeze, folio);
}

static inline void split_huge_pmd_if_needed(struct vm_area_struct *vma, unsigned long address)
{
	/*
	 * If the new address isn't hpage aligned and it could previously
	 * contain an hugepage: check if we need to split an huge pmd.
	 */
	if (!IS_ALIGNED(address, HPAGE_PMD_SIZE) &&
	    range_in_vma(vma, ALIGN_DOWN(address, HPAGE_PMD_SIZE),
			 ALIGN(address, HPAGE_PMD_SIZE)))
		split_huge_pmd_address(vma, address, false, NULL);
}

void vma_adjust_trans_huge(struct vm_area_struct *vma,
			     unsigned long start,
			     unsigned long end,
			     long adjust_next)
{
	/* Check if we need to split start first. */
	split_huge_pmd_if_needed(vma, start);

	/* Check if we need to split end next. */
	split_huge_pmd_if_needed(vma, end);

	/*
	 * If we're also updating the next vma vm_start,
	 * check if we need to split it.
	 */
	if (adjust_next > 0) {
		struct vm_area_struct *next = find_vma(vma->vm_mm, vma->vm_end);
		unsigned long nstart = next->vm_start;
		nstart += adjust_next;
		split_huge_pmd_if_needed(next, nstart);
	}
}

static void unmap_folio(struct folio *folio)
{
	enum ttu_flags ttu_flags = TTU_RMAP_LOCKED | TTU_SYNC |
		TTU_BATCH_FLUSH;

	VM_BUG_ON_FOLIO(!folio_test_large(folio), folio);

	if (folio_test_pmd_mappable(folio))
		ttu_flags |= TTU_SPLIT_HUGE_PMD;

	/*
	 * Anon pages need migration entries to preserve them, but file
	 * pages can simply be left unmapped, then faulted back on demand.
	 * If that is ever changed (perhaps for mlock), update remap_page().
	 */
	if (folio_test_anon(folio))
		try_to_migrate(folio, ttu_flags);
	else
		try_to_unmap(folio, ttu_flags | TTU_IGNORE_MLOCK);

	try_to_unmap_flush();
}

static bool __discard_anon_folio_pmd_locked(struct vm_area_struct *vma,
					    unsigned long addr, pmd_t *pmdp,
					    struct folio *folio)
{
	struct mm_struct *mm = vma->vm_mm;
	int ref_count, map_count;
	pmd_t orig_pmd = *pmdp;

	if (folio_test_dirty(folio) || pmd_dirty(orig_pmd))
		return false;

	orig_pmd = pmdp_huge_clear_flush(vma, addr, pmdp);

	/*
	 * Syncing against concurrent GUP-fast:
	 * - clear PMD; barrier; read refcount
	 * - inc refcount; barrier; read PMD
	 */
	smp_mb();

	ref_count = folio_ref_count(folio);
	map_count = folio_mapcount(folio);

	/*
	 * Order reads for folio refcount and dirty flag
	 * (see comments in __remove_mapping()).
	 */
	smp_rmb();

	/*
	 * If the folio or its PMD is redirtied at this point, or if there
	 * are unexpected references, we will give up to discard this folio
	 * and remap it.
	 *
	 * The only folio refs must be one from isolation plus the rmap(s).
	 */
	if (folio_test_dirty(folio) || pmd_dirty(orig_pmd) ||
	    ref_count != map_count + 1) {
		set_pmd_at(mm, addr, pmdp, orig_pmd);
		return false;
	}

	folio_remove_rmap_pmd(folio, pmd_page(orig_pmd), vma);
	zap_deposited_table(mm, pmdp);
	add_mm_counter(mm, MM_ANONPAGES, -HPAGE_PMD_NR);
	if (vma->vm_flags & VM_LOCKED)
		mlock_drain_local();
	folio_put(folio);

	return true;
}

bool unmap_huge_pmd_locked(struct vm_area_struct *vma, unsigned long addr,
			   pmd_t *pmdp, struct folio *folio)
{
	VM_WARN_ON_FOLIO(!folio_test_pmd_mappable(folio), folio);
	VM_WARN_ON_FOLIO(!folio_test_locked(folio), folio);
	VM_WARN_ON_ONCE(!IS_ALIGNED(addr, HPAGE_PMD_SIZE));

	if (folio_test_anon(folio) && !folio_test_swapbacked(folio))
		return __discard_anon_folio_pmd_locked(vma, addr, pmdp, folio);

	return false;
}

static void remap_page(struct folio *folio, unsigned long nr, int flags)
{
	int i = 0;

	/* If unmap_folio() uses try_to_migrate() on file, remove this check */
	if (!folio_test_anon(folio))
		return;
	for (;;) {
		remove_migration_ptes(folio, folio, RMP_LOCKED | flags);
		i += folio_nr_pages(folio);
		if (i >= nr)
			break;
		folio = folio_next(folio);
	}
}

static void lru_add_page_tail(struct folio *folio, struct page *tail,
		struct lruvec *lruvec, struct list_head *list)
{
	VM_BUG_ON_FOLIO(!folio_test_large(folio), folio);
	VM_BUG_ON_FOLIO(PageLRU(tail), folio);
	lockdep_assert_held(&lruvec->lru_lock);

	if (list) {
		/* page reclaim is reclaiming a huge page */
		VM_WARN_ON(folio_test_lru(folio));
		get_page(tail);
		list_add_tail(&tail->lru, list);
	} else {
		/* head is still on lru (and we have it frozen) */
		VM_WARN_ON(!folio_test_lru(folio));
		if (folio_test_unevictable(folio))
			tail->mlock_count = 0;
		else
			list_add_tail(&tail->lru, &folio->lru);
		SetPageLRU(tail);
	}
}

static void __split_huge_page_tail(struct folio *folio, int tail,
		struct lruvec *lruvec, struct list_head *list,
		unsigned int new_order)
{
	struct page *head = &folio->page;
	struct page *page_tail = head + tail;
	/*
	 * Careful: new_folio is not a "real" folio before we cleared PageTail.
	 * Don't pass it around before clear_compound_head().
	 */
	struct folio *new_folio = (struct folio *)page_tail;

	VM_BUG_ON_PAGE(atomic_read(&page_tail->_mapcount) != -1, page_tail);

	/*
	 * Clone page flags before unfreezing refcount.
	 *
	 * After successful get_page_unless_zero() might follow flags change,
	 * for example lock_page() which set PG_waiters.
	 *
	 * Note that for mapped sub-pages of an anonymous THP,
	 * PG_anon_exclusive has been cleared in unmap_folio() and is stored in
	 * the migration entry instead from where remap_page() will restore it.
	 * We can still have PG_anon_exclusive set on effectively unmapped and
	 * unreferenced sub-pages of an anonymous THP: we can simply drop
	 * PG_anon_exclusive (-> PG_mappedtodisk) for these here.
	 */
	page_tail->flags &= ~PAGE_FLAGS_CHECK_AT_PREP;
	page_tail->flags |= (head->flags &
			((1L << PG_referenced) |
			 (1L << PG_swapbacked) |
			 (1L << PG_swapcache) |
			 (1L << PG_mlocked) |
			 (1L << PG_uptodate) |
			 (1L << PG_active) |
			 (1L << PG_workingset) |
			 (1L << PG_locked) |
			 (1L << PG_unevictable) |
#ifdef CONFIG_ARCH_USES_PG_ARCH_2
			 (1L << PG_arch_2) |
#endif
#ifdef CONFIG_ARCH_USES_PG_ARCH_3
			 (1L << PG_arch_3) |
#endif
			 (1L << PG_dirty) |
			 LRU_GEN_MASK | LRU_REFS_MASK));

	/* ->mapping in first and second tail page is replaced by other uses */
	VM_BUG_ON_PAGE(tail > 2 && page_tail->mapping != TAIL_MAPPING,
			page_tail);
	page_tail->mapping = head->mapping;
	page_tail->index = head->index + tail;

	/*
	 * page->private should not be set in tail pages. Fix up and warn once
	 * if private is unexpectedly set.
	 */
	if (unlikely(page_tail->private)) {
		VM_WARN_ON_ONCE_PAGE(true, page_tail);
		page_tail->private = 0;
	}
	if (folio_test_swapcache(folio))
		new_folio->swap.val = folio->swap.val + tail;

	/* Page flags must be visible before we make the page non-compound. */
	smp_wmb();

	/*
	 * Clear PageTail before unfreezing page refcount.
	 *
	 * After successful get_page_unless_zero() might follow put_page()
	 * which needs correct compound_head().
	 */
	clear_compound_head(page_tail);
	if (new_order) {
		prep_compound_page(page_tail, new_order);
		folio_set_large_rmappable(new_folio);
	}

	/* Finally unfreeze refcount. Additional reference from page cache. */
	page_ref_unfreeze(page_tail,
		1 + ((!folio_test_anon(folio) || folio_test_swapcache(folio)) ?
			     folio_nr_pages(new_folio) : 0));

	if (folio_test_young(folio))
		folio_set_young(new_folio);
	if (folio_test_idle(folio))
		folio_set_idle(new_folio);

	folio_xchg_last_cpupid(new_folio, folio_last_cpupid(folio));

	/*
	 * always add to the tail because some iterators expect new
	 * pages to show after the currently processed elements - e.g.
	 * migrate_pages
	 */
	lru_add_page_tail(folio, page_tail, lruvec, list);
}

static void __split_huge_page(struct page *page, struct list_head *list,
		pgoff_t end, unsigned int new_order)
{
	struct folio *folio = page_folio(page);
	struct page *head = &folio->page;
	struct lruvec *lruvec;
	struct address_space *swap_cache = NULL;
	unsigned long offset = 0;
	int i, nr_dropped = 0;
	unsigned int new_nr = 1 << new_order;
	int order = folio_order(folio);
	unsigned int nr = 1 << order;

	/* complete memcg works before add pages to LRU */
	split_page_memcg(head, order, new_order);

	if (folio_test_anon(folio) && folio_test_swapcache(folio)) {
		offset = swap_cache_index(folio->swap);
		swap_cache = swap_address_space(folio->swap);
		xa_lock(&swap_cache->i_pages);
	}

	/* lock lru list/PageCompound, ref frozen by page_ref_freeze */
	lruvec = folio_lruvec_lock(folio);

	ClearPageHasHWPoisoned(head);

	for (i = nr - new_nr; i >= new_nr; i -= new_nr) {
		__split_huge_page_tail(folio, i, lruvec, list, new_order);
		/* Some pages can be beyond EOF: drop them from page cache */
		if (head[i].index >= end) {
			struct folio *tail = page_folio(head + i);

			if (shmem_mapping(folio->mapping))
				nr_dropped++;
			else if (folio_test_clear_dirty(tail))
				folio_account_cleaned(tail,
					inode_to_wb(folio->mapping->host));
			__filemap_remove_folio(tail, NULL);
			folio_put(tail);
		} else if (!PageAnon(page)) {
			__xa_store(&folio->mapping->i_pages, head[i].index,
					head + i, 0);
		} else if (swap_cache) {
			__xa_store(&swap_cache->i_pages, offset + i,
					head + i, 0);
		}
	}

	if (!new_order)
		ClearPageCompound(head);
	else {
		struct folio *new_folio = (struct folio *)head;

		folio_set_order(new_folio, new_order);
	}
	unlock_page_lruvec(lruvec);
	/* Caller disabled irqs, so they are still disabled here */

	split_page_owner(head, order, new_order);
	pgalloc_tag_split(folio, order, new_order);

	/* See comment in __split_huge_page_tail() */
	if (folio_test_anon(folio)) {
		/* Additional pin to swap cache */
		if (folio_test_swapcache(folio)) {
			folio_ref_add(folio, 1 + new_nr);
			xa_unlock(&swap_cache->i_pages);
		} else {
			folio_ref_inc(folio);
		}
	} else {
		/* Additional pin to page cache */
		folio_ref_add(folio, 1 + new_nr);
		xa_unlock(&folio->mapping->i_pages);
	}
	local_irq_enable();

	if (nr_dropped)
		shmem_uncharge(folio->mapping->host, nr_dropped);
	remap_page(folio, nr, PageAnon(head) ? RMP_USE_SHARED_ZEROPAGE : 0);

	/*
	 * set page to its compound_head when split to non order-0 pages, so
	 * we can skip unlocking it below, since PG_locked is transferred to
	 * the compound_head of the page and the caller will unlock it.
	 */
	if (new_order)
		page = compound_head(page);

	for (i = 0; i < nr; i += new_nr) {
		struct page *subpage = head + i;
		struct folio *new_folio = page_folio(subpage);
		if (subpage == page)
			continue;
		folio_unlock(new_folio);

		/*
		 * Subpages may be freed if there wasn't any mapping
		 * like if add_to_swap() is running on a lru page that
		 * had its mapping zapped. And freeing these pages
		 * requires taking the lru_lock so we do the put_page
		 * of the tail pages after the split is complete.
		 */
		free_page_and_swap_cache(subpage);
	}
}

/* Racy check whether the huge page can be split */
bool can_split_folio(struct folio *folio, int caller_pins, int *pextra_pins)
{
	int extra_pins;

	/* Additional pins from page cache */
	if (folio_test_anon(folio))
		extra_pins = folio_test_swapcache(folio) ?
				folio_nr_pages(folio) : 0;
	else
		extra_pins = folio_nr_pages(folio);
	if (pextra_pins)
		*pextra_pins = extra_pins;
	return folio_mapcount(folio) == folio_ref_count(folio) - extra_pins -
					caller_pins;
}

/*
 * This function splits a large folio into smaller folios of order @new_order.
 * @page can point to any page of the large folio to split. The split operation
 * does not change the position of @page.
 *
 * Prerequisites:
 *
 * 1) The caller must hold a reference on the @page's owning folio, also known
 *    as the large folio.
 *
 * 2) The large folio must be locked.
 *
 * 3) The folio must not be pinned. Any unexpected folio references, including
 *    GUP pins, will result in the folio not getting split; instead, the caller
 *    will receive an -EAGAIN.
 *
 * 4) @new_order > 1, usually. Splitting to order-1 anonymous folios is not
 *    supported for non-file-backed folios, because folio->_deferred_list, which
 *    is used by partially mapped folios, is stored in subpage 2, but an order-1
 *    folio only has subpages 0 and 1. File-backed order-1 folios are supported,
 *    since they do not use _deferred_list.
 *
 * After splitting, the caller's folio reference will be transferred to @page,
 * resulting in a raised refcount of @page after this call. The other pages may
 * be freed if they are not mapped.
 *
 * If @list is null, tail pages will be added to LRU list, otherwise, to @list.
 *
 * Pages in @new_order will inherit the mapping, flags, and so on from the
 * huge page.
 *
 * Returns 0 if the huge page was split successfully.
 *
 * Returns -EAGAIN if the folio has unexpected reference (e.g., GUP) or if
 * the folio was concurrently removed from the page cache.
 *
 * Returns -EBUSY when trying to split the huge zeropage, if the folio is
 * under writeback, if fs-specific folio metadata cannot currently be
 * released, or if some unexpected race happened (e.g., anon VMA disappeared,
 * truncation).
 *
 * Returns -EINVAL when trying to split to an order that is incompatible
 * with the folio. Splitting to order 0 is compatible with all folios.
 */
int split_huge_page_to_list_to_order(struct page *page, struct list_head *list,
				     unsigned int new_order)
{
	struct folio *folio = page_folio(page);
	struct deferred_split *ds_queue = get_deferred_split_queue(folio);
	/* reset xarray order to new order after split */
	XA_STATE_ORDER(xas, &folio->mapping->i_pages, folio->index, new_order);
	bool is_anon = folio_test_anon(folio);
	struct address_space *mapping = NULL;
	struct anon_vma *anon_vma = NULL;
	int order = folio_order(folio);
	int extra_pins, ret;
	pgoff_t end;
	bool is_hzp;

	VM_BUG_ON_FOLIO(!folio_test_locked(folio), folio);
	VM_BUG_ON_FOLIO(!folio_test_large(folio), folio);

	if (new_order >= folio_order(folio))
		return -EINVAL;

	if (is_anon) {
		/* order-1 is not supported for anonymous THP. */
		if (new_order == 1) {
			VM_WARN_ONCE(1, "Cannot split to order-1 folio");
			return -EINVAL;
		}
	} else if (new_order) {
		/* Split shmem folio to non-zero order not supported */
		if (shmem_mapping(folio->mapping)) {
			VM_WARN_ONCE(1,
				"Cannot split shmem folio to non-0 order");
			return -EINVAL;
		}
		/*
		 * No split if the file system does not support large folio.
		 * Note that we might still have THPs in such mappings due to
		 * CONFIG_READ_ONLY_THP_FOR_FS. But in that case, the mapping
		 * does not actually support large folios properly.
		 */
		if (IS_ENABLED(CONFIG_READ_ONLY_THP_FOR_FS) &&
		    !mapping_large_folio_support(folio->mapping)) {
			VM_WARN_ONCE(1,
				"Cannot split file folio to non-0 order");
			return -EINVAL;
		}
	}

	/* Only swapping a whole PMD-mapped folio is supported */
	if (folio_test_swapcache(folio) && new_order)
		return -EINVAL;

	is_hzp = is_huge_zero_folio(folio);
	if (is_hzp) {
		pr_warn_ratelimited("Called split_huge_page for huge zero page\n");
		return -EBUSY;
	}

	if (folio_test_writeback(folio))
		return -EBUSY;

	if (is_anon) {
		/*
		 * The caller does not necessarily hold an mmap_lock that would
		 * prevent the anon_vma disappearing so we first we take a
		 * reference to it and then lock the anon_vma for write. This
		 * is similar to folio_lock_anon_vma_read except the write lock
		 * is taken to serialise against parallel split or collapse
		 * operations.
		 */
		anon_vma = folio_get_anon_vma(folio);
		if (!anon_vma) {
			ret = -EBUSY;
			goto out;
		}
		end = -1;
		mapping = NULL;
		anon_vma_lock_write(anon_vma);
	} else {
		gfp_t gfp;

		mapping = folio->mapping;

		/* Truncated ? */
		if (!mapping) {
			ret = -EBUSY;
			goto out;
		}

		gfp = current_gfp_context(mapping_gfp_mask(mapping) &
							GFP_RECLAIM_MASK);

		if (!filemap_release_folio(folio, gfp)) {
			ret = -EBUSY;
			goto out;
		}

		xas_split_alloc(&xas, folio, folio_order(folio), gfp);
		if (xas_error(&xas)) {
			ret = xas_error(&xas);
			goto out;
		}

		anon_vma = NULL;
		i_mmap_lock_read(mapping);

		/*
		 *__split_huge_page() may need to trim off pages beyond EOF:
		 * but on 32-bit, i_size_read() takes an irq-unsafe seqlock,
		 * which cannot be nested inside the page tree lock. So note
		 * end now: i_size itself may be changed at any moment, but
		 * folio lock is good enough to serialize the trimming.
		 */
		end = DIV_ROUND_UP(i_size_read(mapping->host), PAGE_SIZE);
		if (shmem_mapping(mapping))
			end = shmem_fallocend(mapping->host, end);
	}

	/*
	 * Racy check if we can split the page, before unmap_folio() will
	 * split PMDs
	 */
	if (!can_split_folio(folio, 1, &extra_pins)) {
		ret = -EAGAIN;
		goto out_unlock;
	}

	unmap_folio(folio);

	/* block interrupt reentry in xa_lock and spinlock */
	local_irq_disable();
	if (mapping) {
		/*
		 * Check if the folio is present in page cache.
		 * We assume all tail are present too, if folio is there.
		 */
		xas_lock(&xas);
		xas_reset(&xas);
		if (xas_load(&xas) != folio)
			goto fail;
	}

	/* Prevent deferred_split_scan() touching ->_refcount */
	spin_lock(&ds_queue->split_queue_lock);
	if (folio_ref_freeze(folio, 1 + extra_pins)) {
		if (folio_order(folio) > 1 &&
		    !list_empty(&folio->_deferred_list)) {
			ds_queue->split_queue_len--;
			if (folio_test_partially_mapped(folio)) {
				__folio_clear_partially_mapped(folio);
				mod_mthp_stat(folio_order(folio),
					      MTHP_STAT_NR_ANON_PARTIALLY_MAPPED, -1);
			}
			/*
			 * Reinitialize page_deferred_list after removing the
			 * page from the split_queue, otherwise a subsequent
			 * split will see list corruption when checking the
			 * page_deferred_list.
			 */
			list_del_init(&folio->_deferred_list);
		}
		spin_unlock(&ds_queue->split_queue_lock);
		if (mapping) {
			int nr = folio_nr_pages(folio);

			xas_split(&xas, folio, folio_order(folio));
			if (folio_test_pmd_mappable(folio) &&
			    new_order < HPAGE_PMD_ORDER) {
				if (folio_test_swapbacked(folio)) {
					__lruvec_stat_mod_folio(folio,
							NR_SHMEM_THPS, -nr);
				} else {
					__lruvec_stat_mod_folio(folio,
							NR_FILE_THPS, -nr);
					filemap_nr_thps_dec(mapping);
				}
			}
		}

		if (is_anon) {
			mod_mthp_stat(order, MTHP_STAT_NR_ANON, -1);
			mod_mthp_stat(new_order, MTHP_STAT_NR_ANON, 1 << (order - new_order));
		}
		__split_huge_page(page, list, end, new_order);
		ret = 0;
	} else {
		spin_unlock(&ds_queue->split_queue_lock);
fail:
		if (mapping)
			xas_unlock(&xas);
		local_irq_enable();
		remap_page(folio, folio_nr_pages(folio), 0);
		ret = -EAGAIN;
	}

out_unlock:
	if (anon_vma) {
		anon_vma_unlock_write(anon_vma);
		put_anon_vma(anon_vma);
	}
	if (mapping)
		i_mmap_unlock_read(mapping);
out:
	xas_destroy(&xas);
	if (order == HPAGE_PMD_ORDER)
		count_vm_event(!ret ? THP_SPLIT_PAGE : THP_SPLIT_PAGE_FAILED);
	count_mthp_stat(order, !ret ? MTHP_STAT_SPLIT : MTHP_STAT_SPLIT_FAILED);
	return ret;
}

void __folio_undo_large_rmappable(struct folio *folio)
{
	struct deferred_split *ds_queue;
	unsigned long flags;

	ds_queue = get_deferred_split_queue(folio);
	spin_lock_irqsave(&ds_queue->split_queue_lock, flags);
	if (!list_empty(&folio->_deferred_list)) {
		ds_queue->split_queue_len--;
		if (folio_test_partially_mapped(folio)) {
			__folio_clear_partially_mapped(folio);
			mod_mthp_stat(folio_order(folio),
				      MTHP_STAT_NR_ANON_PARTIALLY_MAPPED, -1);
		}
		list_del_init(&folio->_deferred_list);
	}
	spin_unlock_irqrestore(&ds_queue->split_queue_lock, flags);
}

/* partially_mapped=false won't clear PG_partially_mapped folio flag */
void deferred_split_folio(struct folio *folio, bool partially_mapped)
{
	struct deferred_split *ds_queue = get_deferred_split_queue(folio);
#ifdef CONFIG_MEMCG
	struct mem_cgroup *memcg = folio_memcg(folio);
#endif
	unsigned long flags;

	/*
	 * Order 1 folios have no space for a deferred list, but we also
	 * won't waste much memory by not adding them to the deferred list.
	 */
	if (folio_order(folio) <= 1)
		return;

	if (!partially_mapped && !split_underused_thp)
		return;

	/*
	 * The try_to_unmap() in page reclaim path might reach here too,
	 * this may cause a race condition to corrupt deferred split queue.
	 * And, if page reclaim is already handling the same folio, it is
	 * unnecessary to handle it again in shrinker.
	 *
	 * Check the swapcache flag to determine if the folio is being
	 * handled by page reclaim since THP swap would add the folio into
	 * swap cache before calling try_to_unmap().
	 */
	if (folio_test_swapcache(folio))
		return;

	spin_lock_irqsave(&ds_queue->split_queue_lock, flags);
	if (partially_mapped) {
		if (!folio_test_partially_mapped(folio)) {
			__folio_set_partially_mapped(folio);
			if (folio_test_pmd_mappable(folio))
				count_vm_event(THP_DEFERRED_SPLIT_PAGE);
			count_mthp_stat(folio_order(folio), MTHP_STAT_SPLIT_DEFERRED);
			mod_mthp_stat(folio_order(folio), MTHP_STAT_NR_ANON_PARTIALLY_MAPPED, 1);

		}
	} else {
		/* partially mapped folios cannot become non-partially mapped */
		VM_WARN_ON_FOLIO(folio_test_partially_mapped(folio), folio);
	}
	if (list_empty(&folio->_deferred_list)) {
		list_add_tail(&folio->_deferred_list, &ds_queue->split_queue);
		ds_queue->split_queue_len++;
#ifdef CONFIG_MEMCG
		if (memcg)
			set_shrinker_bit(memcg, folio_nid(folio),
					 deferred_split_shrinker->id);
#endif
	}
	spin_unlock_irqrestore(&ds_queue->split_queue_lock, flags);
}

static unsigned long deferred_split_count(struct shrinker *shrink,
		struct shrink_control *sc)
{
	struct pglist_data *pgdata = NODE_DATA(sc->nid);
	struct deferred_split *ds_queue = &pgdata->deferred_split_queue;

#ifdef CONFIG_MEMCG
	if (sc->memcg)
		ds_queue = &sc->memcg->deferred_split_queue;
#endif
	return READ_ONCE(ds_queue->split_queue_len);
}

static bool thp_underused(struct folio *folio)
{
	int num_zero_pages = 0, num_filled_pages = 0;
	void *kaddr;
	int i;

	if (khugepaged_max_ptes_none == HPAGE_PMD_NR - 1)
		return false;

	for (i = 0; i < folio_nr_pages(folio); i++) {
		kaddr = kmap_local_folio(folio, i * PAGE_SIZE);
		if (!memchr_inv(kaddr, 0, PAGE_SIZE)) {
			num_zero_pages++;
			if (num_zero_pages > khugepaged_max_ptes_none) {
				kunmap_local(kaddr);
				return true;
			}
		} else {
			/*
			 * Another path for early exit once the number
			 * of non-zero filled pages exceeds threshold.
			 */
			num_filled_pages++;
			if (num_filled_pages >= HPAGE_PMD_NR - khugepaged_max_ptes_none) {
				kunmap_local(kaddr);
				return false;
			}
		}
		kunmap_local(kaddr);
	}
	return false;
}

static unsigned long deferred_split_scan(struct shrinker *shrink,
		struct shrink_control *sc)
{
	struct pglist_data *pgdata = NODE_DATA(sc->nid);
	struct deferred_split *ds_queue = &pgdata->deferred_split_queue;
	unsigned long flags;
	LIST_HEAD(list);
	struct folio *folio, *next;
	int split = 0;

#ifdef CONFIG_MEMCG
	if (sc->memcg)
		ds_queue = &sc->memcg->deferred_split_queue;
#endif

	spin_lock_irqsave(&ds_queue->split_queue_lock, flags);
	/* Take pin on all head pages to avoid freeing them under us */
	list_for_each_entry_safe(folio, next, &ds_queue->split_queue,
							_deferred_list) {
		if (folio_try_get(folio)) {
			list_move(&folio->_deferred_list, &list);
		} else {
			/* We lost race with folio_put() */
			if (folio_test_partially_mapped(folio)) {
				__folio_clear_partially_mapped(folio);
				mod_mthp_stat(folio_order(folio),
					      MTHP_STAT_NR_ANON_PARTIALLY_MAPPED, -1);
			}
			list_del_init(&folio->_deferred_list);
			ds_queue->split_queue_len--;
		}
		if (!--sc->nr_to_scan)
			break;
	}
	spin_unlock_irqrestore(&ds_queue->split_queue_lock, flags);

	list_for_each_entry_safe(folio, next, &list, _deferred_list) {
		bool did_split = false;
		bool underused = false;

		if (!folio_test_partially_mapped(folio)) {
			underused = thp_underused(folio);
			if (!underused)
				goto next;
		}
		if (!folio_trylock(folio))
			goto next;
		if (!split_folio(folio)) {
			did_split = true;
			if (underused)
				count_vm_event(THP_UNDERUSED_SPLIT_PAGE);
			split++;
		}
		folio_unlock(folio);
next:
		/*
		 * split_folio() removes folio from list on success.
		 * Only add back to the queue if folio is partially mapped.
		 * If thp_underused returns false, or if split_folio fails
		 * in the case it was underused, then consider it used and
		 * don't add it back to split_queue.
		 */
		if (!did_split && !folio_test_partially_mapped(folio)) {
			list_del_init(&folio->_deferred_list);
			ds_queue->split_queue_len--;
		}
		folio_put(folio);
	}

	spin_lock_irqsave(&ds_queue->split_queue_lock, flags);
	list_splice_tail(&list, &ds_queue->split_queue);
	spin_unlock_irqrestore(&ds_queue->split_queue_lock, flags);

	/*
	 * Stop shrinker if we didn't split any page, but the queue is empty.
	 * This can happen if pages were freed under us.
	 */
	if (!split && list_empty(&ds_queue->split_queue))
		return SHRINK_STOP;
	return split;
}

#ifdef CONFIG_DEBUG_FS
static void split_huge_pages_all(void)
{
	struct zone *zone;
	struct page *page;
	struct folio *folio;
	unsigned long pfn, max_zone_pfn;
	unsigned long total = 0, split = 0;

	pr_debug("Split all THPs\n");
	for_each_zone(zone) {
		if (!managed_zone(zone))
			continue;
		max_zone_pfn = zone_end_pfn(zone);
		for (pfn = zone->zone_start_pfn; pfn < max_zone_pfn; pfn++) {
			int nr_pages;

			page = pfn_to_online_page(pfn);
			if (!page || PageTail(page))
				continue;
			folio = page_folio(page);
			if (!folio_try_get(folio))
				continue;

			if (unlikely(page_folio(page) != folio))
				goto next;

			if (zone != folio_zone(folio))
				goto next;

			if (!folio_test_large(folio)
				|| folio_test_hugetlb(folio)
				|| !folio_test_lru(folio))
				goto next;

			total++;
			folio_lock(folio);
			nr_pages = folio_nr_pages(folio);
			if (!split_folio(folio))
				split++;
			pfn += nr_pages - 1;
			folio_unlock(folio);
next:
			folio_put(folio);
			cond_resched();
		}
	}

	pr_debug("%lu of %lu THP split\n", split, total);
}

static inline bool vma_not_suitable_for_thp_split(struct vm_area_struct *vma)
{
	return vma_is_special_huge(vma) || (vma->vm_flags & VM_IO) ||
		    is_vm_hugetlb_page(vma);
}

static int split_huge_pages_pid(int pid, unsigned long vaddr_start,
				unsigned long vaddr_end, unsigned int new_order)
{
	int ret = 0;
	struct task_struct *task;
	struct mm_struct *mm;
	unsigned long total = 0, split = 0;
	unsigned long addr;

	vaddr_start &= PAGE_MASK;
	vaddr_end &= PAGE_MASK;

	task = find_get_task_by_vpid(pid);
	if (!task) {
		ret = -ESRCH;
		goto out;
	}

	/* Find the mm_struct */
	mm = get_task_mm(task);
	put_task_struct(task);

	if (!mm) {
		ret = -EINVAL;
		goto out;
	}

	pr_debug("Split huge pages in pid: %d, vaddr: [0x%lx - 0x%lx]\n",
		 pid, vaddr_start, vaddr_end);

	mmap_read_lock(mm);
	/*
	 * always increase addr by PAGE_SIZE, since we could have a PTE page
	 * table filled with PTE-mapped THPs, each of which is distinct.
	 */
	for (addr = vaddr_start; addr < vaddr_end; addr += PAGE_SIZE) {
		struct vm_area_struct *vma = vma_lookup(mm, addr);
		struct folio_walk fw;
		struct folio *folio;

		if (!vma)
			break;

		/* skip special VMA and hugetlb VMA */
		if (vma_not_suitable_for_thp_split(vma)) {
			addr = vma->vm_end;
			continue;
		}

		folio = folio_walk_start(&fw, vma, addr, 0);
		if (!folio)
			continue;

		if (!is_transparent_hugepage(folio))
			goto next;

		if (new_order >= folio_order(folio))
			goto next;

		total++;
		/*
		 * For folios with private, split_huge_page_to_list_to_order()
		 * will try to drop it before split and then check if the folio
		 * can be split or not. So skip the check here.
		 */
		if (!folio_test_private(folio) &&
		    !can_split_folio(folio, 0, NULL))
			goto next;

		if (!folio_trylock(folio))
			goto next;
		folio_get(folio);
		folio_walk_end(&fw, vma);

		if (!split_folio_to_order(folio, new_order))
			split++;

		folio_unlock(folio);
		folio_put(folio);

		cond_resched();
		continue;
next:
		folio_walk_end(&fw, vma);
		cond_resched();
	}
	mmap_read_unlock(mm);
	mmput(mm);

	pr_debug("%lu of %lu THP split\n", split, total);

out:
	return ret;
}

static int split_huge_pages_in_file(const char *file_path, pgoff_t off_start,
				pgoff_t off_end, unsigned int new_order)
{
	struct filename *file;
	struct file *candidate;
	struct address_space *mapping;
	int ret = -EINVAL;
	pgoff_t index;
	int nr_pages = 1;
	unsigned long total = 0, split = 0;

	file = getname_kernel(file_path);
	if (IS_ERR(file))
		return ret;

	candidate = file_open_name(file, O_RDONLY, 0);
	if (IS_ERR(candidate))
		goto out;

	pr_debug("split file-backed THPs in file: %s, page offset: [0x%lx - 0x%lx]\n",
		 file_path, off_start, off_end);

	mapping = candidate->f_mapping;

	for (index = off_start; index < off_end; index += nr_pages) {
		struct folio *folio = filemap_get_folio(mapping, index);

		nr_pages = 1;
		if (IS_ERR(folio))
			continue;

		if (!folio_test_large(folio))
			goto next;

		total++;
		nr_pages = folio_nr_pages(folio);

		if (new_order >= folio_order(folio))
			goto next;

		if (!folio_trylock(folio))
			goto next;

		if (!split_folio_to_order(folio, new_order))
			split++;

		folio_unlock(folio);
next:
		folio_put(folio);
		cond_resched();
	}

	filp_close(candidate, NULL);
	ret = 0;

	pr_debug("%lu of %lu file-backed THP split\n", split, total);
out:
	putname(file);
	return ret;
}

#define MAX_INPUT_BUF_SZ 255

static ssize_t split_huge_pages_write(struct file *file, const char __user *buf,
				size_t count, loff_t *ppops)
{
	static DEFINE_MUTEX(split_debug_mutex);
	ssize_t ret;
	/*
	 * hold pid, start_vaddr, end_vaddr, new_order or
	 * file_path, off_start, off_end, new_order
	 */
	char input_buf[MAX_INPUT_BUF_SZ];
	int pid;
	unsigned long vaddr_start, vaddr_end;
	unsigned int new_order = 0;

	ret = mutex_lock_interruptible(&split_debug_mutex);
	if (ret)
		return ret;

	ret = -EFAULT;

	memset(input_buf, 0, MAX_INPUT_BUF_SZ);
	if (copy_from_user(input_buf, buf, min_t(size_t, count, MAX_INPUT_BUF_SZ)))
		goto out;

	input_buf[MAX_INPUT_BUF_SZ - 1] = '\0';

	if (input_buf[0] == '/') {
		char *tok;
		char *buf = input_buf;
		char file_path[MAX_INPUT_BUF_SZ];
		pgoff_t off_start = 0, off_end = 0;
		size_t input_len = strlen(input_buf);

		tok = strsep(&buf, ",");
		if (tok) {
			strcpy(file_path, tok);
		} else {
			ret = -EINVAL;
			goto out;
		}

		ret = sscanf(buf, "0x%lx,0x%lx,%d", &off_start, &off_end, &new_order);
		if (ret != 2 && ret != 3) {
			ret = -EINVAL;
			goto out;
		}
		ret = split_huge_pages_in_file(file_path, off_start, off_end, new_order);
		if (!ret)
			ret = input_len;

		goto out;
	}

	ret = sscanf(input_buf, "%d,0x%lx,0x%lx,%d", &pid, &vaddr_start, &vaddr_end, &new_order);
	if (ret == 1 && pid == 1) {
		split_huge_pages_all();
		ret = strlen(input_buf);
		goto out;
	} else if (ret != 3 && ret != 4) {
		ret = -EINVAL;
		goto out;
	}

	ret = split_huge_pages_pid(pid, vaddr_start, vaddr_end, new_order);
	if (!ret)
		ret = strlen(input_buf);
out:
	mutex_unlock(&split_debug_mutex);
	return ret;

}

static const struct file_operations split_huge_pages_fops = {
	.owner	 = THIS_MODULE,
	.write	 = split_huge_pages_write,
	.llseek  = no_llseek,
};

static int __init split_huge_pages_debugfs(void)
{
	debugfs_create_file("split_huge_pages", 0200, NULL, NULL,
			    &split_huge_pages_fops);
	return 0;
}
late_initcall(split_huge_pages_debugfs);
#endif

#ifdef CONFIG_ARCH_ENABLE_THP_MIGRATION
int set_pmd_migration_entry(struct page_vma_mapped_walk *pvmw,
		struct page *page)
{
	struct folio *folio = page_folio(page);
	struct vm_area_struct *vma = pvmw->vma;
	struct mm_struct *mm = vma->vm_mm;
	unsigned long address = pvmw->address;
	bool anon_exclusive;
	pmd_t pmdval;
	swp_entry_t entry;
	pmd_t pmdswp;

	if (!(pvmw->pmd && !pvmw->pte))
		return 0;

	flush_cache_range(vma, address, address + HPAGE_PMD_SIZE);
	pmdval = pmdp_invalidate(vma, address, pvmw->pmd);

	/* See folio_try_share_anon_rmap_pmd(): invalidate PMD first. */
	anon_exclusive = folio_test_anon(folio) && PageAnonExclusive(page);
	if (anon_exclusive && folio_try_share_anon_rmap_pmd(folio, page)) {
		set_pmd_at(mm, address, pvmw->pmd, pmdval);
		return -EBUSY;
	}

	if (pmd_dirty(pmdval))
		folio_mark_dirty(folio);
	if (pmd_write(pmdval))
		entry = make_writable_migration_entry(page_to_pfn(page));
	else if (anon_exclusive)
		entry = make_readable_exclusive_migration_entry(page_to_pfn(page));
	else
		entry = make_readable_migration_entry(page_to_pfn(page));
	if (pmd_young(pmdval))
		entry = make_migration_entry_young(entry);
	if (pmd_dirty(pmdval))
		entry = make_migration_entry_dirty(entry);
	pmdswp = swp_entry_to_pmd(entry);
	if (pmd_soft_dirty(pmdval))
		pmdswp = pmd_swp_mksoft_dirty(pmdswp);
	if (pmd_uffd_wp(pmdval))
		pmdswp = pmd_swp_mkuffd_wp(pmdswp);
	set_pmd_at(mm, address, pvmw->pmd, pmdswp);
	folio_remove_rmap_pmd(folio, page, vma);
	folio_put(folio);
	trace_set_migration_pmd(address, pmd_val(pmdswp));

	return 0;
}

void remove_migration_pmd(struct page_vma_mapped_walk *pvmw, struct page *new)
{
	struct folio *folio = page_folio(new);
	struct vm_area_struct *vma = pvmw->vma;
	struct mm_struct *mm = vma->vm_mm;
	unsigned long address = pvmw->address;
	unsigned long haddr = address & HPAGE_PMD_MASK;
	pmd_t pmde;
	swp_entry_t entry;

	if (!(pvmw->pmd && !pvmw->pte))
		return;

	entry = pmd_to_swp_entry(*pvmw->pmd);
	folio_get(folio);
	pmde = mk_huge_pmd(new, READ_ONCE(vma->vm_page_prot));
	if (pmd_swp_soft_dirty(*pvmw->pmd))
		pmde = pmd_mksoft_dirty(pmde);
	if (is_writable_migration_entry(entry))
		pmde = pmd_mkwrite(pmde, vma);
	if (pmd_swp_uffd_wp(*pvmw->pmd))
		pmde = pmd_mkuffd_wp(pmde);
	if (!is_migration_entry_young(entry))
		pmde = pmd_mkold(pmde);
	/* NOTE: this may contain setting soft-dirty on some archs */
	if (folio_test_dirty(folio) && is_migration_entry_dirty(entry))
		pmde = pmd_mkdirty(pmde);

	if (folio_test_anon(folio)) {
		rmap_t rmap_flags = RMAP_NONE;

		if (!is_readable_migration_entry(entry))
			rmap_flags |= RMAP_EXCLUSIVE;

		folio_add_anon_rmap_pmd(folio, new, vma, haddr, rmap_flags);
	} else {
		folio_add_file_rmap_pmd(folio, new, vma);
	}
	VM_BUG_ON(pmd_write(pmde) && folio_test_anon(folio) && !PageAnonExclusive(new));
	set_pmd_at(mm, haddr, pvmw->pmd, pmde);

	/* No need to invalidate - it was non-present before */
	update_mmu_cache_pmd(vma, address, pvmw->pmd);
	trace_remove_migration_pmd(address, pmd_val(pmde));
}
#endif<|MERGE_RESOLUTION|>--- conflicted
+++ resolved
@@ -552,19 +552,11 @@
 	&anon_enabled_attr.attr,
 	NULL,
 };
-<<<<<<< HEAD
 
 static const struct attribute_group anon_ctrl_attr_grp = {
 	.attrs = anon_ctrl_attrs,
 };
 
-=======
-
-static const struct attribute_group anon_ctrl_attr_grp = {
-	.attrs = anon_ctrl_attrs,
-};
-
->>>>>>> ee5dc436
 static struct attribute *file_ctrl_attrs[] = {
 #ifdef CONFIG_SHMEM
 	&thpsize_shmem_enabled_attr.attr,
