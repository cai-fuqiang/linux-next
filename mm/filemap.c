--- conflicted
+++ resolved
@@ -114,11 +114,7 @@
  *    ->private_lock		(try_to_unmap_one)
  *    ->i_pages lock		(try_to_unmap_one)
  *    ->lruvec->lru_lock	(follow_page_mask->mark_page_accessed)
-<<<<<<< HEAD
- *    ->lruvec->lru_lock	(check_pte_range->isolate_lru_page)
-=======
  *    ->lruvec->lru_lock	(check_pte_range->folio_isolate_lru)
->>>>>>> 3f3c5e0f
  *    ->private_lock		(folio_remove_rmap_pte->set_page_dirty)
  *    ->i_pages lock		(folio_remove_rmap_pte->set_page_dirty)
  *    bdi.wb->list_lock		(folio_remove_rmap_pte->set_page_dirty)
@@ -2116,11 +2112,7 @@
 			VM_BUG_ON_FOLIO(!folio_contains(folio, xas.xa_index),
 					folio);
 		} else {
-<<<<<<< HEAD
-			nr = 1 << xa_get_order(&mapping->i_pages, xas.xa_index);
-=======
 			nr = 1 << xas_get_order(&xas);
->>>>>>> 3f3c5e0f
 			base = xas.xa_index & ~(nr - 1);
 			/* Omit order>0 value which begins before the start */
 			if (base < *start)
@@ -2579,11 +2571,7 @@
 			goto err;
 	}
 
-<<<<<<< HEAD
-	trace_mm_filemap_get_pages(mapping, index, last_index);
-=======
 	trace_mm_filemap_get_pages(mapping, index, last_index - 1);
->>>>>>> 3f3c5e0f
 	return 0;
 err:
 	if (err < 0)
