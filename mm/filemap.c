// SPDX-License-Identifier: GPL-2.0-only
/*
 *	linux/mm/filemap.c
 *
 * Copyright (C) 1994-1999  Linus Torvalds
 */

/*
 * This file handles the generic file mmap semantics used by
 * most "normal" filesystems (but you don't /have/ to use this:
 * the NFS filesystem used to do this differently, for example)
 */
#include <linux/export.h>
#include <linux/compiler.h>
#include <linux/dax.h>
#include <linux/fs.h>
#include <linux/sched/signal.h>
#include <linux/uaccess.h>
#include <linux/capability.h>
#include <linux/kernel_stat.h>
#include <linux/gfp.h>
#include <linux/mm.h>
#include <linux/swap.h>
#include <linux/swapops.h>
#include <linux/syscalls.h>
#include <linux/mman.h>
#include <linux/pagemap.h>
#include <linux/file.h>
#include <linux/uio.h>
#include <linux/error-injection.h>
#include <linux/hash.h>
#include <linux/writeback.h>
#include <linux/backing-dev.h>
#include <linux/pagevec.h>
#include <linux/security.h>
#include <linux/cpuset.h>
#include <linux/hugetlb.h>
#include <linux/memcontrol.h>
#include <linux/shmem_fs.h>
#include <linux/rmap.h>
#include <linux/delayacct.h>
#include <linux/psi.h>
#include <linux/ramfs.h>
#include <linux/page_idle.h>
#include <linux/migrate.h>
#include <linux/pipe_fs_i.h>
#include <linux/splice.h>
#include <linux/rcupdate_wait.h>
#include <linux/sched/mm.h>
#include <asm/pgalloc.h>
#include <asm/tlbflush.h>
#include "internal.h"

#define CREATE_TRACE_POINTS
#include <trace/events/filemap.h>

/*
 * FIXME: remove all knowledge of the buffer layer from the core VM
 */
#include <linux/buffer_head.h> /* for try_to_free_buffers */

#include <asm/mman.h>

#include "swap.h"

/*
 * Shared mappings implemented 30.11.1994. It's not fully working yet,
 * though.
 *
 * Shared mappings now work. 15.8.1995  Bruno.
 *
 * finished 'unifying' the page and buffer cache and SMP-threaded the
 * page-cache, 21.05.1999, Ingo Molnar <mingo@redhat.com>
 *
 * SMP-threaded pagemap-LRU 1999, Andrea Arcangeli <andrea@suse.de>
 */

/*
 * Lock ordering:
 *
 *  ->i_mmap_rwsem		(truncate_pagecache)
 *    ->private_lock		(__free_pte->block_dirty_folio)
 *      ->swap_lock		(exclusive_swap_page, others)
 *        ->i_pages lock
 *
 *  ->i_rwsem
 *    ->invalidate_lock		(acquired by fs in truncate path)
 *      ->i_mmap_rwsem		(truncate->unmap_mapping_range)
 *
 *  ->mmap_lock
 *    ->i_mmap_rwsem
 *      ->page_table_lock or pte_lock	(various, mainly in memory.c)
 *        ->i_pages lock	(arch-dependent flush_dcache_mmap_lock)
 *
 *  ->mmap_lock
 *    ->invalidate_lock		(filemap_fault)
 *      ->lock_page		(filemap_fault, access_process_vm)
 *
 *  ->i_rwsem			(generic_perform_write)
 *    ->mmap_lock		(fault_in_readable->do_page_fault)
 *
 *  bdi->wb.list_lock
 *    sb_lock			(fs/fs-writeback.c)
 *    ->i_pages lock		(__sync_single_inode)
 *
 *  ->i_mmap_rwsem
 *    ->anon_vma.lock		(vma_merge)
 *
 *  ->anon_vma.lock
 *    ->page_table_lock or pte_lock	(anon_vma_prepare and various)
 *
 *  ->page_table_lock or pte_lock
 *    ->swap_lock		(try_to_unmap_one)
 *    ->private_lock		(try_to_unmap_one)
 *    ->i_pages lock		(try_to_unmap_one)
 *    ->lruvec->lru_lock	(follow_page_mask->mark_page_accessed)
<<<<<<< HEAD
 *    ->lruvec->lru_lock	(check_pte_range->isolate_lru_page)
=======
 *    ->lruvec->lru_lock	(check_pte_range->folio_isolate_lru)
>>>>>>> 39b982db
 *    ->private_lock		(folio_remove_rmap_pte->set_page_dirty)
 *    ->i_pages lock		(folio_remove_rmap_pte->set_page_dirty)
 *    bdi.wb->list_lock		(folio_remove_rmap_pte->set_page_dirty)
 *    ->inode->i_lock		(folio_remove_rmap_pte->set_page_dirty)
 *    ->memcg->move_lock	(folio_remove_rmap_pte->folio_memcg_lock)
 *    bdi.wb->list_lock		(zap_pte_range->set_page_dirty)
 *    ->inode->i_lock		(zap_pte_range->set_page_dirty)
 *    ->private_lock		(zap_pte_range->block_dirty_folio)
 */

static void mapping_set_update(struct xa_state *xas,
		struct address_space *mapping)
{
	if (dax_mapping(mapping) || shmem_mapping(mapping))
		return;
	xas_set_update(xas, workingset_update_node);
	xas_set_lru(xas, &shadow_nodes);
}

static void page_cache_delete(struct address_space *mapping,
				   struct folio *folio, void *shadow)
{
	XA_STATE(xas, &mapping->i_pages, folio->index);
	long nr = 1;

	mapping_set_update(&xas, mapping);

	xas_set_order(&xas, folio->index, folio_order(folio));
	nr = folio_nr_pages(folio);

	VM_BUG_ON_FOLIO(!folio_test_locked(folio), folio);

	xas_store(&xas, shadow);
	xas_init_marks(&xas);

	folio->mapping = NULL;
	/* Leave page->index set: truncation lookup relies upon it */
	mapping->nrpages -= nr;
}

static void filemap_unaccount_folio(struct address_space *mapping,
		struct folio *folio)
{
	long nr;

	VM_BUG_ON_FOLIO(folio_mapped(folio), folio);
	if (!IS_ENABLED(CONFIG_DEBUG_VM) && unlikely(folio_mapped(folio))) {
		pr_alert("BUG: Bad page cache in process %s  pfn:%05lx\n",
			 current->comm, folio_pfn(folio));
		dump_page(&folio->page, "still mapped when deleted");
		dump_stack();
		add_taint(TAINT_BAD_PAGE, LOCKDEP_NOW_UNRELIABLE);

		if (mapping_exiting(mapping) && !folio_test_large(folio)) {
			int mapcount = folio_mapcount(folio);

			if (folio_ref_count(folio) >= mapcount + 2) {
				/*
				 * All vmas have already been torn down, so it's
				 * a good bet that actually the page is unmapped
				 * and we'd rather not leak it: if we're wrong,
				 * another bad page check should catch it later.
				 */
				atomic_set(&folio->_mapcount, -1);
				folio_ref_sub(folio, mapcount);
			}
		}
	}

	/* hugetlb folios do not participate in page cache accounting. */
	if (folio_test_hugetlb(folio))
		return;

	nr = folio_nr_pages(folio);

	__lruvec_stat_mod_folio(folio, NR_FILE_PAGES, -nr);
	if (folio_test_swapbacked(folio)) {
		__lruvec_stat_mod_folio(folio, NR_SHMEM, -nr);
		if (folio_test_pmd_mappable(folio))
			__lruvec_stat_mod_folio(folio, NR_SHMEM_THPS, -nr);
	} else if (folio_test_pmd_mappable(folio)) {
		__lruvec_stat_mod_folio(folio, NR_FILE_THPS, -nr);
		filemap_nr_thps_dec(mapping);
	}

	/*
	 * At this point folio must be either written or cleaned by
	 * truncate.  Dirty folio here signals a bug and loss of
	 * unwritten data - on ordinary filesystems.
	 *
	 * But it's harmless on in-memory filesystems like tmpfs; and can
	 * occur when a driver which did get_user_pages() sets page dirty
	 * before putting it, while the inode is being finally evicted.
	 *
	 * Below fixes dirty accounting after removing the folio entirely
	 * but leaves the dirty flag set: it has no effect for truncated
	 * folio and anyway will be cleared before returning folio to
	 * buddy allocator.
	 */
	if (WARN_ON_ONCE(folio_test_dirty(folio) &&
			 mapping_can_writeback(mapping)))
		folio_account_cleaned(folio, inode_to_wb(mapping->host));
}

/*
 * Delete a page from the page cache and free it. Caller has to make
 * sure the page is locked and that nobody else uses it - or that usage
 * is safe.  The caller must hold the i_pages lock.
 */
void __filemap_remove_folio(struct folio *folio, void *shadow)
{
	struct address_space *mapping = folio->mapping;

	trace_mm_filemap_delete_from_page_cache(folio);
	filemap_unaccount_folio(mapping, folio);
	page_cache_delete(mapping, folio, shadow);
}

void filemap_free_folio(struct address_space *mapping, struct folio *folio)
{
	void (*free_folio)(struct folio *);
	int refs = 1;

	free_folio = mapping->a_ops->free_folio;
	if (free_folio)
		free_folio(folio);

	if (folio_test_large(folio))
		refs = folio_nr_pages(folio);
	folio_put_refs(folio, refs);
}

/**
 * filemap_remove_folio - Remove folio from page cache.
 * @folio: The folio.
 *
 * This must be called only on folios that are locked and have been
 * verified to be in the page cache.  It will never put the folio into
 * the free list because the caller has a reference on the page.
 */
void filemap_remove_folio(struct folio *folio)
{
	struct address_space *mapping = folio->mapping;

	BUG_ON(!folio_test_locked(folio));
	spin_lock(&mapping->host->i_lock);
	xa_lock_irq(&mapping->i_pages);
	__filemap_remove_folio(folio, NULL);
	xa_unlock_irq(&mapping->i_pages);
	if (mapping_shrinkable(mapping))
		inode_add_lru(mapping->host);
	spin_unlock(&mapping->host->i_lock);

	filemap_free_folio(mapping, folio);
}

/*
 * page_cache_delete_batch - delete several folios from page cache
 * @mapping: the mapping to which folios belong
 * @fbatch: batch of folios to delete
 *
 * The function walks over mapping->i_pages and removes folios passed in
 * @fbatch from the mapping. The function expects @fbatch to be sorted
 * by page index and is optimised for it to be dense.
 * It tolerates holes in @fbatch (mapping entries at those indices are not
 * modified).
 *
 * The function expects the i_pages lock to be held.
 */
static void page_cache_delete_batch(struct address_space *mapping,
			     struct folio_batch *fbatch)
{
	XA_STATE(xas, &mapping->i_pages, fbatch->folios[0]->index);
	long total_pages = 0;
	int i = 0;
	struct folio *folio;

	mapping_set_update(&xas, mapping);
	xas_for_each(&xas, folio, ULONG_MAX) {
		if (i >= folio_batch_count(fbatch))
			break;

		/* A swap/dax/shadow entry got inserted? Skip it. */
		if (xa_is_value(folio))
			continue;
		/*
		 * A page got inserted in our range? Skip it. We have our
		 * pages locked so they are protected from being removed.
		 * If we see a page whose index is higher than ours, it
		 * means our page has been removed, which shouldn't be
		 * possible because we're holding the PageLock.
		 */
		if (folio != fbatch->folios[i]) {
			VM_BUG_ON_FOLIO(folio->index >
					fbatch->folios[i]->index, folio);
			continue;
		}

		WARN_ON_ONCE(!folio_test_locked(folio));

		folio->mapping = NULL;
		/* Leave folio->index set: truncation lookup relies on it */

		i++;
		xas_store(&xas, NULL);
		total_pages += folio_nr_pages(folio);
	}
	mapping->nrpages -= total_pages;
}

void delete_from_page_cache_batch(struct address_space *mapping,
				  struct folio_batch *fbatch)
{
	int i;

	if (!folio_batch_count(fbatch))
		return;

	spin_lock(&mapping->host->i_lock);
	xa_lock_irq(&mapping->i_pages);
	for (i = 0; i < folio_batch_count(fbatch); i++) {
		struct folio *folio = fbatch->folios[i];

		trace_mm_filemap_delete_from_page_cache(folio);
		filemap_unaccount_folio(mapping, folio);
	}
	page_cache_delete_batch(mapping, fbatch);
	xa_unlock_irq(&mapping->i_pages);
	if (mapping_shrinkable(mapping))
		inode_add_lru(mapping->host);
	spin_unlock(&mapping->host->i_lock);

	for (i = 0; i < folio_batch_count(fbatch); i++)
		filemap_free_folio(mapping, fbatch->folios[i]);
}

int filemap_check_errors(struct address_space *mapping)
{
	int ret = 0;
	/* Check for outstanding write errors */
	if (test_bit(AS_ENOSPC, &mapping->flags) &&
	    test_and_clear_bit(AS_ENOSPC, &mapping->flags))
		ret = -ENOSPC;
	if (test_bit(AS_EIO, &mapping->flags) &&
	    test_and_clear_bit(AS_EIO, &mapping->flags))
		ret = -EIO;
	return ret;
}
EXPORT_SYMBOL(filemap_check_errors);

static int filemap_check_and_keep_errors(struct address_space *mapping)
{
	/* Check for outstanding write errors */
	if (test_bit(AS_EIO, &mapping->flags))
		return -EIO;
	if (test_bit(AS_ENOSPC, &mapping->flags))
		return -ENOSPC;
	return 0;
}

/**
 * filemap_fdatawrite_wbc - start writeback on mapping dirty pages in range
 * @mapping:	address space structure to write
 * @wbc:	the writeback_control controlling the writeout
 *
 * Call writepages on the mapping using the provided wbc to control the
 * writeout.
 *
 * Return: %0 on success, negative error code otherwise.
 */
int filemap_fdatawrite_wbc(struct address_space *mapping,
			   struct writeback_control *wbc)
{
	int ret;

	if (!mapping_can_writeback(mapping) ||
	    !mapping_tagged(mapping, PAGECACHE_TAG_DIRTY))
		return 0;

	wbc_attach_fdatawrite_inode(wbc, mapping->host);
	ret = do_writepages(mapping, wbc);
	wbc_detach_inode(wbc);
	return ret;
}
EXPORT_SYMBOL(filemap_fdatawrite_wbc);

/**
 * __filemap_fdatawrite_range - start writeback on mapping dirty pages in range
 * @mapping:	address space structure to write
 * @start:	offset in bytes where the range starts
 * @end:	offset in bytes where the range ends (inclusive)
 * @sync_mode:	enable synchronous operation
 *
 * Start writeback against all of a mapping's dirty pages that lie
 * within the byte offsets <start, end> inclusive.
 *
 * If sync_mode is WB_SYNC_ALL then this is a "data integrity" operation, as
 * opposed to a regular memory cleansing writeback.  The difference between
 * these two operations is that if a dirty page/buffer is encountered, it must
 * be waited upon, and not just skipped over.
 *
 * Return: %0 on success, negative error code otherwise.
 */
int __filemap_fdatawrite_range(struct address_space *mapping, loff_t start,
				loff_t end, int sync_mode)
{
	struct writeback_control wbc = {
		.sync_mode = sync_mode,
		.nr_to_write = LONG_MAX,
		.range_start = start,
		.range_end = end,
	};

	return filemap_fdatawrite_wbc(mapping, &wbc);
}

static inline int __filemap_fdatawrite(struct address_space *mapping,
	int sync_mode)
{
	return __filemap_fdatawrite_range(mapping, 0, LLONG_MAX, sync_mode);
}

int filemap_fdatawrite(struct address_space *mapping)
{
	return __filemap_fdatawrite(mapping, WB_SYNC_ALL);
}
EXPORT_SYMBOL(filemap_fdatawrite);

int filemap_fdatawrite_range(struct address_space *mapping, loff_t start,
				loff_t end)
{
	return __filemap_fdatawrite_range(mapping, start, end, WB_SYNC_ALL);
}
EXPORT_SYMBOL(filemap_fdatawrite_range);

/**
 * filemap_flush - mostly a non-blocking flush
 * @mapping:	target address_space
 *
 * This is a mostly non-blocking flush.  Not suitable for data-integrity
 * purposes - I/O may not be started against all dirty pages.
 *
 * Return: %0 on success, negative error code otherwise.
 */
int filemap_flush(struct address_space *mapping)
{
	return __filemap_fdatawrite(mapping, WB_SYNC_NONE);
}
EXPORT_SYMBOL(filemap_flush);

/**
 * filemap_range_has_page - check if a page exists in range.
 * @mapping:           address space within which to check
 * @start_byte:        offset in bytes where the range starts
 * @end_byte:          offset in bytes where the range ends (inclusive)
 *
 * Find at least one page in the range supplied, usually used to check if
 * direct writing in this range will trigger a writeback.
 *
 * Return: %true if at least one page exists in the specified range,
 * %false otherwise.
 */
bool filemap_range_has_page(struct address_space *mapping,
			   loff_t start_byte, loff_t end_byte)
{
	struct folio *folio;
	XA_STATE(xas, &mapping->i_pages, start_byte >> PAGE_SHIFT);
	pgoff_t max = end_byte >> PAGE_SHIFT;

	if (end_byte < start_byte)
		return false;

	rcu_read_lock();
	for (;;) {
		folio = xas_find(&xas, max);
		if (xas_retry(&xas, folio))
			continue;
		/* Shadow entries don't count */
		if (xa_is_value(folio))
			continue;
		/*
		 * We don't need to try to pin this page; we're about to
		 * release the RCU lock anyway.  It is enough to know that
		 * there was a page here recently.
		 */
		break;
	}
	rcu_read_unlock();

	return folio != NULL;
}
EXPORT_SYMBOL(filemap_range_has_page);

static void __filemap_fdatawait_range(struct address_space *mapping,
				     loff_t start_byte, loff_t end_byte)
{
	pgoff_t index = start_byte >> PAGE_SHIFT;
	pgoff_t end = end_byte >> PAGE_SHIFT;
	struct folio_batch fbatch;
	unsigned nr_folios;

	folio_batch_init(&fbatch);

	while (index <= end) {
		unsigned i;

		nr_folios = filemap_get_folios_tag(mapping, &index, end,
				PAGECACHE_TAG_WRITEBACK, &fbatch);

		if (!nr_folios)
			break;

		for (i = 0; i < nr_folios; i++) {
			struct folio *folio = fbatch.folios[i];

			folio_wait_writeback(folio);
		}
		folio_batch_release(&fbatch);
		cond_resched();
	}
}

/**
 * filemap_fdatawait_range - wait for writeback to complete
 * @mapping:		address space structure to wait for
 * @start_byte:		offset in bytes where the range starts
 * @end_byte:		offset in bytes where the range ends (inclusive)
 *
 * Walk the list of under-writeback pages of the given address space
 * in the given range and wait for all of them.  Check error status of
 * the address space and return it.
 *
 * Since the error status of the address space is cleared by this function,
 * callers are responsible for checking the return value and handling and/or
 * reporting the error.
 *
 * Return: error status of the address space.
 */
int filemap_fdatawait_range(struct address_space *mapping, loff_t start_byte,
			    loff_t end_byte)
{
	__filemap_fdatawait_range(mapping, start_byte, end_byte);
	return filemap_check_errors(mapping);
}
EXPORT_SYMBOL(filemap_fdatawait_range);

/**
 * filemap_fdatawait_range_keep_errors - wait for writeback to complete
 * @mapping:		address space structure to wait for
 * @start_byte:		offset in bytes where the range starts
 * @end_byte:		offset in bytes where the range ends (inclusive)
 *
 * Walk the list of under-writeback pages of the given address space in the
 * given range and wait for all of them.  Unlike filemap_fdatawait_range(),
 * this function does not clear error status of the address space.
 *
 * Use this function if callers don't handle errors themselves.  Expected
 * call sites are system-wide / filesystem-wide data flushers: e.g. sync(2),
 * fsfreeze(8)
 */
int filemap_fdatawait_range_keep_errors(struct address_space *mapping,
		loff_t start_byte, loff_t end_byte)
{
	__filemap_fdatawait_range(mapping, start_byte, end_byte);
	return filemap_check_and_keep_errors(mapping);
}
EXPORT_SYMBOL(filemap_fdatawait_range_keep_errors);

/**
 * file_fdatawait_range - wait for writeback to complete
 * @file:		file pointing to address space structure to wait for
 * @start_byte:		offset in bytes where the range starts
 * @end_byte:		offset in bytes where the range ends (inclusive)
 *
 * Walk the list of under-writeback pages of the address space that file
 * refers to, in the given range and wait for all of them.  Check error
 * status of the address space vs. the file->f_wb_err cursor and return it.
 *
 * Since the error status of the file is advanced by this function,
 * callers are responsible for checking the return value and handling and/or
 * reporting the error.
 *
 * Return: error status of the address space vs. the file->f_wb_err cursor.
 */
int file_fdatawait_range(struct file *file, loff_t start_byte, loff_t end_byte)
{
	struct address_space *mapping = file->f_mapping;

	__filemap_fdatawait_range(mapping, start_byte, end_byte);
	return file_check_and_advance_wb_err(file);
}
EXPORT_SYMBOL(file_fdatawait_range);

/**
 * filemap_fdatawait_keep_errors - wait for writeback without clearing errors
 * @mapping: address space structure to wait for
 *
 * Walk the list of under-writeback pages of the given address space
 * and wait for all of them.  Unlike filemap_fdatawait(), this function
 * does not clear error status of the address space.
 *
 * Use this function if callers don't handle errors themselves.  Expected
 * call sites are system-wide / filesystem-wide data flushers: e.g. sync(2),
 * fsfreeze(8)
 *
 * Return: error status of the address space.
 */
int filemap_fdatawait_keep_errors(struct address_space *mapping)
{
	__filemap_fdatawait_range(mapping, 0, LLONG_MAX);
	return filemap_check_and_keep_errors(mapping);
}
EXPORT_SYMBOL(filemap_fdatawait_keep_errors);

/* Returns true if writeback might be needed or already in progress. */
static bool mapping_needs_writeback(struct address_space *mapping)
{
	return mapping->nrpages;
}

bool filemap_range_has_writeback(struct address_space *mapping,
				 loff_t start_byte, loff_t end_byte)
{
	XA_STATE(xas, &mapping->i_pages, start_byte >> PAGE_SHIFT);
	pgoff_t max = end_byte >> PAGE_SHIFT;
	struct folio *folio;

	if (end_byte < start_byte)
		return false;

	rcu_read_lock();
	xas_for_each(&xas, folio, max) {
		if (xas_retry(&xas, folio))
			continue;
		if (xa_is_value(folio))
			continue;
		if (folio_test_dirty(folio) || folio_test_locked(folio) ||
				folio_test_writeback(folio))
			break;
	}
	rcu_read_unlock();
	return folio != NULL;
}
EXPORT_SYMBOL_GPL(filemap_range_has_writeback);

/**
 * filemap_write_and_wait_range - write out & wait on a file range
 * @mapping:	the address_space for the pages
 * @lstart:	offset in bytes where the range starts
 * @lend:	offset in bytes where the range ends (inclusive)
 *
 * Write out and wait upon file offsets lstart->lend, inclusive.
 *
 * Note that @lend is inclusive (describes the last byte to be written) so
 * that this function can be used to write to the very end-of-file (end = -1).
 *
 * Return: error status of the address space.
 */
int filemap_write_and_wait_range(struct address_space *mapping,
				 loff_t lstart, loff_t lend)
{
	int err = 0, err2;

	if (lend < lstart)
		return 0;

	if (mapping_needs_writeback(mapping)) {
		err = __filemap_fdatawrite_range(mapping, lstart, lend,
						 WB_SYNC_ALL);
		/*
		 * Even if the above returned error, the pages may be
		 * written partially (e.g. -ENOSPC), so we wait for it.
		 * But the -EIO is special case, it may indicate the worst
		 * thing (e.g. bug) happened, so we avoid waiting for it.
		 */
		if (err != -EIO)
			__filemap_fdatawait_range(mapping, lstart, lend);
	}
	err2 = filemap_check_errors(mapping);
	if (!err)
		err = err2;
	return err;
}
EXPORT_SYMBOL(filemap_write_and_wait_range);

void __filemap_set_wb_err(struct address_space *mapping, int err)
{
	errseq_t eseq = errseq_set(&mapping->wb_err, err);

	trace_filemap_set_wb_err(mapping, eseq);
}
EXPORT_SYMBOL(__filemap_set_wb_err);

/**
 * file_check_and_advance_wb_err - report wb error (if any) that was previously
 * 				   and advance wb_err to current one
 * @file: struct file on which the error is being reported
 *
 * When userland calls fsync (or something like nfsd does the equivalent), we
 * want to report any writeback errors that occurred since the last fsync (or
 * since the file was opened if there haven't been any).
 *
 * Grab the wb_err from the mapping. If it matches what we have in the file,
 * then just quickly return 0. The file is all caught up.
 *
 * If it doesn't match, then take the mapping value, set the "seen" flag in
 * it and try to swap it into place. If it works, or another task beat us
 * to it with the new value, then update the f_wb_err and return the error
 * portion. The error at this point must be reported via proper channels
 * (a'la fsync, or NFS COMMIT operation, etc.).
 *
 * While we handle mapping->wb_err with atomic operations, the f_wb_err
 * value is protected by the f_lock since we must ensure that it reflects
 * the latest value swapped in for this file descriptor.
 *
 * Return: %0 on success, negative error code otherwise.
 */
int file_check_and_advance_wb_err(struct file *file)
{
	int err = 0;
	errseq_t old = READ_ONCE(file->f_wb_err);
	struct address_space *mapping = file->f_mapping;

	/* Locklessly handle the common case where nothing has changed */
	if (errseq_check(&mapping->wb_err, old)) {
		/* Something changed, must use slow path */
		spin_lock(&file->f_lock);
		old = file->f_wb_err;
		err = errseq_check_and_advance(&mapping->wb_err,
						&file->f_wb_err);
		trace_file_check_and_advance_wb_err(file, old);
		spin_unlock(&file->f_lock);
	}

	/*
	 * We're mostly using this function as a drop in replacement for
	 * filemap_check_errors. Clear AS_EIO/AS_ENOSPC to emulate the effect
	 * that the legacy code would have had on these flags.
	 */
	clear_bit(AS_EIO, &mapping->flags);
	clear_bit(AS_ENOSPC, &mapping->flags);
	return err;
}
EXPORT_SYMBOL(file_check_and_advance_wb_err);

/**
 * file_write_and_wait_range - write out & wait on a file range
 * @file:	file pointing to address_space with pages
 * @lstart:	offset in bytes where the range starts
 * @lend:	offset in bytes where the range ends (inclusive)
 *
 * Write out and wait upon file offsets lstart->lend, inclusive.
 *
 * Note that @lend is inclusive (describes the last byte to be written) so
 * that this function can be used to write to the very end-of-file (end = -1).
 *
 * After writing out and waiting on the data, we check and advance the
 * f_wb_err cursor to the latest value, and return any errors detected there.
 *
 * Return: %0 on success, negative error code otherwise.
 */
int file_write_and_wait_range(struct file *file, loff_t lstart, loff_t lend)
{
	int err = 0, err2;
	struct address_space *mapping = file->f_mapping;

	if (lend < lstart)
		return 0;

	if (mapping_needs_writeback(mapping)) {
		err = __filemap_fdatawrite_range(mapping, lstart, lend,
						 WB_SYNC_ALL);
		/* See comment of filemap_write_and_wait() */
		if (err != -EIO)
			__filemap_fdatawait_range(mapping, lstart, lend);
	}
	err2 = file_check_and_advance_wb_err(file);
	if (!err)
		err = err2;
	return err;
}
EXPORT_SYMBOL(file_write_and_wait_range);

/**
 * replace_page_cache_folio - replace a pagecache folio with a new one
 * @old:	folio to be replaced
 * @new:	folio to replace with
 *
 * This function replaces a folio in the pagecache with a new one.  On
 * success it acquires the pagecache reference for the new folio and
 * drops it for the old folio.  Both the old and new folios must be
 * locked.  This function does not add the new folio to the LRU, the
 * caller must do that.
 *
 * The remove + add is atomic.  This function cannot fail.
 */
void replace_page_cache_folio(struct folio *old, struct folio *new)
{
	struct address_space *mapping = old->mapping;
	void (*free_folio)(struct folio *) = mapping->a_ops->free_folio;
	pgoff_t offset = old->index;
	XA_STATE(xas, &mapping->i_pages, offset);

	VM_BUG_ON_FOLIO(!folio_test_locked(old), old);
	VM_BUG_ON_FOLIO(!folio_test_locked(new), new);
	VM_BUG_ON_FOLIO(new->mapping, new);

	folio_get(new);
	new->mapping = mapping;
	new->index = offset;

	mem_cgroup_replace_folio(old, new);

	xas_lock_irq(&xas);
	xas_store(&xas, new);

	old->mapping = NULL;
	/* hugetlb pages do not participate in page cache accounting. */
	if (!folio_test_hugetlb(old))
		__lruvec_stat_sub_folio(old, NR_FILE_PAGES);
	if (!folio_test_hugetlb(new))
		__lruvec_stat_add_folio(new, NR_FILE_PAGES);
	if (folio_test_swapbacked(old))
		__lruvec_stat_sub_folio(old, NR_SHMEM);
	if (folio_test_swapbacked(new))
		__lruvec_stat_add_folio(new, NR_SHMEM);
	xas_unlock_irq(&xas);
	if (free_folio)
		free_folio(old);
	folio_put(old);
}
EXPORT_SYMBOL_GPL(replace_page_cache_folio);

noinline int __filemap_add_folio(struct address_space *mapping,
		struct folio *folio, pgoff_t index, gfp_t gfp, void **shadowp)
{
	XA_STATE(xas, &mapping->i_pages, index);
	void *alloced_shadow = NULL;
	int alloced_order = 0;
	bool huge;
	long nr;

	VM_BUG_ON_FOLIO(!folio_test_locked(folio), folio);
	VM_BUG_ON_FOLIO(folio_test_swapbacked(folio), folio);
	mapping_set_update(&xas, mapping);

	VM_BUG_ON_FOLIO(index & (folio_nr_pages(folio) - 1), folio);
	xas_set_order(&xas, index, folio_order(folio));
	huge = folio_test_hugetlb(folio);
	nr = folio_nr_pages(folio);

	gfp &= GFP_RECLAIM_MASK;
	folio_ref_add(folio, nr);
	folio->mapping = mapping;
	folio->index = xas.xa_index;

	for (;;) {
		int order = -1, split_order = 0;
		void *entry, *old = NULL;

		xas_lock_irq(&xas);
		xas_for_each_conflict(&xas, entry) {
			old = entry;
			if (!xa_is_value(entry)) {
				xas_set_err(&xas, -EEXIST);
				goto unlock;
			}
			/*
			 * If a larger entry exists,
			 * it will be the first and only entry iterated.
			 */
			if (order == -1)
				order = xas_get_order(&xas);
		}

		/* entry may have changed before we re-acquire the lock */
		if (alloced_order && (old != alloced_shadow || order != alloced_order)) {
			xas_destroy(&xas);
			alloced_order = 0;
		}

		if (old) {
			if (order > 0 && order > folio_order(folio)) {
				/* How to handle large swap entries? */
				BUG_ON(shmem_mapping(mapping));
				if (!alloced_order) {
					split_order = order;
					goto unlock;
				}
				xas_split(&xas, old, order);
				xas_reset(&xas);
			}
			if (shadowp)
				*shadowp = old;
		}

		xas_store(&xas, folio);
		if (xas_error(&xas))
			goto unlock;

		mapping->nrpages += nr;

		/* hugetlb pages do not participate in page cache accounting */
		if (!huge) {
			__lruvec_stat_mod_folio(folio, NR_FILE_PAGES, nr);
			if (folio_test_pmd_mappable(folio))
				__lruvec_stat_mod_folio(folio,
						NR_FILE_THPS, nr);
		}

unlock:
		xas_unlock_irq(&xas);

		/* split needed, alloc here and retry. */
		if (split_order) {
			xas_split_alloc(&xas, old, split_order, gfp);
			if (xas_error(&xas))
				goto error;
			alloced_shadow = old;
			alloced_order = split_order;
			xas_reset(&xas);
			continue;
		}

		if (!xas_nomem(&xas, gfp))
			break;
	}

	if (xas_error(&xas))
		goto error;

	trace_mm_filemap_add_to_page_cache(folio);
	return 0;
error:
	folio->mapping = NULL;
	/* Leave page->index set: truncation relies upon it */
	folio_put_refs(folio, nr);
	return xas_error(&xas);
}
ALLOW_ERROR_INJECTION(__filemap_add_folio, ERRNO);

int filemap_add_folio(struct address_space *mapping, struct folio *folio,
				pgoff_t index, gfp_t gfp)
{
	void *shadow = NULL;
	int ret;

	ret = mem_cgroup_charge(folio, NULL, gfp);
	if (ret)
		return ret;

	__folio_set_locked(folio);
	ret = __filemap_add_folio(mapping, folio, index, gfp, &shadow);
	if (unlikely(ret)) {
		mem_cgroup_uncharge(folio);
		__folio_clear_locked(folio);
	} else {
		/*
		 * The folio might have been evicted from cache only
		 * recently, in which case it should be activated like
		 * any other repeatedly accessed folio.
		 * The exception is folios getting rewritten; evicting other
		 * data from the working set, only to cache data that will
		 * get overwritten with something else, is a waste of memory.
		 */
		WARN_ON_ONCE(folio_test_active(folio));
		if (!(gfp & __GFP_WRITE) && shadow)
			workingset_refault(folio, shadow);
		folio_add_lru(folio);
	}
	return ret;
}
EXPORT_SYMBOL_GPL(filemap_add_folio);

#ifdef CONFIG_NUMA
struct folio *filemap_alloc_folio_noprof(gfp_t gfp, unsigned int order)
{
	int n;
	struct folio *folio;

	if (cpuset_do_page_mem_spread()) {
		unsigned int cpuset_mems_cookie;
		do {
			cpuset_mems_cookie = read_mems_allowed_begin();
			n = cpuset_mem_spread_node();
			folio = __folio_alloc_node_noprof(gfp, order, n);
		} while (!folio && read_mems_allowed_retry(cpuset_mems_cookie));

		return folio;
	}
	return folio_alloc_noprof(gfp, order);
}
EXPORT_SYMBOL(filemap_alloc_folio_noprof);
#endif

/*
 * filemap_invalidate_lock_two - lock invalidate_lock for two mappings
 *
 * Lock exclusively invalidate_lock of any passed mapping that is not NULL.
 *
 * @mapping1: the first mapping to lock
 * @mapping2: the second mapping to lock
 */
void filemap_invalidate_lock_two(struct address_space *mapping1,
				 struct address_space *mapping2)
{
	if (mapping1 > mapping2)
		swap(mapping1, mapping2);
	if (mapping1)
		down_write(&mapping1->invalidate_lock);
	if (mapping2 && mapping1 != mapping2)
		down_write_nested(&mapping2->invalidate_lock, 1);
}
EXPORT_SYMBOL(filemap_invalidate_lock_two);

/*
 * filemap_invalidate_unlock_two - unlock invalidate_lock for two mappings
 *
 * Unlock exclusive invalidate_lock of any passed mapping that is not NULL.
 *
 * @mapping1: the first mapping to unlock
 * @mapping2: the second mapping to unlock
 */
void filemap_invalidate_unlock_two(struct address_space *mapping1,
				   struct address_space *mapping2)
{
	if (mapping1)
		up_write(&mapping1->invalidate_lock);
	if (mapping2 && mapping1 != mapping2)
		up_write(&mapping2->invalidate_lock);
}
EXPORT_SYMBOL(filemap_invalidate_unlock_two);

/*
 * In order to wait for pages to become available there must be
 * waitqueues associated with pages. By using a hash table of
 * waitqueues where the bucket discipline is to maintain all
 * waiters on the same queue and wake all when any of the pages
 * become available, and for the woken contexts to check to be
 * sure the appropriate page became available, this saves space
 * at a cost of "thundering herd" phenomena during rare hash
 * collisions.
 */
#define PAGE_WAIT_TABLE_BITS 8
#define PAGE_WAIT_TABLE_SIZE (1 << PAGE_WAIT_TABLE_BITS)
static wait_queue_head_t folio_wait_table[PAGE_WAIT_TABLE_SIZE] __cacheline_aligned;

static wait_queue_head_t *folio_waitqueue(struct folio *folio)
{
	return &folio_wait_table[hash_ptr(folio, PAGE_WAIT_TABLE_BITS)];
}

void __init pagecache_init(void)
{
	int i;

	for (i = 0; i < PAGE_WAIT_TABLE_SIZE; i++)
		init_waitqueue_head(&folio_wait_table[i]);

	page_writeback_init();
}

/*
 * The page wait code treats the "wait->flags" somewhat unusually, because
 * we have multiple different kinds of waits, not just the usual "exclusive"
 * one.
 *
 * We have:
 *
 *  (a) no special bits set:
 *
 *	We're just waiting for the bit to be released, and when a waker
 *	calls the wakeup function, we set WQ_FLAG_WOKEN and wake it up,
 *	and remove it from the wait queue.
 *
 *	Simple and straightforward.
 *
 *  (b) WQ_FLAG_EXCLUSIVE:
 *
 *	The waiter is waiting to get the lock, and only one waiter should
 *	be woken up to avoid any thundering herd behavior. We'll set the
 *	WQ_FLAG_WOKEN bit, wake it up, and remove it from the wait queue.
 *
 *	This is the traditional exclusive wait.
 *
 *  (c) WQ_FLAG_EXCLUSIVE | WQ_FLAG_CUSTOM:
 *
 *	The waiter is waiting to get the bit, and additionally wants the
 *	lock to be transferred to it for fair lock behavior. If the lock
 *	cannot be taken, we stop walking the wait queue without waking
 *	the waiter.
 *
 *	This is the "fair lock handoff" case, and in addition to setting
 *	WQ_FLAG_WOKEN, we set WQ_FLAG_DONE to let the waiter easily see
 *	that it now has the lock.
 */
static int wake_page_function(wait_queue_entry_t *wait, unsigned mode, int sync, void *arg)
{
	unsigned int flags;
	struct wait_page_key *key = arg;
	struct wait_page_queue *wait_page
		= container_of(wait, struct wait_page_queue, wait);

	if (!wake_page_match(wait_page, key))
		return 0;

	/*
	 * If it's a lock handoff wait, we get the bit for it, and
	 * stop walking (and do not wake it up) if we can't.
	 */
	flags = wait->flags;
	if (flags & WQ_FLAG_EXCLUSIVE) {
		if (test_bit(key->bit_nr, &key->folio->flags))
			return -1;
		if (flags & WQ_FLAG_CUSTOM) {
			if (test_and_set_bit(key->bit_nr, &key->folio->flags))
				return -1;
			flags |= WQ_FLAG_DONE;
		}
	}

	/*
	 * We are holding the wait-queue lock, but the waiter that
	 * is waiting for this will be checking the flags without
	 * any locking.
	 *
	 * So update the flags atomically, and wake up the waiter
	 * afterwards to avoid any races. This store-release pairs
	 * with the load-acquire in folio_wait_bit_common().
	 */
	smp_store_release(&wait->flags, flags | WQ_FLAG_WOKEN);
	wake_up_state(wait->private, mode);

	/*
	 * Ok, we have successfully done what we're waiting for,
	 * and we can unconditionally remove the wait entry.
	 *
	 * Note that this pairs with the "finish_wait()" in the
	 * waiter, and has to be the absolute last thing we do.
	 * After this list_del_init(&wait->entry) the wait entry
	 * might be de-allocated and the process might even have
	 * exited.
	 */
	list_del_init_careful(&wait->entry);
	return (flags & WQ_FLAG_EXCLUSIVE) != 0;
}

static void folio_wake_bit(struct folio *folio, int bit_nr)
{
	wait_queue_head_t *q = folio_waitqueue(folio);
	struct wait_page_key key;
	unsigned long flags;

	key.folio = folio;
	key.bit_nr = bit_nr;
	key.page_match = 0;

	spin_lock_irqsave(&q->lock, flags);
	__wake_up_locked_key(q, TASK_NORMAL, &key);

	/*
	 * It's possible to miss clearing waiters here, when we woke our page
	 * waiters, but the hashed waitqueue has waiters for other pages on it.
	 * That's okay, it's a rare case. The next waker will clear it.
	 *
	 * Note that, depending on the page pool (buddy, hugetlb, ZONE_DEVICE,
	 * other), the flag may be cleared in the course of freeing the page;
	 * but that is not required for correctness.
	 */
	if (!waitqueue_active(q) || !key.page_match)
		folio_clear_waiters(folio);

	spin_unlock_irqrestore(&q->lock, flags);
}

/*
 * A choice of three behaviors for folio_wait_bit_common():
 */
enum behavior {
	EXCLUSIVE,	/* Hold ref to page and take the bit when woken, like
			 * __folio_lock() waiting on then setting PG_locked.
			 */
	SHARED,		/* Hold ref to page and check the bit when woken, like
			 * folio_wait_writeback() waiting on PG_writeback.
			 */
	DROP,		/* Drop ref to page before wait, no check when woken,
			 * like folio_put_wait_locked() on PG_locked.
			 */
};

/*
 * Attempt to check (or get) the folio flag, and mark us done
 * if successful.
 */
static inline bool folio_trylock_flag(struct folio *folio, int bit_nr,
					struct wait_queue_entry *wait)
{
	if (wait->flags & WQ_FLAG_EXCLUSIVE) {
		if (test_and_set_bit(bit_nr, &folio->flags))
			return false;
	} else if (test_bit(bit_nr, &folio->flags))
		return false;

	wait->flags |= WQ_FLAG_WOKEN | WQ_FLAG_DONE;
	return true;
}

/* How many times do we accept lock stealing from under a waiter? */
int sysctl_page_lock_unfairness = 5;

static inline int folio_wait_bit_common(struct folio *folio, int bit_nr,
		int state, enum behavior behavior)
{
	wait_queue_head_t *q = folio_waitqueue(folio);
	int unfairness = sysctl_page_lock_unfairness;
	struct wait_page_queue wait_page;
	wait_queue_entry_t *wait = &wait_page.wait;
	bool thrashing = false;
	unsigned long pflags;
	bool in_thrashing;

	if (bit_nr == PG_locked &&
	    !folio_test_uptodate(folio) && folio_test_workingset(folio)) {
		delayacct_thrashing_start(&in_thrashing);
		psi_memstall_enter(&pflags);
		thrashing = true;
	}

	init_wait(wait);
	wait->func = wake_page_function;
	wait_page.folio = folio;
	wait_page.bit_nr = bit_nr;

repeat:
	wait->flags = 0;
	if (behavior == EXCLUSIVE) {
		wait->flags = WQ_FLAG_EXCLUSIVE;
		if (--unfairness < 0)
			wait->flags |= WQ_FLAG_CUSTOM;
	}

	/*
	 * Do one last check whether we can get the
	 * page bit synchronously.
	 *
	 * Do the folio_set_waiters() marking before that
	 * to let any waker we _just_ missed know they
	 * need to wake us up (otherwise they'll never
	 * even go to the slow case that looks at the
	 * page queue), and add ourselves to the wait
	 * queue if we need to sleep.
	 *
	 * This part needs to be done under the queue
	 * lock to avoid races.
	 */
	spin_lock_irq(&q->lock);
	folio_set_waiters(folio);
	if (!folio_trylock_flag(folio, bit_nr, wait))
		__add_wait_queue_entry_tail(q, wait);
	spin_unlock_irq(&q->lock);

	/*
	 * From now on, all the logic will be based on
	 * the WQ_FLAG_WOKEN and WQ_FLAG_DONE flag, to
	 * see whether the page bit testing has already
	 * been done by the wake function.
	 *
	 * We can drop our reference to the folio.
	 */
	if (behavior == DROP)
		folio_put(folio);

	/*
	 * Note that until the "finish_wait()", or until
	 * we see the WQ_FLAG_WOKEN flag, we need to
	 * be very careful with the 'wait->flags', because
	 * we may race with a waker that sets them.
	 */
	for (;;) {
		unsigned int flags;

		set_current_state(state);

		/* Loop until we've been woken or interrupted */
		flags = smp_load_acquire(&wait->flags);
		if (!(flags & WQ_FLAG_WOKEN)) {
			if (signal_pending_state(state, current))
				break;

			io_schedule();
			continue;
		}

		/* If we were non-exclusive, we're done */
		if (behavior != EXCLUSIVE)
			break;

		/* If the waker got the lock for us, we're done */
		if (flags & WQ_FLAG_DONE)
			break;

		/*
		 * Otherwise, if we're getting the lock, we need to
		 * try to get it ourselves.
		 *
		 * And if that fails, we'll have to retry this all.
		 */
		if (unlikely(test_and_set_bit(bit_nr, folio_flags(folio, 0))))
			goto repeat;

		wait->flags |= WQ_FLAG_DONE;
		break;
	}

	/*
	 * If a signal happened, this 'finish_wait()' may remove the last
	 * waiter from the wait-queues, but the folio waiters bit will remain
	 * set. That's ok. The next wakeup will take care of it, and trying
	 * to do it here would be difficult and prone to races.
	 */
	finish_wait(q, wait);

	if (thrashing) {
		delayacct_thrashing_end(&in_thrashing);
		psi_memstall_leave(&pflags);
	}

	/*
	 * NOTE! The wait->flags weren't stable until we've done the
	 * 'finish_wait()', and we could have exited the loop above due
	 * to a signal, and had a wakeup event happen after the signal
	 * test but before the 'finish_wait()'.
	 *
	 * So only after the finish_wait() can we reliably determine
	 * if we got woken up or not, so we can now figure out the final
	 * return value based on that state without races.
	 *
	 * Also note that WQ_FLAG_WOKEN is sufficient for a non-exclusive
	 * waiter, but an exclusive one requires WQ_FLAG_DONE.
	 */
	if (behavior == EXCLUSIVE)
		return wait->flags & WQ_FLAG_DONE ? 0 : -EINTR;

	return wait->flags & WQ_FLAG_WOKEN ? 0 : -EINTR;
}

#ifdef CONFIG_MIGRATION
/**
 * migration_entry_wait_on_locked - Wait for a migration entry to be removed
 * @entry: migration swap entry.
 * @ptl: already locked ptl. This function will drop the lock.
 *
 * Wait for a migration entry referencing the given page to be removed. This is
 * equivalent to put_and_wait_on_page_locked(page, TASK_UNINTERRUPTIBLE) except
 * this can be called without taking a reference on the page. Instead this
 * should be called while holding the ptl for the migration entry referencing
 * the page.
 *
 * Returns after unlocking the ptl.
 *
 * This follows the same logic as folio_wait_bit_common() so see the comments
 * there.
 */
void migration_entry_wait_on_locked(swp_entry_t entry, spinlock_t *ptl)
	__releases(ptl)
{
	struct wait_page_queue wait_page;
	wait_queue_entry_t *wait = &wait_page.wait;
	bool thrashing = false;
	unsigned long pflags;
	bool in_thrashing;
	wait_queue_head_t *q;
	struct folio *folio = pfn_swap_entry_folio(entry);

	q = folio_waitqueue(folio);
	if (!folio_test_uptodate(folio) && folio_test_workingset(folio)) {
		delayacct_thrashing_start(&in_thrashing);
		psi_memstall_enter(&pflags);
		thrashing = true;
	}

	init_wait(wait);
	wait->func = wake_page_function;
	wait_page.folio = folio;
	wait_page.bit_nr = PG_locked;
	wait->flags = 0;

	spin_lock_irq(&q->lock);
	folio_set_waiters(folio);
	if (!folio_trylock_flag(folio, PG_locked, wait))
		__add_wait_queue_entry_tail(q, wait);
	spin_unlock_irq(&q->lock);

	/*
	 * If a migration entry exists for the page the migration path must hold
	 * a valid reference to the page, and it must take the ptl to remove the
	 * migration entry. So the page is valid until the ptl is dropped.
	 */
	spin_unlock(ptl);

	for (;;) {
		unsigned int flags;

		set_current_state(TASK_UNINTERRUPTIBLE);

		/* Loop until we've been woken or interrupted */
		flags = smp_load_acquire(&wait->flags);
		if (!(flags & WQ_FLAG_WOKEN)) {
			if (signal_pending_state(TASK_UNINTERRUPTIBLE, current))
				break;

			io_schedule();
			continue;
		}
		break;
	}

	finish_wait(q, wait);

	if (thrashing) {
		delayacct_thrashing_end(&in_thrashing);
		psi_memstall_leave(&pflags);
	}
}
#endif

void folio_wait_bit(struct folio *folio, int bit_nr)
{
	folio_wait_bit_common(folio, bit_nr, TASK_UNINTERRUPTIBLE, SHARED);
}
EXPORT_SYMBOL(folio_wait_bit);

int folio_wait_bit_killable(struct folio *folio, int bit_nr)
{
	return folio_wait_bit_common(folio, bit_nr, TASK_KILLABLE, SHARED);
}
EXPORT_SYMBOL(folio_wait_bit_killable);

/**
 * folio_put_wait_locked - Drop a reference and wait for it to be unlocked
 * @folio: The folio to wait for.
 * @state: The sleep state (TASK_KILLABLE, TASK_UNINTERRUPTIBLE, etc).
 *
 * The caller should hold a reference on @folio.  They expect the page to
 * become unlocked relatively soon, but do not wish to hold up migration
 * (for example) by holding the reference while waiting for the folio to
 * come unlocked.  After this function returns, the caller should not
 * dereference @folio.
 *
 * Return: 0 if the folio was unlocked or -EINTR if interrupted by a signal.
 */
static int folio_put_wait_locked(struct folio *folio, int state)
{
	return folio_wait_bit_common(folio, PG_locked, state, DROP);
}

/**
 * folio_add_wait_queue - Add an arbitrary waiter to a folio's wait queue
 * @folio: Folio defining the wait queue of interest
 * @waiter: Waiter to add to the queue
 *
 * Add an arbitrary @waiter to the wait queue for the nominated @folio.
 */
void folio_add_wait_queue(struct folio *folio, wait_queue_entry_t *waiter)
{
	wait_queue_head_t *q = folio_waitqueue(folio);
	unsigned long flags;

	spin_lock_irqsave(&q->lock, flags);
	__add_wait_queue_entry_tail(q, waiter);
	folio_set_waiters(folio);
	spin_unlock_irqrestore(&q->lock, flags);
}
EXPORT_SYMBOL_GPL(folio_add_wait_queue);

/**
 * folio_unlock - Unlock a locked folio.
 * @folio: The folio.
 *
 * Unlocks the folio and wakes up any thread sleeping on the page lock.
 *
 * Context: May be called from interrupt or process context.  May not be
 * called from NMI context.
 */
void folio_unlock(struct folio *folio)
{
	/* Bit 7 allows x86 to check the byte's sign bit */
	BUILD_BUG_ON(PG_waiters != 7);
	BUILD_BUG_ON(PG_locked > 7);
	VM_BUG_ON_FOLIO(!folio_test_locked(folio), folio);
	if (folio_xor_flags_has_waiters(folio, 1 << PG_locked))
		folio_wake_bit(folio, PG_locked);
}
EXPORT_SYMBOL(folio_unlock);

/**
 * folio_end_read - End read on a folio.
 * @folio: The folio.
 * @success: True if all reads completed successfully.
 *
 * When all reads against a folio have completed, filesystems should
 * call this function to let the pagecache know that no more reads
 * are outstanding.  This will unlock the folio and wake up any thread
 * sleeping on the lock.  The folio will also be marked uptodate if all
 * reads succeeded.
 *
 * Context: May be called from interrupt or process context.  May not be
 * called from NMI context.
 */
void folio_end_read(struct folio *folio, bool success)
{
	unsigned long mask = 1 << PG_locked;

	/* Must be in bottom byte for x86 to work */
	BUILD_BUG_ON(PG_uptodate > 7);
	VM_BUG_ON_FOLIO(!folio_test_locked(folio), folio);
	VM_BUG_ON_FOLIO(folio_test_uptodate(folio), folio);

	if (likely(success))
		mask |= 1 << PG_uptodate;
	if (folio_xor_flags_has_waiters(folio, mask))
		folio_wake_bit(folio, PG_locked);
}
EXPORT_SYMBOL(folio_end_read);

/**
 * folio_end_private_2 - Clear PG_private_2 and wake any waiters.
 * @folio: The folio.
 *
 * Clear the PG_private_2 bit on a folio and wake up any sleepers waiting for
 * it.  The folio reference held for PG_private_2 being set is released.
 *
 * This is, for example, used when a netfs folio is being written to a local
 * disk cache, thereby allowing writes to the cache for the same folio to be
 * serialised.
 */
void folio_end_private_2(struct folio *folio)
{
	VM_BUG_ON_FOLIO(!folio_test_private_2(folio), folio);
	clear_bit_unlock(PG_private_2, folio_flags(folio, 0));
	folio_wake_bit(folio, PG_private_2);
	folio_put(folio);
}
EXPORT_SYMBOL(folio_end_private_2);

/**
 * folio_wait_private_2 - Wait for PG_private_2 to be cleared on a folio.
 * @folio: The folio to wait on.
 *
 * Wait for PG_private_2 to be cleared on a folio.
 */
void folio_wait_private_2(struct folio *folio)
{
	while (folio_test_private_2(folio))
		folio_wait_bit(folio, PG_private_2);
}
EXPORT_SYMBOL(folio_wait_private_2);

/**
 * folio_wait_private_2_killable - Wait for PG_private_2 to be cleared on a folio.
 * @folio: The folio to wait on.
 *
 * Wait for PG_private_2 to be cleared on a folio or until a fatal signal is
 * received by the calling task.
 *
 * Return:
 * - 0 if successful.
 * - -EINTR if a fatal signal was encountered.
 */
int folio_wait_private_2_killable(struct folio *folio)
{
	int ret = 0;

	while (folio_test_private_2(folio)) {
		ret = folio_wait_bit_killable(folio, PG_private_2);
		if (ret < 0)
			break;
	}

	return ret;
}
EXPORT_SYMBOL(folio_wait_private_2_killable);

/**
 * folio_end_writeback - End writeback against a folio.
 * @folio: The folio.
 *
 * The folio must actually be under writeback.
 *
 * Context: May be called from process or interrupt context.
 */
void folio_end_writeback(struct folio *folio)
{
	VM_BUG_ON_FOLIO(!folio_test_writeback(folio), folio);

	/*
	 * folio_test_clear_reclaim() could be used here but it is an
	 * atomic operation and overkill in this particular case. Failing
	 * to shuffle a folio marked for immediate reclaim is too mild
	 * a gain to justify taking an atomic operation penalty at the
	 * end of every folio writeback.
	 */
	if (folio_test_reclaim(folio)) {
		folio_clear_reclaim(folio);
		folio_rotate_reclaimable(folio);
	}

	/*
	 * Writeback does not hold a folio reference of its own, relying
	 * on truncation to wait for the clearing of PG_writeback.
	 * But here we must make sure that the folio is not freed and
	 * reused before the folio_wake_bit().
	 */
	folio_get(folio);
	if (__folio_end_writeback(folio))
		folio_wake_bit(folio, PG_writeback);
	acct_reclaim_writeback(folio);
	folio_put(folio);
}
EXPORT_SYMBOL(folio_end_writeback);

/**
 * __folio_lock - Get a lock on the folio, assuming we need to sleep to get it.
 * @folio: The folio to lock
 */
void __folio_lock(struct folio *folio)
{
	folio_wait_bit_common(folio, PG_locked, TASK_UNINTERRUPTIBLE,
				EXCLUSIVE);
}
EXPORT_SYMBOL(__folio_lock);

int __folio_lock_killable(struct folio *folio)
{
	return folio_wait_bit_common(folio, PG_locked, TASK_KILLABLE,
					EXCLUSIVE);
}
EXPORT_SYMBOL_GPL(__folio_lock_killable);

static int __folio_lock_async(struct folio *folio, struct wait_page_queue *wait)
{
	struct wait_queue_head *q = folio_waitqueue(folio);
	int ret;

	wait->folio = folio;
	wait->bit_nr = PG_locked;

	spin_lock_irq(&q->lock);
	__add_wait_queue_entry_tail(q, &wait->wait);
	folio_set_waiters(folio);
	ret = !folio_trylock(folio);
	/*
	 * If we were successful now, we know we're still on the
	 * waitqueue as we're still under the lock. This means it's
	 * safe to remove and return success, we know the callback
	 * isn't going to trigger.
	 */
	if (!ret)
		__remove_wait_queue(q, &wait->wait);
	else
		ret = -EIOCBQUEUED;
	spin_unlock_irq(&q->lock);
	return ret;
}

/*
 * Return values:
 * 0 - folio is locked.
 * non-zero - folio is not locked.
 *     mmap_lock or per-VMA lock has been released (mmap_read_unlock() or
 *     vma_end_read()), unless flags had both FAULT_FLAG_ALLOW_RETRY and
 *     FAULT_FLAG_RETRY_NOWAIT set, in which case the lock is still held.
 *
 * If neither ALLOW_RETRY nor KILLABLE are set, will always return 0
 * with the folio locked and the mmap_lock/per-VMA lock is left unperturbed.
 */
vm_fault_t __folio_lock_or_retry(struct folio *folio, struct vm_fault *vmf)
{
	unsigned int flags = vmf->flags;

	if (fault_flag_allow_retry_first(flags)) {
		/*
		 * CAUTION! In this case, mmap_lock/per-VMA lock is not
		 * released even though returning VM_FAULT_RETRY.
		 */
		if (flags & FAULT_FLAG_RETRY_NOWAIT)
			return VM_FAULT_RETRY;

		release_fault_lock(vmf);
		if (flags & FAULT_FLAG_KILLABLE)
			folio_wait_locked_killable(folio);
		else
			folio_wait_locked(folio);
		return VM_FAULT_RETRY;
	}
	if (flags & FAULT_FLAG_KILLABLE) {
		bool ret;

		ret = __folio_lock_killable(folio);
		if (ret) {
			release_fault_lock(vmf);
			return VM_FAULT_RETRY;
		}
	} else {
		__folio_lock(folio);
	}

	return 0;
}

/**
 * page_cache_next_miss() - Find the next gap in the page cache.
 * @mapping: Mapping.
 * @index: Index.
 * @max_scan: Maximum range to search.
 *
 * Search the range [index, min(index + max_scan - 1, ULONG_MAX)] for the
 * gap with the lowest index.
 *
 * This function may be called under the rcu_read_lock.  However, this will
 * not atomically search a snapshot of the cache at a single point in time.
 * For example, if a gap is created at index 5, then subsequently a gap is
 * created at index 10, page_cache_next_miss covering both indices may
 * return 10 if called under the rcu_read_lock.
 *
 * Return: The index of the gap if found, otherwise an index outside the
 * range specified (in which case 'return - index >= max_scan' will be true).
 * In the rare case of index wrap-around, 0 will be returned.
 */
pgoff_t page_cache_next_miss(struct address_space *mapping,
			     pgoff_t index, unsigned long max_scan)
{
	XA_STATE(xas, &mapping->i_pages, index);

	while (max_scan--) {
		void *entry = xas_next(&xas);
		if (!entry || xa_is_value(entry))
			return xas.xa_index;
		if (xas.xa_index == 0)
			return 0;
	}

	return index + max_scan;
}
EXPORT_SYMBOL(page_cache_next_miss);

/**
 * page_cache_prev_miss() - Find the previous gap in the page cache.
 * @mapping: Mapping.
 * @index: Index.
 * @max_scan: Maximum range to search.
 *
 * Search the range [max(index - max_scan + 1, 0), index] for the
 * gap with the highest index.
 *
 * This function may be called under the rcu_read_lock.  However, this will
 * not atomically search a snapshot of the cache at a single point in time.
 * For example, if a gap is created at index 10, then subsequently a gap is
 * created at index 5, page_cache_prev_miss() covering both indices may
 * return 5 if called under the rcu_read_lock.
 *
 * Return: The index of the gap if found, otherwise an index outside the
 * range specified (in which case 'index - return >= max_scan' will be true).
 * In the rare case of wrap-around, ULONG_MAX will be returned.
 */
pgoff_t page_cache_prev_miss(struct address_space *mapping,
			     pgoff_t index, unsigned long max_scan)
{
	XA_STATE(xas, &mapping->i_pages, index);

	while (max_scan--) {
		void *entry = xas_prev(&xas);
		if (!entry || xa_is_value(entry))
			break;
		if (xas.xa_index == ULONG_MAX)
			break;
	}

	return xas.xa_index;
}
EXPORT_SYMBOL(page_cache_prev_miss);

/*
 * Lockless page cache protocol:
 * On the lookup side:
 * 1. Load the folio from i_pages
 * 2. Increment the refcount if it's not zero
 * 3. If the folio is not found by xas_reload(), put the refcount and retry
 *
 * On the removal side:
 * A. Freeze the page (by zeroing the refcount if nobody else has a reference)
 * B. Remove the page from i_pages
 * C. Return the page to the page allocator
 *
 * This means that any page may have its reference count temporarily
 * increased by a speculative page cache (or GUP-fast) lookup as it can
 * be allocated by another user before the RCU grace period expires.
 * Because the refcount temporarily acquired here may end up being the
 * last refcount on the page, any page allocation must be freeable by
 * folio_put().
 */

/*
 * filemap_get_entry - Get a page cache entry.
 * @mapping: the address_space to search
 * @index: The page cache index.
 *
 * Looks up the page cache entry at @mapping & @index.  If it is a folio,
 * it is returned with an increased refcount.  If it is a shadow entry
 * of a previously evicted folio, or a swap entry from shmem/tmpfs,
 * it is returned without further action.
 *
 * Return: The folio, swap or shadow entry, %NULL if nothing is found.
 */
void *filemap_get_entry(struct address_space *mapping, pgoff_t index)
{
	XA_STATE(xas, &mapping->i_pages, index);
	struct folio *folio;

	rcu_read_lock();
repeat:
	xas_reset(&xas);
	folio = xas_load(&xas);
	if (xas_retry(&xas, folio))
		goto repeat;
	/*
	 * A shadow entry of a recently evicted page, or a swap entry from
	 * shmem/tmpfs.  Return it without attempting to raise page count.
	 */
	if (!folio || xa_is_value(folio))
		goto out;

	if (!folio_try_get(folio))
		goto repeat;

	if (unlikely(folio != xas_reload(&xas))) {
		folio_put(folio);
		goto repeat;
	}
out:
	rcu_read_unlock();

	return folio;
}

/**
 * __filemap_get_folio - Find and get a reference to a folio.
 * @mapping: The address_space to search.
 * @index: The page index.
 * @fgp_flags: %FGP flags modify how the folio is returned.
 * @gfp: Memory allocation flags to use if %FGP_CREAT is specified.
 *
 * Looks up the page cache entry at @mapping & @index.
 *
 * If %FGP_LOCK or %FGP_CREAT are specified then the function may sleep even
 * if the %GFP flags specified for %FGP_CREAT are atomic.
 *
 * If this function returns a folio, it is returned with an increased refcount.
 *
 * Return: The found folio or an ERR_PTR() otherwise.
 */
struct folio *__filemap_get_folio(struct address_space *mapping, pgoff_t index,
		fgf_t fgp_flags, gfp_t gfp)
{
	struct folio *folio;

repeat:
	folio = filemap_get_entry(mapping, index);
	if (xa_is_value(folio))
		folio = NULL;
	if (!folio)
		goto no_page;

	if (fgp_flags & FGP_LOCK) {
		if (fgp_flags & FGP_NOWAIT) {
			if (!folio_trylock(folio)) {
				folio_put(folio);
				return ERR_PTR(-EAGAIN);
			}
		} else {
			folio_lock(folio);
		}

		/* Has the page been truncated? */
		if (unlikely(folio->mapping != mapping)) {
			folio_unlock(folio);
			folio_put(folio);
			goto repeat;
		}
		VM_BUG_ON_FOLIO(!folio_contains(folio, index), folio);
	}

	if (fgp_flags & FGP_ACCESSED)
		folio_mark_accessed(folio);
	else if (fgp_flags & FGP_WRITE) {
		/* Clear idle flag for buffer write */
		if (folio_test_idle(folio))
			folio_clear_idle(folio);
	}

	if (fgp_flags & FGP_STABLE)
		folio_wait_stable(folio);
no_page:
	if (!folio && (fgp_flags & FGP_CREAT)) {
		unsigned order = FGF_GET_ORDER(fgp_flags);
		int err;

		if ((fgp_flags & FGP_WRITE) && mapping_can_writeback(mapping))
			gfp |= __GFP_WRITE;
		if (fgp_flags & FGP_NOFS)
			gfp &= ~__GFP_FS;
		if (fgp_flags & FGP_NOWAIT) {
			gfp &= ~GFP_KERNEL;
			gfp |= GFP_NOWAIT | __GFP_NOWARN;
		}
		if (WARN_ON_ONCE(!(fgp_flags & (FGP_LOCK | FGP_FOR_MMAP))))
			fgp_flags |= FGP_LOCK;

		if (!mapping_large_folio_support(mapping))
			order = 0;
		if (order > MAX_PAGECACHE_ORDER)
			order = MAX_PAGECACHE_ORDER;
		/* If we're not aligned, allocate a smaller folio */
		if (index & ((1UL << order) - 1))
			order = __ffs(index);

		do {
			gfp_t alloc_gfp = gfp;

			err = -ENOMEM;
			if (order > 0)
				alloc_gfp |= __GFP_NORETRY | __GFP_NOWARN;
			folio = filemap_alloc_folio(alloc_gfp, order);
			if (!folio)
				continue;

			/* Init accessed so avoid atomic mark_page_accessed later */
			if (fgp_flags & FGP_ACCESSED)
				__folio_set_referenced(folio);

			err = filemap_add_folio(mapping, folio, index, gfp);
			if (!err)
				break;
			folio_put(folio);
			folio = NULL;
		} while (order-- > 0);

		if (err == -EEXIST)
			goto repeat;
		if (err)
			return ERR_PTR(err);
		/*
		 * filemap_add_folio locks the page, and for mmap
		 * we expect an unlocked page.
		 */
		if (folio && (fgp_flags & FGP_FOR_MMAP))
			folio_unlock(folio);
	}

	if (!folio)
		return ERR_PTR(-ENOENT);
	return folio;
}
EXPORT_SYMBOL(__filemap_get_folio);

static inline struct folio *find_get_entry(struct xa_state *xas, pgoff_t max,
		xa_mark_t mark)
{
	struct folio *folio;

retry:
	if (mark == XA_PRESENT)
		folio = xas_find(xas, max);
	else
		folio = xas_find_marked(xas, max, mark);

	if (xas_retry(xas, folio))
		goto retry;
	/*
	 * A shadow entry of a recently evicted page, a swap
	 * entry from shmem/tmpfs or a DAX entry.  Return it
	 * without attempting to raise page count.
	 */
	if (!folio || xa_is_value(folio))
		return folio;

	if (!folio_try_get(folio))
		goto reset;

	if (unlikely(folio != xas_reload(xas))) {
		folio_put(folio);
		goto reset;
	}

	return folio;
reset:
	xas_reset(xas);
	goto retry;
}

/**
 * find_get_entries - gang pagecache lookup
 * @mapping:	The address_space to search
 * @start:	The starting page cache index
 * @end:	The final page index (inclusive).
 * @fbatch:	Where the resulting entries are placed.
 * @indices:	The cache indices corresponding to the entries in @entries
 *
 * find_get_entries() will search for and return a batch of entries in
 * the mapping.  The entries are placed in @fbatch.  find_get_entries()
 * takes a reference on any actual folios it returns.
 *
 * The entries have ascending indexes.  The indices may not be consecutive
 * due to not-present entries or large folios.
 *
 * Any shadow entries of evicted folios, or swap entries from
 * shmem/tmpfs, are included in the returned array.
 *
 * Return: The number of entries which were found.
 */
unsigned find_get_entries(struct address_space *mapping, pgoff_t *start,
		pgoff_t end, struct folio_batch *fbatch, pgoff_t *indices)
{
	XA_STATE(xas, &mapping->i_pages, *start);
	struct folio *folio;

	rcu_read_lock();
	while ((folio = find_get_entry(&xas, end, XA_PRESENT)) != NULL) {
		indices[fbatch->nr] = xas.xa_index;
		if (!folio_batch_add(fbatch, folio))
			break;
	}

	if (folio_batch_count(fbatch)) {
		unsigned long nr;
		int idx = folio_batch_count(fbatch) - 1;

		folio = fbatch->folios[idx];
		if (!xa_is_value(folio))
			nr = folio_nr_pages(folio);
		else
			nr = 1 << xa_get_order(&mapping->i_pages, indices[idx]);
		*start = round_down(indices[idx] + nr, nr);
	}
	rcu_read_unlock();

	return folio_batch_count(fbatch);
}

/**
 * find_lock_entries - Find a batch of pagecache entries.
 * @mapping:	The address_space to search.
 * @start:	The starting page cache index.
 * @end:	The final page index (inclusive).
 * @fbatch:	Where the resulting entries are placed.
 * @indices:	The cache indices of the entries in @fbatch.
 *
 * find_lock_entries() will return a batch of entries from @mapping.
 * Swap, shadow and DAX entries are included.  Folios are returned
 * locked and with an incremented refcount.  Folios which are locked
 * by somebody else or under writeback are skipped.  Folios which are
 * partially outside the range are not returned.
 *
 * The entries have ascending indexes.  The indices may not be consecutive
 * due to not-present entries, large folios, folios which could not be
 * locked or folios under writeback.
 *
 * Return: The number of entries which were found.
 */
unsigned find_lock_entries(struct address_space *mapping, pgoff_t *start,
		pgoff_t end, struct folio_batch *fbatch, pgoff_t *indices)
{
	XA_STATE(xas, &mapping->i_pages, *start);
	struct folio *folio;

	rcu_read_lock();
	while ((folio = find_get_entry(&xas, end, XA_PRESENT))) {
		unsigned long base;
		unsigned long nr;

		if (!xa_is_value(folio)) {
			nr = folio_nr_pages(folio);
			base = folio->index;
			/* Omit large folio which begins before the start */
			if (base < *start)
				goto put;
			/* Omit large folio which extends beyond the end */
			if (base + nr - 1 > end)
				goto put;
			if (!folio_trylock(folio))
				goto put;
			if (folio->mapping != mapping ||
			    folio_test_writeback(folio))
				goto unlock;
			VM_BUG_ON_FOLIO(!folio_contains(folio, xas.xa_index),
					folio);
		} else {
			nr = 1 << xa_get_order(&mapping->i_pages, xas.xa_index);
			base = xas.xa_index & ~(nr - 1);
			/* Omit order>0 value which begins before the start */
			if (base < *start)
				continue;
			/* Omit order>0 value which extends beyond the end */
			if (base + nr - 1 > end)
				break;
		}

		/* Update start now so that last update is correct on return */
		*start = base + nr;
		indices[fbatch->nr] = xas.xa_index;
		if (!folio_batch_add(fbatch, folio))
			break;
		continue;
unlock:
		folio_unlock(folio);
put:
		folio_put(folio);
	}
	rcu_read_unlock();

	return folio_batch_count(fbatch);
}

/**
 * filemap_get_folios - Get a batch of folios
 * @mapping:	The address_space to search
 * @start:	The starting page index
 * @end:	The final page index (inclusive)
 * @fbatch:	The batch to fill.
 *
 * Search for and return a batch of folios in the mapping starting at
 * index @start and up to index @end (inclusive).  The folios are returned
 * in @fbatch with an elevated reference count.
 *
 * Return: The number of folios which were found.
 * We also update @start to index the next folio for the traversal.
 */
unsigned filemap_get_folios(struct address_space *mapping, pgoff_t *start,
		pgoff_t end, struct folio_batch *fbatch)
{
	return filemap_get_folios_tag(mapping, start, end, XA_PRESENT, fbatch);
}
EXPORT_SYMBOL(filemap_get_folios);

/**
 * filemap_get_folios_contig - Get a batch of contiguous folios
 * @mapping:	The address_space to search
 * @start:	The starting page index
 * @end:	The final page index (inclusive)
 * @fbatch:	The batch to fill
 *
 * filemap_get_folios_contig() works exactly like filemap_get_folios(),
 * except the returned folios are guaranteed to be contiguous. This may
 * not return all contiguous folios if the batch gets filled up.
 *
 * Return: The number of folios found.
 * Also update @start to be positioned for traversal of the next folio.
 */

unsigned filemap_get_folios_contig(struct address_space *mapping,
		pgoff_t *start, pgoff_t end, struct folio_batch *fbatch)
{
	XA_STATE(xas, &mapping->i_pages, *start);
	unsigned long nr;
	struct folio *folio;

	rcu_read_lock();

	for (folio = xas_load(&xas); folio && xas.xa_index <= end;
			folio = xas_next(&xas)) {
		if (xas_retry(&xas, folio))
			continue;
		/*
		 * If the entry has been swapped out, we can stop looking.
		 * No current caller is looking for DAX entries.
		 */
		if (xa_is_value(folio))
			goto update_start;

		/* If we landed in the middle of a THP, continue at its end. */
		if (xa_is_sibling(folio))
			goto update_start;

		if (!folio_try_get(folio))
			goto retry;

		if (unlikely(folio != xas_reload(&xas)))
			goto put_folio;

		if (!folio_batch_add(fbatch, folio)) {
			nr = folio_nr_pages(folio);
			*start = folio->index + nr;
			goto out;
		}
		continue;
put_folio:
		folio_put(folio);

retry:
		xas_reset(&xas);
	}

update_start:
	nr = folio_batch_count(fbatch);

	if (nr) {
		folio = fbatch->folios[nr - 1];
		*start = folio_next_index(folio);
	}
out:
	rcu_read_unlock();
	return folio_batch_count(fbatch);
}
EXPORT_SYMBOL(filemap_get_folios_contig);

/**
 * filemap_get_folios_tag - Get a batch of folios matching @tag
 * @mapping:    The address_space to search
 * @start:      The starting page index
 * @end:        The final page index (inclusive)
 * @tag:        The tag index
 * @fbatch:     The batch to fill
 *
 * The first folio may start before @start; if it does, it will contain
 * @start.  The final folio may extend beyond @end; if it does, it will
 * contain @end.  The folios have ascending indices.  There may be gaps
 * between the folios if there are indices which have no folio in the
 * page cache.  If folios are added to or removed from the page cache
 * while this is running, they may or may not be found by this call.
 * Only returns folios that are tagged with @tag.
 *
 * Return: The number of folios found.
 * Also update @start to index the next folio for traversal.
 */
unsigned filemap_get_folios_tag(struct address_space *mapping, pgoff_t *start,
			pgoff_t end, xa_mark_t tag, struct folio_batch *fbatch)
{
	XA_STATE(xas, &mapping->i_pages, *start);
	struct folio *folio;

	rcu_read_lock();
	while ((folio = find_get_entry(&xas, end, tag)) != NULL) {
		/*
		 * Shadow entries should never be tagged, but this iteration
		 * is lockless so there is a window for page reclaim to evict
		 * a page we saw tagged. Skip over it.
		 */
		if (xa_is_value(folio))
			continue;
		if (!folio_batch_add(fbatch, folio)) {
			unsigned long nr = folio_nr_pages(folio);
			*start = folio->index + nr;
			goto out;
		}
	}
	/*
	 * We come here when there is no page beyond @end. We take care to not
	 * overflow the index @start as it confuses some of the callers. This
	 * breaks the iteration when there is a page at index -1 but that is
	 * already broke anyway.
	 */
	if (end == (pgoff_t)-1)
		*start = (pgoff_t)-1;
	else
		*start = end + 1;
out:
	rcu_read_unlock();

	return folio_batch_count(fbatch);
}
EXPORT_SYMBOL(filemap_get_folios_tag);

/*
 * CD/DVDs are error prone. When a medium error occurs, the driver may fail
 * a _large_ part of the i/o request. Imagine the worst scenario:
 *
 *      ---R__________________________________________B__________
 *         ^ reading here                             ^ bad block(assume 4k)
 *
 * read(R) => miss => readahead(R...B) => media error => frustrating retries
 * => failing the whole request => read(R) => read(R+1) =>
 * readahead(R+1...B+1) => bang => read(R+2) => read(R+3) =>
 * readahead(R+3...B+2) => bang => read(R+3) => read(R+4) =>
 * readahead(R+4...B+3) => bang => read(R+4) => read(R+5) => ......
 *
 * It is going insane. Fix it by quickly scaling down the readahead size.
 */
static void shrink_readahead_size_eio(struct file_ra_state *ra)
{
	ra->ra_pages /= 4;
}

/*
 * filemap_get_read_batch - Get a batch of folios for read
 *
 * Get a batch of folios which represent a contiguous range of bytes in
 * the file.  No exceptional entries will be returned.  If @index is in
 * the middle of a folio, the entire folio will be returned.  The last
 * folio in the batch may have the readahead flag set or the uptodate flag
 * clear so that the caller can take the appropriate action.
 */
static void filemap_get_read_batch(struct address_space *mapping,
		pgoff_t index, pgoff_t max, struct folio_batch *fbatch)
{
	XA_STATE(xas, &mapping->i_pages, index);
	struct folio *folio;

	rcu_read_lock();
	for (folio = xas_load(&xas); folio; folio = xas_next(&xas)) {
		if (xas_retry(&xas, folio))
			continue;
		if (xas.xa_index > max || xa_is_value(folio))
			break;
		if (xa_is_sibling(folio))
			break;
		if (!folio_try_get(folio))
			goto retry;

		if (unlikely(folio != xas_reload(&xas)))
			goto put_folio;

		if (!folio_batch_add(fbatch, folio))
			break;
		if (!folio_test_uptodate(folio))
			break;
		if (folio_test_readahead(folio))
			break;
		xas_advance(&xas, folio_next_index(folio) - 1);
		continue;
put_folio:
		folio_put(folio);
retry:
		xas_reset(&xas);
	}
	rcu_read_unlock();
}

static int filemap_read_folio(struct file *file, filler_t filler,
		struct folio *folio)
{
	bool workingset = folio_test_workingset(folio);
	unsigned long pflags;
	int error;

	/* Start the actual read. The read will unlock the page. */
	if (unlikely(workingset))
		psi_memstall_enter(&pflags);
	error = filler(file, folio);
	if (unlikely(workingset))
		psi_memstall_leave(&pflags);
	if (error)
		return error;

	error = folio_wait_locked_killable(folio);
	if (error)
		return error;
	if (folio_test_uptodate(folio))
		return 0;
	if (file)
		shrink_readahead_size_eio(&file->f_ra);
	return -EIO;
}

static bool filemap_range_uptodate(struct address_space *mapping,
		loff_t pos, size_t count, struct folio *folio,
		bool need_uptodate)
{
	if (folio_test_uptodate(folio))
		return true;
	/* pipes can't handle partially uptodate pages */
	if (need_uptodate)
		return false;
	if (!mapping->a_ops->is_partially_uptodate)
		return false;
	if (mapping->host->i_blkbits >= folio_shift(folio))
		return false;

	if (folio_pos(folio) > pos) {
		count -= folio_pos(folio) - pos;
		pos = 0;
	} else {
		pos -= folio_pos(folio);
	}

	return mapping->a_ops->is_partially_uptodate(folio, pos, count);
}

static int filemap_update_page(struct kiocb *iocb,
		struct address_space *mapping, size_t count,
		struct folio *folio, bool need_uptodate)
{
	int error;

	if (iocb->ki_flags & IOCB_NOWAIT) {
		if (!filemap_invalidate_trylock_shared(mapping))
			return -EAGAIN;
	} else {
		filemap_invalidate_lock_shared(mapping);
	}

	if (!folio_trylock(folio)) {
		error = -EAGAIN;
		if (iocb->ki_flags & (IOCB_NOWAIT | IOCB_NOIO))
			goto unlock_mapping;
		if (!(iocb->ki_flags & IOCB_WAITQ)) {
			filemap_invalidate_unlock_shared(mapping);
			/*
			 * This is where we usually end up waiting for a
			 * previously submitted readahead to finish.
			 */
			folio_put_wait_locked(folio, TASK_KILLABLE);
			return AOP_TRUNCATED_PAGE;
		}
		error = __folio_lock_async(folio, iocb->ki_waitq);
		if (error)
			goto unlock_mapping;
	}

	error = AOP_TRUNCATED_PAGE;
	if (!folio->mapping)
		goto unlock;

	error = 0;
	if (filemap_range_uptodate(mapping, iocb->ki_pos, count, folio,
				   need_uptodate))
		goto unlock;

	error = -EAGAIN;
	if (iocb->ki_flags & (IOCB_NOIO | IOCB_NOWAIT | IOCB_WAITQ))
		goto unlock;

	error = filemap_read_folio(iocb->ki_filp, mapping->a_ops->read_folio,
			folio);
	goto unlock_mapping;
unlock:
	folio_unlock(folio);
unlock_mapping:
	filemap_invalidate_unlock_shared(mapping);
	if (error == AOP_TRUNCATED_PAGE)
		folio_put(folio);
	return error;
}

static int filemap_create_folio(struct file *file,
		struct address_space *mapping, pgoff_t index,
		struct folio_batch *fbatch)
{
	struct folio *folio;
	int error;

	folio = filemap_alloc_folio(mapping_gfp_mask(mapping), 0);
	if (!folio)
		return -ENOMEM;

	/*
	 * Protect against truncate / hole punch. Grabbing invalidate_lock
	 * here assures we cannot instantiate and bring uptodate new
	 * pagecache folios after evicting page cache during truncate
	 * and before actually freeing blocks.	Note that we could
	 * release invalidate_lock after inserting the folio into
	 * the page cache as the locked folio would then be enough to
	 * synchronize with hole punching. But there are code paths
	 * such as filemap_update_page() filling in partially uptodate
	 * pages or ->readahead() that need to hold invalidate_lock
	 * while mapping blocks for IO so let's hold the lock here as
	 * well to keep locking rules simple.
	 */
	filemap_invalidate_lock_shared(mapping);
	error = filemap_add_folio(mapping, folio, index,
			mapping_gfp_constraint(mapping, GFP_KERNEL));
	if (error == -EEXIST)
		error = AOP_TRUNCATED_PAGE;
	if (error)
		goto error;

	error = filemap_read_folio(file, mapping->a_ops->read_folio, folio);
	if (error)
		goto error;

	filemap_invalidate_unlock_shared(mapping);
	folio_batch_add(fbatch, folio);
	return 0;
error:
	filemap_invalidate_unlock_shared(mapping);
	folio_put(folio);
	return error;
}

static int filemap_readahead(struct kiocb *iocb, struct file *file,
		struct address_space *mapping, struct folio *folio,
		pgoff_t last_index)
{
	DEFINE_READAHEAD(ractl, file, &file->f_ra, mapping, folio->index);

	if (iocb->ki_flags & IOCB_NOIO)
		return -EAGAIN;
	page_cache_async_ra(&ractl, folio, last_index - folio->index);
	return 0;
}

static int filemap_get_pages(struct kiocb *iocb, size_t count,
		struct folio_batch *fbatch, bool need_uptodate)
{
	struct file *filp = iocb->ki_filp;
	struct address_space *mapping = filp->f_mapping;
	struct file_ra_state *ra = &filp->f_ra;
	pgoff_t index = iocb->ki_pos >> PAGE_SHIFT;
	pgoff_t last_index;
	struct folio *folio;
	unsigned int flags;
	int err = 0;

	/* "last_index" is the index of the page beyond the end of the read */
	last_index = DIV_ROUND_UP(iocb->ki_pos + count, PAGE_SIZE);
retry:
	if (fatal_signal_pending(current))
		return -EINTR;

	filemap_get_read_batch(mapping, index, last_index - 1, fbatch);
	if (!folio_batch_count(fbatch)) {
		if (iocb->ki_flags & IOCB_NOIO)
			return -EAGAIN;
		if (iocb->ki_flags & IOCB_NOWAIT)
			flags = memalloc_noio_save();
		page_cache_sync_readahead(mapping, ra, filp, index,
				last_index - index);
		if (iocb->ki_flags & IOCB_NOWAIT)
			memalloc_noio_restore(flags);
		filemap_get_read_batch(mapping, index, last_index - 1, fbatch);
	}
	if (!folio_batch_count(fbatch)) {
		if (iocb->ki_flags & (IOCB_NOWAIT | IOCB_WAITQ))
			return -EAGAIN;
		err = filemap_create_folio(filp, mapping,
				iocb->ki_pos >> PAGE_SHIFT, fbatch);
		if (err == AOP_TRUNCATED_PAGE)
			goto retry;
		return err;
	}

	folio = fbatch->folios[folio_batch_count(fbatch) - 1];
	if (folio_test_readahead(folio)) {
		err = filemap_readahead(iocb, filp, mapping, folio, last_index);
		if (err)
			goto err;
	}
	if (!folio_test_uptodate(folio)) {
		if ((iocb->ki_flags & IOCB_WAITQ) &&
		    folio_batch_count(fbatch) > 1)
			iocb->ki_flags |= IOCB_NOWAIT;
		err = filemap_update_page(iocb, mapping, count, folio,
					  need_uptodate);
		if (err)
			goto err;
	}

<<<<<<< HEAD
	trace_mm_filemap_get_pages(mapping, index, last_index);
=======
	trace_mm_filemap_get_pages(mapping, index, last_index - 1);
>>>>>>> 39b982db
	return 0;
err:
	if (err < 0)
		folio_put(folio);
	if (likely(--fbatch->nr))
		return 0;
	if (err == AOP_TRUNCATED_PAGE)
		goto retry;
	return err;
}

static inline bool pos_same_folio(loff_t pos1, loff_t pos2, struct folio *folio)
{
	unsigned int shift = folio_shift(folio);

	return (pos1 >> shift == pos2 >> shift);
}

/**
 * filemap_read - Read data from the page cache.
 * @iocb: The iocb to read.
 * @iter: Destination for the data.
 * @already_read: Number of bytes already read by the caller.
 *
 * Copies data from the page cache.  If the data is not currently present,
 * uses the readahead and read_folio address_space operations to fetch it.
 *
 * Return: Total number of bytes copied, including those already read by
 * the caller.  If an error happens before any bytes are copied, returns
 * a negative error number.
 */
ssize_t filemap_read(struct kiocb *iocb, struct iov_iter *iter,
		ssize_t already_read)
{
	struct file *filp = iocb->ki_filp;
	struct file_ra_state *ra = &filp->f_ra;
	struct address_space *mapping = filp->f_mapping;
	struct inode *inode = mapping->host;
	struct folio_batch fbatch;
	int i, error = 0;
	bool writably_mapped;
	loff_t isize, end_offset;
	loff_t last_pos = ra->prev_pos;

	if (unlikely(iocb->ki_pos >= inode->i_sb->s_maxbytes))
		return 0;
	if (unlikely(!iov_iter_count(iter)))
		return 0;

	iov_iter_truncate(iter, inode->i_sb->s_maxbytes);
	folio_batch_init(&fbatch);

	do {
		cond_resched();

		/*
		 * If we've already successfully copied some data, then we
		 * can no longer safely return -EIOCBQUEUED. Hence mark
		 * an async read NOWAIT at that point.
		 */
		if ((iocb->ki_flags & IOCB_WAITQ) && already_read)
			iocb->ki_flags |= IOCB_NOWAIT;

		if (unlikely(iocb->ki_pos >= i_size_read(inode)))
			break;

		error = filemap_get_pages(iocb, iter->count, &fbatch, false);
		if (error < 0)
			break;

		/*
		 * i_size must be checked after we know the pages are Uptodate.
		 *
		 * Checking i_size after the check allows us to calculate
		 * the correct value for "nr", which means the zero-filled
		 * part of the page is not copied back to userspace (unless
		 * another truncate extends the file - this is desired though).
		 */
		isize = i_size_read(inode);
		if (unlikely(iocb->ki_pos >= isize))
			goto put_folios;
		end_offset = min_t(loff_t, isize, iocb->ki_pos + iter->count);

		/*
		 * Once we start copying data, we don't want to be touching any
		 * cachelines that might be contended:
		 */
		writably_mapped = mapping_writably_mapped(mapping);

		/*
		 * When a read accesses the same folio several times, only
		 * mark it as accessed the first time.
		 */
		if (!pos_same_folio(iocb->ki_pos, last_pos - 1,
				    fbatch.folios[0]))
			folio_mark_accessed(fbatch.folios[0]);

		for (i = 0; i < folio_batch_count(&fbatch); i++) {
			struct folio *folio = fbatch.folios[i];
			size_t fsize = folio_size(folio);
			size_t offset = iocb->ki_pos & (fsize - 1);
			size_t bytes = min_t(loff_t, end_offset - iocb->ki_pos,
					     fsize - offset);
			size_t copied;

			if (end_offset < folio_pos(folio))
				break;
			if (i > 0)
				folio_mark_accessed(folio);
			/*
			 * If users can be writing to this folio using arbitrary
			 * virtual addresses, take care of potential aliasing
			 * before reading the folio on the kernel side.
			 */
			if (writably_mapped)
				flush_dcache_folio(folio);

			copied = copy_folio_to_iter(folio, offset, bytes, iter);

			already_read += copied;
			iocb->ki_pos += copied;
			last_pos = iocb->ki_pos;

			if (copied < bytes) {
				error = -EFAULT;
				break;
			}
		}
put_folios:
		for (i = 0; i < folio_batch_count(&fbatch); i++)
			folio_put(fbatch.folios[i]);
		folio_batch_init(&fbatch);
	} while (iov_iter_count(iter) && iocb->ki_pos < isize && !error);

	file_accessed(filp);
	ra->prev_pos = last_pos;
	return already_read ? already_read : error;
}
EXPORT_SYMBOL_GPL(filemap_read);

int kiocb_write_and_wait(struct kiocb *iocb, size_t count)
{
	struct address_space *mapping = iocb->ki_filp->f_mapping;
	loff_t pos = iocb->ki_pos;
	loff_t end = pos + count - 1;

	if (iocb->ki_flags & IOCB_NOWAIT) {
		if (filemap_range_needs_writeback(mapping, pos, end))
			return -EAGAIN;
		return 0;
	}

	return filemap_write_and_wait_range(mapping, pos, end);
}
EXPORT_SYMBOL_GPL(kiocb_write_and_wait);

int kiocb_invalidate_pages(struct kiocb *iocb, size_t count)
{
	struct address_space *mapping = iocb->ki_filp->f_mapping;
	loff_t pos = iocb->ki_pos;
	loff_t end = pos + count - 1;
	int ret;

	if (iocb->ki_flags & IOCB_NOWAIT) {
		/* we could block if there are any pages in the range */
		if (filemap_range_has_page(mapping, pos, end))
			return -EAGAIN;
	} else {
		ret = filemap_write_and_wait_range(mapping, pos, end);
		if (ret)
			return ret;
	}

	/*
	 * After a write we want buffered reads to be sure to go to disk to get
	 * the new data.  We invalidate clean cached page from the region we're
	 * about to write.  We do this *before* the write so that we can return
	 * without clobbering -EIOCBQUEUED from ->direct_IO().
	 */
	return invalidate_inode_pages2_range(mapping, pos >> PAGE_SHIFT,
					     end >> PAGE_SHIFT);
}
EXPORT_SYMBOL_GPL(kiocb_invalidate_pages);

/**
 * generic_file_read_iter - generic filesystem read routine
 * @iocb:	kernel I/O control block
 * @iter:	destination for the data read
 *
 * This is the "read_iter()" routine for all filesystems
 * that can use the page cache directly.
 *
 * The IOCB_NOWAIT flag in iocb->ki_flags indicates that -EAGAIN shall
 * be returned when no data can be read without waiting for I/O requests
 * to complete; it doesn't prevent readahead.
 *
 * The IOCB_NOIO flag in iocb->ki_flags indicates that no new I/O
 * requests shall be made for the read or for readahead.  When no data
 * can be read, -EAGAIN shall be returned.  When readahead would be
 * triggered, a partial, possibly empty read shall be returned.
 *
 * Return:
 * * number of bytes copied, even for partial reads
 * * negative error code (or 0 if IOCB_NOIO) if nothing was read
 */
ssize_t
generic_file_read_iter(struct kiocb *iocb, struct iov_iter *iter)
{
	size_t count = iov_iter_count(iter);
	ssize_t retval = 0;

	if (!count)
		return 0; /* skip atime */

	if (iocb->ki_flags & IOCB_DIRECT) {
		struct file *file = iocb->ki_filp;
		struct address_space *mapping = file->f_mapping;
		struct inode *inode = mapping->host;

		retval = kiocb_write_and_wait(iocb, count);
		if (retval < 0)
			return retval;
		file_accessed(file);

		retval = mapping->a_ops->direct_IO(iocb, iter);
		if (retval >= 0) {
			iocb->ki_pos += retval;
			count -= retval;
		}
		if (retval != -EIOCBQUEUED)
			iov_iter_revert(iter, count - iov_iter_count(iter));

		/*
		 * Btrfs can have a short DIO read if we encounter
		 * compressed extents, so if there was an error, or if
		 * we've already read everything we wanted to, or if
		 * there was a short read because we hit EOF, go ahead
		 * and return.  Otherwise fallthrough to buffered io for
		 * the rest of the read.  Buffered reads will not work for
		 * DAX files, so don't bother trying.
		 */
		if (retval < 0 || !count || IS_DAX(inode))
			return retval;
		if (iocb->ki_pos >= i_size_read(inode))
			return retval;
	}

	return filemap_read(iocb, iter, retval);
}
EXPORT_SYMBOL(generic_file_read_iter);

/*
 * Splice subpages from a folio into a pipe.
 */
size_t splice_folio_into_pipe(struct pipe_inode_info *pipe,
			      struct folio *folio, loff_t fpos, size_t size)
{
	struct page *page;
	size_t spliced = 0, offset = offset_in_folio(folio, fpos);

	page = folio_page(folio, offset / PAGE_SIZE);
	size = min(size, folio_size(folio) - offset);
	offset %= PAGE_SIZE;

	while (spliced < size &&
	       !pipe_full(pipe->head, pipe->tail, pipe->max_usage)) {
		struct pipe_buffer *buf = pipe_head_buf(pipe);
		size_t part = min_t(size_t, PAGE_SIZE - offset, size - spliced);

		*buf = (struct pipe_buffer) {
			.ops	= &page_cache_pipe_buf_ops,
			.page	= page,
			.offset	= offset,
			.len	= part,
		};
		folio_get(folio);
		pipe->head++;
		page++;
		spliced += part;
		offset = 0;
	}

	return spliced;
}

/**
 * filemap_splice_read -  Splice data from a file's pagecache into a pipe
 * @in: The file to read from
 * @ppos: Pointer to the file position to read from
 * @pipe: The pipe to splice into
 * @len: The amount to splice
 * @flags: The SPLICE_F_* flags
 *
 * This function gets folios from a file's pagecache and splices them into the
 * pipe.  Readahead will be called as necessary to fill more folios.  This may
 * be used for blockdevs also.
 *
 * Return: On success, the number of bytes read will be returned and *@ppos
 * will be updated if appropriate; 0 will be returned if there is no more data
 * to be read; -EAGAIN will be returned if the pipe had no space, and some
 * other negative error code will be returned on error.  A short read may occur
 * if the pipe has insufficient space, we reach the end of the data or we hit a
 * hole.
 */
ssize_t filemap_splice_read(struct file *in, loff_t *ppos,
			    struct pipe_inode_info *pipe,
			    size_t len, unsigned int flags)
{
	struct folio_batch fbatch;
	struct kiocb iocb;
	size_t total_spliced = 0, used, npages;
	loff_t isize, end_offset;
	bool writably_mapped;
	int i, error = 0;

	if (unlikely(*ppos >= in->f_mapping->host->i_sb->s_maxbytes))
		return 0;

	init_sync_kiocb(&iocb, in);
	iocb.ki_pos = *ppos;

	/* Work out how much data we can actually add into the pipe */
	used = pipe_occupancy(pipe->head, pipe->tail);
	npages = max_t(ssize_t, pipe->max_usage - used, 0);
	len = min_t(size_t, len, npages * PAGE_SIZE);

	folio_batch_init(&fbatch);

	do {
		cond_resched();

		if (*ppos >= i_size_read(in->f_mapping->host))
			break;

		iocb.ki_pos = *ppos;
		error = filemap_get_pages(&iocb, len, &fbatch, true);
		if (error < 0)
			break;

		/*
		 * i_size must be checked after we know the pages are Uptodate.
		 *
		 * Checking i_size after the check allows us to calculate
		 * the correct value for "nr", which means the zero-filled
		 * part of the page is not copied back to userspace (unless
		 * another truncate extends the file - this is desired though).
		 */
		isize = i_size_read(in->f_mapping->host);
		if (unlikely(*ppos >= isize))
			break;
		end_offset = min_t(loff_t, isize, *ppos + len);

		/*
		 * Once we start copying data, we don't want to be touching any
		 * cachelines that might be contended:
		 */
		writably_mapped = mapping_writably_mapped(in->f_mapping);

		for (i = 0; i < folio_batch_count(&fbatch); i++) {
			struct folio *folio = fbatch.folios[i];
			size_t n;

			if (folio_pos(folio) >= end_offset)
				goto out;
			folio_mark_accessed(folio);

			/*
			 * If users can be writing to this folio using arbitrary
			 * virtual addresses, take care of potential aliasing
			 * before reading the folio on the kernel side.
			 */
			if (writably_mapped)
				flush_dcache_folio(folio);

			n = min_t(loff_t, len, isize - *ppos);
			n = splice_folio_into_pipe(pipe, folio, *ppos, n);
			if (!n)
				goto out;
			len -= n;
			total_spliced += n;
			*ppos += n;
			in->f_ra.prev_pos = *ppos;
			if (pipe_full(pipe->head, pipe->tail, pipe->max_usage))
				goto out;
		}

		folio_batch_release(&fbatch);
	} while (len);

out:
	folio_batch_release(&fbatch);
	file_accessed(in);

	return total_spliced ? total_spliced : error;
}
EXPORT_SYMBOL(filemap_splice_read);

static inline loff_t folio_seek_hole_data(struct xa_state *xas,
		struct address_space *mapping, struct folio *folio,
		loff_t start, loff_t end, bool seek_data)
{
	const struct address_space_operations *ops = mapping->a_ops;
	size_t offset, bsz = i_blocksize(mapping->host);

	if (xa_is_value(folio) || folio_test_uptodate(folio))
		return seek_data ? start : end;
	if (!ops->is_partially_uptodate)
		return seek_data ? end : start;

	xas_pause(xas);
	rcu_read_unlock();
	folio_lock(folio);
	if (unlikely(folio->mapping != mapping))
		goto unlock;

	offset = offset_in_folio(folio, start) & ~(bsz - 1);

	do {
		if (ops->is_partially_uptodate(folio, offset, bsz) ==
							seek_data)
			break;
		start = (start + bsz) & ~(bsz - 1);
		offset += bsz;
	} while (offset < folio_size(folio));
unlock:
	folio_unlock(folio);
	rcu_read_lock();
	return start;
}

static inline size_t seek_folio_size(struct xa_state *xas, struct folio *folio)
{
	if (xa_is_value(folio))
		return PAGE_SIZE << xa_get_order(xas->xa, xas->xa_index);
	return folio_size(folio);
}

/**
 * mapping_seek_hole_data - Seek for SEEK_DATA / SEEK_HOLE in the page cache.
 * @mapping: Address space to search.
 * @start: First byte to consider.
 * @end: Limit of search (exclusive).
 * @whence: Either SEEK_HOLE or SEEK_DATA.
 *
 * If the page cache knows which blocks contain holes and which blocks
 * contain data, your filesystem can use this function to implement
 * SEEK_HOLE and SEEK_DATA.  This is useful for filesystems which are
 * entirely memory-based such as tmpfs, and filesystems which support
 * unwritten extents.
 *
 * Return: The requested offset on success, or -ENXIO if @whence specifies
 * SEEK_DATA and there is no data after @start.  There is an implicit hole
 * after @end - 1, so SEEK_HOLE returns @end if all the bytes between @start
 * and @end contain data.
 */
loff_t mapping_seek_hole_data(struct address_space *mapping, loff_t start,
		loff_t end, int whence)
{
	XA_STATE(xas, &mapping->i_pages, start >> PAGE_SHIFT);
	pgoff_t max = (end - 1) >> PAGE_SHIFT;
	bool seek_data = (whence == SEEK_DATA);
	struct folio *folio;

	if (end <= start)
		return -ENXIO;

	rcu_read_lock();
	while ((folio = find_get_entry(&xas, max, XA_PRESENT))) {
		loff_t pos = (u64)xas.xa_index << PAGE_SHIFT;
		size_t seek_size;

		if (start < pos) {
			if (!seek_data)
				goto unlock;
			start = pos;
		}

		seek_size = seek_folio_size(&xas, folio);
		pos = round_up((u64)pos + 1, seek_size);
		start = folio_seek_hole_data(&xas, mapping, folio, start, pos,
				seek_data);
		if (start < pos)
			goto unlock;
		if (start >= end)
			break;
		if (seek_size > PAGE_SIZE)
			xas_set(&xas, pos >> PAGE_SHIFT);
		if (!xa_is_value(folio))
			folio_put(folio);
	}
	if (seek_data)
		start = -ENXIO;
unlock:
	rcu_read_unlock();
	if (folio && !xa_is_value(folio))
		folio_put(folio);
	if (start > end)
		return end;
	return start;
}

#ifdef CONFIG_MMU
#define MMAP_LOTSAMISS  (100)
/*
 * lock_folio_maybe_drop_mmap - lock the page, possibly dropping the mmap_lock
 * @vmf - the vm_fault for this fault.
 * @folio - the folio to lock.
 * @fpin - the pointer to the file we may pin (or is already pinned).
 *
 * This works similar to lock_folio_or_retry in that it can drop the
 * mmap_lock.  It differs in that it actually returns the folio locked
 * if it returns 1 and 0 if it couldn't lock the folio.  If we did have
 * to drop the mmap_lock then fpin will point to the pinned file and
 * needs to be fput()'ed at a later point.
 */
static int lock_folio_maybe_drop_mmap(struct vm_fault *vmf, struct folio *folio,
				     struct file **fpin)
{
	if (folio_trylock(folio))
		return 1;

	/*
	 * NOTE! This will make us return with VM_FAULT_RETRY, but with
	 * the fault lock still held. That's how FAULT_FLAG_RETRY_NOWAIT
	 * is supposed to work. We have way too many special cases..
	 */
	if (vmf->flags & FAULT_FLAG_RETRY_NOWAIT)
		return 0;

	*fpin = maybe_unlock_mmap_for_io(vmf, *fpin);
	if (vmf->flags & FAULT_FLAG_KILLABLE) {
		if (__folio_lock_killable(folio)) {
			/*
			 * We didn't have the right flags to drop the
			 * fault lock, but all fault_handlers only check
			 * for fatal signals if we return VM_FAULT_RETRY,
			 * so we need to drop the fault lock here and
			 * return 0 if we don't have a fpin.
			 */
			if (*fpin == NULL)
				release_fault_lock(vmf);
			return 0;
		}
	} else
		__folio_lock(folio);

	return 1;
}

/*
 * Synchronous readahead happens when we don't even find a page in the page
 * cache at all.  We don't want to perform IO under the mmap sem, so if we have
 * to drop the mmap sem we return the file that was pinned in order for us to do
 * that.  If we didn't pin a file then we return NULL.  The file that is
 * returned needs to be fput()'ed when we're done with it.
 */
static struct file *do_sync_mmap_readahead(struct vm_fault *vmf)
{
	struct file *file = vmf->vma->vm_file;
	struct file_ra_state *ra = &file->f_ra;
	struct address_space *mapping = file->f_mapping;
	DEFINE_READAHEAD(ractl, file, ra, mapping, vmf->pgoff);
	struct file *fpin = NULL;
	unsigned long vm_flags = vmf->vma->vm_flags;
	unsigned int mmap_miss;

#ifdef CONFIG_TRANSPARENT_HUGEPAGE
	/* Use the readahead code, even if readahead is disabled */
	if ((vm_flags & VM_HUGEPAGE) && HPAGE_PMD_ORDER <= MAX_PAGECACHE_ORDER) {
		fpin = maybe_unlock_mmap_for_io(vmf, fpin);
		ractl._index &= ~((unsigned long)HPAGE_PMD_NR - 1);
		ra->size = HPAGE_PMD_NR;
		/*
		 * Fetch two PMD folios, so we get the chance to actually
		 * readahead, unless we've been told not to.
		 */
		if (!(vm_flags & VM_RAND_READ))
			ra->size *= 2;
		ra->async_size = HPAGE_PMD_NR;
		page_cache_ra_order(&ractl, ra, HPAGE_PMD_ORDER);
		return fpin;
	}
#endif

	/* If we don't want any read-ahead, don't bother */
	if (vm_flags & VM_RAND_READ)
		return fpin;
	if (!ra->ra_pages)
		return fpin;

	if (vm_flags & VM_SEQ_READ) {
		fpin = maybe_unlock_mmap_for_io(vmf, fpin);
		page_cache_sync_ra(&ractl, ra->ra_pages);
		return fpin;
	}

	/* Avoid banging the cache line if not needed */
	mmap_miss = READ_ONCE(ra->mmap_miss);
	if (mmap_miss < MMAP_LOTSAMISS * 10)
		WRITE_ONCE(ra->mmap_miss, ++mmap_miss);

	/*
	 * Do we miss much more than hit in this file? If so,
	 * stop bothering with read-ahead. It will only hurt.
	 */
	if (mmap_miss > MMAP_LOTSAMISS)
		return fpin;

	/*
	 * mmap read-around
	 */
	fpin = maybe_unlock_mmap_for_io(vmf, fpin);
	ra->start = max_t(long, 0, vmf->pgoff - ra->ra_pages / 2);
	ra->size = ra->ra_pages;
	ra->async_size = ra->ra_pages / 4;
	ractl._index = ra->start;
	page_cache_ra_order(&ractl, ra, 0);
	return fpin;
}

/*
 * Asynchronous readahead happens when we find the page and PG_readahead,
 * so we want to possibly extend the readahead further.  We return the file that
 * was pinned if we have to drop the mmap_lock in order to do IO.
 */
static struct file *do_async_mmap_readahead(struct vm_fault *vmf,
					    struct folio *folio)
{
	struct file *file = vmf->vma->vm_file;
	struct file_ra_state *ra = &file->f_ra;
	DEFINE_READAHEAD(ractl, file, ra, file->f_mapping, vmf->pgoff);
	struct file *fpin = NULL;
	unsigned int mmap_miss;

	/* If we don't want any read-ahead, don't bother */
	if (vmf->vma->vm_flags & VM_RAND_READ || !ra->ra_pages)
		return fpin;

	mmap_miss = READ_ONCE(ra->mmap_miss);
	if (mmap_miss)
		WRITE_ONCE(ra->mmap_miss, --mmap_miss);

	if (folio_test_readahead(folio)) {
		fpin = maybe_unlock_mmap_for_io(vmf, fpin);
		page_cache_async_ra(&ractl, folio, ra->ra_pages);
	}
	return fpin;
}

static vm_fault_t filemap_fault_recheck_pte_none(struct vm_fault *vmf)
{
	struct vm_area_struct *vma = vmf->vma;
	vm_fault_t ret = 0;
	pte_t *ptep;

	/*
	 * We might have COW'ed a pagecache folio and might now have an mlocked
	 * anon folio mapped. The original pagecache folio is not mlocked and
	 * might have been evicted. During a read+clear/modify/write update of
	 * the PTE, such as done in do_numa_page()/change_pte_range(), we
	 * temporarily clear the PTE under PT lock and might detect it here as
	 * "none" when not holding the PT lock.
	 *
	 * Not rechecking the PTE under PT lock could result in an unexpected
	 * major fault in an mlock'ed region. Recheck only for this special
	 * scenario while holding the PT lock, to not degrade non-mlocked
	 * scenarios. Recheck the PTE without PT lock firstly, thereby reducing
	 * the number of times we hold PT lock.
	 */
	if (!(vma->vm_flags & VM_LOCKED))
		return 0;

	if (!(vmf->flags & FAULT_FLAG_ORIG_PTE_VALID))
		return 0;

	ptep = pte_offset_map_nolock(vma->vm_mm, vmf->pmd, vmf->address,
				     &vmf->ptl);
	if (unlikely(!ptep))
		return VM_FAULT_NOPAGE;

	if (unlikely(!pte_none(ptep_get_lockless(ptep)))) {
		ret = VM_FAULT_NOPAGE;
	} else {
		spin_lock(vmf->ptl);
		if (unlikely(!pte_none(ptep_get(ptep))))
			ret = VM_FAULT_NOPAGE;
		spin_unlock(vmf->ptl);
	}
	pte_unmap(ptep);
	return ret;
}

/**
 * filemap_fault - read in file data for page fault handling
 * @vmf:	struct vm_fault containing details of the fault
 *
 * filemap_fault() is invoked via the vma operations vector for a
 * mapped memory region to read in file data during a page fault.
 *
 * The goto's are kind of ugly, but this streamlines the normal case of having
 * it in the page cache, and handles the special cases reasonably without
 * having a lot of duplicated code.
 *
 * vma->vm_mm->mmap_lock must be held on entry.
 *
 * If our return value has VM_FAULT_RETRY set, it's because the mmap_lock
 * may be dropped before doing I/O or by lock_folio_maybe_drop_mmap().
 *
 * If our return value does not have VM_FAULT_RETRY set, the mmap_lock
 * has not been released.
 *
 * We never return with VM_FAULT_RETRY and a bit from VM_FAULT_ERROR set.
 *
 * Return: bitwise-OR of %VM_FAULT_ codes.
 */
vm_fault_t filemap_fault(struct vm_fault *vmf)
{
	int error;
	struct file *file = vmf->vma->vm_file;
	struct file *fpin = NULL;
	struct address_space *mapping = file->f_mapping;
	struct inode *inode = mapping->host;
	pgoff_t max_idx, index = vmf->pgoff;
	struct folio *folio;
	vm_fault_t ret = 0;
	bool mapping_locked = false;

	max_idx = DIV_ROUND_UP(i_size_read(inode), PAGE_SIZE);
	if (unlikely(index >= max_idx))
		return VM_FAULT_SIGBUS;

	trace_mm_filemap_fault(mapping, index);

	/*
	 * Do we have something in the page cache already?
	 */
	folio = filemap_get_folio(mapping, index);
	if (likely(!IS_ERR(folio))) {
		/*
		 * We found the page, so try async readahead before waiting for
		 * the lock.
		 */
		if (!(vmf->flags & FAULT_FLAG_TRIED))
			fpin = do_async_mmap_readahead(vmf, folio);
		if (unlikely(!folio_test_uptodate(folio))) {
			filemap_invalidate_lock_shared(mapping);
			mapping_locked = true;
		}
	} else {
		ret = filemap_fault_recheck_pte_none(vmf);
		if (unlikely(ret))
			return ret;

		/* No page in the page cache at all */
		count_vm_event(PGMAJFAULT);
		count_memcg_event_mm(vmf->vma->vm_mm, PGMAJFAULT);
		ret = VM_FAULT_MAJOR;
		fpin = do_sync_mmap_readahead(vmf);
retry_find:
		/*
		 * See comment in filemap_create_folio() why we need
		 * invalidate_lock
		 */
		if (!mapping_locked) {
			filemap_invalidate_lock_shared(mapping);
			mapping_locked = true;
		}
		folio = __filemap_get_folio(mapping, index,
					  FGP_CREAT|FGP_FOR_MMAP,
					  vmf->gfp_mask);
		if (IS_ERR(folio)) {
			if (fpin)
				goto out_retry;
			filemap_invalidate_unlock_shared(mapping);
			return VM_FAULT_OOM;
		}
	}

	if (!lock_folio_maybe_drop_mmap(vmf, folio, &fpin))
		goto out_retry;

	/* Did it get truncated? */
	if (unlikely(folio->mapping != mapping)) {
		folio_unlock(folio);
		folio_put(folio);
		goto retry_find;
	}
	VM_BUG_ON_FOLIO(!folio_contains(folio, index), folio);

	/*
	 * We have a locked folio in the page cache, now we need to check
	 * that it's up-to-date. If not, it is going to be due to an error,
	 * or because readahead was otherwise unable to retrieve it.
	 */
	if (unlikely(!folio_test_uptodate(folio))) {
		/*
		 * If the invalidate lock is not held, the folio was in cache
		 * and uptodate and now it is not. Strange but possible since we
		 * didn't hold the page lock all the time. Let's drop
		 * everything, get the invalidate lock and try again.
		 */
		if (!mapping_locked) {
			folio_unlock(folio);
			folio_put(folio);
			goto retry_find;
		}

		/*
		 * OK, the folio is really not uptodate. This can be because the
		 * VMA has the VM_RAND_READ flag set, or because an error
		 * arose. Let's read it in directly.
		 */
		goto page_not_uptodate;
	}

	/*
	 * We've made it this far and we had to drop our mmap_lock, now is the
	 * time to return to the upper layer and have it re-find the vma and
	 * redo the fault.
	 */
	if (fpin) {
		folio_unlock(folio);
		goto out_retry;
	}
	if (mapping_locked)
		filemap_invalidate_unlock_shared(mapping);

	/*
	 * Found the page and have a reference on it.
	 * We must recheck i_size under page lock.
	 */
	max_idx = DIV_ROUND_UP(i_size_read(inode), PAGE_SIZE);
	if (unlikely(index >= max_idx)) {
		folio_unlock(folio);
		folio_put(folio);
		return VM_FAULT_SIGBUS;
	}

	vmf->page = folio_file_page(folio, index);
	return ret | VM_FAULT_LOCKED;

page_not_uptodate:
	/*
	 * Umm, take care of errors if the page isn't up-to-date.
	 * Try to re-read it _once_. We do this synchronously,
	 * because there really aren't any performance issues here
	 * and we need to check for errors.
	 */
	fpin = maybe_unlock_mmap_for_io(vmf, fpin);
	error = filemap_read_folio(file, mapping->a_ops->read_folio, folio);
	if (fpin)
		goto out_retry;
	folio_put(folio);

	if (!error || error == AOP_TRUNCATED_PAGE)
		goto retry_find;
	filemap_invalidate_unlock_shared(mapping);

	return VM_FAULT_SIGBUS;

out_retry:
	/*
	 * We dropped the mmap_lock, we need to return to the fault handler to
	 * re-find the vma and come back and find our hopefully still populated
	 * page.
	 */
	if (!IS_ERR(folio))
		folio_put(folio);
	if (mapping_locked)
		filemap_invalidate_unlock_shared(mapping);
	if (fpin)
		fput(fpin);
	return ret | VM_FAULT_RETRY;
}
EXPORT_SYMBOL(filemap_fault);

static bool filemap_map_pmd(struct vm_fault *vmf, struct folio *folio,
		pgoff_t start)
{
	struct mm_struct *mm = vmf->vma->vm_mm;

	/* Huge page is mapped? No need to proceed. */
	if (pmd_trans_huge(*vmf->pmd)) {
		folio_unlock(folio);
		folio_put(folio);
		return true;
	}

	if (pmd_none(*vmf->pmd) && folio_test_pmd_mappable(folio)) {
		struct page *page = folio_file_page(folio, start);
		vm_fault_t ret = do_set_pmd(vmf, page);
		if (!ret) {
			/* The page is mapped successfully, reference consumed. */
			folio_unlock(folio);
			return true;
		}
	}

	if (pmd_none(*vmf->pmd) && vmf->prealloc_pte)
		pmd_install(mm, vmf->pmd, &vmf->prealloc_pte);

	return false;
}

static struct folio *next_uptodate_folio(struct xa_state *xas,
		struct address_space *mapping, pgoff_t end_pgoff)
{
	struct folio *folio = xas_next_entry(xas, end_pgoff);
	unsigned long max_idx;

	do {
		if (!folio)
			return NULL;
		if (xas_retry(xas, folio))
			continue;
		if (xa_is_value(folio))
			continue;
		if (folio_test_locked(folio))
			continue;
		if (!folio_try_get(folio))
			continue;
		/* Has the page moved or been split? */
		if (unlikely(folio != xas_reload(xas)))
			goto skip;
		if (!folio_test_uptodate(folio) || folio_test_readahead(folio))
			goto skip;
		if (!folio_trylock(folio))
			goto skip;
		if (folio->mapping != mapping)
			goto unlock;
		if (!folio_test_uptodate(folio))
			goto unlock;
		max_idx = DIV_ROUND_UP(i_size_read(mapping->host), PAGE_SIZE);
		if (xas->xa_index >= max_idx)
			goto unlock;
		return folio;
unlock:
		folio_unlock(folio);
skip:
		folio_put(folio);
	} while ((folio = xas_next_entry(xas, end_pgoff)) != NULL);

	return NULL;
}

/*
 * Map page range [start_page, start_page + nr_pages) of folio.
 * start_page is gotten from start by folio_page(folio, start)
 */
static vm_fault_t filemap_map_folio_range(struct vm_fault *vmf,
			struct folio *folio, unsigned long start,
			unsigned long addr, unsigned int nr_pages,
			unsigned long *rss, unsigned int *mmap_miss)
{
	vm_fault_t ret = 0;
	struct page *page = folio_page(folio, start);
	unsigned int count = 0;
	pte_t *old_ptep = vmf->pte;

	do {
		if (PageHWPoison(page + count))
			goto skip;

		/*
		 * If there are too many folios that are recently evicted
		 * in a file, they will probably continue to be evicted.
		 * In such situation, read-ahead is only a waste of IO.
		 * Don't decrease mmap_miss in this scenario to make sure
		 * we can stop read-ahead.
		 */
		if (!folio_test_workingset(folio))
			(*mmap_miss)++;

		/*
		 * NOTE: If there're PTE markers, we'll leave them to be
		 * handled in the specific fault path, and it'll prohibit the
		 * fault-around logic.
		 */
		if (!pte_none(ptep_get(&vmf->pte[count])))
			goto skip;

		count++;
		continue;
skip:
		if (count) {
			set_pte_range(vmf, folio, page, count, addr);
			*rss += count;
			folio_ref_add(folio, count);
			if (in_range(vmf->address, addr, count * PAGE_SIZE))
				ret = VM_FAULT_NOPAGE;
		}

		count++;
		page += count;
		vmf->pte += count;
		addr += count * PAGE_SIZE;
		count = 0;
	} while (--nr_pages > 0);

	if (count) {
		set_pte_range(vmf, folio, page, count, addr);
		*rss += count;
		folio_ref_add(folio, count);
		if (in_range(vmf->address, addr, count * PAGE_SIZE))
			ret = VM_FAULT_NOPAGE;
	}

	vmf->pte = old_ptep;

	return ret;
}

static vm_fault_t filemap_map_order0_folio(struct vm_fault *vmf,
		struct folio *folio, unsigned long addr,
		unsigned long *rss, unsigned int *mmap_miss)
{
	vm_fault_t ret = 0;
	struct page *page = &folio->page;

	if (PageHWPoison(page))
		return ret;

	/* See comment of filemap_map_folio_range() */
	if (!folio_test_workingset(folio))
		(*mmap_miss)++;

	/*
	 * NOTE: If there're PTE markers, we'll leave them to be
	 * handled in the specific fault path, and it'll prohibit
	 * the fault-around logic.
	 */
	if (!pte_none(ptep_get(vmf->pte)))
		return ret;

	if (vmf->address == addr)
		ret = VM_FAULT_NOPAGE;

	set_pte_range(vmf, folio, page, 1, addr);
	(*rss)++;
	folio_ref_inc(folio);

	return ret;
}

vm_fault_t filemap_map_pages(struct vm_fault *vmf,
			     pgoff_t start_pgoff, pgoff_t end_pgoff)
{
	struct vm_area_struct *vma = vmf->vma;
	struct file *file = vma->vm_file;
	struct address_space *mapping = file->f_mapping;
	pgoff_t last_pgoff = start_pgoff;
	unsigned long addr;
	XA_STATE(xas, &mapping->i_pages, start_pgoff);
	struct folio *folio;
	vm_fault_t ret = 0;
	unsigned long rss = 0;
	unsigned int nr_pages = 0, mmap_miss = 0, mmap_miss_saved, folio_type;

	rcu_read_lock();
	folio = next_uptodate_folio(&xas, mapping, end_pgoff);
	if (!folio)
		goto out;

	if (filemap_map_pmd(vmf, folio, start_pgoff)) {
		ret = VM_FAULT_NOPAGE;
		goto out;
	}

	addr = vma->vm_start + ((start_pgoff - vma->vm_pgoff) << PAGE_SHIFT);
	vmf->pte = pte_offset_map_lock(vma->vm_mm, vmf->pmd, addr, &vmf->ptl);
	if (!vmf->pte) {
		folio_unlock(folio);
		folio_put(folio);
		goto out;
	}

	folio_type = mm_counter_file(folio);
	do {
		unsigned long end;

		addr += (xas.xa_index - last_pgoff) << PAGE_SHIFT;
		vmf->pte += xas.xa_index - last_pgoff;
		last_pgoff = xas.xa_index;
		end = folio_next_index(folio) - 1;
		nr_pages = min(end, end_pgoff) - xas.xa_index + 1;

		if (!folio_test_large(folio))
			ret |= filemap_map_order0_folio(vmf,
					folio, addr, &rss, &mmap_miss);
		else
			ret |= filemap_map_folio_range(vmf, folio,
					xas.xa_index - folio->index, addr,
					nr_pages, &rss, &mmap_miss);

		folio_unlock(folio);
		folio_put(folio);
	} while ((folio = next_uptodate_folio(&xas, mapping, end_pgoff)) != NULL);
	add_mm_counter(vma->vm_mm, folio_type, rss);
	pte_unmap_unlock(vmf->pte, vmf->ptl);
	trace_mm_filemap_map_pages(mapping, start_pgoff, end_pgoff);
out:
	rcu_read_unlock();

	mmap_miss_saved = READ_ONCE(file->f_ra.mmap_miss);
	if (mmap_miss >= mmap_miss_saved)
		WRITE_ONCE(file->f_ra.mmap_miss, 0);
	else
		WRITE_ONCE(file->f_ra.mmap_miss, mmap_miss_saved - mmap_miss);

	return ret;
}
EXPORT_SYMBOL(filemap_map_pages);

vm_fault_t filemap_page_mkwrite(struct vm_fault *vmf)
{
	struct address_space *mapping = vmf->vma->vm_file->f_mapping;
	struct folio *folio = page_folio(vmf->page);
	vm_fault_t ret = VM_FAULT_LOCKED;

	sb_start_pagefault(mapping->host->i_sb);
	file_update_time(vmf->vma->vm_file);
	folio_lock(folio);
	if (folio->mapping != mapping) {
		folio_unlock(folio);
		ret = VM_FAULT_NOPAGE;
		goto out;
	}
	/*
	 * We mark the folio dirty already here so that when freeze is in
	 * progress, we are guaranteed that writeback during freezing will
	 * see the dirty folio and writeprotect it again.
	 */
	folio_mark_dirty(folio);
	folio_wait_stable(folio);
out:
	sb_end_pagefault(mapping->host->i_sb);
	return ret;
}

const struct vm_operations_struct generic_file_vm_ops = {
	.fault		= filemap_fault,
	.map_pages	= filemap_map_pages,
	.page_mkwrite	= filemap_page_mkwrite,
};

/* This is used for a general mmap of a disk file */

int generic_file_mmap(struct file *file, struct vm_area_struct *vma)
{
	struct address_space *mapping = file->f_mapping;

	if (!mapping->a_ops->read_folio)
		return -ENOEXEC;
	file_accessed(file);
	vma->vm_ops = &generic_file_vm_ops;
	return 0;
}

/*
 * This is for filesystems which do not implement ->writepage.
 */
int generic_file_readonly_mmap(struct file *file, struct vm_area_struct *vma)
{
	if (vma_is_shared_maywrite(vma))
		return -EINVAL;
	return generic_file_mmap(file, vma);
}
#else
vm_fault_t filemap_page_mkwrite(struct vm_fault *vmf)
{
	return VM_FAULT_SIGBUS;
}
int generic_file_mmap(struct file *file, struct vm_area_struct *vma)
{
	return -ENOSYS;
}
int generic_file_readonly_mmap(struct file *file, struct vm_area_struct *vma)
{
	return -ENOSYS;
}
#endif /* CONFIG_MMU */

EXPORT_SYMBOL(filemap_page_mkwrite);
EXPORT_SYMBOL(generic_file_mmap);
EXPORT_SYMBOL(generic_file_readonly_mmap);

static struct folio *do_read_cache_folio(struct address_space *mapping,
		pgoff_t index, filler_t filler, struct file *file, gfp_t gfp)
{
	struct folio *folio;
	int err;

	if (!filler)
		filler = mapping->a_ops->read_folio;
repeat:
	folio = filemap_get_folio(mapping, index);
	if (IS_ERR(folio)) {
		folio = filemap_alloc_folio(gfp, 0);
		if (!folio)
			return ERR_PTR(-ENOMEM);
		err = filemap_add_folio(mapping, folio, index, gfp);
		if (unlikely(err)) {
			folio_put(folio);
			if (err == -EEXIST)
				goto repeat;
			/* Presumably ENOMEM for xarray node */
			return ERR_PTR(err);
		}

		goto filler;
	}
	if (folio_test_uptodate(folio))
		goto out;

	if (!folio_trylock(folio)) {
		folio_put_wait_locked(folio, TASK_UNINTERRUPTIBLE);
		goto repeat;
	}

	/* Folio was truncated from mapping */
	if (!folio->mapping) {
		folio_unlock(folio);
		folio_put(folio);
		goto repeat;
	}

	/* Someone else locked and filled the page in a very small window */
	if (folio_test_uptodate(folio)) {
		folio_unlock(folio);
		goto out;
	}

filler:
	err = filemap_read_folio(file, filler, folio);
	if (err) {
		folio_put(folio);
		if (err == AOP_TRUNCATED_PAGE)
			goto repeat;
		return ERR_PTR(err);
	}

out:
	folio_mark_accessed(folio);
	return folio;
}

/**
 * read_cache_folio - Read into page cache, fill it if needed.
 * @mapping: The address_space to read from.
 * @index: The index to read.
 * @filler: Function to perform the read, or NULL to use aops->read_folio().
 * @file: Passed to filler function, may be NULL if not required.
 *
 * Read one page into the page cache.  If it succeeds, the folio returned
 * will contain @index, but it may not be the first page of the folio.
 *
 * If the filler function returns an error, it will be returned to the
 * caller.
 *
 * Context: May sleep.  Expects mapping->invalidate_lock to be held.
 * Return: An uptodate folio on success, ERR_PTR() on failure.
 */
struct folio *read_cache_folio(struct address_space *mapping, pgoff_t index,
		filler_t filler, struct file *file)
{
	return do_read_cache_folio(mapping, index, filler, file,
			mapping_gfp_mask(mapping));
}
EXPORT_SYMBOL(read_cache_folio);

/**
 * mapping_read_folio_gfp - Read into page cache, using specified allocation flags.
 * @mapping:	The address_space for the folio.
 * @index:	The index that the allocated folio will contain.
 * @gfp:	The page allocator flags to use if allocating.
 *
 * This is the same as "read_cache_folio(mapping, index, NULL, NULL)", but with
 * any new memory allocations done using the specified allocation flags.
 *
 * The most likely error from this function is EIO, but ENOMEM is
 * possible and so is EINTR.  If ->read_folio returns another error,
 * that will be returned to the caller.
 *
 * The function expects mapping->invalidate_lock to be already held.
 *
 * Return: Uptodate folio on success, ERR_PTR() on failure.
 */
struct folio *mapping_read_folio_gfp(struct address_space *mapping,
		pgoff_t index, gfp_t gfp)
{
	return do_read_cache_folio(mapping, index, NULL, NULL, gfp);
}
EXPORT_SYMBOL(mapping_read_folio_gfp);

static struct page *do_read_cache_page(struct address_space *mapping,
		pgoff_t index, filler_t *filler, struct file *file, gfp_t gfp)
{
	struct folio *folio;

	folio = do_read_cache_folio(mapping, index, filler, file, gfp);
	if (IS_ERR(folio))
		return &folio->page;
	return folio_file_page(folio, index);
}

struct page *read_cache_page(struct address_space *mapping,
			pgoff_t index, filler_t *filler, struct file *file)
{
	return do_read_cache_page(mapping, index, filler, file,
			mapping_gfp_mask(mapping));
}
EXPORT_SYMBOL(read_cache_page);

/**
 * read_cache_page_gfp - read into page cache, using specified page allocation flags.
 * @mapping:	the page's address_space
 * @index:	the page index
 * @gfp:	the page allocator flags to use if allocating
 *
 * This is the same as "read_mapping_page(mapping, index, NULL)", but with
 * any new page allocations done using the specified allocation flags.
 *
 * If the page does not get brought uptodate, return -EIO.
 *
 * The function expects mapping->invalidate_lock to be already held.
 *
 * Return: up to date page on success, ERR_PTR() on failure.
 */
struct page *read_cache_page_gfp(struct address_space *mapping,
				pgoff_t index,
				gfp_t gfp)
{
	return do_read_cache_page(mapping, index, NULL, NULL, gfp);
}
EXPORT_SYMBOL(read_cache_page_gfp);

/*
 * Warn about a page cache invalidation failure during a direct I/O write.
 */
static void dio_warn_stale_pagecache(struct file *filp)
{
	static DEFINE_RATELIMIT_STATE(_rs, 86400 * HZ, DEFAULT_RATELIMIT_BURST);
	char pathname[128];
	char *path;

	errseq_set(&filp->f_mapping->wb_err, -EIO);
	if (__ratelimit(&_rs)) {
		path = file_path(filp, pathname, sizeof(pathname));
		if (IS_ERR(path))
			path = "(unknown)";
		pr_crit("Page cache invalidation failure on direct I/O.  Possible data corruption due to collision with buffered I/O!\n");
		pr_crit("File: %s PID: %d Comm: %.20s\n", path, current->pid,
			current->comm);
	}
}

void kiocb_invalidate_post_direct_write(struct kiocb *iocb, size_t count)
{
	struct address_space *mapping = iocb->ki_filp->f_mapping;

	if (mapping->nrpages &&
	    invalidate_inode_pages2_range(mapping,
			iocb->ki_pos >> PAGE_SHIFT,
			(iocb->ki_pos + count - 1) >> PAGE_SHIFT))
		dio_warn_stale_pagecache(iocb->ki_filp);
}

ssize_t
generic_file_direct_write(struct kiocb *iocb, struct iov_iter *from)
{
	struct address_space *mapping = iocb->ki_filp->f_mapping;
	size_t write_len = iov_iter_count(from);
	ssize_t written;

	/*
	 * If a page can not be invalidated, return 0 to fall back
	 * to buffered write.
	 */
	written = kiocb_invalidate_pages(iocb, write_len);
	if (written) {
		if (written == -EBUSY)
			return 0;
		return written;
	}

	written = mapping->a_ops->direct_IO(iocb, from);

	/*
	 * Finally, try again to invalidate clean pages which might have been
	 * cached by non-direct readahead, or faulted in by get_user_pages()
	 * if the source of the write was an mmap'ed region of the file
	 * we're writing.  Either one is a pretty crazy thing to do,
	 * so we don't support it 100%.  If this invalidation
	 * fails, tough, the write still worked...
	 *
	 * Most of the time we do not need this since dio_complete() will do
	 * the invalidation for us. However there are some file systems that
	 * do not end up with dio_complete() being called, so let's not break
	 * them by removing it completely.
	 *
	 * Noticeable example is a blkdev_direct_IO().
	 *
	 * Skip invalidation for async writes or if mapping has no pages.
	 */
	if (written > 0) {
		struct inode *inode = mapping->host;
		loff_t pos = iocb->ki_pos;

		kiocb_invalidate_post_direct_write(iocb, written);
		pos += written;
		write_len -= written;
		if (pos > i_size_read(inode) && !S_ISBLK(inode->i_mode)) {
			i_size_write(inode, pos);
			mark_inode_dirty(inode);
		}
		iocb->ki_pos = pos;
	}
	if (written != -EIOCBQUEUED)
		iov_iter_revert(from, write_len - iov_iter_count(from));
	return written;
}
EXPORT_SYMBOL(generic_file_direct_write);

ssize_t generic_perform_write(struct kiocb *iocb, struct iov_iter *i)
{
	struct file *file = iocb->ki_filp;
	loff_t pos = iocb->ki_pos;
	struct address_space *mapping = file->f_mapping;
	const struct address_space_operations *a_ops = mapping->a_ops;
	size_t chunk = mapping_max_folio_size(mapping);
	long status = 0;
	ssize_t written = 0;

	do {
		struct page *page;
		struct folio *folio;
		size_t offset;		/* Offset into folio */
		size_t bytes;		/* Bytes to write to folio */
		size_t copied;		/* Bytes copied from user */
		void *fsdata = NULL;

		bytes = iov_iter_count(i);
retry:
		offset = pos & (chunk - 1);
		bytes = min(chunk - offset, bytes);
		balance_dirty_pages_ratelimited(mapping);

		/*
		 * Bring in the user page that we will copy from _first_.
		 * Otherwise there's a nasty deadlock on copying from the
		 * same page as we're writing to, without it being marked
		 * up-to-date.
		 */
		if (unlikely(fault_in_iov_iter_readable(i, bytes) == bytes)) {
			status = -EFAULT;
			break;
		}

		if (fatal_signal_pending(current)) {
			status = -EINTR;
			break;
		}

		status = a_ops->write_begin(file, mapping, pos, bytes,
						&page, &fsdata);
		if (unlikely(status < 0))
			break;

		folio = page_folio(page);
		offset = offset_in_folio(folio, pos);
		if (bytes > folio_size(folio) - offset)
			bytes = folio_size(folio) - offset;

		if (mapping_writably_mapped(mapping))
			flush_dcache_folio(folio);

		copied = copy_folio_from_iter_atomic(folio, offset, bytes, i);
		flush_dcache_folio(folio);

		status = a_ops->write_end(file, mapping, pos, bytes, copied,
						page, fsdata);
		if (unlikely(status != copied)) {
			iov_iter_revert(i, copied - max(status, 0L));
			if (unlikely(status < 0))
				break;
		}
		cond_resched();

		if (unlikely(status == 0)) {
			/*
			 * A short copy made ->write_end() reject the
			 * thing entirely.  Might be memory poisoning
			 * halfway through, might be a race with munmap,
			 * might be severe memory pressure.
			 */
			if (chunk > PAGE_SIZE)
				chunk /= 2;
			if (copied) {
				bytes = copied;
				goto retry;
			}
		} else {
			pos += status;
			written += status;
		}
	} while (iov_iter_count(i));

	if (!written)
		return status;
	iocb->ki_pos += written;
	return written;
}
EXPORT_SYMBOL(generic_perform_write);

/**
 * __generic_file_write_iter - write data to a file
 * @iocb:	IO state structure (file, offset, etc.)
 * @from:	iov_iter with data to write
 *
 * This function does all the work needed for actually writing data to a
 * file. It does all basic checks, removes SUID from the file, updates
 * modification times and calls proper subroutines depending on whether we
 * do direct IO or a standard buffered write.
 *
 * It expects i_rwsem to be grabbed unless we work on a block device or similar
 * object which does not need locking at all.
 *
 * This function does *not* take care of syncing data in case of O_SYNC write.
 * A caller has to handle it. This is mainly due to the fact that we want to
 * avoid syncing under i_rwsem.
 *
 * Return:
 * * number of bytes written, even for truncated writes
 * * negative error code if no data has been written at all
 */
ssize_t __generic_file_write_iter(struct kiocb *iocb, struct iov_iter *from)
{
	struct file *file = iocb->ki_filp;
	struct address_space *mapping = file->f_mapping;
	struct inode *inode = mapping->host;
	ssize_t ret;

	ret = file_remove_privs(file);
	if (ret)
		return ret;

	ret = file_update_time(file);
	if (ret)
		return ret;

	if (iocb->ki_flags & IOCB_DIRECT) {
		ret = generic_file_direct_write(iocb, from);
		/*
		 * If the write stopped short of completing, fall back to
		 * buffered writes.  Some filesystems do this for writes to
		 * holes, for example.  For DAX files, a buffered write will
		 * not succeed (even if it did, DAX does not handle dirty
		 * page-cache pages correctly).
		 */
		if (ret < 0 || !iov_iter_count(from) || IS_DAX(inode))
			return ret;
		return direct_write_fallback(iocb, from, ret,
				generic_perform_write(iocb, from));
	}

	return generic_perform_write(iocb, from);
}
EXPORT_SYMBOL(__generic_file_write_iter);

/**
 * generic_file_write_iter - write data to a file
 * @iocb:	IO state structure
 * @from:	iov_iter with data to write
 *
 * This is a wrapper around __generic_file_write_iter() to be used by most
 * filesystems. It takes care of syncing the file in case of O_SYNC file
 * and acquires i_rwsem as needed.
 * Return:
 * * negative error code if no data has been written at all of
 *   vfs_fsync_range() failed for a synchronous write
 * * number of bytes written, even for truncated writes
 */
ssize_t generic_file_write_iter(struct kiocb *iocb, struct iov_iter *from)
{
	struct file *file = iocb->ki_filp;
	struct inode *inode = file->f_mapping->host;
	ssize_t ret;

	inode_lock(inode);
	ret = generic_write_checks(iocb, from);
	if (ret > 0)
		ret = __generic_file_write_iter(iocb, from);
	inode_unlock(inode);

	if (ret > 0)
		ret = generic_write_sync(iocb, ret);
	return ret;
}
EXPORT_SYMBOL(generic_file_write_iter);

/**
 * filemap_release_folio() - Release fs-specific metadata on a folio.
 * @folio: The folio which the kernel is trying to free.
 * @gfp: Memory allocation flags (and I/O mode).
 *
 * The address_space is trying to release any data attached to a folio
 * (presumably at folio->private).
 *
 * This will also be called if the private_2 flag is set on a page,
 * indicating that the folio has other metadata associated with it.
 *
 * The @gfp argument specifies whether I/O may be performed to release
 * this page (__GFP_IO), and whether the call may block
 * (__GFP_RECLAIM & __GFP_FS).
 *
 * Return: %true if the release was successful, otherwise %false.
 */
bool filemap_release_folio(struct folio *folio, gfp_t gfp)
{
	struct address_space * const mapping = folio->mapping;

	BUG_ON(!folio_test_locked(folio));
	if (!folio_needs_release(folio))
		return true;
	if (folio_test_writeback(folio))
		return false;

	if (mapping && mapping->a_ops->release_folio)
		return mapping->a_ops->release_folio(folio, gfp);
	return try_to_free_buffers(folio);
}
EXPORT_SYMBOL(filemap_release_folio);

/**
 * filemap_invalidate_inode - Invalidate/forcibly write back a range of an inode's pagecache
 * @inode: The inode to flush
 * @flush: Set to write back rather than simply invalidate.
 * @start: First byte to in range.
 * @end: Last byte in range (inclusive), or LLONG_MAX for everything from start
 *       onwards.
 *
 * Invalidate all the folios on an inode that contribute to the specified
 * range, possibly writing them back first.  Whilst the operation is
 * undertaken, the invalidate lock is held to prevent new folios from being
 * installed.
 */
int filemap_invalidate_inode(struct inode *inode, bool flush,
			     loff_t start, loff_t end)
{
	struct address_space *mapping = inode->i_mapping;
	pgoff_t first = start >> PAGE_SHIFT;
	pgoff_t last = end >> PAGE_SHIFT;
	pgoff_t nr = end == LLONG_MAX ? ULONG_MAX : last - first + 1;

	if (!mapping || !mapping->nrpages || end < start)
		goto out;

	/* Prevent new folios from being added to the inode. */
	filemap_invalidate_lock(mapping);

	if (!mapping->nrpages)
		goto unlock;

	unmap_mapping_pages(mapping, first, nr, false);

	/* Write back the data if we're asked to. */
	if (flush) {
		struct writeback_control wbc = {
			.sync_mode	= WB_SYNC_ALL,
			.nr_to_write	= LONG_MAX,
			.range_start	= start,
			.range_end	= end,
		};

		filemap_fdatawrite_wbc(mapping, &wbc);
	}

	/* Wait for writeback to complete on all folios and discard. */
	invalidate_inode_pages2_range(mapping, start / PAGE_SIZE, end / PAGE_SIZE);

unlock:
	filemap_invalidate_unlock(mapping);
out:
	return filemap_check_errors(mapping);
}
EXPORT_SYMBOL_GPL(filemap_invalidate_inode);

#ifdef CONFIG_CACHESTAT_SYSCALL
/**
 * filemap_cachestat() - compute the page cache statistics of a mapping
 * @mapping:	The mapping to compute the statistics for.
 * @first_index:	The starting page cache index.
 * @last_index:	The final page index (inclusive).
 * @cs:	the cachestat struct to write the result to.
 *
 * This will query the page cache statistics of a mapping in the
 * page range of [first_index, last_index] (inclusive). The statistics
 * queried include: number of dirty pages, number of pages marked for
 * writeback, and the number of (recently) evicted pages.
 */
static void filemap_cachestat(struct address_space *mapping,
		pgoff_t first_index, pgoff_t last_index, struct cachestat *cs)
{
	XA_STATE(xas, &mapping->i_pages, first_index);
	struct folio *folio;

	/* Flush stats (and potentially sleep) outside the RCU read section. */
	mem_cgroup_flush_stats_ratelimited(NULL);

	rcu_read_lock();
	xas_for_each(&xas, folio, last_index) {
		int order;
		unsigned long nr_pages;
		pgoff_t folio_first_index, folio_last_index;

		/*
		 * Don't deref the folio. It is not pinned, and might
		 * get freed (and reused) underneath us.
		 *
		 * We *could* pin it, but that would be expensive for
		 * what should be a fast and lightweight syscall.
		 *
		 * Instead, derive all information of interest from
		 * the rcu-protected xarray.
		 */

		if (xas_retry(&xas, folio))
			continue;

		order = xa_get_order(xas.xa, xas.xa_index);
		nr_pages = 1 << order;
		folio_first_index = round_down(xas.xa_index, 1 << order);
		folio_last_index = folio_first_index + nr_pages - 1;

		/* Folios might straddle the range boundaries, only count covered pages */
		if (folio_first_index < first_index)
			nr_pages -= first_index - folio_first_index;

		if (folio_last_index > last_index)
			nr_pages -= folio_last_index - last_index;

		if (xa_is_value(folio)) {
			/* page is evicted */
			void *shadow = (void *)folio;
			bool workingset; /* not used */

			cs->nr_evicted += nr_pages;

#ifdef CONFIG_SWAP /* implies CONFIG_MMU */
			if (shmem_mapping(mapping)) {
				/* shmem file - in swap cache */
				swp_entry_t swp = radix_to_swp_entry(folio);

				/* swapin error results in poisoned entry */
				if (non_swap_entry(swp))
					goto resched;

				/*
				 * Getting a swap entry from the shmem
				 * inode means we beat
				 * shmem_unuse(). rcu_read_lock()
				 * ensures swapoff waits for us before
				 * freeing the swapper space. However,
				 * we can race with swapping and
				 * invalidation, so there might not be
				 * a shadow in the swapcache (yet).
				 */
				shadow = get_shadow_from_swap_cache(swp);
				if (!shadow)
					goto resched;
			}
#endif
			if (workingset_test_recent(shadow, true, &workingset, false))
				cs->nr_recently_evicted += nr_pages;

			goto resched;
		}

		/* page is in cache */
		cs->nr_cache += nr_pages;

		if (xas_get_mark(&xas, PAGECACHE_TAG_DIRTY))
			cs->nr_dirty += nr_pages;

		if (xas_get_mark(&xas, PAGECACHE_TAG_WRITEBACK))
			cs->nr_writeback += nr_pages;

resched:
		if (need_resched()) {
			xas_pause(&xas);
			cond_resched_rcu();
		}
	}
	rcu_read_unlock();
}

/*
 * The cachestat(2) system call.
 *
 * cachestat() returns the page cache statistics of a file in the
 * bytes range specified by `off` and `len`: number of cached pages,
 * number of dirty pages, number of pages marked for writeback,
 * number of evicted pages, and number of recently evicted pages.
 *
 * An evicted page is a page that is previously in the page cache
 * but has been evicted since. A page is recently evicted if its last
 * eviction was recent enough that its reentry to the cache would
 * indicate that it is actively being used by the system, and that
 * there is memory pressure on the system.
 *
 * `off` and `len` must be non-negative integers. If `len` > 0,
 * the queried range is [`off`, `off` + `len`]. If `len` == 0,
 * we will query in the range from `off` to the end of the file.
 *
 * The `flags` argument is unused for now, but is included for future
 * extensibility. User should pass 0 (i.e no flag specified).
 *
 * Currently, hugetlbfs is not supported.
 *
 * Because the status of a page can change after cachestat() checks it
 * but before it returns to the application, the returned values may
 * contain stale information.
 *
 * return values:
 *  zero        - success
 *  -EFAULT     - cstat or cstat_range points to an illegal address
 *  -EINVAL     - invalid flags
 *  -EBADF      - invalid file descriptor
 *  -EOPNOTSUPP - file descriptor is of a hugetlbfs file
 */
SYSCALL_DEFINE4(cachestat, unsigned int, fd,
		struct cachestat_range __user *, cstat_range,
		struct cachestat __user *, cstat, unsigned int, flags)
{
	struct fd f = fdget(fd);
	struct address_space *mapping;
	struct cachestat_range csr;
	struct cachestat cs;
	pgoff_t first_index, last_index;

	if (!f.file)
		return -EBADF;

	if (copy_from_user(&csr, cstat_range,
			sizeof(struct cachestat_range))) {
		fdput(f);
		return -EFAULT;
	}

	/* hugetlbfs is not supported */
	if (is_file_hugepages(f.file)) {
		fdput(f);
		return -EOPNOTSUPP;
	}

	if (flags != 0) {
		fdput(f);
		return -EINVAL;
	}

	first_index = csr.off >> PAGE_SHIFT;
	last_index =
		csr.len == 0 ? ULONG_MAX : (csr.off + csr.len - 1) >> PAGE_SHIFT;
	memset(&cs, 0, sizeof(struct cachestat));
	mapping = f.file->f_mapping;
	filemap_cachestat(mapping, first_index, last_index, &cs);
	fdput(f);

	if (copy_to_user(cstat, &cs, sizeof(struct cachestat)))
		return -EFAULT;

	return 0;
}
#endif /* CONFIG_CACHESTAT_SYSCALL */<|MERGE_RESOLUTION|>--- conflicted
+++ resolved
@@ -114,11 +114,7 @@
  *    ->private_lock		(try_to_unmap_one)
  *    ->i_pages lock		(try_to_unmap_one)
  *    ->lruvec->lru_lock	(follow_page_mask->mark_page_accessed)
-<<<<<<< HEAD
- *    ->lruvec->lru_lock	(check_pte_range->isolate_lru_page)
-=======
  *    ->lruvec->lru_lock	(check_pte_range->folio_isolate_lru)
->>>>>>> 39b982db
  *    ->private_lock		(folio_remove_rmap_pte->set_page_dirty)
  *    ->i_pages lock		(folio_remove_rmap_pte->set_page_dirty)
  *    bdi.wb->list_lock		(folio_remove_rmap_pte->set_page_dirty)
@@ -2575,11 +2571,7 @@
 			goto err;
 	}
 
-<<<<<<< HEAD
-	trace_mm_filemap_get_pages(mapping, index, last_index);
-=======
 	trace_mm_filemap_get_pages(mapping, index, last_index - 1);
->>>>>>> 39b982db
 	return 0;
 err:
 	if (err < 0)
