// SPDX-License-Identifier: GPL-2.0-only
/*
 *  linux/mm/swapfile.c
 *
 *  Copyright (C) 1991, 1992, 1993, 1994  Linus Torvalds
 *  Swap reorganised 29.12.95, Stephen Tweedie
 */

#include <linux/blkdev.h>
#include <linux/mm.h>
#include <linux/sched/mm.h>
#include <linux/sched/task.h>
#include <linux/hugetlb.h>
#include <linux/mman.h>
#include <linux/slab.h>
#include <linux/kernel_stat.h>
#include <linux/swap.h>
#include <linux/vmalloc.h>
#include <linux/pagemap.h>
#include <linux/namei.h>
#include <linux/shmem_fs.h>
#include <linux/blk-cgroup.h>
#include <linux/random.h>
#include <linux/writeback.h>
#include <linux/proc_fs.h>
#include <linux/seq_file.h>
#include <linux/init.h>
#include <linux/ksm.h>
#include <linux/rmap.h>
#include <linux/security.h>
#include <linux/backing-dev.h>
#include <linux/mutex.h>
#include <linux/capability.h>
#include <linux/syscalls.h>
#include <linux/memcontrol.h>
#include <linux/poll.h>
#include <linux/oom.h>
#include <linux/swapfile.h>
#include <linux/export.h>
#include <linux/swap_slots.h>
#include <linux/sort.h>
#include <linux/completion.h>
#include <linux/suspend.h>
#include <linux/zswap.h>
#include <linux/plist.h>

#include <asm/tlbflush.h>
#include <linux/swapops.h>
#include <linux/swap_cgroup.h>
#include "internal.h"
#include "swap.h"

static bool swap_count_continued(struct swap_info_struct *, pgoff_t,
				 unsigned char);
static void free_swap_count_continuations(struct swap_info_struct *);
static void swap_entry_range_free(struct swap_info_struct *si, swp_entry_t entry,
				  unsigned int nr_pages);
static void swap_range_alloc(struct swap_info_struct *si, unsigned long offset,
			     unsigned int nr_entries);
static bool folio_swapcache_freeable(struct folio *folio);
static struct swap_cluster_info *lock_cluster_or_swap_info(
		struct swap_info_struct *si, unsigned long offset);
static void unlock_cluster_or_swap_info(struct swap_info_struct *si,
					struct swap_cluster_info *ci);

static DEFINE_SPINLOCK(swap_lock);
static unsigned int nr_swapfiles;
atomic_long_t nr_swap_pages;
/*
 * Some modules use swappable objects and may try to swap them out under
 * memory pressure (via the shrinker). Before doing so, they may wish to
 * check to see if any swap space is available.
 */
EXPORT_SYMBOL_GPL(nr_swap_pages);
/* protected with swap_lock. reading in vm_swap_full() doesn't need lock */
long total_swap_pages;
static int least_priority = -1;
unsigned long swapfile_maximum_size;
#ifdef CONFIG_MIGRATION
bool swap_migration_ad_supported;
#endif	/* CONFIG_MIGRATION */

static const char Bad_file[] = "Bad swap file entry ";
static const char Unused_file[] = "Unused swap file entry ";
static const char Bad_offset[] = "Bad swap offset entry ";
static const char Unused_offset[] = "Unused swap offset entry ";

/*
 * all active swap_info_structs
 * protected with swap_lock, and ordered by priority.
 */
static PLIST_HEAD(swap_active_head);

/*
 * all available (active, not full) swap_info_structs
 * protected with swap_avail_lock, ordered by priority.
 * This is used by folio_alloc_swap() instead of swap_active_head
 * because swap_active_head includes all swap_info_structs,
 * but folio_alloc_swap() doesn't need to look at full ones.
 * This uses its own lock instead of swap_lock because when a
 * swap_info_struct changes between not-full/full, it needs to
 * add/remove itself to/from this list, but the swap_info_struct->lock
 * is held and the locking order requires swap_lock to be taken
 * before any swap_info_struct->lock.
 */
static struct plist_head *swap_avail_heads;
static DEFINE_SPINLOCK(swap_avail_lock);

static struct swap_info_struct *swap_info[MAX_SWAPFILES];

static DEFINE_MUTEX(swapon_mutex);

static DECLARE_WAIT_QUEUE_HEAD(proc_poll_wait);
/* Activity counter to indicate that a swapon or swapoff has occurred */
static atomic_t proc_poll_event = ATOMIC_INIT(0);

atomic_t nr_rotate_swap = ATOMIC_INIT(0);

static struct swap_info_struct *swap_type_to_swap_info(int type)
{
	if (type >= MAX_SWAPFILES)
		return NULL;

	return READ_ONCE(swap_info[type]); /* rcu_dereference() */
}

static inline unsigned char swap_count(unsigned char ent)
{
	return ent & ~SWAP_HAS_CACHE;	/* may include COUNT_CONTINUED flag */
}

/* Reclaim the swap entry anyway if possible */
#define TTRS_ANYWAY		0x1
/*
 * Reclaim the swap entry if there are no more mappings of the
 * corresponding page
 */
#define TTRS_UNMAPPED		0x2
/* Reclaim the swap entry if swap is getting full */
#define TTRS_FULL		0x4
/* Reclaim directly, bypass the slot cache and don't touch device lock */
#define TTRS_DIRECT		0x8

static bool swap_is_has_cache(struct swap_info_struct *si,
			      unsigned long offset, int nr_pages)
{
	unsigned char *map = si->swap_map + offset;
	unsigned char *map_end = map + nr_pages;

	do {
		VM_BUG_ON(!(*map & SWAP_HAS_CACHE));
		if (*map != SWAP_HAS_CACHE)
			return false;
	} while (++map < map_end);

	return true;
}

static bool swap_is_last_map(struct swap_info_struct *si,
		unsigned long offset, int nr_pages, bool *has_cache)
{
	unsigned char *map = si->swap_map + offset;
	unsigned char *map_end = map + nr_pages;
	unsigned char count = *map;

	if (swap_count(count) != 1)
		return false;

	while (++map < map_end) {
		if (*map != count)
			return false;
	}

	*has_cache = !!(count & SWAP_HAS_CACHE);
	return true;
}

/*
 * returns number of pages in the folio that backs the swap entry. If positive,
 * the folio was reclaimed. If negative, the folio was not reclaimed. If 0, no
 * folio was associated with the swap entry.
 */
static int __try_to_reclaim_swap(struct swap_info_struct *si,
				 unsigned long offset, unsigned long flags)
{
	swp_entry_t entry = swp_entry(si->type, offset);
	struct address_space *address_space = swap_address_space(entry);
	struct swap_cluster_info *ci;
	struct folio *folio;
	int ret, nr_pages;
	bool need_reclaim;

	folio = filemap_get_folio(address_space, swap_cache_index(entry));
	if (IS_ERR(folio))
		return 0;

	/* offset could point to the middle of a large folio */
	entry = folio->swap;
	offset = swp_offset(entry);
	nr_pages = folio_nr_pages(folio);
	ret = -nr_pages;

	/*
	 * When this function is called from scan_swap_map_slots() and it's
	 * called by vmscan.c at reclaiming folios. So we hold a folio lock
	 * here. We have to use trylock for avoiding deadlock. This is a special
	 * case and you should use folio_free_swap() with explicit folio_lock()
	 * in usual operations.
	 */
	if (!folio_trylock(folio))
		goto out;

	need_reclaim = ((flags & TTRS_ANYWAY) ||
			((flags & TTRS_UNMAPPED) && !folio_mapped(folio)) ||
			((flags & TTRS_FULL) && mem_cgroup_swap_full(folio)));
	if (!need_reclaim || !folio_swapcache_freeable(folio))
		goto out_unlock;

	/*
	 * It's safe to delete the folio from swap cache only if the folio's
	 * swap_map is HAS_CACHE only, which means the slots have no page table
	 * reference or pending writeback, and can't be allocated to others.
	 */
	ci = lock_cluster_or_swap_info(si, offset);
	need_reclaim = swap_is_has_cache(si, offset, nr_pages);
	unlock_cluster_or_swap_info(si, ci);
	if (!need_reclaim)
		goto out_unlock;

	if (!(flags & TTRS_DIRECT)) {
		/* Free through slot cache */
		delete_from_swap_cache(folio);
		folio_set_dirty(folio);
		ret = nr_pages;
		goto out_unlock;
	}

	xa_lock_irq(&address_space->i_pages);
	__delete_from_swap_cache(folio, entry, NULL);
	xa_unlock_irq(&address_space->i_pages);
	folio_ref_sub(folio, nr_pages);
	folio_set_dirty(folio);

	spin_lock(&si->lock);
	/* Only sinple page folio can be backed by zswap */
	if (nr_pages == 1)
		zswap_invalidate(entry);
	swap_entry_range_free(si, entry, nr_pages);
	spin_unlock(&si->lock);
	ret = nr_pages;
out_unlock:
	folio_unlock(folio);
out:
	folio_put(folio);
	return ret;
}

static inline struct swap_extent *first_se(struct swap_info_struct *sis)
{
	struct rb_node *rb = rb_first(&sis->swap_extent_root);
	return rb_entry(rb, struct swap_extent, rb_node);
}

static inline struct swap_extent *next_se(struct swap_extent *se)
{
	struct rb_node *rb = rb_next(&se->rb_node);
	return rb ? rb_entry(rb, struct swap_extent, rb_node) : NULL;
}

/*
 * swapon tell device that all the old swap contents can be discarded,
 * to allow the swap device to optimize its wear-levelling.
 */
static int discard_swap(struct swap_info_struct *si)
{
	struct swap_extent *se;
	sector_t start_block;
	sector_t nr_blocks;
	int err = 0;

	/* Do not discard the swap header page! */
	se = first_se(si);
	start_block = (se->start_block + 1) << (PAGE_SHIFT - 9);
	nr_blocks = ((sector_t)se->nr_pages - 1) << (PAGE_SHIFT - 9);
	if (nr_blocks) {
		err = blkdev_issue_discard(si->bdev, start_block,
				nr_blocks, GFP_KERNEL);
		if (err)
			return err;
		cond_resched();
	}

	for (se = next_se(se); se; se = next_se(se)) {
		start_block = se->start_block << (PAGE_SHIFT - 9);
		nr_blocks = (sector_t)se->nr_pages << (PAGE_SHIFT - 9);

		err = blkdev_issue_discard(si->bdev, start_block,
				nr_blocks, GFP_KERNEL);
		if (err)
			break;

		cond_resched();
	}
	return err;		/* That will often be -EOPNOTSUPP */
}

static struct swap_extent *
offset_to_swap_extent(struct swap_info_struct *sis, unsigned long offset)
{
	struct swap_extent *se;
	struct rb_node *rb;

	rb = sis->swap_extent_root.rb_node;
	while (rb) {
		se = rb_entry(rb, struct swap_extent, rb_node);
		if (offset < se->start_page)
			rb = rb->rb_left;
		else if (offset >= se->start_page + se->nr_pages)
			rb = rb->rb_right;
		else
			return se;
	}
	/* It *must* be present */
	BUG();
}

sector_t swap_folio_sector(struct folio *folio)
{
	struct swap_info_struct *sis = swp_swap_info(folio->swap);
	struct swap_extent *se;
	sector_t sector;
	pgoff_t offset;

	offset = swp_offset(folio->swap);
	se = offset_to_swap_extent(sis, offset);
	sector = se->start_block + (offset - se->start_page);
	return sector << (PAGE_SHIFT - 9);
}

/*
 * swap allocation tell device that a cluster of swap can now be discarded,
 * to allow the swap device to optimize its wear-levelling.
 */
static void discard_swap_cluster(struct swap_info_struct *si,
				 pgoff_t start_page, pgoff_t nr_pages)
{
	struct swap_extent *se = offset_to_swap_extent(si, start_page);

	while (nr_pages) {
		pgoff_t offset = start_page - se->start_page;
		sector_t start_block = se->start_block + offset;
		sector_t nr_blocks = se->nr_pages - offset;

		if (nr_blocks > nr_pages)
			nr_blocks = nr_pages;
		start_page += nr_blocks;
		nr_pages -= nr_blocks;

		start_block <<= PAGE_SHIFT - 9;
		nr_blocks <<= PAGE_SHIFT - 9;
		if (blkdev_issue_discard(si->bdev, start_block,
					nr_blocks, GFP_NOIO))
			break;

		se = next_se(se);
	}
}

#ifdef CONFIG_THP_SWAP
#define SWAPFILE_CLUSTER	HPAGE_PMD_NR

#define swap_entry_order(order)	(order)
#else
#define SWAPFILE_CLUSTER	256

/*
 * Define swap_entry_order() as constant to let compiler to optimize
 * out some code if !CONFIG_THP_SWAP
 */
#define swap_entry_order(order)	0
#endif
#define LATENCY_LIMIT		256

static inline bool cluster_is_free(struct swap_cluster_info *info)
{
	return info->flags & CLUSTER_FLAG_FREE;
}

static inline unsigned int cluster_index(struct swap_info_struct *si,
					 struct swap_cluster_info *ci)
{
	return ci - si->cluster_info;
}

static inline unsigned int cluster_offset(struct swap_info_struct *si,
					  struct swap_cluster_info *ci)
{
	return cluster_index(si, ci) * SWAPFILE_CLUSTER;
}

static inline struct swap_cluster_info *lock_cluster(struct swap_info_struct *si,
						     unsigned long offset)
{
	struct swap_cluster_info *ci;

	ci = si->cluster_info;
	if (ci) {
		ci += offset / SWAPFILE_CLUSTER;
		spin_lock(&ci->lock);
	}
	return ci;
}

static inline void unlock_cluster(struct swap_cluster_info *ci)
{
	if (ci)
		spin_unlock(&ci->lock);
}

/*
 * Determine the locking method in use for this device.  Return
 * swap_cluster_info if SSD-style cluster-based locking is in place.
 */
static inline struct swap_cluster_info *lock_cluster_or_swap_info(
		struct swap_info_struct *si, unsigned long offset)
{
	struct swap_cluster_info *ci;

	/* Try to use fine-grained SSD-style locking if available: */
	ci = lock_cluster(si, offset);
	/* Otherwise, fall back to traditional, coarse locking: */
	if (!ci)
		spin_lock(&si->lock);

	return ci;
}

static inline void unlock_cluster_or_swap_info(struct swap_info_struct *si,
					       struct swap_cluster_info *ci)
{
	if (ci)
		unlock_cluster(ci);
	else
		spin_unlock(&si->lock);
}

/* Add a cluster to discard list and schedule it to do discard */
static void swap_cluster_schedule_discard(struct swap_info_struct *si,
		struct swap_cluster_info *ci)
{
	unsigned int idx = cluster_index(si, ci);
	/*
	 * If scan_swap_map_slots() can't find a free cluster, it will check
	 * si->swap_map directly. To make sure the discarding cluster isn't
	 * taken by scan_swap_map_slots(), mark the swap entries bad (occupied).
	 * It will be cleared after discard
	 */
	memset(si->swap_map + idx * SWAPFILE_CLUSTER,
			SWAP_MAP_BAD, SWAPFILE_CLUSTER);

	VM_BUG_ON(ci->flags & CLUSTER_FLAG_FREE);
	list_move_tail(&ci->list, &si->discard_clusters);
	ci->flags = 0;
	schedule_work(&si->discard_work);
}

static void __free_cluster(struct swap_info_struct *si, struct swap_cluster_info *ci)
{
	lockdep_assert_held(&si->lock);
	lockdep_assert_held(&ci->lock);

	if (ci->flags)
		list_move_tail(&ci->list, &si->free_clusters);
	else
		list_add_tail(&ci->list, &si->free_clusters);
	ci->flags = CLUSTER_FLAG_FREE;
	ci->order = 0;
}

/*
 * Doing discard actually. After a cluster discard is finished, the cluster
 * will be added to free cluster list. caller should hold si->lock.
*/
static void swap_do_scheduled_discard(struct swap_info_struct *si)
{
	struct swap_cluster_info *ci;
	unsigned int idx;

	while (!list_empty(&si->discard_clusters)) {
		ci = list_first_entry(&si->discard_clusters, struct swap_cluster_info, list);
		list_del(&ci->list);
		idx = cluster_index(si, ci);
		spin_unlock(&si->lock);

		discard_swap_cluster(si, idx * SWAPFILE_CLUSTER,
				SWAPFILE_CLUSTER);

		spin_lock(&si->lock);
		spin_lock(&ci->lock);
		__free_cluster(si, ci);
		memset(si->swap_map + idx * SWAPFILE_CLUSTER,
				0, SWAPFILE_CLUSTER);
		spin_unlock(&ci->lock);
	}
}

static void swap_discard_work(struct work_struct *work)
{
	struct swap_info_struct *si;

	si = container_of(work, struct swap_info_struct, discard_work);

	spin_lock(&si->lock);
	swap_do_scheduled_discard(si);
	spin_unlock(&si->lock);
}

static void swap_users_ref_free(struct percpu_ref *ref)
{
	struct swap_info_struct *si;

	si = container_of(ref, struct swap_info_struct, users);
	complete(&si->comp);
}

static void free_cluster(struct swap_info_struct *si, struct swap_cluster_info *ci)
{
	VM_BUG_ON(ci->count != 0);
	lockdep_assert_held(&si->lock);
	lockdep_assert_held(&ci->lock);

	if (ci->flags & CLUSTER_FLAG_FRAG)
		si->frag_cluster_nr[ci->order]--;

	/*
	 * If the swap is discardable, prepare discard the cluster
	 * instead of free it immediately. The cluster will be freed
	 * after discard.
	 */
	if ((si->flags & (SWP_WRITEOK | SWP_PAGE_DISCARD)) ==
	    (SWP_WRITEOK | SWP_PAGE_DISCARD)) {
		swap_cluster_schedule_discard(si, ci);
		return;
	}

	__free_cluster(si, ci);
}

/*
 * The cluster corresponding to page_nr will be used. The cluster will not be
 * added to free cluster list and its usage counter will be increased by 1.
 * Only used for initialization.
 */
static void inc_cluster_info_page(struct swap_info_struct *si,
	struct swap_cluster_info *cluster_info, unsigned long page_nr)
{
	unsigned long idx = page_nr / SWAPFILE_CLUSTER;
	struct swap_cluster_info *ci;

	if (!cluster_info)
		return;

	ci = cluster_info + idx;
	ci->count++;

	VM_BUG_ON(ci->count > SWAPFILE_CLUSTER);
	VM_BUG_ON(ci->flags);
}

/*
 * The cluster ci decreases @nr_pages usage. If the usage counter becomes 0,
 * which means no page in the cluster is in use, we can optionally discard
 * the cluster and add it to free cluster list.
 */
static void dec_cluster_info_page(struct swap_info_struct *si,
				  struct swap_cluster_info *ci, int nr_pages)
{
	if (!si->cluster_info)
		return;

	VM_BUG_ON(ci->count < nr_pages);
	VM_BUG_ON(cluster_is_free(ci));
	lockdep_assert_held(&si->lock);
	lockdep_assert_held(&ci->lock);
	ci->count -= nr_pages;

	if (!ci->count) {
		free_cluster(si, ci);
		return;
	}

	if (!(ci->flags & CLUSTER_FLAG_NONFULL)) {
		VM_BUG_ON(ci->flags & CLUSTER_FLAG_FREE);
		if (ci->flags & CLUSTER_FLAG_FRAG)
			si->frag_cluster_nr[ci->order]--;
		list_move_tail(&ci->list, &si->nonfull_clusters[ci->order]);
		ci->flags = CLUSTER_FLAG_NONFULL;
	}
}

static bool cluster_reclaim_range(struct swap_info_struct *si,
				  struct swap_cluster_info *ci,
				  unsigned long start, unsigned long end)
{
	unsigned char *map = si->swap_map;
	unsigned long offset;

	spin_unlock(&ci->lock);
	spin_unlock(&si->lock);

	for (offset = start; offset < end; offset++) {
		switch (READ_ONCE(map[offset])) {
		case 0:
			continue;
		case SWAP_HAS_CACHE:
			if (__try_to_reclaim_swap(si, offset, TTRS_ANYWAY | TTRS_DIRECT) > 0)
				continue;
			goto out;
		default:
			goto out;
		}
	}
out:
	spin_lock(&si->lock);
	spin_lock(&ci->lock);

	/*
	 * Recheck the range no matter reclaim succeeded or not, the slot
	 * could have been be freed while we are not holding the lock.
	 */
	for (offset = start; offset < end; offset++)
		if (READ_ONCE(map[offset]))
			return false;

	return true;
}

static bool cluster_scan_range(struct swap_info_struct *si,
			       struct swap_cluster_info *ci,
			       unsigned long start, unsigned int nr_pages)
{
	unsigned long offset, end = start + nr_pages;
	unsigned char *map = si->swap_map;
	bool need_reclaim = false;

	for (offset = start; offset < end; offset++) {
		switch (READ_ONCE(map[offset])) {
		case 0:
			continue;
		case SWAP_HAS_CACHE:
			if (!vm_swap_full())
				return false;
			need_reclaim = true;
			continue;
		default:
			return false;
		}
	}

	if (need_reclaim)
		return cluster_reclaim_range(si, ci, start, end);

	return true;
}

static void cluster_alloc_range(struct swap_info_struct *si, struct swap_cluster_info *ci,
				unsigned int start, unsigned char usage,
				unsigned int order)
{
	unsigned int nr_pages = 1 << order;

	if (cluster_is_free(ci)) {
		if (nr_pages < SWAPFILE_CLUSTER) {
			list_move_tail(&ci->list, &si->nonfull_clusters[order]);
			ci->flags = CLUSTER_FLAG_NONFULL;
		}
		ci->order = order;
	}

	memset(si->swap_map + start, usage, nr_pages);
	swap_range_alloc(si, start, nr_pages);
	ci->count += nr_pages;

	if (ci->count == SWAPFILE_CLUSTER) {
		VM_BUG_ON(!(ci->flags &
			  (CLUSTER_FLAG_FREE | CLUSTER_FLAG_NONFULL | CLUSTER_FLAG_FRAG)));
		if (ci->flags & CLUSTER_FLAG_FRAG)
			si->frag_cluster_nr[ci->order]--;
		list_move_tail(&ci->list, &si->full_clusters);
		ci->flags = CLUSTER_FLAG_FULL;
	}
}

static unsigned int alloc_swap_scan_cluster(struct swap_info_struct *si, unsigned long offset,
					    unsigned int *foundp, unsigned int order,
					    unsigned char usage)
{
	unsigned long start = offset & ~(SWAPFILE_CLUSTER - 1);
	unsigned long end = min(start + SWAPFILE_CLUSTER, si->max);
	unsigned int nr_pages = 1 << order;
	struct swap_cluster_info *ci;

	if (end < nr_pages)
		return SWAP_NEXT_INVALID;
	end -= nr_pages;

	ci = lock_cluster(si, offset);
	if (ci->count + nr_pages > SWAPFILE_CLUSTER) {
		offset = SWAP_NEXT_INVALID;
		goto done;
	}

	while (offset <= end) {
		if (cluster_scan_range(si, ci, offset, nr_pages)) {
			cluster_alloc_range(si, ci, offset, usage, order);
			*foundp = offset;
			if (ci->count == SWAPFILE_CLUSTER) {
				offset = SWAP_NEXT_INVALID;
				goto done;
			}
			offset += nr_pages;
			break;
		}
		offset += nr_pages;
	}
	if (offset > end)
		offset = SWAP_NEXT_INVALID;
done:
	unlock_cluster(ci);
	return offset;
}

static void swap_reclaim_full_clusters(struct swap_info_struct *si)
{
	long to_scan = 1;
	unsigned long offset, end;
	struct swap_cluster_info *ci;
	unsigned char *map = si->swap_map;
	int nr_reclaim, total_reclaimed = 0;

	if (atomic_long_read(&nr_swap_pages) <= SWAPFILE_CLUSTER)
		to_scan = si->inuse_pages / SWAPFILE_CLUSTER;

	while (!list_empty(&si->full_clusters)) {
		ci = list_first_entry(&si->full_clusters, struct swap_cluster_info, list);
		list_move_tail(&ci->list, &si->full_clusters);
		offset = cluster_offset(si, ci);
		end = min(si->max, offset + SWAPFILE_CLUSTER);
		to_scan--;

		while (offset < end) {
			if (READ_ONCE(map[offset]) == SWAP_HAS_CACHE) {
				spin_unlock(&si->lock);
				nr_reclaim = __try_to_reclaim_swap(si, offset,
								   TTRS_ANYWAY | TTRS_DIRECT);
				spin_lock(&si->lock);
				if (nr_reclaim > 0) {
					offset += nr_reclaim;
					total_reclaimed += nr_reclaim;
					continue;
				} else if (nr_reclaim < 0) {
					offset += -nr_reclaim;
					continue;
				}
			}
			offset++;
		}
		if (to_scan <= 0 || total_reclaimed)
			break;
	}
}

/*
 * Try to get swap entries with specified order from current cpu's swap entry
 * pool (a cluster). This might involve allocating a new cluster for current CPU
 * too.
 */
static unsigned long cluster_alloc_swap_entry(struct swap_info_struct *si, int order,
					      unsigned char usage)
{
	struct percpu_cluster *cluster;
	struct swap_cluster_info *ci;
	unsigned int offset, found = 0;

new_cluster:
	lockdep_assert_held(&si->lock);
	cluster = this_cpu_ptr(si->percpu_cluster);
	offset = cluster->next[order];
	if (offset) {
		offset = alloc_swap_scan_cluster(si, offset, &found, order, usage);
		if (found)
			goto done;
	}

	if (!list_empty(&si->free_clusters)) {
		ci = list_first_entry(&si->free_clusters, struct swap_cluster_info, list);
		offset = alloc_swap_scan_cluster(si, cluster_offset(si, ci), &found, order, usage);
		VM_BUG_ON(!found);
		goto done;
	}

	if (order < PMD_ORDER) {
		unsigned int frags = 0;

		while (!list_empty(&si->nonfull_clusters[order])) {
			ci = list_first_entry(&si->nonfull_clusters[order],
					      struct swap_cluster_info, list);
			list_move_tail(&ci->list, &si->frag_clusters[order]);
			ci->flags = CLUSTER_FLAG_FRAG;
			si->frag_cluster_nr[order]++;
			offset = alloc_swap_scan_cluster(si, cluster_offset(si, ci),
							 &found, order, usage);
			frags++;
			if (found)
				break;
		}

		if (!found) {
			/*
			 * Nonfull clusters are moved to frag tail if we reached
			 * here, count them too, don't over scan the frag list.
			 */
			while (frags < si->frag_cluster_nr[order]) {
				ci = list_first_entry(&si->frag_clusters[order],
						      struct swap_cluster_info, list);
				/*
				 * Rotate the frag list to iterate, they were all failing
				 * high order allocation or moved here due to per-CPU usage,
				 * this help keeping usable cluster ahead.
				 */
				list_move_tail(&ci->list, &si->frag_clusters[order]);
				offset = alloc_swap_scan_cluster(si, cluster_offset(si, ci),
								 &found, order, usage);
				frags++;
				if (found)
					break;
			}
		}
	}

	if (found)
		goto done;

	if (!list_empty(&si->discard_clusters)) {
		/*
		 * we don't have free cluster but have some clusters in
		 * discarding, do discard now and reclaim them, then
		 * reread cluster_next_cpu since we dropped si->lock
		 */
		swap_do_scheduled_discard(si);
		goto new_cluster;
	}

	if (order)
		goto done;

	/* Order 0 stealing from higher order */
	for (int o = 1; o < SWAP_NR_ORDERS; o++) {
		/*
		 * Clusters here have at least one usable slots and can't fail order 0
		 * allocation, but reclaim may drop si->lock and race with another user.
		 */
		while (!list_empty(&si->frag_clusters[o])) {
			ci = list_first_entry(&si->frag_clusters[o],
					      struct swap_cluster_info, list);
			offset = alloc_swap_scan_cluster(si, cluster_offset(si, ci),
							 &found, 0, usage);
			if (found)
				goto done;
		}

		while (!list_empty(&si->nonfull_clusters[o])) {
			ci = list_first_entry(&si->nonfull_clusters[o],
					      struct swap_cluster_info, list);
			offset = alloc_swap_scan_cluster(si, cluster_offset(si, ci),
							 &found, 0, usage);
			if (found)
				goto done;
		}
	}

done:
	/* Try reclaim from full clusters if device is nearfull */
	if (vm_swap_full() && (!found || (si->pages - si->inuse_pages) < SWAPFILE_CLUSTER)) {
		swap_reclaim_full_clusters(si);
		if (!found && !order && si->pages != si->inuse_pages)
			goto new_cluster;
	}

	cluster->next[order] = offset;
	return found;
}

static void __del_from_avail_list(struct swap_info_struct *si)
{
	int nid;

	assert_spin_locked(&si->lock);
	for_each_node(nid)
		plist_del(&si->avail_lists[nid], &swap_avail_heads[nid]);
}

static void del_from_avail_list(struct swap_info_struct *si)
{
	spin_lock(&swap_avail_lock);
	__del_from_avail_list(si);
	spin_unlock(&swap_avail_lock);
}

static void swap_range_alloc(struct swap_info_struct *si, unsigned long offset,
			     unsigned int nr_entries)
{
	unsigned int end = offset + nr_entries - 1;

	if (offset == si->lowest_bit)
		si->lowest_bit += nr_entries;
	if (end == si->highest_bit)
		WRITE_ONCE(si->highest_bit, si->highest_bit - nr_entries);
	WRITE_ONCE(si->inuse_pages, si->inuse_pages + nr_entries);
	if (si->inuse_pages == si->pages) {
		si->lowest_bit = si->max;
		si->highest_bit = 0;
		del_from_avail_list(si);
	}
}

static void add_to_avail_list(struct swap_info_struct *si)
{
	int nid;

	spin_lock(&swap_avail_lock);
	for_each_node(nid)
		plist_add(&si->avail_lists[nid], &swap_avail_heads[nid]);
	spin_unlock(&swap_avail_lock);
}

static void swap_range_free(struct swap_info_struct *si, unsigned long offset,
			    unsigned int nr_entries)
{
	unsigned long begin = offset;
	unsigned long end = offset + nr_entries - 1;
	void (*swap_slot_free_notify)(struct block_device *, unsigned long);
	unsigned int i;

	/*
	 * Use atomic clear_bit operations only on zeromap instead of non-atomic
	 * bitmap_clear to prevent adjacent bits corruption due to simultaneous writes.
	 */
	for (i = 0; i < nr_entries; i++)
		clear_bit(offset + i, si->zeromap);

	if (offset < si->lowest_bit)
		si->lowest_bit = offset;
	if (end > si->highest_bit) {
		bool was_full = !si->highest_bit;

		WRITE_ONCE(si->highest_bit, end);
		if (was_full && (si->flags & SWP_WRITEOK))
			add_to_avail_list(si);
	}
	if (si->flags & SWP_BLKDEV)
		swap_slot_free_notify =
			si->bdev->bd_disk->fops->swap_slot_free_notify;
	else
		swap_slot_free_notify = NULL;
	while (offset <= end) {
		arch_swap_invalidate_page(si->type, offset);
		if (swap_slot_free_notify)
			swap_slot_free_notify(si->bdev, offset);
		offset++;
	}
	clear_shadow_from_swap_cache(si->type, begin, end);

	/*
	 * Make sure that try_to_unuse() observes si->inuse_pages reaching 0
	 * only after the above cleanups are done.
	 */
	smp_wmb();
	atomic_long_add(nr_entries, &nr_swap_pages);
	WRITE_ONCE(si->inuse_pages, si->inuse_pages - nr_entries);
}

static void set_cluster_next(struct swap_info_struct *si, unsigned long next)
{
	unsigned long prev;

	if (!(si->flags & SWP_SOLIDSTATE)) {
		si->cluster_next = next;
		return;
	}

	prev = this_cpu_read(*si->cluster_next_cpu);
	/*
	 * Cross the swap address space size aligned trunk, choose
	 * another trunk randomly to avoid lock contention on swap
	 * address space if possible.
	 */
	if ((prev >> SWAP_ADDRESS_SPACE_SHIFT) !=
	    (next >> SWAP_ADDRESS_SPACE_SHIFT)) {
		/* No free swap slots available */
		if (si->highest_bit <= si->lowest_bit)
			return;
		next = get_random_u32_inclusive(si->lowest_bit, si->highest_bit);
		next = ALIGN_DOWN(next, SWAP_ADDRESS_SPACE_PAGES);
		next = max_t(unsigned int, next, si->lowest_bit);
	}
	this_cpu_write(*si->cluster_next_cpu, next);
}

static bool swap_offset_available_and_locked(struct swap_info_struct *si,
					     unsigned long offset)
{
	if (data_race(!si->swap_map[offset])) {
		spin_lock(&si->lock);
		return true;
	}

	if (vm_swap_full() && READ_ONCE(si->swap_map[offset]) == SWAP_HAS_CACHE) {
		spin_lock(&si->lock);
		return true;
	}

	return false;
}

static int cluster_alloc_swap(struct swap_info_struct *si,
			     unsigned char usage, int nr,
			     swp_entry_t slots[], int order)
{
	int n_ret = 0;

	VM_BUG_ON(!si->cluster_info);

	while (n_ret < nr) {
		unsigned long offset = cluster_alloc_swap_entry(si, order, usage);

		if (!offset)
			break;
		slots[n_ret++] = swp_entry(si->type, offset);
	}

	return n_ret;
}

static int scan_swap_map_slots(struct swap_info_struct *si,
			       unsigned char usage, int nr,
			       swp_entry_t slots[], int order)
{
	unsigned long offset;
	unsigned long scan_base;
	unsigned long last_in_cluster = 0;
	int latency_ration = LATENCY_LIMIT;
	unsigned int nr_pages = 1 << order;
	int n_ret = 0;
	bool scanned_many = false;

	/*
	 * We try to cluster swap pages by allocating them sequentially
	 * in swap.  Once we've allocated SWAPFILE_CLUSTER pages this
	 * way, however, we resort to first-free allocation, starting
	 * a new cluster.  This prevents us from scattering swap pages
	 * all over the entire swap partition, so that we reduce
	 * overall disk seek times between swap pages.  -- sct
	 * But we do now try to find an empty cluster.  -Andrea
	 * And we let swap pages go all over an SSD partition.  Hugh
	 */

	if (order > 0) {
		/*
		 * Should not even be attempting large allocations when huge
		 * page swap is disabled.  Warn and fail the allocation.
		 */
		if (!IS_ENABLED(CONFIG_THP_SWAP) ||
		    nr_pages > SWAPFILE_CLUSTER) {
			VM_WARN_ON_ONCE(1);
			return 0;
		}

		/*
		 * Swapfile is not block device or not using clusters so unable
		 * to allocate large entries.
		 */
		if (!(si->flags & SWP_BLKDEV) || !si->cluster_info)
			return 0;
	}

	if (si->cluster_info)
		return cluster_alloc_swap(si, usage, nr, slots, order);

	si->flags += SWP_SCANNING;

	/* For HDD, sequential access is more important. */
	scan_base = si->cluster_next;
	offset = scan_base;

	if (unlikely(!si->cluster_nr--)) {
		if (si->pages - si->inuse_pages < SWAPFILE_CLUSTER) {
			si->cluster_nr = SWAPFILE_CLUSTER - 1;
			goto checks;
		}

		spin_unlock(&si->lock);

		/*
		 * If seek is expensive, start searching for new cluster from
		 * start of partition, to minimize the span of allocated swap.
		 */
		scan_base = offset = si->lowest_bit;
		last_in_cluster = offset + SWAPFILE_CLUSTER - 1;

		/* Locate the first empty (unaligned) cluster */
		for (; last_in_cluster <= READ_ONCE(si->highest_bit); offset++) {
			if (si->swap_map[offset])
				last_in_cluster = offset + SWAPFILE_CLUSTER;
			else if (offset == last_in_cluster) {
				spin_lock(&si->lock);
				offset -= SWAPFILE_CLUSTER - 1;
				si->cluster_next = offset;
				si->cluster_nr = SWAPFILE_CLUSTER - 1;
				goto checks;
			}
			if (unlikely(--latency_ration < 0)) {
				cond_resched();
				latency_ration = LATENCY_LIMIT;
			}
		}

		offset = scan_base;
		spin_lock(&si->lock);
		si->cluster_nr = SWAPFILE_CLUSTER - 1;
	}

checks:
	if (!(si->flags & SWP_WRITEOK))
		goto no_page;
	if (!si->highest_bit)
		goto no_page;
	if (offset > si->highest_bit)
		scan_base = offset = si->lowest_bit;

	/* reuse swap entry of cache-only swap if not busy. */
	if (vm_swap_full() && si->swap_map[offset] == SWAP_HAS_CACHE) {
		int swap_was_freed;
		spin_unlock(&si->lock);
		swap_was_freed = __try_to_reclaim_swap(si, offset, TTRS_ANYWAY | TTRS_DIRECT);
		spin_lock(&si->lock);
		/* entry was freed successfully, try to use this again */
		if (swap_was_freed > 0)
			goto checks;
		goto scan; /* check next one */
	}

	if (si->swap_map[offset]) {
		if (!n_ret)
			goto scan;
		else
			goto done;
	}
	memset(si->swap_map + offset, usage, nr_pages);

	swap_range_alloc(si, offset, nr_pages);
	slots[n_ret++] = swp_entry(si->type, offset);

	/* got enough slots or reach max slots? */
	if ((n_ret == nr) || (offset >= si->highest_bit))
		goto done;

	/* search for next available slot */

	/* time to take a break? */
	if (unlikely(--latency_ration < 0)) {
		if (n_ret)
			goto done;
		spin_unlock(&si->lock);
		cond_resched();
		spin_lock(&si->lock);
		latency_ration = LATENCY_LIMIT;
	}

	if (si->cluster_nr && !si->swap_map[++offset]) {
		/* non-ssd case, still more slots in cluster? */
		--si->cluster_nr;
		goto checks;
	}

	/*
	 * Even if there's no free clusters available (fragmented),
	 * try to scan a little more quickly with lock held unless we
	 * have scanned too many slots already.
	 */
	if (!scanned_many) {
		unsigned long scan_limit;

		if (offset < scan_base)
			scan_limit = scan_base;
		else
			scan_limit = si->highest_bit;
		for (; offset <= scan_limit && --latency_ration > 0;
		     offset++) {
			if (!si->swap_map[offset])
				goto checks;
		}
	}

done:
	if (order == 0)
		set_cluster_next(si, offset + 1);
	si->flags -= SWP_SCANNING;
	return n_ret;

scan:
	VM_WARN_ON(order > 0);
	spin_unlock(&si->lock);
	while (++offset <= READ_ONCE(si->highest_bit)) {
		if (unlikely(--latency_ration < 0)) {
			cond_resched();
			latency_ration = LATENCY_LIMIT;
			scanned_many = true;
		}
		if (swap_offset_available_and_locked(si, offset))
			goto checks;
	}
	offset = si->lowest_bit;
	while (offset < scan_base) {
		if (unlikely(--latency_ration < 0)) {
			cond_resched();
			latency_ration = LATENCY_LIMIT;
			scanned_many = true;
		}
		if (swap_offset_available_and_locked(si, offset))
			goto checks;
		offset++;
	}
	spin_lock(&si->lock);

no_page:
	si->flags -= SWP_SCANNING;
	return n_ret;
}

int get_swap_pages(int n_goal, swp_entry_t swp_entries[], int entry_order)
{
	int order = swap_entry_order(entry_order);
	unsigned long size = 1 << order;
	struct swap_info_struct *si, *next;
	long avail_pgs;
	int n_ret = 0;
	int node;

	spin_lock(&swap_avail_lock);

	avail_pgs = atomic_long_read(&nr_swap_pages) / size;
	if (avail_pgs <= 0) {
		spin_unlock(&swap_avail_lock);
		goto noswap;
	}

	n_goal = min3((long)n_goal, (long)SWAP_BATCH, avail_pgs);

	atomic_long_sub(n_goal * size, &nr_swap_pages);

start_over:
	node = numa_node_id();
	plist_for_each_entry_safe(si, next, &swap_avail_heads[node], avail_lists[node]) {
		/* requeue si to after same-priority siblings */
		plist_requeue(&si->avail_lists[node], &swap_avail_heads[node]);
		spin_unlock(&swap_avail_lock);
		spin_lock(&si->lock);
		if (!si->highest_bit || !(si->flags & SWP_WRITEOK)) {
			spin_lock(&swap_avail_lock);
			if (plist_node_empty(&si->avail_lists[node])) {
				spin_unlock(&si->lock);
				goto nextsi;
			}
			WARN(!si->highest_bit,
			     "swap_info %d in list but !highest_bit\n",
			     si->type);
			WARN(!(si->flags & SWP_WRITEOK),
			     "swap_info %d in list but !SWP_WRITEOK\n",
			     si->type);
			__del_from_avail_list(si);
			spin_unlock(&si->lock);
			goto nextsi;
		}
		n_ret = scan_swap_map_slots(si, SWAP_HAS_CACHE,
					    n_goal, swp_entries, order);
		spin_unlock(&si->lock);
		if (n_ret || size > 1)
			goto check_out;
		cond_resched();

		spin_lock(&swap_avail_lock);
nextsi:
		/*
		 * if we got here, it's likely that si was almost full before,
		 * and since scan_swap_map_slots() can drop the si->lock,
		 * multiple callers probably all tried to get a page from the
		 * same si and it filled up before we could get one; or, the si
		 * filled up between us dropping swap_avail_lock and taking
		 * si->lock. Since we dropped the swap_avail_lock, the
		 * swap_avail_head list may have been modified; so if next is
		 * still in the swap_avail_head list then try it, otherwise
		 * start over if we have not gotten any slots.
		 */
		if (plist_node_empty(&next->avail_lists[node]))
			goto start_over;
	}

	spin_unlock(&swap_avail_lock);

check_out:
	if (n_ret < n_goal)
		atomic_long_add((long)(n_goal - n_ret) * size,
				&nr_swap_pages);
noswap:
	return n_ret;
}

static struct swap_info_struct *_swap_info_get(swp_entry_t entry)
{
	struct swap_info_struct *si;
	unsigned long offset;

	if (!entry.val)
		goto out;
	si = swp_swap_info(entry);
	if (!si)
		goto bad_nofile;
	if (data_race(!(si->flags & SWP_USED)))
		goto bad_device;
	offset = swp_offset(entry);
	if (offset >= si->max)
		goto bad_offset;
	if (data_race(!si->swap_map[swp_offset(entry)]))
		goto bad_free;
	return si;

bad_free:
	pr_err("%s: %s%08lx\n", __func__, Unused_offset, entry.val);
	goto out;
bad_offset:
	pr_err("%s: %s%08lx\n", __func__, Bad_offset, entry.val);
	goto out;
bad_device:
	pr_err("%s: %s%08lx\n", __func__, Unused_file, entry.val);
	goto out;
bad_nofile:
	pr_err("%s: %s%08lx\n", __func__, Bad_file, entry.val);
out:
	return NULL;
}

static struct swap_info_struct *swap_info_get_cont(swp_entry_t entry,
					struct swap_info_struct *q)
{
	struct swap_info_struct *p;

	p = _swap_info_get(entry);

	if (p != q) {
		if (q != NULL)
			spin_unlock(&q->lock);
		if (p != NULL)
			spin_lock(&p->lock);
	}
	return p;
}

static unsigned char __swap_entry_free_locked(struct swap_info_struct *si,
					      unsigned long offset,
					      unsigned char usage)
{
	unsigned char count;
	unsigned char has_cache;

	count = si->swap_map[offset];

	has_cache = count & SWAP_HAS_CACHE;
	count &= ~SWAP_HAS_CACHE;

	if (usage == SWAP_HAS_CACHE) {
		VM_BUG_ON(!has_cache);
		has_cache = 0;
	} else if (count == SWAP_MAP_SHMEM) {
		/*
		 * Or we could insist on shmem.c using a special
		 * swap_shmem_free() and free_shmem_swap_and_cache()...
		 */
		count = 0;
	} else if ((count & ~COUNT_CONTINUED) <= SWAP_MAP_MAX) {
		if (count == COUNT_CONTINUED) {
			if (swap_count_continued(si, offset, count))
				count = SWAP_MAP_MAX | COUNT_CONTINUED;
			else
				count = SWAP_MAP_MAX;
		} else
			count--;
	}

	usage = count | has_cache;
	if (usage)
		WRITE_ONCE(si->swap_map[offset], usage);
	else
		WRITE_ONCE(si->swap_map[offset], SWAP_HAS_CACHE);

	return usage;
}

/*
 * When we get a swap entry, if there aren't some other ways to
 * prevent swapoff, such as the folio in swap cache is locked, RCU
 * reader side is locked, etc., the swap entry may become invalid
 * because of swapoff.  Then, we need to enclose all swap related
 * functions with get_swap_device() and put_swap_device(), unless the
 * swap functions call get/put_swap_device() by themselves.
 *
 * RCU reader side lock (including any spinlock) is sufficient to
 * prevent swapoff, because synchronize_rcu() is called in swapoff()
 * before freeing data structures.
 *
 * Check whether swap entry is valid in the swap device.  If so,
 * return pointer to swap_info_struct, and keep the swap entry valid
 * via preventing the swap device from being swapoff, until
 * put_swap_device() is called.  Otherwise return NULL.
 *
 * Notice that swapoff or swapoff+swapon can still happen before the
 * percpu_ref_tryget_live() in get_swap_device() or after the
 * percpu_ref_put() in put_swap_device() if there isn't any other way
 * to prevent swapoff.  The caller must be prepared for that.  For
 * example, the following situation is possible.
 *
 *   CPU1				CPU2
 *   do_swap_page()
 *     ...				swapoff+swapon
 *     __read_swap_cache_async()
 *       swapcache_prepare()
 *         __swap_duplicate()
 *           // check swap_map
 *     // verify PTE not changed
 *
 * In __swap_duplicate(), the swap_map need to be checked before
 * changing partly because the specified swap entry may be for another
 * swap device which has been swapoff.  And in do_swap_page(), after
 * the page is read from the swap device, the PTE is verified not
 * changed with the page table locked to check whether the swap device
 * has been swapoff or swapoff+swapon.
 */
struct swap_info_struct *get_swap_device(swp_entry_t entry)
{
	struct swap_info_struct *si;
	unsigned long offset;

	if (!entry.val)
		goto out;
	si = swp_swap_info(entry);
	if (!si)
		goto bad_nofile;
	if (!percpu_ref_tryget_live(&si->users))
		goto out;
	/*
	 * Guarantee the si->users are checked before accessing other
	 * fields of swap_info_struct.
	 *
	 * Paired with the spin_unlock() after setup_swap_info() in
	 * enable_swap_info().
	 */
	smp_rmb();
	offset = swp_offset(entry);
	if (offset >= si->max)
		goto put_out;

	return si;
bad_nofile:
	pr_err("%s: %s%08lx\n", __func__, Bad_file, entry.val);
out:
	return NULL;
put_out:
	pr_err("%s: %s%08lx\n", __func__, Bad_offset, entry.val);
	percpu_ref_put(&si->users);
	return NULL;
}

static unsigned char __swap_entry_free(struct swap_info_struct *si,
				       swp_entry_t entry)
{
	struct swap_cluster_info *ci;
	unsigned long offset = swp_offset(entry);
	unsigned char usage;

	ci = lock_cluster_or_swap_info(si, offset);
	usage = __swap_entry_free_locked(si, offset, 1);
	unlock_cluster_or_swap_info(si, ci);
	if (!usage)
		free_swap_slot(entry);

	return usage;
}

static bool __swap_entries_free(struct swap_info_struct *si,
		swp_entry_t entry, int nr)
{
	unsigned long offset = swp_offset(entry);
	unsigned int type = swp_type(entry);
	struct swap_cluster_info *ci;
	bool has_cache = false;
	unsigned char count;
	int i;

	if (nr <= 1 || swap_count(data_race(si->swap_map[offset])) != 1)
		goto fallback;
	/* cross into another cluster */
	if (nr > SWAPFILE_CLUSTER - offset % SWAPFILE_CLUSTER)
		goto fallback;

	ci = lock_cluster_or_swap_info(si, offset);
	if (!swap_is_last_map(si, offset, nr, &has_cache)) {
		unlock_cluster_or_swap_info(si, ci);
		goto fallback;
	}
	for (i = 0; i < nr; i++)
		WRITE_ONCE(si->swap_map[offset + i], SWAP_HAS_CACHE);
	unlock_cluster_or_swap_info(si, ci);

	if (!has_cache) {
		for (i = 0; i < nr; i++)
			zswap_invalidate(swp_entry(si->type, offset + i));
		spin_lock(&si->lock);
		swap_entry_range_free(si, entry, nr);
		spin_unlock(&si->lock);
	}
	return has_cache;

fallback:
	for (i = 0; i < nr; i++) {
		if (data_race(si->swap_map[offset + i])) {
			count = __swap_entry_free(si, swp_entry(type, offset + i));
			if (count == SWAP_HAS_CACHE)
				has_cache = true;
		} else {
			WARN_ON_ONCE(1);
		}
	}
	return has_cache;
}

/*
 * Drop the last HAS_CACHE flag of swap entries, caller have to
 * ensure all entries belong to the same cgroup.
 */
static void swap_entry_range_free(struct swap_info_struct *si, swp_entry_t entry,
				  unsigned int nr_pages)
{
	unsigned long offset = swp_offset(entry);
	unsigned char *map = si->swap_map + offset;
	unsigned char *map_end = map + nr_pages;
	struct swap_cluster_info *ci;

	ci = lock_cluster(si, offset);
	do {
		VM_BUG_ON(*map != SWAP_HAS_CACHE);
		*map = 0;
	} while (++map < map_end);
	dec_cluster_info_page(si, ci, nr_pages);
	unlock_cluster(ci);

	mem_cgroup_uncharge_swap(entry, nr_pages);
	swap_range_free(si, offset, nr_pages);
}

<<<<<<< HEAD
static void cluster_swap_free_nr(struct swap_info_struct *sis,
=======
static void cluster_swap_free_nr(struct swap_info_struct *si,
>>>>>>> 7b914357
		unsigned long offset, int nr_pages,
		unsigned char usage)
{
	struct swap_cluster_info *ci;
	DECLARE_BITMAP(to_free, BITS_PER_LONG) = { 0 };
	int i, nr;

	ci = lock_cluster_or_swap_info(si, offset);
	while (nr_pages) {
		nr = min(BITS_PER_LONG, nr_pages);
		for (i = 0; i < nr; i++) {
<<<<<<< HEAD
			if (!__swap_entry_free_locked(sis, offset + i, usage))
=======
			if (!__swap_entry_free_locked(si, offset + i, usage))
>>>>>>> 7b914357
				bitmap_set(to_free, i, 1);
		}
		if (!bitmap_empty(to_free, BITS_PER_LONG)) {
			unlock_cluster_or_swap_info(si, ci);
			for_each_set_bit(i, to_free, BITS_PER_LONG)
				free_swap_slot(swp_entry(si->type, offset + i));
			if (nr == nr_pages)
				return;
			bitmap_clear(to_free, 0, BITS_PER_LONG);
			ci = lock_cluster_or_swap_info(si, offset);
		}
		offset += nr;
		nr_pages -= nr;
	}
	unlock_cluster_or_swap_info(si, ci);
}

/*
 * Caller has made sure that the swap device corresponding to entry
 * is still around or has not been recycled.
 */
void swap_free_nr(swp_entry_t entry, int nr_pages)
{
	int nr;
	struct swap_info_struct *sis;
	unsigned long offset = swp_offset(entry);

	sis = _swap_info_get(entry);
	if (!sis)
		return;

	while (nr_pages) {
		nr = min_t(int, nr_pages, SWAPFILE_CLUSTER - offset % SWAPFILE_CLUSTER);
		cluster_swap_free_nr(sis, offset, nr, 1);
		offset += nr;
		nr_pages -= nr;
	}
}

/*
 * Called after dropping swapcache to decrease refcnt to swap entries.
 */
void put_swap_folio(struct folio *folio, swp_entry_t entry)
{
	unsigned long offset = swp_offset(entry);
	struct swap_cluster_info *ci;
	struct swap_info_struct *si;
	int size = 1 << swap_entry_order(folio_order(folio));

	si = _swap_info_get(entry);
	if (!si)
		return;

	ci = lock_cluster_or_swap_info(si, offset);
	if (size > 1 && swap_is_has_cache(si, offset, size)) {
		unlock_cluster_or_swap_info(si, ci);
		spin_lock(&si->lock);
		swap_entry_range_free(si, entry, size);
		spin_unlock(&si->lock);
		return;
	}
	for (int i = 0; i < size; i++, entry.val++) {
		if (!__swap_entry_free_locked(si, offset + i, SWAP_HAS_CACHE)) {
			unlock_cluster_or_swap_info(si, ci);
			free_swap_slot(entry);
			if (i == size - 1)
				return;
			lock_cluster_or_swap_info(si, offset);
		}
	}
	unlock_cluster_or_swap_info(si, ci);
}

static int swp_entry_cmp(const void *ent1, const void *ent2)
{
	const swp_entry_t *e1 = ent1, *e2 = ent2;

	return (int)swp_type(*e1) - (int)swp_type(*e2);
}

void swapcache_free_entries(swp_entry_t *entries, int n)
{
	struct swap_info_struct *p, *prev;
	int i;

	if (n <= 0)
		return;

	prev = NULL;
	p = NULL;

	/*
	 * Sort swap entries by swap device, so each lock is only taken once.
	 * nr_swapfiles isn't absolutely correct, but the overhead of sort() is
	 * so low that it isn't necessary to optimize further.
	 */
	if (nr_swapfiles > 1)
		sort(entries, n, sizeof(entries[0]), swp_entry_cmp, NULL);
	for (i = 0; i < n; ++i) {
		p = swap_info_get_cont(entries[i], prev);
		if (p)
			swap_entry_range_free(p, entries[i], 1);
		prev = p;
	}
	if (p)
		spin_unlock(&p->lock);
}

int __swap_count(swp_entry_t entry)
{
	struct swap_info_struct *si = swp_swap_info(entry);
	pgoff_t offset = swp_offset(entry);

	return swap_count(si->swap_map[offset]);
}

/*
 * How many references to @entry are currently swapped out?
 * This does not give an exact answer when swap count is continued,
 * but does include the high COUNT_CONTINUED flag to allow for that.
 */
int swap_swapcount(struct swap_info_struct *si, swp_entry_t entry)
{
	pgoff_t offset = swp_offset(entry);
	struct swap_cluster_info *ci;
	int count;

	ci = lock_cluster_or_swap_info(si, offset);
	count = swap_count(si->swap_map[offset]);
	unlock_cluster_or_swap_info(si, ci);
	return count;
}

/*
 * How many references to @entry are currently swapped out?
 * This considers COUNT_CONTINUED so it returns exact answer.
 */
int swp_swapcount(swp_entry_t entry)
{
	int count, tmp_count, n;
	struct swap_info_struct *si;
	struct swap_cluster_info *ci;
	struct page *page;
	pgoff_t offset;
	unsigned char *map;

	si = _swap_info_get(entry);
	if (!si)
		return 0;

	offset = swp_offset(entry);

	ci = lock_cluster_or_swap_info(si, offset);

	count = swap_count(si->swap_map[offset]);
	if (!(count & COUNT_CONTINUED))
		goto out;

	count &= ~COUNT_CONTINUED;
	n = SWAP_MAP_MAX + 1;

	page = vmalloc_to_page(si->swap_map + offset);
	offset &= ~PAGE_MASK;
	VM_BUG_ON(page_private(page) != SWP_CONTINUED);

	do {
		page = list_next_entry(page, lru);
		map = kmap_local_page(page);
		tmp_count = map[offset];
		kunmap_local(map);

		count += (tmp_count & ~COUNT_CONTINUED) * n;
		n *= (SWAP_CONT_MAX + 1);
	} while (tmp_count & COUNT_CONTINUED);
out:
	unlock_cluster_or_swap_info(si, ci);
	return count;
}

static bool swap_page_trans_huge_swapped(struct swap_info_struct *si,
					 swp_entry_t entry, int order)
{
	struct swap_cluster_info *ci;
	unsigned char *map = si->swap_map;
	unsigned int nr_pages = 1 << order;
	unsigned long roffset = swp_offset(entry);
	unsigned long offset = round_down(roffset, nr_pages);
	int i;
	bool ret = false;

	ci = lock_cluster_or_swap_info(si, offset);
	if (!ci || nr_pages == 1) {
		if (swap_count(map[roffset]))
			ret = true;
		goto unlock_out;
	}
	for (i = 0; i < nr_pages; i++) {
		if (swap_count(map[offset + i])) {
			ret = true;
			break;
		}
	}
unlock_out:
	unlock_cluster_or_swap_info(si, ci);
	return ret;
}

static bool folio_swapped(struct folio *folio)
{
	swp_entry_t entry = folio->swap;
	struct swap_info_struct *si = _swap_info_get(entry);

	if (!si)
		return false;

	if (!IS_ENABLED(CONFIG_THP_SWAP) || likely(!folio_test_large(folio)))
		return swap_swapcount(si, entry) != 0;

	return swap_page_trans_huge_swapped(si, entry, folio_order(folio));
}

static bool folio_swapcache_freeable(struct folio *folio)
{
	VM_BUG_ON_FOLIO(!folio_test_locked(folio), folio);

	if (!folio_test_swapcache(folio))
		return false;
	if (folio_test_writeback(folio))
		return false;

	/*
	 * Once hibernation has begun to create its image of memory,
	 * there's a danger that one of the calls to folio_free_swap()
	 * - most probably a call from __try_to_reclaim_swap() while
	 * hibernation is allocating its own swap pages for the image,
	 * but conceivably even a call from memory reclaim - will free
	 * the swap from a folio which has already been recorded in the
	 * image as a clean swapcache folio, and then reuse its swap for
	 * another page of the image.  On waking from hibernation, the
	 * original folio might be freed under memory pressure, then
	 * later read back in from swap, now with the wrong data.
	 *
	 * Hibernation suspends storage while it is writing the image
	 * to disk so check that here.
	 */
	if (pm_suspended_storage())
		return false;

	return true;
}

/**
 * folio_free_swap() - Free the swap space used for this folio.
 * @folio: The folio to remove.
 *
 * If swap is getting full, or if there are no more mappings of this folio,
 * then call folio_free_swap to free its swap space.
 *
 * Return: true if we were able to release the swap space.
 */
bool folio_free_swap(struct folio *folio)
{
	if (!folio_swapcache_freeable(folio))
		return false;
	if (folio_swapped(folio))
		return false;

	delete_from_swap_cache(folio);
	folio_set_dirty(folio);
	return true;
}

/**
 * free_swap_and_cache_nr() - Release reference on range of swap entries and
 *                            reclaim their cache if no more references remain.
 * @entry: First entry of range.
 * @nr: Number of entries in range.
 *
 * For each swap entry in the contiguous range, release a reference. If any swap
 * entries become free, try to reclaim their underlying folios, if present. The
 * offset range is defined by [entry.offset, entry.offset + nr).
 */
void free_swap_and_cache_nr(swp_entry_t entry, int nr)
{
	const unsigned long start_offset = swp_offset(entry);
	const unsigned long end_offset = start_offset + nr;
	struct swap_info_struct *si;
	bool any_only_cache = false;
	unsigned long offset;

	if (non_swap_entry(entry))
		return;

	si = get_swap_device(entry);
	if (!si)
		return;

	if (WARN_ON(end_offset > si->max))
		goto out;

	/*
	 * First free all entries in the range.
	 */
	any_only_cache = __swap_entries_free(si, entry, nr);

	/*
	 * Short-circuit the below loop if none of the entries had their
	 * reference drop to zero.
	 */
	if (!any_only_cache)
		goto out;

	/*
	 * Now go back over the range trying to reclaim the swap cache. This is
	 * more efficient for large folios because we will only try to reclaim
	 * the swap once per folio in the common case. If we do
	 * __swap_entry_free() and __try_to_reclaim_swap() in the same loop, the
	 * latter will get a reference and lock the folio for every individual
	 * page but will only succeed once the swap slot for every subpage is
	 * zero.
	 */
	for (offset = start_offset; offset < end_offset; offset += nr) {
		nr = 1;
		if (READ_ONCE(si->swap_map[offset]) == SWAP_HAS_CACHE) {
			/*
			 * Folios are always naturally aligned in swap so
			 * advance forward to the next boundary. Zero means no
			 * folio was found for the swap entry, so advance by 1
			 * in this case. Negative value means folio was found
			 * but could not be reclaimed. Here we can still advance
			 * to the next boundary.
			 */
			nr = __try_to_reclaim_swap(si, offset,
						   TTRS_UNMAPPED | TTRS_FULL);
			if (nr == 0)
				nr = 1;
			else if (nr < 0)
				nr = -nr;
			nr = ALIGN(offset + 1, nr) - offset;
		}
	}

out:
	put_swap_device(si);
}

#ifdef CONFIG_HIBERNATION

swp_entry_t get_swap_page_of_type(int type)
{
	struct swap_info_struct *si = swap_type_to_swap_info(type);
	swp_entry_t entry = {0};

	if (!si)
		goto fail;

	/* This is called for allocating swap entry, not cache */
	spin_lock(&si->lock);
	if ((si->flags & SWP_WRITEOK) && scan_swap_map_slots(si, 1, 1, &entry, 0))
		atomic_long_dec(&nr_swap_pages);
	spin_unlock(&si->lock);
fail:
	return entry;
}

/*
 * Find the swap type that corresponds to given device (if any).
 *
 * @offset - number of the PAGE_SIZE-sized block of the device, starting
 * from 0, in which the swap header is expected to be located.
 *
 * This is needed for the suspend to disk (aka swsusp).
 */
int swap_type_of(dev_t device, sector_t offset)
{
	int type;

	if (!device)
		return -1;

	spin_lock(&swap_lock);
	for (type = 0; type < nr_swapfiles; type++) {
		struct swap_info_struct *sis = swap_info[type];

		if (!(sis->flags & SWP_WRITEOK))
			continue;

		if (device == sis->bdev->bd_dev) {
			struct swap_extent *se = first_se(sis);

			if (se->start_block == offset) {
				spin_unlock(&swap_lock);
				return type;
			}
		}
	}
	spin_unlock(&swap_lock);
	return -ENODEV;
}

int find_first_swap(dev_t *device)
{
	int type;

	spin_lock(&swap_lock);
	for (type = 0; type < nr_swapfiles; type++) {
		struct swap_info_struct *sis = swap_info[type];

		if (!(sis->flags & SWP_WRITEOK))
			continue;
		*device = sis->bdev->bd_dev;
		spin_unlock(&swap_lock);
		return type;
	}
	spin_unlock(&swap_lock);
	return -ENODEV;
}

/*
 * Get the (PAGE_SIZE) block corresponding to given offset on the swapdev
 * corresponding to given index in swap_info (swap type).
 */
sector_t swapdev_block(int type, pgoff_t offset)
{
	struct swap_info_struct *si = swap_type_to_swap_info(type);
	struct swap_extent *se;

	if (!si || !(si->flags & SWP_WRITEOK))
		return 0;
	se = offset_to_swap_extent(si, offset);
	return se->start_block + (offset - se->start_page);
}

/*
 * Return either the total number of swap pages of given type, or the number
 * of free pages of that type (depending on @free)
 *
 * This is needed for software suspend
 */
unsigned int count_swap_pages(int type, int free)
{
	unsigned int n = 0;

	spin_lock(&swap_lock);
	if ((unsigned int)type < nr_swapfiles) {
		struct swap_info_struct *sis = swap_info[type];

		spin_lock(&sis->lock);
		if (sis->flags & SWP_WRITEOK) {
			n = sis->pages;
			if (free)
				n -= sis->inuse_pages;
		}
		spin_unlock(&sis->lock);
	}
	spin_unlock(&swap_lock);
	return n;
}
#endif /* CONFIG_HIBERNATION */

static inline int pte_same_as_swp(pte_t pte, pte_t swp_pte)
{
	return pte_same(pte_swp_clear_flags(pte), swp_pte);
}

/*
 * No need to decide whether this PTE shares the swap entry with others,
 * just let do_wp_page work it out if a write is requested later - to
 * force COW, vm_page_prot omits write permission from any private vma.
 */
static int unuse_pte(struct vm_area_struct *vma, pmd_t *pmd,
		unsigned long addr, swp_entry_t entry, struct folio *folio)
{
	struct page *page;
	struct folio *swapcache;
	spinlock_t *ptl;
	pte_t *pte, new_pte, old_pte;
	bool hwpoisoned = false;
	int ret = 1;

	swapcache = folio;
	folio = ksm_might_need_to_copy(folio, vma, addr);
	if (unlikely(!folio))
		return -ENOMEM;
	else if (unlikely(folio == ERR_PTR(-EHWPOISON))) {
		hwpoisoned = true;
		folio = swapcache;
	}

	page = folio_file_page(folio, swp_offset(entry));
	if (PageHWPoison(page))
		hwpoisoned = true;

	pte = pte_offset_map_lock(vma->vm_mm, pmd, addr, &ptl);
	if (unlikely(!pte || !pte_same_as_swp(ptep_get(pte),
						swp_entry_to_pte(entry)))) {
		ret = 0;
		goto out;
	}

	old_pte = ptep_get(pte);

	if (unlikely(hwpoisoned || !folio_test_uptodate(folio))) {
		swp_entry_t swp_entry;

		dec_mm_counter(vma->vm_mm, MM_SWAPENTS);
		if (hwpoisoned) {
			swp_entry = make_hwpoison_entry(page);
		} else {
			swp_entry = make_poisoned_swp_entry();
		}
		new_pte = swp_entry_to_pte(swp_entry);
		ret = 0;
		goto setpte;
	}

	/*
	 * Some architectures may have to restore extra metadata to the page
	 * when reading from swap. This metadata may be indexed by swap entry
	 * so this must be called before swap_free().
	 */
	arch_swap_restore(folio_swap(entry, folio), folio);

	dec_mm_counter(vma->vm_mm, MM_SWAPENTS);
	inc_mm_counter(vma->vm_mm, MM_ANONPAGES);
	folio_get(folio);
	if (folio == swapcache) {
		rmap_t rmap_flags = RMAP_NONE;

		/*
		 * See do_swap_page(): writeback would be problematic.
		 * However, we do a folio_wait_writeback() just before this
		 * call and have the folio locked.
		 */
		VM_BUG_ON_FOLIO(folio_test_writeback(folio), folio);
		if (pte_swp_exclusive(old_pte))
			rmap_flags |= RMAP_EXCLUSIVE;
		/*
		 * We currently only expect small !anon folios, which are either
		 * fully exclusive or fully shared. If we ever get large folios
		 * here, we have to be careful.
		 */
		if (!folio_test_anon(folio)) {
			VM_WARN_ON_ONCE(folio_test_large(folio));
			VM_WARN_ON_FOLIO(!folio_test_locked(folio), folio);
			folio_add_new_anon_rmap(folio, vma, addr, rmap_flags);
		} else {
			folio_add_anon_rmap_pte(folio, page, vma, addr, rmap_flags);
		}
	} else { /* ksm created a completely new copy */
		folio_add_new_anon_rmap(folio, vma, addr, RMAP_EXCLUSIVE);
		folio_add_lru_vma(folio, vma);
	}
	new_pte = pte_mkold(mk_pte(page, vma->vm_page_prot));
	if (pte_swp_soft_dirty(old_pte))
		new_pte = pte_mksoft_dirty(new_pte);
	if (pte_swp_uffd_wp(old_pte))
		new_pte = pte_mkuffd_wp(new_pte);
setpte:
	set_pte_at(vma->vm_mm, addr, pte, new_pte);
	swap_free(entry);
out:
	if (pte)
		pte_unmap_unlock(pte, ptl);
	if (folio != swapcache) {
		folio_unlock(folio);
		folio_put(folio);
	}
	return ret;
}

static int unuse_pte_range(struct vm_area_struct *vma, pmd_t *pmd,
			unsigned long addr, unsigned long end,
			unsigned int type)
{
	pte_t *pte = NULL;
	struct swap_info_struct *si;

	si = swap_info[type];
	do {
		struct folio *folio;
		unsigned long offset;
		unsigned char swp_count;
		swp_entry_t entry;
		int ret;
		pte_t ptent;

		if (!pte++) {
			pte = pte_offset_map(pmd, addr);
			if (!pte)
				break;
		}

		ptent = ptep_get_lockless(pte);

		if (!is_swap_pte(ptent))
			continue;

		entry = pte_to_swp_entry(ptent);
		if (swp_type(entry) != type)
			continue;

		offset = swp_offset(entry);
		pte_unmap(pte);
		pte = NULL;

		folio = swap_cache_get_folio(entry, vma, addr);
		if (!folio) {
			struct vm_fault vmf = {
				.vma = vma,
				.address = addr,
				.real_address = addr,
				.pmd = pmd,
			};

			folio = swapin_readahead(entry, GFP_HIGHUSER_MOVABLE,
						&vmf);
		}
		if (!folio) {
			swp_count = READ_ONCE(si->swap_map[offset]);
			if (swp_count == 0 || swp_count == SWAP_MAP_BAD)
				continue;
			return -ENOMEM;
		}

		folio_lock(folio);
		folio_wait_writeback(folio);
		ret = unuse_pte(vma, pmd, addr, entry, folio);
		if (ret < 0) {
			folio_unlock(folio);
			folio_put(folio);
			return ret;
		}

		folio_free_swap(folio);
		folio_unlock(folio);
		folio_put(folio);
	} while (addr += PAGE_SIZE, addr != end);

	if (pte)
		pte_unmap(pte);
	return 0;
}

static inline int unuse_pmd_range(struct vm_area_struct *vma, pud_t *pud,
				unsigned long addr, unsigned long end,
				unsigned int type)
{
	pmd_t *pmd;
	unsigned long next;
	int ret;

	pmd = pmd_offset(pud, addr);
	do {
		cond_resched();
		next = pmd_addr_end(addr, end);
		ret = unuse_pte_range(vma, pmd, addr, next, type);
		if (ret)
			return ret;
	} while (pmd++, addr = next, addr != end);
	return 0;
}

static inline int unuse_pud_range(struct vm_area_struct *vma, p4d_t *p4d,
				unsigned long addr, unsigned long end,
				unsigned int type)
{
	pud_t *pud;
	unsigned long next;
	int ret;

	pud = pud_offset(p4d, addr);
	do {
		next = pud_addr_end(addr, end);
		if (pud_none_or_clear_bad(pud))
			continue;
		ret = unuse_pmd_range(vma, pud, addr, next, type);
		if (ret)
			return ret;
	} while (pud++, addr = next, addr != end);
	return 0;
}

static inline int unuse_p4d_range(struct vm_area_struct *vma, pgd_t *pgd,
				unsigned long addr, unsigned long end,
				unsigned int type)
{
	p4d_t *p4d;
	unsigned long next;
	int ret;

	p4d = p4d_offset(pgd, addr);
	do {
		next = p4d_addr_end(addr, end);
		if (p4d_none_or_clear_bad(p4d))
			continue;
		ret = unuse_pud_range(vma, p4d, addr, next, type);
		if (ret)
			return ret;
	} while (p4d++, addr = next, addr != end);
	return 0;
}

static int unuse_vma(struct vm_area_struct *vma, unsigned int type)
{
	pgd_t *pgd;
	unsigned long addr, end, next;
	int ret;

	addr = vma->vm_start;
	end = vma->vm_end;

	pgd = pgd_offset(vma->vm_mm, addr);
	do {
		next = pgd_addr_end(addr, end);
		if (pgd_none_or_clear_bad(pgd))
			continue;
		ret = unuse_p4d_range(vma, pgd, addr, next, type);
		if (ret)
			return ret;
	} while (pgd++, addr = next, addr != end);
	return 0;
}

static int unuse_mm(struct mm_struct *mm, unsigned int type)
{
	struct vm_area_struct *vma;
	int ret = 0;
	VMA_ITERATOR(vmi, mm, 0);

	mmap_read_lock(mm);
	for_each_vma(vmi, vma) {
		if (vma->anon_vma) {
			ret = unuse_vma(vma, type);
			if (ret)
				break;
		}

		cond_resched();
	}
	mmap_read_unlock(mm);
	return ret;
}

/*
 * Scan swap_map from current position to next entry still in use.
 * Return 0 if there are no inuse entries after prev till end of
 * the map.
 */
static unsigned int find_next_to_unuse(struct swap_info_struct *si,
					unsigned int prev)
{
	unsigned int i;
	unsigned char count;

	/*
	 * No need for swap_lock here: we're just looking
	 * for whether an entry is in use, not modifying it; false
	 * hits are okay, and sys_swapoff() has already prevented new
	 * allocations from this area (while holding swap_lock).
	 */
	for (i = prev + 1; i < si->max; i++) {
		count = READ_ONCE(si->swap_map[i]);
		if (count && swap_count(count) != SWAP_MAP_BAD)
			break;
		if ((i % LATENCY_LIMIT) == 0)
			cond_resched();
	}

	if (i == si->max)
		i = 0;

	return i;
}

static int try_to_unuse(unsigned int type)
{
	struct mm_struct *prev_mm;
	struct mm_struct *mm;
	struct list_head *p;
	int retval = 0;
	struct swap_info_struct *si = swap_info[type];
	struct folio *folio;
	swp_entry_t entry;
	unsigned int i;

	if (!READ_ONCE(si->inuse_pages))
		goto success;

retry:
	retval = shmem_unuse(type);
	if (retval)
		return retval;

	prev_mm = &init_mm;
	mmget(prev_mm);

	spin_lock(&mmlist_lock);
	p = &init_mm.mmlist;
	while (READ_ONCE(si->inuse_pages) &&
	       !signal_pending(current) &&
	       (p = p->next) != &init_mm.mmlist) {

		mm = list_entry(p, struct mm_struct, mmlist);
		if (!mmget_not_zero(mm))
			continue;
		spin_unlock(&mmlist_lock);
		mmput(prev_mm);
		prev_mm = mm;
		retval = unuse_mm(mm, type);
		if (retval) {
			mmput(prev_mm);
			return retval;
		}

		/*
		 * Make sure that we aren't completely killing
		 * interactive performance.
		 */
		cond_resched();
		spin_lock(&mmlist_lock);
	}
	spin_unlock(&mmlist_lock);

	mmput(prev_mm);

	i = 0;
	while (READ_ONCE(si->inuse_pages) &&
	       !signal_pending(current) &&
	       (i = find_next_to_unuse(si, i)) != 0) {

		entry = swp_entry(type, i);
		folio = filemap_get_folio(swap_address_space(entry), swap_cache_index(entry));
		if (IS_ERR(folio))
			continue;

		/*
		 * It is conceivable that a racing task removed this folio from
		 * swap cache just before we acquired the page lock. The folio
		 * might even be back in swap cache on another swap area. But
		 * that is okay, folio_free_swap() only removes stale folios.
		 */
		folio_lock(folio);
		folio_wait_writeback(folio);
		folio_free_swap(folio);
		folio_unlock(folio);
		folio_put(folio);
	}

	/*
	 * Lets check again to see if there are still swap entries in the map.
	 * If yes, we would need to do retry the unuse logic again.
	 * Under global memory pressure, swap entries can be reinserted back
	 * into process space after the mmlist loop above passes over them.
	 *
	 * Limit the number of retries? No: when mmget_not_zero()
	 * above fails, that mm is likely to be freeing swap from
	 * exit_mmap(), which proceeds at its own independent pace;
	 * and even shmem_writepage() could have been preempted after
	 * folio_alloc_swap(), temporarily hiding that swap.  It's easy
	 * and robust (though cpu-intensive) just to keep retrying.
	 */
	if (READ_ONCE(si->inuse_pages)) {
		if (!signal_pending(current))
			goto retry;
		return -EINTR;
	}

success:
	/*
	 * Make sure that further cleanups after try_to_unuse() returns happen
	 * after swap_range_free() reduces si->inuse_pages to 0.
	 */
	smp_mb();
	return 0;
}

/*
 * After a successful try_to_unuse, if no swap is now in use, we know
 * we can empty the mmlist.  swap_lock must be held on entry and exit.
 * Note that mmlist_lock nests inside swap_lock, and an mm must be
 * added to the mmlist just after page_duplicate - before would be racy.
 */
static void drain_mmlist(void)
{
	struct list_head *p, *next;
	unsigned int type;

	for (type = 0; type < nr_swapfiles; type++)
		if (swap_info[type]->inuse_pages)
			return;
	spin_lock(&mmlist_lock);
	list_for_each_safe(p, next, &init_mm.mmlist)
		list_del_init(p);
	spin_unlock(&mmlist_lock);
}

/*
 * Free all of a swapdev's extent information
 */
static void destroy_swap_extents(struct swap_info_struct *sis)
{
	while (!RB_EMPTY_ROOT(&sis->swap_extent_root)) {
		struct rb_node *rb = sis->swap_extent_root.rb_node;
		struct swap_extent *se = rb_entry(rb, struct swap_extent, rb_node);

		rb_erase(rb, &sis->swap_extent_root);
		kfree(se);
	}

	if (sis->flags & SWP_ACTIVATED) {
		struct file *swap_file = sis->swap_file;
		struct address_space *mapping = swap_file->f_mapping;

		sis->flags &= ~SWP_ACTIVATED;
		if (mapping->a_ops->swap_deactivate)
			mapping->a_ops->swap_deactivate(swap_file);
	}
}

/*
 * Add a block range (and the corresponding page range) into this swapdev's
 * extent tree.
 *
 * This function rather assumes that it is called in ascending page order.
 */
int
add_swap_extent(struct swap_info_struct *sis, unsigned long start_page,
		unsigned long nr_pages, sector_t start_block)
{
	struct rb_node **link = &sis->swap_extent_root.rb_node, *parent = NULL;
	struct swap_extent *se;
	struct swap_extent *new_se;

	/*
	 * place the new node at the right most since the
	 * function is called in ascending page order.
	 */
	while (*link) {
		parent = *link;
		link = &parent->rb_right;
	}

	if (parent) {
		se = rb_entry(parent, struct swap_extent, rb_node);
		BUG_ON(se->start_page + se->nr_pages != start_page);
		if (se->start_block + se->nr_pages == start_block) {
			/* Merge it */
			se->nr_pages += nr_pages;
			return 0;
		}
	}

	/* No merge, insert a new extent. */
	new_se = kmalloc(sizeof(*se), GFP_KERNEL);
	if (new_se == NULL)
		return -ENOMEM;
	new_se->start_page = start_page;
	new_se->nr_pages = nr_pages;
	new_se->start_block = start_block;

	rb_link_node(&new_se->rb_node, parent, link);
	rb_insert_color(&new_se->rb_node, &sis->swap_extent_root);
	return 1;
}
EXPORT_SYMBOL_GPL(add_swap_extent);

/*
 * A `swap extent' is a simple thing which maps a contiguous range of pages
 * onto a contiguous range of disk blocks.  A rbtree of swap extents is
 * built at swapon time and is then used at swap_writepage/swap_read_folio
 * time for locating where on disk a page belongs.
 *
 * If the swapfile is an S_ISBLK block device, a single extent is installed.
 * This is done so that the main operating code can treat S_ISBLK and S_ISREG
 * swap files identically.
 *
 * Whether the swapdev is an S_ISREG file or an S_ISBLK blockdev, the swap
 * extent rbtree operates in PAGE_SIZE disk blocks.  Both S_ISREG and S_ISBLK
 * swapfiles are handled *identically* after swapon time.
 *
 * For S_ISREG swapfiles, setup_swap_extents() will walk all the file's blocks
 * and will parse them into a rbtree, in PAGE_SIZE chunks.  If some stray
 * blocks are found which do not fall within the PAGE_SIZE alignment
 * requirements, they are simply tossed out - we will never use those blocks
 * for swapping.
 *
 * For all swap devices we set S_SWAPFILE across the life of the swapon.  This
 * prevents users from writing to the swap device, which will corrupt memory.
 *
 * The amount of disk space which a single swap extent represents varies.
 * Typically it is in the 1-4 megabyte range.  So we can have hundreds of
 * extents in the rbtree. - akpm.
 */
static int setup_swap_extents(struct swap_info_struct *sis, sector_t *span)
{
	struct file *swap_file = sis->swap_file;
	struct address_space *mapping = swap_file->f_mapping;
	struct inode *inode = mapping->host;
	int ret;

	if (S_ISBLK(inode->i_mode)) {
		ret = add_swap_extent(sis, 0, sis->max, 0);
		*span = sis->pages;
		return ret;
	}

	if (mapping->a_ops->swap_activate) {
		ret = mapping->a_ops->swap_activate(sis, swap_file, span);
		if (ret < 0)
			return ret;
		sis->flags |= SWP_ACTIVATED;
		if ((sis->flags & SWP_FS_OPS) &&
		    sio_pool_init() != 0) {
			destroy_swap_extents(sis);
			return -ENOMEM;
		}
		return ret;
	}

	return generic_swapfile_activate(sis, swap_file, span);
}

static int swap_node(struct swap_info_struct *si)
{
	struct block_device *bdev;

	if (si->bdev)
		bdev = si->bdev;
	else
		bdev = si->swap_file->f_inode->i_sb->s_bdev;

	return bdev ? bdev->bd_disk->node_id : NUMA_NO_NODE;
}

static void setup_swap_info(struct swap_info_struct *si, int prio,
			    unsigned char *swap_map,
			    struct swap_cluster_info *cluster_info,
			    unsigned long *zeromap)
{
	int i;

	if (prio >= 0)
		si->prio = prio;
	else
		si->prio = --least_priority;
	/*
	 * the plist prio is negated because plist ordering is
	 * low-to-high, while swap ordering is high-to-low
	 */
	si->list.prio = -si->prio;
	for_each_node(i) {
		if (si->prio >= 0)
			si->avail_lists[i].prio = -si->prio;
		else {
			if (swap_node(si) == i)
				si->avail_lists[i].prio = 1;
			else
				si->avail_lists[i].prio = -si->prio;
		}
	}
	si->swap_map = swap_map;
	si->cluster_info = cluster_info;
	si->zeromap = zeromap;
}

static void _enable_swap_info(struct swap_info_struct *si)
{
	si->flags |= SWP_WRITEOK;
	atomic_long_add(si->pages, &nr_swap_pages);
	total_swap_pages += si->pages;

	assert_spin_locked(&swap_lock);
	/*
	 * both lists are plists, and thus priority ordered.
	 * swap_active_head needs to be priority ordered for swapoff(),
	 * which on removal of any swap_info_struct with an auto-assigned
	 * (i.e. negative) priority increments the auto-assigned priority
	 * of any lower-priority swap_info_structs.
	 * swap_avail_head needs to be priority ordered for folio_alloc_swap(),
	 * which allocates swap pages from the highest available priority
	 * swap_info_struct.
	 */
	plist_add(&si->list, &swap_active_head);

	/* add to available list iff swap device is not full */
	if (si->highest_bit)
		add_to_avail_list(si);
}

static void enable_swap_info(struct swap_info_struct *si, int prio,
				unsigned char *swap_map,
				struct swap_cluster_info *cluster_info,
				unsigned long *zeromap)
{
	spin_lock(&swap_lock);
	spin_lock(&si->lock);
	setup_swap_info(si, prio, swap_map, cluster_info, zeromap);
	spin_unlock(&si->lock);
	spin_unlock(&swap_lock);
	/*
	 * Finished initializing swap device, now it's safe to reference it.
	 */
	percpu_ref_resurrect(&si->users);
	spin_lock(&swap_lock);
	spin_lock(&si->lock);
	_enable_swap_info(si);
	spin_unlock(&si->lock);
	spin_unlock(&swap_lock);
}

static void reinsert_swap_info(struct swap_info_struct *si)
{
	spin_lock(&swap_lock);
	spin_lock(&si->lock);
	setup_swap_info(si, si->prio, si->swap_map, si->cluster_info, si->zeromap);
	_enable_swap_info(si);
	spin_unlock(&si->lock);
	spin_unlock(&swap_lock);
}

static bool __has_usable_swap(void)
{
	return !plist_head_empty(&swap_active_head);
}

bool has_usable_swap(void)
{
	bool ret;

	spin_lock(&swap_lock);
	ret = __has_usable_swap();
	spin_unlock(&swap_lock);
	return ret;
}

SYSCALL_DEFINE1(swapoff, const char __user *, specialfile)
{
	struct swap_info_struct *p = NULL;
	unsigned char *swap_map;
	unsigned long *zeromap;
	struct swap_cluster_info *cluster_info;
	struct file *swap_file, *victim;
	struct address_space *mapping;
	struct inode *inode;
	struct filename *pathname;
	int err, found = 0;

	if (!capable(CAP_SYS_ADMIN))
		return -EPERM;

	BUG_ON(!current->mm);

	pathname = getname(specialfile);
	if (IS_ERR(pathname))
		return PTR_ERR(pathname);

	victim = file_open_name(pathname, O_RDWR|O_LARGEFILE, 0);
	err = PTR_ERR(victim);
	if (IS_ERR(victim))
		goto out;

	mapping = victim->f_mapping;
	spin_lock(&swap_lock);
	plist_for_each_entry(p, &swap_active_head, list) {
		if (p->flags & SWP_WRITEOK) {
			if (p->swap_file->f_mapping == mapping) {
				found = 1;
				break;
			}
		}
	}
	if (!found) {
		err = -EINVAL;
		spin_unlock(&swap_lock);
		goto out_dput;
	}
	if (!security_vm_enough_memory_mm(current->mm, p->pages))
		vm_unacct_memory(p->pages);
	else {
		err = -ENOMEM;
		spin_unlock(&swap_lock);
		goto out_dput;
	}
	spin_lock(&p->lock);
	del_from_avail_list(p);
	if (p->prio < 0) {
		struct swap_info_struct *si = p;
		int nid;

		plist_for_each_entry_continue(si, &swap_active_head, list) {
			si->prio++;
			si->list.prio--;
			for_each_node(nid) {
				if (si->avail_lists[nid].prio != 1)
					si->avail_lists[nid].prio--;
			}
		}
		least_priority++;
	}
	plist_del(&p->list, &swap_active_head);
	atomic_long_sub(p->pages, &nr_swap_pages);
	total_swap_pages -= p->pages;
	p->flags &= ~SWP_WRITEOK;
	spin_unlock(&p->lock);
	spin_unlock(&swap_lock);

	disable_swap_slots_cache_lock();

	set_current_oom_origin();
	err = try_to_unuse(p->type);
	clear_current_oom_origin();

	if (err) {
		/* re-insert swap space back into swap_list */
		reinsert_swap_info(p);
		reenable_swap_slots_cache_unlock();
		goto out_dput;
	}

	reenable_swap_slots_cache_unlock();

	/*
	 * Wait for swap operations protected by get/put_swap_device()
	 * to complete.  Because of synchronize_rcu() here, all swap
	 * operations protected by RCU reader side lock (including any
	 * spinlock) will be waited too.  This makes it easy to
	 * prevent folio_test_swapcache() and the following swap cache
	 * operations from racing with swapoff.
	 */
	percpu_ref_kill(&p->users);
	synchronize_rcu();
	wait_for_completion(&p->comp);

	flush_work(&p->discard_work);

	destroy_swap_extents(p);
	if (p->flags & SWP_CONTINUED)
		free_swap_count_continuations(p);

	if (!p->bdev || !bdev_nonrot(p->bdev))
		atomic_dec(&nr_rotate_swap);

	mutex_lock(&swapon_mutex);
	spin_lock(&swap_lock);
	spin_lock(&p->lock);
	drain_mmlist();

	/* wait for anyone still in scan_swap_map_slots */
	p->highest_bit = 0;		/* cuts scans short */
	while (p->flags >= SWP_SCANNING) {
		spin_unlock(&p->lock);
		spin_unlock(&swap_lock);
		schedule_timeout_uninterruptible(1);
		spin_lock(&swap_lock);
		spin_lock(&p->lock);
	}

	swap_file = p->swap_file;
	p->swap_file = NULL;
	p->max = 0;
	swap_map = p->swap_map;
	p->swap_map = NULL;
	zeromap = p->zeromap;
	p->zeromap = NULL;
	cluster_info = p->cluster_info;
	p->cluster_info = NULL;
	spin_unlock(&p->lock);
	spin_unlock(&swap_lock);
	arch_swap_invalidate_area(p->type);
	zswap_swapoff(p->type);
	mutex_unlock(&swapon_mutex);
	free_percpu(p->percpu_cluster);
	p->percpu_cluster = NULL;
	free_percpu(p->cluster_next_cpu);
	p->cluster_next_cpu = NULL;
	vfree(swap_map);
	kvfree(zeromap);
	kvfree(cluster_info);
	/* Destroy swap account information */
	swap_cgroup_swapoff(p->type);
	exit_swap_address_space(p->type);

	inode = mapping->host;

	inode_lock(inode);
	inode->i_flags &= ~S_SWAPFILE;
	inode_unlock(inode);
	filp_close(swap_file, NULL);

	/*
	 * Clear the SWP_USED flag after all resources are freed so that swapon
	 * can reuse this swap_info in alloc_swap_info() safely.  It is ok to
	 * not hold p->lock after we cleared its SWP_WRITEOK.
	 */
	spin_lock(&swap_lock);
	p->flags = 0;
	spin_unlock(&swap_lock);

	err = 0;
	atomic_inc(&proc_poll_event);
	wake_up_interruptible(&proc_poll_wait);

out_dput:
	filp_close(victim, NULL);
out:
	putname(pathname);
	return err;
}

#ifdef CONFIG_PROC_FS
static __poll_t swaps_poll(struct file *file, poll_table *wait)
{
	struct seq_file *seq = file->private_data;

	poll_wait(file, &proc_poll_wait, wait);

	if (seq->poll_event != atomic_read(&proc_poll_event)) {
		seq->poll_event = atomic_read(&proc_poll_event);
		return EPOLLIN | EPOLLRDNORM | EPOLLERR | EPOLLPRI;
	}

	return EPOLLIN | EPOLLRDNORM;
}

/* iterator */
static void *swap_start(struct seq_file *swap, loff_t *pos)
{
	struct swap_info_struct *si;
	int type;
	loff_t l = *pos;

	mutex_lock(&swapon_mutex);

	if (!l)
		return SEQ_START_TOKEN;

	for (type = 0; (si = swap_type_to_swap_info(type)); type++) {
		if (!(si->flags & SWP_USED) || !si->swap_map)
			continue;
		if (!--l)
			return si;
	}

	return NULL;
}

static void *swap_next(struct seq_file *swap, void *v, loff_t *pos)
{
	struct swap_info_struct *si = v;
	int type;

	if (v == SEQ_START_TOKEN)
		type = 0;
	else
		type = si->type + 1;

	++(*pos);
	for (; (si = swap_type_to_swap_info(type)); type++) {
		if (!(si->flags & SWP_USED) || !si->swap_map)
			continue;
		return si;
	}

	return NULL;
}

static void swap_stop(struct seq_file *swap, void *v)
{
	mutex_unlock(&swapon_mutex);
}

static int swap_show(struct seq_file *swap, void *v)
{
	struct swap_info_struct *si = v;
	struct file *file;
	int len;
	unsigned long bytes, inuse;

	if (si == SEQ_START_TOKEN) {
		seq_puts(swap, "Filename\t\t\t\tType\t\tSize\t\tUsed\t\tPriority\n");
		return 0;
	}

	bytes = K(si->pages);
	inuse = K(READ_ONCE(si->inuse_pages));

	file = si->swap_file;
	len = seq_file_path(swap, file, " \t\n\\");
	seq_printf(swap, "%*s%s\t%lu\t%s%lu\t%s%d\n",
			len < 40 ? 40 - len : 1, " ",
			S_ISBLK(file_inode(file)->i_mode) ?
				"partition" : "file\t",
			bytes, bytes < 10000000 ? "\t" : "",
			inuse, inuse < 10000000 ? "\t" : "",
			si->prio);
	return 0;
}

static const struct seq_operations swaps_op = {
	.start =	swap_start,
	.next =		swap_next,
	.stop =		swap_stop,
	.show =		swap_show
};

static int swaps_open(struct inode *inode, struct file *file)
{
	struct seq_file *seq;
	int ret;

	ret = seq_open(file, &swaps_op);
	if (ret)
		return ret;

	seq = file->private_data;
	seq->poll_event = atomic_read(&proc_poll_event);
	return 0;
}

static const struct proc_ops swaps_proc_ops = {
	.proc_flags	= PROC_ENTRY_PERMANENT,
	.proc_open	= swaps_open,
	.proc_read	= seq_read,
	.proc_lseek	= seq_lseek,
	.proc_release	= seq_release,
	.proc_poll	= swaps_poll,
};

static int __init procswaps_init(void)
{
	proc_create("swaps", 0, NULL, &swaps_proc_ops);
	return 0;
}
__initcall(procswaps_init);
#endif /* CONFIG_PROC_FS */

#ifdef MAX_SWAPFILES_CHECK
static int __init max_swapfiles_check(void)
{
	MAX_SWAPFILES_CHECK();
	return 0;
}
late_initcall(max_swapfiles_check);
#endif

static struct swap_info_struct *alloc_swap_info(void)
{
	struct swap_info_struct *p;
	struct swap_info_struct *defer = NULL;
	unsigned int type;
	int i;

	p = kvzalloc(struct_size(p, avail_lists, nr_node_ids), GFP_KERNEL);
	if (!p)
		return ERR_PTR(-ENOMEM);

	if (percpu_ref_init(&p->users, swap_users_ref_free,
			    PERCPU_REF_INIT_DEAD, GFP_KERNEL)) {
		kvfree(p);
		return ERR_PTR(-ENOMEM);
	}

	spin_lock(&swap_lock);
	for (type = 0; type < nr_swapfiles; type++) {
		if (!(swap_info[type]->flags & SWP_USED))
			break;
	}
	if (type >= MAX_SWAPFILES) {
		spin_unlock(&swap_lock);
		percpu_ref_exit(&p->users);
		kvfree(p);
		return ERR_PTR(-EPERM);
	}
	if (type >= nr_swapfiles) {
		p->type = type;
		/*
		 * Publish the swap_info_struct after initializing it.
		 * Note that kvzalloc() above zeroes all its fields.
		 */
		smp_store_release(&swap_info[type], p); /* rcu_assign_pointer() */
		nr_swapfiles++;
	} else {
		defer = p;
		p = swap_info[type];
		/*
		 * Do not memset this entry: a racing procfs swap_next()
		 * would be relying on p->type to remain valid.
		 */
	}
	p->swap_extent_root = RB_ROOT;
	plist_node_init(&p->list, 0);
	for_each_node(i)
		plist_node_init(&p->avail_lists[i], 0);
	p->flags = SWP_USED;
	spin_unlock(&swap_lock);
	if (defer) {
		percpu_ref_exit(&defer->users);
		kvfree(defer);
	}
	spin_lock_init(&p->lock);
	spin_lock_init(&p->cont_lock);
	init_completion(&p->comp);

	return p;
}

static int claim_swapfile(struct swap_info_struct *si, struct inode *inode)
{
	if (S_ISBLK(inode->i_mode)) {
		si->bdev = I_BDEV(inode);
		/*
		 * Zoned block devices contain zones that have a sequential
		 * write only restriction.  Hence zoned block devices are not
		 * suitable for swapping.  Disallow them here.
		 */
		if (bdev_is_zoned(si->bdev))
			return -EINVAL;
		si->flags |= SWP_BLKDEV;
	} else if (S_ISREG(inode->i_mode)) {
		si->bdev = inode->i_sb->s_bdev;
	}

	return 0;
}


/*
 * Find out how many pages are allowed for a single swap device. There
 * are two limiting factors:
 * 1) the number of bits for the swap offset in the swp_entry_t type, and
 * 2) the number of bits in the swap pte, as defined by the different
 * architectures.
 *
 * In order to find the largest possible bit mask, a swap entry with
 * swap type 0 and swap offset ~0UL is created, encoded to a swap pte,
 * decoded to a swp_entry_t again, and finally the swap offset is
 * extracted.
 *
 * This will mask all the bits from the initial ~0UL mask that can't
 * be encoded in either the swp_entry_t or the architecture definition
 * of a swap pte.
 */
unsigned long generic_max_swapfile_size(void)
{
	return swp_offset(pte_to_swp_entry(
			swp_entry_to_pte(swp_entry(0, ~0UL)))) + 1;
}

/* Can be overridden by an architecture for additional checks. */
__weak unsigned long arch_max_swapfile_size(void)
{
	return generic_max_swapfile_size();
}

static unsigned long read_swap_header(struct swap_info_struct *si,
					union swap_header *swap_header,
					struct inode *inode)
{
	int i;
	unsigned long maxpages;
	unsigned long swapfilepages;
	unsigned long last_page;

	if (memcmp("SWAPSPACE2", swap_header->magic.magic, 10)) {
		pr_err("Unable to find swap-space signature\n");
		return 0;
	}

	/* swap partition endianness hack... */
	if (swab32(swap_header->info.version) == 1) {
		swab32s(&swap_header->info.version);
		swab32s(&swap_header->info.last_page);
		swab32s(&swap_header->info.nr_badpages);
		if (swap_header->info.nr_badpages > MAX_SWAP_BADPAGES)
			return 0;
		for (i = 0; i < swap_header->info.nr_badpages; i++)
			swab32s(&swap_header->info.badpages[i]);
	}
	/* Check the swap header's sub-version */
	if (swap_header->info.version != 1) {
		pr_warn("Unable to handle swap header version %d\n",
			swap_header->info.version);
		return 0;
	}

	si->lowest_bit  = 1;
	si->cluster_next = 1;
	si->cluster_nr = 0;

	maxpages = swapfile_maximum_size;
	last_page = swap_header->info.last_page;
	if (!last_page) {
		pr_warn("Empty swap-file\n");
		return 0;
	}
	if (last_page > maxpages) {
		pr_warn("Truncating oversized swap area, only using %luk out of %luk\n",
			K(maxpages), K(last_page));
	}
	if (maxpages > last_page) {
		maxpages = last_page + 1;
		/* p->max is an unsigned int: don't overflow it */
		if ((unsigned int)maxpages == 0)
			maxpages = UINT_MAX;
	}
	si->highest_bit = maxpages - 1;

	if (!maxpages)
		return 0;
	swapfilepages = i_size_read(inode) >> PAGE_SHIFT;
	if (swapfilepages && maxpages > swapfilepages) {
		pr_warn("Swap area shorter than signature indicates\n");
		return 0;
	}
	if (swap_header->info.nr_badpages && S_ISREG(inode->i_mode))
		return 0;
	if (swap_header->info.nr_badpages > MAX_SWAP_BADPAGES)
		return 0;

	return maxpages;
}

#define SWAP_CLUSTER_INFO_COLS						\
	DIV_ROUND_UP(L1_CACHE_BYTES, sizeof(struct swap_cluster_info))
#define SWAP_CLUSTER_SPACE_COLS						\
	DIV_ROUND_UP(SWAP_ADDRESS_SPACE_PAGES, SWAPFILE_CLUSTER)
#define SWAP_CLUSTER_COLS						\
	max_t(unsigned int, SWAP_CLUSTER_INFO_COLS, SWAP_CLUSTER_SPACE_COLS)

static int setup_swap_map_and_extents(struct swap_info_struct *si,
					union swap_header *swap_header,
					unsigned char *swap_map,
					unsigned long maxpages,
					sector_t *span)
{
	unsigned int nr_good_pages;
	unsigned long i;
	int nr_extents;

	nr_good_pages = maxpages - 1;	/* omit header page */

	for (i = 0; i < swap_header->info.nr_badpages; i++) {
		unsigned int page_nr = swap_header->info.badpages[i];
		if (page_nr == 0 || page_nr > swap_header->info.last_page)
			return -EINVAL;
		if (page_nr < maxpages) {
			swap_map[page_nr] = SWAP_MAP_BAD;
			nr_good_pages--;
		}
	}

	if (nr_good_pages) {
		swap_map[0] = SWAP_MAP_BAD;
		si->max = maxpages;
		si->pages = nr_good_pages;
		nr_extents = setup_swap_extents(si, span);
		if (nr_extents < 0)
			return nr_extents;
		nr_good_pages = si->pages;
	}
	if (!nr_good_pages) {
		pr_warn("Empty swap-file\n");
		return -EINVAL;
	}

	return nr_extents;
}

static struct swap_cluster_info *setup_clusters(struct swap_info_struct *si,
						union swap_header *swap_header,
						unsigned long maxpages)
{
	unsigned long nr_clusters = DIV_ROUND_UP(maxpages, SWAPFILE_CLUSTER);
	unsigned long col = si->cluster_next / SWAPFILE_CLUSTER % SWAP_CLUSTER_COLS;
	struct swap_cluster_info *cluster_info;
	unsigned long i, j, k, idx;
	int cpu, err = -ENOMEM;

	cluster_info = kvcalloc(nr_clusters, sizeof(*cluster_info), GFP_KERNEL);
	if (!cluster_info)
		goto err;

	for (i = 0; i < nr_clusters; i++)
		spin_lock_init(&cluster_info[i].lock);

	si->cluster_next_cpu = alloc_percpu(unsigned int);
	if (!si->cluster_next_cpu)
		goto err_free;

	/* Random start position to help with wear leveling */
	for_each_possible_cpu(cpu)
		per_cpu(*si->cluster_next_cpu, cpu) =
		get_random_u32_inclusive(1, si->highest_bit);

	si->percpu_cluster = alloc_percpu(struct percpu_cluster);
	if (!si->percpu_cluster)
		goto err_free;

	for_each_possible_cpu(cpu) {
		struct percpu_cluster *cluster;

		cluster = per_cpu_ptr(si->percpu_cluster, cpu);
		for (i = 0; i < SWAP_NR_ORDERS; i++)
			cluster->next[i] = SWAP_NEXT_INVALID;
	}

	/*
	 * Mark unusable pages as unavailable. The clusters aren't
	 * marked free yet, so no list operations are involved yet.
	 *
	 * See setup_swap_map_and_extents(): header page, bad pages,
	 * and the EOF part of the last cluster.
	 */
	inc_cluster_info_page(si, cluster_info, 0);
	for (i = 0; i < swap_header->info.nr_badpages; i++)
		inc_cluster_info_page(si, cluster_info,
				      swap_header->info.badpages[i]);
	for (i = maxpages; i < round_up(maxpages, SWAPFILE_CLUSTER); i++)
		inc_cluster_info_page(si, cluster_info, i);

	INIT_LIST_HEAD(&si->free_clusters);
	INIT_LIST_HEAD(&si->full_clusters);
	INIT_LIST_HEAD(&si->discard_clusters);

	for (i = 0; i < SWAP_NR_ORDERS; i++) {
		INIT_LIST_HEAD(&si->nonfull_clusters[i]);
		INIT_LIST_HEAD(&si->frag_clusters[i]);
		si->frag_cluster_nr[i] = 0;
	}

	/*
	 * Reduce false cache line sharing between cluster_info and
	 * sharing same address space.
	 */
	for (k = 0; k < SWAP_CLUSTER_COLS; k++) {
		j = (k + col) % SWAP_CLUSTER_COLS;
		for (i = 0; i < DIV_ROUND_UP(nr_clusters, SWAP_CLUSTER_COLS); i++) {
			struct swap_cluster_info *ci;
			idx = i * SWAP_CLUSTER_COLS + j;
			ci = cluster_info + idx;
			if (idx >= nr_clusters)
				continue;
			if (ci->count) {
				ci->flags = CLUSTER_FLAG_NONFULL;
				list_add_tail(&ci->list, &si->nonfull_clusters[0]);
				continue;
			}
			ci->flags = CLUSTER_FLAG_FREE;
			list_add_tail(&ci->list, &si->free_clusters);
		}
	}

	return cluster_info;

err_free:
	kvfree(cluster_info);
err:
	return ERR_PTR(err);
}

SYSCALL_DEFINE2(swapon, const char __user *, specialfile, int, swap_flags)
{
	struct swap_info_struct *si;
	struct filename *name;
	struct file *swap_file = NULL;
	struct address_space *mapping;
	struct dentry *dentry;
	int prio;
	int error;
	union swap_header *swap_header;
	int nr_extents;
	sector_t span;
	unsigned long maxpages;
	unsigned char *swap_map = NULL;
	unsigned long *zeromap = NULL;
	struct swap_cluster_info *cluster_info = NULL;
	struct folio *folio = NULL;
	struct inode *inode = NULL;
	bool inced_nr_rotate_swap = false;

	if (swap_flags & ~SWAP_FLAGS_VALID)
		return -EINVAL;

	if (!capable(CAP_SYS_ADMIN))
		return -EPERM;

	if (!swap_avail_heads)
		return -ENOMEM;

	si = alloc_swap_info();
	if (IS_ERR(si))
		return PTR_ERR(si);

	INIT_WORK(&si->discard_work, swap_discard_work);

	name = getname(specialfile);
	if (IS_ERR(name)) {
		error = PTR_ERR(name);
		name = NULL;
		goto bad_swap;
	}
	swap_file = file_open_name(name, O_RDWR | O_LARGEFILE | O_EXCL, 0);
	if (IS_ERR(swap_file)) {
		error = PTR_ERR(swap_file);
		swap_file = NULL;
		goto bad_swap;
	}

	si->swap_file = swap_file;
	mapping = swap_file->f_mapping;
	dentry = swap_file->f_path.dentry;
	inode = mapping->host;

	error = claim_swapfile(si, inode);
	if (unlikely(error))
		goto bad_swap;

	inode_lock(inode);
	if (d_unlinked(dentry) || cant_mount(dentry)) {
		error = -ENOENT;
		goto bad_swap_unlock_inode;
	}
	if (IS_SWAPFILE(inode)) {
		error = -EBUSY;
		goto bad_swap_unlock_inode;
	}

	/*
	 * Read the swap header.
	 */
	if (!mapping->a_ops->read_folio) {
		error = -EINVAL;
		goto bad_swap_unlock_inode;
	}
	folio = read_mapping_folio(mapping, 0, swap_file);
	if (IS_ERR(folio)) {
		error = PTR_ERR(folio);
		goto bad_swap_unlock_inode;
	}
	swap_header = kmap_local_folio(folio, 0);

	maxpages = read_swap_header(si, swap_header, inode);
	if (unlikely(!maxpages)) {
		error = -EINVAL;
		goto bad_swap_unlock_inode;
	}

	/* OK, set up the swap map and apply the bad block list */
	swap_map = vzalloc(maxpages);
	if (!swap_map) {
		error = -ENOMEM;
		goto bad_swap_unlock_inode;
	}

	error = swap_cgroup_swapon(si->type, maxpages);
	if (error)
		goto bad_swap_unlock_inode;

	nr_extents = setup_swap_map_and_extents(si, swap_header, swap_map,
						maxpages, &span);
	if (unlikely(nr_extents < 0)) {
		error = nr_extents;
		goto bad_swap_unlock_inode;
	}

	/*
	 * Use kvmalloc_array instead of bitmap_zalloc as the allocation order might
	 * be above MAX_PAGE_ORDER incase of a large swap file.
	 */
	zeromap = kvmalloc_array(BITS_TO_LONGS(maxpages), sizeof(long),
				    GFP_KERNEL | __GFP_ZERO);
	if (!zeromap) {
		error = -ENOMEM;
		goto bad_swap_unlock_inode;
	}

	if (si->bdev && bdev_stable_writes(si->bdev))
		si->flags |= SWP_STABLE_WRITES;

	if (si->bdev && bdev_synchronous(si->bdev))
		si->flags |= SWP_SYNCHRONOUS_IO;

	if (si->bdev && bdev_nonrot(si->bdev)) {
		si->flags |= SWP_SOLIDSTATE;

		cluster_info = setup_clusters(si, swap_header, maxpages);
		if (IS_ERR(cluster_info)) {
			error = PTR_ERR(cluster_info);
			cluster_info = NULL;
			goto bad_swap_unlock_inode;
		}
	} else {
		atomic_inc(&nr_rotate_swap);
		inced_nr_rotate_swap = true;
	}

	if ((swap_flags & SWAP_FLAG_DISCARD) &&
	    si->bdev && bdev_max_discard_sectors(si->bdev)) {
		/*
		 * When discard is enabled for swap with no particular
		 * policy flagged, we set all swap discard flags here in
		 * order to sustain backward compatibility with older
		 * swapon(8) releases.
		 */
		si->flags |= (SWP_DISCARDABLE | SWP_AREA_DISCARD |
			     SWP_PAGE_DISCARD);

		/*
		 * By flagging sys_swapon, a sysadmin can tell us to
		 * either do single-time area discards only, or to just
		 * perform discards for released swap page-clusters.
		 * Now it's time to adjust the p->flags accordingly.
		 */
		if (swap_flags & SWAP_FLAG_DISCARD_ONCE)
			si->flags &= ~SWP_PAGE_DISCARD;
		else if (swap_flags & SWAP_FLAG_DISCARD_PAGES)
			si->flags &= ~SWP_AREA_DISCARD;

		/* issue a swapon-time discard if it's still required */
		if (si->flags & SWP_AREA_DISCARD) {
			int err = discard_swap(si);
			if (unlikely(err))
				pr_err("swapon: discard_swap(%p): %d\n",
					si, err);
		}
	}

	error = init_swap_address_space(si->type, maxpages);
	if (error)
		goto bad_swap_unlock_inode;

	error = zswap_swapon(si->type, maxpages);
	if (error)
		goto free_swap_address_space;

	/*
	 * Flush any pending IO and dirty mappings before we start using this
	 * swap device.
	 */
	inode->i_flags |= S_SWAPFILE;
	error = inode_drain_writes(inode);
	if (error) {
		inode->i_flags &= ~S_SWAPFILE;
		goto free_swap_zswap;
	}

	mutex_lock(&swapon_mutex);
	prio = -1;
	if (swap_flags & SWAP_FLAG_PREFER)
		prio =
		  (swap_flags & SWAP_FLAG_PRIO_MASK) >> SWAP_FLAG_PRIO_SHIFT;
	enable_swap_info(si, prio, swap_map, cluster_info, zeromap);

	pr_info("Adding %uk swap on %s.  Priority:%d extents:%d across:%lluk %s%s%s%s\n",
		K(si->pages), name->name, si->prio, nr_extents,
		K((unsigned long long)span),
		(si->flags & SWP_SOLIDSTATE) ? "SS" : "",
		(si->flags & SWP_DISCARDABLE) ? "D" : "",
		(si->flags & SWP_AREA_DISCARD) ? "s" : "",
		(si->flags & SWP_PAGE_DISCARD) ? "c" : "");

	mutex_unlock(&swapon_mutex);
	atomic_inc(&proc_poll_event);
	wake_up_interruptible(&proc_poll_wait);

	error = 0;
	goto out;
free_swap_zswap:
	zswap_swapoff(si->type);
free_swap_address_space:
	exit_swap_address_space(si->type);
bad_swap_unlock_inode:
	inode_unlock(inode);
bad_swap:
	free_percpu(si->percpu_cluster);
	si->percpu_cluster = NULL;
	free_percpu(si->cluster_next_cpu);
	si->cluster_next_cpu = NULL;
	inode = NULL;
	destroy_swap_extents(si);
	swap_cgroup_swapoff(si->type);
	spin_lock(&swap_lock);
	si->swap_file = NULL;
	si->flags = 0;
	spin_unlock(&swap_lock);
	vfree(swap_map);
	kvfree(zeromap);
	kvfree(cluster_info);
	if (inced_nr_rotate_swap)
		atomic_dec(&nr_rotate_swap);
	if (swap_file)
		filp_close(swap_file, NULL);
out:
	if (!IS_ERR_OR_NULL(folio))
		folio_release_kmap(folio, swap_header);
	if (name)
		putname(name);
	if (inode)
		inode_unlock(inode);
	if (!error)
		enable_swap_slots_cache();
	return error;
}

void si_swapinfo(struct sysinfo *val)
{
	unsigned int type;
	unsigned long nr_to_be_unused = 0;

	spin_lock(&swap_lock);
	for (type = 0; type < nr_swapfiles; type++) {
		struct swap_info_struct *si = swap_info[type];

		if ((si->flags & SWP_USED) && !(si->flags & SWP_WRITEOK))
			nr_to_be_unused += READ_ONCE(si->inuse_pages);
	}
	val->freeswap = atomic_long_read(&nr_swap_pages) + nr_to_be_unused;
	val->totalswap = total_swap_pages + nr_to_be_unused;
	spin_unlock(&swap_lock);
}

/*
 * Verify that nr swap entries are valid and increment their swap map counts.
 *
 * Returns error code in following case.
 * - success -> 0
 * - swp_entry is invalid -> EINVAL
 * - swp_entry is migration entry -> EINVAL
 * - swap-cache reference is requested but there is already one. -> EEXIST
 * - swap-cache reference is requested but the entry is not used. -> ENOENT
 * - swap-mapped reference requested but needs continued swap count. -> ENOMEM
 */
static int __swap_duplicate(swp_entry_t entry, unsigned char usage, int nr)
{
	struct swap_info_struct *si;
	struct swap_cluster_info *ci;
	unsigned long offset;
	unsigned char count;
	unsigned char has_cache;
	int err, i;

	si = swp_swap_info(entry);

	offset = swp_offset(entry);
	VM_WARN_ON(nr > SWAPFILE_CLUSTER - offset % SWAPFILE_CLUSTER);
	VM_WARN_ON(usage == 1 && nr > 1);
<<<<<<< HEAD
	ci = lock_cluster_or_swap_info(p, offset);

	err = 0;
	for (i = 0; i < nr; i++) {
		count = p->swap_map[offset + i];
=======
	ci = lock_cluster_or_swap_info(si, offset);

	err = 0;
	for (i = 0; i < nr; i++) {
		count = si->swap_map[offset + i];
>>>>>>> 7b914357

		/*
		 * swapin_readahead() doesn't check if a swap entry is valid, so the
		 * swap entry could be SWAP_MAP_BAD. Check here with lock held.
		 */
		if (unlikely(swap_count(count) == SWAP_MAP_BAD)) {
			err = -ENOENT;
			goto unlock_out;
		}

		has_cache = count & SWAP_HAS_CACHE;
		count &= ~SWAP_HAS_CACHE;

		if (!count && !has_cache) {
			err = -ENOENT;
		} else if (usage == SWAP_HAS_CACHE) {
			if (has_cache)
				err = -EEXIST;
		} else if ((count & ~COUNT_CONTINUED) > SWAP_MAP_MAX) {
			err = -EINVAL;
		}
<<<<<<< HEAD

		if (err)
			goto unlock_out;
	}

	for (i = 0; i < nr; i++) {
		count = p->swap_map[offset + i];
=======

		if (err)
			goto unlock_out;
	}

	for (i = 0; i < nr; i++) {
		count = si->swap_map[offset + i];
>>>>>>> 7b914357
		has_cache = count & SWAP_HAS_CACHE;
		count &= ~SWAP_HAS_CACHE;

		if (usage == SWAP_HAS_CACHE)
			has_cache = SWAP_HAS_CACHE;
		else if ((count & ~COUNT_CONTINUED) < SWAP_MAP_MAX)
			count += usage;
<<<<<<< HEAD
		else if (swap_count_continued(p, offset + i, count))
=======
		else if (swap_count_continued(si, offset + i, count))
>>>>>>> 7b914357
			count = COUNT_CONTINUED;
		else {
			/*
			 * Don't need to rollback changes, because if
			 * usage == 1, there must be nr == 1.
			 */
			err = -ENOMEM;
			goto unlock_out;
		}

<<<<<<< HEAD
		WRITE_ONCE(p->swap_map[offset + i], count | has_cache);
=======
		WRITE_ONCE(si->swap_map[offset + i], count | has_cache);
>>>>>>> 7b914357
	}

unlock_out:
	unlock_cluster_or_swap_info(si, ci);
	return err;
}

/*
 * Help swapoff by noting that swap entry belongs to shmem/tmpfs
 * (in which case its reference count is never incremented).
 */
void swap_shmem_alloc(swp_entry_t entry, int nr)
{
<<<<<<< HEAD
	__swap_duplicate(entry, SWAP_MAP_SHMEM, 1);
=======
	__swap_duplicate(entry, SWAP_MAP_SHMEM, nr);
>>>>>>> 7b914357
}

/*
 * Increase reference count of swap entry by 1.
 * Returns 0 for success, or -ENOMEM if a swap_count_continuation is required
 * but could not be atomically allocated.  Returns 0, just as if it succeeded,
 * if __swap_duplicate() fails for another reason (-EINVAL or -ENOENT), which
 * might occur if a page table entry has got corrupted.
 */
int swap_duplicate(swp_entry_t entry)
{
	int err = 0;

	while (!err && __swap_duplicate(entry, 1, 1) == -ENOMEM)
		err = add_swap_count_continuation(entry, GFP_ATOMIC);
	return err;
}

/*
 * @entry: first swap entry from which we allocate nr swap cache.
 *
 * Called when allocating swap cache for existing swap entries,
 * This can return error codes. Returns 0 at success.
 * -EEXIST means there is a swap cache.
 * Note: return code is different from swap_duplicate().
 */
int swapcache_prepare(swp_entry_t entry, int nr)
{
	return __swap_duplicate(entry, SWAP_HAS_CACHE, nr);
}

void swapcache_clear(struct swap_info_struct *si, swp_entry_t entry, int nr)
{
	unsigned long offset = swp_offset(entry);

	cluster_swap_free_nr(si, offset, nr, SWAP_HAS_CACHE);
}

struct swap_info_struct *swp_swap_info(swp_entry_t entry)
{
	return swap_type_to_swap_info(swp_type(entry));
}

/*
 * out-of-line methods to avoid include hell.
 */
struct address_space *swapcache_mapping(struct folio *folio)
{
	return swp_swap_info(folio->swap)->swap_file->f_mapping;
}
EXPORT_SYMBOL_GPL(swapcache_mapping);

pgoff_t __folio_swap_cache_index(struct folio *folio)
{
	return swap_cache_index(folio->swap);
}
EXPORT_SYMBOL_GPL(__folio_swap_cache_index);

/*
 * add_swap_count_continuation - called when a swap count is duplicated
 * beyond SWAP_MAP_MAX, it allocates a new page and links that to the entry's
 * page of the original vmalloc'ed swap_map, to hold the continuation count
 * (for that entry and for its neighbouring PAGE_SIZE swap entries).  Called
 * again when count is duplicated beyond SWAP_MAP_MAX * SWAP_CONT_MAX, etc.
 *
 * These continuation pages are seldom referenced: the common paths all work
 * on the original swap_map, only referring to a continuation page when the
 * low "digit" of a count is incremented or decremented through SWAP_MAP_MAX.
 *
 * add_swap_count_continuation(, GFP_ATOMIC) can be called while holding
 * page table locks; if it fails, add_swap_count_continuation(, GFP_KERNEL)
 * can be called after dropping locks.
 */
int add_swap_count_continuation(swp_entry_t entry, gfp_t gfp_mask)
{
	struct swap_info_struct *si;
	struct swap_cluster_info *ci;
	struct page *head;
	struct page *page;
	struct page *list_page;
	pgoff_t offset;
	unsigned char count;
	int ret = 0;

	/*
	 * When debugging, it's easier to use __GFP_ZERO here; but it's better
	 * for latency not to zero a page while GFP_ATOMIC and holding locks.
	 */
	page = alloc_page(gfp_mask | __GFP_HIGHMEM);

	si = get_swap_device(entry);
	if (!si) {
		/*
		 * An acceptable race has occurred since the failing
		 * __swap_duplicate(): the swap device may be swapoff
		 */
		goto outer;
	}
	spin_lock(&si->lock);

	offset = swp_offset(entry);

	ci = lock_cluster(si, offset);

	count = swap_count(si->swap_map[offset]);

	if ((count & ~COUNT_CONTINUED) != SWAP_MAP_MAX) {
		/*
		 * The higher the swap count, the more likely it is that tasks
		 * will race to add swap count continuation: we need to avoid
		 * over-provisioning.
		 */
		goto out;
	}

	if (!page) {
		ret = -ENOMEM;
		goto out;
	}

	head = vmalloc_to_page(si->swap_map + offset);
	offset &= ~PAGE_MASK;

	spin_lock(&si->cont_lock);
	/*
	 * Page allocation does not initialize the page's lru field,
	 * but it does always reset its private field.
	 */
	if (!page_private(head)) {
		BUG_ON(count & COUNT_CONTINUED);
		INIT_LIST_HEAD(&head->lru);
		set_page_private(head, SWP_CONTINUED);
		si->flags |= SWP_CONTINUED;
	}

	list_for_each_entry(list_page, &head->lru, lru) {
		unsigned char *map;

		/*
		 * If the previous map said no continuation, but we've found
		 * a continuation page, free our allocation and use this one.
		 */
		if (!(count & COUNT_CONTINUED))
			goto out_unlock_cont;

		map = kmap_local_page(list_page) + offset;
		count = *map;
		kunmap_local(map);

		/*
		 * If this continuation count now has some space in it,
		 * free our allocation and use this one.
		 */
		if ((count & ~COUNT_CONTINUED) != SWAP_CONT_MAX)
			goto out_unlock_cont;
	}

	list_add_tail(&page->lru, &head->lru);
	page = NULL;			/* now it's attached, don't free it */
out_unlock_cont:
	spin_unlock(&si->cont_lock);
out:
	unlock_cluster(ci);
	spin_unlock(&si->lock);
	put_swap_device(si);
outer:
	if (page)
		__free_page(page);
	return ret;
}

/*
 * swap_count_continued - when the original swap_map count is incremented
 * from SWAP_MAP_MAX, check if there is already a continuation page to carry
 * into, carry if so, or else fail until a new continuation page is allocated;
 * when the original swap_map count is decremented from 0 with continuation,
 * borrow from the continuation and report whether it still holds more.
 * Called while __swap_duplicate() or swap_entry_free() holds swap or cluster
 * lock.
 */
static bool swap_count_continued(struct swap_info_struct *si,
				 pgoff_t offset, unsigned char count)
{
	struct page *head;
	struct page *page;
	unsigned char *map;
	bool ret;

	head = vmalloc_to_page(si->swap_map + offset);
	if (page_private(head) != SWP_CONTINUED) {
		BUG_ON(count & COUNT_CONTINUED);
		return false;		/* need to add count continuation */
	}

	spin_lock(&si->cont_lock);
	offset &= ~PAGE_MASK;
	page = list_next_entry(head, lru);
	map = kmap_local_page(page) + offset;

	if (count == SWAP_MAP_MAX)	/* initial increment from swap_map */
		goto init_map;		/* jump over SWAP_CONT_MAX checks */

	if (count == (SWAP_MAP_MAX | COUNT_CONTINUED)) { /* incrementing */
		/*
		 * Think of how you add 1 to 999
		 */
		while (*map == (SWAP_CONT_MAX | COUNT_CONTINUED)) {
			kunmap_local(map);
			page = list_next_entry(page, lru);
			BUG_ON(page == head);
			map = kmap_local_page(page) + offset;
		}
		if (*map == SWAP_CONT_MAX) {
			kunmap_local(map);
			page = list_next_entry(page, lru);
			if (page == head) {
				ret = false;	/* add count continuation */
				goto out;
			}
			map = kmap_local_page(page) + offset;
init_map:		*map = 0;		/* we didn't zero the page */
		}
		*map += 1;
		kunmap_local(map);
		while ((page = list_prev_entry(page, lru)) != head) {
			map = kmap_local_page(page) + offset;
			*map = COUNT_CONTINUED;
			kunmap_local(map);
		}
		ret = true;			/* incremented */

	} else {				/* decrementing */
		/*
		 * Think of how you subtract 1 from 1000
		 */
		BUG_ON(count != COUNT_CONTINUED);
		while (*map == COUNT_CONTINUED) {
			kunmap_local(map);
			page = list_next_entry(page, lru);
			BUG_ON(page == head);
			map = kmap_local_page(page) + offset;
		}
		BUG_ON(*map == 0);
		*map -= 1;
		if (*map == 0)
			count = 0;
		kunmap_local(map);
		while ((page = list_prev_entry(page, lru)) != head) {
			map = kmap_local_page(page) + offset;
			*map = SWAP_CONT_MAX | count;
			count = COUNT_CONTINUED;
			kunmap_local(map);
		}
		ret = count == COUNT_CONTINUED;
	}
out:
	spin_unlock(&si->cont_lock);
	return ret;
}

/*
 * free_swap_count_continuations - swapoff free all the continuation pages
 * appended to the swap_map, after swap_map is quiesced, before vfree'ing it.
 */
static void free_swap_count_continuations(struct swap_info_struct *si)
{
	pgoff_t offset;

	for (offset = 0; offset < si->max; offset += PAGE_SIZE) {
		struct page *head;
		head = vmalloc_to_page(si->swap_map + offset);
		if (page_private(head)) {
			struct page *page, *next;

			list_for_each_entry_safe(page, next, &head->lru, lru) {
				list_del(&page->lru);
				__free_page(page);
			}
		}
	}
}

#if defined(CONFIG_MEMCG) && defined(CONFIG_BLK_CGROUP)
void __folio_throttle_swaprate(struct folio *folio, gfp_t gfp)
{
	struct swap_info_struct *si, *next;
	int nid = folio_nid(folio);

	if (!(gfp & __GFP_IO))
		return;

	if (!__has_usable_swap())
		return;

	if (!blk_cgroup_congested())
		return;

	/*
	 * We've already scheduled a throttle, avoid taking the global swap
	 * lock.
	 */
	if (current->throttle_disk)
		return;

	spin_lock(&swap_avail_lock);
	plist_for_each_entry_safe(si, next, &swap_avail_heads[nid],
				  avail_lists[nid]) {
		if (si->bdev) {
			blkcg_schedule_throttle(si->bdev->bd_disk, true);
			break;
		}
	}
	spin_unlock(&swap_avail_lock);
}
#endif

static int __init swapfile_init(void)
{
	int nid;

	swap_avail_heads = kmalloc_array(nr_node_ids, sizeof(struct plist_head),
					 GFP_KERNEL);
	if (!swap_avail_heads) {
		pr_emerg("Not enough memory for swap heads, swap is disabled\n");
		return -ENOMEM;
	}

	for_each_node(nid)
		plist_head_init(&swap_avail_heads[nid]);

	swapfile_maximum_size = arch_max_swapfile_size();

#ifdef CONFIG_MIGRATION
	if (swapfile_maximum_size >= (1UL << SWP_MIG_TOTAL_BITS))
		swap_migration_ad_supported = true;
#endif	/* CONFIG_MIGRATION */

	return 0;
}
subsys_initcall(swapfile_init);<|MERGE_RESOLUTION|>--- conflicted
+++ resolved
@@ -1567,11 +1567,7 @@
 	swap_range_free(si, offset, nr_pages);
 }
 
-<<<<<<< HEAD
-static void cluster_swap_free_nr(struct swap_info_struct *sis,
-=======
 static void cluster_swap_free_nr(struct swap_info_struct *si,
->>>>>>> 7b914357
 		unsigned long offset, int nr_pages,
 		unsigned char usage)
 {
@@ -1583,11 +1579,7 @@
 	while (nr_pages) {
 		nr = min(BITS_PER_LONG, nr_pages);
 		for (i = 0; i < nr; i++) {
-<<<<<<< HEAD
-			if (!__swap_entry_free_locked(sis, offset + i, usage))
-=======
 			if (!__swap_entry_free_locked(si, offset + i, usage))
->>>>>>> 7b914357
 				bitmap_set(to_free, i, 1);
 		}
 		if (!bitmap_empty(to_free, BITS_PER_LONG)) {
@@ -3635,19 +3627,11 @@
 	offset = swp_offset(entry);
 	VM_WARN_ON(nr > SWAPFILE_CLUSTER - offset % SWAPFILE_CLUSTER);
 	VM_WARN_ON(usage == 1 && nr > 1);
-<<<<<<< HEAD
-	ci = lock_cluster_or_swap_info(p, offset);
-
-	err = 0;
-	for (i = 0; i < nr; i++) {
-		count = p->swap_map[offset + i];
-=======
 	ci = lock_cluster_or_swap_info(si, offset);
 
 	err = 0;
 	for (i = 0; i < nr; i++) {
 		count = si->swap_map[offset + i];
->>>>>>> 7b914357
 
 		/*
 		 * swapin_readahead() doesn't check if a swap entry is valid, so the
@@ -3669,23 +3653,13 @@
 		} else if ((count & ~COUNT_CONTINUED) > SWAP_MAP_MAX) {
 			err = -EINVAL;
 		}
-<<<<<<< HEAD
 
 		if (err)
 			goto unlock_out;
 	}
 
 	for (i = 0; i < nr; i++) {
-		count = p->swap_map[offset + i];
-=======
-
-		if (err)
-			goto unlock_out;
-	}
-
-	for (i = 0; i < nr; i++) {
 		count = si->swap_map[offset + i];
->>>>>>> 7b914357
 		has_cache = count & SWAP_HAS_CACHE;
 		count &= ~SWAP_HAS_CACHE;
 
@@ -3693,11 +3667,7 @@
 			has_cache = SWAP_HAS_CACHE;
 		else if ((count & ~COUNT_CONTINUED) < SWAP_MAP_MAX)
 			count += usage;
-<<<<<<< HEAD
-		else if (swap_count_continued(p, offset + i, count))
-=======
 		else if (swap_count_continued(si, offset + i, count))
->>>>>>> 7b914357
 			count = COUNT_CONTINUED;
 		else {
 			/*
@@ -3708,11 +3678,7 @@
 			goto unlock_out;
 		}
 
-<<<<<<< HEAD
-		WRITE_ONCE(p->swap_map[offset + i], count | has_cache);
-=======
 		WRITE_ONCE(si->swap_map[offset + i], count | has_cache);
->>>>>>> 7b914357
 	}
 
 unlock_out:
@@ -3726,11 +3692,7 @@
  */
 void swap_shmem_alloc(swp_entry_t entry, int nr)
 {
-<<<<<<< HEAD
-	__swap_duplicate(entry, SWAP_MAP_SHMEM, 1);
-=======
 	__swap_duplicate(entry, SWAP_MAP_SHMEM, nr);
->>>>>>> 7b914357
 }
 
 /*
