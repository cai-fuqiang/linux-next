// SPDX-License-Identifier: GPL-2.0-only
/*
 *  linux/mm/swapfile.c
 *
 *  Copyright (C) 1991, 1992, 1993, 1994  Linus Torvalds
 *  Swap reorganised 29.12.95, Stephen Tweedie
 */

#include <linux/blkdev.h>
#include <linux/mm.h>
#include <linux/sched/mm.h>
#include <linux/sched/task.h>
#include <linux/hugetlb.h>
#include <linux/mman.h>
#include <linux/slab.h>
#include <linux/kernel_stat.h>
#include <linux/swap.h>
#include <linux/vmalloc.h>
#include <linux/pagemap.h>
#include <linux/namei.h>
#include <linux/shmem_fs.h>
#include <linux/blk-cgroup.h>
#include <linux/random.h>
#include <linux/writeback.h>
#include <linux/proc_fs.h>
#include <linux/seq_file.h>
#include <linux/init.h>
#include <linux/ksm.h>
#include <linux/rmap.h>
#include <linux/security.h>
#include <linux/backing-dev.h>
#include <linux/mutex.h>
#include <linux/capability.h>
#include <linux/syscalls.h>
#include <linux/memcontrol.h>
#include <linux/poll.h>
#include <linux/oom.h>
#include <linux/swapfile.h>
#include <linux/export.h>
#include <linux/swap_slots.h>
#include <linux/sort.h>
#include <linux/completion.h>
#include <linux/suspend.h>
#include <linux/zswap.h>
#include <linux/plist.h>

#include <asm/tlbflush.h>
#include <linux/swapops.h>
#include <linux/swap_cgroup.h>
#include "internal.h"
#include "swap.h"

static bool swap_count_continued(struct swap_info_struct *, pgoff_t,
				 unsigned char);
static void free_swap_count_continuations(struct swap_info_struct *);
static void swap_entry_range_free(struct swap_info_struct *si, swp_entry_t entry,
				  unsigned int nr_pages);
static void swap_range_alloc(struct swap_info_struct *si, unsigned long offset,
			     unsigned int nr_entries);
static bool folio_swapcache_freeable(struct folio *folio);
static struct swap_cluster_info *lock_cluster_or_swap_info(
		struct swap_info_struct *si, unsigned long offset);
static void unlock_cluster_or_swap_info(struct swap_info_struct *si,
					struct swap_cluster_info *ci);

static DEFINE_SPINLOCK(swap_lock);
static unsigned int nr_swapfiles;
atomic_long_t nr_swap_pages;
/*
 * Some modules use swappable objects and may try to swap them out under
 * memory pressure (via the shrinker). Before doing so, they may wish to
 * check to see if any swap space is available.
 */
EXPORT_SYMBOL_GPL(nr_swap_pages);
/* protected with swap_lock. reading in vm_swap_full() doesn't need lock */
long total_swap_pages;
static int least_priority = -1;
unsigned long swapfile_maximum_size;
#ifdef CONFIG_MIGRATION
bool swap_migration_ad_supported;
#endif	/* CONFIG_MIGRATION */

static const char Bad_file[] = "Bad swap file entry ";
static const char Unused_file[] = "Unused swap file entry ";
static const char Bad_offset[] = "Bad swap offset entry ";
static const char Unused_offset[] = "Unused swap offset entry ";

/*
 * all active swap_info_structs
 * protected with swap_lock, and ordered by priority.
 */
static PLIST_HEAD(swap_active_head);

/*
 * all available (active, not full) swap_info_structs
 * protected with swap_avail_lock, ordered by priority.
 * This is used by folio_alloc_swap() instead of swap_active_head
 * because swap_active_head includes all swap_info_structs,
 * but folio_alloc_swap() doesn't need to look at full ones.
 * This uses its own lock instead of swap_lock because when a
 * swap_info_struct changes between not-full/full, it needs to
 * add/remove itself to/from this list, but the swap_info_struct->lock
 * is held and the locking order requires swap_lock to be taken
 * before any swap_info_struct->lock.
 */
static struct plist_head *swap_avail_heads;
static DEFINE_SPINLOCK(swap_avail_lock);

static struct swap_info_struct *swap_info[MAX_SWAPFILES];

static DEFINE_MUTEX(swapon_mutex);

static DECLARE_WAIT_QUEUE_HEAD(proc_poll_wait);
/* Activity counter to indicate that a swapon or swapoff has occurred */
static atomic_t proc_poll_event = ATOMIC_INIT(0);

atomic_t nr_rotate_swap = ATOMIC_INIT(0);

static struct swap_info_struct *swap_type_to_swap_info(int type)
{
	if (type >= MAX_SWAPFILES)
		return NULL;

	return READ_ONCE(swap_info[type]); /* rcu_dereference() */
}

static inline unsigned char swap_count(unsigned char ent)
{
	return ent & ~SWAP_HAS_CACHE;	/* may include COUNT_CONTINUED flag */
}

/* Reclaim the swap entry anyway if possible */
#define TTRS_ANYWAY		0x1
/*
 * Reclaim the swap entry if there are no more mappings of the
 * corresponding page
 */
#define TTRS_UNMAPPED		0x2
/* Reclaim the swap entry if swap is getting full */
#define TTRS_FULL		0x4
/* Reclaim directly, bypass the slot cache and don't touch device lock */
#define TTRS_DIRECT		0x8

static bool swap_is_has_cache(struct swap_info_struct *si,
			      unsigned long offset, int nr_pages)
{
	unsigned char *map = si->swap_map + offset;
	unsigned char *map_end = map + nr_pages;

	do {
		VM_BUG_ON(!(*map & SWAP_HAS_CACHE));
		if (*map != SWAP_HAS_CACHE)
			return false;
	} while (++map < map_end);

	return true;
}

static bool swap_is_last_map(struct swap_info_struct *si,
		unsigned long offset, int nr_pages, bool *has_cache)
{
	unsigned char *map = si->swap_map + offset;
	unsigned char *map_end = map + nr_pages;
	unsigned char count = *map;

	if (swap_count(count) != 1)
		return false;

	while (++map < map_end) {
		if (*map != count)
			return false;
	}

	*has_cache = !!(count & SWAP_HAS_CACHE);
	return true;
}

/*
 * returns number of pages in the folio that backs the swap entry. If positive,
 * the folio was reclaimed. If negative, the folio was not reclaimed. If 0, no
 * folio was associated with the swap entry.
 */
static int __try_to_reclaim_swap(struct swap_info_struct *si,
				 unsigned long offset, unsigned long flags)
{
	swp_entry_t entry = swp_entry(si->type, offset);
	struct address_space *address_space = swap_address_space(entry);
	struct swap_cluster_info *ci;
	struct folio *folio;
	int ret, nr_pages;
	bool need_reclaim;

	folio = filemap_get_folio(address_space, swap_cache_index(entry));
	if (IS_ERR(folio))
		return 0;

	/* offset could point to the middle of a large folio */
	entry = folio->swap;
	offset = swp_offset(entry);
	nr_pages = folio_nr_pages(folio);
	ret = -nr_pages;

	/*
	 * When this function is called from scan_swap_map_slots() and it's
	 * called by vmscan.c at reclaiming folios. So we hold a folio lock
	 * here. We have to use trylock for avoiding deadlock. This is a special
	 * case and you should use folio_free_swap() with explicit folio_lock()
	 * in usual operations.
	 */
	if (!folio_trylock(folio))
		goto out;

	need_reclaim = ((flags & TTRS_ANYWAY) ||
			((flags & TTRS_UNMAPPED) && !folio_mapped(folio)) ||
			((flags & TTRS_FULL) && mem_cgroup_swap_full(folio)));
	if (!need_reclaim || !folio_swapcache_freeable(folio))
		goto out_unlock;

	/*
	 * It's safe to delete the folio from swap cache only if the folio's
	 * swap_map is HAS_CACHE only, which means the slots have no page table
	 * reference or pending writeback, and can't be allocated to others.
	 */
	ci = lock_cluster_or_swap_info(si, offset);
	need_reclaim = swap_is_has_cache(si, offset, nr_pages);
	unlock_cluster_or_swap_info(si, ci);
	if (!need_reclaim)
		goto out_unlock;

	if (!(flags & TTRS_DIRECT)) {
		/* Free through slot cache */
		delete_from_swap_cache(folio);
		folio_set_dirty(folio);
		ret = nr_pages;
		goto out_unlock;
	}

	xa_lock_irq(&address_space->i_pages);
	__delete_from_swap_cache(folio, entry, NULL);
	xa_unlock_irq(&address_space->i_pages);
	folio_ref_sub(folio, nr_pages);
	folio_set_dirty(folio);

	spin_lock(&si->lock);
	/* Only sinple page folio can be backed by zswap */
	if (nr_pages == 1)
		zswap_invalidate(entry);
	swap_entry_range_free(si, entry, nr_pages);
	spin_unlock(&si->lock);
	ret = nr_pages;
out_unlock:
	folio_unlock(folio);
out:
	folio_put(folio);
	return ret;
}

static inline struct swap_extent *first_se(struct swap_info_struct *sis)
{
	struct rb_node *rb = rb_first(&sis->swap_extent_root);
	return rb_entry(rb, struct swap_extent, rb_node);
}

static inline struct swap_extent *next_se(struct swap_extent *se)
{
	struct rb_node *rb = rb_next(&se->rb_node);
	return rb ? rb_entry(rb, struct swap_extent, rb_node) : NULL;
}

/*
 * swapon tell device that all the old swap contents can be discarded,
 * to allow the swap device to optimize its wear-levelling.
 */
static int discard_swap(struct swap_info_struct *si)
{
	struct swap_extent *se;
	sector_t start_block;
	sector_t nr_blocks;
	int err = 0;

	/* Do not discard the swap header page! */
	se = first_se(si);
	start_block = (se->start_block + 1) << (PAGE_SHIFT - 9);
	nr_blocks = ((sector_t)se->nr_pages - 1) << (PAGE_SHIFT - 9);
	if (nr_blocks) {
		err = blkdev_issue_discard(si->bdev, start_block,
				nr_blocks, GFP_KERNEL);
		if (err)
			return err;
		cond_resched();
	}

	for (se = next_se(se); se; se = next_se(se)) {
		start_block = se->start_block << (PAGE_SHIFT - 9);
		nr_blocks = (sector_t)se->nr_pages << (PAGE_SHIFT - 9);

		err = blkdev_issue_discard(si->bdev, start_block,
				nr_blocks, GFP_KERNEL);
		if (err)
			break;

		cond_resched();
	}
	return err;		/* That will often be -EOPNOTSUPP */
}

static struct swap_extent *
offset_to_swap_extent(struct swap_info_struct *sis, unsigned long offset)
{
	struct swap_extent *se;
	struct rb_node *rb;

	rb = sis->swap_extent_root.rb_node;
	while (rb) {
		se = rb_entry(rb, struct swap_extent, rb_node);
		if (offset < se->start_page)
			rb = rb->rb_left;
		else if (offset >= se->start_page + se->nr_pages)
			rb = rb->rb_right;
		else
			return se;
	}
	/* It *must* be present */
	BUG();
}

sector_t swap_folio_sector(struct folio *folio)
{
	struct swap_info_struct *sis = swp_swap_info(folio->swap);
	struct swap_extent *se;
	sector_t sector;
	pgoff_t offset;

	offset = swp_offset(folio->swap);
	se = offset_to_swap_extent(sis, offset);
	sector = se->start_block + (offset - se->start_page);
	return sector << (PAGE_SHIFT - 9);
}

/*
 * swap allocation tell device that a cluster of swap can now be discarded,
 * to allow the swap device to optimize its wear-levelling.
 */
static void discard_swap_cluster(struct swap_info_struct *si,
				 pgoff_t start_page, pgoff_t nr_pages)
{
	struct swap_extent *se = offset_to_swap_extent(si, start_page);

	while (nr_pages) {
		pgoff_t offset = start_page - se->start_page;
		sector_t start_block = se->start_block + offset;
		sector_t nr_blocks = se->nr_pages - offset;

		if (nr_blocks > nr_pages)
			nr_blocks = nr_pages;
		start_page += nr_blocks;
		nr_pages -= nr_blocks;

		start_block <<= PAGE_SHIFT - 9;
		nr_blocks <<= PAGE_SHIFT - 9;
		if (blkdev_issue_discard(si->bdev, start_block,
					nr_blocks, GFP_NOIO))
			break;

		se = next_se(se);
	}
}

#ifdef CONFIG_THP_SWAP
#define SWAPFILE_CLUSTER	HPAGE_PMD_NR

#define swap_entry_order(order)	(order)
#else
#define SWAPFILE_CLUSTER	256

/*
 * Define swap_entry_order() as constant to let compiler to optimize
 * out some code if !CONFIG_THP_SWAP
 */
#define swap_entry_order(order)	0
#endif
#define LATENCY_LIMIT		256

static inline bool cluster_is_free(struct swap_cluster_info *info)
{
	return info->flags & CLUSTER_FLAG_FREE;
}

static inline unsigned int cluster_index(struct swap_info_struct *si,
					 struct swap_cluster_info *ci)
{
	return ci - si->cluster_info;
}

static inline unsigned int cluster_offset(struct swap_info_struct *si,
					  struct swap_cluster_info *ci)
{
	return cluster_index(si, ci) * SWAPFILE_CLUSTER;
}

static inline struct swap_cluster_info *lock_cluster(struct swap_info_struct *si,
						     unsigned long offset)
{
	struct swap_cluster_info *ci;

	ci = si->cluster_info;
	if (ci) {
		ci += offset / SWAPFILE_CLUSTER;
		spin_lock(&ci->lock);
	}
	return ci;
}

static inline void unlock_cluster(struct swap_cluster_info *ci)
{
	if (ci)
		spin_unlock(&ci->lock);
}

/*
 * Determine the locking method in use for this device.  Return
 * swap_cluster_info if SSD-style cluster-based locking is in place.
 */
static inline struct swap_cluster_info *lock_cluster_or_swap_info(
		struct swap_info_struct *si, unsigned long offset)
{
	struct swap_cluster_info *ci;

	/* Try to use fine-grained SSD-style locking if available: */
	ci = lock_cluster(si, offset);
	/* Otherwise, fall back to traditional, coarse locking: */
	if (!ci)
		spin_lock(&si->lock);

	return ci;
}

static inline void unlock_cluster_or_swap_info(struct swap_info_struct *si,
					       struct swap_cluster_info *ci)
{
	if (ci)
		unlock_cluster(ci);
	else
		spin_unlock(&si->lock);
}

/* Add a cluster to discard list and schedule it to do discard */
static void swap_cluster_schedule_discard(struct swap_info_struct *si,
		struct swap_cluster_info *ci)
{
	unsigned int idx = cluster_index(si, ci);
	/*
	 * If scan_swap_map_slots() can't find a free cluster, it will check
	 * si->swap_map directly. To make sure the discarding cluster isn't
	 * taken by scan_swap_map_slots(), mark the swap entries bad (occupied).
	 * It will be cleared after discard
	 */
	memset(si->swap_map + idx * SWAPFILE_CLUSTER,
			SWAP_MAP_BAD, SWAPFILE_CLUSTER);

	VM_BUG_ON(ci->flags & CLUSTER_FLAG_FREE);
	list_move_tail(&ci->list, &si->discard_clusters);
	ci->flags = 0;
	schedule_work(&si->discard_work);
}

static void __free_cluster(struct swap_info_struct *si, struct swap_cluster_info *ci)
{
	lockdep_assert_held(&si->lock);
	lockdep_assert_held(&ci->lock);

	if (ci->flags)
		list_move_tail(&ci->list, &si->free_clusters);
	else
		list_add_tail(&ci->list, &si->free_clusters);
	ci->flags = CLUSTER_FLAG_FREE;
	ci->order = 0;
}

/*
 * Doing discard actually. After a cluster discard is finished, the cluster
 * will be added to free cluster list. caller should hold si->lock.
*/
static void swap_do_scheduled_discard(struct swap_info_struct *si)
{
	struct swap_cluster_info *ci;
	unsigned int idx;

	while (!list_empty(&si->discard_clusters)) {
		ci = list_first_entry(&si->discard_clusters, struct swap_cluster_info, list);
		list_del(&ci->list);
		idx = cluster_index(si, ci);
		spin_unlock(&si->lock);

		discard_swap_cluster(si, idx * SWAPFILE_CLUSTER,
				SWAPFILE_CLUSTER);

		spin_lock(&si->lock);
		spin_lock(&ci->lock);
		__free_cluster(si, ci);
		memset(si->swap_map + idx * SWAPFILE_CLUSTER,
				0, SWAPFILE_CLUSTER);
		spin_unlock(&ci->lock);
	}
}

static void swap_discard_work(struct work_struct *work)
{
	struct swap_info_struct *si;

	si = container_of(work, struct swap_info_struct, discard_work);

	spin_lock(&si->lock);
	swap_do_scheduled_discard(si);
	spin_unlock(&si->lock);
}

static void swap_users_ref_free(struct percpu_ref *ref)
{
	struct swap_info_struct *si;

	si = container_of(ref, struct swap_info_struct, users);
	complete(&si->comp);
}

static void free_cluster(struct swap_info_struct *si, struct swap_cluster_info *ci)
{
	VM_BUG_ON(ci->count != 0);
	lockdep_assert_held(&si->lock);
	lockdep_assert_held(&ci->lock);

	if (ci->flags & CLUSTER_FLAG_FRAG)
		si->frag_cluster_nr[ci->order]--;

	/*
	 * If the swap is discardable, prepare discard the cluster
	 * instead of free it immediately. The cluster will be freed
	 * after discard.
	 */
	if ((si->flags & (SWP_WRITEOK | SWP_PAGE_DISCARD)) ==
	    (SWP_WRITEOK | SWP_PAGE_DISCARD)) {
		swap_cluster_schedule_discard(si, ci);
		return;
	}

	__free_cluster(si, ci);
}

/*
 * The cluster corresponding to page_nr will be used. The cluster will not be
 * added to free cluster list and its usage counter will be increased by 1.
 * Only used for initialization.
 */
static void inc_cluster_info_page(struct swap_info_struct *si,
	struct swap_cluster_info *cluster_info, unsigned long page_nr)
{
	unsigned long idx = page_nr / SWAPFILE_CLUSTER;
	struct swap_cluster_info *ci;

	if (!cluster_info)
		return;

	ci = cluster_info + idx;
	ci->count++;

	VM_BUG_ON(ci->count > SWAPFILE_CLUSTER);
	VM_BUG_ON(ci->flags);
}

/*
 * The cluster ci decreases @nr_pages usage. If the usage counter becomes 0,
 * which means no page in the cluster is in use, we can optionally discard
 * the cluster and add it to free cluster list.
 */
static void dec_cluster_info_page(struct swap_info_struct *si,
				  struct swap_cluster_info *ci, int nr_pages)
{
	if (!si->cluster_info)
		return;

	VM_BUG_ON(ci->count < nr_pages);
	VM_BUG_ON(cluster_is_free(ci));
	lockdep_assert_held(&si->lock);
	lockdep_assert_held(&ci->lock);
	ci->count -= nr_pages;

	if (!ci->count) {
		free_cluster(si, ci);
		return;
	}

	if (!(ci->flags & CLUSTER_FLAG_NONFULL)) {
		VM_BUG_ON(ci->flags & CLUSTER_FLAG_FREE);
		if (ci->flags & CLUSTER_FLAG_FRAG)
			si->frag_cluster_nr[ci->order]--;
		list_move_tail(&ci->list, &si->nonfull_clusters[ci->order]);
		ci->flags = CLUSTER_FLAG_NONFULL;
	}
}

static bool cluster_reclaim_range(struct swap_info_struct *si,
				  struct swap_cluster_info *ci,
				  unsigned long start, unsigned long end)
{
	unsigned char *map = si->swap_map;
	unsigned long offset;

	spin_unlock(&ci->lock);
	spin_unlock(&si->lock);

	for (offset = start; offset < end; offset++) {
		switch (READ_ONCE(map[offset])) {
		case 0:
			continue;
		case SWAP_HAS_CACHE:
			if (__try_to_reclaim_swap(si, offset, TTRS_ANYWAY | TTRS_DIRECT) > 0)
				continue;
			goto out;
		default:
			goto out;
		}
	}
out:
	spin_lock(&si->lock);
	spin_lock(&ci->lock);

	/*
	 * Recheck the range no matter reclaim succeeded or not, the slot
	 * could have been be freed while we are not holding the lock.
	 */
	for (offset = start; offset < end; offset++)
		if (READ_ONCE(map[offset]))
			return false;

	return true;
}

static bool cluster_scan_range(struct swap_info_struct *si,
			       struct swap_cluster_info *ci,
			       unsigned long start, unsigned int nr_pages)
{
	unsigned long offset, end = start + nr_pages;
	unsigned char *map = si->swap_map;
	bool need_reclaim = false;

	for (offset = start; offset < end; offset++) {
		switch (READ_ONCE(map[offset])) {
		case 0:
			continue;
		case SWAP_HAS_CACHE:
			if (!vm_swap_full())
				return false;
			need_reclaim = true;
			continue;
		default:
			return false;
		}
	}

	if (need_reclaim)
		return cluster_reclaim_range(si, ci, start, end);

	return true;
}

static void cluster_alloc_range(struct swap_info_struct *si, struct swap_cluster_info *ci,
				unsigned int start, unsigned char usage,
				unsigned int order)
{
	unsigned int nr_pages = 1 << order;

	if (cluster_is_free(ci)) {
		if (nr_pages < SWAPFILE_CLUSTER) {
			list_move_tail(&ci->list, &si->nonfull_clusters[order]);
			ci->flags = CLUSTER_FLAG_NONFULL;
		}
		ci->order = order;
	}

	memset(si->swap_map + start, usage, nr_pages);
	swap_range_alloc(si, start, nr_pages);
	ci->count += nr_pages;

	if (ci->count == SWAPFILE_CLUSTER) {
		VM_BUG_ON(!(ci->flags &
			  (CLUSTER_FLAG_FREE | CLUSTER_FLAG_NONFULL | CLUSTER_FLAG_FRAG)));
		if (ci->flags & CLUSTER_FLAG_FRAG)
			si->frag_cluster_nr[ci->order]--;
		list_move_tail(&ci->list, &si->full_clusters);
		ci->flags = CLUSTER_FLAG_FULL;
	}
}

static unsigned int alloc_swap_scan_cluster(struct swap_info_struct *si, unsigned long offset,
					    unsigned int *foundp, unsigned int order,
					    unsigned char usage)
{
	unsigned long start = offset & ~(SWAPFILE_CLUSTER - 1);
	unsigned long end = min(start + SWAPFILE_CLUSTER, si->max);
	unsigned int nr_pages = 1 << order;
	struct swap_cluster_info *ci;

	if (end < nr_pages)
		return SWAP_NEXT_INVALID;
	end -= nr_pages;

	ci = lock_cluster(si, offset);
	if (ci->count + nr_pages > SWAPFILE_CLUSTER) {
		offset = SWAP_NEXT_INVALID;
		goto done;
	}

	while (offset <= end) {
		if (cluster_scan_range(si, ci, offset, nr_pages)) {
			cluster_alloc_range(si, ci, offset, usage, order);
			*foundp = offset;
			if (ci->count == SWAPFILE_CLUSTER) {
				offset = SWAP_NEXT_INVALID;
				goto done;
			}
			offset += nr_pages;
			break;
		}
		offset += nr_pages;
	}
	if (offset > end)
		offset = SWAP_NEXT_INVALID;
done:
	unlock_cluster(ci);
	return offset;
}

static void swap_reclaim_full_clusters(struct swap_info_struct *si)
{
	long to_scan = 1;
	unsigned long offset, end;
	struct swap_cluster_info *ci;
	unsigned char *map = si->swap_map;
	int nr_reclaim, total_reclaimed = 0;

	if (atomic_long_read(&nr_swap_pages) <= SWAPFILE_CLUSTER)
		to_scan = si->inuse_pages / SWAPFILE_CLUSTER;

	while (!list_empty(&si->full_clusters)) {
		ci = list_first_entry(&si->full_clusters, struct swap_cluster_info, list);
		list_move_tail(&ci->list, &si->full_clusters);
		offset = cluster_offset(si, ci);
		end = min(si->max, offset + SWAPFILE_CLUSTER);
		to_scan--;

		while (offset < end) {
			if (READ_ONCE(map[offset]) == SWAP_HAS_CACHE) {
				spin_unlock(&si->lock);
				nr_reclaim = __try_to_reclaim_swap(si, offset,
								   TTRS_ANYWAY | TTRS_DIRECT);
				spin_lock(&si->lock);
				if (nr_reclaim > 0) {
					offset += nr_reclaim;
					total_reclaimed += nr_reclaim;
					continue;
				} else if (nr_reclaim < 0) {
					offset += -nr_reclaim;
					continue;
				}
			}
			offset++;
		}
		if (to_scan <= 0 || total_reclaimed)
			break;
	}
}

/*
 * Try to get swap entries with specified order from current cpu's swap entry
 * pool (a cluster). This might involve allocating a new cluster for current CPU
 * too.
 */
static unsigned long cluster_alloc_swap_entry(struct swap_info_struct *si, int order,
					      unsigned char usage)
{
	struct percpu_cluster *cluster;
	struct swap_cluster_info *ci;
	unsigned int offset, found = 0;

new_cluster:
	lockdep_assert_held(&si->lock);
	cluster = this_cpu_ptr(si->percpu_cluster);
	offset = cluster->next[order];
	if (offset) {
		offset = alloc_swap_scan_cluster(si, offset, &found, order, usage);
		if (found)
			goto done;
	}

	if (!list_empty(&si->free_clusters)) {
		ci = list_first_entry(&si->free_clusters, struct swap_cluster_info, list);
		offset = alloc_swap_scan_cluster(si, cluster_offset(si, ci), &found, order, usage);
		VM_BUG_ON(!found);
		goto done;
	}

	if (order < PMD_ORDER) {
		unsigned int frags = 0;

		while (!list_empty(&si->nonfull_clusters[order])) {
			ci = list_first_entry(&si->nonfull_clusters[order],
					      struct swap_cluster_info, list);
			list_move_tail(&ci->list, &si->frag_clusters[order]);
			ci->flags = CLUSTER_FLAG_FRAG;
			si->frag_cluster_nr[order]++;
			offset = alloc_swap_scan_cluster(si, cluster_offset(si, ci),
							 &found, order, usage);
			frags++;
			if (found)
				break;
		}

		if (!found) {
			/*
			 * Nonfull clusters are moved to frag tail if we reached
			 * here, count them too, don't over scan the frag list.
			 */
			while (frags < si->frag_cluster_nr[order]) {
				ci = list_first_entry(&si->frag_clusters[order],
						      struct swap_cluster_info, list);
				/*
				 * Rotate the frag list to iterate, they were all failing
				 * high order allocation or moved here due to per-CPU usage,
				 * this help keeping usable cluster ahead.
				 */
				list_move_tail(&ci->list, &si->frag_clusters[order]);
				offset = alloc_swap_scan_cluster(si, cluster_offset(si, ci),
								 &found, order, usage);
				frags++;
				if (found)
					break;
			}
		}
	}

	if (found)
		goto done;

	if (!list_empty(&si->discard_clusters)) {
		/*
		 * we don't have free cluster but have some clusters in
		 * discarding, do discard now and reclaim them, then
		 * reread cluster_next_cpu since we dropped si->lock
		 */
		swap_do_scheduled_discard(si);
		goto new_cluster;
	}

	if (order)
		goto done;

	/* Order 0 stealing from higher order */
	for (int o = 1; o < SWAP_NR_ORDERS; o++) {
		/*
		 * Clusters here have at least one usable slots and can't fail order 0
		 * allocation, but reclaim may drop si->lock and race with another user.
		 */
		while (!list_empty(&si->frag_clusters[o])) {
			ci = list_first_entry(&si->frag_clusters[o],
					      struct swap_cluster_info, list);
			offset = alloc_swap_scan_cluster(si, cluster_offset(si, ci),
							 &found, 0, usage);
			if (found)
				goto done;
		}

		while (!list_empty(&si->nonfull_clusters[o])) {
			ci = list_first_entry(&si->nonfull_clusters[o],
					      struct swap_cluster_info, list);
			offset = alloc_swap_scan_cluster(si, cluster_offset(si, ci),
							 &found, 0, usage);
			if (found)
				goto done;
		}
	}

done:
	/* Try reclaim from full clusters if device is nearfull */
	if (vm_swap_full() && (!found || (si->pages - si->inuse_pages) < SWAPFILE_CLUSTER)) {
		swap_reclaim_full_clusters(si);
		if (!found && !order && si->pages != si->inuse_pages)
			goto new_cluster;
	}

	cluster->next[order] = offset;
	return found;
}

static void __del_from_avail_list(struct swap_info_struct *si)
{
	int nid;

	assert_spin_locked(&si->lock);
	for_each_node(nid)
		plist_del(&si->avail_lists[nid], &swap_avail_heads[nid]);
}

static void del_from_avail_list(struct swap_info_struct *si)
{
	spin_lock(&swap_avail_lock);
	__del_from_avail_list(si);
	spin_unlock(&swap_avail_lock);
}

static void swap_range_alloc(struct swap_info_struct *si, unsigned long offset,
			     unsigned int nr_entries)
{
	unsigned int end = offset + nr_entries - 1;

	if (offset == si->lowest_bit)
		si->lowest_bit += nr_entries;
	if (end == si->highest_bit)
		WRITE_ONCE(si->highest_bit, si->highest_bit - nr_entries);
	WRITE_ONCE(si->inuse_pages, si->inuse_pages + nr_entries);
	if (si->inuse_pages == si->pages) {
		si->lowest_bit = si->max;
		si->highest_bit = 0;
		del_from_avail_list(si);
	}
}

static void add_to_avail_list(struct swap_info_struct *si)
{
	int nid;

	spin_lock(&swap_avail_lock);
	for_each_node(nid)
		plist_add(&si->avail_lists[nid], &swap_avail_heads[nid]);
	spin_unlock(&swap_avail_lock);
}

static void swap_range_free(struct swap_info_struct *si, unsigned long offset,
			    unsigned int nr_entries)
{
	unsigned long begin = offset;
	unsigned long end = offset + nr_entries - 1;
	void (*swap_slot_free_notify)(struct block_device *, unsigned long);
	unsigned int i;

	/*
	 * Use atomic clear_bit operations only on zeromap instead of non-atomic
	 * bitmap_clear to prevent adjacent bits corruption due to simultaneous writes.
	 */
	for (i = 0; i < nr_entries; i++)
		clear_bit(offset + i, si->zeromap);

	if (offset < si->lowest_bit)
		si->lowest_bit = offset;
	if (end > si->highest_bit) {
		bool was_full = !si->highest_bit;

		WRITE_ONCE(si->highest_bit, end);
		if (was_full && (si->flags & SWP_WRITEOK))
			add_to_avail_list(si);
	}
	if (si->flags & SWP_BLKDEV)
		swap_slot_free_notify =
			si->bdev->bd_disk->fops->swap_slot_free_notify;
	else
		swap_slot_free_notify = NULL;
	while (offset <= end) {
		arch_swap_invalidate_page(si->type, offset);
		if (swap_slot_free_notify)
			swap_slot_free_notify(si->bdev, offset);
		offset++;
	}
	clear_shadow_from_swap_cache(si->type, begin, end);

	/*
	 * Make sure that try_to_unuse() observes si->inuse_pages reaching 0
	 * only after the above cleanups are done.
	 */
	smp_wmb();
	atomic_long_add(nr_entries, &nr_swap_pages);
	WRITE_ONCE(si->inuse_pages, si->inuse_pages - nr_entries);
}

static void set_cluster_next(struct swap_info_struct *si, unsigned long next)
{
	unsigned long prev;

	if (!(si->flags & SWP_SOLIDSTATE)) {
		si->cluster_next = next;
		return;
	}

	prev = this_cpu_read(*si->cluster_next_cpu);
	/*
	 * Cross the swap address space size aligned trunk, choose
	 * another trunk randomly to avoid lock contention on swap
	 * address space if possible.
	 */
	if ((prev >> SWAP_ADDRESS_SPACE_SHIFT) !=
	    (next >> SWAP_ADDRESS_SPACE_SHIFT)) {
		/* No free swap slots available */
		if (si->highest_bit <= si->lowest_bit)
			return;
		next = get_random_u32_inclusive(si->lowest_bit, si->highest_bit);
		next = ALIGN_DOWN(next, SWAP_ADDRESS_SPACE_PAGES);
		next = max_t(unsigned int, next, si->lowest_bit);
	}
	this_cpu_write(*si->cluster_next_cpu, next);
}

static bool swap_offset_available_and_locked(struct swap_info_struct *si,
					     unsigned long offset)
{
	if (data_race(!si->swap_map[offset])) {
		spin_lock(&si->lock);
		return true;
	}

	if (vm_swap_full() && READ_ONCE(si->swap_map[offset]) == SWAP_HAS_CACHE) {
		spin_lock(&si->lock);
		return true;
	}

	return false;
}

static int cluster_alloc_swap(struct swap_info_struct *si,
			     unsigned char usage, int nr,
			     swp_entry_t slots[], int order)
{
	int n_ret = 0;

	VM_BUG_ON(!si->cluster_info);

	while (n_ret < nr) {
		unsigned long offset = cluster_alloc_swap_entry(si, order, usage);

		if (!offset)
			break;
		slots[n_ret++] = swp_entry(si->type, offset);
	}

	return n_ret;
}

static int scan_swap_map_slots(struct swap_info_struct *si,
			       unsigned char usage, int nr,
			       swp_entry_t slots[], int order)
{
	unsigned long offset;
	unsigned long scan_base;
	unsigned long last_in_cluster = 0;
	int latency_ration = LATENCY_LIMIT;
	unsigned int nr_pages = 1 << order;
	int n_ret = 0;
	bool scanned_many = false;

	/*
	 * We try to cluster swap pages by allocating them sequentially
	 * in swap.  Once we've allocated SWAPFILE_CLUSTER pages this
	 * way, however, we resort to first-free allocation, starting
	 * a new cluster.  This prevents us from scattering swap pages
	 * all over the entire swap partition, so that we reduce
	 * overall disk seek times between swap pages.  -- sct
	 * But we do now try to find an empty cluster.  -Andrea
	 * And we let swap pages go all over an SSD partition.  Hugh
	 */

	if (order > 0) {
		/*
		 * Should not even be attempting large allocations when huge
		 * page swap is disabled.  Warn and fail the allocation.
		 */
		if (!IS_ENABLED(CONFIG_THP_SWAP) ||
		    nr_pages > SWAPFILE_CLUSTER) {
			VM_WARN_ON_ONCE(1);
			return 0;
		}

		/*
		 * Swapfile is not block device or not using clusters so unable
		 * to allocate large entries.
		 */
		if (!(si->flags & SWP_BLKDEV) || !si->cluster_info)
			return 0;
	}

	if (si->cluster_info)
		return cluster_alloc_swap(si, usage, nr, slots, order);

	si->flags += SWP_SCANNING;

	/* For HDD, sequential access is more important. */
	scan_base = si->cluster_next;
	offset = scan_base;

	if (unlikely(!si->cluster_nr--)) {
		if (si->pages - si->inuse_pages < SWAPFILE_CLUSTER) {
			si->cluster_nr = SWAPFILE_CLUSTER - 1;
			goto checks;
		}

		spin_unlock(&si->lock);

		/*
		 * If seek is expensive, start searching for new cluster from
		 * start of partition, to minimize the span of allocated swap.
		 */
		scan_base = offset = si->lowest_bit;
		last_in_cluster = offset + SWAPFILE_CLUSTER - 1;

		/* Locate the first empty (unaligned) cluster */
		for (; last_in_cluster <= READ_ONCE(si->highest_bit); offset++) {
			if (si->swap_map[offset])
				last_in_cluster = offset + SWAPFILE_CLUSTER;
			else if (offset == last_in_cluster) {
				spin_lock(&si->lock);
				offset -= SWAPFILE_CLUSTER - 1;
				si->cluster_next = offset;
				si->cluster_nr = SWAPFILE_CLUSTER - 1;
				goto checks;
			}
			if (unlikely(--latency_ration < 0)) {
				cond_resched();
				latency_ration = LATENCY_LIMIT;
			}
		}

		offset = scan_base;
		spin_lock(&si->lock);
		si->cluster_nr = SWAPFILE_CLUSTER - 1;
	}

checks:
	if (!(si->flags & SWP_WRITEOK))
		goto no_page;
	if (!si->highest_bit)
		goto no_page;
	if (offset > si->highest_bit)
		scan_base = offset = si->lowest_bit;

	/* reuse swap entry of cache-only swap if not busy. */
	if (vm_swap_full() && si->swap_map[offset] == SWAP_HAS_CACHE) {
		int swap_was_freed;
		spin_unlock(&si->lock);
		swap_was_freed = __try_to_reclaim_swap(si, offset, TTRS_ANYWAY | TTRS_DIRECT);
		spin_lock(&si->lock);
		/* entry was freed successfully, try to use this again */
		if (swap_was_freed > 0)
			goto checks;
		goto scan; /* check next one */
	}

	if (si->swap_map[offset]) {
		if (!n_ret)
			goto scan;
		else
			goto done;
	}
	memset(si->swap_map + offset, usage, nr_pages);

	swap_range_alloc(si, offset, nr_pages);
	slots[n_ret++] = swp_entry(si->type, offset);

	/* got enough slots or reach max slots? */
	if ((n_ret == nr) || (offset >= si->highest_bit))
		goto done;

	/* search for next available slot */

	/* time to take a break? */
	if (unlikely(--latency_ration < 0)) {
		if (n_ret)
			goto done;
		spin_unlock(&si->lock);
		cond_resched();
		spin_lock(&si->lock);
		latency_ration = LATENCY_LIMIT;
	}

	if (si->cluster_nr && !si->swap_map[++offset]) {
		/* non-ssd case, still more slots in cluster? */
		--si->cluster_nr;
		goto checks;
	}

	/*
	 * Even if there's no free clusters available (fragmented),
	 * try to scan a little more quickly with lock held unless we
	 * have scanned too many slots already.
	 */
	if (!scanned_many) {
		unsigned long scan_limit;

		if (offset < scan_base)
			scan_limit = scan_base;
		else
			scan_limit = si->highest_bit;
		for (; offset <= scan_limit && --latency_ration > 0;
		     offset++) {
			if (!si->swap_map[offset])
				goto checks;
		}
	}

done:
	if (order == 0)
		set_cluster_next(si, offset + 1);
	si->flags -= SWP_SCANNING;
	return n_ret;

scan:
	VM_WARN_ON(order > 0);
	spin_unlock(&si->lock);
	while (++offset <= READ_ONCE(si->highest_bit)) {
		if (unlikely(--latency_ration < 0)) {
			cond_resched();
			latency_ration = LATENCY_LIMIT;
			scanned_many = true;
		}
		if (swap_offset_available_and_locked(si, offset))
			goto checks;
	}
	offset = si->lowest_bit;
	while (offset < scan_base) {
		if (unlikely(--latency_ration < 0)) {
			cond_resched();
			latency_ration = LATENCY_LIMIT;
			scanned_many = true;
		}
		if (swap_offset_available_and_locked(si, offset))
			goto checks;
		offset++;
	}
	spin_lock(&si->lock);

no_page:
	si->flags -= SWP_SCANNING;
	return n_ret;
}

int get_swap_pages(int n_goal, swp_entry_t swp_entries[], int entry_order)
{
	int order = swap_entry_order(entry_order);
	unsigned long size = 1 << order;
	struct swap_info_struct *si, *next;
	long avail_pgs;
	int n_ret = 0;
	int node;

	spin_lock(&swap_avail_lock);

	avail_pgs = atomic_long_read(&nr_swap_pages) / size;
	if (avail_pgs <= 0) {
		spin_unlock(&swap_avail_lock);
		goto noswap;
	}

	n_goal = min3((long)n_goal, (long)SWAP_BATCH, avail_pgs);

	atomic_long_sub(n_goal * size, &nr_swap_pages);

start_over:
	node = numa_node_id();
	plist_for_each_entry_safe(si, next, &swap_avail_heads[node], avail_lists[node]) {
		/* requeue si to after same-priority siblings */
		plist_requeue(&si->avail_lists[node], &swap_avail_heads[node]);
		spin_unlock(&swap_avail_lock);
		spin_lock(&si->lock);
		if (!si->highest_bit || !(si->flags & SWP_WRITEOK)) {
			spin_lock(&swap_avail_lock);
			if (plist_node_empty(&si->avail_lists[node])) {
				spin_unlock(&si->lock);
				goto nextsi;
			}
			WARN(!si->highest_bit,
			     "swap_info %d in list but !highest_bit\n",
			     si->type);
			WARN(!(si->flags & SWP_WRITEOK),
			     "swap_info %d in list but !SWP_WRITEOK\n",
			     si->type);
			__del_from_avail_list(si);
			spin_unlock(&si->lock);
			goto nextsi;
		}
		n_ret = scan_swap_map_slots(si, SWAP_HAS_CACHE,
					    n_goal, swp_entries, order);
		spin_unlock(&si->lock);
		if (n_ret || size > 1)
			goto check_out;
		cond_resched();

		spin_lock(&swap_avail_lock);
nextsi:
		/*
		 * if we got here, it's likely that si was almost full before,
		 * and since scan_swap_map_slots() can drop the si->lock,
		 * multiple callers probably all tried to get a page from the
		 * same si and it filled up before we could get one; or, the si
		 * filled up between us dropping swap_avail_lock and taking
		 * si->lock. Since we dropped the swap_avail_lock, the
		 * swap_avail_head list may have been modified; so if next is
		 * still in the swap_avail_head list then try it, otherwise
		 * start over if we have not gotten any slots.
		 */
		if (plist_node_empty(&next->avail_lists[node]))
			goto start_over;
	}

	spin_unlock(&swap_avail_lock);

check_out:
	if (n_ret < n_goal)
		atomic_long_add((long)(n_goal - n_ret) * size,
				&nr_swap_pages);
noswap:
	return n_ret;
}

static struct swap_info_struct *_swap_info_get(swp_entry_t entry)
{
	struct swap_info_struct *si;
	unsigned long offset;

	if (!entry.val)
		goto out;
	si = swp_swap_info(entry);
	if (!si)
		goto bad_nofile;
	if (data_race(!(si->flags & SWP_USED)))
		goto bad_device;
	offset = swp_offset(entry);
	if (offset >= si->max)
		goto bad_offset;
	if (data_race(!si->swap_map[swp_offset(entry)]))
		goto bad_free;
	return si;

bad_free:
	pr_err("%s: %s%08lx\n", __func__, Unused_offset, entry.val);
	goto out;
bad_offset:
	pr_err("%s: %s%08lx\n", __func__, Bad_offset, entry.val);
	goto out;
bad_device:
	pr_err("%s: %s%08lx\n", __func__, Unused_file, entry.val);
	goto out;
bad_nofile:
	pr_err("%s: %s%08lx\n", __func__, Bad_file, entry.val);
out:
	return NULL;
}

static struct swap_info_struct *swap_info_get_cont(swp_entry_t entry,
					struct swap_info_struct *q)
{
	struct swap_info_struct *p;

	p = _swap_info_get(entry);

	if (p != q) {
		if (q != NULL)
			spin_unlock(&q->lock);
		if (p != NULL)
			spin_lock(&p->lock);
	}
	return p;
}

static unsigned char __swap_entry_free_locked(struct swap_info_struct *si,
					      unsigned long offset,
					      unsigned char usage)
{
	unsigned char count;
	unsigned char has_cache;

	count = si->swap_map[offset];

	has_cache = count & SWAP_HAS_CACHE;
	count &= ~SWAP_HAS_CACHE;

	if (usage == SWAP_HAS_CACHE) {
		VM_BUG_ON(!has_cache);
		has_cache = 0;
	} else if (count == SWAP_MAP_SHMEM) {
		/*
		 * Or we could insist on shmem.c using a special
		 * swap_shmem_free() and free_shmem_swap_and_cache()...
		 */
		count = 0;
	} else if ((count & ~COUNT_CONTINUED) <= SWAP_MAP_MAX) {
		if (count == COUNT_CONTINUED) {
			if (swap_count_continued(si, offset, count))
				count = SWAP_MAP_MAX | COUNT_CONTINUED;
			else
				count = SWAP_MAP_MAX;
		} else
			count--;
	}

	usage = count | has_cache;
	if (usage)
		WRITE_ONCE(si->swap_map[offset], usage);
	else
		WRITE_ONCE(si->swap_map[offset], SWAP_HAS_CACHE);

	return usage;
}

/*
 * When we get a swap entry, if there aren't some other ways to
 * prevent swapoff, such as the folio in swap cache is locked, RCU
 * reader side is locked, etc., the swap entry may become invalid
 * because of swapoff.  Then, we need to enclose all swap related
 * functions with get_swap_device() and put_swap_device(), unless the
 * swap functions call get/put_swap_device() by themselves.
 *
 * RCU reader side lock (including any spinlock) is sufficient to
 * prevent swapoff, because synchronize_rcu() is called in swapoff()
 * before freeing data structures.
 *
 * Check whether swap entry is valid in the swap device.  If so,
 * return pointer to swap_info_struct, and keep the swap entry valid
 * via preventing the swap device from being swapoff, until
 * put_swap_device() is called.  Otherwise return NULL.
 *
 * Notice that swapoff or swapoff+swapon can still happen before the
 * percpu_ref_tryget_live() in get_swap_device() or after the
 * percpu_ref_put() in put_swap_device() if there isn't any other way
 * to prevent swapoff.  The caller must be prepared for that.  For
 * example, the following situation is possible.
 *
 *   CPU1				CPU2
 *   do_swap_page()
 *     ...				swapoff+swapon
 *     __read_swap_cache_async()
 *       swapcache_prepare()
 *         __swap_duplicate()
 *           // check swap_map
 *     // verify PTE not changed
 *
 * In __swap_duplicate(), the swap_map need to be checked before
 * changing partly because the specified swap entry may be for another
 * swap device which has been swapoff.  And in do_swap_page(), after
 * the page is read from the swap device, the PTE is verified not
 * changed with the page table locked to check whether the swap device
 * has been swapoff or swapoff+swapon.
 */
struct swap_info_struct *get_swap_device(swp_entry_t entry)
{
	struct swap_info_struct *si;
	unsigned long offset;

	if (!entry.val)
		goto out;
	si = swp_swap_info(entry);
	if (!si)
		goto bad_nofile;
	if (!percpu_ref_tryget_live(&si->users))
		goto out;
	/*
	 * Guarantee the si->users are checked before accessing other
	 * fields of swap_info_struct.
	 *
	 * Paired with the spin_unlock() after setup_swap_info() in
	 * enable_swap_info().
	 */
	smp_rmb();
	offset = swp_offset(entry);
	if (offset >= si->max)
		goto put_out;

	return si;
bad_nofile:
	pr_err("%s: %s%08lx\n", __func__, Bad_file, entry.val);
out:
	return NULL;
put_out:
	pr_err("%s: %s%08lx\n", __func__, Bad_offset, entry.val);
	percpu_ref_put(&si->users);
	return NULL;
}

static unsigned char __swap_entry_free(struct swap_info_struct *si,
				       swp_entry_t entry)
{
	struct swap_cluster_info *ci;
	unsigned long offset = swp_offset(entry);
	unsigned char usage;

	ci = lock_cluster_or_swap_info(si, offset);
	usage = __swap_entry_free_locked(si, offset, 1);
	unlock_cluster_or_swap_info(si, ci);
	if (!usage)
		free_swap_slot(entry);

	return usage;
}

static bool __swap_entries_free(struct swap_info_struct *si,
		swp_entry_t entry, int nr)
{
	unsigned long offset = swp_offset(entry);
	unsigned int type = swp_type(entry);
	struct swap_cluster_info *ci;
	bool has_cache = false;
	unsigned char count;
	int i;

	if (nr <= 1 || swap_count(data_race(si->swap_map[offset])) != 1)
		goto fallback;
	/* cross into another cluster */
	if (nr > SWAPFILE_CLUSTER - offset % SWAPFILE_CLUSTER)
		goto fallback;

	ci = lock_cluster_or_swap_info(si, offset);
	if (!swap_is_last_map(si, offset, nr, &has_cache)) {
		unlock_cluster_or_swap_info(si, ci);
		goto fallback;
	}
	for (i = 0; i < nr; i++)
		WRITE_ONCE(si->swap_map[offset + i], SWAP_HAS_CACHE);
	unlock_cluster_or_swap_info(si, ci);

	if (!has_cache) {
		for (i = 0; i < nr; i++)
			zswap_invalidate(swp_entry(si->type, offset + i));
		spin_lock(&si->lock);
		swap_entry_range_free(si, entry, nr);
		spin_unlock(&si->lock);
	}
	return has_cache;

fallback:
	for (i = 0; i < nr; i++) {
		if (data_race(si->swap_map[offset + i])) {
			count = __swap_entry_free(si, swp_entry(type, offset + i));
			if (count == SWAP_HAS_CACHE)
				has_cache = true;
		} else {
			WARN_ON_ONCE(1);
		}
	}
	return has_cache;
}

/*
 * Drop the last HAS_CACHE flag of swap entries, caller have to
 * ensure all entries belong to the same cgroup.
 */
static void swap_entry_range_free(struct swap_info_struct *si, swp_entry_t entry,
				  unsigned int nr_pages)
{
	unsigned long offset = swp_offset(entry);
	unsigned char *map = si->swap_map + offset;
	unsigned char *map_end = map + nr_pages;
	struct swap_cluster_info *ci;

	ci = lock_cluster(si, offset);
	do {
		VM_BUG_ON(*map != SWAP_HAS_CACHE);
		*map = 0;
	} while (++map < map_end);
	dec_cluster_info_page(si, ci, nr_pages);
	unlock_cluster(ci);

	mem_cgroup_uncharge_swap(entry, nr_pages);
	swap_range_free(si, offset, nr_pages);
}

static void cluster_swap_free_nr(struct swap_info_struct *si,
		unsigned long offset, int nr_pages,
		unsigned char usage)
{
	struct swap_cluster_info *ci;
	DECLARE_BITMAP(to_free, BITS_PER_LONG) = { 0 };
	int i, nr;

	ci = lock_cluster_or_swap_info(si, offset);
	while (nr_pages) {
		nr = min(BITS_PER_LONG, nr_pages);
		for (i = 0; i < nr; i++) {
			if (!__swap_entry_free_locked(si, offset + i, usage))
				bitmap_set(to_free, i, 1);
		}
		if (!bitmap_empty(to_free, BITS_PER_LONG)) {
			unlock_cluster_or_swap_info(si, ci);
			for_each_set_bit(i, to_free, BITS_PER_LONG)
				free_swap_slot(swp_entry(si->type, offset + i));
			if (nr == nr_pages)
				return;
			bitmap_clear(to_free, 0, BITS_PER_LONG);
			ci = lock_cluster_or_swap_info(si, offset);
		}
		offset += nr;
		nr_pages -= nr;
	}
	unlock_cluster_or_swap_info(si, ci);
}

/*
 * Caller has made sure that the swap device corresponding to entry
 * is still around or has not been recycled.
 */
void swap_free_nr(swp_entry_t entry, int nr_pages)
{
	int nr;
	struct swap_info_struct *sis;
	unsigned long offset = swp_offset(entry);

	sis = _swap_info_get(entry);
	if (!sis)
		return;

	while (nr_pages) {
		nr = min_t(int, nr_pages, SWAPFILE_CLUSTER - offset % SWAPFILE_CLUSTER);
		cluster_swap_free_nr(sis, offset, nr, 1);
		offset += nr;
		nr_pages -= nr;
	}
}

/*
 * Called after dropping swapcache to decrease refcnt to swap entries.
 */
void put_swap_folio(struct folio *folio, swp_entry_t entry)
{
	unsigned long offset = swp_offset(entry);
	struct swap_cluster_info *ci;
	struct swap_info_struct *si;
	int size = 1 << swap_entry_order(folio_order(folio));

	si = _swap_info_get(entry);
	if (!si)
		return;

	ci = lock_cluster_or_swap_info(si, offset);
	if (size > 1 && swap_is_has_cache(si, offset, size)) {
		unlock_cluster_or_swap_info(si, ci);
		spin_lock(&si->lock);
		swap_entry_range_free(si, entry, size);
		spin_unlock(&si->lock);
		return;
	}
	for (int i = 0; i < size; i++, entry.val++) {
		if (!__swap_entry_free_locked(si, offset + i, SWAP_HAS_CACHE)) {
			unlock_cluster_or_swap_info(si, ci);
			free_swap_slot(entry);
			if (i == size - 1)
				return;
			lock_cluster_or_swap_info(si, offset);
		}
	}
	unlock_cluster_or_swap_info(si, ci);
}

static int swp_entry_cmp(const void *ent1, const void *ent2)
{
	const swp_entry_t *e1 = ent1, *e2 = ent2;

	return (int)swp_type(*e1) - (int)swp_type(*e2);
}

void swapcache_free_entries(swp_entry_t *entries, int n)
{
	struct swap_info_struct *p, *prev;
	int i;

	if (n <= 0)
		return;

	prev = NULL;
	p = NULL;

	/*
	 * Sort swap entries by swap device, so each lock is only taken once.
	 * nr_swapfiles isn't absolutely correct, but the overhead of sort() is
	 * so low that it isn't necessary to optimize further.
	 */
	if (nr_swapfiles > 1)
		sort(entries, n, sizeof(entries[0]), swp_entry_cmp, NULL);
	for (i = 0; i < n; ++i) {
		p = swap_info_get_cont(entries[i], prev);
		if (p)
			swap_entry_range_free(p, entries[i], 1);
		prev = p;
	}
	if (p)
		spin_unlock(&p->lock);
}

int __swap_count(swp_entry_t entry)
{
	struct swap_info_struct *si = swp_swap_info(entry);
	pgoff_t offset = swp_offset(entry);

	return swap_count(si->swap_map[offset]);
}

/*
 * How many references to @entry are currently swapped out?
 * This does not give an exact answer when swap count is continued,
 * but does include the high COUNT_CONTINUED flag to allow for that.
 */
int swap_swapcount(struct swap_info_struct *si, swp_entry_t entry)
{
	pgoff_t offset = swp_offset(entry);
	struct swap_cluster_info *ci;
	int count;

	ci = lock_cluster_or_swap_info(si, offset);
	count = swap_count(si->swap_map[offset]);
	unlock_cluster_or_swap_info(si, ci);
	return count;
}

/*
 * How many references to @entry are currently swapped out?
 * This considers COUNT_CONTINUED so it returns exact answer.
 */
int swp_swapcount(swp_entry_t entry)
{
	int count, tmp_count, n;
	struct swap_info_struct *si;
	struct swap_cluster_info *ci;
	struct page *page;
	pgoff_t offset;
	unsigned char *map;

	si = _swap_info_get(entry);
	if (!si)
		return 0;

	offset = swp_offset(entry);

	ci = lock_cluster_or_swap_info(si, offset);

	count = swap_count(si->swap_map[offset]);
	if (!(count & COUNT_CONTINUED))
		goto out;

	count &= ~COUNT_CONTINUED;
	n = SWAP_MAP_MAX + 1;

	page = vmalloc_to_page(si->swap_map + offset);
	offset &= ~PAGE_MASK;
	VM_BUG_ON(page_private(page) != SWP_CONTINUED);

	do {
		page = list_next_entry(page, lru);
		map = kmap_local_page(page);
		tmp_count = map[offset];
		kunmap_local(map);

		count += (tmp_count & ~COUNT_CONTINUED) * n;
		n *= (SWAP_CONT_MAX + 1);
	} while (tmp_count & COUNT_CONTINUED);
out:
	unlock_cluster_or_swap_info(si, ci);
	return count;
}

static bool swap_page_trans_huge_swapped(struct swap_info_struct *si,
					 swp_entry_t entry, int order)
{
	struct swap_cluster_info *ci;
	unsigned char *map = si->swap_map;
	unsigned int nr_pages = 1 << order;
	unsigned long roffset = swp_offset(entry);
	unsigned long offset = round_down(roffset, nr_pages);
	int i;
	bool ret = false;

	ci = lock_cluster_or_swap_info(si, offset);
	if (!ci || nr_pages == 1) {
		if (swap_count(map[roffset]))
			ret = true;
		goto unlock_out;
	}
	for (i = 0; i < nr_pages; i++) {
		if (swap_count(map[offset + i])) {
			ret = true;
			break;
		}
	}
unlock_out:
	unlock_cluster_or_swap_info(si, ci);
	return ret;
}

static bool folio_swapped(struct folio *folio)
{
	swp_entry_t entry = folio->swap;
	struct swap_info_struct *si = _swap_info_get(entry);

	if (!si)
		return false;

	if (!IS_ENABLED(CONFIG_THP_SWAP) || likely(!folio_test_large(folio)))
		return swap_swapcount(si, entry) != 0;

	return swap_page_trans_huge_swapped(si, entry, folio_order(folio));
}

static bool folio_swapcache_freeable(struct folio *folio)
{
	VM_BUG_ON_FOLIO(!folio_test_locked(folio), folio);

	if (!folio_test_swapcache(folio))
		return false;
	if (folio_test_writeback(folio))
		return false;

	/*
	 * Once hibernation has begun to create its image of memory,
	 * there's a danger that one of the calls to folio_free_swap()
	 * - most probably a call from __try_to_reclaim_swap() while
	 * hibernation is allocating its own swap pages for the image,
	 * but conceivably even a call from memory reclaim - will free
	 * the swap from a folio which has already been recorded in the
	 * image as a clean swapcache folio, and then reuse its swap for
	 * another page of the image.  On waking from hibernation, the
	 * original folio might be freed under memory pressure, then
	 * later read back in from swap, now with the wrong data.
	 *
	 * Hibernation suspends storage while it is writing the image
	 * to disk so check that here.
	 */
	if (pm_suspended_storage())
		return false;

	return true;
}

/**
 * folio_free_swap() - Free the swap space used for this folio.
 * @folio: The folio to remove.
 *
 * If swap is getting full, or if there are no more mappings of this folio,
 * then call folio_free_swap to free its swap space.
 *
 * Return: true if we were able to release the swap space.
 */
bool folio_free_swap(struct folio *folio)
{
	if (!folio_swapcache_freeable(folio))
		return false;
	if (folio_swapped(folio))
		return false;

	delete_from_swap_cache(folio);
	folio_set_dirty(folio);
	return true;
}

/**
 * free_swap_and_cache_nr() - Release reference on range of swap entries and
 *                            reclaim their cache if no more references remain.
 * @entry: First entry of range.
 * @nr: Number of entries in range.
 *
 * For each swap entry in the contiguous range, release a reference. If any swap
 * entries become free, try to reclaim their underlying folios, if present. The
 * offset range is defined by [entry.offset, entry.offset + nr).
 */
void free_swap_and_cache_nr(swp_entry_t entry, int nr)
{
	const unsigned long start_offset = swp_offset(entry);
	const unsigned long end_offset = start_offset + nr;
	struct swap_info_struct *si;
	bool any_only_cache = false;
	unsigned long offset;

	if (non_swap_entry(entry))
		return;

	si = get_swap_device(entry);
	if (!si)
		return;

	if (WARN_ON(end_offset > si->max))
		goto out;

	/*
	 * First free all entries in the range.
	 */
	any_only_cache = __swap_entries_free(si, entry, nr);

	/*
	 * Short-circuit the below loop if none of the entries had their
	 * reference drop to zero.
	 */
	if (!any_only_cache)
		goto out;

	/*
	 * Now go back over the range trying to reclaim the swap cache. This is
	 * more efficient for large folios because we will only try to reclaim
	 * the swap once per folio in the common case. If we do
	 * __swap_entry_free() and __try_to_reclaim_swap() in the same loop, the
	 * latter will get a reference and lock the folio for every individual
	 * page but will only succeed once the swap slot for every subpage is
	 * zero.
	 */
	for (offset = start_offset; offset < end_offset; offset += nr) {
		nr = 1;
		if (READ_ONCE(si->swap_map[offset]) == SWAP_HAS_CACHE) {
			/*
			 * Folios are always naturally aligned in swap so
			 * advance forward to the next boundary. Zero means no
			 * folio was found for the swap entry, so advance by 1
			 * in this case. Negative value means folio was found
			 * but could not be reclaimed. Here we can still advance
			 * to the next boundary.
			 */
			nr = __try_to_reclaim_swap(si, offset,
						   TTRS_UNMAPPED | TTRS_FULL);
			if (nr == 0)
				nr = 1;
			else if (nr < 0)
				nr = -nr;
			nr = ALIGN(offset + 1, nr) - offset;
		}
	}

out:
	put_swap_device(si);
}

#ifdef CONFIG_HIBERNATION

swp_entry_t get_swap_page_of_type(int type)
{
	struct swap_info_struct *si = swap_type_to_swap_info(type);
	swp_entry_t entry = {0};

	if (!si)
		goto fail;

	/* This is called for allocating swap entry, not cache */
	spin_lock(&si->lock);
	if ((si->flags & SWP_WRITEOK) && scan_swap_map_slots(si, 1, 1, &entry, 0))
		atomic_long_dec(&nr_swap_pages);
	spin_unlock(&si->lock);
fail:
	return entry;
}

/*
 * Find the swap type that corresponds to given device (if any).
 *
 * @offset - number of the PAGE_SIZE-sized block of the device, starting
 * from 0, in which the swap header is expected to be located.
 *
 * This is needed for the suspend to disk (aka swsusp).
 */
int swap_type_of(dev_t device, sector_t offset)
{
	int type;

	if (!device)
		return -1;

	spin_lock(&swap_lock);
	for (type = 0; type < nr_swapfiles; type++) {
		struct swap_info_struct *sis = swap_info[type];

		if (!(sis->flags & SWP_WRITEOK))
			continue;

		if (device == sis->bdev->bd_dev) {
			struct swap_extent *se = first_se(sis);

			if (se->start_block == offset) {
				spin_unlock(&swap_lock);
				return type;
			}
		}
	}
	spin_unlock(&swap_lock);
	return -ENODEV;
}

int find_first_swap(dev_t *device)
{
	int type;

	spin_lock(&swap_lock);
	for (type = 0; type < nr_swapfiles; type++) {
		struct swap_info_struct *sis = swap_info[type];

		if (!(sis->flags & SWP_WRITEOK))
			continue;
		*device = sis->bdev->bd_dev;
		spin_unlock(&swap_lock);
		return type;
	}
	spin_unlock(&swap_lock);
	return -ENODEV;
}

/*
 * Get the (PAGE_SIZE) block corresponding to given offset on the swapdev
 * corresponding to given index in swap_info (swap type).
 */
sector_t swapdev_block(int type, pgoff_t offset)
{
	struct swap_info_struct *si = swap_type_to_swap_info(type);
	struct swap_extent *se;

	if (!si || !(si->flags & SWP_WRITEOK))
		return 0;
	se = offset_to_swap_extent(si, offset);
	return se->start_block + (offset - se->start_page);
}

/*
 * Return either the total number of swap pages of given type, or the number
 * of free pages of that type (depending on @free)
 *
 * This is needed for software suspend
 */
unsigned int count_swap_pages(int type, int free)
{
	unsigned int n = 0;

	spin_lock(&swap_lock);
	if ((unsigned int)type < nr_swapfiles) {
		struct swap_info_struct *sis = swap_info[type];

		spin_lock(&sis->lock);
		if (sis->flags & SWP_WRITEOK) {
			n = sis->pages;
			if (free)
				n -= sis->inuse_pages;
		}
		spin_unlock(&sis->lock);
	}
	spin_unlock(&swap_lock);
	return n;
}
#endif /* CONFIG_HIBERNATION */

static inline int pte_same_as_swp(pte_t pte, pte_t swp_pte)
{
	return pte_same(pte_swp_clear_flags(pte), swp_pte);
}

/*
 * No need to decide whether this PTE shares the swap entry with others,
 * just let do_wp_page work it out if a write is requested later - to
 * force COW, vm_page_prot omits write permission from any private vma.
 */
static int unuse_pte(struct vm_area_struct *vma, pmd_t *pmd,
		unsigned long addr, swp_entry_t entry, struct folio *folio)
{
	struct page *page;
	struct folio *swapcache;
	spinlock_t *ptl;
	pte_t *pte, new_pte, old_pte;
	bool hwpoisoned = false;
	int ret = 1;

	swapcache = folio;
	folio = ksm_might_need_to_copy(folio, vma, addr);
	if (unlikely(!folio))
		return -ENOMEM;
	else if (unlikely(folio == ERR_PTR(-EHWPOISON))) {
		hwpoisoned = true;
		folio = swapcache;
	}

	page = folio_file_page(folio, swp_offset(entry));
	if (PageHWPoison(page))
		hwpoisoned = true;

	pte = pte_offset_map_lock(vma->vm_mm, pmd, addr, &ptl);
	if (unlikely(!pte || !pte_same_as_swp(ptep_get(pte),
						swp_entry_to_pte(entry)))) {
		ret = 0;
		goto out;
	}

	old_pte = ptep_get(pte);

	if (unlikely(hwpoisoned || !folio_test_uptodate(folio))) {
		swp_entry_t swp_entry;

		dec_mm_counter(vma->vm_mm, MM_SWAPENTS);
		if (hwpoisoned) {
			swp_entry = make_hwpoison_entry(page);
		} else {
			swp_entry = make_poisoned_swp_entry();
		}
		new_pte = swp_entry_to_pte(swp_entry);
		ret = 0;
		goto setpte;
	}

	/*
	 * Some architectures may have to restore extra metadata to the page
	 * when reading from swap. This metadata may be indexed by swap entry
	 * so this must be called before swap_free().
	 */
	arch_swap_restore(folio_swap(entry, folio), folio);

	dec_mm_counter(vma->vm_mm, MM_SWAPENTS);
	inc_mm_counter(vma->vm_mm, MM_ANONPAGES);
	folio_get(folio);
	if (folio == swapcache) {
		rmap_t rmap_flags = RMAP_NONE;

		/*
		 * See do_swap_page(): writeback would be problematic.
		 * However, we do a folio_wait_writeback() just before this
		 * call and have the folio locked.
		 */
		VM_BUG_ON_FOLIO(folio_test_writeback(folio), folio);
		if (pte_swp_exclusive(old_pte))
			rmap_flags |= RMAP_EXCLUSIVE;
		/*
		 * We currently only expect small !anon folios, which are either
		 * fully exclusive or fully shared. If we ever get large folios
		 * here, we have to be careful.
		 */
		if (!folio_test_anon(folio)) {
			VM_WARN_ON_ONCE(folio_test_large(folio));
			VM_WARN_ON_FOLIO(!folio_test_locked(folio), folio);
			folio_add_new_anon_rmap(folio, vma, addr, rmap_flags);
		} else {
			folio_add_anon_rmap_pte(folio, page, vma, addr, rmap_flags);
		}
	} else { /* ksm created a completely new copy */
		folio_add_new_anon_rmap(folio, vma, addr, RMAP_EXCLUSIVE);
		folio_add_lru_vma(folio, vma);
	}
	new_pte = pte_mkold(mk_pte(page, vma->vm_page_prot));
	if (pte_swp_soft_dirty(old_pte))
		new_pte = pte_mksoft_dirty(new_pte);
	if (pte_swp_uffd_wp(old_pte))
		new_pte = pte_mkuffd_wp(new_pte);
setpte:
	set_pte_at(vma->vm_mm, addr, pte, new_pte);
	swap_free(entry);
out:
	if (pte)
		pte_unmap_unlock(pte, ptl);
	if (folio != swapcache) {
		folio_unlock(folio);
		folio_put(folio);
	}
	return ret;
}

static int unuse_pte_range(struct vm_area_struct *vma, pmd_t *pmd,
			unsigned long addr, unsigned long end,
			unsigned int type)
{
	pte_t *pte = NULL;
	struct swap_info_struct *si;

	si = swap_info[type];
	do {
		struct folio *folio;
		unsigned long offset;
		unsigned char swp_count;
		swp_entry_t entry;
		int ret;
		pte_t ptent;

		if (!pte++) {
			pte = pte_offset_map(pmd, addr);
			if (!pte)
				break;
		}

		ptent = ptep_get_lockless(pte);

		if (!is_swap_pte(ptent))
			continue;

		entry = pte_to_swp_entry(ptent);
		if (swp_type(entry) != type)
			continue;

		offset = swp_offset(entry);
		pte_unmap(pte);
		pte = NULL;

		folio = swap_cache_get_folio(entry, vma, addr);
		if (!folio) {
			struct vm_fault vmf = {
				.vma = vma,
				.address = addr,
				.real_address = addr,
				.pmd = pmd,
			};

			folio = swapin_readahead(entry, GFP_HIGHUSER_MOVABLE,
						&vmf);
		}
		if (!folio) {
			swp_count = READ_ONCE(si->swap_map[offset]);
			if (swp_count == 0 || swp_count == SWAP_MAP_BAD)
				continue;
			return -ENOMEM;
		}

		folio_lock(folio);
		folio_wait_writeback(folio);
		ret = unuse_pte(vma, pmd, addr, entry, folio);
		if (ret < 0) {
			folio_unlock(folio);
			folio_put(folio);
			return ret;
		}

		folio_free_swap(folio);
		folio_unlock(folio);
		folio_put(folio);
	} while (addr += PAGE_SIZE, addr != end);

	if (pte)
		pte_unmap(pte);
	return 0;
}

static inline int unuse_pmd_range(struct vm_area_struct *vma, pud_t *pud,
				unsigned long addr, unsigned long end,
				unsigned int type)
{
	pmd_t *pmd;
	unsigned long next;
	int ret;

	pmd = pmd_offset(pud, addr);
	do {
		cond_resched();
		next = pmd_addr_end(addr, end);
		ret = unuse_pte_range(vma, pmd, addr, next, type);
		if (ret)
			return ret;
	} while (pmd++, addr = next, addr != end);
	return 0;
}

static inline int unuse_pud_range(struct vm_area_struct *vma, p4d_t *p4d,
				unsigned long addr, unsigned long end,
				unsigned int type)
{
	pud_t *pud;
	unsigned long next;
	int ret;

	pud = pud_offset(p4d, addr);
	do {
		next = pud_addr_end(addr, end);
		if (pud_none_or_clear_bad(pud))
			continue;
		ret = unuse_pmd_range(vma, pud, addr, next, type);
		if (ret)
			return ret;
	} while (pud++, addr = next, addr != end);
	return 0;
}

static inline int unuse_p4d_range(struct vm_area_struct *vma, pgd_t *pgd,
				unsigned long addr, unsigned long end,
				unsigned int type)
{
	p4d_t *p4d;
	unsigned long next;
	int ret;

	p4d = p4d_offset(pgd, addr);
	do {
		next = p4d_addr_end(addr, end);
		if (p4d_none_or_clear_bad(p4d))
			continue;
		ret = unuse_pud_range(vma, p4d, addr, next, type);
		if (ret)
			return ret;
	} while (p4d++, addr = next, addr != end);
	return 0;
}

static int unuse_vma(struct vm_area_struct *vma, unsigned int type)
{
	pgd_t *pgd;
	unsigned long addr, end, next;
	int ret;

	addr = vma->vm_start;
	end = vma->vm_end;

	pgd = pgd_offset(vma->vm_mm, addr);
	do {
		next = pgd_addr_end(addr, end);
		if (pgd_none_or_clear_bad(pgd))
			continue;
		ret = unuse_p4d_range(vma, pgd, addr, next, type);
		if (ret)
			return ret;
	} while (pgd++, addr = next, addr != end);
	return 0;
}

static int unuse_mm(struct mm_struct *mm, unsigned int type)
{
	struct vm_area_struct *vma;
	int ret = 0;
	VMA_ITERATOR(vmi, mm, 0);

	mmap_read_lock(mm);
	for_each_vma(vmi, vma) {
		if (vma->anon_vma) {
			ret = unuse_vma(vma, type);
			if (ret)
				break;
		}

		cond_resched();
	}
	mmap_read_unlock(mm);
	return ret;
}

/*
 * Scan swap_map from current position to next entry still in use.
 * Return 0 if there are no inuse entries after prev till end of
 * the map.
 */
static unsigned int find_next_to_unuse(struct swap_info_struct *si,
					unsigned int prev)
{
	unsigned int i;
	unsigned char count;

	/*
	 * No need for swap_lock here: we're just looking
	 * for whether an entry is in use, not modifying it; false
	 * hits are okay, and sys_swapoff() has already prevented new
	 * allocations from this area (while holding swap_lock).
	 */
	for (i = prev + 1; i < si->max; i++) {
		count = READ_ONCE(si->swap_map[i]);
		if (count && swap_count(count) != SWAP_MAP_BAD)
			break;
		if ((i % LATENCY_LIMIT) == 0)
			cond_resched();
	}

	if (i == si->max)
		i = 0;

	return i;
}

static int try_to_unuse(unsigned int type)
{
	struct mm_struct *prev_mm;
	struct mm_struct *mm;
	struct list_head *p;
	int retval = 0;
	struct swap_info_struct *si = swap_info[type];
	struct folio *folio;
	swp_entry_t entry;
	unsigned int i;

	if (!READ_ONCE(si->inuse_pages))
		goto success;

retry:
	retval = shmem_unuse(type);
	if (retval)
		return retval;

	prev_mm = &init_mm;
	mmget(prev_mm);

	spin_lock(&mmlist_lock);
	p = &init_mm.mmlist;
	while (READ_ONCE(si->inuse_pages) &&
	       !signal_pending(current) &&
	       (p = p->next) != &init_mm.mmlist) {

		mm = list_entry(p, struct mm_struct, mmlist);
		if (!mmget_not_zero(mm))
			continue;
		spin_unlock(&mmlist_lock);
		mmput(prev_mm);
		prev_mm = mm;
		retval = unuse_mm(mm, type);
		if (retval) {
			mmput(prev_mm);
			return retval;
		}

		/*
		 * Make sure that we aren't completely killing
		 * interactive performance.
		 */
		cond_resched();
		spin_lock(&mmlist_lock);
	}
	spin_unlock(&mmlist_lock);

	mmput(prev_mm);

	i = 0;
	while (READ_ONCE(si->inuse_pages) &&
	       !signal_pending(current) &&
	       (i = find_next_to_unuse(si, i)) != 0) {

		entry = swp_entry(type, i);
		folio = filemap_get_folio(swap_address_space(entry), swap_cache_index(entry));
		if (IS_ERR(folio))
			continue;

		/*
		 * It is conceivable that a racing task removed this folio from
		 * swap cache just before we acquired the page lock. The folio
		 * might even be back in swap cache on another swap area. But
		 * that is okay, folio_free_swap() only removes stale folios.
		 */
		folio_lock(folio);
		folio_wait_writeback(folio);
		folio_free_swap(folio);
		folio_unlock(folio);
		folio_put(folio);
	}

	/*
	 * Lets check again to see if there are still swap entries in the map.
	 * If yes, we would need to do retry the unuse logic again.
	 * Under global memory pressure, swap entries can be reinserted back
	 * into process space after the mmlist loop above passes over them.
	 *
	 * Limit the number of retries? No: when mmget_not_zero()
	 * above fails, that mm is likely to be freeing swap from
	 * exit_mmap(), which proceeds at its own independent pace;
	 * and even shmem_writepage() could have been preempted after
	 * folio_alloc_swap(), temporarily hiding that swap.  It's easy
	 * and robust (though cpu-intensive) just to keep retrying.
	 */
	if (READ_ONCE(si->inuse_pages)) {
		if (!signal_pending(current))
			goto retry;
		return -EINTR;
	}

success:
	/*
	 * Make sure that further cleanups after try_to_unuse() returns happen
	 * after swap_range_free() reduces si->inuse_pages to 0.
	 */
	smp_mb();
	return 0;
}

/*
 * After a successful try_to_unuse, if no swap is now in use, we know
 * we can empty the mmlist.  swap_lock must be held on entry and exit.
 * Note that mmlist_lock nests inside swap_lock, and an mm must be
 * added to the mmlist just after page_duplicate - before would be racy.
 */
static void drain_mmlist(void)
{
	struct list_head *p, *next;
	unsigned int type;

	for (type = 0; type < nr_swapfiles; type++)
		if (swap_info[type]->inuse_pages)
			return;
	spin_lock(&mmlist_lock);
	list_for_each_safe(p, next, &init_mm.mmlist)
		list_del_init(p);
	spin_unlock(&mmlist_lock);
}

/*
 * Free all of a swapdev's extent information
 */
static void destroy_swap_extents(struct swap_info_struct *sis)
{
	while (!RB_EMPTY_ROOT(&sis->swap_extent_root)) {
		struct rb_node *rb = sis->swap_extent_root.rb_node;
		struct swap_extent *se = rb_entry(rb, struct swap_extent, rb_node);

		rb_erase(rb, &sis->swap_extent_root);
		kfree(se);
	}

	if (sis->flags & SWP_ACTIVATED) {
		struct file *swap_file = sis->swap_file;
		struct address_space *mapping = swap_file->f_mapping;

		sis->flags &= ~SWP_ACTIVATED;
		if (mapping->a_ops->swap_deactivate)
			mapping->a_ops->swap_deactivate(swap_file);
	}
}

/*
 * Add a block range (and the corresponding page range) into this swapdev's
 * extent tree.
 *
 * This function rather assumes that it is called in ascending page order.
 */
int
add_swap_extent(struct swap_info_struct *sis, unsigned long start_page,
		unsigned long nr_pages, sector_t start_block)
{
	struct rb_node **link = &sis->swap_extent_root.rb_node, *parent = NULL;
	struct swap_extent *se;
	struct swap_extent *new_se;

	/*
	 * place the new node at the right most since the
	 * function is called in ascending page order.
	 */
	while (*link) {
		parent = *link;
		link = &parent->rb_right;
	}

	if (parent) {
		se = rb_entry(parent, struct swap_extent, rb_node);
		BUG_ON(se->start_page + se->nr_pages != start_page);
		if (se->start_block + se->nr_pages == start_block) {
			/* Merge it */
			se->nr_pages += nr_pages;
			return 0;
		}
	}

	/* No merge, insert a new extent. */
	new_se = kmalloc(sizeof(*se), GFP_KERNEL);
	if (new_se == NULL)
		return -ENOMEM;
	new_se->start_page = start_page;
	new_se->nr_pages = nr_pages;
	new_se->start_block = start_block;

	rb_link_node(&new_se->rb_node, parent, link);
	rb_insert_color(&new_se->rb_node, &sis->swap_extent_root);
	return 1;
}
EXPORT_SYMBOL_GPL(add_swap_extent);

/*
 * A `swap extent' is a simple thing which maps a contiguous range of pages
 * onto a contiguous range of disk blocks.  A rbtree of swap extents is
 * built at swapon time and is then used at swap_writepage/swap_read_folio
 * time for locating where on disk a page belongs.
 *
 * If the swapfile is an S_ISBLK block device, a single extent is installed.
 * This is done so that the main operating code can treat S_ISBLK and S_ISREG
 * swap files identically.
 *
 * Whether the swapdev is an S_ISREG file or an S_ISBLK blockdev, the swap
 * extent rbtree operates in PAGE_SIZE disk blocks.  Both S_ISREG and S_ISBLK
 * swapfiles are handled *identically* after swapon time.
 *
 * For S_ISREG swapfiles, setup_swap_extents() will walk all the file's blocks
 * and will parse them into a rbtree, in PAGE_SIZE chunks.  If some stray
 * blocks are found which do not fall within the PAGE_SIZE alignment
 * requirements, they are simply tossed out - we will never use those blocks
 * for swapping.
 *
 * For all swap devices we set S_SWAPFILE across the life of the swapon.  This
 * prevents users from writing to the swap device, which will corrupt memory.
 *
 * The amount of disk space which a single swap extent represents varies.
 * Typically it is in the 1-4 megabyte range.  So we can have hundreds of
 * extents in the rbtree. - akpm.
 */
static int setup_swap_extents(struct swap_info_struct *sis, sector_t *span)
{
	struct file *swap_file = sis->swap_file;
	struct address_space *mapping = swap_file->f_mapping;
	struct inode *inode = mapping->host;
	int ret;

	if (S_ISBLK(inode->i_mode)) {
		ret = add_swap_extent(sis, 0, sis->max, 0);
		*span = sis->pages;
		return ret;
	}

	if (mapping->a_ops->swap_activate) {
		ret = mapping->a_ops->swap_activate(sis, swap_file, span);
		if (ret < 0)
			return ret;
		sis->flags |= SWP_ACTIVATED;
		if ((sis->flags & SWP_FS_OPS) &&
		    sio_pool_init() != 0) {
			destroy_swap_extents(sis);
			return -ENOMEM;
		}
		return ret;
	}

	return generic_swapfile_activate(sis, swap_file, span);
}

static int swap_node(struct swap_info_struct *si)
{
	struct block_device *bdev;

	if (si->bdev)
		bdev = si->bdev;
	else
		bdev = si->swap_file->f_inode->i_sb->s_bdev;

	return bdev ? bdev->bd_disk->node_id : NUMA_NO_NODE;
}

static void setup_swap_info(struct swap_info_struct *si, int prio,
			    unsigned char *swap_map,
			    struct swap_cluster_info *cluster_info,
			    unsigned long *zeromap)
{
	int i;

	if (prio >= 0)
		si->prio = prio;
	else
		si->prio = --least_priority;
	/*
	 * the plist prio is negated because plist ordering is
	 * low-to-high, while swap ordering is high-to-low
	 */
	si->list.prio = -si->prio;
	for_each_node(i) {
		if (si->prio >= 0)
			si->avail_lists[i].prio = -si->prio;
		else {
			if (swap_node(si) == i)
				si->avail_lists[i].prio = 1;
			else
				si->avail_lists[i].prio = -si->prio;
		}
	}
	si->swap_map = swap_map;
	si->cluster_info = cluster_info;
	si->zeromap = zeromap;
}

static void _enable_swap_info(struct swap_info_struct *si)
{
	si->flags |= SWP_WRITEOK;
	atomic_long_add(si->pages, &nr_swap_pages);
	total_swap_pages += si->pages;

	assert_spin_locked(&swap_lock);
	/*
	 * both lists are plists, and thus priority ordered.
	 * swap_active_head needs to be priority ordered for swapoff(),
	 * which on removal of any swap_info_struct with an auto-assigned
	 * (i.e. negative) priority increments the auto-assigned priority
	 * of any lower-priority swap_info_structs.
	 * swap_avail_head needs to be priority ordered for folio_alloc_swap(),
	 * which allocates swap pages from the highest available priority
	 * swap_info_struct.
	 */
	plist_add(&si->list, &swap_active_head);

	/* add to available list iff swap device is not full */
	if (si->highest_bit)
		add_to_avail_list(si);
}

static void enable_swap_info(struct swap_info_struct *si, int prio,
				unsigned char *swap_map,
				struct swap_cluster_info *cluster_info,
				unsigned long *zeromap)
{
	spin_lock(&swap_lock);
	spin_lock(&si->lock);
	setup_swap_info(si, prio, swap_map, cluster_info, zeromap);
	spin_unlock(&si->lock);
	spin_unlock(&swap_lock);
	/*
	 * Finished initializing swap device, now it's safe to reference it.
	 */
	percpu_ref_resurrect(&si->users);
	spin_lock(&swap_lock);
	spin_lock(&si->lock);
	_enable_swap_info(si);
	spin_unlock(&si->lock);
	spin_unlock(&swap_lock);
}

static void reinsert_swap_info(struct swap_info_struct *si)
{
	spin_lock(&swap_lock);
	spin_lock(&si->lock);
	setup_swap_info(si, si->prio, si->swap_map, si->cluster_info, si->zeromap);
	_enable_swap_info(si);
	spin_unlock(&si->lock);
	spin_unlock(&swap_lock);
}

static bool __has_usable_swap(void)
{
	return !plist_head_empty(&swap_active_head);
}

bool has_usable_swap(void)
{
	bool ret;

	spin_lock(&swap_lock);
	ret = __has_usable_swap();
	spin_unlock(&swap_lock);
	return ret;
}

SYSCALL_DEFINE1(swapoff, const char __user *, specialfile)
{
	struct swap_info_struct *p = NULL;
	unsigned char *swap_map;
	unsigned long *zeromap;
	struct swap_cluster_info *cluster_info;
	struct file *swap_file, *victim;
	struct address_space *mapping;
	struct inode *inode;
	struct filename *pathname;
	int err, found = 0;

	if (!capable(CAP_SYS_ADMIN))
		return -EPERM;

	BUG_ON(!current->mm);

	pathname = getname(specialfile);
	if (IS_ERR(pathname))
		return PTR_ERR(pathname);

	victim = file_open_name(pathname, O_RDWR|O_LARGEFILE, 0);
	err = PTR_ERR(victim);
	if (IS_ERR(victim))
		goto out;

	mapping = victim->f_mapping;
	spin_lock(&swap_lock);
	plist_for_each_entry(p, &swap_active_head, list) {
		if (p->flags & SWP_WRITEOK) {
			if (p->swap_file->f_mapping == mapping) {
				found = 1;
				break;
			}
		}
	}
	if (!found) {
		err = -EINVAL;
		spin_unlock(&swap_lock);
		goto out_dput;
	}
	if (!security_vm_enough_memory_mm(current->mm, p->pages))
		vm_unacct_memory(p->pages);
	else {
		err = -ENOMEM;
		spin_unlock(&swap_lock);
		goto out_dput;
	}
	spin_lock(&p->lock);
	del_from_avail_list(p);
	if (p->prio < 0) {
		struct swap_info_struct *si = p;
		int nid;

		plist_for_each_entry_continue(si, &swap_active_head, list) {
			si->prio++;
			si->list.prio--;
			for_each_node(nid) {
				if (si->avail_lists[nid].prio != 1)
					si->avail_lists[nid].prio--;
			}
		}
		least_priority++;
	}
	plist_del(&p->list, &swap_active_head);
	atomic_long_sub(p->pages, &nr_swap_pages);
	total_swap_pages -= p->pages;
	p->flags &= ~SWP_WRITEOK;
	spin_unlock(&p->lock);
	spin_unlock(&swap_lock);

	disable_swap_slots_cache_lock();

	set_current_oom_origin();
	err = try_to_unuse(p->type);
	clear_current_oom_origin();

	if (err) {
		/* re-insert swap space back into swap_list */
		reinsert_swap_info(p);
		reenable_swap_slots_cache_unlock();
		goto out_dput;
	}

	reenable_swap_slots_cache_unlock();

	/*
	 * Wait for swap operations protected by get/put_swap_device()
	 * to complete.  Because of synchronize_rcu() here, all swap
	 * operations protected by RCU reader side lock (including any
	 * spinlock) will be waited too.  This makes it easy to
	 * prevent folio_test_swapcache() and the following swap cache
	 * operations from racing with swapoff.
	 */
	percpu_ref_kill(&p->users);
	synchronize_rcu();
	wait_for_completion(&p->comp);

	flush_work(&p->discard_work);

	destroy_swap_extents(p);
	if (p->flags & SWP_CONTINUED)
		free_swap_count_continuations(p);

	if (!p->bdev || !bdev_nonrot(p->bdev))
		atomic_dec(&nr_rotate_swap);

	mutex_lock(&swapon_mutex);
	spin_lock(&swap_lock);
	spin_lock(&p->lock);
	drain_mmlist();

	/* wait for anyone still in scan_swap_map_slots */
	p->highest_bit = 0;		/* cuts scans short */
	while (p->flags >= SWP_SCANNING) {
		spin_unlock(&p->lock);
		spin_unlock(&swap_lock);
		schedule_timeout_uninterruptible(1);
		spin_lock(&swap_lock);
		spin_lock(&p->lock);
	}

	swap_file = p->swap_file;
	p->swap_file = NULL;
	p->max = 0;
	swap_map = p->swap_map;
	p->swap_map = NULL;
	zeromap = p->zeromap;
	p->zeromap = NULL;
	cluster_info = p->cluster_info;
	p->cluster_info = NULL;
	spin_unlock(&p->lock);
	spin_unlock(&swap_lock);
	arch_swap_invalidate_area(p->type);
	zswap_swapoff(p->type);
	mutex_unlock(&swapon_mutex);
	free_percpu(p->percpu_cluster);
	p->percpu_cluster = NULL;
	free_percpu(p->cluster_next_cpu);
	p->cluster_next_cpu = NULL;
	vfree(swap_map);
	kvfree(zeromap);
	kvfree(cluster_info);
	/* Destroy swap account information */
	swap_cgroup_swapoff(p->type);
	exit_swap_address_space(p->type);

	inode = mapping->host;

	inode_lock(inode);
	inode->i_flags &= ~S_SWAPFILE;
	inode_unlock(inode);
	filp_close(swap_file, NULL);

	/*
	 * Clear the SWP_USED flag after all resources are freed so that swapon
	 * can reuse this swap_info in alloc_swap_info() safely.  It is ok to
	 * not hold p->lock after we cleared its SWP_WRITEOK.
	 */
	spin_lock(&swap_lock);
	p->flags = 0;
	spin_unlock(&swap_lock);

	err = 0;
	atomic_inc(&proc_poll_event);
	wake_up_interruptible(&proc_poll_wait);

out_dput:
	filp_close(victim, NULL);
out:
	putname(pathname);
	return err;
}

#ifdef CONFIG_PROC_FS
static __poll_t swaps_poll(struct file *file, poll_table *wait)
{
	struct seq_file *seq = file->private_data;

	poll_wait(file, &proc_poll_wait, wait);

	if (seq->poll_event != atomic_read(&proc_poll_event)) {
		seq->poll_event = atomic_read(&proc_poll_event);
		return EPOLLIN | EPOLLRDNORM | EPOLLERR | EPOLLPRI;
	}

	return EPOLLIN | EPOLLRDNORM;
}

/* iterator */
static void *swap_start(struct seq_file *swap, loff_t *pos)
{
	struct swap_info_struct *si;
	int type;
	loff_t l = *pos;

	mutex_lock(&swapon_mutex);

	if (!l)
		return SEQ_START_TOKEN;

	for (type = 0; (si = swap_type_to_swap_info(type)); type++) {
		if (!(si->flags & SWP_USED) || !si->swap_map)
			continue;
		if (!--l)
			return si;
	}

	return NULL;
}

static void *swap_next(struct seq_file *swap, void *v, loff_t *pos)
{
	struct swap_info_struct *si = v;
	int type;

	if (v == SEQ_START_TOKEN)
		type = 0;
	else
		type = si->type + 1;

	++(*pos);
	for (; (si = swap_type_to_swap_info(type)); type++) {
		if (!(si->flags & SWP_USED) || !si->swap_map)
			continue;
		return si;
	}

	return NULL;
}

static void swap_stop(struct seq_file *swap, void *v)
{
	mutex_unlock(&swapon_mutex);
}

static int swap_show(struct seq_file *swap, void *v)
{
	struct swap_info_struct *si = v;
	struct file *file;
	int len;
	unsigned long bytes, inuse;

	if (si == SEQ_START_TOKEN) {
		seq_puts(swap, "Filename\t\t\t\tType\t\tSize\t\tUsed\t\tPriority\n");
		return 0;
	}

	bytes = K(si->pages);
	inuse = K(READ_ONCE(si->inuse_pages));

	file = si->swap_file;
	len = seq_file_path(swap, file, " \t\n\\");
	seq_printf(swap, "%*s%s\t%lu\t%s%lu\t%s%d\n",
			len < 40 ? 40 - len : 1, " ",
			S_ISBLK(file_inode(file)->i_mode) ?
				"partition" : "file\t",
			bytes, bytes < 10000000 ? "\t" : "",
			inuse, inuse < 10000000 ? "\t" : "",
			si->prio);
	return 0;
}

static const struct seq_operations swaps_op = {
	.start =	swap_start,
	.next =		swap_next,
	.stop =		swap_stop,
	.show =		swap_show
};

static int swaps_open(struct inode *inode, struct file *file)
{
	struct seq_file *seq;
	int ret;

	ret = seq_open(file, &swaps_op);
	if (ret)
		return ret;

	seq = file->private_data;
	seq->poll_event = atomic_read(&proc_poll_event);
	return 0;
}

static const struct proc_ops swaps_proc_ops = {
	.proc_flags	= PROC_ENTRY_PERMANENT,
	.proc_open	= swaps_open,
	.proc_read	= seq_read,
	.proc_lseek	= seq_lseek,
	.proc_release	= seq_release,
	.proc_poll	= swaps_poll,
};

static int __init procswaps_init(void)
{
	proc_create("swaps", 0, NULL, &swaps_proc_ops);
	return 0;
}
__initcall(procswaps_init);
#endif /* CONFIG_PROC_FS */

#ifdef MAX_SWAPFILES_CHECK
static int __init max_swapfiles_check(void)
{
	MAX_SWAPFILES_CHECK();
	return 0;
}
late_initcall(max_swapfiles_check);
#endif

static struct swap_info_struct *alloc_swap_info(void)
{
	struct swap_info_struct *p;
	struct swap_info_struct *defer = NULL;
	unsigned int type;
	int i;

	p = kvzalloc(struct_size(p, avail_lists, nr_node_ids), GFP_KERNEL);
	if (!p)
		return ERR_PTR(-ENOMEM);

	if (percpu_ref_init(&p->users, swap_users_ref_free,
			    PERCPU_REF_INIT_DEAD, GFP_KERNEL)) {
		kvfree(p);
		return ERR_PTR(-ENOMEM);
	}

	spin_lock(&swap_lock);
	for (type = 0; type < nr_swapfiles; type++) {
		if (!(swap_info[type]->flags & SWP_USED))
			break;
	}
	if (type >= MAX_SWAPFILES) {
		spin_unlock(&swap_lock);
		percpu_ref_exit(&p->users);
		kvfree(p);
		return ERR_PTR(-EPERM);
	}
	if (type >= nr_swapfiles) {
		p->type = type;
		/*
		 * Publish the swap_info_struct after initializing it.
		 * Note that kvzalloc() above zeroes all its fields.
		 */
		smp_store_release(&swap_info[type], p); /* rcu_assign_pointer() */
		nr_swapfiles++;
	} else {
		defer = p;
		p = swap_info[type];
		/*
		 * Do not memset this entry: a racing procfs swap_next()
		 * would be relying on p->type to remain valid.
		 */
	}
	p->swap_extent_root = RB_ROOT;
	plist_node_init(&p->list, 0);
	for_each_node(i)
		plist_node_init(&p->avail_lists[i], 0);
	p->flags = SWP_USED;
	spin_unlock(&swap_lock);
	if (defer) {
		percpu_ref_exit(&defer->users);
		kvfree(defer);
	}
	spin_lock_init(&p->lock);
	spin_lock_init(&p->cont_lock);
	init_completion(&p->comp);

	return p;
}

static int claim_swapfile(struct swap_info_struct *si, struct inode *inode)
{
	if (S_ISBLK(inode->i_mode)) {
		si->bdev = I_BDEV(inode);
		/*
		 * Zoned block devices contain zones that have a sequential
		 * write only restriction.  Hence zoned block devices are not
		 * suitable for swapping.  Disallow them here.
		 */
		if (bdev_is_zoned(si->bdev))
			return -EINVAL;
		si->flags |= SWP_BLKDEV;
	} else if (S_ISREG(inode->i_mode)) {
		si->bdev = inode->i_sb->s_bdev;
	}

	return 0;
}


/*
 * Find out how many pages are allowed for a single swap device. There
 * are two limiting factors:
 * 1) the number of bits for the swap offset in the swp_entry_t type, and
 * 2) the number of bits in the swap pte, as defined by the different
 * architectures.
 *
 * In order to find the largest possible bit mask, a swap entry with
 * swap type 0 and swap offset ~0UL is created, encoded to a swap pte,
 * decoded to a swp_entry_t again, and finally the swap offset is
 * extracted.
 *
 * This will mask all the bits from the initial ~0UL mask that can't
 * be encoded in either the swp_entry_t or the architecture definition
 * of a swap pte.
 */
unsigned long generic_max_swapfile_size(void)
{
	return swp_offset(pte_to_swp_entry(
			swp_entry_to_pte(swp_entry(0, ~0UL)))) + 1;
}

/* Can be overridden by an architecture for additional checks. */
__weak unsigned long arch_max_swapfile_size(void)
{
	return generic_max_swapfile_size();
}

static unsigned long read_swap_header(struct swap_info_struct *si,
					union swap_header *swap_header,
					struct inode *inode)
{
	int i;
	unsigned long maxpages;
	unsigned long swapfilepages;
	unsigned long last_page;

	if (memcmp("SWAPSPACE2", swap_header->magic.magic, 10)) {
		pr_err("Unable to find swap-space signature\n");
		return 0;
	}

	/* swap partition endianness hack... */
	if (swab32(swap_header->info.version) == 1) {
		swab32s(&swap_header->info.version);
		swab32s(&swap_header->info.last_page);
		swab32s(&swap_header->info.nr_badpages);
		if (swap_header->info.nr_badpages > MAX_SWAP_BADPAGES)
			return 0;
		for (i = 0; i < swap_header->info.nr_badpages; i++)
			swab32s(&swap_header->info.badpages[i]);
	}
	/* Check the swap header's sub-version */
	if (swap_header->info.version != 1) {
		pr_warn("Unable to handle swap header version %d\n",
			swap_header->info.version);
		return 0;
	}

	si->lowest_bit  = 1;
	si->cluster_next = 1;
	si->cluster_nr = 0;

	maxpages = swapfile_maximum_size;
	last_page = swap_header->info.last_page;
	if (!last_page) {
		pr_warn("Empty swap-file\n");
		return 0;
	}
	if (last_page > maxpages) {
		pr_warn("Truncating oversized swap area, only using %luk out of %luk\n",
			K(maxpages), K(last_page));
	}
	if (maxpages > last_page) {
		maxpages = last_page + 1;
		/* p->max is an unsigned int: don't overflow it */
		if ((unsigned int)maxpages == 0)
			maxpages = UINT_MAX;
	}
	si->highest_bit = maxpages - 1;

	if (!maxpages)
		return 0;
	swapfilepages = i_size_read(inode) >> PAGE_SHIFT;
	if (swapfilepages && maxpages > swapfilepages) {
		pr_warn("Swap area shorter than signature indicates\n");
		return 0;
	}
	if (swap_header->info.nr_badpages && S_ISREG(inode->i_mode))
		return 0;
	if (swap_header->info.nr_badpages > MAX_SWAP_BADPAGES)
		return 0;

	return maxpages;
}

#define SWAP_CLUSTER_INFO_COLS						\
	DIV_ROUND_UP(L1_CACHE_BYTES, sizeof(struct swap_cluster_info))
#define SWAP_CLUSTER_SPACE_COLS						\
	DIV_ROUND_UP(SWAP_ADDRESS_SPACE_PAGES, SWAPFILE_CLUSTER)
#define SWAP_CLUSTER_COLS						\
	max_t(unsigned int, SWAP_CLUSTER_INFO_COLS, SWAP_CLUSTER_SPACE_COLS)

static int setup_swap_map_and_extents(struct swap_info_struct *si,
					union swap_header *swap_header,
					unsigned char *swap_map,
					unsigned long maxpages,
					sector_t *span)
{
	unsigned int nr_good_pages;
	unsigned long i;
	int nr_extents;

	nr_good_pages = maxpages - 1;	/* omit header page */

	for (i = 0; i < swap_header->info.nr_badpages; i++) {
		unsigned int page_nr = swap_header->info.badpages[i];
		if (page_nr == 0 || page_nr > swap_header->info.last_page)
			return -EINVAL;
		if (page_nr < maxpages) {
			swap_map[page_nr] = SWAP_MAP_BAD;
			nr_good_pages--;
		}
	}

	if (nr_good_pages) {
		swap_map[0] = SWAP_MAP_BAD;
		si->max = maxpages;
		si->pages = nr_good_pages;
		nr_extents = setup_swap_extents(si, span);
		if (nr_extents < 0)
			return nr_extents;
		nr_good_pages = si->pages;
	}
	if (!nr_good_pages) {
		pr_warn("Empty swap-file\n");
		return -EINVAL;
	}

	return nr_extents;
}

static struct swap_cluster_info *setup_clusters(struct swap_info_struct *si,
						union swap_header *swap_header,
						unsigned long maxpages)
{
	unsigned long nr_clusters = DIV_ROUND_UP(maxpages, SWAPFILE_CLUSTER);
	unsigned long col = si->cluster_next / SWAPFILE_CLUSTER % SWAP_CLUSTER_COLS;
	struct swap_cluster_info *cluster_info;
	unsigned long i, j, k, idx;
	int cpu, err = -ENOMEM;

	cluster_info = kvcalloc(nr_clusters, sizeof(*cluster_info), GFP_KERNEL);
	if (!cluster_info)
		goto err;

	for (i = 0; i < nr_clusters; i++)
		spin_lock_init(&cluster_info[i].lock);

	si->cluster_next_cpu = alloc_percpu(unsigned int);
	if (!si->cluster_next_cpu)
		goto err_free;

	/* Random start position to help with wear leveling */
	for_each_possible_cpu(cpu)
		per_cpu(*si->cluster_next_cpu, cpu) =
		get_random_u32_inclusive(1, si->highest_bit);

	si->percpu_cluster = alloc_percpu(struct percpu_cluster);
	if (!si->percpu_cluster)
		goto err_free;

	for_each_possible_cpu(cpu) {
		struct percpu_cluster *cluster;

		cluster = per_cpu_ptr(si->percpu_cluster, cpu);
		for (i = 0; i < SWAP_NR_ORDERS; i++)
			cluster->next[i] = SWAP_NEXT_INVALID;
	}

	/*
	 * Mark unusable pages as unavailable. The clusters aren't
	 * marked free yet, so no list operations are involved yet.
	 *
	 * See setup_swap_map_and_extents(): header page, bad pages,
	 * and the EOF part of the last cluster.
	 */
	inc_cluster_info_page(si, cluster_info, 0);
	for (i = 0; i < swap_header->info.nr_badpages; i++)
		inc_cluster_info_page(si, cluster_info,
				      swap_header->info.badpages[i]);
	for (i = maxpages; i < round_up(maxpages, SWAPFILE_CLUSTER); i++)
		inc_cluster_info_page(si, cluster_info, i);

	INIT_LIST_HEAD(&si->free_clusters);
	INIT_LIST_HEAD(&si->full_clusters);
	INIT_LIST_HEAD(&si->discard_clusters);

	for (i = 0; i < SWAP_NR_ORDERS; i++) {
		INIT_LIST_HEAD(&si->nonfull_clusters[i]);
		INIT_LIST_HEAD(&si->frag_clusters[i]);
		si->frag_cluster_nr[i] = 0;
	}

	/*
	 * Reduce false cache line sharing between cluster_info and
	 * sharing same address space.
	 */
	for (k = 0; k < SWAP_CLUSTER_COLS; k++) {
		j = (k + col) % SWAP_CLUSTER_COLS;
		for (i = 0; i < DIV_ROUND_UP(nr_clusters, SWAP_CLUSTER_COLS); i++) {
			struct swap_cluster_info *ci;
			idx = i * SWAP_CLUSTER_COLS + j;
			ci = cluster_info + idx;
			if (idx >= nr_clusters)
				continue;
			if (ci->count) {
				ci->flags = CLUSTER_FLAG_NONFULL;
				list_add_tail(&ci->list, &si->nonfull_clusters[0]);
				continue;
			}
			ci->flags = CLUSTER_FLAG_FREE;
			list_add_tail(&ci->list, &si->free_clusters);
		}
	}

	return cluster_info;

err_free:
	kvfree(cluster_info);
err:
	return ERR_PTR(err);
}

SYSCALL_DEFINE2(swapon, const char __user *, specialfile, int, swap_flags)
{
	struct swap_info_struct *si;
	struct filename *name;
	struct file *swap_file = NULL;
	struct address_space *mapping;
	struct dentry *dentry;
	int prio;
	int error;
	union swap_header *swap_header;
	int nr_extents;
	sector_t span;
	unsigned long maxpages;
	unsigned char *swap_map = NULL;
	unsigned long *zeromap = NULL;
	struct swap_cluster_info *cluster_info = NULL;
	struct folio *folio = NULL;
	struct inode *inode = NULL;
	bool inced_nr_rotate_swap = false;

	if (swap_flags & ~SWAP_FLAGS_VALID)
		return -EINVAL;

	if (!capable(CAP_SYS_ADMIN))
		return -EPERM;

	if (!swap_avail_heads)
		return -ENOMEM;

	si = alloc_swap_info();
	if (IS_ERR(si))
		return PTR_ERR(si);

	INIT_WORK(&si->discard_work, swap_discard_work);

	name = getname(specialfile);
	if (IS_ERR(name)) {
		error = PTR_ERR(name);
		name = NULL;
		goto bad_swap;
	}
	swap_file = file_open_name(name, O_RDWR | O_LARGEFILE | O_EXCL, 0);
	if (IS_ERR(swap_file)) {
		error = PTR_ERR(swap_file);
		swap_file = NULL;
		goto bad_swap;
	}

	si->swap_file = swap_file;
	mapping = swap_file->f_mapping;
	dentry = swap_file->f_path.dentry;
	inode = mapping->host;

	error = claim_swapfile(si, inode);
	if (unlikely(error))
		goto bad_swap;

	inode_lock(inode);
	if (d_unlinked(dentry) || cant_mount(dentry)) {
		error = -ENOENT;
		goto bad_swap_unlock_inode;
	}
	if (IS_SWAPFILE(inode)) {
		error = -EBUSY;
		goto bad_swap_unlock_inode;
	}

	/*
	 * Read the swap header.
	 */
	if (!mapping->a_ops->read_folio) {
		error = -EINVAL;
		goto bad_swap_unlock_inode;
	}
	folio = read_mapping_folio(mapping, 0, swap_file);
	if (IS_ERR(folio)) {
		error = PTR_ERR(folio);
		goto bad_swap_unlock_inode;
	}
	swap_header = kmap_local_folio(folio, 0);

	maxpages = read_swap_header(si, swap_header, inode);
	if (unlikely(!maxpages)) {
		error = -EINVAL;
		goto bad_swap_unlock_inode;
	}

	/* OK, set up the swap map and apply the bad block list */
	swap_map = vzalloc(maxpages);
	if (!swap_map) {
		error = -ENOMEM;
		goto bad_swap_unlock_inode;
	}

	error = swap_cgroup_swapon(si->type, maxpages);
	if (error)
		goto bad_swap_unlock_inode;

	nr_extents = setup_swap_map_and_extents(si, swap_header, swap_map,
						maxpages, &span);
	if (unlikely(nr_extents < 0)) {
		error = nr_extents;
		goto bad_swap_unlock_inode;
	}

	/*
	 * Use kvmalloc_array instead of bitmap_zalloc as the allocation order might
	 * be above MAX_PAGE_ORDER incase of a large swap file.
	 */
	zeromap = kvmalloc_array(BITS_TO_LONGS(maxpages), sizeof(long),
				    GFP_KERNEL | __GFP_ZERO);
	if (!zeromap) {
		error = -ENOMEM;
		goto bad_swap_unlock_inode;
	}

	if (si->bdev && bdev_stable_writes(si->bdev))
		si->flags |= SWP_STABLE_WRITES;

	if (si->bdev && bdev_synchronous(si->bdev))
		si->flags |= SWP_SYNCHRONOUS_IO;

	if (si->bdev && bdev_nonrot(si->bdev)) {
		si->flags |= SWP_SOLIDSTATE;

		cluster_info = setup_clusters(si, swap_header, maxpages);
		if (IS_ERR(cluster_info)) {
			error = PTR_ERR(cluster_info);
			cluster_info = NULL;
			goto bad_swap_unlock_inode;
		}
	} else {
		atomic_inc(&nr_rotate_swap);
		inced_nr_rotate_swap = true;
	}

	if ((swap_flags & SWAP_FLAG_DISCARD) &&
	    si->bdev && bdev_max_discard_sectors(si->bdev)) {
		/*
		 * When discard is enabled for swap with no particular
		 * policy flagged, we set all swap discard flags here in
		 * order to sustain backward compatibility with older
		 * swapon(8) releases.
		 */
		si->flags |= (SWP_DISCARDABLE | SWP_AREA_DISCARD |
			     SWP_PAGE_DISCARD);

		/*
		 * By flagging sys_swapon, a sysadmin can tell us to
		 * either do single-time area discards only, or to just
		 * perform discards for released swap page-clusters.
		 * Now it's time to adjust the p->flags accordingly.
		 */
		if (swap_flags & SWAP_FLAG_DISCARD_ONCE)
			si->flags &= ~SWP_PAGE_DISCARD;
		else if (swap_flags & SWAP_FLAG_DISCARD_PAGES)
			si->flags &= ~SWP_AREA_DISCARD;

		/* issue a swapon-time discard if it's still required */
		if (si->flags & SWP_AREA_DISCARD) {
			int err = discard_swap(si);
			if (unlikely(err))
				pr_err("swapon: discard_swap(%p): %d\n",
					si, err);
		}
	}

	error = init_swap_address_space(si->type, maxpages);
	if (error)
		goto bad_swap_unlock_inode;

	error = zswap_swapon(si->type, maxpages);
	if (error)
		goto free_swap_address_space;

	/*
	 * Flush any pending IO and dirty mappings before we start using this
	 * swap device.
	 */
	inode->i_flags |= S_SWAPFILE;
	error = inode_drain_writes(inode);
	if (error) {
		inode->i_flags &= ~S_SWAPFILE;
		goto free_swap_zswap;
	}

	mutex_lock(&swapon_mutex);
	prio = -1;
	if (swap_flags & SWAP_FLAG_PREFER)
		prio =
		  (swap_flags & SWAP_FLAG_PRIO_MASK) >> SWAP_FLAG_PRIO_SHIFT;
	enable_swap_info(si, prio, swap_map, cluster_info, zeromap);

	pr_info("Adding %uk swap on %s.  Priority:%d extents:%d across:%lluk %s%s%s%s\n",
		K(si->pages), name->name, si->prio, nr_extents,
		K((unsigned long long)span),
		(si->flags & SWP_SOLIDSTATE) ? "SS" : "",
		(si->flags & SWP_DISCARDABLE) ? "D" : "",
		(si->flags & SWP_AREA_DISCARD) ? "s" : "",
		(si->flags & SWP_PAGE_DISCARD) ? "c" : "");

	mutex_unlock(&swapon_mutex);
	atomic_inc(&proc_poll_event);
	wake_up_interruptible(&proc_poll_wait);

	error = 0;
	goto out;
free_swap_zswap:
	zswap_swapoff(si->type);
free_swap_address_space:
	exit_swap_address_space(si->type);
bad_swap_unlock_inode:
	inode_unlock(inode);
bad_swap:
	free_percpu(si->percpu_cluster);
	si->percpu_cluster = NULL;
	free_percpu(si->cluster_next_cpu);
	si->cluster_next_cpu = NULL;
	inode = NULL;
	destroy_swap_extents(si);
	swap_cgroup_swapoff(si->type);
	spin_lock(&swap_lock);
	si->swap_file = NULL;
	si->flags = 0;
	spin_unlock(&swap_lock);
	vfree(swap_map);
	kvfree(zeromap);
	kvfree(cluster_info);
	if (inced_nr_rotate_swap)
		atomic_dec(&nr_rotate_swap);
	if (swap_file)
		filp_close(swap_file, NULL);
out:
	if (!IS_ERR_OR_NULL(folio))
		folio_release_kmap(folio, swap_header);
	if (name)
		putname(name);
	if (inode)
		inode_unlock(inode);
	if (!error)
		enable_swap_slots_cache();
	return error;
}

void si_swapinfo(struct sysinfo *val)
{
	unsigned int type;
	unsigned long nr_to_be_unused = 0;

	spin_lock(&swap_lock);
	for (type = 0; type < nr_swapfiles; type++) {
		struct swap_info_struct *si = swap_info[type];

		if ((si->flags & SWP_USED) && !(si->flags & SWP_WRITEOK))
			nr_to_be_unused += READ_ONCE(si->inuse_pages);
	}
	val->freeswap = atomic_long_read(&nr_swap_pages) + nr_to_be_unused;
	val->totalswap = total_swap_pages + nr_to_be_unused;
	spin_unlock(&swap_lock);
}

/*
 * Verify that nr swap entries are valid and increment their swap map counts.
 *
 * Returns error code in following case.
 * - success -> 0
 * - swp_entry is invalid -> EINVAL
 * - swp_entry is migration entry -> EINVAL
 * - swap-cache reference is requested but there is already one. -> EEXIST
 * - swap-cache reference is requested but the entry is not used. -> ENOENT
 * - swap-mapped reference requested but needs continued swap count. -> ENOMEM
 */
static int __swap_duplicate(swp_entry_t entry, unsigned char usage, int nr)
{
	struct swap_info_struct *si;
	struct swap_cluster_info *ci;
	unsigned long offset;
	unsigned char count;
	unsigned char has_cache;
	int err, i;

	si = swp_swap_info(entry);

	offset = swp_offset(entry);
	VM_WARN_ON(nr > SWAPFILE_CLUSTER - offset % SWAPFILE_CLUSTER);
	VM_WARN_ON(usage == 1 && nr > 1);
	ci = lock_cluster_or_swap_info(si, offset);

	err = 0;
	for (i = 0; i < nr; i++) {
		count = si->swap_map[offset + i];

		/*
		 * swapin_readahead() doesn't check if a swap entry is valid, so the
		 * swap entry could be SWAP_MAP_BAD. Check here with lock held.
		 */
		if (unlikely(swap_count(count) == SWAP_MAP_BAD)) {
			err = -ENOENT;
			goto unlock_out;
		}

		has_cache = count & SWAP_HAS_CACHE;
		count &= ~SWAP_HAS_CACHE;

		if (!count && !has_cache) {
			err = -ENOENT;
		} else if (usage == SWAP_HAS_CACHE) {
			if (has_cache)
				err = -EEXIST;
		} else if ((count & ~COUNT_CONTINUED) > SWAP_MAP_MAX) {
			err = -EINVAL;
		}
<<<<<<< HEAD

		if (err)
			goto unlock_out;
	}

=======

		if (err)
			goto unlock_out;
	}

>>>>>>> 3f3c5e0f
	for (i = 0; i < nr; i++) {
		count = si->swap_map[offset + i];
		has_cache = count & SWAP_HAS_CACHE;
		count &= ~SWAP_HAS_CACHE;

		if (usage == SWAP_HAS_CACHE)
			has_cache = SWAP_HAS_CACHE;
		else if ((count & ~COUNT_CONTINUED) < SWAP_MAP_MAX)
			count += usage;
		else if (swap_count_continued(si, offset + i, count))
			count = COUNT_CONTINUED;
		else {
			/*
			 * Don't need to rollback changes, because if
			 * usage == 1, there must be nr == 1.
			 */
			err = -ENOMEM;
			goto unlock_out;
		}

		WRITE_ONCE(si->swap_map[offset + i], count | has_cache);
	}

unlock_out:
	unlock_cluster_or_swap_info(si, ci);
	return err;
}

/*
 * Help swapoff by noting that swap entry belongs to shmem/tmpfs
 * (in which case its reference count is never incremented).
 */
void swap_shmem_alloc(swp_entry_t entry, int nr)
{
	__swap_duplicate(entry, SWAP_MAP_SHMEM, nr);
}

/*
 * Increase reference count of swap entry by 1.
 * Returns 0 for success, or -ENOMEM if a swap_count_continuation is required
 * but could not be atomically allocated.  Returns 0, just as if it succeeded,
 * if __swap_duplicate() fails for another reason (-EINVAL or -ENOENT), which
 * might occur if a page table entry has got corrupted.
 */
int swap_duplicate(swp_entry_t entry)
{
	int err = 0;

	while (!err && __swap_duplicate(entry, 1, 1) == -ENOMEM)
		err = add_swap_count_continuation(entry, GFP_ATOMIC);
	return err;
}

/*
 * @entry: first swap entry from which we allocate nr swap cache.
 *
 * Called when allocating swap cache for existing swap entries,
 * This can return error codes. Returns 0 at success.
 * -EEXIST means there is a swap cache.
 * Note: return code is different from swap_duplicate().
 */
int swapcache_prepare(swp_entry_t entry, int nr)
{
	return __swap_duplicate(entry, SWAP_HAS_CACHE, nr);
}

void swapcache_clear(struct swap_info_struct *si, swp_entry_t entry, int nr)
{
	unsigned long offset = swp_offset(entry);

	cluster_swap_free_nr(si, offset, nr, SWAP_HAS_CACHE);
}

struct swap_info_struct *swp_swap_info(swp_entry_t entry)
{
	return swap_type_to_swap_info(swp_type(entry));
}

/*
 * out-of-line methods to avoid include hell.
 */
struct address_space *swapcache_mapping(struct folio *folio)
{
	return swp_swap_info(folio->swap)->swap_file->f_mapping;
}
EXPORT_SYMBOL_GPL(swapcache_mapping);

pgoff_t __folio_swap_cache_index(struct folio *folio)
{
	return swap_cache_index(folio->swap);
}
EXPORT_SYMBOL_GPL(__folio_swap_cache_index);

/*
 * add_swap_count_continuation - called when a swap count is duplicated
 * beyond SWAP_MAP_MAX, it allocates a new page and links that to the entry's
 * page of the original vmalloc'ed swap_map, to hold the continuation count
 * (for that entry and for its neighbouring PAGE_SIZE swap entries).  Called
 * again when count is duplicated beyond SWAP_MAP_MAX * SWAP_CONT_MAX, etc.
 *
 * These continuation pages are seldom referenced: the common paths all work
 * on the original swap_map, only referring to a continuation page when the
 * low "digit" of a count is incremented or decremented through SWAP_MAP_MAX.
 *
 * add_swap_count_continuation(, GFP_ATOMIC) can be called while holding
 * page table locks; if it fails, add_swap_count_continuation(, GFP_KERNEL)
 * can be called after dropping locks.
 */
int add_swap_count_continuation(swp_entry_t entry, gfp_t gfp_mask)
{
	struct swap_info_struct *si;
	struct swap_cluster_info *ci;
	struct page *head;
	struct page *page;
	struct page *list_page;
	pgoff_t offset;
	unsigned char count;
	int ret = 0;

	/*
	 * When debugging, it's easier to use __GFP_ZERO here; but it's better
	 * for latency not to zero a page while GFP_ATOMIC and holding locks.
	 */
	page = alloc_page(gfp_mask | __GFP_HIGHMEM);

	si = get_swap_device(entry);
	if (!si) {
		/*
		 * An acceptable race has occurred since the failing
		 * __swap_duplicate(): the swap device may be swapoff
		 */
		goto outer;
	}
	spin_lock(&si->lock);

	offset = swp_offset(entry);

	ci = lock_cluster(si, offset);

	count = swap_count(si->swap_map[offset]);

	if ((count & ~COUNT_CONTINUED) != SWAP_MAP_MAX) {
		/*
		 * The higher the swap count, the more likely it is that tasks
		 * will race to add swap count continuation: we need to avoid
		 * over-provisioning.
		 */
		goto out;
	}

	if (!page) {
		ret = -ENOMEM;
		goto out;
	}

	head = vmalloc_to_page(si->swap_map + offset);
	offset &= ~PAGE_MASK;

	spin_lock(&si->cont_lock);
	/*
	 * Page allocation does not initialize the page's lru field,
	 * but it does always reset its private field.
	 */
	if (!page_private(head)) {
		BUG_ON(count & COUNT_CONTINUED);
		INIT_LIST_HEAD(&head->lru);
		set_page_private(head, SWP_CONTINUED);
		si->flags |= SWP_CONTINUED;
	}

	list_for_each_entry(list_page, &head->lru, lru) {
		unsigned char *map;

		/*
		 * If the previous map said no continuation, but we've found
		 * a continuation page, free our allocation and use this one.
		 */
		if (!(count & COUNT_CONTINUED))
			goto out_unlock_cont;

		map = kmap_local_page(list_page) + offset;
		count = *map;
		kunmap_local(map);

		/*
		 * If this continuation count now has some space in it,
		 * free our allocation and use this one.
		 */
		if ((count & ~COUNT_CONTINUED) != SWAP_CONT_MAX)
			goto out_unlock_cont;
	}

	list_add_tail(&page->lru, &head->lru);
	page = NULL;			/* now it's attached, don't free it */
out_unlock_cont:
	spin_unlock(&si->cont_lock);
out:
	unlock_cluster(ci);
	spin_unlock(&si->lock);
	put_swap_device(si);
outer:
	if (page)
		__free_page(page);
	return ret;
}

/*
 * swap_count_continued - when the original swap_map count is incremented
 * from SWAP_MAP_MAX, check if there is already a continuation page to carry
 * into, carry if so, or else fail until a new continuation page is allocated;
 * when the original swap_map count is decremented from 0 with continuation,
 * borrow from the continuation and report whether it still holds more.
 * Called while __swap_duplicate() or swap_entry_free() holds swap or cluster
 * lock.
 */
static bool swap_count_continued(struct swap_info_struct *si,
				 pgoff_t offset, unsigned char count)
{
	struct page *head;
	struct page *page;
	unsigned char *map;
	bool ret;

	head = vmalloc_to_page(si->swap_map + offset);
	if (page_private(head) != SWP_CONTINUED) {
		BUG_ON(count & COUNT_CONTINUED);
		return false;		/* need to add count continuation */
	}

	spin_lock(&si->cont_lock);
	offset &= ~PAGE_MASK;
	page = list_next_entry(head, lru);
	map = kmap_local_page(page) + offset;

	if (count == SWAP_MAP_MAX)	/* initial increment from swap_map */
		goto init_map;		/* jump over SWAP_CONT_MAX checks */

	if (count == (SWAP_MAP_MAX | COUNT_CONTINUED)) { /* incrementing */
		/*
		 * Think of how you add 1 to 999
		 */
		while (*map == (SWAP_CONT_MAX | COUNT_CONTINUED)) {
			kunmap_local(map);
			page = list_next_entry(page, lru);
			BUG_ON(page == head);
			map = kmap_local_page(page) + offset;
		}
		if (*map == SWAP_CONT_MAX) {
			kunmap_local(map);
			page = list_next_entry(page, lru);
			if (page == head) {
				ret = false;	/* add count continuation */
				goto out;
			}
			map = kmap_local_page(page) + offset;
init_map:		*map = 0;		/* we didn't zero the page */
		}
		*map += 1;
		kunmap_local(map);
		while ((page = list_prev_entry(page, lru)) != head) {
			map = kmap_local_page(page) + offset;
			*map = COUNT_CONTINUED;
			kunmap_local(map);
		}
		ret = true;			/* incremented */

	} else {				/* decrementing */
		/*
		 * Think of how you subtract 1 from 1000
		 */
		BUG_ON(count != COUNT_CONTINUED);
		while (*map == COUNT_CONTINUED) {
			kunmap_local(map);
			page = list_next_entry(page, lru);
			BUG_ON(page == head);
			map = kmap_local_page(page) + offset;
		}
		BUG_ON(*map == 0);
		*map -= 1;
		if (*map == 0)
			count = 0;
		kunmap_local(map);
		while ((page = list_prev_entry(page, lru)) != head) {
			map = kmap_local_page(page) + offset;
			*map = SWAP_CONT_MAX | count;
			count = COUNT_CONTINUED;
			kunmap_local(map);
		}
		ret = count == COUNT_CONTINUED;
	}
out:
	spin_unlock(&si->cont_lock);
	return ret;
}

/*
 * free_swap_count_continuations - swapoff free all the continuation pages
 * appended to the swap_map, after swap_map is quiesced, before vfree'ing it.
 */
static void free_swap_count_continuations(struct swap_info_struct *si)
{
	pgoff_t offset;

	for (offset = 0; offset < si->max; offset += PAGE_SIZE) {
		struct page *head;
		head = vmalloc_to_page(si->swap_map + offset);
		if (page_private(head)) {
			struct page *page, *next;

			list_for_each_entry_safe(page, next, &head->lru, lru) {
				list_del(&page->lru);
				__free_page(page);
			}
		}
	}
}

#if defined(CONFIG_MEMCG) && defined(CONFIG_BLK_CGROUP)
void __folio_throttle_swaprate(struct folio *folio, gfp_t gfp)
{
	struct swap_info_struct *si, *next;
	int nid = folio_nid(folio);

	if (!(gfp & __GFP_IO))
		return;

	if (!__has_usable_swap())
		return;

	if (!blk_cgroup_congested())
		return;

	/*
	 * We've already scheduled a throttle, avoid taking the global swap
	 * lock.
	 */
	if (current->throttle_disk)
		return;

	spin_lock(&swap_avail_lock);
	plist_for_each_entry_safe(si, next, &swap_avail_heads[nid],
				  avail_lists[nid]) {
		if (si->bdev) {
			blkcg_schedule_throttle(si->bdev->bd_disk, true);
			break;
		}
	}
	spin_unlock(&swap_avail_lock);
}
#endif

static int __init swapfile_init(void)
{
	int nid;

	swap_avail_heads = kmalloc_array(nr_node_ids, sizeof(struct plist_head),
					 GFP_KERNEL);
	if (!swap_avail_heads) {
		pr_emerg("Not enough memory for swap heads, swap is disabled\n");
		return -ENOMEM;
	}

	for_each_node(nid)
		plist_head_init(&swap_avail_heads[nid]);

	swapfile_maximum_size = arch_max_swapfile_size();

#ifdef CONFIG_MIGRATION
	if (swapfile_maximum_size >= (1UL << SWP_MIG_TOTAL_BITS))
		swap_migration_ad_supported = true;
#endif	/* CONFIG_MIGRATION */

	return 0;
}
subsys_initcall(swapfile_init);<|MERGE_RESOLUTION|>--- conflicted
+++ resolved
@@ -3653,19 +3653,11 @@
 		} else if ((count & ~COUNT_CONTINUED) > SWAP_MAP_MAX) {
 			err = -EINVAL;
 		}
-<<<<<<< HEAD
 
 		if (err)
 			goto unlock_out;
 	}
 
-=======
-
-		if (err)
-			goto unlock_out;
-	}
-
->>>>>>> 3f3c5e0f
 	for (i = 0; i < nr; i++) {
 		count = si->swap_map[offset + i];
 		has_cache = count & SWAP_HAS_CACHE;
