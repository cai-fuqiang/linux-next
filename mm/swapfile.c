--- conflicted
+++ resolved
@@ -3653,19 +3653,11 @@
 		} else if ((count & ~COUNT_CONTINUED) > SWAP_MAP_MAX) {
 			err = -EINVAL;
 		}
-<<<<<<< HEAD
 
 		if (err)
 			goto unlock_out;
 	}
 
-=======
-
-		if (err)
-			goto unlock_out;
-	}
-
->>>>>>> a8bb838e
 	for (i = 0; i < nr; i++) {
 		count = si->swap_map[offset + i];
 		has_cache = count & SWAP_HAS_CACHE;
