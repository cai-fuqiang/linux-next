--- conflicted
+++ resolved
@@ -503,17 +503,10 @@
 		cpus_read_unlock();
 		return;
 	}
-<<<<<<< HEAD
 
 	/* free asan quarantined objects */
 	kasan_cache_shutdown(s);
 
-=======
-
-	/* free asan quarantined objects */
-	kasan_cache_shutdown(s);
-
->>>>>>> 26de8614
 	err = __kmem_cache_shutdown(s);
 	WARN(err, "%s %s: Slab cache still has objects when called from %pS",
 	     __func__, s->name, (void *)_RET_IP_);
