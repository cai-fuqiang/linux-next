--- conflicted
+++ resolved
@@ -641,11 +641,7 @@
 	 * anonymous folios
 	 */
 	folio_clear_swapbacked(folio);
-<<<<<<< HEAD
-	lruvec_add_folio(lruvec, folio);
-=======
 	lruvec_add_folio_tail(lruvec, folio);
->>>>>>> 6241635b
 
 	__count_vm_events(PGLAZYFREE, nr_pages);
 	__count_memcg_events(lruvec_memcg(lruvec), PGLAZYFREE, nr_pages);
