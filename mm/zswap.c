// SPDX-License-Identifier: GPL-2.0-or-later
/*
 * zswap.c - zswap driver file
 *
 * zswap is a cache that takes pages that are in the process
 * of being swapped out and attempts to compress and store them in a
 * RAM-based memory pool.  This can result in a significant I/O reduction on
 * the swap device and, in the case where decompressing from RAM is faster
 * than reading from the swap device, can also improve workload performance.
 *
 * Copyright (C) 2012  Seth Jennings <sjenning@linux.vnet.ibm.com>
*/

#define pr_fmt(fmt) KBUILD_MODNAME ": " fmt

#include <linux/module.h>
#include <linux/cpu.h>
#include <linux/highmem.h>
#include <linux/slab.h>
#include <linux/spinlock.h>
#include <linux/types.h>
#include <linux/atomic.h>
#include <linux/swap.h>
#include <linux/crypto.h>
#include <linux/scatterlist.h>
#include <linux/mempolicy.h>
#include <linux/mempool.h>
#include <linux/zpool.h>
#include <crypto/acompress.h>
#include <linux/zswap.h>
#include <linux/mm_types.h>
#include <linux/page-flags.h>
#include <linux/swapops.h>
#include <linux/writeback.h>
#include <linux/pagemap.h>
#include <linux/workqueue.h>
#include <linux/list_lru.h>

#include "swap.h"
#include "internal.h"

/*********************************
* statistics
**********************************/
/* The number of compressed pages currently stored in zswap */
atomic_t zswap_stored_pages = ATOMIC_INIT(0);

/*
 * The statistics below are not protected from concurrent access for
 * performance reasons so they may not be a 100% accurate.  However,
 * they do provide useful information on roughly how many times a
 * certain event is occurring.
*/

/* Pool limit was hit (see zswap_max_pool_percent) */
static u64 zswap_pool_limit_hit;
/* Pages written back when pool limit was reached */
static u64 zswap_written_back_pages;
/* Store failed due to a reclaim failure after pool limit was reached */
static u64 zswap_reject_reclaim_fail;
/* Store failed due to compression algorithm failure */
static u64 zswap_reject_compress_fail;
/* Compressed page was too big for the allocator to (optimally) store */
static u64 zswap_reject_compress_poor;
/* Store failed because underlying allocator could not get memory */
static u64 zswap_reject_alloc_fail;
/* Store failed because the entry metadata could not be allocated (rare) */
static u64 zswap_reject_kmemcache_fail;

/* Shrinker work queue */
static struct workqueue_struct *shrink_wq;
/* Pool limit was hit, we need to calm down */
static bool zswap_pool_reached_full;

/*********************************
* tunables
**********************************/

#define ZSWAP_PARAM_UNSET ""

static int zswap_setup(void);

/* Enable/disable zswap */
static DEFINE_STATIC_KEY_MAYBE(CONFIG_ZSWAP_DEFAULT_ON, zswap_ever_enabled);
static bool zswap_enabled = IS_ENABLED(CONFIG_ZSWAP_DEFAULT_ON);
static int zswap_enabled_param_set(const char *,
				   const struct kernel_param *);
static const struct kernel_param_ops zswap_enabled_param_ops = {
	.set =		zswap_enabled_param_set,
	.get =		param_get_bool,
};
module_param_cb(enabled, &zswap_enabled_param_ops, &zswap_enabled, 0644);

/* Crypto compressor to use */
static char *zswap_compressor = CONFIG_ZSWAP_COMPRESSOR_DEFAULT;
static int zswap_compressor_param_set(const char *,
				      const struct kernel_param *);
static const struct kernel_param_ops zswap_compressor_param_ops = {
	.set =		zswap_compressor_param_set,
	.get =		param_get_charp,
	.free =		param_free_charp,
};
module_param_cb(compressor, &zswap_compressor_param_ops,
		&zswap_compressor, 0644);

/* Compressed storage zpool to use */
static char *zswap_zpool_type = CONFIG_ZSWAP_ZPOOL_DEFAULT;
static int zswap_zpool_param_set(const char *, const struct kernel_param *);
static const struct kernel_param_ops zswap_zpool_param_ops = {
	.set =		zswap_zpool_param_set,
	.get =		param_get_charp,
	.free =		param_free_charp,
};
module_param_cb(zpool, &zswap_zpool_param_ops, &zswap_zpool_type, 0644);

/* The maximum percentage of memory that the compressed pool can occupy */
static unsigned int zswap_max_pool_percent = 20;
module_param_named(max_pool_percent, zswap_max_pool_percent, uint, 0644);

/* The threshold for accepting new pages after the max_pool_percent was hit */
static unsigned int zswap_accept_thr_percent = 90; /* of max pool size */
module_param_named(accept_threshold_percent, zswap_accept_thr_percent,
		   uint, 0644);

/* Enable/disable memory pressure-based shrinker. */
static bool zswap_shrinker_enabled = IS_ENABLED(
		CONFIG_ZSWAP_SHRINKER_DEFAULT_ON);
module_param_named(shrinker_enabled, zswap_shrinker_enabled, bool, 0644);

bool zswap_is_enabled(void)
{
	return zswap_enabled;
}

bool zswap_never_enabled(void)
{
	return !static_branch_maybe(CONFIG_ZSWAP_DEFAULT_ON, &zswap_ever_enabled);
}

/*********************************
* data structures
**********************************/

struct crypto_acomp_ctx {
	struct crypto_acomp *acomp;
	struct acomp_req *req;
	struct crypto_wait wait;
	u8 *buffer;
	struct mutex mutex;
	bool is_sleepable;
};

/*
 * The lock ordering is zswap_tree.lock -> zswap_pool.lru_lock.
 * The only case where lru_lock is not acquired while holding tree.lock is
 * when a zswap_entry is taken off the lru for writeback, in that case it
 * needs to be verified that it's still valid in the tree.
 */
struct zswap_pool {
	struct zpool *zpool;
	struct crypto_acomp_ctx __percpu *acomp_ctx;
	struct percpu_ref ref;
	struct list_head list;
	struct work_struct release_work;
	struct hlist_node node;
	char tfm_name[CRYPTO_MAX_ALG_NAME];
};

/* Global LRU lists shared by all zswap pools. */
static struct list_lru zswap_list_lru;

/* The lock protects zswap_next_shrink updates. */
static DEFINE_SPINLOCK(zswap_shrink_lock);
static struct mem_cgroup *zswap_next_shrink;
static struct work_struct zswap_shrink_work;
static struct shrinker *zswap_shrinker;

/*
 * struct zswap_entry
 *
 * This structure contains the metadata for tracking a single compressed
 * page within zswap.
 *
 * swpentry - associated swap entry, the offset indexes into the red-black tree
 * length - the length in bytes of the compressed page data.  Needed during
<<<<<<< HEAD
 *          decompression. For a same value filled page length is 0, and both
 *          pool and lru are invalid and must be ignored.
=======
 *          decompression.
>>>>>>> 39b982db
 * referenced - true if the entry recently entered the zswap pool. Unset by the
 *              writeback logic. The entry is only reclaimed by the writeback
 *              logic if referenced is unset. See comments in the shrinker
 *              section for context.
 * pool - the zswap_pool the entry's data is in
 * handle - zpool allocation handle that stores the compressed page data
 * value - value of the same-value filled pages which have same content
 * objcg - the obj_cgroup that the compressed memory is charged to
 * lru - handle to the pool's lru used to evict pages.
 */
struct zswap_entry {
	swp_entry_t swpentry;
	unsigned int length;
	bool referenced;
	struct zswap_pool *pool;
	unsigned long handle;
	struct obj_cgroup *objcg;
	struct list_head lru;
};

static struct xarray *zswap_trees[MAX_SWAPFILES];
static unsigned int nr_zswap_trees[MAX_SWAPFILES];

/* RCU-protected iteration */
static LIST_HEAD(zswap_pools);
/* protects zswap_pools list modification */
static DEFINE_SPINLOCK(zswap_pools_lock);
/* pool counter to provide unique names to zpool */
static atomic_t zswap_pools_count = ATOMIC_INIT(0);

enum zswap_init_type {
	ZSWAP_UNINIT,
	ZSWAP_INIT_SUCCEED,
	ZSWAP_INIT_FAILED
};

static enum zswap_init_type zswap_init_state;

/* used to ensure the integrity of initialization */
static DEFINE_MUTEX(zswap_init_lock);

/* init completed, but couldn't create the initial pool */
static bool zswap_has_pool;

/*********************************
* helpers and fwd declarations
**********************************/

static inline struct xarray *swap_zswap_tree(swp_entry_t swp)
{
	return &zswap_trees[swp_type(swp)][swp_offset(swp)
		>> SWAP_ADDRESS_SPACE_SHIFT];
}

#define zswap_pool_debug(msg, p)				\
	pr_debug("%s pool %s/%s\n", msg, (p)->tfm_name,		\
		 zpool_get_type((p)->zpool))

/*********************************
* pool functions
**********************************/
static void __zswap_pool_empty(struct percpu_ref *ref);

static struct zswap_pool *zswap_pool_create(char *type, char *compressor)
{
	struct zswap_pool *pool;
	char name[38]; /* 'zswap' + 32 char (max) num + \0 */
	gfp_t gfp = __GFP_NORETRY | __GFP_NOWARN | __GFP_KSWAPD_RECLAIM;
	int ret;

	if (!zswap_has_pool) {
		/* if either are unset, pool initialization failed, and we
		 * need both params to be set correctly before trying to
		 * create a pool.
		 */
		if (!strcmp(type, ZSWAP_PARAM_UNSET))
			return NULL;
		if (!strcmp(compressor, ZSWAP_PARAM_UNSET))
			return NULL;
	}

	pool = kzalloc(sizeof(*pool), GFP_KERNEL);
	if (!pool)
		return NULL;

	/* unique name for each pool specifically required by zsmalloc */
	snprintf(name, 38, "zswap%x", atomic_inc_return(&zswap_pools_count));
	pool->zpool = zpool_create_pool(type, name, gfp);
	if (!pool->zpool) {
		pr_err("%s zpool not available\n", type);
		goto error;
	}
	pr_debug("using %s zpool\n", zpool_get_type(pool->zpool));

	strscpy(pool->tfm_name, compressor, sizeof(pool->tfm_name));

	pool->acomp_ctx = alloc_percpu(*pool->acomp_ctx);
	if (!pool->acomp_ctx) {
		pr_err("percpu alloc failed\n");
		goto error;
	}

	ret = cpuhp_state_add_instance(CPUHP_MM_ZSWP_POOL_PREPARE,
				       &pool->node);
	if (ret)
		goto error;

	/* being the current pool takes 1 ref; this func expects the
	 * caller to always add the new pool as the current pool
	 */
	ret = percpu_ref_init(&pool->ref, __zswap_pool_empty,
			      PERCPU_REF_ALLOW_REINIT, GFP_KERNEL);
	if (ret)
		goto ref_fail;
	INIT_LIST_HEAD(&pool->list);

	zswap_pool_debug("created", pool);

	return pool;

ref_fail:
	cpuhp_state_remove_instance(CPUHP_MM_ZSWP_POOL_PREPARE, &pool->node);
error:
	if (pool->acomp_ctx)
		free_percpu(pool->acomp_ctx);
	if (pool->zpool)
		zpool_destroy_pool(pool->zpool);
	kfree(pool);
	return NULL;
}

static struct zswap_pool *__zswap_pool_create_fallback(void)
{
	bool has_comp, has_zpool;

	has_comp = crypto_has_acomp(zswap_compressor, 0, 0);
	if (!has_comp && strcmp(zswap_compressor,
				CONFIG_ZSWAP_COMPRESSOR_DEFAULT)) {
		pr_err("compressor %s not available, using default %s\n",
		       zswap_compressor, CONFIG_ZSWAP_COMPRESSOR_DEFAULT);
		param_free_charp(&zswap_compressor);
		zswap_compressor = CONFIG_ZSWAP_COMPRESSOR_DEFAULT;
		has_comp = crypto_has_acomp(zswap_compressor, 0, 0);
	}
	if (!has_comp) {
		pr_err("default compressor %s not available\n",
		       zswap_compressor);
		param_free_charp(&zswap_compressor);
		zswap_compressor = ZSWAP_PARAM_UNSET;
	}

	has_zpool = zpool_has_pool(zswap_zpool_type);
	if (!has_zpool && strcmp(zswap_zpool_type,
				 CONFIG_ZSWAP_ZPOOL_DEFAULT)) {
		pr_err("zpool %s not available, using default %s\n",
		       zswap_zpool_type, CONFIG_ZSWAP_ZPOOL_DEFAULT);
		param_free_charp(&zswap_zpool_type);
		zswap_zpool_type = CONFIG_ZSWAP_ZPOOL_DEFAULT;
		has_zpool = zpool_has_pool(zswap_zpool_type);
	}
	if (!has_zpool) {
		pr_err("default zpool %s not available\n",
		       zswap_zpool_type);
		param_free_charp(&zswap_zpool_type);
		zswap_zpool_type = ZSWAP_PARAM_UNSET;
	}

	if (!has_comp || !has_zpool)
		return NULL;

	return zswap_pool_create(zswap_zpool_type, zswap_compressor);
}

static void zswap_pool_destroy(struct zswap_pool *pool)
{
	zswap_pool_debug("destroying", pool);

	cpuhp_state_remove_instance(CPUHP_MM_ZSWP_POOL_PREPARE, &pool->node);
	free_percpu(pool->acomp_ctx);

	zpool_destroy_pool(pool->zpool);
	kfree(pool);
}

static void __zswap_pool_release(struct work_struct *work)
{
	struct zswap_pool *pool = container_of(work, typeof(*pool),
						release_work);

	synchronize_rcu();

	/* nobody should have been able to get a ref... */
	WARN_ON(!percpu_ref_is_zero(&pool->ref));
	percpu_ref_exit(&pool->ref);

	/* pool is now off zswap_pools list and has no references. */
	zswap_pool_destroy(pool);
}

static struct zswap_pool *zswap_pool_current(void);

static void __zswap_pool_empty(struct percpu_ref *ref)
{
	struct zswap_pool *pool;

	pool = container_of(ref, typeof(*pool), ref);

	spin_lock_bh(&zswap_pools_lock);

	WARN_ON(pool == zswap_pool_current());

	list_del_rcu(&pool->list);

	INIT_WORK(&pool->release_work, __zswap_pool_release);
	schedule_work(&pool->release_work);

	spin_unlock_bh(&zswap_pools_lock);
}

static int __must_check zswap_pool_get(struct zswap_pool *pool)
{
	if (!pool)
		return 0;

	return percpu_ref_tryget(&pool->ref);
}

static void zswap_pool_put(struct zswap_pool *pool)
{
	percpu_ref_put(&pool->ref);
}

static struct zswap_pool *__zswap_pool_current(void)
{
	struct zswap_pool *pool;

	pool = list_first_or_null_rcu(&zswap_pools, typeof(*pool), list);
	WARN_ONCE(!pool && zswap_has_pool,
		  "%s: no page storage pool!\n", __func__);

	return pool;
}

static struct zswap_pool *zswap_pool_current(void)
{
	assert_spin_locked(&zswap_pools_lock);

	return __zswap_pool_current();
}

static struct zswap_pool *zswap_pool_current_get(void)
{
	struct zswap_pool *pool;

	rcu_read_lock();

	pool = __zswap_pool_current();
	if (!zswap_pool_get(pool))
		pool = NULL;

	rcu_read_unlock();

	return pool;
}

/* type and compressor must be null-terminated */
static struct zswap_pool *zswap_pool_find_get(char *type, char *compressor)
{
	struct zswap_pool *pool;

	assert_spin_locked(&zswap_pools_lock);

	list_for_each_entry_rcu(pool, &zswap_pools, list) {
		if (strcmp(pool->tfm_name, compressor))
			continue;
		if (strcmp(zpool_get_type(pool->zpool), type))
			continue;
		/* if we can't get it, it's about to be destroyed */
		if (!zswap_pool_get(pool))
			continue;
		return pool;
	}

	return NULL;
}

static unsigned long zswap_max_pages(void)
{
	return totalram_pages() * zswap_max_pool_percent / 100;
}

static unsigned long zswap_accept_thr_pages(void)
{
	return zswap_max_pages() * zswap_accept_thr_percent / 100;
}

unsigned long zswap_total_pages(void)
{
	struct zswap_pool *pool;
	unsigned long total = 0;

	rcu_read_lock();
	list_for_each_entry_rcu(pool, &zswap_pools, list)
		total += zpool_get_total_pages(pool->zpool);
	rcu_read_unlock();

	return total;
}

static bool zswap_check_limits(void)
{
	unsigned long cur_pages = zswap_total_pages();
	unsigned long max_pages = zswap_max_pages();

	if (cur_pages >= max_pages) {
		zswap_pool_limit_hit++;
		zswap_pool_reached_full = true;
	} else if (zswap_pool_reached_full &&
		   cur_pages <= zswap_accept_thr_pages()) {
			zswap_pool_reached_full = false;
	}
	return zswap_pool_reached_full;
}

/*********************************
* param callbacks
**********************************/

static bool zswap_pool_changed(const char *s, const struct kernel_param *kp)
{
	/* no change required */
	if (!strcmp(s, *(char **)kp->arg) && zswap_has_pool)
		return false;
	return true;
}

/* val must be a null-terminated string */
static int __zswap_param_set(const char *val, const struct kernel_param *kp,
			     char *type, char *compressor)
{
	struct zswap_pool *pool, *put_pool = NULL;
	char *s = strstrip((char *)val);
	int ret = 0;
	bool new_pool = false;

	mutex_lock(&zswap_init_lock);
	switch (zswap_init_state) {
	case ZSWAP_UNINIT:
		/* if this is load-time (pre-init) param setting,
		 * don't create a pool; that's done during init.
		 */
		ret = param_set_charp(s, kp);
		break;
	case ZSWAP_INIT_SUCCEED:
		new_pool = zswap_pool_changed(s, kp);
		break;
	case ZSWAP_INIT_FAILED:
		pr_err("can't set param, initialization failed\n");
		ret = -ENODEV;
	}
	mutex_unlock(&zswap_init_lock);

	/* no need to create a new pool, return directly */
	if (!new_pool)
		return ret;

	if (!type) {
		if (!zpool_has_pool(s)) {
			pr_err("zpool %s not available\n", s);
			return -ENOENT;
		}
		type = s;
	} else if (!compressor) {
		if (!crypto_has_acomp(s, 0, 0)) {
			pr_err("compressor %s not available\n", s);
			return -ENOENT;
		}
		compressor = s;
	} else {
		WARN_ON(1);
		return -EINVAL;
	}

	spin_lock_bh(&zswap_pools_lock);

	pool = zswap_pool_find_get(type, compressor);
	if (pool) {
		zswap_pool_debug("using existing", pool);
		WARN_ON(pool == zswap_pool_current());
		list_del_rcu(&pool->list);
	}

	spin_unlock_bh(&zswap_pools_lock);

	if (!pool)
		pool = zswap_pool_create(type, compressor);
	else {
		/*
		 * Restore the initial ref dropped by percpu_ref_kill()
		 * when the pool was decommissioned and switch it again
		 * to percpu mode.
		 */
		percpu_ref_resurrect(&pool->ref);

		/* Drop the ref from zswap_pool_find_get(). */
		zswap_pool_put(pool);
	}

	if (pool)
		ret = param_set_charp(s, kp);
	else
		ret = -EINVAL;

	spin_lock_bh(&zswap_pools_lock);

	if (!ret) {
		put_pool = zswap_pool_current();
		list_add_rcu(&pool->list, &zswap_pools);
		zswap_has_pool = true;
	} else if (pool) {
		/* add the possibly pre-existing pool to the end of the pools
		 * list; if it's new (and empty) then it'll be removed and
		 * destroyed by the put after we drop the lock
		 */
		list_add_tail_rcu(&pool->list, &zswap_pools);
		put_pool = pool;
	}

	spin_unlock_bh(&zswap_pools_lock);

	if (!zswap_has_pool && !pool) {
		/* if initial pool creation failed, and this pool creation also
		 * failed, maybe both compressor and zpool params were bad.
		 * Allow changing this param, so pool creation will succeed
		 * when the other param is changed. We already verified this
		 * param is ok in the zpool_has_pool() or crypto_has_acomp()
		 * checks above.
		 */
		ret = param_set_charp(s, kp);
	}

	/* drop the ref from either the old current pool,
	 * or the new pool we failed to add
	 */
	if (put_pool)
		percpu_ref_kill(&put_pool->ref);

	return ret;
}

static int zswap_compressor_param_set(const char *val,
				      const struct kernel_param *kp)
{
	return __zswap_param_set(val, kp, zswap_zpool_type, NULL);
}

static int zswap_zpool_param_set(const char *val,
				 const struct kernel_param *kp)
{
	return __zswap_param_set(val, kp, NULL, zswap_compressor);
}

static int zswap_enabled_param_set(const char *val,
				   const struct kernel_param *kp)
{
	int ret = -ENODEV;

	/* if this is load-time (pre-init) param setting, only set param. */
	if (system_state != SYSTEM_RUNNING)
		return param_set_bool(val, kp);

	mutex_lock(&zswap_init_lock);
	switch (zswap_init_state) {
	case ZSWAP_UNINIT:
		if (zswap_setup())
			break;
		fallthrough;
	case ZSWAP_INIT_SUCCEED:
		if (!zswap_has_pool)
			pr_err("can't enable, no pool configured\n");
		else
			ret = param_set_bool(val, kp);
		break;
	case ZSWAP_INIT_FAILED:
		pr_err("can't enable, initialization failed\n");
	}
	mutex_unlock(&zswap_init_lock);

	return ret;
}

/*********************************
* lru functions
**********************************/

/* should be called under RCU */
#ifdef CONFIG_MEMCG
static inline struct mem_cgroup *mem_cgroup_from_entry(struct zswap_entry *entry)
{
	return entry->objcg ? obj_cgroup_memcg(entry->objcg) : NULL;
}
#else
static inline struct mem_cgroup *mem_cgroup_from_entry(struct zswap_entry *entry)
{
	return NULL;
}
#endif

static inline int entry_to_nid(struct zswap_entry *entry)
{
	return page_to_nid(virt_to_page(entry));
}

static void zswap_lru_add(struct list_lru *list_lru, struct zswap_entry *entry)
{
	int nid = entry_to_nid(entry);
	struct mem_cgroup *memcg;

	/*
	 * Note that it is safe to use rcu_read_lock() here, even in the face of
	 * concurrent memcg offlining. Thanks to the memcg->kmemcg_id indirection
	 * used in list_lru lookup, only two scenarios are possible:
	 *
	 * 1. list_lru_add() is called before memcg->kmemcg_id is updated. The
	 *    new entry will be reparented to memcg's parent's list_lru.
	 * 2. list_lru_add() is called after memcg->kmemcg_id is updated. The
	 *    new entry will be added directly to memcg's parent's list_lru.
	 *
	 * Similar reasoning holds for list_lru_del().
	 */
	rcu_read_lock();
	memcg = mem_cgroup_from_entry(entry);
	/* will always succeed */
	list_lru_add(list_lru, &entry->lru, nid, memcg);
	rcu_read_unlock();
}

static void zswap_lru_del(struct list_lru *list_lru, struct zswap_entry *entry)
{
	int nid = entry_to_nid(entry);
	struct mem_cgroup *memcg;

	rcu_read_lock();
	memcg = mem_cgroup_from_entry(entry);
	/* will always succeed */
	list_lru_del(list_lru, &entry->lru, nid, memcg);
	rcu_read_unlock();
}

void zswap_lruvec_state_init(struct lruvec *lruvec)
{
	atomic_long_set(&lruvec->zswap_lruvec_state.nr_disk_swapins, 0);
}

void zswap_folio_swapin(struct folio *folio)
{
	struct lruvec *lruvec;

	if (folio) {
		lruvec = folio_lruvec(folio);
		atomic_long_inc(&lruvec->zswap_lruvec_state.nr_disk_swapins);
	}
}

/*
 * This function should be called when a memcg is being offlined.
 *
 * Since the global shrinker shrink_worker() may hold a reference
 * of the memcg, we must check and release the reference in
 * zswap_next_shrink.
 *
 * shrink_worker() must handle the case where this function releases
 * the reference of memcg being shrunk.
 */
void zswap_memcg_offline_cleanup(struct mem_cgroup *memcg)
{
	/* lock out zswap shrinker walking memcg tree */
	spin_lock(&zswap_shrink_lock);
	if (zswap_next_shrink == memcg) {
		do {
			zswap_next_shrink = mem_cgroup_iter(NULL, zswap_next_shrink, NULL);
		} while (zswap_next_shrink && !mem_cgroup_online(zswap_next_shrink));
	}
	spin_unlock(&zswap_shrink_lock);
}

/*********************************
* zswap entry functions
**********************************/
static struct kmem_cache *zswap_entry_cache;

static struct zswap_entry *zswap_entry_cache_alloc(gfp_t gfp, int nid)
{
	struct zswap_entry *entry;
	entry = kmem_cache_alloc_node(zswap_entry_cache, gfp, nid);
	if (!entry)
		return NULL;
	return entry;
}

static void zswap_entry_cache_free(struct zswap_entry *entry)
{
	kmem_cache_free(zswap_entry_cache, entry);
}

/*
 * Carries out the common pattern of freeing and entry's zpool allocation,
 * freeing the entry itself, and decrementing the number of stored pages.
 */
static void zswap_entry_free(struct zswap_entry *entry)
{
	zswap_lru_del(&zswap_list_lru, entry);
	zpool_free(entry->pool->zpool, entry->handle);
	zswap_pool_put(entry->pool);
	if (entry->objcg) {
		obj_cgroup_uncharge_zswap(entry->objcg, entry->length);
		obj_cgroup_put(entry->objcg);
	}
	zswap_entry_cache_free(entry);
	atomic_dec(&zswap_stored_pages);
}

/*********************************
* compressed storage functions
**********************************/
static int zswap_cpu_comp_prepare(unsigned int cpu, struct hlist_node *node)
{
	struct zswap_pool *pool = hlist_entry(node, struct zswap_pool, node);
	struct crypto_acomp_ctx *acomp_ctx = per_cpu_ptr(pool->acomp_ctx, cpu);
	struct crypto_acomp *acomp;
	struct acomp_req *req;
	int ret;

	mutex_init(&acomp_ctx->mutex);

	acomp_ctx->buffer = kmalloc_node(PAGE_SIZE * 2, GFP_KERNEL, cpu_to_node(cpu));
	if (!acomp_ctx->buffer)
		return -ENOMEM;

	acomp = crypto_alloc_acomp_node(pool->tfm_name, 0, 0, cpu_to_node(cpu));
	if (IS_ERR(acomp)) {
		pr_err("could not alloc crypto acomp %s : %ld\n",
				pool->tfm_name, PTR_ERR(acomp));
		ret = PTR_ERR(acomp);
		goto acomp_fail;
	}
	acomp_ctx->acomp = acomp;
	acomp_ctx->is_sleepable = acomp_is_async(acomp);

	req = acomp_request_alloc(acomp_ctx->acomp);
	if (!req) {
		pr_err("could not alloc crypto acomp_request %s\n",
		       pool->tfm_name);
		ret = -ENOMEM;
		goto req_fail;
	}
	acomp_ctx->req = req;

	crypto_init_wait(&acomp_ctx->wait);
	/*
	 * if the backend of acomp is async zip, crypto_req_done() will wakeup
	 * crypto_wait_req(); if the backend of acomp is scomp, the callback
	 * won't be called, crypto_wait_req() will return without blocking.
	 */
	acomp_request_set_callback(req, CRYPTO_TFM_REQ_MAY_BACKLOG,
				   crypto_req_done, &acomp_ctx->wait);

	return 0;

req_fail:
	crypto_free_acomp(acomp_ctx->acomp);
acomp_fail:
	kfree(acomp_ctx->buffer);
	return ret;
}

static int zswap_cpu_comp_dead(unsigned int cpu, struct hlist_node *node)
{
	struct zswap_pool *pool = hlist_entry(node, struct zswap_pool, node);
	struct crypto_acomp_ctx *acomp_ctx = per_cpu_ptr(pool->acomp_ctx, cpu);

	if (!IS_ERR_OR_NULL(acomp_ctx)) {
		if (!IS_ERR_OR_NULL(acomp_ctx->req))
			acomp_request_free(acomp_ctx->req);
		if (!IS_ERR_OR_NULL(acomp_ctx->acomp))
			crypto_free_acomp(acomp_ctx->acomp);
		kfree(acomp_ctx->buffer);
	}

	return 0;
}

static bool zswap_compress(struct folio *folio, struct zswap_entry *entry)
{
	struct crypto_acomp_ctx *acomp_ctx;
	struct scatterlist input, output;
	int comp_ret = 0, alloc_ret = 0;
	unsigned int dlen = PAGE_SIZE;
	unsigned long handle;
	struct zpool *zpool;
	char *buf;
	gfp_t gfp;
	u8 *dst;

	acomp_ctx = raw_cpu_ptr(entry->pool->acomp_ctx);

	mutex_lock(&acomp_ctx->mutex);

	dst = acomp_ctx->buffer;
	sg_init_table(&input, 1);
	sg_set_folio(&input, folio, PAGE_SIZE, 0);

	/*
	 * We need PAGE_SIZE * 2 here since there maybe over-compression case,
	 * and hardware-accelerators may won't check the dst buffer size, so
	 * giving the dst buffer with enough length to avoid buffer overflow.
	 */
	sg_init_one(&output, dst, PAGE_SIZE * 2);
	acomp_request_set_params(acomp_ctx->req, &input, &output, PAGE_SIZE, dlen);

	/*
	 * it maybe looks a little bit silly that we send an asynchronous request,
	 * then wait for its completion synchronously. This makes the process look
	 * synchronous in fact.
	 * Theoretically, acomp supports users send multiple acomp requests in one
	 * acomp instance, then get those requests done simultaneously. but in this
	 * case, zswap actually does store and load page by page, there is no
	 * existing method to send the second page before the first page is done
	 * in one thread doing zwap.
	 * but in different threads running on different cpu, we have different
	 * acomp instance, so multiple threads can do (de)compression in parallel.
	 */
	comp_ret = crypto_wait_req(crypto_acomp_compress(acomp_ctx->req), &acomp_ctx->wait);
	dlen = acomp_ctx->req->dlen;
	if (comp_ret)
		goto unlock;

	zpool = entry->pool->zpool;
	gfp = __GFP_NORETRY | __GFP_NOWARN | __GFP_KSWAPD_RECLAIM;
	if (zpool_malloc_support_movable(zpool))
		gfp |= __GFP_HIGHMEM | __GFP_MOVABLE;
	alloc_ret = zpool_malloc(zpool, dlen, gfp, &handle);
	if (alloc_ret)
		goto unlock;

	buf = zpool_map_handle(zpool, handle, ZPOOL_MM_WO);
	memcpy(buf, dst, dlen);
	zpool_unmap_handle(zpool, handle);

	entry->handle = handle;
	entry->length = dlen;

unlock:
	if (comp_ret == -ENOSPC || alloc_ret == -ENOSPC)
		zswap_reject_compress_poor++;
	else if (comp_ret)
		zswap_reject_compress_fail++;
	else if (alloc_ret)
		zswap_reject_alloc_fail++;

	mutex_unlock(&acomp_ctx->mutex);
	return comp_ret == 0 && alloc_ret == 0;
}

static void zswap_decompress(struct zswap_entry *entry, struct folio *folio)
{
	struct zpool *zpool = entry->pool->zpool;
	struct scatterlist input, output;
	struct crypto_acomp_ctx *acomp_ctx;
	u8 *src;

	acomp_ctx = raw_cpu_ptr(entry->pool->acomp_ctx);
	mutex_lock(&acomp_ctx->mutex);

	src = zpool_map_handle(zpool, entry->handle, ZPOOL_MM_RO);
	/*
	 * If zpool_map_handle is atomic, we cannot reliably utilize its mapped buffer
	 * to do crypto_acomp_decompress() which might sleep. In such cases, we must
	 * resort to copying the buffer to a temporary one.
	 * Meanwhile, zpool_map_handle() might return a non-linearly mapped buffer,
	 * such as a kmap address of high memory or even ever a vmap address.
	 * However, sg_init_one is only equipped to handle linearly mapped low memory.
	 * In such cases, we also must copy the buffer to a temporary and lowmem one.
	 */
	if ((acomp_ctx->is_sleepable && !zpool_can_sleep_mapped(zpool)) ||
	    !virt_addr_valid(src)) {
		memcpy(acomp_ctx->buffer, src, entry->length);
		src = acomp_ctx->buffer;
		zpool_unmap_handle(zpool, entry->handle);
	}

	sg_init_one(&input, src, entry->length);
	sg_init_table(&output, 1);
	sg_set_folio(&output, folio, PAGE_SIZE, 0);
	acomp_request_set_params(acomp_ctx->req, &input, &output, entry->length, PAGE_SIZE);
	BUG_ON(crypto_wait_req(crypto_acomp_decompress(acomp_ctx->req), &acomp_ctx->wait));
	BUG_ON(acomp_ctx->req->dlen != PAGE_SIZE);
	mutex_unlock(&acomp_ctx->mutex);

	if (src != acomp_ctx->buffer)
		zpool_unmap_handle(zpool, entry->handle);
}

/*********************************
* writeback code
**********************************/
/*
 * Attempts to free an entry by adding a folio to the swap cache,
 * decompressing the entry data into the folio, and issuing a
 * bio write to write the folio back to the swap device.
 *
 * This can be thought of as a "resumed writeback" of the folio
 * to the swap device.  We are basically resuming the same swap
 * writeback path that was intercepted with the zswap_store()
 * in the first place.  After the folio has been decompressed into
 * the swap cache, the compressed version stored by zswap can be
 * freed.
 */
static int zswap_writeback_entry(struct zswap_entry *entry,
				 swp_entry_t swpentry)
{
	struct xarray *tree;
	pgoff_t offset = swp_offset(swpentry);
	struct folio *folio;
	struct mempolicy *mpol;
	bool folio_was_allocated;
	struct writeback_control wbc = {
		.sync_mode = WB_SYNC_NONE,
	};

	/* try to allocate swap cache folio */
	mpol = get_task_policy(current);
	folio = __read_swap_cache_async(swpentry, GFP_KERNEL, mpol,
				NO_INTERLEAVE_INDEX, &folio_was_allocated, true);
	if (!folio)
		return -ENOMEM;

	/*
	 * Found an existing folio, we raced with swapin or concurrent
	 * shrinker. We generally writeback cold folios from zswap, and
	 * swapin means the folio just became hot, so skip this folio.
	 * For unlikely concurrent shrinker case, it will be unlinked
	 * and freed when invalidated by the concurrent shrinker anyway.
	 */
	if (!folio_was_allocated) {
		folio_put(folio);
		return -EEXIST;
	}

	/*
	 * folio is locked, and the swapcache is now secured against
	 * concurrent swapping to and from the slot, and concurrent
	 * swapoff so we can safely dereference the zswap tree here.
	 * Verify that the swap entry hasn't been invalidated and recycled
	 * behind our backs, to avoid overwriting a new swap folio with
	 * old compressed data. Only when this is successful can the entry
	 * be dereferenced.
	 */
	tree = swap_zswap_tree(swpentry);
	if (entry != xa_cmpxchg(tree, offset, entry, NULL, GFP_KERNEL)) {
		delete_from_swap_cache(folio);
		folio_unlock(folio);
		folio_put(folio);
		return -ENOMEM;
	}

	zswap_decompress(entry, folio);

	count_vm_event(ZSWPWB);
	if (entry->objcg)
		count_objcg_event(entry->objcg, ZSWPWB);

	zswap_entry_free(entry);

	/* folio is up to date */
	folio_mark_uptodate(folio);

	/* move it to the tail of the inactive list after end_writeback */
	folio_set_reclaim(folio);

	/* start writeback */
	__swap_writepage(folio, &wbc);
	folio_put(folio);

	return 0;
}

/*********************************
* shrinker functions
**********************************/
/*
 * The dynamic shrinker is modulated by the following factors:
 *
 * 1. Each zswap entry has a referenced bit, which the shrinker unsets (giving
 *    the entry a second chance) before rotating it in the LRU list. If the
 *    entry is considered again by the shrinker, with its referenced bit unset,
 *    it is written back. The writeback rate as a result is dynamically
 *    adjusted by the pool activities - if the pool is dominated by new entries
 *    (i.e lots of recent zswapouts), these entries will be protected and
 *    the writeback rate will slow down. On the other hand, if the pool has a
 *    lot of stagnant entries, these entries will be reclaimed immediately,
 *    effectively increasing the writeback rate.
 *
 * 2. Swapins counter: If we observe swapins, it is a sign that we are
 *    overshrinking and should slow down. We maintain a swapins counter, which
 *    is consumed and subtract from the number of eligible objects on the LRU
 *    in zswap_shrinker_count().
 *
 * 3. Compression ratio. The better the workload compresses, the less gains we
 *    can expect from writeback. We scale down the number of objects available
 *    for reclaim by this ratio.
 */
static enum lru_status shrink_memcg_cb(struct list_head *item, struct list_lru_one *l,
				       spinlock_t *lock, void *arg)
{
	struct zswap_entry *entry = container_of(item, struct zswap_entry, lru);
	bool *encountered_page_in_swapcache = (bool *)arg;
	swp_entry_t swpentry;
	enum lru_status ret = LRU_REMOVED_RETRY;
	int writeback_result;

	/*
	 * Second chance algorithm: if the entry has its referenced bit set, give it
	 * a second chance. Only clear the referenced bit and rotate it in the
	 * zswap's LRU list.
	 */
	if (entry->referenced) {
		entry->referenced = false;
		return LRU_ROTATE;
	}

	/*
	 * As soon as we drop the LRU lock, the entry can be freed by
	 * a concurrent invalidation. This means the following:
	 *
	 * 1. We extract the swp_entry_t to the stack, allowing
	 *    zswap_writeback_entry() to pin the swap entry and
	 *    then validate the zwap entry against that swap entry's
	 *    tree using pointer value comparison. Only when that
	 *    is successful can the entry be dereferenced.
	 *
	 * 2. Usually, objects are taken off the LRU for reclaim. In
	 *    this case this isn't possible, because if reclaim fails
	 *    for whatever reason, we have no means of knowing if the
	 *    entry is alive to put it back on the LRU.
	 *
	 *    So rotate it before dropping the lock. If the entry is
	 *    written back or invalidated, the free path will unlink
	 *    it. For failures, rotation is the right thing as well.
	 *
	 *    Temporary failures, where the same entry should be tried
	 *    again immediately, almost never happen for this shrinker.
	 *    We don't do any trylocking; -ENOMEM comes closest,
	 *    but that's extremely rare and doesn't happen spuriously
	 *    either. Don't bother distinguishing this case.
	 */
	list_move_tail(item, &l->list);

	/*
	 * Once the lru lock is dropped, the entry might get freed. The
	 * swpentry is copied to the stack, and entry isn't deref'd again
	 * until the entry is verified to still be alive in the tree.
	 */
	swpentry = entry->swpentry;

	/*
	 * It's safe to drop the lock here because we return either
	 * LRU_REMOVED_RETRY or LRU_RETRY.
	 */
	spin_unlock(lock);

	writeback_result = zswap_writeback_entry(entry, swpentry);

	if (writeback_result) {
		zswap_reject_reclaim_fail++;
		ret = LRU_RETRY;

		/*
		 * Encountering a page already in swap cache is a sign that we are shrinking
		 * into the warmer region. We should terminate shrinking (if we're in the dynamic
		 * shrinker context).
		 */
		if (writeback_result == -EEXIST && encountered_page_in_swapcache) {
			ret = LRU_STOP;
			*encountered_page_in_swapcache = true;
		}
	} else {
		zswap_written_back_pages++;
	}

	spin_lock(lock);
	return ret;
}

static unsigned long zswap_shrinker_scan(struct shrinker *shrinker,
		struct shrink_control *sc)
{
	unsigned long shrink_ret;
	bool encountered_page_in_swapcache = false;

	if (!zswap_shrinker_enabled ||
			!mem_cgroup_zswap_writeback_enabled(sc->memcg)) {
		sc->nr_scanned = 0;
		return SHRINK_STOP;
	}

	shrink_ret = list_lru_shrink_walk(&zswap_list_lru, sc, &shrink_memcg_cb,
		&encountered_page_in_swapcache);

	if (encountered_page_in_swapcache)
		return SHRINK_STOP;

	return shrink_ret ? shrink_ret : SHRINK_STOP;
}

static unsigned long zswap_shrinker_count(struct shrinker *shrinker,
		struct shrink_control *sc)
{
	struct mem_cgroup *memcg = sc->memcg;
	struct lruvec *lruvec = mem_cgroup_lruvec(memcg, NODE_DATA(sc->nid));
	atomic_long_t *nr_disk_swapins =
		&lruvec->zswap_lruvec_state.nr_disk_swapins;
	unsigned long nr_backing, nr_stored, nr_freeable, nr_disk_swapins_cur,
		nr_remain;

	if (!zswap_shrinker_enabled || !mem_cgroup_zswap_writeback_enabled(memcg))
		return 0;

	/*
	 * The shrinker resumes swap writeback, which will enter block
	 * and may enter fs. XXX: Harmonize with vmscan.c __GFP_FS
	 * rules (may_enter_fs()), which apply on a per-folio basis.
	 */
	if (!gfp_has_io_fs(sc->gfp_mask))
		return 0;

	/*
	 * For memcg, use the cgroup-wide ZSWAP stats since we don't
	 * have them per-node and thus per-lruvec. Careful if memcg is
	 * runtime-disabled: we can get sc->memcg == NULL, which is ok
	 * for the lruvec, but not for memcg_page_state().
	 *
	 * Without memcg, use the zswap pool-wide metrics.
	 */
	if (!mem_cgroup_disabled()) {
		mem_cgroup_flush_stats(memcg);
		nr_backing = memcg_page_state(memcg, MEMCG_ZSWAP_B) >> PAGE_SHIFT;
		nr_stored = memcg_page_state(memcg, MEMCG_ZSWAPPED);
	} else {
		nr_backing = zswap_total_pages();
		nr_stored = atomic_read(&zswap_stored_pages);
	}

	if (!nr_stored)
		return 0;

	nr_freeable = list_lru_shrink_count(&zswap_list_lru, sc);
	if (!nr_freeable)
		return 0;

	/*
	 * Subtract from the lru size the number of pages that are recently swapped
	 * in from disk. The idea is that had we protect the zswap's LRU by this
	 * amount of pages, these disk swapins would not have happened.
	 */
	nr_disk_swapins_cur = atomic_long_read(nr_disk_swapins);
	do {
		if (nr_freeable >= nr_disk_swapins_cur)
			nr_remain = 0;
		else
			nr_remain = nr_disk_swapins_cur - nr_freeable;
	} while (!atomic_long_try_cmpxchg(
		nr_disk_swapins, &nr_disk_swapins_cur, nr_remain));

	nr_freeable -= nr_disk_swapins_cur - nr_remain;
	if (!nr_freeable)
		return 0;

	/*
	 * Scale the number of freeable pages by the memory saving factor.
	 * This ensures that the better zswap compresses memory, the fewer
	 * pages we will evict to swap (as it will otherwise incur IO for
	 * relatively small memory saving).
	 */
	return mult_frac(nr_freeable, nr_backing, nr_stored);
}

static struct shrinker *zswap_alloc_shrinker(void)
{
	struct shrinker *shrinker;

	shrinker =
		shrinker_alloc(SHRINKER_NUMA_AWARE | SHRINKER_MEMCG_AWARE, "mm-zswap");
	if (!shrinker)
		return NULL;

	shrinker->scan_objects = zswap_shrinker_scan;
	shrinker->count_objects = zswap_shrinker_count;
	shrinker->batch = 0;
	shrinker->seeks = DEFAULT_SEEKS;
	return shrinker;
}

static int shrink_memcg(struct mem_cgroup *memcg)
{
	int nid, shrunk = 0, scanned = 0;

	if (!mem_cgroup_zswap_writeback_enabled(memcg))
		return -ENOENT;

	/*
	 * Skip zombies because their LRUs are reparented and we would be
	 * reclaiming from the parent instead of the dead memcg.
	 */
	if (memcg && !mem_cgroup_online(memcg))
		return -ENOENT;

	for_each_node_state(nid, N_NORMAL_MEMORY) {
		unsigned long nr_to_walk = 1;

		shrunk += list_lru_walk_one(&zswap_list_lru, nid, memcg,
					    &shrink_memcg_cb, NULL, &nr_to_walk);
		scanned += 1 - nr_to_walk;
	}

	if (!scanned)
		return -ENOENT;

	return shrunk ? 0 : -EAGAIN;
}

static void shrink_worker(struct work_struct *w)
{
	struct mem_cgroup *memcg;
	int ret, failures = 0, attempts = 0;
	unsigned long thr;

	/* Reclaim down to the accept threshold */
	thr = zswap_accept_thr_pages();

	/*
	 * Global reclaim will select cgroup in a round-robin fashion from all
	 * online memcgs, but memcgs that have no pages in zswap and
	 * writeback-disabled memcgs (memory.zswap.writeback=0) are not
	 * candidates for shrinking.
	 *
	 * Shrinking will be aborted if we encounter the following
	 * MAX_RECLAIM_RETRIES times:
	 * - No writeback-candidate memcgs found in a memcg tree walk.
	 * - Shrinking a writeback-candidate memcg failed.
	 *
	 * We save iteration cursor memcg into zswap_next_shrink,
	 * which can be modified by the offline memcg cleaner
	 * zswap_memcg_offline_cleanup().
	 *
	 * Since the offline cleaner is called only once, we cannot leave an
	 * offline memcg reference in zswap_next_shrink.
	 * We can rely on the cleaner only if we get online memcg under lock.
	 *
	 * If we get an offline memcg, we cannot determine if the cleaner has
	 * already been called or will be called later. We must put back the
	 * reference before returning from this function. Otherwise, the
	 * offline memcg left in zswap_next_shrink will hold the reference
	 * until the next run of shrink_worker().
	 */
	do {
		/*
		 * Start shrinking from the next memcg after zswap_next_shrink.
		 * When the offline cleaner has already advanced the cursor,
		 * advancing the cursor here overlooks one memcg, but this
		 * should be negligibly rare.
		 *
		 * If we get an online memcg, keep the extra reference in case
		 * the original one obtained by mem_cgroup_iter() is dropped by
		 * zswap_memcg_offline_cleanup() while we are shrinking the
		 * memcg.
		 */
		spin_lock(&zswap_shrink_lock);
		do {
			memcg = mem_cgroup_iter(NULL, zswap_next_shrink, NULL);
			zswap_next_shrink = memcg;
		} while (memcg && !mem_cgroup_tryget_online(memcg));
		spin_unlock(&zswap_shrink_lock);

		if (!memcg) {
			/*
			 * Continue shrinking without incrementing failures if
			 * we found candidate memcgs in the last tree walk.
			 */
			if (!attempts && ++failures == MAX_RECLAIM_RETRIES)
				break;

			attempts = 0;
			goto resched;
		}

		ret = shrink_memcg(memcg);
		/* drop the extra reference */
		mem_cgroup_put(memcg);

		/*
		 * There are no writeback-candidate pages in the memcg.
		 * This is not an issue as long as we can find another memcg
		 * with pages in zswap. Skip this without incrementing attempts
		 * and failures.
		 */
		if (ret == -ENOENT)
			continue;
		++attempts;

		if (ret && ++failures == MAX_RECLAIM_RETRIES)
			break;
resched:
		cond_resched();
	} while (zswap_total_pages() > thr);
}

/*********************************
* main API
**********************************/
bool zswap_store(struct folio *folio)
{
	swp_entry_t swp = folio->swap;
	pgoff_t offset = swp_offset(swp);
	struct xarray *tree = swap_zswap_tree(swp);
	struct zswap_entry *entry, *old;
	struct obj_cgroup *objcg = NULL;
	struct mem_cgroup *memcg = NULL;

	VM_WARN_ON_ONCE(!folio_test_locked(folio));
	VM_WARN_ON_ONCE(!folio_test_swapcache(folio));

	/* Large folios aren't supported */
	if (folio_test_large(folio))
		return false;

	if (!zswap_enabled)
		goto check_old;

	/* Check cgroup limits */
	objcg = get_obj_cgroup_from_folio(folio);
	if (objcg && !obj_cgroup_may_zswap(objcg)) {
		memcg = get_mem_cgroup_from_objcg(objcg);
		if (shrink_memcg(memcg)) {
			mem_cgroup_put(memcg);
			goto reject;
		}
		mem_cgroup_put(memcg);
	}

	if (zswap_check_limits())
		goto reject;

	/* allocate entry */
	entry = zswap_entry_cache_alloc(GFP_KERNEL, folio_nid(folio));
	if (!entry) {
		zswap_reject_kmemcache_fail++;
		goto reject;
	}

	/* if entry is successfully added, it keeps the reference */
	entry->pool = zswap_pool_current_get();
	if (!entry->pool)
		goto freepage;

	if (objcg) {
		memcg = get_mem_cgroup_from_objcg(objcg);
		if (memcg_list_lru_alloc(memcg, &zswap_list_lru, GFP_KERNEL)) {
			mem_cgroup_put(memcg);
			goto put_pool;
		}
		mem_cgroup_put(memcg);
	}

	if (!zswap_compress(folio, entry))
		goto put_pool;

	entry->swpentry = swp;
	entry->objcg = objcg;
	entry->referenced = true;

	old = xa_store(tree, offset, entry, GFP_KERNEL);
	if (xa_is_err(old)) {
		int err = xa_err(old);

		WARN_ONCE(err != -ENOMEM, "unexpected xarray error: %d\n", err);
		zswap_reject_alloc_fail++;
		goto store_failed;
	}

	/*
	 * We may have had an existing entry that became stale when
	 * the folio was redirtied and now the new version is being
	 * swapped out. Get rid of the old.
	 */
	if (old)
		zswap_entry_free(old);

	if (objcg) {
		obj_cgroup_charge_zswap(objcg, entry->length);
		count_objcg_event(objcg, ZSWPOUT);
	}

	/*
	 * We finish initializing the entry while it's already in xarray.
	 * This is safe because:
	 *
	 * 1. Concurrent stores and invalidations are excluded by folio lock.
	 *
	 * 2. Writeback is excluded by the entry not being on the LRU yet.
	 *    The publishing order matters to prevent writeback from seeing
	 *    an incoherent entry.
	 */
	if (entry->length) {
		INIT_LIST_HEAD(&entry->lru);
		zswap_lru_add(&zswap_list_lru, entry);
	}

	/* update stats */
	atomic_inc(&zswap_stored_pages);
	count_vm_event(ZSWPOUT);

	return true;

store_failed:
	zpool_free(entry->pool->zpool, entry->handle);
put_pool:
	zswap_pool_put(entry->pool);
freepage:
	zswap_entry_cache_free(entry);
reject:
	obj_cgroup_put(objcg);
	if (zswap_pool_reached_full)
		queue_work(shrink_wq, &zswap_shrink_work);
check_old:
	/*
	 * If the zswap store fails or zswap is disabled, we must invalidate the
	 * possibly stale entry which was previously stored at this offset.
	 * Otherwise, writeback could overwrite the new data in the swapfile.
	 */
	entry = xa_erase(tree, offset);
	if (entry)
		zswap_entry_free(entry);
	return false;
}

bool zswap_load(struct folio *folio)
{
	swp_entry_t swp = folio->swap;
	pgoff_t offset = swp_offset(swp);
	bool swapcache = folio_test_swapcache(folio);
	struct xarray *tree = swap_zswap_tree(swp);
	struct zswap_entry *entry;

	VM_WARN_ON_ONCE(!folio_test_locked(folio));

	if (zswap_never_enabled())
		return false;

	/*
	 * Large folios should not be swapped in while zswap is being used, as
	 * they are not properly handled. Zswap does not properly load large
	 * folios, and a large folio may only be partially in zswap.
	 *
	 * Return true without marking the folio uptodate so that an IO error is
	 * emitted (e.g. do_swap_page() will sigbus).
	 */
	if (WARN_ON_ONCE(folio_test_large(folio)))
		return true;

	/*
	 * When reading into the swapcache, invalidate our entry. The
	 * swapcache can be the authoritative owner of the page and
	 * its mappings, and the pressure that results from having two
	 * in-memory copies outweighs any benefits of caching the
	 * compression work.
	 *
	 * (Most swapins go through the swapcache. The notable
	 * exception is the singleton fault on SWP_SYNCHRONOUS_IO
	 * files, which reads into a private page and may free it if
	 * the fault fails. We remain the primary owner of the entry.)
	 */
	if (swapcache)
		entry = xa_erase(tree, offset);
	else
		entry = xa_load(tree, offset);

	if (!entry)
		return false;

	zswap_decompress(entry, folio);

	count_vm_event(ZSWPIN);
	if (entry->objcg)
		count_objcg_event(entry->objcg, ZSWPIN);

	if (swapcache) {
		zswap_entry_free(entry);
		folio_mark_dirty(folio);
	}

	folio_mark_uptodate(folio);
	return true;
}

void zswap_invalidate(swp_entry_t swp)
{
	pgoff_t offset = swp_offset(swp);
	struct xarray *tree = swap_zswap_tree(swp);
	struct zswap_entry *entry;

	entry = xa_erase(tree, offset);
	if (entry)
		zswap_entry_free(entry);
}

int zswap_swapon(int type, unsigned long nr_pages)
{
	struct xarray *trees, *tree;
	unsigned int nr, i;

	nr = DIV_ROUND_UP(nr_pages, SWAP_ADDRESS_SPACE_PAGES);
	trees = kvcalloc(nr, sizeof(*tree), GFP_KERNEL);
	if (!trees) {
		pr_err("alloc failed, zswap disabled for swap type %d\n", type);
		return -ENOMEM;
	}

	for (i = 0; i < nr; i++)
		xa_init(trees + i);

	nr_zswap_trees[type] = nr;
	zswap_trees[type] = trees;
	return 0;
}

void zswap_swapoff(int type)
{
	struct xarray *trees = zswap_trees[type];
	unsigned int i;

	if (!trees)
		return;

	/* try_to_unuse() invalidated all the entries already */
	for (i = 0; i < nr_zswap_trees[type]; i++)
		WARN_ON_ONCE(!xa_empty(trees + i));

	kvfree(trees);
	nr_zswap_trees[type] = 0;
	zswap_trees[type] = NULL;
}

/*********************************
* debugfs functions
**********************************/
#ifdef CONFIG_DEBUG_FS
#include <linux/debugfs.h>

static struct dentry *zswap_debugfs_root;

static int debugfs_get_total_size(void *data, u64 *val)
{
	*val = zswap_total_pages() * PAGE_SIZE;
	return 0;
}
DEFINE_DEBUGFS_ATTRIBUTE(total_size_fops, debugfs_get_total_size, NULL, "%llu\n");

static int zswap_debugfs_init(void)
{
	if (!debugfs_initialized())
		return -ENODEV;

	zswap_debugfs_root = debugfs_create_dir("zswap", NULL);

	debugfs_create_u64("pool_limit_hit", 0444,
			   zswap_debugfs_root, &zswap_pool_limit_hit);
	debugfs_create_u64("reject_reclaim_fail", 0444,
			   zswap_debugfs_root, &zswap_reject_reclaim_fail);
	debugfs_create_u64("reject_alloc_fail", 0444,
			   zswap_debugfs_root, &zswap_reject_alloc_fail);
	debugfs_create_u64("reject_kmemcache_fail", 0444,
			   zswap_debugfs_root, &zswap_reject_kmemcache_fail);
	debugfs_create_u64("reject_compress_fail", 0444,
			   zswap_debugfs_root, &zswap_reject_compress_fail);
	debugfs_create_u64("reject_compress_poor", 0444,
			   zswap_debugfs_root, &zswap_reject_compress_poor);
	debugfs_create_u64("written_back_pages", 0444,
			   zswap_debugfs_root, &zswap_written_back_pages);
	debugfs_create_file("pool_total_size", 0444,
			    zswap_debugfs_root, NULL, &total_size_fops);
	debugfs_create_atomic_t("stored_pages", 0444,
				zswap_debugfs_root, &zswap_stored_pages);

	return 0;
}
#else
static int zswap_debugfs_init(void)
{
	return 0;
}
#endif

/*********************************
* module init and exit
**********************************/
static int zswap_setup(void)
{
	struct zswap_pool *pool;
	int ret;

	zswap_entry_cache = KMEM_CACHE(zswap_entry, 0);
	if (!zswap_entry_cache) {
		pr_err("entry cache creation failed\n");
		goto cache_fail;
	}

	ret = cpuhp_setup_state_multi(CPUHP_MM_ZSWP_POOL_PREPARE,
				      "mm/zswap_pool:prepare",
				      zswap_cpu_comp_prepare,
				      zswap_cpu_comp_dead);
	if (ret)
		goto hp_fail;

	shrink_wq = alloc_workqueue("zswap-shrink",
			WQ_UNBOUND|WQ_MEM_RECLAIM, 1);
	if (!shrink_wq)
		goto shrink_wq_fail;

	zswap_shrinker = zswap_alloc_shrinker();
	if (!zswap_shrinker)
		goto shrinker_fail;
	if (list_lru_init_memcg(&zswap_list_lru, zswap_shrinker))
		goto lru_fail;
	shrinker_register(zswap_shrinker);

	INIT_WORK(&zswap_shrink_work, shrink_worker);

	pool = __zswap_pool_create_fallback();
	if (pool) {
		pr_info("loaded using pool %s/%s\n", pool->tfm_name,
			zpool_get_type(pool->zpool));
		list_add(&pool->list, &zswap_pools);
		zswap_has_pool = true;
		static_branch_enable(&zswap_ever_enabled);
	} else {
		pr_err("pool creation failed\n");
		zswap_enabled = false;
	}

	if (zswap_debugfs_init())
		pr_warn("debugfs initialization failed\n");
	zswap_init_state = ZSWAP_INIT_SUCCEED;
	return 0;

lru_fail:
	shrinker_free(zswap_shrinker);
shrinker_fail:
	destroy_workqueue(shrink_wq);
shrink_wq_fail:
	cpuhp_remove_multi_state(CPUHP_MM_ZSWP_POOL_PREPARE);
hp_fail:
	kmem_cache_destroy(zswap_entry_cache);
cache_fail:
	/* if built-in, we aren't unloaded on failure; don't allow use */
	zswap_init_state = ZSWAP_INIT_FAILED;
	zswap_enabled = false;
	return -ENOMEM;
}

static int __init zswap_init(void)
{
	if (!zswap_enabled)
		return 0;
	return zswap_setup();
}
/* must be late so crypto has time to come up */
late_initcall(zswap_init);

MODULE_AUTHOR("Seth Jennings <sjennings@variantweb.net>");
MODULE_DESCRIPTION("Compressed cache for swap pages");<|MERGE_RESOLUTION|>--- conflicted
+++ resolved
@@ -183,12 +183,7 @@
  *
  * swpentry - associated swap entry, the offset indexes into the red-black tree
  * length - the length in bytes of the compressed page data.  Needed during
-<<<<<<< HEAD
- *          decompression. For a same value filled page length is 0, and both
- *          pool and lru are invalid and must be ignored.
-=======
  *          decompression.
->>>>>>> 39b982db
  * referenced - true if the entry recently entered the zswap pool. Unset by the
  *              writeback logic. The entry is only reclaimed by the writeback
  *              logic if referenced is unset. See comments in the shrinker
