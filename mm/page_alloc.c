// SPDX-License-Identifier: GPL-2.0-only
/*
 *  linux/mm/page_alloc.c
 *
 *  Manages the free list, the system allocates free pages here.
 *  Note that kmalloc() lives in slab.c
 *
 *  Copyright (C) 1991, 1992, 1993, 1994  Linus Torvalds
 *  Swap reorganised 29.12.95, Stephen Tweedie
 *  Support of BIGMEM added by Gerhard Wichert, Siemens AG, July 1999
 *  Reshaped it to be a zoned allocator, Ingo Molnar, Red Hat, 1999
 *  Discontiguous memory support, Kanoj Sarcar, SGI, Nov 1999
 *  Zone balancing, Kanoj Sarcar, SGI, Jan 2000
 *  Per cpu hot/cold page lists, bulk allocation, Martin J. Bligh, Sept 2002
 *          (lots of bits borrowed from Ingo Molnar & Andrew Morton)
 */

#include <linux/stddef.h>
#include <linux/mm.h>
#include <linux/highmem.h>
#include <linux/interrupt.h>
#include <linux/jiffies.h>
#include <linux/compiler.h>
#include <linux/kernel.h>
#include <linux/kasan.h>
#include <linux/kmsan.h>
#include <linux/module.h>
#include <linux/suspend.h>
#include <linux/ratelimit.h>
#include <linux/oom.h>
#include <linux/topology.h>
#include <linux/sysctl.h>
#include <linux/cpu.h>
#include <linux/cpuset.h>
#include <linux/pagevec.h>
#include <linux/memory_hotplug.h>
#include <linux/nodemask.h>
#include <linux/vmstat.h>
#include <linux/fault-inject.h>
#include <linux/compaction.h>
#include <trace/events/kmem.h>
#include <trace/events/oom.h>
#include <linux/prefetch.h>
#include <linux/mm_inline.h>
#include <linux/mmu_notifier.h>
#include <linux/migrate.h>
#include <linux/sched/mm.h>
#include <linux/page_owner.h>
#include <linux/page_table_check.h>
#include <linux/memcontrol.h>
#include <linux/ftrace.h>
#include <linux/lockdep.h>
#include <linux/psi.h>
#include <linux/khugepaged.h>
#include <linux/delayacct.h>
#include <linux/cacheinfo.h>
#include <linux/pgalloc_tag.h>
#include <asm/div64.h>
#include "internal.h"
#include "shuffle.h"
#include "page_reporting.h"

/* Free Page Internal flags: for internal, non-pcp variants of free_pages(). */
typedef int __bitwise fpi_t;

/* No special request */
#define FPI_NONE		((__force fpi_t)0)

/*
 * Skip free page reporting notification for the (possibly merged) page.
 * This does not hinder free page reporting from grabbing the page,
 * reporting it and marking it "reported" -  it only skips notifying
 * the free page reporting infrastructure about a newly freed page. For
 * example, used when temporarily pulling a page from a freelist and
 * putting it back unmodified.
 */
#define FPI_SKIP_REPORT_NOTIFY	((__force fpi_t)BIT(0))

/*
 * Place the (possibly merged) page to the tail of the freelist. Will ignore
 * page shuffling (relevant code - e.g., memory onlining - is expected to
 * shuffle the whole zone).
 *
 * Note: No code should rely on this flag for correctness - it's purely
 *       to allow for optimizations when handing back either fresh pages
 *       (memory onlining) or untouched pages (page isolation, free page
 *       reporting).
 */
#define FPI_TO_TAIL		((__force fpi_t)BIT(1))

/* prevent >1 _updater_ of zone percpu pageset ->high and ->batch fields */
static DEFINE_MUTEX(pcp_batch_high_lock);
#define MIN_PERCPU_PAGELIST_HIGH_FRACTION (8)

#if defined(CONFIG_SMP) || defined(CONFIG_PREEMPT_RT)
/*
 * On SMP, spin_trylock is sufficient protection.
 * On PREEMPT_RT, spin_trylock is equivalent on both SMP and UP.
 */
#define pcp_trylock_prepare(flags)	do { } while (0)
#define pcp_trylock_finish(flag)	do { } while (0)
#else

/* UP spin_trylock always succeeds so disable IRQs to prevent re-entrancy. */
#define pcp_trylock_prepare(flags)	local_irq_save(flags)
#define pcp_trylock_finish(flags)	local_irq_restore(flags)
#endif

/*
 * Locking a pcp requires a PCP lookup followed by a spinlock. To avoid
 * a migration causing the wrong PCP to be locked and remote memory being
 * potentially allocated, pin the task to the CPU for the lookup+lock.
 * preempt_disable is used on !RT because it is faster than migrate_disable.
 * migrate_disable is used on RT because otherwise RT spinlock usage is
 * interfered with and a high priority task cannot preempt the allocator.
 */
#ifndef CONFIG_PREEMPT_RT
#define pcpu_task_pin()		preempt_disable()
#define pcpu_task_unpin()	preempt_enable()
#else
#define pcpu_task_pin()		migrate_disable()
#define pcpu_task_unpin()	migrate_enable()
#endif

/*
 * Generic helper to lookup and a per-cpu variable with an embedded spinlock.
 * Return value should be used with equivalent unlock helper.
 */
#define pcpu_spin_lock(type, member, ptr)				\
({									\
	type *_ret;							\
	pcpu_task_pin();						\
	_ret = this_cpu_ptr(ptr);					\
	spin_lock(&_ret->member);					\
	_ret;								\
})

#define pcpu_spin_trylock(type, member, ptr)				\
({									\
	type *_ret;							\
	pcpu_task_pin();						\
	_ret = this_cpu_ptr(ptr);					\
	if (!spin_trylock(&_ret->member)) {				\
		pcpu_task_unpin();					\
		_ret = NULL;						\
	}								\
	_ret;								\
})

#define pcpu_spin_unlock(member, ptr)					\
({									\
	spin_unlock(&ptr->member);					\
	pcpu_task_unpin();						\
})

/* struct per_cpu_pages specific helpers. */
#define pcp_spin_lock(ptr)						\
	pcpu_spin_lock(struct per_cpu_pages, lock, ptr)

#define pcp_spin_trylock(ptr)						\
	pcpu_spin_trylock(struct per_cpu_pages, lock, ptr)

#define pcp_spin_unlock(ptr)						\
	pcpu_spin_unlock(lock, ptr)

#ifdef CONFIG_USE_PERCPU_NUMA_NODE_ID
DEFINE_PER_CPU(int, numa_node);
EXPORT_PER_CPU_SYMBOL(numa_node);
#endif

DEFINE_STATIC_KEY_TRUE(vm_numa_stat_key);

#ifdef CONFIG_HAVE_MEMORYLESS_NODES
/*
 * N.B., Do NOT reference the '_numa_mem_' per cpu variable directly.
 * It will not be defined when CONFIG_HAVE_MEMORYLESS_NODES is not defined.
 * Use the accessor functions set_numa_mem(), numa_mem_id() and cpu_to_mem()
 * defined in <linux/topology.h>.
 */
DEFINE_PER_CPU(int, _numa_mem_);		/* Kernel "local memory" node */
EXPORT_PER_CPU_SYMBOL(_numa_mem_);
#endif

static DEFINE_MUTEX(pcpu_drain_mutex);

#ifdef CONFIG_GCC_PLUGIN_LATENT_ENTROPY
volatile unsigned long latent_entropy __latent_entropy;
EXPORT_SYMBOL(latent_entropy);
#endif

/*
 * Array of node states.
 */
nodemask_t node_states[NR_NODE_STATES] __read_mostly = {
	[N_POSSIBLE] = NODE_MASK_ALL,
	[N_ONLINE] = { { [0] = 1UL } },
#ifndef CONFIG_NUMA
	[N_NORMAL_MEMORY] = { { [0] = 1UL } },
#ifdef CONFIG_HIGHMEM
	[N_HIGH_MEMORY] = { { [0] = 1UL } },
#endif
	[N_MEMORY] = { { [0] = 1UL } },
	[N_CPU] = { { [0] = 1UL } },
#endif	/* NUMA */
};
EXPORT_SYMBOL(node_states);

gfp_t gfp_allowed_mask __read_mostly = GFP_BOOT_MASK;

#ifdef CONFIG_HUGETLB_PAGE_SIZE_VARIABLE
unsigned int pageblock_order __read_mostly;
#endif

static void __free_pages_ok(struct page *page, unsigned int order,
			    fpi_t fpi_flags);

/*
 * results with 256, 32 in the lowmem_reserve sysctl:
 *	1G machine -> (16M dma, 800M-16M normal, 1G-800M high)
 *	1G machine -> (16M dma, 784M normal, 224M high)
 *	NORMAL allocation will leave 784M/256 of ram reserved in the ZONE_DMA
 *	HIGHMEM allocation will leave 224M/32 of ram reserved in ZONE_NORMAL
 *	HIGHMEM allocation will leave (224M+784M)/256 of ram reserved in ZONE_DMA
 *
 * TBD: should special case ZONE_DMA32 machines here - in those we normally
 * don't need any ZONE_NORMAL reservation
 */
static int sysctl_lowmem_reserve_ratio[MAX_NR_ZONES] = {
#ifdef CONFIG_ZONE_DMA
	[ZONE_DMA] = 256,
#endif
#ifdef CONFIG_ZONE_DMA32
	[ZONE_DMA32] = 256,
#endif
	[ZONE_NORMAL] = 32,
#ifdef CONFIG_HIGHMEM
	[ZONE_HIGHMEM] = 0,
#endif
	[ZONE_MOVABLE] = 0,
};

char * const zone_names[MAX_NR_ZONES] = {
#ifdef CONFIG_ZONE_DMA
	 "DMA",
#endif
#ifdef CONFIG_ZONE_DMA32
	 "DMA32",
#endif
	 "Normal",
#ifdef CONFIG_HIGHMEM
	 "HighMem",
#endif
	 "Movable",
#ifdef CONFIG_ZONE_DEVICE
	 "Device",
#endif
};

const char * const migratetype_names[MIGRATE_TYPES] = {
	"Unmovable",
	"Movable",
	"Reclaimable",
	"HighAtomic",
#ifdef CONFIG_CMA
	"CMA",
#endif
#ifdef CONFIG_MEMORY_ISOLATION
	"Isolate",
#endif
};

int min_free_kbytes = 1024;
int user_min_free_kbytes = -1;
static int watermark_boost_factor __read_mostly = 15000;
static int watermark_scale_factor = 10;

/* movable_zone is the "real" zone pages in ZONE_MOVABLE are taken from */
int movable_zone;
EXPORT_SYMBOL(movable_zone);

#if MAX_NUMNODES > 1
unsigned int nr_node_ids __read_mostly = MAX_NUMNODES;
unsigned int nr_online_nodes __read_mostly = 1;
EXPORT_SYMBOL(nr_node_ids);
EXPORT_SYMBOL(nr_online_nodes);
#endif

static bool page_contains_unaccepted(struct page *page, unsigned int order);
static void accept_page(struct page *page, unsigned int order);
static bool cond_accept_memory(struct zone *zone, unsigned int order);
static inline bool has_unaccepted_memory(void);
static bool __free_unaccepted(struct page *page);

int page_group_by_mobility_disabled __read_mostly;

#ifdef CONFIG_DEFERRED_STRUCT_PAGE_INIT
/*
 * During boot we initialize deferred pages on-demand, as needed, but once
 * page_alloc_init_late() has finished, the deferred pages are all initialized,
 * and we can permanently disable that path.
 */
DEFINE_STATIC_KEY_TRUE(deferred_pages);

static inline bool deferred_pages_enabled(void)
{
	return static_branch_unlikely(&deferred_pages);
}

/*
 * deferred_grow_zone() is __init, but it is called from
 * get_page_from_freelist() during early boot until deferred_pages permanently
 * disables this call. This is why we have refdata wrapper to avoid warning,
 * and to ensure that the function body gets unloaded.
 */
static bool __ref
_deferred_grow_zone(struct zone *zone, unsigned int order)
{
	return deferred_grow_zone(zone, order);
}
#else
static inline bool deferred_pages_enabled(void)
{
	return false;
}
#endif /* CONFIG_DEFERRED_STRUCT_PAGE_INIT */

/* Return a pointer to the bitmap storing bits affecting a block of pages */
static inline unsigned long *get_pageblock_bitmap(const struct page *page,
							unsigned long pfn)
{
#ifdef CONFIG_SPARSEMEM
	return section_to_usemap(__pfn_to_section(pfn));
#else
	return page_zone(page)->pageblock_flags;
#endif /* CONFIG_SPARSEMEM */
}

static inline int pfn_to_bitidx(const struct page *page, unsigned long pfn)
{
#ifdef CONFIG_SPARSEMEM
	pfn &= (PAGES_PER_SECTION-1);
#else
	pfn = pfn - pageblock_start_pfn(page_zone(page)->zone_start_pfn);
#endif /* CONFIG_SPARSEMEM */
	return (pfn >> pageblock_order) * NR_PAGEBLOCK_BITS;
}

/**
 * get_pfnblock_flags_mask - Return the requested group of flags for the pageblock_nr_pages block of pages
 * @page: The page within the block of interest
 * @pfn: The target page frame number
 * @mask: mask of bits that the caller is interested in
 *
 * Return: pageblock_bits flags
 */
unsigned long get_pfnblock_flags_mask(const struct page *page,
					unsigned long pfn, unsigned long mask)
{
	unsigned long *bitmap;
	unsigned long bitidx, word_bitidx;
	unsigned long word;

	bitmap = get_pageblock_bitmap(page, pfn);
	bitidx = pfn_to_bitidx(page, pfn);
	word_bitidx = bitidx / BITS_PER_LONG;
	bitidx &= (BITS_PER_LONG-1);
	/*
	 * This races, without locks, with set_pfnblock_flags_mask(). Ensure
	 * a consistent read of the memory array, so that results, even though
	 * racy, are not corrupted.
	 */
	word = READ_ONCE(bitmap[word_bitidx]);
	return (word >> bitidx) & mask;
}

static __always_inline int get_pfnblock_migratetype(const struct page *page,
					unsigned long pfn)
{
	return get_pfnblock_flags_mask(page, pfn, MIGRATETYPE_MASK);
}

/**
 * set_pfnblock_flags_mask - Set the requested group of flags for a pageblock_nr_pages block of pages
 * @page: The page within the block of interest
 * @flags: The flags to set
 * @pfn: The target page frame number
 * @mask: mask of bits that the caller is interested in
 */
void set_pfnblock_flags_mask(struct page *page, unsigned long flags,
					unsigned long pfn,
					unsigned long mask)
{
	unsigned long *bitmap;
	unsigned long bitidx, word_bitidx;
	unsigned long word;

	BUILD_BUG_ON(NR_PAGEBLOCK_BITS != 4);
	BUILD_BUG_ON(MIGRATE_TYPES > (1 << PB_migratetype_bits));

	bitmap = get_pageblock_bitmap(page, pfn);
	bitidx = pfn_to_bitidx(page, pfn);
	word_bitidx = bitidx / BITS_PER_LONG;
	bitidx &= (BITS_PER_LONG-1);

	VM_BUG_ON_PAGE(!zone_spans_pfn(page_zone(page), pfn), page);

	mask <<= bitidx;
	flags <<= bitidx;

	word = READ_ONCE(bitmap[word_bitidx]);
	do {
	} while (!try_cmpxchg(&bitmap[word_bitidx], &word, (word & ~mask) | flags));
}

void set_pageblock_migratetype(struct page *page, int migratetype)
{
	if (unlikely(page_group_by_mobility_disabled &&
		     migratetype < MIGRATE_PCPTYPES))
		migratetype = MIGRATE_UNMOVABLE;

	set_pfnblock_flags_mask(page, (unsigned long)migratetype,
				page_to_pfn(page), MIGRATETYPE_MASK);
}

#ifdef CONFIG_DEBUG_VM
static int page_outside_zone_boundaries(struct zone *zone, struct page *page)
{
	int ret;
	unsigned seq;
	unsigned long pfn = page_to_pfn(page);
	unsigned long sp, start_pfn;

	do {
		seq = zone_span_seqbegin(zone);
		start_pfn = zone->zone_start_pfn;
		sp = zone->spanned_pages;
		ret = !zone_spans_pfn(zone, pfn);
	} while (zone_span_seqretry(zone, seq));

	if (ret)
		pr_err("page 0x%lx outside node %d zone %s [ 0x%lx - 0x%lx ]\n",
			pfn, zone_to_nid(zone), zone->name,
			start_pfn, start_pfn + sp);

	return ret;
}

/*
 * Temporary debugging check for pages not lying within a given zone.
 */
static bool __maybe_unused bad_range(struct zone *zone, struct page *page)
{
	if (page_outside_zone_boundaries(zone, page))
		return true;
	if (zone != page_zone(page))
		return true;

	return false;
}
#else
static inline bool __maybe_unused bad_range(struct zone *zone, struct page *page)
{
	return false;
}
#endif

static void bad_page(struct page *page, const char *reason)
{
	static unsigned long resume;
	static unsigned long nr_shown;
	static unsigned long nr_unshown;

	/*
	 * Allow a burst of 60 reports, then keep quiet for that minute;
	 * or allow a steady drip of one report per second.
	 */
	if (nr_shown == 60) {
		if (time_before(jiffies, resume)) {
			nr_unshown++;
			goto out;
		}
		if (nr_unshown) {
			pr_alert(
			      "BUG: Bad page state: %lu messages suppressed\n",
				nr_unshown);
			nr_unshown = 0;
		}
		nr_shown = 0;
	}
	if (nr_shown++ == 0)
		resume = jiffies + 60 * HZ;

	pr_alert("BUG: Bad page state in process %s  pfn:%05lx\n",
		current->comm, page_to_pfn(page));
	dump_page(page, reason);

	print_modules();
	dump_stack();
out:
	/* Leave bad fields for debug, except PageBuddy could make trouble */
	if (PageBuddy(page))
		__ClearPageBuddy(page);
	add_taint(TAINT_BAD_PAGE, LOCKDEP_NOW_UNRELIABLE);
}

static inline unsigned int order_to_pindex(int migratetype, int order)
{
	bool __maybe_unused movable;

#ifdef CONFIG_TRANSPARENT_HUGEPAGE
	if (order > PAGE_ALLOC_COSTLY_ORDER) {
		VM_BUG_ON(order != HPAGE_PMD_ORDER);

		movable = migratetype == MIGRATE_MOVABLE;

		return NR_LOWORDER_PCP_LISTS + movable;
	}
#else
	VM_BUG_ON(order > PAGE_ALLOC_COSTLY_ORDER);
#endif

	return (MIGRATE_PCPTYPES * order) + migratetype;
}

static inline int pindex_to_order(unsigned int pindex)
{
	int order = pindex / MIGRATE_PCPTYPES;

#ifdef CONFIG_TRANSPARENT_HUGEPAGE
	if (pindex >= NR_LOWORDER_PCP_LISTS)
		order = HPAGE_PMD_ORDER;
#else
	VM_BUG_ON(order > PAGE_ALLOC_COSTLY_ORDER);
#endif

	return order;
}

static inline bool pcp_allowed_order(unsigned int order)
{
	if (order <= PAGE_ALLOC_COSTLY_ORDER)
		return true;
#ifdef CONFIG_TRANSPARENT_HUGEPAGE
	if (order == HPAGE_PMD_ORDER)
		return true;
#endif
	return false;
}

/*
 * Higher-order pages are called "compound pages".  They are structured thusly:
 *
 * The first PAGE_SIZE page is called the "head page" and have PG_head set.
 *
 * The remaining PAGE_SIZE pages are called "tail pages". PageTail() is encoded
 * in bit 0 of page->compound_head. The rest of bits is pointer to head page.
 *
 * The first tail page's ->compound_order holds the order of allocation.
 * This usage means that zero-order pages may not be compound.
 */

void prep_compound_page(struct page *page, unsigned int order)
{
	int i;
	int nr_pages = 1 << order;

	__SetPageHead(page);
	for (i = 1; i < nr_pages; i++)
		prep_compound_tail(page, i);

	prep_compound_head(page, order);
}

static inline void set_buddy_order(struct page *page, unsigned int order)
{
	set_page_private(page, order);
	__SetPageBuddy(page);
}

#ifdef CONFIG_COMPACTION
static inline struct capture_control *task_capc(struct zone *zone)
{
	struct capture_control *capc = current->capture_control;

	return unlikely(capc) &&
		!(current->flags & PF_KTHREAD) &&
		!capc->page &&
		capc->cc->zone == zone ? capc : NULL;
}

static inline bool
compaction_capture(struct capture_control *capc, struct page *page,
		   int order, int migratetype)
{
	if (!capc || order != capc->cc->order)
		return false;

	/* Do not accidentally pollute CMA or isolated regions*/
	if (is_migrate_cma(migratetype) ||
	    is_migrate_isolate(migratetype))
		return false;

	/*
	 * Do not let lower order allocations pollute a movable pageblock
	 * unless compaction is also requesting movable pages.
	 * This might let an unmovable request use a reclaimable pageblock
	 * and vice-versa but no more than normal fallback logic which can
	 * have trouble finding a high-order free page.
	 */
	if (order < pageblock_order && migratetype == MIGRATE_MOVABLE &&
	    capc->cc->migratetype != MIGRATE_MOVABLE)
		return false;

	capc->page = page;
	return true;
}

#else
static inline struct capture_control *task_capc(struct zone *zone)
{
	return NULL;
}

static inline bool
compaction_capture(struct capture_control *capc, struct page *page,
		   int order, int migratetype)
{
	return false;
}
#endif /* CONFIG_COMPACTION */

static inline void account_freepages(struct zone *zone, int nr_pages,
				     int migratetype)
{
	if (is_migrate_isolate(migratetype))
		return;

	__mod_zone_page_state(zone, NR_FREE_PAGES, nr_pages);

	if (is_migrate_cma(migratetype))
		__mod_zone_page_state(zone, NR_FREE_CMA_PAGES, nr_pages);
}

/* Used for pages not on another list */
static inline void __add_to_free_list(struct page *page, struct zone *zone,
				      unsigned int order, int migratetype,
				      bool tail)
{
	struct free_area *area = &zone->free_area[order];

	VM_WARN_ONCE(get_pageblock_migratetype(page) != migratetype,
		     "page type is %lu, passed migratetype is %d (nr=%d)\n",
		     get_pageblock_migratetype(page), migratetype, 1 << order);

	if (tail)
		list_add_tail(&page->buddy_list, &area->free_list[migratetype]);
	else
		list_add(&page->buddy_list, &area->free_list[migratetype]);
	area->nr_free++;
}

/*
 * Used for pages which are on another list. Move the pages to the tail
 * of the list - so the moved pages won't immediately be considered for
 * allocation again (e.g., optimization for memory onlining).
 */
static inline void move_to_free_list(struct page *page, struct zone *zone,
				     unsigned int order, int old_mt, int new_mt)
{
	struct free_area *area = &zone->free_area[order];

	/* Free page moving can fail, so it happens before the type update */
	VM_WARN_ONCE(get_pageblock_migratetype(page) != old_mt,
		     "page type is %lu, passed migratetype is %d (nr=%d)\n",
		     get_pageblock_migratetype(page), old_mt, 1 << order);

	list_move_tail(&page->buddy_list, &area->free_list[new_mt]);

	account_freepages(zone, -(1 << order), old_mt);
	account_freepages(zone, 1 << order, new_mt);
}

static inline void __del_page_from_free_list(struct page *page, struct zone *zone,
					     unsigned int order, int migratetype)
{
        VM_WARN_ONCE(get_pageblock_migratetype(page) != migratetype,
		     "page type is %lu, passed migratetype is %d (nr=%d)\n",
		     get_pageblock_migratetype(page), migratetype, 1 << order);

	/* clear reported state and update reported page count */
	if (page_reported(page))
		__ClearPageReported(page);

	list_del(&page->buddy_list);
	__ClearPageBuddy(page);
	set_page_private(page, 0);
	zone->free_area[order].nr_free--;
}

static inline void del_page_from_free_list(struct page *page, struct zone *zone,
					   unsigned int order, int migratetype)
{
	__del_page_from_free_list(page, zone, order, migratetype);
	account_freepages(zone, -(1 << order), migratetype);
}

static inline struct page *get_page_from_free_area(struct free_area *area,
					    int migratetype)
{
	return list_first_entry_or_null(&area->free_list[migratetype],
					struct page, buddy_list);
}

/*
 * If this is less than the 2nd largest possible page, check if the buddy
 * of the next-higher order is free. If it is, it's possible
 * that pages are being freed that will coalesce soon. In case,
 * that is happening, add the free page to the tail of the list
 * so it's less likely to be used soon and more likely to be merged
 * as a 2-level higher order page
 */
static inline bool
buddy_merge_likely(unsigned long pfn, unsigned long buddy_pfn,
		   struct page *page, unsigned int order)
{
	unsigned long higher_page_pfn;
	struct page *higher_page;

	if (order >= MAX_PAGE_ORDER - 1)
		return false;

	higher_page_pfn = buddy_pfn & pfn;
	higher_page = page + (higher_page_pfn - pfn);

	return find_buddy_page_pfn(higher_page, higher_page_pfn, order + 1,
			NULL) != NULL;
}

/*
 * Freeing function for a buddy system allocator.
 *
 * The concept of a buddy system is to maintain direct-mapped table
 * (containing bit values) for memory blocks of various "orders".
 * The bottom level table contains the map for the smallest allocatable
 * units of memory (here, pages), and each level above it describes
 * pairs of units from the levels below, hence, "buddies".
 * At a high level, all that happens here is marking the table entry
 * at the bottom level available, and propagating the changes upward
 * as necessary, plus some accounting needed to play nicely with other
 * parts of the VM system.
 * At each level, we keep a list of pages, which are heads of continuous
 * free pages of length of (1 << order) and marked with PageBuddy.
 * Page's order is recorded in page_private(page) field.
 * So when we are allocating or freeing one, we can derive the state of the
 * other.  That is, if we allocate a small block, and both were
 * free, the remainder of the region must be split into blocks.
 * If a block is freed, and its buddy is also free, then this
 * triggers coalescing into a block of larger size.
 *
 * -- nyc
 */

static inline void __free_one_page(struct page *page,
		unsigned long pfn,
		struct zone *zone, unsigned int order,
		int migratetype, fpi_t fpi_flags)
{
	struct capture_control *capc = task_capc(zone);
	unsigned long buddy_pfn = 0;
	unsigned long combined_pfn;
	struct page *buddy;
	bool to_tail;

	VM_BUG_ON(!zone_is_initialized(zone));
	VM_BUG_ON_PAGE(page->flags & PAGE_FLAGS_CHECK_AT_PREP, page);

	VM_BUG_ON(migratetype == -1);
	VM_BUG_ON_PAGE(pfn & ((1 << order) - 1), page);
	VM_BUG_ON_PAGE(bad_range(zone, page), page);

	account_freepages(zone, 1 << order, migratetype);

	while (order < MAX_PAGE_ORDER) {
		int buddy_mt = migratetype;

		if (compaction_capture(capc, page, order, migratetype)) {
			account_freepages(zone, -(1 << order), migratetype);
			return;
		}

		buddy = find_buddy_page_pfn(page, pfn, order, &buddy_pfn);
		if (!buddy)
			goto done_merging;

		if (unlikely(order >= pageblock_order)) {
			/*
			 * We want to prevent merge between freepages on pageblock
			 * without fallbacks and normal pageblock. Without this,
			 * pageblock isolation could cause incorrect freepage or CMA
			 * accounting or HIGHATOMIC accounting.
			 */
			buddy_mt = get_pfnblock_migratetype(buddy, buddy_pfn);

			if (migratetype != buddy_mt &&
			    (!migratetype_is_mergeable(migratetype) ||
			     !migratetype_is_mergeable(buddy_mt)))
				goto done_merging;
		}

		/*
		 * Our buddy is free or it is CONFIG_DEBUG_PAGEALLOC guard page,
		 * merge with it and move up one order.
		 */
		if (page_is_guard(buddy))
			clear_page_guard(zone, buddy, order);
		else
			__del_page_from_free_list(buddy, zone, order, buddy_mt);

		if (unlikely(buddy_mt != migratetype)) {
			/*
			 * Match buddy type. This ensures that an
			 * expand() down the line puts the sub-blocks
			 * on the right freelists.
			 */
			set_pageblock_migratetype(buddy, migratetype);
		}

		combined_pfn = buddy_pfn & pfn;
		page = page + (combined_pfn - pfn);
		pfn = combined_pfn;
		order++;
	}

done_merging:
	set_buddy_order(page, order);

	if (fpi_flags & FPI_TO_TAIL)
		to_tail = true;
	else if (is_shuffle_order(order))
		to_tail = shuffle_pick_tail();
	else
		to_tail = buddy_merge_likely(pfn, buddy_pfn, page, order);

	__add_to_free_list(page, zone, order, migratetype, to_tail);

	/* Notify page reporting subsystem of freed page */
	if (!(fpi_flags & FPI_SKIP_REPORT_NOTIFY))
		page_reporting_notify_free(order);
}

/*
 * A bad page could be due to a number of fields. Instead of multiple branches,
 * try and check multiple fields with one check. The caller must do a detailed
 * check if necessary.
 */
static inline bool page_expected_state(struct page *page,
					unsigned long check_flags)
{
	if (unlikely(atomic_read(&page->_mapcount) != -1))
		return false;

	if (unlikely((unsigned long)page->mapping |
			page_ref_count(page) |
#ifdef CONFIG_MEMCG
			page->memcg_data |
#endif
#ifdef CONFIG_PAGE_POOL
			((page->pp_magic & ~0x3UL) == PP_SIGNATURE) |
#endif
			(page->flags & check_flags)))
		return false;

	return true;
}

static const char *page_bad_reason(struct page *page, unsigned long flags)
{
	const char *bad_reason = NULL;

	if (unlikely(atomic_read(&page->_mapcount) != -1))
		bad_reason = "nonzero mapcount";
	if (unlikely(page->mapping != NULL))
		bad_reason = "non-NULL mapping";
	if (unlikely(page_ref_count(page) != 0))
		bad_reason = "nonzero _refcount";
	if (unlikely(page->flags & flags)) {
		if (flags == PAGE_FLAGS_CHECK_AT_PREP)
			bad_reason = "PAGE_FLAGS_CHECK_AT_PREP flag(s) set";
		else
			bad_reason = "PAGE_FLAGS_CHECK_AT_FREE flag(s) set";
	}
#ifdef CONFIG_MEMCG
	if (unlikely(page->memcg_data))
		bad_reason = "page still charged to cgroup";
#endif
#ifdef CONFIG_PAGE_POOL
	if (unlikely((page->pp_magic & ~0x3UL) == PP_SIGNATURE))
		bad_reason = "page_pool leak";
#endif
	return bad_reason;
}

static void free_page_is_bad_report(struct page *page)
{
	bad_page(page,
		 page_bad_reason(page, PAGE_FLAGS_CHECK_AT_FREE));
}

static inline bool free_page_is_bad(struct page *page)
{
	if (likely(page_expected_state(page, PAGE_FLAGS_CHECK_AT_FREE)))
		return false;

	/* Something has gone sideways, find it */
	free_page_is_bad_report(page);
	return true;
}

static inline bool is_check_pages_enabled(void)
{
	return static_branch_unlikely(&check_pages_enabled);
}

static int free_tail_page_prepare(struct page *head_page, struct page *page)
{
	struct folio *folio = (struct folio *)head_page;
	int ret = 1;

	/*
	 * We rely page->lru.next never has bit 0 set, unless the page
	 * is PageTail(). Let's make sure that's true even for poisoned ->lru.
	 */
	BUILD_BUG_ON((unsigned long)LIST_POISON1 & 1);

	if (!is_check_pages_enabled()) {
		ret = 0;
		goto out;
	}
	switch (page - head_page) {
	case 1:
		/* the first tail page: these may be in place of ->mapping */
		if (unlikely(folio_entire_mapcount(folio))) {
			bad_page(page, "nonzero entire_mapcount");
			goto out;
		}
		if (unlikely(folio_large_mapcount(folio))) {
			bad_page(page, "nonzero large_mapcount");
			goto out;
		}
		if (unlikely(atomic_read(&folio->_nr_pages_mapped))) {
			bad_page(page, "nonzero nr_pages_mapped");
			goto out;
		}
		if (unlikely(atomic_read(&folio->_pincount))) {
			bad_page(page, "nonzero pincount");
			goto out;
		}
		break;
	case 2:
		/* the second tail page: deferred_list overlaps ->mapping */
		if (unlikely(!list_empty(&folio->_deferred_list))) {
			bad_page(page, "on deferred list");
			goto out;
		}
		break;
	default:
		if (page->mapping != TAIL_MAPPING) {
			bad_page(page, "corrupted mapping in tail page");
			goto out;
		}
		break;
	}
	if (unlikely(!PageTail(page))) {
		bad_page(page, "PageTail not set");
		goto out;
	}
	if (unlikely(compound_head(page) != head_page)) {
		bad_page(page, "compound_head not consistent");
		goto out;
	}
	ret = 0;
out:
	page->mapping = NULL;
	clear_compound_head(page);
	return ret;
}

/*
 * Skip KASAN memory poisoning when either:
 *
 * 1. For generic KASAN: deferred memory initialization has not yet completed.
 *    Tag-based KASAN modes skip pages freed via deferred memory initialization
 *    using page tags instead (see below).
 * 2. For tag-based KASAN modes: the page has a match-all KASAN tag, indicating
 *    that error detection is disabled for accesses via the page address.
 *
 * Pages will have match-all tags in the following circumstances:
 *
 * 1. Pages are being initialized for the first time, including during deferred
 *    memory init; see the call to page_kasan_tag_reset in __init_single_page.
 * 2. The allocation was not unpoisoned due to __GFP_SKIP_KASAN, with the
 *    exception of pages unpoisoned by kasan_unpoison_vmalloc.
 * 3. The allocation was excluded from being checked due to sampling,
 *    see the call to kasan_unpoison_pages.
 *
 * Poisoning pages during deferred memory init will greatly lengthen the
 * process and cause problem in large memory systems as the deferred pages
 * initialization is done with interrupt disabled.
 *
 * Assuming that there will be no reference to those newly initialized
 * pages before they are ever allocated, this should have no effect on
 * KASAN memory tracking as the poison will be properly inserted at page
 * allocation time. The only corner case is when pages are allocated by
 * on-demand allocation and then freed again before the deferred pages
 * initialization is done, but this is not likely to happen.
 */
static inline bool should_skip_kasan_poison(struct page *page)
{
	if (IS_ENABLED(CONFIG_KASAN_GENERIC))
		return deferred_pages_enabled();

	return page_kasan_tag(page) == KASAN_TAG_KERNEL;
}

static void kernel_init_pages(struct page *page, int numpages)
{
	int i;

	/* s390's use of memset() could override KASAN redzones. */
	kasan_disable_current();
	for (i = 0; i < numpages; i++)
		clear_highpage_kasan_tagged(page + i);
	kasan_enable_current();
}

__always_inline bool free_pages_prepare(struct page *page,
			unsigned int order)
{
	int bad = 0;
	bool skip_kasan_poison = should_skip_kasan_poison(page);
	bool init = want_init_on_free();
	bool compound = PageCompound(page);

	VM_BUG_ON_PAGE(PageTail(page), page);

	trace_mm_page_free(page, order);
	kmsan_free_page(page, order);

	if (memcg_kmem_online() && PageMemcgKmem(page))
		__memcg_kmem_uncharge_page(page, order);

	if (unlikely(PageHWPoison(page)) && !order) {
		/* Do not let hwpoison pages hit pcplists/buddy */
		reset_page_owner(page, order);
		page_table_check_free(page, order);
		pgalloc_tag_sub(page, 1 << order);
		return false;
	}

	VM_BUG_ON_PAGE(compound && compound_order(page) != order, page);

	/*
	 * Check tail pages before head page information is cleared to
	 * avoid checking PageCompound for order-0 pages.
	 */
	if (unlikely(order)) {
		int i;

		if (compound)
			page[1].flags &= ~PAGE_FLAGS_SECOND;
		for (i = 1; i < (1 << order); i++) {
			if (compound)
				bad += free_tail_page_prepare(page, page + i);
			if (is_check_pages_enabled()) {
				if (free_page_is_bad(page + i)) {
					bad++;
					continue;
				}
			}
			(page + i)->flags &= ~PAGE_FLAGS_CHECK_AT_PREP;
		}
	}
	if (PageMappingFlags(page))
		page->mapping = NULL;
	if (is_check_pages_enabled()) {
		if (free_page_is_bad(page))
			bad++;
		if (bad)
			return false;
	}

	page_cpupid_reset_last(page);
	page->flags &= ~PAGE_FLAGS_CHECK_AT_PREP;
	reset_page_owner(page, order);
	page_table_check_free(page, order);
	pgalloc_tag_sub(page, 1 << order);

	if (!PageHighMem(page)) {
		debug_check_no_locks_freed(page_address(page),
					   PAGE_SIZE << order);
		debug_check_no_obj_freed(page_address(page),
					   PAGE_SIZE << order);
	}

	kernel_poison_pages(page, 1 << order);

	/*
	 * As memory initialization might be integrated into KASAN,
	 * KASAN poisoning and memory initialization code must be
	 * kept together to avoid discrepancies in behavior.
	 *
	 * With hardware tag-based KASAN, memory tags must be set before the
	 * page becomes unavailable via debug_pagealloc or arch_free_page.
	 */
	if (!skip_kasan_poison) {
		kasan_poison_pages(page, order, init);

		/* Memory is already initialized if KASAN did it internally. */
		if (kasan_has_integrated_init())
			init = false;
	}
	if (init)
		kernel_init_pages(page, 1 << order);

	/*
	 * arch_free_page() can make the page's contents inaccessible.  s390
	 * does this.  So nothing which can access the page's contents should
	 * happen after this.
	 */
	arch_free_page(page, order);

	debug_pagealloc_unmap_pages(page, 1 << order);

	return true;
}

/*
 * Frees a number of pages from the PCP lists
 * Assumes all pages on list are in same zone.
 * count is the number of pages to free.
 */
static void free_pcppages_bulk(struct zone *zone, int count,
					struct per_cpu_pages *pcp,
					int pindex)
{
	unsigned long flags;
	unsigned int order;
	struct page *page;

	/*
	 * Ensure proper count is passed which otherwise would stuck in the
	 * below while (list_empty(list)) loop.
	 */
	count = min(pcp->count, count);

	/* Ensure requested pindex is drained first. */
	pindex = pindex - 1;

	spin_lock_irqsave(&zone->lock, flags);

	while (count > 0) {
		struct list_head *list;
		int nr_pages;

		/* Remove pages from lists in a round-robin fashion. */
		do {
			if (++pindex > NR_PCP_LISTS - 1)
				pindex = 0;
			list = &pcp->lists[pindex];
		} while (list_empty(list));

		order = pindex_to_order(pindex);
		nr_pages = 1 << order;
		do {
			unsigned long pfn;
			int mt;

			page = list_last_entry(list, struct page, pcp_list);
			pfn = page_to_pfn(page);
			mt = get_pfnblock_migratetype(page, pfn);

			/* must delete to avoid corrupting pcp list */
			list_del(&page->pcp_list);
			count -= nr_pages;
			pcp->count -= nr_pages;

			__free_one_page(page, pfn, zone, order, mt, FPI_NONE);
			trace_mm_page_pcpu_drain(page, order, mt);
		} while (count > 0 && !list_empty(list));
	}

	spin_unlock_irqrestore(&zone->lock, flags);
}

static void free_one_page(struct zone *zone, struct page *page,
			  unsigned long pfn, unsigned int order,
			  fpi_t fpi_flags)
{
	unsigned long flags;
	int migratetype;

	spin_lock_irqsave(&zone->lock, flags);
	migratetype = get_pfnblock_migratetype(page, pfn);
	__free_one_page(page, pfn, zone, order, migratetype, fpi_flags);
	spin_unlock_irqrestore(&zone->lock, flags);
}

static void __free_pages_ok(struct page *page, unsigned int order,
			    fpi_t fpi_flags)
{
	unsigned long pfn = page_to_pfn(page);
	struct zone *zone = page_zone(page);

	if (!free_pages_prepare(page, order))
		return;

	free_one_page(zone, page, pfn, order, fpi_flags);

	__count_vm_events(PGFREE, 1 << order);
}

void __meminit __free_pages_core(struct page *page, unsigned int order,
		enum meminit_context context)
{
	unsigned int nr_pages = 1 << order;
	struct page *p = page;
	unsigned int loop;

	/*
	 * When initializing the memmap, __init_single_page() sets the refcount
	 * of all pages to 1 ("allocated"/"not free"). We have to set the
	 * refcount of all involved pages to 0.
	 *
	 * Note that hotplugged memory pages are initialized to PageOffline().
	 * Pages freed from memblock might be marked as reserved.
	 */
	if (IS_ENABLED(CONFIG_MEMORY_HOTPLUG) &&
	    unlikely(context == MEMINIT_HOTPLUG)) {
		for (loop = 0; loop < nr_pages; loop++, p++) {
			VM_WARN_ON_ONCE(PageReserved(p));
			__ClearPageOffline(p);
			set_page_count(p, 0);
		}

		/*
		 * Freeing the page with debug_pagealloc enabled will try to
		 * unmap it; some archs don't like double-unmappings, so
		 * map it first.
		 */
		debug_pagealloc_map_pages(page, nr_pages);
		adjust_managed_page_count(page, nr_pages);
	} else {
		for (loop = 0; loop < nr_pages; loop++, p++) {
			__ClearPageReserved(p);
			set_page_count(p, 0);
		}

		/* memblock adjusts totalram_pages() manually. */
		atomic_long_add(nr_pages, &page_zone(page)->managed_pages);
	}

	if (page_contains_unaccepted(page, order)) {
		if (order == MAX_PAGE_ORDER && __free_unaccepted(page))
			return;

		accept_page(page, order);
	}

	/*
	 * Bypass PCP and place fresh pages right to the tail, primarily
	 * relevant for memory onlining.
	 */
	__free_pages_ok(page, order, FPI_TO_TAIL);
}

/*
 * Check that the whole (or subset of) a pageblock given by the interval of
 * [start_pfn, end_pfn) is valid and within the same zone, before scanning it
 * with the migration of free compaction scanner.
 *
 * Return struct page pointer of start_pfn, or NULL if checks were not passed.
 *
 * It's possible on some configurations to have a setup like node0 node1 node0
 * i.e. it's possible that all pages within a zones range of pages do not
 * belong to a single zone. We assume that a border between node0 and node1
 * can occur within a single pageblock, but not a node0 node1 node0
 * interleaving within a single pageblock. It is therefore sufficient to check
 * the first and last page of a pageblock and avoid checking each individual
 * page in a pageblock.
 *
 * Note: the function may return non-NULL struct page even for a page block
 * which contains a memory hole (i.e. there is no physical memory for a subset
 * of the pfn range). For example, if the pageblock order is MAX_PAGE_ORDER, which
 * will fall into 2 sub-sections, and the end pfn of the pageblock may be hole
 * even though the start pfn is online and valid. This should be safe most of
 * the time because struct pages are still initialized via init_unavailable_range()
 * and pfn walkers shouldn't touch any physical memory range for which they do
 * not recognize any specific metadata in struct pages.
 */
struct page *__pageblock_pfn_to_page(unsigned long start_pfn,
				     unsigned long end_pfn, struct zone *zone)
{
	struct page *start_page;
	struct page *end_page;

	/* end_pfn is one past the range we are checking */
	end_pfn--;

	if (!pfn_valid(end_pfn))
		return NULL;

	start_page = pfn_to_online_page(start_pfn);
	if (!start_page)
		return NULL;

	if (page_zone(start_page) != zone)
		return NULL;

	end_page = pfn_to_page(end_pfn);

	/* This gives a shorter code than deriving page_zone(end_page) */
	if (page_zone_id(start_page) != page_zone_id(end_page))
		return NULL;

	return start_page;
}

/*
 * The order of subdivision here is critical for the IO subsystem.
 * Please do not alter this order without good reasons and regression
 * testing. Specifically, as large blocks of memory are subdivided,
 * the order in which smaller blocks are delivered depends on the order
 * they're subdivided in this function. This is the primary factor
 * influencing the order in which pages are delivered to the IO
 * subsystem according to empirical testing, and this is also justified
 * by considering the behavior of a buddy system containing a single
 * large block of memory acted on by a series of small allocations.
 * This behavior is a critical factor in sglist merging's success.
 *
 * -- nyc
 */
static inline void expand(struct zone *zone, struct page *page,
	int low, int high, int migratetype)
{
	unsigned long size = 1 << high;
	unsigned long nr_added = 0;

	while (high > low) {
		high--;
		size >>= 1;
		VM_BUG_ON_PAGE(bad_range(zone, &page[size]), &page[size]);

		/*
		 * Mark as guard pages (or page), that will allow to
		 * merge back to allocator when buddy will be freed.
		 * Corresponding page table entries will not be touched,
		 * pages will stay not present in virtual address space
		 */
		if (set_page_guard(zone, &page[size], high))
			continue;

		__add_to_free_list(&page[size], zone, high, migratetype, false);
		set_buddy_order(&page[size], high);
		nr_added += size;
	}
	account_freepages(zone, nr_added, migratetype);
}

static void check_new_page_bad(struct page *page)
{
	if (unlikely(page->flags & __PG_HWPOISON)) {
		/* Don't complain about hwpoisoned pages */
		if (PageBuddy(page))
			__ClearPageBuddy(page);
		return;
	}

	bad_page(page,
		 page_bad_reason(page, PAGE_FLAGS_CHECK_AT_PREP));
}

/*
 * This page is about to be returned from the page allocator
 */
static bool check_new_page(struct page *page)
{
	if (likely(page_expected_state(page,
				PAGE_FLAGS_CHECK_AT_PREP|__PG_HWPOISON)))
		return false;

	check_new_page_bad(page);
	return true;
}

static inline bool check_new_pages(struct page *page, unsigned int order)
{
	if (is_check_pages_enabled()) {
		for (int i = 0; i < (1 << order); i++) {
			struct page *p = page + i;

			if (check_new_page(p))
				return true;
		}
	}

	return false;
}

static inline bool should_skip_kasan_unpoison(gfp_t flags)
{
	/* Don't skip if a software KASAN mode is enabled. */
	if (IS_ENABLED(CONFIG_KASAN_GENERIC) ||
	    IS_ENABLED(CONFIG_KASAN_SW_TAGS))
		return false;

	/* Skip, if hardware tag-based KASAN is not enabled. */
	if (!kasan_hw_tags_enabled())
		return true;

	/*
	 * With hardware tag-based KASAN enabled, skip if this has been
	 * requested via __GFP_SKIP_KASAN.
	 */
	return flags & __GFP_SKIP_KASAN;
}

static inline bool should_skip_init(gfp_t flags)
{
	/* Don't skip, if hardware tag-based KASAN is not enabled. */
	if (!kasan_hw_tags_enabled())
		return false;

	/* For hardware tag-based KASAN, skip if requested. */
	return (flags & __GFP_SKIP_ZERO);
}

inline void post_alloc_hook(struct page *page, unsigned int order,
				gfp_t gfp_flags)
{
	bool init = !want_init_on_free() && want_init_on_alloc(gfp_flags) &&
			!should_skip_init(gfp_flags);
	bool zero_tags = init && (gfp_flags & __GFP_ZEROTAGS);
	int i;

	set_page_private(page, 0);
	set_page_refcounted(page);

	arch_alloc_page(page, order);
	debug_pagealloc_map_pages(page, 1 << order);

	/*
	 * Page unpoisoning must happen before memory initialization.
	 * Otherwise, the poison pattern will be overwritten for __GFP_ZERO
	 * allocations and the page unpoisoning code will complain.
	 */
	kernel_unpoison_pages(page, 1 << order);

	/*
	 * As memory initialization might be integrated into KASAN,
	 * KASAN unpoisoning and memory initializion code must be
	 * kept together to avoid discrepancies in behavior.
	 */

	/*
	 * If memory tags should be zeroed
	 * (which happens only when memory should be initialized as well).
	 */
	if (zero_tags) {
		/* Initialize both memory and memory tags. */
		for (i = 0; i != 1 << order; ++i)
			tag_clear_highpage(page + i);

		/* Take note that memory was initialized by the loop above. */
		init = false;
	}
	if (!should_skip_kasan_unpoison(gfp_flags) &&
	    kasan_unpoison_pages(page, order, init)) {
		/* Take note that memory was initialized by KASAN. */
		if (kasan_has_integrated_init())
			init = false;
	} else {
		/*
		 * If memory tags have not been set by KASAN, reset the page
		 * tags to ensure page_address() dereferencing does not fault.
		 */
		for (i = 0; i != 1 << order; ++i)
			page_kasan_tag_reset(page + i);
	}
	/* If memory is still not initialized, initialize it now. */
	if (init)
		kernel_init_pages(page, 1 << order);

	set_page_owner(page, order, gfp_flags);
	page_table_check_alloc(page, order);
	pgalloc_tag_add(page, current, 1 << order);
}

static void prep_new_page(struct page *page, unsigned int order, gfp_t gfp_flags,
							unsigned int alloc_flags)
{
	post_alloc_hook(page, order, gfp_flags);

	if (order && (gfp_flags & __GFP_COMP))
		prep_compound_page(page, order);

	/*
	 * page is set pfmemalloc when ALLOC_NO_WATERMARKS was necessary to
	 * allocate the page. The expectation is that the caller is taking
	 * steps that will free more memory. The caller should avoid the page
	 * being used for !PFMEMALLOC purposes.
	 */
	if (alloc_flags & ALLOC_NO_WATERMARKS)
		set_page_pfmemalloc(page);
	else
		clear_page_pfmemalloc(page);
}

/*
 * Go through the free lists for the given migratetype and remove
 * the smallest available page from the freelists
 */
static __always_inline
struct page *__rmqueue_smallest(struct zone *zone, unsigned int order,
						int migratetype)
{
	unsigned int current_order;
	struct free_area *area;
	struct page *page;

	/* Find a page of the appropriate size in the preferred list */
	for (current_order = order; current_order < NR_PAGE_ORDERS; ++current_order) {
		area = &(zone->free_area[current_order]);
		page = get_page_from_free_area(area, migratetype);
		if (!page)
			continue;
		del_page_from_free_list(page, zone, current_order, migratetype);
		expand(zone, page, order, current_order, migratetype);
		trace_mm_page_alloc_zone_locked(page, order, migratetype,
				pcp_allowed_order(order) &&
				migratetype < MIGRATE_PCPTYPES);
		return page;
	}

	return NULL;
}


/*
 * This array describes the order lists are fallen back to when
 * the free lists for the desirable migrate type are depleted
 *
 * The other migratetypes do not have fallbacks.
 */
static int fallbacks[MIGRATE_PCPTYPES][MIGRATE_PCPTYPES - 1] = {
	[MIGRATE_UNMOVABLE]   = { MIGRATE_RECLAIMABLE, MIGRATE_MOVABLE   },
	[MIGRATE_MOVABLE]     = { MIGRATE_RECLAIMABLE, MIGRATE_UNMOVABLE },
	[MIGRATE_RECLAIMABLE] = { MIGRATE_UNMOVABLE,   MIGRATE_MOVABLE   },
};

#ifdef CONFIG_CMA
static __always_inline struct page *__rmqueue_cma_fallback(struct zone *zone,
					unsigned int order)
{
	return __rmqueue_smallest(zone, order, MIGRATE_CMA);
}
#else
static inline struct page *__rmqueue_cma_fallback(struct zone *zone,
					unsigned int order) { return NULL; }
#endif

/*
 * Change the type of a block and move all its free pages to that
 * type's freelist.
 */
static int __move_freepages_block(struct zone *zone, unsigned long start_pfn,
				  int old_mt, int new_mt)
{
	struct page *page;
	unsigned long pfn, end_pfn;
	unsigned int order;
	int pages_moved = 0;

	VM_WARN_ON(start_pfn & (pageblock_nr_pages - 1));
	end_pfn = pageblock_end_pfn(start_pfn);

	for (pfn = start_pfn; pfn < end_pfn;) {
		page = pfn_to_page(pfn);
		if (!PageBuddy(page)) {
			pfn++;
			continue;
		}

		/* Make sure we are not inadvertently changing nodes */
		VM_BUG_ON_PAGE(page_to_nid(page) != zone_to_nid(zone), page);
		VM_BUG_ON_PAGE(page_zone(page) != zone, page);

		order = buddy_order(page);

		move_to_free_list(page, zone, order, old_mt, new_mt);

		pfn += 1 << order;
		pages_moved += 1 << order;
	}

	set_pageblock_migratetype(pfn_to_page(start_pfn), new_mt);

	return pages_moved;
}

static bool prep_move_freepages_block(struct zone *zone, struct page *page,
				      unsigned long *start_pfn,
				      int *num_free, int *num_movable)
{
	unsigned long pfn, start, end;

	pfn = page_to_pfn(page);
	start = pageblock_start_pfn(pfn);
	end = pageblock_end_pfn(pfn);

	/*
	 * The caller only has the lock for @zone, don't touch ranges
	 * that straddle into other zones. While we could move part of
	 * the range that's inside the zone, this call is usually
	 * accompanied by other operations such as migratetype updates
	 * which also should be locked.
	 */
	if (!zone_spans_pfn(zone, start))
		return false;
	if (!zone_spans_pfn(zone, end - 1))
		return false;

	*start_pfn = start;

	if (num_free) {
		*num_free = 0;
		*num_movable = 0;
		for (pfn = start; pfn < end;) {
			page = pfn_to_page(pfn);
			if (PageBuddy(page)) {
				int nr = 1 << buddy_order(page);

				*num_free += nr;
				pfn += nr;
				continue;
			}
			/*
			 * We assume that pages that could be isolated for
			 * migration are movable. But we don't actually try
			 * isolating, as that would be expensive.
			 */
			if (PageLRU(page) || __PageMovable(page))
				(*num_movable)++;
			pfn++;
		}
	}

	return true;
}

static int move_freepages_block(struct zone *zone, struct page *page,
				int old_mt, int new_mt)
{
	unsigned long start_pfn;

	if (!prep_move_freepages_block(zone, page, &start_pfn, NULL, NULL))
		return -1;

	return __move_freepages_block(zone, start_pfn, old_mt, new_mt);
}

#ifdef CONFIG_MEMORY_ISOLATION
/* Look for a buddy that straddles start_pfn */
static unsigned long find_large_buddy(unsigned long start_pfn)
{
	int order = 0;
	struct page *page;
	unsigned long pfn = start_pfn;

	while (!PageBuddy(page = pfn_to_page(pfn))) {
		/* Nothing found */
		if (++order > MAX_PAGE_ORDER)
			return start_pfn;
		pfn &= ~0UL << order;
	}

	/*
	 * Found a preceding buddy, but does it straddle?
	 */
	if (pfn + (1 << buddy_order(page)) > start_pfn)
		return pfn;

	/* Nothing found */
	return start_pfn;
}

/* Split a multi-block free page into its individual pageblocks */
static void split_large_buddy(struct zone *zone, struct page *page,
			      unsigned long pfn, int order)
{
	unsigned long end_pfn = pfn + (1 << order);

	VM_WARN_ON_ONCE(order <= pageblock_order);
	VM_WARN_ON_ONCE(pfn & (pageblock_nr_pages - 1));

	/* Caller removed page from freelist, buddy info cleared! */
	VM_WARN_ON_ONCE(PageBuddy(page));

	while (pfn != end_pfn) {
		int mt = get_pfnblock_migratetype(page, pfn);

		__free_one_page(page, pfn, zone, pageblock_order, mt, FPI_NONE);
		pfn += pageblock_nr_pages;
		page = pfn_to_page(pfn);
	}
}

/**
 * move_freepages_block_isolate - move free pages in block for page isolation
 * @zone: the zone
 * @page: the pageblock page
 * @migratetype: migratetype to set on the pageblock
 *
 * This is similar to move_freepages_block(), but handles the special
 * case encountered in page isolation, where the block of interest
 * might be part of a larger buddy spanning multiple pageblocks.
 *
 * Unlike the regular page allocator path, which moves pages while
 * stealing buddies off the freelist, page isolation is interested in
 * arbitrary pfn ranges that may have overlapping buddies on both ends.
 *
 * This function handles that. Straddling buddies are split into
 * individual pageblocks. Only the block of interest is moved.
 *
 * Returns %true if pages could be moved, %false otherwise.
 */
bool move_freepages_block_isolate(struct zone *zone, struct page *page,
				  int migratetype)
{
	unsigned long start_pfn, pfn;

	if (!prep_move_freepages_block(zone, page, &start_pfn, NULL, NULL))
		return false;

	/* No splits needed if buddies can't span multiple blocks */
	if (pageblock_order == MAX_PAGE_ORDER)
		goto move;

	/* We're a tail block in a larger buddy */
	pfn = find_large_buddy(start_pfn);
	if (pfn != start_pfn) {
		struct page *buddy = pfn_to_page(pfn);
		int order = buddy_order(buddy);

		del_page_from_free_list(buddy, zone, order,
					get_pfnblock_migratetype(buddy, pfn));
		set_pageblock_migratetype(page, migratetype);
		split_large_buddy(zone, buddy, pfn, order);
		return true;
	}

	/* We're the starting block of a larger buddy */
	if (PageBuddy(page) && buddy_order(page) > pageblock_order) {
		int order = buddy_order(page);

		del_page_from_free_list(page, zone, order,
					get_pfnblock_migratetype(page, pfn));
		set_pageblock_migratetype(page, migratetype);
		split_large_buddy(zone, page, pfn, order);
		return true;
	}
move:
	__move_freepages_block(zone, start_pfn,
			       get_pfnblock_migratetype(page, start_pfn),
			       migratetype);
	return true;
}
#endif /* CONFIG_MEMORY_ISOLATION */

static void change_pageblock_range(struct page *pageblock_page,
					int start_order, int migratetype)
{
	int nr_pageblocks = 1 << (start_order - pageblock_order);

	while (nr_pageblocks--) {
		set_pageblock_migratetype(pageblock_page, migratetype);
		pageblock_page += pageblock_nr_pages;
	}
}

/*
 * When we are falling back to another migratetype during allocation, try to
 * steal extra free pages from the same pageblocks to satisfy further
 * allocations, instead of polluting multiple pageblocks.
 *
 * If we are stealing a relatively large buddy page, it is likely there will
 * be more free pages in the pageblock, so try to steal them all. For
 * reclaimable and unmovable allocations, we steal regardless of page size,
 * as fragmentation caused by those allocations polluting movable pageblocks
 * is worse than movable allocations stealing from unmovable and reclaimable
 * pageblocks.
 */
static bool can_steal_fallback(unsigned int order, int start_mt)
{
	/*
	 * Leaving this order check is intended, although there is
	 * relaxed order check in next check. The reason is that
	 * we can actually steal whole pageblock if this condition met,
	 * but, below check doesn't guarantee it and that is just heuristic
	 * so could be changed anytime.
	 */
	if (order >= pageblock_order)
		return true;

	if (order >= pageblock_order / 2 ||
		start_mt == MIGRATE_RECLAIMABLE ||
		start_mt == MIGRATE_UNMOVABLE ||
		page_group_by_mobility_disabled)
		return true;

	return false;
}

static inline bool boost_watermark(struct zone *zone)
{
	unsigned long max_boost;

	if (!watermark_boost_factor)
		return false;
	/*
	 * Don't bother in zones that are unlikely to produce results.
	 * On small machines, including kdump capture kernels running
	 * in a small area, boosting the watermark can cause an out of
	 * memory situation immediately.
	 */
	if ((pageblock_nr_pages * 4) > zone_managed_pages(zone))
		return false;

	max_boost = mult_frac(zone->_watermark[WMARK_HIGH],
			watermark_boost_factor, 10000);

	/*
	 * high watermark may be uninitialised if fragmentation occurs
	 * very early in boot so do not boost. We do not fall
	 * through and boost by pageblock_nr_pages as failing
	 * allocations that early means that reclaim is not going
	 * to help and it may even be impossible to reclaim the
	 * boosted watermark resulting in a hang.
	 */
	if (!max_boost)
		return false;

	max_boost = max(pageblock_nr_pages, max_boost);

	zone->watermark_boost = min(zone->watermark_boost + pageblock_nr_pages,
		max_boost);

	return true;
}

/*
 * This function implements actual steal behaviour. If order is large enough, we
 * can claim the whole pageblock for the requested migratetype. If not, we check
 * the pageblock for constituent pages; if at least half of the pages are free
 * or compatible, we can still claim the whole block, so pages freed in the
 * future will be put on the correct free list. Otherwise, we isolate exactly
 * the order we need from the fallback block and leave its migratetype alone.
 */
static struct page *
steal_suitable_fallback(struct zone *zone, struct page *page,
			int current_order, int order, int start_type,
			unsigned int alloc_flags, bool whole_block)
{
	int free_pages, movable_pages, alike_pages;
	unsigned long start_pfn;
	int block_type;

	block_type = get_pageblock_migratetype(page);

	/*
	 * This can happen due to races and we want to prevent broken
	 * highatomic accounting.
	 */
	if (is_migrate_highatomic(block_type))
		goto single_page;

	/* Take ownership for orders >= pageblock_order */
	if (current_order >= pageblock_order) {
		del_page_from_free_list(page, zone, current_order, block_type);
		change_pageblock_range(page, current_order, start_type);
		expand(zone, page, order, current_order, start_type);
		return page;
	}

	/*
	 * Boost watermarks to increase reclaim pressure to reduce the
	 * likelihood of future fallbacks. Wake kswapd now as the node
	 * may be balanced overall and kswapd will not wake naturally.
	 */
	if (boost_watermark(zone) && (alloc_flags & ALLOC_KSWAPD))
		set_bit(ZONE_BOOSTED_WATERMARK, &zone->flags);

	/* We are not allowed to try stealing from the whole block */
	if (!whole_block)
		goto single_page;

	/* moving whole block can fail due to zone boundary conditions */
	if (!prep_move_freepages_block(zone, page, &start_pfn, &free_pages,
				       &movable_pages))
		goto single_page;

	/*
	 * Determine how many pages are compatible with our allocation.
	 * For movable allocation, it's the number of movable pages which
	 * we just obtained. For other types it's a bit more tricky.
	 */
	if (start_type == MIGRATE_MOVABLE) {
		alike_pages = movable_pages;
	} else {
		/*
		 * If we are falling back a RECLAIMABLE or UNMOVABLE allocation
		 * to MOVABLE pageblock, consider all non-movable pages as
		 * compatible. If it's UNMOVABLE falling back to RECLAIMABLE or
		 * vice versa, be conservative since we can't distinguish the
		 * exact migratetype of non-movable pages.
		 */
		if (block_type == MIGRATE_MOVABLE)
			alike_pages = pageblock_nr_pages
						- (free_pages + movable_pages);
		else
			alike_pages = 0;
	}
	/*
	 * If a sufficient number of pages in the block are either free or of
	 * compatible migratability as our allocation, claim the whole block.
	 */
	if (free_pages + alike_pages >= (1 << (pageblock_order-1)) ||
			page_group_by_mobility_disabled) {
		__move_freepages_block(zone, start_pfn, block_type, start_type);
		return __rmqueue_smallest(zone, order, start_type);
	}

single_page:
	del_page_from_free_list(page, zone, current_order, block_type);
	expand(zone, page, order, current_order, block_type);
	return page;
}

/*
 * Check whether there is a suitable fallback freepage with requested order.
 * If only_stealable is true, this function returns fallback_mt only if
 * we can steal other freepages all together. This would help to reduce
 * fragmentation due to mixed migratetype pages in one pageblock.
 */
int find_suitable_fallback(struct free_area *area, unsigned int order,
			int migratetype, bool only_stealable, bool *can_steal)
{
	int i;
	int fallback_mt;

	if (area->nr_free == 0)
		return -1;

	*can_steal = false;
	for (i = 0; i < MIGRATE_PCPTYPES - 1 ; i++) {
		fallback_mt = fallbacks[migratetype][i];
		if (free_area_empty(area, fallback_mt))
			continue;

		if (can_steal_fallback(order, migratetype))
			*can_steal = true;

		if (!only_stealable)
			return fallback_mt;

		if (*can_steal)
			return fallback_mt;
	}

	return -1;
}

/*
 * Reserve the pageblock(s) surrounding an allocation request for
 * exclusive use of high-order atomic allocations if there are no
 * empty page blocks that contain a page with a suitable order
 */
static void reserve_highatomic_pageblock(struct page *page, int order,
					 struct zone *zone)
{
	int mt;
	unsigned long max_managed, flags;

	/*
	 * The number reserved as: minimum is 1 pageblock, maximum is
	 * roughly 1% of a zone. But if 1% of a zone falls below a
	 * pageblock size, then don't reserve any pageblocks.
	 * Check is race-prone but harmless.
	 */
	if ((zone_managed_pages(zone) / 100) < pageblock_nr_pages)
		return;
	max_managed = ALIGN((zone_managed_pages(zone) / 100), pageblock_nr_pages);
	if (zone->nr_reserved_highatomic >= max_managed)
		return;

	spin_lock_irqsave(&zone->lock, flags);

	/* Recheck the nr_reserved_highatomic limit under the lock */
	if (zone->nr_reserved_highatomic >= max_managed)
		goto out_unlock;

	/* Yoink! */
	mt = get_pageblock_migratetype(page);
	/* Only reserve normal pageblocks (i.e., they can merge with others) */
	if (!migratetype_is_mergeable(mt))
		goto out_unlock;

	if (order < pageblock_order) {
		if (move_freepages_block(zone, page, mt, MIGRATE_HIGHATOMIC) == -1)
			goto out_unlock;
		zone->nr_reserved_highatomic += pageblock_nr_pages;
	} else {
		change_pageblock_range(page, order, MIGRATE_HIGHATOMIC);
		zone->nr_reserved_highatomic += 1 << order;
	}

out_unlock:
	spin_unlock_irqrestore(&zone->lock, flags);
}

/*
 * Used when an allocation is about to fail under memory pressure. This
 * potentially hurts the reliability of high-order allocations when under
 * intense memory pressure but failed atomic allocations should be easier
 * to recover from than an OOM.
 *
 * If @force is true, try to unreserve pageblocks even though highatomic
 * pageblock is exhausted.
 */
static bool unreserve_highatomic_pageblock(const struct alloc_context *ac,
						bool force)
{
	struct zonelist *zonelist = ac->zonelist;
	unsigned long flags;
	struct zoneref *z;
	struct zone *zone;
	struct page *page;
	int order;
	int ret;

	for_each_zone_zonelist_nodemask(zone, z, zonelist, ac->highest_zoneidx,
								ac->nodemask) {
		/*
		 * Preserve at least one pageblock unless memory pressure
		 * is really high.
		 */
		if (!force && zone->nr_reserved_highatomic <=
					pageblock_nr_pages)
			continue;

		spin_lock_irqsave(&zone->lock, flags);
		for (order = 0; order < NR_PAGE_ORDERS; order++) {
			struct free_area *area = &(zone->free_area[order]);
			int mt;

			page = get_page_from_free_area(area, MIGRATE_HIGHATOMIC);
			if (!page)
				continue;

			mt = get_pageblock_migratetype(page);
			/*
			 * In page freeing path, migratetype change is racy so
			 * we can counter several free pages in a pageblock
			 * in this loop although we changed the pageblock type
			 * from highatomic to ac->migratetype. So we should
			 * adjust the count once.
			 */
			if (is_migrate_highatomic(mt)) {
				unsigned long size;
				/*
				 * It should never happen but changes to
				 * locking could inadvertently allow a per-cpu
				 * drain to add pages to MIGRATE_HIGHATOMIC
				 * while unreserving so be safe and watch for
				 * underflows.
				 */
				size = max(pageblock_nr_pages, 1UL << order);
				size = min(size, zone->nr_reserved_highatomic);
				zone->nr_reserved_highatomic -= size;
			}

			/*
			 * Convert to ac->migratetype and avoid the normal
			 * pageblock stealing heuristics. Minimally, the caller
			 * is doing the work and needs the pages. More
			 * importantly, if the block was always converted to
			 * MIGRATE_UNMOVABLE or another type then the number
			 * of pageblocks that cannot be completely freed
			 * may increase.
			 */
			if (order < pageblock_order)
				ret = move_freepages_block(zone, page, mt,
							   ac->migratetype);
			else {
				move_to_free_list(page, zone, order, mt,
						  ac->migratetype);
				change_pageblock_range(page, order,
						       ac->migratetype);
				ret = 1;
			}
			/*
			 * Reserving the block(s) already succeeded,
			 * so this should not fail on zone boundaries.
			 */
			WARN_ON_ONCE(ret == -1);
			if (ret > 0) {
				spin_unlock_irqrestore(&zone->lock, flags);
				return ret;
			}
		}
		spin_unlock_irqrestore(&zone->lock, flags);
	}

	return false;
}

/*
 * Try finding a free buddy page on the fallback list and put it on the free
 * list of requested migratetype, possibly along with other pages from the same
 * block, depending on fragmentation avoidance heuristics. Returns true if
 * fallback was found so that __rmqueue_smallest() can grab it.
 *
 * The use of signed ints for order and current_order is a deliberate
 * deviation from the rest of this file, to make the for loop
 * condition simpler.
 */
static __always_inline struct page *
__rmqueue_fallback(struct zone *zone, int order, int start_migratetype,
						unsigned int alloc_flags)
{
	struct free_area *area;
	int current_order;
	int min_order = order;
	struct page *page;
	int fallback_mt;
	bool can_steal;

	/*
	 * Do not steal pages from freelists belonging to other pageblocks
	 * i.e. orders < pageblock_order. If there are no local zones free,
	 * the zonelists will be reiterated without ALLOC_NOFRAGMENT.
	 */
	if (order < pageblock_order && alloc_flags & ALLOC_NOFRAGMENT)
		min_order = pageblock_order;

	/*
	 * Find the largest available free page in the other list. This roughly
	 * approximates finding the pageblock with the most free pages, which
	 * would be too costly to do exactly.
	 */
	for (current_order = MAX_PAGE_ORDER; current_order >= min_order;
				--current_order) {
		area = &(zone->free_area[current_order]);
		fallback_mt = find_suitable_fallback(area, current_order,
				start_migratetype, false, &can_steal);
		if (fallback_mt == -1)
			continue;

		/*
		 * We cannot steal all free pages from the pageblock and the
		 * requested migratetype is movable. In that case it's better to
		 * steal and split the smallest available page instead of the
		 * largest available page, because even if the next movable
		 * allocation falls back into a different pageblock than this
		 * one, it won't cause permanent fragmentation.
		 */
		if (!can_steal && start_migratetype == MIGRATE_MOVABLE
					&& current_order > order)
			goto find_smallest;

		goto do_steal;
	}

	return NULL;

find_smallest:
	for (current_order = order; current_order < NR_PAGE_ORDERS; current_order++) {
		area = &(zone->free_area[current_order]);
		fallback_mt = find_suitable_fallback(area, current_order,
				start_migratetype, false, &can_steal);
		if (fallback_mt != -1)
			break;
	}

	/*
	 * This should not happen - we already found a suitable fallback
	 * when looking for the largest page.
	 */
	VM_BUG_ON(current_order > MAX_PAGE_ORDER);

do_steal:
	page = get_page_from_free_area(area, fallback_mt);

	/* take off list, maybe claim block, expand remainder */
	page = steal_suitable_fallback(zone, page, current_order, order,
				       start_migratetype, alloc_flags, can_steal);

	trace_mm_page_alloc_extfrag(page, order, current_order,
		start_migratetype, fallback_mt);

	return page;
}

/*
 * Do the hard work of removing an element from the buddy allocator.
 * Call me with the zone->lock already held.
 */
static __always_inline struct page *
__rmqueue(struct zone *zone, unsigned int order, int migratetype,
						unsigned int alloc_flags)
{
	struct page *page;

	if (IS_ENABLED(CONFIG_CMA)) {
		/*
		 * Balance movable allocations between regular and CMA areas by
		 * allocating from CMA when over half of the zone's free memory
		 * is in the CMA area.
		 */
		if (alloc_flags & ALLOC_CMA &&
		    zone_page_state(zone, NR_FREE_CMA_PAGES) >
		    zone_page_state(zone, NR_FREE_PAGES) / 2) {
			page = __rmqueue_cma_fallback(zone, order);
			if (page)
				return page;
		}
	}

	page = __rmqueue_smallest(zone, order, migratetype);
	if (unlikely(!page)) {
		if (alloc_flags & ALLOC_CMA)
			page = __rmqueue_cma_fallback(zone, order);

		if (!page)
			page = __rmqueue_fallback(zone, order, migratetype,
						  alloc_flags);
	}
	return page;
}

/*
 * Obtain a specified number of elements from the buddy allocator, all under
 * a single hold of the lock, for efficiency.  Add them to the supplied list.
 * Returns the number of new pages which were placed at *list.
 */
static int rmqueue_bulk(struct zone *zone, unsigned int order,
			unsigned long count, struct list_head *list,
			int migratetype, unsigned int alloc_flags)
{
	unsigned long flags;
	int i;

	spin_lock_irqsave(&zone->lock, flags);
	for (i = 0; i < count; ++i) {
		struct page *page = __rmqueue(zone, order, migratetype,
								alloc_flags);
		if (unlikely(page == NULL))
			break;

		/*
		 * Split buddy pages returned by expand() are received here in
		 * physical page order. The page is added to the tail of
		 * caller's list. From the callers perspective, the linked list
		 * is ordered by page number under some conditions. This is
		 * useful for IO devices that can forward direction from the
		 * head, thus also in the physical page order. This is useful
		 * for IO devices that can merge IO requests if the physical
		 * pages are ordered properly.
		 */
		list_add_tail(&page->pcp_list, list);
	}
	spin_unlock_irqrestore(&zone->lock, flags);

	return i;
}

/*
 * Called from the vmstat counter updater to decay the PCP high.
 * Return whether there are addition works to do.
 */
int decay_pcp_high(struct zone *zone, struct per_cpu_pages *pcp)
{
	int high_min, to_drain, batch;
	int todo = 0;

	high_min = READ_ONCE(pcp->high_min);
	batch = READ_ONCE(pcp->batch);
	/*
	 * Decrease pcp->high periodically to try to free possible
	 * idle PCP pages.  And, avoid to free too many pages to
	 * control latency.  This caps pcp->high decrement too.
	 */
	if (pcp->high > high_min) {
		pcp->high = max3(pcp->count - (batch << CONFIG_PCP_BATCH_SCALE_MAX),
				 pcp->high - (pcp->high >> 3), high_min);
		if (pcp->high > high_min)
			todo++;
	}

	to_drain = pcp->count - pcp->high;
	if (to_drain > 0) {
		spin_lock(&pcp->lock);
		free_pcppages_bulk(zone, to_drain, pcp, 0);
		spin_unlock(&pcp->lock);
		todo++;
	}

	return todo;
}

#ifdef CONFIG_NUMA
/*
 * Called from the vmstat counter updater to drain pagesets of this
 * currently executing processor on remote nodes after they have
 * expired.
 */
void drain_zone_pages(struct zone *zone, struct per_cpu_pages *pcp)
{
	int to_drain, batch;

	batch = READ_ONCE(pcp->batch);
	to_drain = min(pcp->count, batch);
	if (to_drain > 0) {
		spin_lock(&pcp->lock);
		free_pcppages_bulk(zone, to_drain, pcp, 0);
		spin_unlock(&pcp->lock);
	}
}
#endif

/*
 * Drain pcplists of the indicated processor and zone.
 */
static void drain_pages_zone(unsigned int cpu, struct zone *zone)
{
	struct per_cpu_pages *pcp = per_cpu_ptr(zone->per_cpu_pageset, cpu);
	int count;

	do {
		spin_lock(&pcp->lock);
		count = pcp->count;
		if (count) {
			int to_drain = min(count,
				pcp->batch << CONFIG_PCP_BATCH_SCALE_MAX);

			free_pcppages_bulk(zone, to_drain, pcp, 0);
			count -= to_drain;
		}
		spin_unlock(&pcp->lock);
	} while (count);
}

/*
 * Drain pcplists of all zones on the indicated processor.
 */
static void drain_pages(unsigned int cpu)
{
	struct zone *zone;

	for_each_populated_zone(zone) {
		drain_pages_zone(cpu, zone);
	}
}

/*
 * Spill all of this CPU's per-cpu pages back into the buddy allocator.
 */
void drain_local_pages(struct zone *zone)
{
	int cpu = smp_processor_id();

	if (zone)
		drain_pages_zone(cpu, zone);
	else
		drain_pages(cpu);
}

/*
 * The implementation of drain_all_pages(), exposing an extra parameter to
 * drain on all cpus.
 *
 * drain_all_pages() is optimized to only execute on cpus where pcplists are
 * not empty. The check for non-emptiness can however race with a free to
 * pcplist that has not yet increased the pcp->count from 0 to 1. Callers
 * that need the guarantee that every CPU has drained can disable the
 * optimizing racy check.
 */
static void __drain_all_pages(struct zone *zone, bool force_all_cpus)
{
	int cpu;

	/*
	 * Allocate in the BSS so we won't require allocation in
	 * direct reclaim path for CONFIG_CPUMASK_OFFSTACK=y
	 */
	static cpumask_t cpus_with_pcps;

	/*
	 * Do not drain if one is already in progress unless it's specific to
	 * a zone. Such callers are primarily CMA and memory hotplug and need
	 * the drain to be complete when the call returns.
	 */
	if (unlikely(!mutex_trylock(&pcpu_drain_mutex))) {
		if (!zone)
			return;
		mutex_lock(&pcpu_drain_mutex);
	}

	/*
	 * We don't care about racing with CPU hotplug event
	 * as offline notification will cause the notified
	 * cpu to drain that CPU pcps and on_each_cpu_mask
	 * disables preemption as part of its processing
	 */
	for_each_online_cpu(cpu) {
		struct per_cpu_pages *pcp;
		struct zone *z;
		bool has_pcps = false;

		if (force_all_cpus) {
			/*
			 * The pcp.count check is racy, some callers need a
			 * guarantee that no cpu is missed.
			 */
			has_pcps = true;
		} else if (zone) {
			pcp = per_cpu_ptr(zone->per_cpu_pageset, cpu);
			if (pcp->count)
				has_pcps = true;
		} else {
			for_each_populated_zone(z) {
				pcp = per_cpu_ptr(z->per_cpu_pageset, cpu);
				if (pcp->count) {
					has_pcps = true;
					break;
				}
			}
		}

		if (has_pcps)
			cpumask_set_cpu(cpu, &cpus_with_pcps);
		else
			cpumask_clear_cpu(cpu, &cpus_with_pcps);
	}

	for_each_cpu(cpu, &cpus_with_pcps) {
		if (zone)
			drain_pages_zone(cpu, zone);
		else
			drain_pages(cpu);
	}

	mutex_unlock(&pcpu_drain_mutex);
}

/*
 * Spill all the per-cpu pages from all CPUs back into the buddy allocator.
 *
 * When zone parameter is non-NULL, spill just the single zone's pages.
 */
void drain_all_pages(struct zone *zone)
{
	__drain_all_pages(zone, false);
}

static int nr_pcp_free(struct per_cpu_pages *pcp, int batch, int high, bool free_high)
{
	int min_nr_free, max_nr_free;

	/* Free as much as possible if batch freeing high-order pages. */
	if (unlikely(free_high))
		return min(pcp->count, batch << CONFIG_PCP_BATCH_SCALE_MAX);

	/* Check for PCP disabled or boot pageset */
	if (unlikely(high < batch))
		return 1;

	/* Leave at least pcp->batch pages on the list */
	min_nr_free = batch;
	max_nr_free = high - batch;

	/*
	 * Increase the batch number to the number of the consecutive
	 * freed pages to reduce zone lock contention.
	 */
	batch = clamp_t(int, pcp->free_count, min_nr_free, max_nr_free);

	return batch;
}

static int nr_pcp_high(struct per_cpu_pages *pcp, struct zone *zone,
		       int batch, bool free_high)
{
	int high, high_min, high_max;

	high_min = READ_ONCE(pcp->high_min);
	high_max = READ_ONCE(pcp->high_max);
	high = pcp->high = clamp(pcp->high, high_min, high_max);

	if (unlikely(!high))
		return 0;

	if (unlikely(free_high)) {
		pcp->high = max(high - (batch << CONFIG_PCP_BATCH_SCALE_MAX),
				high_min);
		return 0;
	}

	/*
	 * If reclaim is active, limit the number of pages that can be
	 * stored on pcp lists
	 */
	if (test_bit(ZONE_RECLAIM_ACTIVE, &zone->flags)) {
		int free_count = max_t(int, pcp->free_count, batch);

		pcp->high = max(high - free_count, high_min);
		return min(batch << 2, pcp->high);
	}

	if (high_min == high_max)
		return high;

	if (test_bit(ZONE_BELOW_HIGH, &zone->flags)) {
		int free_count = max_t(int, pcp->free_count, batch);

		pcp->high = max(high - free_count, high_min);
		high = max(pcp->count, high_min);
	} else if (pcp->count >= high) {
		int need_high = pcp->free_count + batch;

		/* pcp->high should be large enough to hold batch freed pages */
		if (pcp->high < need_high)
			pcp->high = clamp(need_high, high_min, high_max);
	}

	return high;
}

static void free_unref_page_commit(struct zone *zone, struct per_cpu_pages *pcp,
				   struct page *page, int migratetype,
				   unsigned int order)
{
	int high, batch;
	int pindex;
	bool free_high = false;

	/*
	 * On freeing, reduce the number of pages that are batch allocated.
	 * See nr_pcp_alloc() where alloc_factor is increased for subsequent
	 * allocations.
	 */
	pcp->alloc_factor >>= 1;
	__count_vm_events(PGFREE, 1 << order);
	pindex = order_to_pindex(migratetype, order);
	list_add(&page->pcp_list, &pcp->lists[pindex]);
	pcp->count += 1 << order;

	batch = READ_ONCE(pcp->batch);
	/*
	 * As high-order pages other than THP's stored on PCP can contribute
	 * to fragmentation, limit the number stored when PCP is heavily
	 * freeing without allocation. The remainder after bulk freeing
	 * stops will be drained from vmstat refresh context.
	 */
	if (order && order <= PAGE_ALLOC_COSTLY_ORDER) {
		free_high = (pcp->free_count >= batch &&
			     (pcp->flags & PCPF_PREV_FREE_HIGH_ORDER) &&
			     (!(pcp->flags & PCPF_FREE_HIGH_BATCH) ||
			      pcp->count >= READ_ONCE(batch)));
		pcp->flags |= PCPF_PREV_FREE_HIGH_ORDER;
	} else if (pcp->flags & PCPF_PREV_FREE_HIGH_ORDER) {
		pcp->flags &= ~PCPF_PREV_FREE_HIGH_ORDER;
	}
	if (pcp->free_count < (batch << CONFIG_PCP_BATCH_SCALE_MAX))
		pcp->free_count += (1 << order);
	high = nr_pcp_high(pcp, zone, batch, free_high);
	if (pcp->count >= high) {
		free_pcppages_bulk(zone, nr_pcp_free(pcp, batch, high, free_high),
				   pcp, pindex);
		if (test_bit(ZONE_BELOW_HIGH, &zone->flags) &&
		    zone_watermark_ok(zone, 0, high_wmark_pages(zone),
				      ZONE_MOVABLE, 0))
			clear_bit(ZONE_BELOW_HIGH, &zone->flags);
	}
}

/*
 * Free a pcp page
 */
void free_unref_page(struct page *page, unsigned int order)
{
	unsigned long __maybe_unused UP_flags;
	struct per_cpu_pages *pcp;
	struct zone *zone;
	unsigned long pfn = page_to_pfn(page);
	int migratetype;

	if (!pcp_allowed_order(order)) {
		__free_pages_ok(page, order, FPI_NONE);
		return;
	}

	if (!free_pages_prepare(page, order))
		return;

	/*
	 * We only track unmovable, reclaimable and movable on pcp lists.
	 * Place ISOLATE pages on the isolated list because they are being
	 * offlined but treat HIGHATOMIC and CMA as movable pages so we can
	 * get those areas back if necessary. Otherwise, we may have to free
	 * excessively into the page allocator
	 */
	migratetype = get_pfnblock_migratetype(page, pfn);
	if (unlikely(migratetype >= MIGRATE_PCPTYPES)) {
		if (unlikely(is_migrate_isolate(migratetype))) {
			free_one_page(page_zone(page), page, pfn, order, FPI_NONE);
			return;
		}
		migratetype = MIGRATE_MOVABLE;
	}

	zone = page_zone(page);
	pcp_trylock_prepare(UP_flags);
	pcp = pcp_spin_trylock(zone->per_cpu_pageset);
	if (pcp) {
		free_unref_page_commit(zone, pcp, page, migratetype, order);
		pcp_spin_unlock(pcp);
	} else {
		free_one_page(zone, page, pfn, order, FPI_NONE);
	}
	pcp_trylock_finish(UP_flags);
}

/*
 * Free a batch of folios
 */
void free_unref_folios(struct folio_batch *folios)
{
	unsigned long __maybe_unused UP_flags;
	struct per_cpu_pages *pcp = NULL;
	struct zone *locked_zone = NULL;
	int i, j;

	/* Prepare folios for freeing */
	for (i = 0, j = 0; i < folios->nr; i++) {
		struct folio *folio = folios->folios[i];
		unsigned long pfn = folio_pfn(folio);
		unsigned int order = folio_order(folio);

		folio_undo_large_rmappable(folio);
		if (!free_pages_prepare(&folio->page, order))
			continue;
		/*
		 * Free orders not handled on the PCP directly to the
		 * allocator.
		 */
		if (!pcp_allowed_order(order)) {
			free_one_page(folio_zone(folio), &folio->page,
				      pfn, order, FPI_NONE);
			continue;
		}
		folio->private = (void *)(unsigned long)order;
		if (j != i)
			folios->folios[j] = folio;
		j++;
	}
	folios->nr = j;

	for (i = 0; i < folios->nr; i++) {
		struct folio *folio = folios->folios[i];
		struct zone *zone = folio_zone(folio);
		unsigned long pfn = folio_pfn(folio);
		unsigned int order = (unsigned long)folio->private;
		int migratetype;

		folio->private = NULL;
		migratetype = get_pfnblock_migratetype(&folio->page, pfn);

		/* Different zone requires a different pcp lock */
		if (zone != locked_zone ||
		    is_migrate_isolate(migratetype)) {
			if (pcp) {
				pcp_spin_unlock(pcp);
				pcp_trylock_finish(UP_flags);
				locked_zone = NULL;
				pcp = NULL;
			}

			/*
			 * Free isolated pages directly to the
			 * allocator, see comment in free_unref_page.
			 */
			if (is_migrate_isolate(migratetype)) {
				free_one_page(zone, &folio->page, pfn,
					      order, FPI_NONE);
				continue;
			}

			/*
			 * trylock is necessary as folios may be getting freed
			 * from IRQ or SoftIRQ context after an IO completion.
			 */
			pcp_trylock_prepare(UP_flags);
			pcp = pcp_spin_trylock(zone->per_cpu_pageset);
			if (unlikely(!pcp)) {
				pcp_trylock_finish(UP_flags);
				free_one_page(zone, &folio->page, pfn,
					      order, FPI_NONE);
				continue;
			}
			locked_zone = zone;
		}

		/*
		 * Non-isolated types over MIGRATE_PCPTYPES get added
		 * to the MIGRATE_MOVABLE pcp list.
		 */
		if (unlikely(migratetype >= MIGRATE_PCPTYPES))
			migratetype = MIGRATE_MOVABLE;

		trace_mm_page_free_batched(&folio->page);
		free_unref_page_commit(zone, pcp, &folio->page, migratetype,
				order);
	}

	if (pcp) {
		pcp_spin_unlock(pcp);
		pcp_trylock_finish(UP_flags);
	}
	folio_batch_reinit(folios);
}

/*
 * split_page takes a non-compound higher-order page, and splits it into
 * n (1<<order) sub-pages: page[0..n]
 * Each sub-page must be freed individually.
 *
 * Note: this is probably too low level an operation for use in drivers.
 * Please consult with lkml before using this in your driver.
 */
void split_page(struct page *page, unsigned int order)
{
	int i;

	VM_BUG_ON_PAGE(PageCompound(page), page);
	VM_BUG_ON_PAGE(!page_count(page), page);

	for (i = 1; i < (1 << order); i++)
		set_page_refcounted(page + i);
	split_page_owner(page, order, 0);
	pgalloc_tag_split(page, 1 << order);
	split_page_memcg(page, order, 0);
}
EXPORT_SYMBOL_GPL(split_page);

int __isolate_free_page(struct page *page, unsigned int order)
{
	struct zone *zone = page_zone(page);
	int mt = get_pageblock_migratetype(page);

	if (!is_migrate_isolate(mt)) {
		unsigned long watermark;
		/*
		 * Obey watermarks as if the page was being allocated. We can
		 * emulate a high-order watermark check with a raised order-0
		 * watermark, because we already know our high-order page
		 * exists.
		 */
		watermark = zone->_watermark[WMARK_MIN] + (1UL << order);
		if (!zone_watermark_ok(zone, 0, watermark, 0, ALLOC_CMA))
			return 0;
	}

	del_page_from_free_list(page, zone, order, mt);

	/*
	 * Set the pageblock if the isolated page is at least half of a
	 * pageblock
	 */
	if (order >= pageblock_order - 1) {
		struct page *endpage = page + (1 << order) - 1;
		for (; page < endpage; page += pageblock_nr_pages) {
			int mt = get_pageblock_migratetype(page);
			/*
			 * Only change normal pageblocks (i.e., they can merge
			 * with others)
			 */
			if (migratetype_is_mergeable(mt))
				move_freepages_block(zone, page, mt,
						     MIGRATE_MOVABLE);
		}
	}

	return 1UL << order;
}

/**
 * __putback_isolated_page - Return a now-isolated page back where we got it
 * @page: Page that was isolated
 * @order: Order of the isolated page
 * @mt: The page's pageblock's migratetype
 *
 * This function is meant to return a page pulled from the free lists via
 * __isolate_free_page back to the free lists they were pulled from.
 */
void __putback_isolated_page(struct page *page, unsigned int order, int mt)
{
	struct zone *zone = page_zone(page);

	/* zone lock should be held when this function is called */
	lockdep_assert_held(&zone->lock);

	/* Return isolated page to tail of freelist. */
	__free_one_page(page, page_to_pfn(page), zone, order, mt,
			FPI_SKIP_REPORT_NOTIFY | FPI_TO_TAIL);
}

/*
 * Update NUMA hit/miss statistics
 */
static inline void zone_statistics(struct zone *preferred_zone, struct zone *z,
				   long nr_account)
{
#ifdef CONFIG_NUMA
	enum numa_stat_item local_stat = NUMA_LOCAL;

	/* skip numa counters update if numa stats is disabled */
	if (!static_branch_likely(&vm_numa_stat_key))
		return;

	if (zone_to_nid(z) != numa_node_id())
		local_stat = NUMA_OTHER;

	if (zone_to_nid(z) == zone_to_nid(preferred_zone))
		__count_numa_events(z, NUMA_HIT, nr_account);
	else {
		__count_numa_events(z, NUMA_MISS, nr_account);
		__count_numa_events(preferred_zone, NUMA_FOREIGN, nr_account);
	}
	__count_numa_events(z, local_stat, nr_account);
#endif
}

static __always_inline
struct page *rmqueue_buddy(struct zone *preferred_zone, struct zone *zone,
			   unsigned int order, unsigned int alloc_flags,
			   int migratetype)
{
	struct page *page;
	unsigned long flags;

	do {
		page = NULL;
		spin_lock_irqsave(&zone->lock, flags);
		if (alloc_flags & ALLOC_HIGHATOMIC)
			page = __rmqueue_smallest(zone, order, MIGRATE_HIGHATOMIC);
		if (!page) {
			page = __rmqueue(zone, order, migratetype, alloc_flags);

			/*
			 * If the allocation fails, allow OOM handling access
			 * to HIGHATOMIC reserves as failing now is worse than
			 * failing a high-order atomic allocation in the
			 * future.
			 */
			if (!page && (alloc_flags & ALLOC_OOM))
				page = __rmqueue_smallest(zone, order, MIGRATE_HIGHATOMIC);

			if (!page) {
				spin_unlock_irqrestore(&zone->lock, flags);
				return NULL;
			}
		}
		spin_unlock_irqrestore(&zone->lock, flags);
	} while (check_new_pages(page, order));

	__count_zid_vm_events(PGALLOC, page_zonenum(page), 1 << order);
	zone_statistics(preferred_zone, zone, 1);

	return page;
}

static int nr_pcp_alloc(struct per_cpu_pages *pcp, struct zone *zone, int order)
{
	int high, base_batch, batch, max_nr_alloc;
	int high_max, high_min;

	base_batch = READ_ONCE(pcp->batch);
	high_min = READ_ONCE(pcp->high_min);
	high_max = READ_ONCE(pcp->high_max);
	high = pcp->high = clamp(pcp->high, high_min, high_max);

	/* Check for PCP disabled or boot pageset */
	if (unlikely(high < base_batch))
		return 1;

	if (order)
		batch = base_batch;
	else
		batch = (base_batch << pcp->alloc_factor);

	/*
	 * If we had larger pcp->high, we could avoid to allocate from
	 * zone.
	 */
	if (high_min != high_max && !test_bit(ZONE_BELOW_HIGH, &zone->flags))
		high = pcp->high = min(high + batch, high_max);

	if (!order) {
		max_nr_alloc = max(high - pcp->count - base_batch, base_batch);
		/*
		 * Double the number of pages allocated each time there is
		 * subsequent allocation of order-0 pages without any freeing.
		 */
		if (batch <= max_nr_alloc &&
		    pcp->alloc_factor < CONFIG_PCP_BATCH_SCALE_MAX)
			pcp->alloc_factor++;
		batch = min(batch, max_nr_alloc);
	}

	/*
	 * Scale batch relative to order if batch implies free pages
	 * can be stored on the PCP. Batch can be 1 for small zones or
	 * for boot pagesets which should never store free pages as
	 * the pages may belong to arbitrary zones.
	 */
	if (batch > 1)
		batch = max(batch >> order, 2);

	return batch;
}

/* Remove page from the per-cpu list, caller must protect the list */
static inline
struct page *__rmqueue_pcplist(struct zone *zone, unsigned int order,
			int migratetype,
			unsigned int alloc_flags,
			struct per_cpu_pages *pcp,
			struct list_head *list)
{
	struct page *page;

	do {
		if (list_empty(list)) {
			int batch = nr_pcp_alloc(pcp, zone, order);
			int alloced;

			alloced = rmqueue_bulk(zone, order,
					batch, list,
					migratetype, alloc_flags);

			pcp->count += alloced << order;
			if (unlikely(list_empty(list)))
				return NULL;
		}

		page = list_first_entry(list, struct page, pcp_list);
		list_del(&page->pcp_list);
		pcp->count -= 1 << order;
	} while (check_new_pages(page, order));

	return page;
}

/* Lock and remove page from the per-cpu list */
static struct page *rmqueue_pcplist(struct zone *preferred_zone,
			struct zone *zone, unsigned int order,
			int migratetype, unsigned int alloc_flags)
{
	struct per_cpu_pages *pcp;
	struct list_head *list;
	struct page *page;
	unsigned long __maybe_unused UP_flags;

	/* spin_trylock may fail due to a parallel drain or IRQ reentrancy. */
	pcp_trylock_prepare(UP_flags);
	pcp = pcp_spin_trylock(zone->per_cpu_pageset);
	if (!pcp) {
		pcp_trylock_finish(UP_flags);
		return NULL;
	}

	/*
	 * On allocation, reduce the number of pages that are batch freed.
	 * See nr_pcp_free() where free_factor is increased for subsequent
	 * frees.
	 */
	pcp->free_count >>= 1;
	list = &pcp->lists[order_to_pindex(migratetype, order)];
	page = __rmqueue_pcplist(zone, order, migratetype, alloc_flags, pcp, list);
	pcp_spin_unlock(pcp);
	pcp_trylock_finish(UP_flags);
	if (page) {
		__count_zid_vm_events(PGALLOC, page_zonenum(page), 1 << order);
		zone_statistics(preferred_zone, zone, 1);
	}
	return page;
}

/*
 * Allocate a page from the given zone.
 * Use pcplists for THP or "cheap" high-order allocations.
 */

/*
 * Do not instrument rmqueue() with KMSAN. This function may call
 * __msan_poison_alloca() through a call to set_pfnblock_flags_mask().
 * If __msan_poison_alloca() attempts to allocate pages for the stack depot, it
 * may call rmqueue() again, which will result in a deadlock.
 */
__no_sanitize_memory
static inline
struct page *rmqueue(struct zone *preferred_zone,
			struct zone *zone, unsigned int order,
			gfp_t gfp_flags, unsigned int alloc_flags,
			int migratetype)
{
	struct page *page;

	/*
	 * We most definitely don't want callers attempting to
	 * allocate greater than order-1 page units with __GFP_NOFAIL.
	 */
	WARN_ON_ONCE((gfp_flags & __GFP_NOFAIL) && (order > 1));

	if (likely(pcp_allowed_order(order))) {
		page = rmqueue_pcplist(preferred_zone, zone, order,
				       migratetype, alloc_flags);
		if (likely(page))
			goto out;
	}

	page = rmqueue_buddy(preferred_zone, zone, order, alloc_flags,
							migratetype);

out:
	/* Separate test+clear to avoid unnecessary atomics */
	if ((alloc_flags & ALLOC_KSWAPD) &&
	    unlikely(test_bit(ZONE_BOOSTED_WATERMARK, &zone->flags))) {
		clear_bit(ZONE_BOOSTED_WATERMARK, &zone->flags);
		wakeup_kswapd(zone, 0, 0, zone_idx(zone));
	}

	VM_BUG_ON_PAGE(page && bad_range(zone, page), page);
	return page;
}

static inline long __zone_watermark_unusable_free(struct zone *z,
				unsigned int order, unsigned int alloc_flags)
{
	long unusable_free = (1 << order) - 1;

	/*
	 * If the caller does not have rights to reserves below the min
	 * watermark then subtract the high-atomic reserves. This will
	 * over-estimate the size of the atomic reserve but it avoids a search.
	 */
	if (likely(!(alloc_flags & ALLOC_RESERVES)))
		unusable_free += z->nr_reserved_highatomic;

#ifdef CONFIG_CMA
	/* If allocation can't use CMA areas don't use free CMA pages */
	if (!(alloc_flags & ALLOC_CMA))
		unusable_free += zone_page_state(z, NR_FREE_CMA_PAGES);
#endif

	return unusable_free;
}

/*
 * Return true if free base pages are above 'mark'. For high-order checks it
 * will return true of the order-0 watermark is reached and there is at least
 * one free page of a suitable size. Checking now avoids taking the zone lock
 * to check in the allocation paths if no pages are free.
 */
bool __zone_watermark_ok(struct zone *z, unsigned int order, unsigned long mark,
			 int highest_zoneidx, unsigned int alloc_flags,
			 long free_pages)
{
	long min = mark;
	int o;

	/* free_pages may go negative - that's OK */
	free_pages -= __zone_watermark_unusable_free(z, order, alloc_flags);

	if (unlikely(alloc_flags & ALLOC_RESERVES)) {
		/*
		 * __GFP_HIGH allows access to 50% of the min reserve as well
		 * as OOM.
		 */
		if (alloc_flags & ALLOC_MIN_RESERVE) {
			min -= min / 2;

			/*
			 * Non-blocking allocations (e.g. GFP_ATOMIC) can
			 * access more reserves than just __GFP_HIGH. Other
			 * non-blocking allocations requests such as GFP_NOWAIT
			 * or (GFP_KERNEL & ~__GFP_DIRECT_RECLAIM) do not get
			 * access to the min reserve.
			 */
			if (alloc_flags & ALLOC_NON_BLOCK)
				min -= min / 4;
		}

		/*
		 * OOM victims can try even harder than the normal reserve
		 * users on the grounds that it's definitely going to be in
		 * the exit path shortly and free memory. Any allocation it
		 * makes during the free path will be small and short-lived.
		 */
		if (alloc_flags & ALLOC_OOM)
			min -= min / 2;
	}

	/*
	 * Check watermarks for an order-0 allocation request. If these
	 * are not met, then a high-order request also cannot go ahead
	 * even if a suitable page happened to be free.
	 */
	if (free_pages <= min + z->lowmem_reserve[highest_zoneidx])
		return false;

	/* If this is an order-0 request then the watermark is fine */
	if (!order)
		return true;

	/* For a high-order request, check at least one suitable page is free */
	for (o = order; o < NR_PAGE_ORDERS; o++) {
		struct free_area *area = &z->free_area[o];
		int mt;

		if (!area->nr_free)
			continue;

		for (mt = 0; mt < MIGRATE_PCPTYPES; mt++) {
			if (!free_area_empty(area, mt))
				return true;
		}

#ifdef CONFIG_CMA
		if ((alloc_flags & ALLOC_CMA) &&
		    !free_area_empty(area, MIGRATE_CMA)) {
			return true;
		}
#endif
		if ((alloc_flags & (ALLOC_HIGHATOMIC|ALLOC_OOM)) &&
		    !free_area_empty(area, MIGRATE_HIGHATOMIC)) {
			return true;
		}
	}
	return false;
}

bool zone_watermark_ok(struct zone *z, unsigned int order, unsigned long mark,
		      int highest_zoneidx, unsigned int alloc_flags)
{
	return __zone_watermark_ok(z, order, mark, highest_zoneidx, alloc_flags,
					zone_page_state(z, NR_FREE_PAGES));
}

static inline bool zone_watermark_fast(struct zone *z, unsigned int order,
				unsigned long mark, int highest_zoneidx,
				unsigned int alloc_flags, gfp_t gfp_mask)
{
	long free_pages;

	free_pages = zone_page_state(z, NR_FREE_PAGES);

	/*
	 * Fast check for order-0 only. If this fails then the reserves
	 * need to be calculated.
	 */
	if (!order) {
		long usable_free;
		long reserved;

		usable_free = free_pages;
		reserved = __zone_watermark_unusable_free(z, 0, alloc_flags);

		/* reserved may over estimate high-atomic reserves. */
		usable_free -= min(usable_free, reserved);
		if (usable_free > mark + z->lowmem_reserve[highest_zoneidx])
			return true;
	}

	if (__zone_watermark_ok(z, order, mark, highest_zoneidx, alloc_flags,
					free_pages))
		return true;

	/*
	 * Ignore watermark boosting for __GFP_HIGH order-0 allocations
	 * when checking the min watermark. The min watermark is the
	 * point where boosting is ignored so that kswapd is woken up
	 * when below the low watermark.
	 */
	if (unlikely(!order && (alloc_flags & ALLOC_MIN_RESERVE) && z->watermark_boost
		&& ((alloc_flags & ALLOC_WMARK_MASK) == WMARK_MIN))) {
		mark = z->_watermark[WMARK_MIN];
		return __zone_watermark_ok(z, order, mark, highest_zoneidx,
					alloc_flags, free_pages);
	}

	return false;
}

bool zone_watermark_ok_safe(struct zone *z, unsigned int order,
			unsigned long mark, int highest_zoneidx)
{
	long free_pages = zone_page_state(z, NR_FREE_PAGES);

	if (z->percpu_drift_mark && free_pages < z->percpu_drift_mark)
		free_pages = zone_page_state_snapshot(z, NR_FREE_PAGES);

	return __zone_watermark_ok(z, order, mark, highest_zoneidx, 0,
								free_pages);
}

#ifdef CONFIG_NUMA
int __read_mostly node_reclaim_distance = RECLAIM_DISTANCE;

static bool zone_allows_reclaim(struct zone *local_zone, struct zone *zone)
{
	return node_distance(zone_to_nid(local_zone), zone_to_nid(zone)) <=
				node_reclaim_distance;
}
#else	/* CONFIG_NUMA */
static bool zone_allows_reclaim(struct zone *local_zone, struct zone *zone)
{
	return true;
}
#endif	/* CONFIG_NUMA */

/*
 * The restriction on ZONE_DMA32 as being a suitable zone to use to avoid
 * fragmentation is subtle. If the preferred zone was HIGHMEM then
 * premature use of a lower zone may cause lowmem pressure problems that
 * are worse than fragmentation. If the next zone is ZONE_DMA then it is
 * probably too small. It only makes sense to spread allocations to avoid
 * fragmentation between the Normal and DMA32 zones.
 */
static inline unsigned int
alloc_flags_nofragment(struct zone *zone, gfp_t gfp_mask)
{
	unsigned int alloc_flags;

	/*
	 * __GFP_KSWAPD_RECLAIM is assumed to be the same as ALLOC_KSWAPD
	 * to save a branch.
	 */
	alloc_flags = (__force int) (gfp_mask & __GFP_KSWAPD_RECLAIM);

#ifdef CONFIG_ZONE_DMA32
	if (!zone)
		return alloc_flags;

	if (zone_idx(zone) != ZONE_NORMAL)
		return alloc_flags;

	/*
	 * If ZONE_DMA32 exists, assume it is the one after ZONE_NORMAL and
	 * the pointer is within zone->zone_pgdat->node_zones[]. Also assume
	 * on UMA that if Normal is populated then so is DMA32.
	 */
	BUILD_BUG_ON(ZONE_NORMAL - ZONE_DMA32 != 1);
	if (nr_online_nodes > 1 && !populated_zone(--zone))
		return alloc_flags;

	alloc_flags |= ALLOC_NOFRAGMENT;
#endif /* CONFIG_ZONE_DMA32 */
	return alloc_flags;
}

/* Must be called after current_gfp_context() which can change gfp_mask */
static inline unsigned int gfp_to_alloc_flags_cma(gfp_t gfp_mask,
						  unsigned int alloc_flags)
{
#ifdef CONFIG_CMA
	if (gfp_migratetype(gfp_mask) == MIGRATE_MOVABLE)
		alloc_flags |= ALLOC_CMA;
#endif
	return alloc_flags;
}

/*
 * get_page_from_freelist goes through the zonelist trying to allocate
 * a page.
 */
static struct page *
get_page_from_freelist(gfp_t gfp_mask, unsigned int order, int alloc_flags,
						const struct alloc_context *ac)
{
	struct zoneref *z;
	struct zone *zone;
	struct pglist_data *last_pgdat = NULL;
	bool last_pgdat_dirty_ok = false;
	bool no_fallback;

retry:
	/*
	 * Scan zonelist, looking for a zone with enough free.
	 * See also cpuset_node_allowed() comment in kernel/cgroup/cpuset.c.
	 */
	no_fallback = alloc_flags & ALLOC_NOFRAGMENT;
	z = ac->preferred_zoneref;
	for_next_zone_zonelist_nodemask(zone, z, ac->highest_zoneidx,
					ac->nodemask) {
		struct page *page;
		unsigned long mark;

		if (cpusets_enabled() &&
			(alloc_flags & ALLOC_CPUSET) &&
			!__cpuset_zone_allowed(zone, gfp_mask))
				continue;
		/*
		 * When allocating a page cache page for writing, we
		 * want to get it from a node that is within its dirty
		 * limit, such that no single node holds more than its
		 * proportional share of globally allowed dirty pages.
		 * The dirty limits take into account the node's
		 * lowmem reserves and high watermark so that kswapd
		 * should be able to balance it without having to
		 * write pages from its LRU list.
		 *
		 * XXX: For now, allow allocations to potentially
		 * exceed the per-node dirty limit in the slowpath
		 * (spread_dirty_pages unset) before going into reclaim,
		 * which is important when on a NUMA setup the allowed
		 * nodes are together not big enough to reach the
		 * global limit.  The proper fix for these situations
		 * will require awareness of nodes in the
		 * dirty-throttling and the flusher threads.
		 */
		if (ac->spread_dirty_pages) {
			if (last_pgdat != zone->zone_pgdat) {
				last_pgdat = zone->zone_pgdat;
				last_pgdat_dirty_ok = node_dirty_ok(zone->zone_pgdat);
			}

			if (!last_pgdat_dirty_ok)
				continue;
		}

		if (no_fallback && nr_online_nodes > 1 &&
		    zone != ac->preferred_zoneref->zone) {
			int local_nid;

			/*
			 * If moving to a remote node, retry but allow
			 * fragmenting fallbacks. Locality is more important
			 * than fragmentation avoidance.
			 */
			local_nid = zone_to_nid(ac->preferred_zoneref->zone);
			if (zone_to_nid(zone) != local_nid) {
				alloc_flags &= ~ALLOC_NOFRAGMENT;
				goto retry;
			}
		}

		cond_accept_memory(zone, order);

		/*
		 * Detect whether the number of free pages is below high
		 * watermark.  If so, we will decrease pcp->high and free
		 * PCP pages in free path to reduce the possibility of
		 * premature page reclaiming.  Detection is done here to
		 * avoid to do that in hotter free path.
		 */
		if (test_bit(ZONE_BELOW_HIGH, &zone->flags))
			goto check_alloc_wmark;

		mark = high_wmark_pages(zone);
		if (zone_watermark_fast(zone, order, mark,
					ac->highest_zoneidx, alloc_flags,
					gfp_mask))
			goto try_this_zone;
		else
			set_bit(ZONE_BELOW_HIGH, &zone->flags);

check_alloc_wmark:
		mark = wmark_pages(zone, alloc_flags & ALLOC_WMARK_MASK);
		if (!zone_watermark_fast(zone, order, mark,
				       ac->highest_zoneidx, alloc_flags,
				       gfp_mask)) {
			int ret;

			if (cond_accept_memory(zone, order))
				goto try_this_zone;

#ifdef CONFIG_DEFERRED_STRUCT_PAGE_INIT
			/*
			 * Watermark failed for this zone, but see if we can
			 * grow this zone if it contains deferred pages.
			 */
			if (deferred_pages_enabled()) {
				if (_deferred_grow_zone(zone, order))
					goto try_this_zone;
			}
#endif
			/* Checked here to keep the fast path fast */
			BUILD_BUG_ON(ALLOC_NO_WATERMARKS < NR_WMARK);
			if (alloc_flags & ALLOC_NO_WATERMARKS)
				goto try_this_zone;

			if (!node_reclaim_enabled() ||
			    !zone_allows_reclaim(ac->preferred_zoneref->zone, zone))
				continue;

			ret = node_reclaim(zone->zone_pgdat, gfp_mask, order);
			switch (ret) {
			case NODE_RECLAIM_NOSCAN:
				/* did not scan */
				continue;
			case NODE_RECLAIM_FULL:
				/* scanned but unreclaimable */
				continue;
			default:
				/* did we reclaim enough */
				if (zone_watermark_ok(zone, order, mark,
					ac->highest_zoneidx, alloc_flags))
					goto try_this_zone;

				continue;
			}
		}

try_this_zone:
		page = rmqueue(ac->preferred_zoneref->zone, zone, order,
				gfp_mask, alloc_flags, ac->migratetype);
		if (page) {
			prep_new_page(page, order, gfp_mask, alloc_flags);

			/*
			 * If this is a high-order atomic allocation then check
			 * if the pageblock should be reserved for the future
			 */
			if (unlikely(alloc_flags & ALLOC_HIGHATOMIC))
				reserve_highatomic_pageblock(page, order, zone);

			return page;
		} else {
			if (cond_accept_memory(zone, order))
				goto try_this_zone;

#ifdef CONFIG_DEFERRED_STRUCT_PAGE_INIT
			/* Try again if zone has deferred pages */
			if (deferred_pages_enabled()) {
				if (_deferred_grow_zone(zone, order))
					goto try_this_zone;
			}
#endif
		}
	}

	/*
	 * It's possible on a UMA machine to get through all zones that are
	 * fragmented. If avoiding fragmentation, reset and try again.
	 */
	if (no_fallback) {
		alloc_flags &= ~ALLOC_NOFRAGMENT;
		goto retry;
	}

	return NULL;
}

static void warn_alloc_show_mem(gfp_t gfp_mask, nodemask_t *nodemask)
{
	unsigned int filter = SHOW_MEM_FILTER_NODES;

	/*
	 * This documents exceptions given to allocations in certain
	 * contexts that are allowed to allocate outside current's set
	 * of allowed nodes.
	 */
	if (!(gfp_mask & __GFP_NOMEMALLOC))
		if (tsk_is_oom_victim(current) ||
		    (current->flags & (PF_MEMALLOC | PF_EXITING)))
			filter &= ~SHOW_MEM_FILTER_NODES;
	if (!in_task() || !(gfp_mask & __GFP_DIRECT_RECLAIM))
		filter &= ~SHOW_MEM_FILTER_NODES;

	__show_mem(filter, nodemask, gfp_zone(gfp_mask));
}

void warn_alloc(gfp_t gfp_mask, nodemask_t *nodemask, const char *fmt, ...)
{
	struct va_format vaf;
	va_list args;
	static DEFINE_RATELIMIT_STATE(nopage_rs, 10*HZ, 1);

	if ((gfp_mask & __GFP_NOWARN) ||
	     !__ratelimit(&nopage_rs) ||
	     ((gfp_mask & __GFP_DMA) && !has_managed_dma()))
		return;

	va_start(args, fmt);
	vaf.fmt = fmt;
	vaf.va = &args;
	pr_warn("%s: %pV, mode:%#x(%pGg), nodemask=%*pbl",
			current->comm, &vaf, gfp_mask, &gfp_mask,
			nodemask_pr_args(nodemask));
	va_end(args);

	cpuset_print_current_mems_allowed();
	pr_cont("\n");
	dump_stack();
	warn_alloc_show_mem(gfp_mask, nodemask);
}

static inline struct page *
__alloc_pages_cpuset_fallback(gfp_t gfp_mask, unsigned int order,
			      unsigned int alloc_flags,
			      const struct alloc_context *ac)
{
	struct page *page;

	page = get_page_from_freelist(gfp_mask, order,
			alloc_flags|ALLOC_CPUSET, ac);
	/*
	 * fallback to ignore cpuset restriction if our nodes
	 * are depleted
	 */
	if (!page)
		page = get_page_from_freelist(gfp_mask, order,
				alloc_flags, ac);

	return page;
}

static inline struct page *
__alloc_pages_may_oom(gfp_t gfp_mask, unsigned int order,
	const struct alloc_context *ac, unsigned long *did_some_progress)
{
	struct oom_control oc = {
		.zonelist = ac->zonelist,
		.nodemask = ac->nodemask,
		.memcg = NULL,
		.gfp_mask = gfp_mask,
		.order = order,
	};
	struct page *page;

	*did_some_progress = 0;

	/*
	 * Acquire the oom lock.  If that fails, somebody else is
	 * making progress for us.
	 */
	if (!mutex_trylock(&oom_lock)) {
		*did_some_progress = 1;
		schedule_timeout_uninterruptible(1);
		return NULL;
	}

	/*
	 * Go through the zonelist yet one more time, keep very high watermark
	 * here, this is only to catch a parallel oom killing, we must fail if
	 * we're still under heavy pressure. But make sure that this reclaim
	 * attempt shall not depend on __GFP_DIRECT_RECLAIM && !__GFP_NORETRY
	 * allocation which will never fail due to oom_lock already held.
	 */
	page = get_page_from_freelist((gfp_mask | __GFP_HARDWALL) &
				      ~__GFP_DIRECT_RECLAIM, order,
				      ALLOC_WMARK_HIGH|ALLOC_CPUSET, ac);
	if (page)
		goto out;

	/* Coredumps can quickly deplete all memory reserves */
	if (current->flags & PF_DUMPCORE)
		goto out;
	/* The OOM killer will not help higher order allocs */
	if (order > PAGE_ALLOC_COSTLY_ORDER)
		goto out;
	/*
	 * We have already exhausted all our reclaim opportunities without any
	 * success so it is time to admit defeat. We will skip the OOM killer
	 * because it is very likely that the caller has a more reasonable
	 * fallback than shooting a random task.
	 *
	 * The OOM killer may not free memory on a specific node.
	 */
	if (gfp_mask & (__GFP_RETRY_MAYFAIL | __GFP_THISNODE))
		goto out;
	/* The OOM killer does not needlessly kill tasks for lowmem */
	if (ac->highest_zoneidx < ZONE_NORMAL)
		goto out;
	if (pm_suspended_storage())
		goto out;
	/*
	 * XXX: GFP_NOFS allocations should rather fail than rely on
	 * other request to make a forward progress.
	 * We are in an unfortunate situation where out_of_memory cannot
	 * do much for this context but let's try it to at least get
	 * access to memory reserved if the current task is killed (see
	 * out_of_memory). Once filesystems are ready to handle allocation
	 * failures more gracefully we should just bail out here.
	 */

	/* Exhausted what can be done so it's blame time */
	if (out_of_memory(&oc) ||
	    WARN_ON_ONCE_GFP(gfp_mask & __GFP_NOFAIL, gfp_mask)) {
		*did_some_progress = 1;

		/*
		 * Help non-failing allocations by giving them access to memory
		 * reserves
		 */
		if (gfp_mask & __GFP_NOFAIL)
			page = __alloc_pages_cpuset_fallback(gfp_mask, order,
					ALLOC_NO_WATERMARKS, ac);
	}
out:
	mutex_unlock(&oom_lock);
	return page;
}

/*
 * Maximum number of compaction retries with a progress before OOM
 * killer is consider as the only way to move forward.
 */
#define MAX_COMPACT_RETRIES 16

#ifdef CONFIG_COMPACTION
/* Try memory compaction for high-order allocations before reclaim */
static struct page *
__alloc_pages_direct_compact(gfp_t gfp_mask, unsigned int order,
		unsigned int alloc_flags, const struct alloc_context *ac,
		enum compact_priority prio, enum compact_result *compact_result)
{
	struct page *page = NULL;
	unsigned long pflags;
	unsigned int noreclaim_flag;

	if (!order)
		return NULL;

	psi_memstall_enter(&pflags);
	delayacct_compact_start();
	noreclaim_flag = memalloc_noreclaim_save();

	*compact_result = try_to_compact_pages(gfp_mask, order, alloc_flags, ac,
								prio, &page);

	memalloc_noreclaim_restore(noreclaim_flag);
	psi_memstall_leave(&pflags);
	delayacct_compact_end();

	if (*compact_result == COMPACT_SKIPPED)
		return NULL;
	/*
	 * At least in one zone compaction wasn't deferred or skipped, so let's
	 * count a compaction stall
	 */
	count_vm_event(COMPACTSTALL);

	/* Prep a captured page if available */
	if (page)
		prep_new_page(page, order, gfp_mask, alloc_flags);

	/* Try get a page from the freelist if available */
	if (!page)
		page = get_page_from_freelist(gfp_mask, order, alloc_flags, ac);

	if (page) {
		struct zone *zone = page_zone(page);

		zone->compact_blockskip_flush = false;
		compaction_defer_reset(zone, order, true);
		count_vm_event(COMPACTSUCCESS);
		return page;
	}

	/*
	 * It's bad if compaction run occurs and fails. The most likely reason
	 * is that pages exist, but not enough to satisfy watermarks.
	 */
	count_vm_event(COMPACTFAIL);

	cond_resched();

	return NULL;
}

static inline bool
should_compact_retry(struct alloc_context *ac, int order, int alloc_flags,
		     enum compact_result compact_result,
		     enum compact_priority *compact_priority,
		     int *compaction_retries)
{
	int max_retries = MAX_COMPACT_RETRIES;
	int min_priority;
	bool ret = false;
	int retries = *compaction_retries;
	enum compact_priority priority = *compact_priority;

	if (!order)
		return false;

	if (fatal_signal_pending(current))
		return false;

	/*
	 * Compaction was skipped due to a lack of free order-0
	 * migration targets. Continue if reclaim can help.
	 */
	if (compact_result == COMPACT_SKIPPED) {
		ret = compaction_zonelist_suitable(ac, order, alloc_flags);
		goto out;
	}

	/*
	 * Compaction managed to coalesce some page blocks, but the
	 * allocation failed presumably due to a race. Retry some.
	 */
	if (compact_result == COMPACT_SUCCESS) {
		/*
		 * !costly requests are much more important than
		 * __GFP_RETRY_MAYFAIL costly ones because they are de
		 * facto nofail and invoke OOM killer to move on while
		 * costly can fail and users are ready to cope with
		 * that. 1/4 retries is rather arbitrary but we would
		 * need much more detailed feedback from compaction to
		 * make a better decision.
		 */
		if (order > PAGE_ALLOC_COSTLY_ORDER)
			max_retries /= 4;

		if (++(*compaction_retries) <= max_retries) {
			ret = true;
			goto out;
		}
	}

	/*
	 * Compaction failed. Retry with increasing priority.
	 */
	min_priority = (order > PAGE_ALLOC_COSTLY_ORDER) ?
			MIN_COMPACT_COSTLY_PRIORITY : MIN_COMPACT_PRIORITY;

	if (*compact_priority > min_priority) {
		(*compact_priority)--;
		*compaction_retries = 0;
		ret = true;
	}
out:
	trace_compact_retry(order, priority, compact_result, retries, max_retries, ret);
	return ret;
}
#else
static inline struct page *
__alloc_pages_direct_compact(gfp_t gfp_mask, unsigned int order,
		unsigned int alloc_flags, const struct alloc_context *ac,
		enum compact_priority prio, enum compact_result *compact_result)
{
	*compact_result = COMPACT_SKIPPED;
	return NULL;
}

static inline bool
should_compact_retry(struct alloc_context *ac, unsigned int order, int alloc_flags,
		     enum compact_result compact_result,
		     enum compact_priority *compact_priority,
		     int *compaction_retries)
{
	struct zone *zone;
	struct zoneref *z;

	if (!order || order > PAGE_ALLOC_COSTLY_ORDER)
		return false;

	/*
	 * There are setups with compaction disabled which would prefer to loop
	 * inside the allocator rather than hit the oom killer prematurely.
	 * Let's give them a good hope and keep retrying while the order-0
	 * watermarks are OK.
	 */
	for_each_zone_zonelist_nodemask(zone, z, ac->zonelist,
				ac->highest_zoneidx, ac->nodemask) {
		if (zone_watermark_ok(zone, 0, min_wmark_pages(zone),
					ac->highest_zoneidx, alloc_flags))
			return true;
	}
	return false;
}
#endif /* CONFIG_COMPACTION */

#ifdef CONFIG_LOCKDEP
static struct lockdep_map __fs_reclaim_map =
	STATIC_LOCKDEP_MAP_INIT("fs_reclaim", &__fs_reclaim_map);

static bool __need_reclaim(gfp_t gfp_mask)
{
	/* no reclaim without waiting on it */
	if (!(gfp_mask & __GFP_DIRECT_RECLAIM))
		return false;

	/* this guy won't enter reclaim */
	if (current->flags & PF_MEMALLOC)
		return false;

	if (gfp_mask & __GFP_NOLOCKDEP)
		return false;

	return true;
}

void __fs_reclaim_acquire(unsigned long ip)
{
	lock_acquire_exclusive(&__fs_reclaim_map, 0, 0, NULL, ip);
}

void __fs_reclaim_release(unsigned long ip)
{
	lock_release(&__fs_reclaim_map, ip);
}

void fs_reclaim_acquire(gfp_t gfp_mask)
{
	gfp_mask = current_gfp_context(gfp_mask);

	if (__need_reclaim(gfp_mask)) {
		if (gfp_mask & __GFP_FS)
			__fs_reclaim_acquire(_RET_IP_);

#ifdef CONFIG_MMU_NOTIFIER
		lock_map_acquire(&__mmu_notifier_invalidate_range_start_map);
		lock_map_release(&__mmu_notifier_invalidate_range_start_map);
#endif

	}
}
EXPORT_SYMBOL_GPL(fs_reclaim_acquire);

void fs_reclaim_release(gfp_t gfp_mask)
{
	gfp_mask = current_gfp_context(gfp_mask);

	if (__need_reclaim(gfp_mask)) {
		if (gfp_mask & __GFP_FS)
			__fs_reclaim_release(_RET_IP_);
	}
}
EXPORT_SYMBOL_GPL(fs_reclaim_release);
#endif

/*
 * Zonelists may change due to hotplug during allocation. Detect when zonelists
 * have been rebuilt so allocation retries. Reader side does not lock and
 * retries the allocation if zonelist changes. Writer side is protected by the
 * embedded spin_lock.
 */
static DEFINE_SEQLOCK(zonelist_update_seq);

static unsigned int zonelist_iter_begin(void)
{
	if (IS_ENABLED(CONFIG_MEMORY_HOTREMOVE))
		return read_seqbegin(&zonelist_update_seq);

	return 0;
}

static unsigned int check_retry_zonelist(unsigned int seq)
{
	if (IS_ENABLED(CONFIG_MEMORY_HOTREMOVE))
		return read_seqretry(&zonelist_update_seq, seq);

	return seq;
}

/* Perform direct synchronous page reclaim */
static unsigned long
__perform_reclaim(gfp_t gfp_mask, unsigned int order,
					const struct alloc_context *ac)
{
	unsigned int noreclaim_flag;
	unsigned long progress;

	cond_resched();

	/* We now go into synchronous reclaim */
	cpuset_memory_pressure_bump();
	fs_reclaim_acquire(gfp_mask);
	noreclaim_flag = memalloc_noreclaim_save();

	progress = try_to_free_pages(ac->zonelist, order, gfp_mask,
								ac->nodemask);

	memalloc_noreclaim_restore(noreclaim_flag);
	fs_reclaim_release(gfp_mask);

	cond_resched();

	return progress;
}

/* The really slow allocator path where we enter direct reclaim */
static inline struct page *
__alloc_pages_direct_reclaim(gfp_t gfp_mask, unsigned int order,
		unsigned int alloc_flags, const struct alloc_context *ac,
		unsigned long *did_some_progress)
{
	struct page *page = NULL;
	unsigned long pflags;
	bool drained = false;

	psi_memstall_enter(&pflags);
	*did_some_progress = __perform_reclaim(gfp_mask, order, ac);
	if (unlikely(!(*did_some_progress)))
		goto out;

retry:
	page = get_page_from_freelist(gfp_mask, order, alloc_flags, ac);

	/*
	 * If an allocation failed after direct reclaim, it could be because
	 * pages are pinned on the per-cpu lists or in high alloc reserves.
	 * Shrink them and try again
	 */
	if (!page && !drained) {
		unreserve_highatomic_pageblock(ac, false);
		drain_all_pages(NULL);
		drained = true;
		goto retry;
	}
out:
	psi_memstall_leave(&pflags);

	return page;
}

static void wake_all_kswapds(unsigned int order, gfp_t gfp_mask,
			     const struct alloc_context *ac)
{
	struct zoneref *z;
	struct zone *zone;
	pg_data_t *last_pgdat = NULL;
	enum zone_type highest_zoneidx = ac->highest_zoneidx;

	for_each_zone_zonelist_nodemask(zone, z, ac->zonelist, highest_zoneidx,
					ac->nodemask) {
		if (!managed_zone(zone))
			continue;
		if (last_pgdat != zone->zone_pgdat) {
			wakeup_kswapd(zone, gfp_mask, order, highest_zoneidx);
			last_pgdat = zone->zone_pgdat;
		}
	}
}

static inline unsigned int
gfp_to_alloc_flags(gfp_t gfp_mask, unsigned int order)
{
	unsigned int alloc_flags = ALLOC_WMARK_MIN | ALLOC_CPUSET;

	/*
	 * __GFP_HIGH is assumed to be the same as ALLOC_MIN_RESERVE
	 * and __GFP_KSWAPD_RECLAIM is assumed to be the same as ALLOC_KSWAPD
	 * to save two branches.
	 */
	BUILD_BUG_ON(__GFP_HIGH != (__force gfp_t) ALLOC_MIN_RESERVE);
	BUILD_BUG_ON(__GFP_KSWAPD_RECLAIM != (__force gfp_t) ALLOC_KSWAPD);

	/*
	 * The caller may dip into page reserves a bit more if the caller
	 * cannot run direct reclaim, or if the caller has realtime scheduling
	 * policy or is asking for __GFP_HIGH memory.  GFP_ATOMIC requests will
	 * set both ALLOC_NON_BLOCK and ALLOC_MIN_RESERVE(__GFP_HIGH).
	 */
	alloc_flags |= (__force int)
		(gfp_mask & (__GFP_HIGH | __GFP_KSWAPD_RECLAIM));

	if (!(gfp_mask & __GFP_DIRECT_RECLAIM)) {
		/*
		 * Not worth trying to allocate harder for __GFP_NOMEMALLOC even
		 * if it can't schedule.
		 */
		if (!(gfp_mask & __GFP_NOMEMALLOC)) {
			alloc_flags |= ALLOC_NON_BLOCK;

			if (order > 0)
				alloc_flags |= ALLOC_HIGHATOMIC;
		}

		/*
		 * Ignore cpuset mems for non-blocking __GFP_HIGH (probably
		 * GFP_ATOMIC) rather than fail, see the comment for
		 * cpuset_node_allowed().
		 */
		if (alloc_flags & ALLOC_MIN_RESERVE)
			alloc_flags &= ~ALLOC_CPUSET;
	} else if (unlikely(rt_task(current)) && in_task())
		alloc_flags |= ALLOC_MIN_RESERVE;

	alloc_flags = gfp_to_alloc_flags_cma(gfp_mask, alloc_flags);

	return alloc_flags;
}

static bool oom_reserves_allowed(struct task_struct *tsk)
{
	if (!tsk_is_oom_victim(tsk))
		return false;

	/*
	 * !MMU doesn't have oom reaper so give access to memory reserves
	 * only to the thread with TIF_MEMDIE set
	 */
	if (!IS_ENABLED(CONFIG_MMU) && !test_thread_flag(TIF_MEMDIE))
		return false;

	return true;
}

/*
 * Distinguish requests which really need access to full memory
 * reserves from oom victims which can live with a portion of it
 */
static inline int __gfp_pfmemalloc_flags(gfp_t gfp_mask)
{
	if (unlikely(gfp_mask & __GFP_NOMEMALLOC))
		return 0;
	if (gfp_mask & __GFP_MEMALLOC)
		return ALLOC_NO_WATERMARKS;
	if (in_serving_softirq() && (current->flags & PF_MEMALLOC))
		return ALLOC_NO_WATERMARKS;
	if (!in_interrupt()) {
		if (current->flags & PF_MEMALLOC)
			return ALLOC_NO_WATERMARKS;
		else if (oom_reserves_allowed(current))
			return ALLOC_OOM;
	}

	return 0;
}

bool gfp_pfmemalloc_allowed(gfp_t gfp_mask)
{
	return !!__gfp_pfmemalloc_flags(gfp_mask);
}

/*
 * Checks whether it makes sense to retry the reclaim to make a forward progress
 * for the given allocation request.
 *
 * We give up when we either have tried MAX_RECLAIM_RETRIES in a row
 * without success, or when we couldn't even meet the watermark if we
 * reclaimed all remaining pages on the LRU lists.
 *
 * Returns true if a retry is viable or false to enter the oom path.
 */
static inline bool
should_reclaim_retry(gfp_t gfp_mask, unsigned order,
		     struct alloc_context *ac, int alloc_flags,
		     bool did_some_progress, int *no_progress_loops)
{
	struct zone *zone;
	struct zoneref *z;
	bool ret = false;

	/*
	 * Costly allocations might have made a progress but this doesn't mean
	 * their order will become available due to high fragmentation so
	 * always increment the no progress counter for them
	 */
	if (did_some_progress && order <= PAGE_ALLOC_COSTLY_ORDER)
		*no_progress_loops = 0;
	else
		(*no_progress_loops)++;

	if (*no_progress_loops > MAX_RECLAIM_RETRIES)
		goto out;


	/*
	 * Keep reclaiming pages while there is a chance this will lead
	 * somewhere.  If none of the target zones can satisfy our allocation
	 * request even if all reclaimable pages are considered then we are
	 * screwed and have to go OOM.
	 */
	for_each_zone_zonelist_nodemask(zone, z, ac->zonelist,
				ac->highest_zoneidx, ac->nodemask) {
		unsigned long available;
		unsigned long reclaimable;
		unsigned long min_wmark = min_wmark_pages(zone);
		bool wmark;

		available = reclaimable = zone_reclaimable_pages(zone);
		available += zone_page_state_snapshot(zone, NR_FREE_PAGES);

		/*
		 * Would the allocation succeed if we reclaimed all
		 * reclaimable pages?
		 */
		wmark = __zone_watermark_ok(zone, order, min_wmark,
				ac->highest_zoneidx, alloc_flags, available);
		trace_reclaim_retry_zone(z, order, reclaimable,
				available, min_wmark, *no_progress_loops, wmark);
		if (wmark) {
			ret = true;
			break;
		}
	}

	/*
	 * Memory allocation/reclaim might be called from a WQ context and the
	 * current implementation of the WQ concurrency control doesn't
	 * recognize that a particular WQ is congested if the worker thread is
	 * looping without ever sleeping. Therefore we have to do a short sleep
	 * here rather than calling cond_resched().
	 */
	if (current->flags & PF_WQ_WORKER)
		schedule_timeout_uninterruptible(1);
	else
		cond_resched();
out:
	/* Before OOM, exhaust highatomic_reserve */
	if (!ret)
		return unreserve_highatomic_pageblock(ac, true);

	return ret;
}

static inline bool
check_retry_cpuset(int cpuset_mems_cookie, struct alloc_context *ac)
{
	/*
	 * It's possible that cpuset's mems_allowed and the nodemask from
	 * mempolicy don't intersect. This should be normally dealt with by
	 * policy_nodemask(), but it's possible to race with cpuset update in
	 * such a way the check therein was true, and then it became false
	 * before we got our cpuset_mems_cookie here.
	 * This assumes that for all allocations, ac->nodemask can come only
	 * from MPOL_BIND mempolicy (whose documented semantics is to be ignored
	 * when it does not intersect with the cpuset restrictions) or the
	 * caller can deal with a violated nodemask.
	 */
	if (cpusets_enabled() && ac->nodemask &&
			!cpuset_nodemask_valid_mems_allowed(ac->nodemask)) {
		ac->nodemask = NULL;
		return true;
	}

	/*
	 * When updating a task's mems_allowed or mempolicy nodemask, it is
	 * possible to race with parallel threads in such a way that our
	 * allocation can fail while the mask is being updated. If we are about
	 * to fail, check if the cpuset changed during allocation and if so,
	 * retry.
	 */
	if (read_mems_allowed_retry(cpuset_mems_cookie))
		return true;

	return false;
}

static inline struct page *
__alloc_pages_slowpath(gfp_t gfp_mask, unsigned int order,
						struct alloc_context *ac)
{
	bool can_direct_reclaim = gfp_mask & __GFP_DIRECT_RECLAIM;
	bool can_compact = gfp_compaction_allowed(gfp_mask);
	const bool costly_order = order > PAGE_ALLOC_COSTLY_ORDER;
	struct page *page = NULL;
	unsigned int alloc_flags;
	unsigned long did_some_progress;
	enum compact_priority compact_priority;
	enum compact_result compact_result;
	int compaction_retries;
	int no_progress_loops;
	unsigned int cpuset_mems_cookie;
	unsigned int zonelist_iter_cookie;
	int reserve_flags;

restart:
	compaction_retries = 0;
	no_progress_loops = 0;
	compact_priority = DEF_COMPACT_PRIORITY;
	cpuset_mems_cookie = read_mems_allowed_begin();
	zonelist_iter_cookie = zonelist_iter_begin();

	/*
	 * The fast path uses conservative alloc_flags to succeed only until
	 * kswapd needs to be woken up, and to avoid the cost of setting up
	 * alloc_flags precisely. So we do that now.
	 */
	alloc_flags = gfp_to_alloc_flags(gfp_mask, order);

	/*
	 * We need to recalculate the starting point for the zonelist iterator
	 * because we might have used different nodemask in the fast path, or
	 * there was a cpuset modification and we are retrying - otherwise we
	 * could end up iterating over non-eligible zones endlessly.
	 */
	ac->preferred_zoneref = first_zones_zonelist(ac->zonelist,
					ac->highest_zoneidx, ac->nodemask);
	if (!ac->preferred_zoneref->zone)
		goto nopage;

	/*
	 * Check for insane configurations where the cpuset doesn't contain
	 * any suitable zone to satisfy the request - e.g. non-movable
	 * GFP_HIGHUSER allocations from MOVABLE nodes only.
	 */
	if (cpusets_insane_config() && (gfp_mask & __GFP_HARDWALL)) {
		struct zoneref *z = first_zones_zonelist(ac->zonelist,
					ac->highest_zoneidx,
					&cpuset_current_mems_allowed);
		if (!z->zone)
			goto nopage;
	}

	if (alloc_flags & ALLOC_KSWAPD)
		wake_all_kswapds(order, gfp_mask, ac);

	/*
	 * The adjusted alloc_flags might result in immediate success, so try
	 * that first
	 */
	page = get_page_from_freelist(gfp_mask, order, alloc_flags, ac);
	if (page)
		goto got_pg;

	/*
	 * For costly allocations, try direct compaction first, as it's likely
	 * that we have enough base pages and don't need to reclaim. For non-
	 * movable high-order allocations, do that as well, as compaction will
	 * try prevent permanent fragmentation by migrating from blocks of the
	 * same migratetype.
	 * Don't try this for allocations that are allowed to ignore
	 * watermarks, as the ALLOC_NO_WATERMARKS attempt didn't yet happen.
	 */
	if (can_direct_reclaim && can_compact &&
			(costly_order ||
			   (order > 0 && ac->migratetype != MIGRATE_MOVABLE))
			&& !gfp_pfmemalloc_allowed(gfp_mask)) {
		page = __alloc_pages_direct_compact(gfp_mask, order,
						alloc_flags, ac,
						INIT_COMPACT_PRIORITY,
						&compact_result);
		if (page)
			goto got_pg;

		/*
		 * Checks for costly allocations with __GFP_NORETRY, which
		 * includes some THP page fault allocations
		 */
		if (costly_order && (gfp_mask & __GFP_NORETRY)) {
			/*
			 * If allocating entire pageblock(s) and compaction
			 * failed because all zones are below low watermarks
			 * or is prohibited because it recently failed at this
			 * order, fail immediately unless the allocator has
			 * requested compaction and reclaim retry.
			 *
			 * Reclaim is
			 *  - potentially very expensive because zones are far
			 *    below their low watermarks or this is part of very
			 *    bursty high order allocations,
			 *  - not guaranteed to help because isolate_freepages()
			 *    may not iterate over freed pages as part of its
			 *    linear scan, and
			 *  - unlikely to make entire pageblocks free on its
			 *    own.
			 */
			if (compact_result == COMPACT_SKIPPED ||
			    compact_result == COMPACT_DEFERRED)
				goto nopage;

			/*
			 * Looks like reclaim/compaction is worth trying, but
			 * sync compaction could be very expensive, so keep
			 * using async compaction.
			 */
			compact_priority = INIT_COMPACT_PRIORITY;
		}
	}

retry:
	/* Ensure kswapd doesn't accidentally go to sleep as long as we loop */
	if (alloc_flags & ALLOC_KSWAPD)
		wake_all_kswapds(order, gfp_mask, ac);

	reserve_flags = __gfp_pfmemalloc_flags(gfp_mask);
	if (reserve_flags)
		alloc_flags = gfp_to_alloc_flags_cma(gfp_mask, reserve_flags) |
					  (alloc_flags & ALLOC_KSWAPD);

	/*
	 * Reset the nodemask and zonelist iterators if memory policies can be
	 * ignored. These allocations are high priority and system rather than
	 * user oriented.
	 */
	if (!(alloc_flags & ALLOC_CPUSET) || reserve_flags) {
		ac->nodemask = NULL;
		ac->preferred_zoneref = first_zones_zonelist(ac->zonelist,
					ac->highest_zoneidx, ac->nodemask);
	}

	/* Attempt with potentially adjusted zonelist and alloc_flags */
	page = get_page_from_freelist(gfp_mask, order, alloc_flags, ac);
	if (page)
		goto got_pg;

	/* Caller is not willing to reclaim, we can't balance anything */
	if (!can_direct_reclaim)
		goto nopage;

	/* Avoid recursion of direct reclaim */
	if (current->flags & PF_MEMALLOC)
		goto nopage;

	/* Try direct reclaim and then allocating */
	page = __alloc_pages_direct_reclaim(gfp_mask, order, alloc_flags, ac,
							&did_some_progress);
	if (page)
		goto got_pg;

	/* Try direct compaction and then allocating */
	page = __alloc_pages_direct_compact(gfp_mask, order, alloc_flags, ac,
					compact_priority, &compact_result);
	if (page)
		goto got_pg;

	/* Do not loop if specifically requested */
	if (gfp_mask & __GFP_NORETRY)
		goto nopage;

	/*
	 * Do not retry costly high order allocations unless they are
	 * __GFP_RETRY_MAYFAIL and we can compact
	 */
	if (costly_order && (!can_compact ||
			     !(gfp_mask & __GFP_RETRY_MAYFAIL)))
		goto nopage;

	if (should_reclaim_retry(gfp_mask, order, ac, alloc_flags,
				 did_some_progress > 0, &no_progress_loops))
		goto retry;

	/*
	 * It doesn't make any sense to retry for the compaction if the order-0
	 * reclaim is not able to make any progress because the current
	 * implementation of the compaction depends on the sufficient amount
	 * of free memory (see __compaction_suitable)
	 */
	if (did_some_progress > 0 && can_compact &&
			should_compact_retry(ac, order, alloc_flags,
				compact_result, &compact_priority,
				&compaction_retries))
		goto retry;


	/*
	 * Deal with possible cpuset update races or zonelist updates to avoid
	 * a unnecessary OOM kill.
	 */
	if (check_retry_cpuset(cpuset_mems_cookie, ac) ||
	    check_retry_zonelist(zonelist_iter_cookie))
		goto restart;

	/* Reclaim has failed us, start killing things */
	page = __alloc_pages_may_oom(gfp_mask, order, ac, &did_some_progress);
	if (page)
		goto got_pg;

	/* Avoid allocations with no watermarks from looping endlessly */
	if (tsk_is_oom_victim(current) &&
	    (alloc_flags & ALLOC_OOM ||
	     (gfp_mask & __GFP_NOMEMALLOC)))
		goto nopage;

	/* Retry as long as the OOM killer is making progress */
	if (did_some_progress) {
		no_progress_loops = 0;
		goto retry;
	}

nopage:
	/*
	 * Deal with possible cpuset update races or zonelist updates to avoid
	 * a unnecessary OOM kill.
	 */
	if (check_retry_cpuset(cpuset_mems_cookie, ac) ||
	    check_retry_zonelist(zonelist_iter_cookie))
		goto restart;

	/*
	 * Make sure that __GFP_NOFAIL request doesn't leak out and make sure
	 * we always retry
	 */
	if (gfp_mask & __GFP_NOFAIL) {
		/*
		 * All existing users of the __GFP_NOFAIL are blockable, so warn
		 * of any new users that actually require GFP_NOWAIT
		 */
		if (WARN_ON_ONCE_GFP(!can_direct_reclaim, gfp_mask))
			goto fail;

		/*
		 * PF_MEMALLOC request from this context is rather bizarre
		 * because we cannot reclaim anything and only can loop waiting
		 * for somebody to do a work for us
		 */
		WARN_ON_ONCE_GFP(current->flags & PF_MEMALLOC, gfp_mask);

		/*
		 * non failing costly orders are a hard requirement which we
		 * are not prepared for much so let's warn about these users
		 * so that we can identify them and convert them to something
		 * else.
		 */
		WARN_ON_ONCE_GFP(costly_order, gfp_mask);

		/*
		 * Help non-failing allocations by giving some access to memory
		 * reserves normally used for high priority non-blocking
		 * allocations but do not use ALLOC_NO_WATERMARKS because this
		 * could deplete whole memory reserves which would just make
		 * the situation worse.
		 */
		page = __alloc_pages_cpuset_fallback(gfp_mask, order, ALLOC_MIN_RESERVE, ac);
		if (page)
			goto got_pg;

		cond_resched();
		goto retry;
	}
fail:
	warn_alloc(gfp_mask, ac->nodemask,
			"page allocation failure: order:%u", order);
got_pg:
	return page;
}

static inline bool prepare_alloc_pages(gfp_t gfp_mask, unsigned int order,
		int preferred_nid, nodemask_t *nodemask,
		struct alloc_context *ac, gfp_t *alloc_gfp,
		unsigned int *alloc_flags)
{
	ac->highest_zoneidx = gfp_zone(gfp_mask);
	ac->zonelist = node_zonelist(preferred_nid, gfp_mask);
	ac->nodemask = nodemask;
	ac->migratetype = gfp_migratetype(gfp_mask);

	if (cpusets_enabled()) {
		*alloc_gfp |= __GFP_HARDWALL;
		/*
		 * When we are in the interrupt context, it is irrelevant
		 * to the current task context. It means that any node ok.
		 */
		if (in_task() && !ac->nodemask)
			ac->nodemask = &cpuset_current_mems_allowed;
		else
			*alloc_flags |= ALLOC_CPUSET;
	}

	might_alloc(gfp_mask);

	if (should_fail_alloc_page(gfp_mask, order))
		return false;

	*alloc_flags = gfp_to_alloc_flags_cma(gfp_mask, *alloc_flags);

	/* Dirty zone balancing only done in the fast path */
	ac->spread_dirty_pages = (gfp_mask & __GFP_WRITE);

	/*
	 * The preferred zone is used for statistics but crucially it is
	 * also used as the starting point for the zonelist iterator. It
	 * may get reset for allocations that ignore memory policies.
	 */
	ac->preferred_zoneref = first_zones_zonelist(ac->zonelist,
					ac->highest_zoneidx, ac->nodemask);

	return true;
}

/*
 * __alloc_pages_bulk - Allocate a number of order-0 pages to a list or array
 * @gfp: GFP flags for the allocation
 * @preferred_nid: The preferred NUMA node ID to allocate from
 * @nodemask: Set of nodes to allocate from, may be NULL
 * @nr_pages: The number of pages desired on the list or array
 * @page_list: Optional list to store the allocated pages
 * @page_array: Optional array to store the pages
 *
 * This is a batched version of the page allocator that attempts to
 * allocate nr_pages quickly. Pages are added to page_list if page_list
 * is not NULL, otherwise it is assumed that the page_array is valid.
 *
 * For lists, nr_pages is the number of pages that should be allocated.
 *
 * For arrays, only NULL elements are populated with pages and nr_pages
 * is the maximum number of pages that will be stored in the array.
 *
 * Returns the number of pages on the list or array.
 */
unsigned long alloc_pages_bulk_noprof(gfp_t gfp, int preferred_nid,
			nodemask_t *nodemask, int nr_pages,
			struct list_head *page_list,
			struct page **page_array)
{
	struct page *page;
	unsigned long __maybe_unused UP_flags;
	struct zone *zone;
	struct zoneref *z;
	struct per_cpu_pages *pcp;
	struct list_head *pcp_list;
	struct alloc_context ac;
	gfp_t alloc_gfp;
	unsigned int alloc_flags = ALLOC_WMARK_LOW;
	int nr_populated = 0, nr_account = 0;

	/*
	 * Skip populated array elements to determine if any pages need
	 * to be allocated before disabling IRQs.
	 */
	while (page_array && nr_populated < nr_pages && page_array[nr_populated])
		nr_populated++;

	/* No pages requested? */
	if (unlikely(nr_pages <= 0))
		goto out;

	/* Already populated array? */
	if (unlikely(page_array && nr_pages - nr_populated == 0))
		goto out;

	/* Bulk allocator does not support memcg accounting. */
	if (memcg_kmem_online() && (gfp & __GFP_ACCOUNT))
		goto failed;

	/* Use the single page allocator for one page. */
	if (nr_pages - nr_populated == 1)
		goto failed;

#ifdef CONFIG_PAGE_OWNER
	/*
	 * PAGE_OWNER may recurse into the allocator to allocate space to
	 * save the stack with pagesets.lock held. Releasing/reacquiring
	 * removes much of the performance benefit of bulk allocation so
	 * force the caller to allocate one page at a time as it'll have
	 * similar performance to added complexity to the bulk allocator.
	 */
	if (static_branch_unlikely(&page_owner_inited))
		goto failed;
#endif

	/* May set ALLOC_NOFRAGMENT, fragmentation will return 1 page. */
	gfp &= gfp_allowed_mask;
	alloc_gfp = gfp;
	if (!prepare_alloc_pages(gfp, 0, preferred_nid, nodemask, &ac, &alloc_gfp, &alloc_flags))
		goto out;
	gfp = alloc_gfp;

	/* Find an allowed local zone that meets the low watermark. */
	for_each_zone_zonelist_nodemask(zone, z, ac.zonelist, ac.highest_zoneidx, ac.nodemask) {
		unsigned long mark;

		if (cpusets_enabled() && (alloc_flags & ALLOC_CPUSET) &&
		    !__cpuset_zone_allowed(zone, gfp)) {
			continue;
		}

		if (nr_online_nodes > 1 && zone != ac.preferred_zoneref->zone &&
		    zone_to_nid(zone) != zone_to_nid(ac.preferred_zoneref->zone)) {
			goto failed;
		}

		mark = wmark_pages(zone, alloc_flags & ALLOC_WMARK_MASK) + nr_pages;
		if (zone_watermark_fast(zone, 0,  mark,
				zonelist_zone_idx(ac.preferred_zoneref),
				alloc_flags, gfp)) {
			break;
		}
	}

	/*
	 * If there are no allowed local zones that meets the watermarks then
	 * try to allocate a single page and reclaim if necessary.
	 */
	if (unlikely(!zone))
		goto failed;

	/* spin_trylock may fail due to a parallel drain or IRQ reentrancy. */
	pcp_trylock_prepare(UP_flags);
	pcp = pcp_spin_trylock(zone->per_cpu_pageset);
	if (!pcp)
		goto failed_irq;

	/* Attempt the batch allocation */
	pcp_list = &pcp->lists[order_to_pindex(ac.migratetype, 0)];
	while (nr_populated < nr_pages) {

		/* Skip existing pages */
		if (page_array && page_array[nr_populated]) {
			nr_populated++;
			continue;
		}

		page = __rmqueue_pcplist(zone, 0, ac.migratetype, alloc_flags,
								pcp, pcp_list);
		if (unlikely(!page)) {
			/* Try and allocate at least one page */
			if (!nr_account) {
				pcp_spin_unlock(pcp);
				goto failed_irq;
			}
			break;
		}
		nr_account++;

		prep_new_page(page, 0, gfp, 0);
		if (page_list)
			list_add(&page->lru, page_list);
		else
			page_array[nr_populated] = page;
		nr_populated++;
	}

	pcp_spin_unlock(pcp);
	pcp_trylock_finish(UP_flags);

	__count_zid_vm_events(PGALLOC, zone_idx(zone), nr_account);
	zone_statistics(ac.preferred_zoneref->zone, zone, nr_account);

out:
	return nr_populated;

failed_irq:
	pcp_trylock_finish(UP_flags);

failed:
	page = __alloc_pages_noprof(gfp, 0, preferred_nid, nodemask);
	if (page) {
		if (page_list)
			list_add(&page->lru, page_list);
		else
			page_array[nr_populated] = page;
		nr_populated++;
	}

	goto out;
}
EXPORT_SYMBOL_GPL(alloc_pages_bulk_noprof);

/*
 * This is the 'heart' of the zoned buddy allocator.
 */
struct page *__alloc_pages_noprof(gfp_t gfp, unsigned int order,
				      int preferred_nid, nodemask_t *nodemask)
{
	struct page *page;
	unsigned int alloc_flags = ALLOC_WMARK_LOW;
	gfp_t alloc_gfp; /* The gfp_t that was actually used for allocation */
	struct alloc_context ac = { };

	/*
	 * There are several places where we assume that the order value is sane
	 * so bail out early if the request is out of bound.
	 */
	if (WARN_ON_ONCE_GFP(order > MAX_PAGE_ORDER, gfp))
		return NULL;

	gfp &= gfp_allowed_mask;
	/*
	 * Apply scoped allocation constraints. This is mainly about GFP_NOFS
	 * resp. GFP_NOIO which has to be inherited for all allocation requests
	 * from a particular context which has been marked by
	 * memalloc_no{fs,io}_{save,restore}. And PF_MEMALLOC_PIN which ensures
	 * movable zones are not used during allocation.
	 */
	gfp = current_gfp_context(gfp);
	alloc_gfp = gfp;
	if (!prepare_alloc_pages(gfp, order, preferred_nid, nodemask, &ac,
			&alloc_gfp, &alloc_flags))
		return NULL;

	/*
	 * Forbid the first pass from falling back to types that fragment
	 * memory until all local zones are considered.
	 */
	alloc_flags |= alloc_flags_nofragment(ac.preferred_zoneref->zone, gfp);

	/* First allocation attempt */
	page = get_page_from_freelist(alloc_gfp, order, alloc_flags, &ac);
	if (likely(page))
		goto out;

	alloc_gfp = gfp;
	ac.spread_dirty_pages = false;

	/*
	 * Restore the original nodemask if it was potentially replaced with
	 * &cpuset_current_mems_allowed to optimize the fast-path attempt.
	 */
	ac.nodemask = nodemask;

	page = __alloc_pages_slowpath(alloc_gfp, order, &ac);

out:
	if (memcg_kmem_online() && (gfp & __GFP_ACCOUNT) && page &&
	    unlikely(__memcg_kmem_charge_page(page, gfp, order) != 0)) {
		__free_pages(page, order);
		page = NULL;
	}

	trace_mm_page_alloc(page, order, alloc_gfp, ac.migratetype);
	kmsan_alloc_page(page, order, alloc_gfp);

	return page;
}
EXPORT_SYMBOL(__alloc_pages_noprof);

struct folio *__folio_alloc_noprof(gfp_t gfp, unsigned int order, int preferred_nid,
		nodemask_t *nodemask)
{
	struct page *page = __alloc_pages_noprof(gfp | __GFP_COMP, order,
					preferred_nid, nodemask);
	return page_rmappable_folio(page);
}
EXPORT_SYMBOL(__folio_alloc_noprof);

/*
 * Common helper functions. Never use with __GFP_HIGHMEM because the returned
 * address cannot represent highmem pages. Use alloc_pages and then kmap if
 * you need to access high mem.
 */
unsigned long get_free_pages_noprof(gfp_t gfp_mask, unsigned int order)
{
	struct page *page;

	page = alloc_pages_noprof(gfp_mask & ~__GFP_HIGHMEM, order);
	if (!page)
		return 0;
	return (unsigned long) page_address(page);
}
EXPORT_SYMBOL(get_free_pages_noprof);

unsigned long get_zeroed_page_noprof(gfp_t gfp_mask)
{
	return get_free_pages_noprof(gfp_mask | __GFP_ZERO, 0);
}
EXPORT_SYMBOL(get_zeroed_page_noprof);

/**
 * __free_pages - Free pages allocated with alloc_pages().
 * @page: The page pointer returned from alloc_pages().
 * @order: The order of the allocation.
 *
 * This function can free multi-page allocations that are not compound
 * pages.  It does not check that the @order passed in matches that of
 * the allocation, so it is easy to leak memory.  Freeing more memory
 * than was allocated will probably emit a warning.
 *
 * If the last reference to this page is speculative, it will be released
 * by put_page() which only frees the first page of a non-compound
 * allocation.  To prevent the remaining pages from being leaked, we free
 * the subsequent pages here.  If you want to use the page's reference
 * count to decide when to free the allocation, you should allocate a
 * compound page, and use put_page() instead of __free_pages().
 *
 * Context: May be called in interrupt context or while holding a normal
 * spinlock, but not in NMI context or while holding a raw spinlock.
 */
void __free_pages(struct page *page, unsigned int order)
{
	/* get PageHead before we drop reference */
	int head = PageHead(page);
	struct alloc_tag *tag = pgalloc_tag_get(page);

	if (put_page_testzero(page))
		free_unref_page(page, order);
	else if (!head) {
		pgalloc_tag_sub_pages(tag, (1 << order) - 1);
		while (order-- > 0)
			free_unref_page(page + (1 << order), order);
	}
}
EXPORT_SYMBOL(__free_pages);

void free_pages(unsigned long addr, unsigned int order)
{
	if (addr != 0) {
		VM_BUG_ON(!virt_addr_valid((void *)addr));
		__free_pages(virt_to_page((void *)addr), order);
	}
}

EXPORT_SYMBOL(free_pages);

/*
 * Page Fragment:
 *  An arbitrary-length arbitrary-offset area of memory which resides
 *  within a 0 or higher order page.  Multiple fragments within that page
 *  are individually refcounted, in the page's reference counter.
 *
 * The page_frag functions below provide a simple allocation framework for
 * page fragments.  This is used by the network stack and network device
 * drivers to provide a backing region of memory for use as either an
 * sk_buff->head, or to be used in the "frags" portion of skb_shared_info.
 */
static struct page *__page_frag_cache_refill(struct page_frag_cache *nc,
					     gfp_t gfp_mask)
{
	struct page *page = NULL;
	gfp_t gfp = gfp_mask;

#if (PAGE_SIZE < PAGE_FRAG_CACHE_MAX_SIZE)
	gfp_mask = (gfp_mask & ~__GFP_DIRECT_RECLAIM) |  __GFP_COMP |
		   __GFP_NOWARN | __GFP_NORETRY | __GFP_NOMEMALLOC;
	page = alloc_pages_node(NUMA_NO_NODE, gfp_mask,
				PAGE_FRAG_CACHE_MAX_ORDER);
	nc->size = page ? PAGE_FRAG_CACHE_MAX_SIZE : PAGE_SIZE;
#endif
	if (unlikely(!page))
		page = alloc_pages_node(NUMA_NO_NODE, gfp, 0);

	nc->va = page ? page_address(page) : NULL;

	return page;
}

void page_frag_cache_drain(struct page_frag_cache *nc)
{
	if (!nc->va)
		return;

	__page_frag_cache_drain(virt_to_head_page(nc->va), nc->pagecnt_bias);
	nc->va = NULL;
}
EXPORT_SYMBOL(page_frag_cache_drain);

void __page_frag_cache_drain(struct page *page, unsigned int count)
{
	VM_BUG_ON_PAGE(page_ref_count(page) == 0, page);

	if (page_ref_sub_and_test(page, count))
		free_unref_page(page, compound_order(page));
}
EXPORT_SYMBOL(__page_frag_cache_drain);

void *__page_frag_alloc_align(struct page_frag_cache *nc,
			      unsigned int fragsz, gfp_t gfp_mask,
			      unsigned int align_mask)
{
	unsigned int size = PAGE_SIZE;
	struct page *page;
	int offset;

	if (unlikely(!nc->va)) {
refill:
		page = __page_frag_cache_refill(nc, gfp_mask);
		if (!page)
			return NULL;

#if (PAGE_SIZE < PAGE_FRAG_CACHE_MAX_SIZE)
		/* if size can vary use size else just use PAGE_SIZE */
		size = nc->size;
#endif
		/* Even if we own the page, we do not use atomic_set().
		 * This would break get_page_unless_zero() users.
		 */
		page_ref_add(page, PAGE_FRAG_CACHE_MAX_SIZE);

		/* reset page count bias and offset to start of new frag */
		nc->pfmemalloc = page_is_pfmemalloc(page);
		nc->pagecnt_bias = PAGE_FRAG_CACHE_MAX_SIZE + 1;
		nc->offset = size;
	}

	offset = nc->offset - fragsz;
	if (unlikely(offset < 0)) {
		page = virt_to_page(nc->va);

		if (!page_ref_sub_and_test(page, nc->pagecnt_bias))
			goto refill;

		if (unlikely(nc->pfmemalloc)) {
			free_unref_page(page, compound_order(page));
			goto refill;
		}

#if (PAGE_SIZE < PAGE_FRAG_CACHE_MAX_SIZE)
		/* if size can vary use size else just use PAGE_SIZE */
		size = nc->size;
#endif
		/* OK, page count is 0, we can safely set it */
		set_page_count(page, PAGE_FRAG_CACHE_MAX_SIZE + 1);

		/* reset page count bias and offset to start of new frag */
		nc->pagecnt_bias = PAGE_FRAG_CACHE_MAX_SIZE + 1;
		offset = size - fragsz;
		if (unlikely(offset < 0)) {
			/*
			 * The caller is trying to allocate a fragment
			 * with fragsz > PAGE_SIZE but the cache isn't big
			 * enough to satisfy the request, this may
			 * happen in low memory conditions.
			 * We don't release the cache page because
			 * it could make memory pressure worse
			 * so we simply return NULL here.
			 */
			return NULL;
		}
	}

	nc->pagecnt_bias--;
	offset &= align_mask;
	nc->offset = offset;

	return nc->va + offset;
}
EXPORT_SYMBOL(__page_frag_alloc_align);

/*
 * Frees a page fragment allocated out of either a compound or order 0 page.
 */
void page_frag_free(void *addr)
{
	struct page *page = virt_to_head_page(addr);

	if (unlikely(put_page_testzero(page)))
		free_unref_page(page, compound_order(page));
}
EXPORT_SYMBOL(page_frag_free);

static void *make_alloc_exact(unsigned long addr, unsigned int order,
		size_t size)
{
	if (addr) {
		unsigned long nr = DIV_ROUND_UP(size, PAGE_SIZE);
		struct page *page = virt_to_page((void *)addr);
		struct page *last = page + nr;

		split_page_owner(page, order, 0);
		pgalloc_tag_split(page, 1 << order);
		split_page_memcg(page, order, 0);
		while (page < --last)
			set_page_refcounted(last);

		last = page + (1UL << order);
		for (page += nr; page < last; page++)
			__free_pages_ok(page, 0, FPI_TO_TAIL);
	}
	return (void *)addr;
}

/**
 * alloc_pages_exact - allocate an exact number physically-contiguous pages.
 * @size: the number of bytes to allocate
 * @gfp_mask: GFP flags for the allocation, must not contain __GFP_COMP
 *
 * This function is similar to alloc_pages(), except that it allocates the
 * minimum number of pages to satisfy the request.  alloc_pages() can only
 * allocate memory in power-of-two pages.
 *
 * This function is also limited by MAX_PAGE_ORDER.
 *
 * Memory allocated by this function must be released by free_pages_exact().
 *
 * Return: pointer to the allocated area or %NULL in case of error.
 */
void *alloc_pages_exact_noprof(size_t size, gfp_t gfp_mask)
{
	unsigned int order = get_order(size);
	unsigned long addr;

	if (WARN_ON_ONCE(gfp_mask & (__GFP_COMP | __GFP_HIGHMEM)))
		gfp_mask &= ~(__GFP_COMP | __GFP_HIGHMEM);

	addr = get_free_pages_noprof(gfp_mask, order);
	return make_alloc_exact(addr, order, size);
}
EXPORT_SYMBOL(alloc_pages_exact_noprof);

/**
 * alloc_pages_exact_nid - allocate an exact number of physically-contiguous
 *			   pages on a node.
 * @nid: the preferred node ID where memory should be allocated
 * @size: the number of bytes to allocate
 * @gfp_mask: GFP flags for the allocation, must not contain __GFP_COMP
 *
 * Like alloc_pages_exact(), but try to allocate on node nid first before falling
 * back.
 *
 * Return: pointer to the allocated area or %NULL in case of error.
 */
void * __meminit alloc_pages_exact_nid_noprof(int nid, size_t size, gfp_t gfp_mask)
{
	unsigned int order = get_order(size);
	struct page *p;

	if (WARN_ON_ONCE(gfp_mask & (__GFP_COMP | __GFP_HIGHMEM)))
		gfp_mask &= ~(__GFP_COMP | __GFP_HIGHMEM);

	p = alloc_pages_node_noprof(nid, gfp_mask, order);
	if (!p)
		return NULL;
	return make_alloc_exact((unsigned long)page_address(p), order, size);
}

/**
 * free_pages_exact - release memory allocated via alloc_pages_exact()
 * @virt: the value returned by alloc_pages_exact.
 * @size: size of allocation, same value as passed to alloc_pages_exact().
 *
 * Release the memory allocated by a previous call to alloc_pages_exact.
 */
void free_pages_exact(void *virt, size_t size)
{
	unsigned long addr = (unsigned long)virt;
	unsigned long end = addr + PAGE_ALIGN(size);

	while (addr < end) {
		free_page(addr);
		addr += PAGE_SIZE;
	}
}
EXPORT_SYMBOL(free_pages_exact);

/**
 * nr_free_zone_pages - count number of pages beyond high watermark
 * @offset: The zone index of the highest zone
 *
 * nr_free_zone_pages() counts the number of pages which are beyond the
 * high watermark within all zones at or below a given zone index.  For each
 * zone, the number of pages is calculated as:
 *
 *     nr_free_zone_pages = managed_pages - high_pages
 *
 * Return: number of pages beyond high watermark.
 */
static unsigned long nr_free_zone_pages(int offset)
{
	struct zoneref *z;
	struct zone *zone;

	/* Just pick one node, since fallback list is circular */
	unsigned long sum = 0;

	struct zonelist *zonelist = node_zonelist(numa_node_id(), GFP_KERNEL);

	for_each_zone_zonelist(zone, z, zonelist, offset) {
		unsigned long size = zone_managed_pages(zone);
		unsigned long high = high_wmark_pages(zone);
		if (size > high)
			sum += size - high;
	}

	return sum;
}

/**
 * nr_free_buffer_pages - count number of pages beyond high watermark
 *
 * nr_free_buffer_pages() counts the number of pages which are beyond the high
 * watermark within ZONE_DMA and ZONE_NORMAL.
 *
 * Return: number of pages beyond high watermark within ZONE_DMA and
 * ZONE_NORMAL.
 */
unsigned long nr_free_buffer_pages(void)
{
	return nr_free_zone_pages(gfp_zone(GFP_USER));
}
EXPORT_SYMBOL_GPL(nr_free_buffer_pages);

static void zoneref_set_zone(struct zone *zone, struct zoneref *zoneref)
{
	zoneref->zone = zone;
	zoneref->zone_idx = zone_idx(zone);
}

/*
 * Builds allocation fallback zone lists.
 *
 * Add all populated zones of a node to the zonelist.
 */
static int build_zonerefs_node(pg_data_t *pgdat, struct zoneref *zonerefs)
{
	struct zone *zone;
	enum zone_type zone_type = MAX_NR_ZONES;
	int nr_zones = 0;

	do {
		zone_type--;
		zone = pgdat->node_zones + zone_type;
		if (populated_zone(zone)) {
			zoneref_set_zone(zone, &zonerefs[nr_zones++]);
			check_highest_zone(zone_type);
		}
	} while (zone_type);

	return nr_zones;
}

#ifdef CONFIG_NUMA

static int __parse_numa_zonelist_order(char *s)
{
	/*
	 * We used to support different zonelists modes but they turned
	 * out to be just not useful. Let's keep the warning in place
	 * if somebody still use the cmd line parameter so that we do
	 * not fail it silently
	 */
	if (!(*s == 'd' || *s == 'D' || *s == 'n' || *s == 'N')) {
		pr_warn("Ignoring unsupported numa_zonelist_order value:  %s\n", s);
		return -EINVAL;
	}
	return 0;
}

static char numa_zonelist_order[] = "Node";
#define NUMA_ZONELIST_ORDER_LEN	16
/*
 * sysctl handler for numa_zonelist_order
 */
static int numa_zonelist_order_handler(const struct ctl_table *table, int write,
		void *buffer, size_t *length, loff_t *ppos)
{
	if (write)
		return __parse_numa_zonelist_order(buffer);
	return proc_dostring(table, write, buffer, length, ppos);
}

static int node_load[MAX_NUMNODES];

/**
 * find_next_best_node - find the next node that should appear in a given node's fallback list
 * @node: node whose fallback list we're appending
 * @used_node_mask: nodemask_t of already used nodes
 *
 * We use a number of factors to determine which is the next node that should
 * appear on a given node's fallback list.  The node should not have appeared
 * already in @node's fallback list, and it should be the next closest node
 * according to the distance array (which contains arbitrary distance values
 * from each node to each node in the system), and should also prefer nodes
 * with no CPUs, since presumably they'll have very little allocation pressure
 * on them otherwise.
 *
 * Return: node id of the found node or %NUMA_NO_NODE if no node is found.
 */
int find_next_best_node(int node, nodemask_t *used_node_mask)
{
	int n, val;
	int min_val = INT_MAX;
	int best_node = NUMA_NO_NODE;

	/*
	 * Use the local node if we haven't already, but for memoryless local
	 * node, we should skip it and fall back to other nodes.
	 */
	if (!node_isset(node, *used_node_mask) && node_state(node, N_MEMORY)) {
		node_set(node, *used_node_mask);
		return node;
	}

	for_each_node_state(n, N_MEMORY) {

		/* Don't want a node to appear more than once */
		if (node_isset(n, *used_node_mask))
			continue;

		/* Use the distance array to find the distance */
		val = node_distance(node, n);

		/* Penalize nodes under us ("prefer the next node") */
		val += (n < node);

		/* Give preference to headless and unused nodes */
		if (!cpumask_empty(cpumask_of_node(n)))
			val += PENALTY_FOR_NODE_WITH_CPUS;

		/* Slight preference for less loaded node */
		val *= MAX_NUMNODES;
		val += node_load[n];

		if (val < min_val) {
			min_val = val;
			best_node = n;
		}
	}

	if (best_node >= 0)
		node_set(best_node, *used_node_mask);

	return best_node;
}


/*
 * Build zonelists ordered by node and zones within node.
 * This results in maximum locality--normal zone overflows into local
 * DMA zone, if any--but risks exhausting DMA zone.
 */
static void build_zonelists_in_node_order(pg_data_t *pgdat, int *node_order,
		unsigned nr_nodes)
{
	struct zoneref *zonerefs;
	int i;

	zonerefs = pgdat->node_zonelists[ZONELIST_FALLBACK]._zonerefs;

	for (i = 0; i < nr_nodes; i++) {
		int nr_zones;

		pg_data_t *node = NODE_DATA(node_order[i]);

		nr_zones = build_zonerefs_node(node, zonerefs);
		zonerefs += nr_zones;
	}
	zonerefs->zone = NULL;
	zonerefs->zone_idx = 0;
}

/*
 * Build __GFP_THISNODE zonelists
 */
static void build_thisnode_zonelists(pg_data_t *pgdat)
{
	struct zoneref *zonerefs;
	int nr_zones;

	zonerefs = pgdat->node_zonelists[ZONELIST_NOFALLBACK]._zonerefs;
	nr_zones = build_zonerefs_node(pgdat, zonerefs);
	zonerefs += nr_zones;
	zonerefs->zone = NULL;
	zonerefs->zone_idx = 0;
}

/*
 * Build zonelists ordered by zone and nodes within zones.
 * This results in conserving DMA zone[s] until all Normal memory is
 * exhausted, but results in overflowing to remote node while memory
 * may still exist in local DMA zone.
 */

static void build_zonelists(pg_data_t *pgdat)
{
	static int node_order[MAX_NUMNODES];
	int node, nr_nodes = 0;
	nodemask_t used_mask = NODE_MASK_NONE;
	int local_node, prev_node;

	/* NUMA-aware ordering of nodes */
	local_node = pgdat->node_id;
	prev_node = local_node;

	memset(node_order, 0, sizeof(node_order));
	while ((node = find_next_best_node(local_node, &used_mask)) >= 0) {
		/*
		 * We don't want to pressure a particular node.
		 * So adding penalty to the first node in same
		 * distance group to make it round-robin.
		 */
		if (node_distance(local_node, node) !=
		    node_distance(local_node, prev_node))
			node_load[node] += 1;

		node_order[nr_nodes++] = node;
		prev_node = node;
	}

	build_zonelists_in_node_order(pgdat, node_order, nr_nodes);
	build_thisnode_zonelists(pgdat);
	pr_info("Fallback order for Node %d: ", local_node);
	for (node = 0; node < nr_nodes; node++)
		pr_cont("%d ", node_order[node]);
	pr_cont("\n");
}

#ifdef CONFIG_HAVE_MEMORYLESS_NODES
/*
 * Return node id of node used for "local" allocations.
 * I.e., first node id of first zone in arg node's generic zonelist.
 * Used for initializing percpu 'numa_mem', which is used primarily
 * for kernel allocations, so use GFP_KERNEL flags to locate zonelist.
 */
int local_memory_node(int node)
{
	struct zoneref *z;

	z = first_zones_zonelist(node_zonelist(node, GFP_KERNEL),
				   gfp_zone(GFP_KERNEL),
				   NULL);
	return zone_to_nid(z->zone);
}
#endif

static void setup_min_unmapped_ratio(void);
static void setup_min_slab_ratio(void);
#else	/* CONFIG_NUMA */

static void build_zonelists(pg_data_t *pgdat)
{
	struct zoneref *zonerefs;
	int nr_zones;

	zonerefs = pgdat->node_zonelists[ZONELIST_FALLBACK]._zonerefs;
	nr_zones = build_zonerefs_node(pgdat, zonerefs);
	zonerefs += nr_zones;

	zonerefs->zone = NULL;
	zonerefs->zone_idx = 0;
}

#endif	/* CONFIG_NUMA */

/*
 * Boot pageset table. One per cpu which is going to be used for all
 * zones and all nodes. The parameters will be set in such a way
 * that an item put on a list will immediately be handed over to
 * the buddy list. This is safe since pageset manipulation is done
 * with interrupts disabled.
 *
 * The boot_pagesets must be kept even after bootup is complete for
 * unused processors and/or zones. They do play a role for bootstrapping
 * hotplugged processors.
 *
 * zoneinfo_show() and maybe other functions do
 * not check if the processor is online before following the pageset pointer.
 * Other parts of the kernel may not check if the zone is available.
 */
static void per_cpu_pages_init(struct per_cpu_pages *pcp, struct per_cpu_zonestat *pzstats);
/* These effectively disable the pcplists in the boot pageset completely */
#define BOOT_PAGESET_HIGH	0
#define BOOT_PAGESET_BATCH	1
static DEFINE_PER_CPU(struct per_cpu_pages, boot_pageset);
static DEFINE_PER_CPU(struct per_cpu_zonestat, boot_zonestats);

static void __build_all_zonelists(void *data)
{
	int nid;
	int __maybe_unused cpu;
	pg_data_t *self = data;
	unsigned long flags;

	/*
	 * The zonelist_update_seq must be acquired with irqsave because the
	 * reader can be invoked from IRQ with GFP_ATOMIC.
	 */
	write_seqlock_irqsave(&zonelist_update_seq, flags);
	/*
	 * Also disable synchronous printk() to prevent any printk() from
	 * trying to hold port->lock, for
	 * tty_insert_flip_string_and_push_buffer() on other CPU might be
	 * calling kmalloc(GFP_ATOMIC | __GFP_NOWARN) with port->lock held.
	 */
	printk_deferred_enter();

#ifdef CONFIG_NUMA
	memset(node_load, 0, sizeof(node_load));
#endif

	/*
	 * This node is hotadded and no memory is yet present.   So just
	 * building zonelists is fine - no need to touch other nodes.
	 */
	if (self && !node_online(self->node_id)) {
		build_zonelists(self);
	} else {
		/*
		 * All possible nodes have pgdat preallocated
		 * in free_area_init
		 */
		for_each_node(nid) {
			pg_data_t *pgdat = NODE_DATA(nid);

			build_zonelists(pgdat);
		}

#ifdef CONFIG_HAVE_MEMORYLESS_NODES
		/*
		 * We now know the "local memory node" for each node--
		 * i.e., the node of the first zone in the generic zonelist.
		 * Set up numa_mem percpu variable for on-line cpus.  During
		 * boot, only the boot cpu should be on-line;  we'll init the
		 * secondary cpus' numa_mem as they come on-line.  During
		 * node/memory hotplug, we'll fixup all on-line cpus.
		 */
		for_each_online_cpu(cpu)
			set_cpu_numa_mem(cpu, local_memory_node(cpu_to_node(cpu)));
#endif
	}

	printk_deferred_exit();
	write_sequnlock_irqrestore(&zonelist_update_seq, flags);
}

static noinline void __init
build_all_zonelists_init(void)
{
	int cpu;

	__build_all_zonelists(NULL);

	/*
	 * Initialize the boot_pagesets that are going to be used
	 * for bootstrapping processors. The real pagesets for
	 * each zone will be allocated later when the per cpu
	 * allocator is available.
	 *
	 * boot_pagesets are used also for bootstrapping offline
	 * cpus if the system is already booted because the pagesets
	 * are needed to initialize allocators on a specific cpu too.
	 * F.e. the percpu allocator needs the page allocator which
	 * needs the percpu allocator in order to allocate its pagesets
	 * (a chicken-egg dilemma).
	 */
	for_each_possible_cpu(cpu)
		per_cpu_pages_init(&per_cpu(boot_pageset, cpu), &per_cpu(boot_zonestats, cpu));

	mminit_verify_zonelist();
	cpuset_init_current_mems_allowed();
}

/*
 * unless system_state == SYSTEM_BOOTING.
 *
 * __ref due to call of __init annotated helper build_all_zonelists_init
 * [protected by SYSTEM_BOOTING].
 */
void __ref build_all_zonelists(pg_data_t *pgdat)
{
	unsigned long vm_total_pages;

	if (system_state == SYSTEM_BOOTING) {
		build_all_zonelists_init();
	} else {
		__build_all_zonelists(pgdat);
		/* cpuset refresh routine should be here */
	}
	/* Get the number of free pages beyond high watermark in all zones. */
	vm_total_pages = nr_free_zone_pages(gfp_zone(GFP_HIGHUSER_MOVABLE));
	/*
	 * Disable grouping by mobility if the number of pages in the
	 * system is too low to allow the mechanism to work. It would be
	 * more accurate, but expensive to check per-zone. This check is
	 * made on memory-hotadd so a system can start with mobility
	 * disabled and enable it later
	 */
	if (vm_total_pages < (pageblock_nr_pages * MIGRATE_TYPES))
		page_group_by_mobility_disabled = 1;
	else
		page_group_by_mobility_disabled = 0;

	pr_info("Built %u zonelists, mobility grouping %s.  Total pages: %ld\n",
		nr_online_nodes,
		page_group_by_mobility_disabled ? "off" : "on",
		vm_total_pages);
#ifdef CONFIG_NUMA
	pr_info("Policy zone: %s\n", zone_names[policy_zone]);
#endif
}

static int zone_batchsize(struct zone *zone)
{
#ifdef CONFIG_MMU
	int batch;

	/*
	 * The number of pages to batch allocate is either ~0.1%
	 * of the zone or 1MB, whichever is smaller. The batch
	 * size is striking a balance between allocation latency
	 * and zone lock contention.
	 */
	batch = min(zone_managed_pages(zone) >> 10, SZ_1M / PAGE_SIZE);
	batch /= 4;		/* We effectively *= 4 below */
	if (batch < 1)
		batch = 1;

	/*
	 * Clamp the batch to a 2^n - 1 value. Having a power
	 * of 2 value was found to be more likely to have
	 * suboptimal cache aliasing properties in some cases.
	 *
	 * For example if 2 tasks are alternately allocating
	 * batches of pages, one task can end up with a lot
	 * of pages of one half of the possible page colors
	 * and the other with pages of the other colors.
	 */
	batch = rounddown_pow_of_two(batch + batch/2) - 1;

	return batch;

#else
	/* The deferral and batching of frees should be suppressed under NOMMU
	 * conditions.
	 *
	 * The problem is that NOMMU needs to be able to allocate large chunks
	 * of contiguous memory as there's no hardware page translation to
	 * assemble apparent contiguous memory from discontiguous pages.
	 *
	 * Queueing large contiguous runs of pages for batching, however,
	 * causes the pages to actually be freed in smaller chunks.  As there
	 * can be a significant delay between the individual batches being
	 * recycled, this leads to the once large chunks of space being
	 * fragmented and becoming unavailable for high-order allocations.
	 */
	return 0;
#endif
}

static int percpu_pagelist_high_fraction;
static int zone_highsize(struct zone *zone, int batch, int cpu_online,
			 int high_fraction)
{
#ifdef CONFIG_MMU
	int high;
	int nr_split_cpus;
	unsigned long total_pages;

	if (!high_fraction) {
		/*
		 * By default, the high value of the pcp is based on the zone
		 * low watermark so that if they are full then background
		 * reclaim will not be started prematurely.
		 */
		total_pages = low_wmark_pages(zone);
	} else {
		/*
		 * If percpu_pagelist_high_fraction is configured, the high
		 * value is based on a fraction of the managed pages in the
		 * zone.
		 */
		total_pages = zone_managed_pages(zone) / high_fraction;
	}

	/*
	 * Split the high value across all online CPUs local to the zone. Note
	 * that early in boot that CPUs may not be online yet and that during
	 * CPU hotplug that the cpumask is not yet updated when a CPU is being
	 * onlined. For memory nodes that have no CPUs, split the high value
	 * across all online CPUs to mitigate the risk that reclaim is triggered
	 * prematurely due to pages stored on pcp lists.
	 */
	nr_split_cpus = cpumask_weight(cpumask_of_node(zone_to_nid(zone))) + cpu_online;
	if (!nr_split_cpus)
		nr_split_cpus = num_online_cpus();
	high = total_pages / nr_split_cpus;

	/*
	 * Ensure high is at least batch*4. The multiple is based on the
	 * historical relationship between high and batch.
	 */
	high = max(high, batch << 2);

	return high;
#else
	return 0;
#endif
}

/*
 * pcp->high and pcp->batch values are related and generally batch is lower
 * than high. They are also related to pcp->count such that count is lower
 * than high, and as soon as it reaches high, the pcplist is flushed.
 *
 * However, guaranteeing these relations at all times would require e.g. write
 * barriers here but also careful usage of read barriers at the read side, and
 * thus be prone to error and bad for performance. Thus the update only prevents
 * store tearing. Any new users of pcp->batch, pcp->high_min and pcp->high_max
 * should ensure they can cope with those fields changing asynchronously, and
 * fully trust only the pcp->count field on the local CPU with interrupts
 * disabled.
 *
 * mutex_is_locked(&pcp_batch_high_lock) required when calling this function
 * outside of boot time (or some other assurance that no concurrent updaters
 * exist).
 */
static void pageset_update(struct per_cpu_pages *pcp, unsigned long high_min,
			   unsigned long high_max, unsigned long batch)
{
	WRITE_ONCE(pcp->batch, batch);
	WRITE_ONCE(pcp->high_min, high_min);
	WRITE_ONCE(pcp->high_max, high_max);
}

static void per_cpu_pages_init(struct per_cpu_pages *pcp, struct per_cpu_zonestat *pzstats)
{
	int pindex;

	memset(pcp, 0, sizeof(*pcp));
	memset(pzstats, 0, sizeof(*pzstats));

	spin_lock_init(&pcp->lock);
	for (pindex = 0; pindex < NR_PCP_LISTS; pindex++)
		INIT_LIST_HEAD(&pcp->lists[pindex]);

	/*
	 * Set batch and high values safe for a boot pageset. A true percpu
	 * pageset's initialization will update them subsequently. Here we don't
	 * need to be as careful as pageset_update() as nobody can access the
	 * pageset yet.
	 */
	pcp->high_min = BOOT_PAGESET_HIGH;
	pcp->high_max = BOOT_PAGESET_HIGH;
	pcp->batch = BOOT_PAGESET_BATCH;
	pcp->free_count = 0;
}

static void __zone_set_pageset_high_and_batch(struct zone *zone, unsigned long high_min,
					      unsigned long high_max, unsigned long batch)
{
	struct per_cpu_pages *pcp;
	int cpu;

	for_each_possible_cpu(cpu) {
		pcp = per_cpu_ptr(zone->per_cpu_pageset, cpu);
		pageset_update(pcp, high_min, high_max, batch);
	}
}

/*
 * Calculate and set new high and batch values for all per-cpu pagesets of a
 * zone based on the zone's size.
 */
static void zone_set_pageset_high_and_batch(struct zone *zone, int cpu_online)
{
	int new_high_min, new_high_max, new_batch;

	new_batch = max(1, zone_batchsize(zone));
	if (percpu_pagelist_high_fraction) {
		new_high_min = zone_highsize(zone, new_batch, cpu_online,
					     percpu_pagelist_high_fraction);
		/*
		 * PCP high is tuned manually, disable auto-tuning via
		 * setting high_min and high_max to the manual value.
		 */
		new_high_max = new_high_min;
	} else {
		new_high_min = zone_highsize(zone, new_batch, cpu_online, 0);
		new_high_max = zone_highsize(zone, new_batch, cpu_online,
					     MIN_PERCPU_PAGELIST_HIGH_FRACTION);
	}

	if (zone->pageset_high_min == new_high_min &&
	    zone->pageset_high_max == new_high_max &&
	    zone->pageset_batch == new_batch)
		return;

	zone->pageset_high_min = new_high_min;
	zone->pageset_high_max = new_high_max;
	zone->pageset_batch = new_batch;

	__zone_set_pageset_high_and_batch(zone, new_high_min, new_high_max,
					  new_batch);
}

void __meminit setup_zone_pageset(struct zone *zone)
{
	int cpu;

	/* Size may be 0 on !SMP && !NUMA */
	if (sizeof(struct per_cpu_zonestat) > 0)
		zone->per_cpu_zonestats = alloc_percpu(struct per_cpu_zonestat);

	zone->per_cpu_pageset = alloc_percpu(struct per_cpu_pages);
	for_each_possible_cpu(cpu) {
		struct per_cpu_pages *pcp;
		struct per_cpu_zonestat *pzstats;

		pcp = per_cpu_ptr(zone->per_cpu_pageset, cpu);
		pzstats = per_cpu_ptr(zone->per_cpu_zonestats, cpu);
		per_cpu_pages_init(pcp, pzstats);
	}

	zone_set_pageset_high_and_batch(zone, 0);
}

/*
 * The zone indicated has a new number of managed_pages; batch sizes and percpu
 * page high values need to be recalculated.
 */
static void zone_pcp_update(struct zone *zone, int cpu_online)
{
	mutex_lock(&pcp_batch_high_lock);
	zone_set_pageset_high_and_batch(zone, cpu_online);
	mutex_unlock(&pcp_batch_high_lock);
}

static void zone_pcp_update_cacheinfo(struct zone *zone, unsigned int cpu)
{
	struct per_cpu_pages *pcp;
	struct cpu_cacheinfo *cci;

	pcp = per_cpu_ptr(zone->per_cpu_pageset, cpu);
	cci = get_cpu_cacheinfo(cpu);
	/*
	 * If data cache slice of CPU is large enough, "pcp->batch"
	 * pages can be preserved in PCP before draining PCP for
	 * consecutive high-order pages freeing without allocation.
	 * This can reduce zone lock contention without hurting
	 * cache-hot pages sharing.
	 */
	spin_lock(&pcp->lock);
	if ((cci->per_cpu_data_slice_size >> PAGE_SHIFT) > 3 * pcp->batch)
		pcp->flags |= PCPF_FREE_HIGH_BATCH;
	else
		pcp->flags &= ~PCPF_FREE_HIGH_BATCH;
	spin_unlock(&pcp->lock);
}

void setup_pcp_cacheinfo(unsigned int cpu)
{
	struct zone *zone;

	for_each_populated_zone(zone)
		zone_pcp_update_cacheinfo(zone, cpu);
}

/*
 * Allocate per cpu pagesets and initialize them.
 * Before this call only boot pagesets were available.
 */
void __init setup_per_cpu_pageset(void)
{
	struct pglist_data *pgdat;
	struct zone *zone;
	int __maybe_unused cpu;

	for_each_populated_zone(zone)
		setup_zone_pageset(zone);

#ifdef CONFIG_NUMA
	/*
	 * Unpopulated zones continue using the boot pagesets.
	 * The numa stats for these pagesets need to be reset.
	 * Otherwise, they will end up skewing the stats of
	 * the nodes these zones are associated with.
	 */
	for_each_possible_cpu(cpu) {
		struct per_cpu_zonestat *pzstats = &per_cpu(boot_zonestats, cpu);
		memset(pzstats->vm_numa_event, 0,
		       sizeof(pzstats->vm_numa_event));
	}
#endif

	for_each_online_pgdat(pgdat)
		pgdat->per_cpu_nodestats =
			alloc_percpu(struct per_cpu_nodestat);
}

__meminit void zone_pcp_init(struct zone *zone)
{
	/*
	 * per cpu subsystem is not up at this point. The following code
	 * relies on the ability of the linker to provide the
	 * offset of a (static) per cpu variable into the per cpu area.
	 */
	zone->per_cpu_pageset = &boot_pageset;
	zone->per_cpu_zonestats = &boot_zonestats;
	zone->pageset_high_min = BOOT_PAGESET_HIGH;
	zone->pageset_high_max = BOOT_PAGESET_HIGH;
	zone->pageset_batch = BOOT_PAGESET_BATCH;

	if (populated_zone(zone))
		pr_debug("  %s zone: %lu pages, LIFO batch:%u\n", zone->name,
			 zone->present_pages, zone_batchsize(zone));
}

void adjust_managed_page_count(struct page *page, long count)
{
	atomic_long_add(count, &page_zone(page)->managed_pages);
	totalram_pages_add(count);
}
EXPORT_SYMBOL(adjust_managed_page_count);

unsigned long free_reserved_area(void *start, void *end, int poison, const char *s)
{
	void *pos;
	unsigned long pages = 0;

	start = (void *)PAGE_ALIGN((unsigned long)start);
	end = (void *)((unsigned long)end & PAGE_MASK);
	for (pos = start; pos < end; pos += PAGE_SIZE, pages++) {
		struct page *page = virt_to_page(pos);
		void *direct_map_addr;

		/*
		 * 'direct_map_addr' might be different from 'pos'
		 * because some architectures' virt_to_page()
		 * work with aliases.  Getting the direct map
		 * address ensures that we get a _writeable_
		 * alias for the memset().
		 */
		direct_map_addr = page_address(page);
		/*
		 * Perform a kasan-unchecked memset() since this memory
		 * has not been initialized.
		 */
		direct_map_addr = kasan_reset_tag(direct_map_addr);
		if ((unsigned int)poison <= 0xFF)
			memset(direct_map_addr, poison, PAGE_SIZE);

		free_reserved_page(page);
	}

	if (pages && s)
		pr_info("Freeing %s memory: %ldK\n", s, K(pages));

	return pages;
}

void free_reserved_page(struct page *page)
{
<<<<<<< HEAD
	if (mem_alloc_profiling_enabled()) {
		union codetag_ref *ref = get_page_tag_ref(page);

		if (ref) {
			set_codetag_empty(ref);
			put_page_tag_ref(ref);
		}
	}
=======
	clear_page_tag_ref(page);
>>>>>>> 50c374c6
	ClearPageReserved(page);
	init_page_count(page);
	__free_page(page);
	adjust_managed_page_count(page, 1);
}
EXPORT_SYMBOL(free_reserved_page);

static int page_alloc_cpu_dead(unsigned int cpu)
{
	struct zone *zone;

	lru_add_drain_cpu(cpu);
	mlock_drain_remote(cpu);
	drain_pages(cpu);

	/*
	 * Spill the event counters of the dead processor
	 * into the current processors event counters.
	 * This artificially elevates the count of the current
	 * processor.
	 */
	vm_events_fold_cpu(cpu);

	/*
	 * Zero the differential counters of the dead processor
	 * so that the vm statistics are consistent.
	 *
	 * This is only okay since the processor is dead and cannot
	 * race with what we are doing.
	 */
	cpu_vm_stats_fold(cpu);

	for_each_populated_zone(zone)
		zone_pcp_update(zone, 0);

	return 0;
}

static int page_alloc_cpu_online(unsigned int cpu)
{
	struct zone *zone;

	for_each_populated_zone(zone)
		zone_pcp_update(zone, 1);
	return 0;
}

void __init page_alloc_init_cpuhp(void)
{
	int ret;

	ret = cpuhp_setup_state_nocalls(CPUHP_PAGE_ALLOC,
					"mm/page_alloc:pcp",
					page_alloc_cpu_online,
					page_alloc_cpu_dead);
	WARN_ON(ret < 0);
}

/*
 * calculate_totalreserve_pages - called when sysctl_lowmem_reserve_ratio
 *	or min_free_kbytes changes.
 */
static void calculate_totalreserve_pages(void)
{
	struct pglist_data *pgdat;
	unsigned long reserve_pages = 0;
	enum zone_type i, j;

	for_each_online_pgdat(pgdat) {

		pgdat->totalreserve_pages = 0;

		for (i = 0; i < MAX_NR_ZONES; i++) {
			struct zone *zone = pgdat->node_zones + i;
			long max = 0;
			unsigned long managed_pages = zone_managed_pages(zone);

			/* Find valid and maximum lowmem_reserve in the zone */
			for (j = i; j < MAX_NR_ZONES; j++) {
				if (zone->lowmem_reserve[j] > max)
					max = zone->lowmem_reserve[j];
			}

			/* we treat the high watermark as reserved pages. */
			max += high_wmark_pages(zone);

			if (max > managed_pages)
				max = managed_pages;

			pgdat->totalreserve_pages += max;

			reserve_pages += max;
		}
	}
	totalreserve_pages = reserve_pages;
}

/*
 * setup_per_zone_lowmem_reserve - called whenever
 *	sysctl_lowmem_reserve_ratio changes.  Ensures that each zone
 *	has a correct pages reserved value, so an adequate number of
 *	pages are left in the zone after a successful __alloc_pages().
 */
static void setup_per_zone_lowmem_reserve(void)
{
	struct pglist_data *pgdat;
	enum zone_type i, j;

	for_each_online_pgdat(pgdat) {
		for (i = 0; i < MAX_NR_ZONES - 1; i++) {
			struct zone *zone = &pgdat->node_zones[i];
			int ratio = sysctl_lowmem_reserve_ratio[i];
			bool clear = !ratio || !zone_managed_pages(zone);
			unsigned long managed_pages = 0;

			for (j = i + 1; j < MAX_NR_ZONES; j++) {
				struct zone *upper_zone = &pgdat->node_zones[j];
				bool empty = !zone_managed_pages(upper_zone);

				managed_pages += zone_managed_pages(upper_zone);

				if (clear || empty)
					zone->lowmem_reserve[j] = 0;
				else
					zone->lowmem_reserve[j] = managed_pages / ratio;
			}
		}
	}

	/* update totalreserve_pages */
	calculate_totalreserve_pages();
}

static void __setup_per_zone_wmarks(void)
{
	unsigned long pages_min = min_free_kbytes >> (PAGE_SHIFT - 10);
	unsigned long lowmem_pages = 0;
	struct zone *zone;
	unsigned long flags;

	/* Calculate total number of !ZONE_HIGHMEM and !ZONE_MOVABLE pages */
	for_each_zone(zone) {
		if (!is_highmem(zone) && zone_idx(zone) != ZONE_MOVABLE)
			lowmem_pages += zone_managed_pages(zone);
	}

	for_each_zone(zone) {
		u64 tmp;

		spin_lock_irqsave(&zone->lock, flags);
		tmp = (u64)pages_min * zone_managed_pages(zone);
		tmp = div64_ul(tmp, lowmem_pages);
		if (is_highmem(zone) || zone_idx(zone) == ZONE_MOVABLE) {
			/*
			 * __GFP_HIGH and PF_MEMALLOC allocations usually don't
			 * need highmem and movable zones pages, so cap pages_min
			 * to a small  value here.
			 *
			 * The WMARK_HIGH-WMARK_LOW and (WMARK_LOW-WMARK_MIN)
			 * deltas control async page reclaim, and so should
			 * not be capped for highmem and movable zones.
			 */
			unsigned long min_pages;

			min_pages = zone_managed_pages(zone) / 1024;
			min_pages = clamp(min_pages, SWAP_CLUSTER_MAX, 128UL);
			zone->_watermark[WMARK_MIN] = min_pages;
		} else {
			/*
			 * If it's a lowmem zone, reserve a number of pages
			 * proportionate to the zone's size.
			 */
			zone->_watermark[WMARK_MIN] = tmp;
		}

		/*
		 * Set the kswapd watermarks distance according to the
		 * scale factor in proportion to available memory, but
		 * ensure a minimum size on small systems.
		 */
		tmp = max_t(u64, tmp >> 2,
			    mult_frac(zone_managed_pages(zone),
				      watermark_scale_factor, 10000));

		zone->watermark_boost = 0;
		zone->_watermark[WMARK_LOW]  = min_wmark_pages(zone) + tmp;
		zone->_watermark[WMARK_HIGH] = low_wmark_pages(zone) + tmp;
		zone->_watermark[WMARK_PROMO] = high_wmark_pages(zone) + tmp;

		spin_unlock_irqrestore(&zone->lock, flags);
	}

	/* update totalreserve_pages */
	calculate_totalreserve_pages();
}

/**
 * setup_per_zone_wmarks - called when min_free_kbytes changes
 * or when memory is hot-{added|removed}
 *
 * Ensures that the watermark[min,low,high] values for each zone are set
 * correctly with respect to min_free_kbytes.
 */
void setup_per_zone_wmarks(void)
{
	struct zone *zone;
	static DEFINE_SPINLOCK(lock);

	spin_lock(&lock);
	__setup_per_zone_wmarks();
	spin_unlock(&lock);

	/*
	 * The watermark size have changed so update the pcpu batch
	 * and high limits or the limits may be inappropriate.
	 */
	for_each_zone(zone)
		zone_pcp_update(zone, 0);
}

/*
 * Initialise min_free_kbytes.
 *
 * For small machines we want it small (128k min).  For large machines
 * we want it large (256MB max).  But it is not linear, because network
 * bandwidth does not increase linearly with machine size.  We use
 *
 *	min_free_kbytes = 4 * sqrt(lowmem_kbytes), for better accuracy:
 *	min_free_kbytes = sqrt(lowmem_kbytes * 16)
 *
 * which yields
 *
 * 16MB:	512k
 * 32MB:	724k
 * 64MB:	1024k
 * 128MB:	1448k
 * 256MB:	2048k
 * 512MB:	2896k
 * 1024MB:	4096k
 * 2048MB:	5792k
 * 4096MB:	8192k
 * 8192MB:	11584k
 * 16384MB:	16384k
 */
void calculate_min_free_kbytes(void)
{
	unsigned long lowmem_kbytes;
	int new_min_free_kbytes;

	lowmem_kbytes = nr_free_buffer_pages() * (PAGE_SIZE >> 10);
	new_min_free_kbytes = int_sqrt(lowmem_kbytes * 16);

	if (new_min_free_kbytes > user_min_free_kbytes)
		min_free_kbytes = clamp(new_min_free_kbytes, 128, 262144);
	else
		pr_warn("min_free_kbytes is not updated to %d because user defined value %d is preferred\n",
				new_min_free_kbytes, user_min_free_kbytes);

}

int __meminit init_per_zone_wmark_min(void)
{
	calculate_min_free_kbytes();
	setup_per_zone_wmarks();
	refresh_zone_stat_thresholds();
	setup_per_zone_lowmem_reserve();

#ifdef CONFIG_NUMA
	setup_min_unmapped_ratio();
	setup_min_slab_ratio();
#endif

	khugepaged_min_free_kbytes_update();

	return 0;
}
postcore_initcall(init_per_zone_wmark_min)

/*
 * min_free_kbytes_sysctl_handler - just a wrapper around proc_dointvec() so
 *	that we can call two helper functions whenever min_free_kbytes
 *	changes.
 */
static int min_free_kbytes_sysctl_handler(const struct ctl_table *table, int write,
		void *buffer, size_t *length, loff_t *ppos)
{
	int rc;

	rc = proc_dointvec_minmax(table, write, buffer, length, ppos);
	if (rc)
		return rc;

	if (write) {
		user_min_free_kbytes = min_free_kbytes;
		setup_per_zone_wmarks();
	}
	return 0;
}

static int watermark_scale_factor_sysctl_handler(const struct ctl_table *table, int write,
		void *buffer, size_t *length, loff_t *ppos)
{
	int rc;

	rc = proc_dointvec_minmax(table, write, buffer, length, ppos);
	if (rc)
		return rc;

	if (write)
		setup_per_zone_wmarks();

	return 0;
}

#ifdef CONFIG_NUMA
static void setup_min_unmapped_ratio(void)
{
	pg_data_t *pgdat;
	struct zone *zone;

	for_each_online_pgdat(pgdat)
		pgdat->min_unmapped_pages = 0;

	for_each_zone(zone)
		zone->zone_pgdat->min_unmapped_pages += (zone_managed_pages(zone) *
						         sysctl_min_unmapped_ratio) / 100;
}


static int sysctl_min_unmapped_ratio_sysctl_handler(const struct ctl_table *table, int write,
		void *buffer, size_t *length, loff_t *ppos)
{
	int rc;

	rc = proc_dointvec_minmax(table, write, buffer, length, ppos);
	if (rc)
		return rc;

	setup_min_unmapped_ratio();

	return 0;
}

static void setup_min_slab_ratio(void)
{
	pg_data_t *pgdat;
	struct zone *zone;

	for_each_online_pgdat(pgdat)
		pgdat->min_slab_pages = 0;

	for_each_zone(zone)
		zone->zone_pgdat->min_slab_pages += (zone_managed_pages(zone) *
						     sysctl_min_slab_ratio) / 100;
}

static int sysctl_min_slab_ratio_sysctl_handler(const struct ctl_table *table, int write,
		void *buffer, size_t *length, loff_t *ppos)
{
	int rc;

	rc = proc_dointvec_minmax(table, write, buffer, length, ppos);
	if (rc)
		return rc;

	setup_min_slab_ratio();

	return 0;
}
#endif

/*
 * lowmem_reserve_ratio_sysctl_handler - just a wrapper around
 *	proc_dointvec() so that we can call setup_per_zone_lowmem_reserve()
 *	whenever sysctl_lowmem_reserve_ratio changes.
 *
 * The reserve ratio obviously has absolutely no relation with the
 * minimum watermarks. The lowmem reserve ratio can only make sense
 * if in function of the boot time zone sizes.
 */
static int lowmem_reserve_ratio_sysctl_handler(const struct ctl_table *table,
		int write, void *buffer, size_t *length, loff_t *ppos)
{
	int i;

	proc_dointvec_minmax(table, write, buffer, length, ppos);

	for (i = 0; i < MAX_NR_ZONES; i++) {
		if (sysctl_lowmem_reserve_ratio[i] < 1)
			sysctl_lowmem_reserve_ratio[i] = 0;
	}

	setup_per_zone_lowmem_reserve();
	return 0;
}

/*
 * percpu_pagelist_high_fraction - changes the pcp->high for each zone on each
 * cpu. It is the fraction of total pages in each zone that a hot per cpu
 * pagelist can have before it gets flushed back to buddy allocator.
 */
static int percpu_pagelist_high_fraction_sysctl_handler(const struct ctl_table *table,
		int write, void *buffer, size_t *length, loff_t *ppos)
{
	struct zone *zone;
	int old_percpu_pagelist_high_fraction;
	int ret;

	mutex_lock(&pcp_batch_high_lock);
	old_percpu_pagelist_high_fraction = percpu_pagelist_high_fraction;

	ret = proc_dointvec_minmax(table, write, buffer, length, ppos);
	if (!write || ret < 0)
		goto out;

	/* Sanity checking to avoid pcp imbalance */
	if (percpu_pagelist_high_fraction &&
	    percpu_pagelist_high_fraction < MIN_PERCPU_PAGELIST_HIGH_FRACTION) {
		percpu_pagelist_high_fraction = old_percpu_pagelist_high_fraction;
		ret = -EINVAL;
		goto out;
	}

	/* No change? */
	if (percpu_pagelist_high_fraction == old_percpu_pagelist_high_fraction)
		goto out;

	for_each_populated_zone(zone)
		zone_set_pageset_high_and_batch(zone, 0);
out:
	mutex_unlock(&pcp_batch_high_lock);
	return ret;
}

static struct ctl_table page_alloc_sysctl_table[] = {
	{
		.procname	= "min_free_kbytes",
		.data		= &min_free_kbytes,
		.maxlen		= sizeof(min_free_kbytes),
		.mode		= 0644,
		.proc_handler	= min_free_kbytes_sysctl_handler,
		.extra1		= SYSCTL_ZERO,
	},
	{
		.procname	= "watermark_boost_factor",
		.data		= &watermark_boost_factor,
		.maxlen		= sizeof(watermark_boost_factor),
		.mode		= 0644,
		.proc_handler	= proc_dointvec_minmax,
		.extra1		= SYSCTL_ZERO,
	},
	{
		.procname	= "watermark_scale_factor",
		.data		= &watermark_scale_factor,
		.maxlen		= sizeof(watermark_scale_factor),
		.mode		= 0644,
		.proc_handler	= watermark_scale_factor_sysctl_handler,
		.extra1		= SYSCTL_ONE,
		.extra2		= SYSCTL_THREE_THOUSAND,
	},
	{
		.procname	= "percpu_pagelist_high_fraction",
		.data		= &percpu_pagelist_high_fraction,
		.maxlen		= sizeof(percpu_pagelist_high_fraction),
		.mode		= 0644,
		.proc_handler	= percpu_pagelist_high_fraction_sysctl_handler,
		.extra1		= SYSCTL_ZERO,
	},
	{
		.procname	= "lowmem_reserve_ratio",
		.data		= &sysctl_lowmem_reserve_ratio,
		.maxlen		= sizeof(sysctl_lowmem_reserve_ratio),
		.mode		= 0644,
		.proc_handler	= lowmem_reserve_ratio_sysctl_handler,
	},
#ifdef CONFIG_NUMA
	{
		.procname	= "numa_zonelist_order",
		.data		= &numa_zonelist_order,
		.maxlen		= NUMA_ZONELIST_ORDER_LEN,
		.mode		= 0644,
		.proc_handler	= numa_zonelist_order_handler,
	},
	{
		.procname	= "min_unmapped_ratio",
		.data		= &sysctl_min_unmapped_ratio,
		.maxlen		= sizeof(sysctl_min_unmapped_ratio),
		.mode		= 0644,
		.proc_handler	= sysctl_min_unmapped_ratio_sysctl_handler,
		.extra1		= SYSCTL_ZERO,
		.extra2		= SYSCTL_ONE_HUNDRED,
	},
	{
		.procname	= "min_slab_ratio",
		.data		= &sysctl_min_slab_ratio,
		.maxlen		= sizeof(sysctl_min_slab_ratio),
		.mode		= 0644,
		.proc_handler	= sysctl_min_slab_ratio_sysctl_handler,
		.extra1		= SYSCTL_ZERO,
		.extra2		= SYSCTL_ONE_HUNDRED,
	},
#endif
};

void __init page_alloc_sysctl_init(void)
{
	register_sysctl_init("vm", page_alloc_sysctl_table);
}

#ifdef CONFIG_CONTIG_ALLOC
/* Usage: See admin-guide/dynamic-debug-howto.rst */
static void alloc_contig_dump_pages(struct list_head *page_list)
{
	DEFINE_DYNAMIC_DEBUG_METADATA(descriptor, "migrate failure");

	if (DYNAMIC_DEBUG_BRANCH(descriptor)) {
		struct page *page;

		dump_stack();
		list_for_each_entry(page, page_list, lru)
			dump_page(page, "migration failure");
	}
}

/*
 * [start, end) must belong to a single zone.
 * @migratetype: using migratetype to filter the type of migration in
 *		trace_mm_alloc_contig_migrate_range_info.
 */
int __alloc_contig_migrate_range(struct compact_control *cc,
					unsigned long start, unsigned long end,
					int migratetype)
{
	/* This function is based on compact_zone() from compaction.c. */
	unsigned int nr_reclaimed;
	unsigned long pfn = start;
	unsigned int tries = 0;
	int ret = 0;
	struct migration_target_control mtc = {
		.nid = zone_to_nid(cc->zone),
		.gfp_mask = GFP_USER | __GFP_MOVABLE | __GFP_RETRY_MAYFAIL,
		.reason = MR_CONTIG_RANGE,
	};
	struct page *page;
	unsigned long total_mapped = 0;
	unsigned long total_migrated = 0;
	unsigned long total_reclaimed = 0;

	lru_cache_disable();

	while (pfn < end || !list_empty(&cc->migratepages)) {
		if (fatal_signal_pending(current)) {
			ret = -EINTR;
			break;
		}

		if (list_empty(&cc->migratepages)) {
			cc->nr_migratepages = 0;
			ret = isolate_migratepages_range(cc, pfn, end);
			if (ret && ret != -EAGAIN)
				break;
			pfn = cc->migrate_pfn;
			tries = 0;
		} else if (++tries == 5) {
			ret = -EBUSY;
			break;
		}

		nr_reclaimed = reclaim_clean_pages_from_list(cc->zone,
							&cc->migratepages);
		cc->nr_migratepages -= nr_reclaimed;

		if (trace_mm_alloc_contig_migrate_range_info_enabled()) {
			total_reclaimed += nr_reclaimed;
			list_for_each_entry(page, &cc->migratepages, lru) {
				struct folio *folio = page_folio(page);

				total_mapped += folio_mapped(folio) *
						folio_nr_pages(folio);
			}
		}

		ret = migrate_pages(&cc->migratepages, alloc_migration_target,
			NULL, (unsigned long)&mtc, cc->mode, MR_CONTIG_RANGE, NULL);

		if (trace_mm_alloc_contig_migrate_range_info_enabled() && !ret)
			total_migrated += cc->nr_migratepages;

		/*
		 * On -ENOMEM, migrate_pages() bails out right away. It is pointless
		 * to retry again over this error, so do the same here.
		 */
		if (ret == -ENOMEM)
			break;
	}

	lru_cache_enable();
	if (ret < 0) {
		if (!(cc->gfp_mask & __GFP_NOWARN) && ret == -EBUSY)
			alloc_contig_dump_pages(&cc->migratepages);
		putback_movable_pages(&cc->migratepages);
	}

	trace_mm_alloc_contig_migrate_range_info(start, end, migratetype,
						 total_migrated,
						 total_reclaimed,
						 total_mapped);
	return (ret < 0) ? ret : 0;
}

/**
 * alloc_contig_range() -- tries to allocate given range of pages
 * @start:	start PFN to allocate
 * @end:	one-past-the-last PFN to allocate
 * @migratetype:	migratetype of the underlying pageblocks (either
 *			#MIGRATE_MOVABLE or #MIGRATE_CMA).  All pageblocks
 *			in range must have the same migratetype and it must
 *			be either of the two.
 * @gfp_mask:	GFP mask to use during compaction
 *
 * The PFN range does not have to be pageblock aligned. The PFN range must
 * belong to a single zone.
 *
 * The first thing this routine does is attempt to MIGRATE_ISOLATE all
 * pageblocks in the range.  Once isolated, the pageblocks should not
 * be modified by others.
 *
 * Return: zero on success or negative error code.  On success all
 * pages which PFN is in [start, end) are allocated for the caller and
 * need to be freed with free_contig_range().
 */
int alloc_contig_range_noprof(unsigned long start, unsigned long end,
		       unsigned migratetype, gfp_t gfp_mask)
{
	unsigned long outer_start, outer_end;
	int ret = 0;

	struct compact_control cc = {
		.nr_migratepages = 0,
		.order = -1,
		.zone = page_zone(pfn_to_page(start)),
		.mode = MIGRATE_SYNC,
		.ignore_skip_hint = true,
		.no_set_skip_hint = true,
		.gfp_mask = current_gfp_context(gfp_mask),
		.alloc_contig = true,
	};
	INIT_LIST_HEAD(&cc.migratepages);

	/*
	 * What we do here is we mark all pageblocks in range as
	 * MIGRATE_ISOLATE.  Because pageblock and max order pages may
	 * have different sizes, and due to the way page allocator
	 * work, start_isolate_page_range() has special handlings for this.
	 *
	 * Once the pageblocks are marked as MIGRATE_ISOLATE, we
	 * migrate the pages from an unaligned range (ie. pages that
	 * we are interested in). This will put all the pages in
	 * range back to page allocator as MIGRATE_ISOLATE.
	 *
	 * When this is done, we take the pages in range from page
	 * allocator removing them from the buddy system.  This way
	 * page allocator will never consider using them.
	 *
	 * This lets us mark the pageblocks back as
	 * MIGRATE_CMA/MIGRATE_MOVABLE so that free pages in the
	 * aligned range but not in the unaligned, original range are
	 * put back to page allocator so that buddy can use them.
	 */

	ret = start_isolate_page_range(start, end, migratetype, 0, gfp_mask);
	if (ret)
		goto done;

	drain_all_pages(cc.zone);

	/*
	 * In case of -EBUSY, we'd like to know which page causes problem.
	 * So, just fall through. test_pages_isolated() has a tracepoint
	 * which will report the busy page.
	 *
	 * It is possible that busy pages could become available before
	 * the call to test_pages_isolated, and the range will actually be
	 * allocated.  So, if we fall through be sure to clear ret so that
	 * -EBUSY is not accidentally used or returned to caller.
	 */
	ret = __alloc_contig_migrate_range(&cc, start, end, migratetype);
	if (ret && ret != -EBUSY)
		goto done;
	ret = 0;

	/*
	 * Pages from [start, end) are within a pageblock_nr_pages
	 * aligned blocks that are marked as MIGRATE_ISOLATE.  What's
	 * more, all pages in [start, end) are free in page allocator.
	 * What we are going to do is to allocate all pages from
	 * [start, end) (that is remove them from page allocator).
	 *
	 * The only problem is that pages at the beginning and at the
	 * end of interesting range may be not aligned with pages that
	 * page allocator holds, ie. they can be part of higher order
	 * pages.  Because of this, we reserve the bigger range and
	 * once this is done free the pages we are not interested in.
	 *
	 * We don't have to hold zone->lock here because the pages are
	 * isolated thus they won't get removed from buddy.
	 */
	outer_start = find_large_buddy(start);

	/* Make sure the range is really isolated. */
	if (test_pages_isolated(outer_start, end, 0)) {
		ret = -EBUSY;
		goto done;
	}

	/* Grab isolated pages from freelists. */
	outer_end = isolate_freepages_range(&cc, outer_start, end);
	if (!outer_end) {
		ret = -EBUSY;
		goto done;
	}

	/* Free head and tail (if any) */
	if (start != outer_start)
		free_contig_range(outer_start, start - outer_start);
	if (end != outer_end)
		free_contig_range(end, outer_end - end);

done:
	undo_isolate_page_range(start, end, migratetype);
	return ret;
}
EXPORT_SYMBOL(alloc_contig_range_noprof);

static int __alloc_contig_pages(unsigned long start_pfn,
				unsigned long nr_pages, gfp_t gfp_mask)
{
	unsigned long end_pfn = start_pfn + nr_pages;

	return alloc_contig_range_noprof(start_pfn, end_pfn, MIGRATE_MOVABLE,
				   gfp_mask);
}

static bool pfn_range_valid_contig(struct zone *z, unsigned long start_pfn,
				   unsigned long nr_pages)
{
	unsigned long i, end_pfn = start_pfn + nr_pages;
	struct page *page;

	for (i = start_pfn; i < end_pfn; i++) {
		page = pfn_to_online_page(i);
		if (!page)
			return false;

		if (page_zone(page) != z)
			return false;

		if (PageReserved(page))
			return false;

		if (PageHuge(page))
			return false;
	}
	return true;
}

static bool zone_spans_last_pfn(const struct zone *zone,
				unsigned long start_pfn, unsigned long nr_pages)
{
	unsigned long last_pfn = start_pfn + nr_pages - 1;

	return zone_spans_pfn(zone, last_pfn);
}

/**
 * alloc_contig_pages() -- tries to find and allocate contiguous range of pages
 * @nr_pages:	Number of contiguous pages to allocate
 * @gfp_mask:	GFP mask to limit search and used during compaction
 * @nid:	Target node
 * @nodemask:	Mask for other possible nodes
 *
 * This routine is a wrapper around alloc_contig_range(). It scans over zones
 * on an applicable zonelist to find a contiguous pfn range which can then be
 * tried for allocation with alloc_contig_range(). This routine is intended
 * for allocation requests which can not be fulfilled with the buddy allocator.
 *
 * The allocated memory is always aligned to a page boundary. If nr_pages is a
 * power of two, then allocated range is also guaranteed to be aligned to same
 * nr_pages (e.g. 1GB request would be aligned to 1GB).
 *
 * Allocated pages can be freed with free_contig_range() or by manually calling
 * __free_page() on each allocated page.
 *
 * Return: pointer to contiguous pages on success, or NULL if not successful.
 */
struct page *alloc_contig_pages_noprof(unsigned long nr_pages, gfp_t gfp_mask,
				 int nid, nodemask_t *nodemask)
{
	unsigned long ret, pfn, flags;
	struct zonelist *zonelist;
	struct zone *zone;
	struct zoneref *z;

	zonelist = node_zonelist(nid, gfp_mask);
	for_each_zone_zonelist_nodemask(zone, z, zonelist,
					gfp_zone(gfp_mask), nodemask) {
		spin_lock_irqsave(&zone->lock, flags);

		pfn = ALIGN(zone->zone_start_pfn, nr_pages);
		while (zone_spans_last_pfn(zone, pfn, nr_pages)) {
			if (pfn_range_valid_contig(zone, pfn, nr_pages)) {
				/*
				 * We release the zone lock here because
				 * alloc_contig_range() will also lock the zone
				 * at some point. If there's an allocation
				 * spinning on this lock, it may win the race
				 * and cause alloc_contig_range() to fail...
				 */
				spin_unlock_irqrestore(&zone->lock, flags);
				ret = __alloc_contig_pages(pfn, nr_pages,
							gfp_mask);
				if (!ret)
					return pfn_to_page(pfn);
				spin_lock_irqsave(&zone->lock, flags);
			}
			pfn += nr_pages;
		}
		spin_unlock_irqrestore(&zone->lock, flags);
	}
	return NULL;
}
#endif /* CONFIG_CONTIG_ALLOC */

void free_contig_range(unsigned long pfn, unsigned long nr_pages)
{
	unsigned long count = 0;

	for (; nr_pages--; pfn++) {
		struct page *page = pfn_to_page(pfn);

		count += page_count(page) != 1;
		__free_page(page);
	}
	WARN(count != 0, "%lu pages are still in use!\n", count);
}
EXPORT_SYMBOL(free_contig_range);

/*
 * Effectively disable pcplists for the zone by setting the high limit to 0
 * and draining all cpus. A concurrent page freeing on another CPU that's about
 * to put the page on pcplist will either finish before the drain and the page
 * will be drained, or observe the new high limit and skip the pcplist.
 *
 * Must be paired with a call to zone_pcp_enable().
 */
void zone_pcp_disable(struct zone *zone)
{
	mutex_lock(&pcp_batch_high_lock);
	__zone_set_pageset_high_and_batch(zone, 0, 0, 1);
	__drain_all_pages(zone, true);
}

void zone_pcp_enable(struct zone *zone)
{
	__zone_set_pageset_high_and_batch(zone, zone->pageset_high_min,
		zone->pageset_high_max, zone->pageset_batch);
	mutex_unlock(&pcp_batch_high_lock);
}

void zone_pcp_reset(struct zone *zone)
{
	int cpu;
	struct per_cpu_zonestat *pzstats;

	if (zone->per_cpu_pageset != &boot_pageset) {
		for_each_online_cpu(cpu) {
			pzstats = per_cpu_ptr(zone->per_cpu_zonestats, cpu);
			drain_zonestat(zone, pzstats);
		}
		free_percpu(zone->per_cpu_pageset);
		zone->per_cpu_pageset = &boot_pageset;
		if (zone->per_cpu_zonestats != &boot_zonestats) {
			free_percpu(zone->per_cpu_zonestats);
			zone->per_cpu_zonestats = &boot_zonestats;
		}
	}
}

#ifdef CONFIG_MEMORY_HOTREMOVE
/*
 * All pages in the range must be in a single zone, must not contain holes,
 * must span full sections, and must be isolated before calling this function.
 *
 * Returns the number of managed (non-PageOffline()) pages in the range: the
 * number of pages for which memory offlining code must adjust managed page
 * counters using adjust_managed_page_count().
 */
unsigned long __offline_isolated_pages(unsigned long start_pfn,
		unsigned long end_pfn)
{
	unsigned long already_offline = 0, flags;
	unsigned long pfn = start_pfn;
	struct page *page;
	struct zone *zone;
	unsigned int order;

	offline_mem_sections(pfn, end_pfn);
	zone = page_zone(pfn_to_page(pfn));
	spin_lock_irqsave(&zone->lock, flags);
	while (pfn < end_pfn) {
		page = pfn_to_page(pfn);
		/*
		 * The HWPoisoned page may be not in buddy system, and
		 * page_count() is not 0.
		 */
		if (unlikely(!PageBuddy(page) && PageHWPoison(page))) {
			pfn++;
			continue;
		}
		/*
		 * At this point all remaining PageOffline() pages have a
		 * reference count of 0 and can simply be skipped.
		 */
		if (PageOffline(page)) {
			BUG_ON(page_count(page));
			BUG_ON(PageBuddy(page));
			already_offline++;
			pfn++;
			continue;
		}

		BUG_ON(page_count(page));
		BUG_ON(!PageBuddy(page));
		VM_WARN_ON(get_pageblock_migratetype(page) != MIGRATE_ISOLATE);
		order = buddy_order(page);
		del_page_from_free_list(page, zone, order, MIGRATE_ISOLATE);
		pfn += (1 << order);
	}
	spin_unlock_irqrestore(&zone->lock, flags);

	return end_pfn - start_pfn - already_offline;
}
#endif

/*
 * This function returns a stable result only if called under zone lock.
 */
bool is_free_buddy_page(const struct page *page)
{
	unsigned long pfn = page_to_pfn(page);
	unsigned int order;

	for (order = 0; order < NR_PAGE_ORDERS; order++) {
		const struct page *head = page - (pfn & ((1 << order) - 1));

		if (PageBuddy(head) &&
		    buddy_order_unsafe(head) >= order)
			break;
	}

	return order <= MAX_PAGE_ORDER;
}
EXPORT_SYMBOL(is_free_buddy_page);

#ifdef CONFIG_MEMORY_FAILURE
static inline void add_to_free_list(struct page *page, struct zone *zone,
				    unsigned int order, int migratetype,
				    bool tail)
{
	__add_to_free_list(page, zone, order, migratetype, tail);
	account_freepages(zone, 1 << order, migratetype);
}

/*
 * Break down a higher-order page in sub-pages, and keep our target out of
 * buddy allocator.
 */
static void break_down_buddy_pages(struct zone *zone, struct page *page,
				   struct page *target, int low, int high,
				   int migratetype)
{
	unsigned long size = 1 << high;
	struct page *current_buddy;

	while (high > low) {
		high--;
		size >>= 1;

		if (target >= &page[size]) {
			current_buddy = page;
			page = page + size;
		} else {
			current_buddy = page + size;
		}

		if (set_page_guard(zone, current_buddy, high))
			continue;

		add_to_free_list(current_buddy, zone, high, migratetype, false);
		set_buddy_order(current_buddy, high);
	}
}

/*
 * Take a page that will be marked as poisoned off the buddy allocator.
 */
bool take_page_off_buddy(struct page *page)
{
	struct zone *zone = page_zone(page);
	unsigned long pfn = page_to_pfn(page);
	unsigned long flags;
	unsigned int order;
	bool ret = false;

	spin_lock_irqsave(&zone->lock, flags);
	for (order = 0; order < NR_PAGE_ORDERS; order++) {
		struct page *page_head = page - (pfn & ((1 << order) - 1));
		int page_order = buddy_order(page_head);

		if (PageBuddy(page_head) && page_order >= order) {
			unsigned long pfn_head = page_to_pfn(page_head);
			int migratetype = get_pfnblock_migratetype(page_head,
								   pfn_head);

			del_page_from_free_list(page_head, zone, page_order,
						migratetype);
			break_down_buddy_pages(zone, page_head, page, 0,
						page_order, migratetype);
			SetPageHWPoisonTakenOff(page);
			ret = true;
			break;
		}
		if (page_count(page_head) > 0)
			break;
	}
	spin_unlock_irqrestore(&zone->lock, flags);
	return ret;
}

/*
 * Cancel takeoff done by take_page_off_buddy().
 */
bool put_page_back_buddy(struct page *page)
{
	struct zone *zone = page_zone(page);
	unsigned long flags;
	bool ret = false;

	spin_lock_irqsave(&zone->lock, flags);
	if (put_page_testzero(page)) {
		unsigned long pfn = page_to_pfn(page);
		int migratetype = get_pfnblock_migratetype(page, pfn);

		ClearPageHWPoisonTakenOff(page);
		__free_one_page(page, pfn, zone, 0, migratetype, FPI_NONE);
		if (TestClearPageHWPoison(page)) {
			ret = true;
		}
	}
	spin_unlock_irqrestore(&zone->lock, flags);

	return ret;
}
#endif

#ifdef CONFIG_ZONE_DMA
bool has_managed_dma(void)
{
	struct pglist_data *pgdat;

	for_each_online_pgdat(pgdat) {
		struct zone *zone = &pgdat->node_zones[ZONE_DMA];

		if (managed_zone(zone))
			return true;
	}
	return false;
}
#endif /* CONFIG_ZONE_DMA */

#ifdef CONFIG_UNACCEPTED_MEMORY

/* Counts number of zones with unaccepted pages. */
static DEFINE_STATIC_KEY_FALSE(zones_with_unaccepted_pages);

static bool lazy_accept = true;

static int __init accept_memory_parse(char *p)
{
	if (!strcmp(p, "lazy")) {
		lazy_accept = true;
		return 0;
	} else if (!strcmp(p, "eager")) {
		lazy_accept = false;
		return 0;
	} else {
		return -EINVAL;
	}
}
early_param("accept_memory", accept_memory_parse);

static bool page_contains_unaccepted(struct page *page, unsigned int order)
{
	phys_addr_t start = page_to_phys(page);
	phys_addr_t end = start + (PAGE_SIZE << order);

	return range_contains_unaccepted_memory(start, end);
}

static void accept_page(struct page *page, unsigned int order)
{
	phys_addr_t start = page_to_phys(page);

	accept_memory(start, start + (PAGE_SIZE << order));
}

static bool try_to_accept_memory_one(struct zone *zone)
{
	unsigned long flags;
	struct page *page;
	bool last;

	spin_lock_irqsave(&zone->lock, flags);
	page = list_first_entry_or_null(&zone->unaccepted_pages,
					struct page, lru);
	if (!page) {
		spin_unlock_irqrestore(&zone->lock, flags);
		return false;
	}

	list_del(&page->lru);
	last = list_empty(&zone->unaccepted_pages);

	account_freepages(zone, -MAX_ORDER_NR_PAGES, MIGRATE_MOVABLE);
	__mod_zone_page_state(zone, NR_UNACCEPTED, -MAX_ORDER_NR_PAGES);
	spin_unlock_irqrestore(&zone->lock, flags);

	accept_page(page, MAX_PAGE_ORDER);

	__free_pages_ok(page, MAX_PAGE_ORDER, FPI_TO_TAIL);

	if (last)
		static_branch_dec(&zones_with_unaccepted_pages);

	return true;
}

static bool cond_accept_memory(struct zone *zone, unsigned int order)
{
	long to_accept;
	bool ret = false;

	if (!has_unaccepted_memory())
		return false;

	if (list_empty(&zone->unaccepted_pages))
		return false;

	/* How much to accept to get to high watermark? */
	to_accept = high_wmark_pages(zone) -
		    (zone_page_state(zone, NR_FREE_PAGES) -
		    __zone_watermark_unusable_free(zone, order, 0) -
		    zone_page_state(zone, NR_UNACCEPTED));

	while (to_accept > 0) {
		if (!try_to_accept_memory_one(zone))
			break;
		ret = true;
		to_accept -= MAX_ORDER_NR_PAGES;
	}

	return ret;
}

static inline bool has_unaccepted_memory(void)
{
	return static_branch_unlikely(&zones_with_unaccepted_pages);
}

static bool __free_unaccepted(struct page *page)
{
	struct zone *zone = page_zone(page);
	unsigned long flags;
	bool first = false;

	if (!lazy_accept)
		return false;

	spin_lock_irqsave(&zone->lock, flags);
	first = list_empty(&zone->unaccepted_pages);
	list_add_tail(&page->lru, &zone->unaccepted_pages);
	account_freepages(zone, MAX_ORDER_NR_PAGES, MIGRATE_MOVABLE);
	__mod_zone_page_state(zone, NR_UNACCEPTED, MAX_ORDER_NR_PAGES);
	spin_unlock_irqrestore(&zone->lock, flags);

	if (first)
		static_branch_inc(&zones_with_unaccepted_pages);

	return true;
}

#else

static bool page_contains_unaccepted(struct page *page, unsigned int order)
{
	return false;
}

static void accept_page(struct page *page, unsigned int order)
{
}

static bool cond_accept_memory(struct zone *zone, unsigned int order)
{
	return false;
}

static inline bool has_unaccepted_memory(void)
{
	return false;
}

static bool __free_unaccepted(struct page *page)
{
	BUILD_BUG();
	return false;
}

#endif /* CONFIG_UNACCEPTED_MEMORY */<|MERGE_RESOLUTION|>--- conflicted
+++ resolved
@@ -5815,18 +5815,7 @@
 
 void free_reserved_page(struct page *page)
 {
-<<<<<<< HEAD
-	if (mem_alloc_profiling_enabled()) {
-		union codetag_ref *ref = get_page_tag_ref(page);
-
-		if (ref) {
-			set_codetag_empty(ref);
-			put_page_tag_ref(ref);
-		}
-	}
-=======
 	clear_page_tag_ref(page);
->>>>>>> 50c374c6
 	ClearPageReserved(page);
 	init_page_count(page);
 	__free_page(page);
