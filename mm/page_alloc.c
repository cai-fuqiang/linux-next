// SPDX-License-Identifier: GPL-2.0-only
/*
 *  linux/mm/page_alloc.c
 *
 *  Manages the free list, the system allocates free pages here.
 *  Note that kmalloc() lives in slab.c
 *
 *  Copyright (C) 1991, 1992, 1993, 1994  Linus Torvalds
 *  Swap reorganised 29.12.95, Stephen Tweedie
 *  Support of BIGMEM added by Gerhard Wichert, Siemens AG, July 1999
 *  Reshaped it to be a zoned allocator, Ingo Molnar, Red Hat, 1999
 *  Discontiguous memory support, Kanoj Sarcar, SGI, Nov 1999
 *  Zone balancing, Kanoj Sarcar, SGI, Jan 2000
 *  Per cpu hot/cold page lists, bulk allocation, Martin J. Bligh, Sept 2002
 *          (lots of bits borrowed from Ingo Molnar & Andrew Morton)
 */

#include <linux/stddef.h>
#include <linux/mm.h>
#include <linux/highmem.h>
#include <linux/interrupt.h>
#include <linux/jiffies.h>
#include <linux/compiler.h>
#include <linux/kernel.h>
#include <linux/kasan.h>
#include <linux/kmsan.h>
#include <linux/module.h>
#include <linux/suspend.h>
#include <linux/ratelimit.h>
#include <linux/oom.h>
#include <linux/topology.h>
#include <linux/sysctl.h>
#include <linux/cpu.h>
#include <linux/cpuset.h>
#include <linux/pagevec.h>
#include <linux/memory_hotplug.h>
#include <linux/nodemask.h>
#include <linux/vmstat.h>
#include <linux/fault-inject.h>
#include <linux/compaction.h>
#include <trace/events/kmem.h>
#include <trace/events/oom.h>
#include <linux/prefetch.h>
#include <linux/mm_inline.h>
#include <linux/mmu_notifier.h>
#include <linux/migrate.h>
#include <linux/sched/mm.h>
#include <linux/page_owner.h>
#include <linux/page_table_check.h>
#include <linux/memcontrol.h>
#include <linux/ftrace.h>
#include <linux/lockdep.h>
#include <linux/psi.h>
#include <linux/khugepaged.h>
#include <linux/delayacct.h>
#include <linux/cacheinfo.h>
#include <linux/pgalloc_tag.h>
#include <asm/div64.h>
#include "internal.h"
#include "shuffle.h"
#include "page_reporting.h"

/* Free Page Internal flags: for internal, non-pcp variants of free_pages(). */
typedef int __bitwise fpi_t;

/* No special request */
#define FPI_NONE		((__force fpi_t)0)

/*
 * Skip free page reporting notification for the (possibly merged) page.
 * This does not hinder free page reporting from grabbing the page,
 * reporting it and marking it "reported" -  it only skips notifying
 * the free page reporting infrastructure about a newly freed page. For
 * example, used when temporarily pulling a page from a freelist and
 * putting it back unmodified.
 */
#define FPI_SKIP_REPORT_NOTIFY	((__force fpi_t)BIT(0))

/*
 * Place the (possibly merged) page to the tail of the freelist. Will ignore
 * page shuffling (relevant code - e.g., memory onlining - is expected to
 * shuffle the whole zone).
 *
 * Note: No code should rely on this flag for correctness - it's purely
 *       to allow for optimizations when handing back either fresh pages
 *       (memory onlining) or untouched pages (page isolation, free page
 *       reporting).
 */
#define FPI_TO_TAIL		((__force fpi_t)BIT(1))

/* prevent >1 _updater_ of zone percpu pageset ->high and ->batch fields */
static DEFINE_MUTEX(pcp_batch_high_lock);
#define MIN_PERCPU_PAGELIST_HIGH_FRACTION (8)

#if defined(CONFIG_SMP) || defined(CONFIG_PREEMPT_RT)
/*
 * On SMP, spin_trylock is sufficient protection.
 * On PREEMPT_RT, spin_trylock is equivalent on both SMP and UP.
 */
#define pcp_trylock_prepare(flags)	do { } while (0)
#define pcp_trylock_finish(flag)	do { } while (0)
#else

/* UP spin_trylock always succeeds so disable IRQs to prevent re-entrancy. */
#define pcp_trylock_prepare(flags)	local_irq_save(flags)
#define pcp_trylock_finish(flags)	local_irq_restore(flags)
#endif

/*
 * Locking a pcp requires a PCP lookup followed by a spinlock. To avoid
 * a migration causing the wrong PCP to be locked and remote memory being
 * potentially allocated, pin the task to the CPU for the lookup+lock.
 * preempt_disable is used on !RT because it is faster than migrate_disable.
 * migrate_disable is used on RT because otherwise RT spinlock usage is
 * interfered with and a high priority task cannot preempt the allocator.
 */
#ifndef CONFIG_PREEMPT_RT
#define pcpu_task_pin()		preempt_disable()
#define pcpu_task_unpin()	preempt_enable()
#else
#define pcpu_task_pin()		migrate_disable()
#define pcpu_task_unpin()	migrate_enable()
#endif

/*
 * Generic helper to lookup and a per-cpu variable with an embedded spinlock.
 * Return value should be used with equivalent unlock helper.
 */
#define pcpu_spin_lock(type, member, ptr)				\
({									\
	type *_ret;							\
	pcpu_task_pin();						\
	_ret = this_cpu_ptr(ptr);					\
	spin_lock(&_ret->member);					\
	_ret;								\
})

#define pcpu_spin_trylock(type, member, ptr)				\
({									\
	type *_ret;							\
	pcpu_task_pin();						\
	_ret = this_cpu_ptr(ptr);					\
	if (!spin_trylock(&_ret->member)) {				\
		pcpu_task_unpin();					\
		_ret = NULL;						\
	}								\
	_ret;								\
})

#define pcpu_spin_unlock(member, ptr)					\
({									\
	spin_unlock(&ptr->member);					\
	pcpu_task_unpin();						\
})

/* struct per_cpu_pages specific helpers. */
#define pcp_spin_lock(ptr)						\
	pcpu_spin_lock(struct per_cpu_pages, lock, ptr)

#define pcp_spin_trylock(ptr)						\
	pcpu_spin_trylock(struct per_cpu_pages, lock, ptr)

#define pcp_spin_unlock(ptr)						\
	pcpu_spin_unlock(lock, ptr)

#ifdef CONFIG_USE_PERCPU_NUMA_NODE_ID
DEFINE_PER_CPU(int, numa_node);
EXPORT_PER_CPU_SYMBOL(numa_node);
#endif

DEFINE_STATIC_KEY_TRUE(vm_numa_stat_key);

#ifdef CONFIG_HAVE_MEMORYLESS_NODES
/*
 * N.B., Do NOT reference the '_numa_mem_' per cpu variable directly.
 * It will not be defined when CONFIG_HAVE_MEMORYLESS_NODES is not defined.
 * Use the accessor functions set_numa_mem(), numa_mem_id() and cpu_to_mem()
 * defined in <linux/topology.h>.
 */
DEFINE_PER_CPU(int, _numa_mem_);		/* Kernel "local memory" node */
EXPORT_PER_CPU_SYMBOL(_numa_mem_);
#endif

static DEFINE_MUTEX(pcpu_drain_mutex);

#ifdef CONFIG_GCC_PLUGIN_LATENT_ENTROPY
volatile unsigned long latent_entropy __latent_entropy;
EXPORT_SYMBOL(latent_entropy);
#endif

/*
 * Array of node states.
 */
nodemask_t node_states[NR_NODE_STATES] __read_mostly = {
	[N_POSSIBLE] = NODE_MASK_ALL,
	[N_ONLINE] = { { [0] = 1UL } },
#ifndef CONFIG_NUMA
	[N_NORMAL_MEMORY] = { { [0] = 1UL } },
#ifdef CONFIG_HIGHMEM
	[N_HIGH_MEMORY] = { { [0] = 1UL } },
#endif
	[N_MEMORY] = { { [0] = 1UL } },
	[N_CPU] = { { [0] = 1UL } },
#endif	/* NUMA */
};
EXPORT_SYMBOL(node_states);

gfp_t gfp_allowed_mask __read_mostly = GFP_BOOT_MASK;

#ifdef CONFIG_HUGETLB_PAGE_SIZE_VARIABLE
unsigned int pageblock_order __read_mostly;
#endif

static void __free_pages_ok(struct page *page, unsigned int order,
			    fpi_t fpi_flags);

/*
 * results with 256, 32 in the lowmem_reserve sysctl:
 *	1G machine -> (16M dma, 800M-16M normal, 1G-800M high)
 *	1G machine -> (16M dma, 784M normal, 224M high)
 *	NORMAL allocation will leave 784M/256 of ram reserved in the ZONE_DMA
 *	HIGHMEM allocation will leave 224M/32 of ram reserved in ZONE_NORMAL
 *	HIGHMEM allocation will leave (224M+784M)/256 of ram reserved in ZONE_DMA
 *
 * TBD: should special case ZONE_DMA32 machines here - in those we normally
 * don't need any ZONE_NORMAL reservation
 */
static int sysctl_lowmem_reserve_ratio[MAX_NR_ZONES] = {
#ifdef CONFIG_ZONE_DMA
	[ZONE_DMA] = 256,
#endif
#ifdef CONFIG_ZONE_DMA32
	[ZONE_DMA32] = 256,
#endif
	[ZONE_NORMAL] = 32,
#ifdef CONFIG_HIGHMEM
	[ZONE_HIGHMEM] = 0,
#endif
	[ZONE_MOVABLE] = 0,
};

char * const zone_names[MAX_NR_ZONES] = {
#ifdef CONFIG_ZONE_DMA
	 "DMA",
#endif
#ifdef CONFIG_ZONE_DMA32
	 "DMA32",
#endif
	 "Normal",
#ifdef CONFIG_HIGHMEM
	 "HighMem",
#endif
	 "Movable",
#ifdef CONFIG_ZONE_DEVICE
	 "Device",
#endif
};

const char * const migratetype_names[MIGRATE_TYPES] = {
	"Unmovable",
	"Movable",
	"Reclaimable",
	"HighAtomic",
#ifdef CONFIG_CMA
	"CMA",
#endif
#ifdef CONFIG_MEMORY_ISOLATION
	"Isolate",
#endif
};

int min_free_kbytes = 1024;
int user_min_free_kbytes = -1;
static int watermark_boost_factor __read_mostly = 15000;
static int watermark_scale_factor = 10;

/* movable_zone is the "real" zone pages in ZONE_MOVABLE are taken from */
int movable_zone;
EXPORT_SYMBOL(movable_zone);

#if MAX_NUMNODES > 1
unsigned int nr_node_ids __read_mostly = MAX_NUMNODES;
unsigned int nr_online_nodes __read_mostly = 1;
EXPORT_SYMBOL(nr_node_ids);
EXPORT_SYMBOL(nr_online_nodes);
#endif

static bool page_contains_unaccepted(struct page *page, unsigned int order);
static bool cond_accept_memory(struct zone *zone, unsigned int order);
static inline bool has_unaccepted_memory(void);
static bool __free_unaccepted(struct page *page);

int page_group_by_mobility_disabled __read_mostly;

#ifdef CONFIG_DEFERRED_STRUCT_PAGE_INIT
/*
 * During boot we initialize deferred pages on-demand, as needed, but once
 * page_alloc_init_late() has finished, the deferred pages are all initialized,
 * and we can permanently disable that path.
 */
DEFINE_STATIC_KEY_TRUE(deferred_pages);

static inline bool deferred_pages_enabled(void)
{
	return static_branch_unlikely(&deferred_pages);
}

/*
 * deferred_grow_zone() is __init, but it is called from
 * get_page_from_freelist() during early boot until deferred_pages permanently
 * disables this call. This is why we have refdata wrapper to avoid warning,
 * and to ensure that the function body gets unloaded.
 */
static bool __ref
_deferred_grow_zone(struct zone *zone, unsigned int order)
{
	return deferred_grow_zone(zone, order);
}
#else
static inline bool deferred_pages_enabled(void)
{
	return false;
}

static inline bool _deferred_grow_zone(struct zone *zone, unsigned int order)
{
	return false;
}
#endif /* CONFIG_DEFERRED_STRUCT_PAGE_INIT */

/* Return a pointer to the bitmap storing bits affecting a block of pages */
static inline unsigned long *get_pageblock_bitmap(const struct page *page,
							unsigned long pfn)
{
#ifdef CONFIG_SPARSEMEM
	return section_to_usemap(__pfn_to_section(pfn));
#else
	return page_zone(page)->pageblock_flags;
#endif /* CONFIG_SPARSEMEM */
}

static inline int pfn_to_bitidx(const struct page *page, unsigned long pfn)
{
#ifdef CONFIG_SPARSEMEM
	pfn &= (PAGES_PER_SECTION-1);
#else
	pfn = pfn - pageblock_start_pfn(page_zone(page)->zone_start_pfn);
#endif /* CONFIG_SPARSEMEM */
	return (pfn >> pageblock_order) * NR_PAGEBLOCK_BITS;
}

/**
 * get_pfnblock_flags_mask - Return the requested group of flags for the pageblock_nr_pages block of pages
 * @page: The page within the block of interest
 * @pfn: The target page frame number
 * @mask: mask of bits that the caller is interested in
 *
 * Return: pageblock_bits flags
 */
unsigned long get_pfnblock_flags_mask(const struct page *page,
					unsigned long pfn, unsigned long mask)
{
	unsigned long *bitmap;
	unsigned long bitidx, word_bitidx;
	unsigned long word;

	bitmap = get_pageblock_bitmap(page, pfn);
	bitidx = pfn_to_bitidx(page, pfn);
	word_bitidx = bitidx / BITS_PER_LONG;
	bitidx &= (BITS_PER_LONG-1);
	/*
	 * This races, without locks, with set_pfnblock_flags_mask(). Ensure
	 * a consistent read of the memory array, so that results, even though
	 * racy, are not corrupted.
	 */
	word = READ_ONCE(bitmap[word_bitidx]);
	return (word >> bitidx) & mask;
}

static __always_inline int get_pfnblock_migratetype(const struct page *page,
					unsigned long pfn)
{
	return get_pfnblock_flags_mask(page, pfn, MIGRATETYPE_MASK);
}

/**
 * set_pfnblock_flags_mask - Set the requested group of flags for a pageblock_nr_pages block of pages
 * @page: The page within the block of interest
 * @flags: The flags to set
 * @pfn: The target page frame number
 * @mask: mask of bits that the caller is interested in
 */
void set_pfnblock_flags_mask(struct page *page, unsigned long flags,
					unsigned long pfn,
					unsigned long mask)
{
	unsigned long *bitmap;
	unsigned long bitidx, word_bitidx;
	unsigned long word;

	BUILD_BUG_ON(NR_PAGEBLOCK_BITS != 4);
	BUILD_BUG_ON(MIGRATE_TYPES > (1 << PB_migratetype_bits));

	bitmap = get_pageblock_bitmap(page, pfn);
	bitidx = pfn_to_bitidx(page, pfn);
	word_bitidx = bitidx / BITS_PER_LONG;
	bitidx &= (BITS_PER_LONG-1);

	VM_BUG_ON_PAGE(!zone_spans_pfn(page_zone(page), pfn), page);

	mask <<= bitidx;
	flags <<= bitidx;

	word = READ_ONCE(bitmap[word_bitidx]);
	do {
	} while (!try_cmpxchg(&bitmap[word_bitidx], &word, (word & ~mask) | flags));
}

void set_pageblock_migratetype(struct page *page, int migratetype)
{
	if (unlikely(page_group_by_mobility_disabled &&
		     migratetype < MIGRATE_PCPTYPES))
		migratetype = MIGRATE_UNMOVABLE;

	set_pfnblock_flags_mask(page, (unsigned long)migratetype,
				page_to_pfn(page), MIGRATETYPE_MASK);
}

#ifdef CONFIG_DEBUG_VM
static int page_outside_zone_boundaries(struct zone *zone, struct page *page)
{
	int ret;
	unsigned seq;
	unsigned long pfn = page_to_pfn(page);
	unsigned long sp, start_pfn;

	do {
		seq = zone_span_seqbegin(zone);
		start_pfn = zone->zone_start_pfn;
		sp = zone->spanned_pages;
		ret = !zone_spans_pfn(zone, pfn);
	} while (zone_span_seqretry(zone, seq));

	if (ret)
		pr_err("page 0x%lx outside node %d zone %s [ 0x%lx - 0x%lx ]\n",
			pfn, zone_to_nid(zone), zone->name,
			start_pfn, start_pfn + sp);

	return ret;
}

/*
 * Temporary debugging check for pages not lying within a given zone.
 */
static bool __maybe_unused bad_range(struct zone *zone, struct page *page)
{
	if (page_outside_zone_boundaries(zone, page))
		return true;
	if (zone != page_zone(page))
		return true;

	return false;
}
#else
static inline bool __maybe_unused bad_range(struct zone *zone, struct page *page)
{
	return false;
}
#endif

static void bad_page(struct page *page, const char *reason)
{
	static unsigned long resume;
	static unsigned long nr_shown;
	static unsigned long nr_unshown;

	/*
	 * Allow a burst of 60 reports, then keep quiet for that minute;
	 * or allow a steady drip of one report per second.
	 */
	if (nr_shown == 60) {
		if (time_before(jiffies, resume)) {
			nr_unshown++;
			goto out;
		}
		if (nr_unshown) {
			pr_alert(
			      "BUG: Bad page state: %lu messages suppressed\n",
				nr_unshown);
			nr_unshown = 0;
		}
		nr_shown = 0;
	}
	if (nr_shown++ == 0)
		resume = jiffies + 60 * HZ;

	pr_alert("BUG: Bad page state in process %s  pfn:%05lx\n",
		current->comm, page_to_pfn(page));
	dump_page(page, reason);

	print_modules();
	dump_stack();
out:
	/* Leave bad fields for debug, except PageBuddy could make trouble */
	if (PageBuddy(page))
		__ClearPageBuddy(page);
	add_taint(TAINT_BAD_PAGE, LOCKDEP_NOW_UNRELIABLE);
}

static inline unsigned int order_to_pindex(int migratetype, int order)
{
	bool __maybe_unused movable;

#ifdef CONFIG_TRANSPARENT_HUGEPAGE
	if (order > PAGE_ALLOC_COSTLY_ORDER) {
		VM_BUG_ON(order != HPAGE_PMD_ORDER);

		movable = migratetype == MIGRATE_MOVABLE;

		return NR_LOWORDER_PCP_LISTS + movable;
	}
#else
	VM_BUG_ON(order > PAGE_ALLOC_COSTLY_ORDER);
#endif

	return (MIGRATE_PCPTYPES * order) + migratetype;
}

static inline int pindex_to_order(unsigned int pindex)
{
	int order = pindex / MIGRATE_PCPTYPES;

#ifdef CONFIG_TRANSPARENT_HUGEPAGE
	if (pindex >= NR_LOWORDER_PCP_LISTS)
		order = HPAGE_PMD_ORDER;
#else
	VM_BUG_ON(order > PAGE_ALLOC_COSTLY_ORDER);
#endif

	return order;
}

static inline bool pcp_allowed_order(unsigned int order)
{
	if (order <= PAGE_ALLOC_COSTLY_ORDER)
		return true;
#ifdef CONFIG_TRANSPARENT_HUGEPAGE
	if (order == HPAGE_PMD_ORDER)
		return true;
#endif
	return false;
}

/*
 * Higher-order pages are called "compound pages".  They are structured thusly:
 *
 * The first PAGE_SIZE page is called the "head page" and have PG_head set.
 *
 * The remaining PAGE_SIZE pages are called "tail pages". PageTail() is encoded
 * in bit 0 of page->compound_head. The rest of bits is pointer to head page.
 *
 * The first tail page's ->compound_order holds the order of allocation.
 * This usage means that zero-order pages may not be compound.
 */

void prep_compound_page(struct page *page, unsigned int order)
{
	int i;
	int nr_pages = 1 << order;

	__SetPageHead(page);
	for (i = 1; i < nr_pages; i++)
		prep_compound_tail(page, i);

	prep_compound_head(page, order);
}

static inline void set_buddy_order(struct page *page, unsigned int order)
{
	set_page_private(page, order);
	__SetPageBuddy(page);
}

#ifdef CONFIG_COMPACTION
static inline struct capture_control *task_capc(struct zone *zone)
{
	struct capture_control *capc = current->capture_control;

	return unlikely(capc) &&
		!(current->flags & PF_KTHREAD) &&
		!capc->page &&
		capc->cc->zone == zone ? capc : NULL;
}

static inline bool
compaction_capture(struct capture_control *capc, struct page *page,
		   int order, int migratetype)
{
	if (!capc || order != capc->cc->order)
		return false;

	/* Do not accidentally pollute CMA or isolated regions*/
	if (is_migrate_cma(migratetype) ||
	    is_migrate_isolate(migratetype))
		return false;

	/*
	 * Do not let lower order allocations pollute a movable pageblock
	 * unless compaction is also requesting movable pages.
	 * This might let an unmovable request use a reclaimable pageblock
	 * and vice-versa but no more than normal fallback logic which can
	 * have trouble finding a high-order free page.
	 */
	if (order < pageblock_order && migratetype == MIGRATE_MOVABLE &&
	    capc->cc->migratetype != MIGRATE_MOVABLE)
		return false;

	capc->page = page;
	return true;
}

#else
static inline struct capture_control *task_capc(struct zone *zone)
{
	return NULL;
}

static inline bool
compaction_capture(struct capture_control *capc, struct page *page,
		   int order, int migratetype)
{
	return false;
}
#endif /* CONFIG_COMPACTION */

static inline void account_freepages(struct zone *zone, int nr_pages,
				     int migratetype)
{
	if (is_migrate_isolate(migratetype))
		return;

	__mod_zone_page_state(zone, NR_FREE_PAGES, nr_pages);

	if (is_migrate_cma(migratetype))
		__mod_zone_page_state(zone, NR_FREE_CMA_PAGES, nr_pages);
}

/* Used for pages not on another list */
static inline void __add_to_free_list(struct page *page, struct zone *zone,
				      unsigned int order, int migratetype,
				      bool tail)
{
	struct free_area *area = &zone->free_area[order];

	VM_WARN_ONCE(get_pageblock_migratetype(page) != migratetype,
		     "page type is %lu, passed migratetype is %d (nr=%d)\n",
		     get_pageblock_migratetype(page), migratetype, 1 << order);

	if (tail)
		list_add_tail(&page->buddy_list, &area->free_list[migratetype]);
	else
		list_add(&page->buddy_list, &area->free_list[migratetype]);
	area->nr_free++;
}

/*
 * Used for pages which are on another list. Move the pages to the tail
 * of the list - so the moved pages won't immediately be considered for
 * allocation again (e.g., optimization for memory onlining).
 */
static inline void move_to_free_list(struct page *page, struct zone *zone,
				     unsigned int order, int old_mt, int new_mt)
{
	struct free_area *area = &zone->free_area[order];

	/* Free page moving can fail, so it happens before the type update */
	VM_WARN_ONCE(get_pageblock_migratetype(page) != old_mt,
		     "page type is %lu, passed migratetype is %d (nr=%d)\n",
		     get_pageblock_migratetype(page), old_mt, 1 << order);

	list_move_tail(&page->buddy_list, &area->free_list[new_mt]);

	account_freepages(zone, -(1 << order), old_mt);
	account_freepages(zone, 1 << order, new_mt);
}

static inline void __del_page_from_free_list(struct page *page, struct zone *zone,
					     unsigned int order, int migratetype)
{
        VM_WARN_ONCE(get_pageblock_migratetype(page) != migratetype,
		     "page type is %lu, passed migratetype is %d (nr=%d)\n",
		     get_pageblock_migratetype(page), migratetype, 1 << order);

	/* clear reported state and update reported page count */
	if (page_reported(page))
		__ClearPageReported(page);

	list_del(&page->buddy_list);
	__ClearPageBuddy(page);
	set_page_private(page, 0);
	zone->free_area[order].nr_free--;
}

static inline void del_page_from_free_list(struct page *page, struct zone *zone,
					   unsigned int order, int migratetype)
{
	__del_page_from_free_list(page, zone, order, migratetype);
	account_freepages(zone, -(1 << order), migratetype);
}

static inline struct page *get_page_from_free_area(struct free_area *area,
					    int migratetype)
{
	return list_first_entry_or_null(&area->free_list[migratetype],
					struct page, buddy_list);
}

/*
 * If this is less than the 2nd largest possible page, check if the buddy
 * of the next-higher order is free. If it is, it's possible
 * that pages are being freed that will coalesce soon. In case,
 * that is happening, add the free page to the tail of the list
 * so it's less likely to be used soon and more likely to be merged
 * as a 2-level higher order page
 */
static inline bool
buddy_merge_likely(unsigned long pfn, unsigned long buddy_pfn,
		   struct page *page, unsigned int order)
{
	unsigned long higher_page_pfn;
	struct page *higher_page;

	if (order >= MAX_PAGE_ORDER - 1)
		return false;

	higher_page_pfn = buddy_pfn & pfn;
	higher_page = page + (higher_page_pfn - pfn);

	return find_buddy_page_pfn(higher_page, higher_page_pfn, order + 1,
			NULL) != NULL;
}

/*
 * Freeing function for a buddy system allocator.
 *
 * The concept of a buddy system is to maintain direct-mapped table
 * (containing bit values) for memory blocks of various "orders".
 * The bottom level table contains the map for the smallest allocatable
 * units of memory (here, pages), and each level above it describes
 * pairs of units from the levels below, hence, "buddies".
 * At a high level, all that happens here is marking the table entry
 * at the bottom level available, and propagating the changes upward
 * as necessary, plus some accounting needed to play nicely with other
 * parts of the VM system.
 * At each level, we keep a list of pages, which are heads of continuous
 * free pages of length of (1 << order) and marked with PageBuddy.
 * Page's order is recorded in page_private(page) field.
 * So when we are allocating or freeing one, we can derive the state of the
 * other.  That is, if we allocate a small block, and both were
 * free, the remainder of the region must be split into blocks.
 * If a block is freed, and its buddy is also free, then this
 * triggers coalescing into a block of larger size.
 *
 * -- nyc
 */

static inline void __free_one_page(struct page *page,
		unsigned long pfn,
		struct zone *zone, unsigned int order,
		int migratetype, fpi_t fpi_flags)
{
	struct capture_control *capc = task_capc(zone);
	unsigned long buddy_pfn = 0;
	unsigned long combined_pfn;
	struct page *buddy;
	bool to_tail;

	VM_BUG_ON(!zone_is_initialized(zone));
	VM_BUG_ON_PAGE(page->flags & PAGE_FLAGS_CHECK_AT_PREP, page);

	VM_BUG_ON(migratetype == -1);
	VM_BUG_ON_PAGE(pfn & ((1 << order) - 1), page);
	VM_BUG_ON_PAGE(bad_range(zone, page), page);

	account_freepages(zone, 1 << order, migratetype);

	while (order < MAX_PAGE_ORDER) {
		int buddy_mt = migratetype;

		if (compaction_capture(capc, page, order, migratetype)) {
			account_freepages(zone, -(1 << order), migratetype);
			return;
		}

		buddy = find_buddy_page_pfn(page, pfn, order, &buddy_pfn);
		if (!buddy)
			goto done_merging;

		if (unlikely(order >= pageblock_order)) {
			/*
			 * We want to prevent merge between freepages on pageblock
			 * without fallbacks and normal pageblock. Without this,
			 * pageblock isolation could cause incorrect freepage or CMA
			 * accounting or HIGHATOMIC accounting.
			 */
			buddy_mt = get_pfnblock_migratetype(buddy, buddy_pfn);

			if (migratetype != buddy_mt &&
			    (!migratetype_is_mergeable(migratetype) ||
			     !migratetype_is_mergeable(buddy_mt)))
				goto done_merging;
		}

		/*
		 * Our buddy is free or it is CONFIG_DEBUG_PAGEALLOC guard page,
		 * merge with it and move up one order.
		 */
		if (page_is_guard(buddy))
			clear_page_guard(zone, buddy, order);
		else
			__del_page_from_free_list(buddy, zone, order, buddy_mt);

		if (unlikely(buddy_mt != migratetype)) {
			/*
			 * Match buddy type. This ensures that an
			 * expand() down the line puts the sub-blocks
			 * on the right freelists.
			 */
			set_pageblock_migratetype(buddy, migratetype);
		}

		combined_pfn = buddy_pfn & pfn;
		page = page + (combined_pfn - pfn);
		pfn = combined_pfn;
		order++;
	}

done_merging:
	set_buddy_order(page, order);

	if (fpi_flags & FPI_TO_TAIL)
		to_tail = true;
	else if (is_shuffle_order(order))
		to_tail = shuffle_pick_tail();
	else
		to_tail = buddy_merge_likely(pfn, buddy_pfn, page, order);

	__add_to_free_list(page, zone, order, migratetype, to_tail);

	/* Notify page reporting subsystem of freed page */
	if (!(fpi_flags & FPI_SKIP_REPORT_NOTIFY))
		page_reporting_notify_free(order);
}

/*
 * A bad page could be due to a number of fields. Instead of multiple branches,
 * try and check multiple fields with one check. The caller must do a detailed
 * check if necessary.
 */
static inline bool page_expected_state(struct page *page,
					unsigned long check_flags)
{
	if (unlikely(atomic_read(&page->_mapcount) != -1))
		return false;

	if (unlikely((unsigned long)page->mapping |
			page_ref_count(page) |
#ifdef CONFIG_MEMCG
			page->memcg_data |
#endif
#ifdef CONFIG_PAGE_POOL
			((page->pp_magic & ~0x3UL) == PP_SIGNATURE) |
#endif
			(page->flags & check_flags)))
		return false;

	return true;
}

static const char *page_bad_reason(struct page *page, unsigned long flags)
{
	const char *bad_reason = NULL;

	if (unlikely(atomic_read(&page->_mapcount) != -1))
		bad_reason = "nonzero mapcount";
	if (unlikely(page->mapping != NULL))
		bad_reason = "non-NULL mapping";
	if (unlikely(page_ref_count(page) != 0))
		bad_reason = "nonzero _refcount";
	if (unlikely(page->flags & flags)) {
		if (flags == PAGE_FLAGS_CHECK_AT_PREP)
			bad_reason = "PAGE_FLAGS_CHECK_AT_PREP flag(s) set";
		else
			bad_reason = "PAGE_FLAGS_CHECK_AT_FREE flag(s) set";
	}
#ifdef CONFIG_MEMCG
	if (unlikely(page->memcg_data))
		bad_reason = "page still charged to cgroup";
#endif
#ifdef CONFIG_PAGE_POOL
	if (unlikely((page->pp_magic & ~0x3UL) == PP_SIGNATURE))
		bad_reason = "page_pool leak";
#endif
	return bad_reason;
}

static void free_page_is_bad_report(struct page *page)
{
	bad_page(page,
		 page_bad_reason(page, PAGE_FLAGS_CHECK_AT_FREE));
}

static inline bool free_page_is_bad(struct page *page)
{
	if (likely(page_expected_state(page, PAGE_FLAGS_CHECK_AT_FREE)))
		return false;

	/* Something has gone sideways, find it */
	free_page_is_bad_report(page);
	return true;
}

static inline bool is_check_pages_enabled(void)
{
	return static_branch_unlikely(&check_pages_enabled);
}

static int free_tail_page_prepare(struct page *head_page, struct page *page)
{
	struct folio *folio = (struct folio *)head_page;
	int ret = 1;

	/*
	 * We rely page->lru.next never has bit 0 set, unless the page
	 * is PageTail(). Let's make sure that's true even for poisoned ->lru.
	 */
	BUILD_BUG_ON((unsigned long)LIST_POISON1 & 1);

	if (!is_check_pages_enabled()) {
		ret = 0;
		goto out;
	}
	switch (page - head_page) {
	case 1:
		/* the first tail page: these may be in place of ->mapping */
		if (unlikely(folio_entire_mapcount(folio))) {
			bad_page(page, "nonzero entire_mapcount");
			goto out;
		}
		if (unlikely(folio_large_mapcount(folio))) {
			bad_page(page, "nonzero large_mapcount");
			goto out;
		}
		if (unlikely(atomic_read(&folio->_nr_pages_mapped))) {
			bad_page(page, "nonzero nr_pages_mapped");
			goto out;
		}
		if (unlikely(atomic_read(&folio->_pincount))) {
			bad_page(page, "nonzero pincount");
			goto out;
		}
		break;
	case 2:
		/* the second tail page: deferred_list overlaps ->mapping */
		if (unlikely(!list_empty(&folio->_deferred_list) &&
		    folio_test_partially_mapped(folio))) {
			bad_page(page, "partially mapped folio on deferred list");
			goto out;
		}
		break;
	default:
		if (page->mapping != TAIL_MAPPING) {
			bad_page(page, "corrupted mapping in tail page");
			goto out;
		}
		break;
	}
	if (unlikely(!PageTail(page))) {
		bad_page(page, "PageTail not set");
		goto out;
	}
	if (unlikely(compound_head(page) != head_page)) {
		bad_page(page, "compound_head not consistent");
		goto out;
	}
	ret = 0;
out:
	page->mapping = NULL;
	clear_compound_head(page);
	return ret;
}

/*
 * Skip KASAN memory poisoning when either:
 *
 * 1. For generic KASAN: deferred memory initialization has not yet completed.
 *    Tag-based KASAN modes skip pages freed via deferred memory initialization
 *    using page tags instead (see below).
 * 2. For tag-based KASAN modes: the page has a match-all KASAN tag, indicating
 *    that error detection is disabled for accesses via the page address.
 *
 * Pages will have match-all tags in the following circumstances:
 *
 * 1. Pages are being initialized for the first time, including during deferred
 *    memory init; see the call to page_kasan_tag_reset in __init_single_page.
 * 2. The allocation was not unpoisoned due to __GFP_SKIP_KASAN, with the
 *    exception of pages unpoisoned by kasan_unpoison_vmalloc.
 * 3. The allocation was excluded from being checked due to sampling,
 *    see the call to kasan_unpoison_pages.
 *
 * Poisoning pages during deferred memory init will greatly lengthen the
 * process and cause problem in large memory systems as the deferred pages
 * initialization is done with interrupt disabled.
 *
 * Assuming that there will be no reference to those newly initialized
 * pages before they are ever allocated, this should have no effect on
 * KASAN memory tracking as the poison will be properly inserted at page
 * allocation time. The only corner case is when pages are allocated by
 * on-demand allocation and then freed again before the deferred pages
 * initialization is done, but this is not likely to happen.
 */
static inline bool should_skip_kasan_poison(struct page *page)
{
	if (IS_ENABLED(CONFIG_KASAN_GENERIC))
		return deferred_pages_enabled();

	return page_kasan_tag(page) == KASAN_TAG_KERNEL;
}

static void kernel_init_pages(struct page *page, int numpages)
{
	int i;

	/* s390's use of memset() could override KASAN redzones. */
	kasan_disable_current();
	for (i = 0; i < numpages; i++)
		clear_highpage_kasan_tagged(page + i);
	kasan_enable_current();
}

__always_inline bool free_pages_prepare(struct page *page,
			unsigned int order)
{
	int bad = 0;
	bool skip_kasan_poison = should_skip_kasan_poison(page);
	bool init = want_init_on_free();
	bool compound = PageCompound(page);

	VM_BUG_ON_PAGE(PageTail(page), page);

	trace_mm_page_free(page, order);
	kmsan_free_page(page, order);

	if (memcg_kmem_online() && PageMemcgKmem(page))
		__memcg_kmem_uncharge_page(page, order);

	if (unlikely(PageHWPoison(page)) && !order) {
		/* Do not let hwpoison pages hit pcplists/buddy */
		reset_page_owner(page, order);
		page_table_check_free(page, order);
		pgalloc_tag_sub(page, 1 << order);

		/*
		 * The page is isolated and accounted for.
		 * Mark the codetag as empty to avoid accounting error
		 * when the page is freed by unpoison_memory().
		 */
		clear_page_tag_ref(page);
		return false;
	}

	VM_BUG_ON_PAGE(compound && compound_order(page) != order, page);

	/*
	 * Check tail pages before head page information is cleared to
	 * avoid checking PageCompound for order-0 pages.
	 */
	if (unlikely(order)) {
		int i;

		if (compound)
			page[1].flags &= ~PAGE_FLAGS_SECOND;
		for (i = 1; i < (1 << order); i++) {
			if (compound)
				bad += free_tail_page_prepare(page, page + i);
			if (is_check_pages_enabled()) {
				if (free_page_is_bad(page + i)) {
					bad++;
					continue;
				}
			}
			(page + i)->flags &= ~PAGE_FLAGS_CHECK_AT_PREP;
		}
	}
	if (PageMappingFlags(page)) {
		if (PageAnon(page))
			mod_mthp_stat(order, MTHP_STAT_NR_ANON, -1);
		page->mapping = NULL;
	}
	if (is_check_pages_enabled()) {
		if (free_page_is_bad(page))
			bad++;
		if (bad)
			return false;
	}

	page_cpupid_reset_last(page);
	page->flags &= ~PAGE_FLAGS_CHECK_AT_PREP;
	reset_page_owner(page, order);
	page_table_check_free(page, order);
	pgalloc_tag_sub(page, 1 << order);

	if (!PageHighMem(page)) {
		debug_check_no_locks_freed(page_address(page),
					   PAGE_SIZE << order);
		debug_check_no_obj_freed(page_address(page),
					   PAGE_SIZE << order);
	}

	kernel_poison_pages(page, 1 << order);

	/*
	 * As memory initialization might be integrated into KASAN,
	 * KASAN poisoning and memory initialization code must be
	 * kept together to avoid discrepancies in behavior.
	 *
	 * With hardware tag-based KASAN, memory tags must be set before the
	 * page becomes unavailable via debug_pagealloc or arch_free_page.
	 */
	if (!skip_kasan_poison) {
		kasan_poison_pages(page, order, init);

		/* Memory is already initialized if KASAN did it internally. */
		if (kasan_has_integrated_init())
			init = false;
	}
	if (init)
		kernel_init_pages(page, 1 << order);

	/*
	 * arch_free_page() can make the page's contents inaccessible.  s390
	 * does this.  So nothing which can access the page's contents should
	 * happen after this.
	 */
	arch_free_page(page, order);

	debug_pagealloc_unmap_pages(page, 1 << order);

	return true;
}

/*
 * Frees a number of pages from the PCP lists
 * Assumes all pages on list are in same zone.
 * count is the number of pages to free.
 */
static void free_pcppages_bulk(struct zone *zone, int count,
					struct per_cpu_pages *pcp,
					int pindex)
{
	unsigned long flags;
	unsigned int order;
	struct page *page;

	/*
	 * Ensure proper count is passed which otherwise would stuck in the
	 * below while (list_empty(list)) loop.
	 */
	count = min(pcp->count, count);

	/* Ensure requested pindex is drained first. */
	pindex = pindex - 1;

	spin_lock_irqsave(&zone->lock, flags);

	while (count > 0) {
		struct list_head *list;
		int nr_pages;

		/* Remove pages from lists in a round-robin fashion. */
		do {
			if (++pindex > NR_PCP_LISTS - 1)
				pindex = 0;
			list = &pcp->lists[pindex];
		} while (list_empty(list));

		order = pindex_to_order(pindex);
		nr_pages = 1 << order;
		do {
			unsigned long pfn;
			int mt;

			page = list_last_entry(list, struct page, pcp_list);
			pfn = page_to_pfn(page);
			mt = get_pfnblock_migratetype(page, pfn);

			/* must delete to avoid corrupting pcp list */
			list_del(&page->pcp_list);
			count -= nr_pages;
			pcp->count -= nr_pages;

			__free_one_page(page, pfn, zone, order, mt, FPI_NONE);
			trace_mm_page_pcpu_drain(page, order, mt);
		} while (count > 0 && !list_empty(list));
	}

	spin_unlock_irqrestore(&zone->lock, flags);
}

/* Split a multi-block free page into its individual pageblocks. */
static void split_large_buddy(struct zone *zone, struct page *page,
			      unsigned long pfn, int order, fpi_t fpi)
{
	unsigned long end = pfn + (1 << order);

	VM_WARN_ON_ONCE(!IS_ALIGNED(pfn, 1 << order));
	/* Caller removed page from freelist, buddy info cleared! */
	VM_WARN_ON_ONCE(PageBuddy(page));

	if (order > pageblock_order)
		order = pageblock_order;

	while (pfn != end) {
		int mt = get_pfnblock_migratetype(page, pfn);

		__free_one_page(page, pfn, zone, order, mt, fpi);
		pfn += 1 << order;
		page = pfn_to_page(pfn);
	}
}

static void free_one_page(struct zone *zone, struct page *page,
			  unsigned long pfn, unsigned int order,
			  fpi_t fpi_flags)
{
	unsigned long flags;

	spin_lock_irqsave(&zone->lock, flags);
	split_large_buddy(zone, page, pfn, order, fpi_flags);
	spin_unlock_irqrestore(&zone->lock, flags);

	__count_vm_events(PGFREE, 1 << order);
}

static void __free_pages_ok(struct page *page, unsigned int order,
			    fpi_t fpi_flags)
{
	unsigned long pfn = page_to_pfn(page);
	struct zone *zone = page_zone(page);

	if (free_pages_prepare(page, order))
		free_one_page(zone, page, pfn, order, fpi_flags);
}

void __meminit __free_pages_core(struct page *page, unsigned int order,
		enum meminit_context context)
{
	unsigned int nr_pages = 1 << order;
	struct page *p = page;
	unsigned int loop;

	/*
	 * When initializing the memmap, __init_single_page() sets the refcount
	 * of all pages to 1 ("allocated"/"not free"). We have to set the
	 * refcount of all involved pages to 0.
	 *
	 * Note that hotplugged memory pages are initialized to PageOffline().
	 * Pages freed from memblock might be marked as reserved.
	 */
	if (IS_ENABLED(CONFIG_MEMORY_HOTPLUG) &&
	    unlikely(context == MEMINIT_HOTPLUG)) {
		for (loop = 0; loop < nr_pages; loop++, p++) {
			VM_WARN_ON_ONCE(PageReserved(p));
			__ClearPageOffline(p);
			set_page_count(p, 0);
		}

		/*
		 * Freeing the page with debug_pagealloc enabled will try to
		 * unmap it; some archs don't like double-unmappings, so
		 * map it first.
		 */
		debug_pagealloc_map_pages(page, nr_pages);
		adjust_managed_page_count(page, nr_pages);
	} else {
		for (loop = 0; loop < nr_pages; loop++, p++) {
			__ClearPageReserved(p);
			set_page_count(p, 0);
		}

		/* memblock adjusts totalram_pages() manually. */
		atomic_long_add(nr_pages, &page_zone(page)->managed_pages);
	}

	if (page_contains_unaccepted(page, order)) {
		if (order == MAX_PAGE_ORDER && __free_unaccepted(page))
			return;

		accept_memory(page_to_phys(page), PAGE_SIZE << order);
	}

	/*
	 * Bypass PCP and place fresh pages right to the tail, primarily
	 * relevant for memory onlining.
	 */
	__free_pages_ok(page, order, FPI_TO_TAIL);
}

/*
 * Check that the whole (or subset of) a pageblock given by the interval of
 * [start_pfn, end_pfn) is valid and within the same zone, before scanning it
 * with the migration of free compaction scanner.
 *
 * Return struct page pointer of start_pfn, or NULL if checks were not passed.
 *
 * It's possible on some configurations to have a setup like node0 node1 node0
 * i.e. it's possible that all pages within a zones range of pages do not
 * belong to a single zone. We assume that a border between node0 and node1
 * can occur within a single pageblock, but not a node0 node1 node0
 * interleaving within a single pageblock. It is therefore sufficient to check
 * the first and last page of a pageblock and avoid checking each individual
 * page in a pageblock.
 *
 * Note: the function may return non-NULL struct page even for a page block
 * which contains a memory hole (i.e. there is no physical memory for a subset
 * of the pfn range). For example, if the pageblock order is MAX_PAGE_ORDER, which
 * will fall into 2 sub-sections, and the end pfn of the pageblock may be hole
 * even though the start pfn is online and valid. This should be safe most of
 * the time because struct pages are still initialized via init_unavailable_range()
 * and pfn walkers shouldn't touch any physical memory range for which they do
 * not recognize any specific metadata in struct pages.
 */
struct page *__pageblock_pfn_to_page(unsigned long start_pfn,
				     unsigned long end_pfn, struct zone *zone)
{
	struct page *start_page;
	struct page *end_page;

	/* end_pfn is one past the range we are checking */
	end_pfn--;

	if (!pfn_valid(end_pfn))
		return NULL;

	start_page = pfn_to_online_page(start_pfn);
	if (!start_page)
		return NULL;

	if (page_zone(start_page) != zone)
		return NULL;

	end_page = pfn_to_page(end_pfn);

	/* This gives a shorter code than deriving page_zone(end_page) */
	if (page_zone_id(start_page) != page_zone_id(end_page))
		return NULL;

	return start_page;
}

/*
 * The order of subdivision here is critical for the IO subsystem.
 * Please do not alter this order without good reasons and regression
 * testing. Specifically, as large blocks of memory are subdivided,
 * the order in which smaller blocks are delivered depends on the order
 * they're subdivided in this function. This is the primary factor
 * influencing the order in which pages are delivered to the IO
 * subsystem according to empirical testing, and this is also justified
 * by considering the behavior of a buddy system containing a single
 * large block of memory acted on by a series of small allocations.
 * This behavior is a critical factor in sglist merging's success.
 *
 * -- nyc
 */
static inline unsigned int expand(struct zone *zone, struct page *page, int low,
				  int high, int migratetype)
{
	unsigned int size = 1 << high;
	unsigned int nr_added = 0;

	while (high > low) {
		high--;
		size >>= 1;
		VM_BUG_ON_PAGE(bad_range(zone, &page[size]), &page[size]);

		/*
		 * Mark as guard pages (or page), that will allow to
		 * merge back to allocator when buddy will be freed.
		 * Corresponding page table entries will not be touched,
		 * pages will stay not present in virtual address space
		 */
		if (set_page_guard(zone, &page[size], high))
			continue;

		__add_to_free_list(&page[size], zone, high, migratetype, false);
		set_buddy_order(&page[size], high);
		nr_added += size;
	}

	return nr_added;
}

static __always_inline void page_del_and_expand(struct zone *zone,
						struct page *page, int low,
						int high, int migratetype)
{
	int nr_pages = 1 << high;

	__del_page_from_free_list(page, zone, high, migratetype);
	nr_pages -= expand(zone, page, low, high, migratetype);
	account_freepages(zone, -nr_pages, migratetype);
}

static void check_new_page_bad(struct page *page)
{
	if (unlikely(page->flags & __PG_HWPOISON)) {
		/* Don't complain about hwpoisoned pages */
		if (PageBuddy(page))
			__ClearPageBuddy(page);
		return;
	}

	bad_page(page,
		 page_bad_reason(page, PAGE_FLAGS_CHECK_AT_PREP));
}

/*
 * This page is about to be returned from the page allocator
 */
static bool check_new_page(struct page *page)
{
	if (likely(page_expected_state(page,
				PAGE_FLAGS_CHECK_AT_PREP|__PG_HWPOISON)))
		return false;

	check_new_page_bad(page);
	return true;
}

static inline bool check_new_pages(struct page *page, unsigned int order)
{
	if (is_check_pages_enabled()) {
		for (int i = 0; i < (1 << order); i++) {
			struct page *p = page + i;

			if (check_new_page(p))
				return true;
		}
	}

	return false;
}

static inline bool should_skip_kasan_unpoison(gfp_t flags)
{
	/* Don't skip if a software KASAN mode is enabled. */
	if (IS_ENABLED(CONFIG_KASAN_GENERIC) ||
	    IS_ENABLED(CONFIG_KASAN_SW_TAGS))
		return false;

	/* Skip, if hardware tag-based KASAN is not enabled. */
	if (!kasan_hw_tags_enabled())
		return true;

	/*
	 * With hardware tag-based KASAN enabled, skip if this has been
	 * requested via __GFP_SKIP_KASAN.
	 */
	return flags & __GFP_SKIP_KASAN;
}

static inline bool should_skip_init(gfp_t flags)
{
	/* Don't skip, if hardware tag-based KASAN is not enabled. */
	if (!kasan_hw_tags_enabled())
		return false;

	/* For hardware tag-based KASAN, skip if requested. */
	return (flags & __GFP_SKIP_ZERO);
}

inline void post_alloc_hook(struct page *page, unsigned int order,
				gfp_t gfp_flags)
{
	bool init = !want_init_on_free() && want_init_on_alloc(gfp_flags) &&
			!should_skip_init(gfp_flags);
	bool zero_tags = init && (gfp_flags & __GFP_ZEROTAGS);
	int i;

	set_page_private(page, 0);
	set_page_refcounted(page);

	arch_alloc_page(page, order);
	debug_pagealloc_map_pages(page, 1 << order);

	/*
	 * Page unpoisoning must happen before memory initialization.
	 * Otherwise, the poison pattern will be overwritten for __GFP_ZERO
	 * allocations and the page unpoisoning code will complain.
	 */
	kernel_unpoison_pages(page, 1 << order);

	/*
	 * As memory initialization might be integrated into KASAN,
	 * KASAN unpoisoning and memory initializion code must be
	 * kept together to avoid discrepancies in behavior.
	 */

	/*
	 * If memory tags should be zeroed
	 * (which happens only when memory should be initialized as well).
	 */
	if (zero_tags) {
		/* Initialize both memory and memory tags. */
		for (i = 0; i != 1 << order; ++i)
			tag_clear_highpage(page + i);

		/* Take note that memory was initialized by the loop above. */
		init = false;
	}
	if (!should_skip_kasan_unpoison(gfp_flags) &&
	    kasan_unpoison_pages(page, order, init)) {
		/* Take note that memory was initialized by KASAN. */
		if (kasan_has_integrated_init())
			init = false;
	} else {
		/*
		 * If memory tags have not been set by KASAN, reset the page
		 * tags to ensure page_address() dereferencing does not fault.
		 */
		for (i = 0; i != 1 << order; ++i)
			page_kasan_tag_reset(page + i);
	}
	/* If memory is still not initialized, initialize it now. */
	if (init)
		kernel_init_pages(page, 1 << order);

	set_page_owner(page, order, gfp_flags);
	page_table_check_alloc(page, order);
	pgalloc_tag_add(page, current, 1 << order);
}

static void prep_new_page(struct page *page, unsigned int order, gfp_t gfp_flags,
							unsigned int alloc_flags)
{
	post_alloc_hook(page, order, gfp_flags);

	if (order && (gfp_flags & __GFP_COMP))
		prep_compound_page(page, order);

	/*
	 * page is set pfmemalloc when ALLOC_NO_WATERMARKS was necessary to
	 * allocate the page. The expectation is that the caller is taking
	 * steps that will free more memory. The caller should avoid the page
	 * being used for !PFMEMALLOC purposes.
	 */
	if (alloc_flags & ALLOC_NO_WATERMARKS)
		set_page_pfmemalloc(page);
	else
		clear_page_pfmemalloc(page);
}

/*
 * Go through the free lists for the given migratetype and remove
 * the smallest available page from the freelists
 */
static __always_inline
struct page *__rmqueue_smallest(struct zone *zone, unsigned int order,
						int migratetype)
{
	unsigned int current_order;
	struct free_area *area;
	struct page *page;

	/* Find a page of the appropriate size in the preferred list */
	for (current_order = order; current_order < NR_PAGE_ORDERS; ++current_order) {
		area = &(zone->free_area[current_order]);
		page = get_page_from_free_area(area, migratetype);
		if (!page)
			continue;

		page_del_and_expand(zone, page, order, current_order,
				    migratetype);
		trace_mm_page_alloc_zone_locked(page, order, migratetype,
				pcp_allowed_order(order) &&
				migratetype < MIGRATE_PCPTYPES);
		return page;
	}

	return NULL;
}


/*
 * This array describes the order lists are fallen back to when
 * the free lists for the desirable migrate type are depleted
 *
 * The other migratetypes do not have fallbacks.
 */
static int fallbacks[MIGRATE_PCPTYPES][MIGRATE_PCPTYPES - 1] = {
	[MIGRATE_UNMOVABLE]   = { MIGRATE_RECLAIMABLE, MIGRATE_MOVABLE   },
	[MIGRATE_MOVABLE]     = { MIGRATE_RECLAIMABLE, MIGRATE_UNMOVABLE },
	[MIGRATE_RECLAIMABLE] = { MIGRATE_UNMOVABLE,   MIGRATE_MOVABLE   },
};

#ifdef CONFIG_CMA
static __always_inline struct page *__rmqueue_cma_fallback(struct zone *zone,
					unsigned int order)
{
	return __rmqueue_smallest(zone, order, MIGRATE_CMA);
}
#else
static inline struct page *__rmqueue_cma_fallback(struct zone *zone,
					unsigned int order) { return NULL; }
#endif

/*
 * Change the type of a block and move all its free pages to that
 * type's freelist.
 */
static int __move_freepages_block(struct zone *zone, unsigned long start_pfn,
				  int old_mt, int new_mt)
{
	struct page *page;
	unsigned long pfn, end_pfn;
	unsigned int order;
	int pages_moved = 0;

	VM_WARN_ON(start_pfn & (pageblock_nr_pages - 1));
	end_pfn = pageblock_end_pfn(start_pfn);

	for (pfn = start_pfn; pfn < end_pfn;) {
		page = pfn_to_page(pfn);
		if (!PageBuddy(page)) {
			pfn++;
			continue;
		}

		/* Make sure we are not inadvertently changing nodes */
		VM_BUG_ON_PAGE(page_to_nid(page) != zone_to_nid(zone), page);
		VM_BUG_ON_PAGE(page_zone(page) != zone, page);

		order = buddy_order(page);

		move_to_free_list(page, zone, order, old_mt, new_mt);

		pfn += 1 << order;
		pages_moved += 1 << order;
	}

	set_pageblock_migratetype(pfn_to_page(start_pfn), new_mt);

	return pages_moved;
}

static bool prep_move_freepages_block(struct zone *zone, struct page *page,
				      unsigned long *start_pfn,
				      int *num_free, int *num_movable)
{
	unsigned long pfn, start, end;

	pfn = page_to_pfn(page);
	start = pageblock_start_pfn(pfn);
	end = pageblock_end_pfn(pfn);

	/*
	 * The caller only has the lock for @zone, don't touch ranges
	 * that straddle into other zones. While we could move part of
	 * the range that's inside the zone, this call is usually
	 * accompanied by other operations such as migratetype updates
	 * which also should be locked.
	 */
	if (!zone_spans_pfn(zone, start))
		return false;
	if (!zone_spans_pfn(zone, end - 1))
		return false;

	*start_pfn = start;

	if (num_free) {
		*num_free = 0;
		*num_movable = 0;
		for (pfn = start; pfn < end;) {
			page = pfn_to_page(pfn);
			if (PageBuddy(page)) {
				int nr = 1 << buddy_order(page);

				*num_free += nr;
				pfn += nr;
				continue;
			}
			/*
			 * We assume that pages that could be isolated for
			 * migration are movable. But we don't actually try
			 * isolating, as that would be expensive.
			 */
			if (PageLRU(page) || __PageMovable(page))
				(*num_movable)++;
			pfn++;
		}
	}

	return true;
}

static int move_freepages_block(struct zone *zone, struct page *page,
				int old_mt, int new_mt)
{
	unsigned long start_pfn;

	if (!prep_move_freepages_block(zone, page, &start_pfn, NULL, NULL))
		return -1;

	return __move_freepages_block(zone, start_pfn, old_mt, new_mt);
}

#ifdef CONFIG_MEMORY_ISOLATION
/* Look for a buddy that straddles start_pfn */
static unsigned long find_large_buddy(unsigned long start_pfn)
{
	int order = 0;
	struct page *page;
	unsigned long pfn = start_pfn;

	while (!PageBuddy(page = pfn_to_page(pfn))) {
		/* Nothing found */
		if (++order > MAX_PAGE_ORDER)
			return start_pfn;
		pfn &= ~0UL << order;
	}

	/*
	 * Found a preceding buddy, but does it straddle?
	 */
	if (pfn + (1 << buddy_order(page)) > start_pfn)
		return pfn;

	/* Nothing found */
	return start_pfn;
}

/**
 * move_freepages_block_isolate - move free pages in block for page isolation
 * @zone: the zone
 * @page: the pageblock page
 * @migratetype: migratetype to set on the pageblock
 *
 * This is similar to move_freepages_block(), but handles the special
 * case encountered in page isolation, where the block of interest
 * might be part of a larger buddy spanning multiple pageblocks.
 *
 * Unlike the regular page allocator path, which moves pages while
 * stealing buddies off the freelist, page isolation is interested in
 * arbitrary pfn ranges that may have overlapping buddies on both ends.
 *
 * This function handles that. Straddling buddies are split into
 * individual pageblocks. Only the block of interest is moved.
 *
 * Returns %true if pages could be moved, %false otherwise.
 */
bool move_freepages_block_isolate(struct zone *zone, struct page *page,
				  int migratetype)
{
	unsigned long start_pfn, pfn;

	if (!prep_move_freepages_block(zone, page, &start_pfn, NULL, NULL))
		return false;

	/* No splits needed if buddies can't span multiple blocks */
	if (pageblock_order == MAX_PAGE_ORDER)
		goto move;

	/* We're a tail block in a larger buddy */
	pfn = find_large_buddy(start_pfn);
	if (pfn != start_pfn) {
		struct page *buddy = pfn_to_page(pfn);
		int order = buddy_order(buddy);

		del_page_from_free_list(buddy, zone, order,
					get_pfnblock_migratetype(buddy, pfn));
		set_pageblock_migratetype(page, migratetype);
		split_large_buddy(zone, buddy, pfn, order, FPI_NONE);
		return true;
	}

	/* We're the starting block of a larger buddy */
	if (PageBuddy(page) && buddy_order(page) > pageblock_order) {
		int order = buddy_order(page);

		del_page_from_free_list(page, zone, order,
					get_pfnblock_migratetype(page, pfn));
		set_pageblock_migratetype(page, migratetype);
		split_large_buddy(zone, page, pfn, order, FPI_NONE);
		return true;
	}
move:
	__move_freepages_block(zone, start_pfn,
			       get_pfnblock_migratetype(page, start_pfn),
			       migratetype);
	return true;
}
#endif /* CONFIG_MEMORY_ISOLATION */

static void change_pageblock_range(struct page *pageblock_page,
					int start_order, int migratetype)
{
	int nr_pageblocks = 1 << (start_order - pageblock_order);

	while (nr_pageblocks--) {
		set_pageblock_migratetype(pageblock_page, migratetype);
		pageblock_page += pageblock_nr_pages;
	}
}

/*
 * When we are falling back to another migratetype during allocation, try to
 * steal extra free pages from the same pageblocks to satisfy further
 * allocations, instead of polluting multiple pageblocks.
 *
 * If we are stealing a relatively large buddy page, it is likely there will
 * be more free pages in the pageblock, so try to steal them all. For
 * reclaimable and unmovable allocations, we steal regardless of page size,
 * as fragmentation caused by those allocations polluting movable pageblocks
 * is worse than movable allocations stealing from unmovable and reclaimable
 * pageblocks.
 */
static bool can_steal_fallback(unsigned int order, int start_mt)
{
	/*
	 * Leaving this order check is intended, although there is
	 * relaxed order check in next check. The reason is that
	 * we can actually steal whole pageblock if this condition met,
	 * but, below check doesn't guarantee it and that is just heuristic
	 * so could be changed anytime.
	 */
	if (order >= pageblock_order)
		return true;

	if (order >= pageblock_order / 2 ||
		start_mt == MIGRATE_RECLAIMABLE ||
		start_mt == MIGRATE_UNMOVABLE ||
		page_group_by_mobility_disabled)
		return true;

	return false;
}

static inline bool boost_watermark(struct zone *zone)
{
	unsigned long max_boost;

	if (!watermark_boost_factor)
		return false;
	/*
	 * Don't bother in zones that are unlikely to produce results.
	 * On small machines, including kdump capture kernels running
	 * in a small area, boosting the watermark can cause an out of
	 * memory situation immediately.
	 */
	if ((pageblock_nr_pages * 4) > zone_managed_pages(zone))
		return false;

	max_boost = mult_frac(zone->_watermark[WMARK_HIGH],
			watermark_boost_factor, 10000);

	/*
	 * high watermark may be uninitialised if fragmentation occurs
	 * very early in boot so do not boost. We do not fall
	 * through and boost by pageblock_nr_pages as failing
	 * allocations that early means that reclaim is not going
	 * to help and it may even be impossible to reclaim the
	 * boosted watermark resulting in a hang.
	 */
	if (!max_boost)
		return false;

	max_boost = max(pageblock_nr_pages, max_boost);

	zone->watermark_boost = min(zone->watermark_boost + pageblock_nr_pages,
		max_boost);

	return true;
}

/*
 * This function implements actual steal behaviour. If order is large enough, we
 * can claim the whole pageblock for the requested migratetype. If not, we check
 * the pageblock for constituent pages; if at least half of the pages are free
 * or compatible, we can still claim the whole block, so pages freed in the
 * future will be put on the correct free list. Otherwise, we isolate exactly
 * the order we need from the fallback block and leave its migratetype alone.
 */
static struct page *
steal_suitable_fallback(struct zone *zone, struct page *page,
			int current_order, int order, int start_type,
			unsigned int alloc_flags, bool whole_block)
{
	int free_pages, movable_pages, alike_pages;
	unsigned long start_pfn;
	int block_type;

	block_type = get_pageblock_migratetype(page);

	/*
	 * This can happen due to races and we want to prevent broken
	 * highatomic accounting.
	 */
	if (is_migrate_highatomic(block_type))
		goto single_page;

	/* Take ownership for orders >= pageblock_order */
	if (current_order >= pageblock_order) {
		unsigned int nr_added;

		del_page_from_free_list(page, zone, current_order, block_type);
		change_pageblock_range(page, current_order, start_type);
		nr_added = expand(zone, page, order, current_order, start_type);
		account_freepages(zone, nr_added, start_type);
		return page;
	}

	/*
	 * Boost watermarks to increase reclaim pressure to reduce the
	 * likelihood of future fallbacks. Wake kswapd now as the node
	 * may be balanced overall and kswapd will not wake naturally.
	 */
	if (boost_watermark(zone) && (alloc_flags & ALLOC_KSWAPD))
		set_bit(ZONE_BOOSTED_WATERMARK, &zone->flags);

	/* We are not allowed to try stealing from the whole block */
	if (!whole_block)
		goto single_page;

	/* moving whole block can fail due to zone boundary conditions */
	if (!prep_move_freepages_block(zone, page, &start_pfn, &free_pages,
				       &movable_pages))
		goto single_page;

	/*
	 * Determine how many pages are compatible with our allocation.
	 * For movable allocation, it's the number of movable pages which
	 * we just obtained. For other types it's a bit more tricky.
	 */
	if (start_type == MIGRATE_MOVABLE) {
		alike_pages = movable_pages;
	} else {
		/*
		 * If we are falling back a RECLAIMABLE or UNMOVABLE allocation
		 * to MOVABLE pageblock, consider all non-movable pages as
		 * compatible. If it's UNMOVABLE falling back to RECLAIMABLE or
		 * vice versa, be conservative since we can't distinguish the
		 * exact migratetype of non-movable pages.
		 */
		if (block_type == MIGRATE_MOVABLE)
			alike_pages = pageblock_nr_pages
						- (free_pages + movable_pages);
		else
			alike_pages = 0;
	}
	/*
	 * If a sufficient number of pages in the block are either free or of
	 * compatible migratability as our allocation, claim the whole block.
	 */
	if (free_pages + alike_pages >= (1 << (pageblock_order-1)) ||
			page_group_by_mobility_disabled) {
		__move_freepages_block(zone, start_pfn, block_type, start_type);
		return __rmqueue_smallest(zone, order, start_type);
	}

single_page:
	page_del_and_expand(zone, page, order, current_order, block_type);
	return page;
}

/*
 * Check whether there is a suitable fallback freepage with requested order.
 * If only_stealable is true, this function returns fallback_mt only if
 * we can steal other freepages all together. This would help to reduce
 * fragmentation due to mixed migratetype pages in one pageblock.
 */
int find_suitable_fallback(struct free_area *area, unsigned int order,
			int migratetype, bool only_stealable, bool *can_steal)
{
	int i;
	int fallback_mt;

	if (area->nr_free == 0)
		return -1;

	*can_steal = false;
	for (i = 0; i < MIGRATE_PCPTYPES - 1 ; i++) {
		fallback_mt = fallbacks[migratetype][i];
		if (free_area_empty(area, fallback_mt))
			continue;

		if (can_steal_fallback(order, migratetype))
			*can_steal = true;

		if (!only_stealable)
			return fallback_mt;

		if (*can_steal)
			return fallback_mt;
	}

	return -1;
}

/*
 * Reserve the pageblock(s) surrounding an allocation request for
 * exclusive use of high-order atomic allocations if there are no
 * empty page blocks that contain a page with a suitable order
 */
static void reserve_highatomic_pageblock(struct page *page, int order,
					 struct zone *zone)
{
	int mt;
	unsigned long max_managed, flags;

	/*
	 * The number reserved as: minimum is 1 pageblock, maximum is
	 * roughly 1% of a zone. But if 1% of a zone falls below a
	 * pageblock size, then don't reserve any pageblocks.
	 * Check is race-prone but harmless.
	 */
	if ((zone_managed_pages(zone) / 100) < pageblock_nr_pages)
		return;
	max_managed = ALIGN((zone_managed_pages(zone) / 100), pageblock_nr_pages);
	if (zone->nr_reserved_highatomic >= max_managed)
		return;

	spin_lock_irqsave(&zone->lock, flags);

	/* Recheck the nr_reserved_highatomic limit under the lock */
	if (zone->nr_reserved_highatomic >= max_managed)
		goto out_unlock;

	/* Yoink! */
	mt = get_pageblock_migratetype(page);
	/* Only reserve normal pageblocks (i.e., they can merge with others) */
	if (!migratetype_is_mergeable(mt))
		goto out_unlock;

	if (order < pageblock_order) {
		if (move_freepages_block(zone, page, mt, MIGRATE_HIGHATOMIC) == -1)
			goto out_unlock;
		zone->nr_reserved_highatomic += pageblock_nr_pages;
	} else {
		change_pageblock_range(page, order, MIGRATE_HIGHATOMIC);
		zone->nr_reserved_highatomic += 1 << order;
	}

out_unlock:
	spin_unlock_irqrestore(&zone->lock, flags);
}

/*
 * Used when an allocation is about to fail under memory pressure. This
 * potentially hurts the reliability of high-order allocations when under
 * intense memory pressure but failed atomic allocations should be easier
 * to recover from than an OOM.
 *
 * If @force is true, try to unreserve pageblocks even though highatomic
 * pageblock is exhausted.
 */
static bool unreserve_highatomic_pageblock(const struct alloc_context *ac,
						bool force)
{
	struct zonelist *zonelist = ac->zonelist;
	unsigned long flags;
	struct zoneref *z;
	struct zone *zone;
	struct page *page;
	int order;
	int ret;

	for_each_zone_zonelist_nodemask(zone, z, zonelist, ac->highest_zoneidx,
								ac->nodemask) {
		/*
		 * Preserve at least one pageblock unless memory pressure
		 * is really high.
		 */
		if (!force && zone->nr_reserved_highatomic <=
					pageblock_nr_pages)
			continue;

		spin_lock_irqsave(&zone->lock, flags);
		for (order = 0; order < NR_PAGE_ORDERS; order++) {
			struct free_area *area = &(zone->free_area[order]);
			int mt;

			page = get_page_from_free_area(area, MIGRATE_HIGHATOMIC);
			if (!page)
				continue;

			mt = get_pageblock_migratetype(page);
			/*
			 * In page freeing path, migratetype change is racy so
			 * we can counter several free pages in a pageblock
			 * in this loop although we changed the pageblock type
			 * from highatomic to ac->migratetype. So we should
			 * adjust the count once.
			 */
			if (is_migrate_highatomic(mt)) {
				unsigned long size;
				/*
				 * It should never happen but changes to
				 * locking could inadvertently allow a per-cpu
				 * drain to add pages to MIGRATE_HIGHATOMIC
				 * while unreserving so be safe and watch for
				 * underflows.
				 */
				size = max(pageblock_nr_pages, 1UL << order);
				size = min(size, zone->nr_reserved_highatomic);
				zone->nr_reserved_highatomic -= size;
			}

			/*
			 * Convert to ac->migratetype and avoid the normal
			 * pageblock stealing heuristics. Minimally, the caller
			 * is doing the work and needs the pages. More
			 * importantly, if the block was always converted to
			 * MIGRATE_UNMOVABLE or another type then the number
			 * of pageblocks that cannot be completely freed
			 * may increase.
			 */
			if (order < pageblock_order)
				ret = move_freepages_block(zone, page, mt,
							   ac->migratetype);
			else {
				move_to_free_list(page, zone, order, mt,
						  ac->migratetype);
				change_pageblock_range(page, order,
						       ac->migratetype);
				ret = 1;
			}
			/*
			 * Reserving the block(s) already succeeded,
			 * so this should not fail on zone boundaries.
			 */
			WARN_ON_ONCE(ret == -1);
			if (ret > 0) {
				spin_unlock_irqrestore(&zone->lock, flags);
				return ret;
			}
		}
		spin_unlock_irqrestore(&zone->lock, flags);
	}

	return false;
}

/*
 * Try finding a free buddy page on the fallback list and put it on the free
 * list of requested migratetype, possibly along with other pages from the same
 * block, depending on fragmentation avoidance heuristics. Returns true if
 * fallback was found so that __rmqueue_smallest() can grab it.
 *
 * The use of signed ints for order and current_order is a deliberate
 * deviation from the rest of this file, to make the for loop
 * condition simpler.
 */
static __always_inline struct page *
__rmqueue_fallback(struct zone *zone, int order, int start_migratetype,
						unsigned int alloc_flags)
{
	struct free_area *area;
	int current_order;
	int min_order = order;
	struct page *page;
	int fallback_mt;
	bool can_steal;

	/*
	 * Do not steal pages from freelists belonging to other pageblocks
	 * i.e. orders < pageblock_order. If there are no local zones free,
	 * the zonelists will be reiterated without ALLOC_NOFRAGMENT.
	 */
	if (order < pageblock_order && alloc_flags & ALLOC_NOFRAGMENT)
		min_order = pageblock_order;

	/*
	 * Find the largest available free page in the other list. This roughly
	 * approximates finding the pageblock with the most free pages, which
	 * would be too costly to do exactly.
	 */
	for (current_order = MAX_PAGE_ORDER; current_order >= min_order;
				--current_order) {
		area = &(zone->free_area[current_order]);
		fallback_mt = find_suitable_fallback(area, current_order,
				start_migratetype, false, &can_steal);
		if (fallback_mt == -1)
			continue;

		/*
		 * We cannot steal all free pages from the pageblock and the
		 * requested migratetype is movable. In that case it's better to
		 * steal and split the smallest available page instead of the
		 * largest available page, because even if the next movable
		 * allocation falls back into a different pageblock than this
		 * one, it won't cause permanent fragmentation.
		 */
		if (!can_steal && start_migratetype == MIGRATE_MOVABLE
					&& current_order > order)
			goto find_smallest;

		goto do_steal;
	}

	return NULL;

find_smallest:
	for (current_order = order; current_order < NR_PAGE_ORDERS; current_order++) {
		area = &(zone->free_area[current_order]);
		fallback_mt = find_suitable_fallback(area, current_order,
				start_migratetype, false, &can_steal);
		if (fallback_mt != -1)
			break;
	}

	/*
	 * This should not happen - we already found a suitable fallback
	 * when looking for the largest page.
	 */
	VM_BUG_ON(current_order > MAX_PAGE_ORDER);

do_steal:
	page = get_page_from_free_area(area, fallback_mt);

	/* take off list, maybe claim block, expand remainder */
	page = steal_suitable_fallback(zone, page, current_order, order,
				       start_migratetype, alloc_flags, can_steal);

	trace_mm_page_alloc_extfrag(page, order, current_order,
		start_migratetype, fallback_mt);

	return page;
}

#ifdef CONFIG_CMA
/*
 * GFP_MOVABLE allocation could drain UNMOVABLE & RECLAIMABLE page blocks via
 * the help of CMA which makes GFP_KERNEL failed. Checking if zone_watermark_ok
 * again without ALLOC_CMA to see if to use CMA first.
 */
static bool use_cma_first(struct zone *zone, unsigned int order, unsigned int alloc_flags)
{
	unsigned long watermark;
	bool cma_first = false;

	watermark = wmark_pages(zone, alloc_flags & ALLOC_WMARK_MASK);
	/* check if GFP_MOVABLE pass previous zone_watermark_ok via the help of CMA */
	if (zone_watermark_ok(zone, order, watermark, 0, alloc_flags & (~ALLOC_CMA))) {
		/*
		 * Balance movable allocations between regular and CMA areas by
		 * allocating from CMA when over half of the zone's free memory
		 * is in the CMA area.
		 */
		cma_first = (zone_page_state(zone, NR_FREE_CMA_PAGES) >
				zone_page_state(zone, NR_FREE_PAGES) / 2);
	} else {
		/*
		 * watermark failed means UNMOVABLE & RECLAIMBLE is not enough
		 * now, we should use cma first to keep them stay around the
		 * corresponding watermark
		 */
		cma_first = true;
	}
	return cma_first;
}
#else
static bool use_cma_first(struct zone *zone, unsigned int order, unsigned int alloc_flags)
{
	return false;
}
#endif
/*
 * Do the hard work of removing an element from the buddy allocator.
 * Call me with the zone->lock already held.
 */
static __always_inline struct page *
__rmqueue(struct zone *zone, unsigned int order, int migratetype,
						unsigned int alloc_flags)
{
	struct page *page;

	if (IS_ENABLED(CONFIG_CMA)) {
		/*
		 * Balance movable allocations between regular and CMA areas by
		 * allocating from CMA base on judging zone_watermark_ok again
		 * to see if the latest check got pass via the help of CMA
		 */
		if (alloc_flags & ALLOC_CMA &&
			use_cma_first(zone, order, alloc_flags)) {
			page = __rmqueue_cma_fallback(zone, order);
			if (page)
				return page;
		}
	}

	page = __rmqueue_smallest(zone, order, migratetype);
	if (unlikely(!page)) {
		if (alloc_flags & ALLOC_CMA)
			page = __rmqueue_cma_fallback(zone, order);

		if (!page)
			page = __rmqueue_fallback(zone, order, migratetype,
						  alloc_flags);
	}
	return page;
}

/*
 * Obtain a specified number of elements from the buddy allocator, all under
 * a single hold of the lock, for efficiency.  Add them to the supplied list.
 * Returns the number of new pages which were placed at *list.
 */
static int rmqueue_bulk(struct zone *zone, unsigned int order,
			unsigned long count, struct list_head *list,
			int migratetype, unsigned int alloc_flags)
{
	unsigned long flags;
	int i;

	spin_lock_irqsave(&zone->lock, flags);
	for (i = 0; i < count; ++i) {
		struct page *page = __rmqueue(zone, order, migratetype,
								alloc_flags);
		if (unlikely(page == NULL))
			break;

		/*
		 * Split buddy pages returned by expand() are received here in
		 * physical page order. The page is added to the tail of
		 * caller's list. From the callers perspective, the linked list
		 * is ordered by page number under some conditions. This is
		 * useful for IO devices that can forward direction from the
		 * head, thus also in the physical page order. This is useful
		 * for IO devices that can merge IO requests if the physical
		 * pages are ordered properly.
		 */
		list_add_tail(&page->pcp_list, list);
	}
	spin_unlock_irqrestore(&zone->lock, flags);

	return i;
}

/*
 * Called from the vmstat counter updater to decay the PCP high.
 * Return whether there are addition works to do.
 */
int decay_pcp_high(struct zone *zone, struct per_cpu_pages *pcp)
{
	int high_min, to_drain, batch;
	int todo = 0;

	high_min = READ_ONCE(pcp->high_min);
	batch = READ_ONCE(pcp->batch);
	/*
	 * Decrease pcp->high periodically to try to free possible
	 * idle PCP pages.  And, avoid to free too many pages to
	 * control latency.  This caps pcp->high decrement too.
	 */
	if (pcp->high > high_min) {
		pcp->high = max3(pcp->count - (batch << CONFIG_PCP_BATCH_SCALE_MAX),
				 pcp->high - (pcp->high >> 3), high_min);
		if (pcp->high > high_min)
			todo++;
	}

	to_drain = pcp->count - pcp->high;
	if (to_drain > 0) {
		spin_lock(&pcp->lock);
		free_pcppages_bulk(zone, to_drain, pcp, 0);
		spin_unlock(&pcp->lock);
		todo++;
	}

	return todo;
}

#ifdef CONFIG_NUMA
/*
 * Called from the vmstat counter updater to drain pagesets of this
 * currently executing processor on remote nodes after they have
 * expired.
 */
void drain_zone_pages(struct zone *zone, struct per_cpu_pages *pcp)
{
	int to_drain, batch;

	batch = READ_ONCE(pcp->batch);
	to_drain = min(pcp->count, batch);
	if (to_drain > 0) {
		spin_lock(&pcp->lock);
		free_pcppages_bulk(zone, to_drain, pcp, 0);
		spin_unlock(&pcp->lock);
	}
}
#endif

/*
 * Drain pcplists of the indicated processor and zone.
 */
static void drain_pages_zone(unsigned int cpu, struct zone *zone)
{
	struct per_cpu_pages *pcp = per_cpu_ptr(zone->per_cpu_pageset, cpu);
	int count;

	do {
		spin_lock(&pcp->lock);
		count = pcp->count;
		if (count) {
			int to_drain = min(count,
				pcp->batch << CONFIG_PCP_BATCH_SCALE_MAX);

			free_pcppages_bulk(zone, to_drain, pcp, 0);
			count -= to_drain;
		}
		spin_unlock(&pcp->lock);
	} while (count);
}

/*
 * Drain pcplists of all zones on the indicated processor.
 */
static void drain_pages(unsigned int cpu)
{
	struct zone *zone;

	for_each_populated_zone(zone) {
		drain_pages_zone(cpu, zone);
	}
}

/*
 * Spill all of this CPU's per-cpu pages back into the buddy allocator.
 */
void drain_local_pages(struct zone *zone)
{
	int cpu = smp_processor_id();

	if (zone)
		drain_pages_zone(cpu, zone);
	else
		drain_pages(cpu);
}

/*
 * The implementation of drain_all_pages(), exposing an extra parameter to
 * drain on all cpus.
 *
 * drain_all_pages() is optimized to only execute on cpus where pcplists are
 * not empty. The check for non-emptiness can however race with a free to
 * pcplist that has not yet increased the pcp->count from 0 to 1. Callers
 * that need the guarantee that every CPU has drained can disable the
 * optimizing racy check.
 */
static void __drain_all_pages(struct zone *zone, bool force_all_cpus)
{
	int cpu;

	/*
	 * Allocate in the BSS so we won't require allocation in
	 * direct reclaim path for CONFIG_CPUMASK_OFFSTACK=y
	 */
	static cpumask_t cpus_with_pcps;

	/*
	 * Do not drain if one is already in progress unless it's specific to
	 * a zone. Such callers are primarily CMA and memory hotplug and need
	 * the drain to be complete when the call returns.
	 */
	if (unlikely(!mutex_trylock(&pcpu_drain_mutex))) {
		if (!zone)
			return;
		mutex_lock(&pcpu_drain_mutex);
	}

	/*
	 * We don't care about racing with CPU hotplug event
	 * as offline notification will cause the notified
	 * cpu to drain that CPU pcps and on_each_cpu_mask
	 * disables preemption as part of its processing
	 */
	for_each_online_cpu(cpu) {
		struct per_cpu_pages *pcp;
		struct zone *z;
		bool has_pcps = false;

		if (force_all_cpus) {
			/*
			 * The pcp.count check is racy, some callers need a
			 * guarantee that no cpu is missed.
			 */
			has_pcps = true;
		} else if (zone) {
			pcp = per_cpu_ptr(zone->per_cpu_pageset, cpu);
			if (pcp->count)
				has_pcps = true;
		} else {
			for_each_populated_zone(z) {
				pcp = per_cpu_ptr(z->per_cpu_pageset, cpu);
				if (pcp->count) {
					has_pcps = true;
					break;
				}
			}
		}

		if (has_pcps)
			cpumask_set_cpu(cpu, &cpus_with_pcps);
		else
			cpumask_clear_cpu(cpu, &cpus_with_pcps);
	}

	for_each_cpu(cpu, &cpus_with_pcps) {
		if (zone)
			drain_pages_zone(cpu, zone);
		else
			drain_pages(cpu);
	}

	mutex_unlock(&pcpu_drain_mutex);
}

/*
 * Spill all the per-cpu pages from all CPUs back into the buddy allocator.
 *
 * When zone parameter is non-NULL, spill just the single zone's pages.
 */
void drain_all_pages(struct zone *zone)
{
	__drain_all_pages(zone, false);
}

static int nr_pcp_free(struct per_cpu_pages *pcp, int batch, int high, bool free_high)
{
	int min_nr_free, max_nr_free;

	/* Free as much as possible if batch freeing high-order pages. */
	if (unlikely(free_high))
		return min(pcp->count, batch << CONFIG_PCP_BATCH_SCALE_MAX);

	/* Check for PCP disabled or boot pageset */
	if (unlikely(high < batch))
		return 1;

	/* Leave at least pcp->batch pages on the list */
	min_nr_free = batch;
	max_nr_free = high - batch;

	/*
	 * Increase the batch number to the number of the consecutive
	 * freed pages to reduce zone lock contention.
	 */
	batch = clamp_t(int, pcp->free_count, min_nr_free, max_nr_free);

	return batch;
}

static int nr_pcp_high(struct per_cpu_pages *pcp, struct zone *zone,
		       int batch, bool free_high)
{
	int high, high_min, high_max;

	high_min = READ_ONCE(pcp->high_min);
	high_max = READ_ONCE(pcp->high_max);
	high = pcp->high = clamp(pcp->high, high_min, high_max);

	if (unlikely(!high))
		return 0;

	if (unlikely(free_high)) {
		pcp->high = max(high - (batch << CONFIG_PCP_BATCH_SCALE_MAX),
				high_min);
		return 0;
	}

	/*
	 * If reclaim is active, limit the number of pages that can be
	 * stored on pcp lists
	 */
	if (test_bit(ZONE_RECLAIM_ACTIVE, &zone->flags)) {
		int free_count = max_t(int, pcp->free_count, batch);

		pcp->high = max(high - free_count, high_min);
		return min(batch << 2, pcp->high);
	}

	if (high_min == high_max)
		return high;

	if (test_bit(ZONE_BELOW_HIGH, &zone->flags)) {
		int free_count = max_t(int, pcp->free_count, batch);

		pcp->high = max(high - free_count, high_min);
		high = max(pcp->count, high_min);
	} else if (pcp->count >= high) {
		int need_high = pcp->free_count + batch;

		/* pcp->high should be large enough to hold batch freed pages */
		if (pcp->high < need_high)
			pcp->high = clamp(need_high, high_min, high_max);
	}

	return high;
}

static void free_unref_page_commit(struct zone *zone, struct per_cpu_pages *pcp,
				   struct page *page, int migratetype,
				   unsigned int order)
{
	int high, batch;
	int pindex;
	bool free_high = false;

	/*
	 * On freeing, reduce the number of pages that are batch allocated.
	 * See nr_pcp_alloc() where alloc_factor is increased for subsequent
	 * allocations.
	 */
	pcp->alloc_factor >>= 1;
	__count_vm_events(PGFREE, 1 << order);
	pindex = order_to_pindex(migratetype, order);
	list_add(&page->pcp_list, &pcp->lists[pindex]);
	pcp->count += 1 << order;

	batch = READ_ONCE(pcp->batch);
	/*
	 * As high-order pages other than THP's stored on PCP can contribute
	 * to fragmentation, limit the number stored when PCP is heavily
	 * freeing without allocation. The remainder after bulk freeing
	 * stops will be drained from vmstat refresh context.
	 */
	if (order && order <= PAGE_ALLOC_COSTLY_ORDER) {
		free_high = (pcp->free_count >= batch &&
			     (pcp->flags & PCPF_PREV_FREE_HIGH_ORDER) &&
			     (!(pcp->flags & PCPF_FREE_HIGH_BATCH) ||
			      pcp->count >= READ_ONCE(batch)));
		pcp->flags |= PCPF_PREV_FREE_HIGH_ORDER;
	} else if (pcp->flags & PCPF_PREV_FREE_HIGH_ORDER) {
		pcp->flags &= ~PCPF_PREV_FREE_HIGH_ORDER;
	}
	if (pcp->free_count < (batch << CONFIG_PCP_BATCH_SCALE_MAX))
		pcp->free_count += (1 << order);
	high = nr_pcp_high(pcp, zone, batch, free_high);
	if (pcp->count >= high) {
		free_pcppages_bulk(zone, nr_pcp_free(pcp, batch, high, free_high),
				   pcp, pindex);
		if (test_bit(ZONE_BELOW_HIGH, &zone->flags) &&
		    zone_watermark_ok(zone, 0, high_wmark_pages(zone),
				      ZONE_MOVABLE, 0))
			clear_bit(ZONE_BELOW_HIGH, &zone->flags);
	}
}

/*
 * Free a pcp page
 */
void free_unref_page(struct page *page, unsigned int order)
{
	unsigned long __maybe_unused UP_flags;
	struct per_cpu_pages *pcp;
	struct zone *zone;
	unsigned long pfn = page_to_pfn(page);
	int migratetype;

	if (!pcp_allowed_order(order)) {
		__free_pages_ok(page, order, FPI_NONE);
		return;
	}

	if (!free_pages_prepare(page, order))
		return;

	/*
	 * We only track unmovable, reclaimable and movable on pcp lists.
	 * Place ISOLATE pages on the isolated list because they are being
	 * offlined but treat HIGHATOMIC and CMA as movable pages so we can
	 * get those areas back if necessary. Otherwise, we may have to free
	 * excessively into the page allocator
	 */
	migratetype = get_pfnblock_migratetype(page, pfn);
	if (unlikely(migratetype >= MIGRATE_PCPTYPES)) {
		if (unlikely(is_migrate_isolate(migratetype))) {
			free_one_page(page_zone(page), page, pfn, order, FPI_NONE);
			return;
		}
		migratetype = MIGRATE_MOVABLE;
	}

	zone = page_zone(page);
	pcp_trylock_prepare(UP_flags);
	pcp = pcp_spin_trylock(zone->per_cpu_pageset);
	if (pcp) {
		free_unref_page_commit(zone, pcp, page, migratetype, order);
		pcp_spin_unlock(pcp);
	} else {
		free_one_page(zone, page, pfn, order, FPI_NONE);
	}
	pcp_trylock_finish(UP_flags);
}

/*
 * Free a batch of folios
 */
void free_unref_folios(struct folio_batch *folios)
{
	unsigned long __maybe_unused UP_flags;
	struct per_cpu_pages *pcp = NULL;
	struct zone *locked_zone = NULL;
	int i, j;

	/* Prepare folios for freeing */
	for (i = 0, j = 0; i < folios->nr; i++) {
		struct folio *folio = folios->folios[i];
		unsigned long pfn = folio_pfn(folio);
		unsigned int order = folio_order(folio);

		folio_undo_large_rmappable(folio);
		if (!free_pages_prepare(&folio->page, order))
			continue;
		/*
		 * Free orders not handled on the PCP directly to the
		 * allocator.
		 */
		if (!pcp_allowed_order(order)) {
			free_one_page(folio_zone(folio), &folio->page,
				      pfn, order, FPI_NONE);
			continue;
		}
		folio->private = (void *)(unsigned long)order;
		if (j != i)
			folios->folios[j] = folio;
		j++;
	}
	folios->nr = j;

	for (i = 0; i < folios->nr; i++) {
		struct folio *folio = folios->folios[i];
		struct zone *zone = folio_zone(folio);
		unsigned long pfn = folio_pfn(folio);
		unsigned int order = (unsigned long)folio->private;
		int migratetype;

		folio->private = NULL;
		migratetype = get_pfnblock_migratetype(&folio->page, pfn);

		/* Different zone requires a different pcp lock */
		if (zone != locked_zone ||
		    is_migrate_isolate(migratetype)) {
			if (pcp) {
				pcp_spin_unlock(pcp);
				pcp_trylock_finish(UP_flags);
				locked_zone = NULL;
				pcp = NULL;
			}

			/*
			 * Free isolated pages directly to the
			 * allocator, see comment in free_unref_page.
			 */
			if (is_migrate_isolate(migratetype)) {
				free_one_page(zone, &folio->page, pfn,
					      order, FPI_NONE);
				continue;
			}

			/*
			 * trylock is necessary as folios may be getting freed
			 * from IRQ or SoftIRQ context after an IO completion.
			 */
			pcp_trylock_prepare(UP_flags);
			pcp = pcp_spin_trylock(zone->per_cpu_pageset);
			if (unlikely(!pcp)) {
				pcp_trylock_finish(UP_flags);
				free_one_page(zone, &folio->page, pfn,
					      order, FPI_NONE);
				continue;
			}
			locked_zone = zone;
		}

		/*
		 * Non-isolated types over MIGRATE_PCPTYPES get added
		 * to the MIGRATE_MOVABLE pcp list.
		 */
		if (unlikely(migratetype >= MIGRATE_PCPTYPES))
			migratetype = MIGRATE_MOVABLE;

		trace_mm_page_free_batched(&folio->page);
		free_unref_page_commit(zone, pcp, &folio->page, migratetype,
				order);
	}

	if (pcp) {
		pcp_spin_unlock(pcp);
		pcp_trylock_finish(UP_flags);
	}
	folio_batch_reinit(folios);
}

/*
 * split_page takes a non-compound higher-order page, and splits it into
 * n (1<<order) sub-pages: page[0..n]
 * Each sub-page must be freed individually.
 *
 * Note: this is probably too low level an operation for use in drivers.
 * Please consult with lkml before using this in your driver.
 */
void split_page(struct page *page, unsigned int order)
{
	int i;

	VM_BUG_ON_PAGE(PageCompound(page), page);
	VM_BUG_ON_PAGE(!page_count(page), page);

	for (i = 1; i < (1 << order); i++)
		set_page_refcounted(page + i);
	split_page_owner(page, order, 0);
	pgalloc_tag_split(page, 1 << order);
	split_page_memcg(page, order, 0);
}
EXPORT_SYMBOL_GPL(split_page);

int __isolate_free_page(struct page *page, unsigned int order)
{
	struct zone *zone = page_zone(page);
	int mt = get_pageblock_migratetype(page);

	if (!is_migrate_isolate(mt)) {
		unsigned long watermark;
		/*
		 * Obey watermarks as if the page was being allocated. We can
		 * emulate a high-order watermark check with a raised order-0
		 * watermark, because we already know our high-order page
		 * exists.
		 */
		watermark = zone->_watermark[WMARK_MIN] + (1UL << order);
		if (!zone_watermark_ok(zone, 0, watermark, 0, ALLOC_CMA))
			return 0;
	}

	del_page_from_free_list(page, zone, order, mt);

	/*
	 * Set the pageblock if the isolated page is at least half of a
	 * pageblock
	 */
	if (order >= pageblock_order - 1) {
		struct page *endpage = page + (1 << order) - 1;
		for (; page < endpage; page += pageblock_nr_pages) {
			int mt = get_pageblock_migratetype(page);
			/*
			 * Only change normal pageblocks (i.e., they can merge
			 * with others)
			 */
			if (migratetype_is_mergeable(mt))
				move_freepages_block(zone, page, mt,
						     MIGRATE_MOVABLE);
		}
	}

	return 1UL << order;
}

/**
 * __putback_isolated_page - Return a now-isolated page back where we got it
 * @page: Page that was isolated
 * @order: Order of the isolated page
 * @mt: The page's pageblock's migratetype
 *
 * This function is meant to return a page pulled from the free lists via
 * __isolate_free_page back to the free lists they were pulled from.
 */
void __putback_isolated_page(struct page *page, unsigned int order, int mt)
{
	struct zone *zone = page_zone(page);

	/* zone lock should be held when this function is called */
	lockdep_assert_held(&zone->lock);

	/* Return isolated page to tail of freelist. */
	__free_one_page(page, page_to_pfn(page), zone, order, mt,
			FPI_SKIP_REPORT_NOTIFY | FPI_TO_TAIL);
}

/*
 * Update NUMA hit/miss statistics
 */
static inline void zone_statistics(struct zone *preferred_zone, struct zone *z,
				   long nr_account)
{
#ifdef CONFIG_NUMA
	enum numa_stat_item local_stat = NUMA_LOCAL;

	/* skip numa counters update if numa stats is disabled */
	if (!static_branch_likely(&vm_numa_stat_key))
		return;

	if (zone_to_nid(z) != numa_node_id())
		local_stat = NUMA_OTHER;

	if (zone_to_nid(z) == zone_to_nid(preferred_zone))
		__count_numa_events(z, NUMA_HIT, nr_account);
	else {
		__count_numa_events(z, NUMA_MISS, nr_account);
		__count_numa_events(preferred_zone, NUMA_FOREIGN, nr_account);
	}
	__count_numa_events(z, local_stat, nr_account);
#endif
}

static __always_inline
struct page *rmqueue_buddy(struct zone *preferred_zone, struct zone *zone,
			   unsigned int order, unsigned int alloc_flags,
			   int migratetype)
{
	struct page *page;
	unsigned long flags;

	do {
		page = NULL;
		spin_lock_irqsave(&zone->lock, flags);
		if (alloc_flags & ALLOC_HIGHATOMIC)
			page = __rmqueue_smallest(zone, order, MIGRATE_HIGHATOMIC);
		if (!page) {
			page = __rmqueue(zone, order, migratetype, alloc_flags);

			/*
			 * If the allocation fails, allow OOM handling access
			 * to HIGHATOMIC reserves as failing now is worse than
			 * failing a high-order atomic allocation in the
			 * future.
			 */
			if (!page && (alloc_flags & ALLOC_OOM))
				page = __rmqueue_smallest(zone, order, MIGRATE_HIGHATOMIC);

			if (!page) {
				spin_unlock_irqrestore(&zone->lock, flags);
				return NULL;
			}
		}
		spin_unlock_irqrestore(&zone->lock, flags);
	} while (check_new_pages(page, order));

	__count_zid_vm_events(PGALLOC, page_zonenum(page), 1 << order);
	zone_statistics(preferred_zone, zone, 1);

	return page;
}

static int nr_pcp_alloc(struct per_cpu_pages *pcp, struct zone *zone, int order)
{
	int high, base_batch, batch, max_nr_alloc;
	int high_max, high_min;

	base_batch = READ_ONCE(pcp->batch);
	high_min = READ_ONCE(pcp->high_min);
	high_max = READ_ONCE(pcp->high_max);
	high = pcp->high = clamp(pcp->high, high_min, high_max);

	/* Check for PCP disabled or boot pageset */
	if (unlikely(high < base_batch))
		return 1;

	if (order)
		batch = base_batch;
	else
		batch = (base_batch << pcp->alloc_factor);

	/*
	 * If we had larger pcp->high, we could avoid to allocate from
	 * zone.
	 */
	if (high_min != high_max && !test_bit(ZONE_BELOW_HIGH, &zone->flags))
		high = pcp->high = min(high + batch, high_max);

	if (!order) {
		max_nr_alloc = max(high - pcp->count - base_batch, base_batch);
		/*
		 * Double the number of pages allocated each time there is
		 * subsequent allocation of order-0 pages without any freeing.
		 */
		if (batch <= max_nr_alloc &&
		    pcp->alloc_factor < CONFIG_PCP_BATCH_SCALE_MAX)
			pcp->alloc_factor++;
		batch = min(batch, max_nr_alloc);
	}

	/*
	 * Scale batch relative to order if batch implies free pages
	 * can be stored on the PCP. Batch can be 1 for small zones or
	 * for boot pagesets which should never store free pages as
	 * the pages may belong to arbitrary zones.
	 */
	if (batch > 1)
		batch = max(batch >> order, 2);

	return batch;
}

/* Remove page from the per-cpu list, caller must protect the list */
static inline
struct page *__rmqueue_pcplist(struct zone *zone, unsigned int order,
			int migratetype,
			unsigned int alloc_flags,
			struct per_cpu_pages *pcp,
			struct list_head *list)
{
	struct page *page;

	do {
		if (list_empty(list)) {
			int batch = nr_pcp_alloc(pcp, zone, order);
			int alloced;

			alloced = rmqueue_bulk(zone, order,
					batch, list,
					migratetype, alloc_flags);

			pcp->count += alloced << order;
			if (unlikely(list_empty(list)))
				return NULL;
		}

		page = list_first_entry(list, struct page, pcp_list);
		list_del(&page->pcp_list);
		pcp->count -= 1 << order;
	} while (check_new_pages(page, order));

	return page;
}

/* Lock and remove page from the per-cpu list */
static struct page *rmqueue_pcplist(struct zone *preferred_zone,
			struct zone *zone, unsigned int order,
			int migratetype, unsigned int alloc_flags)
{
	struct per_cpu_pages *pcp;
	struct list_head *list;
	struct page *page;
	unsigned long __maybe_unused UP_flags;

	/* spin_trylock may fail due to a parallel drain or IRQ reentrancy. */
	pcp_trylock_prepare(UP_flags);
	pcp = pcp_spin_trylock(zone->per_cpu_pageset);
	if (!pcp) {
		pcp_trylock_finish(UP_flags);
		return NULL;
	}

	/*
	 * On allocation, reduce the number of pages that are batch freed.
	 * See nr_pcp_free() where free_factor is increased for subsequent
	 * frees.
	 */
	pcp->free_count >>= 1;
	list = &pcp->lists[order_to_pindex(migratetype, order)];
	page = __rmqueue_pcplist(zone, order, migratetype, alloc_flags, pcp, list);
	pcp_spin_unlock(pcp);
	pcp_trylock_finish(UP_flags);
	if (page) {
		__count_zid_vm_events(PGALLOC, page_zonenum(page), 1 << order);
		zone_statistics(preferred_zone, zone, 1);
	}
	return page;
}

/*
 * Allocate a page from the given zone.
 * Use pcplists for THP or "cheap" high-order allocations.
 */

/*
 * Do not instrument rmqueue() with KMSAN. This function may call
 * __msan_poison_alloca() through a call to set_pfnblock_flags_mask().
 * If __msan_poison_alloca() attempts to allocate pages for the stack depot, it
 * may call rmqueue() again, which will result in a deadlock.
 */
__no_sanitize_memory
static inline
struct page *rmqueue(struct zone *preferred_zone,
			struct zone *zone, unsigned int order,
			gfp_t gfp_flags, unsigned int alloc_flags,
			int migratetype)
{
	struct page *page;

	if (likely(pcp_allowed_order(order))) {
		page = rmqueue_pcplist(preferred_zone, zone, order,
				       migratetype, alloc_flags);
		if (likely(page))
			goto out;
	}

	page = rmqueue_buddy(preferred_zone, zone, order, alloc_flags,
							migratetype);

out:
	/* Separate test+clear to avoid unnecessary atomics */
	if ((alloc_flags & ALLOC_KSWAPD) &&
	    unlikely(test_bit(ZONE_BOOSTED_WATERMARK, &zone->flags))) {
		clear_bit(ZONE_BOOSTED_WATERMARK, &zone->flags);
		wakeup_kswapd(zone, 0, 0, zone_idx(zone));
	}

	VM_BUG_ON_PAGE(page && bad_range(zone, page), page);
	return page;
}

static inline long __zone_watermark_unusable_free(struct zone *z,
				unsigned int order, unsigned int alloc_flags)
{
	long unusable_free = (1 << order) - 1;

	/*
	 * If the caller does not have rights to reserves below the min
	 * watermark then subtract the high-atomic reserves. This will
	 * over-estimate the size of the atomic reserve but it avoids a search.
	 */
	if (likely(!(alloc_flags & ALLOC_RESERVES)))
		unusable_free += z->nr_reserved_highatomic;

#ifdef CONFIG_CMA
	/* If allocation can't use CMA areas don't use free CMA pages */
	if (!(alloc_flags & ALLOC_CMA))
		unusable_free += zone_page_state(z, NR_FREE_CMA_PAGES);
#endif

	return unusable_free;
}

/*
 * Return true if free base pages are above 'mark'. For high-order checks it
 * will return true of the order-0 watermark is reached and there is at least
 * one free page of a suitable size. Checking now avoids taking the zone lock
 * to check in the allocation paths if no pages are free.
 */
bool __zone_watermark_ok(struct zone *z, unsigned int order, unsigned long mark,
			 int highest_zoneidx, unsigned int alloc_flags,
			 long free_pages)
{
	long min = mark;
	int o;

	/* free_pages may go negative - that's OK */
	free_pages -= __zone_watermark_unusable_free(z, order, alloc_flags);

	if (unlikely(alloc_flags & ALLOC_RESERVES)) {
		/*
		 * __GFP_HIGH allows access to 50% of the min reserve as well
		 * as OOM.
		 */
		if (alloc_flags & ALLOC_MIN_RESERVE) {
			min -= min / 2;

			/*
			 * Non-blocking allocations (e.g. GFP_ATOMIC) can
			 * access more reserves than just __GFP_HIGH. Other
			 * non-blocking allocations requests such as GFP_NOWAIT
			 * or (GFP_KERNEL & ~__GFP_DIRECT_RECLAIM) do not get
			 * access to the min reserve.
			 */
			if (alloc_flags & ALLOC_NON_BLOCK)
				min -= min / 4;
		}

		/*
		 * OOM victims can try even harder than the normal reserve
		 * users on the grounds that it's definitely going to be in
		 * the exit path shortly and free memory. Any allocation it
		 * makes during the free path will be small and short-lived.
		 */
		if (alloc_flags & ALLOC_OOM)
			min -= min / 2;
	}

	/*
	 * Check watermarks for an order-0 allocation request. If these
	 * are not met, then a high-order request also cannot go ahead
	 * even if a suitable page happened to be free.
	 */
	if (free_pages <= min + z->lowmem_reserve[highest_zoneidx])
		return false;

	/* If this is an order-0 request then the watermark is fine */
	if (!order)
		return true;

	/* For a high-order request, check at least one suitable page is free */
	for (o = order; o < NR_PAGE_ORDERS; o++) {
		struct free_area *area = &z->free_area[o];
		int mt;

		if (!area->nr_free)
			continue;

		for (mt = 0; mt < MIGRATE_PCPTYPES; mt++) {
			if (!free_area_empty(area, mt))
				return true;
		}

#ifdef CONFIG_CMA
		if ((alloc_flags & ALLOC_CMA) &&
		    !free_area_empty(area, MIGRATE_CMA)) {
			return true;
		}
#endif
		if ((alloc_flags & (ALLOC_HIGHATOMIC|ALLOC_OOM)) &&
		    !free_area_empty(area, MIGRATE_HIGHATOMIC)) {
			return true;
		}
	}
	return false;
}

bool zone_watermark_ok(struct zone *z, unsigned int order, unsigned long mark,
		      int highest_zoneidx, unsigned int alloc_flags)
{
	return __zone_watermark_ok(z, order, mark, highest_zoneidx, alloc_flags,
					zone_page_state(z, NR_FREE_PAGES));
}

static inline bool zone_watermark_fast(struct zone *z, unsigned int order,
				unsigned long mark, int highest_zoneidx,
				unsigned int alloc_flags, gfp_t gfp_mask)
{
	long free_pages;

	free_pages = zone_page_state(z, NR_FREE_PAGES);

	/*
	 * Fast check for order-0 only. If this fails then the reserves
	 * need to be calculated.
	 */
	if (!order) {
		long usable_free;
		long reserved;

		usable_free = free_pages;
		reserved = __zone_watermark_unusable_free(z, 0, alloc_flags);

		/* reserved may over estimate high-atomic reserves. */
		usable_free -= min(usable_free, reserved);
		if (usable_free > mark + z->lowmem_reserve[highest_zoneidx])
			return true;
	}

	if (__zone_watermark_ok(z, order, mark, highest_zoneidx, alloc_flags,
					free_pages))
		return true;

	/*
	 * Ignore watermark boosting for __GFP_HIGH order-0 allocations
	 * when checking the min watermark. The min watermark is the
	 * point where boosting is ignored so that kswapd is woken up
	 * when below the low watermark.
	 */
	if (unlikely(!order && (alloc_flags & ALLOC_MIN_RESERVE) && z->watermark_boost
		&& ((alloc_flags & ALLOC_WMARK_MASK) == WMARK_MIN))) {
		mark = z->_watermark[WMARK_MIN];
		return __zone_watermark_ok(z, order, mark, highest_zoneidx,
					alloc_flags, free_pages);
	}

	return false;
}

bool zone_watermark_ok_safe(struct zone *z, unsigned int order,
			unsigned long mark, int highest_zoneidx)
{
	long free_pages = zone_page_state(z, NR_FREE_PAGES);

	if (z->percpu_drift_mark && free_pages < z->percpu_drift_mark)
		free_pages = zone_page_state_snapshot(z, NR_FREE_PAGES);

	return __zone_watermark_ok(z, order, mark, highest_zoneidx, 0,
								free_pages);
}

#ifdef CONFIG_NUMA
int __read_mostly node_reclaim_distance = RECLAIM_DISTANCE;

static bool zone_allows_reclaim(struct zone *local_zone, struct zone *zone)
{
	return node_distance(zone_to_nid(local_zone), zone_to_nid(zone)) <=
				node_reclaim_distance;
}
#else	/* CONFIG_NUMA */
static bool zone_allows_reclaim(struct zone *local_zone, struct zone *zone)
{
	return true;
}
#endif	/* CONFIG_NUMA */

/*
 * The restriction on ZONE_DMA32 as being a suitable zone to use to avoid
 * fragmentation is subtle. If the preferred zone was HIGHMEM then
 * premature use of a lower zone may cause lowmem pressure problems that
 * are worse than fragmentation. If the next zone is ZONE_DMA then it is
 * probably too small. It only makes sense to spread allocations to avoid
 * fragmentation between the Normal and DMA32 zones.
 */
static inline unsigned int
alloc_flags_nofragment(struct zone *zone, gfp_t gfp_mask)
{
	unsigned int alloc_flags;

	/*
	 * __GFP_KSWAPD_RECLAIM is assumed to be the same as ALLOC_KSWAPD
	 * to save a branch.
	 */
	alloc_flags = (__force int) (gfp_mask & __GFP_KSWAPD_RECLAIM);

#ifdef CONFIG_ZONE_DMA32
	if (!zone)
		return alloc_flags;

	if (zone_idx(zone) != ZONE_NORMAL)
		return alloc_flags;

	/*
	 * If ZONE_DMA32 exists, assume it is the one after ZONE_NORMAL and
	 * the pointer is within zone->zone_pgdat->node_zones[]. Also assume
	 * on UMA that if Normal is populated then so is DMA32.
	 */
	BUILD_BUG_ON(ZONE_NORMAL - ZONE_DMA32 != 1);
	if (nr_online_nodes > 1 && !populated_zone(--zone))
		return alloc_flags;

	alloc_flags |= ALLOC_NOFRAGMENT;
#endif /* CONFIG_ZONE_DMA32 */
	return alloc_flags;
}

/* Must be called after current_gfp_context() which can change gfp_mask */
static inline unsigned int gfp_to_alloc_flags_cma(gfp_t gfp_mask,
						  unsigned int alloc_flags)
{
#ifdef CONFIG_CMA
	if (gfp_migratetype(gfp_mask) == MIGRATE_MOVABLE)
		alloc_flags |= ALLOC_CMA;
#endif
	return alloc_flags;
}

/*
 * get_page_from_freelist goes through the zonelist trying to allocate
 * a page.
 */
static struct page *
get_page_from_freelist(gfp_t gfp_mask, unsigned int order, int alloc_flags,
						const struct alloc_context *ac)
{
	struct zoneref *z;
	struct zone *zone;
	struct pglist_data *last_pgdat = NULL;
	bool last_pgdat_dirty_ok = false;
	bool no_fallback;

retry:
	/*
	 * Scan zonelist, looking for a zone with enough free.
	 * See also cpuset_node_allowed() comment in kernel/cgroup/cpuset.c.
	 */
	no_fallback = alloc_flags & ALLOC_NOFRAGMENT;
	z = ac->preferred_zoneref;
	for_next_zone_zonelist_nodemask(zone, z, ac->highest_zoneidx,
					ac->nodemask) {
		struct page *page;
		unsigned long mark;

		if (cpusets_enabled() &&
			(alloc_flags & ALLOC_CPUSET) &&
			!__cpuset_zone_allowed(zone, gfp_mask))
				continue;
		/*
		 * When allocating a page cache page for writing, we
		 * want to get it from a node that is within its dirty
		 * limit, such that no single node holds more than its
		 * proportional share of globally allowed dirty pages.
		 * The dirty limits take into account the node's
		 * lowmem reserves and high watermark so that kswapd
		 * should be able to balance it without having to
		 * write pages from its LRU list.
		 *
		 * XXX: For now, allow allocations to potentially
		 * exceed the per-node dirty limit in the slowpath
		 * (spread_dirty_pages unset) before going into reclaim,
		 * which is important when on a NUMA setup the allowed
		 * nodes are together not big enough to reach the
		 * global limit.  The proper fix for these situations
		 * will require awareness of nodes in the
		 * dirty-throttling and the flusher threads.
		 */
		if (ac->spread_dirty_pages) {
			if (last_pgdat != zone->zone_pgdat) {
				last_pgdat = zone->zone_pgdat;
				last_pgdat_dirty_ok = node_dirty_ok(zone->zone_pgdat);
			}

			if (!last_pgdat_dirty_ok)
				continue;
		}

		if (no_fallback && nr_online_nodes > 1 &&
		    zone != zonelist_zone(ac->preferred_zoneref)) {
			int local_nid;

			/*
			 * If moving to a remote node, retry but allow
			 * fragmenting fallbacks. Locality is more important
			 * than fragmentation avoidance.
			 */
			local_nid = zonelist_node_idx(ac->preferred_zoneref);
			if (zone_to_nid(zone) != local_nid) {
				alloc_flags &= ~ALLOC_NOFRAGMENT;
				goto retry;
			}
		}

		cond_accept_memory(zone, order);

		/*
		 * Detect whether the number of free pages is below high
		 * watermark.  If so, we will decrease pcp->high and free
		 * PCP pages in free path to reduce the possibility of
		 * premature page reclaiming.  Detection is done here to
		 * avoid to do that in hotter free path.
		 */
		if (test_bit(ZONE_BELOW_HIGH, &zone->flags))
			goto check_alloc_wmark;

		mark = high_wmark_pages(zone);
		if (zone_watermark_fast(zone, order, mark,
					ac->highest_zoneidx, alloc_flags,
					gfp_mask))
			goto try_this_zone;
		else
			set_bit(ZONE_BELOW_HIGH, &zone->flags);

check_alloc_wmark:
		mark = wmark_pages(zone, alloc_flags & ALLOC_WMARK_MASK);
		if (!zone_watermark_fast(zone, order, mark,
				       ac->highest_zoneidx, alloc_flags,
				       gfp_mask)) {
			int ret;

			if (cond_accept_memory(zone, order))
				goto try_this_zone;

			/*
			 * Watermark failed for this zone, but see if we can
			 * grow this zone if it contains deferred pages.
			 */
			if (deferred_pages_enabled()) {
				if (_deferred_grow_zone(zone, order))
					goto try_this_zone;
			}
			/* Checked here to keep the fast path fast */
			BUILD_BUG_ON(ALLOC_NO_WATERMARKS < NR_WMARK);
			if (alloc_flags & ALLOC_NO_WATERMARKS)
				goto try_this_zone;

			if (!node_reclaim_enabled() ||
			    !zone_allows_reclaim(zonelist_zone(ac->preferred_zoneref), zone))
				continue;

			ret = node_reclaim(zone->zone_pgdat, gfp_mask, order);
			switch (ret) {
			case NODE_RECLAIM_NOSCAN:
				/* did not scan */
				continue;
			case NODE_RECLAIM_FULL:
				/* scanned but unreclaimable */
				continue;
			default:
				/* did we reclaim enough */
				if (zone_watermark_ok(zone, order, mark,
					ac->highest_zoneidx, alloc_flags))
					goto try_this_zone;

				continue;
			}
		}

try_this_zone:
		page = rmqueue(zonelist_zone(ac->preferred_zoneref), zone, order,
				gfp_mask, alloc_flags, ac->migratetype);
		if (page) {
			prep_new_page(page, order, gfp_mask, alloc_flags);

			/*
			 * If this is a high-order atomic allocation then check
			 * if the pageblock should be reserved for the future
			 */
			if (unlikely(alloc_flags & ALLOC_HIGHATOMIC))
				reserve_highatomic_pageblock(page, order, zone);

			return page;
		} else {
			if (cond_accept_memory(zone, order))
				goto try_this_zone;

			/* Try again if zone has deferred pages */
			if (deferred_pages_enabled()) {
				if (_deferred_grow_zone(zone, order))
					goto try_this_zone;
			}
		}
	}

	/*
	 * It's possible on a UMA machine to get through all zones that are
	 * fragmented. If avoiding fragmentation, reset and try again.
	 */
	if (no_fallback) {
		alloc_flags &= ~ALLOC_NOFRAGMENT;
		goto retry;
	}

	return NULL;
}

static void warn_alloc_show_mem(gfp_t gfp_mask, nodemask_t *nodemask)
{
	unsigned int filter = SHOW_MEM_FILTER_NODES;

	/*
	 * This documents exceptions given to allocations in certain
	 * contexts that are allowed to allocate outside current's set
	 * of allowed nodes.
	 */
	if (!(gfp_mask & __GFP_NOMEMALLOC))
		if (tsk_is_oom_victim(current) ||
		    (current->flags & (PF_MEMALLOC | PF_EXITING)))
			filter &= ~SHOW_MEM_FILTER_NODES;
	if (!in_task() || !(gfp_mask & __GFP_DIRECT_RECLAIM))
		filter &= ~SHOW_MEM_FILTER_NODES;

	__show_mem(filter, nodemask, gfp_zone(gfp_mask));
}

void warn_alloc(gfp_t gfp_mask, nodemask_t *nodemask, const char *fmt, ...)
{
	struct va_format vaf;
	va_list args;
	static DEFINE_RATELIMIT_STATE(nopage_rs, 10*HZ, 1);

	if ((gfp_mask & __GFP_NOWARN) ||
	     !__ratelimit(&nopage_rs) ||
	     ((gfp_mask & __GFP_DMA) && !has_managed_dma()))
		return;

	va_start(args, fmt);
	vaf.fmt = fmt;
	vaf.va = &args;
	pr_warn("%s: %pV, mode:%#x(%pGg), nodemask=%*pbl",
			current->comm, &vaf, gfp_mask, &gfp_mask,
			nodemask_pr_args(nodemask));
	va_end(args);

	cpuset_print_current_mems_allowed();
	pr_cont("\n");
	dump_stack();
	warn_alloc_show_mem(gfp_mask, nodemask);
}

static inline struct page *
__alloc_pages_cpuset_fallback(gfp_t gfp_mask, unsigned int order,
			      unsigned int alloc_flags,
			      const struct alloc_context *ac)
{
	struct page *page;

	page = get_page_from_freelist(gfp_mask, order,
			alloc_flags|ALLOC_CPUSET, ac);
	/*
	 * fallback to ignore cpuset restriction if our nodes
	 * are depleted
	 */
	if (!page)
		page = get_page_from_freelist(gfp_mask, order,
				alloc_flags, ac);

	return page;
}

static inline struct page *
__alloc_pages_may_oom(gfp_t gfp_mask, unsigned int order,
	const struct alloc_context *ac, unsigned long *did_some_progress)
{
	struct oom_control oc = {
		.zonelist = ac->zonelist,
		.nodemask = ac->nodemask,
		.memcg = NULL,
		.gfp_mask = gfp_mask,
		.order = order,
	};
	struct page *page;

	*did_some_progress = 0;

	/*
	 * Acquire the oom lock.  If that fails, somebody else is
	 * making progress for us.
	 */
	if (!mutex_trylock(&oom_lock)) {
		*did_some_progress = 1;
		schedule_timeout_uninterruptible(1);
		return NULL;
	}

	/*
	 * Go through the zonelist yet one more time, keep very high watermark
	 * here, this is only to catch a parallel oom killing, we must fail if
	 * we're still under heavy pressure. But make sure that this reclaim
	 * attempt shall not depend on __GFP_DIRECT_RECLAIM && !__GFP_NORETRY
	 * allocation which will never fail due to oom_lock already held.
	 */
	page = get_page_from_freelist((gfp_mask | __GFP_HARDWALL) &
				      ~__GFP_DIRECT_RECLAIM, order,
				      ALLOC_WMARK_HIGH|ALLOC_CPUSET, ac);
	if (page)
		goto out;

	/* Coredumps can quickly deplete all memory reserves */
	if (current->flags & PF_DUMPCORE)
		goto out;
	/* The OOM killer will not help higher order allocs */
	if (order > PAGE_ALLOC_COSTLY_ORDER)
		goto out;
	/*
	 * We have already exhausted all our reclaim opportunities without any
	 * success so it is time to admit defeat. We will skip the OOM killer
	 * because it is very likely that the caller has a more reasonable
	 * fallback than shooting a random task.
	 *
	 * The OOM killer may not free memory on a specific node.
	 */
	if (gfp_mask & (__GFP_RETRY_MAYFAIL | __GFP_THISNODE))
		goto out;
	/* The OOM killer does not needlessly kill tasks for lowmem */
	if (ac->highest_zoneidx < ZONE_NORMAL)
		goto out;
	if (pm_suspended_storage())
		goto out;
	/*
	 * XXX: GFP_NOFS allocations should rather fail than rely on
	 * other request to make a forward progress.
	 * We are in an unfortunate situation where out_of_memory cannot
	 * do much for this context but let's try it to at least get
	 * access to memory reserved if the current task is killed (see
	 * out_of_memory). Once filesystems are ready to handle allocation
	 * failures more gracefully we should just bail out here.
	 */

	/* Exhausted what can be done so it's blame time */
	if (out_of_memory(&oc) ||
	    WARN_ON_ONCE_GFP(gfp_mask & __GFP_NOFAIL, gfp_mask)) {
		*did_some_progress = 1;

		/*
		 * Help non-failing allocations by giving them access to memory
		 * reserves
		 */
		if (gfp_mask & __GFP_NOFAIL)
			page = __alloc_pages_cpuset_fallback(gfp_mask, order,
					ALLOC_NO_WATERMARKS, ac);
	}
out:
	mutex_unlock(&oom_lock);
	return page;
}

/*
 * Maximum number of compaction retries with a progress before OOM
 * killer is consider as the only way to move forward.
 */
#define MAX_COMPACT_RETRIES 16

#ifdef CONFIG_COMPACTION
/* Try memory compaction for high-order allocations before reclaim */
static struct page *
__alloc_pages_direct_compact(gfp_t gfp_mask, unsigned int order,
		unsigned int alloc_flags, const struct alloc_context *ac,
		enum compact_priority prio, enum compact_result *compact_result)
{
	struct page *page = NULL;
	unsigned long pflags;
	unsigned int noreclaim_flag;

	if (!order)
		return NULL;

	psi_memstall_enter(&pflags);
	delayacct_compact_start();
	noreclaim_flag = memalloc_noreclaim_save();

	*compact_result = try_to_compact_pages(gfp_mask, order, alloc_flags, ac,
								prio, &page);

	memalloc_noreclaim_restore(noreclaim_flag);
	psi_memstall_leave(&pflags);
	delayacct_compact_end();

	if (*compact_result == COMPACT_SKIPPED)
		return NULL;
	/*
	 * At least in one zone compaction wasn't deferred or skipped, so let's
	 * count a compaction stall
	 */
	count_vm_event(COMPACTSTALL);

	/* Prep a captured page if available */
	if (page)
		prep_new_page(page, order, gfp_mask, alloc_flags);

	/* Try get a page from the freelist if available */
	if (!page)
		page = get_page_from_freelist(gfp_mask, order, alloc_flags, ac);

	if (page) {
		struct zone *zone = page_zone(page);

		zone->compact_blockskip_flush = false;
		compaction_defer_reset(zone, order, true);
		count_vm_event(COMPACTSUCCESS);
		return page;
	}

	/*
	 * It's bad if compaction run occurs and fails. The most likely reason
	 * is that pages exist, but not enough to satisfy watermarks.
	 */
	count_vm_event(COMPACTFAIL);

	cond_resched();

	return NULL;
}

static inline bool
should_compact_retry(struct alloc_context *ac, int order, int alloc_flags,
		     enum compact_result compact_result,
		     enum compact_priority *compact_priority,
		     int *compaction_retries)
{
	int max_retries = MAX_COMPACT_RETRIES;
	int min_priority;
	bool ret = false;
	int retries = *compaction_retries;
	enum compact_priority priority = *compact_priority;

	if (!order)
		return false;

	if (fatal_signal_pending(current))
		return false;

	/*
	 * Compaction was skipped due to a lack of free order-0
	 * migration targets. Continue if reclaim can help.
	 */
	if (compact_result == COMPACT_SKIPPED) {
		ret = compaction_zonelist_suitable(ac, order, alloc_flags);
		goto out;
	}

	/*
	 * Compaction managed to coalesce some page blocks, but the
	 * allocation failed presumably due to a race. Retry some.
	 */
	if (compact_result == COMPACT_SUCCESS) {
		/*
		 * !costly requests are much more important than
		 * __GFP_RETRY_MAYFAIL costly ones because they are de
		 * facto nofail and invoke OOM killer to move on while
		 * costly can fail and users are ready to cope with
		 * that. 1/4 retries is rather arbitrary but we would
		 * need much more detailed feedback from compaction to
		 * make a better decision.
		 */
		if (order > PAGE_ALLOC_COSTLY_ORDER)
			max_retries /= 4;

		if (++(*compaction_retries) <= max_retries) {
			ret = true;
			goto out;
		}
	}

	/*
	 * Compaction failed. Retry with increasing priority.
	 */
	min_priority = (order > PAGE_ALLOC_COSTLY_ORDER) ?
			MIN_COMPACT_COSTLY_PRIORITY : MIN_COMPACT_PRIORITY;

	if (*compact_priority > min_priority) {
		(*compact_priority)--;
		*compaction_retries = 0;
		ret = true;
	}
out:
	trace_compact_retry(order, priority, compact_result, retries, max_retries, ret);
	return ret;
}
#else
static inline struct page *
__alloc_pages_direct_compact(gfp_t gfp_mask, unsigned int order,
		unsigned int alloc_flags, const struct alloc_context *ac,
		enum compact_priority prio, enum compact_result *compact_result)
{
	*compact_result = COMPACT_SKIPPED;
	return NULL;
}

static inline bool
should_compact_retry(struct alloc_context *ac, unsigned int order, int alloc_flags,
		     enum compact_result compact_result,
		     enum compact_priority *compact_priority,
		     int *compaction_retries)
{
	struct zone *zone;
	struct zoneref *z;

	if (!order || order > PAGE_ALLOC_COSTLY_ORDER)
		return false;

	/*
	 * There are setups with compaction disabled which would prefer to loop
	 * inside the allocator rather than hit the oom killer prematurely.
	 * Let's give them a good hope and keep retrying while the order-0
	 * watermarks are OK.
	 */
	for_each_zone_zonelist_nodemask(zone, z, ac->zonelist,
				ac->highest_zoneidx, ac->nodemask) {
		if (zone_watermark_ok(zone, 0, min_wmark_pages(zone),
					ac->highest_zoneidx, alloc_flags))
			return true;
	}
	return false;
}
#endif /* CONFIG_COMPACTION */

#ifdef CONFIG_LOCKDEP
static struct lockdep_map __fs_reclaim_map =
	STATIC_LOCKDEP_MAP_INIT("fs_reclaim", &__fs_reclaim_map);

static bool __need_reclaim(gfp_t gfp_mask)
{
	/* no reclaim without waiting on it */
	if (!(gfp_mask & __GFP_DIRECT_RECLAIM))
		return false;

	/* this guy won't enter reclaim */
	if (current->flags & PF_MEMALLOC)
		return false;

	if (gfp_mask & __GFP_NOLOCKDEP)
		return false;

	return true;
}

void __fs_reclaim_acquire(unsigned long ip)
{
	lock_acquire_exclusive(&__fs_reclaim_map, 0, 0, NULL, ip);
}

void __fs_reclaim_release(unsigned long ip)
{
	lock_release(&__fs_reclaim_map, ip);
}

void fs_reclaim_acquire(gfp_t gfp_mask)
{
	gfp_mask = current_gfp_context(gfp_mask);

	if (__need_reclaim(gfp_mask)) {
		if (gfp_mask & __GFP_FS)
			__fs_reclaim_acquire(_RET_IP_);

#ifdef CONFIG_MMU_NOTIFIER
		lock_map_acquire(&__mmu_notifier_invalidate_range_start_map);
		lock_map_release(&__mmu_notifier_invalidate_range_start_map);
#endif

	}
}
EXPORT_SYMBOL_GPL(fs_reclaim_acquire);

void fs_reclaim_release(gfp_t gfp_mask)
{
	gfp_mask = current_gfp_context(gfp_mask);

	if (__need_reclaim(gfp_mask)) {
		if (gfp_mask & __GFP_FS)
			__fs_reclaim_release(_RET_IP_);
	}
}
EXPORT_SYMBOL_GPL(fs_reclaim_release);
#endif

/*
 * Zonelists may change due to hotplug during allocation. Detect when zonelists
 * have been rebuilt so allocation retries. Reader side does not lock and
 * retries the allocation if zonelist changes. Writer side is protected by the
 * embedded spin_lock.
 */
static DEFINE_SEQLOCK(zonelist_update_seq);

static unsigned int zonelist_iter_begin(void)
{
	if (IS_ENABLED(CONFIG_MEMORY_HOTREMOVE))
		return read_seqbegin(&zonelist_update_seq);

	return 0;
}

static unsigned int check_retry_zonelist(unsigned int seq)
{
	if (IS_ENABLED(CONFIG_MEMORY_HOTREMOVE))
		return read_seqretry(&zonelist_update_seq, seq);

	return seq;
}

/* Perform direct synchronous page reclaim */
static unsigned long
__perform_reclaim(gfp_t gfp_mask, unsigned int order,
					const struct alloc_context *ac)
{
	unsigned int noreclaim_flag;
	unsigned long progress;

	cond_resched();

	/* We now go into synchronous reclaim */
	cpuset_memory_pressure_bump();
	fs_reclaim_acquire(gfp_mask);
	noreclaim_flag = memalloc_noreclaim_save();

	progress = try_to_free_pages(ac->zonelist, order, gfp_mask,
								ac->nodemask);

	memalloc_noreclaim_restore(noreclaim_flag);
	fs_reclaim_release(gfp_mask);

	cond_resched();

	return progress;
}

/* The really slow allocator path where we enter direct reclaim */
static inline struct page *
__alloc_pages_direct_reclaim(gfp_t gfp_mask, unsigned int order,
		unsigned int alloc_flags, const struct alloc_context *ac,
		unsigned long *did_some_progress)
{
	struct page *page = NULL;
	unsigned long pflags;
	bool drained = false;

	psi_memstall_enter(&pflags);
	*did_some_progress = __perform_reclaim(gfp_mask, order, ac);
	if (unlikely(!(*did_some_progress)))
		goto out;

retry:
	page = get_page_from_freelist(gfp_mask, order, alloc_flags, ac);

	/*
	 * If an allocation failed after direct reclaim, it could be because
	 * pages are pinned on the per-cpu lists or in high alloc reserves.
	 * Shrink them and try again
	 */
	if (!page && !drained) {
		unreserve_highatomic_pageblock(ac, false);
		drain_all_pages(NULL);
		drained = true;
		goto retry;
	}
out:
	psi_memstall_leave(&pflags);

	return page;
}

static void wake_all_kswapds(unsigned int order, gfp_t gfp_mask,
			     const struct alloc_context *ac)
{
	struct zoneref *z;
	struct zone *zone;
	pg_data_t *last_pgdat = NULL;
	enum zone_type highest_zoneidx = ac->highest_zoneidx;

	for_each_zone_zonelist_nodemask(zone, z, ac->zonelist, highest_zoneidx,
					ac->nodemask) {
		if (!managed_zone(zone))
			continue;
		if (last_pgdat != zone->zone_pgdat) {
			wakeup_kswapd(zone, gfp_mask, order, highest_zoneidx);
			last_pgdat = zone->zone_pgdat;
		}
	}
}

static inline unsigned int
gfp_to_alloc_flags(gfp_t gfp_mask, unsigned int order)
{
	unsigned int alloc_flags = ALLOC_WMARK_MIN | ALLOC_CPUSET;

	/*
	 * __GFP_HIGH is assumed to be the same as ALLOC_MIN_RESERVE
	 * and __GFP_KSWAPD_RECLAIM is assumed to be the same as ALLOC_KSWAPD
	 * to save two branches.
	 */
	BUILD_BUG_ON(__GFP_HIGH != (__force gfp_t) ALLOC_MIN_RESERVE);
	BUILD_BUG_ON(__GFP_KSWAPD_RECLAIM != (__force gfp_t) ALLOC_KSWAPD);

	/*
	 * The caller may dip into page reserves a bit more if the caller
	 * cannot run direct reclaim, or if the caller has realtime scheduling
	 * policy or is asking for __GFP_HIGH memory.  GFP_ATOMIC requests will
	 * set both ALLOC_NON_BLOCK and ALLOC_MIN_RESERVE(__GFP_HIGH).
	 */
	alloc_flags |= (__force int)
		(gfp_mask & (__GFP_HIGH | __GFP_KSWAPD_RECLAIM));

	if (!(gfp_mask & __GFP_DIRECT_RECLAIM)) {
		/*
		 * Not worth trying to allocate harder for __GFP_NOMEMALLOC even
		 * if it can't schedule.
		 */
		if (!(gfp_mask & __GFP_NOMEMALLOC)) {
			alloc_flags |= ALLOC_NON_BLOCK;

			if (order > 0)
				alloc_flags |= ALLOC_HIGHATOMIC;
		}

		/*
		 * Ignore cpuset mems for non-blocking __GFP_HIGH (probably
		 * GFP_ATOMIC) rather than fail, see the comment for
		 * cpuset_node_allowed().
		 */
		if (alloc_flags & ALLOC_MIN_RESERVE)
			alloc_flags &= ~ALLOC_CPUSET;
	} else if (unlikely(rt_task(current)) && in_task())
		alloc_flags |= ALLOC_MIN_RESERVE;

	alloc_flags = gfp_to_alloc_flags_cma(gfp_mask, alloc_flags);

	return alloc_flags;
}

static bool oom_reserves_allowed(struct task_struct *tsk)
{
	if (!tsk_is_oom_victim(tsk))
		return false;

	/*
	 * !MMU doesn't have oom reaper so give access to memory reserves
	 * only to the thread with TIF_MEMDIE set
	 */
	if (!IS_ENABLED(CONFIG_MMU) && !test_thread_flag(TIF_MEMDIE))
		return false;

	return true;
}

/*
 * Distinguish requests which really need access to full memory
 * reserves from oom victims which can live with a portion of it
 */
static inline int __gfp_pfmemalloc_flags(gfp_t gfp_mask)
{
	if (unlikely(gfp_mask & __GFP_NOMEMALLOC))
		return 0;
	if (gfp_mask & __GFP_MEMALLOC)
		return ALLOC_NO_WATERMARKS;
	if (in_serving_softirq() && (current->flags & PF_MEMALLOC))
		return ALLOC_NO_WATERMARKS;
	if (!in_interrupt()) {
		if (current->flags & PF_MEMALLOC)
			return ALLOC_NO_WATERMARKS;
		else if (oom_reserves_allowed(current))
			return ALLOC_OOM;
	}

	return 0;
}

bool gfp_pfmemalloc_allowed(gfp_t gfp_mask)
{
	return !!__gfp_pfmemalloc_flags(gfp_mask);
}

/*
 * Checks whether it makes sense to retry the reclaim to make a forward progress
 * for the given allocation request.
 *
 * We give up when we either have tried MAX_RECLAIM_RETRIES in a row
 * without success, or when we couldn't even meet the watermark if we
 * reclaimed all remaining pages on the LRU lists.
 *
 * Returns true if a retry is viable or false to enter the oom path.
 */
static inline bool
should_reclaim_retry(gfp_t gfp_mask, unsigned order,
		     struct alloc_context *ac, int alloc_flags,
		     bool did_some_progress, int *no_progress_loops)
{
	struct zone *zone;
	struct zoneref *z;
	bool ret = false;

	/*
	 * Costly allocations might have made a progress but this doesn't mean
	 * their order will become available due to high fragmentation so
	 * always increment the no progress counter for them
	 */
	if (did_some_progress && order <= PAGE_ALLOC_COSTLY_ORDER)
		*no_progress_loops = 0;
	else
		(*no_progress_loops)++;

	if (*no_progress_loops > MAX_RECLAIM_RETRIES)
		goto out;


	/*
	 * Keep reclaiming pages while there is a chance this will lead
	 * somewhere.  If none of the target zones can satisfy our allocation
	 * request even if all reclaimable pages are considered then we are
	 * screwed and have to go OOM.
	 */
	for_each_zone_zonelist_nodemask(zone, z, ac->zonelist,
				ac->highest_zoneidx, ac->nodemask) {
		unsigned long available;
		unsigned long reclaimable;
		unsigned long min_wmark = min_wmark_pages(zone);
		bool wmark;

		if (cpusets_enabled() &&
			(alloc_flags & ALLOC_CPUSET) &&
			!__cpuset_zone_allowed(zone, gfp_mask))
				continue;

		available = reclaimable = zone_reclaimable_pages(zone);
		available += zone_page_state_snapshot(zone, NR_FREE_PAGES);

		/*
		 * Would the allocation succeed if we reclaimed all
		 * reclaimable pages?
		 */
		wmark = __zone_watermark_ok(zone, order, min_wmark,
				ac->highest_zoneidx, alloc_flags, available);
		trace_reclaim_retry_zone(z, order, reclaimable,
				available, min_wmark, *no_progress_loops, wmark);
		if (wmark) {
			ret = true;
			break;
		}
	}

	/*
	 * Memory allocation/reclaim might be called from a WQ context and the
	 * current implementation of the WQ concurrency control doesn't
	 * recognize that a particular WQ is congested if the worker thread is
	 * looping without ever sleeping. Therefore we have to do a short sleep
	 * here rather than calling cond_resched().
	 */
	if (current->flags & PF_WQ_WORKER)
		schedule_timeout_uninterruptible(1);
	else
		cond_resched();
out:
	/* Before OOM, exhaust highatomic_reserve */
	if (!ret)
		return unreserve_highatomic_pageblock(ac, true);

	return ret;
}

static inline bool
check_retry_cpuset(int cpuset_mems_cookie, struct alloc_context *ac)
{
	/*
	 * It's possible that cpuset's mems_allowed and the nodemask from
	 * mempolicy don't intersect. This should be normally dealt with by
	 * policy_nodemask(), but it's possible to race with cpuset update in
	 * such a way the check therein was true, and then it became false
	 * before we got our cpuset_mems_cookie here.
	 * This assumes that for all allocations, ac->nodemask can come only
	 * from MPOL_BIND mempolicy (whose documented semantics is to be ignored
	 * when it does not intersect with the cpuset restrictions) or the
	 * caller can deal with a violated nodemask.
	 */
	if (cpusets_enabled() && ac->nodemask &&
			!cpuset_nodemask_valid_mems_allowed(ac->nodemask)) {
		ac->nodemask = NULL;
		return true;
	}

	/*
	 * When updating a task's mems_allowed or mempolicy nodemask, it is
	 * possible to race with parallel threads in such a way that our
	 * allocation can fail while the mask is being updated. If we are about
	 * to fail, check if the cpuset changed during allocation and if so,
	 * retry.
	 */
	if (read_mems_allowed_retry(cpuset_mems_cookie))
		return true;

	return false;
}

static inline struct page *
__alloc_pages_slowpath(gfp_t gfp_mask, unsigned int order,
						struct alloc_context *ac)
{
	bool can_direct_reclaim = gfp_mask & __GFP_DIRECT_RECLAIM;
	bool can_compact = gfp_compaction_allowed(gfp_mask);
	bool nofail = gfp_mask & __GFP_NOFAIL;
	const bool costly_order = order > PAGE_ALLOC_COSTLY_ORDER;
	struct page *page = NULL;
	unsigned int alloc_flags;
	unsigned long did_some_progress;
	enum compact_priority compact_priority;
	enum compact_result compact_result;
	int compaction_retries;
	int no_progress_loops;
	unsigned int cpuset_mems_cookie;
	unsigned int zonelist_iter_cookie;
	int reserve_flags;

	if (unlikely(nofail)) {
		/*
		 * We most definitely don't want callers attempting to
		 * allocate greater than order-1 page units with __GFP_NOFAIL.
		 */
		WARN_ON_ONCE(order > 1);
		/*
		 * Also we don't support __GFP_NOFAIL without __GFP_DIRECT_RECLAIM,
		 * otherwise, we may result in lockup.
		 */
		WARN_ON_ONCE(!can_direct_reclaim);
		/*
		 * PF_MEMALLOC request from this context is rather bizarre
		 * because we cannot reclaim anything and only can loop waiting
		 * for somebody to do a work for us.
		 */
		WARN_ON_ONCE(current->flags & PF_MEMALLOC);
	}

restart:
	compaction_retries = 0;
	no_progress_loops = 0;
	compact_priority = DEF_COMPACT_PRIORITY;
	cpuset_mems_cookie = read_mems_allowed_begin();
	zonelist_iter_cookie = zonelist_iter_begin();

	/*
	 * The fast path uses conservative alloc_flags to succeed only until
	 * kswapd needs to be woken up, and to avoid the cost of setting up
	 * alloc_flags precisely. So we do that now.
	 */
	alloc_flags = gfp_to_alloc_flags(gfp_mask, order);

	/*
	 * We need to recalculate the starting point for the zonelist iterator
	 * because we might have used different nodemask in the fast path, or
	 * there was a cpuset modification and we are retrying - otherwise we
	 * could end up iterating over non-eligible zones endlessly.
	 */
	ac->preferred_zoneref = first_zones_zonelist(ac->zonelist,
					ac->highest_zoneidx, ac->nodemask);
	if (!zonelist_zone(ac->preferred_zoneref))
		goto nopage;

	/*
	 * Check for insane configurations where the cpuset doesn't contain
	 * any suitable zone to satisfy the request - e.g. non-movable
	 * GFP_HIGHUSER allocations from MOVABLE nodes only.
	 */
	if (cpusets_insane_config() && (gfp_mask & __GFP_HARDWALL)) {
		struct zoneref *z = first_zones_zonelist(ac->zonelist,
					ac->highest_zoneidx,
					&cpuset_current_mems_allowed);
		if (!zonelist_zone(z))
			goto nopage;
	}

	if (alloc_flags & ALLOC_KSWAPD)
		wake_all_kswapds(order, gfp_mask, ac);

	/*
	 * The adjusted alloc_flags might result in immediate success, so try
	 * that first
	 */
	page = get_page_from_freelist(gfp_mask, order, alloc_flags, ac);
	if (page)
		goto got_pg;

	/*
	 * For costly allocations, try direct compaction first, as it's likely
	 * that we have enough base pages and don't need to reclaim. For non-
	 * movable high-order allocations, do that as well, as compaction will
	 * try prevent permanent fragmentation by migrating from blocks of the
	 * same migratetype.
	 * Don't try this for allocations that are allowed to ignore
	 * watermarks, as the ALLOC_NO_WATERMARKS attempt didn't yet happen.
	 */
	if (can_direct_reclaim && can_compact &&
			(costly_order ||
			   (order > 0 && ac->migratetype != MIGRATE_MOVABLE))
			&& !gfp_pfmemalloc_allowed(gfp_mask)) {
		page = __alloc_pages_direct_compact(gfp_mask, order,
						alloc_flags, ac,
						INIT_COMPACT_PRIORITY,
						&compact_result);
		if (page)
			goto got_pg;

		/*
		 * Checks for costly allocations with __GFP_NORETRY, which
		 * includes some THP page fault allocations
		 */
		if (costly_order && (gfp_mask & __GFP_NORETRY)) {
			/*
			 * If allocating entire pageblock(s) and compaction
			 * failed because all zones are below low watermarks
			 * or is prohibited because it recently failed at this
			 * order, fail immediately unless the allocator has
			 * requested compaction and reclaim retry.
			 *
			 * Reclaim is
			 *  - potentially very expensive because zones are far
			 *    below their low watermarks or this is part of very
			 *    bursty high order allocations,
			 *  - not guaranteed to help because isolate_freepages()
			 *    may not iterate over freed pages as part of its
			 *    linear scan, and
			 *  - unlikely to make entire pageblocks free on its
			 *    own.
			 */
			if (compact_result == COMPACT_SKIPPED ||
			    compact_result == COMPACT_DEFERRED)
				goto nopage;

			/*
			 * Looks like reclaim/compaction is worth trying, but
			 * sync compaction could be very expensive, so keep
			 * using async compaction.
			 */
			compact_priority = INIT_COMPACT_PRIORITY;
		}
	}

retry:
	/* Ensure kswapd doesn't accidentally go to sleep as long as we loop */
	if (alloc_flags & ALLOC_KSWAPD)
		wake_all_kswapds(order, gfp_mask, ac);

	reserve_flags = __gfp_pfmemalloc_flags(gfp_mask);
	if (reserve_flags)
		alloc_flags = gfp_to_alloc_flags_cma(gfp_mask, reserve_flags) |
					  (alloc_flags & ALLOC_KSWAPD);

	/*
	 * Reset the nodemask and zonelist iterators if memory policies can be
	 * ignored. These allocations are high priority and system rather than
	 * user oriented.
	 */
	if (!(alloc_flags & ALLOC_CPUSET) || reserve_flags) {
		ac->nodemask = NULL;
		ac->preferred_zoneref = first_zones_zonelist(ac->zonelist,
					ac->highest_zoneidx, ac->nodemask);
	}

	/* Attempt with potentially adjusted zonelist and alloc_flags */
	page = get_page_from_freelist(gfp_mask, order, alloc_flags, ac);
	if (page)
		goto got_pg;

	/* Caller is not willing to reclaim, we can't balance anything */
	if (!can_direct_reclaim)
		goto nopage;

	/* Avoid recursion of direct reclaim */
	if (current->flags & PF_MEMALLOC)
		goto nopage;

	/* Try direct reclaim and then allocating */
	page = __alloc_pages_direct_reclaim(gfp_mask, order, alloc_flags, ac,
							&did_some_progress);
	if (page)
		goto got_pg;

	/* Try direct compaction and then allocating */
	page = __alloc_pages_direct_compact(gfp_mask, order, alloc_flags, ac,
					compact_priority, &compact_result);
	if (page)
		goto got_pg;

	/* Do not loop if specifically requested */
	if (gfp_mask & __GFP_NORETRY)
		goto nopage;

	/*
	 * Do not retry costly high order allocations unless they are
	 * __GFP_RETRY_MAYFAIL and we can compact
	 */
	if (costly_order && (!can_compact ||
			     !(gfp_mask & __GFP_RETRY_MAYFAIL)))
		goto nopage;

	if (should_reclaim_retry(gfp_mask, order, ac, alloc_flags,
				 did_some_progress > 0, &no_progress_loops))
		goto retry;

	/*
	 * It doesn't make any sense to retry for the compaction if the order-0
	 * reclaim is not able to make any progress because the current
	 * implementation of the compaction depends on the sufficient amount
	 * of free memory (see __compaction_suitable)
	 */
	if (did_some_progress > 0 && can_compact &&
			should_compact_retry(ac, order, alloc_flags,
				compact_result, &compact_priority,
				&compaction_retries))
		goto retry;


	/*
	 * Deal with possible cpuset update races or zonelist updates to avoid
	 * a unnecessary OOM kill.
	 */
	if (check_retry_cpuset(cpuset_mems_cookie, ac) ||
	    check_retry_zonelist(zonelist_iter_cookie))
		goto restart;

	/* Reclaim has failed us, start killing things */
	page = __alloc_pages_may_oom(gfp_mask, order, ac, &did_some_progress);
	if (page)
		goto got_pg;

	/* Avoid allocations with no watermarks from looping endlessly */
	if (tsk_is_oom_victim(current) &&
	    (alloc_flags & ALLOC_OOM ||
	     (gfp_mask & __GFP_NOMEMALLOC)))
		goto nopage;

	/* Retry as long as the OOM killer is making progress */
	if (did_some_progress) {
		no_progress_loops = 0;
		goto retry;
	}

nopage:
	/*
	 * Deal with possible cpuset update races or zonelist updates to avoid
	 * a unnecessary OOM kill.
	 */
	if (check_retry_cpuset(cpuset_mems_cookie, ac) ||
	    check_retry_zonelist(zonelist_iter_cookie))
		goto restart;

	/*
	 * Make sure that __GFP_NOFAIL request doesn't leak out and make sure
	 * we always retry
	 */
	if (unlikely(nofail)) {
		/*
		 * Lacking direct_reclaim we can't do anything to reclaim memory,
		 * we disregard these unreasonable nofail requests and still
		 * return NULL
		 */
		if (!can_direct_reclaim)
			goto fail;

		/*
		 * Help non-failing allocations by giving some access to memory
		 * reserves normally used for high priority non-blocking
		 * allocations but do not use ALLOC_NO_WATERMARKS because this
		 * could deplete whole memory reserves which would just make
		 * the situation worse.
		 */
		page = __alloc_pages_cpuset_fallback(gfp_mask, order, ALLOC_MIN_RESERVE, ac);
		if (page)
			goto got_pg;

		cond_resched();
		goto retry;
	}
fail:
	warn_alloc(gfp_mask, ac->nodemask,
			"page allocation failure: order:%u", order);
got_pg:
	return page;
}

static inline bool prepare_alloc_pages(gfp_t gfp_mask, unsigned int order,
		int preferred_nid, nodemask_t *nodemask,
		struct alloc_context *ac, gfp_t *alloc_gfp,
		unsigned int *alloc_flags)
{
	ac->highest_zoneidx = gfp_zone(gfp_mask);
	ac->zonelist = node_zonelist(preferred_nid, gfp_mask);
	ac->nodemask = nodemask;
	ac->migratetype = gfp_migratetype(gfp_mask);

	if (cpusets_enabled()) {
		*alloc_gfp |= __GFP_HARDWALL;
		/*
		 * When we are in the interrupt context, it is irrelevant
		 * to the current task context. It means that any node ok.
		 */
		if (in_task() && !ac->nodemask)
			ac->nodemask = &cpuset_current_mems_allowed;
		else
			*alloc_flags |= ALLOC_CPUSET;
	}

	might_alloc(gfp_mask);

	if (should_fail_alloc_page(gfp_mask, order))
		return false;

	*alloc_flags = gfp_to_alloc_flags_cma(gfp_mask, *alloc_flags);

	/* Dirty zone balancing only done in the fast path */
	ac->spread_dirty_pages = (gfp_mask & __GFP_WRITE);

	/*
	 * The preferred zone is used for statistics but crucially it is
	 * also used as the starting point for the zonelist iterator. It
	 * may get reset for allocations that ignore memory policies.
	 */
	ac->preferred_zoneref = first_zones_zonelist(ac->zonelist,
					ac->highest_zoneidx, ac->nodemask);

	return true;
}

/*
 * __alloc_pages_bulk - Allocate a number of order-0 pages to a list or array
 * @gfp: GFP flags for the allocation
 * @preferred_nid: The preferred NUMA node ID to allocate from
 * @nodemask: Set of nodes to allocate from, may be NULL
 * @nr_pages: The number of pages desired on the list or array
 * @page_list: Optional list to store the allocated pages
 * @page_array: Optional array to store the pages
 *
 * This is a batched version of the page allocator that attempts to
 * allocate nr_pages quickly. Pages are added to page_list if page_list
 * is not NULL, otherwise it is assumed that the page_array is valid.
 *
 * For lists, nr_pages is the number of pages that should be allocated.
 *
 * For arrays, only NULL elements are populated with pages and nr_pages
 * is the maximum number of pages that will be stored in the array.
 *
 * Returns the number of pages on the list or array.
 */
unsigned long alloc_pages_bulk_noprof(gfp_t gfp, int preferred_nid,
			nodemask_t *nodemask, int nr_pages,
			struct list_head *page_list,
			struct page **page_array)
{
	struct page *page;
	unsigned long __maybe_unused UP_flags;
	struct zone *zone;
	struct zoneref *z;
	struct per_cpu_pages *pcp;
	struct list_head *pcp_list;
	struct alloc_context ac;
	gfp_t alloc_gfp;
	unsigned int alloc_flags = ALLOC_WMARK_LOW;
	int nr_populated = 0, nr_account = 0;

	/*
	 * Skip populated array elements to determine if any pages need
	 * to be allocated before disabling IRQs.
	 */
	while (page_array && nr_populated < nr_pages && page_array[nr_populated])
		nr_populated++;

	/* No pages requested? */
	if (unlikely(nr_pages <= 0))
		goto out;

	/* Already populated array? */
	if (unlikely(page_array && nr_pages - nr_populated == 0))
		goto out;

	/* Bulk allocator does not support memcg accounting. */
	if (memcg_kmem_online() && (gfp & __GFP_ACCOUNT))
		goto failed;

	/* Use the single page allocator for one page. */
	if (nr_pages - nr_populated == 1)
		goto failed;

#ifdef CONFIG_PAGE_OWNER
	/*
	 * PAGE_OWNER may recurse into the allocator to allocate space to
	 * save the stack with pagesets.lock held. Releasing/reacquiring
	 * removes much of the performance benefit of bulk allocation so
	 * force the caller to allocate one page at a time as it'll have
	 * similar performance to added complexity to the bulk allocator.
	 */
	if (static_branch_unlikely(&page_owner_inited))
		goto failed;
#endif

	/* May set ALLOC_NOFRAGMENT, fragmentation will return 1 page. */
	gfp &= gfp_allowed_mask;
	alloc_gfp = gfp;
	if (!prepare_alloc_pages(gfp, 0, preferred_nid, nodemask, &ac, &alloc_gfp, &alloc_flags))
		goto out;
	gfp = alloc_gfp;

	/* Find an allowed local zone that meets the low watermark. */
	for_each_zone_zonelist_nodemask(zone, z, ac.zonelist, ac.highest_zoneidx, ac.nodemask) {
		unsigned long mark;

		if (cpusets_enabled() && (alloc_flags & ALLOC_CPUSET) &&
		    !__cpuset_zone_allowed(zone, gfp)) {
			continue;
		}

		if (nr_online_nodes > 1 && zone != zonelist_zone(ac.preferred_zoneref) &&
		    zone_to_nid(zone) != zonelist_node_idx(ac.preferred_zoneref)) {
			goto failed;
		}

		cond_accept_memory(zone, 0);
retry_this_zone:
		mark = wmark_pages(zone, alloc_flags & ALLOC_WMARK_MASK) + nr_pages;
		if (zone_watermark_fast(zone, 0,  mark,
				zonelist_zone_idx(ac.preferred_zoneref),
				alloc_flags, gfp)) {
			break;
		}

		if (cond_accept_memory(zone, 0))
			goto retry_this_zone;

		/* Try again if zone has deferred pages */
		if (deferred_pages_enabled()) {
			if (_deferred_grow_zone(zone, 0))
				goto retry_this_zone;
		}
	}

	/*
	 * If there are no allowed local zones that meets the watermarks then
	 * try to allocate a single page and reclaim if necessary.
	 */
	if (unlikely(!zone))
		goto failed;

	/* spin_trylock may fail due to a parallel drain or IRQ reentrancy. */
	pcp_trylock_prepare(UP_flags);
	pcp = pcp_spin_trylock(zone->per_cpu_pageset);
	if (!pcp)
		goto failed_irq;

	/* Attempt the batch allocation */
	pcp_list = &pcp->lists[order_to_pindex(ac.migratetype, 0)];
	while (nr_populated < nr_pages) {

		/* Skip existing pages */
		if (page_array && page_array[nr_populated]) {
			nr_populated++;
			continue;
		}

		page = __rmqueue_pcplist(zone, 0, ac.migratetype, alloc_flags,
								pcp, pcp_list);
		if (unlikely(!page)) {
			/* Try and allocate at least one page */
			if (!nr_account) {
				pcp_spin_unlock(pcp);
				goto failed_irq;
			}
			break;
		}
		nr_account++;

		prep_new_page(page, 0, gfp, 0);
		if (page_list)
			list_add(&page->lru, page_list);
		else
			page_array[nr_populated] = page;
		nr_populated++;
	}

	pcp_spin_unlock(pcp);
	pcp_trylock_finish(UP_flags);

	__count_zid_vm_events(PGALLOC, zone_idx(zone), nr_account);
	zone_statistics(zonelist_zone(ac.preferred_zoneref), zone, nr_account);

out:
	return nr_populated;

failed_irq:
	pcp_trylock_finish(UP_flags);

failed:
	page = __alloc_pages_noprof(gfp, 0, preferred_nid, nodemask);
	if (page) {
		if (page_list)
			list_add(&page->lru, page_list);
		else
			page_array[nr_populated] = page;
		nr_populated++;
	}

	goto out;
}
EXPORT_SYMBOL_GPL(alloc_pages_bulk_noprof);

/*
 * This is the 'heart' of the zoned buddy allocator.
 */
struct page *__alloc_pages_noprof(gfp_t gfp, unsigned int order,
				      int preferred_nid, nodemask_t *nodemask)
{
	struct page *page;
	unsigned int alloc_flags = ALLOC_WMARK_LOW;
	gfp_t alloc_gfp; /* The gfp_t that was actually used for allocation */
	struct alloc_context ac = { };

	/*
	 * There are several places where we assume that the order value is sane
	 * so bail out early if the request is out of bound.
	 */
	if (WARN_ON_ONCE_GFP(order > MAX_PAGE_ORDER, gfp))
		return NULL;

	gfp &= gfp_allowed_mask;
	/*
	 * Apply scoped allocation constraints. This is mainly about GFP_NOFS
	 * resp. GFP_NOIO which has to be inherited for all allocation requests
	 * from a particular context which has been marked by
	 * memalloc_no{fs,io}_{save,restore}. And PF_MEMALLOC_PIN which ensures
	 * movable zones are not used during allocation.
	 */
	gfp = current_gfp_context(gfp);
	alloc_gfp = gfp;
	if (!prepare_alloc_pages(gfp, order, preferred_nid, nodemask, &ac,
			&alloc_gfp, &alloc_flags))
		return NULL;

	/*
	 * Forbid the first pass from falling back to types that fragment
	 * memory until all local zones are considered.
	 */
	alloc_flags |= alloc_flags_nofragment(zonelist_zone(ac.preferred_zoneref), gfp);

	/* First allocation attempt */
	page = get_page_from_freelist(alloc_gfp, order, alloc_flags, &ac);
	if (likely(page))
		goto out;

	alloc_gfp = gfp;
	ac.spread_dirty_pages = false;

	/*
	 * Restore the original nodemask if it was potentially replaced with
	 * &cpuset_current_mems_allowed to optimize the fast-path attempt.
	 */
	ac.nodemask = nodemask;

	page = __alloc_pages_slowpath(alloc_gfp, order, &ac);

out:
	if (memcg_kmem_online() && (gfp & __GFP_ACCOUNT) && page &&
	    unlikely(__memcg_kmem_charge_page(page, gfp, order) != 0)) {
		__free_pages(page, order);
		page = NULL;
	}

	trace_mm_page_alloc(page, order, alloc_gfp, ac.migratetype);
	kmsan_alloc_page(page, order, alloc_gfp);

	return page;
}
EXPORT_SYMBOL(__alloc_pages_noprof);

struct folio *__folio_alloc_noprof(gfp_t gfp, unsigned int order, int preferred_nid,
		nodemask_t *nodemask)
{
	struct page *page = __alloc_pages_noprof(gfp | __GFP_COMP, order,
					preferred_nid, nodemask);
	return page_rmappable_folio(page);
}
EXPORT_SYMBOL(__folio_alloc_noprof);

/*
 * Common helper functions. Never use with __GFP_HIGHMEM because the returned
 * address cannot represent highmem pages. Use alloc_pages and then kmap if
 * you need to access high mem.
 */
unsigned long get_free_pages_noprof(gfp_t gfp_mask, unsigned int order)
{
	struct page *page;

	page = alloc_pages_noprof(gfp_mask & ~__GFP_HIGHMEM, order);
	if (!page)
		return 0;
	return (unsigned long) page_address(page);
}
EXPORT_SYMBOL(get_free_pages_noprof);

unsigned long get_zeroed_page_noprof(gfp_t gfp_mask)
{
	return get_free_pages_noprof(gfp_mask | __GFP_ZERO, 0);
}
EXPORT_SYMBOL(get_zeroed_page_noprof);

/**
 * __free_pages - Free pages allocated with alloc_pages().
 * @page: The page pointer returned from alloc_pages().
 * @order: The order of the allocation.
 *
 * This function can free multi-page allocations that are not compound
 * pages.  It does not check that the @order passed in matches that of
 * the allocation, so it is easy to leak memory.  Freeing more memory
 * than was allocated will probably emit a warning.
 *
 * If the last reference to this page is speculative, it will be released
 * by put_page() which only frees the first page of a non-compound
 * allocation.  To prevent the remaining pages from being leaked, we free
 * the subsequent pages here.  If you want to use the page's reference
 * count to decide when to free the allocation, you should allocate a
 * compound page, and use put_page() instead of __free_pages().
 *
 * Context: May be called in interrupt context or while holding a normal
 * spinlock, but not in NMI context or while holding a raw spinlock.
 */
void __free_pages(struct page *page, unsigned int order)
{
	/* get PageHead before we drop reference */
	int head = PageHead(page);
	struct alloc_tag *tag = pgalloc_tag_get(page);

	if (put_page_testzero(page))
		free_unref_page(page, order);
	else if (!head) {
		pgalloc_tag_sub_pages(tag, (1 << order) - 1);
		while (order-- > 0)
			free_unref_page(page + (1 << order), order);
	}
}
EXPORT_SYMBOL(__free_pages);

void free_pages(unsigned long addr, unsigned int order)
{
	if (addr != 0) {
		VM_BUG_ON(!virt_addr_valid((void *)addr));
		__free_pages(virt_to_page((void *)addr), order);
	}
}

EXPORT_SYMBOL(free_pages);

/*
 * Page Fragment:
 *  An arbitrary-length arbitrary-offset area of memory which resides
 *  within a 0 or higher order page.  Multiple fragments within that page
 *  are individually refcounted, in the page's reference counter.
 *
 * The page_frag functions below provide a simple allocation framework for
 * page fragments.  This is used by the network stack and network device
 * drivers to provide a backing region of memory for use as either an
 * sk_buff->head, or to be used in the "frags" portion of skb_shared_info.
 */
static struct page *__page_frag_cache_refill(struct page_frag_cache *nc,
					     gfp_t gfp_mask)
{
	struct page *page = NULL;
	gfp_t gfp = gfp_mask;

#if (PAGE_SIZE < PAGE_FRAG_CACHE_MAX_SIZE)
	gfp_mask = (gfp_mask & ~__GFP_DIRECT_RECLAIM) |  __GFP_COMP |
		   __GFP_NOWARN | __GFP_NORETRY | __GFP_NOMEMALLOC;
	page = alloc_pages_node(NUMA_NO_NODE, gfp_mask,
				PAGE_FRAG_CACHE_MAX_ORDER);
	nc->size = page ? PAGE_FRAG_CACHE_MAX_SIZE : PAGE_SIZE;
#endif
	if (unlikely(!page))
		page = alloc_pages_node(NUMA_NO_NODE, gfp, 0);

	nc->va = page ? page_address(page) : NULL;

	return page;
}

void page_frag_cache_drain(struct page_frag_cache *nc)
{
	if (!nc->va)
		return;

	__page_frag_cache_drain(virt_to_head_page(nc->va), nc->pagecnt_bias);
	nc->va = NULL;
}
EXPORT_SYMBOL(page_frag_cache_drain);

void __page_frag_cache_drain(struct page *page, unsigned int count)
{
	VM_BUG_ON_PAGE(page_ref_count(page) == 0, page);

	if (page_ref_sub_and_test(page, count))
		free_unref_page(page, compound_order(page));
}
EXPORT_SYMBOL(__page_frag_cache_drain);

void *__page_frag_alloc_align(struct page_frag_cache *nc,
			      unsigned int fragsz, gfp_t gfp_mask,
			      unsigned int align_mask)
{
	unsigned int size = PAGE_SIZE;
	struct page *page;
	int offset;

	if (unlikely(!nc->va)) {
refill:
		page = __page_frag_cache_refill(nc, gfp_mask);
		if (!page)
			return NULL;

#if (PAGE_SIZE < PAGE_FRAG_CACHE_MAX_SIZE)
		/* if size can vary use size else just use PAGE_SIZE */
		size = nc->size;
#endif
		/* Even if we own the page, we do not use atomic_set().
		 * This would break get_page_unless_zero() users.
		 */
		page_ref_add(page, PAGE_FRAG_CACHE_MAX_SIZE);

		/* reset page count bias and offset to start of new frag */
		nc->pfmemalloc = page_is_pfmemalloc(page);
		nc->pagecnt_bias = PAGE_FRAG_CACHE_MAX_SIZE + 1;
		nc->offset = size;
	}

	offset = nc->offset - fragsz;
	if (unlikely(offset < 0)) {
		page = virt_to_page(nc->va);

		if (!page_ref_sub_and_test(page, nc->pagecnt_bias))
			goto refill;

		if (unlikely(nc->pfmemalloc)) {
			free_unref_page(page, compound_order(page));
			goto refill;
		}

#if (PAGE_SIZE < PAGE_FRAG_CACHE_MAX_SIZE)
		/* if size can vary use size else just use PAGE_SIZE */
		size = nc->size;
#endif
		/* OK, page count is 0, we can safely set it */
		set_page_count(page, PAGE_FRAG_CACHE_MAX_SIZE + 1);

		/* reset page count bias and offset to start of new frag */
		nc->pagecnt_bias = PAGE_FRAG_CACHE_MAX_SIZE + 1;
		offset = size - fragsz;
		if (unlikely(offset < 0)) {
			/*
			 * The caller is trying to allocate a fragment
			 * with fragsz > PAGE_SIZE but the cache isn't big
			 * enough to satisfy the request, this may
			 * happen in low memory conditions.
			 * We don't release the cache page because
			 * it could make memory pressure worse
			 * so we simply return NULL here.
			 */
			return NULL;
		}
	}

	nc->pagecnt_bias--;
	offset &= align_mask;
	nc->offset = offset;

	return nc->va + offset;
}
EXPORT_SYMBOL(__page_frag_alloc_align);

/*
 * Frees a page fragment allocated out of either a compound or order 0 page.
 */
void page_frag_free(void *addr)
{
	struct page *page = virt_to_head_page(addr);

	if (unlikely(put_page_testzero(page)))
		free_unref_page(page, compound_order(page));
}
EXPORT_SYMBOL(page_frag_free);

static void *make_alloc_exact(unsigned long addr, unsigned int order,
		size_t size)
{
	if (addr) {
		unsigned long nr = DIV_ROUND_UP(size, PAGE_SIZE);
		struct page *page = virt_to_page((void *)addr);
		struct page *last = page + nr;

		split_page_owner(page, order, 0);
		pgalloc_tag_split(page, 1 << order);
		split_page_memcg(page, order, 0);
		while (page < --last)
			set_page_refcounted(last);

		last = page + (1UL << order);
		for (page += nr; page < last; page++)
			__free_pages_ok(page, 0, FPI_TO_TAIL);
	}
	return (void *)addr;
}

/**
 * alloc_pages_exact - allocate an exact number physically-contiguous pages.
 * @size: the number of bytes to allocate
 * @gfp_mask: GFP flags for the allocation, must not contain __GFP_COMP
 *
 * This function is similar to alloc_pages(), except that it allocates the
 * minimum number of pages to satisfy the request.  alloc_pages() can only
 * allocate memory in power-of-two pages.
 *
 * This function is also limited by MAX_PAGE_ORDER.
 *
 * Memory allocated by this function must be released by free_pages_exact().
 *
 * Return: pointer to the allocated area or %NULL in case of error.
 */
void *alloc_pages_exact_noprof(size_t size, gfp_t gfp_mask)
{
	unsigned int order = get_order(size);
	unsigned long addr;

	if (WARN_ON_ONCE(gfp_mask & (__GFP_COMP | __GFP_HIGHMEM)))
		gfp_mask &= ~(__GFP_COMP | __GFP_HIGHMEM);

	addr = get_free_pages_noprof(gfp_mask, order);
	return make_alloc_exact(addr, order, size);
}
EXPORT_SYMBOL(alloc_pages_exact_noprof);

/**
 * alloc_pages_exact_nid - allocate an exact number of physically-contiguous
 *			   pages on a node.
 * @nid: the preferred node ID where memory should be allocated
 * @size: the number of bytes to allocate
 * @gfp_mask: GFP flags for the allocation, must not contain __GFP_COMP
 *
 * Like alloc_pages_exact(), but try to allocate on node nid first before falling
 * back.
 *
 * Return: pointer to the allocated area or %NULL in case of error.
 */
void * __meminit alloc_pages_exact_nid_noprof(int nid, size_t size, gfp_t gfp_mask)
{
	unsigned int order = get_order(size);
	struct page *p;

	if (WARN_ON_ONCE(gfp_mask & (__GFP_COMP | __GFP_HIGHMEM)))
		gfp_mask &= ~(__GFP_COMP | __GFP_HIGHMEM);

	p = alloc_pages_node_noprof(nid, gfp_mask, order);
	if (!p)
		return NULL;
	return make_alloc_exact((unsigned long)page_address(p), order, size);
}

/**
 * free_pages_exact - release memory allocated via alloc_pages_exact()
 * @virt: the value returned by alloc_pages_exact.
 * @size: size of allocation, same value as passed to alloc_pages_exact().
 *
 * Release the memory allocated by a previous call to alloc_pages_exact.
 */
void free_pages_exact(void *virt, size_t size)
{
	unsigned long addr = (unsigned long)virt;
	unsigned long end = addr + PAGE_ALIGN(size);

	while (addr < end) {
		free_page(addr);
		addr += PAGE_SIZE;
	}
}
EXPORT_SYMBOL(free_pages_exact);

/**
 * nr_free_zone_pages - count number of pages beyond high watermark
 * @offset: The zone index of the highest zone
 *
 * nr_free_zone_pages() counts the number of pages which are beyond the
 * high watermark within all zones at or below a given zone index.  For each
 * zone, the number of pages is calculated as:
 *
 *     nr_free_zone_pages = managed_pages - high_pages
 *
 * Return: number of pages beyond high watermark.
 */
static unsigned long nr_free_zone_pages(int offset)
{
	struct zoneref *z;
	struct zone *zone;

	/* Just pick one node, since fallback list is circular */
	unsigned long sum = 0;

	struct zonelist *zonelist = node_zonelist(numa_node_id(), GFP_KERNEL);

	for_each_zone_zonelist(zone, z, zonelist, offset) {
		unsigned long size = zone_managed_pages(zone);
		unsigned long high = high_wmark_pages(zone);
		if (size > high)
			sum += size - high;
	}

	return sum;
}

/**
 * nr_free_buffer_pages - count number of pages beyond high watermark
 *
 * nr_free_buffer_pages() counts the number of pages which are beyond the high
 * watermark within ZONE_DMA and ZONE_NORMAL.
 *
 * Return: number of pages beyond high watermark within ZONE_DMA and
 * ZONE_NORMAL.
 */
unsigned long nr_free_buffer_pages(void)
{
	return nr_free_zone_pages(gfp_zone(GFP_USER));
}
EXPORT_SYMBOL_GPL(nr_free_buffer_pages);

static void zoneref_set_zone(struct zone *zone, struct zoneref *zoneref)
{
	zoneref->zone = zone;
	zoneref->zone_idx = zone_idx(zone);
}

/*
 * Builds allocation fallback zone lists.
 *
 * Add all populated zones of a node to the zonelist.
 */
static int build_zonerefs_node(pg_data_t *pgdat, struct zoneref *zonerefs)
{
	struct zone *zone;
	enum zone_type zone_type = MAX_NR_ZONES;
	int nr_zones = 0;

	do {
		zone_type--;
		zone = pgdat->node_zones + zone_type;
		if (populated_zone(zone)) {
			zoneref_set_zone(zone, &zonerefs[nr_zones++]);
			check_highest_zone(zone_type);
		}
	} while (zone_type);

	return nr_zones;
}

#ifdef CONFIG_NUMA

static int __parse_numa_zonelist_order(char *s)
{
	/*
	 * We used to support different zonelists modes but they turned
	 * out to be just not useful. Let's keep the warning in place
	 * if somebody still use the cmd line parameter so that we do
	 * not fail it silently
	 */
	if (!(*s == 'd' || *s == 'D' || *s == 'n' || *s == 'N')) {
		pr_warn("Ignoring unsupported numa_zonelist_order value:  %s\n", s);
		return -EINVAL;
	}
	return 0;
}

static char numa_zonelist_order[] = "Node";
#define NUMA_ZONELIST_ORDER_LEN	16
/*
 * sysctl handler for numa_zonelist_order
 */
static int numa_zonelist_order_handler(const struct ctl_table *table, int write,
		void *buffer, size_t *length, loff_t *ppos)
{
	if (write)
		return __parse_numa_zonelist_order(buffer);
	return proc_dostring(table, write, buffer, length, ppos);
}

static int node_load[MAX_NUMNODES];

/**
 * find_next_best_node - find the next node that should appear in a given node's fallback list
 * @node: node whose fallback list we're appending
 * @used_node_mask: nodemask_t of already used nodes
 *
 * We use a number of factors to determine which is the next node that should
 * appear on a given node's fallback list.  The node should not have appeared
 * already in @node's fallback list, and it should be the next closest node
 * according to the distance array (which contains arbitrary distance values
 * from each node to each node in the system), and should also prefer nodes
 * with no CPUs, since presumably they'll have very little allocation pressure
 * on them otherwise.
 *
 * Return: node id of the found node or %NUMA_NO_NODE if no node is found.
 */
int find_next_best_node(int node, nodemask_t *used_node_mask)
{
	int n, val;
	int min_val = INT_MAX;
	int best_node = NUMA_NO_NODE;

	/*
	 * Use the local node if we haven't already, but for memoryless local
	 * node, we should skip it and fall back to other nodes.
	 */
	if (!node_isset(node, *used_node_mask) && node_state(node, N_MEMORY)) {
		node_set(node, *used_node_mask);
		return node;
	}

	for_each_node_state(n, N_MEMORY) {

		/* Don't want a node to appear more than once */
		if (node_isset(n, *used_node_mask))
			continue;

		/* Use the distance array to find the distance */
		val = node_distance(node, n);

		/* Penalize nodes under us ("prefer the next node") */
		val += (n < node);

		/* Give preference to headless and unused nodes */
		if (!cpumask_empty(cpumask_of_node(n)))
			val += PENALTY_FOR_NODE_WITH_CPUS;

		/* Slight preference for less loaded node */
		val *= MAX_NUMNODES;
		val += node_load[n];

		if (val < min_val) {
			min_val = val;
			best_node = n;
		}
	}

	if (best_node >= 0)
		node_set(best_node, *used_node_mask);

	return best_node;
}


/*
 * Build zonelists ordered by node and zones within node.
 * This results in maximum locality--normal zone overflows into local
 * DMA zone, if any--but risks exhausting DMA zone.
 */
static void build_zonelists_in_node_order(pg_data_t *pgdat, int *node_order,
		unsigned nr_nodes)
{
	struct zoneref *zonerefs;
	int i;

	zonerefs = pgdat->node_zonelists[ZONELIST_FALLBACK]._zonerefs;

	for (i = 0; i < nr_nodes; i++) {
		int nr_zones;

		pg_data_t *node = NODE_DATA(node_order[i]);

		nr_zones = build_zonerefs_node(node, zonerefs);
		zonerefs += nr_zones;
	}
	zonerefs->zone = NULL;
	zonerefs->zone_idx = 0;
}

/*
 * Build __GFP_THISNODE zonelists
 */
static void build_thisnode_zonelists(pg_data_t *pgdat)
{
	struct zoneref *zonerefs;
	int nr_zones;

	zonerefs = pgdat->node_zonelists[ZONELIST_NOFALLBACK]._zonerefs;
	nr_zones = build_zonerefs_node(pgdat, zonerefs);
	zonerefs += nr_zones;
	zonerefs->zone = NULL;
	zonerefs->zone_idx = 0;
}

/*
 * Build zonelists ordered by zone and nodes within zones.
 * This results in conserving DMA zone[s] until all Normal memory is
 * exhausted, but results in overflowing to remote node while memory
 * may still exist in local DMA zone.
 */

static void build_zonelists(pg_data_t *pgdat)
{
	static int node_order[MAX_NUMNODES];
	int node, nr_nodes = 0;
	nodemask_t used_mask = NODE_MASK_NONE;
	int local_node, prev_node;

	/* NUMA-aware ordering of nodes */
	local_node = pgdat->node_id;
	prev_node = local_node;

	memset(node_order, 0, sizeof(node_order));
	while ((node = find_next_best_node(local_node, &used_mask)) >= 0) {
		/*
		 * We don't want to pressure a particular node.
		 * So adding penalty to the first node in same
		 * distance group to make it round-robin.
		 */
		if (node_distance(local_node, node) !=
		    node_distance(local_node, prev_node))
			node_load[node] += 1;

		node_order[nr_nodes++] = node;
		prev_node = node;
	}

	build_zonelists_in_node_order(pgdat, node_order, nr_nodes);
	build_thisnode_zonelists(pgdat);
	pr_info("Fallback order for Node %d: ", local_node);
	for (node = 0; node < nr_nodes; node++)
		pr_cont("%d ", node_order[node]);
	pr_cont("\n");
}

#ifdef CONFIG_HAVE_MEMORYLESS_NODES
/*
 * Return node id of node used for "local" allocations.
 * I.e., first node id of first zone in arg node's generic zonelist.
 * Used for initializing percpu 'numa_mem', which is used primarily
 * for kernel allocations, so use GFP_KERNEL flags to locate zonelist.
 */
int local_memory_node(int node)
{
	struct zoneref *z;

	z = first_zones_zonelist(node_zonelist(node, GFP_KERNEL),
				   gfp_zone(GFP_KERNEL),
				   NULL);
	return zonelist_node_idx(z);
}
#endif

static void setup_min_unmapped_ratio(void);
static void setup_min_slab_ratio(void);
#else	/* CONFIG_NUMA */

static void build_zonelists(pg_data_t *pgdat)
{
	struct zoneref *zonerefs;
	int nr_zones;

	zonerefs = pgdat->node_zonelists[ZONELIST_FALLBACK]._zonerefs;
	nr_zones = build_zonerefs_node(pgdat, zonerefs);
	zonerefs += nr_zones;

	zonerefs->zone = NULL;
	zonerefs->zone_idx = 0;
}

#endif	/* CONFIG_NUMA */

/*
 * Boot pageset table. One per cpu which is going to be used for all
 * zones and all nodes. The parameters will be set in such a way
 * that an item put on a list will immediately be handed over to
 * the buddy list. This is safe since pageset manipulation is done
 * with interrupts disabled.
 *
 * The boot_pagesets must be kept even after bootup is complete for
 * unused processors and/or zones. They do play a role for bootstrapping
 * hotplugged processors.
 *
 * zoneinfo_show() and maybe other functions do
 * not check if the processor is online before following the pageset pointer.
 * Other parts of the kernel may not check if the zone is available.
 */
static void per_cpu_pages_init(struct per_cpu_pages *pcp, struct per_cpu_zonestat *pzstats);
/* These effectively disable the pcplists in the boot pageset completely */
#define BOOT_PAGESET_HIGH	0
#define BOOT_PAGESET_BATCH	1
static DEFINE_PER_CPU(struct per_cpu_pages, boot_pageset);
static DEFINE_PER_CPU(struct per_cpu_zonestat, boot_zonestats);

static void __build_all_zonelists(void *data)
{
	int nid;
	int __maybe_unused cpu;
	pg_data_t *self = data;
	unsigned long flags;

	/*
	 * The zonelist_update_seq must be acquired with irqsave because the
	 * reader can be invoked from IRQ with GFP_ATOMIC.
	 */
	write_seqlock_irqsave(&zonelist_update_seq, flags);
	/*
	 * Also disable synchronous printk() to prevent any printk() from
	 * trying to hold port->lock, for
	 * tty_insert_flip_string_and_push_buffer() on other CPU might be
	 * calling kmalloc(GFP_ATOMIC | __GFP_NOWARN) with port->lock held.
	 */
	printk_deferred_enter();

#ifdef CONFIG_NUMA
	memset(node_load, 0, sizeof(node_load));
#endif

	/*
	 * This node is hotadded and no memory is yet present.   So just
	 * building zonelists is fine - no need to touch other nodes.
	 */
	if (self && !node_online(self->node_id)) {
		build_zonelists(self);
	} else {
		/*
		 * All possible nodes have pgdat preallocated
		 * in free_area_init
		 */
		for_each_node(nid) {
			pg_data_t *pgdat = NODE_DATA(nid);

			build_zonelists(pgdat);
		}

#ifdef CONFIG_HAVE_MEMORYLESS_NODES
		/*
		 * We now know the "local memory node" for each node--
		 * i.e., the node of the first zone in the generic zonelist.
		 * Set up numa_mem percpu variable for on-line cpus.  During
		 * boot, only the boot cpu should be on-line;  we'll init the
		 * secondary cpus' numa_mem as they come on-line.  During
		 * node/memory hotplug, we'll fixup all on-line cpus.
		 */
		for_each_online_cpu(cpu)
			set_cpu_numa_mem(cpu, local_memory_node(cpu_to_node(cpu)));
#endif
	}

	printk_deferred_exit();
	write_sequnlock_irqrestore(&zonelist_update_seq, flags);
}

static noinline void __init
build_all_zonelists_init(void)
{
	int cpu;

	__build_all_zonelists(NULL);

	/*
	 * Initialize the boot_pagesets that are going to be used
	 * for bootstrapping processors. The real pagesets for
	 * each zone will be allocated later when the per cpu
	 * allocator is available.
	 *
	 * boot_pagesets are used also for bootstrapping offline
	 * cpus if the system is already booted because the pagesets
	 * are needed to initialize allocators on a specific cpu too.
	 * F.e. the percpu allocator needs the page allocator which
	 * needs the percpu allocator in order to allocate its pagesets
	 * (a chicken-egg dilemma).
	 */
	for_each_possible_cpu(cpu)
		per_cpu_pages_init(&per_cpu(boot_pageset, cpu), &per_cpu(boot_zonestats, cpu));

	mminit_verify_zonelist();
	cpuset_init_current_mems_allowed();
}

/*
 * unless system_state == SYSTEM_BOOTING.
 *
 * __ref due to call of __init annotated helper build_all_zonelists_init
 * [protected by SYSTEM_BOOTING].
 */
void __ref build_all_zonelists(pg_data_t *pgdat)
{
	unsigned long vm_total_pages;

	if (system_state == SYSTEM_BOOTING) {
		build_all_zonelists_init();
	} else {
		__build_all_zonelists(pgdat);
		/* cpuset refresh routine should be here */
	}
	/* Get the number of free pages beyond high watermark in all zones. */
	vm_total_pages = nr_free_zone_pages(gfp_zone(GFP_HIGHUSER_MOVABLE));
	/*
	 * Disable grouping by mobility if the number of pages in the
	 * system is too low to allow the mechanism to work. It would be
	 * more accurate, but expensive to check per-zone. This check is
	 * made on memory-hotadd so a system can start with mobility
	 * disabled and enable it later
	 */
	if (vm_total_pages < (pageblock_nr_pages * MIGRATE_TYPES))
		page_group_by_mobility_disabled = 1;
	else
		page_group_by_mobility_disabled = 0;

	pr_info("Built %u zonelists, mobility grouping %s.  Total pages: %ld\n",
		nr_online_nodes,
		page_group_by_mobility_disabled ? "off" : "on",
		vm_total_pages);
#ifdef CONFIG_NUMA
	pr_info("Policy zone: %s\n", zone_names[policy_zone]);
#endif
}

static int zone_batchsize(struct zone *zone)
{
#ifdef CONFIG_MMU
	int batch;

	/*
	 * The number of pages to batch allocate is either ~0.1%
	 * of the zone or 1MB, whichever is smaller. The batch
	 * size is striking a balance between allocation latency
	 * and zone lock contention.
	 */
	batch = min(zone_managed_pages(zone) >> 10, SZ_1M / PAGE_SIZE);
	batch /= 4;		/* We effectively *= 4 below */
	if (batch < 1)
		batch = 1;

	/*
	 * Clamp the batch to a 2^n - 1 value. Having a power
	 * of 2 value was found to be more likely to have
	 * suboptimal cache aliasing properties in some cases.
	 *
	 * For example if 2 tasks are alternately allocating
	 * batches of pages, one task can end up with a lot
	 * of pages of one half of the possible page colors
	 * and the other with pages of the other colors.
	 */
	batch = rounddown_pow_of_two(batch + batch/2) - 1;

	return batch;

#else
	/* The deferral and batching of frees should be suppressed under NOMMU
	 * conditions.
	 *
	 * The problem is that NOMMU needs to be able to allocate large chunks
	 * of contiguous memory as there's no hardware page translation to
	 * assemble apparent contiguous memory from discontiguous pages.
	 *
	 * Queueing large contiguous runs of pages for batching, however,
	 * causes the pages to actually be freed in smaller chunks.  As there
	 * can be a significant delay between the individual batches being
	 * recycled, this leads to the once large chunks of space being
	 * fragmented and becoming unavailable for high-order allocations.
	 */
	return 0;
#endif
}

static int percpu_pagelist_high_fraction;
static int zone_highsize(struct zone *zone, int batch, int cpu_online,
			 int high_fraction)
{
#ifdef CONFIG_MMU
	int high;
	int nr_split_cpus;
	unsigned long total_pages;

	if (!high_fraction) {
		/*
		 * By default, the high value of the pcp is based on the zone
		 * low watermark so that if they are full then background
		 * reclaim will not be started prematurely.
		 */
		total_pages = low_wmark_pages(zone);
	} else {
		/*
		 * If percpu_pagelist_high_fraction is configured, the high
		 * value is based on a fraction of the managed pages in the
		 * zone.
		 */
		total_pages = zone_managed_pages(zone) / high_fraction;
	}

	/*
	 * Split the high value across all online CPUs local to the zone. Note
	 * that early in boot that CPUs may not be online yet and that during
	 * CPU hotplug that the cpumask is not yet updated when a CPU is being
	 * onlined. For memory nodes that have no CPUs, split the high value
	 * across all online CPUs to mitigate the risk that reclaim is triggered
	 * prematurely due to pages stored on pcp lists.
	 */
	nr_split_cpus = cpumask_weight(cpumask_of_node(zone_to_nid(zone))) + cpu_online;
	if (!nr_split_cpus)
		nr_split_cpus = num_online_cpus();
	high = total_pages / nr_split_cpus;

	/*
	 * Ensure high is at least batch*4. The multiple is based on the
	 * historical relationship between high and batch.
	 */
	high = max(high, batch << 2);

	return high;
#else
	return 0;
#endif
}

/*
 * pcp->high and pcp->batch values are related and generally batch is lower
 * than high. They are also related to pcp->count such that count is lower
 * than high, and as soon as it reaches high, the pcplist is flushed.
 *
 * However, guaranteeing these relations at all times would require e.g. write
 * barriers here but also careful usage of read barriers at the read side, and
 * thus be prone to error and bad for performance. Thus the update only prevents
 * store tearing. Any new users of pcp->batch, pcp->high_min and pcp->high_max
 * should ensure they can cope with those fields changing asynchronously, and
 * fully trust only the pcp->count field on the local CPU with interrupts
 * disabled.
 *
 * mutex_is_locked(&pcp_batch_high_lock) required when calling this function
 * outside of boot time (or some other assurance that no concurrent updaters
 * exist).
 */
static void pageset_update(struct per_cpu_pages *pcp, unsigned long high_min,
			   unsigned long high_max, unsigned long batch)
{
	WRITE_ONCE(pcp->batch, batch);
	WRITE_ONCE(pcp->high_min, high_min);
	WRITE_ONCE(pcp->high_max, high_max);
}

static void per_cpu_pages_init(struct per_cpu_pages *pcp, struct per_cpu_zonestat *pzstats)
{
	int pindex;

	memset(pcp, 0, sizeof(*pcp));
	memset(pzstats, 0, sizeof(*pzstats));

	spin_lock_init(&pcp->lock);
	for (pindex = 0; pindex < NR_PCP_LISTS; pindex++)
		INIT_LIST_HEAD(&pcp->lists[pindex]);

	/*
	 * Set batch and high values safe for a boot pageset. A true percpu
	 * pageset's initialization will update them subsequently. Here we don't
	 * need to be as careful as pageset_update() as nobody can access the
	 * pageset yet.
	 */
	pcp->high_min = BOOT_PAGESET_HIGH;
	pcp->high_max = BOOT_PAGESET_HIGH;
	pcp->batch = BOOT_PAGESET_BATCH;
	pcp->free_count = 0;
}

static void __zone_set_pageset_high_and_batch(struct zone *zone, unsigned long high_min,
					      unsigned long high_max, unsigned long batch)
{
	struct per_cpu_pages *pcp;
	int cpu;

	for_each_possible_cpu(cpu) {
		pcp = per_cpu_ptr(zone->per_cpu_pageset, cpu);
		pageset_update(pcp, high_min, high_max, batch);
	}
}

/*
 * Calculate and set new high and batch values for all per-cpu pagesets of a
 * zone based on the zone's size.
 */
static void zone_set_pageset_high_and_batch(struct zone *zone, int cpu_online)
{
	int new_high_min, new_high_max, new_batch;

	new_batch = max(1, zone_batchsize(zone));
	if (percpu_pagelist_high_fraction) {
		new_high_min = zone_highsize(zone, new_batch, cpu_online,
					     percpu_pagelist_high_fraction);
		/*
		 * PCP high is tuned manually, disable auto-tuning via
		 * setting high_min and high_max to the manual value.
		 */
		new_high_max = new_high_min;
	} else {
		new_high_min = zone_highsize(zone, new_batch, cpu_online, 0);
		new_high_max = zone_highsize(zone, new_batch, cpu_online,
					     MIN_PERCPU_PAGELIST_HIGH_FRACTION);
	}

	if (zone->pageset_high_min == new_high_min &&
	    zone->pageset_high_max == new_high_max &&
	    zone->pageset_batch == new_batch)
		return;

	zone->pageset_high_min = new_high_min;
	zone->pageset_high_max = new_high_max;
	zone->pageset_batch = new_batch;

	__zone_set_pageset_high_and_batch(zone, new_high_min, new_high_max,
					  new_batch);
}

void __meminit setup_zone_pageset(struct zone *zone)
{
	int cpu;

	/* Size may be 0 on !SMP && !NUMA */
	if (sizeof(struct per_cpu_zonestat) > 0)
		zone->per_cpu_zonestats = alloc_percpu(struct per_cpu_zonestat);

	zone->per_cpu_pageset = alloc_percpu(struct per_cpu_pages);
	for_each_possible_cpu(cpu) {
		struct per_cpu_pages *pcp;
		struct per_cpu_zonestat *pzstats;

		pcp = per_cpu_ptr(zone->per_cpu_pageset, cpu);
		pzstats = per_cpu_ptr(zone->per_cpu_zonestats, cpu);
		per_cpu_pages_init(pcp, pzstats);
	}

	zone_set_pageset_high_and_batch(zone, 0);
}

/*
 * The zone indicated has a new number of managed_pages; batch sizes and percpu
 * page high values need to be recalculated.
 */
static void zone_pcp_update(struct zone *zone, int cpu_online)
{
	mutex_lock(&pcp_batch_high_lock);
	zone_set_pageset_high_and_batch(zone, cpu_online);
	mutex_unlock(&pcp_batch_high_lock);
}

static void zone_pcp_update_cacheinfo(struct zone *zone, unsigned int cpu)
{
	struct per_cpu_pages *pcp;
	struct cpu_cacheinfo *cci;

	pcp = per_cpu_ptr(zone->per_cpu_pageset, cpu);
	cci = get_cpu_cacheinfo(cpu);
	/*
	 * If data cache slice of CPU is large enough, "pcp->batch"
	 * pages can be preserved in PCP before draining PCP for
	 * consecutive high-order pages freeing without allocation.
	 * This can reduce zone lock contention without hurting
	 * cache-hot pages sharing.
	 */
	spin_lock(&pcp->lock);
	if ((cci->per_cpu_data_slice_size >> PAGE_SHIFT) > 3 * pcp->batch)
		pcp->flags |= PCPF_FREE_HIGH_BATCH;
	else
		pcp->flags &= ~PCPF_FREE_HIGH_BATCH;
	spin_unlock(&pcp->lock);
}

void setup_pcp_cacheinfo(unsigned int cpu)
{
	struct zone *zone;

	for_each_populated_zone(zone)
		zone_pcp_update_cacheinfo(zone, cpu);
}

/*
 * Allocate per cpu pagesets and initialize them.
 * Before this call only boot pagesets were available.
 */
void __init setup_per_cpu_pageset(void)
{
	struct pglist_data *pgdat;
	struct zone *zone;
	int __maybe_unused cpu;

	for_each_populated_zone(zone)
		setup_zone_pageset(zone);

#ifdef CONFIG_NUMA
	/*
	 * Unpopulated zones continue using the boot pagesets.
	 * The numa stats for these pagesets need to be reset.
	 * Otherwise, they will end up skewing the stats of
	 * the nodes these zones are associated with.
	 */
	for_each_possible_cpu(cpu) {
		struct per_cpu_zonestat *pzstats = &per_cpu(boot_zonestats, cpu);
		memset(pzstats->vm_numa_event, 0,
		       sizeof(pzstats->vm_numa_event));
	}
#endif

	for_each_online_pgdat(pgdat)
		pgdat->per_cpu_nodestats =
			alloc_percpu(struct per_cpu_nodestat);
}

__meminit void zone_pcp_init(struct zone *zone)
{
	/*
	 * per cpu subsystem is not up at this point. The following code
	 * relies on the ability of the linker to provide the
	 * offset of a (static) per cpu variable into the per cpu area.
	 */
	zone->per_cpu_pageset = &boot_pageset;
	zone->per_cpu_zonestats = &boot_zonestats;
	zone->pageset_high_min = BOOT_PAGESET_HIGH;
	zone->pageset_high_max = BOOT_PAGESET_HIGH;
	zone->pageset_batch = BOOT_PAGESET_BATCH;

	if (populated_zone(zone))
		pr_debug("  %s zone: %lu pages, LIFO batch:%u\n", zone->name,
			 zone->present_pages, zone_batchsize(zone));
}

void adjust_managed_page_count(struct page *page, long count)
{
	atomic_long_add(count, &page_zone(page)->managed_pages);
	totalram_pages_add(count);
}
EXPORT_SYMBOL(adjust_managed_page_count);

unsigned long free_reserved_area(void *start, void *end, int poison, const char *s)
{
	void *pos;
	unsigned long pages = 0;

	start = (void *)PAGE_ALIGN((unsigned long)start);
	end = (void *)((unsigned long)end & PAGE_MASK);
	for (pos = start; pos < end; pos += PAGE_SIZE, pages++) {
		struct page *page = virt_to_page(pos);
		void *direct_map_addr;

		/*
		 * 'direct_map_addr' might be different from 'pos'
		 * because some architectures' virt_to_page()
		 * work with aliases.  Getting the direct map
		 * address ensures that we get a _writeable_
		 * alias for the memset().
		 */
		direct_map_addr = page_address(page);
		/*
		 * Perform a kasan-unchecked memset() since this memory
		 * has not been initialized.
		 */
		direct_map_addr = kasan_reset_tag(direct_map_addr);
		if ((unsigned int)poison <= 0xFF)
			memset(direct_map_addr, poison, PAGE_SIZE);

		free_reserved_page(page);
	}

	if (pages && s)
		pr_info("Freeing %s memory: %ldK\n", s, K(pages));

	return pages;
}

void free_reserved_page(struct page *page)
{
	clear_page_tag_ref(page);
	ClearPageReserved(page);
	init_page_count(page);
	__free_page(page);
	adjust_managed_page_count(page, 1);
}
EXPORT_SYMBOL(free_reserved_page);

static int page_alloc_cpu_dead(unsigned int cpu)
{
	struct zone *zone;

	lru_add_drain_cpu(cpu);
	mlock_drain_remote(cpu);
	drain_pages(cpu);

	/*
	 * Spill the event counters of the dead processor
	 * into the current processors event counters.
	 * This artificially elevates the count of the current
	 * processor.
	 */
	vm_events_fold_cpu(cpu);

	/*
	 * Zero the differential counters of the dead processor
	 * so that the vm statistics are consistent.
	 *
	 * This is only okay since the processor is dead and cannot
	 * race with what we are doing.
	 */
	cpu_vm_stats_fold(cpu);

	for_each_populated_zone(zone)
		zone_pcp_update(zone, 0);

	return 0;
}

static int page_alloc_cpu_online(unsigned int cpu)
{
	struct zone *zone;

	for_each_populated_zone(zone)
		zone_pcp_update(zone, 1);
	return 0;
}

void __init page_alloc_init_cpuhp(void)
{
	int ret;

	ret = cpuhp_setup_state_nocalls(CPUHP_PAGE_ALLOC,
					"mm/page_alloc:pcp",
					page_alloc_cpu_online,
					page_alloc_cpu_dead);
	WARN_ON(ret < 0);
}

/*
 * calculate_totalreserve_pages - called when sysctl_lowmem_reserve_ratio
 *	or min_free_kbytes changes.
 */
static void calculate_totalreserve_pages(void)
{
	struct pglist_data *pgdat;
	unsigned long reserve_pages = 0;
	enum zone_type i, j;

	for_each_online_pgdat(pgdat) {

		pgdat->totalreserve_pages = 0;

		for (i = 0; i < MAX_NR_ZONES; i++) {
			struct zone *zone = pgdat->node_zones + i;
			long max = 0;
			unsigned long managed_pages = zone_managed_pages(zone);

			/* Find valid and maximum lowmem_reserve in the zone */
			for (j = i; j < MAX_NR_ZONES; j++) {
				if (zone->lowmem_reserve[j] > max)
					max = zone->lowmem_reserve[j];
			}

			/* we treat the high watermark as reserved pages. */
			max += high_wmark_pages(zone);

			if (max > managed_pages)
				max = managed_pages;

			pgdat->totalreserve_pages += max;

			reserve_pages += max;
		}
	}
	totalreserve_pages = reserve_pages;
}

/*
 * setup_per_zone_lowmem_reserve - called whenever
 *	sysctl_lowmem_reserve_ratio changes.  Ensures that each zone
 *	has a correct pages reserved value, so an adequate number of
 *	pages are left in the zone after a successful __alloc_pages().
 */
static void setup_per_zone_lowmem_reserve(void)
{
	struct pglist_data *pgdat;
	enum zone_type i, j;

	for_each_online_pgdat(pgdat) {
		for (i = 0; i < MAX_NR_ZONES - 1; i++) {
			struct zone *zone = &pgdat->node_zones[i];
			int ratio = sysctl_lowmem_reserve_ratio[i];
			bool clear = !ratio || !zone_managed_pages(zone);
			unsigned long managed_pages = 0;

			for (j = i + 1; j < MAX_NR_ZONES; j++) {
				struct zone *upper_zone = &pgdat->node_zones[j];
				bool empty = !zone_managed_pages(upper_zone);

				managed_pages += zone_managed_pages(upper_zone);

				if (clear || empty)
					zone->lowmem_reserve[j] = 0;
				else
					zone->lowmem_reserve[j] = managed_pages / ratio;
			}
		}
	}

	/* update totalreserve_pages */
	calculate_totalreserve_pages();
}

static void __setup_per_zone_wmarks(void)
{
	unsigned long pages_min = min_free_kbytes >> (PAGE_SHIFT - 10);
	unsigned long lowmem_pages = 0;
	struct zone *zone;
	unsigned long flags;

	/* Calculate total number of !ZONE_HIGHMEM and !ZONE_MOVABLE pages */
	for_each_zone(zone) {
		if (!is_highmem(zone) && zone_idx(zone) != ZONE_MOVABLE)
			lowmem_pages += zone_managed_pages(zone);
	}

	for_each_zone(zone) {
		u64 tmp;

		spin_lock_irqsave(&zone->lock, flags);
		tmp = (u64)pages_min * zone_managed_pages(zone);
		tmp = div64_ul(tmp, lowmem_pages);
		if (is_highmem(zone) || zone_idx(zone) == ZONE_MOVABLE) {
			/*
			 * __GFP_HIGH and PF_MEMALLOC allocations usually don't
			 * need highmem and movable zones pages, so cap pages_min
			 * to a small  value here.
			 *
			 * The WMARK_HIGH-WMARK_LOW and (WMARK_LOW-WMARK_MIN)
			 * deltas control async page reclaim, and so should
			 * not be capped for highmem and movable zones.
			 */
			unsigned long min_pages;

			min_pages = zone_managed_pages(zone) / 1024;
			min_pages = clamp(min_pages, SWAP_CLUSTER_MAX, 128UL);
			zone->_watermark[WMARK_MIN] = min_pages;
		} else {
			/*
			 * If it's a lowmem zone, reserve a number of pages
			 * proportionate to the zone's size.
			 */
			zone->_watermark[WMARK_MIN] = tmp;
		}

		/*
		 * Set the kswapd watermarks distance according to the
		 * scale factor in proportion to available memory, but
		 * ensure a minimum size on small systems.
		 */
		tmp = max_t(u64, tmp >> 2,
			    mult_frac(zone_managed_pages(zone),
				      watermark_scale_factor, 10000));

		zone->watermark_boost = 0;
		zone->_watermark[WMARK_LOW]  = min_wmark_pages(zone) + tmp;
		zone->_watermark[WMARK_HIGH] = low_wmark_pages(zone) + tmp;
		zone->_watermark[WMARK_PROMO] = high_wmark_pages(zone) + tmp;

		spin_unlock_irqrestore(&zone->lock, flags);
	}

	/* update totalreserve_pages */
	calculate_totalreserve_pages();
}

/**
 * setup_per_zone_wmarks - called when min_free_kbytes changes
 * or when memory is hot-{added|removed}
 *
 * Ensures that the watermark[min,low,high] values for each zone are set
 * correctly with respect to min_free_kbytes.
 */
void setup_per_zone_wmarks(void)
{
	struct zone *zone;
	static DEFINE_SPINLOCK(lock);

	spin_lock(&lock);
	__setup_per_zone_wmarks();
	spin_unlock(&lock);

	/*
	 * The watermark size have changed so update the pcpu batch
	 * and high limits or the limits may be inappropriate.
	 */
	for_each_zone(zone)
		zone_pcp_update(zone, 0);
}

/*
 * Initialise min_free_kbytes.
 *
 * For small machines we want it small (128k min).  For large machines
 * we want it large (256MB max).  But it is not linear, because network
 * bandwidth does not increase linearly with machine size.  We use
 *
 *	min_free_kbytes = 4 * sqrt(lowmem_kbytes), for better accuracy:
 *	min_free_kbytes = sqrt(lowmem_kbytes * 16)
 *
 * which yields
 *
 * 16MB:	512k
 * 32MB:	724k
 * 64MB:	1024k
 * 128MB:	1448k
 * 256MB:	2048k
 * 512MB:	2896k
 * 1024MB:	4096k
 * 2048MB:	5792k
 * 4096MB:	8192k
 * 8192MB:	11584k
 * 16384MB:	16384k
 */
void calculate_min_free_kbytes(void)
{
	unsigned long lowmem_kbytes;
	int new_min_free_kbytes;

	lowmem_kbytes = nr_free_buffer_pages() * (PAGE_SIZE >> 10);
	new_min_free_kbytes = int_sqrt(lowmem_kbytes * 16);

	if (new_min_free_kbytes > user_min_free_kbytes)
		min_free_kbytes = clamp(new_min_free_kbytes, 128, 262144);
	else
		pr_warn("min_free_kbytes is not updated to %d because user defined value %d is preferred\n",
				new_min_free_kbytes, user_min_free_kbytes);

}

int __meminit init_per_zone_wmark_min(void)
{
	calculate_min_free_kbytes();
	setup_per_zone_wmarks();
	refresh_zone_stat_thresholds();
	setup_per_zone_lowmem_reserve();

#ifdef CONFIG_NUMA
	setup_min_unmapped_ratio();
	setup_min_slab_ratio();
#endif

	khugepaged_min_free_kbytes_update();

	return 0;
}
postcore_initcall(init_per_zone_wmark_min)

/*
 * min_free_kbytes_sysctl_handler - just a wrapper around proc_dointvec() so
 *	that we can call two helper functions whenever min_free_kbytes
 *	changes.
 */
static int min_free_kbytes_sysctl_handler(const struct ctl_table *table, int write,
		void *buffer, size_t *length, loff_t *ppos)
{
	int rc;

	rc = proc_dointvec_minmax(table, write, buffer, length, ppos);
	if (rc)
		return rc;

	if (write) {
		user_min_free_kbytes = min_free_kbytes;
		setup_per_zone_wmarks();
	}
	return 0;
}

static int watermark_scale_factor_sysctl_handler(const struct ctl_table *table, int write,
		void *buffer, size_t *length, loff_t *ppos)
{
	int rc;

	rc = proc_dointvec_minmax(table, write, buffer, length, ppos);
	if (rc)
		return rc;

	if (write)
		setup_per_zone_wmarks();

	return 0;
}

#ifdef CONFIG_NUMA
static void setup_min_unmapped_ratio(void)
{
	pg_data_t *pgdat;
	struct zone *zone;

	for_each_online_pgdat(pgdat)
		pgdat->min_unmapped_pages = 0;

	for_each_zone(zone)
		zone->zone_pgdat->min_unmapped_pages += (zone_managed_pages(zone) *
						         sysctl_min_unmapped_ratio) / 100;
}


static int sysctl_min_unmapped_ratio_sysctl_handler(const struct ctl_table *table, int write,
		void *buffer, size_t *length, loff_t *ppos)
{
	int rc;

	rc = proc_dointvec_minmax(table, write, buffer, length, ppos);
	if (rc)
		return rc;

	setup_min_unmapped_ratio();

	return 0;
}

static void setup_min_slab_ratio(void)
{
	pg_data_t *pgdat;
	struct zone *zone;

	for_each_online_pgdat(pgdat)
		pgdat->min_slab_pages = 0;

	for_each_zone(zone)
		zone->zone_pgdat->min_slab_pages += (zone_managed_pages(zone) *
						     sysctl_min_slab_ratio) / 100;
}

static int sysctl_min_slab_ratio_sysctl_handler(const struct ctl_table *table, int write,
		void *buffer, size_t *length, loff_t *ppos)
{
	int rc;

	rc = proc_dointvec_minmax(table, write, buffer, length, ppos);
	if (rc)
		return rc;

	setup_min_slab_ratio();

	return 0;
}
#endif

/*
 * lowmem_reserve_ratio_sysctl_handler - just a wrapper around
 *	proc_dointvec() so that we can call setup_per_zone_lowmem_reserve()
 *	whenever sysctl_lowmem_reserve_ratio changes.
 *
 * The reserve ratio obviously has absolutely no relation with the
 * minimum watermarks. The lowmem reserve ratio can only make sense
 * if in function of the boot time zone sizes.
 */
static int lowmem_reserve_ratio_sysctl_handler(const struct ctl_table *table,
		int write, void *buffer, size_t *length, loff_t *ppos)
{
	int i;

	proc_dointvec_minmax(table, write, buffer, length, ppos);

	for (i = 0; i < MAX_NR_ZONES; i++) {
		if (sysctl_lowmem_reserve_ratio[i] < 1)
			sysctl_lowmem_reserve_ratio[i] = 0;
	}

	setup_per_zone_lowmem_reserve();
	return 0;
}

/*
 * percpu_pagelist_high_fraction - changes the pcp->high for each zone on each
 * cpu. It is the fraction of total pages in each zone that a hot per cpu
 * pagelist can have before it gets flushed back to buddy allocator.
 */
static int percpu_pagelist_high_fraction_sysctl_handler(const struct ctl_table *table,
		int write, void *buffer, size_t *length, loff_t *ppos)
{
	struct zone *zone;
	int old_percpu_pagelist_high_fraction;
	int ret;

	mutex_lock(&pcp_batch_high_lock);
	old_percpu_pagelist_high_fraction = percpu_pagelist_high_fraction;

	ret = proc_dointvec_minmax(table, write, buffer, length, ppos);
	if (!write || ret < 0)
		goto out;

	/* Sanity checking to avoid pcp imbalance */
	if (percpu_pagelist_high_fraction &&
	    percpu_pagelist_high_fraction < MIN_PERCPU_PAGELIST_HIGH_FRACTION) {
		percpu_pagelist_high_fraction = old_percpu_pagelist_high_fraction;
		ret = -EINVAL;
		goto out;
	}

	/* No change? */
	if (percpu_pagelist_high_fraction == old_percpu_pagelist_high_fraction)
		goto out;

	for_each_populated_zone(zone)
		zone_set_pageset_high_and_batch(zone, 0);
out:
	mutex_unlock(&pcp_batch_high_lock);
	return ret;
}

static struct ctl_table page_alloc_sysctl_table[] = {
	{
		.procname	= "min_free_kbytes",
		.data		= &min_free_kbytes,
		.maxlen		= sizeof(min_free_kbytes),
		.mode		= 0644,
		.proc_handler	= min_free_kbytes_sysctl_handler,
		.extra1		= SYSCTL_ZERO,
	},
	{
		.procname	= "watermark_boost_factor",
		.data		= &watermark_boost_factor,
		.maxlen		= sizeof(watermark_boost_factor),
		.mode		= 0644,
		.proc_handler	= proc_dointvec_minmax,
		.extra1		= SYSCTL_ZERO,
	},
	{
		.procname	= "watermark_scale_factor",
		.data		= &watermark_scale_factor,
		.maxlen		= sizeof(watermark_scale_factor),
		.mode		= 0644,
		.proc_handler	= watermark_scale_factor_sysctl_handler,
		.extra1		= SYSCTL_ONE,
		.extra2		= SYSCTL_THREE_THOUSAND,
	},
	{
		.procname	= "percpu_pagelist_high_fraction",
		.data		= &percpu_pagelist_high_fraction,
		.maxlen		= sizeof(percpu_pagelist_high_fraction),
		.mode		= 0644,
		.proc_handler	= percpu_pagelist_high_fraction_sysctl_handler,
		.extra1		= SYSCTL_ZERO,
	},
	{
		.procname	= "lowmem_reserve_ratio",
		.data		= &sysctl_lowmem_reserve_ratio,
		.maxlen		= sizeof(sysctl_lowmem_reserve_ratio),
		.mode		= 0644,
		.proc_handler	= lowmem_reserve_ratio_sysctl_handler,
	},
#ifdef CONFIG_NUMA
	{
		.procname	= "numa_zonelist_order",
		.data		= &numa_zonelist_order,
		.maxlen		= NUMA_ZONELIST_ORDER_LEN,
		.mode		= 0644,
		.proc_handler	= numa_zonelist_order_handler,
	},
	{
		.procname	= "min_unmapped_ratio",
		.data		= &sysctl_min_unmapped_ratio,
		.maxlen		= sizeof(sysctl_min_unmapped_ratio),
		.mode		= 0644,
		.proc_handler	= sysctl_min_unmapped_ratio_sysctl_handler,
		.extra1		= SYSCTL_ZERO,
		.extra2		= SYSCTL_ONE_HUNDRED,
	},
	{
		.procname	= "min_slab_ratio",
		.data		= &sysctl_min_slab_ratio,
		.maxlen		= sizeof(sysctl_min_slab_ratio),
		.mode		= 0644,
		.proc_handler	= sysctl_min_slab_ratio_sysctl_handler,
		.extra1		= SYSCTL_ZERO,
		.extra2		= SYSCTL_ONE_HUNDRED,
	},
#endif
};

void __init page_alloc_sysctl_init(void)
{
	register_sysctl_init("vm", page_alloc_sysctl_table);
}

#ifdef CONFIG_CONTIG_ALLOC
/* Usage: See admin-guide/dynamic-debug-howto.rst */
static void alloc_contig_dump_pages(struct list_head *page_list)
{
	DEFINE_DYNAMIC_DEBUG_METADATA(descriptor, "migrate failure");

	if (DYNAMIC_DEBUG_BRANCH(descriptor)) {
		struct page *page;

		dump_stack();
		list_for_each_entry(page, page_list, lru)
			dump_page(page, "migration failure");
	}
}

/*
 * [start, end) must belong to a single zone.
 * @migratetype: using migratetype to filter the type of migration in
 *		trace_mm_alloc_contig_migrate_range_info.
 */
int __alloc_contig_migrate_range(struct compact_control *cc,
					unsigned long start, unsigned long end,
					int migratetype)
{
	/* This function is based on compact_zone() from compaction.c. */
	unsigned int nr_reclaimed;
	unsigned long pfn = start;
	unsigned int tries = 0;
	int ret = 0;
	struct migration_target_control mtc = {
		.nid = zone_to_nid(cc->zone),
		.gfp_mask = GFP_USER | __GFP_MOVABLE | __GFP_RETRY_MAYFAIL,
		.reason = MR_CONTIG_RANGE,
	};
	struct page *page;
	unsigned long total_mapped = 0;
	unsigned long total_migrated = 0;
	unsigned long total_reclaimed = 0;

	lru_cache_disable();

	while (pfn < end || !list_empty(&cc->migratepages)) {
		if (fatal_signal_pending(current)) {
			ret = -EINTR;
			break;
		}

		if (list_empty(&cc->migratepages)) {
			cc->nr_migratepages = 0;
			ret = isolate_migratepages_range(cc, pfn, end);
			if (ret && ret != -EAGAIN)
				break;
			pfn = cc->migrate_pfn;
			tries = 0;
		} else if (++tries == 5) {
			ret = -EBUSY;
			break;
		}

		nr_reclaimed = reclaim_clean_pages_from_list(cc->zone,
							&cc->migratepages);
		cc->nr_migratepages -= nr_reclaimed;

		if (trace_mm_alloc_contig_migrate_range_info_enabled()) {
			total_reclaimed += nr_reclaimed;
			list_for_each_entry(page, &cc->migratepages, lru) {
				struct folio *folio = page_folio(page);

				total_mapped += folio_mapped(folio) *
						folio_nr_pages(folio);
			}
		}

		ret = migrate_pages(&cc->migratepages, alloc_migration_target,
			NULL, (unsigned long)&mtc, cc->mode, MR_CONTIG_RANGE, NULL);

		if (trace_mm_alloc_contig_migrate_range_info_enabled() && !ret)
			total_migrated += cc->nr_migratepages;

		/*
		 * On -ENOMEM, migrate_pages() bails out right away. It is pointless
		 * to retry again over this error, so do the same here.
		 */
		if (ret == -ENOMEM)
			break;
	}

	lru_cache_enable();
	if (ret < 0) {
		if (!(cc->gfp_mask & __GFP_NOWARN) && ret == -EBUSY)
			alloc_contig_dump_pages(&cc->migratepages);
		putback_movable_pages(&cc->migratepages);
	}

	trace_mm_alloc_contig_migrate_range_info(start, end, migratetype,
						 total_migrated,
						 total_reclaimed,
						 total_mapped);
	return (ret < 0) ? ret : 0;
}

static void split_free_pages(struct list_head *list)
{
	int order;

	for (order = 0; order < NR_PAGE_ORDERS; order++) {
		struct page *page, *next;
		int nr_pages = 1 << order;

		list_for_each_entry_safe(page, next, &list[order], lru) {
			int i;

			post_alloc_hook(page, order, __GFP_MOVABLE);
			if (!order)
				continue;

			split_page(page, order);

			/* Add all subpages to the order-0 head, in sequence. */
			list_del(&page->lru);
			for (i = 0; i < nr_pages; i++)
				list_add_tail(&page[i].lru, &list[0]);
		}
	}
}

/**
 * alloc_contig_range() -- tries to allocate given range of pages
 * @start:	start PFN to allocate
 * @end:	one-past-the-last PFN to allocate
 * @migratetype:	migratetype of the underlying pageblocks (either
 *			#MIGRATE_MOVABLE or #MIGRATE_CMA).  All pageblocks
 *			in range must have the same migratetype and it must
 *			be either of the two.
 * @gfp_mask:	GFP mask to use during compaction
 *
 * The PFN range does not have to be pageblock aligned. The PFN range must
 * belong to a single zone.
 *
 * The first thing this routine does is attempt to MIGRATE_ISOLATE all
 * pageblocks in the range.  Once isolated, the pageblocks should not
 * be modified by others.
 *
 * Return: zero on success or negative error code.  On success all
 * pages which PFN is in [start, end) are allocated for the caller and
 * need to be freed with free_contig_range().
 */
int alloc_contig_range_noprof(unsigned long start, unsigned long end,
		       unsigned migratetype, gfp_t gfp_mask)
{
	unsigned long outer_start, outer_end;
	int ret = 0;

	struct compact_control cc = {
		.nr_migratepages = 0,
		.order = -1,
		.zone = page_zone(pfn_to_page(start)),
		.mode = MIGRATE_SYNC,
		.ignore_skip_hint = true,
		.no_set_skip_hint = true,
		.gfp_mask = current_gfp_context(gfp_mask),
		.alloc_contig = true,
	};
	INIT_LIST_HEAD(&cc.migratepages);

	/*
	 * What we do here is we mark all pageblocks in range as
	 * MIGRATE_ISOLATE.  Because pageblock and max order pages may
	 * have different sizes, and due to the way page allocator
	 * work, start_isolate_page_range() has special handlings for this.
	 *
	 * Once the pageblocks are marked as MIGRATE_ISOLATE, we
	 * migrate the pages from an unaligned range (ie. pages that
	 * we are interested in). This will put all the pages in
	 * range back to page allocator as MIGRATE_ISOLATE.
	 *
	 * When this is done, we take the pages in range from page
	 * allocator removing them from the buddy system.  This way
	 * page allocator will never consider using them.
	 *
	 * This lets us mark the pageblocks back as
	 * MIGRATE_CMA/MIGRATE_MOVABLE so that free pages in the
	 * aligned range but not in the unaligned, original range are
	 * put back to page allocator so that buddy can use them.
	 */

	ret = start_isolate_page_range(start, end, migratetype, 0, gfp_mask);
	if (ret)
		goto done;

	drain_all_pages(cc.zone);

	/*
	 * In case of -EBUSY, we'd like to know which page causes problem.
	 * So, just fall through. test_pages_isolated() has a tracepoint
	 * which will report the busy page.
	 *
	 * It is possible that busy pages could become available before
	 * the call to test_pages_isolated, and the range will actually be
	 * allocated.  So, if we fall through be sure to clear ret so that
	 * -EBUSY is not accidentally used or returned to caller.
	 */
	ret = __alloc_contig_migrate_range(&cc, start, end, migratetype);
	if (ret && ret != -EBUSY)
		goto done;
	ret = 0;

	/*
	 * Pages from [start, end) are within a pageblock_nr_pages
	 * aligned blocks that are marked as MIGRATE_ISOLATE.  What's
	 * more, all pages in [start, end) are free in page allocator.
	 * What we are going to do is to allocate all pages from
	 * [start, end) (that is remove them from page allocator).
	 *
	 * The only problem is that pages at the beginning and at the
	 * end of interesting range may be not aligned with pages that
	 * page allocator holds, ie. they can be part of higher order
	 * pages.  Because of this, we reserve the bigger range and
	 * once this is done free the pages we are not interested in.
	 *
	 * We don't have to hold zone->lock here because the pages are
	 * isolated thus they won't get removed from buddy.
	 */
	outer_start = find_large_buddy(start);

	/* Make sure the range is really isolated. */
	if (test_pages_isolated(outer_start, end, 0)) {
		ret = -EBUSY;
		goto done;
	}

	/* Grab isolated pages from freelists. */
	outer_end = isolate_freepages_range(&cc, outer_start, end);
	if (!outer_end) {
		ret = -EBUSY;
		goto done;
	}

	if (!(gfp_mask & __GFP_COMP)) {
		split_free_pages(cc.freepages);
<<<<<<< HEAD

		/* Free head and tail (if any) */
		if (start != outer_start)
			free_contig_range(outer_start, start - outer_start);
		if (end != outer_end)
			free_contig_range(end, outer_end - end);
	} else if (start == outer_start && end == outer_end && is_power_of_2(end - start)) {
		struct page *head = pfn_to_page(start);
		int order = ilog2(end - start);

=======

		/* Free head and tail (if any) */
		if (start != outer_start)
			free_contig_range(outer_start, start - outer_start);
		if (end != outer_end)
			free_contig_range(end, outer_end - end);
	} else if (start == outer_start && end == outer_end && is_power_of_2(end - start)) {
		struct page *head = pfn_to_page(start);
		int order = ilog2(end - start);

>>>>>>> 6241635b
		check_new_pages(head, order);
		prep_new_page(head, order, gfp_mask, 0);
	} else {
		ret = -EINVAL;
		WARN(true, "PFN range: requested [%lu, %lu), allocated [%lu, %lu)\n",
		     start, end, outer_start, outer_end);
	}
done:
	undo_isolate_page_range(start, end, migratetype);
	return ret;
}
EXPORT_SYMBOL(alloc_contig_range_noprof);

static int __alloc_contig_pages(unsigned long start_pfn,
				unsigned long nr_pages, gfp_t gfp_mask)
{
	unsigned long end_pfn = start_pfn + nr_pages;

	return alloc_contig_range_noprof(start_pfn, end_pfn, MIGRATE_MOVABLE,
				   gfp_mask);
}

static bool pfn_range_valid_contig(struct zone *z, unsigned long start_pfn,
				   unsigned long nr_pages)
{
	unsigned long i, end_pfn = start_pfn + nr_pages;
	struct page *page;

	for (i = start_pfn; i < end_pfn; i++) {
		page = pfn_to_online_page(i);
		if (!page)
			return false;

		if (page_zone(page) != z)
			return false;

		if (PageReserved(page))
			return false;

		if (PageHuge(page))
			return false;
	}
	return true;
}

static bool zone_spans_last_pfn(const struct zone *zone,
				unsigned long start_pfn, unsigned long nr_pages)
{
	unsigned long last_pfn = start_pfn + nr_pages - 1;

	return zone_spans_pfn(zone, last_pfn);
}

/**
 * alloc_contig_pages() -- tries to find and allocate contiguous range of pages
 * @nr_pages:	Number of contiguous pages to allocate
 * @gfp_mask:	GFP mask to limit search and used during compaction
 * @nid:	Target node
 * @nodemask:	Mask for other possible nodes
 *
 * This routine is a wrapper around alloc_contig_range(). It scans over zones
 * on an applicable zonelist to find a contiguous pfn range which can then be
 * tried for allocation with alloc_contig_range(). This routine is intended
 * for allocation requests which can not be fulfilled with the buddy allocator.
 *
 * The allocated memory is always aligned to a page boundary. If nr_pages is a
 * power of two, then allocated range is also guaranteed to be aligned to same
 * nr_pages (e.g. 1GB request would be aligned to 1GB).
 *
 * Allocated pages can be freed with free_contig_range() or by manually calling
 * __free_page() on each allocated page.
 *
 * Return: pointer to contiguous pages on success, or NULL if not successful.
 */
struct page *alloc_contig_pages_noprof(unsigned long nr_pages, gfp_t gfp_mask,
				 int nid, nodemask_t *nodemask)
{
	unsigned long ret, pfn, flags;
	struct zonelist *zonelist;
	struct zone *zone;
	struct zoneref *z;

	zonelist = node_zonelist(nid, gfp_mask);
	for_each_zone_zonelist_nodemask(zone, z, zonelist,
					gfp_zone(gfp_mask), nodemask) {
		spin_lock_irqsave(&zone->lock, flags);

		pfn = ALIGN(zone->zone_start_pfn, nr_pages);
		while (zone_spans_last_pfn(zone, pfn, nr_pages)) {
			if (pfn_range_valid_contig(zone, pfn, nr_pages)) {
				/*
				 * We release the zone lock here because
				 * alloc_contig_range() will also lock the zone
				 * at some point. If there's an allocation
				 * spinning on this lock, it may win the race
				 * and cause alloc_contig_range() to fail...
				 */
				spin_unlock_irqrestore(&zone->lock, flags);
				ret = __alloc_contig_pages(pfn, nr_pages,
							gfp_mask);
				if (!ret)
					return pfn_to_page(pfn);
				spin_lock_irqsave(&zone->lock, flags);
			}
			pfn += nr_pages;
		}
		spin_unlock_irqrestore(&zone->lock, flags);
	}
	return NULL;
}
#endif /* CONFIG_CONTIG_ALLOC */

void free_contig_range(unsigned long pfn, unsigned long nr_pages)
{
	unsigned long count = 0;
	struct folio *folio = pfn_folio(pfn);

	if (folio_test_large(folio)) {
		int expected = folio_nr_pages(folio);

		if (nr_pages == expected)
			folio_put(folio);
		else
			WARN(true, "PFN %lu: nr_pages %lu != expected %d\n",
			     pfn, nr_pages, expected);
		return;
	}

	for (; nr_pages--; pfn++) {
		struct page *page = pfn_to_page(pfn);

		count += page_count(page) != 1;
		__free_page(page);
	}
	WARN(count != 0, "%lu pages are still in use!\n", count);
}
EXPORT_SYMBOL(free_contig_range);

/*
 * Effectively disable pcplists for the zone by setting the high limit to 0
 * and draining all cpus. A concurrent page freeing on another CPU that's about
 * to put the page on pcplist will either finish before the drain and the page
 * will be drained, or observe the new high limit and skip the pcplist.
 *
 * Must be paired with a call to zone_pcp_enable().
 */
void zone_pcp_disable(struct zone *zone)
{
	mutex_lock(&pcp_batch_high_lock);
	__zone_set_pageset_high_and_batch(zone, 0, 0, 1);
	__drain_all_pages(zone, true);
}

void zone_pcp_enable(struct zone *zone)
{
	__zone_set_pageset_high_and_batch(zone, zone->pageset_high_min,
		zone->pageset_high_max, zone->pageset_batch);
	mutex_unlock(&pcp_batch_high_lock);
}

void zone_pcp_reset(struct zone *zone)
{
	int cpu;
	struct per_cpu_zonestat *pzstats;

	if (zone->per_cpu_pageset != &boot_pageset) {
		for_each_online_cpu(cpu) {
			pzstats = per_cpu_ptr(zone->per_cpu_zonestats, cpu);
			drain_zonestat(zone, pzstats);
		}
		free_percpu(zone->per_cpu_pageset);
		zone->per_cpu_pageset = &boot_pageset;
		if (zone->per_cpu_zonestats != &boot_zonestats) {
			free_percpu(zone->per_cpu_zonestats);
			zone->per_cpu_zonestats = &boot_zonestats;
		}
	}
}

#ifdef CONFIG_MEMORY_HOTREMOVE
/*
 * All pages in the range must be in a single zone, must not contain holes,
 * must span full sections, and must be isolated before calling this function.
 *
 * Returns the number of managed (non-PageOffline()) pages in the range: the
 * number of pages for which memory offlining code must adjust managed page
 * counters using adjust_managed_page_count().
 */
unsigned long __offline_isolated_pages(unsigned long start_pfn,
		unsigned long end_pfn)
{
	unsigned long already_offline = 0, flags;
	unsigned long pfn = start_pfn;
	struct page *page;
	struct zone *zone;
	unsigned int order;

	offline_mem_sections(pfn, end_pfn);
	zone = page_zone(pfn_to_page(pfn));
	spin_lock_irqsave(&zone->lock, flags);
	while (pfn < end_pfn) {
		page = pfn_to_page(pfn);
		/*
		 * The HWPoisoned page may be not in buddy system, and
		 * page_count() is not 0.
		 */
		if (unlikely(!PageBuddy(page) && PageHWPoison(page))) {
			pfn++;
			continue;
		}
		/*
		 * At this point all remaining PageOffline() pages have a
		 * reference count of 0 and can simply be skipped.
		 */
		if (PageOffline(page)) {
			BUG_ON(page_count(page));
			BUG_ON(PageBuddy(page));
			already_offline++;
			pfn++;
			continue;
		}

		BUG_ON(page_count(page));
		BUG_ON(!PageBuddy(page));
		VM_WARN_ON(get_pageblock_migratetype(page) != MIGRATE_ISOLATE);
		order = buddy_order(page);
		del_page_from_free_list(page, zone, order, MIGRATE_ISOLATE);
		pfn += (1 << order);
	}
	spin_unlock_irqrestore(&zone->lock, flags);

	return end_pfn - start_pfn - already_offline;
}
#endif

/*
 * This function returns a stable result only if called under zone lock.
 */
bool is_free_buddy_page(const struct page *page)
{
	unsigned long pfn = page_to_pfn(page);
	unsigned int order;

	for (order = 0; order < NR_PAGE_ORDERS; order++) {
		const struct page *head = page - (pfn & ((1 << order) - 1));

		if (PageBuddy(head) &&
		    buddy_order_unsafe(head) >= order)
			break;
	}

	return order <= MAX_PAGE_ORDER;
}
EXPORT_SYMBOL(is_free_buddy_page);

#ifdef CONFIG_MEMORY_FAILURE
static inline void add_to_free_list(struct page *page, struct zone *zone,
				    unsigned int order, int migratetype,
				    bool tail)
{
	__add_to_free_list(page, zone, order, migratetype, tail);
	account_freepages(zone, 1 << order, migratetype);
}

/*
 * Break down a higher-order page in sub-pages, and keep our target out of
 * buddy allocator.
 */
static void break_down_buddy_pages(struct zone *zone, struct page *page,
				   struct page *target, int low, int high,
				   int migratetype)
{
	unsigned long size = 1 << high;
	struct page *current_buddy;

	while (high > low) {
		high--;
		size >>= 1;

		if (target >= &page[size]) {
			current_buddy = page;
			page = page + size;
		} else {
			current_buddy = page + size;
		}

		if (set_page_guard(zone, current_buddy, high))
			continue;

		add_to_free_list(current_buddy, zone, high, migratetype, false);
		set_buddy_order(current_buddy, high);
	}
}

/*
 * Take a page that will be marked as poisoned off the buddy allocator.
 */
bool take_page_off_buddy(struct page *page)
{
	struct zone *zone = page_zone(page);
	unsigned long pfn = page_to_pfn(page);
	unsigned long flags;
	unsigned int order;
	bool ret = false;

	spin_lock_irqsave(&zone->lock, flags);
	for (order = 0; order < NR_PAGE_ORDERS; order++) {
		struct page *page_head = page - (pfn & ((1 << order) - 1));
		int page_order = buddy_order(page_head);

		if (PageBuddy(page_head) && page_order >= order) {
			unsigned long pfn_head = page_to_pfn(page_head);
			int migratetype = get_pfnblock_migratetype(page_head,
								   pfn_head);

			del_page_from_free_list(page_head, zone, page_order,
						migratetype);
			break_down_buddy_pages(zone, page_head, page, 0,
						page_order, migratetype);
			SetPageHWPoisonTakenOff(page);
			ret = true;
			break;
		}
		if (page_count(page_head) > 0)
			break;
	}
	spin_unlock_irqrestore(&zone->lock, flags);
	return ret;
}

/*
 * Cancel takeoff done by take_page_off_buddy().
 */
bool put_page_back_buddy(struct page *page)
{
	struct zone *zone = page_zone(page);
	unsigned long flags;
	bool ret = false;

	spin_lock_irqsave(&zone->lock, flags);
	if (put_page_testzero(page)) {
		unsigned long pfn = page_to_pfn(page);
		int migratetype = get_pfnblock_migratetype(page, pfn);

		ClearPageHWPoisonTakenOff(page);
		__free_one_page(page, pfn, zone, 0, migratetype, FPI_NONE);
		if (TestClearPageHWPoison(page)) {
			ret = true;
		}
	}
	spin_unlock_irqrestore(&zone->lock, flags);

	return ret;
}
#endif

#ifdef CONFIG_ZONE_DMA
bool has_managed_dma(void)
{
	struct pglist_data *pgdat;

	for_each_online_pgdat(pgdat) {
		struct zone *zone = &pgdat->node_zones[ZONE_DMA];

		if (managed_zone(zone))
			return true;
	}
	return false;
}
#endif /* CONFIG_ZONE_DMA */

#ifdef CONFIG_UNACCEPTED_MEMORY

/* Counts number of zones with unaccepted pages. */
static DEFINE_STATIC_KEY_FALSE(zones_with_unaccepted_pages);

static bool lazy_accept = true;

static int __init accept_memory_parse(char *p)
{
	if (!strcmp(p, "lazy")) {
		lazy_accept = true;
		return 0;
	} else if (!strcmp(p, "eager")) {
		lazy_accept = false;
		return 0;
	} else {
		return -EINVAL;
	}
}
early_param("accept_memory", accept_memory_parse);

static bool page_contains_unaccepted(struct page *page, unsigned int order)
{
	phys_addr_t start = page_to_phys(page);

	return range_contains_unaccepted_memory(start, PAGE_SIZE << order);
}

static void __accept_page(struct zone *zone, unsigned long *flags,
			  struct page *page)
{
	bool last;

	list_del(&page->lru);
	last = list_empty(&zone->unaccepted_pages);
<<<<<<< HEAD

	account_freepages(zone, -MAX_ORDER_NR_PAGES, MIGRATE_MOVABLE);
	__mod_zone_page_state(zone, NR_UNACCEPTED, -MAX_ORDER_NR_PAGES);
	__ClearPageUnaccepted(page);
	spin_unlock_irqrestore(&zone->lock, *flags);

=======

	account_freepages(zone, -MAX_ORDER_NR_PAGES, MIGRATE_MOVABLE);
	__mod_zone_page_state(zone, NR_UNACCEPTED, -MAX_ORDER_NR_PAGES);
	__ClearPageUnaccepted(page);
	spin_unlock_irqrestore(&zone->lock, *flags);

>>>>>>> 6241635b
	accept_memory(page_to_phys(page), PAGE_SIZE << MAX_PAGE_ORDER);

	__free_pages_ok(page, MAX_PAGE_ORDER, FPI_TO_TAIL);

	if (last)
		static_branch_dec(&zones_with_unaccepted_pages);
}

void accept_page(struct page *page)
{
	struct zone *zone = page_zone(page);
	unsigned long flags;

	spin_lock_irqsave(&zone->lock, flags);
	if (!PageUnaccepted(page)) {
		spin_unlock_irqrestore(&zone->lock, flags);
		return;
	}

	/* Unlocks zone->lock */
	__accept_page(zone, &flags, page);
}

static bool try_to_accept_memory_one(struct zone *zone)
{
	unsigned long flags;
	struct page *page;

	spin_lock_irqsave(&zone->lock, flags);
	page = list_first_entry_or_null(&zone->unaccepted_pages,
					struct page, lru);
	if (!page) {
		spin_unlock_irqrestore(&zone->lock, flags);
		return false;
	}

	/* Unlocks zone->lock */
	__accept_page(zone, &flags, page);

	return true;
}

static bool cond_accept_memory(struct zone *zone, unsigned int order)
{
	long to_accept;
	bool ret = false;

	if (!has_unaccepted_memory())
		return false;

	if (list_empty(&zone->unaccepted_pages))
		return false;

	/* How much to accept to get to promo watermark? */
	to_accept = promo_wmark_pages(zone) -
		    (zone_page_state(zone, NR_FREE_PAGES) -
		    __zone_watermark_unusable_free(zone, order, 0) -
		    zone_page_state(zone, NR_UNACCEPTED));

	while (to_accept > 0) {
		if (!try_to_accept_memory_one(zone))
			break;
		ret = true;
		to_accept -= MAX_ORDER_NR_PAGES;
	}

	return ret;
}

static inline bool has_unaccepted_memory(void)
{
	return static_branch_unlikely(&zones_with_unaccepted_pages);
}

static bool __free_unaccepted(struct page *page)
{
	struct zone *zone = page_zone(page);
	unsigned long flags;
	bool first = false;

	if (!lazy_accept)
		return false;

	spin_lock_irqsave(&zone->lock, flags);
	first = list_empty(&zone->unaccepted_pages);
	list_add_tail(&page->lru, &zone->unaccepted_pages);
	account_freepages(zone, MAX_ORDER_NR_PAGES, MIGRATE_MOVABLE);
	__mod_zone_page_state(zone, NR_UNACCEPTED, MAX_ORDER_NR_PAGES);
	__SetPageUnaccepted(page);
	spin_unlock_irqrestore(&zone->lock, flags);

	if (first)
		static_branch_inc(&zones_with_unaccepted_pages);

	return true;
}

#else

static bool page_contains_unaccepted(struct page *page, unsigned int order)
{
	return false;
}

static bool cond_accept_memory(struct zone *zone, unsigned int order)
{
	return false;
}

static inline bool has_unaccepted_memory(void)
{
	return false;
}

static bool __free_unaccepted(struct page *page)
{
	BUILD_BUG();
	return false;
}

#endif /* CONFIG_UNACCEPTED_MEMORY */<|MERGE_RESOLUTION|>--- conflicted
+++ resolved
@@ -6640,7 +6640,6 @@
 
 	if (!(gfp_mask & __GFP_COMP)) {
 		split_free_pages(cc.freepages);
-<<<<<<< HEAD
 
 		/* Free head and tail (if any) */
 		if (start != outer_start)
@@ -6651,18 +6650,6 @@
 		struct page *head = pfn_to_page(start);
 		int order = ilog2(end - start);
 
-=======
-
-		/* Free head and tail (if any) */
-		if (start != outer_start)
-			free_contig_range(outer_start, start - outer_start);
-		if (end != outer_end)
-			free_contig_range(end, outer_end - end);
-	} else if (start == outer_start && end == outer_end && is_power_of_2(end - start)) {
-		struct page *head = pfn_to_page(start);
-		int order = ilog2(end - start);
-
->>>>>>> 6241635b
 		check_new_pages(head, order);
 		prep_new_page(head, order, gfp_mask, 0);
 	} else {
@@ -7069,21 +7056,12 @@
 
 	list_del(&page->lru);
 	last = list_empty(&zone->unaccepted_pages);
-<<<<<<< HEAD
 
 	account_freepages(zone, -MAX_ORDER_NR_PAGES, MIGRATE_MOVABLE);
 	__mod_zone_page_state(zone, NR_UNACCEPTED, -MAX_ORDER_NR_PAGES);
 	__ClearPageUnaccepted(page);
 	spin_unlock_irqrestore(&zone->lock, *flags);
 
-=======
-
-	account_freepages(zone, -MAX_ORDER_NR_PAGES, MIGRATE_MOVABLE);
-	__mod_zone_page_state(zone, NR_UNACCEPTED, -MAX_ORDER_NR_PAGES);
-	__ClearPageUnaccepted(page);
-	spin_unlock_irqrestore(&zone->lock, *flags);
-
->>>>>>> 6241635b
 	accept_memory(page_to_phys(page), PAGE_SIZE << MAX_PAGE_ORDER);
 
 	__free_pages_ok(page, MAX_PAGE_ORDER, FPI_TO_TAIL);
