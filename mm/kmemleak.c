// SPDX-License-Identifier: GPL-2.0-only
/*
 * mm/kmemleak.c
 *
 * Copyright (C) 2008 ARM Limited
 * Written by Catalin Marinas <catalin.marinas@arm.com>
 *
 * For more information on the algorithm and kmemleak usage, please see
 * Documentation/dev-tools/kmemleak.rst.
 *
 * Notes on locking
 * ----------------
 *
 * The following locks and mutexes are used by kmemleak:
 *
 * - kmemleak_lock (raw_spinlock_t): protects the object_list as well as
 *   del_state modifications and accesses to the object trees
 *   (object_tree_root, object_phys_tree_root, object_percpu_tree_root). The
 *   object_list is the main list holding the metadata (struct
 *   kmemleak_object) for the allocated memory blocks. The object trees are
 *   red black trees used to look-up metadata based on a pointer to the
 *   corresponding memory block. The kmemleak_object structures are added to
 *   the object_list and the object tree root in the create_object() function
 *   called from the kmemleak_alloc{,_phys,_percpu}() callback and removed in
 *   delete_object() called from the kmemleak_free{,_phys,_percpu}() callback
 * - kmemleak_object.lock (raw_spinlock_t): protects a kmemleak_object.
 *   Accesses to the metadata (e.g. count) are protected by this lock. Note
 *   that some members of this structure may be protected by other means
 *   (atomic or kmemleak_lock). This lock is also held when scanning the
 *   corresponding memory block to avoid the kernel freeing it via the
 *   kmemleak_free() callback. This is less heavyweight than holding a global
 *   lock like kmemleak_lock during scanning.
 * - scan_mutex (mutex): ensures that only one thread may scan the memory for
 *   unreferenced objects at a time. The gray_list contains the objects which
 *   are already referenced or marked as false positives and need to be
 *   scanned. This list is only modified during a scanning episode when the
 *   scan_mutex is held. At the end of a scan, the gray_list is always empty.
 *   Note that the kmemleak_object.use_count is incremented when an object is
 *   added to the gray_list and therefore cannot be freed. This mutex also
 *   prevents multiple users of the "kmemleak" debugfs file together with
 *   modifications to the memory scanning parameters including the scan_thread
 *   pointer
 *
 * Locks and mutexes are acquired/nested in the following order:
 *
 *   scan_mutex [-> object->lock] -> kmemleak_lock -> other_object->lock (SINGLE_DEPTH_NESTING)
 *
 * No kmemleak_lock and object->lock nesting is allowed outside scan_mutex
 * regions.
 *
 * The kmemleak_object structures have a use_count incremented or decremented
 * using the get_object()/put_object() functions. When the use_count becomes
 * 0, this count can no longer be incremented and put_object() schedules the
 * kmemleak_object freeing via an RCU callback. All calls to the get_object()
 * function must be protected by rcu_read_lock() to avoid accessing a freed
 * structure.
 */

#define pr_fmt(fmt) KBUILD_MODNAME ": " fmt

#include <linux/init.h>
#include <linux/kernel.h>
#include <linux/list.h>
#include <linux/sched/signal.h>
#include <linux/sched/task.h>
#include <linux/sched/task_stack.h>
#include <linux/jiffies.h>
#include <linux/delay.h>
#include <linux/export.h>
#include <linux/kthread.h>
#include <linux/rbtree.h>
#include <linux/fs.h>
#include <linux/debugfs.h>
#include <linux/seq_file.h>
#include <linux/cpumask.h>
#include <linux/spinlock.h>
#include <linux/module.h>
#include <linux/mutex.h>
#include <linux/rcupdate.h>
#include <linux/stacktrace.h>
#include <linux/stackdepot.h>
#include <linux/cache.h>
#include <linux/percpu.h>
#include <linux/memblock.h>
#include <linux/pfn.h>
#include <linux/mmzone.h>
#include <linux/slab.h>
#include <linux/thread_info.h>
#include <linux/err.h>
#include <linux/uaccess.h>
#include <linux/string.h>
#include <linux/nodemask.h>
#include <linux/mm.h>
#include <linux/workqueue.h>
#include <linux/crc32.h>

#include <asm/sections.h>
#include <asm/processor.h>
#include <linux/atomic.h>

#include <linux/kasan.h>
#include <linux/kfence.h>
#include <linux/kmemleak.h>
#include <linux/memory_hotplug.h>

/*
 * Kmemleak configuration and common defines.
 */
#define MAX_TRACE		16	/* stack trace length */
#define MSECS_MIN_AGE		5000	/* minimum object age for reporting */
#define SECS_FIRST_SCAN		60	/* delay before the first scan */
#define SECS_SCAN_WAIT		600	/* subsequent auto scanning delay */
#define MAX_SCAN_SIZE		4096	/* maximum size of a scanned block */

#define BYTES_PER_POINTER	sizeof(void *)

/* scanning area inside a memory block */
struct kmemleak_scan_area {
	struct hlist_node node;
	unsigned long start;
	size_t size;
};

#define KMEMLEAK_GREY	0
#define KMEMLEAK_BLACK	-1

/*
 * Structure holding the metadata for each allocated memory block.
 * Modifications to such objects should be made while holding the
 * object->lock. Insertions or deletions from object_list, gray_list or
 * rb_node are already protected by the corresponding locks or mutex (see
 * the notes on locking above). These objects are reference-counted
 * (use_count) and freed using the RCU mechanism.
 */
struct kmemleak_object {
	raw_spinlock_t lock;
	unsigned int flags;		/* object status flags */
	struct list_head object_list;
	struct list_head gray_list;
	struct rb_node rb_node;
	struct rcu_head rcu;		/* object_list lockless traversal */
	/* object usage count; object freed when use_count == 0 */
	atomic_t use_count;
	unsigned int del_state;		/* deletion state */
	unsigned long pointer;
	size_t size;
	/* pass surplus references to this pointer */
	unsigned long excess_ref;
	/* minimum number of a pointers found before it is considered leak */
	int min_count;
	/* the total number of pointers found pointing to this object */
	int count;
	/* checksum for detecting modified objects */
	u32 checksum;
	depot_stack_handle_t trace_handle;
	/* memory ranges to be scanned inside an object (empty for all) */
	struct hlist_head area_list;
	unsigned long jiffies;		/* creation timestamp */
	pid_t pid;			/* pid of the current task */
	char comm[TASK_COMM_LEN];	/* executable name */
};

/* flag representing the memory block allocation status */
#define OBJECT_ALLOCATED	(1 << 0)
/* flag set after the first reporting of an unreference object */
#define OBJECT_REPORTED		(1 << 1)
/* flag set to not scan the object */
#define OBJECT_NO_SCAN		(1 << 2)
/* flag set to fully scan the object when scan_area allocation failed */
#define OBJECT_FULL_SCAN	(1 << 3)
/* flag set for object allocated with physical address */
#define OBJECT_PHYS		(1 << 4)
/* flag set for per-CPU pointers */
#define OBJECT_PERCPU		(1 << 5)

/* set when __remove_object() called */
#define DELSTATE_REMOVED	(1 << 0)
/* set to temporarily prevent deletion from object_list */
#define DELSTATE_NO_DELETE	(1 << 1)

#define HEX_PREFIX		"    "
/* number of bytes to print per line; must be 16 or 32 */
#define HEX_ROW_SIZE		16
/* number of bytes to print at a time (1, 2, 4, 8) */
#define HEX_GROUP_SIZE		1
/* include ASCII after the hex output */
#define HEX_ASCII		1
/* max number of lines to be printed */
#define HEX_MAX_LINES		2

/* the list of all allocated objects */
static LIST_HEAD(object_list);
/* the list of gray-colored objects (see color_gray comment below) */
static LIST_HEAD(gray_list);
/* memory pool allocation */
static struct kmemleak_object mem_pool[CONFIG_DEBUG_KMEMLEAK_MEM_POOL_SIZE];
static int mem_pool_free_count = ARRAY_SIZE(mem_pool);
static LIST_HEAD(mem_pool_free_list);
/* search tree for object boundaries */
static struct rb_root object_tree_root = RB_ROOT;
/* search tree for object (with OBJECT_PHYS flag) boundaries */
static struct rb_root object_phys_tree_root = RB_ROOT;
/* search tree for object (with OBJECT_PERCPU flag) boundaries */
static struct rb_root object_percpu_tree_root = RB_ROOT;
/* protecting the access to object_list, object_tree_root (or object_phys_tree_root) */
static DEFINE_RAW_SPINLOCK(kmemleak_lock);

/* allocation caches for kmemleak internal data */
static struct kmem_cache *object_cache;
static struct kmem_cache *scan_area_cache;

/* set if tracing memory operations is enabled */
static int kmemleak_enabled = 1;
/* same as above but only for the kmemleak_free() callback */
static int kmemleak_free_enabled = 1;
/* set in the late_initcall if there were no errors */
static int kmemleak_late_initialized;
/* set if a kmemleak warning was issued */
static int kmemleak_warning;
/* set if a fatal kmemleak error has occurred */
static int kmemleak_error;

/* minimum and maximum address that may be valid pointers */
static unsigned long min_addr = ULONG_MAX;
static unsigned long max_addr;

/* minimum and maximum address that may be valid per-CPU pointers */
static unsigned long min_percpu_addr = ULONG_MAX;
static unsigned long max_percpu_addr;

static struct task_struct *scan_thread;
/* used to avoid reporting of recently allocated objects */
static unsigned long jiffies_min_age;
static unsigned long jiffies_last_scan;
/* delay between automatic memory scannings */
static unsigned long jiffies_scan_wait;
/* enables or disables the task stacks scanning */
static int kmemleak_stack_scan = 1;
/* protects the memory scanning, parameters and debug/kmemleak file access */
static DEFINE_MUTEX(scan_mutex);
/* setting kmemleak=on, will set this var, skipping the disable */
static int kmemleak_skip_disable;
/* If there are leaks that can be reported */
static bool kmemleak_found_leaks;

static bool kmemleak_verbose;
module_param_named(verbose, kmemleak_verbose, bool, 0600);

static void kmemleak_disable(void);

/*
 * Print a warning and dump the stack trace.
 */
#define kmemleak_warn(x...)	do {		\
	pr_warn(x);				\
	dump_stack();				\
	kmemleak_warning = 1;			\
} while (0)

/*
 * Macro invoked when a serious kmemleak condition occurred and cannot be
 * recovered from. Kmemleak will be disabled and further allocation/freeing
 * tracing no longer available.
 */
#define kmemleak_stop(x...)	do {	\
	kmemleak_warn(x);		\
	kmemleak_disable();		\
} while (0)

#define warn_or_seq_printf(seq, fmt, ...)	do {	\
	if (seq)					\
		seq_printf(seq, fmt, ##__VA_ARGS__);	\
	else						\
		pr_warn(fmt, ##__VA_ARGS__);		\
} while (0)

static void warn_or_seq_hex_dump(struct seq_file *seq, int prefix_type,
				 int rowsize, int groupsize, const void *buf,
				 size_t len, bool ascii)
{
	if (seq)
		seq_hex_dump(seq, HEX_PREFIX, prefix_type, rowsize, groupsize,
			     buf, len, ascii);
	else
		print_hex_dump(KERN_WARNING, pr_fmt(HEX_PREFIX), prefix_type,
			       rowsize, groupsize, buf, len, ascii);
}

/*
 * Printing of the objects hex dump to the seq file. The number of lines to be
 * printed is limited to HEX_MAX_LINES to prevent seq file spamming. The
 * actual number of printed bytes depends on HEX_ROW_SIZE. It must be called
 * with the object->lock held.
 */
static void hex_dump_object(struct seq_file *seq,
			    struct kmemleak_object *object)
{
	const u8 *ptr = (const u8 *)object->pointer;
	size_t len;

	if (WARN_ON_ONCE(object->flags & OBJECT_PHYS))
		return;

	if (object->flags & OBJECT_PERCPU)
		ptr = (const u8 *)this_cpu_ptr((void __percpu *)object->pointer);

	/* limit the number of lines to HEX_MAX_LINES */
	len = min_t(size_t, object->size, HEX_MAX_LINES * HEX_ROW_SIZE);

	if (object->flags & OBJECT_PERCPU)
		warn_or_seq_printf(seq, "  hex dump (first %zu bytes on cpu %d):\n",
				   len, raw_smp_processor_id());
	else
		warn_or_seq_printf(seq, "  hex dump (first %zu bytes):\n", len);
	kasan_disable_current();
	warn_or_seq_hex_dump(seq, DUMP_PREFIX_NONE, HEX_ROW_SIZE,
			     HEX_GROUP_SIZE, kasan_reset_tag((void *)ptr), len, HEX_ASCII);
	kasan_enable_current();
}

/*
 * Object colors, encoded with count and min_count:
 * - white - orphan object, not enough references to it (count < min_count)
 * - gray  - not orphan, not marked as false positive (min_count == 0) or
 *		sufficient references to it (count >= min_count)
 * - black - ignore, it doesn't contain references (e.g. text section)
 *		(min_count == -1). No function defined for this color.
 * Newly created objects don't have any color assigned (object->count == -1)
 * before the next memory scan when they become white.
 */
static bool color_white(const struct kmemleak_object *object)
{
	return object->count != KMEMLEAK_BLACK &&
		object->count < object->min_count;
}

static bool color_gray(const struct kmemleak_object *object)
{
	return object->min_count != KMEMLEAK_BLACK &&
		object->count >= object->min_count;
}

/*
 * Objects are considered unreferenced only if their color is white, they have
 * not be deleted and have a minimum age to avoid false positives caused by
 * pointers temporarily stored in CPU registers.
 */
static bool unreferenced_object(struct kmemleak_object *object)
{
	return (color_white(object) && object->flags & OBJECT_ALLOCATED) &&
		time_before_eq(object->jiffies + jiffies_min_age,
			       jiffies_last_scan);
}

/*
 * Printing of the unreferenced objects information to the seq file. The
 * print_unreferenced function must be called with the object->lock held.
 */
static void print_unreferenced(struct seq_file *seq,
			       struct kmemleak_object *object)
{
	int i;
	unsigned long *entries;
	unsigned int nr_entries;

	nr_entries = stack_depot_fetch(object->trace_handle, &entries);
	warn_or_seq_printf(seq, "unreferenced object 0x%08lx (size %zu):\n",
			  object->pointer, object->size);
	warn_or_seq_printf(seq, "  comm \"%s\", pid %d, jiffies %lu\n",
			   object->comm, object->pid, object->jiffies);
	hex_dump_object(seq, object);
	warn_or_seq_printf(seq, "  backtrace (crc %x):\n", object->checksum);

	for (i = 0; i < nr_entries; i++) {
		void *ptr = (void *)entries[i];
		warn_or_seq_printf(seq, "    [<%pK>] %pS\n", ptr, ptr);
	}
}

/*
 * Print the kmemleak_object information. This function is used mainly for
 * debugging special cases when kmemleak operations. It must be called with
 * the object->lock held.
 */
static void dump_object_info(struct kmemleak_object *object)
{
	pr_notice("Object 0x%08lx (size %zu):\n",
			object->pointer, object->size);
	pr_notice("  comm \"%s\", pid %d, jiffies %lu\n",
			object->comm, object->pid, object->jiffies);
	pr_notice("  min_count = %d\n", object->min_count);
	pr_notice("  count = %d\n", object->count);
	pr_notice("  flags = 0x%x\n", object->flags);
	pr_notice("  checksum = %u\n", object->checksum);
	pr_notice("  backtrace:\n");
	if (object->trace_handle)
		stack_depot_print(object->trace_handle);
}

static struct rb_root *object_tree(unsigned long objflags)
{
	if (objflags & OBJECT_PHYS)
		return &object_phys_tree_root;
	if (objflags & OBJECT_PERCPU)
		return &object_percpu_tree_root;
	return &object_tree_root;
}

/*
 * Look-up a memory block metadata (kmemleak_object) in the object search
 * tree based on a pointer value. If alias is 0, only values pointing to the
 * beginning of the memory block are allowed. The kmemleak_lock must be held
 * when calling this function.
 */
static struct kmemleak_object *__lookup_object(unsigned long ptr, int alias,
					       unsigned int objflags)
{
	struct rb_node *rb = object_tree(objflags)->rb_node;
	unsigned long untagged_ptr = (unsigned long)kasan_reset_tag((void *)ptr);

	while (rb) {
		struct kmemleak_object *object;
		unsigned long untagged_objp;

		object = rb_entry(rb, struct kmemleak_object, rb_node);
		untagged_objp = (unsigned long)kasan_reset_tag((void *)object->pointer);

		if (untagged_ptr < untagged_objp)
			rb = object->rb_node.rb_left;
		else if (untagged_objp + object->size <= untagged_ptr)
			rb = object->rb_node.rb_right;
		else if (untagged_objp == untagged_ptr || alias)
			return object;
		else {
			kmemleak_warn("Found object by alias at 0x%08lx\n",
				      ptr);
			dump_object_info(object);
			break;
		}
	}
	return NULL;
}

/* Look-up a kmemleak object which allocated with virtual address. */
static struct kmemleak_object *lookup_object(unsigned long ptr, int alias)
{
	return __lookup_object(ptr, alias, 0);
}

/*
 * Increment the object use_count. Return 1 if successful or 0 otherwise. Note
 * that once an object's use_count reached 0, the RCU freeing was already
 * registered and the object should no longer be used. This function must be
 * called under the protection of rcu_read_lock().
 */
static int get_object(struct kmemleak_object *object)
{
	return atomic_inc_not_zero(&object->use_count);
}

/*
 * Memory pool allocation and freeing. kmemleak_lock must not be held.
 */
static struct kmemleak_object *mem_pool_alloc(gfp_t gfp)
{
	unsigned long flags;
	struct kmemleak_object *object;

	/* try the slab allocator first */
	if (object_cache) {
		object = kmem_cache_alloc_noprof(object_cache,
						 gfp_nested_mask(gfp));
		if (object)
			return object;
	}

	/* slab allocation failed, try the memory pool */
	raw_spin_lock_irqsave(&kmemleak_lock, flags);
	object = list_first_entry_or_null(&mem_pool_free_list,
					  typeof(*object), object_list);
	if (object)
		list_del(&object->object_list);
	else if (mem_pool_free_count)
		object = &mem_pool[--mem_pool_free_count];
	else
		pr_warn_once("Memory pool empty, consider increasing CONFIG_DEBUG_KMEMLEAK_MEM_POOL_SIZE\n");
	raw_spin_unlock_irqrestore(&kmemleak_lock, flags);

	return object;
}

/*
 * Return the object to either the slab allocator or the memory pool.
 */
static void mem_pool_free(struct kmemleak_object *object)
{
	unsigned long flags;

	if (object < mem_pool || object >= mem_pool + ARRAY_SIZE(mem_pool)) {
		kmem_cache_free(object_cache, object);
		return;
	}

	/* add the object to the memory pool free list */
	raw_spin_lock_irqsave(&kmemleak_lock, flags);
	list_add(&object->object_list, &mem_pool_free_list);
	raw_spin_unlock_irqrestore(&kmemleak_lock, flags);
}

/*
 * RCU callback to free a kmemleak_object.
 */
static void free_object_rcu(struct rcu_head *rcu)
{
	struct hlist_node *tmp;
	struct kmemleak_scan_area *area;
	struct kmemleak_object *object =
		container_of(rcu, struct kmemleak_object, rcu);

	/*
	 * Once use_count is 0 (guaranteed by put_object), there is no other
	 * code accessing this object, hence no need for locking.
	 */
	hlist_for_each_entry_safe(area, tmp, &object->area_list, node) {
		hlist_del(&area->node);
		kmem_cache_free(scan_area_cache, area);
	}
	mem_pool_free(object);
}

/*
 * Decrement the object use_count. Once the count is 0, free the object using
 * an RCU callback. Since put_object() may be called via the kmemleak_free() ->
 * delete_object() path, the delayed RCU freeing ensures that there is no
 * recursive call to the kernel allocator. Lock-less RCU object_list traversal
 * is also possible.
 */
static void put_object(struct kmemleak_object *object)
{
	if (!atomic_dec_and_test(&object->use_count))
		return;

	/* should only get here after delete_object was called */
	WARN_ON(object->flags & OBJECT_ALLOCATED);

	/*
	 * It may be too early for the RCU callbacks, however, there is no
	 * concurrent object_list traversal when !object_cache and all objects
	 * came from the memory pool. Free the object directly.
	 */
	if (object_cache)
		call_rcu(&object->rcu, free_object_rcu);
	else
		free_object_rcu(&object->rcu);
}

/*
 * Look up an object in the object search tree and increase its use_count.
 */
static struct kmemleak_object *__find_and_get_object(unsigned long ptr, int alias,
						     unsigned int objflags)
{
	unsigned long flags;
	struct kmemleak_object *object;

	rcu_read_lock();
	raw_spin_lock_irqsave(&kmemleak_lock, flags);
	object = __lookup_object(ptr, alias, objflags);
	raw_spin_unlock_irqrestore(&kmemleak_lock, flags);

	/* check whether the object is still available */
	if (object && !get_object(object))
		object = NULL;
	rcu_read_unlock();

	return object;
}

/* Look up and get an object which allocated with virtual address. */
static struct kmemleak_object *find_and_get_object(unsigned long ptr, int alias)
{
	return __find_and_get_object(ptr, alias, 0);
}

/*
 * Remove an object from its object tree and object_list. Must be called with
 * the kmemleak_lock held _if_ kmemleak is still enabled.
 */
static void __remove_object(struct kmemleak_object *object)
{
	rb_erase(&object->rb_node, object_tree(object->flags));
	if (!(object->del_state & DELSTATE_NO_DELETE))
		list_del_rcu(&object->object_list);
	object->del_state |= DELSTATE_REMOVED;
}

static struct kmemleak_object *__find_and_remove_object(unsigned long ptr,
							int alias,
							unsigned int objflags)
{
	struct kmemleak_object *object;

	object = __lookup_object(ptr, alias, objflags);
	if (object)
		__remove_object(object);

	return object;
}

/*
 * Look up an object in the object search tree and remove it from both object
 * tree root and object_list. The returned object's use_count should be at
 * least 1, as initially set by create_object().
 */
static struct kmemleak_object *find_and_remove_object(unsigned long ptr, int alias,
						      unsigned int objflags)
{
	unsigned long flags;
	struct kmemleak_object *object;

	raw_spin_lock_irqsave(&kmemleak_lock, flags);
	object = __find_and_remove_object(ptr, alias, objflags);
	raw_spin_unlock_irqrestore(&kmemleak_lock, flags);

	return object;
}

static noinline depot_stack_handle_t set_track_prepare(void)
{
	depot_stack_handle_t trace_handle;
	unsigned long entries[MAX_TRACE];
	unsigned int nr_entries;

	/*
	 * Use object_cache to determine whether kmemleak_init() has
	 * been invoked. stack_depot_early_init() is called before
	 * kmemleak_init() in mm_core_init().
	 */
	if (!object_cache)
		return 0;
	nr_entries = stack_trace_save(entries, ARRAY_SIZE(entries), 3);
	trace_handle = stack_depot_save(entries, nr_entries, GFP_NOWAIT);

	return trace_handle;
}

static struct kmemleak_object *__alloc_object(gfp_t gfp)
{
	struct kmemleak_object *object;

	object = mem_pool_alloc(gfp);
	if (!object) {
		pr_warn("Cannot allocate a kmemleak_object structure\n");
		kmemleak_disable();
		return NULL;
	}

	INIT_LIST_HEAD(&object->object_list);
	INIT_LIST_HEAD(&object->gray_list);
	INIT_HLIST_HEAD(&object->area_list);
	raw_spin_lock_init(&object->lock);
	atomic_set(&object->use_count, 1);
	object->excess_ref = 0;
	object->count = 0;			/* white color initially */
	object->checksum = 0;
	object->del_state = 0;

	/* task information */
	if (in_hardirq()) {
		object->pid = 0;
		strscpy(object->comm, "hardirq");
	} else if (in_serving_softirq()) {
		object->pid = 0;
		strscpy(object->comm, "softirq");
	} else {
		object->pid = current->pid;
		/*
		 * There is a small chance of a race with set_task_comm(),
		 * however using get_task_comm() here may cause locking
		 * dependency issues with current->alloc_lock. In the worst
		 * case, the command line is not correct.
		 */
		strscpy(object->comm, current->comm);
	}

	/* kernel backtrace */
	object->trace_handle = set_track_prepare();

	return object;
}

static int __link_object(struct kmemleak_object *object, unsigned long ptr,
			 size_t size, int min_count, unsigned int objflags)
{

	struct kmemleak_object *parent;
	struct rb_node **link, *rb_parent;
	unsigned long untagged_ptr;
	unsigned long untagged_objp;

	object->flags = OBJECT_ALLOCATED | objflags;
	object->pointer = ptr;
	object->size = kfence_ksize((void *)ptr) ?: size;
	object->min_count = min_count;
	object->jiffies = jiffies;

	untagged_ptr = (unsigned long)kasan_reset_tag((void *)ptr);
	/*
	 * Only update min_addr and max_addr with object storing virtual
	 * address. And update min_percpu_addr max_percpu_addr for per-CPU
	 * objects.
	 */
	if (objflags & OBJECT_PERCPU) {
		min_percpu_addr = min(min_percpu_addr, untagged_ptr);
		max_percpu_addr = max(max_percpu_addr, untagged_ptr + size);
	} else if (!(objflags & OBJECT_PHYS)) {
		min_addr = min(min_addr, untagged_ptr);
		max_addr = max(max_addr, untagged_ptr + size);
	}
	link = &object_tree(objflags)->rb_node;
	rb_parent = NULL;
	while (*link) {
		rb_parent = *link;
		parent = rb_entry(rb_parent, struct kmemleak_object, rb_node);
		untagged_objp = (unsigned long)kasan_reset_tag((void *)parent->pointer);
		if (untagged_ptr + size <= untagged_objp)
			link = &parent->rb_node.rb_left;
		else if (untagged_objp + parent->size <= untagged_ptr)
			link = &parent->rb_node.rb_right;
		else {
			kmemleak_stop("Cannot insert 0x%lx into the object search tree (overlaps existing)\n",
				      ptr);
			/*
			 * No need for parent->lock here since "parent" cannot
			 * be freed while the kmemleak_lock is held.
			 */
			dump_object_info(parent);
			return -EEXIST;
		}
	}
	rb_link_node(&object->rb_node, rb_parent, link);
	rb_insert_color(&object->rb_node, object_tree(objflags));
	list_add_tail_rcu(&object->object_list, &object_list);

	return 0;
}

/*
 * Create the metadata (struct kmemleak_object) corresponding to an allocated
 * memory block and add it to the object_list and object tree.
 */
static void __create_object(unsigned long ptr, size_t size,
				int min_count, gfp_t gfp, unsigned int objflags)
{
	struct kmemleak_object *object;
	unsigned long flags;
	int ret;

	object = __alloc_object(gfp);
	if (!object)
		return;

	raw_spin_lock_irqsave(&kmemleak_lock, flags);
	ret = __link_object(object, ptr, size, min_count, objflags);
	raw_spin_unlock_irqrestore(&kmemleak_lock, flags);
	if (ret)
		mem_pool_free(object);
}

/* Create kmemleak object which allocated with virtual address. */
static void create_object(unsigned long ptr, size_t size,
			  int min_count, gfp_t gfp)
{
	__create_object(ptr, size, min_count, gfp, 0);
}

/* Create kmemleak object which allocated with physical address. */
static void create_object_phys(unsigned long ptr, size_t size,
			       int min_count, gfp_t gfp)
{
	__create_object(ptr, size, min_count, gfp, OBJECT_PHYS);
}

/* Create kmemleak object corresponding to a per-CPU allocation. */
static void create_object_percpu(unsigned long ptr, size_t size,
				 int min_count, gfp_t gfp)
{
	__create_object(ptr, size, min_count, gfp, OBJECT_PERCPU);
}

/*
 * Mark the object as not allocated and schedule RCU freeing via put_object().
 */
static void __delete_object(struct kmemleak_object *object)
{
	unsigned long flags;

	WARN_ON(!(object->flags & OBJECT_ALLOCATED));
	WARN_ON(atomic_read(&object->use_count) < 1);

	/*
	 * Locking here also ensures that the corresponding memory block
	 * cannot be freed when it is being scanned.
	 */
	raw_spin_lock_irqsave(&object->lock, flags);
	object->flags &= ~OBJECT_ALLOCATED;
	raw_spin_unlock_irqrestore(&object->lock, flags);
	put_object(object);
}

/*
 * Look up the metadata (struct kmemleak_object) corresponding to ptr and
 * delete it.
 */
static void delete_object_full(unsigned long ptr, unsigned int objflags)
{
	struct kmemleak_object *object;

	object = find_and_remove_object(ptr, 0, objflags);
	if (!object) {
#ifdef DEBUG
		kmemleak_warn("Freeing unknown object at 0x%08lx\n",
			      ptr);
#endif
		return;
	}
	__delete_object(object);
}

/*
 * Look up the metadata (struct kmemleak_object) corresponding to ptr and
 * delete it. If the memory block is partially freed, the function may create
 * additional metadata for the remaining parts of the block.
 */
static void delete_object_part(unsigned long ptr, size_t size,
			       unsigned int objflags)
{
	struct kmemleak_object *object, *object_l, *object_r;
	unsigned long start, end, flags;

	object_l = __alloc_object(GFP_KERNEL);
	if (!object_l)
		return;

	object_r = __alloc_object(GFP_KERNEL);
	if (!object_r)
		goto out;

	raw_spin_lock_irqsave(&kmemleak_lock, flags);
	object = __find_and_remove_object(ptr, 1, objflags);
	if (!object) {
#ifdef DEBUG
		kmemleak_warn("Partially freeing unknown object at 0x%08lx (size %zu)\n",
			      ptr, size);
#endif
		goto unlock;
	}

	/*
	 * Create one or two objects that may result from the memory block
	 * split. Note that partial freeing is only done by free_bootmem() and
	 * this happens before kmemleak_init() is called.
	 */
	start = object->pointer;
	end = object->pointer + object->size;
	if ((ptr > start) &&
	    !__link_object(object_l, start, ptr - start,
			   object->min_count, objflags))
		object_l = NULL;
	if ((ptr + size < end) &&
	    !__link_object(object_r, ptr + size, end - ptr - size,
			   object->min_count, objflags))
		object_r = NULL;

unlock:
	raw_spin_unlock_irqrestore(&kmemleak_lock, flags);
	if (object)
		__delete_object(object);

out:
	if (object_l)
		mem_pool_free(object_l);
	if (object_r)
		mem_pool_free(object_r);
}

static void __paint_it(struct kmemleak_object *object, int color)
{
	object->min_count = color;
	if (color == KMEMLEAK_BLACK)
		object->flags |= OBJECT_NO_SCAN;
}

static void paint_it(struct kmemleak_object *object, int color)
{
	unsigned long flags;

	raw_spin_lock_irqsave(&object->lock, flags);
	__paint_it(object, color);
	raw_spin_unlock_irqrestore(&object->lock, flags);
}

static void paint_ptr(unsigned long ptr, int color, unsigned int objflags)
{
	struct kmemleak_object *object;

	object = __find_and_get_object(ptr, 0, objflags);
	if (!object) {
		kmemleak_warn("Trying to color unknown object at 0x%08lx as %s\n",
			      ptr,
			      (color == KMEMLEAK_GREY) ? "Grey" :
			      (color == KMEMLEAK_BLACK) ? "Black" : "Unknown");
		return;
	}
	paint_it(object, color);
	put_object(object);
}

/*
 * Mark an object permanently as gray-colored so that it can no longer be
 * reported as a leak. This is used in general to mark a false positive.
 */
static void make_gray_object(unsigned long ptr)
{
	paint_ptr(ptr, KMEMLEAK_GREY, 0);
}

/*
 * Mark the object as black-colored so that it is ignored from scans and
 * reporting.
 */
static void make_black_object(unsigned long ptr, unsigned int objflags)
{
	paint_ptr(ptr, KMEMLEAK_BLACK, objflags);
}

/*
 * Add a scanning area to the object. If at least one such area is added,
 * kmemleak will only scan these ranges rather than the whole memory block.
 */
static void add_scan_area(unsigned long ptr, size_t size, gfp_t gfp)
{
	unsigned long flags;
	struct kmemleak_object *object;
	struct kmemleak_scan_area *area = NULL;
	unsigned long untagged_ptr;
	unsigned long untagged_objp;

	object = find_and_get_object(ptr, 1);
	if (!object) {
		kmemleak_warn("Adding scan area to unknown object at 0x%08lx\n",
			      ptr);
		return;
	}

	untagged_ptr = (unsigned long)kasan_reset_tag((void *)ptr);
	untagged_objp = (unsigned long)kasan_reset_tag((void *)object->pointer);

	if (scan_area_cache)
		area = kmem_cache_alloc_noprof(scan_area_cache,
					       gfp_nested_mask(gfp));

	raw_spin_lock_irqsave(&object->lock, flags);
	if (!area) {
		pr_warn_once("Cannot allocate a scan area, scanning the full object\n");
		/* mark the object for full scan to avoid false positives */
		object->flags |= OBJECT_FULL_SCAN;
		goto out_unlock;
	}
	if (size == SIZE_MAX) {
		size = untagged_objp + object->size - untagged_ptr;
	} else if (untagged_ptr + size > untagged_objp + object->size) {
		kmemleak_warn("Scan area larger than object 0x%08lx\n", ptr);
		dump_object_info(object);
		kmem_cache_free(scan_area_cache, area);
		goto out_unlock;
	}

	INIT_HLIST_NODE(&area->node);
	area->start = ptr;
	area->size = size;

	hlist_add_head(&area->node, &object->area_list);
out_unlock:
	raw_spin_unlock_irqrestore(&object->lock, flags);
	put_object(object);
}

/*
 * Any surplus references (object already gray) to 'ptr' are passed to
 * 'excess_ref'. This is used in the vmalloc() case where a pointer to
 * vm_struct may be used as an alternative reference to the vmalloc'ed object
 * (see free_thread_stack()).
 */
static void object_set_excess_ref(unsigned long ptr, unsigned long excess_ref)
{
	unsigned long flags;
	struct kmemleak_object *object;

	object = find_and_get_object(ptr, 0);
	if (!object) {
		kmemleak_warn("Setting excess_ref on unknown object at 0x%08lx\n",
			      ptr);
		return;
	}

	raw_spin_lock_irqsave(&object->lock, flags);
	object->excess_ref = excess_ref;
	raw_spin_unlock_irqrestore(&object->lock, flags);
	put_object(object);
}

/*
 * Set the OBJECT_NO_SCAN flag for the object corresponding to the give
 * pointer. Such object will not be scanned by kmemleak but references to it
 * are searched.
 */
static void object_no_scan(unsigned long ptr)
{
	unsigned long flags;
	struct kmemleak_object *object;

	object = find_and_get_object(ptr, 0);
	if (!object) {
		kmemleak_warn("Not scanning unknown object at 0x%08lx\n", ptr);
		return;
	}

	raw_spin_lock_irqsave(&object->lock, flags);
	object->flags |= OBJECT_NO_SCAN;
	raw_spin_unlock_irqrestore(&object->lock, flags);
	put_object(object);
}

/**
 * kmemleak_alloc - register a newly allocated object
 * @ptr:	pointer to beginning of the object
 * @size:	size of the object
 * @min_count:	minimum number of references to this object. If during memory
 *		scanning a number of references less than @min_count is found,
 *		the object is reported as a memory leak. If @min_count is 0,
 *		the object is never reported as a leak. If @min_count is -1,
 *		the object is ignored (not scanned and not reported as a leak)
 * @gfp:	kmalloc() flags used for kmemleak internal memory allocations
 *
 * This function is called from the kernel allocators when a new object
 * (memory block) is allocated (kmem_cache_alloc, kmalloc etc.).
 */
void __ref kmemleak_alloc(const void *ptr, size_t size, int min_count,
			  gfp_t gfp)
{
	pr_debug("%s(0x%px, %zu, %d)\n", __func__, ptr, size, min_count);

	if (kmemleak_enabled && ptr && !IS_ERR(ptr))
		create_object((unsigned long)ptr, size, min_count, gfp);
}
EXPORT_SYMBOL_GPL(kmemleak_alloc);

/**
 * kmemleak_alloc_percpu - register a newly allocated __percpu object
 * @ptr:	__percpu pointer to beginning of the object
 * @size:	size of the object
 * @gfp:	flags used for kmemleak internal memory allocations
 *
 * This function is called from the kernel percpu allocator when a new object
 * (memory block) is allocated (alloc_percpu).
 */
void __ref kmemleak_alloc_percpu(const void __percpu *ptr, size_t size,
				 gfp_t gfp)
{
	pr_debug("%s(0x%px, %zu)\n", __func__, ptr, size);

<<<<<<< HEAD
	if (kmemleak_enabled && ptr && !IS_ERR(ptr))
		create_object_percpu((unsigned long)ptr, size, 1, gfp);
=======
	if (kmemleak_enabled && ptr && !IS_ERR_PCPU(ptr))
		create_object_percpu((__force unsigned long)ptr, size, 0, gfp);
>>>>>>> 7b914357
}
EXPORT_SYMBOL_GPL(kmemleak_alloc_percpu);

/**
 * kmemleak_vmalloc - register a newly vmalloc'ed object
 * @area:	pointer to vm_struct
 * @size:	size of the object
 * @gfp:	__vmalloc() flags used for kmemleak internal memory allocations
 *
 * This function is called from the vmalloc() kernel allocator when a new
 * object (memory block) is allocated.
 */
void __ref kmemleak_vmalloc(const struct vm_struct *area, size_t size, gfp_t gfp)
{
	pr_debug("%s(0x%px, %zu)\n", __func__, area, size);

	/*
	 * A min_count = 2 is needed because vm_struct contains a reference to
	 * the virtual address of the vmalloc'ed block.
	 */
	if (kmemleak_enabled) {
		create_object((unsigned long)area->addr, size, 2, gfp);
		object_set_excess_ref((unsigned long)area,
				      (unsigned long)area->addr);
	}
}
EXPORT_SYMBOL_GPL(kmemleak_vmalloc);

/**
 * kmemleak_free - unregister a previously registered object
 * @ptr:	pointer to beginning of the object
 *
 * This function is called from the kernel allocators when an object (memory
 * block) is freed (kmem_cache_free, kfree, vfree etc.).
 */
void __ref kmemleak_free(const void *ptr)
{
	pr_debug("%s(0x%px)\n", __func__, ptr);

	if (kmemleak_free_enabled && ptr && !IS_ERR(ptr))
		delete_object_full((unsigned long)ptr, 0);
}
EXPORT_SYMBOL_GPL(kmemleak_free);

/**
 * kmemleak_free_part - partially unregister a previously registered object
 * @ptr:	pointer to the beginning or inside the object. This also
 *		represents the start of the range to be freed
 * @size:	size to be unregistered
 *
 * This function is called when only a part of a memory block is freed
 * (usually from the bootmem allocator).
 */
void __ref kmemleak_free_part(const void *ptr, size_t size)
{
	pr_debug("%s(0x%px)\n", __func__, ptr);

	if (kmemleak_enabled && ptr && !IS_ERR(ptr))
		delete_object_part((unsigned long)ptr, size, 0);
}
EXPORT_SYMBOL_GPL(kmemleak_free_part);

/**
 * kmemleak_free_percpu - unregister a previously registered __percpu object
 * @ptr:	__percpu pointer to beginning of the object
 *
 * This function is called from the kernel percpu allocator when an object
 * (memory block) is freed (free_percpu).
 */
void __ref kmemleak_free_percpu(const void __percpu *ptr)
{
	pr_debug("%s(0x%px)\n", __func__, ptr);

	if (kmemleak_free_enabled && ptr && !IS_ERR_PCPU(ptr))
		delete_object_full((__force unsigned long)ptr, OBJECT_PERCPU);
}
EXPORT_SYMBOL_GPL(kmemleak_free_percpu);

/**
 * kmemleak_update_trace - update object allocation stack trace
 * @ptr:	pointer to beginning of the object
 *
 * Override the object allocation stack trace for cases where the actual
 * allocation place is not always useful.
 */
void __ref kmemleak_update_trace(const void *ptr)
{
	struct kmemleak_object *object;
	depot_stack_handle_t trace_handle;
	unsigned long flags;

	pr_debug("%s(0x%px)\n", __func__, ptr);

	if (!kmemleak_enabled || IS_ERR_OR_NULL(ptr))
		return;

	object = find_and_get_object((unsigned long)ptr, 1);
	if (!object) {
#ifdef DEBUG
		kmemleak_warn("Updating stack trace for unknown object at %p\n",
			      ptr);
#endif
		return;
	}

	trace_handle = set_track_prepare();
	raw_spin_lock_irqsave(&object->lock, flags);
	object->trace_handle = trace_handle;
	raw_spin_unlock_irqrestore(&object->lock, flags);

	put_object(object);
}
EXPORT_SYMBOL(kmemleak_update_trace);

/**
 * kmemleak_not_leak - mark an allocated object as false positive
 * @ptr:	pointer to beginning of the object
 *
 * Calling this function on an object will cause the memory block to no longer
 * be reported as leak and always be scanned.
 */
void __ref kmemleak_not_leak(const void *ptr)
{
	pr_debug("%s(0x%px)\n", __func__, ptr);

	if (kmemleak_enabled && ptr && !IS_ERR(ptr))
		make_gray_object((unsigned long)ptr);
}
EXPORT_SYMBOL(kmemleak_not_leak);

/**
 * kmemleak_ignore - ignore an allocated object
 * @ptr:	pointer to beginning of the object
 *
 * Calling this function on an object will cause the memory block to be
 * ignored (not scanned and not reported as a leak). This is usually done when
 * it is known that the corresponding block is not a leak and does not contain
 * any references to other allocated memory blocks.
 */
void __ref kmemleak_ignore(const void *ptr)
{
	pr_debug("%s(0x%px)\n", __func__, ptr);

	if (kmemleak_enabled && ptr && !IS_ERR(ptr))
		make_black_object((unsigned long)ptr, 0);
}
EXPORT_SYMBOL(kmemleak_ignore);

/**
 * kmemleak_scan_area - limit the range to be scanned in an allocated object
 * @ptr:	pointer to beginning or inside the object. This also
 *		represents the start of the scan area
 * @size:	size of the scan area
 * @gfp:	kmalloc() flags used for kmemleak internal memory allocations
 *
 * This function is used when it is known that only certain parts of an object
 * contain references to other objects. Kmemleak will only scan these areas
 * reducing the number false negatives.
 */
void __ref kmemleak_scan_area(const void *ptr, size_t size, gfp_t gfp)
{
	pr_debug("%s(0x%px)\n", __func__, ptr);

	if (kmemleak_enabled && ptr && size && !IS_ERR(ptr))
		add_scan_area((unsigned long)ptr, size, gfp);
}
EXPORT_SYMBOL(kmemleak_scan_area);

/**
 * kmemleak_no_scan - do not scan an allocated object
 * @ptr:	pointer to beginning of the object
 *
 * This function notifies kmemleak not to scan the given memory block. Useful
 * in situations where it is known that the given object does not contain any
 * references to other objects. Kmemleak will not scan such objects reducing
 * the number of false negatives.
 */
void __ref kmemleak_no_scan(const void *ptr)
{
	pr_debug("%s(0x%px)\n", __func__, ptr);

	if (kmemleak_enabled && ptr && !IS_ERR(ptr))
		object_no_scan((unsigned long)ptr);
}
EXPORT_SYMBOL(kmemleak_no_scan);

/**
 * kmemleak_alloc_phys - similar to kmemleak_alloc but taking a physical
 *			 address argument
 * @phys:	physical address of the object
 * @size:	size of the object
 * @gfp:	kmalloc() flags used for kmemleak internal memory allocations
 */
void __ref kmemleak_alloc_phys(phys_addr_t phys, size_t size, gfp_t gfp)
{
	pr_debug("%s(0x%px, %zu)\n", __func__, &phys, size);

	if (kmemleak_enabled)
		/*
		 * Create object with OBJECT_PHYS flag and
		 * assume min_count 0.
		 */
		create_object_phys((unsigned long)phys, size, 0, gfp);
}
EXPORT_SYMBOL(kmemleak_alloc_phys);

/**
 * kmemleak_free_part_phys - similar to kmemleak_free_part but taking a
 *			     physical address argument
 * @phys:	physical address if the beginning or inside an object. This
 *		also represents the start of the range to be freed
 * @size:	size to be unregistered
 */
void __ref kmemleak_free_part_phys(phys_addr_t phys, size_t size)
{
	pr_debug("%s(0x%px)\n", __func__, &phys);

	if (kmemleak_enabled)
		delete_object_part((unsigned long)phys, size, OBJECT_PHYS);
}
EXPORT_SYMBOL(kmemleak_free_part_phys);

/**
 * kmemleak_ignore_phys - similar to kmemleak_ignore but taking a physical
 *			  address argument
 * @phys:	physical address of the object
 */
void __ref kmemleak_ignore_phys(phys_addr_t phys)
{
	pr_debug("%s(0x%px)\n", __func__, &phys);

	if (kmemleak_enabled)
		make_black_object((unsigned long)phys, OBJECT_PHYS);
}
EXPORT_SYMBOL(kmemleak_ignore_phys);

/*
 * Update an object's checksum and return true if it was modified.
 */
static bool update_checksum(struct kmemleak_object *object)
{
	u32 old_csum = object->checksum;

	if (WARN_ON_ONCE(object->flags & OBJECT_PHYS))
		return false;

	kasan_disable_current();
	kcsan_disable_current();
	if (object->flags & OBJECT_PERCPU) {
		unsigned int cpu;

		object->checksum = 0;
		for_each_possible_cpu(cpu) {
			void *ptr = per_cpu_ptr((void __percpu *)object->pointer, cpu);

			object->checksum ^= crc32(0, kasan_reset_tag((void *)ptr), object->size);
		}
	} else {
		object->checksum = crc32(0, kasan_reset_tag((void *)object->pointer), object->size);
	}
	kasan_enable_current();
	kcsan_enable_current();

	return object->checksum != old_csum;
}

/*
 * Update an object's references. object->lock must be held by the caller.
 */
static void update_refs(struct kmemleak_object *object)
{
	if (!color_white(object)) {
		/* non-orphan, ignored or new */
		return;
	}

	/*
	 * Increase the object's reference count (number of pointers to the
	 * memory block). If this count reaches the required minimum, the
	 * object's color will become gray and it will be added to the
	 * gray_list.
	 */
	object->count++;
	if (color_gray(object)) {
		/* put_object() called when removing from gray_list */
		WARN_ON(!get_object(object));
		list_add_tail(&object->gray_list, &gray_list);
	}
}

static void pointer_update_refs(struct kmemleak_object *scanned,
			 unsigned long pointer, unsigned int objflags)
{
	struct kmemleak_object *object;
	unsigned long untagged_ptr;
	unsigned long excess_ref;

	untagged_ptr = (unsigned long)kasan_reset_tag((void *)pointer);
	if (objflags & OBJECT_PERCPU) {
		if (untagged_ptr < min_percpu_addr || untagged_ptr >= max_percpu_addr)
			return;
	} else {
		if (untagged_ptr < min_addr || untagged_ptr >= max_addr)
			return;
	}

	/*
	 * No need for get_object() here since we hold kmemleak_lock.
	 * object->use_count cannot be dropped to 0 while the object
	 * is still present in object_tree_root and object_list
	 * (with updates protected by kmemleak_lock).
	 */
	object = __lookup_object(pointer, 1, objflags);
	if (!object)
		return;
	if (object == scanned)
		/* self referenced, ignore */
		return;

	/*
	 * Avoid the lockdep recursive warning on object->lock being
	 * previously acquired in scan_object(). These locks are
	 * enclosed by scan_mutex.
	 */
	raw_spin_lock_nested(&object->lock, SINGLE_DEPTH_NESTING);
	/* only pass surplus references (object already gray) */
	if (color_gray(object)) {
		excess_ref = object->excess_ref;
		/* no need for update_refs() if object already gray */
	} else {
		excess_ref = 0;
		update_refs(object);
	}
	raw_spin_unlock(&object->lock);

	if (excess_ref) {
		object = lookup_object(excess_ref, 0);
		if (!object)
			return;
		if (object == scanned)
			/* circular reference, ignore */
			return;
		raw_spin_lock_nested(&object->lock, SINGLE_DEPTH_NESTING);
		update_refs(object);
		raw_spin_unlock(&object->lock);
	}
}

/*
 * Memory scanning is a long process and it needs to be interruptible. This
 * function checks whether such interrupt condition occurred.
 */
static int scan_should_stop(void)
{
	if (!kmemleak_enabled)
		return 1;

	/*
	 * This function may be called from either process or kthread context,
	 * hence the need to check for both stop conditions.
	 */
	if (current->mm)
		return signal_pending(current);
	else
		return kthread_should_stop();

	return 0;
}

/*
 * Scan a memory block (exclusive range) for valid pointers and add those
 * found to the gray list.
 */
static void scan_block(void *_start, void *_end,
		       struct kmemleak_object *scanned)
{
	unsigned long *ptr;
	unsigned long *start = PTR_ALIGN(_start, BYTES_PER_POINTER);
	unsigned long *end = _end - (BYTES_PER_POINTER - 1);
	unsigned long flags;

	raw_spin_lock_irqsave(&kmemleak_lock, flags);
	for (ptr = start; ptr < end; ptr++) {
		unsigned long pointer;

		if (scan_should_stop())
			break;

		kasan_disable_current();
		pointer = *(unsigned long *)kasan_reset_tag((void *)ptr);
		kasan_enable_current();

		pointer_update_refs(scanned, pointer, 0);
		pointer_update_refs(scanned, pointer, OBJECT_PERCPU);
	}
	raw_spin_unlock_irqrestore(&kmemleak_lock, flags);
}

/*
 * Scan a large memory block in MAX_SCAN_SIZE chunks to reduce the latency.
 */
#ifdef CONFIG_SMP
static void scan_large_block(void *start, void *end)
{
	void *next;

	while (start < end) {
		next = min(start + MAX_SCAN_SIZE, end);
		scan_block(start, next, NULL);
		start = next;
		cond_resched();
	}
}
#endif

/*
 * Scan a memory block corresponding to a kmemleak_object. A condition is
 * that object->use_count >= 1.
 */
static void scan_object(struct kmemleak_object *object)
{
	struct kmemleak_scan_area *area;
	unsigned long flags;

	/*
	 * Once the object->lock is acquired, the corresponding memory block
	 * cannot be freed (the same lock is acquired in delete_object).
	 */
	raw_spin_lock_irqsave(&object->lock, flags);
	if (object->flags & OBJECT_NO_SCAN)
		goto out;
	if (!(object->flags & OBJECT_ALLOCATED))
		/* already freed object */
		goto out;

	if (object->flags & OBJECT_PERCPU) {
		unsigned int cpu;

		for_each_possible_cpu(cpu) {
			void *start = per_cpu_ptr((void __percpu *)object->pointer, cpu);
			void *end = start + object->size;

			scan_block(start, end, object);

			raw_spin_unlock_irqrestore(&object->lock, flags);
			cond_resched();
			raw_spin_lock_irqsave(&object->lock, flags);
			if (!(object->flags & OBJECT_ALLOCATED))
				break;
		}
	} else if (hlist_empty(&object->area_list) ||
	    object->flags & OBJECT_FULL_SCAN) {
		void *start = object->flags & OBJECT_PHYS ?
				__va((phys_addr_t)object->pointer) :
				(void *)object->pointer;
		void *end = start + object->size;
		void *next;

		do {
			next = min(start + MAX_SCAN_SIZE, end);
			scan_block(start, next, object);

			start = next;
			if (start >= end)
				break;

			raw_spin_unlock_irqrestore(&object->lock, flags);
			cond_resched();
			raw_spin_lock_irqsave(&object->lock, flags);
		} while (object->flags & OBJECT_ALLOCATED);
	} else {
		hlist_for_each_entry(area, &object->area_list, node)
			scan_block((void *)area->start,
				   (void *)(area->start + area->size),
				   object);
	}
out:
	raw_spin_unlock_irqrestore(&object->lock, flags);
}

/*
 * Scan the objects already referenced (gray objects). More objects will be
 * referenced and, if there are no memory leaks, all the objects are scanned.
 */
static void scan_gray_list(void)
{
	struct kmemleak_object *object, *tmp;

	/*
	 * The list traversal is safe for both tail additions and removals
	 * from inside the loop. The kmemleak objects cannot be freed from
	 * outside the loop because their use_count was incremented.
	 */
	object = list_entry(gray_list.next, typeof(*object), gray_list);
	while (&object->gray_list != &gray_list) {
		cond_resched();

		/* may add new objects to the list */
		if (!scan_should_stop())
			scan_object(object);

		tmp = list_entry(object->gray_list.next, typeof(*object),
				 gray_list);

		/* remove the object from the list and release it */
		list_del(&object->gray_list);
		put_object(object);

		object = tmp;
	}
	WARN_ON(!list_empty(&gray_list));
}

/*
 * Conditionally call resched() in an object iteration loop while making sure
 * that the given object won't go away without RCU read lock by performing a
 * get_object() if necessaary.
 */
static void kmemleak_cond_resched(struct kmemleak_object *object)
{
	if (!get_object(object))
		return;	/* Try next object */

	raw_spin_lock_irq(&kmemleak_lock);
	if (object->del_state & DELSTATE_REMOVED)
		goto unlock_put;	/* Object removed */
	object->del_state |= DELSTATE_NO_DELETE;
	raw_spin_unlock_irq(&kmemleak_lock);

	rcu_read_unlock();
	cond_resched();
	rcu_read_lock();

	raw_spin_lock_irq(&kmemleak_lock);
	if (object->del_state & DELSTATE_REMOVED)
		list_del_rcu(&object->object_list);
	object->del_state &= ~DELSTATE_NO_DELETE;
unlock_put:
	raw_spin_unlock_irq(&kmemleak_lock);
	put_object(object);
}

/*
 * Scan data sections and all the referenced memory blocks allocated via the
 * kernel's standard allocators. This function must be called with the
 * scan_mutex held.
 */
static void kmemleak_scan(void)
{
	struct kmemleak_object *object;
	struct zone *zone;
	int __maybe_unused i;
	int new_leaks = 0;

	jiffies_last_scan = jiffies;

	/* prepare the kmemleak_object's */
	rcu_read_lock();
	list_for_each_entry_rcu(object, &object_list, object_list) {
		raw_spin_lock_irq(&object->lock);
#ifdef DEBUG
		/*
		 * With a few exceptions there should be a maximum of
		 * 1 reference to any object at this point.
		 */
		if (atomic_read(&object->use_count) > 1) {
			pr_debug("object->use_count = %d\n",
				 atomic_read(&object->use_count));
			dump_object_info(object);
		}
#endif

		/* ignore objects outside lowmem (paint them black) */
		if ((object->flags & OBJECT_PHYS) &&
		   !(object->flags & OBJECT_NO_SCAN)) {
			unsigned long phys = object->pointer;

			if (PHYS_PFN(phys) < min_low_pfn ||
			    PHYS_PFN(phys + object->size) >= max_low_pfn)
				__paint_it(object, KMEMLEAK_BLACK);
		}

		/* reset the reference count (whiten the object) */
		object->count = 0;
		if (color_gray(object) && get_object(object))
			list_add_tail(&object->gray_list, &gray_list);

		raw_spin_unlock_irq(&object->lock);

		if (need_resched())
			kmemleak_cond_resched(object);
	}
	rcu_read_unlock();

#ifdef CONFIG_SMP
	/* per-cpu sections scanning */
	for_each_possible_cpu(i)
		scan_large_block(__per_cpu_start + per_cpu_offset(i),
				 __per_cpu_end + per_cpu_offset(i));
#endif

	/*
	 * Struct page scanning for each node.
	 */
	get_online_mems();
	for_each_populated_zone(zone) {
		unsigned long start_pfn = zone->zone_start_pfn;
		unsigned long end_pfn = zone_end_pfn(zone);
		unsigned long pfn;

		for (pfn = start_pfn; pfn < end_pfn; pfn++) {
			struct page *page = pfn_to_online_page(pfn);

			if (!(pfn & 63))
				cond_resched();

			if (!page)
				continue;

			/* only scan pages belonging to this zone */
			if (page_zone(page) != zone)
				continue;
			/* only scan if page is in use */
			if (page_count(page) == 0)
				continue;
			scan_block(page, page + 1, NULL);
		}
	}
	put_online_mems();

	/*
	 * Scanning the task stacks (may introduce false negatives).
	 */
	if (kmemleak_stack_scan) {
		struct task_struct *p, *g;

		rcu_read_lock();
		for_each_process_thread(g, p) {
			void *stack = try_get_task_stack(p);
			if (stack) {
				scan_block(stack, stack + THREAD_SIZE, NULL);
				put_task_stack(p);
			}
		}
		rcu_read_unlock();
	}

	/*
	 * Scan the objects already referenced from the sections scanned
	 * above.
	 */
	scan_gray_list();

	/*
	 * Check for new or unreferenced objects modified since the previous
	 * scan and color them gray until the next scan.
	 */
	rcu_read_lock();
	list_for_each_entry_rcu(object, &object_list, object_list) {
		if (need_resched())
			kmemleak_cond_resched(object);

		/*
		 * This is racy but we can save the overhead of lock/unlock
		 * calls. The missed objects, if any, should be caught in
		 * the next scan.
		 */
		if (!color_white(object))
			continue;
		raw_spin_lock_irq(&object->lock);
		if (color_white(object) && (object->flags & OBJECT_ALLOCATED)
		    && update_checksum(object) && get_object(object)) {
			/* color it gray temporarily */
			object->count = object->min_count;
			list_add_tail(&object->gray_list, &gray_list);
		}
		raw_spin_unlock_irq(&object->lock);
	}
	rcu_read_unlock();

	/*
	 * Re-scan the gray list for modified unreferenced objects.
	 */
	scan_gray_list();

	/*
	 * If scanning was stopped do not report any new unreferenced objects.
	 */
	if (scan_should_stop())
		return;

	/*
	 * Scanning result reporting.
	 */
	rcu_read_lock();
	list_for_each_entry_rcu(object, &object_list, object_list) {
		if (need_resched())
			kmemleak_cond_resched(object);

		/*
		 * This is racy but we can save the overhead of lock/unlock
		 * calls. The missed objects, if any, should be caught in
		 * the next scan.
		 */
		if (!color_white(object))
			continue;
		raw_spin_lock_irq(&object->lock);
		if (unreferenced_object(object) &&
		    !(object->flags & OBJECT_REPORTED)) {
			object->flags |= OBJECT_REPORTED;

			if (kmemleak_verbose)
				print_unreferenced(NULL, object);

			new_leaks++;
		}
		raw_spin_unlock_irq(&object->lock);
	}
	rcu_read_unlock();

	if (new_leaks) {
		kmemleak_found_leaks = true;

		pr_info("%d new suspected memory leaks (see /sys/kernel/debug/kmemleak)\n",
			new_leaks);
	}

}

/*
 * Thread function performing automatic memory scanning. Unreferenced objects
 * at the end of a memory scan are reported but only the first time.
 */
static int kmemleak_scan_thread(void *arg)
{
	static int first_run = IS_ENABLED(CONFIG_DEBUG_KMEMLEAK_AUTO_SCAN);

	pr_info("Automatic memory scanning thread started\n");
	set_user_nice(current, 10);

	/*
	 * Wait before the first scan to allow the system to fully initialize.
	 */
	if (first_run) {
		signed long timeout = msecs_to_jiffies(SECS_FIRST_SCAN * 1000);
		first_run = 0;
		while (timeout && !kthread_should_stop())
			timeout = schedule_timeout_interruptible(timeout);
	}

	while (!kthread_should_stop()) {
		signed long timeout = READ_ONCE(jiffies_scan_wait);

		mutex_lock(&scan_mutex);
		kmemleak_scan();
		mutex_unlock(&scan_mutex);

		/* wait before the next scan */
		while (timeout && !kthread_should_stop())
			timeout = schedule_timeout_interruptible(timeout);
	}

	pr_info("Automatic memory scanning thread ended\n");

	return 0;
}

/*
 * Start the automatic memory scanning thread. This function must be called
 * with the scan_mutex held.
 */
static void start_scan_thread(void)
{
	if (scan_thread)
		return;
	scan_thread = kthread_run(kmemleak_scan_thread, NULL, "kmemleak");
	if (IS_ERR(scan_thread)) {
		pr_warn("Failed to create the scan thread\n");
		scan_thread = NULL;
	}
}

/*
 * Stop the automatic memory scanning thread.
 */
static void stop_scan_thread(void)
{
	if (scan_thread) {
		kthread_stop(scan_thread);
		scan_thread = NULL;
	}
}

/*
 * Iterate over the object_list and return the first valid object at or after
 * the required position with its use_count incremented. The function triggers
 * a memory scanning when the pos argument points to the first position.
 */
static void *kmemleak_seq_start(struct seq_file *seq, loff_t *pos)
{
	struct kmemleak_object *object;
	loff_t n = *pos;
	int err;

	err = mutex_lock_interruptible(&scan_mutex);
	if (err < 0)
		return ERR_PTR(err);

	rcu_read_lock();
	list_for_each_entry_rcu(object, &object_list, object_list) {
		if (n-- > 0)
			continue;
		if (get_object(object))
			goto out;
	}
	object = NULL;
out:
	return object;
}

/*
 * Return the next object in the object_list. The function decrements the
 * use_count of the previous object and increases that of the next one.
 */
static void *kmemleak_seq_next(struct seq_file *seq, void *v, loff_t *pos)
{
	struct kmemleak_object *prev_obj = v;
	struct kmemleak_object *next_obj = NULL;
	struct kmemleak_object *obj = prev_obj;

	++(*pos);

	list_for_each_entry_continue_rcu(obj, &object_list, object_list) {
		if (get_object(obj)) {
			next_obj = obj;
			break;
		}
	}

	put_object(prev_obj);
	return next_obj;
}

/*
 * Decrement the use_count of the last object required, if any.
 */
static void kmemleak_seq_stop(struct seq_file *seq, void *v)
{
	if (!IS_ERR(v)) {
		/*
		 * kmemleak_seq_start may return ERR_PTR if the scan_mutex
		 * waiting was interrupted, so only release it if !IS_ERR.
		 */
		rcu_read_unlock();
		mutex_unlock(&scan_mutex);
		if (v)
			put_object(v);
	}
}

/*
 * Print the information for an unreferenced object to the seq file.
 */
static int kmemleak_seq_show(struct seq_file *seq, void *v)
{
	struct kmemleak_object *object = v;
	unsigned long flags;

	raw_spin_lock_irqsave(&object->lock, flags);
	if ((object->flags & OBJECT_REPORTED) && unreferenced_object(object))
		print_unreferenced(seq, object);
	raw_spin_unlock_irqrestore(&object->lock, flags);
	return 0;
}

static const struct seq_operations kmemleak_seq_ops = {
	.start = kmemleak_seq_start,
	.next  = kmemleak_seq_next,
	.stop  = kmemleak_seq_stop,
	.show  = kmemleak_seq_show,
};

static int kmemleak_open(struct inode *inode, struct file *file)
{
	return seq_open(file, &kmemleak_seq_ops);
}

static int dump_str_object_info(const char *str)
{
	unsigned long flags;
	struct kmemleak_object *object;
	unsigned long addr;

	if (kstrtoul(str, 0, &addr))
		return -EINVAL;
	object = find_and_get_object(addr, 0);
	if (!object) {
		pr_info("Unknown object at 0x%08lx\n", addr);
		return -EINVAL;
	}

	raw_spin_lock_irqsave(&object->lock, flags);
	dump_object_info(object);
	raw_spin_unlock_irqrestore(&object->lock, flags);

	put_object(object);
	return 0;
}

/*
 * We use grey instead of black to ensure we can do future scans on the same
 * objects. If we did not do future scans these black objects could
 * potentially contain references to newly allocated objects in the future and
 * we'd end up with false positives.
 */
static void kmemleak_clear(void)
{
	struct kmemleak_object *object;

	rcu_read_lock();
	list_for_each_entry_rcu(object, &object_list, object_list) {
		raw_spin_lock_irq(&object->lock);
		if ((object->flags & OBJECT_REPORTED) &&
		    unreferenced_object(object))
			__paint_it(object, KMEMLEAK_GREY);
		raw_spin_unlock_irq(&object->lock);
	}
	rcu_read_unlock();

	kmemleak_found_leaks = false;
}

static void __kmemleak_do_cleanup(void);

/*
 * File write operation to configure kmemleak at run-time. The following
 * commands can be written to the /sys/kernel/debug/kmemleak file:
 *   off	- disable kmemleak (irreversible)
 *   stack=on	- enable the task stacks scanning
 *   stack=off	- disable the tasks stacks scanning
 *   scan=on	- start the automatic memory scanning thread
 *   scan=off	- stop the automatic memory scanning thread
 *   scan=...	- set the automatic memory scanning period in seconds (0 to
 *		  disable it)
 *   scan	- trigger a memory scan
 *   clear	- mark all current reported unreferenced kmemleak objects as
 *		  grey to ignore printing them, or free all kmemleak objects
 *		  if kmemleak has been disabled.
 *   dump=...	- dump information about the object found at the given address
 */
static ssize_t kmemleak_write(struct file *file, const char __user *user_buf,
			      size_t size, loff_t *ppos)
{
	char buf[64];
	int buf_size;
	int ret;

	buf_size = min(size, (sizeof(buf) - 1));
	if (strncpy_from_user(buf, user_buf, buf_size) < 0)
		return -EFAULT;
	buf[buf_size] = 0;

	ret = mutex_lock_interruptible(&scan_mutex);
	if (ret < 0)
		return ret;

	if (strncmp(buf, "clear", 5) == 0) {
		if (kmemleak_enabled)
			kmemleak_clear();
		else
			__kmemleak_do_cleanup();
		goto out;
	}

	if (!kmemleak_enabled) {
		ret = -EPERM;
		goto out;
	}

	if (strncmp(buf, "off", 3) == 0)
		kmemleak_disable();
	else if (strncmp(buf, "stack=on", 8) == 0)
		kmemleak_stack_scan = 1;
	else if (strncmp(buf, "stack=off", 9) == 0)
		kmemleak_stack_scan = 0;
	else if (strncmp(buf, "scan=on", 7) == 0)
		start_scan_thread();
	else if (strncmp(buf, "scan=off", 8) == 0)
		stop_scan_thread();
	else if (strncmp(buf, "scan=", 5) == 0) {
		unsigned secs;
		unsigned long msecs;

		ret = kstrtouint(buf + 5, 0, &secs);
		if (ret < 0)
			goto out;

		msecs = secs * MSEC_PER_SEC;
		if (msecs > UINT_MAX)
			msecs = UINT_MAX;

		stop_scan_thread();
		if (msecs) {
			WRITE_ONCE(jiffies_scan_wait, msecs_to_jiffies(msecs));
			start_scan_thread();
		}
	} else if (strncmp(buf, "scan", 4) == 0)
		kmemleak_scan();
	else if (strncmp(buf, "dump=", 5) == 0)
		ret = dump_str_object_info(buf + 5);
	else
		ret = -EINVAL;

out:
	mutex_unlock(&scan_mutex);
	if (ret < 0)
		return ret;

	/* ignore the rest of the buffer, only one command at a time */
	*ppos += size;
	return size;
}

static const struct file_operations kmemleak_fops = {
	.owner		= THIS_MODULE,
	.open		= kmemleak_open,
	.read		= seq_read,
	.write		= kmemleak_write,
	.llseek		= seq_lseek,
	.release	= seq_release,
};

static void __kmemleak_do_cleanup(void)
{
	struct kmemleak_object *object, *tmp;

	/*
	 * Kmemleak has already been disabled, no need for RCU list traversal
	 * or kmemleak_lock held.
	 */
	list_for_each_entry_safe(object, tmp, &object_list, object_list) {
		__remove_object(object);
		__delete_object(object);
	}
}

/*
 * Stop the memory scanning thread and free the kmemleak internal objects if
 * no previous scan thread (otherwise, kmemleak may still have some useful
 * information on memory leaks).
 */
static void kmemleak_do_cleanup(struct work_struct *work)
{
	stop_scan_thread();

	mutex_lock(&scan_mutex);
	/*
	 * Once it is made sure that kmemleak_scan has stopped, it is safe to no
	 * longer track object freeing. Ordering of the scan thread stopping and
	 * the memory accesses below is guaranteed by the kthread_stop()
	 * function.
	 */
	kmemleak_free_enabled = 0;
	mutex_unlock(&scan_mutex);

	if (!kmemleak_found_leaks)
		__kmemleak_do_cleanup();
	else
		pr_info("Kmemleak disabled without freeing internal data. Reclaim the memory with \"echo clear > /sys/kernel/debug/kmemleak\".\n");
}

static DECLARE_WORK(cleanup_work, kmemleak_do_cleanup);

/*
 * Disable kmemleak. No memory allocation/freeing will be traced once this
 * function is called. Disabling kmemleak is an irreversible operation.
 */
static void kmemleak_disable(void)
{
	/* atomically check whether it was already invoked */
	if (cmpxchg(&kmemleak_error, 0, 1))
		return;

	/* stop any memory operation tracing */
	kmemleak_enabled = 0;

	/* check whether it is too early for a kernel thread */
	if (kmemleak_late_initialized)
		schedule_work(&cleanup_work);
	else
		kmemleak_free_enabled = 0;

	pr_info("Kernel memory leak detector disabled\n");
}

/*
 * Allow boot-time kmemleak disabling (enabled by default).
 */
static int __init kmemleak_boot_config(char *str)
{
	if (!str)
		return -EINVAL;
	if (strcmp(str, "off") == 0)
		kmemleak_disable();
	else if (strcmp(str, "on") == 0) {
		kmemleak_skip_disable = 1;
		stack_depot_request_early_init();
	}
	else
		return -EINVAL;
	return 0;
}
early_param("kmemleak", kmemleak_boot_config);

/*
 * Kmemleak initialization.
 */
void __init kmemleak_init(void)
{
#ifdef CONFIG_DEBUG_KMEMLEAK_DEFAULT_OFF
	if (!kmemleak_skip_disable) {
		kmemleak_disable();
		return;
	}
#endif

	if (kmemleak_error)
		return;

	jiffies_min_age = msecs_to_jiffies(MSECS_MIN_AGE);
	jiffies_scan_wait = msecs_to_jiffies(SECS_SCAN_WAIT * 1000);

	object_cache = KMEM_CACHE(kmemleak_object, SLAB_NOLEAKTRACE);
	scan_area_cache = KMEM_CACHE(kmemleak_scan_area, SLAB_NOLEAKTRACE);

	/* register the data/bss sections */
	create_object((unsigned long)_sdata, _edata - _sdata,
		      KMEMLEAK_GREY, GFP_ATOMIC);
	create_object((unsigned long)__bss_start, __bss_stop - __bss_start,
		      KMEMLEAK_GREY, GFP_ATOMIC);
	/* only register .data..ro_after_init if not within .data */
	if (&__start_ro_after_init < &_sdata || &__end_ro_after_init > &_edata)
		create_object((unsigned long)__start_ro_after_init,
			      __end_ro_after_init - __start_ro_after_init,
			      KMEMLEAK_GREY, GFP_ATOMIC);
}

/*
 * Late initialization function.
 */
static int __init kmemleak_late_init(void)
{
	kmemleak_late_initialized = 1;

	debugfs_create_file("kmemleak", 0644, NULL, NULL, &kmemleak_fops);

	if (kmemleak_error) {
		/*
		 * Some error occurred and kmemleak was disabled. There is a
		 * small chance that kmemleak_disable() was called immediately
		 * after setting kmemleak_late_initialized and we may end up with
		 * two clean-up threads but serialized by scan_mutex.
		 */
		schedule_work(&cleanup_work);
		return -ENOMEM;
	}

	if (IS_ENABLED(CONFIG_DEBUG_KMEMLEAK_AUTO_SCAN)) {
		mutex_lock(&scan_mutex);
		start_scan_thread();
		mutex_unlock(&scan_mutex);
	}

	pr_info("Kernel memory leak detector initialized (mem pool available: %d)\n",
		mem_pool_free_count);

	return 0;
}
late_initcall(kmemleak_late_init);<|MERGE_RESOLUTION|>--- conflicted
+++ resolved
@@ -1070,13 +1070,8 @@
 {
 	pr_debug("%s(0x%px, %zu)\n", __func__, ptr, size);
 
-<<<<<<< HEAD
-	if (kmemleak_enabled && ptr && !IS_ERR(ptr))
-		create_object_percpu((unsigned long)ptr, size, 1, gfp);
-=======
 	if (kmemleak_enabled && ptr && !IS_ERR_PCPU(ptr))
 		create_object_percpu((__force unsigned long)ptr, size, 0, gfp);
->>>>>>> 7b914357
 }
 EXPORT_SYMBOL_GPL(kmemleak_alloc_percpu);
 
