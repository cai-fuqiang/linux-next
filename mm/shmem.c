/*
 * Resizable virtual memory filesystem for Linux.
 *
 * Copyright (C) 2000 Linus Torvalds.
 *		 2000 Transmeta Corp.
 *		 2000-2001 Christoph Rohland
 *		 2000-2001 SAP AG
 *		 2002 Red Hat Inc.
 * Copyright (C) 2002-2011 Hugh Dickins.
 * Copyright (C) 2011 Google Inc.
 * Copyright (C) 2002-2005 VERITAS Software Corporation.
 * Copyright (C) 2004 Andi Kleen, SuSE Labs
 *
 * Extended attribute support for tmpfs:
 * Copyright (c) 2004, Luke Kenneth Casson Leighton <lkcl@lkcl.net>
 * Copyright (c) 2004 Red Hat, Inc., James Morris <jmorris@redhat.com>
 *
 * tiny-shmem:
 * Copyright (c) 2004, 2008 Matt Mackall <mpm@selenic.com>
 *
 * This file is released under the GPL.
 */

#include <linux/fs.h>
#include <linux/init.h>
#include <linux/vfs.h>
#include <linux/mount.h>
#include <linux/ramfs.h>
#include <linux/pagemap.h>
#include <linux/file.h>
#include <linux/fileattr.h>
#include <linux/mm.h>
#include <linux/random.h>
#include <linux/sched/signal.h>
#include <linux/export.h>
#include <linux/shmem_fs.h>
#include <linux/swap.h>
#include <linux/uio.h>
#include <linux/hugetlb.h>
#include <linux/fs_parser.h>
#include <linux/swapfile.h>
#include <linux/iversion.h>
#include "swap.h"

static struct vfsmount *shm_mnt __ro_after_init;

#ifdef CONFIG_SHMEM
/*
 * This virtual memory filesystem is heavily based on the ramfs. It
 * extends ramfs by the ability to use swap and honor resource limits
 * which makes it a completely usable filesystem.
 */

#include <linux/xattr.h>
#include <linux/exportfs.h>
#include <linux/posix_acl.h>
#include <linux/posix_acl_xattr.h>
#include <linux/mman.h>
#include <linux/string.h>
#include <linux/slab.h>
#include <linux/backing-dev.h>
#include <linux/writeback.h>
#include <linux/pagevec.h>
#include <linux/percpu_counter.h>
#include <linux/falloc.h>
#include <linux/splice.h>
#include <linux/security.h>
#include <linux/swapops.h>
#include <linux/mempolicy.h>
#include <linux/namei.h>
#include <linux/ctype.h>
#include <linux/migrate.h>
#include <linux/highmem.h>
#include <linux/seq_file.h>
#include <linux/magic.h>
#include <linux/syscalls.h>
#include <linux/fcntl.h>
#include <uapi/linux/memfd.h>
#include <linux/rmap.h>
#include <linux/uuid.h>
#include <linux/quotaops.h>
#include <linux/rcupdate_wait.h>

#include <linux/uaccess.h>

#include "internal.h"

#define BLOCKS_PER_PAGE  (PAGE_SIZE/512)
#define VM_ACCT(size)    (PAGE_ALIGN(size) >> PAGE_SHIFT)

/* Pretend that each entry is of this size in directory's i_size */
#define BOGO_DIRENT_SIZE 20

/* Pretend that one inode + its dentry occupy this much memory */
#define BOGO_INODE_SIZE 1024

/* Symlink up to this size is kmalloc'ed instead of using a swappable page */
#define SHORT_SYMLINK_LEN 128

/*
 * shmem_fallocate communicates with shmem_fault or shmem_writepage via
 * inode->i_private (with i_rwsem making sure that it has only one user at
 * a time): we would prefer not to enlarge the shmem inode just for that.
 */
struct shmem_falloc {
	wait_queue_head_t *waitq; /* faults into hole wait for punch to end */
	pgoff_t start;		/* start of range currently being fallocated */
	pgoff_t next;		/* the next page offset to be fallocated */
	pgoff_t nr_falloced;	/* how many new pages have been fallocated */
	pgoff_t nr_unswapped;	/* how often writepage refused to swap out */
};

struct shmem_options {
	unsigned long long blocks;
	unsigned long long inodes;
	struct mempolicy *mpol;
	kuid_t uid;
	kgid_t gid;
	umode_t mode;
	bool full_inums;
	int huge;
	int seen;
	bool noswap;
	unsigned short quota_types;
	struct shmem_quota_limits qlimits;
#define SHMEM_SEEN_BLOCKS 1
#define SHMEM_SEEN_INODES 2
#define SHMEM_SEEN_HUGE 4
#define SHMEM_SEEN_INUMS 8
#define SHMEM_SEEN_NOSWAP 16
#define SHMEM_SEEN_QUOTA 32
};

#ifdef CONFIG_TRANSPARENT_HUGEPAGE
static unsigned long huge_shmem_orders_always __read_mostly;
static unsigned long huge_shmem_orders_madvise __read_mostly;
static unsigned long huge_shmem_orders_inherit __read_mostly;
static unsigned long huge_shmem_orders_within_size __read_mostly;
#endif

#ifdef CONFIG_TMPFS
static unsigned long shmem_default_max_blocks(void)
{
	return totalram_pages() / 2;
}

static unsigned long shmem_default_max_inodes(void)
{
	unsigned long nr_pages = totalram_pages();

	return min3(nr_pages - totalhigh_pages(), nr_pages / 2,
			ULONG_MAX / BOGO_INODE_SIZE);
}
#endif

static int shmem_swapin_folio(struct inode *inode, pgoff_t index,
			struct folio **foliop, enum sgp_type sgp, gfp_t gfp,
			struct mm_struct *fault_mm, vm_fault_t *fault_type);

static inline struct shmem_sb_info *SHMEM_SB(struct super_block *sb)
{
	return sb->s_fs_info;
}

/*
 * shmem_file_setup pre-accounts the whole fixed size of a VM object,
 * for shared memory and for shared anonymous (/dev/zero) mappings
 * (unless MAP_NORESERVE and sysctl_overcommit_memory <= 1),
 * consistent with the pre-accounting of private mappings ...
 */
static inline int shmem_acct_size(unsigned long flags, loff_t size)
{
	return (flags & VM_NORESERVE) ?
		0 : security_vm_enough_memory_mm(current->mm, VM_ACCT(size));
}

static inline void shmem_unacct_size(unsigned long flags, loff_t size)
{
	if (!(flags & VM_NORESERVE))
		vm_unacct_memory(VM_ACCT(size));
}

static inline int shmem_reacct_size(unsigned long flags,
		loff_t oldsize, loff_t newsize)
{
	if (!(flags & VM_NORESERVE)) {
		if (VM_ACCT(newsize) > VM_ACCT(oldsize))
			return security_vm_enough_memory_mm(current->mm,
					VM_ACCT(newsize) - VM_ACCT(oldsize));
		else if (VM_ACCT(newsize) < VM_ACCT(oldsize))
			vm_unacct_memory(VM_ACCT(oldsize) - VM_ACCT(newsize));
	}
	return 0;
}

/*
 * ... whereas tmpfs objects are accounted incrementally as
 * pages are allocated, in order to allow large sparse files.
 * shmem_get_folio reports shmem_acct_blocks failure as -ENOSPC not -ENOMEM,
 * so that a failure on a sparse tmpfs mapping will give SIGBUS not OOM.
 */
static inline int shmem_acct_blocks(unsigned long flags, long pages)
{
	if (!(flags & VM_NORESERVE))
		return 0;

	return security_vm_enough_memory_mm(current->mm,
			pages * VM_ACCT(PAGE_SIZE));
}

static inline void shmem_unacct_blocks(unsigned long flags, long pages)
{
	if (flags & VM_NORESERVE)
		vm_unacct_memory(pages * VM_ACCT(PAGE_SIZE));
}

static int shmem_inode_acct_blocks(struct inode *inode, long pages)
{
	struct shmem_inode_info *info = SHMEM_I(inode);
	struct shmem_sb_info *sbinfo = SHMEM_SB(inode->i_sb);
	int err = -ENOSPC;

	if (shmem_acct_blocks(info->flags, pages))
		return err;

	might_sleep();	/* when quotas */
	if (sbinfo->max_blocks) {
		if (!percpu_counter_limited_add(&sbinfo->used_blocks,
						sbinfo->max_blocks, pages))
			goto unacct;

		err = dquot_alloc_block_nodirty(inode, pages);
		if (err) {
			percpu_counter_sub(&sbinfo->used_blocks, pages);
			goto unacct;
		}
	} else {
		err = dquot_alloc_block_nodirty(inode, pages);
		if (err)
			goto unacct;
	}

	return 0;

unacct:
	shmem_unacct_blocks(info->flags, pages);
	return err;
}

static void shmem_inode_unacct_blocks(struct inode *inode, long pages)
{
	struct shmem_inode_info *info = SHMEM_I(inode);
	struct shmem_sb_info *sbinfo = SHMEM_SB(inode->i_sb);

	might_sleep();	/* when quotas */
	dquot_free_block_nodirty(inode, pages);

	if (sbinfo->max_blocks)
		percpu_counter_sub(&sbinfo->used_blocks, pages);
	shmem_unacct_blocks(info->flags, pages);
}

static const struct super_operations shmem_ops;
static const struct address_space_operations shmem_aops;
static const struct file_operations shmem_file_operations;
static const struct inode_operations shmem_inode_operations;
static const struct inode_operations shmem_dir_inode_operations;
static const struct inode_operations shmem_special_inode_operations;
static const struct vm_operations_struct shmem_vm_ops;
static const struct vm_operations_struct shmem_anon_vm_ops;
static struct file_system_type shmem_fs_type;

bool shmem_mapping(struct address_space *mapping)
{
	return mapping->a_ops == &shmem_aops;
}
EXPORT_SYMBOL_GPL(shmem_mapping);

bool vma_is_anon_shmem(struct vm_area_struct *vma)
{
	return vma->vm_ops == &shmem_anon_vm_ops;
}

bool vma_is_shmem(struct vm_area_struct *vma)
{
	return vma_is_anon_shmem(vma) || vma->vm_ops == &shmem_vm_ops;
}

static LIST_HEAD(shmem_swaplist);
static DEFINE_MUTEX(shmem_swaplist_mutex);

#ifdef CONFIG_TMPFS_QUOTA

static int shmem_enable_quotas(struct super_block *sb,
			       unsigned short quota_types)
{
	int type, err = 0;

	sb_dqopt(sb)->flags |= DQUOT_QUOTA_SYS_FILE | DQUOT_NOLIST_DIRTY;
	for (type = 0; type < SHMEM_MAXQUOTAS; type++) {
		if (!(quota_types & (1 << type)))
			continue;
		err = dquot_load_quota_sb(sb, type, QFMT_SHMEM,
					  DQUOT_USAGE_ENABLED |
					  DQUOT_LIMITS_ENABLED);
		if (err)
			goto out_err;
	}
	return 0;

out_err:
	pr_warn("tmpfs: failed to enable quota tracking (type=%d, err=%d)\n",
		type, err);
	for (type--; type >= 0; type--)
		dquot_quota_off(sb, type);
	return err;
}

static void shmem_disable_quotas(struct super_block *sb)
{
	int type;

	for (type = 0; type < SHMEM_MAXQUOTAS; type++)
		dquot_quota_off(sb, type);
}

static struct dquot __rcu **shmem_get_dquots(struct inode *inode)
{
	return SHMEM_I(inode)->i_dquot;
}
#endif /* CONFIG_TMPFS_QUOTA */

/*
 * shmem_reserve_inode() performs bookkeeping to reserve a shmem inode, and
 * produces a novel ino for the newly allocated inode.
 *
 * It may also be called when making a hard link to permit the space needed by
 * each dentry. However, in that case, no new inode number is needed since that
 * internally draws from another pool of inode numbers (currently global
 * get_next_ino()). This case is indicated by passing NULL as inop.
 */
#define SHMEM_INO_BATCH 1024
static int shmem_reserve_inode(struct super_block *sb, ino_t *inop)
{
	struct shmem_sb_info *sbinfo = SHMEM_SB(sb);
	ino_t ino;

	if (!(sb->s_flags & SB_KERNMOUNT)) {
		raw_spin_lock(&sbinfo->stat_lock);
		if (sbinfo->max_inodes) {
			if (sbinfo->free_ispace < BOGO_INODE_SIZE) {
				raw_spin_unlock(&sbinfo->stat_lock);
				return -ENOSPC;
			}
			sbinfo->free_ispace -= BOGO_INODE_SIZE;
		}
		if (inop) {
			ino = sbinfo->next_ino++;
			if (unlikely(is_zero_ino(ino)))
				ino = sbinfo->next_ino++;
			if (unlikely(!sbinfo->full_inums &&
				     ino > UINT_MAX)) {
				/*
				 * Emulate get_next_ino uint wraparound for
				 * compatibility
				 */
				if (IS_ENABLED(CONFIG_64BIT))
					pr_warn("%s: inode number overflow on device %d, consider using inode64 mount option\n",
						__func__, MINOR(sb->s_dev));
				sbinfo->next_ino = 1;
				ino = sbinfo->next_ino++;
			}
			*inop = ino;
		}
		raw_spin_unlock(&sbinfo->stat_lock);
	} else if (inop) {
		/*
		 * __shmem_file_setup, one of our callers, is lock-free: it
		 * doesn't hold stat_lock in shmem_reserve_inode since
		 * max_inodes is always 0, and is called from potentially
		 * unknown contexts. As such, use a per-cpu batched allocator
		 * which doesn't require the per-sb stat_lock unless we are at
		 * the batch boundary.
		 *
		 * We don't need to worry about inode{32,64} since SB_KERNMOUNT
		 * shmem mounts are not exposed to userspace, so we don't need
		 * to worry about things like glibc compatibility.
		 */
		ino_t *next_ino;

		next_ino = per_cpu_ptr(sbinfo->ino_batch, get_cpu());
		ino = *next_ino;
		if (unlikely(ino % SHMEM_INO_BATCH == 0)) {
			raw_spin_lock(&sbinfo->stat_lock);
			ino = sbinfo->next_ino;
			sbinfo->next_ino += SHMEM_INO_BATCH;
			raw_spin_unlock(&sbinfo->stat_lock);
			if (unlikely(is_zero_ino(ino)))
				ino++;
		}
		*inop = ino;
		*next_ino = ++ino;
		put_cpu();
	}

	return 0;
}

static void shmem_free_inode(struct super_block *sb, size_t freed_ispace)
{
	struct shmem_sb_info *sbinfo = SHMEM_SB(sb);
	if (sbinfo->max_inodes) {
		raw_spin_lock(&sbinfo->stat_lock);
		sbinfo->free_ispace += BOGO_INODE_SIZE + freed_ispace;
		raw_spin_unlock(&sbinfo->stat_lock);
	}
}

/**
 * shmem_recalc_inode - recalculate the block usage of an inode
 * @inode: inode to recalc
 * @alloced: the change in number of pages allocated to inode
 * @swapped: the change in number of pages swapped from inode
 *
 * We have to calculate the free blocks since the mm can drop
 * undirtied hole pages behind our back.
 *
 * But normally   info->alloced == inode->i_mapping->nrpages + info->swapped
 * So mm freed is info->alloced - (inode->i_mapping->nrpages + info->swapped)
 */
static void shmem_recalc_inode(struct inode *inode, long alloced, long swapped)
{
	struct shmem_inode_info *info = SHMEM_I(inode);
	long freed;

	spin_lock(&info->lock);
	info->alloced += alloced;
	info->swapped += swapped;
	freed = info->alloced - info->swapped -
		READ_ONCE(inode->i_mapping->nrpages);
	/*
	 * Special case: whereas normally shmem_recalc_inode() is called
	 * after i_mapping->nrpages has already been adjusted (up or down),
	 * shmem_writepage() has to raise swapped before nrpages is lowered -
	 * to stop a racing shmem_recalc_inode() from thinking that a page has
	 * been freed.  Compensate here, to avoid the need for a followup call.
	 */
	if (swapped > 0)
		freed += swapped;
	if (freed > 0)
		info->alloced -= freed;
	spin_unlock(&info->lock);

	/* The quota case may block */
	if (freed > 0)
		shmem_inode_unacct_blocks(inode, freed);
}

bool shmem_charge(struct inode *inode, long pages)
{
	struct address_space *mapping = inode->i_mapping;

	if (shmem_inode_acct_blocks(inode, pages))
		return false;

	/* nrpages adjustment first, then shmem_recalc_inode() when balanced */
	xa_lock_irq(&mapping->i_pages);
	mapping->nrpages += pages;
	xa_unlock_irq(&mapping->i_pages);

	shmem_recalc_inode(inode, pages, 0);
	return true;
}

void shmem_uncharge(struct inode *inode, long pages)
{
	/* pages argument is currently unused: keep it to help debugging */
	/* nrpages adjustment done by __filemap_remove_folio() or caller */

	shmem_recalc_inode(inode, 0, 0);
}

/*
 * Replace item expected in xarray by a new item, while holding xa_lock.
 */
static int shmem_replace_entry(struct address_space *mapping,
			pgoff_t index, void *expected, void *replacement)
{
	XA_STATE(xas, &mapping->i_pages, index);
	void *item;

	VM_BUG_ON(!expected);
	VM_BUG_ON(!replacement);
	item = xas_load(&xas);
	if (item != expected)
		return -ENOENT;
	xas_store(&xas, replacement);
	return 0;
}

/*
 * Sometimes, before we decide whether to proceed or to fail, we must check
 * that an entry was not already brought back from swap by a racing thread.
 *
 * Checking page is not enough: by the time a SwapCache page is locked, it
 * might be reused, and again be SwapCache, using the same swap as before.
 */
static bool shmem_confirm_swap(struct address_space *mapping,
			       pgoff_t index, swp_entry_t swap)
{
	return xa_load(&mapping->i_pages, index) == swp_to_radix_entry(swap);
}

/*
 * Definitions for "huge tmpfs": tmpfs mounted with the huge= option
 *
 * SHMEM_HUGE_NEVER:
 *	disables huge pages for the mount;
 * SHMEM_HUGE_ALWAYS:
 *	enables huge pages for the mount;
 * SHMEM_HUGE_WITHIN_SIZE:
 *	only allocate huge pages if the page will be fully within i_size,
 *	also respect fadvise()/madvise() hints;
 * SHMEM_HUGE_ADVISE:
 *	only allocate huge pages if requested with fadvise()/madvise();
 */

#define SHMEM_HUGE_NEVER	0
#define SHMEM_HUGE_ALWAYS	1
#define SHMEM_HUGE_WITHIN_SIZE	2
#define SHMEM_HUGE_ADVISE	3

/*
 * Special values.
 * Only can be set via /sys/kernel/mm/transparent_hugepage/shmem_enabled:
 *
 * SHMEM_HUGE_DENY:
 *	disables huge on shm_mnt and all mounts, for emergency use;
 * SHMEM_HUGE_FORCE:
 *	enables huge on shm_mnt and all mounts, w/o needing option, for testing;
 *
 */
#define SHMEM_HUGE_DENY		(-1)
#define SHMEM_HUGE_FORCE	(-2)

#ifdef CONFIG_TRANSPARENT_HUGEPAGE
/* ifdef here to avoid bloating shmem.o when not necessary */

static int shmem_huge __read_mostly = SHMEM_HUGE_NEVER;

static bool __shmem_is_huge(struct inode *inode, pgoff_t index,
			    bool shmem_huge_force, struct mm_struct *mm,
			    unsigned long vm_flags)
{
	loff_t i_size;

	if (!S_ISREG(inode->i_mode))
		return false;
	if (mm && ((vm_flags & VM_NOHUGEPAGE) || test_bit(MMF_DISABLE_THP, &mm->flags)))
		return false;
	if (shmem_huge == SHMEM_HUGE_DENY)
		return false;
	if (shmem_huge_force || shmem_huge == SHMEM_HUGE_FORCE)
		return true;

	switch (SHMEM_SB(inode->i_sb)->huge) {
	case SHMEM_HUGE_ALWAYS:
		return true;
	case SHMEM_HUGE_WITHIN_SIZE:
		index = round_up(index + 1, HPAGE_PMD_NR);
		i_size = round_up(i_size_read(inode), PAGE_SIZE);
		if (i_size >> PAGE_SHIFT >= index)
			return true;
		fallthrough;
	case SHMEM_HUGE_ADVISE:
		if (mm && (vm_flags & VM_HUGEPAGE))
			return true;
		fallthrough;
	default:
		return false;
	}
}

bool shmem_is_huge(struct inode *inode, pgoff_t index,
		   bool shmem_huge_force, struct mm_struct *mm,
		   unsigned long vm_flags)
{
	if (HPAGE_PMD_ORDER > MAX_PAGECACHE_ORDER)
		return false;

	return __shmem_is_huge(inode, index, shmem_huge_force, mm, vm_flags);
}

#if defined(CONFIG_SYSFS)
static int shmem_parse_huge(const char *str)
{
	if (!strcmp(str, "never"))
		return SHMEM_HUGE_NEVER;
	if (!strcmp(str, "always"))
		return SHMEM_HUGE_ALWAYS;
	if (!strcmp(str, "within_size"))
		return SHMEM_HUGE_WITHIN_SIZE;
	if (!strcmp(str, "advise"))
		return SHMEM_HUGE_ADVISE;
	if (!strcmp(str, "deny"))
		return SHMEM_HUGE_DENY;
	if (!strcmp(str, "force"))
		return SHMEM_HUGE_FORCE;
	return -EINVAL;
}
#endif

#if defined(CONFIG_SYSFS) || defined(CONFIG_TMPFS)
static const char *shmem_format_huge(int huge)
{
	switch (huge) {
	case SHMEM_HUGE_NEVER:
		return "never";
	case SHMEM_HUGE_ALWAYS:
		return "always";
	case SHMEM_HUGE_WITHIN_SIZE:
		return "within_size";
	case SHMEM_HUGE_ADVISE:
		return "advise";
	case SHMEM_HUGE_DENY:
		return "deny";
	case SHMEM_HUGE_FORCE:
		return "force";
	default:
		VM_BUG_ON(1);
		return "bad_val";
	}
}
#endif

static unsigned long shmem_unused_huge_shrink(struct shmem_sb_info *sbinfo,
		struct shrink_control *sc, unsigned long nr_to_split)
{
	LIST_HEAD(list), *pos, *next;
	LIST_HEAD(to_remove);
	struct inode *inode;
	struct shmem_inode_info *info;
	struct folio *folio;
	unsigned long batch = sc ? sc->nr_to_scan : 128;
	int split = 0;

	if (list_empty(&sbinfo->shrinklist))
		return SHRINK_STOP;

	spin_lock(&sbinfo->shrinklist_lock);
	list_for_each_safe(pos, next, &sbinfo->shrinklist) {
		info = list_entry(pos, struct shmem_inode_info, shrinklist);

		/* pin the inode */
		inode = igrab(&info->vfs_inode);

		/* inode is about to be evicted */
		if (!inode) {
			list_del_init(&info->shrinklist);
			goto next;
		}

		/* Check if there's anything to gain */
		if (round_up(inode->i_size, PAGE_SIZE) ==
				round_up(inode->i_size, HPAGE_PMD_SIZE)) {
			list_move(&info->shrinklist, &to_remove);
			goto next;
		}

		list_move(&info->shrinklist, &list);
next:
		sbinfo->shrinklist_len--;
		if (!--batch)
			break;
	}
	spin_unlock(&sbinfo->shrinklist_lock);

	list_for_each_safe(pos, next, &to_remove) {
		info = list_entry(pos, struct shmem_inode_info, shrinklist);
		inode = &info->vfs_inode;
		list_del_init(&info->shrinklist);
		iput(inode);
	}

	list_for_each_safe(pos, next, &list) {
		int ret;
		pgoff_t index;

		info = list_entry(pos, struct shmem_inode_info, shrinklist);
		inode = &info->vfs_inode;

		if (nr_to_split && split >= nr_to_split)
			goto move_back;

		index = (inode->i_size & HPAGE_PMD_MASK) >> PAGE_SHIFT;
		folio = filemap_get_folio(inode->i_mapping, index);
		if (IS_ERR(folio))
			goto drop;

		/* No huge page at the end of the file: nothing to split */
		if (!folio_test_large(folio)) {
			folio_put(folio);
			goto drop;
		}

		/*
		 * Move the inode on the list back to shrinklist if we failed
		 * to lock the page at this time.
		 *
		 * Waiting for the lock may lead to deadlock in the
		 * reclaim path.
		 */
		if (!folio_trylock(folio)) {
			folio_put(folio);
			goto move_back;
		}

		ret = split_folio(folio);
		folio_unlock(folio);
		folio_put(folio);

		/* If split failed move the inode on the list back to shrinklist */
		if (ret)
			goto move_back;

		split++;
drop:
		list_del_init(&info->shrinklist);
		goto put;
move_back:
		/*
		 * Make sure the inode is either on the global list or deleted
		 * from any local list before iput() since it could be deleted
		 * in another thread once we put the inode (then the local list
		 * is corrupted).
		 */
		spin_lock(&sbinfo->shrinklist_lock);
		list_move(&info->shrinklist, &sbinfo->shrinklist);
		sbinfo->shrinklist_len++;
		spin_unlock(&sbinfo->shrinklist_lock);
put:
		iput(inode);
	}

	return split;
}

static long shmem_unused_huge_scan(struct super_block *sb,
		struct shrink_control *sc)
{
	struct shmem_sb_info *sbinfo = SHMEM_SB(sb);

	if (!READ_ONCE(sbinfo->shrinklist_len))
		return SHRINK_STOP;

	return shmem_unused_huge_shrink(sbinfo, sc, 0);
}

static long shmem_unused_huge_count(struct super_block *sb,
		struct shrink_control *sc)
{
	struct shmem_sb_info *sbinfo = SHMEM_SB(sb);
	return READ_ONCE(sbinfo->shrinklist_len);
}
#else /* !CONFIG_TRANSPARENT_HUGEPAGE */

#define shmem_huge SHMEM_HUGE_DENY

static unsigned long shmem_unused_huge_shrink(struct shmem_sb_info *sbinfo,
		struct shrink_control *sc, unsigned long nr_to_split)
{
	return 0;
}
#endif /* CONFIG_TRANSPARENT_HUGEPAGE */

/*
 * Somewhat like filemap_add_folio, but error if expected item has gone.
 */
static int shmem_add_to_page_cache(struct folio *folio,
				   struct address_space *mapping,
				   pgoff_t index, void *expected, gfp_t gfp)
{
	XA_STATE_ORDER(xas, &mapping->i_pages, index, folio_order(folio));
	long nr = folio_nr_pages(folio);

	VM_BUG_ON_FOLIO(index != round_down(index, nr), folio);
	VM_BUG_ON_FOLIO(!folio_test_locked(folio), folio);
	VM_BUG_ON_FOLIO(!folio_test_swapbacked(folio), folio);
	VM_BUG_ON(expected && folio_test_large(folio));

	folio_ref_add(folio, nr);
	folio->mapping = mapping;
	folio->index = index;

	gfp &= GFP_RECLAIM_MASK;
	folio_throttle_swaprate(folio, gfp);

	do {
		xas_lock_irq(&xas);
		if (expected != xas_find_conflict(&xas)) {
			xas_set_err(&xas, -EEXIST);
			goto unlock;
		}
		if (expected && xas_find_conflict(&xas)) {
			xas_set_err(&xas, -EEXIST);
			goto unlock;
		}
		xas_store(&xas, folio);
		if (xas_error(&xas))
			goto unlock;
		if (folio_test_pmd_mappable(folio))
			__lruvec_stat_mod_folio(folio, NR_SHMEM_THPS, nr);
		__lruvec_stat_mod_folio(folio, NR_FILE_PAGES, nr);
		__lruvec_stat_mod_folio(folio, NR_SHMEM, nr);
		mapping->nrpages += nr;
unlock:
		xas_unlock_irq(&xas);
	} while (xas_nomem(&xas, gfp));

	if (xas_error(&xas)) {
		folio->mapping = NULL;
		folio_ref_sub(folio, nr);
		return xas_error(&xas);
	}

	return 0;
}

/*
 * Somewhat like filemap_remove_folio, but substitutes swap for @folio.
 */
static void shmem_delete_from_page_cache(struct folio *folio, void *radswap)
{
	struct address_space *mapping = folio->mapping;
	long nr = folio_nr_pages(folio);
	int error;

	xa_lock_irq(&mapping->i_pages);
	error = shmem_replace_entry(mapping, folio->index, folio, radswap);
	folio->mapping = NULL;
	mapping->nrpages -= nr;
	__lruvec_stat_mod_folio(folio, NR_FILE_PAGES, -nr);
	__lruvec_stat_mod_folio(folio, NR_SHMEM, -nr);
	xa_unlock_irq(&mapping->i_pages);
	folio_put(folio);
	BUG_ON(error);
}

/*
 * Remove swap entry from page cache, free the swap and its page cache.
 */
static int shmem_free_swap(struct address_space *mapping,
			   pgoff_t index, void *radswap)
{
	void *old;

	old = xa_cmpxchg_irq(&mapping->i_pages, index, radswap, NULL, 0);
	if (old != radswap)
		return -ENOENT;
	free_swap_and_cache(radix_to_swp_entry(radswap));
	return 0;
}

/*
 * Determine (in bytes) how many of the shmem object's pages mapped by the
 * given offsets are swapped out.
 *
 * This is safe to call without i_rwsem or the i_pages lock thanks to RCU,
 * as long as the inode doesn't go away and racy results are not a problem.
 */
unsigned long shmem_partial_swap_usage(struct address_space *mapping,
						pgoff_t start, pgoff_t end)
{
	XA_STATE(xas, &mapping->i_pages, start);
	struct page *page;
	unsigned long swapped = 0;
	unsigned long max = end - 1;

	rcu_read_lock();
	xas_for_each(&xas, page, max) {
		if (xas_retry(&xas, page))
			continue;
		if (xa_is_value(page))
			swapped++;
		if (xas.xa_index == max)
			break;
		if (need_resched()) {
			xas_pause(&xas);
			cond_resched_rcu();
		}
	}
	rcu_read_unlock();

	return swapped << PAGE_SHIFT;
}

/*
 * Determine (in bytes) how many of the shmem object's pages mapped by the
 * given vma is swapped out.
 *
 * This is safe to call without i_rwsem or the i_pages lock thanks to RCU,
 * as long as the inode doesn't go away and racy results are not a problem.
 */
unsigned long shmem_swap_usage(struct vm_area_struct *vma)
{
	struct inode *inode = file_inode(vma->vm_file);
	struct shmem_inode_info *info = SHMEM_I(inode);
	struct address_space *mapping = inode->i_mapping;
	unsigned long swapped;

	/* Be careful as we don't hold info->lock */
	swapped = READ_ONCE(info->swapped);

	/*
	 * The easier cases are when the shmem object has nothing in swap, or
	 * the vma maps it whole. Then we can simply use the stats that we
	 * already track.
	 */
	if (!swapped)
		return 0;

	if (!vma->vm_pgoff && vma->vm_end - vma->vm_start >= inode->i_size)
		return swapped << PAGE_SHIFT;

	/* Here comes the more involved part */
	return shmem_partial_swap_usage(mapping, vma->vm_pgoff,
					vma->vm_pgoff + vma_pages(vma));
}

/*
 * SysV IPC SHM_UNLOCK restore Unevictable pages to their evictable lists.
 */
void shmem_unlock_mapping(struct address_space *mapping)
{
	struct folio_batch fbatch;
	pgoff_t index = 0;

	folio_batch_init(&fbatch);
	/*
	 * Minor point, but we might as well stop if someone else SHM_LOCKs it.
	 */
	while (!mapping_unevictable(mapping) &&
	       filemap_get_folios(mapping, &index, ~0UL, &fbatch)) {
		check_move_unevictable_folios(&fbatch);
		folio_batch_release(&fbatch);
		cond_resched();
	}
}

static struct folio *shmem_get_partial_folio(struct inode *inode, pgoff_t index)
{
	struct folio *folio;

	/*
	 * At first avoid shmem_get_folio(,,,SGP_READ): that fails
	 * beyond i_size, and reports fallocated folios as holes.
	 */
	folio = filemap_get_entry(inode->i_mapping, index);
	if (!folio)
		return folio;
	if (!xa_is_value(folio)) {
		folio_lock(folio);
		if (folio->mapping == inode->i_mapping)
			return folio;
		/* The folio has been swapped out */
		folio_unlock(folio);
		folio_put(folio);
	}
	/*
	 * But read a folio back from swap if any of it is within i_size
	 * (although in some cases this is just a waste of time).
	 */
	folio = NULL;
	shmem_get_folio(inode, index, &folio, SGP_READ);
	return folio;
}

/*
 * Remove range of pages and swap entries from page cache, and free them.
 * If !unfalloc, truncate or punch hole; if unfalloc, undo failed fallocate.
 */
static void shmem_undo_range(struct inode *inode, loff_t lstart, loff_t lend,
								 bool unfalloc)
{
	struct address_space *mapping = inode->i_mapping;
	struct shmem_inode_info *info = SHMEM_I(inode);
	pgoff_t start = (lstart + PAGE_SIZE - 1) >> PAGE_SHIFT;
	pgoff_t end = (lend + 1) >> PAGE_SHIFT;
	struct folio_batch fbatch;
	pgoff_t indices[PAGEVEC_SIZE];
	struct folio *folio;
	bool same_folio;
	long nr_swaps_freed = 0;
	pgoff_t index;
	int i;

	if (lend == -1)
		end = -1;	/* unsigned, so actually very big */

	if (info->fallocend > start && info->fallocend <= end && !unfalloc)
		info->fallocend = start;

	folio_batch_init(&fbatch);
	index = start;
	while (index < end && find_lock_entries(mapping, &index, end - 1,
			&fbatch, indices)) {
		for (i = 0; i < folio_batch_count(&fbatch); i++) {
			folio = fbatch.folios[i];

			if (xa_is_value(folio)) {
				if (unfalloc)
					continue;
				nr_swaps_freed += !shmem_free_swap(mapping,
							indices[i], folio);
				continue;
			}

			if (!unfalloc || !folio_test_uptodate(folio))
				truncate_inode_folio(mapping, folio);
			folio_unlock(folio);
		}
		folio_batch_remove_exceptionals(&fbatch);
		folio_batch_release(&fbatch);
		cond_resched();
	}

	/*
	 * When undoing a failed fallocate, we want none of the partial folio
	 * zeroing and splitting below, but shall want to truncate the whole
	 * folio when !uptodate indicates that it was added by this fallocate,
	 * even when [lstart, lend] covers only a part of the folio.
	 */
	if (unfalloc)
		goto whole_folios;

	same_folio = (lstart >> PAGE_SHIFT) == (lend >> PAGE_SHIFT);
	folio = shmem_get_partial_folio(inode, lstart >> PAGE_SHIFT);
	if (folio) {
		same_folio = lend < folio_pos(folio) + folio_size(folio);
		folio_mark_dirty(folio);
		if (!truncate_inode_partial_folio(folio, lstart, lend)) {
			start = folio_next_index(folio);
			if (same_folio)
				end = folio->index;
		}
		folio_unlock(folio);
		folio_put(folio);
		folio = NULL;
	}

	if (!same_folio)
		folio = shmem_get_partial_folio(inode, lend >> PAGE_SHIFT);
	if (folio) {
		folio_mark_dirty(folio);
		if (!truncate_inode_partial_folio(folio, lstart, lend))
			end = folio->index;
		folio_unlock(folio);
		folio_put(folio);
	}

whole_folios:

	index = start;
	while (index < end) {
		cond_resched();

		if (!find_get_entries(mapping, &index, end - 1, &fbatch,
				indices)) {
			/* If all gone or hole-punch or unfalloc, we're done */
			if (index == start || end != -1)
				break;
			/* But if truncating, restart to make sure all gone */
			index = start;
			continue;
		}
		for (i = 0; i < folio_batch_count(&fbatch); i++) {
			folio = fbatch.folios[i];

			if (xa_is_value(folio)) {
				if (unfalloc)
					continue;
				if (shmem_free_swap(mapping, indices[i], folio)) {
					/* Swap was replaced by page: retry */
					index = indices[i];
					break;
				}
				nr_swaps_freed++;
				continue;
			}

			folio_lock(folio);

			if (!unfalloc || !folio_test_uptodate(folio)) {
				if (folio_mapping(folio) != mapping) {
					/* Page was replaced by swap: retry */
					folio_unlock(folio);
					index = indices[i];
					break;
				}
				VM_BUG_ON_FOLIO(folio_test_writeback(folio),
						folio);

				if (!folio_test_large(folio)) {
					truncate_inode_folio(mapping, folio);
				} else if (truncate_inode_partial_folio(folio, lstart, lend)) {
					/*
					 * If we split a page, reset the loop so
					 * that we pick up the new sub pages.
					 * Otherwise the THP was entirely
					 * dropped or the target range was
					 * zeroed, so just continue the loop as
					 * is.
					 */
					if (!folio_test_large(folio)) {
						folio_unlock(folio);
						index = start;
						break;
					}
				}
			}
			folio_unlock(folio);
		}
		folio_batch_remove_exceptionals(&fbatch);
		folio_batch_release(&fbatch);
	}

	shmem_recalc_inode(inode, 0, -nr_swaps_freed);
}

void shmem_truncate_range(struct inode *inode, loff_t lstart, loff_t lend)
{
	shmem_undo_range(inode, lstart, lend, false);
	inode_set_mtime_to_ts(inode, inode_set_ctime_current(inode));
	inode_inc_iversion(inode);
}
EXPORT_SYMBOL_GPL(shmem_truncate_range);

static int shmem_getattr(struct mnt_idmap *idmap,
			 const struct path *path, struct kstat *stat,
			 u32 request_mask, unsigned int query_flags)
{
	struct inode *inode = path->dentry->d_inode;
	struct shmem_inode_info *info = SHMEM_I(inode);

	if (info->alloced - info->swapped != inode->i_mapping->nrpages)
		shmem_recalc_inode(inode, 0, 0);

	if (info->fsflags & FS_APPEND_FL)
		stat->attributes |= STATX_ATTR_APPEND;
	if (info->fsflags & FS_IMMUTABLE_FL)
		stat->attributes |= STATX_ATTR_IMMUTABLE;
	if (info->fsflags & FS_NODUMP_FL)
		stat->attributes |= STATX_ATTR_NODUMP;
	stat->attributes_mask |= (STATX_ATTR_APPEND |
			STATX_ATTR_IMMUTABLE |
			STATX_ATTR_NODUMP);
	generic_fillattr(idmap, request_mask, inode, stat);

	if (shmem_is_huge(inode, 0, false, NULL, 0))
		stat->blksize = HPAGE_PMD_SIZE;

	if (request_mask & STATX_BTIME) {
		stat->result_mask |= STATX_BTIME;
		stat->btime.tv_sec = info->i_crtime.tv_sec;
		stat->btime.tv_nsec = info->i_crtime.tv_nsec;
	}

	return 0;
}

static int shmem_setattr(struct mnt_idmap *idmap,
			 struct dentry *dentry, struct iattr *attr)
{
	struct inode *inode = d_inode(dentry);
	struct shmem_inode_info *info = SHMEM_I(inode);
	int error;
	bool update_mtime = false;
	bool update_ctime = true;

	error = setattr_prepare(idmap, dentry, attr);
	if (error)
		return error;

	if ((info->seals & F_SEAL_EXEC) && (attr->ia_valid & ATTR_MODE)) {
		if ((inode->i_mode ^ attr->ia_mode) & 0111) {
			return -EPERM;
		}
	}

	if (S_ISREG(inode->i_mode) && (attr->ia_valid & ATTR_SIZE)) {
		loff_t oldsize = inode->i_size;
		loff_t newsize = attr->ia_size;

		/* protected by i_rwsem */
		if ((newsize < oldsize && (info->seals & F_SEAL_SHRINK)) ||
		    (newsize > oldsize && (info->seals & F_SEAL_GROW)))
			return -EPERM;

		if (newsize != oldsize) {
			error = shmem_reacct_size(SHMEM_I(inode)->flags,
					oldsize, newsize);
			if (error)
				return error;
			i_size_write(inode, newsize);
			update_mtime = true;
		} else {
			update_ctime = false;
		}
		if (newsize <= oldsize) {
			loff_t holebegin = round_up(newsize, PAGE_SIZE);
			if (oldsize > holebegin)
				unmap_mapping_range(inode->i_mapping,
							holebegin, 0, 1);
			if (info->alloced)
				shmem_truncate_range(inode,
							newsize, (loff_t)-1);
			/* unmap again to remove racily COWed private pages */
			if (oldsize > holebegin)
				unmap_mapping_range(inode->i_mapping,
							holebegin, 0, 1);
		}
	}

	if (is_quota_modification(idmap, inode, attr)) {
		error = dquot_initialize(inode);
		if (error)
			return error;
	}

	/* Transfer quota accounting */
	if (i_uid_needs_update(idmap, attr, inode) ||
	    i_gid_needs_update(idmap, attr, inode)) {
		error = dquot_transfer(idmap, inode, attr);
		if (error)
			return error;
	}

	setattr_copy(idmap, inode, attr);
	if (attr->ia_valid & ATTR_MODE)
		error = posix_acl_chmod(idmap, dentry, inode->i_mode);
	if (!error && update_ctime) {
		inode_set_ctime_current(inode);
		if (update_mtime)
			inode_set_mtime_to_ts(inode, inode_get_ctime(inode));
		inode_inc_iversion(inode);
	}
	return error;
}

static void shmem_evict_inode(struct inode *inode)
{
	struct shmem_inode_info *info = SHMEM_I(inode);
	struct shmem_sb_info *sbinfo = SHMEM_SB(inode->i_sb);
	size_t freed = 0;

	if (shmem_mapping(inode->i_mapping)) {
		shmem_unacct_size(info->flags, inode->i_size);
		inode->i_size = 0;
		mapping_set_exiting(inode->i_mapping);
		shmem_truncate_range(inode, 0, (loff_t)-1);
		if (!list_empty(&info->shrinklist)) {
			spin_lock(&sbinfo->shrinklist_lock);
			if (!list_empty(&info->shrinklist)) {
				list_del_init(&info->shrinklist);
				sbinfo->shrinklist_len--;
			}
			spin_unlock(&sbinfo->shrinklist_lock);
		}
		while (!list_empty(&info->swaplist)) {
			/* Wait while shmem_unuse() is scanning this inode... */
			wait_var_event(&info->stop_eviction,
				       !atomic_read(&info->stop_eviction));
			mutex_lock(&shmem_swaplist_mutex);
			/* ...but beware of the race if we peeked too early */
			if (!atomic_read(&info->stop_eviction))
				list_del_init(&info->swaplist);
			mutex_unlock(&shmem_swaplist_mutex);
		}
	}

	simple_xattrs_free(&info->xattrs, sbinfo->max_inodes ? &freed : NULL);
	shmem_free_inode(inode->i_sb, freed);
	WARN_ON(inode->i_blocks);
	clear_inode(inode);
#ifdef CONFIG_TMPFS_QUOTA
	dquot_free_inode(inode);
	dquot_drop(inode);
#endif
}

static int shmem_find_swap_entries(struct address_space *mapping,
				   pgoff_t start, struct folio_batch *fbatch,
				   pgoff_t *indices, unsigned int type)
{
	XA_STATE(xas, &mapping->i_pages, start);
	struct folio *folio;
	swp_entry_t entry;

	rcu_read_lock();
	xas_for_each(&xas, folio, ULONG_MAX) {
		if (xas_retry(&xas, folio))
			continue;

		if (!xa_is_value(folio))
			continue;

		entry = radix_to_swp_entry(folio);
		/*
		 * swapin error entries can be found in the mapping. But they're
		 * deliberately ignored here as we've done everything we can do.
		 */
		if (swp_type(entry) != type)
			continue;

		indices[folio_batch_count(fbatch)] = xas.xa_index;
		if (!folio_batch_add(fbatch, folio))
			break;

		if (need_resched()) {
			xas_pause(&xas);
			cond_resched_rcu();
		}
	}
	rcu_read_unlock();

	return xas.xa_index;
}

/*
 * Move the swapped pages for an inode to page cache. Returns the count
 * of pages swapped in, or the error in case of failure.
 */
static int shmem_unuse_swap_entries(struct inode *inode,
		struct folio_batch *fbatch, pgoff_t *indices)
{
	int i = 0;
	int ret = 0;
	int error = 0;
	struct address_space *mapping = inode->i_mapping;

	for (i = 0; i < folio_batch_count(fbatch); i++) {
		struct folio *folio = fbatch->folios[i];

		if (!xa_is_value(folio))
			continue;
		error = shmem_swapin_folio(inode, indices[i], &folio, SGP_CACHE,
					mapping_gfp_mask(mapping), NULL, NULL);
		if (error == 0) {
			folio_unlock(folio);
			folio_put(folio);
			ret++;
		}
		if (error == -ENOMEM)
			break;
		error = 0;
	}
	return error ? error : ret;
}

/*
 * If swap found in inode, free it and move page from swapcache to filecache.
 */
static int shmem_unuse_inode(struct inode *inode, unsigned int type)
{
	struct address_space *mapping = inode->i_mapping;
	pgoff_t start = 0;
	struct folio_batch fbatch;
	pgoff_t indices[PAGEVEC_SIZE];
	int ret = 0;

	do {
		folio_batch_init(&fbatch);
		shmem_find_swap_entries(mapping, start, &fbatch, indices, type);
		if (folio_batch_count(&fbatch) == 0) {
			ret = 0;
			break;
		}

		ret = shmem_unuse_swap_entries(inode, &fbatch, indices);
		if (ret < 0)
			break;

		start = indices[folio_batch_count(&fbatch) - 1];
	} while (true);

	return ret;
}

/*
 * Read all the shared memory data that resides in the swap
 * device 'type' back into memory, so the swap device can be
 * unused.
 */
int shmem_unuse(unsigned int type)
{
	struct shmem_inode_info *info, *next;
	int error = 0;

	if (list_empty(&shmem_swaplist))
		return 0;

	mutex_lock(&shmem_swaplist_mutex);
	list_for_each_entry_safe(info, next, &shmem_swaplist, swaplist) {
		if (!info->swapped) {
			list_del_init(&info->swaplist);
			continue;
		}
		/*
		 * Drop the swaplist mutex while searching the inode for swap;
		 * but before doing so, make sure shmem_evict_inode() will not
		 * remove placeholder inode from swaplist, nor let it be freed
		 * (igrab() would protect from unlink, but not from unmount).
		 */
		atomic_inc(&info->stop_eviction);
		mutex_unlock(&shmem_swaplist_mutex);

		error = shmem_unuse_inode(&info->vfs_inode, type);
		cond_resched();

		mutex_lock(&shmem_swaplist_mutex);
		next = list_next_entry(info, swaplist);
		if (!info->swapped)
			list_del_init(&info->swaplist);
		if (atomic_dec_and_test(&info->stop_eviction))
			wake_up_var(&info->stop_eviction);
		if (error)
			break;
	}
	mutex_unlock(&shmem_swaplist_mutex);

	return error;
}

/*
 * Move the page from the page cache to the swap cache.
 */
static int shmem_writepage(struct page *page, struct writeback_control *wbc)
{
	struct folio *folio = page_folio(page);
	struct address_space *mapping = folio->mapping;
	struct inode *inode = mapping->host;
	struct shmem_inode_info *info = SHMEM_I(inode);
	struct shmem_sb_info *sbinfo = SHMEM_SB(inode->i_sb);
	swp_entry_t swap;
	pgoff_t index;

	/*
	 * Our capabilities prevent regular writeback or sync from ever calling
	 * shmem_writepage; but a stacking filesystem might use ->writepage of
	 * its underlying filesystem, in which case tmpfs should write out to
	 * swap only in response to memory pressure, and not for the writeback
	 * threads or sync.
	 */
	if (WARN_ON_ONCE(!wbc->for_reclaim))
		goto redirty;

	if (WARN_ON_ONCE((info->flags & VM_LOCKED) || sbinfo->noswap))
		goto redirty;

	if (!total_swap_pages)
		goto redirty;

	/*
	 * If /sys/kernel/mm/transparent_hugepage/shmem_enabled is "always" or
	 * "force", drivers/gpu/drm/i915/gem/i915_gem_shmem.c gets huge pages,
	 * and its shmem_writeback() needs them to be split when swapping.
	 */
	if (folio_test_large(folio)) {
		/* Ensure the subpages are still dirty */
		folio_test_set_dirty(folio);
		if (split_huge_page(page) < 0)
			goto redirty;
		folio = page_folio(page);
		folio_clear_dirty(folio);
	}

	index = folio->index;

	/*
	 * This is somewhat ridiculous, but without plumbing a SWAP_MAP_FALLOC
	 * value into swapfile.c, the only way we can correctly account for a
	 * fallocated folio arriving here is now to initialize it and write it.
	 *
	 * That's okay for a folio already fallocated earlier, but if we have
	 * not yet completed the fallocation, then (a) we want to keep track
	 * of this folio in case we have to undo it, and (b) it may not be a
	 * good idea to continue anyway, once we're pushing into swap.  So
	 * reactivate the folio, and let shmem_fallocate() quit when too many.
	 */
	if (!folio_test_uptodate(folio)) {
		if (inode->i_private) {
			struct shmem_falloc *shmem_falloc;
			spin_lock(&inode->i_lock);
			shmem_falloc = inode->i_private;
			if (shmem_falloc &&
			    !shmem_falloc->waitq &&
			    index >= shmem_falloc->start &&
			    index < shmem_falloc->next)
				shmem_falloc->nr_unswapped++;
			else
				shmem_falloc = NULL;
			spin_unlock(&inode->i_lock);
			if (shmem_falloc)
				goto redirty;
		}
		folio_zero_range(folio, 0, folio_size(folio));
		flush_dcache_folio(folio);
		folio_mark_uptodate(folio);
	}

	swap = folio_alloc_swap(folio);
	if (!swap.val)
		goto redirty;

	/*
	 * Add inode to shmem_unuse()'s list of swapped-out inodes,
	 * if it's not already there.  Do it now before the folio is
	 * moved to swap cache, when its pagelock no longer protects
	 * the inode from eviction.  But don't unlock the mutex until
	 * we've incremented swapped, because shmem_unuse_inode() will
	 * prune a !swapped inode from the swaplist under this mutex.
	 */
	mutex_lock(&shmem_swaplist_mutex);
	if (list_empty(&info->swaplist))
		list_add(&info->swaplist, &shmem_swaplist);

	if (add_to_swap_cache(folio, swap,
			__GFP_HIGH | __GFP_NOMEMALLOC | __GFP_NOWARN,
			NULL) == 0) {
		shmem_recalc_inode(inode, 0, 1);
		swap_shmem_alloc(swap);
		shmem_delete_from_page_cache(folio, swp_to_radix_entry(swap));

		mutex_unlock(&shmem_swaplist_mutex);
		BUG_ON(folio_mapped(folio));
		return swap_writepage(&folio->page, wbc);
	}

	mutex_unlock(&shmem_swaplist_mutex);
	put_swap_folio(folio, swap);
redirty:
	folio_mark_dirty(folio);
	if (wbc->for_reclaim)
		return AOP_WRITEPAGE_ACTIVATE;	/* Return with folio locked */
	folio_unlock(folio);
	return 0;
}

#if defined(CONFIG_NUMA) && defined(CONFIG_TMPFS)
static void shmem_show_mpol(struct seq_file *seq, struct mempolicy *mpol)
{
	char buffer[64];

	if (!mpol || mpol->mode == MPOL_DEFAULT)
		return;		/* show nothing */

	mpol_to_str(buffer, sizeof(buffer), mpol);

	seq_printf(seq, ",mpol=%s", buffer);
}

static struct mempolicy *shmem_get_sbmpol(struct shmem_sb_info *sbinfo)
{
	struct mempolicy *mpol = NULL;
	if (sbinfo->mpol) {
		raw_spin_lock(&sbinfo->stat_lock);	/* prevent replace/use races */
		mpol = sbinfo->mpol;
		mpol_get(mpol);
		raw_spin_unlock(&sbinfo->stat_lock);
	}
	return mpol;
}
#else /* !CONFIG_NUMA || !CONFIG_TMPFS */
static inline void shmem_show_mpol(struct seq_file *seq, struct mempolicy *mpol)
{
}
static inline struct mempolicy *shmem_get_sbmpol(struct shmem_sb_info *sbinfo)
{
	return NULL;
}
#endif /* CONFIG_NUMA && CONFIG_TMPFS */

static struct mempolicy *shmem_get_pgoff_policy(struct shmem_inode_info *info,
			pgoff_t index, unsigned int order, pgoff_t *ilx);

static struct folio *shmem_swapin_cluster(swp_entry_t swap, gfp_t gfp,
			struct shmem_inode_info *info, pgoff_t index)
{
	struct mempolicy *mpol;
	pgoff_t ilx;
	struct folio *folio;

	mpol = shmem_get_pgoff_policy(info, index, 0, &ilx);
	folio = swap_cluster_readahead(swap, gfp, mpol, ilx);
	mpol_cond_put(mpol);

	return folio;
}

/*
 * Make sure huge_gfp is always more limited than limit_gfp.
 * Some of the flags set permissions, while others set limitations.
 */
static gfp_t limit_gfp_mask(gfp_t huge_gfp, gfp_t limit_gfp)
{
	gfp_t allowflags = __GFP_IO | __GFP_FS | __GFP_RECLAIM;
	gfp_t denyflags = __GFP_NOWARN | __GFP_NORETRY;
	gfp_t zoneflags = limit_gfp & GFP_ZONEMASK;
	gfp_t result = huge_gfp & ~(allowflags | GFP_ZONEMASK);

	/* Allow allocations only from the originally specified zones. */
	result |= zoneflags;

	/*
	 * Minimize the result gfp by taking the union with the deny flags,
	 * and the intersection of the allow flags.
	 */
	result |= (limit_gfp & denyflags);
	result |= (huge_gfp & limit_gfp) & allowflags;

	return result;
}

#ifdef CONFIG_TRANSPARENT_HUGEPAGE
unsigned long shmem_allowable_huge_orders(struct inode *inode,
				struct vm_area_struct *vma, pgoff_t index,
				bool global_huge)
{
	unsigned long mask = READ_ONCE(huge_shmem_orders_always);
	unsigned long within_size_orders = READ_ONCE(huge_shmem_orders_within_size);
	unsigned long vm_flags = vma->vm_flags;
<<<<<<< HEAD
	/*
	 * Check all the (large) orders below HPAGE_PMD_ORDER + 1 that
	 * are enabled for this vma.
	 */
	unsigned long orders = BIT(PMD_ORDER + 1) - 1;
=======
>>>>>>> aa4674c5
	loff_t i_size;
	int order;

	if ((vm_flags & VM_NOHUGEPAGE) ||
	    test_bit(MMF_DISABLE_THP, &vma->vm_mm->flags))
		return 0;
<<<<<<< HEAD

	/* If the hardware/firmware marked hugepage support disabled. */
	if (transparent_hugepage_flags & (1 << TRANSPARENT_HUGEPAGE_UNSUPPORTED))
		return 0;

	/*
	 * Following the 'deny' semantics of the top level, force the huge
	 * option off from all mounts.
	 */
	if (shmem_huge == SHMEM_HUGE_DENY)
		return 0;

	/*
	 * Only allow inherit orders if the top-level value is 'force', which
	 * means non-PMD sized THP can not override 'huge' mount option now.
	 */
	if (shmem_huge == SHMEM_HUGE_FORCE)
		return READ_ONCE(huge_shmem_orders_inherit);

	/* Allow mTHP that will be fully within i_size. */
	order = highest_order(within_size_orders);
	while (within_size_orders) {
		index = round_up(index + 1, order);
		i_size = round_up(i_size_read(inode), PAGE_SIZE);
		if (i_size >> PAGE_SHIFT >= index) {
			mask |= within_size_orders;
			break;
		}

		order = next_order(&within_size_orders, order);
	}

	if (vm_flags & VM_HUGEPAGE)
		mask |= READ_ONCE(huge_shmem_orders_madvise);

	if (global_huge)
		mask |= READ_ONCE(huge_shmem_orders_inherit);

	return orders & mask;
}

static unsigned long shmem_suitable_orders(struct inode *inode, struct vm_fault *vmf,
					   struct address_space *mapping, pgoff_t index,
					   unsigned long orders)
{
	struct vm_area_struct *vma = vmf->vma;
	unsigned long pages;
	int order;

	orders = thp_vma_suitable_orders(vma, vmf->address, orders);
	if (!orders)
		return 0;

	/* Find the highest order that can add into the page cache */
	order = highest_order(orders);
	while (orders) {
		pages = 1UL << order;
		index = round_down(index, pages);
		if (!xa_find(&mapping->i_pages, &index,
			     index + pages - 1, XA_PRESENT))
			break;
		order = next_order(&orders, order);
	}

=======

	/* If the hardware/firmware marked hugepage support disabled. */
	if (transparent_hugepage_flags & (1 << TRANSPARENT_HUGEPAGE_UNSUPPORTED))
		return 0;

	/*
	 * Following the 'deny' semantics of the top level, force the huge
	 * option off from all mounts.
	 */
	if (shmem_huge == SHMEM_HUGE_DENY)
		return 0;

	/*
	 * Only allow inherit orders if the top-level value is 'force', which
	 * means non-PMD sized THP can not override 'huge' mount option now.
	 */
	if (shmem_huge == SHMEM_HUGE_FORCE)
		return READ_ONCE(huge_shmem_orders_inherit);

	/* Allow mTHP that will be fully within i_size. */
	order = highest_order(within_size_orders);
	while (within_size_orders) {
		index = round_up(index + 1, order);
		i_size = round_up(i_size_read(inode), PAGE_SIZE);
		if (i_size >> PAGE_SHIFT >= index) {
			mask |= within_size_orders;
			break;
		}

		order = next_order(&within_size_orders, order);
	}

	if (vm_flags & VM_HUGEPAGE)
		mask |= READ_ONCE(huge_shmem_orders_madvise);

	if (global_huge)
		mask |= READ_ONCE(huge_shmem_orders_inherit);

	return THP_ORDERS_ALL_FILE_DEFAULT & mask;
}

static unsigned long shmem_suitable_orders(struct inode *inode, struct vm_fault *vmf,
					   struct address_space *mapping, pgoff_t index,
					   unsigned long orders)
{
	struct vm_area_struct *vma = vmf->vma;
	pgoff_t aligned_index;
	unsigned long pages;
	int order;

	orders = thp_vma_suitable_orders(vma, vmf->address, orders);
	if (!orders)
		return 0;

	/* Find the highest order that can add into the page cache */
	order = highest_order(orders);
	while (orders) {
		pages = 1UL << order;
		aligned_index = round_down(index, pages);
		if (!xa_find(&mapping->i_pages, &aligned_index,
			     aligned_index + pages - 1, XA_PRESENT))
			break;
		order = next_order(&orders, order);
	}

>>>>>>> aa4674c5
	return orders;
}
#else
static unsigned long shmem_suitable_orders(struct inode *inode, struct vm_fault *vmf,
					   struct address_space *mapping, pgoff_t index,
					   unsigned long orders)
{
	return 0;
}
#endif /* CONFIG_TRANSPARENT_HUGEPAGE */

static struct folio *shmem_alloc_folio(gfp_t gfp, int order,
		struct shmem_inode_info *info, pgoff_t index)
{
	struct mempolicy *mpol;
	pgoff_t ilx;
	struct folio *folio;

	mpol = shmem_get_pgoff_policy(info, index, order, &ilx);
	folio = folio_alloc_mpol(gfp, order, mpol, ilx, numa_node_id());
	mpol_cond_put(mpol);

	return folio;
}

static struct folio *shmem_alloc_and_add_folio(struct vm_fault *vmf,
		gfp_t gfp, struct inode *inode, pgoff_t index,
		struct mm_struct *fault_mm, unsigned long orders)
{
	struct address_space *mapping = inode->i_mapping;
	struct shmem_inode_info *info = SHMEM_I(inode);
	struct vm_area_struct *vma = vmf ? vmf->vma : NULL;
	unsigned long suitable_orders = 0;
	struct folio *folio = NULL;
	long pages;
	int error, order;

	if (!IS_ENABLED(CONFIG_TRANSPARENT_HUGEPAGE))
		orders = 0;

	if (orders > 0) {
		if (vma && vma_is_anon_shmem(vma)) {
			suitable_orders = shmem_suitable_orders(inode, vmf,
							mapping, index, orders);
		} else if (orders & BIT(HPAGE_PMD_ORDER)) {
			pages = HPAGE_PMD_NR;
			suitable_orders = BIT(HPAGE_PMD_ORDER);
			index = round_down(index, HPAGE_PMD_NR);

			/*
			 * Check for conflict before waiting on a huge allocation.
			 * Conflict might be that a huge page has just been allocated
			 * and added to page cache by a racing thread, or that there
			 * is already at least one small page in the huge extent.
			 * Be careful to retry when appropriate, but not forever!
			 * Elsewhere -EEXIST would be the right code, but not here.
			 */
			if (xa_find(&mapping->i_pages, &index,
				    index + HPAGE_PMD_NR - 1, XA_PRESENT))
				return ERR_PTR(-E2BIG);
		}

		order = highest_order(suitable_orders);
		while (suitable_orders) {
			pages = 1UL << order;
			index = round_down(index, pages);
			folio = shmem_alloc_folio(gfp, order, info, index);
			if (folio)
				goto allocated;

			if (pages == HPAGE_PMD_NR)
				count_vm_event(THP_FILE_FALLBACK);
#ifdef CONFIG_TRANSPARENT_HUGEPAGE
			count_mthp_stat(order, MTHP_STAT_SHMEM_FALLBACK);
#endif
			order = next_order(&suitable_orders, order);
		}
	} else {
		pages = 1;
		folio = shmem_alloc_folio(gfp, 0, info, index);
	}
	if (!folio)
		return ERR_PTR(-ENOMEM);

allocated:
	__folio_set_locked(folio);
	__folio_set_swapbacked(folio);

	gfp &= GFP_RECLAIM_MASK;
	error = mem_cgroup_charge(folio, fault_mm, gfp);
	if (error) {
		if (xa_find(&mapping->i_pages, &index,
				index + pages - 1, XA_PRESENT)) {
			error = -EEXIST;
		} else if (pages > 1) {
			if (pages == HPAGE_PMD_NR) {
				count_vm_event(THP_FILE_FALLBACK);
				count_vm_event(THP_FILE_FALLBACK_CHARGE);
			}
#ifdef CONFIG_TRANSPARENT_HUGEPAGE
			count_mthp_stat(folio_order(folio), MTHP_STAT_SHMEM_FALLBACK);
			count_mthp_stat(folio_order(folio), MTHP_STAT_SHMEM_FALLBACK_CHARGE);
#endif
		}
		goto unlock;
	}

	error = shmem_add_to_page_cache(folio, mapping, index, NULL, gfp);
	if (error)
		goto unlock;

	error = shmem_inode_acct_blocks(inode, pages);
	if (error) {
		struct shmem_sb_info *sbinfo = SHMEM_SB(inode->i_sb);
		long freed;
		/*
		 * Try to reclaim some space by splitting a few
		 * large folios beyond i_size on the filesystem.
		 */
		shmem_unused_huge_shrink(sbinfo, NULL, 2);
		/*
		 * And do a shmem_recalc_inode() to account for freed pages:
		 * except our folio is there in cache, so not quite balanced.
		 */
		spin_lock(&info->lock);
		freed = pages + info->alloced - info->swapped -
			READ_ONCE(mapping->nrpages);
		if (freed > 0)
			info->alloced -= freed;
		spin_unlock(&info->lock);
		if (freed > 0)
			shmem_inode_unacct_blocks(inode, freed);
		error = shmem_inode_acct_blocks(inode, pages);
		if (error) {
			filemap_remove_folio(folio);
			goto unlock;
		}
	}

	shmem_recalc_inode(inode, pages, 0);
	folio_add_lru(folio);
	return folio;

unlock:
	folio_unlock(folio);
	folio_put(folio);
	return ERR_PTR(error);
}

/*
 * When a page is moved from swapcache to shmem filecache (either by the
 * usual swapin of shmem_get_folio_gfp(), or by the less common swapoff of
 * shmem_unuse_inode()), it may have been read in earlier from swap, in
 * ignorance of the mapping it belongs to.  If that mapping has special
 * constraints (like the gma500 GEM driver, which requires RAM below 4GB),
 * we may need to copy to a suitable page before moving to filecache.
 *
 * In a future release, this may well be extended to respect cpuset and
 * NUMA mempolicy, and applied also to anonymous pages in do_swap_page();
 * but for now it is a simple matter of zone.
 */
static bool shmem_should_replace_folio(struct folio *folio, gfp_t gfp)
{
	return folio_zonenum(folio) > gfp_zone(gfp);
}

static int shmem_replace_folio(struct folio **foliop, gfp_t gfp,
				struct shmem_inode_info *info, pgoff_t index)
{
	struct folio *old, *new;
	struct address_space *swap_mapping;
	swp_entry_t entry;
	pgoff_t swap_index;
	int error;

	old = *foliop;
	entry = old->swap;
	swap_index = swap_cache_index(entry);
	swap_mapping = swap_address_space(entry);

	/*
	 * We have arrived here because our zones are constrained, so don't
	 * limit chance of success by further cpuset and node constraints.
	 */
	gfp &= ~GFP_CONSTRAINT_MASK;
	VM_BUG_ON_FOLIO(folio_test_large(old), old);
	new = shmem_alloc_folio(gfp, 0, info, index);
	if (!new)
		return -ENOMEM;

	folio_get(new);
	folio_copy(new, old);
	flush_dcache_folio(new);

	__folio_set_locked(new);
	__folio_set_swapbacked(new);
	folio_mark_uptodate(new);
	new->swap = entry;
	folio_set_swapcache(new);

	/*
	 * Our caller will very soon move newpage out of swapcache, but it's
	 * a nice clean interface for us to replace oldpage by newpage there.
	 */
	xa_lock_irq(&swap_mapping->i_pages);
	error = shmem_replace_entry(swap_mapping, swap_index, old, new);
	if (!error) {
		mem_cgroup_replace_folio(old, new);
		__lruvec_stat_mod_folio(new, NR_FILE_PAGES, 1);
		__lruvec_stat_mod_folio(new, NR_SHMEM, 1);
		__lruvec_stat_mod_folio(old, NR_FILE_PAGES, -1);
		__lruvec_stat_mod_folio(old, NR_SHMEM, -1);
	}
	xa_unlock_irq(&swap_mapping->i_pages);

	if (unlikely(error)) {
		/*
		 * Is this possible?  I think not, now that our callers check
		 * both PageSwapCache and page_private after getting page lock;
		 * but be defensive.  Reverse old to newpage for clear and free.
		 */
		old = new;
	} else {
		folio_add_lru(new);
		*foliop = new;
	}

	folio_clear_swapcache(old);
	old->private = NULL;

	folio_unlock(old);
	folio_put_refs(old, 2);
	return error;
}

static void shmem_set_folio_swapin_error(struct inode *inode, pgoff_t index,
					 struct folio *folio, swp_entry_t swap)
{
	struct address_space *mapping = inode->i_mapping;
	swp_entry_t swapin_error;
	void *old;

	swapin_error = make_poisoned_swp_entry();
	old = xa_cmpxchg_irq(&mapping->i_pages, index,
			     swp_to_radix_entry(swap),
			     swp_to_radix_entry(swapin_error), 0);
	if (old != swp_to_radix_entry(swap))
		return;

	folio_wait_writeback(folio);
	delete_from_swap_cache(folio);
	/*
	 * Don't treat swapin error folio as alloced. Otherwise inode->i_blocks
	 * won't be 0 when inode is released and thus trigger WARN_ON(i_blocks)
	 * in shmem_evict_inode().
	 */
	shmem_recalc_inode(inode, -1, -1);
	swap_free(swap);
}

/*
 * Swap in the folio pointed to by *foliop.
 * Caller has to make sure that *foliop contains a valid swapped folio.
 * Returns 0 and the folio in foliop if success. On failure, returns the
 * error code and NULL in *foliop.
 */
static int shmem_swapin_folio(struct inode *inode, pgoff_t index,
			     struct folio **foliop, enum sgp_type sgp,
			     gfp_t gfp, struct mm_struct *fault_mm,
			     vm_fault_t *fault_type)
{
	struct address_space *mapping = inode->i_mapping;
	struct shmem_inode_info *info = SHMEM_I(inode);
	struct swap_info_struct *si;
	struct folio *folio = NULL;
	swp_entry_t swap;
	int error;

	VM_BUG_ON(!*foliop || !xa_is_value(*foliop));
	swap = radix_to_swp_entry(*foliop);
	*foliop = NULL;

	if (is_poisoned_swp_entry(swap))
		return -EIO;

	si = get_swap_device(swap);
	if (!si) {
		if (!shmem_confirm_swap(mapping, index, swap))
			return -EEXIST;
		else
			return -EINVAL;
	}

	/* Look it up and read it in.. */
	folio = swap_cache_get_folio(swap, NULL, 0);
	if (!folio) {
		/* Or update major stats only when swapin succeeds?? */
		if (fault_type) {
			*fault_type |= VM_FAULT_MAJOR;
			count_vm_event(PGMAJFAULT);
			count_memcg_event_mm(fault_mm, PGMAJFAULT);
		}
		/* Here we actually start the io */
		folio = shmem_swapin_cluster(swap, gfp, info, index);
		if (!folio) {
			error = -ENOMEM;
			goto failed;
		}
	}

	/* We have to do this with folio locked to prevent races */
	folio_lock(folio);
	if (!folio_test_swapcache(folio) ||
	    folio->swap.val != swap.val ||
	    !shmem_confirm_swap(mapping, index, swap)) {
		error = -EEXIST;
		goto unlock;
	}
	if (!folio_test_uptodate(folio)) {
		error = -EIO;
		goto failed;
	}
	folio_wait_writeback(folio);

	/*
	 * Some architectures may have to restore extra metadata to the
	 * folio after reading from swap.
	 */
	arch_swap_restore(folio_swap(swap, folio), folio);

	if (shmem_should_replace_folio(folio, gfp)) {
		error = shmem_replace_folio(&folio, gfp, info, index);
		if (error)
			goto failed;
	}

	error = shmem_add_to_page_cache(folio, mapping, index,
					swp_to_radix_entry(swap), gfp);
	if (error)
		goto failed;

	shmem_recalc_inode(inode, 0, -1);

	if (sgp == SGP_WRITE)
		folio_mark_accessed(folio);

	delete_from_swap_cache(folio);
	folio_mark_dirty(folio);
	swap_free(swap);
	put_swap_device(si);

	*foliop = folio;
	return 0;
failed:
	if (!shmem_confirm_swap(mapping, index, swap))
		error = -EEXIST;
	if (error == -EIO)
		shmem_set_folio_swapin_error(inode, index, folio, swap);
unlock:
	if (folio) {
		folio_unlock(folio);
		folio_put(folio);
	}
	put_swap_device(si);

	return error;
}

/*
 * shmem_get_folio_gfp - find page in cache, or get from swap, or allocate
 *
 * If we allocate a new one we do not mark it dirty. That's up to the
 * vm. If we swap it in we mark it dirty since we also free the swap
 * entry since a page cannot live in both the swap and page cache.
 *
 * vmf and fault_type are only supplied by shmem_fault: otherwise they are NULL.
 */
static int shmem_get_folio_gfp(struct inode *inode, pgoff_t index,
		struct folio **foliop, enum sgp_type sgp, gfp_t gfp,
		struct vm_fault *vmf, vm_fault_t *fault_type)
{
	struct vm_area_struct *vma = vmf ? vmf->vma : NULL;
	struct mm_struct *fault_mm;
	struct folio *folio;
	int error;
	bool alloced, huge;
	unsigned long orders = 0;

	if (WARN_ON_ONCE(!shmem_mapping(inode->i_mapping)))
		return -EINVAL;

	if (index > (MAX_LFS_FILESIZE >> PAGE_SHIFT))
		return -EFBIG;
repeat:
	if (sgp <= SGP_CACHE &&
	    ((loff_t)index << PAGE_SHIFT) >= i_size_read(inode))
		return -EINVAL;

	alloced = false;
	fault_mm = vma ? vma->vm_mm : NULL;

	folio = filemap_get_entry(inode->i_mapping, index);
	if (folio && vma && userfaultfd_minor(vma)) {
		if (!xa_is_value(folio))
			folio_put(folio);
		*fault_type = handle_userfault(vmf, VM_UFFD_MINOR);
		return 0;
	}

	if (xa_is_value(folio)) {
		error = shmem_swapin_folio(inode, index, &folio,
					   sgp, gfp, fault_mm, fault_type);
		if (error == -EEXIST)
			goto repeat;

		*foliop = folio;
		return error;
	}

	if (folio) {
		folio_lock(folio);

		/* Has the folio been truncated or swapped out? */
		if (unlikely(folio->mapping != inode->i_mapping)) {
			folio_unlock(folio);
			folio_put(folio);
			goto repeat;
		}
		if (sgp == SGP_WRITE)
			folio_mark_accessed(folio);
		if (folio_test_uptodate(folio))
			goto out;
		/* fallocated folio */
		if (sgp != SGP_READ)
			goto clear;
		folio_unlock(folio);
		folio_put(folio);
	}

	/*
	 * SGP_READ: succeed on hole, with NULL folio, letting caller zero.
	 * SGP_NOALLOC: fail on hole, with NULL folio, letting caller fail.
	 */
	*foliop = NULL;
	if (sgp == SGP_READ)
		return 0;
	if (sgp == SGP_NOALLOC)
		return -ENOENT;

	/*
	 * Fast cache lookup and swap lookup did not find it: allocate.
	 */

	if (vma && userfaultfd_missing(vma)) {
		*fault_type = handle_userfault(vmf, VM_UFFD_MISSING);
		return 0;
	}

	huge = shmem_is_huge(inode, index, false, fault_mm,
			     vma ? vma->vm_flags : 0);
	/* Find hugepage orders that are allowed for anonymous shmem. */
	if (vma && vma_is_anon_shmem(vma))
		orders = shmem_allowable_huge_orders(inode, vma, index, huge);
	else if (huge)
		orders = BIT(HPAGE_PMD_ORDER);

	if (orders > 0) {
		gfp_t huge_gfp;

		huge_gfp = vma_thp_gfp_mask(vma);
		huge_gfp = limit_gfp_mask(huge_gfp, gfp);
		folio = shmem_alloc_and_add_folio(vmf, huge_gfp,
				inode, index, fault_mm, orders);
		if (!IS_ERR(folio)) {
			if (folio_test_pmd_mappable(folio))
				count_vm_event(THP_FILE_ALLOC);
#ifdef CONFIG_TRANSPARENT_HUGEPAGE
			count_mthp_stat(folio_order(folio), MTHP_STAT_SHMEM_ALLOC);
#endif
			goto alloced;
		}
		if (PTR_ERR(folio) == -EEXIST)
			goto repeat;
	}

	folio = shmem_alloc_and_add_folio(vmf, gfp, inode, index, fault_mm, 0);
	if (IS_ERR(folio)) {
		error = PTR_ERR(folio);
		if (error == -EEXIST)
			goto repeat;
		folio = NULL;
		goto unlock;
	}

alloced:
	alloced = true;
	if (folio_test_large(folio) &&
	    DIV_ROUND_UP(i_size_read(inode), PAGE_SIZE) <
					folio_next_index(folio) - 1) {
		struct shmem_sb_info *sbinfo = SHMEM_SB(inode->i_sb);
		struct shmem_inode_info *info = SHMEM_I(inode);
		/*
		 * Part of the large folio is beyond i_size: subject
		 * to shrink under memory pressure.
		 */
		spin_lock(&sbinfo->shrinklist_lock);
		/*
		 * _careful to defend against unlocked access to
		 * ->shrink_list in shmem_unused_huge_shrink()
		 */
		if (list_empty_careful(&info->shrinklist)) {
			list_add_tail(&info->shrinklist,
				      &sbinfo->shrinklist);
			sbinfo->shrinklist_len++;
		}
		spin_unlock(&sbinfo->shrinklist_lock);
	}

	if (sgp == SGP_WRITE)
		folio_set_referenced(folio);
	/*
	 * Let SGP_FALLOC use the SGP_WRITE optimization on a new folio.
	 */
	if (sgp == SGP_FALLOC)
		sgp = SGP_WRITE;
clear:
	/*
	 * Let SGP_WRITE caller clear ends if write does not fill folio;
	 * but SGP_FALLOC on a folio fallocated earlier must initialize
	 * it now, lest undo on failure cancel our earlier guarantee.
	 */
	if (sgp != SGP_WRITE && !folio_test_uptodate(folio)) {
		long i, n = folio_nr_pages(folio);

		for (i = 0; i < n; i++)
			clear_highpage(folio_page(folio, i));
		flush_dcache_folio(folio);
		folio_mark_uptodate(folio);
	}

	/* Perhaps the file has been truncated since we checked */
	if (sgp <= SGP_CACHE &&
	    ((loff_t)index << PAGE_SHIFT) >= i_size_read(inode)) {
		error = -EINVAL;
		goto unlock;
	}
out:
	*foliop = folio;
	return 0;

	/*
	 * Error recovery.
	 */
unlock:
	if (alloced)
		filemap_remove_folio(folio);
	shmem_recalc_inode(inode, 0, 0);
	if (folio) {
		folio_unlock(folio);
		folio_put(folio);
	}
	return error;
}

/**
 * shmem_get_folio - find, and lock a shmem folio.
 * @inode:	inode to search
 * @index:	the page index.
 * @foliop:	pointer to the folio if found
 * @sgp:	SGP_* flags to control behavior
 *
 * Looks up the page cache entry at @inode & @index.  If a folio is
 * present, it is returned locked with an increased refcount.
 *
 * If the caller modifies data in the folio, it must call folio_mark_dirty()
 * before unlocking the folio to ensure that the folio is not reclaimed.
 * There is no need to reserve space before calling folio_mark_dirty().
 *
 * When no folio is found, the behavior depends on @sgp:
 *  - for SGP_READ, *@foliop is %NULL and 0 is returned
 *  - for SGP_NOALLOC, *@foliop is %NULL and -ENOENT is returned
 *  - for all other flags a new folio is allocated, inserted into the
 *    page cache and returned locked in @foliop.
 *
 * Context: May sleep.
 * Return: 0 if successful, else a negative error code.
 */
int shmem_get_folio(struct inode *inode, pgoff_t index, struct folio **foliop,
		enum sgp_type sgp)
{
	return shmem_get_folio_gfp(inode, index, foliop, sgp,
			mapping_gfp_mask(inode->i_mapping), NULL, NULL);
}
EXPORT_SYMBOL_GPL(shmem_get_folio);

/*
 * This is like autoremove_wake_function, but it removes the wait queue
 * entry unconditionally - even if something else had already woken the
 * target.
 */
static int synchronous_wake_function(wait_queue_entry_t *wait,
			unsigned int mode, int sync, void *key)
{
	int ret = default_wake_function(wait, mode, sync, key);
	list_del_init(&wait->entry);
	return ret;
}

/*
 * Trinity finds that probing a hole which tmpfs is punching can
 * prevent the hole-punch from ever completing: which in turn
 * locks writers out with its hold on i_rwsem.  So refrain from
 * faulting pages into the hole while it's being punched.  Although
 * shmem_undo_range() does remove the additions, it may be unable to
 * keep up, as each new page needs its own unmap_mapping_range() call,
 * and the i_mmap tree grows ever slower to scan if new vmas are added.
 *
 * It does not matter if we sometimes reach this check just before the
 * hole-punch begins, so that one fault then races with the punch:
 * we just need to make racing faults a rare case.
 *
 * The implementation below would be much simpler if we just used a
 * standard mutex or completion: but we cannot take i_rwsem in fault,
 * and bloating every shmem inode for this unlikely case would be sad.
 */
static vm_fault_t shmem_falloc_wait(struct vm_fault *vmf, struct inode *inode)
{
	struct shmem_falloc *shmem_falloc;
	struct file *fpin = NULL;
	vm_fault_t ret = 0;

	spin_lock(&inode->i_lock);
	shmem_falloc = inode->i_private;
	if (shmem_falloc &&
	    shmem_falloc->waitq &&
	    vmf->pgoff >= shmem_falloc->start &&
	    vmf->pgoff < shmem_falloc->next) {
		wait_queue_head_t *shmem_falloc_waitq;
		DEFINE_WAIT_FUNC(shmem_fault_wait, synchronous_wake_function);

		ret = VM_FAULT_NOPAGE;
		fpin = maybe_unlock_mmap_for_io(vmf, NULL);
		shmem_falloc_waitq = shmem_falloc->waitq;
		prepare_to_wait(shmem_falloc_waitq, &shmem_fault_wait,
				TASK_UNINTERRUPTIBLE);
		spin_unlock(&inode->i_lock);
		schedule();

		/*
		 * shmem_falloc_waitq points into the shmem_fallocate()
		 * stack of the hole-punching task: shmem_falloc_waitq
		 * is usually invalid by the time we reach here, but
		 * finish_wait() does not dereference it in that case;
		 * though i_lock needed lest racing with wake_up_all().
		 */
		spin_lock(&inode->i_lock);
		finish_wait(shmem_falloc_waitq, &shmem_fault_wait);
	}
	spin_unlock(&inode->i_lock);
	if (fpin) {
		fput(fpin);
		ret = VM_FAULT_RETRY;
	}
	return ret;
}

static vm_fault_t shmem_fault(struct vm_fault *vmf)
{
	struct inode *inode = file_inode(vmf->vma->vm_file);
	gfp_t gfp = mapping_gfp_mask(inode->i_mapping);
	struct folio *folio = NULL;
	vm_fault_t ret = 0;
	int err;

	/*
	 * Trinity finds that probing a hole which tmpfs is punching can
	 * prevent the hole-punch from ever completing: noted in i_private.
	 */
	if (unlikely(inode->i_private)) {
		ret = shmem_falloc_wait(vmf, inode);
		if (ret)
			return ret;
	}

	WARN_ON_ONCE(vmf->page != NULL);
	err = shmem_get_folio_gfp(inode, vmf->pgoff, &folio, SGP_CACHE,
				  gfp, vmf, &ret);
	if (err)
		return vmf_error(err);
	if (folio) {
		vmf->page = folio_file_page(folio, vmf->pgoff);
		ret |= VM_FAULT_LOCKED;
	}
	return ret;
}

unsigned long shmem_get_unmapped_area(struct file *file,
				      unsigned long uaddr, unsigned long len,
				      unsigned long pgoff, unsigned long flags)
{
	unsigned long addr;
	unsigned long offset;
	unsigned long inflated_len;
	unsigned long inflated_addr;
	unsigned long inflated_offset;
	unsigned long hpage_size;

	if (len > TASK_SIZE)
		return -ENOMEM;

	addr = mm_get_unmapped_area(current->mm, file, uaddr, len, pgoff,
				    flags);

	if (!IS_ENABLED(CONFIG_TRANSPARENT_HUGEPAGE))
		return addr;
	if (IS_ERR_VALUE(addr))
		return addr;
	if (addr & ~PAGE_MASK)
		return addr;
	if (addr > TASK_SIZE - len)
		return addr;

	if (shmem_huge == SHMEM_HUGE_DENY)
		return addr;
	if (flags & MAP_FIXED)
		return addr;
	/*
	 * Our priority is to support MAP_SHARED mapped hugely;
	 * and support MAP_PRIVATE mapped hugely too, until it is COWed.
	 * But if caller specified an address hint and we allocated area there
	 * successfully, respect that as before.
	 */
	if (uaddr == addr)
		return addr;

	hpage_size = HPAGE_PMD_SIZE;
	if (shmem_huge != SHMEM_HUGE_FORCE) {
		struct super_block *sb;
		unsigned long __maybe_unused hpage_orders;
		int order = 0;

		if (file) {
			VM_BUG_ON(file->f_op != &shmem_file_operations);
			sb = file_inode(file)->i_sb;
		} else {
			/*
			 * Called directly from mm/mmap.c, or drivers/char/mem.c
			 * for "/dev/zero", to create a shared anonymous object.
			 */
			if (IS_ERR(shm_mnt))
				return addr;
			sb = shm_mnt->mnt_sb;

			/*
			 * Find the highest mTHP order used for anonymous shmem to
			 * provide a suitable alignment address.
			 */
#ifdef CONFIG_TRANSPARENT_HUGEPAGE
			hpage_orders = READ_ONCE(huge_shmem_orders_always);
			hpage_orders |= READ_ONCE(huge_shmem_orders_within_size);
			hpage_orders |= READ_ONCE(huge_shmem_orders_madvise);
			if (SHMEM_SB(sb)->huge != SHMEM_HUGE_NEVER)
				hpage_orders |= READ_ONCE(huge_shmem_orders_inherit);

			if (hpage_orders > 0) {
				order = highest_order(hpage_orders);
				hpage_size = PAGE_SIZE << order;
			}
#endif
		}
		if (SHMEM_SB(sb)->huge == SHMEM_HUGE_NEVER && !order)
			return addr;
	}

	if (len < hpage_size)
		return addr;

	offset = (pgoff << PAGE_SHIFT) & (hpage_size - 1);
	if (offset && offset + len < 2 * hpage_size)
		return addr;
	if ((addr & (hpage_size - 1)) == offset)
		return addr;

	inflated_len = len + hpage_size - PAGE_SIZE;
	if (inflated_len > TASK_SIZE)
		return addr;
	if (inflated_len < len)
		return addr;

	inflated_addr = mm_get_unmapped_area(current->mm, NULL, uaddr,
					     inflated_len, 0, flags);
	if (IS_ERR_VALUE(inflated_addr))
		return addr;
	if (inflated_addr & ~PAGE_MASK)
		return addr;

	inflated_offset = inflated_addr & (hpage_size - 1);
	inflated_addr += offset - inflated_offset;
	if (inflated_offset > offset)
		inflated_addr += hpage_size;

	if (inflated_addr > TASK_SIZE - len)
		return addr;
	return inflated_addr;
}

#ifdef CONFIG_NUMA
static int shmem_set_policy(struct vm_area_struct *vma, struct mempolicy *mpol)
{
	struct inode *inode = file_inode(vma->vm_file);
	return mpol_set_shared_policy(&SHMEM_I(inode)->policy, vma, mpol);
}

static struct mempolicy *shmem_get_policy(struct vm_area_struct *vma,
					  unsigned long addr, pgoff_t *ilx)
{
	struct inode *inode = file_inode(vma->vm_file);
	pgoff_t index;

	/*
	 * Bias interleave by inode number to distribute better across nodes;
	 * but this interface is independent of which page order is used, so
	 * supplies only that bias, letting caller apply the offset (adjusted
	 * by page order, as in shmem_get_pgoff_policy() and get_vma_policy()).
	 */
	*ilx = inode->i_ino;
	index = ((addr - vma->vm_start) >> PAGE_SHIFT) + vma->vm_pgoff;
	return mpol_shared_policy_lookup(&SHMEM_I(inode)->policy, index);
}

static struct mempolicy *shmem_get_pgoff_policy(struct shmem_inode_info *info,
			pgoff_t index, unsigned int order, pgoff_t *ilx)
{
	struct mempolicy *mpol;

	/* Bias interleave by inode number to distribute better across nodes */
	*ilx = info->vfs_inode.i_ino + (index >> order);

	mpol = mpol_shared_policy_lookup(&info->policy, index);
	return mpol ? mpol : get_task_policy(current);
}
#else
static struct mempolicy *shmem_get_pgoff_policy(struct shmem_inode_info *info,
			pgoff_t index, unsigned int order, pgoff_t *ilx)
{
	*ilx = 0;
	return NULL;
}
#endif /* CONFIG_NUMA */

int shmem_lock(struct file *file, int lock, struct ucounts *ucounts)
{
	struct inode *inode = file_inode(file);
	struct shmem_inode_info *info = SHMEM_I(inode);
	int retval = -ENOMEM;

	/*
	 * What serializes the accesses to info->flags?
	 * ipc_lock_object() when called from shmctl_do_lock(),
	 * no serialization needed when called from shm_destroy().
	 */
	if (lock && !(info->flags & VM_LOCKED)) {
		if (!user_shm_lock(inode->i_size, ucounts))
			goto out_nomem;
		info->flags |= VM_LOCKED;
		mapping_set_unevictable(file->f_mapping);
	}
	if (!lock && (info->flags & VM_LOCKED) && ucounts) {
		user_shm_unlock(inode->i_size, ucounts);
		info->flags &= ~VM_LOCKED;
		mapping_clear_unevictable(file->f_mapping);
	}
	retval = 0;

out_nomem:
	return retval;
}

static int shmem_mmap(struct file *file, struct vm_area_struct *vma)
{
	struct inode *inode = file_inode(file);
	struct shmem_inode_info *info = SHMEM_I(inode);
	int ret;

	ret = seal_check_write(info->seals, vma);
	if (ret)
		return ret;

	/* arm64 - allow memory tagging on RAM-based files */
	vm_flags_set(vma, VM_MTE_ALLOWED);

	file_accessed(file);
	/* This is anonymous shared memory if it is unlinked at the time of mmap */
	if (inode->i_nlink)
		vma->vm_ops = &shmem_vm_ops;
	else
		vma->vm_ops = &shmem_anon_vm_ops;
	return 0;
}

static int shmem_file_open(struct inode *inode, struct file *file)
{
	file->f_mode |= FMODE_CAN_ODIRECT;
	return generic_file_open(inode, file);
}

#ifdef CONFIG_TMPFS_XATTR
static int shmem_initxattrs(struct inode *, const struct xattr *, void *);

/*
 * chattr's fsflags are unrelated to extended attributes,
 * but tmpfs has chosen to enable them under the same config option.
 */
static void shmem_set_inode_flags(struct inode *inode, unsigned int fsflags)
{
	unsigned int i_flags = 0;

	if (fsflags & FS_NOATIME_FL)
		i_flags |= S_NOATIME;
	if (fsflags & FS_APPEND_FL)
		i_flags |= S_APPEND;
	if (fsflags & FS_IMMUTABLE_FL)
		i_flags |= S_IMMUTABLE;
	/*
	 * But FS_NODUMP_FL does not require any action in i_flags.
	 */
	inode_set_flags(inode, i_flags, S_NOATIME | S_APPEND | S_IMMUTABLE);
}
#else
static void shmem_set_inode_flags(struct inode *inode, unsigned int fsflags)
{
}
#define shmem_initxattrs NULL
#endif

static struct offset_ctx *shmem_get_offset_ctx(struct inode *inode)
{
	return &SHMEM_I(inode)->dir_offsets;
}

static struct inode *__shmem_get_inode(struct mnt_idmap *idmap,
					     struct super_block *sb,
					     struct inode *dir, umode_t mode,
					     dev_t dev, unsigned long flags)
{
	struct inode *inode;
	struct shmem_inode_info *info;
	struct shmem_sb_info *sbinfo = SHMEM_SB(sb);
	ino_t ino;
	int err;

	err = shmem_reserve_inode(sb, &ino);
	if (err)
		return ERR_PTR(err);

	inode = new_inode(sb);
	if (!inode) {
		shmem_free_inode(sb, 0);
		return ERR_PTR(-ENOSPC);
	}

	inode->i_ino = ino;
	inode_init_owner(idmap, inode, dir, mode);
	inode->i_blocks = 0;
	simple_inode_init_ts(inode);
	inode->i_generation = get_random_u32();
	info = SHMEM_I(inode);
	memset(info, 0, (char *)inode - (char *)info);
	spin_lock_init(&info->lock);
	atomic_set(&info->stop_eviction, 0);
	info->seals = F_SEAL_SEAL;
	info->flags = flags & VM_NORESERVE;
	info->i_crtime = inode_get_mtime(inode);
	info->fsflags = (dir == NULL) ? 0 :
		SHMEM_I(dir)->fsflags & SHMEM_FL_INHERITED;
	if (info->fsflags)
		shmem_set_inode_flags(inode, info->fsflags);
	INIT_LIST_HEAD(&info->shrinklist);
	INIT_LIST_HEAD(&info->swaplist);
	simple_xattrs_init(&info->xattrs);
	cache_no_acl(inode);
	if (sbinfo->noswap)
		mapping_set_unevictable(inode->i_mapping);
	mapping_set_large_folios(inode->i_mapping);

	switch (mode & S_IFMT) {
	default:
		inode->i_op = &shmem_special_inode_operations;
		init_special_inode(inode, mode, dev);
		break;
	case S_IFREG:
		inode->i_mapping->a_ops = &shmem_aops;
		inode->i_op = &shmem_inode_operations;
		inode->i_fop = &shmem_file_operations;
		mpol_shared_policy_init(&info->policy,
					 shmem_get_sbmpol(sbinfo));
		break;
	case S_IFDIR:
		inc_nlink(inode);
		/* Some things misbehave if size == 0 on a directory */
		inode->i_size = 2 * BOGO_DIRENT_SIZE;
		inode->i_op = &shmem_dir_inode_operations;
		inode->i_fop = &simple_offset_dir_operations;
		simple_offset_init(shmem_get_offset_ctx(inode));
		break;
	case S_IFLNK:
		/*
		 * Must not load anything in the rbtree,
		 * mpol_free_shared_policy will not be called.
		 */
		mpol_shared_policy_init(&info->policy, NULL);
		break;
	}

	lockdep_annotate_inode_mutex_key(inode);
	return inode;
}

#ifdef CONFIG_TMPFS_QUOTA
static struct inode *shmem_get_inode(struct mnt_idmap *idmap,
				     struct super_block *sb, struct inode *dir,
				     umode_t mode, dev_t dev, unsigned long flags)
{
	int err;
	struct inode *inode;

	inode = __shmem_get_inode(idmap, sb, dir, mode, dev, flags);
	if (IS_ERR(inode))
		return inode;

	err = dquot_initialize(inode);
	if (err)
		goto errout;

	err = dquot_alloc_inode(inode);
	if (err) {
		dquot_drop(inode);
		goto errout;
	}
	return inode;

errout:
	inode->i_flags |= S_NOQUOTA;
	iput(inode);
	return ERR_PTR(err);
}
#else
static inline struct inode *shmem_get_inode(struct mnt_idmap *idmap,
				     struct super_block *sb, struct inode *dir,
				     umode_t mode, dev_t dev, unsigned long flags)
{
	return __shmem_get_inode(idmap, sb, dir, mode, dev, flags);
}
#endif /* CONFIG_TMPFS_QUOTA */

#ifdef CONFIG_USERFAULTFD
int shmem_mfill_atomic_pte(pmd_t *dst_pmd,
			   struct vm_area_struct *dst_vma,
			   unsigned long dst_addr,
			   unsigned long src_addr,
			   uffd_flags_t flags,
			   struct folio **foliop)
{
	struct inode *inode = file_inode(dst_vma->vm_file);
	struct shmem_inode_info *info = SHMEM_I(inode);
	struct address_space *mapping = inode->i_mapping;
	gfp_t gfp = mapping_gfp_mask(mapping);
	pgoff_t pgoff = linear_page_index(dst_vma, dst_addr);
	void *page_kaddr;
	struct folio *folio;
	int ret;
	pgoff_t max_off;

	if (shmem_inode_acct_blocks(inode, 1)) {
		/*
		 * We may have got a page, returned -ENOENT triggering a retry,
		 * and now we find ourselves with -ENOMEM. Release the page, to
		 * avoid a BUG_ON in our caller.
		 */
		if (unlikely(*foliop)) {
			folio_put(*foliop);
			*foliop = NULL;
		}
		return -ENOMEM;
	}

	if (!*foliop) {
		ret = -ENOMEM;
		folio = shmem_alloc_folio(gfp, 0, info, pgoff);
		if (!folio)
			goto out_unacct_blocks;

		if (uffd_flags_mode_is(flags, MFILL_ATOMIC_COPY)) {
			page_kaddr = kmap_local_folio(folio, 0);
			/*
			 * The read mmap_lock is held here.  Despite the
			 * mmap_lock being read recursive a deadlock is still
			 * possible if a writer has taken a lock.  For example:
			 *
			 * process A thread 1 takes read lock on own mmap_lock
			 * process A thread 2 calls mmap, blocks taking write lock
			 * process B thread 1 takes page fault, read lock on own mmap lock
			 * process B thread 2 calls mmap, blocks taking write lock
			 * process A thread 1 blocks taking read lock on process B
			 * process B thread 1 blocks taking read lock on process A
			 *
			 * Disable page faults to prevent potential deadlock
			 * and retry the copy outside the mmap_lock.
			 */
			pagefault_disable();
			ret = copy_from_user(page_kaddr,
					     (const void __user *)src_addr,
					     PAGE_SIZE);
			pagefault_enable();
			kunmap_local(page_kaddr);

			/* fallback to copy_from_user outside mmap_lock */
			if (unlikely(ret)) {
				*foliop = folio;
				ret = -ENOENT;
				/* don't free the page */
				goto out_unacct_blocks;
			}

			flush_dcache_folio(folio);
		} else {		/* ZEROPAGE */
			clear_user_highpage(&folio->page, dst_addr);
		}
	} else {
		folio = *foliop;
		VM_BUG_ON_FOLIO(folio_test_large(folio), folio);
		*foliop = NULL;
	}

	VM_BUG_ON(folio_test_locked(folio));
	VM_BUG_ON(folio_test_swapbacked(folio));
	__folio_set_locked(folio);
	__folio_set_swapbacked(folio);
	__folio_mark_uptodate(folio);

	ret = -EFAULT;
	max_off = DIV_ROUND_UP(i_size_read(inode), PAGE_SIZE);
	if (unlikely(pgoff >= max_off))
		goto out_release;

	ret = mem_cgroup_charge(folio, dst_vma->vm_mm, gfp);
	if (ret)
		goto out_release;
	ret = shmem_add_to_page_cache(folio, mapping, pgoff, NULL, gfp);
	if (ret)
		goto out_release;

	ret = mfill_atomic_install_pte(dst_pmd, dst_vma, dst_addr,
				       &folio->page, true, flags);
	if (ret)
		goto out_delete_from_cache;

	shmem_recalc_inode(inode, 1, 0);
	folio_unlock(folio);
	return 0;
out_delete_from_cache:
	filemap_remove_folio(folio);
out_release:
	folio_unlock(folio);
	folio_put(folio);
out_unacct_blocks:
	shmem_inode_unacct_blocks(inode, 1);
	return ret;
}
#endif /* CONFIG_USERFAULTFD */

#ifdef CONFIG_TMPFS
static const struct inode_operations shmem_symlink_inode_operations;
static const struct inode_operations shmem_short_symlink_operations;

static int
shmem_write_begin(struct file *file, struct address_space *mapping,
			loff_t pos, unsigned len,
			struct page **pagep, void **fsdata)
{
	struct inode *inode = mapping->host;
	struct shmem_inode_info *info = SHMEM_I(inode);
	pgoff_t index = pos >> PAGE_SHIFT;
	struct folio *folio;
	int ret = 0;

	/* i_rwsem is held by caller */
	if (unlikely(info->seals & (F_SEAL_GROW |
				   F_SEAL_WRITE | F_SEAL_FUTURE_WRITE))) {
		if (info->seals & (F_SEAL_WRITE | F_SEAL_FUTURE_WRITE))
			return -EPERM;
		if ((info->seals & F_SEAL_GROW) && pos + len > inode->i_size)
			return -EPERM;
	}

	ret = shmem_get_folio(inode, index, &folio, SGP_WRITE);
	if (ret)
		return ret;

	*pagep = folio_file_page(folio, index);
	if (PageHWPoison(*pagep)) {
		folio_unlock(folio);
		folio_put(folio);
		*pagep = NULL;
		return -EIO;
	}

	return 0;
}

static int
shmem_write_end(struct file *file, struct address_space *mapping,
			loff_t pos, unsigned len, unsigned copied,
			struct page *page, void *fsdata)
{
	struct folio *folio = page_folio(page);
	struct inode *inode = mapping->host;

	if (pos + copied > inode->i_size)
		i_size_write(inode, pos + copied);

	if (!folio_test_uptodate(folio)) {
		if (copied < folio_size(folio)) {
			size_t from = offset_in_folio(folio, pos);
			folio_zero_segments(folio, 0, from,
					from + copied, folio_size(folio));
		}
		folio_mark_uptodate(folio);
	}
	folio_mark_dirty(folio);
	folio_unlock(folio);
	folio_put(folio);

	return copied;
}

static ssize_t shmem_file_read_iter(struct kiocb *iocb, struct iov_iter *to)
{
	struct file *file = iocb->ki_filp;
	struct inode *inode = file_inode(file);
	struct address_space *mapping = inode->i_mapping;
	pgoff_t index;
	unsigned long offset;
	int error = 0;
	ssize_t retval = 0;
	loff_t *ppos = &iocb->ki_pos;

	index = *ppos >> PAGE_SHIFT;
	offset = *ppos & ~PAGE_MASK;

	for (;;) {
		struct folio *folio = NULL;
		struct page *page = NULL;
		pgoff_t end_index;
		unsigned long nr, ret;
		loff_t i_size = i_size_read(inode);

		end_index = i_size >> PAGE_SHIFT;
		if (index > end_index)
			break;
		if (index == end_index) {
			nr = i_size & ~PAGE_MASK;
			if (nr <= offset)
				break;
		}

		error = shmem_get_folio(inode, index, &folio, SGP_READ);
		if (error) {
			if (error == -EINVAL)
				error = 0;
			break;
		}
		if (folio) {
			folio_unlock(folio);

			page = folio_file_page(folio, index);
			if (PageHWPoison(page)) {
				folio_put(folio);
				error = -EIO;
				break;
			}
		}

		/*
		 * We must evaluate after, since reads (unlike writes)
		 * are called without i_rwsem protection against truncate
		 */
		nr = PAGE_SIZE;
		i_size = i_size_read(inode);
		end_index = i_size >> PAGE_SHIFT;
		if (index == end_index) {
			nr = i_size & ~PAGE_MASK;
			if (nr <= offset) {
				if (folio)
					folio_put(folio);
				break;
			}
		}
		nr -= offset;

		if (folio) {
			/*
			 * If users can be writing to this page using arbitrary
			 * virtual addresses, take care about potential aliasing
			 * before reading the page on the kernel side.
			 */
			if (mapping_writably_mapped(mapping))
				flush_dcache_page(page);
			/*
			 * Mark the page accessed if we read the beginning.
			 */
			if (!offset)
				folio_mark_accessed(folio);
			/*
			 * Ok, we have the page, and it's up-to-date, so
			 * now we can copy it to user space...
			 */
			ret = copy_page_to_iter(page, offset, nr, to);
			folio_put(folio);

		} else if (user_backed_iter(to)) {
			/*
			 * Copy to user tends to be so well optimized, but
			 * clear_user() not so much, that it is noticeably
			 * faster to copy the zero page instead of clearing.
			 */
			ret = copy_page_to_iter(ZERO_PAGE(0), offset, nr, to);
		} else {
			/*
			 * But submitting the same page twice in a row to
			 * splice() - or others? - can result in confusion:
			 * so don't attempt that optimization on pipes etc.
			 */
			ret = iov_iter_zero(nr, to);
		}

		retval += ret;
		offset += ret;
		index += offset >> PAGE_SHIFT;
		offset &= ~PAGE_MASK;

		if (!iov_iter_count(to))
			break;
		if (ret < nr) {
			error = -EFAULT;
			break;
		}
		cond_resched();
	}

	*ppos = ((loff_t) index << PAGE_SHIFT) + offset;
	file_accessed(file);
	return retval ? retval : error;
}

static ssize_t shmem_file_write_iter(struct kiocb *iocb, struct iov_iter *from)
{
	struct file *file = iocb->ki_filp;
	struct inode *inode = file->f_mapping->host;
	ssize_t ret;

	inode_lock(inode);
	ret = generic_write_checks(iocb, from);
	if (ret <= 0)
		goto unlock;
	ret = file_remove_privs(file);
	if (ret)
		goto unlock;
	ret = file_update_time(file);
	if (ret)
		goto unlock;
	ret = generic_perform_write(iocb, from);
unlock:
	inode_unlock(inode);
	return ret;
}

static bool zero_pipe_buf_get(struct pipe_inode_info *pipe,
			      struct pipe_buffer *buf)
{
	return true;
}

static void zero_pipe_buf_release(struct pipe_inode_info *pipe,
				  struct pipe_buffer *buf)
{
}

static bool zero_pipe_buf_try_steal(struct pipe_inode_info *pipe,
				    struct pipe_buffer *buf)
{
	return false;
}

static const struct pipe_buf_operations zero_pipe_buf_ops = {
	.release	= zero_pipe_buf_release,
	.try_steal	= zero_pipe_buf_try_steal,
	.get		= zero_pipe_buf_get,
};

static size_t splice_zeropage_into_pipe(struct pipe_inode_info *pipe,
					loff_t fpos, size_t size)
{
	size_t offset = fpos & ~PAGE_MASK;

	size = min_t(size_t, size, PAGE_SIZE - offset);

	if (!pipe_full(pipe->head, pipe->tail, pipe->max_usage)) {
		struct pipe_buffer *buf = pipe_head_buf(pipe);

		*buf = (struct pipe_buffer) {
			.ops	= &zero_pipe_buf_ops,
			.page	= ZERO_PAGE(0),
			.offset	= offset,
			.len	= size,
		};
		pipe->head++;
	}

	return size;
}

static ssize_t shmem_file_splice_read(struct file *in, loff_t *ppos,
				      struct pipe_inode_info *pipe,
				      size_t len, unsigned int flags)
{
	struct inode *inode = file_inode(in);
	struct address_space *mapping = inode->i_mapping;
	struct folio *folio = NULL;
	size_t total_spliced = 0, used, npages, n, part;
	loff_t isize;
	int error = 0;

	/* Work out how much data we can actually add into the pipe */
	used = pipe_occupancy(pipe->head, pipe->tail);
	npages = max_t(ssize_t, pipe->max_usage - used, 0);
	len = min_t(size_t, len, npages * PAGE_SIZE);

	do {
		if (*ppos >= i_size_read(inode))
			break;

		error = shmem_get_folio(inode, *ppos / PAGE_SIZE, &folio,
					SGP_READ);
		if (error) {
			if (error == -EINVAL)
				error = 0;
			break;
		}
		if (folio) {
			folio_unlock(folio);

			if (folio_test_hwpoison(folio) ||
			    (folio_test_large(folio) &&
			     folio_test_has_hwpoisoned(folio))) {
				error = -EIO;
				break;
			}
		}

		/*
		 * i_size must be checked after we know the pages are Uptodate.
		 *
		 * Checking i_size after the check allows us to calculate
		 * the correct value for "nr", which means the zero-filled
		 * part of the page is not copied back to userspace (unless
		 * another truncate extends the file - this is desired though).
		 */
		isize = i_size_read(inode);
		if (unlikely(*ppos >= isize))
			break;
		part = min_t(loff_t, isize - *ppos, len);

		if (folio) {
			/*
			 * If users can be writing to this page using arbitrary
			 * virtual addresses, take care about potential aliasing
			 * before reading the page on the kernel side.
			 */
			if (mapping_writably_mapped(mapping))
				flush_dcache_folio(folio);
			folio_mark_accessed(folio);
			/*
			 * Ok, we have the page, and it's up-to-date, so we can
			 * now splice it into the pipe.
			 */
			n = splice_folio_into_pipe(pipe, folio, *ppos, part);
			folio_put(folio);
			folio = NULL;
		} else {
			n = splice_zeropage_into_pipe(pipe, *ppos, part);
		}

		if (!n)
			break;
		len -= n;
		total_spliced += n;
		*ppos += n;
		in->f_ra.prev_pos = *ppos;
		if (pipe_full(pipe->head, pipe->tail, pipe->max_usage))
			break;

		cond_resched();
	} while (len);

	if (folio)
		folio_put(folio);

	file_accessed(in);
	return total_spliced ? total_spliced : error;
}

static loff_t shmem_file_llseek(struct file *file, loff_t offset, int whence)
{
	struct address_space *mapping = file->f_mapping;
	struct inode *inode = mapping->host;

	if (whence != SEEK_DATA && whence != SEEK_HOLE)
		return generic_file_llseek_size(file, offset, whence,
					MAX_LFS_FILESIZE, i_size_read(inode));
	if (offset < 0)
		return -ENXIO;

	inode_lock(inode);
	/* We're holding i_rwsem so we can access i_size directly */
	offset = mapping_seek_hole_data(mapping, offset, inode->i_size, whence);
	if (offset >= 0)
		offset = vfs_setpos(file, offset, MAX_LFS_FILESIZE);
	inode_unlock(inode);
	return offset;
}

static long shmem_fallocate(struct file *file, int mode, loff_t offset,
							 loff_t len)
{
	struct inode *inode = file_inode(file);
	struct shmem_sb_info *sbinfo = SHMEM_SB(inode->i_sb);
	struct shmem_inode_info *info = SHMEM_I(inode);
	struct shmem_falloc shmem_falloc;
	pgoff_t start, index, end, undo_fallocend;
	int error;

	if (mode & ~(FALLOC_FL_KEEP_SIZE | FALLOC_FL_PUNCH_HOLE))
		return -EOPNOTSUPP;

	inode_lock(inode);

	if (mode & FALLOC_FL_PUNCH_HOLE) {
		struct address_space *mapping = file->f_mapping;
		loff_t unmap_start = round_up(offset, PAGE_SIZE);
		loff_t unmap_end = round_down(offset + len, PAGE_SIZE) - 1;
		DECLARE_WAIT_QUEUE_HEAD_ONSTACK(shmem_falloc_waitq);

		/* protected by i_rwsem */
		if (info->seals & (F_SEAL_WRITE | F_SEAL_FUTURE_WRITE)) {
			error = -EPERM;
			goto out;
		}

		shmem_falloc.waitq = &shmem_falloc_waitq;
		shmem_falloc.start = (u64)unmap_start >> PAGE_SHIFT;
		shmem_falloc.next = (unmap_end + 1) >> PAGE_SHIFT;
		spin_lock(&inode->i_lock);
		inode->i_private = &shmem_falloc;
		spin_unlock(&inode->i_lock);

		if ((u64)unmap_end > (u64)unmap_start)
			unmap_mapping_range(mapping, unmap_start,
					    1 + unmap_end - unmap_start, 0);
		shmem_truncate_range(inode, offset, offset + len - 1);
		/* No need to unmap again: hole-punching leaves COWed pages */

		spin_lock(&inode->i_lock);
		inode->i_private = NULL;
		wake_up_all(&shmem_falloc_waitq);
		WARN_ON_ONCE(!list_empty(&shmem_falloc_waitq.head));
		spin_unlock(&inode->i_lock);
		error = 0;
		goto out;
	}

	/* We need to check rlimit even when FALLOC_FL_KEEP_SIZE */
	error = inode_newsize_ok(inode, offset + len);
	if (error)
		goto out;

	if ((info->seals & F_SEAL_GROW) && offset + len > inode->i_size) {
		error = -EPERM;
		goto out;
	}

	start = offset >> PAGE_SHIFT;
	end = (offset + len + PAGE_SIZE - 1) >> PAGE_SHIFT;
	/* Try to avoid a swapstorm if len is impossible to satisfy */
	if (sbinfo->max_blocks && end - start > sbinfo->max_blocks) {
		error = -ENOSPC;
		goto out;
	}

	shmem_falloc.waitq = NULL;
	shmem_falloc.start = start;
	shmem_falloc.next  = start;
	shmem_falloc.nr_falloced = 0;
	shmem_falloc.nr_unswapped = 0;
	spin_lock(&inode->i_lock);
	inode->i_private = &shmem_falloc;
	spin_unlock(&inode->i_lock);

	/*
	 * info->fallocend is only relevant when huge pages might be
	 * involved: to prevent split_huge_page() freeing fallocated
	 * pages when FALLOC_FL_KEEP_SIZE committed beyond i_size.
	 */
	undo_fallocend = info->fallocend;
	if (info->fallocend < end)
		info->fallocend = end;

	for (index = start; index < end; ) {
		struct folio *folio;

		/*
		 * Check for fatal signal so that we abort early in OOM
		 * situations. We don't want to abort in case of non-fatal
		 * signals as large fallocate can take noticeable time and
		 * e.g. periodic timers may result in fallocate constantly
		 * restarting.
		 */
		if (fatal_signal_pending(current))
			error = -EINTR;
		else if (shmem_falloc.nr_unswapped > shmem_falloc.nr_falloced)
			error = -ENOMEM;
		else
			error = shmem_get_folio(inode, index, &folio,
						SGP_FALLOC);
		if (error) {
			info->fallocend = undo_fallocend;
			/* Remove the !uptodate folios we added */
			if (index > start) {
				shmem_undo_range(inode,
				    (loff_t)start << PAGE_SHIFT,
				    ((loff_t)index << PAGE_SHIFT) - 1, true);
			}
			goto undone;
		}

		/*
		 * Here is a more important optimization than it appears:
		 * a second SGP_FALLOC on the same large folio will clear it,
		 * making it uptodate and un-undoable if we fail later.
		 */
		index = folio_next_index(folio);
		/* Beware 32-bit wraparound */
		if (!index)
			index--;

		/*
		 * Inform shmem_writepage() how far we have reached.
		 * No need for lock or barrier: we have the page lock.
		 */
		if (!folio_test_uptodate(folio))
			shmem_falloc.nr_falloced += index - shmem_falloc.next;
		shmem_falloc.next = index;

		/*
		 * If !uptodate, leave it that way so that freeable folios
		 * can be recognized if we need to rollback on error later.
		 * But mark it dirty so that memory pressure will swap rather
		 * than free the folios we are allocating (and SGP_CACHE folios
		 * might still be clean: we now need to mark those dirty too).
		 */
		folio_mark_dirty(folio);
		folio_unlock(folio);
		folio_put(folio);
		cond_resched();
	}

	if (!(mode & FALLOC_FL_KEEP_SIZE) && offset + len > inode->i_size)
		i_size_write(inode, offset + len);
undone:
	spin_lock(&inode->i_lock);
	inode->i_private = NULL;
	spin_unlock(&inode->i_lock);
out:
	if (!error)
		file_modified(file);
	inode_unlock(inode);
	return error;
}

static int shmem_statfs(struct dentry *dentry, struct kstatfs *buf)
{
	struct shmem_sb_info *sbinfo = SHMEM_SB(dentry->d_sb);

	buf->f_type = TMPFS_MAGIC;
	buf->f_bsize = PAGE_SIZE;
	buf->f_namelen = NAME_MAX;
	if (sbinfo->max_blocks) {
		buf->f_blocks = sbinfo->max_blocks;
		buf->f_bavail =
		buf->f_bfree  = sbinfo->max_blocks -
				percpu_counter_sum(&sbinfo->used_blocks);
	}
	if (sbinfo->max_inodes) {
		buf->f_files = sbinfo->max_inodes;
		buf->f_ffree = sbinfo->free_ispace / BOGO_INODE_SIZE;
	}
	/* else leave those fields 0 like simple_statfs */

	buf->f_fsid = uuid_to_fsid(dentry->d_sb->s_uuid.b);

	return 0;
}

/*
 * File creation. Allocate an inode, and we're done..
 */
static int
shmem_mknod(struct mnt_idmap *idmap, struct inode *dir,
	    struct dentry *dentry, umode_t mode, dev_t dev)
{
	struct inode *inode;
	int error;

	inode = shmem_get_inode(idmap, dir->i_sb, dir, mode, dev, VM_NORESERVE);
	if (IS_ERR(inode))
		return PTR_ERR(inode);

	error = simple_acl_create(dir, inode);
	if (error)
		goto out_iput;
	error = security_inode_init_security(inode, dir, &dentry->d_name,
					     shmem_initxattrs, NULL);
	if (error && error != -EOPNOTSUPP)
		goto out_iput;

	error = simple_offset_add(shmem_get_offset_ctx(dir), dentry);
	if (error)
		goto out_iput;

	dir->i_size += BOGO_DIRENT_SIZE;
	inode_set_mtime_to_ts(dir, inode_set_ctime_current(dir));
	inode_inc_iversion(dir);
	d_instantiate(dentry, inode);
	dget(dentry); /* Extra count - pin the dentry in core */
	return error;

out_iput:
	iput(inode);
	return error;
}

static int
shmem_tmpfile(struct mnt_idmap *idmap, struct inode *dir,
	      struct file *file, umode_t mode)
{
	struct inode *inode;
	int error;

	inode = shmem_get_inode(idmap, dir->i_sb, dir, mode, 0, VM_NORESERVE);
	if (IS_ERR(inode)) {
		error = PTR_ERR(inode);
		goto err_out;
	}
	error = security_inode_init_security(inode, dir, NULL,
					     shmem_initxattrs, NULL);
	if (error && error != -EOPNOTSUPP)
		goto out_iput;
	error = simple_acl_create(dir, inode);
	if (error)
		goto out_iput;
	d_tmpfile(file, inode);

err_out:
	return finish_open_simple(file, error);
out_iput:
	iput(inode);
	return error;
}

static int shmem_mkdir(struct mnt_idmap *idmap, struct inode *dir,
		       struct dentry *dentry, umode_t mode)
{
	int error;

	error = shmem_mknod(idmap, dir, dentry, mode | S_IFDIR, 0);
	if (error)
		return error;
	inc_nlink(dir);
	return 0;
}

static int shmem_create(struct mnt_idmap *idmap, struct inode *dir,
			struct dentry *dentry, umode_t mode, bool excl)
{
	return shmem_mknod(idmap, dir, dentry, mode | S_IFREG, 0);
}

/*
 * Link a file..
 */
static int shmem_link(struct dentry *old_dentry, struct inode *dir,
		      struct dentry *dentry)
{
	struct inode *inode = d_inode(old_dentry);
	int ret = 0;

	/*
	 * No ordinary (disk based) filesystem counts links as inodes;
	 * but each new link needs a new dentry, pinning lowmem, and
	 * tmpfs dentries cannot be pruned until they are unlinked.
	 * But if an O_TMPFILE file is linked into the tmpfs, the
	 * first link must skip that, to get the accounting right.
	 */
	if (inode->i_nlink) {
		ret = shmem_reserve_inode(inode->i_sb, NULL);
		if (ret)
			goto out;
	}

	ret = simple_offset_add(shmem_get_offset_ctx(dir), dentry);
	if (ret) {
		if (inode->i_nlink)
			shmem_free_inode(inode->i_sb, 0);
		goto out;
	}

	dir->i_size += BOGO_DIRENT_SIZE;
	inode_set_mtime_to_ts(dir,
			      inode_set_ctime_to_ts(dir, inode_set_ctime_current(inode)));
	inode_inc_iversion(dir);
	inc_nlink(inode);
	ihold(inode);	/* New dentry reference */
	dget(dentry);	/* Extra pinning count for the created dentry */
	d_instantiate(dentry, inode);
out:
	return ret;
}

static int shmem_unlink(struct inode *dir, struct dentry *dentry)
{
	struct inode *inode = d_inode(dentry);

	if (inode->i_nlink > 1 && !S_ISDIR(inode->i_mode))
		shmem_free_inode(inode->i_sb, 0);

	simple_offset_remove(shmem_get_offset_ctx(dir), dentry);

	dir->i_size -= BOGO_DIRENT_SIZE;
	inode_set_mtime_to_ts(dir,
			      inode_set_ctime_to_ts(dir, inode_set_ctime_current(inode)));
	inode_inc_iversion(dir);
	drop_nlink(inode);
	dput(dentry);	/* Undo the count from "create" - does all the work */
	return 0;
}

static int shmem_rmdir(struct inode *dir, struct dentry *dentry)
{
	if (!simple_offset_empty(dentry))
		return -ENOTEMPTY;

	drop_nlink(d_inode(dentry));
	drop_nlink(dir);
	return shmem_unlink(dir, dentry);
}

static int shmem_whiteout(struct mnt_idmap *idmap,
			  struct inode *old_dir, struct dentry *old_dentry)
{
	struct dentry *whiteout;
	int error;

	whiteout = d_alloc(old_dentry->d_parent, &old_dentry->d_name);
	if (!whiteout)
		return -ENOMEM;

	error = shmem_mknod(idmap, old_dir, whiteout,
			    S_IFCHR | WHITEOUT_MODE, WHITEOUT_DEV);
	dput(whiteout);
	if (error)
		return error;

	/*
	 * Cheat and hash the whiteout while the old dentry is still in
	 * place, instead of playing games with FS_RENAME_DOES_D_MOVE.
	 *
	 * d_lookup() will consistently find one of them at this point,
	 * not sure which one, but that isn't even important.
	 */
	d_rehash(whiteout);
	return 0;
}

/*
 * The VFS layer already does all the dentry stuff for rename,
 * we just have to decrement the usage count for the target if
 * it exists so that the VFS layer correctly free's it when it
 * gets overwritten.
 */
static int shmem_rename2(struct mnt_idmap *idmap,
			 struct inode *old_dir, struct dentry *old_dentry,
			 struct inode *new_dir, struct dentry *new_dentry,
			 unsigned int flags)
{
	struct inode *inode = d_inode(old_dentry);
	int they_are_dirs = S_ISDIR(inode->i_mode);
	int error;

	if (flags & ~(RENAME_NOREPLACE | RENAME_EXCHANGE | RENAME_WHITEOUT))
		return -EINVAL;

	if (flags & RENAME_EXCHANGE)
		return simple_offset_rename_exchange(old_dir, old_dentry,
						     new_dir, new_dentry);

	if (!simple_offset_empty(new_dentry))
		return -ENOTEMPTY;

	if (flags & RENAME_WHITEOUT) {
		error = shmem_whiteout(idmap, old_dir, old_dentry);
		if (error)
			return error;
	}

	error = simple_offset_rename(old_dir, old_dentry, new_dir, new_dentry);
	if (error)
		return error;

	if (d_really_is_positive(new_dentry)) {
		(void) shmem_unlink(new_dir, new_dentry);
		if (they_are_dirs) {
			drop_nlink(d_inode(new_dentry));
			drop_nlink(old_dir);
		}
	} else if (they_are_dirs) {
		drop_nlink(old_dir);
		inc_nlink(new_dir);
	}

	old_dir->i_size -= BOGO_DIRENT_SIZE;
	new_dir->i_size += BOGO_DIRENT_SIZE;
	simple_rename_timestamp(old_dir, old_dentry, new_dir, new_dentry);
	inode_inc_iversion(old_dir);
	inode_inc_iversion(new_dir);
	return 0;
}

static int shmem_symlink(struct mnt_idmap *idmap, struct inode *dir,
			 struct dentry *dentry, const char *symname)
{
	int error;
	int len;
	struct inode *inode;
	struct folio *folio;

	len = strlen(symname) + 1;
	if (len > PAGE_SIZE)
		return -ENAMETOOLONG;

	inode = shmem_get_inode(idmap, dir->i_sb, dir, S_IFLNK | 0777, 0,
				VM_NORESERVE);
	if (IS_ERR(inode))
		return PTR_ERR(inode);

	error = security_inode_init_security(inode, dir, &dentry->d_name,
					     shmem_initxattrs, NULL);
	if (error && error != -EOPNOTSUPP)
		goto out_iput;

	error = simple_offset_add(shmem_get_offset_ctx(dir), dentry);
	if (error)
		goto out_iput;

	inode->i_size = len-1;
	if (len <= SHORT_SYMLINK_LEN) {
		inode->i_link = kmemdup(symname, len, GFP_KERNEL);
		if (!inode->i_link) {
			error = -ENOMEM;
			goto out_remove_offset;
		}
		inode->i_op = &shmem_short_symlink_operations;
	} else {
		inode_nohighmem(inode);
		inode->i_mapping->a_ops = &shmem_aops;
		error = shmem_get_folio(inode, 0, &folio, SGP_WRITE);
		if (error)
			goto out_remove_offset;
		inode->i_op = &shmem_symlink_inode_operations;
		memcpy(folio_address(folio), symname, len);
		folio_mark_uptodate(folio);
		folio_mark_dirty(folio);
		folio_unlock(folio);
		folio_put(folio);
	}
	dir->i_size += BOGO_DIRENT_SIZE;
	inode_set_mtime_to_ts(dir, inode_set_ctime_current(dir));
	inode_inc_iversion(dir);
	d_instantiate(dentry, inode);
	dget(dentry);
	return 0;

out_remove_offset:
	simple_offset_remove(shmem_get_offset_ctx(dir), dentry);
out_iput:
	iput(inode);
	return error;
}

static void shmem_put_link(void *arg)
{
	folio_mark_accessed(arg);
	folio_put(arg);
}

static const char *shmem_get_link(struct dentry *dentry, struct inode *inode,
				  struct delayed_call *done)
{
	struct folio *folio = NULL;
	int error;

	if (!dentry) {
		folio = filemap_get_folio(inode->i_mapping, 0);
		if (IS_ERR(folio))
			return ERR_PTR(-ECHILD);
		if (PageHWPoison(folio_page(folio, 0)) ||
		    !folio_test_uptodate(folio)) {
			folio_put(folio);
			return ERR_PTR(-ECHILD);
		}
	} else {
		error = shmem_get_folio(inode, 0, &folio, SGP_READ);
		if (error)
			return ERR_PTR(error);
		if (!folio)
			return ERR_PTR(-ECHILD);
		if (PageHWPoison(folio_page(folio, 0))) {
			folio_unlock(folio);
			folio_put(folio);
			return ERR_PTR(-ECHILD);
		}
		folio_unlock(folio);
	}
	set_delayed_call(done, shmem_put_link, folio);
	return folio_address(folio);
}

#ifdef CONFIG_TMPFS_XATTR

static int shmem_fileattr_get(struct dentry *dentry, struct fileattr *fa)
{
	struct shmem_inode_info *info = SHMEM_I(d_inode(dentry));

	fileattr_fill_flags(fa, info->fsflags & SHMEM_FL_USER_VISIBLE);

	return 0;
}

static int shmem_fileattr_set(struct mnt_idmap *idmap,
			      struct dentry *dentry, struct fileattr *fa)
{
	struct inode *inode = d_inode(dentry);
	struct shmem_inode_info *info = SHMEM_I(inode);

	if (fileattr_has_fsx(fa))
		return -EOPNOTSUPP;
	if (fa->flags & ~SHMEM_FL_USER_MODIFIABLE)
		return -EOPNOTSUPP;

	info->fsflags = (info->fsflags & ~SHMEM_FL_USER_MODIFIABLE) |
		(fa->flags & SHMEM_FL_USER_MODIFIABLE);

	shmem_set_inode_flags(inode, info->fsflags);
	inode_set_ctime_current(inode);
	inode_inc_iversion(inode);
	return 0;
}

/*
 * Superblocks without xattr inode operations may get some security.* xattr
 * support from the LSM "for free". As soon as we have any other xattrs
 * like ACLs, we also need to implement the security.* handlers at
 * filesystem level, though.
 */

/*
 * Callback for security_inode_init_security() for acquiring xattrs.
 */
static int shmem_initxattrs(struct inode *inode,
			    const struct xattr *xattr_array, void *fs_info)
{
	struct shmem_inode_info *info = SHMEM_I(inode);
	struct shmem_sb_info *sbinfo = SHMEM_SB(inode->i_sb);
	const struct xattr *xattr;
	struct simple_xattr *new_xattr;
	size_t ispace = 0;
	size_t len;

	if (sbinfo->max_inodes) {
		for (xattr = xattr_array; xattr->name != NULL; xattr++) {
			ispace += simple_xattr_space(xattr->name,
				xattr->value_len + XATTR_SECURITY_PREFIX_LEN);
		}
		if (ispace) {
			raw_spin_lock(&sbinfo->stat_lock);
			if (sbinfo->free_ispace < ispace)
				ispace = 0;
			else
				sbinfo->free_ispace -= ispace;
			raw_spin_unlock(&sbinfo->stat_lock);
			if (!ispace)
				return -ENOSPC;
		}
	}

	for (xattr = xattr_array; xattr->name != NULL; xattr++) {
		new_xattr = simple_xattr_alloc(xattr->value, xattr->value_len);
		if (!new_xattr)
			break;

		len = strlen(xattr->name) + 1;
		new_xattr->name = kmalloc(XATTR_SECURITY_PREFIX_LEN + len,
					  GFP_KERNEL_ACCOUNT);
		if (!new_xattr->name) {
			kvfree(new_xattr);
			break;
		}

		memcpy(new_xattr->name, XATTR_SECURITY_PREFIX,
		       XATTR_SECURITY_PREFIX_LEN);
		memcpy(new_xattr->name + XATTR_SECURITY_PREFIX_LEN,
		       xattr->name, len);

		simple_xattr_add(&info->xattrs, new_xattr);
	}

	if (xattr->name != NULL) {
		if (ispace) {
			raw_spin_lock(&sbinfo->stat_lock);
			sbinfo->free_ispace += ispace;
			raw_spin_unlock(&sbinfo->stat_lock);
		}
		simple_xattrs_free(&info->xattrs, NULL);
		return -ENOMEM;
	}

	return 0;
}

static int shmem_xattr_handler_get(const struct xattr_handler *handler,
				   struct dentry *unused, struct inode *inode,
				   const char *name, void *buffer, size_t size)
{
	struct shmem_inode_info *info = SHMEM_I(inode);

	name = xattr_full_name(handler, name);
	return simple_xattr_get(&info->xattrs, name, buffer, size);
}

static int shmem_xattr_handler_set(const struct xattr_handler *handler,
				   struct mnt_idmap *idmap,
				   struct dentry *unused, struct inode *inode,
				   const char *name, const void *value,
				   size_t size, int flags)
{
	struct shmem_inode_info *info = SHMEM_I(inode);
	struct shmem_sb_info *sbinfo = SHMEM_SB(inode->i_sb);
	struct simple_xattr *old_xattr;
	size_t ispace = 0;

	name = xattr_full_name(handler, name);
	if (value && sbinfo->max_inodes) {
		ispace = simple_xattr_space(name, size);
		raw_spin_lock(&sbinfo->stat_lock);
		if (sbinfo->free_ispace < ispace)
			ispace = 0;
		else
			sbinfo->free_ispace -= ispace;
		raw_spin_unlock(&sbinfo->stat_lock);
		if (!ispace)
			return -ENOSPC;
	}

	old_xattr = simple_xattr_set(&info->xattrs, name, value, size, flags);
	if (!IS_ERR(old_xattr)) {
		ispace = 0;
		if (old_xattr && sbinfo->max_inodes)
			ispace = simple_xattr_space(old_xattr->name,
						    old_xattr->size);
		simple_xattr_free(old_xattr);
		old_xattr = NULL;
		inode_set_ctime_current(inode);
		inode_inc_iversion(inode);
	}
	if (ispace) {
		raw_spin_lock(&sbinfo->stat_lock);
		sbinfo->free_ispace += ispace;
		raw_spin_unlock(&sbinfo->stat_lock);
	}
	return PTR_ERR(old_xattr);
}

static const struct xattr_handler shmem_security_xattr_handler = {
	.prefix = XATTR_SECURITY_PREFIX,
	.get = shmem_xattr_handler_get,
	.set = shmem_xattr_handler_set,
};

static const struct xattr_handler shmem_trusted_xattr_handler = {
	.prefix = XATTR_TRUSTED_PREFIX,
	.get = shmem_xattr_handler_get,
	.set = shmem_xattr_handler_set,
};

static const struct xattr_handler shmem_user_xattr_handler = {
	.prefix = XATTR_USER_PREFIX,
	.get = shmem_xattr_handler_get,
	.set = shmem_xattr_handler_set,
};

static const struct xattr_handler * const shmem_xattr_handlers[] = {
	&shmem_security_xattr_handler,
	&shmem_trusted_xattr_handler,
	&shmem_user_xattr_handler,
	NULL
};

static ssize_t shmem_listxattr(struct dentry *dentry, char *buffer, size_t size)
{
	struct shmem_inode_info *info = SHMEM_I(d_inode(dentry));
	return simple_xattr_list(d_inode(dentry), &info->xattrs, buffer, size);
}
#endif /* CONFIG_TMPFS_XATTR */

static const struct inode_operations shmem_short_symlink_operations = {
	.getattr	= shmem_getattr,
	.setattr	= shmem_setattr,
	.get_link	= simple_get_link,
#ifdef CONFIG_TMPFS_XATTR
	.listxattr	= shmem_listxattr,
#endif
};

static const struct inode_operations shmem_symlink_inode_operations = {
	.getattr	= shmem_getattr,
	.setattr	= shmem_setattr,
	.get_link	= shmem_get_link,
#ifdef CONFIG_TMPFS_XATTR
	.listxattr	= shmem_listxattr,
#endif
};

static struct dentry *shmem_get_parent(struct dentry *child)
{
	return ERR_PTR(-ESTALE);
}

static int shmem_match(struct inode *ino, void *vfh)
{
	__u32 *fh = vfh;
	__u64 inum = fh[2];
	inum = (inum << 32) | fh[1];
	return ino->i_ino == inum && fh[0] == ino->i_generation;
}

/* Find any alias of inode, but prefer a hashed alias */
static struct dentry *shmem_find_alias(struct inode *inode)
{
	struct dentry *alias = d_find_alias(inode);

	return alias ?: d_find_any_alias(inode);
}

static struct dentry *shmem_fh_to_dentry(struct super_block *sb,
		struct fid *fid, int fh_len, int fh_type)
{
	struct inode *inode;
	struct dentry *dentry = NULL;
	u64 inum;

	if (fh_len < 3)
		return NULL;

	inum = fid->raw[2];
	inum = (inum << 32) | fid->raw[1];

	inode = ilookup5(sb, (unsigned long)(inum + fid->raw[0]),
			shmem_match, fid->raw);
	if (inode) {
		dentry = shmem_find_alias(inode);
		iput(inode);
	}

	return dentry;
}

static int shmem_encode_fh(struct inode *inode, __u32 *fh, int *len,
				struct inode *parent)
{
	if (*len < 3) {
		*len = 3;
		return FILEID_INVALID;
	}

	if (inode_unhashed(inode)) {
		/* Unfortunately insert_inode_hash is not idempotent,
		 * so as we hash inodes here rather than at creation
		 * time, we need a lock to ensure we only try
		 * to do it once
		 */
		static DEFINE_SPINLOCK(lock);
		spin_lock(&lock);
		if (inode_unhashed(inode))
			__insert_inode_hash(inode,
					    inode->i_ino + inode->i_generation);
		spin_unlock(&lock);
	}

	fh[0] = inode->i_generation;
	fh[1] = inode->i_ino;
	fh[2] = ((__u64)inode->i_ino) >> 32;

	*len = 3;
	return 1;
}

static const struct export_operations shmem_export_ops = {
	.get_parent     = shmem_get_parent,
	.encode_fh      = shmem_encode_fh,
	.fh_to_dentry	= shmem_fh_to_dentry,
};

enum shmem_param {
	Opt_gid,
	Opt_huge,
	Opt_mode,
	Opt_mpol,
	Opt_nr_blocks,
	Opt_nr_inodes,
	Opt_size,
	Opt_uid,
	Opt_inode32,
	Opt_inode64,
	Opt_noswap,
	Opt_quota,
	Opt_usrquota,
	Opt_grpquota,
	Opt_usrquota_block_hardlimit,
	Opt_usrquota_inode_hardlimit,
	Opt_grpquota_block_hardlimit,
	Opt_grpquota_inode_hardlimit,
};

static const struct constant_table shmem_param_enums_huge[] = {
	{"never",	SHMEM_HUGE_NEVER },
	{"always",	SHMEM_HUGE_ALWAYS },
	{"within_size",	SHMEM_HUGE_WITHIN_SIZE },
	{"advise",	SHMEM_HUGE_ADVISE },
	{}
};

const struct fs_parameter_spec shmem_fs_parameters[] = {
	fsparam_gid   ("gid",		Opt_gid),
	fsparam_enum  ("huge",		Opt_huge,  shmem_param_enums_huge),
	fsparam_u32oct("mode",		Opt_mode),
	fsparam_string("mpol",		Opt_mpol),
	fsparam_string("nr_blocks",	Opt_nr_blocks),
	fsparam_string("nr_inodes",	Opt_nr_inodes),
	fsparam_string("size",		Opt_size),
	fsparam_uid   ("uid",		Opt_uid),
	fsparam_flag  ("inode32",	Opt_inode32),
	fsparam_flag  ("inode64",	Opt_inode64),
	fsparam_flag  ("noswap",	Opt_noswap),
#ifdef CONFIG_TMPFS_QUOTA
	fsparam_flag  ("quota",		Opt_quota),
	fsparam_flag  ("usrquota",	Opt_usrquota),
	fsparam_flag  ("grpquota",	Opt_grpquota),
	fsparam_string("usrquota_block_hardlimit", Opt_usrquota_block_hardlimit),
	fsparam_string("usrquota_inode_hardlimit", Opt_usrquota_inode_hardlimit),
	fsparam_string("grpquota_block_hardlimit", Opt_grpquota_block_hardlimit),
	fsparam_string("grpquota_inode_hardlimit", Opt_grpquota_inode_hardlimit),
#endif
	{}
};

static int shmem_parse_one(struct fs_context *fc, struct fs_parameter *param)
{
	struct shmem_options *ctx = fc->fs_private;
	struct fs_parse_result result;
	unsigned long long size;
	char *rest;
	int opt;
	kuid_t kuid;
	kgid_t kgid;

	opt = fs_parse(fc, shmem_fs_parameters, param, &result);
	if (opt < 0)
		return opt;

	switch (opt) {
	case Opt_size:
		size = memparse(param->string, &rest);
		if (*rest == '%') {
			size <<= PAGE_SHIFT;
			size *= totalram_pages();
			do_div(size, 100);
			rest++;
		}
		if (*rest)
			goto bad_value;
		ctx->blocks = DIV_ROUND_UP(size, PAGE_SIZE);
		ctx->seen |= SHMEM_SEEN_BLOCKS;
		break;
	case Opt_nr_blocks:
		ctx->blocks = memparse(param->string, &rest);
		if (*rest || ctx->blocks > LONG_MAX)
			goto bad_value;
		ctx->seen |= SHMEM_SEEN_BLOCKS;
		break;
	case Opt_nr_inodes:
		ctx->inodes = memparse(param->string, &rest);
		if (*rest || ctx->inodes > ULONG_MAX / BOGO_INODE_SIZE)
			goto bad_value;
		ctx->seen |= SHMEM_SEEN_INODES;
		break;
	case Opt_mode:
		ctx->mode = result.uint_32 & 07777;
		break;
	case Opt_uid:
		kuid = result.uid;

		/*
		 * The requested uid must be representable in the
		 * filesystem's idmapping.
		 */
		if (!kuid_has_mapping(fc->user_ns, kuid))
			goto bad_value;

		ctx->uid = kuid;
		break;
	case Opt_gid:
		kgid = result.gid;

		/*
		 * The requested gid must be representable in the
		 * filesystem's idmapping.
		 */
		if (!kgid_has_mapping(fc->user_ns, kgid))
			goto bad_value;

		ctx->gid = kgid;
		break;
	case Opt_huge:
		ctx->huge = result.uint_32;
		if (ctx->huge != SHMEM_HUGE_NEVER &&
		    !(IS_ENABLED(CONFIG_TRANSPARENT_HUGEPAGE) &&
		      has_transparent_hugepage()))
			goto unsupported_parameter;
		ctx->seen |= SHMEM_SEEN_HUGE;
		break;
	case Opt_mpol:
		if (IS_ENABLED(CONFIG_NUMA)) {
			mpol_put(ctx->mpol);
			ctx->mpol = NULL;
			if (mpol_parse_str(param->string, &ctx->mpol))
				goto bad_value;
			break;
		}
		goto unsupported_parameter;
	case Opt_inode32:
		ctx->full_inums = false;
		ctx->seen |= SHMEM_SEEN_INUMS;
		break;
	case Opt_inode64:
		if (sizeof(ino_t) < 8) {
			return invalfc(fc,
				       "Cannot use inode64 with <64bit inums in kernel\n");
		}
		ctx->full_inums = true;
		ctx->seen |= SHMEM_SEEN_INUMS;
		break;
	case Opt_noswap:
		if ((fc->user_ns != &init_user_ns) || !capable(CAP_SYS_ADMIN)) {
			return invalfc(fc,
				       "Turning off swap in unprivileged tmpfs mounts unsupported");
		}
		ctx->noswap = true;
		ctx->seen |= SHMEM_SEEN_NOSWAP;
		break;
	case Opt_quota:
		if (fc->user_ns != &init_user_ns)
			return invalfc(fc, "Quotas in unprivileged tmpfs mounts are unsupported");
		ctx->seen |= SHMEM_SEEN_QUOTA;
		ctx->quota_types |= (QTYPE_MASK_USR | QTYPE_MASK_GRP);
		break;
	case Opt_usrquota:
		if (fc->user_ns != &init_user_ns)
			return invalfc(fc, "Quotas in unprivileged tmpfs mounts are unsupported");
		ctx->seen |= SHMEM_SEEN_QUOTA;
		ctx->quota_types |= QTYPE_MASK_USR;
		break;
	case Opt_grpquota:
		if (fc->user_ns != &init_user_ns)
			return invalfc(fc, "Quotas in unprivileged tmpfs mounts are unsupported");
		ctx->seen |= SHMEM_SEEN_QUOTA;
		ctx->quota_types |= QTYPE_MASK_GRP;
		break;
	case Opt_usrquota_block_hardlimit:
		size = memparse(param->string, &rest);
		if (*rest || !size)
			goto bad_value;
		if (size > SHMEM_QUOTA_MAX_SPC_LIMIT)
			return invalfc(fc,
				       "User quota block hardlimit too large.");
		ctx->qlimits.usrquota_bhardlimit = size;
		break;
	case Opt_grpquota_block_hardlimit:
		size = memparse(param->string, &rest);
		if (*rest || !size)
			goto bad_value;
		if (size > SHMEM_QUOTA_MAX_SPC_LIMIT)
			return invalfc(fc,
				       "Group quota block hardlimit too large.");
		ctx->qlimits.grpquota_bhardlimit = size;
		break;
	case Opt_usrquota_inode_hardlimit:
		size = memparse(param->string, &rest);
		if (*rest || !size)
			goto bad_value;
		if (size > SHMEM_QUOTA_MAX_INO_LIMIT)
			return invalfc(fc,
				       "User quota inode hardlimit too large.");
		ctx->qlimits.usrquota_ihardlimit = size;
		break;
	case Opt_grpquota_inode_hardlimit:
		size = memparse(param->string, &rest);
		if (*rest || !size)
			goto bad_value;
		if (size > SHMEM_QUOTA_MAX_INO_LIMIT)
			return invalfc(fc,
				       "Group quota inode hardlimit too large.");
		ctx->qlimits.grpquota_ihardlimit = size;
		break;
	}
	return 0;

unsupported_parameter:
	return invalfc(fc, "Unsupported parameter '%s'", param->key);
bad_value:
	return invalfc(fc, "Bad value for '%s'", param->key);
}

static int shmem_parse_options(struct fs_context *fc, void *data)
{
	char *options = data;

	if (options) {
		int err = security_sb_eat_lsm_opts(options, &fc->security);
		if (err)
			return err;
	}

	while (options != NULL) {
		char *this_char = options;
		for (;;) {
			/*
			 * NUL-terminate this option: unfortunately,
			 * mount options form a comma-separated list,
			 * but mpol's nodelist may also contain commas.
			 */
			options = strchr(options, ',');
			if (options == NULL)
				break;
			options++;
			if (!isdigit(*options)) {
				options[-1] = '\0';
				break;
			}
		}
		if (*this_char) {
			char *value = strchr(this_char, '=');
			size_t len = 0;
			int err;

			if (value) {
				*value++ = '\0';
				len = strlen(value);
			}
			err = vfs_parse_fs_string(fc, this_char, value, len);
			if (err < 0)
				return err;
		}
	}
	return 0;
}

/*
 * Reconfigure a shmem filesystem.
 */
static int shmem_reconfigure(struct fs_context *fc)
{
	struct shmem_options *ctx = fc->fs_private;
	struct shmem_sb_info *sbinfo = SHMEM_SB(fc->root->d_sb);
	unsigned long used_isp;
	struct mempolicy *mpol = NULL;
	const char *err;

	raw_spin_lock(&sbinfo->stat_lock);
	used_isp = sbinfo->max_inodes * BOGO_INODE_SIZE - sbinfo->free_ispace;

	if ((ctx->seen & SHMEM_SEEN_BLOCKS) && ctx->blocks) {
		if (!sbinfo->max_blocks) {
			err = "Cannot retroactively limit size";
			goto out;
		}
		if (percpu_counter_compare(&sbinfo->used_blocks,
					   ctx->blocks) > 0) {
			err = "Too small a size for current use";
			goto out;
		}
	}
	if ((ctx->seen & SHMEM_SEEN_INODES) && ctx->inodes) {
		if (!sbinfo->max_inodes) {
			err = "Cannot retroactively limit inodes";
			goto out;
		}
		if (ctx->inodes * BOGO_INODE_SIZE < used_isp) {
			err = "Too few inodes for current use";
			goto out;
		}
	}

	if ((ctx->seen & SHMEM_SEEN_INUMS) && !ctx->full_inums &&
	    sbinfo->next_ino > UINT_MAX) {
		err = "Current inum too high to switch to 32-bit inums";
		goto out;
	}
	if ((ctx->seen & SHMEM_SEEN_NOSWAP) && ctx->noswap && !sbinfo->noswap) {
		err = "Cannot disable swap on remount";
		goto out;
	}
	if (!(ctx->seen & SHMEM_SEEN_NOSWAP) && !ctx->noswap && sbinfo->noswap) {
		err = "Cannot enable swap on remount if it was disabled on first mount";
		goto out;
	}

	if (ctx->seen & SHMEM_SEEN_QUOTA &&
	    !sb_any_quota_loaded(fc->root->d_sb)) {
		err = "Cannot enable quota on remount";
		goto out;
	}

#ifdef CONFIG_TMPFS_QUOTA
#define CHANGED_LIMIT(name)						\
	(ctx->qlimits.name## hardlimit &&				\
	(ctx->qlimits.name## hardlimit != sbinfo->qlimits.name## hardlimit))

	if (CHANGED_LIMIT(usrquota_b) || CHANGED_LIMIT(usrquota_i) ||
	    CHANGED_LIMIT(grpquota_b) || CHANGED_LIMIT(grpquota_i)) {
		err = "Cannot change global quota limit on remount";
		goto out;
	}
#endif /* CONFIG_TMPFS_QUOTA */

	if (ctx->seen & SHMEM_SEEN_HUGE)
		sbinfo->huge = ctx->huge;
	if (ctx->seen & SHMEM_SEEN_INUMS)
		sbinfo->full_inums = ctx->full_inums;
	if (ctx->seen & SHMEM_SEEN_BLOCKS)
		sbinfo->max_blocks  = ctx->blocks;
	if (ctx->seen & SHMEM_SEEN_INODES) {
		sbinfo->max_inodes  = ctx->inodes;
		sbinfo->free_ispace = ctx->inodes * BOGO_INODE_SIZE - used_isp;
	}

	/*
	 * Preserve previous mempolicy unless mpol remount option was specified.
	 */
	if (ctx->mpol) {
		mpol = sbinfo->mpol;
		sbinfo->mpol = ctx->mpol;	/* transfers initial ref */
		ctx->mpol = NULL;
	}

	if (ctx->noswap)
		sbinfo->noswap = true;

	raw_spin_unlock(&sbinfo->stat_lock);
	mpol_put(mpol);
	return 0;
out:
	raw_spin_unlock(&sbinfo->stat_lock);
	return invalfc(fc, "%s", err);
}

static int shmem_show_options(struct seq_file *seq, struct dentry *root)
{
	struct shmem_sb_info *sbinfo = SHMEM_SB(root->d_sb);
	struct mempolicy *mpol;

	if (sbinfo->max_blocks != shmem_default_max_blocks())
		seq_printf(seq, ",size=%luk", K(sbinfo->max_blocks));
	if (sbinfo->max_inodes != shmem_default_max_inodes())
		seq_printf(seq, ",nr_inodes=%lu", sbinfo->max_inodes);
	if (sbinfo->mode != (0777 | S_ISVTX))
		seq_printf(seq, ",mode=%03ho", sbinfo->mode);
	if (!uid_eq(sbinfo->uid, GLOBAL_ROOT_UID))
		seq_printf(seq, ",uid=%u",
				from_kuid_munged(&init_user_ns, sbinfo->uid));
	if (!gid_eq(sbinfo->gid, GLOBAL_ROOT_GID))
		seq_printf(seq, ",gid=%u",
				from_kgid_munged(&init_user_ns, sbinfo->gid));

	/*
	 * Showing inode{64,32} might be useful even if it's the system default,
	 * since then people don't have to resort to checking both here and
	 * /proc/config.gz to confirm 64-bit inums were successfully applied
	 * (which may not even exist if IKCONFIG_PROC isn't enabled).
	 *
	 * We hide it when inode64 isn't the default and we are using 32-bit
	 * inodes, since that probably just means the feature isn't even under
	 * consideration.
	 *
	 * As such:
	 *
	 *                     +-----------------+-----------------+
	 *                     | TMPFS_INODE64=y | TMPFS_INODE64=n |
	 *  +------------------+-----------------+-----------------+
	 *  | full_inums=true  | show            | show            |
	 *  | full_inums=false | show            | hide            |
	 *  +------------------+-----------------+-----------------+
	 *
	 */
	if (IS_ENABLED(CONFIG_TMPFS_INODE64) || sbinfo->full_inums)
		seq_printf(seq, ",inode%d", (sbinfo->full_inums ? 64 : 32));
#ifdef CONFIG_TRANSPARENT_HUGEPAGE
	/* Rightly or wrongly, show huge mount option unmasked by shmem_huge */
	if (sbinfo->huge)
		seq_printf(seq, ",huge=%s", shmem_format_huge(sbinfo->huge));
#endif
	mpol = shmem_get_sbmpol(sbinfo);
	shmem_show_mpol(seq, mpol);
	mpol_put(mpol);
	if (sbinfo->noswap)
		seq_printf(seq, ",noswap");
#ifdef CONFIG_TMPFS_QUOTA
	if (sb_has_quota_active(root->d_sb, USRQUOTA))
		seq_printf(seq, ",usrquota");
	if (sb_has_quota_active(root->d_sb, GRPQUOTA))
		seq_printf(seq, ",grpquota");
	if (sbinfo->qlimits.usrquota_bhardlimit)
		seq_printf(seq, ",usrquota_block_hardlimit=%lld",
			   sbinfo->qlimits.usrquota_bhardlimit);
	if (sbinfo->qlimits.grpquota_bhardlimit)
		seq_printf(seq, ",grpquota_block_hardlimit=%lld",
			   sbinfo->qlimits.grpquota_bhardlimit);
	if (sbinfo->qlimits.usrquota_ihardlimit)
		seq_printf(seq, ",usrquota_inode_hardlimit=%lld",
			   sbinfo->qlimits.usrquota_ihardlimit);
	if (sbinfo->qlimits.grpquota_ihardlimit)
		seq_printf(seq, ",grpquota_inode_hardlimit=%lld",
			   sbinfo->qlimits.grpquota_ihardlimit);
#endif
	return 0;
}

#endif /* CONFIG_TMPFS */

static void shmem_put_super(struct super_block *sb)
{
	struct shmem_sb_info *sbinfo = SHMEM_SB(sb);

#ifdef CONFIG_TMPFS_QUOTA
	shmem_disable_quotas(sb);
#endif
	free_percpu(sbinfo->ino_batch);
	percpu_counter_destroy(&sbinfo->used_blocks);
	mpol_put(sbinfo->mpol);
	kfree(sbinfo);
	sb->s_fs_info = NULL;
}

static int shmem_fill_super(struct super_block *sb, struct fs_context *fc)
{
	struct shmem_options *ctx = fc->fs_private;
	struct inode *inode;
	struct shmem_sb_info *sbinfo;
	int error = -ENOMEM;

	/* Round up to L1_CACHE_BYTES to resist false sharing */
	sbinfo = kzalloc(max((int)sizeof(struct shmem_sb_info),
				L1_CACHE_BYTES), GFP_KERNEL);
	if (!sbinfo)
		return error;

	sb->s_fs_info = sbinfo;

#ifdef CONFIG_TMPFS
	/*
	 * Per default we only allow half of the physical ram per
	 * tmpfs instance, limiting inodes to one per page of lowmem;
	 * but the internal instance is left unlimited.
	 */
	if (!(sb->s_flags & SB_KERNMOUNT)) {
		if (!(ctx->seen & SHMEM_SEEN_BLOCKS))
			ctx->blocks = shmem_default_max_blocks();
		if (!(ctx->seen & SHMEM_SEEN_INODES))
			ctx->inodes = shmem_default_max_inodes();
		if (!(ctx->seen & SHMEM_SEEN_INUMS))
			ctx->full_inums = IS_ENABLED(CONFIG_TMPFS_INODE64);
		sbinfo->noswap = ctx->noswap;
	} else {
		sb->s_flags |= SB_NOUSER;
	}
	sb->s_export_op = &shmem_export_ops;
	sb->s_flags |= SB_NOSEC | SB_I_VERSION;
#else
	sb->s_flags |= SB_NOUSER;
#endif
	sbinfo->max_blocks = ctx->blocks;
	sbinfo->max_inodes = ctx->inodes;
	sbinfo->free_ispace = sbinfo->max_inodes * BOGO_INODE_SIZE;
	if (sb->s_flags & SB_KERNMOUNT) {
		sbinfo->ino_batch = alloc_percpu(ino_t);
		if (!sbinfo->ino_batch)
			goto failed;
	}
	sbinfo->uid = ctx->uid;
	sbinfo->gid = ctx->gid;
	sbinfo->full_inums = ctx->full_inums;
	sbinfo->mode = ctx->mode;
	sbinfo->huge = ctx->huge;
	sbinfo->mpol = ctx->mpol;
	ctx->mpol = NULL;

	raw_spin_lock_init(&sbinfo->stat_lock);
	if (percpu_counter_init(&sbinfo->used_blocks, 0, GFP_KERNEL))
		goto failed;
	spin_lock_init(&sbinfo->shrinklist_lock);
	INIT_LIST_HEAD(&sbinfo->shrinklist);

	sb->s_maxbytes = MAX_LFS_FILESIZE;
	sb->s_blocksize = PAGE_SIZE;
	sb->s_blocksize_bits = PAGE_SHIFT;
	sb->s_magic = TMPFS_MAGIC;
	sb->s_op = &shmem_ops;
	sb->s_time_gran = 1;
#ifdef CONFIG_TMPFS_XATTR
	sb->s_xattr = shmem_xattr_handlers;
#endif
#ifdef CONFIG_TMPFS_POSIX_ACL
	sb->s_flags |= SB_POSIXACL;
#endif
	uuid_t uuid;
	uuid_gen(&uuid);
	super_set_uuid(sb, uuid.b, sizeof(uuid));

#ifdef CONFIG_TMPFS_QUOTA
	if (ctx->seen & SHMEM_SEEN_QUOTA) {
		sb->dq_op = &shmem_quota_operations;
		sb->s_qcop = &dquot_quotactl_sysfile_ops;
		sb->s_quota_types = QTYPE_MASK_USR | QTYPE_MASK_GRP;

		/* Copy the default limits from ctx into sbinfo */
		memcpy(&sbinfo->qlimits, &ctx->qlimits,
		       sizeof(struct shmem_quota_limits));

		if (shmem_enable_quotas(sb, ctx->quota_types))
			goto failed;
	}
#endif /* CONFIG_TMPFS_QUOTA */

	inode = shmem_get_inode(&nop_mnt_idmap, sb, NULL,
				S_IFDIR | sbinfo->mode, 0, VM_NORESERVE);
	if (IS_ERR(inode)) {
		error = PTR_ERR(inode);
		goto failed;
	}
	inode->i_uid = sbinfo->uid;
	inode->i_gid = sbinfo->gid;
	sb->s_root = d_make_root(inode);
	if (!sb->s_root)
		goto failed;
	return 0;

failed:
	shmem_put_super(sb);
	return error;
}

static int shmem_get_tree(struct fs_context *fc)
{
	return get_tree_nodev(fc, shmem_fill_super);
}

static void shmem_free_fc(struct fs_context *fc)
{
	struct shmem_options *ctx = fc->fs_private;

	if (ctx) {
		mpol_put(ctx->mpol);
		kfree(ctx);
	}
}

static const struct fs_context_operations shmem_fs_context_ops = {
	.free			= shmem_free_fc,
	.get_tree		= shmem_get_tree,
#ifdef CONFIG_TMPFS
	.parse_monolithic	= shmem_parse_options,
	.parse_param		= shmem_parse_one,
	.reconfigure		= shmem_reconfigure,
#endif
};

static struct kmem_cache *shmem_inode_cachep __ro_after_init;

static struct inode *shmem_alloc_inode(struct super_block *sb)
{
	struct shmem_inode_info *info;
	info = alloc_inode_sb(sb, shmem_inode_cachep, GFP_KERNEL);
	if (!info)
		return NULL;
	return &info->vfs_inode;
}

static void shmem_free_in_core_inode(struct inode *inode)
{
	if (S_ISLNK(inode->i_mode))
		kfree(inode->i_link);
	kmem_cache_free(shmem_inode_cachep, SHMEM_I(inode));
}

static void shmem_destroy_inode(struct inode *inode)
{
	if (S_ISREG(inode->i_mode))
		mpol_free_shared_policy(&SHMEM_I(inode)->policy);
	if (S_ISDIR(inode->i_mode))
		simple_offset_destroy(shmem_get_offset_ctx(inode));
}

static void shmem_init_inode(void *foo)
{
	struct shmem_inode_info *info = foo;
	inode_init_once(&info->vfs_inode);
}

static void __init shmem_init_inodecache(void)
{
	shmem_inode_cachep = kmem_cache_create("shmem_inode_cache",
				sizeof(struct shmem_inode_info),
				0, SLAB_PANIC|SLAB_ACCOUNT, shmem_init_inode);
}

static void __init shmem_destroy_inodecache(void)
{
	kmem_cache_destroy(shmem_inode_cachep);
}

/* Keep the page in page cache instead of truncating it */
static int shmem_error_remove_folio(struct address_space *mapping,
				   struct folio *folio)
{
	return 0;
}

static const struct address_space_operations shmem_aops = {
	.writepage	= shmem_writepage,
	.dirty_folio	= noop_dirty_folio,
#ifdef CONFIG_TMPFS
	.write_begin	= shmem_write_begin,
	.write_end	= shmem_write_end,
#endif
#ifdef CONFIG_MIGRATION
	.migrate_folio	= migrate_folio,
#endif
	.error_remove_folio = shmem_error_remove_folio,
};

static const struct file_operations shmem_file_operations = {
	.mmap		= shmem_mmap,
	.open		= shmem_file_open,
	.get_unmapped_area = shmem_get_unmapped_area,
#ifdef CONFIG_TMPFS
	.llseek		= shmem_file_llseek,
	.read_iter	= shmem_file_read_iter,
	.write_iter	= shmem_file_write_iter,
	.fsync		= noop_fsync,
	.splice_read	= shmem_file_splice_read,
	.splice_write	= iter_file_splice_write,
	.fallocate	= shmem_fallocate,
#endif
};

static const struct inode_operations shmem_inode_operations = {
	.getattr	= shmem_getattr,
	.setattr	= shmem_setattr,
#ifdef CONFIG_TMPFS_XATTR
	.listxattr	= shmem_listxattr,
	.set_acl	= simple_set_acl,
	.fileattr_get	= shmem_fileattr_get,
	.fileattr_set	= shmem_fileattr_set,
#endif
};

static const struct inode_operations shmem_dir_inode_operations = {
#ifdef CONFIG_TMPFS
	.getattr	= shmem_getattr,
	.create		= shmem_create,
	.lookup		= simple_lookup,
	.link		= shmem_link,
	.unlink		= shmem_unlink,
	.symlink	= shmem_symlink,
	.mkdir		= shmem_mkdir,
	.rmdir		= shmem_rmdir,
	.mknod		= shmem_mknod,
	.rename		= shmem_rename2,
	.tmpfile	= shmem_tmpfile,
	.get_offset_ctx	= shmem_get_offset_ctx,
#endif
#ifdef CONFIG_TMPFS_XATTR
	.listxattr	= shmem_listxattr,
	.fileattr_get	= shmem_fileattr_get,
	.fileattr_set	= shmem_fileattr_set,
#endif
#ifdef CONFIG_TMPFS_POSIX_ACL
	.setattr	= shmem_setattr,
	.set_acl	= simple_set_acl,
#endif
};

static const struct inode_operations shmem_special_inode_operations = {
	.getattr	= shmem_getattr,
#ifdef CONFIG_TMPFS_XATTR
	.listxattr	= shmem_listxattr,
#endif
#ifdef CONFIG_TMPFS_POSIX_ACL
	.setattr	= shmem_setattr,
	.set_acl	= simple_set_acl,
#endif
};

static const struct super_operations shmem_ops = {
	.alloc_inode	= shmem_alloc_inode,
	.free_inode	= shmem_free_in_core_inode,
	.destroy_inode	= shmem_destroy_inode,
#ifdef CONFIG_TMPFS
	.statfs		= shmem_statfs,
	.show_options	= shmem_show_options,
#endif
#ifdef CONFIG_TMPFS_QUOTA
	.get_dquots	= shmem_get_dquots,
#endif
	.evict_inode	= shmem_evict_inode,
	.drop_inode	= generic_delete_inode,
	.put_super	= shmem_put_super,
#ifdef CONFIG_TRANSPARENT_HUGEPAGE
	.nr_cached_objects	= shmem_unused_huge_count,
	.free_cached_objects	= shmem_unused_huge_scan,
#endif
};

static const struct vm_operations_struct shmem_vm_ops = {
	.fault		= shmem_fault,
	.map_pages	= filemap_map_pages,
#ifdef CONFIG_NUMA
	.set_policy     = shmem_set_policy,
	.get_policy     = shmem_get_policy,
#endif
};

static const struct vm_operations_struct shmem_anon_vm_ops = {
	.fault		= shmem_fault,
	.map_pages	= filemap_map_pages,
#ifdef CONFIG_NUMA
	.set_policy     = shmem_set_policy,
	.get_policy     = shmem_get_policy,
#endif
};

int shmem_init_fs_context(struct fs_context *fc)
{
	struct shmem_options *ctx;

	ctx = kzalloc(sizeof(struct shmem_options), GFP_KERNEL);
	if (!ctx)
		return -ENOMEM;

	ctx->mode = 0777 | S_ISVTX;
	ctx->uid = current_fsuid();
	ctx->gid = current_fsgid();

	fc->fs_private = ctx;
	fc->ops = &shmem_fs_context_ops;
	return 0;
}

static struct file_system_type shmem_fs_type = {
	.owner		= THIS_MODULE,
	.name		= "tmpfs",
	.init_fs_context = shmem_init_fs_context,
#ifdef CONFIG_TMPFS
	.parameters	= shmem_fs_parameters,
#endif
	.kill_sb	= kill_litter_super,
	.fs_flags	= FS_USERNS_MOUNT | FS_ALLOW_IDMAP,
};

void __init shmem_init(void)
{
	int error;

	shmem_init_inodecache();

#ifdef CONFIG_TMPFS_QUOTA
	error = register_quota_format(&shmem_quota_format);
	if (error < 0) {
		pr_err("Could not register quota format\n");
		goto out3;
	}
#endif

	error = register_filesystem(&shmem_fs_type);
	if (error) {
		pr_err("Could not register tmpfs\n");
		goto out2;
	}

	shm_mnt = kern_mount(&shmem_fs_type);
	if (IS_ERR(shm_mnt)) {
		error = PTR_ERR(shm_mnt);
		pr_err("Could not kern_mount tmpfs\n");
		goto out1;
	}

#ifdef CONFIG_TRANSPARENT_HUGEPAGE
	if (has_transparent_hugepage() && shmem_huge > SHMEM_HUGE_DENY)
		SHMEM_SB(shm_mnt->mnt_sb)->huge = shmem_huge;
	else
		shmem_huge = SHMEM_HUGE_NEVER; /* just in case it was patched */

	/*
	 * Default to setting PMD-sized THP to inherit the global setting and
	 * disable all other multi-size THPs.
	 */
	huge_shmem_orders_inherit = BIT(HPAGE_PMD_ORDER);
#endif
	return;

out1:
	unregister_filesystem(&shmem_fs_type);
out2:
#ifdef CONFIG_TMPFS_QUOTA
	unregister_quota_format(&shmem_quota_format);
out3:
#endif
	shmem_destroy_inodecache();
	shm_mnt = ERR_PTR(error);
}

#if defined(CONFIG_TRANSPARENT_HUGEPAGE) && defined(CONFIG_SYSFS)
static ssize_t shmem_enabled_show(struct kobject *kobj,
				  struct kobj_attribute *attr, char *buf)
{
	static const int values[] = {
		SHMEM_HUGE_ALWAYS,
		SHMEM_HUGE_WITHIN_SIZE,
		SHMEM_HUGE_ADVISE,
		SHMEM_HUGE_NEVER,
		SHMEM_HUGE_DENY,
		SHMEM_HUGE_FORCE,
	};
	int len = 0;
	int i;

	for (i = 0; i < ARRAY_SIZE(values); i++) {
		len += sysfs_emit_at(buf, len,
				shmem_huge == values[i] ? "%s[%s]" : "%s%s",
				i ? " " : "", shmem_format_huge(values[i]));
	}
	len += sysfs_emit_at(buf, len, "\n");

	return len;
}

static ssize_t shmem_enabled_store(struct kobject *kobj,
		struct kobj_attribute *attr, const char *buf, size_t count)
{
	char tmp[16];
	int huge;

	if (count + 1 > sizeof(tmp))
		return -EINVAL;
	memcpy(tmp, buf, count);
	tmp[count] = '\0';
	if (count && tmp[count - 1] == '\n')
		tmp[count - 1] = '\0';

	huge = shmem_parse_huge(tmp);
	if (huge == -EINVAL)
		return -EINVAL;
	if (!has_transparent_hugepage() &&
			huge != SHMEM_HUGE_NEVER && huge != SHMEM_HUGE_DENY)
		return -EINVAL;

	/* Do not override huge allocation policy with non-PMD sized mTHP */
	if (huge == SHMEM_HUGE_FORCE &&
	    huge_shmem_orders_inherit != BIT(HPAGE_PMD_ORDER))
		return -EINVAL;

	shmem_huge = huge;
	if (shmem_huge > SHMEM_HUGE_DENY)
		SHMEM_SB(shm_mnt->mnt_sb)->huge = shmem_huge;
	return count;
}

struct kobj_attribute shmem_enabled_attr = __ATTR_RW(shmem_enabled);
static DEFINE_SPINLOCK(huge_shmem_orders_lock);

static ssize_t thpsize_shmem_enabled_show(struct kobject *kobj,
					  struct kobj_attribute *attr, char *buf)
{
	int order = to_thpsize(kobj)->order;
	const char *output;

	if (test_bit(order, &huge_shmem_orders_always))
		output = "[always] inherit within_size advise never";
	else if (test_bit(order, &huge_shmem_orders_inherit))
		output = "always [inherit] within_size advise never";
	else if (test_bit(order, &huge_shmem_orders_within_size))
		output = "always inherit [within_size] advise never";
	else if (test_bit(order, &huge_shmem_orders_madvise))
		output = "always inherit within_size [advise] never";
	else
		output = "always inherit within_size advise [never]";

	return sysfs_emit(buf, "%s\n", output);
}

static ssize_t thpsize_shmem_enabled_store(struct kobject *kobj,
					   struct kobj_attribute *attr,
					   const char *buf, size_t count)
{
	int order = to_thpsize(kobj)->order;
	ssize_t ret = count;

	if (sysfs_streq(buf, "always")) {
		spin_lock(&huge_shmem_orders_lock);
		clear_bit(order, &huge_shmem_orders_inherit);
		clear_bit(order, &huge_shmem_orders_madvise);
		clear_bit(order, &huge_shmem_orders_within_size);
		set_bit(order, &huge_shmem_orders_always);
		spin_unlock(&huge_shmem_orders_lock);
	} else if (sysfs_streq(buf, "inherit")) {
		/* Do not override huge allocation policy with non-PMD sized mTHP */
		if (shmem_huge == SHMEM_HUGE_FORCE &&
		    order != HPAGE_PMD_ORDER)
			return -EINVAL;

		spin_lock(&huge_shmem_orders_lock);
		clear_bit(order, &huge_shmem_orders_always);
		clear_bit(order, &huge_shmem_orders_madvise);
		clear_bit(order, &huge_shmem_orders_within_size);
		set_bit(order, &huge_shmem_orders_inherit);
		spin_unlock(&huge_shmem_orders_lock);
	} else if (sysfs_streq(buf, "within_size")) {
		spin_lock(&huge_shmem_orders_lock);
		clear_bit(order, &huge_shmem_orders_always);
		clear_bit(order, &huge_shmem_orders_inherit);
		clear_bit(order, &huge_shmem_orders_madvise);
		set_bit(order, &huge_shmem_orders_within_size);
		spin_unlock(&huge_shmem_orders_lock);
	} else if (sysfs_streq(buf, "advise")) {
		spin_lock(&huge_shmem_orders_lock);
		clear_bit(order, &huge_shmem_orders_always);
		clear_bit(order, &huge_shmem_orders_inherit);
		clear_bit(order, &huge_shmem_orders_within_size);
		set_bit(order, &huge_shmem_orders_madvise);
		spin_unlock(&huge_shmem_orders_lock);
	} else if (sysfs_streq(buf, "never")) {
		spin_lock(&huge_shmem_orders_lock);
		clear_bit(order, &huge_shmem_orders_always);
		clear_bit(order, &huge_shmem_orders_inherit);
		clear_bit(order, &huge_shmem_orders_within_size);
		clear_bit(order, &huge_shmem_orders_madvise);
		spin_unlock(&huge_shmem_orders_lock);
	} else {
		ret = -EINVAL;
	}

	return ret;
}

struct kobj_attribute thpsize_shmem_enabled_attr =
	__ATTR(shmem_enabled, 0644, thpsize_shmem_enabled_show, thpsize_shmem_enabled_store);
#endif /* CONFIG_TRANSPARENT_HUGEPAGE && CONFIG_SYSFS */

#else /* !CONFIG_SHMEM */

/*
 * tiny-shmem: simple shmemfs and tmpfs using ramfs code
 *
 * This is intended for small system where the benefits of the full
 * shmem code (swap-backed and resource-limited) are outweighed by
 * their complexity. On systems without swap this code should be
 * effectively equivalent, but much lighter weight.
 */

static struct file_system_type shmem_fs_type = {
	.name		= "tmpfs",
	.init_fs_context = ramfs_init_fs_context,
	.parameters	= ramfs_fs_parameters,
	.kill_sb	= ramfs_kill_sb,
	.fs_flags	= FS_USERNS_MOUNT,
};

void __init shmem_init(void)
{
	BUG_ON(register_filesystem(&shmem_fs_type) != 0);

	shm_mnt = kern_mount(&shmem_fs_type);
	BUG_ON(IS_ERR(shm_mnt));
}

int shmem_unuse(unsigned int type)
{
	return 0;
}

int shmem_lock(struct file *file, int lock, struct ucounts *ucounts)
{
	return 0;
}

void shmem_unlock_mapping(struct address_space *mapping)
{
}

#ifdef CONFIG_MMU
unsigned long shmem_get_unmapped_area(struct file *file,
				      unsigned long addr, unsigned long len,
				      unsigned long pgoff, unsigned long flags)
{
	return mm_get_unmapped_area(current->mm, file, addr, len, pgoff, flags);
}
#endif

void shmem_truncate_range(struct inode *inode, loff_t lstart, loff_t lend)
{
	truncate_inode_pages_range(inode->i_mapping, lstart, lend);
}
EXPORT_SYMBOL_GPL(shmem_truncate_range);

#define shmem_vm_ops				generic_file_vm_ops
#define shmem_anon_vm_ops			generic_file_vm_ops
#define shmem_file_operations			ramfs_file_operations
#define shmem_acct_size(flags, size)		0
#define shmem_unacct_size(flags, size)		do {} while (0)

static inline struct inode *shmem_get_inode(struct mnt_idmap *idmap,
				struct super_block *sb, struct inode *dir,
				umode_t mode, dev_t dev, unsigned long flags)
{
	struct inode *inode = ramfs_get_inode(sb, dir, mode, dev);
	return inode ? inode : ERR_PTR(-ENOSPC);
}

#endif /* CONFIG_SHMEM */

/* common code */

static struct file *__shmem_file_setup(struct vfsmount *mnt, const char *name,
			loff_t size, unsigned long flags, unsigned int i_flags)
{
	struct inode *inode;
	struct file *res;

	if (IS_ERR(mnt))
		return ERR_CAST(mnt);

	if (size < 0 || size > MAX_LFS_FILESIZE)
		return ERR_PTR(-EINVAL);

	if (shmem_acct_size(flags, size))
		return ERR_PTR(-ENOMEM);

	if (is_idmapped_mnt(mnt))
		return ERR_PTR(-EINVAL);

	inode = shmem_get_inode(&nop_mnt_idmap, mnt->mnt_sb, NULL,
				S_IFREG | S_IRWXUGO, 0, flags);
	if (IS_ERR(inode)) {
		shmem_unacct_size(flags, size);
		return ERR_CAST(inode);
	}
	inode->i_flags |= i_flags;
	inode->i_size = size;
	clear_nlink(inode);	/* It is unlinked */
	res = ERR_PTR(ramfs_nommu_expand_for_mapping(inode, size));
	if (!IS_ERR(res))
		res = alloc_file_pseudo(inode, mnt, name, O_RDWR,
				&shmem_file_operations);
	if (IS_ERR(res))
		iput(inode);
	return res;
}

/**
 * shmem_kernel_file_setup - get an unlinked file living in tmpfs which must be
 * 	kernel internal.  There will be NO LSM permission checks against the
 * 	underlying inode.  So users of this interface must do LSM checks at a
 *	higher layer.  The users are the big_key and shm implementations.  LSM
 *	checks are provided at the key or shm level rather than the inode.
 * @name: name for dentry (to be seen in /proc/<pid>/maps
 * @size: size to be set for the file
 * @flags: VM_NORESERVE suppresses pre-accounting of the entire object size
 */
struct file *shmem_kernel_file_setup(const char *name, loff_t size, unsigned long flags)
{
	return __shmem_file_setup(shm_mnt, name, size, flags, S_PRIVATE);
}
EXPORT_SYMBOL_GPL(shmem_kernel_file_setup);

/**
 * shmem_file_setup - get an unlinked file living in tmpfs
 * @name: name for dentry (to be seen in /proc/<pid>/maps
 * @size: size to be set for the file
 * @flags: VM_NORESERVE suppresses pre-accounting of the entire object size
 */
struct file *shmem_file_setup(const char *name, loff_t size, unsigned long flags)
{
	return __shmem_file_setup(shm_mnt, name, size, flags, 0);
}
EXPORT_SYMBOL_GPL(shmem_file_setup);

/**
 * shmem_file_setup_with_mnt - get an unlinked file living in tmpfs
 * @mnt: the tmpfs mount where the file will be created
 * @name: name for dentry (to be seen in /proc/<pid>/maps
 * @size: size to be set for the file
 * @flags: VM_NORESERVE suppresses pre-accounting of the entire object size
 */
struct file *shmem_file_setup_with_mnt(struct vfsmount *mnt, const char *name,
				       loff_t size, unsigned long flags)
{
	return __shmem_file_setup(mnt, name, size, flags, 0);
}
EXPORT_SYMBOL_GPL(shmem_file_setup_with_mnt);

/**
 * shmem_zero_setup - setup a shared anonymous mapping
 * @vma: the vma to be mmapped is prepared by do_mmap
 */
int shmem_zero_setup(struct vm_area_struct *vma)
{
	struct file *file;
	loff_t size = vma->vm_end - vma->vm_start;

	/*
	 * Cloning a new file under mmap_lock leads to a lock ordering conflict
	 * between XFS directory reading and selinux: since this file is only
	 * accessible to the user through its mapping, use S_PRIVATE flag to
	 * bypass file security, in the same way as shmem_kernel_file_setup().
	 */
	file = shmem_kernel_file_setup("dev/zero", size, vma->vm_flags);
	if (IS_ERR(file))
		return PTR_ERR(file);

	if (vma->vm_file)
		fput(vma->vm_file);
	vma->vm_file = file;
	vma->vm_ops = &shmem_anon_vm_ops;

	return 0;
}

/**
 * shmem_read_folio_gfp - read into page cache, using specified page allocation flags.
 * @mapping:	the folio's address_space
 * @index:	the folio index
 * @gfp:	the page allocator flags to use if allocating
 *
 * This behaves as a tmpfs "read_cache_page_gfp(mapping, index, gfp)",
 * with any new page allocations done using the specified allocation flags.
 * But read_cache_page_gfp() uses the ->read_folio() method: which does not
 * suit tmpfs, since it may have pages in swapcache, and needs to find those
 * for itself; although drivers/gpu/drm i915 and ttm rely upon this support.
 *
 * i915_gem_object_get_pages_gtt() mixes __GFP_NORETRY | __GFP_NOWARN in
 * with the mapping_gfp_mask(), to avoid OOMing the machine unnecessarily.
 */
struct folio *shmem_read_folio_gfp(struct address_space *mapping,
		pgoff_t index, gfp_t gfp)
{
#ifdef CONFIG_SHMEM
	struct inode *inode = mapping->host;
	struct folio *folio;
	int error;

	error = shmem_get_folio_gfp(inode, index, &folio, SGP_CACHE,
				    gfp, NULL, NULL);
	if (error)
		return ERR_PTR(error);

	folio_unlock(folio);
	return folio;
#else
	/*
	 * The tiny !SHMEM case uses ramfs without swap
	 */
	return mapping_read_folio_gfp(mapping, index, gfp);
#endif
}
EXPORT_SYMBOL_GPL(shmem_read_folio_gfp);

struct page *shmem_read_mapping_page_gfp(struct address_space *mapping,
					 pgoff_t index, gfp_t gfp)
{
	struct folio *folio = shmem_read_folio_gfp(mapping, index, gfp);
	struct page *page;

	if (IS_ERR(folio))
		return &folio->page;

	page = folio_file_page(folio, index);
	if (PageHWPoison(page)) {
		folio_put(folio);
		return ERR_PTR(-EIO);
	}

	return page;
}
EXPORT_SYMBOL_GPL(shmem_read_mapping_page_gfp);<|MERGE_RESOLUTION|>--- conflicted
+++ resolved
@@ -1629,86 +1629,12 @@
 	unsigned long mask = READ_ONCE(huge_shmem_orders_always);
 	unsigned long within_size_orders = READ_ONCE(huge_shmem_orders_within_size);
 	unsigned long vm_flags = vma->vm_flags;
-<<<<<<< HEAD
-	/*
-	 * Check all the (large) orders below HPAGE_PMD_ORDER + 1 that
-	 * are enabled for this vma.
-	 */
-	unsigned long orders = BIT(PMD_ORDER + 1) - 1;
-=======
->>>>>>> aa4674c5
 	loff_t i_size;
 	int order;
 
 	if ((vm_flags & VM_NOHUGEPAGE) ||
 	    test_bit(MMF_DISABLE_THP, &vma->vm_mm->flags))
 		return 0;
-<<<<<<< HEAD
-
-	/* If the hardware/firmware marked hugepage support disabled. */
-	if (transparent_hugepage_flags & (1 << TRANSPARENT_HUGEPAGE_UNSUPPORTED))
-		return 0;
-
-	/*
-	 * Following the 'deny' semantics of the top level, force the huge
-	 * option off from all mounts.
-	 */
-	if (shmem_huge == SHMEM_HUGE_DENY)
-		return 0;
-
-	/*
-	 * Only allow inherit orders if the top-level value is 'force', which
-	 * means non-PMD sized THP can not override 'huge' mount option now.
-	 */
-	if (shmem_huge == SHMEM_HUGE_FORCE)
-		return READ_ONCE(huge_shmem_orders_inherit);
-
-	/* Allow mTHP that will be fully within i_size. */
-	order = highest_order(within_size_orders);
-	while (within_size_orders) {
-		index = round_up(index + 1, order);
-		i_size = round_up(i_size_read(inode), PAGE_SIZE);
-		if (i_size >> PAGE_SHIFT >= index) {
-			mask |= within_size_orders;
-			break;
-		}
-
-		order = next_order(&within_size_orders, order);
-	}
-
-	if (vm_flags & VM_HUGEPAGE)
-		mask |= READ_ONCE(huge_shmem_orders_madvise);
-
-	if (global_huge)
-		mask |= READ_ONCE(huge_shmem_orders_inherit);
-
-	return orders & mask;
-}
-
-static unsigned long shmem_suitable_orders(struct inode *inode, struct vm_fault *vmf,
-					   struct address_space *mapping, pgoff_t index,
-					   unsigned long orders)
-{
-	struct vm_area_struct *vma = vmf->vma;
-	unsigned long pages;
-	int order;
-
-	orders = thp_vma_suitable_orders(vma, vmf->address, orders);
-	if (!orders)
-		return 0;
-
-	/* Find the highest order that can add into the page cache */
-	order = highest_order(orders);
-	while (orders) {
-		pages = 1UL << order;
-		index = round_down(index, pages);
-		if (!xa_find(&mapping->i_pages, &index,
-			     index + pages - 1, XA_PRESENT))
-			break;
-		order = next_order(&orders, order);
-	}
-
-=======
 
 	/* If the hardware/firmware marked hugepage support disabled. */
 	if (transparent_hugepage_flags & (1 << TRANSPARENT_HUGEPAGE_UNSUPPORTED))
@@ -1774,7 +1700,6 @@
 		order = next_order(&orders, order);
 	}
 
->>>>>>> aa4674c5
 	return orders;
 }
 #else
