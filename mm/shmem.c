/*
 * Resizable virtual memory filesystem for Linux.
 *
 * Copyright (C) 2000 Linus Torvalds.
 *		 2000 Transmeta Corp.
 *		 2000-2001 Christoph Rohland
 *		 2000-2001 SAP AG
 *		 2002 Red Hat Inc.
 * Copyright (C) 2002-2011 Hugh Dickins.
 * Copyright (C) 2011 Google Inc.
 * Copyright (C) 2002-2005 VERITAS Software Corporation.
 * Copyright (C) 2004 Andi Kleen, SuSE Labs
 *
 * Extended attribute support for tmpfs:
 * Copyright (c) 2004, Luke Kenneth Casson Leighton <lkcl@lkcl.net>
 * Copyright (c) 2004 Red Hat, Inc., James Morris <jmorris@redhat.com>
 *
 * tiny-shmem:
 * Copyright (c) 2004, 2008 Matt Mackall <mpm@selenic.com>
 *
 * This file is released under the GPL.
 */

#include <linux/fs.h>
#include <linux/init.h>
#include <linux/vfs.h>
#include <linux/mount.h>
#include <linux/ramfs.h>
#include <linux/pagemap.h>
#include <linux/file.h>
#include <linux/fileattr.h>
#include <linux/mm.h>
#include <linux/random.h>
#include <linux/sched/signal.h>
#include <linux/export.h>
#include <linux/shmem_fs.h>
#include <linux/swap.h>
#include <linux/uio.h>
#include <linux/hugetlb.h>
#include <linux/fs_parser.h>
#include <linux/swapfile.h>
#include <linux/iversion.h>
#include "swap.h"

static struct vfsmount *shm_mnt __ro_after_init;

#ifdef CONFIG_SHMEM
/*
 * This virtual memory filesystem is heavily based on the ramfs. It
 * extends ramfs by the ability to use swap and honor resource limits
 * which makes it a completely usable filesystem.
 */

#include <linux/xattr.h>
#include <linux/exportfs.h>
#include <linux/posix_acl.h>
#include <linux/posix_acl_xattr.h>
#include <linux/mman.h>
#include <linux/string.h>
#include <linux/slab.h>
#include <linux/backing-dev.h>
#include <linux/writeback.h>
#include <linux/pagevec.h>
#include <linux/percpu_counter.h>
#include <linux/falloc.h>
#include <linux/splice.h>
#include <linux/security.h>
#include <linux/swapops.h>
#include <linux/mempolicy.h>
#include <linux/namei.h>
#include <linux/ctype.h>
#include <linux/migrate.h>
#include <linux/highmem.h>
#include <linux/seq_file.h>
#include <linux/magic.h>
#include <linux/syscalls.h>
#include <linux/fcntl.h>
#include <uapi/linux/memfd.h>
#include <linux/rmap.h>
#include <linux/uuid.h>
#include <linux/quotaops.h>
#include <linux/rcupdate_wait.h>

#include <linux/uaccess.h>

#include "internal.h"

#define BLOCKS_PER_PAGE  (PAGE_SIZE/512)
#define VM_ACCT(size)    (PAGE_ALIGN(size) >> PAGE_SHIFT)

/* Pretend that each entry is of this size in directory's i_size */
#define BOGO_DIRENT_SIZE 20

/* Pretend that one inode + its dentry occupy this much memory */
#define BOGO_INODE_SIZE 1024

/* Symlink up to this size is kmalloc'ed instead of using a swappable page */
#define SHORT_SYMLINK_LEN 128

/*
 * shmem_fallocate communicates with shmem_fault or shmem_writepage via
 * inode->i_private (with i_rwsem making sure that it has only one user at
 * a time): we would prefer not to enlarge the shmem inode just for that.
 */
struct shmem_falloc {
	wait_queue_head_t *waitq; /* faults into hole wait for punch to end */
	pgoff_t start;		/* start of range currently being fallocated */
	pgoff_t next;		/* the next page offset to be fallocated */
	pgoff_t nr_falloced;	/* how many new pages have been fallocated */
	pgoff_t nr_unswapped;	/* how often writepage refused to swap out */
};

struct shmem_options {
	unsigned long long blocks;
	unsigned long long inodes;
	struct mempolicy *mpol;
	kuid_t uid;
	kgid_t gid;
	umode_t mode;
	bool full_inums;
	int huge;
	int seen;
	bool noswap;
	unsigned short quota_types;
	struct shmem_quota_limits qlimits;
#define SHMEM_SEEN_BLOCKS 1
#define SHMEM_SEEN_INODES 2
#define SHMEM_SEEN_HUGE 4
#define SHMEM_SEEN_INUMS 8
#define SHMEM_SEEN_NOSWAP 16
#define SHMEM_SEEN_QUOTA 32
};

#ifdef CONFIG_TRANSPARENT_HUGEPAGE
static unsigned long huge_shmem_orders_always __read_mostly;
static unsigned long huge_shmem_orders_madvise __read_mostly;
static unsigned long huge_shmem_orders_inherit __read_mostly;
static unsigned long huge_shmem_orders_within_size __read_mostly;
#endif

#ifdef CONFIG_TMPFS
static unsigned long shmem_default_max_blocks(void)
{
	return totalram_pages() / 2;
}

static unsigned long shmem_default_max_inodes(void)
{
	unsigned long nr_pages = totalram_pages();

	return min3(nr_pages - totalhigh_pages(), nr_pages / 2,
			ULONG_MAX / BOGO_INODE_SIZE);
}
#endif

static int shmem_swapin_folio(struct inode *inode, pgoff_t index,
			struct folio **foliop, enum sgp_type sgp, gfp_t gfp,
			struct vm_area_struct *vma, vm_fault_t *fault_type);

static inline struct shmem_sb_info *SHMEM_SB(struct super_block *sb)
{
	return sb->s_fs_info;
}

/*
 * shmem_file_setup pre-accounts the whole fixed size of a VM object,
 * for shared memory and for shared anonymous (/dev/zero) mappings
 * (unless MAP_NORESERVE and sysctl_overcommit_memory <= 1),
 * consistent with the pre-accounting of private mappings ...
 */
static inline int shmem_acct_size(unsigned long flags, loff_t size)
{
	return (flags & VM_NORESERVE) ?
		0 : security_vm_enough_memory_mm(current->mm, VM_ACCT(size));
}

static inline void shmem_unacct_size(unsigned long flags, loff_t size)
{
	if (!(flags & VM_NORESERVE))
		vm_unacct_memory(VM_ACCT(size));
}

static inline int shmem_reacct_size(unsigned long flags,
		loff_t oldsize, loff_t newsize)
{
	if (!(flags & VM_NORESERVE)) {
		if (VM_ACCT(newsize) > VM_ACCT(oldsize))
			return security_vm_enough_memory_mm(current->mm,
					VM_ACCT(newsize) - VM_ACCT(oldsize));
		else if (VM_ACCT(newsize) < VM_ACCT(oldsize))
			vm_unacct_memory(VM_ACCT(oldsize) - VM_ACCT(newsize));
	}
	return 0;
}

/*
 * ... whereas tmpfs objects are accounted incrementally as
 * pages are allocated, in order to allow large sparse files.
 * shmem_get_folio reports shmem_acct_blocks failure as -ENOSPC not -ENOMEM,
 * so that a failure on a sparse tmpfs mapping will give SIGBUS not OOM.
 */
static inline int shmem_acct_blocks(unsigned long flags, long pages)
{
	if (!(flags & VM_NORESERVE))
		return 0;

	return security_vm_enough_memory_mm(current->mm,
			pages * VM_ACCT(PAGE_SIZE));
}

static inline void shmem_unacct_blocks(unsigned long flags, long pages)
{
	if (flags & VM_NORESERVE)
		vm_unacct_memory(pages * VM_ACCT(PAGE_SIZE));
}

static int shmem_inode_acct_blocks(struct inode *inode, long pages)
{
	struct shmem_inode_info *info = SHMEM_I(inode);
	struct shmem_sb_info *sbinfo = SHMEM_SB(inode->i_sb);
	int err = -ENOSPC;

	if (shmem_acct_blocks(info->flags, pages))
		return err;

	might_sleep();	/* when quotas */
	if (sbinfo->max_blocks) {
		if (!percpu_counter_limited_add(&sbinfo->used_blocks,
						sbinfo->max_blocks, pages))
			goto unacct;

		err = dquot_alloc_block_nodirty(inode, pages);
		if (err) {
			percpu_counter_sub(&sbinfo->used_blocks, pages);
			goto unacct;
		}
	} else {
		err = dquot_alloc_block_nodirty(inode, pages);
		if (err)
			goto unacct;
	}

	return 0;

unacct:
	shmem_unacct_blocks(info->flags, pages);
	return err;
}

static void shmem_inode_unacct_blocks(struct inode *inode, long pages)
{
	struct shmem_inode_info *info = SHMEM_I(inode);
	struct shmem_sb_info *sbinfo = SHMEM_SB(inode->i_sb);

	might_sleep();	/* when quotas */
	dquot_free_block_nodirty(inode, pages);

	if (sbinfo->max_blocks)
		percpu_counter_sub(&sbinfo->used_blocks, pages);
	shmem_unacct_blocks(info->flags, pages);
}

static const struct super_operations shmem_ops;
static const struct address_space_operations shmem_aops;
static const struct file_operations shmem_file_operations;
static const struct inode_operations shmem_inode_operations;
static const struct inode_operations shmem_dir_inode_operations;
static const struct inode_operations shmem_special_inode_operations;
static const struct vm_operations_struct shmem_vm_ops;
static const struct vm_operations_struct shmem_anon_vm_ops;
static struct file_system_type shmem_fs_type;

bool shmem_mapping(struct address_space *mapping)
{
	return mapping->a_ops == &shmem_aops;
}
EXPORT_SYMBOL_GPL(shmem_mapping);

bool vma_is_anon_shmem(struct vm_area_struct *vma)
{
	return vma->vm_ops == &shmem_anon_vm_ops;
}

bool vma_is_shmem(struct vm_area_struct *vma)
{
	return vma_is_anon_shmem(vma) || vma->vm_ops == &shmem_vm_ops;
}

static LIST_HEAD(shmem_swaplist);
static DEFINE_MUTEX(shmem_swaplist_mutex);

#ifdef CONFIG_TMPFS_QUOTA

static int shmem_enable_quotas(struct super_block *sb,
			       unsigned short quota_types)
{
	int type, err = 0;

	sb_dqopt(sb)->flags |= DQUOT_QUOTA_SYS_FILE | DQUOT_NOLIST_DIRTY;
	for (type = 0; type < SHMEM_MAXQUOTAS; type++) {
		if (!(quota_types & (1 << type)))
			continue;
		err = dquot_load_quota_sb(sb, type, QFMT_SHMEM,
					  DQUOT_USAGE_ENABLED |
					  DQUOT_LIMITS_ENABLED);
		if (err)
			goto out_err;
	}
	return 0;

out_err:
	pr_warn("tmpfs: failed to enable quota tracking (type=%d, err=%d)\n",
		type, err);
	for (type--; type >= 0; type--)
		dquot_quota_off(sb, type);
	return err;
}

static void shmem_disable_quotas(struct super_block *sb)
{
	int type;

	for (type = 0; type < SHMEM_MAXQUOTAS; type++)
		dquot_quota_off(sb, type);
}

static struct dquot __rcu **shmem_get_dquots(struct inode *inode)
{
	return SHMEM_I(inode)->i_dquot;
}
#endif /* CONFIG_TMPFS_QUOTA */

/*
 * shmem_reserve_inode() performs bookkeeping to reserve a shmem inode, and
 * produces a novel ino for the newly allocated inode.
 *
 * It may also be called when making a hard link to permit the space needed by
 * each dentry. However, in that case, no new inode number is needed since that
 * internally draws from another pool of inode numbers (currently global
 * get_next_ino()). This case is indicated by passing NULL as inop.
 */
#define SHMEM_INO_BATCH 1024
static int shmem_reserve_inode(struct super_block *sb, ino_t *inop)
{
	struct shmem_sb_info *sbinfo = SHMEM_SB(sb);
	ino_t ino;

	if (!(sb->s_flags & SB_KERNMOUNT)) {
		raw_spin_lock(&sbinfo->stat_lock);
		if (sbinfo->max_inodes) {
			if (sbinfo->free_ispace < BOGO_INODE_SIZE) {
				raw_spin_unlock(&sbinfo->stat_lock);
				return -ENOSPC;
			}
			sbinfo->free_ispace -= BOGO_INODE_SIZE;
		}
		if (inop) {
			ino = sbinfo->next_ino++;
			if (unlikely(is_zero_ino(ino)))
				ino = sbinfo->next_ino++;
			if (unlikely(!sbinfo->full_inums &&
				     ino > UINT_MAX)) {
				/*
				 * Emulate get_next_ino uint wraparound for
				 * compatibility
				 */
				if (IS_ENABLED(CONFIG_64BIT))
					pr_warn("%s: inode number overflow on device %d, consider using inode64 mount option\n",
						__func__, MINOR(sb->s_dev));
				sbinfo->next_ino = 1;
				ino = sbinfo->next_ino++;
			}
			*inop = ino;
		}
		raw_spin_unlock(&sbinfo->stat_lock);
	} else if (inop) {
		/*
		 * __shmem_file_setup, one of our callers, is lock-free: it
		 * doesn't hold stat_lock in shmem_reserve_inode since
		 * max_inodes is always 0, and is called from potentially
		 * unknown contexts. As such, use a per-cpu batched allocator
		 * which doesn't require the per-sb stat_lock unless we are at
		 * the batch boundary.
		 *
		 * We don't need to worry about inode{32,64} since SB_KERNMOUNT
		 * shmem mounts are not exposed to userspace, so we don't need
		 * to worry about things like glibc compatibility.
		 */
		ino_t *next_ino;

		next_ino = per_cpu_ptr(sbinfo->ino_batch, get_cpu());
		ino = *next_ino;
		if (unlikely(ino % SHMEM_INO_BATCH == 0)) {
			raw_spin_lock(&sbinfo->stat_lock);
			ino = sbinfo->next_ino;
			sbinfo->next_ino += SHMEM_INO_BATCH;
			raw_spin_unlock(&sbinfo->stat_lock);
			if (unlikely(is_zero_ino(ino)))
				ino++;
		}
		*inop = ino;
		*next_ino = ++ino;
		put_cpu();
	}

	return 0;
}

static void shmem_free_inode(struct super_block *sb, size_t freed_ispace)
{
	struct shmem_sb_info *sbinfo = SHMEM_SB(sb);
	if (sbinfo->max_inodes) {
		raw_spin_lock(&sbinfo->stat_lock);
		sbinfo->free_ispace += BOGO_INODE_SIZE + freed_ispace;
		raw_spin_unlock(&sbinfo->stat_lock);
	}
}

/**
 * shmem_recalc_inode - recalculate the block usage of an inode
 * @inode: inode to recalc
 * @alloced: the change in number of pages allocated to inode
 * @swapped: the change in number of pages swapped from inode
 *
 * We have to calculate the free blocks since the mm can drop
 * undirtied hole pages behind our back.
 *
 * But normally   info->alloced == inode->i_mapping->nrpages + info->swapped
 * So mm freed is info->alloced - (inode->i_mapping->nrpages + info->swapped)
 */
static void shmem_recalc_inode(struct inode *inode, long alloced, long swapped)
{
	struct shmem_inode_info *info = SHMEM_I(inode);
	long freed;

	spin_lock(&info->lock);
	info->alloced += alloced;
	info->swapped += swapped;
	freed = info->alloced - info->swapped -
		READ_ONCE(inode->i_mapping->nrpages);
	/*
	 * Special case: whereas normally shmem_recalc_inode() is called
	 * after i_mapping->nrpages has already been adjusted (up or down),
	 * shmem_writepage() has to raise swapped before nrpages is lowered -
	 * to stop a racing shmem_recalc_inode() from thinking that a page has
	 * been freed.  Compensate here, to avoid the need for a followup call.
	 */
	if (swapped > 0)
		freed += swapped;
	if (freed > 0)
		info->alloced -= freed;
	spin_unlock(&info->lock);

	/* The quota case may block */
	if (freed > 0)
		shmem_inode_unacct_blocks(inode, freed);
}

bool shmem_charge(struct inode *inode, long pages)
{
	struct address_space *mapping = inode->i_mapping;

	if (shmem_inode_acct_blocks(inode, pages))
		return false;

	/* nrpages adjustment first, then shmem_recalc_inode() when balanced */
	xa_lock_irq(&mapping->i_pages);
	mapping->nrpages += pages;
	xa_unlock_irq(&mapping->i_pages);

	shmem_recalc_inode(inode, pages, 0);
	return true;
}

void shmem_uncharge(struct inode *inode, long pages)
{
	/* pages argument is currently unused: keep it to help debugging */
	/* nrpages adjustment done by __filemap_remove_folio() or caller */

	shmem_recalc_inode(inode, 0, 0);
}

/*
 * Replace item expected in xarray by a new item, while holding xa_lock.
 */
static int shmem_replace_entry(struct address_space *mapping,
			pgoff_t index, void *expected, void *replacement)
{
	XA_STATE(xas, &mapping->i_pages, index);
	void *item;

	VM_BUG_ON(!expected);
	VM_BUG_ON(!replacement);
	item = xas_load(&xas);
	if (item != expected)
		return -ENOENT;
	xas_store(&xas, replacement);
	return 0;
}

/*
 * Sometimes, before we decide whether to proceed or to fail, we must check
 * that an entry was not already brought back from swap by a racing thread.
 *
 * Checking folio is not enough: by the time a swapcache folio is locked, it
 * might be reused, and again be swapcache, using the same swap as before.
 */
static bool shmem_confirm_swap(struct address_space *mapping,
			       pgoff_t index, swp_entry_t swap)
{
	return xa_load(&mapping->i_pages, index) == swp_to_radix_entry(swap);
}

/*
 * Definitions for "huge tmpfs": tmpfs mounted with the huge= option
 *
 * SHMEM_HUGE_NEVER:
 *	disables huge pages for the mount;
 * SHMEM_HUGE_ALWAYS:
 *	enables huge pages for the mount;
 * SHMEM_HUGE_WITHIN_SIZE:
 *	only allocate huge pages if the page will be fully within i_size,
 *	also respect fadvise()/madvise() hints;
 * SHMEM_HUGE_ADVISE:
 *	only allocate huge pages if requested with fadvise()/madvise();
 */

#define SHMEM_HUGE_NEVER	0
#define SHMEM_HUGE_ALWAYS	1
#define SHMEM_HUGE_WITHIN_SIZE	2
#define SHMEM_HUGE_ADVISE	3

/*
 * Special values.
 * Only can be set via /sys/kernel/mm/transparent_hugepage/shmem_enabled:
 *
 * SHMEM_HUGE_DENY:
 *	disables huge on shm_mnt and all mounts, for emergency use;
 * SHMEM_HUGE_FORCE:
 *	enables huge on shm_mnt and all mounts, w/o needing option, for testing;
 *
 */
#define SHMEM_HUGE_DENY		(-1)
#define SHMEM_HUGE_FORCE	(-2)

#ifdef CONFIG_TRANSPARENT_HUGEPAGE
/* ifdef here to avoid bloating shmem.o when not necessary */

static int shmem_huge __read_mostly = SHMEM_HUGE_NEVER;

static bool __shmem_huge_global_enabled(struct inode *inode, pgoff_t index,
					loff_t write_end, bool shmem_huge_force,
					struct vm_area_struct *vma,
					unsigned long vm_flags)
{
	struct mm_struct *mm = vma ? vma->vm_mm : NULL;
	loff_t i_size;

	if (!S_ISREG(inode->i_mode))
		return false;
	if (mm && ((vm_flags & VM_NOHUGEPAGE) || test_bit(MMF_DISABLE_THP, &mm->flags)))
		return false;
	if (shmem_huge == SHMEM_HUGE_DENY)
		return false;
	if (shmem_huge_force || shmem_huge == SHMEM_HUGE_FORCE)
		return true;

	switch (SHMEM_SB(inode->i_sb)->huge) {
	case SHMEM_HUGE_ALWAYS:
		return true;
	case SHMEM_HUGE_WITHIN_SIZE:
		index = round_up(index + 1, HPAGE_PMD_NR);
		i_size = max(write_end, i_size_read(inode));
		i_size = round_up(i_size, PAGE_SIZE);
		if (i_size >> PAGE_SHIFT >= index)
			return true;
		fallthrough;
	case SHMEM_HUGE_ADVISE:
		if (mm && (vm_flags & VM_HUGEPAGE))
			return true;
		fallthrough;
	default:
		return false;
	}
}

static bool shmem_huge_global_enabled(struct inode *inode, pgoff_t index,
		   loff_t write_end, bool shmem_huge_force,
		   struct vm_area_struct *vma, unsigned long vm_flags)
{
	if (HPAGE_PMD_ORDER > MAX_PAGECACHE_ORDER)
		return false;

	return __shmem_huge_global_enabled(inode, index, write_end,
					   shmem_huge_force, vma, vm_flags);
}

#if defined(CONFIG_SYSFS)
static int shmem_parse_huge(const char *str)
{
	if (!strcmp(str, "never"))
		return SHMEM_HUGE_NEVER;
	if (!strcmp(str, "always"))
		return SHMEM_HUGE_ALWAYS;
	if (!strcmp(str, "within_size"))
		return SHMEM_HUGE_WITHIN_SIZE;
	if (!strcmp(str, "advise"))
		return SHMEM_HUGE_ADVISE;
	if (!strcmp(str, "deny"))
		return SHMEM_HUGE_DENY;
	if (!strcmp(str, "force"))
		return SHMEM_HUGE_FORCE;
	return -EINVAL;
}
#endif

#if defined(CONFIG_SYSFS) || defined(CONFIG_TMPFS)
static const char *shmem_format_huge(int huge)
{
	switch (huge) {
	case SHMEM_HUGE_NEVER:
		return "never";
	case SHMEM_HUGE_ALWAYS:
		return "always";
	case SHMEM_HUGE_WITHIN_SIZE:
		return "within_size";
	case SHMEM_HUGE_ADVISE:
		return "advise";
	case SHMEM_HUGE_DENY:
		return "deny";
	case SHMEM_HUGE_FORCE:
		return "force";
	default:
		VM_BUG_ON(1);
		return "bad_val";
	}
}
#endif

static unsigned long shmem_unused_huge_shrink(struct shmem_sb_info *sbinfo,
		struct shrink_control *sc, unsigned long nr_to_free)
{
	LIST_HEAD(list), *pos, *next;
	struct inode *inode;
	struct shmem_inode_info *info;
	struct folio *folio;
	unsigned long batch = sc ? sc->nr_to_scan : 128;
	unsigned long split = 0, freed = 0;

	if (list_empty(&sbinfo->shrinklist))
		return SHRINK_STOP;

	spin_lock(&sbinfo->shrinklist_lock);
	list_for_each_safe(pos, next, &sbinfo->shrinklist) {
		info = list_entry(pos, struct shmem_inode_info, shrinklist);

		/* pin the inode */
		inode = igrab(&info->vfs_inode);

		/* inode is about to be evicted */
		if (!inode) {
			list_del_init(&info->shrinklist);
			goto next;
		}

		list_move(&info->shrinklist, &list);
next:
		sbinfo->shrinklist_len--;
		if (!--batch)
			break;
	}
	spin_unlock(&sbinfo->shrinklist_lock);

	list_for_each_safe(pos, next, &list) {
		pgoff_t next, end;
		loff_t i_size;
		int ret;

		info = list_entry(pos, struct shmem_inode_info, shrinklist);
		inode = &info->vfs_inode;

		if (nr_to_free && freed >= nr_to_free)
			goto move_back;

		i_size = i_size_read(inode);
		folio = filemap_get_entry(inode->i_mapping, i_size / PAGE_SIZE);
		if (!folio || xa_is_value(folio))
			goto drop;

		/* No large folio at the end of the file: nothing to split */
		if (!folio_test_large(folio)) {
			folio_put(folio);
			goto drop;
		}

		/* Check if there is anything to gain from splitting */
		next = folio_next_index(folio);
		end = shmem_fallocend(inode, DIV_ROUND_UP(i_size, PAGE_SIZE));
		if (end <= folio->index || end >= next) {
			folio_put(folio);
			goto drop;
		}

		/*
		 * Move the inode on the list back to shrinklist if we failed
		 * to lock the page at this time.
		 *
		 * Waiting for the lock may lead to deadlock in the
		 * reclaim path.
		 */
		if (!folio_trylock(folio)) {
			folio_put(folio);
			goto move_back;
		}

		ret = split_folio(folio);
		folio_unlock(folio);
		folio_put(folio);

		/* If split failed move the inode on the list back to shrinklist */
		if (ret)
			goto move_back;

		freed += next - end;
		split++;
drop:
		list_del_init(&info->shrinklist);
		goto put;
move_back:
		/*
		 * Make sure the inode is either on the global list or deleted
		 * from any local list before iput() since it could be deleted
		 * in another thread once we put the inode (then the local list
		 * is corrupted).
		 */
		spin_lock(&sbinfo->shrinklist_lock);
		list_move(&info->shrinklist, &sbinfo->shrinklist);
		sbinfo->shrinklist_len++;
		spin_unlock(&sbinfo->shrinklist_lock);
put:
		iput(inode);
	}

	return split;
}

static long shmem_unused_huge_scan(struct super_block *sb,
		struct shrink_control *sc)
{
	struct shmem_sb_info *sbinfo = SHMEM_SB(sb);

	if (!READ_ONCE(sbinfo->shrinklist_len))
		return SHRINK_STOP;

	return shmem_unused_huge_shrink(sbinfo, sc, 0);
}

static long shmem_unused_huge_count(struct super_block *sb,
		struct shrink_control *sc)
{
	struct shmem_sb_info *sbinfo = SHMEM_SB(sb);
	return READ_ONCE(sbinfo->shrinklist_len);
}
#else /* !CONFIG_TRANSPARENT_HUGEPAGE */

#define shmem_huge SHMEM_HUGE_DENY

static unsigned long shmem_unused_huge_shrink(struct shmem_sb_info *sbinfo,
		struct shrink_control *sc, unsigned long nr_to_free)
{
	return 0;
}

static bool shmem_huge_global_enabled(struct inode *inode, pgoff_t index,
		loff_t write_end, bool shmem_huge_force,
		struct vm_area_struct *vma, unsigned long vm_flags)
{
	return false;
}
#endif /* CONFIG_TRANSPARENT_HUGEPAGE */

/*
 * Somewhat like filemap_add_folio, but error if expected item has gone.
 */
static int shmem_add_to_page_cache(struct folio *folio,
				   struct address_space *mapping,
				   pgoff_t index, void *expected, gfp_t gfp)
{
	XA_STATE_ORDER(xas, &mapping->i_pages, index, folio_order(folio));
	long nr = folio_nr_pages(folio);

	VM_BUG_ON_FOLIO(index != round_down(index, nr), folio);
	VM_BUG_ON_FOLIO(!folio_test_locked(folio), folio);
	VM_BUG_ON_FOLIO(!folio_test_swapbacked(folio), folio);

	folio_ref_add(folio, nr);
	folio->mapping = mapping;
	folio->index = index;

	gfp &= GFP_RECLAIM_MASK;
	folio_throttle_swaprate(folio, gfp);

	do {
		xas_lock_irq(&xas);
		if (expected != xas_find_conflict(&xas)) {
			xas_set_err(&xas, -EEXIST);
			goto unlock;
		}
		if (expected && xas_find_conflict(&xas)) {
			xas_set_err(&xas, -EEXIST);
			goto unlock;
		}
		xas_store(&xas, folio);
		if (xas_error(&xas))
			goto unlock;
		if (folio_test_pmd_mappable(folio))
			__lruvec_stat_mod_folio(folio, NR_SHMEM_THPS, nr);
		__lruvec_stat_mod_folio(folio, NR_FILE_PAGES, nr);
		__lruvec_stat_mod_folio(folio, NR_SHMEM, nr);
		mapping->nrpages += nr;
unlock:
		xas_unlock_irq(&xas);
	} while (xas_nomem(&xas, gfp));

	if (xas_error(&xas)) {
		folio->mapping = NULL;
		folio_ref_sub(folio, nr);
		return xas_error(&xas);
	}

	return 0;
}

/*
 * Somewhat like filemap_remove_folio, but substitutes swap for @folio.
 */
static void shmem_delete_from_page_cache(struct folio *folio, void *radswap)
{
	struct address_space *mapping = folio->mapping;
	long nr = folio_nr_pages(folio);
	int error;

	xa_lock_irq(&mapping->i_pages);
	error = shmem_replace_entry(mapping, folio->index, folio, radswap);
	folio->mapping = NULL;
	mapping->nrpages -= nr;
	__lruvec_stat_mod_folio(folio, NR_FILE_PAGES, -nr);
	__lruvec_stat_mod_folio(folio, NR_SHMEM, -nr);
	xa_unlock_irq(&mapping->i_pages);
	folio_put_refs(folio, nr);
	BUG_ON(error);
}

/*
 * Remove swap entry from page cache, free the swap and its page cache. Returns
 * the number of pages being freed. 0 means entry not found in XArray (0 pages
 * being freed).
 */
static long shmem_free_swap(struct address_space *mapping,
			    pgoff_t index, void *radswap)
{
	int order = xa_get_order(&mapping->i_pages, index);
	void *old;

	old = xa_cmpxchg_irq(&mapping->i_pages, index, radswap, NULL, 0);
	if (old != radswap)
		return 0;
	free_swap_and_cache_nr(radix_to_swp_entry(radswap), 1 << order);

	return 1 << order;
}

/*
 * Determine (in bytes) how many of the shmem object's pages mapped by the
 * given offsets are swapped out.
 *
 * This is safe to call without i_rwsem or the i_pages lock thanks to RCU,
 * as long as the inode doesn't go away and racy results are not a problem.
 */
unsigned long shmem_partial_swap_usage(struct address_space *mapping,
						pgoff_t start, pgoff_t end)
{
	XA_STATE(xas, &mapping->i_pages, start);
	struct page *page;
	unsigned long swapped = 0;
	unsigned long max = end - 1;

	rcu_read_lock();
	xas_for_each(&xas, page, max) {
		if (xas_retry(&xas, page))
			continue;
		if (xa_is_value(page))
			swapped += 1 << xas_get_order(&xas);
		if (xas.xa_index == max)
			break;
		if (need_resched()) {
			xas_pause(&xas);
			cond_resched_rcu();
		}
	}
	rcu_read_unlock();

	return swapped << PAGE_SHIFT;
}

/*
 * Determine (in bytes) how many of the shmem object's pages mapped by the
 * given vma is swapped out.
 *
 * This is safe to call without i_rwsem or the i_pages lock thanks to RCU,
 * as long as the inode doesn't go away and racy results are not a problem.
 */
unsigned long shmem_swap_usage(struct vm_area_struct *vma)
{
	struct inode *inode = file_inode(vma->vm_file);
	struct shmem_inode_info *info = SHMEM_I(inode);
	struct address_space *mapping = inode->i_mapping;
	unsigned long swapped;

	/* Be careful as we don't hold info->lock */
	swapped = READ_ONCE(info->swapped);

	/*
	 * The easier cases are when the shmem object has nothing in swap, or
	 * the vma maps it whole. Then we can simply use the stats that we
	 * already track.
	 */
	if (!swapped)
		return 0;

	if (!vma->vm_pgoff && vma->vm_end - vma->vm_start >= inode->i_size)
		return swapped << PAGE_SHIFT;

	/* Here comes the more involved part */
	return shmem_partial_swap_usage(mapping, vma->vm_pgoff,
					vma->vm_pgoff + vma_pages(vma));
}

/*
 * SysV IPC SHM_UNLOCK restore Unevictable pages to their evictable lists.
 */
void shmem_unlock_mapping(struct address_space *mapping)
{
	struct folio_batch fbatch;
	pgoff_t index = 0;

	folio_batch_init(&fbatch);
	/*
	 * Minor point, but we might as well stop if someone else SHM_LOCKs it.
	 */
	while (!mapping_unevictable(mapping) &&
	       filemap_get_folios(mapping, &index, ~0UL, &fbatch)) {
		check_move_unevictable_folios(&fbatch);
		folio_batch_release(&fbatch);
		cond_resched();
	}
}

static struct folio *shmem_get_partial_folio(struct inode *inode, pgoff_t index)
{
	struct folio *folio;

	/*
	 * At first avoid shmem_get_folio(,,,SGP_READ): that fails
	 * beyond i_size, and reports fallocated folios as holes.
	 */
	folio = filemap_get_entry(inode->i_mapping, index);
	if (!folio)
		return folio;
	if (!xa_is_value(folio)) {
		folio_lock(folio);
		if (folio->mapping == inode->i_mapping)
			return folio;
		/* The folio has been swapped out */
		folio_unlock(folio);
		folio_put(folio);
	}
	/*
	 * But read a folio back from swap if any of it is within i_size
	 * (although in some cases this is just a waste of time).
	 */
	folio = NULL;
	shmem_get_folio(inode, index, 0, &folio, SGP_READ);
	return folio;
}

/*
 * Remove range of pages and swap entries from page cache, and free them.
 * If !unfalloc, truncate or punch hole; if unfalloc, undo failed fallocate.
 */
static void shmem_undo_range(struct inode *inode, loff_t lstart, loff_t lend,
								 bool unfalloc)
{
	struct address_space *mapping = inode->i_mapping;
	struct shmem_inode_info *info = SHMEM_I(inode);
	pgoff_t start = (lstart + PAGE_SIZE - 1) >> PAGE_SHIFT;
	pgoff_t end = (lend + 1) >> PAGE_SHIFT;
	struct folio_batch fbatch;
	pgoff_t indices[PAGEVEC_SIZE];
	struct folio *folio;
	bool same_folio;
	long nr_swaps_freed = 0;
	pgoff_t index;
	int i;

	if (lend == -1)
		end = -1;	/* unsigned, so actually very big */

	if (info->fallocend > start && info->fallocend <= end && !unfalloc)
		info->fallocend = start;

	folio_batch_init(&fbatch);
	index = start;
	while (index < end && find_lock_entries(mapping, &index, end - 1,
			&fbatch, indices)) {
		for (i = 0; i < folio_batch_count(&fbatch); i++) {
			folio = fbatch.folios[i];

			if (xa_is_value(folio)) {
				if (unfalloc)
					continue;
				nr_swaps_freed += shmem_free_swap(mapping,
							indices[i], folio);
				continue;
			}

			if (!unfalloc || !folio_test_uptodate(folio))
				truncate_inode_folio(mapping, folio);
			folio_unlock(folio);
		}
		folio_batch_remove_exceptionals(&fbatch);
		folio_batch_release(&fbatch);
		cond_resched();
	}

	/*
	 * When undoing a failed fallocate, we want none of the partial folio
	 * zeroing and splitting below, but shall want to truncate the whole
	 * folio when !uptodate indicates that it was added by this fallocate,
	 * even when [lstart, lend] covers only a part of the folio.
	 */
	if (unfalloc)
		goto whole_folios;

	same_folio = (lstart >> PAGE_SHIFT) == (lend >> PAGE_SHIFT);
	folio = shmem_get_partial_folio(inode, lstart >> PAGE_SHIFT);
	if (folio) {
		same_folio = lend < folio_pos(folio) + folio_size(folio);
		folio_mark_dirty(folio);
		if (!truncate_inode_partial_folio(folio, lstart, lend)) {
			start = folio_next_index(folio);
			if (same_folio)
				end = folio->index;
		}
		folio_unlock(folio);
		folio_put(folio);
		folio = NULL;
	}

	if (!same_folio)
		folio = shmem_get_partial_folio(inode, lend >> PAGE_SHIFT);
	if (folio) {
		folio_mark_dirty(folio);
		if (!truncate_inode_partial_folio(folio, lstart, lend))
			end = folio->index;
		folio_unlock(folio);
		folio_put(folio);
	}

whole_folios:

	index = start;
	while (index < end) {
		cond_resched();

		if (!find_get_entries(mapping, &index, end - 1, &fbatch,
				indices)) {
			/* If all gone or hole-punch or unfalloc, we're done */
			if (index == start || end != -1)
				break;
			/* But if truncating, restart to make sure all gone */
			index = start;
			continue;
		}
		for (i = 0; i < folio_batch_count(&fbatch); i++) {
			folio = fbatch.folios[i];

			if (xa_is_value(folio)) {
				long swaps_freed;

				if (unfalloc)
					continue;
				swaps_freed = shmem_free_swap(mapping, indices[i], folio);
				if (!swaps_freed) {
					/* Swap was replaced by page: retry */
					index = indices[i];
					break;
				}
				nr_swaps_freed += swaps_freed;
				continue;
			}

			folio_lock(folio);

			if (!unfalloc || !folio_test_uptodate(folio)) {
				if (folio_mapping(folio) != mapping) {
					/* Page was replaced by swap: retry */
					folio_unlock(folio);
					index = indices[i];
					break;
				}
				VM_BUG_ON_FOLIO(folio_test_writeback(folio),
						folio);

				if (!folio_test_large(folio)) {
					truncate_inode_folio(mapping, folio);
				} else if (truncate_inode_partial_folio(folio, lstart, lend)) {
					/*
					 * If we split a page, reset the loop so
					 * that we pick up the new sub pages.
					 * Otherwise the THP was entirely
					 * dropped or the target range was
					 * zeroed, so just continue the loop as
					 * is.
					 */
					if (!folio_test_large(folio)) {
						folio_unlock(folio);
						index = start;
						break;
					}
				}
			}
			folio_unlock(folio);
		}
		folio_batch_remove_exceptionals(&fbatch);
		folio_batch_release(&fbatch);
	}

	shmem_recalc_inode(inode, 0, -nr_swaps_freed);
}

void shmem_truncate_range(struct inode *inode, loff_t lstart, loff_t lend)
{
	shmem_undo_range(inode, lstart, lend, false);
	inode_set_mtime_to_ts(inode, inode_set_ctime_current(inode));
	inode_inc_iversion(inode);
}
EXPORT_SYMBOL_GPL(shmem_truncate_range);

static int shmem_getattr(struct mnt_idmap *idmap,
			 const struct path *path, struct kstat *stat,
			 u32 request_mask, unsigned int query_flags)
{
	struct inode *inode = path->dentry->d_inode;
	struct shmem_inode_info *info = SHMEM_I(inode);

	if (info->alloced - info->swapped != inode->i_mapping->nrpages)
		shmem_recalc_inode(inode, 0, 0);

	if (info->fsflags & FS_APPEND_FL)
		stat->attributes |= STATX_ATTR_APPEND;
	if (info->fsflags & FS_IMMUTABLE_FL)
		stat->attributes |= STATX_ATTR_IMMUTABLE;
	if (info->fsflags & FS_NODUMP_FL)
		stat->attributes |= STATX_ATTR_NODUMP;
	stat->attributes_mask |= (STATX_ATTR_APPEND |
			STATX_ATTR_IMMUTABLE |
			STATX_ATTR_NODUMP);
	generic_fillattr(idmap, request_mask, inode, stat);

	if (shmem_huge_global_enabled(inode, 0, 0, false, NULL, 0))
		stat->blksize = HPAGE_PMD_SIZE;

	if (request_mask & STATX_BTIME) {
		stat->result_mask |= STATX_BTIME;
		stat->btime.tv_sec = info->i_crtime.tv_sec;
		stat->btime.tv_nsec = info->i_crtime.tv_nsec;
	}

	return 0;
}

static int shmem_setattr(struct mnt_idmap *idmap,
			 struct dentry *dentry, struct iattr *attr)
{
	struct inode *inode = d_inode(dentry);
	struct shmem_inode_info *info = SHMEM_I(inode);
	int error;
	bool update_mtime = false;
	bool update_ctime = true;

	error = setattr_prepare(idmap, dentry, attr);
	if (error)
		return error;

	if ((info->seals & F_SEAL_EXEC) && (attr->ia_valid & ATTR_MODE)) {
		if ((inode->i_mode ^ attr->ia_mode) & 0111) {
			return -EPERM;
		}
	}

	if (S_ISREG(inode->i_mode) && (attr->ia_valid & ATTR_SIZE)) {
		loff_t oldsize = inode->i_size;
		loff_t newsize = attr->ia_size;

		/* protected by i_rwsem */
		if ((newsize < oldsize && (info->seals & F_SEAL_SHRINK)) ||
		    (newsize > oldsize && (info->seals & F_SEAL_GROW)))
			return -EPERM;

		if (newsize != oldsize) {
			error = shmem_reacct_size(SHMEM_I(inode)->flags,
					oldsize, newsize);
			if (error)
				return error;
			i_size_write(inode, newsize);
			update_mtime = true;
		} else {
			update_ctime = false;
		}
		if (newsize <= oldsize) {
			loff_t holebegin = round_up(newsize, PAGE_SIZE);
			if (oldsize > holebegin)
				unmap_mapping_range(inode->i_mapping,
							holebegin, 0, 1);
			if (info->alloced)
				shmem_truncate_range(inode,
							newsize, (loff_t)-1);
			/* unmap again to remove racily COWed private pages */
			if (oldsize > holebegin)
				unmap_mapping_range(inode->i_mapping,
							holebegin, 0, 1);
		}
	}

	if (is_quota_modification(idmap, inode, attr)) {
		error = dquot_initialize(inode);
		if (error)
			return error;
	}

	/* Transfer quota accounting */
	if (i_uid_needs_update(idmap, attr, inode) ||
	    i_gid_needs_update(idmap, attr, inode)) {
		error = dquot_transfer(idmap, inode, attr);
		if (error)
			return error;
	}

	setattr_copy(idmap, inode, attr);
	if (attr->ia_valid & ATTR_MODE)
		error = posix_acl_chmod(idmap, dentry, inode->i_mode);
	if (!error && update_ctime) {
		inode_set_ctime_current(inode);
		if (update_mtime)
			inode_set_mtime_to_ts(inode, inode_get_ctime(inode));
		inode_inc_iversion(inode);
	}
	return error;
}

static void shmem_evict_inode(struct inode *inode)
{
	struct shmem_inode_info *info = SHMEM_I(inode);
	struct shmem_sb_info *sbinfo = SHMEM_SB(inode->i_sb);
	size_t freed = 0;

	if (shmem_mapping(inode->i_mapping)) {
		shmem_unacct_size(info->flags, inode->i_size);
		inode->i_size = 0;
		mapping_set_exiting(inode->i_mapping);
		shmem_truncate_range(inode, 0, (loff_t)-1);
		if (!list_empty(&info->shrinklist)) {
			spin_lock(&sbinfo->shrinklist_lock);
			if (!list_empty(&info->shrinklist)) {
				list_del_init(&info->shrinklist);
				sbinfo->shrinklist_len--;
			}
			spin_unlock(&sbinfo->shrinklist_lock);
		}
		while (!list_empty(&info->swaplist)) {
			/* Wait while shmem_unuse() is scanning this inode... */
			wait_var_event(&info->stop_eviction,
				       !atomic_read(&info->stop_eviction));
			mutex_lock(&shmem_swaplist_mutex);
			/* ...but beware of the race if we peeked too early */
			if (!atomic_read(&info->stop_eviction))
				list_del_init(&info->swaplist);
			mutex_unlock(&shmem_swaplist_mutex);
		}
	}

	simple_xattrs_free(&info->xattrs, sbinfo->max_inodes ? &freed : NULL);
	shmem_free_inode(inode->i_sb, freed);
	WARN_ON(inode->i_blocks);
	clear_inode(inode);
#ifdef CONFIG_TMPFS_QUOTA
	dquot_free_inode(inode);
	dquot_drop(inode);
#endif
}

static int shmem_find_swap_entries(struct address_space *mapping,
				   pgoff_t start, struct folio_batch *fbatch,
				   pgoff_t *indices, unsigned int type)
{
	XA_STATE(xas, &mapping->i_pages, start);
	struct folio *folio;
	swp_entry_t entry;

	rcu_read_lock();
	xas_for_each(&xas, folio, ULONG_MAX) {
		if (xas_retry(&xas, folio))
			continue;

		if (!xa_is_value(folio))
			continue;

		entry = radix_to_swp_entry(folio);
		/*
		 * swapin error entries can be found in the mapping. But they're
		 * deliberately ignored here as we've done everything we can do.
		 */
		if (swp_type(entry) != type)
			continue;

		indices[folio_batch_count(fbatch)] = xas.xa_index;
		if (!folio_batch_add(fbatch, folio))
			break;

		if (need_resched()) {
			xas_pause(&xas);
			cond_resched_rcu();
		}
	}
	rcu_read_unlock();

	return xas.xa_index;
}

/*
 * Move the swapped pages for an inode to page cache. Returns the count
 * of pages swapped in, or the error in case of failure.
 */
static int shmem_unuse_swap_entries(struct inode *inode,
		struct folio_batch *fbatch, pgoff_t *indices)
{
	int i = 0;
	int ret = 0;
	int error = 0;
	struct address_space *mapping = inode->i_mapping;

	for (i = 0; i < folio_batch_count(fbatch); i++) {
		struct folio *folio = fbatch->folios[i];

		if (!xa_is_value(folio))
			continue;
		error = shmem_swapin_folio(inode, indices[i], &folio, SGP_CACHE,
					mapping_gfp_mask(mapping), NULL, NULL);
		if (error == 0) {
			folio_unlock(folio);
			folio_put(folio);
			ret++;
		}
		if (error == -ENOMEM)
			break;
		error = 0;
	}
	return error ? error : ret;
}

/*
 * If swap found in inode, free it and move page from swapcache to filecache.
 */
static int shmem_unuse_inode(struct inode *inode, unsigned int type)
{
	struct address_space *mapping = inode->i_mapping;
	pgoff_t start = 0;
	struct folio_batch fbatch;
	pgoff_t indices[PAGEVEC_SIZE];
	int ret = 0;

	do {
		folio_batch_init(&fbatch);
		shmem_find_swap_entries(mapping, start, &fbatch, indices, type);
		if (folio_batch_count(&fbatch) == 0) {
			ret = 0;
			break;
		}

		ret = shmem_unuse_swap_entries(inode, &fbatch, indices);
		if (ret < 0)
			break;

		start = indices[folio_batch_count(&fbatch) - 1];
	} while (true);

	return ret;
}

/*
 * Read all the shared memory data that resides in the swap
 * device 'type' back into memory, so the swap device can be
 * unused.
 */
int shmem_unuse(unsigned int type)
{
	struct shmem_inode_info *info, *next;
	int error = 0;

	if (list_empty(&shmem_swaplist))
		return 0;

	mutex_lock(&shmem_swaplist_mutex);
	list_for_each_entry_safe(info, next, &shmem_swaplist, swaplist) {
		if (!info->swapped) {
			list_del_init(&info->swaplist);
			continue;
		}
		/*
		 * Drop the swaplist mutex while searching the inode for swap;
		 * but before doing so, make sure shmem_evict_inode() will not
		 * remove placeholder inode from swaplist, nor let it be freed
		 * (igrab() would protect from unlink, but not from unmount).
		 */
		atomic_inc(&info->stop_eviction);
		mutex_unlock(&shmem_swaplist_mutex);

		error = shmem_unuse_inode(&info->vfs_inode, type);
		cond_resched();

		mutex_lock(&shmem_swaplist_mutex);
		next = list_next_entry(info, swaplist);
		if (!info->swapped)
			list_del_init(&info->swaplist);
		if (atomic_dec_and_test(&info->stop_eviction))
			wake_up_var(&info->stop_eviction);
		if (error)
			break;
	}
	mutex_unlock(&shmem_swaplist_mutex);

	return error;
}

/*
 * Move the page from the page cache to the swap cache.
 */
static int shmem_writepage(struct page *page, struct writeback_control *wbc)
{
	struct folio *folio = page_folio(page);
	struct address_space *mapping = folio->mapping;
	struct inode *inode = mapping->host;
	struct shmem_inode_info *info = SHMEM_I(inode);
	struct shmem_sb_info *sbinfo = SHMEM_SB(inode->i_sb);
	swp_entry_t swap;
	pgoff_t index;
	int nr_pages;
	bool split = false;

	/*
	 * Our capabilities prevent regular writeback or sync from ever calling
	 * shmem_writepage; but a stacking filesystem might use ->writepage of
	 * its underlying filesystem, in which case tmpfs should write out to
	 * swap only in response to memory pressure, and not for the writeback
	 * threads or sync.
	 */
	if (WARN_ON_ONCE(!wbc->for_reclaim))
		goto redirty;

	if (WARN_ON_ONCE((info->flags & VM_LOCKED) || sbinfo->noswap))
		goto redirty;

	if (!total_swap_pages)
		goto redirty;

	/*
	 * If CONFIG_THP_SWAP is not enabled, the large folio should be
	 * split when swapping.
	 *
	 * And shrinkage of pages beyond i_size does not split swap, so
	 * swapout of a large folio crossing i_size needs to split too
	 * (unless fallocate has been used to preallocate beyond EOF).
	 */
	if (folio_test_large(folio)) {
		index = shmem_fallocend(inode,
			DIV_ROUND_UP(i_size_read(inode), PAGE_SIZE));
		if ((index > folio->index && index < folio_next_index(folio)) ||
		    !IS_ENABLED(CONFIG_THP_SWAP))
			split = true;
	}

	if (split) {
try_split:
		/* Ensure the subpages are still dirty */
		folio_test_set_dirty(folio);
		if (split_huge_page_to_list_to_order(page, wbc->list, 0))
			goto redirty;
		folio = page_folio(page);
		folio_clear_dirty(folio);
	}

	index = folio->index;
	nr_pages = folio_nr_pages(folio);

	/*
	 * This is somewhat ridiculous, but without plumbing a SWAP_MAP_FALLOC
	 * value into swapfile.c, the only way we can correctly account for a
	 * fallocated folio arriving here is now to initialize it and write it.
	 *
	 * That's okay for a folio already fallocated earlier, but if we have
	 * not yet completed the fallocation, then (a) we want to keep track
	 * of this folio in case we have to undo it, and (b) it may not be a
	 * good idea to continue anyway, once we're pushing into swap.  So
	 * reactivate the folio, and let shmem_fallocate() quit when too many.
	 */
	if (!folio_test_uptodate(folio)) {
		if (inode->i_private) {
			struct shmem_falloc *shmem_falloc;
			spin_lock(&inode->i_lock);
			shmem_falloc = inode->i_private;
			if (shmem_falloc &&
			    !shmem_falloc->waitq &&
			    index >= shmem_falloc->start &&
			    index < shmem_falloc->next)
				shmem_falloc->nr_unswapped++;
			else
				shmem_falloc = NULL;
			spin_unlock(&inode->i_lock);
			if (shmem_falloc)
				goto redirty;
		}
		folio_zero_range(folio, 0, folio_size(folio));
		flush_dcache_folio(folio);
		folio_mark_uptodate(folio);
	}

	swap = folio_alloc_swap(folio);
	if (!swap.val) {
		if (nr_pages > 1)
			goto try_split;

		goto redirty;
	}

	/*
	 * Add inode to shmem_unuse()'s list of swapped-out inodes,
	 * if it's not already there.  Do it now before the folio is
	 * moved to swap cache, when its pagelock no longer protects
	 * the inode from eviction.  But don't unlock the mutex until
	 * we've incremented swapped, because shmem_unuse_inode() will
	 * prune a !swapped inode from the swaplist under this mutex.
	 */
	mutex_lock(&shmem_swaplist_mutex);
	if (list_empty(&info->swaplist))
		list_add(&info->swaplist, &shmem_swaplist);

	if (add_to_swap_cache(folio, swap,
			__GFP_HIGH | __GFP_NOMEMALLOC | __GFP_NOWARN,
			NULL) == 0) {
		shmem_recalc_inode(inode, 0, nr_pages);
		swap_shmem_alloc(swap, nr_pages);
		shmem_delete_from_page_cache(folio, swp_to_radix_entry(swap));

		mutex_unlock(&shmem_swaplist_mutex);
		BUG_ON(folio_mapped(folio));
		return swap_writepage(&folio->page, wbc);
	}

	mutex_unlock(&shmem_swaplist_mutex);
	put_swap_folio(folio, swap);
redirty:
	folio_mark_dirty(folio);
	if (wbc->for_reclaim)
		return AOP_WRITEPAGE_ACTIVATE;	/* Return with folio locked */
	folio_unlock(folio);
	return 0;
}

#if defined(CONFIG_NUMA) && defined(CONFIG_TMPFS)
static void shmem_show_mpol(struct seq_file *seq, struct mempolicy *mpol)
{
	char buffer[64];

	if (!mpol || mpol->mode == MPOL_DEFAULT)
		return;		/* show nothing */

	mpol_to_str(buffer, sizeof(buffer), mpol);

	seq_printf(seq, ",mpol=%s", buffer);
}

static struct mempolicy *shmem_get_sbmpol(struct shmem_sb_info *sbinfo)
{
	struct mempolicy *mpol = NULL;
	if (sbinfo->mpol) {
		raw_spin_lock(&sbinfo->stat_lock);	/* prevent replace/use races */
		mpol = sbinfo->mpol;
		mpol_get(mpol);
		raw_spin_unlock(&sbinfo->stat_lock);
	}
	return mpol;
}
#else /* !CONFIG_NUMA || !CONFIG_TMPFS */
static inline void shmem_show_mpol(struct seq_file *seq, struct mempolicy *mpol)
{
}
static inline struct mempolicy *shmem_get_sbmpol(struct shmem_sb_info *sbinfo)
{
	return NULL;
}
#endif /* CONFIG_NUMA && CONFIG_TMPFS */

static struct mempolicy *shmem_get_pgoff_policy(struct shmem_inode_info *info,
			pgoff_t index, unsigned int order, pgoff_t *ilx);

static struct folio *shmem_swapin_cluster(swp_entry_t swap, gfp_t gfp,
			struct shmem_inode_info *info, pgoff_t index)
{
	struct mempolicy *mpol;
	pgoff_t ilx;
	struct folio *folio;

	mpol = shmem_get_pgoff_policy(info, index, 0, &ilx);
	folio = swap_cluster_readahead(swap, gfp, mpol, ilx);
	mpol_cond_put(mpol);

	return folio;
}

/*
 * Make sure huge_gfp is always more limited than limit_gfp.
 * Some of the flags set permissions, while others set limitations.
 */
static gfp_t limit_gfp_mask(gfp_t huge_gfp, gfp_t limit_gfp)
{
	gfp_t allowflags = __GFP_IO | __GFP_FS | __GFP_RECLAIM;
	gfp_t denyflags = __GFP_NOWARN | __GFP_NORETRY;
	gfp_t zoneflags = limit_gfp & GFP_ZONEMASK;
	gfp_t result = huge_gfp & ~(allowflags | GFP_ZONEMASK);

	/* Allow allocations only from the originally specified zones. */
	result |= zoneflags;

	/*
	 * Minimize the result gfp by taking the union with the deny flags,
	 * and the intersection of the allow flags.
	 */
	result |= (limit_gfp & denyflags);
	result |= (huge_gfp & limit_gfp) & allowflags;

	return result;
}

#ifdef CONFIG_TRANSPARENT_HUGEPAGE
unsigned long shmem_allowable_huge_orders(struct inode *inode,
				struct vm_area_struct *vma, pgoff_t index,
				loff_t write_end, bool shmem_huge_force)
{
	unsigned long mask = READ_ONCE(huge_shmem_orders_always);
	unsigned long within_size_orders = READ_ONCE(huge_shmem_orders_within_size);
	unsigned long vm_flags = vma ? vma->vm_flags : 0;
	bool global_huge;
	loff_t i_size;
	int order;

	if (vma && ((vm_flags & VM_NOHUGEPAGE) ||
	    test_bit(MMF_DISABLE_THP, &vma->vm_mm->flags)))
		return 0;

	/* If the hardware/firmware marked hugepage support disabled. */
	if (transparent_hugepage_flags & (1 << TRANSPARENT_HUGEPAGE_UNSUPPORTED))
		return 0;

	global_huge = shmem_huge_global_enabled(inode, index, write_end,
					shmem_huge_force, vma, vm_flags);
	if (!vma || !vma_is_anon_shmem(vma)) {
		/*
		 * For tmpfs, we now only support PMD sized THP if huge page
		 * is enabled, otherwise fallback to order 0.
		 */
		return global_huge ? BIT(HPAGE_PMD_ORDER) : 0;
	}

	/*
	 * Following the 'deny' semantics of the top level, force the huge
	 * option off from all mounts.
	 */
	if (shmem_huge == SHMEM_HUGE_DENY)
		return 0;

	/*
	 * Only allow inherit orders if the top-level value is 'force', which
	 * means non-PMD sized THP can not override 'huge' mount option now.
	 */
	if (shmem_huge == SHMEM_HUGE_FORCE)
		return READ_ONCE(huge_shmem_orders_inherit);

	/* Allow mTHP that will be fully within i_size. */
	order = highest_order(within_size_orders);
	while (within_size_orders) {
		index = round_up(index + 1, order);
		i_size = round_up(i_size_read(inode), PAGE_SIZE);
		if (i_size >> PAGE_SHIFT >= index) {
			mask |= within_size_orders;
			break;
		}

		order = next_order(&within_size_orders, order);
	}

	if (vm_flags & VM_HUGEPAGE)
		mask |= READ_ONCE(huge_shmem_orders_madvise);

	if (global_huge)
		mask |= READ_ONCE(huge_shmem_orders_inherit);

	return THP_ORDERS_ALL_FILE_DEFAULT & mask;
}

static unsigned long shmem_suitable_orders(struct inode *inode, struct vm_fault *vmf,
					   struct address_space *mapping, pgoff_t index,
					   unsigned long orders)
{
	struct vm_area_struct *vma = vmf ? vmf->vma : NULL;
	pgoff_t aligned_index;
	unsigned long pages;
	int order;

	if (vma) {
		orders = thp_vma_suitable_orders(vma, vmf->address, orders);
		if (!orders)
			return 0;
	}

	/* Find the highest order that can add into the page cache */
	order = highest_order(orders);
	while (orders) {
		pages = 1UL << order;
		aligned_index = round_down(index, pages);
		/*
		 * Check for conflict before waiting on a huge allocation.
		 * Conflict might be that a huge page has just been allocated
		 * and added to page cache by a racing thread, or that there
		 * is already at least one small page in the huge extent.
		 * Be careful to retry when appropriate, but not forever!
		 * Elsewhere -EEXIST would be the right code, but not here.
		 */
		if (!xa_find(&mapping->i_pages, &aligned_index,
			     aligned_index + pages - 1, XA_PRESENT))
			break;
		order = next_order(&orders, order);
	}

	return orders;
}
#else
static unsigned long shmem_suitable_orders(struct inode *inode, struct vm_fault *vmf,
					   struct address_space *mapping, pgoff_t index,
					   unsigned long orders)
{
	return 0;
}
#endif /* CONFIG_TRANSPARENT_HUGEPAGE */

static struct folio *shmem_alloc_folio(gfp_t gfp, int order,
		struct shmem_inode_info *info, pgoff_t index)
{
	struct mempolicy *mpol;
	pgoff_t ilx;
	struct folio *folio;

	mpol = shmem_get_pgoff_policy(info, index, order, &ilx);
	folio = folio_alloc_mpol(gfp, order, mpol, ilx, numa_node_id());
	mpol_cond_put(mpol);

	return folio;
}

static struct folio *shmem_alloc_and_add_folio(struct vm_fault *vmf,
		gfp_t gfp, struct inode *inode, pgoff_t index,
		struct mm_struct *fault_mm, unsigned long orders)
{
	struct address_space *mapping = inode->i_mapping;
	struct shmem_inode_info *info = SHMEM_I(inode);
	unsigned long suitable_orders = 0;
	struct folio *folio = NULL;
	long pages;
	int error, order;

	if (!IS_ENABLED(CONFIG_TRANSPARENT_HUGEPAGE))
		orders = 0;

	if (orders > 0) {
		suitable_orders = shmem_suitable_orders(inode, vmf,
							mapping, index, orders);

		order = highest_order(suitable_orders);
		while (suitable_orders) {
			pages = 1UL << order;
			index = round_down(index, pages);
			folio = shmem_alloc_folio(gfp, order, info, index);
			if (folio)
				goto allocated;

			if (pages == HPAGE_PMD_NR)
				count_vm_event(THP_FILE_FALLBACK);
			count_mthp_stat(order, MTHP_STAT_SHMEM_FALLBACK);
			order = next_order(&suitable_orders, order);
		}
	} else {
		pages = 1;
		folio = shmem_alloc_folio(gfp, 0, info, index);
	}
	if (!folio)
		return ERR_PTR(-ENOMEM);

allocated:
	__folio_set_locked(folio);
	__folio_set_swapbacked(folio);

	gfp &= GFP_RECLAIM_MASK;
	error = mem_cgroup_charge(folio, fault_mm, gfp);
	if (error) {
		if (xa_find(&mapping->i_pages, &index,
				index + pages - 1, XA_PRESENT)) {
			error = -EEXIST;
		} else if (pages > 1) {
			if (pages == HPAGE_PMD_NR) {
				count_vm_event(THP_FILE_FALLBACK);
				count_vm_event(THP_FILE_FALLBACK_CHARGE);
			}
			count_mthp_stat(folio_order(folio), MTHP_STAT_SHMEM_FALLBACK);
			count_mthp_stat(folio_order(folio), MTHP_STAT_SHMEM_FALLBACK_CHARGE);
		}
		goto unlock;
	}

	error = shmem_add_to_page_cache(folio, mapping, index, NULL, gfp);
	if (error)
		goto unlock;

	error = shmem_inode_acct_blocks(inode, pages);
	if (error) {
		struct shmem_sb_info *sbinfo = SHMEM_SB(inode->i_sb);
		long freed;
		/*
		 * Try to reclaim some space by splitting a few
		 * large folios beyond i_size on the filesystem.
		 */
		shmem_unused_huge_shrink(sbinfo, NULL, pages);
		/*
		 * And do a shmem_recalc_inode() to account for freed pages:
		 * except our folio is there in cache, so not quite balanced.
		 */
		spin_lock(&info->lock);
		freed = pages + info->alloced - info->swapped -
			READ_ONCE(mapping->nrpages);
		if (freed > 0)
			info->alloced -= freed;
		spin_unlock(&info->lock);
		if (freed > 0)
			shmem_inode_unacct_blocks(inode, freed);
		error = shmem_inode_acct_blocks(inode, pages);
		if (error) {
			filemap_remove_folio(folio);
			goto unlock;
		}
	}

	shmem_recalc_inode(inode, pages, 0);
	folio_add_lru(folio);
	return folio;

unlock:
	folio_unlock(folio);
	folio_put(folio);
	return ERR_PTR(error);
}

/*
 * When a page is moved from swapcache to shmem filecache (either by the
 * usual swapin of shmem_get_folio_gfp(), or by the less common swapoff of
 * shmem_unuse_inode()), it may have been read in earlier from swap, in
 * ignorance of the mapping it belongs to.  If that mapping has special
 * constraints (like the gma500 GEM driver, which requires RAM below 4GB),
 * we may need to copy to a suitable page before moving to filecache.
 *
 * In a future release, this may well be extended to respect cpuset and
 * NUMA mempolicy, and applied also to anonymous pages in do_swap_page();
 * but for now it is a simple matter of zone.
 */
static bool shmem_should_replace_folio(struct folio *folio, gfp_t gfp)
{
	return folio_zonenum(folio) > gfp_zone(gfp);
}

static int shmem_replace_folio(struct folio **foliop, gfp_t gfp,
				struct shmem_inode_info *info, pgoff_t index,
				struct vm_area_struct *vma)
{
	struct folio *new, *old = *foliop;
	swp_entry_t entry = old->swap;
	struct address_space *swap_mapping = swap_address_space(entry);
	pgoff_t swap_index = swap_cache_index(entry);
	XA_STATE(xas, &swap_mapping->i_pages, swap_index);
	int nr_pages = folio_nr_pages(old);
	int error = 0, i;

	/*
	 * We have arrived here because our zones are constrained, so don't
	 * limit chance of success by further cpuset and node constraints.
	 */
	gfp &= ~GFP_CONSTRAINT_MASK;
#ifdef CONFIG_TRANSPARENT_HUGEPAGE
	if (nr_pages > 1) {
		gfp_t huge_gfp = vma_thp_gfp_mask(vma);

		gfp = limit_gfp_mask(huge_gfp, gfp);
	}
#endif

	new = shmem_alloc_folio(gfp, folio_order(old), info, index);
	if (!new)
		return -ENOMEM;

	folio_ref_add(new, nr_pages);
	folio_copy(new, old);
	flush_dcache_folio(new);

	__folio_set_locked(new);
	__folio_set_swapbacked(new);
	folio_mark_uptodate(new);
	new->swap = entry;
	folio_set_swapcache(new);

	/* Swap cache still stores N entries instead of a high-order entry */
	xa_lock_irq(&swap_mapping->i_pages);
	for (i = 0; i < nr_pages; i++) {
		void *item = xas_load(&xas);

		if (item != old) {
			error = -ENOENT;
			break;
		}

		xas_store(&xas, new);
		xas_next(&xas);
	}
	if (!error) {
		mem_cgroup_replace_folio(old, new);
<<<<<<< HEAD
		__lruvec_stat_mod_folio(new, NR_FILE_PAGES, 1);
		__lruvec_stat_mod_folio(new, NR_SHMEM, 1);
		__lruvec_stat_mod_folio(old, NR_FILE_PAGES, -1);
		__lruvec_stat_mod_folio(old, NR_SHMEM, -1);
=======
		__lruvec_stat_mod_folio(new, NR_FILE_PAGES, nr_pages);
		__lruvec_stat_mod_folio(new, NR_SHMEM, nr_pages);
		__lruvec_stat_mod_folio(old, NR_FILE_PAGES, -nr_pages);
		__lruvec_stat_mod_folio(old, NR_SHMEM, -nr_pages);
>>>>>>> f1f36e22
	}
	xa_unlock_irq(&swap_mapping->i_pages);

	if (unlikely(error)) {
		/*
		 * Is this possible?  I think not, now that our callers
		 * check both the swapcache flag and folio->private
		 * after getting the folio lock; but be defensive.
		 * Reverse old to newpage for clear and free.
		 */
		old = new;
	} else {
		folio_add_lru(new);
		*foliop = new;
	}

	folio_clear_swapcache(old);
	old->private = NULL;

	folio_unlock(old);
	/*
	 * The old folio are removed from swap cache, drop the 'nr_pages'
	 * reference, as well as one temporary reference getting from swap
	 * cache.
	 */
	folio_put_refs(old, nr_pages + 1);
	return error;
}

static void shmem_set_folio_swapin_error(struct inode *inode, pgoff_t index,
					 struct folio *folio, swp_entry_t swap)
{
	struct address_space *mapping = inode->i_mapping;
	swp_entry_t swapin_error;
	void *old;
	int nr_pages;

	swapin_error = make_poisoned_swp_entry();
	old = xa_cmpxchg_irq(&mapping->i_pages, index,
			     swp_to_radix_entry(swap),
			     swp_to_radix_entry(swapin_error), 0);
	if (old != swp_to_radix_entry(swap))
		return;

	nr_pages = folio_nr_pages(folio);
	folio_wait_writeback(folio);
	delete_from_swap_cache(folio);
	/*
	 * Don't treat swapin error folio as alloced. Otherwise inode->i_blocks
	 * won't be 0 when inode is released and thus trigger WARN_ON(i_blocks)
	 * in shmem_evict_inode().
	 */
	shmem_recalc_inode(inode, -nr_pages, -nr_pages);
	swap_free_nr(swap, nr_pages);
}

static int shmem_split_large_entry(struct inode *inode, pgoff_t index,
				   swp_entry_t swap, gfp_t gfp)
{
	struct address_space *mapping = inode->i_mapping;
	XA_STATE_ORDER(xas, &mapping->i_pages, index, 0);
	void *alloced_shadow = NULL;
	int alloced_order = 0, i;

	/* Convert user data gfp flags to xarray node gfp flags */
	gfp &= GFP_RECLAIM_MASK;

	for (;;) {
		int order = -1, split_order = 0;
		void *old = NULL;

		xas_lock_irq(&xas);
		old = xas_load(&xas);
		if (!xa_is_value(old) || swp_to_radix_entry(swap) != old) {
			xas_set_err(&xas, -EEXIST);
			goto unlock;
		}

		order = xas_get_order(&xas);

		/* Swap entry may have changed before we re-acquire the lock */
		if (alloced_order &&
		    (old != alloced_shadow || order != alloced_order)) {
			xas_destroy(&xas);
			alloced_order = 0;
		}

		/* Try to split large swap entry in pagecache */
		if (order > 0) {
			if (!alloced_order) {
				split_order = order;
				goto unlock;
			}
			xas_split(&xas, old, order);

			/*
			 * Re-set the swap entry after splitting, and the swap
			 * offset of the original large entry must be continuous.
			 */
			for (i = 0; i < 1 << order; i++) {
				pgoff_t aligned_index = round_down(index, 1 << order);
				swp_entry_t tmp;

				tmp = swp_entry(swp_type(swap), swp_offset(swap) + i);
				__xa_store(&mapping->i_pages, aligned_index + i,
					   swp_to_radix_entry(tmp), 0);
			}
		}

unlock:
		xas_unlock_irq(&xas);

		/* split needed, alloc here and retry. */
		if (split_order) {
			xas_split_alloc(&xas, old, split_order, gfp);
			if (xas_error(&xas))
				goto error;
			alloced_shadow = old;
			alloced_order = split_order;
			xas_reset(&xas);
			continue;
		}

		if (!xas_nomem(&xas, gfp))
			break;
	}

error:
	if (xas_error(&xas))
		return xas_error(&xas);

	return alloced_order;
}

/*
 * Swap in the folio pointed to by *foliop.
 * Caller has to make sure that *foliop contains a valid swapped folio.
 * Returns 0 and the folio in foliop if success. On failure, returns the
 * error code and NULL in *foliop.
 */
static int shmem_swapin_folio(struct inode *inode, pgoff_t index,
			     struct folio **foliop, enum sgp_type sgp,
			     gfp_t gfp, struct vm_area_struct *vma,
			     vm_fault_t *fault_type)
{
	struct address_space *mapping = inode->i_mapping;
	struct mm_struct *fault_mm = vma ? vma->vm_mm : NULL;
	struct shmem_inode_info *info = SHMEM_I(inode);
	struct swap_info_struct *si;
	struct folio *folio = NULL;
	swp_entry_t swap;
	int error, nr_pages;

	VM_BUG_ON(!*foliop || !xa_is_value(*foliop));
	swap = radix_to_swp_entry(*foliop);
	*foliop = NULL;

	if (is_poisoned_swp_entry(swap))
		return -EIO;

	si = get_swap_device(swap);
	if (!si) {
		if (!shmem_confirm_swap(mapping, index, swap))
			return -EEXIST;
		else
			return -EINVAL;
	}

	/* Look it up and read it in.. */
	folio = swap_cache_get_folio(swap, NULL, 0);
	if (!folio) {
		int split_order;

		/* Or update major stats only when swapin succeeds?? */
		if (fault_type) {
			*fault_type |= VM_FAULT_MAJOR;
			count_vm_event(PGMAJFAULT);
			count_memcg_event_mm(fault_mm, PGMAJFAULT);
		}

		/*
		 * Now swap device can only swap in order 0 folio, then we
		 * should split the large swap entry stored in the pagecache
		 * if necessary.
		 */
		split_order = shmem_split_large_entry(inode, index, swap, gfp);
		if (split_order < 0) {
			error = split_order;
			goto failed;
		}

		/*
		 * If the large swap entry has already been split, it is
		 * necessary to recalculate the new swap entry based on
		 * the old order alignment.
		 */
		if (split_order > 0) {
			pgoff_t offset = index - round_down(index, 1 << split_order);

			swap = swp_entry(swp_type(swap), swp_offset(swap) + offset);
		}

		/* Here we actually start the io */
		folio = shmem_swapin_cluster(swap, gfp, info, index);
		if (!folio) {
			error = -ENOMEM;
			goto failed;
		}
	}

	/* We have to do this with folio locked to prevent races */
	folio_lock(folio);
	if (!folio_test_swapcache(folio) ||
	    folio->swap.val != swap.val ||
	    !shmem_confirm_swap(mapping, index, swap)) {
		error = -EEXIST;
		goto unlock;
	}
	if (!folio_test_uptodate(folio)) {
		error = -EIO;
		goto failed;
	}
	folio_wait_writeback(folio);
	nr_pages = folio_nr_pages(folio);

	/*
	 * Some architectures may have to restore extra metadata to the
	 * folio after reading from swap.
	 */
	arch_swap_restore(folio_swap(swap, folio), folio);

	if (shmem_should_replace_folio(folio, gfp)) {
		error = shmem_replace_folio(&folio, gfp, info, index, vma);
		if (error)
			goto failed;
	}

	error = shmem_add_to_page_cache(folio, mapping,
					round_down(index, nr_pages),
					swp_to_radix_entry(swap), gfp);
	if (error)
		goto failed;

	shmem_recalc_inode(inode, 0, -nr_pages);

	if (sgp == SGP_WRITE)
		folio_mark_accessed(folio);

	delete_from_swap_cache(folio);
	folio_mark_dirty(folio);
	swap_free_nr(swap, nr_pages);
	put_swap_device(si);

	*foliop = folio;
	return 0;
failed:
	if (!shmem_confirm_swap(mapping, index, swap))
		error = -EEXIST;
	if (error == -EIO)
		shmem_set_folio_swapin_error(inode, index, folio, swap);
unlock:
	if (folio) {
		folio_unlock(folio);
		folio_put(folio);
	}
	put_swap_device(si);

	return error;
}

/*
 * shmem_get_folio_gfp - find page in cache, or get from swap, or allocate
 *
 * If we allocate a new one we do not mark it dirty. That's up to the
 * vm. If we swap it in we mark it dirty since we also free the swap
 * entry since a page cannot live in both the swap and page cache.
 *
 * vmf and fault_type are only supplied by shmem_fault: otherwise they are NULL.
 */
static int shmem_get_folio_gfp(struct inode *inode, pgoff_t index,
		loff_t write_end, struct folio **foliop, enum sgp_type sgp,
		gfp_t gfp, struct vm_fault *vmf, vm_fault_t *fault_type)
{
	struct vm_area_struct *vma = vmf ? vmf->vma : NULL;
	struct mm_struct *fault_mm;
	struct folio *folio;
	int error;
	bool alloced;
	unsigned long orders = 0;

	if (WARN_ON_ONCE(!shmem_mapping(inode->i_mapping)))
		return -EINVAL;

	if (index > (MAX_LFS_FILESIZE >> PAGE_SHIFT))
		return -EFBIG;
repeat:
	if (sgp <= SGP_CACHE &&
	    ((loff_t)index << PAGE_SHIFT) >= i_size_read(inode))
		return -EINVAL;

	alloced = false;
	fault_mm = vma ? vma->vm_mm : NULL;

	folio = filemap_get_entry(inode->i_mapping, index);
	if (folio && vma && userfaultfd_minor(vma)) {
		if (!xa_is_value(folio))
			folio_put(folio);
		*fault_type = handle_userfault(vmf, VM_UFFD_MINOR);
		return 0;
	}

	if (xa_is_value(folio)) {
		error = shmem_swapin_folio(inode, index, &folio,
					   sgp, gfp, vma, fault_type);
		if (error == -EEXIST)
			goto repeat;

		*foliop = folio;
		return error;
	}

	if (folio) {
		folio_lock(folio);

		/* Has the folio been truncated or swapped out? */
		if (unlikely(folio->mapping != inode->i_mapping)) {
			folio_unlock(folio);
			folio_put(folio);
			goto repeat;
		}
		if (sgp == SGP_WRITE)
			folio_mark_accessed(folio);
		if (folio_test_uptodate(folio))
			goto out;
		/* fallocated folio */
		if (sgp != SGP_READ)
			goto clear;
		folio_unlock(folio);
		folio_put(folio);
	}

	/*
	 * SGP_READ: succeed on hole, with NULL folio, letting caller zero.
	 * SGP_NOALLOC: fail on hole, with NULL folio, letting caller fail.
	 */
	*foliop = NULL;
	if (sgp == SGP_READ)
		return 0;
	if (sgp == SGP_NOALLOC)
		return -ENOENT;

	/*
	 * Fast cache lookup and swap lookup did not find it: allocate.
	 */

	if (vma && userfaultfd_missing(vma)) {
		*fault_type = handle_userfault(vmf, VM_UFFD_MISSING);
		return 0;
	}

	/* Find hugepage orders that are allowed for anonymous shmem and tmpfs. */
	orders = shmem_allowable_huge_orders(inode, vma, index, write_end, false);
	if (orders > 0) {
		gfp_t huge_gfp;

		huge_gfp = vma_thp_gfp_mask(vma);
		huge_gfp = limit_gfp_mask(huge_gfp, gfp);
		folio = shmem_alloc_and_add_folio(vmf, huge_gfp,
				inode, index, fault_mm, orders);
		if (!IS_ERR(folio)) {
			if (folio_test_pmd_mappable(folio))
				count_vm_event(THP_FILE_ALLOC);
			count_mthp_stat(folio_order(folio), MTHP_STAT_SHMEM_ALLOC);
			goto alloced;
		}
		if (PTR_ERR(folio) == -EEXIST)
			goto repeat;
	}

	folio = shmem_alloc_and_add_folio(vmf, gfp, inode, index, fault_mm, 0);
	if (IS_ERR(folio)) {
		error = PTR_ERR(folio);
		if (error == -EEXIST)
			goto repeat;
		folio = NULL;
		goto unlock;
	}

alloced:
	alloced = true;
	if (folio_test_large(folio) &&
	    DIV_ROUND_UP(i_size_read(inode), PAGE_SIZE) <
					folio_next_index(folio)) {
		struct shmem_sb_info *sbinfo = SHMEM_SB(inode->i_sb);
		struct shmem_inode_info *info = SHMEM_I(inode);
		/*
		 * Part of the large folio is beyond i_size: subject
		 * to shrink under memory pressure.
		 */
		spin_lock(&sbinfo->shrinklist_lock);
		/*
		 * _careful to defend against unlocked access to
		 * ->shrink_list in shmem_unused_huge_shrink()
		 */
		if (list_empty_careful(&info->shrinklist)) {
			list_add_tail(&info->shrinklist,
				      &sbinfo->shrinklist);
			sbinfo->shrinklist_len++;
		}
		spin_unlock(&sbinfo->shrinklist_lock);
	}

	if (sgp == SGP_WRITE)
		folio_set_referenced(folio);
	/*
	 * Let SGP_FALLOC use the SGP_WRITE optimization on a new folio.
	 */
	if (sgp == SGP_FALLOC)
		sgp = SGP_WRITE;
clear:
	/*
	 * Let SGP_WRITE caller clear ends if write does not fill folio;
	 * but SGP_FALLOC on a folio fallocated earlier must initialize
	 * it now, lest undo on failure cancel our earlier guarantee.
	 */
	if (sgp != SGP_WRITE && !folio_test_uptodate(folio)) {
		long i, n = folio_nr_pages(folio);

		for (i = 0; i < n; i++)
			clear_highpage(folio_page(folio, i));
		flush_dcache_folio(folio);
		folio_mark_uptodate(folio);
	}

	/* Perhaps the file has been truncated since we checked */
	if (sgp <= SGP_CACHE &&
	    ((loff_t)index << PAGE_SHIFT) >= i_size_read(inode)) {
		error = -EINVAL;
		goto unlock;
	}
out:
	*foliop = folio;
	return 0;

	/*
	 * Error recovery.
	 */
unlock:
	if (alloced)
		filemap_remove_folio(folio);
	shmem_recalc_inode(inode, 0, 0);
	if (folio) {
		folio_unlock(folio);
		folio_put(folio);
	}
	return error;
}

/**
 * shmem_get_folio - find, and lock a shmem folio.
 * @inode:	inode to search
 * @index:	the page index.
 * @write_end:	end of a write, could extend inode size
 * @foliop:	pointer to the folio if found
 * @sgp:	SGP_* flags to control behavior
 *
 * Looks up the page cache entry at @inode & @index.  If a folio is
 * present, it is returned locked with an increased refcount.
 *
 * If the caller modifies data in the folio, it must call folio_mark_dirty()
 * before unlocking the folio to ensure that the folio is not reclaimed.
 * There is no need to reserve space before calling folio_mark_dirty().
 *
 * When no folio is found, the behavior depends on @sgp:
 *  - for SGP_READ, *@foliop is %NULL and 0 is returned
 *  - for SGP_NOALLOC, *@foliop is %NULL and -ENOENT is returned
 *  - for all other flags a new folio is allocated, inserted into the
 *    page cache and returned locked in @foliop.
 *
 * Context: May sleep.
 * Return: 0 if successful, else a negative error code.
 */
int shmem_get_folio(struct inode *inode, pgoff_t index, loff_t write_end,
		    struct folio **foliop, enum sgp_type sgp)
{
	return shmem_get_folio_gfp(inode, index, write_end, foliop, sgp,
			mapping_gfp_mask(inode->i_mapping), NULL, NULL);
}
EXPORT_SYMBOL_GPL(shmem_get_folio);

/*
 * This is like autoremove_wake_function, but it removes the wait queue
 * entry unconditionally - even if something else had already woken the
 * target.
 */
static int synchronous_wake_function(wait_queue_entry_t *wait,
			unsigned int mode, int sync, void *key)
{
	int ret = default_wake_function(wait, mode, sync, key);
	list_del_init(&wait->entry);
	return ret;
}

/*
 * Trinity finds that probing a hole which tmpfs is punching can
 * prevent the hole-punch from ever completing: which in turn
 * locks writers out with its hold on i_rwsem.  So refrain from
 * faulting pages into the hole while it's being punched.  Although
 * shmem_undo_range() does remove the additions, it may be unable to
 * keep up, as each new page needs its own unmap_mapping_range() call,
 * and the i_mmap tree grows ever slower to scan if new vmas are added.
 *
 * It does not matter if we sometimes reach this check just before the
 * hole-punch begins, so that one fault then races with the punch:
 * we just need to make racing faults a rare case.
 *
 * The implementation below would be much simpler if we just used a
 * standard mutex or completion: but we cannot take i_rwsem in fault,
 * and bloating every shmem inode for this unlikely case would be sad.
 */
static vm_fault_t shmem_falloc_wait(struct vm_fault *vmf, struct inode *inode)
{
	struct shmem_falloc *shmem_falloc;
	struct file *fpin = NULL;
	vm_fault_t ret = 0;

	spin_lock(&inode->i_lock);
	shmem_falloc = inode->i_private;
	if (shmem_falloc &&
	    shmem_falloc->waitq &&
	    vmf->pgoff >= shmem_falloc->start &&
	    vmf->pgoff < shmem_falloc->next) {
		wait_queue_head_t *shmem_falloc_waitq;
		DEFINE_WAIT_FUNC(shmem_fault_wait, synchronous_wake_function);

		ret = VM_FAULT_NOPAGE;
		fpin = maybe_unlock_mmap_for_io(vmf, NULL);
		shmem_falloc_waitq = shmem_falloc->waitq;
		prepare_to_wait(shmem_falloc_waitq, &shmem_fault_wait,
				TASK_UNINTERRUPTIBLE);
		spin_unlock(&inode->i_lock);
		schedule();

		/*
		 * shmem_falloc_waitq points into the shmem_fallocate()
		 * stack of the hole-punching task: shmem_falloc_waitq
		 * is usually invalid by the time we reach here, but
		 * finish_wait() does not dereference it in that case;
		 * though i_lock needed lest racing with wake_up_all().
		 */
		spin_lock(&inode->i_lock);
		finish_wait(shmem_falloc_waitq, &shmem_fault_wait);
	}
	spin_unlock(&inode->i_lock);
	if (fpin) {
		fput(fpin);
		ret = VM_FAULT_RETRY;
	}
	return ret;
}

static vm_fault_t shmem_fault(struct vm_fault *vmf)
{
	struct inode *inode = file_inode(vmf->vma->vm_file);
	gfp_t gfp = mapping_gfp_mask(inode->i_mapping);
	struct folio *folio = NULL;
	vm_fault_t ret = 0;
	int err;

	/*
	 * Trinity finds that probing a hole which tmpfs is punching can
	 * prevent the hole-punch from ever completing: noted in i_private.
	 */
	if (unlikely(inode->i_private)) {
		ret = shmem_falloc_wait(vmf, inode);
		if (ret)
			return ret;
	}

	WARN_ON_ONCE(vmf->page != NULL);
	err = shmem_get_folio_gfp(inode, vmf->pgoff, 0, &folio, SGP_CACHE,
				  gfp, vmf, &ret);
	if (err)
		return vmf_error(err);
	if (folio) {
		vmf->page = folio_file_page(folio, vmf->pgoff);
		ret |= VM_FAULT_LOCKED;
	}
	return ret;
}

unsigned long shmem_get_unmapped_area(struct file *file,
				      unsigned long uaddr, unsigned long len,
				      unsigned long pgoff, unsigned long flags)
{
	unsigned long addr;
	unsigned long offset;
	unsigned long inflated_len;
	unsigned long inflated_addr;
	unsigned long inflated_offset;
	unsigned long hpage_size;

	if (len > TASK_SIZE)
		return -ENOMEM;

	addr = mm_get_unmapped_area(current->mm, file, uaddr, len, pgoff,
				    flags);

	if (!IS_ENABLED(CONFIG_TRANSPARENT_HUGEPAGE))
		return addr;
	if (IS_ERR_VALUE(addr))
		return addr;
	if (addr & ~PAGE_MASK)
		return addr;
	if (addr > TASK_SIZE - len)
		return addr;

	if (shmem_huge == SHMEM_HUGE_DENY)
		return addr;
	if (flags & MAP_FIXED)
		return addr;
	/*
	 * Our priority is to support MAP_SHARED mapped hugely;
	 * and support MAP_PRIVATE mapped hugely too, until it is COWed.
	 * But if caller specified an address hint and we allocated area there
	 * successfully, respect that as before.
	 */
	if (uaddr == addr)
		return addr;

	hpage_size = HPAGE_PMD_SIZE;
	if (shmem_huge != SHMEM_HUGE_FORCE) {
		struct super_block *sb;
		unsigned long __maybe_unused hpage_orders;
		int order = 0;

		if (file) {
			VM_BUG_ON(file->f_op != &shmem_file_operations);
			sb = file_inode(file)->i_sb;
		} else {
			/*
			 * Called directly from mm/mmap.c, or drivers/char/mem.c
			 * for "/dev/zero", to create a shared anonymous object.
			 */
			if (IS_ERR(shm_mnt))
				return addr;
			sb = shm_mnt->mnt_sb;

			/*
			 * Find the highest mTHP order used for anonymous shmem to
			 * provide a suitable alignment address.
			 */
#ifdef CONFIG_TRANSPARENT_HUGEPAGE
			hpage_orders = READ_ONCE(huge_shmem_orders_always);
			hpage_orders |= READ_ONCE(huge_shmem_orders_within_size);
			hpage_orders |= READ_ONCE(huge_shmem_orders_madvise);
			if (SHMEM_SB(sb)->huge != SHMEM_HUGE_NEVER)
				hpage_orders |= READ_ONCE(huge_shmem_orders_inherit);

			if (hpage_orders > 0) {
				order = highest_order(hpage_orders);
				hpage_size = PAGE_SIZE << order;
			}
#endif
		}
		if (SHMEM_SB(sb)->huge == SHMEM_HUGE_NEVER && !order)
			return addr;
	}

	if (len < hpage_size)
		return addr;

	offset = (pgoff << PAGE_SHIFT) & (hpage_size - 1);
	if (offset && offset + len < 2 * hpage_size)
		return addr;
	if ((addr & (hpage_size - 1)) == offset)
		return addr;

	inflated_len = len + hpage_size - PAGE_SIZE;
	if (inflated_len > TASK_SIZE)
		return addr;
	if (inflated_len < len)
		return addr;

	inflated_addr = mm_get_unmapped_area(current->mm, NULL, uaddr,
					     inflated_len, 0, flags);
	if (IS_ERR_VALUE(inflated_addr))
		return addr;
	if (inflated_addr & ~PAGE_MASK)
		return addr;

	inflated_offset = inflated_addr & (hpage_size - 1);
	inflated_addr += offset - inflated_offset;
	if (inflated_offset > offset)
		inflated_addr += hpage_size;

	if (inflated_addr > TASK_SIZE - len)
		return addr;
	return inflated_addr;
}

#ifdef CONFIG_NUMA
static int shmem_set_policy(struct vm_area_struct *vma, struct mempolicy *mpol)
{
	struct inode *inode = file_inode(vma->vm_file);
	return mpol_set_shared_policy(&SHMEM_I(inode)->policy, vma, mpol);
}

static struct mempolicy *shmem_get_policy(struct vm_area_struct *vma,
					  unsigned long addr, pgoff_t *ilx)
{
	struct inode *inode = file_inode(vma->vm_file);
	pgoff_t index;

	/*
	 * Bias interleave by inode number to distribute better across nodes;
	 * but this interface is independent of which page order is used, so
	 * supplies only that bias, letting caller apply the offset (adjusted
	 * by page order, as in shmem_get_pgoff_policy() and get_vma_policy()).
	 */
	*ilx = inode->i_ino;
	index = ((addr - vma->vm_start) >> PAGE_SHIFT) + vma->vm_pgoff;
	return mpol_shared_policy_lookup(&SHMEM_I(inode)->policy, index);
}

static struct mempolicy *shmem_get_pgoff_policy(struct shmem_inode_info *info,
			pgoff_t index, unsigned int order, pgoff_t *ilx)
{
	struct mempolicy *mpol;

	/* Bias interleave by inode number to distribute better across nodes */
	*ilx = info->vfs_inode.i_ino + (index >> order);

	mpol = mpol_shared_policy_lookup(&info->policy, index);
	return mpol ? mpol : get_task_policy(current);
}
#else
static struct mempolicy *shmem_get_pgoff_policy(struct shmem_inode_info *info,
			pgoff_t index, unsigned int order, pgoff_t *ilx)
{
	*ilx = 0;
	return NULL;
}
#endif /* CONFIG_NUMA */

int shmem_lock(struct file *file, int lock, struct ucounts *ucounts)
{
	struct inode *inode = file_inode(file);
	struct shmem_inode_info *info = SHMEM_I(inode);
	int retval = -ENOMEM;

	/*
	 * What serializes the accesses to info->flags?
	 * ipc_lock_object() when called from shmctl_do_lock(),
	 * no serialization needed when called from shm_destroy().
	 */
	if (lock && !(info->flags & VM_LOCKED)) {
		if (!user_shm_lock(inode->i_size, ucounts))
			goto out_nomem;
		info->flags |= VM_LOCKED;
		mapping_set_unevictable(file->f_mapping);
	}
	if (!lock && (info->flags & VM_LOCKED) && ucounts) {
		user_shm_unlock(inode->i_size, ucounts);
		info->flags &= ~VM_LOCKED;
		mapping_clear_unevictable(file->f_mapping);
	}
	retval = 0;

out_nomem:
	return retval;
}

static int shmem_mmap(struct file *file, struct vm_area_struct *vma)
{
	struct inode *inode = file_inode(file);
	struct shmem_inode_info *info = SHMEM_I(inode);
	int ret;

	ret = seal_check_write(info->seals, vma);
	if (ret)
		return ret;

	/* arm64 - allow memory tagging on RAM-based files */
	vm_flags_set(vma, VM_MTE_ALLOWED);

	file_accessed(file);
	/* This is anonymous shared memory if it is unlinked at the time of mmap */
	if (inode->i_nlink)
		vma->vm_ops = &shmem_vm_ops;
	else
		vma->vm_ops = &shmem_anon_vm_ops;
	return 0;
}

static int shmem_file_open(struct inode *inode, struct file *file)
{
	file->f_mode |= FMODE_CAN_ODIRECT;
	return generic_file_open(inode, file);
}

#ifdef CONFIG_TMPFS_XATTR
static int shmem_initxattrs(struct inode *, const struct xattr *, void *);

/*
 * chattr's fsflags are unrelated to extended attributes,
 * but tmpfs has chosen to enable them under the same config option.
 */
static void shmem_set_inode_flags(struct inode *inode, unsigned int fsflags)
{
	unsigned int i_flags = 0;

	if (fsflags & FS_NOATIME_FL)
		i_flags |= S_NOATIME;
	if (fsflags & FS_APPEND_FL)
		i_flags |= S_APPEND;
	if (fsflags & FS_IMMUTABLE_FL)
		i_flags |= S_IMMUTABLE;
	/*
	 * But FS_NODUMP_FL does not require any action in i_flags.
	 */
	inode_set_flags(inode, i_flags, S_NOATIME | S_APPEND | S_IMMUTABLE);
}
#else
static void shmem_set_inode_flags(struct inode *inode, unsigned int fsflags)
{
}
#define shmem_initxattrs NULL
#endif

static struct offset_ctx *shmem_get_offset_ctx(struct inode *inode)
{
	return &SHMEM_I(inode)->dir_offsets;
}

static struct inode *__shmem_get_inode(struct mnt_idmap *idmap,
					     struct super_block *sb,
					     struct inode *dir, umode_t mode,
					     dev_t dev, unsigned long flags)
{
	struct inode *inode;
	struct shmem_inode_info *info;
	struct shmem_sb_info *sbinfo = SHMEM_SB(sb);
	ino_t ino;
	int err;

	err = shmem_reserve_inode(sb, &ino);
	if (err)
		return ERR_PTR(err);

	inode = new_inode(sb);
	if (!inode) {
		shmem_free_inode(sb, 0);
		return ERR_PTR(-ENOSPC);
	}

	inode->i_ino = ino;
	inode_init_owner(idmap, inode, dir, mode);
	inode->i_blocks = 0;
	simple_inode_init_ts(inode);
	inode->i_generation = get_random_u32();
	info = SHMEM_I(inode);
	memset(info, 0, (char *)inode - (char *)info);
	spin_lock_init(&info->lock);
	atomic_set(&info->stop_eviction, 0);
	info->seals = F_SEAL_SEAL;
	info->flags = flags & VM_NORESERVE;
	info->i_crtime = inode_get_mtime(inode);
	info->fsflags = (dir == NULL) ? 0 :
		SHMEM_I(dir)->fsflags & SHMEM_FL_INHERITED;
	if (info->fsflags)
		shmem_set_inode_flags(inode, info->fsflags);
	INIT_LIST_HEAD(&info->shrinklist);
	INIT_LIST_HEAD(&info->swaplist);
	simple_xattrs_init(&info->xattrs);
	cache_no_acl(inode);
	if (sbinfo->noswap)
		mapping_set_unevictable(inode->i_mapping);
	mapping_set_large_folios(inode->i_mapping);

	switch (mode & S_IFMT) {
	default:
		inode->i_op = &shmem_special_inode_operations;
		init_special_inode(inode, mode, dev);
		break;
	case S_IFREG:
		inode->i_mapping->a_ops = &shmem_aops;
		inode->i_op = &shmem_inode_operations;
		inode->i_fop = &shmem_file_operations;
		mpol_shared_policy_init(&info->policy,
					 shmem_get_sbmpol(sbinfo));
		break;
	case S_IFDIR:
		inc_nlink(inode);
		/* Some things misbehave if size == 0 on a directory */
		inode->i_size = 2 * BOGO_DIRENT_SIZE;
		inode->i_op = &shmem_dir_inode_operations;
		inode->i_fop = &simple_offset_dir_operations;
		simple_offset_init(shmem_get_offset_ctx(inode));
		break;
	case S_IFLNK:
		/*
		 * Must not load anything in the rbtree,
		 * mpol_free_shared_policy will not be called.
		 */
		mpol_shared_policy_init(&info->policy, NULL);
		break;
	}

	lockdep_annotate_inode_mutex_key(inode);
	return inode;
}

#ifdef CONFIG_TMPFS_QUOTA
static struct inode *shmem_get_inode(struct mnt_idmap *idmap,
				     struct super_block *sb, struct inode *dir,
				     umode_t mode, dev_t dev, unsigned long flags)
{
	int err;
	struct inode *inode;

	inode = __shmem_get_inode(idmap, sb, dir, mode, dev, flags);
	if (IS_ERR(inode))
		return inode;

	err = dquot_initialize(inode);
	if (err)
		goto errout;

	err = dquot_alloc_inode(inode);
	if (err) {
		dquot_drop(inode);
		goto errout;
	}
	return inode;

errout:
	inode->i_flags |= S_NOQUOTA;
	iput(inode);
	return ERR_PTR(err);
}
#else
static inline struct inode *shmem_get_inode(struct mnt_idmap *idmap,
				     struct super_block *sb, struct inode *dir,
				     umode_t mode, dev_t dev, unsigned long flags)
{
	return __shmem_get_inode(idmap, sb, dir, mode, dev, flags);
}
#endif /* CONFIG_TMPFS_QUOTA */

#ifdef CONFIG_USERFAULTFD
int shmem_mfill_atomic_pte(pmd_t *dst_pmd,
			   struct vm_area_struct *dst_vma,
			   unsigned long dst_addr,
			   unsigned long src_addr,
			   uffd_flags_t flags,
			   struct folio **foliop)
{
	struct inode *inode = file_inode(dst_vma->vm_file);
	struct shmem_inode_info *info = SHMEM_I(inode);
	struct address_space *mapping = inode->i_mapping;
	gfp_t gfp = mapping_gfp_mask(mapping);
	pgoff_t pgoff = linear_page_index(dst_vma, dst_addr);
	void *page_kaddr;
	struct folio *folio;
	int ret;
	pgoff_t max_off;

	if (shmem_inode_acct_blocks(inode, 1)) {
		/*
		 * We may have got a page, returned -ENOENT triggering a retry,
		 * and now we find ourselves with -ENOMEM. Release the page, to
		 * avoid a BUG_ON in our caller.
		 */
		if (unlikely(*foliop)) {
			folio_put(*foliop);
			*foliop = NULL;
		}
		return -ENOMEM;
	}

	if (!*foliop) {
		ret = -ENOMEM;
		folio = shmem_alloc_folio(gfp, 0, info, pgoff);
		if (!folio)
			goto out_unacct_blocks;

		if (uffd_flags_mode_is(flags, MFILL_ATOMIC_COPY)) {
			page_kaddr = kmap_local_folio(folio, 0);
			/*
			 * The read mmap_lock is held here.  Despite the
			 * mmap_lock being read recursive a deadlock is still
			 * possible if a writer has taken a lock.  For example:
			 *
			 * process A thread 1 takes read lock on own mmap_lock
			 * process A thread 2 calls mmap, blocks taking write lock
			 * process B thread 1 takes page fault, read lock on own mmap lock
			 * process B thread 2 calls mmap, blocks taking write lock
			 * process A thread 1 blocks taking read lock on process B
			 * process B thread 1 blocks taking read lock on process A
			 *
			 * Disable page faults to prevent potential deadlock
			 * and retry the copy outside the mmap_lock.
			 */
			pagefault_disable();
			ret = copy_from_user(page_kaddr,
					     (const void __user *)src_addr,
					     PAGE_SIZE);
			pagefault_enable();
			kunmap_local(page_kaddr);

			/* fallback to copy_from_user outside mmap_lock */
			if (unlikely(ret)) {
				*foliop = folio;
				ret = -ENOENT;
				/* don't free the page */
				goto out_unacct_blocks;
			}

			flush_dcache_folio(folio);
		} else {		/* ZEROPAGE */
			clear_user_highpage(&folio->page, dst_addr);
		}
	} else {
		folio = *foliop;
		VM_BUG_ON_FOLIO(folio_test_large(folio), folio);
		*foliop = NULL;
	}

	VM_BUG_ON(folio_test_locked(folio));
	VM_BUG_ON(folio_test_swapbacked(folio));
	__folio_set_locked(folio);
	__folio_set_swapbacked(folio);
	__folio_mark_uptodate(folio);

	ret = -EFAULT;
	max_off = DIV_ROUND_UP(i_size_read(inode), PAGE_SIZE);
	if (unlikely(pgoff >= max_off))
		goto out_release;

	ret = mem_cgroup_charge(folio, dst_vma->vm_mm, gfp);
	if (ret)
		goto out_release;
	ret = shmem_add_to_page_cache(folio, mapping, pgoff, NULL, gfp);
	if (ret)
		goto out_release;

	ret = mfill_atomic_install_pte(dst_pmd, dst_vma, dst_addr,
				       &folio->page, true, flags);
	if (ret)
		goto out_delete_from_cache;

	shmem_recalc_inode(inode, 1, 0);
	folio_unlock(folio);
	return 0;
out_delete_from_cache:
	filemap_remove_folio(folio);
out_release:
	folio_unlock(folio);
	folio_put(folio);
out_unacct_blocks:
	shmem_inode_unacct_blocks(inode, 1);
	return ret;
}
#endif /* CONFIG_USERFAULTFD */

#ifdef CONFIG_TMPFS
static const struct inode_operations shmem_symlink_inode_operations;
static const struct inode_operations shmem_short_symlink_operations;

static int
shmem_write_begin(struct file *file, struct address_space *mapping,
			loff_t pos, unsigned len,
			struct folio **foliop, void **fsdata)
{
	struct inode *inode = mapping->host;
	struct shmem_inode_info *info = SHMEM_I(inode);
	pgoff_t index = pos >> PAGE_SHIFT;
	struct folio *folio;
	int ret = 0;

	/* i_rwsem is held by caller */
	if (unlikely(info->seals & (F_SEAL_GROW |
				   F_SEAL_WRITE | F_SEAL_FUTURE_WRITE))) {
		if (info->seals & (F_SEAL_WRITE | F_SEAL_FUTURE_WRITE))
			return -EPERM;
		if ((info->seals & F_SEAL_GROW) && pos + len > inode->i_size)
			return -EPERM;
	}

	ret = shmem_get_folio(inode, index, pos + len, &folio, SGP_WRITE);
	if (ret)
		return ret;

	if (folio_test_hwpoison(folio) ||
	    (folio_test_large(folio) && folio_test_has_hwpoisoned(folio))) {
		folio_unlock(folio);
		folio_put(folio);
		return -EIO;
	}

	*foliop = folio;
	return 0;
}

static int
shmem_write_end(struct file *file, struct address_space *mapping,
			loff_t pos, unsigned len, unsigned copied,
			struct folio *folio, void *fsdata)
{
	struct inode *inode = mapping->host;

	if (pos + copied > inode->i_size)
		i_size_write(inode, pos + copied);

	if (!folio_test_uptodate(folio)) {
		if (copied < folio_size(folio)) {
			size_t from = offset_in_folio(folio, pos);
			folio_zero_segments(folio, 0, from,
					from + copied, folio_size(folio));
		}
		folio_mark_uptodate(folio);
	}
	folio_mark_dirty(folio);
	folio_unlock(folio);
	folio_put(folio);

	return copied;
}

static ssize_t shmem_file_read_iter(struct kiocb *iocb, struct iov_iter *to)
{
	struct file *file = iocb->ki_filp;
	struct inode *inode = file_inode(file);
	struct address_space *mapping = inode->i_mapping;
	pgoff_t index;
	unsigned long offset;
	int error = 0;
	ssize_t retval = 0;
	loff_t *ppos = &iocb->ki_pos;

	index = *ppos >> PAGE_SHIFT;
	offset = *ppos & ~PAGE_MASK;

	for (;;) {
		struct folio *folio = NULL;
		struct page *page = NULL;
		pgoff_t end_index;
		unsigned long nr, ret;
		loff_t i_size = i_size_read(inode);

		end_index = i_size >> PAGE_SHIFT;
		if (index > end_index)
			break;
		if (index == end_index) {
			nr = i_size & ~PAGE_MASK;
			if (nr <= offset)
				break;
		}

		error = shmem_get_folio(inode, index, 0, &folio, SGP_READ);
		if (error) {
			if (error == -EINVAL)
				error = 0;
			break;
		}
		if (folio) {
			folio_unlock(folio);

			page = folio_file_page(folio, index);
			if (PageHWPoison(page)) {
				folio_put(folio);
				error = -EIO;
				break;
			}
		}

		/*
		 * We must evaluate after, since reads (unlike writes)
		 * are called without i_rwsem protection against truncate
		 */
		nr = PAGE_SIZE;
		i_size = i_size_read(inode);
		end_index = i_size >> PAGE_SHIFT;
		if (index == end_index) {
			nr = i_size & ~PAGE_MASK;
			if (nr <= offset) {
				if (folio)
					folio_put(folio);
				break;
			}
		}
		nr -= offset;

		if (folio) {
			/*
			 * If users can be writing to this page using arbitrary
			 * virtual addresses, take care about potential aliasing
			 * before reading the page on the kernel side.
			 */
			if (mapping_writably_mapped(mapping))
				flush_dcache_page(page);
			/*
			 * Mark the page accessed if we read the beginning.
			 */
			if (!offset)
				folio_mark_accessed(folio);
			/*
			 * Ok, we have the page, and it's up-to-date, so
			 * now we can copy it to user space...
			 */
			ret = copy_page_to_iter(page, offset, nr, to);
			folio_put(folio);

		} else if (user_backed_iter(to)) {
			/*
			 * Copy to user tends to be so well optimized, but
			 * clear_user() not so much, that it is noticeably
			 * faster to copy the zero page instead of clearing.
			 */
			ret = copy_page_to_iter(ZERO_PAGE(0), offset, nr, to);
		} else {
			/*
			 * But submitting the same page twice in a row to
			 * splice() - or others? - can result in confusion:
			 * so don't attempt that optimization on pipes etc.
			 */
			ret = iov_iter_zero(nr, to);
		}

		retval += ret;
		offset += ret;
		index += offset >> PAGE_SHIFT;
		offset &= ~PAGE_MASK;

		if (!iov_iter_count(to))
			break;
		if (ret < nr) {
			error = -EFAULT;
			break;
		}
		cond_resched();
	}

	*ppos = ((loff_t) index << PAGE_SHIFT) + offset;
	file_accessed(file);
	return retval ? retval : error;
}

static ssize_t shmem_file_write_iter(struct kiocb *iocb, struct iov_iter *from)
{
	struct file *file = iocb->ki_filp;
	struct inode *inode = file->f_mapping->host;
	ssize_t ret;

	inode_lock(inode);
	ret = generic_write_checks(iocb, from);
	if (ret <= 0)
		goto unlock;
	ret = file_remove_privs(file);
	if (ret)
		goto unlock;
	ret = file_update_time(file);
	if (ret)
		goto unlock;
	ret = generic_perform_write(iocb, from);
unlock:
	inode_unlock(inode);
	return ret;
}

static bool zero_pipe_buf_get(struct pipe_inode_info *pipe,
			      struct pipe_buffer *buf)
{
	return true;
}

static void zero_pipe_buf_release(struct pipe_inode_info *pipe,
				  struct pipe_buffer *buf)
{
}

static bool zero_pipe_buf_try_steal(struct pipe_inode_info *pipe,
				    struct pipe_buffer *buf)
{
	return false;
}

static const struct pipe_buf_operations zero_pipe_buf_ops = {
	.release	= zero_pipe_buf_release,
	.try_steal	= zero_pipe_buf_try_steal,
	.get		= zero_pipe_buf_get,
};

static size_t splice_zeropage_into_pipe(struct pipe_inode_info *pipe,
					loff_t fpos, size_t size)
{
	size_t offset = fpos & ~PAGE_MASK;

	size = min_t(size_t, size, PAGE_SIZE - offset);

	if (!pipe_full(pipe->head, pipe->tail, pipe->max_usage)) {
		struct pipe_buffer *buf = pipe_head_buf(pipe);

		*buf = (struct pipe_buffer) {
			.ops	= &zero_pipe_buf_ops,
			.page	= ZERO_PAGE(0),
			.offset	= offset,
			.len	= size,
		};
		pipe->head++;
	}

	return size;
}

static ssize_t shmem_file_splice_read(struct file *in, loff_t *ppos,
				      struct pipe_inode_info *pipe,
				      size_t len, unsigned int flags)
{
	struct inode *inode = file_inode(in);
	struct address_space *mapping = inode->i_mapping;
	struct folio *folio = NULL;
	size_t total_spliced = 0, used, npages, n, part;
	loff_t isize;
	int error = 0;

	/* Work out how much data we can actually add into the pipe */
	used = pipe_occupancy(pipe->head, pipe->tail);
	npages = max_t(ssize_t, pipe->max_usage - used, 0);
	len = min_t(size_t, len, npages * PAGE_SIZE);

	do {
		if (*ppos >= i_size_read(inode))
			break;

		error = shmem_get_folio(inode, *ppos / PAGE_SIZE, 0, &folio,
					SGP_READ);
		if (error) {
			if (error == -EINVAL)
				error = 0;
			break;
		}
		if (folio) {
			folio_unlock(folio);

			if (folio_test_hwpoison(folio) ||
			    (folio_test_large(folio) &&
			     folio_test_has_hwpoisoned(folio))) {
				error = -EIO;
				break;
			}
		}

		/*
		 * i_size must be checked after we know the pages are Uptodate.
		 *
		 * Checking i_size after the check allows us to calculate
		 * the correct value for "nr", which means the zero-filled
		 * part of the page is not copied back to userspace (unless
		 * another truncate extends the file - this is desired though).
		 */
		isize = i_size_read(inode);
		if (unlikely(*ppos >= isize))
			break;
		part = min_t(loff_t, isize - *ppos, len);

		if (folio) {
			/*
			 * If users can be writing to this page using arbitrary
			 * virtual addresses, take care about potential aliasing
			 * before reading the page on the kernel side.
			 */
			if (mapping_writably_mapped(mapping))
				flush_dcache_folio(folio);
			folio_mark_accessed(folio);
			/*
			 * Ok, we have the page, and it's up-to-date, so we can
			 * now splice it into the pipe.
			 */
			n = splice_folio_into_pipe(pipe, folio, *ppos, part);
			folio_put(folio);
			folio = NULL;
		} else {
			n = splice_zeropage_into_pipe(pipe, *ppos, part);
		}

		if (!n)
			break;
		len -= n;
		total_spliced += n;
		*ppos += n;
		in->f_ra.prev_pos = *ppos;
		if (pipe_full(pipe->head, pipe->tail, pipe->max_usage))
			break;

		cond_resched();
	} while (len);

	if (folio)
		folio_put(folio);

	file_accessed(in);
	return total_spliced ? total_spliced : error;
}

static loff_t shmem_file_llseek(struct file *file, loff_t offset, int whence)
{
	struct address_space *mapping = file->f_mapping;
	struct inode *inode = mapping->host;

	if (whence != SEEK_DATA && whence != SEEK_HOLE)
		return generic_file_llseek_size(file, offset, whence,
					MAX_LFS_FILESIZE, i_size_read(inode));
	if (offset < 0)
		return -ENXIO;

	inode_lock(inode);
	/* We're holding i_rwsem so we can access i_size directly */
	offset = mapping_seek_hole_data(mapping, offset, inode->i_size, whence);
	if (offset >= 0)
		offset = vfs_setpos(file, offset, MAX_LFS_FILESIZE);
	inode_unlock(inode);
	return offset;
}

static long shmem_fallocate(struct file *file, int mode, loff_t offset,
							 loff_t len)
{
	struct inode *inode = file_inode(file);
	struct shmem_sb_info *sbinfo = SHMEM_SB(inode->i_sb);
	struct shmem_inode_info *info = SHMEM_I(inode);
	struct shmem_falloc shmem_falloc;
	pgoff_t start, index, end, undo_fallocend;
	int error;

	if (mode & ~(FALLOC_FL_KEEP_SIZE | FALLOC_FL_PUNCH_HOLE))
		return -EOPNOTSUPP;

	inode_lock(inode);

	if (mode & FALLOC_FL_PUNCH_HOLE) {
		struct address_space *mapping = file->f_mapping;
		loff_t unmap_start = round_up(offset, PAGE_SIZE);
		loff_t unmap_end = round_down(offset + len, PAGE_SIZE) - 1;
		DECLARE_WAIT_QUEUE_HEAD_ONSTACK(shmem_falloc_waitq);

		/* protected by i_rwsem */
		if (info->seals & (F_SEAL_WRITE | F_SEAL_FUTURE_WRITE)) {
			error = -EPERM;
			goto out;
		}

		shmem_falloc.waitq = &shmem_falloc_waitq;
		shmem_falloc.start = (u64)unmap_start >> PAGE_SHIFT;
		shmem_falloc.next = (unmap_end + 1) >> PAGE_SHIFT;
		spin_lock(&inode->i_lock);
		inode->i_private = &shmem_falloc;
		spin_unlock(&inode->i_lock);

		if ((u64)unmap_end > (u64)unmap_start)
			unmap_mapping_range(mapping, unmap_start,
					    1 + unmap_end - unmap_start, 0);
		shmem_truncate_range(inode, offset, offset + len - 1);
		/* No need to unmap again: hole-punching leaves COWed pages */

		spin_lock(&inode->i_lock);
		inode->i_private = NULL;
		wake_up_all(&shmem_falloc_waitq);
		WARN_ON_ONCE(!list_empty(&shmem_falloc_waitq.head));
		spin_unlock(&inode->i_lock);
		error = 0;
		goto out;
	}

	/* We need to check rlimit even when FALLOC_FL_KEEP_SIZE */
	error = inode_newsize_ok(inode, offset + len);
	if (error)
		goto out;

	if ((info->seals & F_SEAL_GROW) && offset + len > inode->i_size) {
		error = -EPERM;
		goto out;
	}

	start = offset >> PAGE_SHIFT;
	end = (offset + len + PAGE_SIZE - 1) >> PAGE_SHIFT;
	/* Try to avoid a swapstorm if len is impossible to satisfy */
	if (sbinfo->max_blocks && end - start > sbinfo->max_blocks) {
		error = -ENOSPC;
		goto out;
	}

	shmem_falloc.waitq = NULL;
	shmem_falloc.start = start;
	shmem_falloc.next  = start;
	shmem_falloc.nr_falloced = 0;
	shmem_falloc.nr_unswapped = 0;
	spin_lock(&inode->i_lock);
	inode->i_private = &shmem_falloc;
	spin_unlock(&inode->i_lock);

	/*
	 * info->fallocend is only relevant when huge pages might be
	 * involved: to prevent split_huge_page() freeing fallocated
	 * pages when FALLOC_FL_KEEP_SIZE committed beyond i_size.
	 */
	undo_fallocend = info->fallocend;
	if (info->fallocend < end)
		info->fallocend = end;

	for (index = start; index < end; ) {
		struct folio *folio;

		/*
		 * Check for fatal signal so that we abort early in OOM
		 * situations. We don't want to abort in case of non-fatal
		 * signals as large fallocate can take noticeable time and
		 * e.g. periodic timers may result in fallocate constantly
		 * restarting.
		 */
		if (fatal_signal_pending(current))
			error = -EINTR;
		else if (shmem_falloc.nr_unswapped > shmem_falloc.nr_falloced)
			error = -ENOMEM;
		else
			error = shmem_get_folio(inode, index, offset + len,
						&folio, SGP_FALLOC);
		if (error) {
			info->fallocend = undo_fallocend;
			/* Remove the !uptodate folios we added */
			if (index > start) {
				shmem_undo_range(inode,
				    (loff_t)start << PAGE_SHIFT,
				    ((loff_t)index << PAGE_SHIFT) - 1, true);
			}
			goto undone;
		}

		/*
		 * Here is a more important optimization than it appears:
		 * a second SGP_FALLOC on the same large folio will clear it,
		 * making it uptodate and un-undoable if we fail later.
		 */
		index = folio_next_index(folio);
		/* Beware 32-bit wraparound */
		if (!index)
			index--;

		/*
		 * Inform shmem_writepage() how far we have reached.
		 * No need for lock or barrier: we have the page lock.
		 */
		if (!folio_test_uptodate(folio))
			shmem_falloc.nr_falloced += index - shmem_falloc.next;
		shmem_falloc.next = index;

		/*
		 * If !uptodate, leave it that way so that freeable folios
		 * can be recognized if we need to rollback on error later.
		 * But mark it dirty so that memory pressure will swap rather
		 * than free the folios we are allocating (and SGP_CACHE folios
		 * might still be clean: we now need to mark those dirty too).
		 */
		folio_mark_dirty(folio);
		folio_unlock(folio);
		folio_put(folio);
		cond_resched();
	}

	if (!(mode & FALLOC_FL_KEEP_SIZE) && offset + len > inode->i_size)
		i_size_write(inode, offset + len);
undone:
	spin_lock(&inode->i_lock);
	inode->i_private = NULL;
	spin_unlock(&inode->i_lock);
out:
	if (!error)
		file_modified(file);
	inode_unlock(inode);
	return error;
}

static int shmem_statfs(struct dentry *dentry, struct kstatfs *buf)
{
	struct shmem_sb_info *sbinfo = SHMEM_SB(dentry->d_sb);

	buf->f_type = TMPFS_MAGIC;
	buf->f_bsize = PAGE_SIZE;
	buf->f_namelen = NAME_MAX;
	if (sbinfo->max_blocks) {
		buf->f_blocks = sbinfo->max_blocks;
		buf->f_bavail =
		buf->f_bfree  = sbinfo->max_blocks -
				percpu_counter_sum(&sbinfo->used_blocks);
	}
	if (sbinfo->max_inodes) {
		buf->f_files = sbinfo->max_inodes;
		buf->f_ffree = sbinfo->free_ispace / BOGO_INODE_SIZE;
	}
	/* else leave those fields 0 like simple_statfs */

	buf->f_fsid = uuid_to_fsid(dentry->d_sb->s_uuid.b);

	return 0;
}

/*
 * File creation. Allocate an inode, and we're done..
 */
static int
shmem_mknod(struct mnt_idmap *idmap, struct inode *dir,
	    struct dentry *dentry, umode_t mode, dev_t dev)
{
	struct inode *inode;
	int error;

	inode = shmem_get_inode(idmap, dir->i_sb, dir, mode, dev, VM_NORESERVE);
	if (IS_ERR(inode))
		return PTR_ERR(inode);

	error = simple_acl_create(dir, inode);
	if (error)
		goto out_iput;
	error = security_inode_init_security(inode, dir, &dentry->d_name,
					     shmem_initxattrs, NULL);
	if (error && error != -EOPNOTSUPP)
		goto out_iput;

	error = simple_offset_add(shmem_get_offset_ctx(dir), dentry);
	if (error)
		goto out_iput;

	dir->i_size += BOGO_DIRENT_SIZE;
	inode_set_mtime_to_ts(dir, inode_set_ctime_current(dir));
	inode_inc_iversion(dir);
	d_instantiate(dentry, inode);
	dget(dentry); /* Extra count - pin the dentry in core */
	return error;

out_iput:
	iput(inode);
	return error;
}

static int
shmem_tmpfile(struct mnt_idmap *idmap, struct inode *dir,
	      struct file *file, umode_t mode)
{
	struct inode *inode;
	int error;

	inode = shmem_get_inode(idmap, dir->i_sb, dir, mode, 0, VM_NORESERVE);
	if (IS_ERR(inode)) {
		error = PTR_ERR(inode);
		goto err_out;
	}
	error = security_inode_init_security(inode, dir, NULL,
					     shmem_initxattrs, NULL);
	if (error && error != -EOPNOTSUPP)
		goto out_iput;
	error = simple_acl_create(dir, inode);
	if (error)
		goto out_iput;
	d_tmpfile(file, inode);

err_out:
	return finish_open_simple(file, error);
out_iput:
	iput(inode);
	return error;
}

static int shmem_mkdir(struct mnt_idmap *idmap, struct inode *dir,
		       struct dentry *dentry, umode_t mode)
{
	int error;

	error = shmem_mknod(idmap, dir, dentry, mode | S_IFDIR, 0);
	if (error)
		return error;
	inc_nlink(dir);
	return 0;
}

static int shmem_create(struct mnt_idmap *idmap, struct inode *dir,
			struct dentry *dentry, umode_t mode, bool excl)
{
	return shmem_mknod(idmap, dir, dentry, mode | S_IFREG, 0);
}

/*
 * Link a file..
 */
static int shmem_link(struct dentry *old_dentry, struct inode *dir,
		      struct dentry *dentry)
{
	struct inode *inode = d_inode(old_dentry);
	int ret = 0;

	/*
	 * No ordinary (disk based) filesystem counts links as inodes;
	 * but each new link needs a new dentry, pinning lowmem, and
	 * tmpfs dentries cannot be pruned until they are unlinked.
	 * But if an O_TMPFILE file is linked into the tmpfs, the
	 * first link must skip that, to get the accounting right.
	 */
	if (inode->i_nlink) {
		ret = shmem_reserve_inode(inode->i_sb, NULL);
		if (ret)
			goto out;
	}

	ret = simple_offset_add(shmem_get_offset_ctx(dir), dentry);
	if (ret) {
		if (inode->i_nlink)
			shmem_free_inode(inode->i_sb, 0);
		goto out;
	}

	dir->i_size += BOGO_DIRENT_SIZE;
	inode_set_mtime_to_ts(dir,
			      inode_set_ctime_to_ts(dir, inode_set_ctime_current(inode)));
	inode_inc_iversion(dir);
	inc_nlink(inode);
	ihold(inode);	/* New dentry reference */
	dget(dentry);	/* Extra pinning count for the created dentry */
	d_instantiate(dentry, inode);
out:
	return ret;
}

static int shmem_unlink(struct inode *dir, struct dentry *dentry)
{
	struct inode *inode = d_inode(dentry);

	if (inode->i_nlink > 1 && !S_ISDIR(inode->i_mode))
		shmem_free_inode(inode->i_sb, 0);

	simple_offset_remove(shmem_get_offset_ctx(dir), dentry);

	dir->i_size -= BOGO_DIRENT_SIZE;
	inode_set_mtime_to_ts(dir,
			      inode_set_ctime_to_ts(dir, inode_set_ctime_current(inode)));
	inode_inc_iversion(dir);
	drop_nlink(inode);
	dput(dentry);	/* Undo the count from "create" - does all the work */
	return 0;
}

static int shmem_rmdir(struct inode *dir, struct dentry *dentry)
{
	if (!simple_offset_empty(dentry))
		return -ENOTEMPTY;

	drop_nlink(d_inode(dentry));
	drop_nlink(dir);
	return shmem_unlink(dir, dentry);
}

static int shmem_whiteout(struct mnt_idmap *idmap,
			  struct inode *old_dir, struct dentry *old_dentry)
{
	struct dentry *whiteout;
	int error;

	whiteout = d_alloc(old_dentry->d_parent, &old_dentry->d_name);
	if (!whiteout)
		return -ENOMEM;

	error = shmem_mknod(idmap, old_dir, whiteout,
			    S_IFCHR | WHITEOUT_MODE, WHITEOUT_DEV);
	dput(whiteout);
	if (error)
		return error;

	/*
	 * Cheat and hash the whiteout while the old dentry is still in
	 * place, instead of playing games with FS_RENAME_DOES_D_MOVE.
	 *
	 * d_lookup() will consistently find one of them at this point,
	 * not sure which one, but that isn't even important.
	 */
	d_rehash(whiteout);
	return 0;
}

/*
 * The VFS layer already does all the dentry stuff for rename,
 * we just have to decrement the usage count for the target if
 * it exists so that the VFS layer correctly free's it when it
 * gets overwritten.
 */
static int shmem_rename2(struct mnt_idmap *idmap,
			 struct inode *old_dir, struct dentry *old_dentry,
			 struct inode *new_dir, struct dentry *new_dentry,
			 unsigned int flags)
{
	struct inode *inode = d_inode(old_dentry);
	int they_are_dirs = S_ISDIR(inode->i_mode);
	int error;

	if (flags & ~(RENAME_NOREPLACE | RENAME_EXCHANGE | RENAME_WHITEOUT))
		return -EINVAL;

	if (flags & RENAME_EXCHANGE)
		return simple_offset_rename_exchange(old_dir, old_dentry,
						     new_dir, new_dentry);

	if (!simple_offset_empty(new_dentry))
		return -ENOTEMPTY;

	if (flags & RENAME_WHITEOUT) {
		error = shmem_whiteout(idmap, old_dir, old_dentry);
		if (error)
			return error;
	}

	error = simple_offset_rename(old_dir, old_dentry, new_dir, new_dentry);
	if (error)
		return error;

	if (d_really_is_positive(new_dentry)) {
		(void) shmem_unlink(new_dir, new_dentry);
		if (they_are_dirs) {
			drop_nlink(d_inode(new_dentry));
			drop_nlink(old_dir);
		}
	} else if (they_are_dirs) {
		drop_nlink(old_dir);
		inc_nlink(new_dir);
	}

	old_dir->i_size -= BOGO_DIRENT_SIZE;
	new_dir->i_size += BOGO_DIRENT_SIZE;
	simple_rename_timestamp(old_dir, old_dentry, new_dir, new_dentry);
	inode_inc_iversion(old_dir);
	inode_inc_iversion(new_dir);
	return 0;
}

static int shmem_symlink(struct mnt_idmap *idmap, struct inode *dir,
			 struct dentry *dentry, const char *symname)
{
	int error;
	int len;
	struct inode *inode;
	struct folio *folio;

	len = strlen(symname) + 1;
	if (len > PAGE_SIZE)
		return -ENAMETOOLONG;

	inode = shmem_get_inode(idmap, dir->i_sb, dir, S_IFLNK | 0777, 0,
				VM_NORESERVE);
	if (IS_ERR(inode))
		return PTR_ERR(inode);

	error = security_inode_init_security(inode, dir, &dentry->d_name,
					     shmem_initxattrs, NULL);
	if (error && error != -EOPNOTSUPP)
		goto out_iput;

	error = simple_offset_add(shmem_get_offset_ctx(dir), dentry);
	if (error)
		goto out_iput;

	inode->i_size = len-1;
	if (len <= SHORT_SYMLINK_LEN) {
		inode->i_link = kmemdup(symname, len, GFP_KERNEL);
		if (!inode->i_link) {
			error = -ENOMEM;
			goto out_remove_offset;
		}
		inode->i_op = &shmem_short_symlink_operations;
	} else {
		inode_nohighmem(inode);
		inode->i_mapping->a_ops = &shmem_aops;
		error = shmem_get_folio(inode, 0, 0, &folio, SGP_WRITE);
		if (error)
			goto out_remove_offset;
		inode->i_op = &shmem_symlink_inode_operations;
		memcpy(folio_address(folio), symname, len);
		folio_mark_uptodate(folio);
		folio_mark_dirty(folio);
		folio_unlock(folio);
		folio_put(folio);
	}
	dir->i_size += BOGO_DIRENT_SIZE;
	inode_set_mtime_to_ts(dir, inode_set_ctime_current(dir));
	inode_inc_iversion(dir);
	d_instantiate(dentry, inode);
	dget(dentry);
	return 0;

out_remove_offset:
	simple_offset_remove(shmem_get_offset_ctx(dir), dentry);
out_iput:
	iput(inode);
	return error;
}

static void shmem_put_link(void *arg)
{
	folio_mark_accessed(arg);
	folio_put(arg);
}

static const char *shmem_get_link(struct dentry *dentry, struct inode *inode,
				  struct delayed_call *done)
{
	struct folio *folio = NULL;
	int error;

	if (!dentry) {
		folio = filemap_get_folio(inode->i_mapping, 0);
		if (IS_ERR(folio))
			return ERR_PTR(-ECHILD);
		if (PageHWPoison(folio_page(folio, 0)) ||
		    !folio_test_uptodate(folio)) {
			folio_put(folio);
			return ERR_PTR(-ECHILD);
		}
	} else {
		error = shmem_get_folio(inode, 0, 0, &folio, SGP_READ);
		if (error)
			return ERR_PTR(error);
		if (!folio)
			return ERR_PTR(-ECHILD);
		if (PageHWPoison(folio_page(folio, 0))) {
			folio_unlock(folio);
			folio_put(folio);
			return ERR_PTR(-ECHILD);
		}
		folio_unlock(folio);
	}
	set_delayed_call(done, shmem_put_link, folio);
	return folio_address(folio);
}

#ifdef CONFIG_TMPFS_XATTR

static int shmem_fileattr_get(struct dentry *dentry, struct fileattr *fa)
{
	struct shmem_inode_info *info = SHMEM_I(d_inode(dentry));

	fileattr_fill_flags(fa, info->fsflags & SHMEM_FL_USER_VISIBLE);

	return 0;
}

static int shmem_fileattr_set(struct mnt_idmap *idmap,
			      struct dentry *dentry, struct fileattr *fa)
{
	struct inode *inode = d_inode(dentry);
	struct shmem_inode_info *info = SHMEM_I(inode);

	if (fileattr_has_fsx(fa))
		return -EOPNOTSUPP;
	if (fa->flags & ~SHMEM_FL_USER_MODIFIABLE)
		return -EOPNOTSUPP;

	info->fsflags = (info->fsflags & ~SHMEM_FL_USER_MODIFIABLE) |
		(fa->flags & SHMEM_FL_USER_MODIFIABLE);

	shmem_set_inode_flags(inode, info->fsflags);
	inode_set_ctime_current(inode);
	inode_inc_iversion(inode);
	return 0;
}

/*
 * Superblocks without xattr inode operations may get some security.* xattr
 * support from the LSM "for free". As soon as we have any other xattrs
 * like ACLs, we also need to implement the security.* handlers at
 * filesystem level, though.
 */

/*
 * Callback for security_inode_init_security() for acquiring xattrs.
 */
static int shmem_initxattrs(struct inode *inode,
			    const struct xattr *xattr_array, void *fs_info)
{
	struct shmem_inode_info *info = SHMEM_I(inode);
	struct shmem_sb_info *sbinfo = SHMEM_SB(inode->i_sb);
	const struct xattr *xattr;
	struct simple_xattr *new_xattr;
	size_t ispace = 0;
	size_t len;

	if (sbinfo->max_inodes) {
		for (xattr = xattr_array; xattr->name != NULL; xattr++) {
			ispace += simple_xattr_space(xattr->name,
				xattr->value_len + XATTR_SECURITY_PREFIX_LEN);
		}
		if (ispace) {
			raw_spin_lock(&sbinfo->stat_lock);
			if (sbinfo->free_ispace < ispace)
				ispace = 0;
			else
				sbinfo->free_ispace -= ispace;
			raw_spin_unlock(&sbinfo->stat_lock);
			if (!ispace)
				return -ENOSPC;
		}
	}

	for (xattr = xattr_array; xattr->name != NULL; xattr++) {
		new_xattr = simple_xattr_alloc(xattr->value, xattr->value_len);
		if (!new_xattr)
			break;

		len = strlen(xattr->name) + 1;
		new_xattr->name = kmalloc(XATTR_SECURITY_PREFIX_LEN + len,
					  GFP_KERNEL_ACCOUNT);
		if (!new_xattr->name) {
			kvfree(new_xattr);
			break;
		}

		memcpy(new_xattr->name, XATTR_SECURITY_PREFIX,
		       XATTR_SECURITY_PREFIX_LEN);
		memcpy(new_xattr->name + XATTR_SECURITY_PREFIX_LEN,
		       xattr->name, len);

		simple_xattr_add(&info->xattrs, new_xattr);
	}

	if (xattr->name != NULL) {
		if (ispace) {
			raw_spin_lock(&sbinfo->stat_lock);
			sbinfo->free_ispace += ispace;
			raw_spin_unlock(&sbinfo->stat_lock);
		}
		simple_xattrs_free(&info->xattrs, NULL);
		return -ENOMEM;
	}

	return 0;
}

static int shmem_xattr_handler_get(const struct xattr_handler *handler,
				   struct dentry *unused, struct inode *inode,
				   const char *name, void *buffer, size_t size)
{
	struct shmem_inode_info *info = SHMEM_I(inode);

	name = xattr_full_name(handler, name);
	return simple_xattr_get(&info->xattrs, name, buffer, size);
}

static int shmem_xattr_handler_set(const struct xattr_handler *handler,
				   struct mnt_idmap *idmap,
				   struct dentry *unused, struct inode *inode,
				   const char *name, const void *value,
				   size_t size, int flags)
{
	struct shmem_inode_info *info = SHMEM_I(inode);
	struct shmem_sb_info *sbinfo = SHMEM_SB(inode->i_sb);
	struct simple_xattr *old_xattr;
	size_t ispace = 0;

	name = xattr_full_name(handler, name);
	if (value && sbinfo->max_inodes) {
		ispace = simple_xattr_space(name, size);
		raw_spin_lock(&sbinfo->stat_lock);
		if (sbinfo->free_ispace < ispace)
			ispace = 0;
		else
			sbinfo->free_ispace -= ispace;
		raw_spin_unlock(&sbinfo->stat_lock);
		if (!ispace)
			return -ENOSPC;
	}

	old_xattr = simple_xattr_set(&info->xattrs, name, value, size, flags);
	if (!IS_ERR(old_xattr)) {
		ispace = 0;
		if (old_xattr && sbinfo->max_inodes)
			ispace = simple_xattr_space(old_xattr->name,
						    old_xattr->size);
		simple_xattr_free(old_xattr);
		old_xattr = NULL;
		inode_set_ctime_current(inode);
		inode_inc_iversion(inode);
	}
	if (ispace) {
		raw_spin_lock(&sbinfo->stat_lock);
		sbinfo->free_ispace += ispace;
		raw_spin_unlock(&sbinfo->stat_lock);
	}
	return PTR_ERR(old_xattr);
}

static const struct xattr_handler shmem_security_xattr_handler = {
	.prefix = XATTR_SECURITY_PREFIX,
	.get = shmem_xattr_handler_get,
	.set = shmem_xattr_handler_set,
};

static const struct xattr_handler shmem_trusted_xattr_handler = {
	.prefix = XATTR_TRUSTED_PREFIX,
	.get = shmem_xattr_handler_get,
	.set = shmem_xattr_handler_set,
};

static const struct xattr_handler shmem_user_xattr_handler = {
	.prefix = XATTR_USER_PREFIX,
	.get = shmem_xattr_handler_get,
	.set = shmem_xattr_handler_set,
};

static const struct xattr_handler * const shmem_xattr_handlers[] = {
	&shmem_security_xattr_handler,
	&shmem_trusted_xattr_handler,
	&shmem_user_xattr_handler,
	NULL
};

static ssize_t shmem_listxattr(struct dentry *dentry, char *buffer, size_t size)
{
	struct shmem_inode_info *info = SHMEM_I(d_inode(dentry));
	return simple_xattr_list(d_inode(dentry), &info->xattrs, buffer, size);
}
#endif /* CONFIG_TMPFS_XATTR */

static const struct inode_operations shmem_short_symlink_operations = {
	.getattr	= shmem_getattr,
	.setattr	= shmem_setattr,
	.get_link	= simple_get_link,
#ifdef CONFIG_TMPFS_XATTR
	.listxattr	= shmem_listxattr,
#endif
};

static const struct inode_operations shmem_symlink_inode_operations = {
	.getattr	= shmem_getattr,
	.setattr	= shmem_setattr,
	.get_link	= shmem_get_link,
#ifdef CONFIG_TMPFS_XATTR
	.listxattr	= shmem_listxattr,
#endif
};

static struct dentry *shmem_get_parent(struct dentry *child)
{
	return ERR_PTR(-ESTALE);
}

static int shmem_match(struct inode *ino, void *vfh)
{
	__u32 *fh = vfh;
	__u64 inum = fh[2];
	inum = (inum << 32) | fh[1];
	return ino->i_ino == inum && fh[0] == ino->i_generation;
}

/* Find any alias of inode, but prefer a hashed alias */
static struct dentry *shmem_find_alias(struct inode *inode)
{
	struct dentry *alias = d_find_alias(inode);

	return alias ?: d_find_any_alias(inode);
}

static struct dentry *shmem_fh_to_dentry(struct super_block *sb,
		struct fid *fid, int fh_len, int fh_type)
{
	struct inode *inode;
	struct dentry *dentry = NULL;
	u64 inum;

	if (fh_len < 3)
		return NULL;

	inum = fid->raw[2];
	inum = (inum << 32) | fid->raw[1];

	inode = ilookup5(sb, (unsigned long)(inum + fid->raw[0]),
			shmem_match, fid->raw);
	if (inode) {
		dentry = shmem_find_alias(inode);
		iput(inode);
	}

	return dentry;
}

static int shmem_encode_fh(struct inode *inode, __u32 *fh, int *len,
				struct inode *parent)
{
	if (*len < 3) {
		*len = 3;
		return FILEID_INVALID;
	}

	if (inode_unhashed(inode)) {
		/* Unfortunately insert_inode_hash is not idempotent,
		 * so as we hash inodes here rather than at creation
		 * time, we need a lock to ensure we only try
		 * to do it once
		 */
		static DEFINE_SPINLOCK(lock);
		spin_lock(&lock);
		if (inode_unhashed(inode))
			__insert_inode_hash(inode,
					    inode->i_ino + inode->i_generation);
		spin_unlock(&lock);
	}

	fh[0] = inode->i_generation;
	fh[1] = inode->i_ino;
	fh[2] = ((__u64)inode->i_ino) >> 32;

	*len = 3;
	return 1;
}

static const struct export_operations shmem_export_ops = {
	.get_parent     = shmem_get_parent,
	.encode_fh      = shmem_encode_fh,
	.fh_to_dentry	= shmem_fh_to_dentry,
};

enum shmem_param {
	Opt_gid,
	Opt_huge,
	Opt_mode,
	Opt_mpol,
	Opt_nr_blocks,
	Opt_nr_inodes,
	Opt_size,
	Opt_uid,
	Opt_inode32,
	Opt_inode64,
	Opt_noswap,
	Opt_quota,
	Opt_usrquota,
	Opt_grpquota,
	Opt_usrquota_block_hardlimit,
	Opt_usrquota_inode_hardlimit,
	Opt_grpquota_block_hardlimit,
	Opt_grpquota_inode_hardlimit,
};

static const struct constant_table shmem_param_enums_huge[] = {
	{"never",	SHMEM_HUGE_NEVER },
	{"always",	SHMEM_HUGE_ALWAYS },
	{"within_size",	SHMEM_HUGE_WITHIN_SIZE },
	{"advise",	SHMEM_HUGE_ADVISE },
	{}
};

const struct fs_parameter_spec shmem_fs_parameters[] = {
	fsparam_gid   ("gid",		Opt_gid),
	fsparam_enum  ("huge",		Opt_huge,  shmem_param_enums_huge),
	fsparam_u32oct("mode",		Opt_mode),
	fsparam_string("mpol",		Opt_mpol),
	fsparam_string("nr_blocks",	Opt_nr_blocks),
	fsparam_string("nr_inodes",	Opt_nr_inodes),
	fsparam_string("size",		Opt_size),
	fsparam_uid   ("uid",		Opt_uid),
	fsparam_flag  ("inode32",	Opt_inode32),
	fsparam_flag  ("inode64",	Opt_inode64),
	fsparam_flag  ("noswap",	Opt_noswap),
#ifdef CONFIG_TMPFS_QUOTA
	fsparam_flag  ("quota",		Opt_quota),
	fsparam_flag  ("usrquota",	Opt_usrquota),
	fsparam_flag  ("grpquota",	Opt_grpquota),
	fsparam_string("usrquota_block_hardlimit", Opt_usrquota_block_hardlimit),
	fsparam_string("usrquota_inode_hardlimit", Opt_usrquota_inode_hardlimit),
	fsparam_string("grpquota_block_hardlimit", Opt_grpquota_block_hardlimit),
	fsparam_string("grpquota_inode_hardlimit", Opt_grpquota_inode_hardlimit),
#endif
	{}
};

static int shmem_parse_one(struct fs_context *fc, struct fs_parameter *param)
{
	struct shmem_options *ctx = fc->fs_private;
	struct fs_parse_result result;
	unsigned long long size;
	char *rest;
	int opt;
	kuid_t kuid;
	kgid_t kgid;

	opt = fs_parse(fc, shmem_fs_parameters, param, &result);
	if (opt < 0)
		return opt;

	switch (opt) {
	case Opt_size:
		size = memparse(param->string, &rest);
		if (*rest == '%') {
			size <<= PAGE_SHIFT;
			size *= totalram_pages();
			do_div(size, 100);
			rest++;
		}
		if (*rest)
			goto bad_value;
		ctx->blocks = DIV_ROUND_UP(size, PAGE_SIZE);
		ctx->seen |= SHMEM_SEEN_BLOCKS;
		break;
	case Opt_nr_blocks:
		ctx->blocks = memparse(param->string, &rest);
		if (*rest || ctx->blocks > LONG_MAX)
			goto bad_value;
		ctx->seen |= SHMEM_SEEN_BLOCKS;
		break;
	case Opt_nr_inodes:
		ctx->inodes = memparse(param->string, &rest);
		if (*rest || ctx->inodes > ULONG_MAX / BOGO_INODE_SIZE)
			goto bad_value;
		ctx->seen |= SHMEM_SEEN_INODES;
		break;
	case Opt_mode:
		ctx->mode = result.uint_32 & 07777;
		break;
	case Opt_uid:
		kuid = result.uid;

		/*
		 * The requested uid must be representable in the
		 * filesystem's idmapping.
		 */
		if (!kuid_has_mapping(fc->user_ns, kuid))
			goto bad_value;

		ctx->uid = kuid;
		break;
	case Opt_gid:
		kgid = result.gid;

		/*
		 * The requested gid must be representable in the
		 * filesystem's idmapping.
		 */
		if (!kgid_has_mapping(fc->user_ns, kgid))
			goto bad_value;

		ctx->gid = kgid;
		break;
	case Opt_huge:
		ctx->huge = result.uint_32;
		if (ctx->huge != SHMEM_HUGE_NEVER &&
		    !(IS_ENABLED(CONFIG_TRANSPARENT_HUGEPAGE) &&
		      has_transparent_hugepage()))
			goto unsupported_parameter;
		ctx->seen |= SHMEM_SEEN_HUGE;
		break;
	case Opt_mpol:
		if (IS_ENABLED(CONFIG_NUMA)) {
			mpol_put(ctx->mpol);
			ctx->mpol = NULL;
			if (mpol_parse_str(param->string, &ctx->mpol))
				goto bad_value;
			break;
		}
		goto unsupported_parameter;
	case Opt_inode32:
		ctx->full_inums = false;
		ctx->seen |= SHMEM_SEEN_INUMS;
		break;
	case Opt_inode64:
		if (sizeof(ino_t) < 8) {
			return invalfc(fc,
				       "Cannot use inode64 with <64bit inums in kernel\n");
		}
		ctx->full_inums = true;
		ctx->seen |= SHMEM_SEEN_INUMS;
		break;
	case Opt_noswap:
		if ((fc->user_ns != &init_user_ns) || !capable(CAP_SYS_ADMIN)) {
			return invalfc(fc,
				       "Turning off swap in unprivileged tmpfs mounts unsupported");
		}
		ctx->noswap = true;
		ctx->seen |= SHMEM_SEEN_NOSWAP;
		break;
	case Opt_quota:
		if (fc->user_ns != &init_user_ns)
			return invalfc(fc, "Quotas in unprivileged tmpfs mounts are unsupported");
		ctx->seen |= SHMEM_SEEN_QUOTA;
		ctx->quota_types |= (QTYPE_MASK_USR | QTYPE_MASK_GRP);
		break;
	case Opt_usrquota:
		if (fc->user_ns != &init_user_ns)
			return invalfc(fc, "Quotas in unprivileged tmpfs mounts are unsupported");
		ctx->seen |= SHMEM_SEEN_QUOTA;
		ctx->quota_types |= QTYPE_MASK_USR;
		break;
	case Opt_grpquota:
		if (fc->user_ns != &init_user_ns)
			return invalfc(fc, "Quotas in unprivileged tmpfs mounts are unsupported");
		ctx->seen |= SHMEM_SEEN_QUOTA;
		ctx->quota_types |= QTYPE_MASK_GRP;
		break;
	case Opt_usrquota_block_hardlimit:
		size = memparse(param->string, &rest);
		if (*rest || !size)
			goto bad_value;
		if (size > SHMEM_QUOTA_MAX_SPC_LIMIT)
			return invalfc(fc,
				       "User quota block hardlimit too large.");
		ctx->qlimits.usrquota_bhardlimit = size;
		break;
	case Opt_grpquota_block_hardlimit:
		size = memparse(param->string, &rest);
		if (*rest || !size)
			goto bad_value;
		if (size > SHMEM_QUOTA_MAX_SPC_LIMIT)
			return invalfc(fc,
				       "Group quota block hardlimit too large.");
		ctx->qlimits.grpquota_bhardlimit = size;
		break;
	case Opt_usrquota_inode_hardlimit:
		size = memparse(param->string, &rest);
		if (*rest || !size)
			goto bad_value;
		if (size > SHMEM_QUOTA_MAX_INO_LIMIT)
			return invalfc(fc,
				       "User quota inode hardlimit too large.");
		ctx->qlimits.usrquota_ihardlimit = size;
		break;
	case Opt_grpquota_inode_hardlimit:
		size = memparse(param->string, &rest);
		if (*rest || !size)
			goto bad_value;
		if (size > SHMEM_QUOTA_MAX_INO_LIMIT)
			return invalfc(fc,
				       "Group quota inode hardlimit too large.");
		ctx->qlimits.grpquota_ihardlimit = size;
		break;
	}
	return 0;

unsupported_parameter:
	return invalfc(fc, "Unsupported parameter '%s'", param->key);
bad_value:
	return invalfc(fc, "Bad value for '%s'", param->key);
}

static int shmem_parse_options(struct fs_context *fc, void *data)
{
	char *options = data;

	if (options) {
		int err = security_sb_eat_lsm_opts(options, &fc->security);
		if (err)
			return err;
	}

	while (options != NULL) {
		char *this_char = options;
		for (;;) {
			/*
			 * NUL-terminate this option: unfortunately,
			 * mount options form a comma-separated list,
			 * but mpol's nodelist may also contain commas.
			 */
			options = strchr(options, ',');
			if (options == NULL)
				break;
			options++;
			if (!isdigit(*options)) {
				options[-1] = '\0';
				break;
			}
		}
		if (*this_char) {
			char *value = strchr(this_char, '=');
			size_t len = 0;
			int err;

			if (value) {
				*value++ = '\0';
				len = strlen(value);
			}
			err = vfs_parse_fs_string(fc, this_char, value, len);
			if (err < 0)
				return err;
		}
	}
	return 0;
}

/*
 * Reconfigure a shmem filesystem.
 */
static int shmem_reconfigure(struct fs_context *fc)
{
	struct shmem_options *ctx = fc->fs_private;
	struct shmem_sb_info *sbinfo = SHMEM_SB(fc->root->d_sb);
	unsigned long used_isp;
	struct mempolicy *mpol = NULL;
	const char *err;

	raw_spin_lock(&sbinfo->stat_lock);
	used_isp = sbinfo->max_inodes * BOGO_INODE_SIZE - sbinfo->free_ispace;

	if ((ctx->seen & SHMEM_SEEN_BLOCKS) && ctx->blocks) {
		if (!sbinfo->max_blocks) {
			err = "Cannot retroactively limit size";
			goto out;
		}
		if (percpu_counter_compare(&sbinfo->used_blocks,
					   ctx->blocks) > 0) {
			err = "Too small a size for current use";
			goto out;
		}
	}
	if ((ctx->seen & SHMEM_SEEN_INODES) && ctx->inodes) {
		if (!sbinfo->max_inodes) {
			err = "Cannot retroactively limit inodes";
			goto out;
		}
		if (ctx->inodes * BOGO_INODE_SIZE < used_isp) {
			err = "Too few inodes for current use";
			goto out;
		}
	}

	if ((ctx->seen & SHMEM_SEEN_INUMS) && !ctx->full_inums &&
	    sbinfo->next_ino > UINT_MAX) {
		err = "Current inum too high to switch to 32-bit inums";
		goto out;
	}
	if ((ctx->seen & SHMEM_SEEN_NOSWAP) && ctx->noswap && !sbinfo->noswap) {
		err = "Cannot disable swap on remount";
		goto out;
	}
	if (!(ctx->seen & SHMEM_SEEN_NOSWAP) && !ctx->noswap && sbinfo->noswap) {
		err = "Cannot enable swap on remount if it was disabled on first mount";
		goto out;
	}

	if (ctx->seen & SHMEM_SEEN_QUOTA &&
	    !sb_any_quota_loaded(fc->root->d_sb)) {
		err = "Cannot enable quota on remount";
		goto out;
	}

#ifdef CONFIG_TMPFS_QUOTA
#define CHANGED_LIMIT(name)						\
	(ctx->qlimits.name## hardlimit &&				\
	(ctx->qlimits.name## hardlimit != sbinfo->qlimits.name## hardlimit))

	if (CHANGED_LIMIT(usrquota_b) || CHANGED_LIMIT(usrquota_i) ||
	    CHANGED_LIMIT(grpquota_b) || CHANGED_LIMIT(grpquota_i)) {
		err = "Cannot change global quota limit on remount";
		goto out;
	}
#endif /* CONFIG_TMPFS_QUOTA */

	if (ctx->seen & SHMEM_SEEN_HUGE)
		sbinfo->huge = ctx->huge;
	if (ctx->seen & SHMEM_SEEN_INUMS)
		sbinfo->full_inums = ctx->full_inums;
	if (ctx->seen & SHMEM_SEEN_BLOCKS)
		sbinfo->max_blocks  = ctx->blocks;
	if (ctx->seen & SHMEM_SEEN_INODES) {
		sbinfo->max_inodes  = ctx->inodes;
		sbinfo->free_ispace = ctx->inodes * BOGO_INODE_SIZE - used_isp;
	}

	/*
	 * Preserve previous mempolicy unless mpol remount option was specified.
	 */
	if (ctx->mpol) {
		mpol = sbinfo->mpol;
		sbinfo->mpol = ctx->mpol;	/* transfers initial ref */
		ctx->mpol = NULL;
	}

	if (ctx->noswap)
		sbinfo->noswap = true;

	raw_spin_unlock(&sbinfo->stat_lock);
	mpol_put(mpol);
	return 0;
out:
	raw_spin_unlock(&sbinfo->stat_lock);
	return invalfc(fc, "%s", err);
}

static int shmem_show_options(struct seq_file *seq, struct dentry *root)
{
	struct shmem_sb_info *sbinfo = SHMEM_SB(root->d_sb);
	struct mempolicy *mpol;

	if (sbinfo->max_blocks != shmem_default_max_blocks())
		seq_printf(seq, ",size=%luk", K(sbinfo->max_blocks));
	if (sbinfo->max_inodes != shmem_default_max_inodes())
		seq_printf(seq, ",nr_inodes=%lu", sbinfo->max_inodes);
	if (sbinfo->mode != (0777 | S_ISVTX))
		seq_printf(seq, ",mode=%03ho", sbinfo->mode);
	if (!uid_eq(sbinfo->uid, GLOBAL_ROOT_UID))
		seq_printf(seq, ",uid=%u",
				from_kuid_munged(&init_user_ns, sbinfo->uid));
	if (!gid_eq(sbinfo->gid, GLOBAL_ROOT_GID))
		seq_printf(seq, ",gid=%u",
				from_kgid_munged(&init_user_ns, sbinfo->gid));

	/*
	 * Showing inode{64,32} might be useful even if it's the system default,
	 * since then people don't have to resort to checking both here and
	 * /proc/config.gz to confirm 64-bit inums were successfully applied
	 * (which may not even exist if IKCONFIG_PROC isn't enabled).
	 *
	 * We hide it when inode64 isn't the default and we are using 32-bit
	 * inodes, since that probably just means the feature isn't even under
	 * consideration.
	 *
	 * As such:
	 *
	 *                     +-----------------+-----------------+
	 *                     | TMPFS_INODE64=y | TMPFS_INODE64=n |
	 *  +------------------+-----------------+-----------------+
	 *  | full_inums=true  | show            | show            |
	 *  | full_inums=false | show            | hide            |
	 *  +------------------+-----------------+-----------------+
	 *
	 */
	if (IS_ENABLED(CONFIG_TMPFS_INODE64) || sbinfo->full_inums)
		seq_printf(seq, ",inode%d", (sbinfo->full_inums ? 64 : 32));
#ifdef CONFIG_TRANSPARENT_HUGEPAGE
	/* Rightly or wrongly, show huge mount option unmasked by shmem_huge */
	if (sbinfo->huge)
		seq_printf(seq, ",huge=%s", shmem_format_huge(sbinfo->huge));
#endif
	mpol = shmem_get_sbmpol(sbinfo);
	shmem_show_mpol(seq, mpol);
	mpol_put(mpol);
	if (sbinfo->noswap)
		seq_printf(seq, ",noswap");
#ifdef CONFIG_TMPFS_QUOTA
	if (sb_has_quota_active(root->d_sb, USRQUOTA))
		seq_printf(seq, ",usrquota");
	if (sb_has_quota_active(root->d_sb, GRPQUOTA))
		seq_printf(seq, ",grpquota");
	if (sbinfo->qlimits.usrquota_bhardlimit)
		seq_printf(seq, ",usrquota_block_hardlimit=%lld",
			   sbinfo->qlimits.usrquota_bhardlimit);
	if (sbinfo->qlimits.grpquota_bhardlimit)
		seq_printf(seq, ",grpquota_block_hardlimit=%lld",
			   sbinfo->qlimits.grpquota_bhardlimit);
	if (sbinfo->qlimits.usrquota_ihardlimit)
		seq_printf(seq, ",usrquota_inode_hardlimit=%lld",
			   sbinfo->qlimits.usrquota_ihardlimit);
	if (sbinfo->qlimits.grpquota_ihardlimit)
		seq_printf(seq, ",grpquota_inode_hardlimit=%lld",
			   sbinfo->qlimits.grpquota_ihardlimit);
#endif
	return 0;
}

#endif /* CONFIG_TMPFS */

static void shmem_put_super(struct super_block *sb)
{
	struct shmem_sb_info *sbinfo = SHMEM_SB(sb);

#ifdef CONFIG_TMPFS_QUOTA
	shmem_disable_quotas(sb);
#endif
	free_percpu(sbinfo->ino_batch);
	percpu_counter_destroy(&sbinfo->used_blocks);
	mpol_put(sbinfo->mpol);
	kfree(sbinfo);
	sb->s_fs_info = NULL;
}

static int shmem_fill_super(struct super_block *sb, struct fs_context *fc)
{
	struct shmem_options *ctx = fc->fs_private;
	struct inode *inode;
	struct shmem_sb_info *sbinfo;
	int error = -ENOMEM;

	/* Round up to L1_CACHE_BYTES to resist false sharing */
	sbinfo = kzalloc(max((int)sizeof(struct shmem_sb_info),
				L1_CACHE_BYTES), GFP_KERNEL);
	if (!sbinfo)
		return error;

	sb->s_fs_info = sbinfo;

#ifdef CONFIG_TMPFS
	/*
	 * Per default we only allow half of the physical ram per
	 * tmpfs instance, limiting inodes to one per page of lowmem;
	 * but the internal instance is left unlimited.
	 */
	if (!(sb->s_flags & SB_KERNMOUNT)) {
		if (!(ctx->seen & SHMEM_SEEN_BLOCKS))
			ctx->blocks = shmem_default_max_blocks();
		if (!(ctx->seen & SHMEM_SEEN_INODES))
			ctx->inodes = shmem_default_max_inodes();
		if (!(ctx->seen & SHMEM_SEEN_INUMS))
			ctx->full_inums = IS_ENABLED(CONFIG_TMPFS_INODE64);
		sbinfo->noswap = ctx->noswap;
	} else {
		sb->s_flags |= SB_NOUSER;
	}
	sb->s_export_op = &shmem_export_ops;
	sb->s_flags |= SB_NOSEC | SB_I_VERSION;
#else
	sb->s_flags |= SB_NOUSER;
#endif
	sbinfo->max_blocks = ctx->blocks;
	sbinfo->max_inodes = ctx->inodes;
	sbinfo->free_ispace = sbinfo->max_inodes * BOGO_INODE_SIZE;
	if (sb->s_flags & SB_KERNMOUNT) {
		sbinfo->ino_batch = alloc_percpu(ino_t);
		if (!sbinfo->ino_batch)
			goto failed;
	}
	sbinfo->uid = ctx->uid;
	sbinfo->gid = ctx->gid;
	sbinfo->full_inums = ctx->full_inums;
	sbinfo->mode = ctx->mode;
	sbinfo->huge = ctx->huge;
	sbinfo->mpol = ctx->mpol;
	ctx->mpol = NULL;

	raw_spin_lock_init(&sbinfo->stat_lock);
	if (percpu_counter_init(&sbinfo->used_blocks, 0, GFP_KERNEL))
		goto failed;
	spin_lock_init(&sbinfo->shrinklist_lock);
	INIT_LIST_HEAD(&sbinfo->shrinklist);

	sb->s_maxbytes = MAX_LFS_FILESIZE;
	sb->s_blocksize = PAGE_SIZE;
	sb->s_blocksize_bits = PAGE_SHIFT;
	sb->s_magic = TMPFS_MAGIC;
	sb->s_op = &shmem_ops;
	sb->s_time_gran = 1;
#ifdef CONFIG_TMPFS_XATTR
	sb->s_xattr = shmem_xattr_handlers;
#endif
#ifdef CONFIG_TMPFS_POSIX_ACL
	sb->s_flags |= SB_POSIXACL;
#endif
	uuid_t uuid;
	uuid_gen(&uuid);
	super_set_uuid(sb, uuid.b, sizeof(uuid));

#ifdef CONFIG_TMPFS_QUOTA
	if (ctx->seen & SHMEM_SEEN_QUOTA) {
		sb->dq_op = &shmem_quota_operations;
		sb->s_qcop = &dquot_quotactl_sysfile_ops;
		sb->s_quota_types = QTYPE_MASK_USR | QTYPE_MASK_GRP;

		/* Copy the default limits from ctx into sbinfo */
		memcpy(&sbinfo->qlimits, &ctx->qlimits,
		       sizeof(struct shmem_quota_limits));

		if (shmem_enable_quotas(sb, ctx->quota_types))
			goto failed;
	}
#endif /* CONFIG_TMPFS_QUOTA */

	inode = shmem_get_inode(&nop_mnt_idmap, sb, NULL,
				S_IFDIR | sbinfo->mode, 0, VM_NORESERVE);
	if (IS_ERR(inode)) {
		error = PTR_ERR(inode);
		goto failed;
	}
	inode->i_uid = sbinfo->uid;
	inode->i_gid = sbinfo->gid;
	sb->s_root = d_make_root(inode);
	if (!sb->s_root)
		goto failed;
	return 0;

failed:
	shmem_put_super(sb);
	return error;
}

static int shmem_get_tree(struct fs_context *fc)
{
	return get_tree_nodev(fc, shmem_fill_super);
}

static void shmem_free_fc(struct fs_context *fc)
{
	struct shmem_options *ctx = fc->fs_private;

	if (ctx) {
		mpol_put(ctx->mpol);
		kfree(ctx);
	}
}

static const struct fs_context_operations shmem_fs_context_ops = {
	.free			= shmem_free_fc,
	.get_tree		= shmem_get_tree,
#ifdef CONFIG_TMPFS
	.parse_monolithic	= shmem_parse_options,
	.parse_param		= shmem_parse_one,
	.reconfigure		= shmem_reconfigure,
#endif
};

static struct kmem_cache *shmem_inode_cachep __ro_after_init;

static struct inode *shmem_alloc_inode(struct super_block *sb)
{
	struct shmem_inode_info *info;
	info = alloc_inode_sb(sb, shmem_inode_cachep, GFP_KERNEL);
	if (!info)
		return NULL;
	return &info->vfs_inode;
}

static void shmem_free_in_core_inode(struct inode *inode)
{
	if (S_ISLNK(inode->i_mode))
		kfree(inode->i_link);
	kmem_cache_free(shmem_inode_cachep, SHMEM_I(inode));
}

static void shmem_destroy_inode(struct inode *inode)
{
	if (S_ISREG(inode->i_mode))
		mpol_free_shared_policy(&SHMEM_I(inode)->policy);
	if (S_ISDIR(inode->i_mode))
		simple_offset_destroy(shmem_get_offset_ctx(inode));
}

static void shmem_init_inode(void *foo)
{
	struct shmem_inode_info *info = foo;
	inode_init_once(&info->vfs_inode);
}

static void __init shmem_init_inodecache(void)
{
	shmem_inode_cachep = kmem_cache_create("shmem_inode_cache",
				sizeof(struct shmem_inode_info),
				0, SLAB_PANIC|SLAB_ACCOUNT, shmem_init_inode);
}

static void __init shmem_destroy_inodecache(void)
{
	kmem_cache_destroy(shmem_inode_cachep);
}

/* Keep the page in page cache instead of truncating it */
static int shmem_error_remove_folio(struct address_space *mapping,
				   struct folio *folio)
{
	return 0;
}

static const struct address_space_operations shmem_aops = {
	.writepage	= shmem_writepage,
	.dirty_folio	= noop_dirty_folio,
#ifdef CONFIG_TMPFS
	.write_begin	= shmem_write_begin,
	.write_end	= shmem_write_end,
#endif
#ifdef CONFIG_MIGRATION
	.migrate_folio	= migrate_folio,
#endif
	.error_remove_folio = shmem_error_remove_folio,
};

static const struct file_operations shmem_file_operations = {
	.mmap		= shmem_mmap,
	.open		= shmem_file_open,
	.get_unmapped_area = shmem_get_unmapped_area,
#ifdef CONFIG_TMPFS
	.llseek		= shmem_file_llseek,
	.read_iter	= shmem_file_read_iter,
	.write_iter	= shmem_file_write_iter,
	.fsync		= noop_fsync,
	.splice_read	= shmem_file_splice_read,
	.splice_write	= iter_file_splice_write,
	.fallocate	= shmem_fallocate,
#endif
};

static const struct inode_operations shmem_inode_operations = {
	.getattr	= shmem_getattr,
	.setattr	= shmem_setattr,
#ifdef CONFIG_TMPFS_XATTR
	.listxattr	= shmem_listxattr,
	.set_acl	= simple_set_acl,
	.fileattr_get	= shmem_fileattr_get,
	.fileattr_set	= shmem_fileattr_set,
#endif
};

static const struct inode_operations shmem_dir_inode_operations = {
#ifdef CONFIG_TMPFS
	.getattr	= shmem_getattr,
	.create		= shmem_create,
	.lookup		= simple_lookup,
	.link		= shmem_link,
	.unlink		= shmem_unlink,
	.symlink	= shmem_symlink,
	.mkdir		= shmem_mkdir,
	.rmdir		= shmem_rmdir,
	.mknod		= shmem_mknod,
	.rename		= shmem_rename2,
	.tmpfile	= shmem_tmpfile,
	.get_offset_ctx	= shmem_get_offset_ctx,
#endif
#ifdef CONFIG_TMPFS_XATTR
	.listxattr	= shmem_listxattr,
	.fileattr_get	= shmem_fileattr_get,
	.fileattr_set	= shmem_fileattr_set,
#endif
#ifdef CONFIG_TMPFS_POSIX_ACL
	.setattr	= shmem_setattr,
	.set_acl	= simple_set_acl,
#endif
};

static const struct inode_operations shmem_special_inode_operations = {
	.getattr	= shmem_getattr,
#ifdef CONFIG_TMPFS_XATTR
	.listxattr	= shmem_listxattr,
#endif
#ifdef CONFIG_TMPFS_POSIX_ACL
	.setattr	= shmem_setattr,
	.set_acl	= simple_set_acl,
#endif
};

static const struct super_operations shmem_ops = {
	.alloc_inode	= shmem_alloc_inode,
	.free_inode	= shmem_free_in_core_inode,
	.destroy_inode	= shmem_destroy_inode,
#ifdef CONFIG_TMPFS
	.statfs		= shmem_statfs,
	.show_options	= shmem_show_options,
#endif
#ifdef CONFIG_TMPFS_QUOTA
	.get_dquots	= shmem_get_dquots,
#endif
	.evict_inode	= shmem_evict_inode,
	.drop_inode	= generic_delete_inode,
	.put_super	= shmem_put_super,
#ifdef CONFIG_TRANSPARENT_HUGEPAGE
	.nr_cached_objects	= shmem_unused_huge_count,
	.free_cached_objects	= shmem_unused_huge_scan,
#endif
};

static const struct vm_operations_struct shmem_vm_ops = {
	.fault		= shmem_fault,
	.map_pages	= filemap_map_pages,
#ifdef CONFIG_NUMA
	.set_policy     = shmem_set_policy,
	.get_policy     = shmem_get_policy,
#endif
};

static const struct vm_operations_struct shmem_anon_vm_ops = {
	.fault		= shmem_fault,
	.map_pages	= filemap_map_pages,
#ifdef CONFIG_NUMA
	.set_policy     = shmem_set_policy,
	.get_policy     = shmem_get_policy,
#endif
};

int shmem_init_fs_context(struct fs_context *fc)
{
	struct shmem_options *ctx;

	ctx = kzalloc(sizeof(struct shmem_options), GFP_KERNEL);
	if (!ctx)
		return -ENOMEM;

	ctx->mode = 0777 | S_ISVTX;
	ctx->uid = current_fsuid();
	ctx->gid = current_fsgid();

	fc->fs_private = ctx;
	fc->ops = &shmem_fs_context_ops;
	return 0;
}

static struct file_system_type shmem_fs_type = {
	.owner		= THIS_MODULE,
	.name		= "tmpfs",
	.init_fs_context = shmem_init_fs_context,
#ifdef CONFIG_TMPFS
	.parameters	= shmem_fs_parameters,
#endif
	.kill_sb	= kill_litter_super,
	.fs_flags	= FS_USERNS_MOUNT | FS_ALLOW_IDMAP,
};

void __init shmem_init(void)
{
	int error;

	shmem_init_inodecache();

#ifdef CONFIG_TMPFS_QUOTA
	register_quota_format(&shmem_quota_format);
#endif

	error = register_filesystem(&shmem_fs_type);
	if (error) {
		pr_err("Could not register tmpfs\n");
		goto out2;
	}

	shm_mnt = kern_mount(&shmem_fs_type);
	if (IS_ERR(shm_mnt)) {
		error = PTR_ERR(shm_mnt);
		pr_err("Could not kern_mount tmpfs\n");
		goto out1;
	}

#ifdef CONFIG_TRANSPARENT_HUGEPAGE
	if (has_transparent_hugepage() && shmem_huge > SHMEM_HUGE_DENY)
		SHMEM_SB(shm_mnt->mnt_sb)->huge = shmem_huge;
	else
		shmem_huge = SHMEM_HUGE_NEVER; /* just in case it was patched */

	/*
	 * Default to setting PMD-sized THP to inherit the global setting and
	 * disable all other multi-size THPs.
	 */
	huge_shmem_orders_inherit = BIT(HPAGE_PMD_ORDER);
#endif
	return;

out1:
	unregister_filesystem(&shmem_fs_type);
out2:
#ifdef CONFIG_TMPFS_QUOTA
	unregister_quota_format(&shmem_quota_format);
#endif
	shmem_destroy_inodecache();
	shm_mnt = ERR_PTR(error);
}

#if defined(CONFIG_TRANSPARENT_HUGEPAGE) && defined(CONFIG_SYSFS)
static ssize_t shmem_enabled_show(struct kobject *kobj,
				  struct kobj_attribute *attr, char *buf)
{
	static const int values[] = {
		SHMEM_HUGE_ALWAYS,
		SHMEM_HUGE_WITHIN_SIZE,
		SHMEM_HUGE_ADVISE,
		SHMEM_HUGE_NEVER,
		SHMEM_HUGE_DENY,
		SHMEM_HUGE_FORCE,
	};
	int len = 0;
	int i;

	for (i = 0; i < ARRAY_SIZE(values); i++) {
		len += sysfs_emit_at(buf, len,
				shmem_huge == values[i] ? "%s[%s]" : "%s%s",
				i ? " " : "", shmem_format_huge(values[i]));
	}
	len += sysfs_emit_at(buf, len, "\n");

	return len;
}

static ssize_t shmem_enabled_store(struct kobject *kobj,
		struct kobj_attribute *attr, const char *buf, size_t count)
{
	char tmp[16];
	int huge;

	if (count + 1 > sizeof(tmp))
		return -EINVAL;
	memcpy(tmp, buf, count);
	tmp[count] = '\0';
	if (count && tmp[count - 1] == '\n')
		tmp[count - 1] = '\0';

	huge = shmem_parse_huge(tmp);
	if (huge == -EINVAL)
		return -EINVAL;
	if (!has_transparent_hugepage() &&
			huge != SHMEM_HUGE_NEVER && huge != SHMEM_HUGE_DENY)
		return -EINVAL;

	/* Do not override huge allocation policy with non-PMD sized mTHP */
	if (huge == SHMEM_HUGE_FORCE &&
	    huge_shmem_orders_inherit != BIT(HPAGE_PMD_ORDER))
		return -EINVAL;

	shmem_huge = huge;
	if (shmem_huge > SHMEM_HUGE_DENY)
		SHMEM_SB(shm_mnt->mnt_sb)->huge = shmem_huge;
	return count;
}

struct kobj_attribute shmem_enabled_attr = __ATTR_RW(shmem_enabled);
static DEFINE_SPINLOCK(huge_shmem_orders_lock);

static ssize_t thpsize_shmem_enabled_show(struct kobject *kobj,
					  struct kobj_attribute *attr, char *buf)
{
	int order = to_thpsize(kobj)->order;
	const char *output;

	if (test_bit(order, &huge_shmem_orders_always))
		output = "[always] inherit within_size advise never";
	else if (test_bit(order, &huge_shmem_orders_inherit))
		output = "always [inherit] within_size advise never";
	else if (test_bit(order, &huge_shmem_orders_within_size))
		output = "always inherit [within_size] advise never";
	else if (test_bit(order, &huge_shmem_orders_madvise))
		output = "always inherit within_size [advise] never";
	else
		output = "always inherit within_size advise [never]";

	return sysfs_emit(buf, "%s\n", output);
}

static ssize_t thpsize_shmem_enabled_store(struct kobject *kobj,
					   struct kobj_attribute *attr,
					   const char *buf, size_t count)
{
	int order = to_thpsize(kobj)->order;
	ssize_t ret = count;

	if (sysfs_streq(buf, "always")) {
		spin_lock(&huge_shmem_orders_lock);
		clear_bit(order, &huge_shmem_orders_inherit);
		clear_bit(order, &huge_shmem_orders_madvise);
		clear_bit(order, &huge_shmem_orders_within_size);
		set_bit(order, &huge_shmem_orders_always);
		spin_unlock(&huge_shmem_orders_lock);
	} else if (sysfs_streq(buf, "inherit")) {
		/* Do not override huge allocation policy with non-PMD sized mTHP */
		if (shmem_huge == SHMEM_HUGE_FORCE &&
		    order != HPAGE_PMD_ORDER)
			return -EINVAL;

		spin_lock(&huge_shmem_orders_lock);
		clear_bit(order, &huge_shmem_orders_always);
		clear_bit(order, &huge_shmem_orders_madvise);
		clear_bit(order, &huge_shmem_orders_within_size);
		set_bit(order, &huge_shmem_orders_inherit);
		spin_unlock(&huge_shmem_orders_lock);
	} else if (sysfs_streq(buf, "within_size")) {
		spin_lock(&huge_shmem_orders_lock);
		clear_bit(order, &huge_shmem_orders_always);
		clear_bit(order, &huge_shmem_orders_inherit);
		clear_bit(order, &huge_shmem_orders_madvise);
		set_bit(order, &huge_shmem_orders_within_size);
		spin_unlock(&huge_shmem_orders_lock);
	} else if (sysfs_streq(buf, "advise")) {
		spin_lock(&huge_shmem_orders_lock);
		clear_bit(order, &huge_shmem_orders_always);
		clear_bit(order, &huge_shmem_orders_inherit);
		clear_bit(order, &huge_shmem_orders_within_size);
		set_bit(order, &huge_shmem_orders_madvise);
		spin_unlock(&huge_shmem_orders_lock);
	} else if (sysfs_streq(buf, "never")) {
		spin_lock(&huge_shmem_orders_lock);
		clear_bit(order, &huge_shmem_orders_always);
		clear_bit(order, &huge_shmem_orders_inherit);
		clear_bit(order, &huge_shmem_orders_within_size);
		clear_bit(order, &huge_shmem_orders_madvise);
		spin_unlock(&huge_shmem_orders_lock);
	} else {
		ret = -EINVAL;
	}

	return ret;
}

struct kobj_attribute thpsize_shmem_enabled_attr =
	__ATTR(shmem_enabled, 0644, thpsize_shmem_enabled_show, thpsize_shmem_enabled_store);
#endif /* CONFIG_TRANSPARENT_HUGEPAGE && CONFIG_SYSFS */

#else /* !CONFIG_SHMEM */

/*
 * tiny-shmem: simple shmemfs and tmpfs using ramfs code
 *
 * This is intended for small system where the benefits of the full
 * shmem code (swap-backed and resource-limited) are outweighed by
 * their complexity. On systems without swap this code should be
 * effectively equivalent, but much lighter weight.
 */

static struct file_system_type shmem_fs_type = {
	.name		= "tmpfs",
	.init_fs_context = ramfs_init_fs_context,
	.parameters	= ramfs_fs_parameters,
	.kill_sb	= ramfs_kill_sb,
	.fs_flags	= FS_USERNS_MOUNT,
};

void __init shmem_init(void)
{
	BUG_ON(register_filesystem(&shmem_fs_type) != 0);

	shm_mnt = kern_mount(&shmem_fs_type);
	BUG_ON(IS_ERR(shm_mnt));
}

int shmem_unuse(unsigned int type)
{
	return 0;
}

int shmem_lock(struct file *file, int lock, struct ucounts *ucounts)
{
	return 0;
}

void shmem_unlock_mapping(struct address_space *mapping)
{
}

#ifdef CONFIG_MMU
unsigned long shmem_get_unmapped_area(struct file *file,
				      unsigned long addr, unsigned long len,
				      unsigned long pgoff, unsigned long flags)
{
	return mm_get_unmapped_area(current->mm, file, addr, len, pgoff, flags);
}
#endif

void shmem_truncate_range(struct inode *inode, loff_t lstart, loff_t lend)
{
	truncate_inode_pages_range(inode->i_mapping, lstart, lend);
}
EXPORT_SYMBOL_GPL(shmem_truncate_range);

#define shmem_vm_ops				generic_file_vm_ops
#define shmem_anon_vm_ops			generic_file_vm_ops
#define shmem_file_operations			ramfs_file_operations
#define shmem_acct_size(flags, size)		0
#define shmem_unacct_size(flags, size)		do {} while (0)

static inline struct inode *shmem_get_inode(struct mnt_idmap *idmap,
				struct super_block *sb, struct inode *dir,
				umode_t mode, dev_t dev, unsigned long flags)
{
	struct inode *inode = ramfs_get_inode(sb, dir, mode, dev);
	return inode ? inode : ERR_PTR(-ENOSPC);
}

#endif /* CONFIG_SHMEM */

/* common code */

static struct file *__shmem_file_setup(struct vfsmount *mnt, const char *name,
			loff_t size, unsigned long flags, unsigned int i_flags)
{
	struct inode *inode;
	struct file *res;

	if (IS_ERR(mnt))
		return ERR_CAST(mnt);

	if (size < 0 || size > MAX_LFS_FILESIZE)
		return ERR_PTR(-EINVAL);

	if (shmem_acct_size(flags, size))
		return ERR_PTR(-ENOMEM);

	if (is_idmapped_mnt(mnt))
		return ERR_PTR(-EINVAL);

	inode = shmem_get_inode(&nop_mnt_idmap, mnt->mnt_sb, NULL,
				S_IFREG | S_IRWXUGO, 0, flags);
	if (IS_ERR(inode)) {
		shmem_unacct_size(flags, size);
		return ERR_CAST(inode);
	}
	inode->i_flags |= i_flags;
	inode->i_size = size;
	clear_nlink(inode);	/* It is unlinked */
	res = ERR_PTR(ramfs_nommu_expand_for_mapping(inode, size));
	if (!IS_ERR(res))
		res = alloc_file_pseudo(inode, mnt, name, O_RDWR,
				&shmem_file_operations);
	if (IS_ERR(res))
		iput(inode);
	return res;
}

/**
 * shmem_kernel_file_setup - get an unlinked file living in tmpfs which must be
 * 	kernel internal.  There will be NO LSM permission checks against the
 * 	underlying inode.  So users of this interface must do LSM checks at a
 *	higher layer.  The users are the big_key and shm implementations.  LSM
 *	checks are provided at the key or shm level rather than the inode.
 * @name: name for dentry (to be seen in /proc/<pid>/maps
 * @size: size to be set for the file
 * @flags: VM_NORESERVE suppresses pre-accounting of the entire object size
 */
struct file *shmem_kernel_file_setup(const char *name, loff_t size, unsigned long flags)
{
	return __shmem_file_setup(shm_mnt, name, size, flags, S_PRIVATE);
}
EXPORT_SYMBOL_GPL(shmem_kernel_file_setup);

/**
 * shmem_file_setup - get an unlinked file living in tmpfs
 * @name: name for dentry (to be seen in /proc/<pid>/maps
 * @size: size to be set for the file
 * @flags: VM_NORESERVE suppresses pre-accounting of the entire object size
 */
struct file *shmem_file_setup(const char *name, loff_t size, unsigned long flags)
{
	return __shmem_file_setup(shm_mnt, name, size, flags, 0);
}
EXPORT_SYMBOL_GPL(shmem_file_setup);

/**
 * shmem_file_setup_with_mnt - get an unlinked file living in tmpfs
 * @mnt: the tmpfs mount where the file will be created
 * @name: name for dentry (to be seen in /proc/<pid>/maps
 * @size: size to be set for the file
 * @flags: VM_NORESERVE suppresses pre-accounting of the entire object size
 */
struct file *shmem_file_setup_with_mnt(struct vfsmount *mnt, const char *name,
				       loff_t size, unsigned long flags)
{
	return __shmem_file_setup(mnt, name, size, flags, 0);
}
EXPORT_SYMBOL_GPL(shmem_file_setup_with_mnt);

/**
 * shmem_zero_setup - setup a shared anonymous mapping
 * @vma: the vma to be mmapped is prepared by do_mmap
 */
int shmem_zero_setup(struct vm_area_struct *vma)
{
	struct file *file;
	loff_t size = vma->vm_end - vma->vm_start;

	/*
	 * Cloning a new file under mmap_lock leads to a lock ordering conflict
	 * between XFS directory reading and selinux: since this file is only
	 * accessible to the user through its mapping, use S_PRIVATE flag to
	 * bypass file security, in the same way as shmem_kernel_file_setup().
	 */
	file = shmem_kernel_file_setup("dev/zero", size, vma->vm_flags);
	if (IS_ERR(file))
		return PTR_ERR(file);

	if (vma->vm_file)
		fput(vma->vm_file);
	vma->vm_file = file;
	vma->vm_ops = &shmem_anon_vm_ops;

	return 0;
}

/**
 * shmem_read_folio_gfp - read into page cache, using specified page allocation flags.
 * @mapping:	the folio's address_space
 * @index:	the folio index
 * @gfp:	the page allocator flags to use if allocating
 *
 * This behaves as a tmpfs "read_cache_page_gfp(mapping, index, gfp)",
 * with any new page allocations done using the specified allocation flags.
 * But read_cache_page_gfp() uses the ->read_folio() method: which does not
 * suit tmpfs, since it may have pages in swapcache, and needs to find those
 * for itself; although drivers/gpu/drm i915 and ttm rely upon this support.
 *
 * i915_gem_object_get_pages_gtt() mixes __GFP_NORETRY | __GFP_NOWARN in
 * with the mapping_gfp_mask(), to avoid OOMing the machine unnecessarily.
 */
struct folio *shmem_read_folio_gfp(struct address_space *mapping,
		pgoff_t index, gfp_t gfp)
{
#ifdef CONFIG_SHMEM
	struct inode *inode = mapping->host;
	struct folio *folio;
	int error;

	error = shmem_get_folio_gfp(inode, index, 0, &folio, SGP_CACHE,
				    gfp, NULL, NULL);
	if (error)
		return ERR_PTR(error);

	folio_unlock(folio);
	return folio;
#else
	/*
	 * The tiny !SHMEM case uses ramfs without swap
	 */
	return mapping_read_folio_gfp(mapping, index, gfp);
#endif
}
EXPORT_SYMBOL_GPL(shmem_read_folio_gfp);

struct page *shmem_read_mapping_page_gfp(struct address_space *mapping,
					 pgoff_t index, gfp_t gfp)
{
	struct folio *folio = shmem_read_folio_gfp(mapping, index, gfp);
	struct page *page;

	if (IS_ERR(folio))
		return &folio->page;

	page = folio_file_page(folio, index);
	if (PageHWPoison(page)) {
		folio_put(folio);
		return ERR_PTR(-EIO);
	}

	return page;
}
EXPORT_SYMBOL_GPL(shmem_read_mapping_page_gfp);<|MERGE_RESOLUTION|>--- conflicted
+++ resolved
@@ -1949,17 +1949,10 @@
 	}
 	if (!error) {
 		mem_cgroup_replace_folio(old, new);
-<<<<<<< HEAD
-		__lruvec_stat_mod_folio(new, NR_FILE_PAGES, 1);
-		__lruvec_stat_mod_folio(new, NR_SHMEM, 1);
-		__lruvec_stat_mod_folio(old, NR_FILE_PAGES, -1);
-		__lruvec_stat_mod_folio(old, NR_SHMEM, -1);
-=======
 		__lruvec_stat_mod_folio(new, NR_FILE_PAGES, nr_pages);
 		__lruvec_stat_mod_folio(new, NR_SHMEM, nr_pages);
 		__lruvec_stat_mod_folio(old, NR_FILE_PAGES, -nr_pages);
 		__lruvec_stat_mod_folio(old, NR_SHMEM, -nr_pages);
->>>>>>> f1f36e22
 	}
 	xa_unlock_irq(&swap_mapping->i_pages);
 
