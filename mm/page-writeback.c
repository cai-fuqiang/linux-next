--- conflicted
+++ resolved
@@ -1933,10 +1933,7 @@
 	wb_put(wb);
 	return ret;
 }
-<<<<<<< HEAD
-=======
 EXPORT_SYMBOL_GPL(balance_dirty_pages_ratelimited_flags);
->>>>>>> 7365df19
 
 /**
  * balance_dirty_pages_ratelimited - balance dirty memory state.
