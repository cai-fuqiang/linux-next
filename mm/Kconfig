# SPDX-License-Identifier: GPL-2.0-only

menu "Memory Management options"

#
# For some reason microblaze and nios2 hard code SWAP=n.  Hopefully we can
# add proper SWAP support to them, in which case this can be remove.
#
config ARCH_NO_SWAP
	bool

config ZPOOL
	bool

menuconfig SWAP
	bool "Support for paging of anonymous memory (swap)"
	depends on MMU && BLOCK && !ARCH_NO_SWAP
	default y
	help
	  This option allows you to choose whether you want to have support
	  for so called swap devices or swap files in your kernel that are
	  used to provide more virtual memory than the actual RAM present
	  in your computer.  If unsure say Y.

config ZSWAP
	bool "Compressed cache for swap pages"
	depends on SWAP
	select CRYPTO
	select ZPOOL
	help
	  A lightweight compressed cache for swap pages.  It takes
	  pages that are in the process of being swapped out and attempts to
	  compress them into a dynamically allocated RAM-based memory pool.
	  This can result in a significant I/O reduction on swap device and,
	  in the case where decompressing from RAM is faster than swap device
	  reads, can also improve workload performance.

config ZSWAP_DEFAULT_ON
	bool "Enable the compressed cache for swap pages by default"
	depends on ZSWAP
	help
	  If selected, the compressed cache for swap pages will be enabled
	  at boot, otherwise it will be disabled.

	  The selection made here can be overridden by using the kernel
	  command line 'zswap.enabled=' option.

config ZSWAP_SHRINKER_DEFAULT_ON
	bool "Shrink the zswap pool on memory pressure"
	depends on ZSWAP
	default n
	help
	  If selected, the zswap shrinker will be enabled, and the pages
	  stored in the zswap pool will become available for reclaim (i.e
	  written back to the backing swap device) on memory pressure.

	  This means that zswap writeback could happen even if the pool is
	  not yet full, or the cgroup zswap limit has not been reached,
	  reducing the chance that cold pages will reside in the zswap pool
	  and consume memory indefinitely.

choice
	prompt "Default compressor"
	depends on ZSWAP
	default ZSWAP_COMPRESSOR_DEFAULT_LZO
	help
	  Selects the default compression algorithm for the compressed cache
	  for swap pages.

	  For an overview what kind of performance can be expected from
	  a particular compression algorithm please refer to the benchmarks
	  available at the following LWN page:
	  https://lwn.net/Articles/751795/

	  If in doubt, select 'LZO'.

	  The selection made here can be overridden by using the kernel
	  command line 'zswap.compressor=' option.

config ZSWAP_COMPRESSOR_DEFAULT_DEFLATE
	bool "Deflate"
	select CRYPTO_DEFLATE
	help
	  Use the Deflate algorithm as the default compression algorithm.

config ZSWAP_COMPRESSOR_DEFAULT_LZO
	bool "LZO"
	select CRYPTO_LZO
	help
	  Use the LZO algorithm as the default compression algorithm.

config ZSWAP_COMPRESSOR_DEFAULT_842
	bool "842"
	select CRYPTO_842
	help
	  Use the 842 algorithm as the default compression algorithm.

config ZSWAP_COMPRESSOR_DEFAULT_LZ4
	bool "LZ4"
	select CRYPTO_LZ4
	help
	  Use the LZ4 algorithm as the default compression algorithm.

config ZSWAP_COMPRESSOR_DEFAULT_LZ4HC
	bool "LZ4HC"
	select CRYPTO_LZ4HC
	help
	  Use the LZ4HC algorithm as the default compression algorithm.

config ZSWAP_COMPRESSOR_DEFAULT_ZSTD
	bool "zstd"
	select CRYPTO_ZSTD
	help
	  Use the zstd algorithm as the default compression algorithm.
endchoice

config ZSWAP_COMPRESSOR_DEFAULT
       string
       depends on ZSWAP
       default "deflate" if ZSWAP_COMPRESSOR_DEFAULT_DEFLATE
       default "lzo" if ZSWAP_COMPRESSOR_DEFAULT_LZO
       default "842" if ZSWAP_COMPRESSOR_DEFAULT_842
       default "lz4" if ZSWAP_COMPRESSOR_DEFAULT_LZ4
       default "lz4hc" if ZSWAP_COMPRESSOR_DEFAULT_LZ4HC
       default "zstd" if ZSWAP_COMPRESSOR_DEFAULT_ZSTD
       default ""

choice
	prompt "Default allocator"
	depends on ZSWAP
	default ZSWAP_ZPOOL_DEFAULT_ZSMALLOC if MMU
	default ZSWAP_ZPOOL_DEFAULT_ZBUD
	help
	  Selects the default allocator for the compressed cache for
	  swap pages.
	  The default is 'zbud' for compatibility, however please do
	  read the description of each of the allocators below before
	  making a right choice.

	  The selection made here can be overridden by using the kernel
	  command line 'zswap.zpool=' option.

config ZSWAP_ZPOOL_DEFAULT_ZBUD
	bool "zbud"
	select ZBUD
	help
	  Use the zbud allocator as the default allocator.

config ZSWAP_ZPOOL_DEFAULT_Z3FOLD
	bool "z3fold"
	select Z3FOLD
	help
	  Use the z3fold allocator as the default allocator.

config ZSWAP_ZPOOL_DEFAULT_ZSMALLOC
	bool "zsmalloc"
	select ZSMALLOC
	help
	  Use the zsmalloc allocator as the default allocator.
endchoice

config ZSWAP_ZPOOL_DEFAULT
       string
       depends on ZSWAP
       default "zbud" if ZSWAP_ZPOOL_DEFAULT_ZBUD
       default "z3fold" if ZSWAP_ZPOOL_DEFAULT_Z3FOLD
       default "zsmalloc" if ZSWAP_ZPOOL_DEFAULT_ZSMALLOC
       default ""

config ZBUD
	tristate "2:1 compression allocator (zbud)"
	depends on ZSWAP
	help
	  A special purpose allocator for storing compressed pages.
	  It is designed to store up to two compressed pages per physical
	  page.  While this design limits storage density, it has simple and
	  deterministic reclaim properties that make it preferable to a higher
	  density approach when reclaim will be used.

config Z3FOLD
	tristate "3:1 compression allocator (z3fold)"
	depends on ZSWAP
	help
	  A special purpose allocator for storing compressed pages.
	  It is designed to store up to three compressed pages per physical
	  page. It is a ZBUD derivative so the simplicity and determinism are
	  still there.

config ZSMALLOC
	tristate
<<<<<<< HEAD
	prompt "N:1 compression allocator (zsmalloc)" if ZSWAP
=======
	prompt "N:1 compression allocator (zsmalloc)" if (ZSWAP || ZRAM)
>>>>>>> 6241635b
	depends on MMU
	help
	  zsmalloc is a slab-based memory allocator designed to store
	  pages of various compression levels efficiently. It achieves
	  the highest storage density with the least amount of fragmentation.

config ZSMALLOC_STAT
	bool "Export zsmalloc statistics"
	depends on ZSMALLOC
	select DEBUG_FS
	help
	  This option enables code in the zsmalloc to collect various
	  statistics about what's happening in zsmalloc and exports that
	  information to userspace via debugfs.
	  If unsure, say N.

config ZSMALLOC_CHAIN_SIZE
	int "Maximum number of physical pages per-zspage"
	default 8
	range 4 16
	depends on ZSMALLOC
	help
	  This option sets the upper limit on the number of physical pages
	  that a zmalloc page (zspage) can consist of. The optimal zspage
	  chain size is calculated for each size class during the
	  initialization of the pool.

	  Changing this option can alter the characteristics of size classes,
	  such as the number of pages per zspage and the number of objects
	  per zspage. This can also result in different configurations of
	  the pool, as zsmalloc merges size classes with similar
	  characteristics.

	  For more information, see zsmalloc documentation.

menu "Slab allocator options"

config SLUB
	def_bool y

config SLUB_TINY
	bool "Configure for minimal memory footprint"
	depends on EXPERT
	select SLAB_MERGE_DEFAULT
	help
	   Configures the slab allocator in a way to achieve minimal memory
	   footprint, sacrificing scalability, debugging and other features.
	   This is intended only for the smallest system that had used the
	   SLOB allocator and is not recommended for systems with more than
	   16MB RAM.

	   If unsure, say N.

config SLAB_MERGE_DEFAULT
	bool "Allow slab caches to be merged"
	default y
	help
	  For reduced kernel memory fragmentation, slab caches can be
	  merged when they share the same size and other characteristics.
	  This carries a risk of kernel heap overflows being able to
	  overwrite objects from merged caches (and more easily control
	  cache layout), which makes such heap attacks easier to exploit
	  by attackers. By keeping caches unmerged, these kinds of exploits
	  can usually only damage objects in the same cache. To disable
	  merging at runtime, "slab_nomerge" can be passed on the kernel
	  command line.

config SLAB_FREELIST_RANDOM
	bool "Randomize slab freelist"
	depends on !SLUB_TINY
	help
	  Randomizes the freelist order used on creating new pages. This
	  security feature reduces the predictability of the kernel slab
	  allocator against heap overflows.

config SLAB_FREELIST_HARDENED
	bool "Harden slab freelist metadata"
	depends on !SLUB_TINY
	help
	  Many kernel heap attacks try to target slab cache metadata and
	  other infrastructure. This options makes minor performance
	  sacrifices to harden the kernel slab allocator against common
	  freelist exploit methods.

config SLAB_BUCKETS
	bool "Support allocation from separate kmalloc buckets"
	depends on !SLUB_TINY
	default SLAB_FREELIST_HARDENED
	help
	  Kernel heap attacks frequently depend on being able to create
	  specifically-sized allocations with user-controlled contents
	  that will be allocated into the same kmalloc bucket as a
	  target object. To avoid sharing these allocation buckets,
	  provide an explicitly separated set of buckets to be used for
	  user-controlled allocations. This may very slightly increase
	  memory fragmentation, though in practice it's only a handful
	  of extra pages since the bulk of user-controlled allocations
	  are relatively long-lived.

	  If unsure, say Y.

config SLUB_STATS
	default n
	bool "Enable performance statistics"
	depends on SYSFS && !SLUB_TINY
	help
	  The statistics are useful to debug slab allocation behavior in
	  order find ways to optimize the allocator. This should never be
	  enabled for production use since keeping statistics slows down
	  the allocator by a few percentage points. The slabinfo command
	  supports the determination of the most active slabs to figure
	  out which slabs are relevant to a particular load.
	  Try running: slabinfo -DA

config SLUB_CPU_PARTIAL
	default y
	depends on SMP && !SLUB_TINY
	bool "Enable per cpu partial caches"
	help
	  Per cpu partial caches accelerate objects allocation and freeing
	  that is local to a processor at the price of more indeterminism
	  in the latency of the free. On overflow these caches will be cleared
	  which requires the taking of locks that may cause latency spikes.
	  Typically one would choose no for a realtime system.

config RANDOM_KMALLOC_CACHES
	default n
	depends on !SLUB_TINY
	bool "Randomize slab caches for normal kmalloc"
	help
	  A hardening feature that creates multiple copies of slab caches for
	  normal kmalloc allocation and makes kmalloc randomly pick one based
	  on code address, which makes the attackers more difficult to spray
	  vulnerable memory objects on the heap for the purpose of exploiting
	  memory vulnerabilities.

	  Currently the number of copies is set to 16, a reasonably large value
	  that effectively diverges the memory objects allocated for different
	  subsystems or modules into different caches, at the expense of a
	  limited degree of memory and CPU overhead that relates to hardware and
	  system workload.

endmenu # Slab allocator options

config SHUFFLE_PAGE_ALLOCATOR
	bool "Page allocator randomization"
	default SLAB_FREELIST_RANDOM && ACPI_NUMA
	help
	  Randomization of the page allocator improves the average
	  utilization of a direct-mapped memory-side-cache. See section
	  5.2.27 Heterogeneous Memory Attribute Table (HMAT) in the ACPI
	  6.2a specification for an example of how a platform advertises
	  the presence of a memory-side-cache. There are also incidental
	  security benefits as it reduces the predictability of page
	  allocations to compliment SLAB_FREELIST_RANDOM, but the
	  default granularity of shuffling on the MAX_PAGE_ORDER i.e, 10th
	  order of pages is selected based on cache utilization benefits
	  on x86.

	  While the randomization improves cache utilization it may
	  negatively impact workloads on platforms without a cache. For
	  this reason, by default, the randomization is not enabled even
	  if SHUFFLE_PAGE_ALLOCATOR=y. The randomization may be force enabled
	  with the 'page_alloc.shuffle' kernel command line parameter.

	  Say Y if unsure.

config COMPAT_BRK
	bool "Disable heap randomization"
	default y
	help
	  Randomizing heap placement makes heap exploits harder, but it
	  also breaks ancient binaries (including anything libc5 based).
	  This option changes the bootup default to heap randomization
	  disabled, and can be overridden at runtime by setting
	  /proc/sys/kernel/randomize_va_space to 2.

	  On non-ancient distros (post-2000 ones) N is usually a safe choice.

config MMAP_ALLOW_UNINITIALIZED
	bool "Allow mmapped anonymous memory to be uninitialized"
	depends on EXPERT && !MMU
	default n
	help
	  Normally, and according to the Linux spec, anonymous memory obtained
	  from mmap() has its contents cleared before it is passed to
	  userspace.  Enabling this config option allows you to request that
	  mmap() skip that if it is given an MAP_UNINITIALIZED flag, thus
	  providing a huge performance boost.  If this option is not enabled,
	  then the flag will be ignored.

	  This is taken advantage of by uClibc's malloc(), and also by
	  ELF-FDPIC binfmt's brk and stack allocator.

	  Because of the obvious security issues, this option should only be
	  enabled on embedded devices where you control what is run in
	  userspace.  Since that isn't generally a problem on no-MMU systems,
	  it is normally safe to say Y here.

	  See Documentation/admin-guide/mm/nommu-mmap.rst for more information.

config SELECT_MEMORY_MODEL
	def_bool y
	depends on ARCH_SELECT_MEMORY_MODEL

choice
	prompt "Memory model"
	depends on SELECT_MEMORY_MODEL
	default SPARSEMEM_MANUAL if ARCH_SPARSEMEM_DEFAULT
	default FLATMEM_MANUAL
	help
	  This option allows you to change some of the ways that
	  Linux manages its memory internally. Most users will
	  only have one option here selected by the architecture
	  configuration. This is normal.

config FLATMEM_MANUAL
	bool "Flat Memory"
	depends on !ARCH_SPARSEMEM_ENABLE || ARCH_FLATMEM_ENABLE
	help
	  This option is best suited for non-NUMA systems with
	  flat address space. The FLATMEM is the most efficient
	  system in terms of performance and resource consumption
	  and it is the best option for smaller systems.

	  For systems that have holes in their physical address
	  spaces and for features like NUMA and memory hotplug,
	  choose "Sparse Memory".

	  If unsure, choose this option (Flat Memory) over any other.

config SPARSEMEM_MANUAL
	bool "Sparse Memory"
	depends on ARCH_SPARSEMEM_ENABLE
	help
	  This will be the only option for some systems, including
	  memory hot-plug systems.  This is normal.

	  This option provides efficient support for systems with
	  holes is their physical address space and allows memory
	  hot-plug and hot-remove.

	  If unsure, choose "Flat Memory" over this option.

endchoice

config SPARSEMEM
	def_bool y
	depends on (!SELECT_MEMORY_MODEL && ARCH_SPARSEMEM_ENABLE) || SPARSEMEM_MANUAL

config FLATMEM
	def_bool y
	depends on !SPARSEMEM || FLATMEM_MANUAL

#
# SPARSEMEM_EXTREME (which is the default) does some bootmem
# allocations when sparse_init() is called.  If this cannot
# be done on your architecture, select this option.  However,
# statically allocating the mem_section[] array can potentially
# consume vast quantities of .bss, so be careful.
#
# This option will also potentially produce smaller runtime code
# with gcc 3.4 and later.
#
config SPARSEMEM_STATIC
	bool

#
# Architecture platforms which require a two level mem_section in SPARSEMEM
# must select this option. This is usually for architecture platforms with
# an extremely sparse physical address space.
#
config SPARSEMEM_EXTREME
	def_bool y
	depends on SPARSEMEM && !SPARSEMEM_STATIC

config SPARSEMEM_VMEMMAP_ENABLE
	bool

config SPARSEMEM_VMEMMAP
	bool "Sparse Memory virtual memmap"
	depends on SPARSEMEM && SPARSEMEM_VMEMMAP_ENABLE
	default y
	help
	  SPARSEMEM_VMEMMAP uses a virtually mapped memmap to optimise
	  pfn_to_page and page_to_pfn operations.  This is the most
	  efficient option when sufficient kernel resources are available.
#
# Select this config option from the architecture Kconfig, if it is preferred
# to enable the feature of HugeTLB/dev_dax vmemmap optimization.
#
config ARCH_WANT_OPTIMIZE_DAX_VMEMMAP
	bool

config ARCH_WANT_OPTIMIZE_HUGETLB_VMEMMAP
	bool

config HAVE_MEMBLOCK_PHYS_MAP
	bool

config HAVE_GUP_FAST
	depends on MMU
	bool

# Don't discard allocated memory used to track "memory" and "reserved" memblocks
# after early boot, so it can still be used to test for validity of memory.
# Also, memblocks are updated with memory hot(un)plug.
config ARCH_KEEP_MEMBLOCK
	bool

# Keep arch NUMA mapping infrastructure post-init.
config NUMA_KEEP_MEMINFO
	bool

config MEMORY_ISOLATION
	bool

# IORESOURCE_SYSTEM_RAM regions in the kernel resource tree that are marked
# IORESOURCE_EXCLUSIVE cannot be mapped to user space, for example, via
# /dev/mem.
config EXCLUSIVE_SYSTEM_RAM
	def_bool y
	depends on !DEVMEM || STRICT_DEVMEM

#
# Only be set on architectures that have completely implemented memory hotplug
# feature. If you are not sure, don't touch it.
#
config HAVE_BOOTMEM_INFO_NODE
	def_bool n

config ARCH_ENABLE_MEMORY_HOTPLUG
	bool

config ARCH_ENABLE_MEMORY_HOTREMOVE
	bool

# eventually, we can have this option just 'select SPARSEMEM'
menuconfig MEMORY_HOTPLUG
	bool "Memory hotplug"
	select MEMORY_ISOLATION
	depends on SPARSEMEM
	depends on ARCH_ENABLE_MEMORY_HOTPLUG
	depends on 64BIT
	select NUMA_KEEP_MEMINFO if NUMA

if MEMORY_HOTPLUG

config MEMORY_HOTPLUG_DEFAULT_ONLINE
	bool "Online the newly added memory blocks by default"
	depends on MEMORY_HOTPLUG
	help
	  This option sets the default policy setting for memory hotplug
	  onlining policy (/sys/devices/system/memory/auto_online_blocks) which
	  determines what happens to newly added memory regions. Policy setting
	  can always be changed at runtime.
	  See Documentation/admin-guide/mm/memory-hotplug.rst for more information.

	  Say Y here if you want all hot-plugged memory blocks to appear in
	  'online' state by default.
	  Say N here if you want the default policy to keep all hot-plugged
	  memory blocks in 'offline' state.

config MEMORY_HOTREMOVE
	bool "Allow for memory hot remove"
	select HAVE_BOOTMEM_INFO_NODE if (X86_64 || PPC64)
	depends on MEMORY_HOTPLUG && ARCH_ENABLE_MEMORY_HOTREMOVE
	depends on MIGRATION

config MHP_MEMMAP_ON_MEMORY
	def_bool y
	depends on MEMORY_HOTPLUG && SPARSEMEM_VMEMMAP
	depends on ARCH_MHP_MEMMAP_ON_MEMORY_ENABLE

endif # MEMORY_HOTPLUG

config ARCH_MHP_MEMMAP_ON_MEMORY_ENABLE
       bool

# Heavily threaded applications may benefit from splitting the mm-wide
# page_table_lock, so that faults on different parts of the user address
# space can be handled with less contention: split it at this NR_CPUS.
# Default to 4 for wider testing, though 8 might be more appropriate.
# ARM's adjust_pte (unused if VIPT) depends on mm-wide page_table_lock.
# PA-RISC 7xxx's spinlock_t would enlarge struct page from 32 to 44 bytes.
# SPARC32 allocates multiple pte tables within a single page, and therefore
# a per-page lock leads to problems when multiple tables need to be locked
# at the same time (e.g. copy_page_range()).
# DEBUG_SPINLOCK and DEBUG_LOCK_ALLOC spinlock_t also enlarge struct page.
#
config SPLIT_PTE_PTLOCKS
	def_bool y
	depends on MMU
	depends on NR_CPUS >= 4
	depends on !ARM || CPU_CACHE_VIPT
	depends on !PARISC || PA20
	depends on !SPARC32

config ARCH_ENABLE_SPLIT_PMD_PTLOCK
	bool

config SPLIT_PMD_PTLOCKS
	def_bool y
	depends on SPLIT_PTE_PTLOCKS && ARCH_ENABLE_SPLIT_PMD_PTLOCK

#
# support for memory balloon
config MEMORY_BALLOON
	bool

#
# support for memory balloon compaction
config BALLOON_COMPACTION
	bool "Allow for balloon memory compaction/migration"
	default y
	depends on COMPACTION && MEMORY_BALLOON
	help
	  Memory fragmentation introduced by ballooning might reduce
	  significantly the number of 2MB contiguous memory blocks that can be
	  used within a guest, thus imposing performance penalties associated
	  with the reduced number of transparent huge pages that could be used
	  by the guest workload. Allowing the compaction & migration for memory
	  pages enlisted as being part of memory balloon devices avoids the
	  scenario aforementioned and helps improving memory defragmentation.

#
# support for memory compaction
config COMPACTION
	bool "Allow for memory compaction"
	default y
	select MIGRATION
	depends on MMU
	help
	  Compaction is the only memory management component to form
	  high order (larger physically contiguous) memory blocks
	  reliably. The page allocator relies on compaction heavily and
	  the lack of the feature can lead to unexpected OOM killer
	  invocations for high order memory requests. You shouldn't
	  disable this option unless there really is a strong reason for
	  it and then we would be really interested to hear about that at
	  linux-mm@kvack.org.

config COMPACT_UNEVICTABLE_DEFAULT
	int
	depends on COMPACTION
	default 0 if PREEMPT_RT
	default 1

#
# support for free page reporting
config PAGE_REPORTING
	bool "Free page reporting"
	help
	  Free page reporting allows for the incremental acquisition of
	  free pages from the buddy allocator for the purpose of reporting
	  those pages to another entity, such as a hypervisor, so that the
	  memory can be freed within the host for other uses.

#
# support for page migration
#
config MIGRATION
	bool "Page migration"
	default y
	depends on (NUMA || ARCH_ENABLE_MEMORY_HOTREMOVE || COMPACTION || CMA) && MMU
	help
	  Allows the migration of the physical location of pages of processes
	  while the virtual addresses are not changed. This is useful in
	  two situations. The first is on NUMA systems to put pages nearer
	  to the processors accessing. The second is when allocating huge
	  pages as migration can relocate pages to satisfy a huge page
	  allocation instead of reclaiming.

config DEVICE_MIGRATION
	def_bool MIGRATION && ZONE_DEVICE

config ARCH_ENABLE_HUGEPAGE_MIGRATION
	bool

config ARCH_ENABLE_THP_MIGRATION
	bool

config HUGETLB_PAGE_SIZE_VARIABLE
	def_bool n
	help
	  Allows the pageblock_order value to be dynamic instead of just standard
	  HUGETLB_PAGE_ORDER when there are multiple HugeTLB page sizes available
	  on a platform.

	  Note that the pageblock_order cannot exceed MAX_PAGE_ORDER and will be
	  clamped down to MAX_PAGE_ORDER.

config CONTIG_ALLOC
	def_bool (MEMORY_ISOLATION && COMPACTION) || CMA

config PCP_BATCH_SCALE_MAX
	int "Maximum scale factor of PCP (Per-CPU pageset) batch allocate/free"
	default 5
	range 0 6
	help
	  In page allocator, PCP (Per-CPU pageset) is refilled and drained in
	  batches.  The batch number is scaled automatically to improve page
	  allocation/free throughput.  But too large scale factor may hurt
	  latency.  This option sets the upper limit of scale factor to limit
	  the maximum latency.

config PHYS_ADDR_T_64BIT
	def_bool 64BIT

config BOUNCE
	bool "Enable bounce buffers"
	default y
	depends on BLOCK && MMU && HIGHMEM
	help
	  Enable bounce buffers for devices that cannot access the full range of
	  memory available to the CPU. Enabled by default when HIGHMEM is
	  selected, but you may say n to override this.

config MMU_NOTIFIER
	bool
	select INTERVAL_TREE

config KSM
	bool "Enable KSM for page merging"
	depends on MMU
	select XXHASH
	help
	  Enable Kernel Samepage Merging: KSM periodically scans those areas
	  of an application's address space that an app has advised may be
	  mergeable.  When it finds pages of identical content, it replaces
	  the many instances by a single page with that content, so
	  saving memory until one or another app needs to modify the content.
	  Recommended for use with KVM, or with other duplicative applications.
	  See Documentation/mm/ksm.rst for more information: KSM is inactive
	  until a program has madvised that an area is MADV_MERGEABLE, and
	  root has set /sys/kernel/mm/ksm/run to 1 (if CONFIG_SYSFS is set).

config DEFAULT_MMAP_MIN_ADDR
	int "Low address space to protect from user allocation"
	depends on MMU
	default 4096
	help
	  This is the portion of low virtual memory which should be protected
	  from userspace allocation.  Keeping a user from writing to low pages
	  can help reduce the impact of kernel NULL pointer bugs.

	  For most arm64, ppc64 and x86 users with lots of address space
	  a value of 65536 is reasonable and should cause no problems.
	  On arm and other archs it should not be higher than 32768.
	  Programs which use vm86 functionality or have some need to map
	  this low address space will need CAP_SYS_RAWIO or disable this
	  protection by setting the value to 0.

	  This value can be changed after boot using the
	  /proc/sys/vm/mmap_min_addr tunable.

config ARCH_SUPPORTS_MEMORY_FAILURE
	bool

config MEMORY_FAILURE
	depends on MMU
	depends on ARCH_SUPPORTS_MEMORY_FAILURE
	bool "Enable recovery from hardware memory errors"
	select MEMORY_ISOLATION
	select RAS
	help
	  Enables code to recover from some memory failures on systems
	  with MCA recovery. This allows a system to continue running
	  even when some of its memory has uncorrected errors. This requires
	  special hardware support and typically ECC memory.

config HWPOISON_INJECT
	tristate "HWPoison pages injector"
	depends on MEMORY_FAILURE && DEBUG_KERNEL && PROC_FS
	select PROC_PAGE_MONITOR

config NOMMU_INITIAL_TRIM_EXCESS
	int "Turn on mmap() excess space trimming before booting"
	depends on !MMU
	default 1
	help
	  The NOMMU mmap() frequently needs to allocate large contiguous chunks
	  of memory on which to store mappings, but it can only ask the system
	  allocator for chunks in 2^N*PAGE_SIZE amounts - which is frequently
	  more than it requires.  To deal with this, mmap() is able to trim off
	  the excess and return it to the allocator.

	  If trimming is enabled, the excess is trimmed off and returned to the
	  system allocator, which can cause extra fragmentation, particularly
	  if there are a lot of transient processes.

	  If trimming is disabled, the excess is kept, but not used, which for
	  long-term mappings means that the space is wasted.

	  Trimming can be dynamically controlled through a sysctl option
	  (/proc/sys/vm/nr_trim_pages) which specifies the minimum number of
	  excess pages there must be before trimming should occur, or zero if
	  no trimming is to occur.

	  This option specifies the initial value of this option.  The default
	  of 1 says that all excess pages should be trimmed.

	  See Documentation/admin-guide/mm/nommu-mmap.rst for more information.

config ARCH_WANT_GENERAL_HUGETLB
	bool

config ARCH_WANTS_THP_SWAP
	def_bool n

menuconfig TRANSPARENT_HUGEPAGE
	bool "Transparent Hugepage Support"
	depends on HAVE_ARCH_TRANSPARENT_HUGEPAGE && !PREEMPT_RT
	select COMPACTION
	select XARRAY_MULTI
	help
	  Transparent Hugepages allows the kernel to use huge pages and
	  huge tlb transparently to the applications whenever possible.
	  This feature can improve computing performance to certain
	  applications by speeding up page faults during memory
	  allocation, by reducing the number of tlb misses and by speeding
	  up the pagetable walking.

	  If memory constrained on embedded, you may want to say N.

if TRANSPARENT_HUGEPAGE

choice
	prompt "Transparent Hugepage Support sysfs defaults"
	depends on TRANSPARENT_HUGEPAGE
	default TRANSPARENT_HUGEPAGE_ALWAYS
	help
	  Selects the sysfs defaults for Transparent Hugepage Support.

	config TRANSPARENT_HUGEPAGE_ALWAYS
		bool "always"
	help
	  Enabling Transparent Hugepage always, can increase the
	  memory footprint of applications without a guaranteed
	  benefit but it will work automatically for all applications.

	config TRANSPARENT_HUGEPAGE_MADVISE
		bool "madvise"
	help
	  Enabling Transparent Hugepage madvise, will only provide a
	  performance improvement benefit to the applications using
	  madvise(MADV_HUGEPAGE) but it won't risk to increase the
	  memory footprint of applications without a guaranteed
	  benefit.

	config TRANSPARENT_HUGEPAGE_NEVER
		bool "never"
	help
	  Disable Transparent Hugepage by default. It can still be
	  enabled at runtime via sysfs.
endchoice

config THP_SWAP
	def_bool y
	depends on TRANSPARENT_HUGEPAGE && ARCH_WANTS_THP_SWAP && SWAP && 64BIT
	help
	  Swap transparent huge pages in one piece, without splitting.
	  XXX: For now, swap cluster backing transparent huge page
	  will be split after swapout.

	  For selection by architectures with reasonable THP sizes.

config READ_ONLY_THP_FOR_FS
	bool "Read-only THP for filesystems (EXPERIMENTAL)"
	depends on TRANSPARENT_HUGEPAGE && SHMEM

	help
	  Allow khugepaged to put read-only file-backed pages in THP.

	  This is marked experimental because it is a new feature. Write
	  support of file THPs will be developed in the next few release
	  cycles.

endif # TRANSPARENT_HUGEPAGE

#
# The architecture supports pgtable leaves that is larger than PAGE_SIZE
#
config PGTABLE_HAS_HUGE_LEAVES
	def_bool TRANSPARENT_HUGEPAGE || HUGETLB_PAGE

# TODO: Allow to be enabled without THP
config ARCH_SUPPORTS_HUGE_PFNMAP
	def_bool n
	depends on TRANSPARENT_HUGEPAGE

config ARCH_SUPPORTS_PMD_PFNMAP
	def_bool y
	depends on ARCH_SUPPORTS_HUGE_PFNMAP && HAVE_ARCH_TRANSPARENT_HUGEPAGE

config ARCH_SUPPORTS_PUD_PFNMAP
	def_bool y
	depends on ARCH_SUPPORTS_HUGE_PFNMAP && HAVE_ARCH_TRANSPARENT_HUGEPAGE_PUD

#
# UP and nommu archs use km based percpu allocator
#
config NEED_PER_CPU_KM
	depends on !SMP || !MMU
	bool
	default y

config NEED_PER_CPU_EMBED_FIRST_CHUNK
	bool

config NEED_PER_CPU_PAGE_FIRST_CHUNK
	bool

config USE_PERCPU_NUMA_NODE_ID
	bool

config HAVE_SETUP_PER_CPU_AREA
	bool

config CMA
	bool "Contiguous Memory Allocator"
	depends on MMU
	select MIGRATION
	select MEMORY_ISOLATION
	help
	  This enables the Contiguous Memory Allocator which allows other
	  subsystems to allocate big physically-contiguous blocks of memory.
	  CMA reserves a region of memory and allows only movable pages to
	  be allocated from it. This way, the kernel can use the memory for
	  pagecache and when a subsystem requests for contiguous area, the
	  allocated pages are migrated away to serve the contiguous request.

	  If unsure, say "n".

config CMA_DEBUGFS
	bool "CMA debugfs interface"
	depends on CMA && DEBUG_FS
	help
	  Turns on the DebugFS interface for CMA.

config CMA_SYSFS
	bool "CMA information through sysfs interface"
	depends on CMA && SYSFS
	help
	  This option exposes some sysfs attributes to get information
	  from CMA.

config CMA_AREAS
	int "Maximum count of the CMA areas"
	depends on CMA
	default 20 if NUMA
	default 8
	help
	  CMA allows to create CMA areas for particular purpose, mainly,
	  used as device private area. This parameter sets the maximum
	  number of CMA area in the system.

	  If unsure, leave the default value "8" in UMA and "20" in NUMA.

config MEM_SOFT_DIRTY
	bool "Track memory changes"
	depends on CHECKPOINT_RESTORE && HAVE_ARCH_SOFT_DIRTY && PROC_FS
	select PROC_PAGE_MONITOR
	help
	  This option enables memory changes tracking by introducing a
	  soft-dirty bit on pte-s. This bit it set when someone writes
	  into a page just as regular dirty bit, but unlike the latter
	  it can be cleared by hands.

	  See Documentation/admin-guide/mm/soft-dirty.rst for more details.

config GENERIC_EARLY_IOREMAP
	bool

config STACK_MAX_DEFAULT_SIZE_MB
	int "Default maximum user stack size for 32-bit processes (MB)"
	default 100
	range 8 2048
	depends on STACK_GROWSUP && (!64BIT || COMPAT)
	help
	  This is the maximum stack size in Megabytes in the VM layout of 32-bit
	  user processes when the stack grows upwards (currently only on parisc
	  arch) when the RLIMIT_STACK hard limit is unlimited.

	  A sane initial value is 100 MB.

config DEFERRED_STRUCT_PAGE_INIT
	bool "Defer initialisation of struct pages to kthreads"
	depends on SPARSEMEM
	depends on !NEED_PER_CPU_KM
	depends on 64BIT
	depends on !KMSAN
	select PADATA
	help
	  Ordinarily all struct pages are initialised during early boot in a
	  single thread. On very large machines this can take a considerable
	  amount of time. If this option is set, large machines will bring up
	  a subset of memmap at boot and then initialise the rest in parallel.
	  This has a potential performance impact on tasks running early in the
	  lifetime of the system until these kthreads finish the
	  initialisation.

config PAGE_IDLE_FLAG
	bool
	select PAGE_EXTENSION if !64BIT
	help
	  This adds PG_idle and PG_young flags to 'struct page'.  PTE Accessed
	  bit writers can set the state of the bit in the flags so that PTE
	  Accessed bit readers may avoid disturbance.

config IDLE_PAGE_TRACKING
	bool "Enable idle page tracking"
	depends on SYSFS && MMU
	select PAGE_IDLE_FLAG
	help
	  This feature allows to estimate the amount of user pages that have
	  not been touched during a given period of time. This information can
	  be useful to tune memory cgroup limits and/or for job placement
	  within a compute cluster.

	  See Documentation/admin-guide/mm/idle_page_tracking.rst for
	  more details.

# Architectures which implement cpu_dcache_is_aliasing() to query
# whether the data caches are aliased (VIVT or VIPT with dcache
# aliasing) need to select this.
config ARCH_HAS_CPU_CACHE_ALIASING
	bool

config ARCH_HAS_CACHE_LINE_SIZE
	bool

config ARCH_HAS_CURRENT_STACK_POINTER
	bool
	help
	  In support of HARDENED_USERCOPY performing stack variable lifetime
	  checking, an architecture-agnostic way to find the stack pointer
	  is needed. Once an architecture defines an unsigned long global
	  register alias named "current_stack_pointer", this config can be
	  selected.

config ARCH_HAS_PTE_DEVMAP
	bool

config ARCH_HAS_ZONE_DMA_SET
	bool

config ZONE_DMA
	bool "Support DMA zone" if ARCH_HAS_ZONE_DMA_SET
	default y if ARM64 || X86

config ZONE_DMA32
	bool "Support DMA32 zone" if ARCH_HAS_ZONE_DMA_SET
	depends on !X86_32
	default y if ARM64

config ZONE_DEVICE
	bool "Device memory (pmem, HMM, etc...) hotplug support"
	depends on MEMORY_HOTPLUG
	depends on MEMORY_HOTREMOVE
	depends on SPARSEMEM_VMEMMAP
	depends on ARCH_HAS_PTE_DEVMAP
	select XARRAY_MULTI

	help
	  Device memory hotplug support allows for establishing pmem,
	  or other device driver discovered memory regions, in the
	  memmap. This allows pfn_to_page() lookups of otherwise
	  "device-physical" addresses which is needed for using a DAX
	  mapping in an O_DIRECT operation, among other things.

	  If FS_DAX is enabled, then say Y.

#
# Helpers to mirror range of the CPU page tables of a process into device page
# tables.
#
config HMM_MIRROR
	bool
	depends on MMU

config GET_FREE_REGION
	depends on SPARSEMEM
	bool

config DEVICE_PRIVATE
	bool "Unaddressable device memory (GPU memory, ...)"
	depends on ZONE_DEVICE
	select GET_FREE_REGION

	help
	  Allows creation of struct pages to represent unaddressable device
	  memory; i.e., memory that is only accessible from the device (or
	  group of devices). You likely also want to select HMM_MIRROR.

config VMAP_PFN
	bool

config ARCH_USES_HIGH_VMA_FLAGS
	bool
config ARCH_HAS_PKEYS
	bool

config ARCH_USES_PG_ARCH_2
	bool
config ARCH_USES_PG_ARCH_3
	bool

config VM_EVENT_COUNTERS
	default y
	bool "Enable VM event counters for /proc/vmstat" if EXPERT
	help
	  VM event counters are needed for event counts to be shown.
	  This option allows the disabling of the VM event counters
	  on EXPERT systems.  /proc/vmstat will only show page counts
	  if VM event counters are disabled.

config PERCPU_STATS
	bool "Collect percpu memory statistics"
	help
	  This feature collects and exposes statistics via debugfs. The
	  information includes global and per chunk statistics, which can
	  be used to help understand percpu memory usage.

config GUP_TEST
	bool "Enable infrastructure for get_user_pages()-related unit tests"
	depends on DEBUG_FS
	help
	  Provides /sys/kernel/debug/gup_test, which in turn provides a way
	  to make ioctl calls that can launch kernel-based unit tests for
	  the get_user_pages*() and pin_user_pages*() family of API calls.

	  These tests include benchmark testing of the _fast variants of
	  get_user_pages*() and pin_user_pages*(), as well as smoke tests of
	  the non-_fast variants.

	  There is also a sub-test that allows running dump_page() on any
	  of up to eight pages (selected by command line args) within the
	  range of user-space addresses. These pages are either pinned via
	  pin_user_pages*(), or pinned via get_user_pages*(), as specified
	  by other command line arguments.

	  See tools/testing/selftests/mm/gup_test.c

comment "GUP_TEST needs to have DEBUG_FS enabled"
	depends on !GUP_TEST && !DEBUG_FS

config GUP_GET_PXX_LOW_HIGH
	bool

config DMAPOOL_TEST
	tristate "Enable a module to run time tests on dma_pool"
	depends on HAS_DMA
	help
	  Provides a test module that will allocate and free many blocks of
	  various sizes and report how long it takes. This is intended to
	  provide a consistent way to measure how changes to the
	  dma_pool_alloc/free routines affect performance.

config ARCH_HAS_PTE_SPECIAL
	bool

config MAPPING_DIRTY_HELPERS
        bool

config KMAP_LOCAL
	bool

config KMAP_LOCAL_NON_LINEAR_PTE_ARRAY
	bool

# struct io_mapping based helper.  Selected by drivers that need them
config IO_MAPPING
	bool

config MEMFD_CREATE
	bool "Enable memfd_create() system call" if EXPERT

config SECRETMEM
	default y
	bool "Enable memfd_secret() system call" if EXPERT
	depends on ARCH_HAS_SET_DIRECT_MAP
	help
	  Enable the memfd_secret() system call with the ability to create
	  memory areas visible only in the context of the owning process and
	  not mapped to other processes and other kernel page tables.

config ANON_VMA_NAME
	bool "Anonymous VMA name support"
	depends on PROC_FS && ADVISE_SYSCALLS && MMU

	help
	  Allow naming anonymous virtual memory areas.

	  This feature allows assigning names to virtual memory areas. Assigned
	  names can be later retrieved from /proc/pid/maps and /proc/pid/smaps
	  and help identifying individual anonymous memory areas.
	  Assigning a name to anonymous virtual memory area might prevent that
	  area from being merged with adjacent virtual memory areas due to the
	  difference in their name.

config HAVE_ARCH_USERFAULTFD_WP
	bool
	help
	  Arch has userfaultfd write protection support

config HAVE_ARCH_USERFAULTFD_MINOR
	bool
	help
	  Arch has userfaultfd minor fault support

menuconfig USERFAULTFD
	bool "Enable userfaultfd() system call"
	depends on MMU
	help
	  Enable the userfaultfd() system call that allows to intercept and
	  handle page faults in userland.

if USERFAULTFD
config PTE_MARKER_UFFD_WP
	bool "Userfaultfd write protection support for shmem/hugetlbfs"
	default y
	depends on HAVE_ARCH_USERFAULTFD_WP

	help
	  Allows to create marker PTEs for userfaultfd write protection
	  purposes.  It is required to enable userfaultfd write protection on
	  file-backed memory types like shmem and hugetlbfs.
endif # USERFAULTFD

# multi-gen LRU {
config LRU_GEN
	bool "Multi-Gen LRU"
	depends on MMU
	# make sure folio->flags has enough spare bits
	depends on 64BIT || !SPARSEMEM || SPARSEMEM_VMEMMAP
	help
	  A high performance LRU implementation to overcommit memory. See
	  Documentation/admin-guide/mm/multigen_lru.rst for details.

config LRU_GEN_ENABLED
	bool "Enable by default"
	depends on LRU_GEN
	help
	  This option enables the multi-gen LRU by default.

config LRU_GEN_STATS
	bool "Full stats for debugging"
	depends on LRU_GEN
	help
	  Do not enable this option unless you plan to look at historical stats
	  from evicted generations for debugging purpose.

	  This option has a per-memcg and per-node memory overhead.

config LRU_GEN_WALKS_MMU
	def_bool y
	depends on LRU_GEN && ARCH_HAS_HW_PTE_YOUNG
# }

config ARCH_SUPPORTS_PER_VMA_LOCK
       def_bool n

config PER_VMA_LOCK
	def_bool y
	depends on ARCH_SUPPORTS_PER_VMA_LOCK && MMU && SMP
	help
	  Allow per-vma locking during page fault handling.

	  This feature allows locking each virtual memory area separately when
	  handling page faults instead of taking mmap_lock.

config LOCK_MM_AND_FIND_VMA
	bool
	depends on !STACK_GROWSUP

config IOMMU_MM_DATA
	bool

config EXECMEM
	bool

config NUMA_MEMBLKS
	bool

config NUMA_EMU
	bool "NUMA emulation"
	depends on NUMA_MEMBLKS
	help
	  Enable NUMA emulation. A flat machine will be split
	  into virtual nodes when booted with "numa=fake=N", where N is the
	  number of nodes. This is only useful for debugging.

source "mm/damon/Kconfig"

endmenu<|MERGE_RESOLUTION|>--- conflicted
+++ resolved
@@ -188,11 +188,7 @@
 
 config ZSMALLOC
 	tristate
-<<<<<<< HEAD
-	prompt "N:1 compression allocator (zsmalloc)" if ZSWAP
-=======
 	prompt "N:1 compression allocator (zsmalloc)" if (ZSWAP || ZRAM)
->>>>>>> 6241635b
 	depends on MMU
 	help
 	  zsmalloc is a slab-based memory allocator designed to store
