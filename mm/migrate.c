--- conflicted
+++ resolved
@@ -2711,19 +2711,11 @@
 		putback_movable_pages(&migratepages);
 	if (nr_succeeded) {
 		count_vm_numa_events(NUMA_PAGE_MIGRATE, nr_succeeded);
-<<<<<<< HEAD
-		if ((sysctl_numa_balancing_mode & NUMA_BALANCING_MEMORY_TIERING)
-		    && !node_is_toptier(folio_nid(folio))
-		    && node_is_toptier(node))
-			mod_node_page_state(pgdat, PGPROMOTE_SUCCESS,
-					    nr_succeeded);
-=======
 		count_memcg_events(memcg, NUMA_PAGE_MIGRATE, nr_succeeded);
 		if ((sysctl_numa_balancing_mode & NUMA_BALANCING_MEMORY_TIERING)
 		    && !node_is_toptier(folio_nid(folio))
 		    && node_is_toptier(node))
 			mod_lruvec_state(lruvec, PGPROMOTE_SUCCESS, nr_succeeded);
->>>>>>> 39b982db
 	}
 	mem_cgroup_put(memcg);
 	BUG_ON(!list_empty(&migratepages));
