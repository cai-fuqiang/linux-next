--- conflicted
+++ resolved
@@ -2805,22 +2805,6 @@
 static inline void mod_objcg_mlstate(struct obj_cgroup *objcg,
 				     struct pglist_data *pgdat,
 				     enum node_stat_item idx, int nr)
-<<<<<<< HEAD
-{
-	struct mem_cgroup *memcg;
-	struct lruvec *lruvec;
-
-	rcu_read_lock();
-	memcg = obj_cgroup_memcg(objcg);
-	lruvec = mem_cgroup_lruvec(memcg, pgdat);
-	mod_memcg_lruvec_state(lruvec, idx, nr);
-	rcu_read_unlock();
-}
-
-int memcg_alloc_page_obj_cgroups(struct page *page, struct kmem_cache *s,
-				 gfp_t gfp, bool new_page)
-=======
->>>>>>> 817b8b9c
 {
 	struct mem_cgroup *memcg;
 	struct lruvec *lruvec;
