// SPDX-License-Identifier: GPL-2.0-only
/*
 * Generic hugetlb support.
 * (C) Nadia Yvette Chambers, April 2004
 */
#include <linux/list.h>
#include <linux/init.h>
#include <linux/mm.h>
#include <linux/seq_file.h>
#include <linux/sysctl.h>
#include <linux/highmem.h>
#include <linux/mmu_notifier.h>
#include <linux/nodemask.h>
#include <linux/pagemap.h>
#include <linux/mempolicy.h>
#include <linux/compiler.h>
#include <linux/cpuset.h>
#include <linux/mutex.h>
#include <linux/memblock.h>
#include <linux/sysfs.h>
#include <linux/slab.h>
#include <linux/sched/mm.h>
#include <linux/mmdebug.h>
#include <linux/sched/signal.h>
#include <linux/rmap.h>
#include <linux/string_helpers.h>
#include <linux/swap.h>
#include <linux/swapops.h>
#include <linux/jhash.h>
#include <linux/numa.h>
#include <linux/llist.h>
#include <linux/cma.h>
#include <linux/migrate.h>
#include <linux/nospec.h>
#include <linux/delayacct.h>
#include <linux/memory.h>
#include <linux/mm_inline.h>
#include <linux/padata.h>

#include <asm/page.h>
#include <asm/pgalloc.h>
#include <asm/tlb.h>

#include <linux/io.h>
#include <linux/hugetlb.h>
#include <linux/hugetlb_cgroup.h>
#include <linux/node.h>
#include <linux/page_owner.h>
#include "internal.h"
#include "hugetlb_vmemmap.h"

int hugetlb_max_hstate __read_mostly;
unsigned int default_hstate_idx;
struct hstate hstates[HUGE_MAX_HSTATE];

#ifdef CONFIG_CMA
static struct cma *hugetlb_cma[MAX_NUMNODES];
static unsigned long hugetlb_cma_size_in_node[MAX_NUMNODES] __initdata;
#endif
static unsigned long hugetlb_cma_size __initdata;

__initdata struct list_head huge_boot_pages[MAX_NUMNODES];

/* for command line parsing */
static struct hstate * __initdata parsed_hstate;
static unsigned long __initdata default_hstate_max_huge_pages;
static bool __initdata parsed_valid_hugepagesz = true;
static bool __initdata parsed_default_hugepagesz;
static unsigned int default_hugepages_in_node[MAX_NUMNODES] __initdata;

/*
 * Protects updates to hugepage_freelists, hugepage_activelist, nr_huge_pages,
 * free_huge_pages, and surplus_huge_pages.
 */
__cacheline_aligned_in_smp DEFINE_SPINLOCK(hugetlb_lock);

/*
 * Serializes faults on the same logical page.  This is used to
 * prevent spurious OOMs when the hugepage pool is fully utilized.
 */
static int num_fault_mutexes __ro_after_init;
struct mutex *hugetlb_fault_mutex_table __ro_after_init;

/* Forward declaration */
static int hugetlb_acct_memory(struct hstate *h, long delta);
static void hugetlb_vma_lock_free(struct vm_area_struct *vma);
static void hugetlb_vma_lock_alloc(struct vm_area_struct *vma);
static void __hugetlb_vma_unlock_write_free(struct vm_area_struct *vma);
static void hugetlb_unshare_pmds(struct vm_area_struct *vma,
		unsigned long start, unsigned long end);
static struct resv_map *vma_resv_map(struct vm_area_struct *vma);

static void hugetlb_free_folio(struct folio *folio)
{
#ifdef CONFIG_CMA
	int nid = folio_nid(folio);

	if (cma_free_folio(hugetlb_cma[nid], folio))
		return;
#endif
	folio_put(folio);
}

static inline bool subpool_is_free(struct hugepage_subpool *spool)
{
	if (spool->count)
		return false;
	if (spool->max_hpages != -1)
		return spool->used_hpages == 0;
	if (spool->min_hpages != -1)
		return spool->rsv_hpages == spool->min_hpages;

	return true;
}

static inline void unlock_or_release_subpool(struct hugepage_subpool *spool,
						unsigned long irq_flags)
{
	spin_unlock_irqrestore(&spool->lock, irq_flags);

	/* If no pages are used, and no other handles to the subpool
	 * remain, give up any reservations based on minimum size and
	 * free the subpool */
	if (subpool_is_free(spool)) {
		if (spool->min_hpages != -1)
			hugetlb_acct_memory(spool->hstate,
						-spool->min_hpages);
		kfree(spool);
	}
}

struct hugepage_subpool *hugepage_new_subpool(struct hstate *h, long max_hpages,
						long min_hpages)
{
	struct hugepage_subpool *spool;

	spool = kzalloc(sizeof(*spool), GFP_KERNEL);
	if (!spool)
		return NULL;

	spin_lock_init(&spool->lock);
	spool->count = 1;
	spool->max_hpages = max_hpages;
	spool->hstate = h;
	spool->min_hpages = min_hpages;

	if (min_hpages != -1 && hugetlb_acct_memory(h, min_hpages)) {
		kfree(spool);
		return NULL;
	}
	spool->rsv_hpages = min_hpages;

	return spool;
}

void hugepage_put_subpool(struct hugepage_subpool *spool)
{
	unsigned long flags;

	spin_lock_irqsave(&spool->lock, flags);
	BUG_ON(!spool->count);
	spool->count--;
	unlock_or_release_subpool(spool, flags);
}

/*
 * Subpool accounting for allocating and reserving pages.
 * Return -ENOMEM if there are not enough resources to satisfy the
 * request.  Otherwise, return the number of pages by which the
 * global pools must be adjusted (upward).  The returned value may
 * only be different than the passed value (delta) in the case where
 * a subpool minimum size must be maintained.
 */
static long hugepage_subpool_get_pages(struct hugepage_subpool *spool,
				      long delta)
{
	long ret = delta;

	if (!spool)
		return ret;

	spin_lock_irq(&spool->lock);

	if (spool->max_hpages != -1) {		/* maximum size accounting */
		if ((spool->used_hpages + delta) <= spool->max_hpages)
			spool->used_hpages += delta;
		else {
			ret = -ENOMEM;
			goto unlock_ret;
		}
	}

	/* minimum size accounting */
	if (spool->min_hpages != -1 && spool->rsv_hpages) {
		if (delta > spool->rsv_hpages) {
			/*
			 * Asking for more reserves than those already taken on
			 * behalf of subpool.  Return difference.
			 */
			ret = delta - spool->rsv_hpages;
			spool->rsv_hpages = 0;
		} else {
			ret = 0;	/* reserves already accounted for */
			spool->rsv_hpages -= delta;
		}
	}

unlock_ret:
	spin_unlock_irq(&spool->lock);
	return ret;
}

/*
 * Subpool accounting for freeing and unreserving pages.
 * Return the number of global page reservations that must be dropped.
 * The return value may only be different than the passed value (delta)
 * in the case where a subpool minimum size must be maintained.
 */
static long hugepage_subpool_put_pages(struct hugepage_subpool *spool,
				       long delta)
{
	long ret = delta;
	unsigned long flags;

	if (!spool)
		return delta;

	spin_lock_irqsave(&spool->lock, flags);

	if (spool->max_hpages != -1)		/* maximum size accounting */
		spool->used_hpages -= delta;

	 /* minimum size accounting */
	if (spool->min_hpages != -1 && spool->used_hpages < spool->min_hpages) {
		if (spool->rsv_hpages + delta <= spool->min_hpages)
			ret = 0;
		else
			ret = spool->rsv_hpages + delta - spool->min_hpages;

		spool->rsv_hpages += delta;
		if (spool->rsv_hpages > spool->min_hpages)
			spool->rsv_hpages = spool->min_hpages;
	}

	/*
	 * If hugetlbfs_put_super couldn't free spool due to an outstanding
	 * quota reference, free it now.
	 */
	unlock_or_release_subpool(spool, flags);

	return ret;
}

static inline struct hugepage_subpool *subpool_inode(struct inode *inode)
{
	return HUGETLBFS_SB(inode->i_sb)->spool;
}

static inline struct hugepage_subpool *subpool_vma(struct vm_area_struct *vma)
{
	return subpool_inode(file_inode(vma->vm_file));
}

/*
 * hugetlb vma_lock helper routines
 */
void hugetlb_vma_lock_read(struct vm_area_struct *vma)
{
	if (__vma_shareable_lock(vma)) {
		struct hugetlb_vma_lock *vma_lock = vma->vm_private_data;

		down_read(&vma_lock->rw_sema);
	} else if (__vma_private_lock(vma)) {
		struct resv_map *resv_map = vma_resv_map(vma);

		down_read(&resv_map->rw_sema);
	}
}

void hugetlb_vma_unlock_read(struct vm_area_struct *vma)
{
	if (__vma_shareable_lock(vma)) {
		struct hugetlb_vma_lock *vma_lock = vma->vm_private_data;

		up_read(&vma_lock->rw_sema);
	} else if (__vma_private_lock(vma)) {
		struct resv_map *resv_map = vma_resv_map(vma);

		up_read(&resv_map->rw_sema);
	}
}

void hugetlb_vma_lock_write(struct vm_area_struct *vma)
{
	if (__vma_shareable_lock(vma)) {
		struct hugetlb_vma_lock *vma_lock = vma->vm_private_data;

		down_write(&vma_lock->rw_sema);
	} else if (__vma_private_lock(vma)) {
		struct resv_map *resv_map = vma_resv_map(vma);

		down_write(&resv_map->rw_sema);
	}
}

void hugetlb_vma_unlock_write(struct vm_area_struct *vma)
{
	if (__vma_shareable_lock(vma)) {
		struct hugetlb_vma_lock *vma_lock = vma->vm_private_data;

		up_write(&vma_lock->rw_sema);
	} else if (__vma_private_lock(vma)) {
		struct resv_map *resv_map = vma_resv_map(vma);

		up_write(&resv_map->rw_sema);
	}
}

int hugetlb_vma_trylock_write(struct vm_area_struct *vma)
{

	if (__vma_shareable_lock(vma)) {
		struct hugetlb_vma_lock *vma_lock = vma->vm_private_data;

		return down_write_trylock(&vma_lock->rw_sema);
	} else if (__vma_private_lock(vma)) {
		struct resv_map *resv_map = vma_resv_map(vma);

		return down_write_trylock(&resv_map->rw_sema);
	}

	return 1;
}

void hugetlb_vma_assert_locked(struct vm_area_struct *vma)
{
	if (__vma_shareable_lock(vma)) {
		struct hugetlb_vma_lock *vma_lock = vma->vm_private_data;

		lockdep_assert_held(&vma_lock->rw_sema);
	} else if (__vma_private_lock(vma)) {
		struct resv_map *resv_map = vma_resv_map(vma);

		lockdep_assert_held(&resv_map->rw_sema);
	}
}

void hugetlb_vma_lock_release(struct kref *kref)
{
	struct hugetlb_vma_lock *vma_lock = container_of(kref,
			struct hugetlb_vma_lock, refs);

	kfree(vma_lock);
}

static void __hugetlb_vma_unlock_write_put(struct hugetlb_vma_lock *vma_lock)
{
	struct vm_area_struct *vma = vma_lock->vma;

	/*
	 * vma_lock structure may or not be released as a result of put,
	 * it certainly will no longer be attached to vma so clear pointer.
	 * Semaphore synchronizes access to vma_lock->vma field.
	 */
	vma_lock->vma = NULL;
	vma->vm_private_data = NULL;
	up_write(&vma_lock->rw_sema);
	kref_put(&vma_lock->refs, hugetlb_vma_lock_release);
}

static void __hugetlb_vma_unlock_write_free(struct vm_area_struct *vma)
{
	if (__vma_shareable_lock(vma)) {
		struct hugetlb_vma_lock *vma_lock = vma->vm_private_data;

		__hugetlb_vma_unlock_write_put(vma_lock);
	} else if (__vma_private_lock(vma)) {
		struct resv_map *resv_map = vma_resv_map(vma);

		/* no free for anon vmas, but still need to unlock */
		up_write(&resv_map->rw_sema);
	}
}

static void hugetlb_vma_lock_free(struct vm_area_struct *vma)
{
	/*
	 * Only present in sharable vmas.
	 */
	if (!vma || !__vma_shareable_lock(vma))
		return;

	if (vma->vm_private_data) {
		struct hugetlb_vma_lock *vma_lock = vma->vm_private_data;

		down_write(&vma_lock->rw_sema);
		__hugetlb_vma_unlock_write_put(vma_lock);
	}
}

static void hugetlb_vma_lock_alloc(struct vm_area_struct *vma)
{
	struct hugetlb_vma_lock *vma_lock;

	/* Only establish in (flags) sharable vmas */
	if (!vma || !(vma->vm_flags & VM_MAYSHARE))
		return;

	/* Should never get here with non-NULL vm_private_data */
	if (vma->vm_private_data)
		return;

	vma_lock = kmalloc(sizeof(*vma_lock), GFP_KERNEL);
	if (!vma_lock) {
		/*
		 * If we can not allocate structure, then vma can not
		 * participate in pmd sharing.  This is only a possible
		 * performance enhancement and memory saving issue.
		 * However, the lock is also used to synchronize page
		 * faults with truncation.  If the lock is not present,
		 * unlikely races could leave pages in a file past i_size
		 * until the file is removed.  Warn in the unlikely case of
		 * allocation failure.
		 */
		pr_warn_once("HugeTLB: unable to allocate vma specific lock\n");
		return;
	}

	kref_init(&vma_lock->refs);
	init_rwsem(&vma_lock->rw_sema);
	vma_lock->vma = vma;
	vma->vm_private_data = vma_lock;
}

/* Helper that removes a struct file_region from the resv_map cache and returns
 * it for use.
 */
static struct file_region *
get_file_region_entry_from_cache(struct resv_map *resv, long from, long to)
{
	struct file_region *nrg;

	VM_BUG_ON(resv->region_cache_count <= 0);

	resv->region_cache_count--;
	nrg = list_first_entry(&resv->region_cache, struct file_region, link);
	list_del(&nrg->link);

	nrg->from = from;
	nrg->to = to;

	return nrg;
}

static void copy_hugetlb_cgroup_uncharge_info(struct file_region *nrg,
					      struct file_region *rg)
{
#ifdef CONFIG_CGROUP_HUGETLB
	nrg->reservation_counter = rg->reservation_counter;
	nrg->css = rg->css;
	if (rg->css)
		css_get(rg->css);
#endif
}

/* Helper that records hugetlb_cgroup uncharge info. */
static void record_hugetlb_cgroup_uncharge_info(struct hugetlb_cgroup *h_cg,
						struct hstate *h,
						struct resv_map *resv,
						struct file_region *nrg)
{
#ifdef CONFIG_CGROUP_HUGETLB
	if (h_cg) {
		nrg->reservation_counter =
			&h_cg->rsvd_hugepage[hstate_index(h)];
		nrg->css = &h_cg->css;
		/*
		 * The caller will hold exactly one h_cg->css reference for the
		 * whole contiguous reservation region. But this area might be
		 * scattered when there are already some file_regions reside in
		 * it. As a result, many file_regions may share only one css
		 * reference. In order to ensure that one file_region must hold
		 * exactly one h_cg->css reference, we should do css_get for
		 * each file_region and leave the reference held by caller
		 * untouched.
		 */
		css_get(&h_cg->css);
		if (!resv->pages_per_hpage)
			resv->pages_per_hpage = pages_per_huge_page(h);
		/* pages_per_hpage should be the same for all entries in
		 * a resv_map.
		 */
		VM_BUG_ON(resv->pages_per_hpage != pages_per_huge_page(h));
	} else {
		nrg->reservation_counter = NULL;
		nrg->css = NULL;
	}
#endif
}

static void put_uncharge_info(struct file_region *rg)
{
#ifdef CONFIG_CGROUP_HUGETLB
	if (rg->css)
		css_put(rg->css);
#endif
}

static bool has_same_uncharge_info(struct file_region *rg,
				   struct file_region *org)
{
#ifdef CONFIG_CGROUP_HUGETLB
	return rg->reservation_counter == org->reservation_counter &&
	       rg->css == org->css;

#else
	return true;
#endif
}

static void coalesce_file_region(struct resv_map *resv, struct file_region *rg)
{
	struct file_region *nrg, *prg;

	prg = list_prev_entry(rg, link);
	if (&prg->link != &resv->regions && prg->to == rg->from &&
	    has_same_uncharge_info(prg, rg)) {
		prg->to = rg->to;

		list_del(&rg->link);
		put_uncharge_info(rg);
		kfree(rg);

		rg = prg;
	}

	nrg = list_next_entry(rg, link);
	if (&nrg->link != &resv->regions && nrg->from == rg->to &&
	    has_same_uncharge_info(nrg, rg)) {
		nrg->from = rg->from;

		list_del(&rg->link);
		put_uncharge_info(rg);
		kfree(rg);
	}
}

static inline long
hugetlb_resv_map_add(struct resv_map *map, struct list_head *rg, long from,
		     long to, struct hstate *h, struct hugetlb_cgroup *cg,
		     long *regions_needed)
{
	struct file_region *nrg;

	if (!regions_needed) {
		nrg = get_file_region_entry_from_cache(map, from, to);
		record_hugetlb_cgroup_uncharge_info(cg, h, map, nrg);
		list_add(&nrg->link, rg);
		coalesce_file_region(map, nrg);
	} else
		*regions_needed += 1;

	return to - from;
}

/*
 * Must be called with resv->lock held.
 *
 * Calling this with regions_needed != NULL will count the number of pages
 * to be added but will not modify the linked list. And regions_needed will
 * indicate the number of file_regions needed in the cache to carry out to add
 * the regions for this range.
 */
static long add_reservation_in_range(struct resv_map *resv, long f, long t,
				     struct hugetlb_cgroup *h_cg,
				     struct hstate *h, long *regions_needed)
{
	long add = 0;
	struct list_head *head = &resv->regions;
	long last_accounted_offset = f;
	struct file_region *iter, *trg = NULL;
	struct list_head *rg = NULL;

	if (regions_needed)
		*regions_needed = 0;

	/* In this loop, we essentially handle an entry for the range
	 * [last_accounted_offset, iter->from), at every iteration, with some
	 * bounds checking.
	 */
	list_for_each_entry_safe(iter, trg, head, link) {
		/* Skip irrelevant regions that start before our range. */
		if (iter->from < f) {
			/* If this region ends after the last accounted offset,
			 * then we need to update last_accounted_offset.
			 */
			if (iter->to > last_accounted_offset)
				last_accounted_offset = iter->to;
			continue;
		}

		/* When we find a region that starts beyond our range, we've
		 * finished.
		 */
		if (iter->from >= t) {
			rg = iter->link.prev;
			break;
		}

		/* Add an entry for last_accounted_offset -> iter->from, and
		 * update last_accounted_offset.
		 */
		if (iter->from > last_accounted_offset)
			add += hugetlb_resv_map_add(resv, iter->link.prev,
						    last_accounted_offset,
						    iter->from, h, h_cg,
						    regions_needed);

		last_accounted_offset = iter->to;
	}

	/* Handle the case where our range extends beyond
	 * last_accounted_offset.
	 */
	if (!rg)
		rg = head->prev;
	if (last_accounted_offset < t)
		add += hugetlb_resv_map_add(resv, rg, last_accounted_offset,
					    t, h, h_cg, regions_needed);

	return add;
}

/* Must be called with resv->lock acquired. Will drop lock to allocate entries.
 */
static int allocate_file_region_entries(struct resv_map *resv,
					int regions_needed)
	__must_hold(&resv->lock)
{
	LIST_HEAD(allocated_regions);
	int to_allocate = 0, i = 0;
	struct file_region *trg = NULL, *rg = NULL;

	VM_BUG_ON(regions_needed < 0);

	/*
	 * Check for sufficient descriptors in the cache to accommodate
	 * the number of in progress add operations plus regions_needed.
	 *
	 * This is a while loop because when we drop the lock, some other call
	 * to region_add or region_del may have consumed some region_entries,
	 * so we keep looping here until we finally have enough entries for
	 * (adds_in_progress + regions_needed).
	 */
	while (resv->region_cache_count <
	       (resv->adds_in_progress + regions_needed)) {
		to_allocate = resv->adds_in_progress + regions_needed -
			      resv->region_cache_count;

		/* At this point, we should have enough entries in the cache
		 * for all the existing adds_in_progress. We should only be
		 * needing to allocate for regions_needed.
		 */
		VM_BUG_ON(resv->region_cache_count < resv->adds_in_progress);

		spin_unlock(&resv->lock);
		for (i = 0; i < to_allocate; i++) {
			trg = kmalloc(sizeof(*trg), GFP_KERNEL);
			if (!trg)
				goto out_of_memory;
			list_add(&trg->link, &allocated_regions);
		}

		spin_lock(&resv->lock);

		list_splice(&allocated_regions, &resv->region_cache);
		resv->region_cache_count += to_allocate;
	}

	return 0;

out_of_memory:
	list_for_each_entry_safe(rg, trg, &allocated_regions, link) {
		list_del(&rg->link);
		kfree(rg);
	}
	return -ENOMEM;
}

/*
 * Add the huge page range represented by [f, t) to the reserve
 * map.  Regions will be taken from the cache to fill in this range.
 * Sufficient regions should exist in the cache due to the previous
 * call to region_chg with the same range, but in some cases the cache will not
 * have sufficient entries due to races with other code doing region_add or
 * region_del.  The extra needed entries will be allocated.
 *
 * regions_needed is the out value provided by a previous call to region_chg.
 *
 * Return the number of new huge pages added to the map.  This number is greater
 * than or equal to zero.  If file_region entries needed to be allocated for
 * this operation and we were not able to allocate, it returns -ENOMEM.
 * region_add of regions of length 1 never allocate file_regions and cannot
 * fail; region_chg will always allocate at least 1 entry and a region_add for
 * 1 page will only require at most 1 entry.
 */
static long region_add(struct resv_map *resv, long f, long t,
		       long in_regions_needed, struct hstate *h,
		       struct hugetlb_cgroup *h_cg)
{
	long add = 0, actual_regions_needed = 0;

	spin_lock(&resv->lock);
retry:

	/* Count how many regions are actually needed to execute this add. */
	add_reservation_in_range(resv, f, t, NULL, NULL,
				 &actual_regions_needed);

	/*
	 * Check for sufficient descriptors in the cache to accommodate
	 * this add operation. Note that actual_regions_needed may be greater
	 * than in_regions_needed, as the resv_map may have been modified since
	 * the region_chg call. In this case, we need to make sure that we
	 * allocate extra entries, such that we have enough for all the
	 * existing adds_in_progress, plus the excess needed for this
	 * operation.
	 */
	if (actual_regions_needed > in_regions_needed &&
	    resv->region_cache_count <
		    resv->adds_in_progress +
			    (actual_regions_needed - in_regions_needed)) {
		/* region_add operation of range 1 should never need to
		 * allocate file_region entries.
		 */
		VM_BUG_ON(t - f <= 1);

		if (allocate_file_region_entries(
			    resv, actual_regions_needed - in_regions_needed)) {
			return -ENOMEM;
		}

		goto retry;
	}

	add = add_reservation_in_range(resv, f, t, h_cg, h, NULL);

	resv->adds_in_progress -= in_regions_needed;

	spin_unlock(&resv->lock);
	return add;
}

/*
 * Examine the existing reserve map and determine how many
 * huge pages in the specified range [f, t) are NOT currently
 * represented.  This routine is called before a subsequent
 * call to region_add that will actually modify the reserve
 * map to add the specified range [f, t).  region_chg does
 * not change the number of huge pages represented by the
 * map.  A number of new file_region structures is added to the cache as a
 * placeholder, for the subsequent region_add call to use. At least 1
 * file_region structure is added.
 *
 * out_regions_needed is the number of regions added to the
 * resv->adds_in_progress.  This value needs to be provided to a follow up call
 * to region_add or region_abort for proper accounting.
 *
 * Returns the number of huge pages that need to be added to the existing
 * reservation map for the range [f, t).  This number is greater or equal to
 * zero.  -ENOMEM is returned if a new file_region structure or cache entry
 * is needed and can not be allocated.
 */
static long region_chg(struct resv_map *resv, long f, long t,
		       long *out_regions_needed)
{
	long chg = 0;

	spin_lock(&resv->lock);

	/* Count how many hugepages in this range are NOT represented. */
	chg = add_reservation_in_range(resv, f, t, NULL, NULL,
				       out_regions_needed);

	if (*out_regions_needed == 0)
		*out_regions_needed = 1;

	if (allocate_file_region_entries(resv, *out_regions_needed))
		return -ENOMEM;

	resv->adds_in_progress += *out_regions_needed;

	spin_unlock(&resv->lock);
	return chg;
}

/*
 * Abort the in progress add operation.  The adds_in_progress field
 * of the resv_map keeps track of the operations in progress between
 * calls to region_chg and region_add.  Operations are sometimes
 * aborted after the call to region_chg.  In such cases, region_abort
 * is called to decrement the adds_in_progress counter. regions_needed
 * is the value returned by the region_chg call, it is used to decrement
 * the adds_in_progress counter.
 *
 * NOTE: The range arguments [f, t) are not needed or used in this
 * routine.  They are kept to make reading the calling code easier as
 * arguments will match the associated region_chg call.
 */
static void region_abort(struct resv_map *resv, long f, long t,
			 long regions_needed)
{
	spin_lock(&resv->lock);
	VM_BUG_ON(!resv->region_cache_count);
	resv->adds_in_progress -= regions_needed;
	spin_unlock(&resv->lock);
}

/*
 * Delete the specified range [f, t) from the reserve map.  If the
 * t parameter is LONG_MAX, this indicates that ALL regions after f
 * should be deleted.  Locate the regions which intersect [f, t)
 * and either trim, delete or split the existing regions.
 *
 * Returns the number of huge pages deleted from the reserve map.
 * In the normal case, the return value is zero or more.  In the
 * case where a region must be split, a new region descriptor must
 * be allocated.  If the allocation fails, -ENOMEM will be returned.
 * NOTE: If the parameter t == LONG_MAX, then we will never split
 * a region and possibly return -ENOMEM.  Callers specifying
 * t == LONG_MAX do not need to check for -ENOMEM error.
 */
static long region_del(struct resv_map *resv, long f, long t)
{
	struct list_head *head = &resv->regions;
	struct file_region *rg, *trg;
	struct file_region *nrg = NULL;
	long del = 0;

retry:
	spin_lock(&resv->lock);
	list_for_each_entry_safe(rg, trg, head, link) {
		/*
		 * Skip regions before the range to be deleted.  file_region
		 * ranges are normally of the form [from, to).  However, there
		 * may be a "placeholder" entry in the map which is of the form
		 * (from, to) with from == to.  Check for placeholder entries
		 * at the beginning of the range to be deleted.
		 */
		if (rg->to <= f && (rg->to != rg->from || rg->to != f))
			continue;

		if (rg->from >= t)
			break;

		if (f > rg->from && t < rg->to) { /* Must split region */
			/*
			 * Check for an entry in the cache before dropping
			 * lock and attempting allocation.
			 */
			if (!nrg &&
			    resv->region_cache_count > resv->adds_in_progress) {
				nrg = list_first_entry(&resv->region_cache,
							struct file_region,
							link);
				list_del(&nrg->link);
				resv->region_cache_count--;
			}

			if (!nrg) {
				spin_unlock(&resv->lock);
				nrg = kmalloc(sizeof(*nrg), GFP_KERNEL);
				if (!nrg)
					return -ENOMEM;
				goto retry;
			}

			del += t - f;
			hugetlb_cgroup_uncharge_file_region(
				resv, rg, t - f, false);

			/* New entry for end of split region */
			nrg->from = t;
			nrg->to = rg->to;

			copy_hugetlb_cgroup_uncharge_info(nrg, rg);

			INIT_LIST_HEAD(&nrg->link);

			/* Original entry is trimmed */
			rg->to = f;

			list_add(&nrg->link, &rg->link);
			nrg = NULL;
			break;
		}

		if (f <= rg->from && t >= rg->to) { /* Remove entire region */
			del += rg->to - rg->from;
			hugetlb_cgroup_uncharge_file_region(resv, rg,
							    rg->to - rg->from, true);
			list_del(&rg->link);
			kfree(rg);
			continue;
		}

		if (f <= rg->from) {	/* Trim beginning of region */
			hugetlb_cgroup_uncharge_file_region(resv, rg,
							    t - rg->from, false);

			del += t - rg->from;
			rg->from = t;
		} else {		/* Trim end of region */
			hugetlb_cgroup_uncharge_file_region(resv, rg,
							    rg->to - f, false);

			del += rg->to - f;
			rg->to = f;
		}
	}

	spin_unlock(&resv->lock);
	kfree(nrg);
	return del;
}

/*
 * A rare out of memory error was encountered which prevented removal of
 * the reserve map region for a page.  The huge page itself was free'ed
 * and removed from the page cache.  This routine will adjust the subpool
 * usage count, and the global reserve count if needed.  By incrementing
 * these counts, the reserve map entry which could not be deleted will
 * appear as a "reserved" entry instead of simply dangling with incorrect
 * counts.
 */
void hugetlb_fix_reserve_counts(struct inode *inode)
{
	struct hugepage_subpool *spool = subpool_inode(inode);
	long rsv_adjust;
	bool reserved = false;

	rsv_adjust = hugepage_subpool_get_pages(spool, 1);
	if (rsv_adjust > 0) {
		struct hstate *h = hstate_inode(inode);

		if (!hugetlb_acct_memory(h, 1))
			reserved = true;
	} else if (!rsv_adjust) {
		reserved = true;
	}

	if (!reserved)
		pr_warn("hugetlb: Huge Page Reserved count may go negative.\n");
}

/*
 * Count and return the number of huge pages in the reserve map
 * that intersect with the range [f, t).
 */
static long region_count(struct resv_map *resv, long f, long t)
{
	struct list_head *head = &resv->regions;
	struct file_region *rg;
	long chg = 0;

	spin_lock(&resv->lock);
	/* Locate each segment we overlap with, and count that overlap. */
	list_for_each_entry(rg, head, link) {
		long seg_from;
		long seg_to;

		if (rg->to <= f)
			continue;
		if (rg->from >= t)
			break;

		seg_from = max(rg->from, f);
		seg_to = min(rg->to, t);

		chg += seg_to - seg_from;
	}
	spin_unlock(&resv->lock);

	return chg;
}

/*
 * Convert the address within this vma to the page offset within
 * the mapping, huge page units here.
 */
static pgoff_t vma_hugecache_offset(struct hstate *h,
			struct vm_area_struct *vma, unsigned long address)
{
	return ((address - vma->vm_start) >> huge_page_shift(h)) +
			(vma->vm_pgoff >> huge_page_order(h));
}

/**
 * vma_kernel_pagesize - Page size granularity for this VMA.
 * @vma: The user mapping.
 *
 * Folios in this VMA will be aligned to, and at least the size of the
 * number of bytes returned by this function.
 *
 * Return: The default size of the folios allocated when backing a VMA.
 */
unsigned long vma_kernel_pagesize(struct vm_area_struct *vma)
{
	if (vma->vm_ops && vma->vm_ops->pagesize)
		return vma->vm_ops->pagesize(vma);
	return PAGE_SIZE;
}
EXPORT_SYMBOL_GPL(vma_kernel_pagesize);

/*
 * Return the page size being used by the MMU to back a VMA. In the majority
 * of cases, the page size used by the kernel matches the MMU size. On
 * architectures where it differs, an architecture-specific 'strong'
 * version of this symbol is required.
 */
__weak unsigned long vma_mmu_pagesize(struct vm_area_struct *vma)
{
	return vma_kernel_pagesize(vma);
}

/*
 * Flags for MAP_PRIVATE reservations.  These are stored in the bottom
 * bits of the reservation map pointer, which are always clear due to
 * alignment.
 */
#define HPAGE_RESV_OWNER    (1UL << 0)
#define HPAGE_RESV_UNMAPPED (1UL << 1)
#define HPAGE_RESV_MASK (HPAGE_RESV_OWNER | HPAGE_RESV_UNMAPPED)

/*
 * These helpers are used to track how many pages are reserved for
 * faults in a MAP_PRIVATE mapping. Only the process that called mmap()
 * is guaranteed to have their future faults succeed.
 *
 * With the exception of hugetlb_dup_vma_private() which is called at fork(),
 * the reserve counters are updated with the hugetlb_lock held. It is safe
 * to reset the VMA at fork() time as it is not in use yet and there is no
 * chance of the global counters getting corrupted as a result of the values.
 *
 * The private mapping reservation is represented in a subtly different
 * manner to a shared mapping.  A shared mapping has a region map associated
 * with the underlying file, this region map represents the backing file
 * pages which have ever had a reservation assigned which this persists even
 * after the page is instantiated.  A private mapping has a region map
 * associated with the original mmap which is attached to all VMAs which
 * reference it, this region map represents those offsets which have consumed
 * reservation ie. where pages have been instantiated.
 */
static unsigned long get_vma_private_data(struct vm_area_struct *vma)
{
	return (unsigned long)vma->vm_private_data;
}

static void set_vma_private_data(struct vm_area_struct *vma,
							unsigned long value)
{
	vma->vm_private_data = (void *)value;
}

static void
resv_map_set_hugetlb_cgroup_uncharge_info(struct resv_map *resv_map,
					  struct hugetlb_cgroup *h_cg,
					  struct hstate *h)
{
#ifdef CONFIG_CGROUP_HUGETLB
	if (!h_cg || !h) {
		resv_map->reservation_counter = NULL;
		resv_map->pages_per_hpage = 0;
		resv_map->css = NULL;
	} else {
		resv_map->reservation_counter =
			&h_cg->rsvd_hugepage[hstate_index(h)];
		resv_map->pages_per_hpage = pages_per_huge_page(h);
		resv_map->css = &h_cg->css;
	}
#endif
}

struct resv_map *resv_map_alloc(void)
{
	struct resv_map *resv_map = kmalloc(sizeof(*resv_map), GFP_KERNEL);
	struct file_region *rg = kmalloc(sizeof(*rg), GFP_KERNEL);

	if (!resv_map || !rg) {
		kfree(resv_map);
		kfree(rg);
		return NULL;
	}

	kref_init(&resv_map->refs);
	spin_lock_init(&resv_map->lock);
	INIT_LIST_HEAD(&resv_map->regions);
	init_rwsem(&resv_map->rw_sema);

	resv_map->adds_in_progress = 0;
	/*
	 * Initialize these to 0. On shared mappings, 0's here indicate these
	 * fields don't do cgroup accounting. On private mappings, these will be
	 * re-initialized to the proper values, to indicate that hugetlb cgroup
	 * reservations are to be un-charged from here.
	 */
	resv_map_set_hugetlb_cgroup_uncharge_info(resv_map, NULL, NULL);

	INIT_LIST_HEAD(&resv_map->region_cache);
	list_add(&rg->link, &resv_map->region_cache);
	resv_map->region_cache_count = 1;

	return resv_map;
}

void resv_map_release(struct kref *ref)
{
	struct resv_map *resv_map = container_of(ref, struct resv_map, refs);
	struct list_head *head = &resv_map->region_cache;
	struct file_region *rg, *trg;

	/* Clear out any active regions before we release the map. */
	region_del(resv_map, 0, LONG_MAX);

	/* ... and any entries left in the cache */
	list_for_each_entry_safe(rg, trg, head, link) {
		list_del(&rg->link);
		kfree(rg);
	}

	VM_BUG_ON(resv_map->adds_in_progress);

	kfree(resv_map);
}

static inline struct resv_map *inode_resv_map(struct inode *inode)
{
	/*
	 * At inode evict time, i_mapping may not point to the original
	 * address space within the inode.  This original address space
	 * contains the pointer to the resv_map.  So, always use the
	 * address space embedded within the inode.
	 * The VERY common case is inode->mapping == &inode->i_data but,
	 * this may not be true for device special inodes.
	 */
	return (struct resv_map *)(&inode->i_data)->i_private_data;
}

static struct resv_map *vma_resv_map(struct vm_area_struct *vma)
{
	VM_BUG_ON_VMA(!is_vm_hugetlb_page(vma), vma);
	if (vma->vm_flags & VM_MAYSHARE) {
		struct address_space *mapping = vma->vm_file->f_mapping;
		struct inode *inode = mapping->host;

		return inode_resv_map(inode);

	} else {
		return (struct resv_map *)(get_vma_private_data(vma) &
							~HPAGE_RESV_MASK);
	}
}

static void set_vma_resv_map(struct vm_area_struct *vma, struct resv_map *map)
{
	VM_BUG_ON_VMA(!is_vm_hugetlb_page(vma), vma);
	VM_BUG_ON_VMA(vma->vm_flags & VM_MAYSHARE, vma);

	set_vma_private_data(vma, (unsigned long)map);
}

static void set_vma_resv_flags(struct vm_area_struct *vma, unsigned long flags)
{
	VM_BUG_ON_VMA(!is_vm_hugetlb_page(vma), vma);
	VM_BUG_ON_VMA(vma->vm_flags & VM_MAYSHARE, vma);

	set_vma_private_data(vma, get_vma_private_data(vma) | flags);
}

static int is_vma_resv_set(struct vm_area_struct *vma, unsigned long flag)
{
	VM_BUG_ON_VMA(!is_vm_hugetlb_page(vma), vma);

	return (get_vma_private_data(vma) & flag) != 0;
}

bool __vma_private_lock(struct vm_area_struct *vma)
{
	return !(vma->vm_flags & VM_MAYSHARE) &&
		get_vma_private_data(vma) & ~HPAGE_RESV_MASK &&
		is_vma_resv_set(vma, HPAGE_RESV_OWNER);
}

void hugetlb_dup_vma_private(struct vm_area_struct *vma)
{
	VM_BUG_ON_VMA(!is_vm_hugetlb_page(vma), vma);
	/*
	 * Clear vm_private_data
	 * - For shared mappings this is a per-vma semaphore that may be
	 *   allocated in a subsequent call to hugetlb_vm_op_open.
	 *   Before clearing, make sure pointer is not associated with vma
	 *   as this will leak the structure.  This is the case when called
	 *   via clear_vma_resv_huge_pages() and hugetlb_vm_op_open has already
	 *   been called to allocate a new structure.
	 * - For MAP_PRIVATE mappings, this is the reserve map which does
	 *   not apply to children.  Faults generated by the children are
	 *   not guaranteed to succeed, even if read-only.
	 */
	if (vma->vm_flags & VM_MAYSHARE) {
		struct hugetlb_vma_lock *vma_lock = vma->vm_private_data;

		if (vma_lock && vma_lock->vma != vma)
			vma->vm_private_data = NULL;
	} else
		vma->vm_private_data = NULL;
}

/*
 * Reset and decrement one ref on hugepage private reservation.
 * Called with mm->mmap_lock writer semaphore held.
 * This function should be only used by move_vma() and operate on
 * same sized vma. It should never come here with last ref on the
 * reservation.
 */
void clear_vma_resv_huge_pages(struct vm_area_struct *vma)
{
	/*
	 * Clear the old hugetlb private page reservation.
	 * It has already been transferred to new_vma.
	 *
	 * During a mremap() operation of a hugetlb vma we call move_vma()
	 * which copies vma into new_vma and unmaps vma. After the copy
	 * operation both new_vma and vma share a reference to the resv_map
	 * struct, and at that point vma is about to be unmapped. We don't
	 * want to return the reservation to the pool at unmap of vma because
	 * the reservation still lives on in new_vma, so simply decrement the
	 * ref here and remove the resv_map reference from this vma.
	 */
	struct resv_map *reservations = vma_resv_map(vma);

	if (reservations && is_vma_resv_set(vma, HPAGE_RESV_OWNER)) {
		resv_map_put_hugetlb_cgroup_uncharge_info(reservations);
		kref_put(&reservations->refs, resv_map_release);
	}

	hugetlb_dup_vma_private(vma);
}

/* Returns true if the VMA has associated reserve pages */
static bool vma_has_reserves(struct vm_area_struct *vma, long chg)
{
	if (vma->vm_flags & VM_NORESERVE) {
		/*
		 * This address is already reserved by other process(chg == 0),
		 * so, we should decrement reserved count. Without decrementing,
		 * reserve count remains after releasing inode, because this
		 * allocated page will go into page cache and is regarded as
		 * coming from reserved pool in releasing step.  Currently, we
		 * don't have any other solution to deal with this situation
		 * properly, so add work-around here.
		 */
		if (vma->vm_flags & VM_MAYSHARE && chg == 0)
			return true;
		else
			return false;
	}

	/* Shared mappings always use reserves */
	if (vma->vm_flags & VM_MAYSHARE) {
		/*
		 * We know VM_NORESERVE is not set.  Therefore, there SHOULD
		 * be a region map for all pages.  The only situation where
		 * there is no region map is if a hole was punched via
		 * fallocate.  In this case, there really are no reserves to
		 * use.  This situation is indicated if chg != 0.
		 */
		if (chg)
			return false;
		else
			return true;
	}

	/*
	 * Only the process that called mmap() has reserves for
	 * private mappings.
	 */
	if (is_vma_resv_set(vma, HPAGE_RESV_OWNER)) {
		/*
		 * Like the shared case above, a hole punch or truncate
		 * could have been performed on the private mapping.
		 * Examine the value of chg to determine if reserves
		 * actually exist or were previously consumed.
		 * Very Subtle - The value of chg comes from a previous
		 * call to vma_needs_reserves().  The reserve map for
		 * private mappings has different (opposite) semantics
		 * than that of shared mappings.  vma_needs_reserves()
		 * has already taken this difference in semantics into
		 * account.  Therefore, the meaning of chg is the same
		 * as in the shared case above.  Code could easily be
		 * combined, but keeping it separate draws attention to
		 * subtle differences.
		 */
		if (chg)
			return false;
		else
			return true;
	}

	return false;
}

static void enqueue_hugetlb_folio(struct hstate *h, struct folio *folio)
{
	int nid = folio_nid(folio);

	lockdep_assert_held(&hugetlb_lock);
	VM_BUG_ON_FOLIO(folio_ref_count(folio), folio);

	list_move(&folio->lru, &h->hugepage_freelists[nid]);
	h->free_huge_pages++;
	h->free_huge_pages_node[nid]++;
	folio_set_hugetlb_freed(folio);
}

static struct folio *dequeue_hugetlb_folio_node_exact(struct hstate *h,
								int nid)
{
	struct folio *folio;
	bool pin = !!(current->flags & PF_MEMALLOC_PIN);

	lockdep_assert_held(&hugetlb_lock);
	list_for_each_entry(folio, &h->hugepage_freelists[nid], lru) {
		if (pin && !folio_is_longterm_pinnable(folio))
			continue;

		if (folio_test_hwpoison(folio))
			continue;

		list_move(&folio->lru, &h->hugepage_activelist);
		folio_ref_unfreeze(folio, 1);
		folio_clear_hugetlb_freed(folio);
		h->free_huge_pages--;
		h->free_huge_pages_node[nid]--;
		return folio;
	}

	return NULL;
}

static struct folio *dequeue_hugetlb_folio_nodemask(struct hstate *h, gfp_t gfp_mask,
							int nid, nodemask_t *nmask)
{
	unsigned int cpuset_mems_cookie;
	struct zonelist *zonelist;
	struct zone *zone;
	struct zoneref *z;
	int node = NUMA_NO_NODE;

	/* 'nid' should not be NUMA_NO_NODE. Try to catch any misuse of it and rectifiy. */
	if (nid == NUMA_NO_NODE)
		nid = numa_node_id();

	zonelist = node_zonelist(nid, gfp_mask);

retry_cpuset:
	cpuset_mems_cookie = read_mems_allowed_begin();
	for_each_zone_zonelist_nodemask(zone, z, zonelist, gfp_zone(gfp_mask), nmask) {
		struct folio *folio;

		if (!cpuset_zone_allowed(zone, gfp_mask))
			continue;
		/*
		 * no need to ask again on the same node. Pool is node rather than
		 * zone aware
		 */
		if (zone_to_nid(zone) == node)
			continue;
		node = zone_to_nid(zone);

		folio = dequeue_hugetlb_folio_node_exact(h, node);
		if (folio)
			return folio;
	}
	if (unlikely(read_mems_allowed_retry(cpuset_mems_cookie)))
		goto retry_cpuset;

	return NULL;
}

static unsigned long available_huge_pages(struct hstate *h)
{
	return h->free_huge_pages - h->resv_huge_pages;
}

static struct folio *dequeue_hugetlb_folio_vma(struct hstate *h,
				struct vm_area_struct *vma,
				unsigned long address, int avoid_reserve,
				long chg)
{
	struct folio *folio = NULL;
	struct mempolicy *mpol;
	gfp_t gfp_mask;
	nodemask_t *nodemask;
	int nid;

	/*
	 * A child process with MAP_PRIVATE mappings created by their parent
	 * have no page reserves. This check ensures that reservations are
	 * not "stolen". The child may still get SIGKILLed
	 */
	if (!vma_has_reserves(vma, chg) && !available_huge_pages(h))
		goto err;

	/* If reserves cannot be used, ensure enough pages are in the pool */
	if (avoid_reserve && !available_huge_pages(h))
		goto err;

	gfp_mask = htlb_alloc_mask(h);
	nid = huge_node(vma, address, gfp_mask, &mpol, &nodemask);

	if (mpol_is_preferred_many(mpol)) {
		folio = dequeue_hugetlb_folio_nodemask(h, gfp_mask,
							nid, nodemask);

		/* Fallback to all nodes if page==NULL */
		nodemask = NULL;
	}

	if (!folio)
		folio = dequeue_hugetlb_folio_nodemask(h, gfp_mask,
							nid, nodemask);

	if (folio && !avoid_reserve && vma_has_reserves(vma, chg)) {
		folio_set_hugetlb_restore_reserve(folio);
		h->resv_huge_pages--;
	}

	mpol_cond_put(mpol);
	return folio;

err:
	return NULL;
}

/*
 * common helper functions for hstate_next_node_to_{alloc|free}.
 * We may have allocated or freed a huge page based on a different
 * nodes_allowed previously, so h->next_node_to_{alloc|free} might
 * be outside of *nodes_allowed.  Ensure that we use an allowed
 * node for alloc or free.
 */
static int next_node_allowed(int nid, nodemask_t *nodes_allowed)
{
	nid = next_node_in(nid, *nodes_allowed);
	VM_BUG_ON(nid >= MAX_NUMNODES);

	return nid;
}

static int get_valid_node_allowed(int nid, nodemask_t *nodes_allowed)
{
	if (!node_isset(nid, *nodes_allowed))
		nid = next_node_allowed(nid, nodes_allowed);
	return nid;
}

/*
 * returns the previously saved node ["this node"] from which to
 * allocate a persistent huge page for the pool and advance the
 * next node from which to allocate, handling wrap at end of node
 * mask.
 */
static int hstate_next_node_to_alloc(int *next_node,
					nodemask_t *nodes_allowed)
{
	int nid;

	VM_BUG_ON(!nodes_allowed);

	nid = get_valid_node_allowed(*next_node, nodes_allowed);
	*next_node = next_node_allowed(nid, nodes_allowed);

	return nid;
}

/*
 * helper for remove_pool_hugetlb_folio() - return the previously saved
 * node ["this node"] from which to free a huge page.  Advance the
 * next node id whether or not we find a free huge page to free so
 * that the next attempt to free addresses the next node.
 */
static int hstate_next_node_to_free(struct hstate *h, nodemask_t *nodes_allowed)
{
	int nid;

	VM_BUG_ON(!nodes_allowed);

	nid = get_valid_node_allowed(h->next_nid_to_free, nodes_allowed);
	h->next_nid_to_free = next_node_allowed(nid, nodes_allowed);

	return nid;
}

#define for_each_node_mask_to_alloc(next_node, nr_nodes, node, mask)		\
	for (nr_nodes = nodes_weight(*mask);				\
		nr_nodes > 0 &&						\
		((node = hstate_next_node_to_alloc(next_node, mask)) || 1);	\
		nr_nodes--)

#define for_each_node_mask_to_free(hs, nr_nodes, node, mask)		\
	for (nr_nodes = nodes_weight(*mask);				\
		nr_nodes > 0 &&						\
		((node = hstate_next_node_to_free(hs, mask)) || 1);	\
		nr_nodes--)

#ifdef CONFIG_ARCH_HAS_GIGANTIC_PAGE
#ifdef CONFIG_CONTIG_ALLOC
static struct folio *alloc_gigantic_folio(struct hstate *h, gfp_t gfp_mask,
		int nid, nodemask_t *nodemask)
{
	struct folio *folio;
	int order = huge_page_order(h);
	bool retried = false;

	if (nid == NUMA_NO_NODE)
		nid = numa_mem_id();
retry:
	folio = NULL;
#ifdef CONFIG_CMA
	{
		int node;

		if (hugetlb_cma[nid])
			folio = cma_alloc_folio(hugetlb_cma[nid], order, gfp_mask);

		if (!folio && !(gfp_mask & __GFP_THISNODE)) {
			for_each_node_mask(node, *nodemask) {
				if (node == nid || !hugetlb_cma[node])
					continue;

				folio = cma_alloc_folio(hugetlb_cma[node], order, gfp_mask);
				if (folio)
					break;
			}
		}
	}
#endif
	if (!folio) {
		folio = folio_alloc_gigantic(order, gfp_mask, nid, nodemask);
		if (!folio)
			return NULL;
	}

	if (folio_ref_freeze(folio, 1))
		return folio;

	pr_warn("HugeTLB: unexpected refcount on PFN %lu\n", folio_pfn(folio));
	hugetlb_free_folio(folio);
	if (!retried) {
		retried = true;
		goto retry;
	}
	return NULL;
}

#else /* !CONFIG_CONTIG_ALLOC */
static struct folio *alloc_gigantic_folio(struct hstate *h, gfp_t gfp_mask,
					int nid, nodemask_t *nodemask)
{
	return NULL;
}
#endif /* CONFIG_CONTIG_ALLOC */

#else /* !CONFIG_ARCH_HAS_GIGANTIC_PAGE */
static struct folio *alloc_gigantic_folio(struct hstate *h, gfp_t gfp_mask,
					int nid, nodemask_t *nodemask)
{
	return NULL;
}
#endif

/*
 * Remove hugetlb folio from lists.
 * If vmemmap exists for the folio, clear the hugetlb flag so that the
 * folio appears as just a compound page.  Otherwise, wait until after
 * allocating vmemmap to clear the flag.
 *
 * Must be called with hugetlb lock held.
 */
static void remove_hugetlb_folio(struct hstate *h, struct folio *folio,
							bool adjust_surplus)
{
	int nid = folio_nid(folio);

	VM_BUG_ON_FOLIO(hugetlb_cgroup_from_folio(folio), folio);
	VM_BUG_ON_FOLIO(hugetlb_cgroup_from_folio_rsvd(folio), folio);

	lockdep_assert_held(&hugetlb_lock);
	if (hstate_is_gigantic(h) && !gigantic_page_runtime_supported())
		return;

	list_del(&folio->lru);

	if (folio_test_hugetlb_freed(folio)) {
		folio_clear_hugetlb_freed(folio);
		h->free_huge_pages--;
		h->free_huge_pages_node[nid]--;
	}
	if (adjust_surplus) {
		h->surplus_huge_pages--;
		h->surplus_huge_pages_node[nid]--;
	}

	/*
	 * We can only clear the hugetlb flag after allocating vmemmap
	 * pages.  Otherwise, someone (memory error handling) may try to write
	 * to tail struct pages.
	 */
	if (!folio_test_hugetlb_vmemmap_optimized(folio))
		__folio_clear_hugetlb(folio);

	h->nr_huge_pages--;
	h->nr_huge_pages_node[nid]--;
}

static void add_hugetlb_folio(struct hstate *h, struct folio *folio,
			     bool adjust_surplus)
{
	int nid = folio_nid(folio);

	VM_BUG_ON_FOLIO(!folio_test_hugetlb_vmemmap_optimized(folio), folio);

	lockdep_assert_held(&hugetlb_lock);

	INIT_LIST_HEAD(&folio->lru);
	h->nr_huge_pages++;
	h->nr_huge_pages_node[nid]++;

	if (adjust_surplus) {
		h->surplus_huge_pages++;
		h->surplus_huge_pages_node[nid]++;
	}

	__folio_set_hugetlb(folio);
	folio_change_private(folio, NULL);
	/*
	 * We have to set hugetlb_vmemmap_optimized again as above
	 * folio_change_private(folio, NULL) cleared it.
	 */
	folio_set_hugetlb_vmemmap_optimized(folio);

	arch_clear_hugetlb_flags(folio);
	enqueue_hugetlb_folio(h, folio);
}

static void __update_and_free_hugetlb_folio(struct hstate *h,
						struct folio *folio)
{
	bool clear_flag = folio_test_hugetlb_vmemmap_optimized(folio);

	if (hstate_is_gigantic(h) && !gigantic_page_runtime_supported())
		return;

	/*
	 * If we don't know which subpages are hwpoisoned, we can't free
	 * the hugepage, so it's leaked intentionally.
	 */
	if (folio_test_hugetlb_raw_hwp_unreliable(folio))
		return;

	/*
	 * If folio is not vmemmap optimized (!clear_flag), then the folio
	 * is no longer identified as a hugetlb page.  hugetlb_vmemmap_restore_folio
	 * can only be passed hugetlb pages and will BUG otherwise.
	 */
	if (clear_flag && hugetlb_vmemmap_restore_folio(h, folio)) {
		spin_lock_irq(&hugetlb_lock);
		/*
		 * If we cannot allocate vmemmap pages, just refuse to free the
		 * page and put the page back on the hugetlb free list and treat
		 * as a surplus page.
		 */
		add_hugetlb_folio(h, folio, true);
		spin_unlock_irq(&hugetlb_lock);
		return;
	}

	/*
	 * If vmemmap pages were allocated above, then we need to clear the
	 * hugetlb flag under the hugetlb lock.
	 */
	if (folio_test_hugetlb(folio)) {
		spin_lock_irq(&hugetlb_lock);
		__folio_clear_hugetlb(folio);
		spin_unlock_irq(&hugetlb_lock);
	}

	/*
	 * Move PageHWPoison flag from head page to the raw error pages,
	 * which makes any healthy subpages reusable.
	 */
	if (unlikely(folio_test_hwpoison(folio)))
		folio_clear_hugetlb_hwpoison(folio);

	folio_ref_unfreeze(folio, 1);

	INIT_LIST_HEAD(&folio->_deferred_list);
	hugetlb_free_folio(folio);
}

/*
 * As update_and_free_hugetlb_folio() can be called under any context, so we cannot
 * use GFP_KERNEL to allocate vmemmap pages. However, we can defer the
 * actual freeing in a workqueue to prevent from using GFP_ATOMIC to allocate
 * the vmemmap pages.
 *
 * free_hpage_workfn() locklessly retrieves the linked list of pages to be
 * freed and frees them one-by-one. As the page->mapping pointer is going
 * to be cleared in free_hpage_workfn() anyway, it is reused as the llist_node
 * structure of a lockless linked list of huge pages to be freed.
 */
static LLIST_HEAD(hpage_freelist);

static void free_hpage_workfn(struct work_struct *work)
{
	struct llist_node *node;

	node = llist_del_all(&hpage_freelist);

	while (node) {
		struct folio *folio;
		struct hstate *h;

		folio = container_of((struct address_space **)node,
				     struct folio, mapping);
		node = node->next;
		folio->mapping = NULL;
		/*
		 * The VM_BUG_ON_FOLIO(!folio_test_hugetlb(folio), folio) in
		 * folio_hstate() is going to trigger because a previous call to
		 * remove_hugetlb_folio() will clear the hugetlb bit, so do
		 * not use folio_hstate() directly.
		 */
		h = size_to_hstate(folio_size(folio));

		__update_and_free_hugetlb_folio(h, folio);

		cond_resched();
	}
}
static DECLARE_WORK(free_hpage_work, free_hpage_workfn);

static inline void flush_free_hpage_work(struct hstate *h)
{
	if (hugetlb_vmemmap_optimizable(h))
		flush_work(&free_hpage_work);
}

static void update_and_free_hugetlb_folio(struct hstate *h, struct folio *folio,
				 bool atomic)
{
	if (!folio_test_hugetlb_vmemmap_optimized(folio) || !atomic) {
		__update_and_free_hugetlb_folio(h, folio);
		return;
	}

	/*
	 * Defer freeing to avoid using GFP_ATOMIC to allocate vmemmap pages.
	 *
	 * Only call schedule_work() if hpage_freelist is previously
	 * empty. Otherwise, schedule_work() had been called but the workfn
	 * hasn't retrieved the list yet.
	 */
	if (llist_add((struct llist_node *)&folio->mapping, &hpage_freelist))
		schedule_work(&free_hpage_work);
}

static void bulk_vmemmap_restore_error(struct hstate *h,
					struct list_head *folio_list,
					struct list_head *non_hvo_folios)
{
	struct folio *folio, *t_folio;

	if (!list_empty(non_hvo_folios)) {
		/*
		 * Free any restored hugetlb pages so that restore of the
		 * entire list can be retried.
		 * The idea is that in the common case of ENOMEM errors freeing
		 * hugetlb pages with vmemmap we will free up memory so that we
		 * can allocate vmemmap for more hugetlb pages.
		 */
		list_for_each_entry_safe(folio, t_folio, non_hvo_folios, lru) {
			list_del(&folio->lru);
			spin_lock_irq(&hugetlb_lock);
			__folio_clear_hugetlb(folio);
			spin_unlock_irq(&hugetlb_lock);
			update_and_free_hugetlb_folio(h, folio, false);
			cond_resched();
		}
	} else {
		/*
		 * In the case where there are no folios which can be
		 * immediately freed, we loop through the list trying to restore
		 * vmemmap individually in the hope that someone elsewhere may
		 * have done something to cause success (such as freeing some
		 * memory).  If unable to restore a hugetlb page, the hugetlb
		 * page is made a surplus page and removed from the list.
		 * If are able to restore vmemmap and free one hugetlb page, we
		 * quit processing the list to retry the bulk operation.
		 */
		list_for_each_entry_safe(folio, t_folio, folio_list, lru)
			if (hugetlb_vmemmap_restore_folio(h, folio)) {
				list_del(&folio->lru);
				spin_lock_irq(&hugetlb_lock);
				add_hugetlb_folio(h, folio, true);
				spin_unlock_irq(&hugetlb_lock);
			} else {
				list_del(&folio->lru);
				spin_lock_irq(&hugetlb_lock);
				__folio_clear_hugetlb(folio);
				spin_unlock_irq(&hugetlb_lock);
				update_and_free_hugetlb_folio(h, folio, false);
				cond_resched();
				break;
			}
	}
}

static void update_and_free_pages_bulk(struct hstate *h,
						struct list_head *folio_list)
{
	long ret;
	struct folio *folio, *t_folio;
	LIST_HEAD(non_hvo_folios);

	/*
	 * First allocate required vmemmmap (if necessary) for all folios.
	 * Carefully handle errors and free up any available hugetlb pages
	 * in an effort to make forward progress.
	 */
retry:
	ret = hugetlb_vmemmap_restore_folios(h, folio_list, &non_hvo_folios);
	if (ret < 0) {
		bulk_vmemmap_restore_error(h, folio_list, &non_hvo_folios);
		goto retry;
	}

	/*
	 * At this point, list should be empty, ret should be >= 0 and there
	 * should only be pages on the non_hvo_folios list.
	 * Do note that the non_hvo_folios list could be empty.
	 * Without HVO enabled, ret will be 0 and there is no need to call
	 * __folio_clear_hugetlb as this was done previously.
	 */
	VM_WARN_ON(!list_empty(folio_list));
	VM_WARN_ON(ret < 0);
	if (!list_empty(&non_hvo_folios) && ret) {
		spin_lock_irq(&hugetlb_lock);
		list_for_each_entry(folio, &non_hvo_folios, lru)
			__folio_clear_hugetlb(folio);
		spin_unlock_irq(&hugetlb_lock);
	}

	list_for_each_entry_safe(folio, t_folio, &non_hvo_folios, lru) {
		update_and_free_hugetlb_folio(h, folio, false);
		cond_resched();
	}
}

struct hstate *size_to_hstate(unsigned long size)
{
	struct hstate *h;

	for_each_hstate(h) {
		if (huge_page_size(h) == size)
			return h;
	}
	return NULL;
}

void free_huge_folio(struct folio *folio)
{
	/*
	 * Can't pass hstate in here because it is called from the
	 * generic mm code.
	 */
	struct hstate *h = folio_hstate(folio);
	int nid = folio_nid(folio);
	struct hugepage_subpool *spool = hugetlb_folio_subpool(folio);
	bool restore_reserve;
	unsigned long flags;

	VM_BUG_ON_FOLIO(folio_ref_count(folio), folio);
	VM_BUG_ON_FOLIO(folio_mapcount(folio), folio);

	hugetlb_set_folio_subpool(folio, NULL);
	if (folio_test_anon(folio))
		__ClearPageAnonExclusive(&folio->page);
	folio->mapping = NULL;
	restore_reserve = folio_test_hugetlb_restore_reserve(folio);
	folio_clear_hugetlb_restore_reserve(folio);

	/*
	 * If HPageRestoreReserve was set on page, page allocation consumed a
	 * reservation.  If the page was associated with a subpool, there
	 * would have been a page reserved in the subpool before allocation
	 * via hugepage_subpool_get_pages().  Since we are 'restoring' the
	 * reservation, do not call hugepage_subpool_put_pages() as this will
	 * remove the reserved page from the subpool.
	 */
	if (!restore_reserve) {
		/*
		 * A return code of zero implies that the subpool will be
		 * under its minimum size if the reservation is not restored
		 * after page is free.  Therefore, force restore_reserve
		 * operation.
		 */
		if (hugepage_subpool_put_pages(spool, 1) == 0)
			restore_reserve = true;
	}

	spin_lock_irqsave(&hugetlb_lock, flags);
	folio_clear_hugetlb_migratable(folio);
	hugetlb_cgroup_uncharge_folio(hstate_index(h),
				     pages_per_huge_page(h), folio);
	hugetlb_cgroup_uncharge_folio_rsvd(hstate_index(h),
					  pages_per_huge_page(h), folio);
	mem_cgroup_uncharge(folio);
	if (restore_reserve)
		h->resv_huge_pages++;

	if (folio_test_hugetlb_temporary(folio)) {
		remove_hugetlb_folio(h, folio, false);
		spin_unlock_irqrestore(&hugetlb_lock, flags);
		update_and_free_hugetlb_folio(h, folio, true);
	} else if (h->surplus_huge_pages_node[nid]) {
		/* remove the page from active list */
		remove_hugetlb_folio(h, folio, true);
		spin_unlock_irqrestore(&hugetlb_lock, flags);
		update_and_free_hugetlb_folio(h, folio, true);
	} else {
		arch_clear_hugetlb_flags(folio);
		enqueue_hugetlb_folio(h, folio);
		spin_unlock_irqrestore(&hugetlb_lock, flags);
	}
}

/*
 * Must be called with the hugetlb lock held
 */
static void __prep_account_new_huge_page(struct hstate *h, int nid)
{
	lockdep_assert_held(&hugetlb_lock);
	h->nr_huge_pages++;
	h->nr_huge_pages_node[nid]++;
}

static void init_new_hugetlb_folio(struct hstate *h, struct folio *folio)
{
	__folio_set_hugetlb(folio);
	INIT_LIST_HEAD(&folio->lru);
	hugetlb_set_folio_subpool(folio, NULL);
	set_hugetlb_cgroup(folio, NULL);
	set_hugetlb_cgroup_rsvd(folio, NULL);
}

static void __prep_new_hugetlb_folio(struct hstate *h, struct folio *folio)
{
	init_new_hugetlb_folio(h, folio);
	hugetlb_vmemmap_optimize_folio(h, folio);
}

static void prep_new_hugetlb_folio(struct hstate *h, struct folio *folio, int nid)
{
	__prep_new_hugetlb_folio(h, folio);
	spin_lock_irq(&hugetlb_lock);
	__prep_account_new_huge_page(h, nid);
	spin_unlock_irq(&hugetlb_lock);
}

/*
 * Find and lock address space (mapping) in write mode.
 *
 * Upon entry, the folio is locked which means that folio_mapping() is
 * stable.  Due to locking order, we can only trylock_write.  If we can
 * not get the lock, simply return NULL to caller.
 */
struct address_space *hugetlb_folio_mapping_lock_write(struct folio *folio)
{
	struct address_space *mapping = folio_mapping(folio);

	if (!mapping)
		return mapping;

	if (i_mmap_trylock_write(mapping))
		return mapping;

	return NULL;
}

static struct folio *alloc_buddy_hugetlb_folio(struct hstate *h,
		gfp_t gfp_mask, int nid, nodemask_t *nmask,
		nodemask_t *node_alloc_noretry)
{
	int order = huge_page_order(h);
	struct folio *folio;
	bool alloc_try_hard = true;
	bool retry = true;

	/*
	 * By default we always try hard to allocate the folio with
	 * __GFP_RETRY_MAYFAIL flag.  However, if we are allocating folios in
	 * a loop (to adjust global huge page counts) and previous allocation
	 * failed, do not continue to try hard on the same node.  Use the
	 * node_alloc_noretry bitmap to manage this state information.
	 */
	if (node_alloc_noretry && node_isset(nid, *node_alloc_noretry))
		alloc_try_hard = false;
	if (alloc_try_hard)
		gfp_mask |= __GFP_RETRY_MAYFAIL;
	if (nid == NUMA_NO_NODE)
		nid = numa_mem_id();
retry:
	folio = __folio_alloc(gfp_mask, order, nid, nmask);
	/* Ensure hugetlb folio won't have large_rmappable flag set. */
	if (folio)
		folio_clear_large_rmappable(folio);

	if (folio && !folio_ref_freeze(folio, 1)) {
		folio_put(folio);
		if (retry) {	/* retry once */
			retry = false;
			goto retry;
		}
		/* WOW!  twice in a row. */
		pr_warn("HugeTLB unexpected inflated folio ref count\n");
		folio = NULL;
	}

	/*
	 * If we did not specify __GFP_RETRY_MAYFAIL, but still got a
	 * folio this indicates an overall state change.  Clear bit so
	 * that we resume normal 'try hard' allocations.
	 */
	if (node_alloc_noretry && folio && !alloc_try_hard)
		node_clear(nid, *node_alloc_noretry);

	/*
	 * If we tried hard to get a folio but failed, set bit so that
	 * subsequent attempts will not try as hard until there is an
	 * overall state change.
	 */
	if (node_alloc_noretry && !folio && alloc_try_hard)
		node_set(nid, *node_alloc_noretry);

	if (!folio) {
		__count_vm_event(HTLB_BUDDY_PGALLOC_FAIL);
		return NULL;
	}

	__count_vm_event(HTLB_BUDDY_PGALLOC);
	return folio;
}

static struct folio *only_alloc_fresh_hugetlb_folio(struct hstate *h,
		gfp_t gfp_mask, int nid, nodemask_t *nmask,
		nodemask_t *node_alloc_noretry)
{
	struct folio *folio;

	if (hstate_is_gigantic(h))
		folio = alloc_gigantic_folio(h, gfp_mask, nid, nmask);
	else
		folio = alloc_buddy_hugetlb_folio(h, gfp_mask, nid, nmask, node_alloc_noretry);
	if (folio)
		init_new_hugetlb_folio(h, folio);
	return folio;
}

/*
 * Common helper to allocate a fresh hugetlb page. All specific allocators
 * should use this function to get new hugetlb pages
 *
 * Note that returned page is 'frozen':  ref count of head page and all tail
 * pages is zero.
 */
static struct folio *alloc_fresh_hugetlb_folio(struct hstate *h,
		gfp_t gfp_mask, int nid, nodemask_t *nmask)
{
	struct folio *folio;

	if (hstate_is_gigantic(h))
		folio = alloc_gigantic_folio(h, gfp_mask, nid, nmask);
	else
		folio = alloc_buddy_hugetlb_folio(h, gfp_mask, nid, nmask, NULL);
	if (!folio)
		return NULL;

	prep_new_hugetlb_folio(h, folio, folio_nid(folio));
	return folio;
}

static void prep_and_add_allocated_folios(struct hstate *h,
					struct list_head *folio_list)
{
	unsigned long flags;
	struct folio *folio, *tmp_f;

	/* Send list for bulk vmemmap optimization processing */
	hugetlb_vmemmap_optimize_folios(h, folio_list);

	/* Add all new pool pages to free lists in one lock cycle */
	spin_lock_irqsave(&hugetlb_lock, flags);
	list_for_each_entry_safe(folio, tmp_f, folio_list, lru) {
		__prep_account_new_huge_page(h, folio_nid(folio));
		enqueue_hugetlb_folio(h, folio);
	}
	spin_unlock_irqrestore(&hugetlb_lock, flags);
}

/*
 * Allocates a fresh hugetlb page in a node interleaved manner.  The page
 * will later be added to the appropriate hugetlb pool.
 */
static struct folio *alloc_pool_huge_folio(struct hstate *h,
					nodemask_t *nodes_allowed,
					nodemask_t *node_alloc_noretry,
					int *next_node)
{
	gfp_t gfp_mask = htlb_alloc_mask(h) | __GFP_THISNODE;
	int nr_nodes, node;

	for_each_node_mask_to_alloc(next_node, nr_nodes, node, nodes_allowed) {
		struct folio *folio;

		folio = only_alloc_fresh_hugetlb_folio(h, gfp_mask, node,
					nodes_allowed, node_alloc_noretry);
		if (folio)
			return folio;
	}

	return NULL;
}

/*
 * Remove huge page from pool from next node to free.  Attempt to keep
 * persistent huge pages more or less balanced over allowed nodes.
 * This routine only 'removes' the hugetlb page.  The caller must make
 * an additional call to free the page to low level allocators.
 * Called with hugetlb_lock locked.
 */
static struct folio *remove_pool_hugetlb_folio(struct hstate *h,
		nodemask_t *nodes_allowed, bool acct_surplus)
{
	int nr_nodes, node;
	struct folio *folio = NULL;

	lockdep_assert_held(&hugetlb_lock);
	for_each_node_mask_to_free(h, nr_nodes, node, nodes_allowed) {
		/*
		 * If we're returning unused surplus pages, only examine
		 * nodes with surplus pages.
		 */
		if ((!acct_surplus || h->surplus_huge_pages_node[node]) &&
		    !list_empty(&h->hugepage_freelists[node])) {
			folio = list_entry(h->hugepage_freelists[node].next,
					  struct folio, lru);
			remove_hugetlb_folio(h, folio, acct_surplus);
			break;
		}
	}

	return folio;
}

/*
 * Dissolve a given free hugetlb folio into free buddy pages. This function
 * does nothing for in-use hugetlb folios and non-hugetlb folios.
 * This function returns values like below:
 *
 *  -ENOMEM: failed to allocate vmemmap pages to free the freed hugepages
 *           when the system is under memory pressure and the feature of
 *           freeing unused vmemmap pages associated with each hugetlb page
 *           is enabled.
 *  -EBUSY:  failed to dissolved free hugepages or the hugepage is in-use
 *           (allocated or reserved.)
 *       0:  successfully dissolved free hugepages or the page is not a
 *           hugepage (considered as already dissolved)
 */
int dissolve_free_hugetlb_folio(struct folio *folio)
{
	int rc = -EBUSY;

retry:
	/* Not to disrupt normal path by vainly holding hugetlb_lock */
	if (!folio_test_hugetlb(folio))
		return 0;

	spin_lock_irq(&hugetlb_lock);
	if (!folio_test_hugetlb(folio)) {
		rc = 0;
		goto out;
	}

	if (!folio_ref_count(folio)) {
		struct hstate *h = folio_hstate(folio);
		if (!available_huge_pages(h))
			goto out;

		/*
		 * We should make sure that the page is already on the free list
		 * when it is dissolved.
		 */
		if (unlikely(!folio_test_hugetlb_freed(folio))) {
			spin_unlock_irq(&hugetlb_lock);
			cond_resched();

			/*
			 * Theoretically, we should return -EBUSY when we
			 * encounter this race. In fact, we have a chance
			 * to successfully dissolve the page if we do a
			 * retry. Because the race window is quite small.
			 * If we seize this opportunity, it is an optimization
			 * for increasing the success rate of dissolving page.
			 */
			goto retry;
		}

		remove_hugetlb_folio(h, folio, false);
		h->max_huge_pages--;
		spin_unlock_irq(&hugetlb_lock);

		/*
		 * Normally update_and_free_hugtlb_folio will allocate required vmemmmap
		 * before freeing the page.  update_and_free_hugtlb_folio will fail to
		 * free the page if it can not allocate required vmemmap.  We
		 * need to adjust max_huge_pages if the page is not freed.
		 * Attempt to allocate vmemmmap here so that we can take
		 * appropriate action on failure.
		 *
		 * The folio_test_hugetlb check here is because
		 * remove_hugetlb_folio will clear hugetlb folio flag for
		 * non-vmemmap optimized hugetlb folios.
		 */
		if (folio_test_hugetlb(folio)) {
			rc = hugetlb_vmemmap_restore_folio(h, folio);
			if (rc) {
				spin_lock_irq(&hugetlb_lock);
				add_hugetlb_folio(h, folio, false);
				h->max_huge_pages++;
				goto out;
			}
		} else
			rc = 0;

		update_and_free_hugetlb_folio(h, folio, false);
		return rc;
	}
out:
	spin_unlock_irq(&hugetlb_lock);
	return rc;
}

/*
 * Dissolve free hugepages in a given pfn range. Used by memory hotplug to
 * make specified memory blocks removable from the system.
 * Note that this will dissolve a free gigantic hugepage completely, if any
 * part of it lies within the given range.
 * Also note that if dissolve_free_hugetlb_folio() returns with an error, all
 * free hugetlb folios that were dissolved before that error are lost.
 */
int dissolve_free_hugetlb_folios(unsigned long start_pfn, unsigned long end_pfn)
{
	unsigned long pfn;
	struct folio *folio;
	int rc = 0;
	unsigned int order;
	struct hstate *h;

	if (!hugepages_supported())
		return rc;

	order = huge_page_order(&default_hstate);
	for_each_hstate(h)
		order = min(order, huge_page_order(h));

	for (pfn = start_pfn; pfn < end_pfn; pfn += 1 << order) {
		folio = pfn_folio(pfn);
		rc = dissolve_free_hugetlb_folio(folio);
		if (rc)
			break;
	}

	return rc;
}

/*
 * Allocates a fresh surplus page from the page allocator.
 */
static struct folio *alloc_surplus_hugetlb_folio(struct hstate *h,
				gfp_t gfp_mask,	int nid, nodemask_t *nmask)
{
	struct folio *folio = NULL;

	if (hstate_is_gigantic(h))
		return NULL;

	spin_lock_irq(&hugetlb_lock);
	if (h->surplus_huge_pages >= h->nr_overcommit_huge_pages)
		goto out_unlock;
	spin_unlock_irq(&hugetlb_lock);

	folio = alloc_fresh_hugetlb_folio(h, gfp_mask, nid, nmask);
	if (!folio)
		return NULL;

	spin_lock_irq(&hugetlb_lock);
	/*
	 * We could have raced with the pool size change.
	 * Double check that and simply deallocate the new page
	 * if we would end up overcommiting the surpluses. Abuse
	 * temporary page to workaround the nasty free_huge_folio
	 * codeflow
	 */
	if (h->surplus_huge_pages >= h->nr_overcommit_huge_pages) {
		folio_set_hugetlb_temporary(folio);
		spin_unlock_irq(&hugetlb_lock);
		free_huge_folio(folio);
		return NULL;
	}

	h->surplus_huge_pages++;
	h->surplus_huge_pages_node[folio_nid(folio)]++;

out_unlock:
	spin_unlock_irq(&hugetlb_lock);

	return folio;
}

static struct folio *alloc_migrate_hugetlb_folio(struct hstate *h, gfp_t gfp_mask,
				     int nid, nodemask_t *nmask)
{
	struct folio *folio;

	if (hstate_is_gigantic(h))
		return NULL;

	folio = alloc_fresh_hugetlb_folio(h, gfp_mask, nid, nmask);
	if (!folio)
		return NULL;

	/* fresh huge pages are frozen */
	folio_ref_unfreeze(folio, 1);
	/*
	 * We do not account these pages as surplus because they are only
	 * temporary and will be released properly on the last reference
	 */
	folio_set_hugetlb_temporary(folio);

	return folio;
}

/*
 * Use the VMA's mpolicy to allocate a huge page from the buddy.
 */
static
struct folio *alloc_buddy_hugetlb_folio_with_mpol(struct hstate *h,
		struct vm_area_struct *vma, unsigned long addr)
{
	struct folio *folio = NULL;
	struct mempolicy *mpol;
	gfp_t gfp_mask = htlb_alloc_mask(h);
	int nid;
	nodemask_t *nodemask;

	nid = huge_node(vma, addr, gfp_mask, &mpol, &nodemask);
	if (mpol_is_preferred_many(mpol)) {
		gfp_t gfp = gfp_mask & ~(__GFP_DIRECT_RECLAIM | __GFP_NOFAIL);

		folio = alloc_surplus_hugetlb_folio(h, gfp, nid, nodemask);

		/* Fallback to all nodes if page==NULL */
		nodemask = NULL;
	}

	if (!folio)
		folio = alloc_surplus_hugetlb_folio(h, gfp_mask, nid, nodemask);
	mpol_cond_put(mpol);
	return folio;
}

struct folio *alloc_hugetlb_folio_reserve(struct hstate *h, int preferred_nid,
		nodemask_t *nmask, gfp_t gfp_mask)
{
	struct folio *folio;

	spin_lock_irq(&hugetlb_lock);
	folio = dequeue_hugetlb_folio_nodemask(h, gfp_mask, preferred_nid,
					       nmask);
	if (folio) {
		VM_BUG_ON(!h->resv_huge_pages);
		h->resv_huge_pages--;
	}

	spin_unlock_irq(&hugetlb_lock);
	return folio;
}

/* folio migration callback function */
struct folio *alloc_hugetlb_folio_nodemask(struct hstate *h, int preferred_nid,
		nodemask_t *nmask, gfp_t gfp_mask, bool allow_alloc_fallback)
{
	spin_lock_irq(&hugetlb_lock);
	if (available_huge_pages(h)) {
		struct folio *folio;

		folio = dequeue_hugetlb_folio_nodemask(h, gfp_mask,
						preferred_nid, nmask);
		if (folio) {
			spin_unlock_irq(&hugetlb_lock);
			return folio;
		}
	}
	spin_unlock_irq(&hugetlb_lock);

	/* We cannot fallback to other nodes, as we could break the per-node pool. */
	if (!allow_alloc_fallback)
		gfp_mask |= __GFP_THISNODE;

	return alloc_migrate_hugetlb_folio(h, gfp_mask, preferred_nid, nmask);
}

static nodemask_t *policy_mbind_nodemask(gfp_t gfp)
{
#ifdef CONFIG_NUMA
	struct mempolicy *mpol = get_task_policy(current);

	/*
	 * Only enforce MPOL_BIND policy which overlaps with cpuset policy
	 * (from policy_nodemask) specifically for hugetlb case
	 */
	if (mpol->mode == MPOL_BIND &&
		(apply_policy_zone(mpol, gfp_zone(gfp)) &&
		 cpuset_nodemask_valid_mems_allowed(&mpol->nodes)))
		return &mpol->nodes;
#endif
	return NULL;
}

/*
 * Increase the hugetlb pool such that it can accommodate a reservation
 * of size 'delta'.
 */
static int gather_surplus_pages(struct hstate *h, long delta)
	__must_hold(&hugetlb_lock)
{
	LIST_HEAD(surplus_list);
	struct folio *folio, *tmp;
	int ret;
	long i;
	long needed, allocated;
	bool alloc_ok = true;
	int node;
	nodemask_t *mbind_nodemask = policy_mbind_nodemask(htlb_alloc_mask(h));

	lockdep_assert_held(&hugetlb_lock);
	needed = (h->resv_huge_pages + delta) - h->free_huge_pages;
	if (needed <= 0) {
		h->resv_huge_pages += delta;
		return 0;
	}

	allocated = 0;

	ret = -ENOMEM;
retry:
	spin_unlock_irq(&hugetlb_lock);
	for (i = 0; i < needed; i++) {
		folio = NULL;
		for_each_node_mask(node, cpuset_current_mems_allowed) {
			if (!mbind_nodemask || node_isset(node, *mbind_nodemask)) {
				folio = alloc_surplus_hugetlb_folio(h, htlb_alloc_mask(h),
						node, NULL);
				if (folio)
					break;
			}
		}
		if (!folio) {
			alloc_ok = false;
			break;
		}
		list_add(&folio->lru, &surplus_list);
		cond_resched();
	}
	allocated += i;

	/*
	 * After retaking hugetlb_lock, we need to recalculate 'needed'
	 * because either resv_huge_pages or free_huge_pages may have changed.
	 */
	spin_lock_irq(&hugetlb_lock);
	needed = (h->resv_huge_pages + delta) -
			(h->free_huge_pages + allocated);
	if (needed > 0) {
		if (alloc_ok)
			goto retry;
		/*
		 * We were not able to allocate enough pages to
		 * satisfy the entire reservation so we free what
		 * we've allocated so far.
		 */
		goto free;
	}
	/*
	 * The surplus_list now contains _at_least_ the number of extra pages
	 * needed to accommodate the reservation.  Add the appropriate number
	 * of pages to the hugetlb pool and free the extras back to the buddy
	 * allocator.  Commit the entire reservation here to prevent another
	 * process from stealing the pages as they are added to the pool but
	 * before they are reserved.
	 */
	needed += allocated;
	h->resv_huge_pages += delta;
	ret = 0;

	/* Free the needed pages to the hugetlb pool */
	list_for_each_entry_safe(folio, tmp, &surplus_list, lru) {
		if ((--needed) < 0)
			break;
		/* Add the page to the hugetlb allocator */
		enqueue_hugetlb_folio(h, folio);
	}
free:
	spin_unlock_irq(&hugetlb_lock);

	/*
	 * Free unnecessary surplus pages to the buddy allocator.
	 * Pages have no ref count, call free_huge_folio directly.
	 */
	list_for_each_entry_safe(folio, tmp, &surplus_list, lru)
		free_huge_folio(folio);
	spin_lock_irq(&hugetlb_lock);

	return ret;
}

/*
 * This routine has two main purposes:
 * 1) Decrement the reservation count (resv_huge_pages) by the value passed
 *    in unused_resv_pages.  This corresponds to the prior adjustments made
 *    to the associated reservation map.
 * 2) Free any unused surplus pages that may have been allocated to satisfy
 *    the reservation.  As many as unused_resv_pages may be freed.
 */
static void return_unused_surplus_pages(struct hstate *h,
					unsigned long unused_resv_pages)
{
	unsigned long nr_pages;
	LIST_HEAD(page_list);

	lockdep_assert_held(&hugetlb_lock);
	/* Uncommit the reservation */
	h->resv_huge_pages -= unused_resv_pages;

	if (hstate_is_gigantic(h) && !gigantic_page_runtime_supported())
		goto out;

	/*
	 * Part (or even all) of the reservation could have been backed
	 * by pre-allocated pages. Only free surplus pages.
	 */
	nr_pages = min(unused_resv_pages, h->surplus_huge_pages);

	/*
	 * We want to release as many surplus pages as possible, spread
	 * evenly across all nodes with memory. Iterate across these nodes
	 * until we can no longer free unreserved surplus pages. This occurs
	 * when the nodes with surplus pages have no free pages.
	 * remove_pool_hugetlb_folio() will balance the freed pages across the
	 * on-line nodes with memory and will handle the hstate accounting.
	 */
	while (nr_pages--) {
		struct folio *folio;

		folio = remove_pool_hugetlb_folio(h, &node_states[N_MEMORY], 1);
		if (!folio)
			goto out;

		list_add(&folio->lru, &page_list);
	}

out:
	spin_unlock_irq(&hugetlb_lock);
	update_and_free_pages_bulk(h, &page_list);
	spin_lock_irq(&hugetlb_lock);
}


/*
 * vma_needs_reservation, vma_commit_reservation and vma_end_reservation
 * are used by the huge page allocation routines to manage reservations.
 *
 * vma_needs_reservation is called to determine if the huge page at addr
 * within the vma has an associated reservation.  If a reservation is
 * needed, the value 1 is returned.  The caller is then responsible for
 * managing the global reservation and subpool usage counts.  After
 * the huge page has been allocated, vma_commit_reservation is called
 * to add the page to the reservation map.  If the page allocation fails,
 * the reservation must be ended instead of committed.  vma_end_reservation
 * is called in such cases.
 *
 * In the normal case, vma_commit_reservation returns the same value
 * as the preceding vma_needs_reservation call.  The only time this
 * is not the case is if a reserve map was changed between calls.  It
 * is the responsibility of the caller to notice the difference and
 * take appropriate action.
 *
 * vma_add_reservation is used in error paths where a reservation must
 * be restored when a newly allocated huge page must be freed.  It is
 * to be called after calling vma_needs_reservation to determine if a
 * reservation exists.
 *
 * vma_del_reservation is used in error paths where an entry in the reserve
 * map was created during huge page allocation and must be removed.  It is to
 * be called after calling vma_needs_reservation to determine if a reservation
 * exists.
 */
enum vma_resv_mode {
	VMA_NEEDS_RESV,
	VMA_COMMIT_RESV,
	VMA_END_RESV,
	VMA_ADD_RESV,
	VMA_DEL_RESV,
};
static long __vma_reservation_common(struct hstate *h,
				struct vm_area_struct *vma, unsigned long addr,
				enum vma_resv_mode mode)
{
	struct resv_map *resv;
	pgoff_t idx;
	long ret;
	long dummy_out_regions_needed;

	resv = vma_resv_map(vma);
	if (!resv)
		return 1;

	idx = vma_hugecache_offset(h, vma, addr);
	switch (mode) {
	case VMA_NEEDS_RESV:
		ret = region_chg(resv, idx, idx + 1, &dummy_out_regions_needed);
		/* We assume that vma_reservation_* routines always operate on
		 * 1 page, and that adding to resv map a 1 page entry can only
		 * ever require 1 region.
		 */
		VM_BUG_ON(dummy_out_regions_needed != 1);
		break;
	case VMA_COMMIT_RESV:
		ret = region_add(resv, idx, idx + 1, 1, NULL, NULL);
		/* region_add calls of range 1 should never fail. */
		VM_BUG_ON(ret < 0);
		break;
	case VMA_END_RESV:
		region_abort(resv, idx, idx + 1, 1);
		ret = 0;
		break;
	case VMA_ADD_RESV:
		if (vma->vm_flags & VM_MAYSHARE) {
			ret = region_add(resv, idx, idx + 1, 1, NULL, NULL);
			/* region_add calls of range 1 should never fail. */
			VM_BUG_ON(ret < 0);
		} else {
			region_abort(resv, idx, idx + 1, 1);
			ret = region_del(resv, idx, idx + 1);
		}
		break;
	case VMA_DEL_RESV:
		if (vma->vm_flags & VM_MAYSHARE) {
			region_abort(resv, idx, idx + 1, 1);
			ret = region_del(resv, idx, idx + 1);
		} else {
			ret = region_add(resv, idx, idx + 1, 1, NULL, NULL);
			/* region_add calls of range 1 should never fail. */
			VM_BUG_ON(ret < 0);
		}
		break;
	default:
		BUG();
	}

	if (vma->vm_flags & VM_MAYSHARE || mode == VMA_DEL_RESV)
		return ret;
	/*
	 * We know private mapping must have HPAGE_RESV_OWNER set.
	 *
	 * In most cases, reserves always exist for private mappings.
	 * However, a file associated with mapping could have been
	 * hole punched or truncated after reserves were consumed.
	 * As subsequent fault on such a range will not use reserves.
	 * Subtle - The reserve map for private mappings has the
	 * opposite meaning than that of shared mappings.  If NO
	 * entry is in the reserve map, it means a reservation exists.
	 * If an entry exists in the reserve map, it means the
	 * reservation has already been consumed.  As a result, the
	 * return value of this routine is the opposite of the
	 * value returned from reserve map manipulation routines above.
	 */
	if (ret > 0)
		return 0;
	if (ret == 0)
		return 1;
	return ret;
}

static long vma_needs_reservation(struct hstate *h,
			struct vm_area_struct *vma, unsigned long addr)
{
	return __vma_reservation_common(h, vma, addr, VMA_NEEDS_RESV);
}

static long vma_commit_reservation(struct hstate *h,
			struct vm_area_struct *vma, unsigned long addr)
{
	return __vma_reservation_common(h, vma, addr, VMA_COMMIT_RESV);
}

static void vma_end_reservation(struct hstate *h,
			struct vm_area_struct *vma, unsigned long addr)
{
	(void)__vma_reservation_common(h, vma, addr, VMA_END_RESV);
}

static long vma_add_reservation(struct hstate *h,
			struct vm_area_struct *vma, unsigned long addr)
{
	return __vma_reservation_common(h, vma, addr, VMA_ADD_RESV);
}

static long vma_del_reservation(struct hstate *h,
			struct vm_area_struct *vma, unsigned long addr)
{
	return __vma_reservation_common(h, vma, addr, VMA_DEL_RESV);
}

/*
 * This routine is called to restore reservation information on error paths.
 * It should ONLY be called for folios allocated via alloc_hugetlb_folio(),
 * and the hugetlb mutex should remain held when calling this routine.
 *
 * It handles two specific cases:
 * 1) A reservation was in place and the folio consumed the reservation.
 *    hugetlb_restore_reserve is set in the folio.
 * 2) No reservation was in place for the page, so hugetlb_restore_reserve is
 *    not set.  However, alloc_hugetlb_folio always updates the reserve map.
 *
 * In case 1, free_huge_folio later in the error path will increment the
 * global reserve count.  But, free_huge_folio does not have enough context
 * to adjust the reservation map.  This case deals primarily with private
 * mappings.  Adjust the reserve map here to be consistent with global
 * reserve count adjustments to be made by free_huge_folio.  Make sure the
 * reserve map indicates there is a reservation present.
 *
 * In case 2, simply undo reserve map modifications done by alloc_hugetlb_folio.
 */
void restore_reserve_on_error(struct hstate *h, struct vm_area_struct *vma,
			unsigned long address, struct folio *folio)
{
	long rc = vma_needs_reservation(h, vma, address);

	if (folio_test_hugetlb_restore_reserve(folio)) {
		if (unlikely(rc < 0))
			/*
			 * Rare out of memory condition in reserve map
			 * manipulation.  Clear hugetlb_restore_reserve so
			 * that global reserve count will not be incremented
			 * by free_huge_folio.  This will make it appear
			 * as though the reservation for this folio was
			 * consumed.  This may prevent the task from
			 * faulting in the folio at a later time.  This
			 * is better than inconsistent global huge page
			 * accounting of reserve counts.
			 */
			folio_clear_hugetlb_restore_reserve(folio);
		else if (rc)
			(void)vma_add_reservation(h, vma, address);
		else
			vma_end_reservation(h, vma, address);
	} else {
		if (!rc) {
			/*
			 * This indicates there is an entry in the reserve map
			 * not added by alloc_hugetlb_folio.  We know it was added
			 * before the alloc_hugetlb_folio call, otherwise
			 * hugetlb_restore_reserve would be set on the folio.
			 * Remove the entry so that a subsequent allocation
			 * does not consume a reservation.
			 */
			rc = vma_del_reservation(h, vma, address);
			if (rc < 0)
				/*
				 * VERY rare out of memory condition.  Since
				 * we can not delete the entry, set
				 * hugetlb_restore_reserve so that the reserve
				 * count will be incremented when the folio
				 * is freed.  This reserve will be consumed
				 * on a subsequent allocation.
				 */
				folio_set_hugetlb_restore_reserve(folio);
		} else if (rc < 0) {
			/*
			 * Rare out of memory condition from
			 * vma_needs_reservation call.  Memory allocation is
			 * only attempted if a new entry is needed.  Therefore,
			 * this implies there is not an entry in the
			 * reserve map.
			 *
			 * For shared mappings, no entry in the map indicates
			 * no reservation.  We are done.
			 */
			if (!(vma->vm_flags & VM_MAYSHARE))
				/*
				 * For private mappings, no entry indicates
				 * a reservation is present.  Since we can
				 * not add an entry, set hugetlb_restore_reserve
				 * on the folio so reserve count will be
				 * incremented when freed.  This reserve will
				 * be consumed on a subsequent allocation.
				 */
				folio_set_hugetlb_restore_reserve(folio);
		} else
			/*
			 * No reservation present, do nothing
			 */
			 vma_end_reservation(h, vma, address);
	}
}

/*
 * alloc_and_dissolve_hugetlb_folio - Allocate a new folio and dissolve
 * the old one
 * @h: struct hstate old page belongs to
 * @old_folio: Old folio to dissolve
 * @list: List to isolate the page in case we need to
 * Returns 0 on success, otherwise negated error.
 */
static int alloc_and_dissolve_hugetlb_folio(struct hstate *h,
			struct folio *old_folio, struct list_head *list)
{
	gfp_t gfp_mask = htlb_alloc_mask(h) | __GFP_THISNODE;
	int nid = folio_nid(old_folio);
	struct folio *new_folio = NULL;
	int ret = 0;

retry:
	spin_lock_irq(&hugetlb_lock);
	if (!folio_test_hugetlb(old_folio)) {
		/*
		 * Freed from under us. Drop new_folio too.
		 */
		goto free_new;
	} else if (folio_ref_count(old_folio)) {
		bool isolated;

		/*
		 * Someone has grabbed the folio, try to isolate it here.
		 * Fail with -EBUSY if not possible.
		 */
		spin_unlock_irq(&hugetlb_lock);
		isolated = isolate_hugetlb(old_folio, list);
		ret = isolated ? 0 : -EBUSY;
		spin_lock_irq(&hugetlb_lock);
		goto free_new;
	} else if (!folio_test_hugetlb_freed(old_folio)) {
		/*
		 * Folio's refcount is 0 but it has not been enqueued in the
		 * freelist yet. Race window is small, so we can succeed here if
		 * we retry.
		 */
		spin_unlock_irq(&hugetlb_lock);
		cond_resched();
		goto retry;
	} else {
		if (!new_folio) {
			spin_unlock_irq(&hugetlb_lock);
			new_folio = alloc_buddy_hugetlb_folio(h, gfp_mask, nid,
							      NULL, NULL);
			if (!new_folio)
				return -ENOMEM;
			__prep_new_hugetlb_folio(h, new_folio);
			goto retry;
		}

		/*
		 * Ok, old_folio is still a genuine free hugepage. Remove it from
		 * the freelist and decrease the counters. These will be
		 * incremented again when calling __prep_account_new_huge_page()
		 * and enqueue_hugetlb_folio() for new_folio. The counters will
		 * remain stable since this happens under the lock.
		 */
		remove_hugetlb_folio(h, old_folio, false);

		/*
		 * Ref count on new_folio is already zero as it was dropped
		 * earlier.  It can be directly added to the pool free list.
		 */
		__prep_account_new_huge_page(h, nid);
		enqueue_hugetlb_folio(h, new_folio);

		/*
		 * Folio has been replaced, we can safely free the old one.
		 */
		spin_unlock_irq(&hugetlb_lock);
		update_and_free_hugetlb_folio(h, old_folio, false);
	}

	return ret;

free_new:
	spin_unlock_irq(&hugetlb_lock);
	if (new_folio)
		update_and_free_hugetlb_folio(h, new_folio, false);

	return ret;
}

int isolate_or_dissolve_huge_page(struct page *page, struct list_head *list)
{
	struct hstate *h;
	struct folio *folio = page_folio(page);
	int ret = -EBUSY;

	/*
	 * The page might have been dissolved from under our feet, so make sure
	 * to carefully check the state under the lock.
	 * Return success when racing as if we dissolved the page ourselves.
	 */
	spin_lock_irq(&hugetlb_lock);
	if (folio_test_hugetlb(folio)) {
		h = folio_hstate(folio);
	} else {
		spin_unlock_irq(&hugetlb_lock);
		return 0;
	}
	spin_unlock_irq(&hugetlb_lock);

	/*
	 * Fence off gigantic pages as there is a cyclic dependency between
	 * alloc_contig_range and them. Return -ENOMEM as this has the effect
	 * of bailing out right away without further retrying.
	 */
	if (hstate_is_gigantic(h))
		return -ENOMEM;

	if (folio_ref_count(folio) && isolate_hugetlb(folio, list))
		ret = 0;
	else if (!folio_ref_count(folio))
		ret = alloc_and_dissolve_hugetlb_folio(h, folio, list);

	return ret;
}

struct folio *alloc_hugetlb_folio(struct vm_area_struct *vma,
				    unsigned long addr, int avoid_reserve)
{
	struct hugepage_subpool *spool = subpool_vma(vma);
	struct hstate *h = hstate_vma(vma);
	struct folio *folio;
	long map_chg, map_commit, nr_pages = pages_per_huge_page(h);
	long gbl_chg;
	int memcg_charge_ret, ret, idx;
	struct hugetlb_cgroup *h_cg = NULL;
	struct mem_cgroup *memcg;
	bool deferred_reserve;
	gfp_t gfp = htlb_alloc_mask(h) | __GFP_RETRY_MAYFAIL;

	memcg = get_mem_cgroup_from_current();
	memcg_charge_ret = mem_cgroup_hugetlb_try_charge(memcg, gfp, nr_pages);
	if (memcg_charge_ret == -ENOMEM) {
		mem_cgroup_put(memcg);
		return ERR_PTR(-ENOMEM);
	}

	idx = hstate_index(h);
	/*
	 * Examine the region/reserve map to determine if the process
	 * has a reservation for the page to be allocated.  A return
	 * code of zero indicates a reservation exists (no change).
	 */
	map_chg = gbl_chg = vma_needs_reservation(h, vma, addr);
	if (map_chg < 0) {
		if (!memcg_charge_ret)
			mem_cgroup_cancel_charge(memcg, nr_pages);
		mem_cgroup_put(memcg);
		return ERR_PTR(-ENOMEM);
	}

	/*
	 * Processes that did not create the mapping will have no
	 * reserves as indicated by the region/reserve map. Check
	 * that the allocation will not exceed the subpool limit.
	 * Allocations for MAP_NORESERVE mappings also need to be
	 * checked against any subpool limit.
	 */
	if (map_chg || avoid_reserve) {
		gbl_chg = hugepage_subpool_get_pages(spool, 1);
		if (gbl_chg < 0)
			goto out_end_reservation;

		/*
		 * Even though there was no reservation in the region/reserve
		 * map, there could be reservations associated with the
		 * subpool that can be used.  This would be indicated if the
		 * return value of hugepage_subpool_get_pages() is zero.
		 * However, if avoid_reserve is specified we still avoid even
		 * the subpool reservations.
		 */
		if (avoid_reserve)
			gbl_chg = 1;
	}

	/* If this allocation is not consuming a reservation, charge it now.
	 */
	deferred_reserve = map_chg || avoid_reserve;
	if (deferred_reserve) {
		ret = hugetlb_cgroup_charge_cgroup_rsvd(
			idx, pages_per_huge_page(h), &h_cg);
		if (ret)
			goto out_subpool_put;
	}

	ret = hugetlb_cgroup_charge_cgroup(idx, pages_per_huge_page(h), &h_cg);
	if (ret)
		goto out_uncharge_cgroup_reservation;

	spin_lock_irq(&hugetlb_lock);
	/*
	 * glb_chg is passed to indicate whether or not a page must be taken
	 * from the global free pool (global change).  gbl_chg == 0 indicates
	 * a reservation exists for the allocation.
	 */
	folio = dequeue_hugetlb_folio_vma(h, vma, addr, avoid_reserve, gbl_chg);
	if (!folio) {
		spin_unlock_irq(&hugetlb_lock);
		folio = alloc_buddy_hugetlb_folio_with_mpol(h, vma, addr);
		if (!folio)
			goto out_uncharge_cgroup;
		spin_lock_irq(&hugetlb_lock);
		if (!avoid_reserve && vma_has_reserves(vma, gbl_chg)) {
			folio_set_hugetlb_restore_reserve(folio);
			h->resv_huge_pages--;
		}
		list_add(&folio->lru, &h->hugepage_activelist);
		folio_ref_unfreeze(folio, 1);
		/* Fall through */
	}

	hugetlb_cgroup_commit_charge(idx, pages_per_huge_page(h), h_cg, folio);
	/* If allocation is not consuming a reservation, also store the
	 * hugetlb_cgroup pointer on the page.
	 */
	if (deferred_reserve) {
		hugetlb_cgroup_commit_charge_rsvd(idx, pages_per_huge_page(h),
						  h_cg, folio);
	}

	spin_unlock_irq(&hugetlb_lock);

	hugetlb_set_folio_subpool(folio, spool);

	map_commit = vma_commit_reservation(h, vma, addr);
	if (unlikely(map_chg > map_commit)) {
		/*
		 * The page was added to the reservation map between
		 * vma_needs_reservation and vma_commit_reservation.
		 * This indicates a race with hugetlb_reserve_pages.
		 * Adjust for the subpool count incremented above AND
		 * in hugetlb_reserve_pages for the same page.  Also,
		 * the reservation count added in hugetlb_reserve_pages
		 * no longer applies.
		 */
		long rsv_adjust;

		rsv_adjust = hugepage_subpool_put_pages(spool, 1);
		hugetlb_acct_memory(h, -rsv_adjust);
		if (deferred_reserve) {
			spin_lock_irq(&hugetlb_lock);
			hugetlb_cgroup_uncharge_folio_rsvd(hstate_index(h),
					pages_per_huge_page(h), folio);
			spin_unlock_irq(&hugetlb_lock);
		}
	}

	if (!memcg_charge_ret)
		mem_cgroup_commit_charge(folio, memcg);
	mem_cgroup_put(memcg);

	return folio;

out_uncharge_cgroup:
	hugetlb_cgroup_uncharge_cgroup(idx, pages_per_huge_page(h), h_cg);
out_uncharge_cgroup_reservation:
	if (deferred_reserve)
		hugetlb_cgroup_uncharge_cgroup_rsvd(idx, pages_per_huge_page(h),
						    h_cg);
out_subpool_put:
	if (map_chg || avoid_reserve)
		hugepage_subpool_put_pages(spool, 1);
out_end_reservation:
	vma_end_reservation(h, vma, addr);
	if (!memcg_charge_ret)
		mem_cgroup_cancel_charge(memcg, nr_pages);
	mem_cgroup_put(memcg);
	return ERR_PTR(-ENOSPC);
}

int alloc_bootmem_huge_page(struct hstate *h, int nid)
	__attribute__ ((weak, alias("__alloc_bootmem_huge_page")));
int __alloc_bootmem_huge_page(struct hstate *h, int nid)
{
	struct huge_bootmem_page *m = NULL; /* initialize for clang */
	int nr_nodes, node = nid;

	/* do node specific alloc */
	if (nid != NUMA_NO_NODE) {
		m = memblock_alloc_try_nid_raw(huge_page_size(h), huge_page_size(h),
				0, MEMBLOCK_ALLOC_ACCESSIBLE, nid);
		if (!m)
			return 0;
		goto found;
	}
	/* allocate from next node when distributing huge pages */
	for_each_node_mask_to_alloc(&h->next_nid_to_alloc, nr_nodes, node, &node_states[N_MEMORY]) {
		m = memblock_alloc_try_nid_raw(
				huge_page_size(h), huge_page_size(h),
				0, MEMBLOCK_ALLOC_ACCESSIBLE, node);
		/*
		 * Use the beginning of the huge page to store the
		 * huge_bootmem_page struct (until gather_bootmem
		 * puts them into the mem_map).
		 */
		if (!m)
			return 0;
		goto found;
	}

found:

	/*
	 * Only initialize the head struct page in memmap_init_reserved_pages,
	 * rest of the struct pages will be initialized by the HugeTLB
	 * subsystem itself.
	 * The head struct page is used to get folio information by the HugeTLB
	 * subsystem like zone id and node id.
	 */
	memblock_reserved_mark_noinit(virt_to_phys((void *)m + PAGE_SIZE),
		huge_page_size(h) - PAGE_SIZE);
	/* Put them into a private list first because mem_map is not up yet */
	INIT_LIST_HEAD(&m->list);
	list_add(&m->list, &huge_boot_pages[node]);
	m->hstate = h;
	return 1;
}

/* Initialize [start_page:end_page_number] tail struct pages of a hugepage */
static void __init hugetlb_folio_init_tail_vmemmap(struct folio *folio,
					unsigned long start_page_number,
					unsigned long end_page_number)
{
	enum zone_type zone = zone_idx(folio_zone(folio));
	int nid = folio_nid(folio);
	unsigned long head_pfn = folio_pfn(folio);
	unsigned long pfn, end_pfn = head_pfn + end_page_number;
	int ret;

	for (pfn = head_pfn + start_page_number; pfn < end_pfn; pfn++) {
		struct page *page = pfn_to_page(pfn);

		__ClearPageReserved(folio_page(folio, pfn - head_pfn));
		__init_single_page(page, pfn, zone, nid);
		prep_compound_tail((struct page *)folio, pfn - head_pfn);
		ret = page_ref_freeze(page, 1);
		VM_BUG_ON(!ret);
	}
}

static void __init hugetlb_folio_init_vmemmap(struct folio *folio,
					      struct hstate *h,
					      unsigned long nr_pages)
{
	int ret;

	/* Prepare folio head */
	__folio_clear_reserved(folio);
	__folio_set_head(folio);
	ret = folio_ref_freeze(folio, 1);
	VM_BUG_ON(!ret);
	/* Initialize the necessary tail struct pages */
	hugetlb_folio_init_tail_vmemmap(folio, 1, nr_pages);
	prep_compound_head((struct page *)folio, huge_page_order(h));
}

static void __init prep_and_add_bootmem_folios(struct hstate *h,
					struct list_head *folio_list)
{
	unsigned long flags;
	struct folio *folio, *tmp_f;

	/* Send list for bulk vmemmap optimization processing */
	hugetlb_vmemmap_optimize_folios(h, folio_list);

	list_for_each_entry_safe(folio, tmp_f, folio_list, lru) {
		if (!folio_test_hugetlb_vmemmap_optimized(folio)) {
			/*
			 * If HVO fails, initialize all tail struct pages
			 * We do not worry about potential long lock hold
			 * time as this is early in boot and there should
			 * be no contention.
			 */
			hugetlb_folio_init_tail_vmemmap(folio,
					HUGETLB_VMEMMAP_RESERVE_PAGES,
					pages_per_huge_page(h));
		}
		/* Subdivide locks to achieve better parallel performance */
		spin_lock_irqsave(&hugetlb_lock, flags);
		__prep_account_new_huge_page(h, folio_nid(folio));
		enqueue_hugetlb_folio(h, folio);
		spin_unlock_irqrestore(&hugetlb_lock, flags);
	}
}

/*
 * Put bootmem huge pages into the standard lists after mem_map is up.
 * Note: This only applies to gigantic (order > MAX_PAGE_ORDER) pages.
 */
static void __init gather_bootmem_prealloc_node(unsigned long nid)
{
	LIST_HEAD(folio_list);
	struct huge_bootmem_page *m;
	struct hstate *h = NULL, *prev_h = NULL;

	list_for_each_entry(m, &huge_boot_pages[nid], list) {
		struct page *page = virt_to_page(m);
		struct folio *folio = (void *)page;

		h = m->hstate;
		/*
		 * It is possible to have multiple huge page sizes (hstates)
		 * in this list.  If so, process each size separately.
		 */
		if (h != prev_h && prev_h != NULL)
			prep_and_add_bootmem_folios(prev_h, &folio_list);
		prev_h = h;

		VM_BUG_ON(!hstate_is_gigantic(h));
		WARN_ON(folio_ref_count(folio) != 1);

		hugetlb_folio_init_vmemmap(folio, h,
					   HUGETLB_VMEMMAP_RESERVE_PAGES);
		init_new_hugetlb_folio(h, folio);
		list_add(&folio->lru, &folio_list);

		/*
		 * We need to restore the 'stolen' pages to totalram_pages
		 * in order to fix confusing memory reports from free(1) and
		 * other side-effects, like CommitLimit going negative.
		 */
		adjust_managed_page_count(page, pages_per_huge_page(h));
		cond_resched();
	}

	prep_and_add_bootmem_folios(h, &folio_list);
}

static void __init gather_bootmem_prealloc_parallel(unsigned long start,
						    unsigned long end, void *arg)
{
	int nid;

	for (nid = start; nid < end; nid++)
		gather_bootmem_prealloc_node(nid);
}

static void __init gather_bootmem_prealloc(void)
{
	struct padata_mt_job job = {
		.thread_fn	= gather_bootmem_prealloc_parallel,
		.fn_arg		= NULL,
		.start		= 0,
		.size		= num_node_state(N_MEMORY),
		.align		= 1,
		.min_chunk	= 1,
		.max_threads	= num_node_state(N_MEMORY),
		.numa_aware	= true,
	};

	padata_do_multithreaded(&job);
}

static void __init hugetlb_hstate_alloc_pages_onenode(struct hstate *h, int nid)
{
	unsigned long i;
	char buf[32];

	for (i = 0; i < h->max_huge_pages_node[nid]; ++i) {
		if (hstate_is_gigantic(h)) {
			if (!alloc_bootmem_huge_page(h, nid))
				break;
		} else {
			struct folio *folio;
			gfp_t gfp_mask = htlb_alloc_mask(h) | __GFP_THISNODE;

			folio = alloc_fresh_hugetlb_folio(h, gfp_mask, nid,
					&node_states[N_MEMORY]);
			if (!folio)
				break;
			free_huge_folio(folio); /* free it into the hugepage allocator */
		}
		cond_resched();
	}
	if (i == h->max_huge_pages_node[nid])
		return;

	string_get_size(huge_page_size(h), 1, STRING_UNITS_2, buf, 32);
	pr_warn("HugeTLB: allocating %u of page size %s failed node%d.  Only allocated %lu hugepages.\n",
		h->max_huge_pages_node[nid], buf, nid, i);
	h->max_huge_pages -= (h->max_huge_pages_node[nid] - i);
	h->max_huge_pages_node[nid] = i;
}

static bool __init hugetlb_hstate_alloc_pages_specific_nodes(struct hstate *h)
{
	int i;
	bool node_specific_alloc = false;

	for_each_online_node(i) {
		if (h->max_huge_pages_node[i] > 0) {
			hugetlb_hstate_alloc_pages_onenode(h, i);
			node_specific_alloc = true;
		}
	}

	return node_specific_alloc;
}

static void __init hugetlb_hstate_alloc_pages_errcheck(unsigned long allocated, struct hstate *h)
{
	if (allocated < h->max_huge_pages) {
		char buf[32];

		string_get_size(huge_page_size(h), 1, STRING_UNITS_2, buf, 32);
		pr_warn("HugeTLB: allocating %lu of page size %s failed.  Only allocated %lu hugepages.\n",
			h->max_huge_pages, buf, allocated);
		h->max_huge_pages = allocated;
	}
}

static void __init hugetlb_pages_alloc_boot_node(unsigned long start, unsigned long end, void *arg)
{
	struct hstate *h = (struct hstate *)arg;
	int i, num = end - start;
	nodemask_t node_alloc_noretry;
	LIST_HEAD(folio_list);
	int next_node = first_online_node;

	/* Bit mask controlling how hard we retry per-node allocations.*/
	nodes_clear(node_alloc_noretry);

	for (i = 0; i < num; ++i) {
		struct folio *folio = alloc_pool_huge_folio(h, &node_states[N_MEMORY],
						&node_alloc_noretry, &next_node);
		if (!folio)
			break;

		list_move(&folio->lru, &folio_list);
		cond_resched();
	}

	prep_and_add_allocated_folios(h, &folio_list);
}

static unsigned long __init hugetlb_gigantic_pages_alloc_boot(struct hstate *h)
{
	unsigned long i;

	for (i = 0; i < h->max_huge_pages; ++i) {
		if (!alloc_bootmem_huge_page(h, NUMA_NO_NODE))
			break;
		cond_resched();
	}

	return i;
}

static unsigned long __init hugetlb_pages_alloc_boot(struct hstate *h)
{
	struct padata_mt_job job = {
		.fn_arg		= h,
		.align		= 1,
		.numa_aware	= true
	};

	job.thread_fn	= hugetlb_pages_alloc_boot_node;
	job.start	= 0;
	job.size	= h->max_huge_pages;

	/*
	 * job.max_threads is twice the num_node_state(N_MEMORY),
	 *
	 * Tests below indicate that a multiplier of 2 significantly improves
	 * performance, and although larger values also provide improvements,
	 * the gains are marginal.
	 *
	 * Therefore, choosing 2 as the multiplier strikes a good balance between
	 * enhancing parallel processing capabilities and maintaining efficient
	 * resource management.
	 *
	 * +------------+-------+-------+-------+-------+-------+
	 * | multiplier |   1   |   2   |   3   |   4   |   5   |
	 * +------------+-------+-------+-------+-------+-------+
	 * | 256G 2node | 358ms | 215ms | 157ms | 134ms | 126ms |
	 * | 2T   4node | 979ms | 679ms | 543ms | 489ms | 481ms |
	 * | 50G  2node | 71ms  | 44ms  | 37ms  | 30ms  | 31ms  |
	 * +------------+-------+-------+-------+-------+-------+
	 */
	job.max_threads	= num_node_state(N_MEMORY) * 2;
	job.min_chunk	= h->max_huge_pages / num_node_state(N_MEMORY) / 2;
	padata_do_multithreaded(&job);

	return h->nr_huge_pages;
}

/*
 * NOTE: this routine is called in different contexts for gigantic and
 * non-gigantic pages.
 * - For gigantic pages, this is called early in the boot process and
 *   pages are allocated from memblock allocated or something similar.
 *   Gigantic pages are actually added to pools later with the routine
 *   gather_bootmem_prealloc.
 * - For non-gigantic pages, this is called later in the boot process after
 *   all of mm is up and functional.  Pages are allocated from buddy and
 *   then added to hugetlb pools.
 */
static void __init hugetlb_hstate_alloc_pages(struct hstate *h)
{
	unsigned long allocated;
	static bool initialized __initdata;

	/* skip gigantic hugepages allocation if hugetlb_cma enabled */
	if (hstate_is_gigantic(h) && hugetlb_cma_size) {
		pr_warn_once("HugeTLB: hugetlb_cma is enabled, skip boot time allocation\n");
		return;
	}

	/* hugetlb_hstate_alloc_pages will be called many times, initialize huge_boot_pages once */
	if (!initialized) {
		int i = 0;

		for (i = 0; i < MAX_NUMNODES; i++)
			INIT_LIST_HEAD(&huge_boot_pages[i]);
		initialized = true;
	}

	/* do node specific alloc */
	if (hugetlb_hstate_alloc_pages_specific_nodes(h))
		return;

	/* below will do all node balanced alloc */
	if (hstate_is_gigantic(h))
		allocated = hugetlb_gigantic_pages_alloc_boot(h);
	else
		allocated = hugetlb_pages_alloc_boot(h);

	hugetlb_hstate_alloc_pages_errcheck(allocated, h);
}

static void __init hugetlb_init_hstates(void)
{
	struct hstate *h, *h2;

	for_each_hstate(h) {
		/* oversize hugepages were init'ed in early boot */
		if (!hstate_is_gigantic(h))
			hugetlb_hstate_alloc_pages(h);

		/*
		 * Set demote order for each hstate.  Note that
		 * h->demote_order is initially 0.
		 * - We can not demote gigantic pages if runtime freeing
		 *   is not supported, so skip this.
		 * - If CMA allocation is possible, we can not demote
		 *   HUGETLB_PAGE_ORDER or smaller size pages.
		 */
		if (hstate_is_gigantic(h) && !gigantic_page_runtime_supported())
			continue;
		if (hugetlb_cma_size && h->order <= HUGETLB_PAGE_ORDER)
			continue;
		for_each_hstate(h2) {
			if (h2 == h)
				continue;
			if (h2->order < h->order &&
			    h2->order > h->demote_order)
				h->demote_order = h2->order;
		}
	}
}

static void __init report_hugepages(void)
{
	struct hstate *h;

	for_each_hstate(h) {
		char buf[32];

		string_get_size(huge_page_size(h), 1, STRING_UNITS_2, buf, 32);
		pr_info("HugeTLB: registered %s page size, pre-allocated %ld pages\n",
			buf, h->free_huge_pages);
		pr_info("HugeTLB: %d KiB vmemmap can be freed for a %s page\n",
			hugetlb_vmemmap_optimizable_size(h) / SZ_1K, buf);
	}
}

#ifdef CONFIG_HIGHMEM
static void try_to_free_low(struct hstate *h, unsigned long count,
						nodemask_t *nodes_allowed)
{
	int i;
	LIST_HEAD(page_list);

	lockdep_assert_held(&hugetlb_lock);
	if (hstate_is_gigantic(h))
		return;

	/*
	 * Collect pages to be freed on a list, and free after dropping lock
	 */
	for_each_node_mask(i, *nodes_allowed) {
		struct folio *folio, *next;
		struct list_head *freel = &h->hugepage_freelists[i];
		list_for_each_entry_safe(folio, next, freel, lru) {
			if (count >= h->nr_huge_pages)
				goto out;
			if (folio_test_highmem(folio))
				continue;
			remove_hugetlb_folio(h, folio, false);
			list_add(&folio->lru, &page_list);
		}
	}

out:
	spin_unlock_irq(&hugetlb_lock);
	update_and_free_pages_bulk(h, &page_list);
	spin_lock_irq(&hugetlb_lock);
}
#else
static inline void try_to_free_low(struct hstate *h, unsigned long count,
						nodemask_t *nodes_allowed)
{
}
#endif

/*
 * Increment or decrement surplus_huge_pages.  Keep node-specific counters
 * balanced by operating on them in a round-robin fashion.
 * Returns 1 if an adjustment was made.
 */
static int adjust_pool_surplus(struct hstate *h, nodemask_t *nodes_allowed,
				int delta)
{
	int nr_nodes, node;

	lockdep_assert_held(&hugetlb_lock);
	VM_BUG_ON(delta != -1 && delta != 1);

	if (delta < 0) {
		for_each_node_mask_to_alloc(&h->next_nid_to_alloc, nr_nodes, node, nodes_allowed) {
			if (h->surplus_huge_pages_node[node])
				goto found;
		}
	} else {
		for_each_node_mask_to_free(h, nr_nodes, node, nodes_allowed) {
			if (h->surplus_huge_pages_node[node] <
					h->nr_huge_pages_node[node])
				goto found;
		}
	}
	return 0;

found:
	h->surplus_huge_pages += delta;
	h->surplus_huge_pages_node[node] += delta;
	return 1;
}

#define persistent_huge_pages(h) (h->nr_huge_pages - h->surplus_huge_pages)
static int set_max_huge_pages(struct hstate *h, unsigned long count, int nid,
			      nodemask_t *nodes_allowed)
{
	unsigned long min_count;
	unsigned long allocated;
	struct folio *folio;
	LIST_HEAD(page_list);
	NODEMASK_ALLOC(nodemask_t, node_alloc_noretry, GFP_KERNEL);

	/*
	 * Bit mask controlling how hard we retry per-node allocations.
	 * If we can not allocate the bit mask, do not attempt to allocate
	 * the requested huge pages.
	 */
	if (node_alloc_noretry)
		nodes_clear(*node_alloc_noretry);
	else
		return -ENOMEM;

	/*
	 * resize_lock mutex prevents concurrent adjustments to number of
	 * pages in hstate via the proc/sysfs interfaces.
	 */
	mutex_lock(&h->resize_lock);
	flush_free_hpage_work(h);
	spin_lock_irq(&hugetlb_lock);

	/*
	 * Check for a node specific request.
	 * Changing node specific huge page count may require a corresponding
	 * change to the global count.  In any case, the passed node mask
	 * (nodes_allowed) will restrict alloc/free to the specified node.
	 */
	if (nid != NUMA_NO_NODE) {
		unsigned long old_count = count;

		count += persistent_huge_pages(h) -
			 (h->nr_huge_pages_node[nid] -
			  h->surplus_huge_pages_node[nid]);
		/*
		 * User may have specified a large count value which caused the
		 * above calculation to overflow.  In this case, they wanted
		 * to allocate as many huge pages as possible.  Set count to
		 * largest possible value to align with their intention.
		 */
		if (count < old_count)
			count = ULONG_MAX;
	}

	/*
	 * Gigantic pages runtime allocation depend on the capability for large
	 * page range allocation.
	 * If the system does not provide this feature, return an error when
	 * the user tries to allocate gigantic pages but let the user free the
	 * boottime allocated gigantic pages.
	 */
	if (hstate_is_gigantic(h) && !IS_ENABLED(CONFIG_CONTIG_ALLOC)) {
		if (count > persistent_huge_pages(h)) {
			spin_unlock_irq(&hugetlb_lock);
			mutex_unlock(&h->resize_lock);
			NODEMASK_FREE(node_alloc_noretry);
			return -EINVAL;
		}
		/* Fall through to decrease pool */
	}

	/*
	 * Increase the pool size
	 * First take pages out of surplus state.  Then make up the
	 * remaining difference by allocating fresh huge pages.
	 *
	 * We might race with alloc_surplus_hugetlb_folio() here and be unable
	 * to convert a surplus huge page to a normal huge page. That is
	 * not critical, though, it just means the overall size of the
	 * pool might be one hugepage larger than it needs to be, but
	 * within all the constraints specified by the sysctls.
	 */
	while (h->surplus_huge_pages && count > persistent_huge_pages(h)) {
		if (!adjust_pool_surplus(h, nodes_allowed, -1))
			break;
	}

	allocated = 0;
	while (count > (persistent_huge_pages(h) + allocated)) {
		/*
		 * If this allocation races such that we no longer need the
		 * page, free_huge_folio will handle it by freeing the page
		 * and reducing the surplus.
		 */
		spin_unlock_irq(&hugetlb_lock);

		/* yield cpu to avoid soft lockup */
		cond_resched();

		folio = alloc_pool_huge_folio(h, nodes_allowed,
						node_alloc_noretry,
						&h->next_nid_to_alloc);
		if (!folio) {
			prep_and_add_allocated_folios(h, &page_list);
			spin_lock_irq(&hugetlb_lock);
			goto out;
		}

		list_add(&folio->lru, &page_list);
		allocated++;

		/* Bail for signals. Probably ctrl-c from user */
		if (signal_pending(current)) {
			prep_and_add_allocated_folios(h, &page_list);
			spin_lock_irq(&hugetlb_lock);
			goto out;
		}

		spin_lock_irq(&hugetlb_lock);
	}

	/* Add allocated pages to the pool */
	if (!list_empty(&page_list)) {
		spin_unlock_irq(&hugetlb_lock);
		prep_and_add_allocated_folios(h, &page_list);
		spin_lock_irq(&hugetlb_lock);
	}

	/*
	 * Decrease the pool size
	 * First return free pages to the buddy allocator (being careful
	 * to keep enough around to satisfy reservations).  Then place
	 * pages into surplus state as needed so the pool will shrink
	 * to the desired size as pages become free.
	 *
	 * By placing pages into the surplus state independent of the
	 * overcommit value, we are allowing the surplus pool size to
	 * exceed overcommit. There are few sane options here. Since
	 * alloc_surplus_hugetlb_folio() is checking the global counter,
	 * though, we'll note that we're not allowed to exceed surplus
	 * and won't grow the pool anywhere else. Not until one of the
	 * sysctls are changed, or the surplus pages go out of use.
	 */
	min_count = h->resv_huge_pages + h->nr_huge_pages - h->free_huge_pages;
	min_count = max(count, min_count);
	try_to_free_low(h, min_count, nodes_allowed);

	/*
	 * Collect pages to be removed on list without dropping lock
	 */
	while (min_count < persistent_huge_pages(h)) {
		folio = remove_pool_hugetlb_folio(h, nodes_allowed, 0);
		if (!folio)
			break;

		list_add(&folio->lru, &page_list);
	}
	/* free the pages after dropping lock */
	spin_unlock_irq(&hugetlb_lock);
	update_and_free_pages_bulk(h, &page_list);
	flush_free_hpage_work(h);
	spin_lock_irq(&hugetlb_lock);

	while (count < persistent_huge_pages(h)) {
		if (!adjust_pool_surplus(h, nodes_allowed, 1))
			break;
	}
out:
	h->max_huge_pages = persistent_huge_pages(h);
	spin_unlock_irq(&hugetlb_lock);
	mutex_unlock(&h->resize_lock);

	NODEMASK_FREE(node_alloc_noretry);

	return 0;
}

static long demote_free_hugetlb_folios(struct hstate *src, struct hstate *dst,
				       struct list_head *src_list)
{
	long rc;
	struct folio *folio, *next;
	LIST_HEAD(dst_list);
	LIST_HEAD(ret_list);

	rc = hugetlb_vmemmap_restore_folios(src, src_list, &ret_list);
	list_splice_init(&ret_list, src_list);

	/*
	 * Taking target hstate mutex synchronizes with set_max_huge_pages.
	 * Without the mutex, pages added to target hstate could be marked
	 * as surplus.
	 *
	 * Note that we already hold src->resize_lock.  To prevent deadlock,
	 * use the convention of always taking larger size hstate mutex first.
	 */
	mutex_lock(&dst->resize_lock);

	list_for_each_entry_safe(folio, next, src_list, lru) {
		int i;

		if (folio_test_hugetlb_vmemmap_optimized(folio))
			continue;

		list_del(&folio->lru);

		split_page_owner(&folio->page, huge_page_order(src), huge_page_order(dst));
<<<<<<< HEAD
		pgalloc_tag_split(&folio->page, 1 <<  huge_page_order(src));
=======
		pgalloc_tag_split(folio, huge_page_order(src), huge_page_order(dst));
>>>>>>> 3f3c5e0f

		for (i = 0; i < pages_per_huge_page(src); i += pages_per_huge_page(dst)) {
			struct page *page = folio_page(folio, i);

			page->mapping = NULL;
			clear_compound_head(page);
			prep_compound_page(page, dst->order);

			init_new_hugetlb_folio(dst, page_folio(page));
			list_add(&page->lru, &dst_list);
		}
	}

	prep_and_add_allocated_folios(dst, &dst_list);

	mutex_unlock(&dst->resize_lock);

	return rc;
}

static long demote_pool_huge_page(struct hstate *src, nodemask_t *nodes_allowed,
				  unsigned long nr_to_demote)
	__must_hold(&hugetlb_lock)
{
	int nr_nodes, node;
	struct hstate *dst;
	long rc = 0;
	long nr_demoted = 0;

	lockdep_assert_held(&hugetlb_lock);

	/* We should never get here if no demote order */
	if (!src->demote_order) {
		pr_warn("HugeTLB: NULL demote order passed to demote_pool_huge_page.\n");
		return -EINVAL;		/* internal error */
	}
	dst = size_to_hstate(PAGE_SIZE << src->demote_order);

	for_each_node_mask_to_free(src, nr_nodes, node, nodes_allowed) {
		LIST_HEAD(list);
		struct folio *folio, *next;

		list_for_each_entry_safe(folio, next, &src->hugepage_freelists[node], lru) {
			if (folio_test_hwpoison(folio))
				continue;

			remove_hugetlb_folio(src, folio, false);
			list_add(&folio->lru, &list);

			if (++nr_demoted == nr_to_demote)
				break;
		}

		spin_unlock_irq(&hugetlb_lock);

		rc = demote_free_hugetlb_folios(src, dst, &list);

		spin_lock_irq(&hugetlb_lock);

		list_for_each_entry_safe(folio, next, &list, lru) {
			list_del(&folio->lru);
			add_hugetlb_folio(src, folio, false);

			nr_demoted--;
		}

		if (rc < 0 || nr_demoted == nr_to_demote)
			break;
	}

	/*
	 * Not absolutely necessary, but for consistency update max_huge_pages
	 * based on pool changes for the demoted page.
	 */
	src->max_huge_pages -= nr_demoted;
	dst->max_huge_pages += nr_demoted << (huge_page_order(src) - huge_page_order(dst));

	if (rc < 0)
		return rc;

	if (nr_demoted)
		return nr_demoted;
	/*
	 * Only way to get here is if all pages on free lists are poisoned.
	 * Return -EBUSY so that caller will not retry.
	 */
	return -EBUSY;
}

#define HSTATE_ATTR_RO(_name) \
	static struct kobj_attribute _name##_attr = __ATTR_RO(_name)

#define HSTATE_ATTR_WO(_name) \
	static struct kobj_attribute _name##_attr = __ATTR_WO(_name)

#define HSTATE_ATTR(_name) \
	static struct kobj_attribute _name##_attr = __ATTR_RW(_name)

static struct kobject *hugepages_kobj;
static struct kobject *hstate_kobjs[HUGE_MAX_HSTATE];

static struct hstate *kobj_to_node_hstate(struct kobject *kobj, int *nidp);

static struct hstate *kobj_to_hstate(struct kobject *kobj, int *nidp)
{
	int i;

	for (i = 0; i < HUGE_MAX_HSTATE; i++)
		if (hstate_kobjs[i] == kobj) {
			if (nidp)
				*nidp = NUMA_NO_NODE;
			return &hstates[i];
		}

	return kobj_to_node_hstate(kobj, nidp);
}

static ssize_t nr_hugepages_show_common(struct kobject *kobj,
					struct kobj_attribute *attr, char *buf)
{
	struct hstate *h;
	unsigned long nr_huge_pages;
	int nid;

	h = kobj_to_hstate(kobj, &nid);
	if (nid == NUMA_NO_NODE)
		nr_huge_pages = h->nr_huge_pages;
	else
		nr_huge_pages = h->nr_huge_pages_node[nid];

	return sysfs_emit(buf, "%lu\n", nr_huge_pages);
}

static ssize_t __nr_hugepages_store_common(bool obey_mempolicy,
					   struct hstate *h, int nid,
					   unsigned long count, size_t len)
{
	int err;
	nodemask_t nodes_allowed, *n_mask;

	if (hstate_is_gigantic(h) && !gigantic_page_runtime_supported())
		return -EINVAL;

	if (nid == NUMA_NO_NODE) {
		/*
		 * global hstate attribute
		 */
		if (!(obey_mempolicy &&
				init_nodemask_of_mempolicy(&nodes_allowed)))
			n_mask = &node_states[N_MEMORY];
		else
			n_mask = &nodes_allowed;
	} else {
		/*
		 * Node specific request.  count adjustment happens in
		 * set_max_huge_pages() after acquiring hugetlb_lock.
		 */
		init_nodemask_of_node(&nodes_allowed, nid);
		n_mask = &nodes_allowed;
	}

	err = set_max_huge_pages(h, count, nid, n_mask);

	return err ? err : len;
}

static ssize_t nr_hugepages_store_common(bool obey_mempolicy,
					 struct kobject *kobj, const char *buf,
					 size_t len)
{
	struct hstate *h;
	unsigned long count;
	int nid;
	int err;

	err = kstrtoul(buf, 10, &count);
	if (err)
		return err;

	h = kobj_to_hstate(kobj, &nid);
	return __nr_hugepages_store_common(obey_mempolicy, h, nid, count, len);
}

static ssize_t nr_hugepages_show(struct kobject *kobj,
				       struct kobj_attribute *attr, char *buf)
{
	return nr_hugepages_show_common(kobj, attr, buf);
}

static ssize_t nr_hugepages_store(struct kobject *kobj,
	       struct kobj_attribute *attr, const char *buf, size_t len)
{
	return nr_hugepages_store_common(false, kobj, buf, len);
}
HSTATE_ATTR(nr_hugepages);

#ifdef CONFIG_NUMA

/*
 * hstate attribute for optionally mempolicy-based constraint on persistent
 * huge page alloc/free.
 */
static ssize_t nr_hugepages_mempolicy_show(struct kobject *kobj,
					   struct kobj_attribute *attr,
					   char *buf)
{
	return nr_hugepages_show_common(kobj, attr, buf);
}

static ssize_t nr_hugepages_mempolicy_store(struct kobject *kobj,
	       struct kobj_attribute *attr, const char *buf, size_t len)
{
	return nr_hugepages_store_common(true, kobj, buf, len);
}
HSTATE_ATTR(nr_hugepages_mempolicy);
#endif


static ssize_t nr_overcommit_hugepages_show(struct kobject *kobj,
					struct kobj_attribute *attr, char *buf)
{
	struct hstate *h = kobj_to_hstate(kobj, NULL);
	return sysfs_emit(buf, "%lu\n", h->nr_overcommit_huge_pages);
}

static ssize_t nr_overcommit_hugepages_store(struct kobject *kobj,
		struct kobj_attribute *attr, const char *buf, size_t count)
{
	int err;
	unsigned long input;
	struct hstate *h = kobj_to_hstate(kobj, NULL);

	if (hstate_is_gigantic(h))
		return -EINVAL;

	err = kstrtoul(buf, 10, &input);
	if (err)
		return err;

	spin_lock_irq(&hugetlb_lock);
	h->nr_overcommit_huge_pages = input;
	spin_unlock_irq(&hugetlb_lock);

	return count;
}
HSTATE_ATTR(nr_overcommit_hugepages);

static ssize_t free_hugepages_show(struct kobject *kobj,
					struct kobj_attribute *attr, char *buf)
{
	struct hstate *h;
	unsigned long free_huge_pages;
	int nid;

	h = kobj_to_hstate(kobj, &nid);
	if (nid == NUMA_NO_NODE)
		free_huge_pages = h->free_huge_pages;
	else
		free_huge_pages = h->free_huge_pages_node[nid];

	return sysfs_emit(buf, "%lu\n", free_huge_pages);
}
HSTATE_ATTR_RO(free_hugepages);

static ssize_t resv_hugepages_show(struct kobject *kobj,
					struct kobj_attribute *attr, char *buf)
{
	struct hstate *h = kobj_to_hstate(kobj, NULL);
	return sysfs_emit(buf, "%lu\n", h->resv_huge_pages);
}
HSTATE_ATTR_RO(resv_hugepages);

static ssize_t surplus_hugepages_show(struct kobject *kobj,
					struct kobj_attribute *attr, char *buf)
{
	struct hstate *h;
	unsigned long surplus_huge_pages;
	int nid;

	h = kobj_to_hstate(kobj, &nid);
	if (nid == NUMA_NO_NODE)
		surplus_huge_pages = h->surplus_huge_pages;
	else
		surplus_huge_pages = h->surplus_huge_pages_node[nid];

	return sysfs_emit(buf, "%lu\n", surplus_huge_pages);
}
HSTATE_ATTR_RO(surplus_hugepages);

static ssize_t demote_store(struct kobject *kobj,
	       struct kobj_attribute *attr, const char *buf, size_t len)
{
	unsigned long nr_demote;
	unsigned long nr_available;
	nodemask_t nodes_allowed, *n_mask;
	struct hstate *h;
	int err;
	int nid;

	err = kstrtoul(buf, 10, &nr_demote);
	if (err)
		return err;
	h = kobj_to_hstate(kobj, &nid);

	if (nid != NUMA_NO_NODE) {
		init_nodemask_of_node(&nodes_allowed, nid);
		n_mask = &nodes_allowed;
	} else {
		n_mask = &node_states[N_MEMORY];
	}

	/* Synchronize with other sysfs operations modifying huge pages */
	mutex_lock(&h->resize_lock);
	spin_lock_irq(&hugetlb_lock);

	while (nr_demote) {
		long rc;

		/*
		 * Check for available pages to demote each time thorough the
		 * loop as demote_pool_huge_page will drop hugetlb_lock.
		 */
		if (nid != NUMA_NO_NODE)
			nr_available = h->free_huge_pages_node[nid];
		else
			nr_available = h->free_huge_pages;
		nr_available -= h->resv_huge_pages;
		if (!nr_available)
			break;

		rc = demote_pool_huge_page(h, n_mask, nr_demote);
		if (rc < 0) {
			err = rc;
			break;
		}

		nr_demote -= rc;
	}

	spin_unlock_irq(&hugetlb_lock);
	mutex_unlock(&h->resize_lock);

	if (err)
		return err;
	return len;
}
HSTATE_ATTR_WO(demote);

static ssize_t demote_size_show(struct kobject *kobj,
					struct kobj_attribute *attr, char *buf)
{
	struct hstate *h = kobj_to_hstate(kobj, NULL);
	unsigned long demote_size = (PAGE_SIZE << h->demote_order) / SZ_1K;

	return sysfs_emit(buf, "%lukB\n", demote_size);
}

static ssize_t demote_size_store(struct kobject *kobj,
					struct kobj_attribute *attr,
					const char *buf, size_t count)
{
	struct hstate *h, *demote_hstate;
	unsigned long demote_size;
	unsigned int demote_order;

	demote_size = (unsigned long)memparse(buf, NULL);

	demote_hstate = size_to_hstate(demote_size);
	if (!demote_hstate)
		return -EINVAL;
	demote_order = demote_hstate->order;
	if (demote_order < HUGETLB_PAGE_ORDER)
		return -EINVAL;

	/* demote order must be smaller than hstate order */
	h = kobj_to_hstate(kobj, NULL);
	if (demote_order >= h->order)
		return -EINVAL;

	/* resize_lock synchronizes access to demote size and writes */
	mutex_lock(&h->resize_lock);
	h->demote_order = demote_order;
	mutex_unlock(&h->resize_lock);

	return count;
}
HSTATE_ATTR(demote_size);

static struct attribute *hstate_attrs[] = {
	&nr_hugepages_attr.attr,
	&nr_overcommit_hugepages_attr.attr,
	&free_hugepages_attr.attr,
	&resv_hugepages_attr.attr,
	&surplus_hugepages_attr.attr,
#ifdef CONFIG_NUMA
	&nr_hugepages_mempolicy_attr.attr,
#endif
	NULL,
};

static const struct attribute_group hstate_attr_group = {
	.attrs = hstate_attrs,
};

static struct attribute *hstate_demote_attrs[] = {
	&demote_size_attr.attr,
	&demote_attr.attr,
	NULL,
};

static const struct attribute_group hstate_demote_attr_group = {
	.attrs = hstate_demote_attrs,
};

static int hugetlb_sysfs_add_hstate(struct hstate *h, struct kobject *parent,
				    struct kobject **hstate_kobjs,
				    const struct attribute_group *hstate_attr_group)
{
	int retval;
	int hi = hstate_index(h);

	hstate_kobjs[hi] = kobject_create_and_add(h->name, parent);
	if (!hstate_kobjs[hi])
		return -ENOMEM;

	retval = sysfs_create_group(hstate_kobjs[hi], hstate_attr_group);
	if (retval) {
		kobject_put(hstate_kobjs[hi]);
		hstate_kobjs[hi] = NULL;
		return retval;
	}

	if (h->demote_order) {
		retval = sysfs_create_group(hstate_kobjs[hi],
					    &hstate_demote_attr_group);
		if (retval) {
			pr_warn("HugeTLB unable to create demote interfaces for %s\n", h->name);
			sysfs_remove_group(hstate_kobjs[hi], hstate_attr_group);
			kobject_put(hstate_kobjs[hi]);
			hstate_kobjs[hi] = NULL;
			return retval;
		}
	}

	return 0;
}

#ifdef CONFIG_NUMA
static bool hugetlb_sysfs_initialized __ro_after_init;

/*
 * node_hstate/s - associate per node hstate attributes, via their kobjects,
 * with node devices in node_devices[] using a parallel array.  The array
 * index of a node device or _hstate == node id.
 * This is here to avoid any static dependency of the node device driver, in
 * the base kernel, on the hugetlb module.
 */
struct node_hstate {
	struct kobject		*hugepages_kobj;
	struct kobject		*hstate_kobjs[HUGE_MAX_HSTATE];
};
static struct node_hstate node_hstates[MAX_NUMNODES];

/*
 * A subset of global hstate attributes for node devices
 */
static struct attribute *per_node_hstate_attrs[] = {
	&nr_hugepages_attr.attr,
	&free_hugepages_attr.attr,
	&surplus_hugepages_attr.attr,
	NULL,
};

static const struct attribute_group per_node_hstate_attr_group = {
	.attrs = per_node_hstate_attrs,
};

/*
 * kobj_to_node_hstate - lookup global hstate for node device hstate attr kobj.
 * Returns node id via non-NULL nidp.
 */
static struct hstate *kobj_to_node_hstate(struct kobject *kobj, int *nidp)
{
	int nid;

	for (nid = 0; nid < nr_node_ids; nid++) {
		struct node_hstate *nhs = &node_hstates[nid];
		int i;
		for (i = 0; i < HUGE_MAX_HSTATE; i++)
			if (nhs->hstate_kobjs[i] == kobj) {
				if (nidp)
					*nidp = nid;
				return &hstates[i];
			}
	}

	BUG();
	return NULL;
}

/*
 * Unregister hstate attributes from a single node device.
 * No-op if no hstate attributes attached.
 */
void hugetlb_unregister_node(struct node *node)
{
	struct hstate *h;
	struct node_hstate *nhs = &node_hstates[node->dev.id];

	if (!nhs->hugepages_kobj)
		return;		/* no hstate attributes */

	for_each_hstate(h) {
		int idx = hstate_index(h);
		struct kobject *hstate_kobj = nhs->hstate_kobjs[idx];

		if (!hstate_kobj)
			continue;
		if (h->demote_order)
			sysfs_remove_group(hstate_kobj, &hstate_demote_attr_group);
		sysfs_remove_group(hstate_kobj, &per_node_hstate_attr_group);
		kobject_put(hstate_kobj);
		nhs->hstate_kobjs[idx] = NULL;
	}

	kobject_put(nhs->hugepages_kobj);
	nhs->hugepages_kobj = NULL;
}


/*
 * Register hstate attributes for a single node device.
 * No-op if attributes already registered.
 */
void hugetlb_register_node(struct node *node)
{
	struct hstate *h;
	struct node_hstate *nhs = &node_hstates[node->dev.id];
	int err;

	if (!hugetlb_sysfs_initialized)
		return;

	if (nhs->hugepages_kobj)
		return;		/* already allocated */

	nhs->hugepages_kobj = kobject_create_and_add("hugepages",
							&node->dev.kobj);
	if (!nhs->hugepages_kobj)
		return;

	for_each_hstate(h) {
		err = hugetlb_sysfs_add_hstate(h, nhs->hugepages_kobj,
						nhs->hstate_kobjs,
						&per_node_hstate_attr_group);
		if (err) {
			pr_err("HugeTLB: Unable to add hstate %s for node %d\n",
				h->name, node->dev.id);
			hugetlb_unregister_node(node);
			break;
		}
	}
}

/*
 * hugetlb init time:  register hstate attributes for all registered node
 * devices of nodes that have memory.  All on-line nodes should have
 * registered their associated device by this time.
 */
static void __init hugetlb_register_all_nodes(void)
{
	int nid;

	for_each_online_node(nid)
		hugetlb_register_node(node_devices[nid]);
}
#else	/* !CONFIG_NUMA */

static struct hstate *kobj_to_node_hstate(struct kobject *kobj, int *nidp)
{
	BUG();
	if (nidp)
		*nidp = -1;
	return NULL;
}

static void hugetlb_register_all_nodes(void) { }

#endif

#ifdef CONFIG_CMA
static void __init hugetlb_cma_check(void);
#else
static inline __init void hugetlb_cma_check(void)
{
}
#endif

static void __init hugetlb_sysfs_init(void)
{
	struct hstate *h;
	int err;

	hugepages_kobj = kobject_create_and_add("hugepages", mm_kobj);
	if (!hugepages_kobj)
		return;

	for_each_hstate(h) {
		err = hugetlb_sysfs_add_hstate(h, hugepages_kobj,
					 hstate_kobjs, &hstate_attr_group);
		if (err)
			pr_err("HugeTLB: Unable to add hstate %s", h->name);
	}

#ifdef CONFIG_NUMA
	hugetlb_sysfs_initialized = true;
#endif
	hugetlb_register_all_nodes();
}

#ifdef CONFIG_SYSCTL
static void hugetlb_sysctl_init(void);
#else
static inline void hugetlb_sysctl_init(void) { }
#endif

static int __init hugetlb_init(void)
{
	int i;

	BUILD_BUG_ON(sizeof_field(struct page, private) * BITS_PER_BYTE <
			__NR_HPAGEFLAGS);

	if (!hugepages_supported()) {
		if (hugetlb_max_hstate || default_hstate_max_huge_pages)
			pr_warn("HugeTLB: huge pages not supported, ignoring associated command-line parameters\n");
		return 0;
	}

	/*
	 * Make sure HPAGE_SIZE (HUGETLB_PAGE_ORDER) hstate exists.  Some
	 * architectures depend on setup being done here.
	 */
	hugetlb_add_hstate(HUGETLB_PAGE_ORDER);
	if (!parsed_default_hugepagesz) {
		/*
		 * If we did not parse a default huge page size, set
		 * default_hstate_idx to HPAGE_SIZE hstate. And, if the
		 * number of huge pages for this default size was implicitly
		 * specified, set that here as well.
		 * Note that the implicit setting will overwrite an explicit
		 * setting.  A warning will be printed in this case.
		 */
		default_hstate_idx = hstate_index(size_to_hstate(HPAGE_SIZE));
		if (default_hstate_max_huge_pages) {
			if (default_hstate.max_huge_pages) {
				char buf[32];

				string_get_size(huge_page_size(&default_hstate),
					1, STRING_UNITS_2, buf, 32);
				pr_warn("HugeTLB: Ignoring hugepages=%lu associated with %s page size\n",
					default_hstate.max_huge_pages, buf);
				pr_warn("HugeTLB: Using hugepages=%lu for number of default huge pages\n",
					default_hstate_max_huge_pages);
			}
			default_hstate.max_huge_pages =
				default_hstate_max_huge_pages;

			for_each_online_node(i)
				default_hstate.max_huge_pages_node[i] =
					default_hugepages_in_node[i];
		}
	}

	hugetlb_cma_check();
	hugetlb_init_hstates();
	gather_bootmem_prealloc();
	report_hugepages();

	hugetlb_sysfs_init();
	hugetlb_cgroup_file_init();
	hugetlb_sysctl_init();

#ifdef CONFIG_SMP
	num_fault_mutexes = roundup_pow_of_two(8 * num_possible_cpus());
#else
	num_fault_mutexes = 1;
#endif
	hugetlb_fault_mutex_table =
		kmalloc_array(num_fault_mutexes, sizeof(struct mutex),
			      GFP_KERNEL);
	BUG_ON(!hugetlb_fault_mutex_table);

	for (i = 0; i < num_fault_mutexes; i++)
		mutex_init(&hugetlb_fault_mutex_table[i]);
	return 0;
}
subsys_initcall(hugetlb_init);

/* Overwritten by architectures with more huge page sizes */
bool __init __attribute((weak)) arch_hugetlb_valid_size(unsigned long size)
{
	return size == HPAGE_SIZE;
}

void __init hugetlb_add_hstate(unsigned int order)
{
	struct hstate *h;
	unsigned long i;

	if (size_to_hstate(PAGE_SIZE << order)) {
		return;
	}
	BUG_ON(hugetlb_max_hstate >= HUGE_MAX_HSTATE);
	BUG_ON(order < order_base_2(__NR_USED_SUBPAGE));
	h = &hstates[hugetlb_max_hstate++];
	__mutex_init(&h->resize_lock, "resize mutex", &h->resize_key);
	h->order = order;
	h->mask = ~(huge_page_size(h) - 1);
	for (i = 0; i < MAX_NUMNODES; ++i)
		INIT_LIST_HEAD(&h->hugepage_freelists[i]);
	INIT_LIST_HEAD(&h->hugepage_activelist);
	h->next_nid_to_alloc = first_memory_node;
	h->next_nid_to_free = first_memory_node;
	snprintf(h->name, HSTATE_NAME_LEN, "hugepages-%lukB",
					huge_page_size(h)/SZ_1K);

	parsed_hstate = h;
}

bool __init __weak hugetlb_node_alloc_supported(void)
{
	return true;
}

static void __init hugepages_clear_pages_in_node(void)
{
	if (!hugetlb_max_hstate) {
		default_hstate_max_huge_pages = 0;
		memset(default_hugepages_in_node, 0,
			sizeof(default_hugepages_in_node));
	} else {
		parsed_hstate->max_huge_pages = 0;
		memset(parsed_hstate->max_huge_pages_node, 0,
			sizeof(parsed_hstate->max_huge_pages_node));
	}
}

/*
 * hugepages command line processing
 * hugepages normally follows a valid hugepagsz or default_hugepagsz
 * specification.  If not, ignore the hugepages value.  hugepages can also
 * be the first huge page command line  option in which case it implicitly
 * specifies the number of huge pages for the default size.
 */
static int __init hugepages_setup(char *s)
{
	unsigned long *mhp;
	static unsigned long *last_mhp;
	int node = NUMA_NO_NODE;
	int count;
	unsigned long tmp;
	char *p = s;

	if (!parsed_valid_hugepagesz) {
		pr_warn("HugeTLB: hugepages=%s does not follow a valid hugepagesz, ignoring\n", s);
		parsed_valid_hugepagesz = true;
		return 1;
	}

	/*
	 * !hugetlb_max_hstate means we haven't parsed a hugepagesz= parameter
	 * yet, so this hugepages= parameter goes to the "default hstate".
	 * Otherwise, it goes with the previously parsed hugepagesz or
	 * default_hugepagesz.
	 */
	else if (!hugetlb_max_hstate)
		mhp = &default_hstate_max_huge_pages;
	else
		mhp = &parsed_hstate->max_huge_pages;

	if (mhp == last_mhp) {
		pr_warn("HugeTLB: hugepages= specified twice without interleaving hugepagesz=, ignoring hugepages=%s\n", s);
		return 1;
	}

	while (*p) {
		count = 0;
		if (sscanf(p, "%lu%n", &tmp, &count) != 1)
			goto invalid;
		/* Parameter is node format */
		if (p[count] == ':') {
			if (!hugetlb_node_alloc_supported()) {
				pr_warn("HugeTLB: architecture can't support node specific alloc, ignoring!\n");
				return 1;
			}
			if (tmp >= MAX_NUMNODES || !node_online(tmp))
				goto invalid;
			node = array_index_nospec(tmp, MAX_NUMNODES);
			p += count + 1;
			/* Parse hugepages */
			if (sscanf(p, "%lu%n", &tmp, &count) != 1)
				goto invalid;
			if (!hugetlb_max_hstate)
				default_hugepages_in_node[node] = tmp;
			else
				parsed_hstate->max_huge_pages_node[node] = tmp;
			*mhp += tmp;
			/* Go to parse next node*/
			if (p[count] == ',')
				p += count + 1;
			else
				break;
		} else {
			if (p != s)
				goto invalid;
			*mhp = tmp;
			break;
		}
	}

	/*
	 * Global state is always initialized later in hugetlb_init.
	 * But we need to allocate gigantic hstates here early to still
	 * use the bootmem allocator.
	 */
	if (hugetlb_max_hstate && hstate_is_gigantic(parsed_hstate))
		hugetlb_hstate_alloc_pages(parsed_hstate);

	last_mhp = mhp;

	return 1;

invalid:
	pr_warn("HugeTLB: Invalid hugepages parameter %s\n", p);
	hugepages_clear_pages_in_node();
	return 1;
}
__setup("hugepages=", hugepages_setup);

/*
 * hugepagesz command line processing
 * A specific huge page size can only be specified once with hugepagesz.
 * hugepagesz is followed by hugepages on the command line.  The global
 * variable 'parsed_valid_hugepagesz' is used to determine if prior
 * hugepagesz argument was valid.
 */
static int __init hugepagesz_setup(char *s)
{
	unsigned long size;
	struct hstate *h;

	parsed_valid_hugepagesz = false;
	size = (unsigned long)memparse(s, NULL);

	if (!arch_hugetlb_valid_size(size)) {
		pr_err("HugeTLB: unsupported hugepagesz=%s\n", s);
		return 1;
	}

	h = size_to_hstate(size);
	if (h) {
		/*
		 * hstate for this size already exists.  This is normally
		 * an error, but is allowed if the existing hstate is the
		 * default hstate.  More specifically, it is only allowed if
		 * the number of huge pages for the default hstate was not
		 * previously specified.
		 */
		if (!parsed_default_hugepagesz ||  h != &default_hstate ||
		    default_hstate.max_huge_pages) {
			pr_warn("HugeTLB: hugepagesz=%s specified twice, ignoring\n", s);
			return 1;
		}

		/*
		 * No need to call hugetlb_add_hstate() as hstate already
		 * exists.  But, do set parsed_hstate so that a following
		 * hugepages= parameter will be applied to this hstate.
		 */
		parsed_hstate = h;
		parsed_valid_hugepagesz = true;
		return 1;
	}

	hugetlb_add_hstate(ilog2(size) - PAGE_SHIFT);
	parsed_valid_hugepagesz = true;
	return 1;
}
__setup("hugepagesz=", hugepagesz_setup);

/*
 * default_hugepagesz command line input
 * Only one instance of default_hugepagesz allowed on command line.
 */
static int __init default_hugepagesz_setup(char *s)
{
	unsigned long size;
	int i;

	parsed_valid_hugepagesz = false;
	if (parsed_default_hugepagesz) {
		pr_err("HugeTLB: default_hugepagesz previously specified, ignoring %s\n", s);
		return 1;
	}

	size = (unsigned long)memparse(s, NULL);

	if (!arch_hugetlb_valid_size(size)) {
		pr_err("HugeTLB: unsupported default_hugepagesz=%s\n", s);
		return 1;
	}

	hugetlb_add_hstate(ilog2(size) - PAGE_SHIFT);
	parsed_valid_hugepagesz = true;
	parsed_default_hugepagesz = true;
	default_hstate_idx = hstate_index(size_to_hstate(size));

	/*
	 * The number of default huge pages (for this size) could have been
	 * specified as the first hugetlb parameter: hugepages=X.  If so,
	 * then default_hstate_max_huge_pages is set.  If the default huge
	 * page size is gigantic (> MAX_PAGE_ORDER), then the pages must be
	 * allocated here from bootmem allocator.
	 */
	if (default_hstate_max_huge_pages) {
		default_hstate.max_huge_pages = default_hstate_max_huge_pages;
		for_each_online_node(i)
			default_hstate.max_huge_pages_node[i] =
				default_hugepages_in_node[i];
		if (hstate_is_gigantic(&default_hstate))
			hugetlb_hstate_alloc_pages(&default_hstate);
		default_hstate_max_huge_pages = 0;
	}

	return 1;
}
__setup("default_hugepagesz=", default_hugepagesz_setup);

static unsigned int allowed_mems_nr(struct hstate *h)
{
	int node;
	unsigned int nr = 0;
	nodemask_t *mbind_nodemask;
	unsigned int *array = h->free_huge_pages_node;
	gfp_t gfp_mask = htlb_alloc_mask(h);

	mbind_nodemask = policy_mbind_nodemask(gfp_mask);
	for_each_node_mask(node, cpuset_current_mems_allowed) {
		if (!mbind_nodemask || node_isset(node, *mbind_nodemask))
			nr += array[node];
	}

	return nr;
}

#ifdef CONFIG_SYSCTL
static int proc_hugetlb_doulongvec_minmax(const struct ctl_table *table, int write,
					  void *buffer, size_t *length,
					  loff_t *ppos, unsigned long *out)
{
	struct ctl_table dup_table;

	/*
	 * In order to avoid races with __do_proc_doulongvec_minmax(), we
	 * can duplicate the @table and alter the duplicate of it.
	 */
	dup_table = *table;
	dup_table.data = out;

	return proc_doulongvec_minmax(&dup_table, write, buffer, length, ppos);
}

static int hugetlb_sysctl_handler_common(bool obey_mempolicy,
			 const struct ctl_table *table, int write,
			 void *buffer, size_t *length, loff_t *ppos)
{
	struct hstate *h = &default_hstate;
	unsigned long tmp = h->max_huge_pages;
	int ret;

	if (!hugepages_supported())
		return -EOPNOTSUPP;

	ret = proc_hugetlb_doulongvec_minmax(table, write, buffer, length, ppos,
					     &tmp);
	if (ret)
		goto out;

	if (write)
		ret = __nr_hugepages_store_common(obey_mempolicy, h,
						  NUMA_NO_NODE, tmp, *length);
out:
	return ret;
}

static int hugetlb_sysctl_handler(const struct ctl_table *table, int write,
			  void *buffer, size_t *length, loff_t *ppos)
{

	return hugetlb_sysctl_handler_common(false, table, write,
							buffer, length, ppos);
}

#ifdef CONFIG_NUMA
static int hugetlb_mempolicy_sysctl_handler(const struct ctl_table *table, int write,
			  void *buffer, size_t *length, loff_t *ppos)
{
	return hugetlb_sysctl_handler_common(true, table, write,
							buffer, length, ppos);
}
#endif /* CONFIG_NUMA */

static int hugetlb_overcommit_handler(const struct ctl_table *table, int write,
		void *buffer, size_t *length, loff_t *ppos)
{
	struct hstate *h = &default_hstate;
	unsigned long tmp;
	int ret;

	if (!hugepages_supported())
		return -EOPNOTSUPP;

	tmp = h->nr_overcommit_huge_pages;

	if (write && hstate_is_gigantic(h))
		return -EINVAL;

	ret = proc_hugetlb_doulongvec_minmax(table, write, buffer, length, ppos,
					     &tmp);
	if (ret)
		goto out;

	if (write) {
		spin_lock_irq(&hugetlb_lock);
		h->nr_overcommit_huge_pages = tmp;
		spin_unlock_irq(&hugetlb_lock);
	}
out:
	return ret;
}

static struct ctl_table hugetlb_table[] = {
	{
		.procname	= "nr_hugepages",
		.data		= NULL,
		.maxlen		= sizeof(unsigned long),
		.mode		= 0644,
		.proc_handler	= hugetlb_sysctl_handler,
	},
#ifdef CONFIG_NUMA
	{
		.procname       = "nr_hugepages_mempolicy",
		.data           = NULL,
		.maxlen         = sizeof(unsigned long),
		.mode           = 0644,
		.proc_handler   = &hugetlb_mempolicy_sysctl_handler,
	},
#endif
	{
		.procname	= "hugetlb_shm_group",
		.data		= &sysctl_hugetlb_shm_group,
		.maxlen		= sizeof(gid_t),
		.mode		= 0644,
		.proc_handler	= proc_dointvec,
	},
	{
		.procname	= "nr_overcommit_hugepages",
		.data		= NULL,
		.maxlen		= sizeof(unsigned long),
		.mode		= 0644,
		.proc_handler	= hugetlb_overcommit_handler,
	},
};

static void hugetlb_sysctl_init(void)
{
	register_sysctl_init("vm", hugetlb_table);
}
#endif /* CONFIG_SYSCTL */

void hugetlb_report_meminfo(struct seq_file *m)
{
	struct hstate *h;
	unsigned long total = 0;

	if (!hugepages_supported())
		return;

	for_each_hstate(h) {
		unsigned long count = h->nr_huge_pages;

		total += huge_page_size(h) * count;

		if (h == &default_hstate)
			seq_printf(m,
				   "HugePages_Total:   %5lu\n"
				   "HugePages_Free:    %5lu\n"
				   "HugePages_Rsvd:    %5lu\n"
				   "HugePages_Surp:    %5lu\n"
				   "Hugepagesize:   %8lu kB\n",
				   count,
				   h->free_huge_pages,
				   h->resv_huge_pages,
				   h->surplus_huge_pages,
				   huge_page_size(h) / SZ_1K);
	}

	seq_printf(m, "Hugetlb:        %8lu kB\n", total / SZ_1K);
}

int hugetlb_report_node_meminfo(char *buf, int len, int nid)
{
	struct hstate *h = &default_hstate;

	if (!hugepages_supported())
		return 0;

	return sysfs_emit_at(buf, len,
			     "Node %d HugePages_Total: %5u\n"
			     "Node %d HugePages_Free:  %5u\n"
			     "Node %d HugePages_Surp:  %5u\n",
			     nid, h->nr_huge_pages_node[nid],
			     nid, h->free_huge_pages_node[nid],
			     nid, h->surplus_huge_pages_node[nid]);
}

void hugetlb_show_meminfo_node(int nid)
{
	struct hstate *h;

	if (!hugepages_supported())
		return;

	for_each_hstate(h)
		printk("Node %d hugepages_total=%u hugepages_free=%u hugepages_surp=%u hugepages_size=%lukB\n",
			nid,
			h->nr_huge_pages_node[nid],
			h->free_huge_pages_node[nid],
			h->surplus_huge_pages_node[nid],
			huge_page_size(h) / SZ_1K);
}

void hugetlb_report_usage(struct seq_file *m, struct mm_struct *mm)
{
	seq_printf(m, "HugetlbPages:\t%8lu kB\n",
		   K(atomic_long_read(&mm->hugetlb_usage)));
}

/* Return the number pages of memory we physically have, in PAGE_SIZE units. */
unsigned long hugetlb_total_pages(void)
{
	struct hstate *h;
	unsigned long nr_total_pages = 0;

	for_each_hstate(h)
		nr_total_pages += h->nr_huge_pages * pages_per_huge_page(h);
	return nr_total_pages;
}

static int hugetlb_acct_memory(struct hstate *h, long delta)
{
	int ret = -ENOMEM;

	if (!delta)
		return 0;

	spin_lock_irq(&hugetlb_lock);
	/*
	 * When cpuset is configured, it breaks the strict hugetlb page
	 * reservation as the accounting is done on a global variable. Such
	 * reservation is completely rubbish in the presence of cpuset because
	 * the reservation is not checked against page availability for the
	 * current cpuset. Application can still potentially OOM'ed by kernel
	 * with lack of free htlb page in cpuset that the task is in.
	 * Attempt to enforce strict accounting with cpuset is almost
	 * impossible (or too ugly) because cpuset is too fluid that
	 * task or memory node can be dynamically moved between cpusets.
	 *
	 * The change of semantics for shared hugetlb mapping with cpuset is
	 * undesirable. However, in order to preserve some of the semantics,
	 * we fall back to check against current free page availability as
	 * a best attempt and hopefully to minimize the impact of changing
	 * semantics that cpuset has.
	 *
	 * Apart from cpuset, we also have memory policy mechanism that
	 * also determines from which node the kernel will allocate memory
	 * in a NUMA system. So similar to cpuset, we also should consider
	 * the memory policy of the current task. Similar to the description
	 * above.
	 */
	if (delta > 0) {
		if (gather_surplus_pages(h, delta) < 0)
			goto out;

		if (delta > allowed_mems_nr(h)) {
			return_unused_surplus_pages(h, delta);
			goto out;
		}
	}

	ret = 0;
	if (delta < 0)
		return_unused_surplus_pages(h, (unsigned long) -delta);

out:
	spin_unlock_irq(&hugetlb_lock);
	return ret;
}

static void hugetlb_vm_op_open(struct vm_area_struct *vma)
{
	struct resv_map *resv = vma_resv_map(vma);

	/*
	 * HPAGE_RESV_OWNER indicates a private mapping.
	 * This new VMA should share its siblings reservation map if present.
	 * The VMA will only ever have a valid reservation map pointer where
	 * it is being copied for another still existing VMA.  As that VMA
	 * has a reference to the reservation map it cannot disappear until
	 * after this open call completes.  It is therefore safe to take a
	 * new reference here without additional locking.
	 */
	if (resv && is_vma_resv_set(vma, HPAGE_RESV_OWNER)) {
		resv_map_dup_hugetlb_cgroup_uncharge_info(resv);
		kref_get(&resv->refs);
	}

	/*
	 * vma_lock structure for sharable mappings is vma specific.
	 * Clear old pointer (if copied via vm_area_dup) and allocate
	 * new structure.  Before clearing, make sure vma_lock is not
	 * for this vma.
	 */
	if (vma->vm_flags & VM_MAYSHARE) {
		struct hugetlb_vma_lock *vma_lock = vma->vm_private_data;

		if (vma_lock) {
			if (vma_lock->vma != vma) {
				vma->vm_private_data = NULL;
				hugetlb_vma_lock_alloc(vma);
			} else
				pr_warn("HugeTLB: vma_lock already exists in %s.\n", __func__);
		} else
			hugetlb_vma_lock_alloc(vma);
	}
}

static void hugetlb_vm_op_close(struct vm_area_struct *vma)
{
	struct hstate *h = hstate_vma(vma);
	struct resv_map *resv;
	struct hugepage_subpool *spool = subpool_vma(vma);
	unsigned long reserve, start, end;
	long gbl_reserve;

	hugetlb_vma_lock_free(vma);

	resv = vma_resv_map(vma);
	if (!resv || !is_vma_resv_set(vma, HPAGE_RESV_OWNER))
		return;

	start = vma_hugecache_offset(h, vma, vma->vm_start);
	end = vma_hugecache_offset(h, vma, vma->vm_end);

	reserve = (end - start) - region_count(resv, start, end);
	hugetlb_cgroup_uncharge_counter(resv, start, end);
	if (reserve) {
		/*
		 * Decrement reserve counts.  The global reserve count may be
		 * adjusted if the subpool has a minimum size.
		 */
		gbl_reserve = hugepage_subpool_put_pages(spool, reserve);
		hugetlb_acct_memory(h, -gbl_reserve);
	}

	kref_put(&resv->refs, resv_map_release);
}

static int hugetlb_vm_op_split(struct vm_area_struct *vma, unsigned long addr)
{
	if (addr & ~(huge_page_mask(hstate_vma(vma))))
		return -EINVAL;

	/*
	 * PMD sharing is only possible for PUD_SIZE-aligned address ranges
	 * in HugeTLB VMAs. If we will lose PUD_SIZE alignment due to this
	 * split, unshare PMDs in the PUD_SIZE interval surrounding addr now.
	 */
	if (addr & ~PUD_MASK) {
		/*
		 * hugetlb_vm_op_split is called right before we attempt to
		 * split the VMA. We will need to unshare PMDs in the old and
		 * new VMAs, so let's unshare before we split.
		 */
		unsigned long floor = addr & PUD_MASK;
		unsigned long ceil = floor + PUD_SIZE;

		if (floor >= vma->vm_start && ceil <= vma->vm_end)
			hugetlb_unshare_pmds(vma, floor, ceil);
	}

	return 0;
}

static unsigned long hugetlb_vm_op_pagesize(struct vm_area_struct *vma)
{
	return huge_page_size(hstate_vma(vma));
}

/*
 * We cannot handle pagefaults against hugetlb pages at all.  They cause
 * handle_mm_fault() to try to instantiate regular-sized pages in the
 * hugepage VMA.  do_page_fault() is supposed to trap this, so BUG is we get
 * this far.
 */
static vm_fault_t hugetlb_vm_op_fault(struct vm_fault *vmf)
{
	BUG();
	return 0;
}

/*
 * When a new function is introduced to vm_operations_struct and added
 * to hugetlb_vm_ops, please consider adding the function to shm_vm_ops.
 * This is because under System V memory model, mappings created via
 * shmget/shmat with "huge page" specified are backed by hugetlbfs files,
 * their original vm_ops are overwritten with shm_vm_ops.
 */
const struct vm_operations_struct hugetlb_vm_ops = {
	.fault = hugetlb_vm_op_fault,
	.open = hugetlb_vm_op_open,
	.close = hugetlb_vm_op_close,
	.may_split = hugetlb_vm_op_split,
	.pagesize = hugetlb_vm_op_pagesize,
};

static pte_t make_huge_pte(struct vm_area_struct *vma, struct page *page,
				int writable)
{
	pte_t entry;
	unsigned int shift = huge_page_shift(hstate_vma(vma));

	if (writable) {
		entry = huge_pte_mkwrite(huge_pte_mkdirty(mk_huge_pte(page,
					 vma->vm_page_prot)));
	} else {
		entry = huge_pte_wrprotect(mk_huge_pte(page,
					   vma->vm_page_prot));
	}
	entry = pte_mkyoung(entry);
	entry = arch_make_huge_pte(entry, shift, vma->vm_flags);

	return entry;
}

static void set_huge_ptep_writable(struct vm_area_struct *vma,
				   unsigned long address, pte_t *ptep)
{
	pte_t entry;

	entry = huge_pte_mkwrite(huge_pte_mkdirty(huge_ptep_get(vma->vm_mm, address, ptep)));
	if (huge_ptep_set_access_flags(vma, address, ptep, entry, 1))
		update_mmu_cache(vma, address, ptep);
}

bool is_hugetlb_entry_migration(pte_t pte)
{
	swp_entry_t swp;

	if (huge_pte_none(pte) || pte_present(pte))
		return false;
	swp = pte_to_swp_entry(pte);
	if (is_migration_entry(swp))
		return true;
	else
		return false;
}

bool is_hugetlb_entry_hwpoisoned(pte_t pte)
{
	swp_entry_t swp;

	if (huge_pte_none(pte) || pte_present(pte))
		return false;
	swp = pte_to_swp_entry(pte);
	if (is_hwpoison_entry(swp))
		return true;
	else
		return false;
}

static void
hugetlb_install_folio(struct vm_area_struct *vma, pte_t *ptep, unsigned long addr,
		      struct folio *new_folio, pte_t old, unsigned long sz)
{
	pte_t newpte = make_huge_pte(vma, &new_folio->page, 1);

	__folio_mark_uptodate(new_folio);
	hugetlb_add_new_anon_rmap(new_folio, vma, addr);
	if (userfaultfd_wp(vma) && huge_pte_uffd_wp(old))
		newpte = huge_pte_mkuffd_wp(newpte);
	set_huge_pte_at(vma->vm_mm, addr, ptep, newpte, sz);
	hugetlb_count_add(pages_per_huge_page(hstate_vma(vma)), vma->vm_mm);
	folio_set_hugetlb_migratable(new_folio);
}

int copy_hugetlb_page_range(struct mm_struct *dst, struct mm_struct *src,
			    struct vm_area_struct *dst_vma,
			    struct vm_area_struct *src_vma)
{
	pte_t *src_pte, *dst_pte, entry;
	struct folio *pte_folio;
	unsigned long addr;
	bool cow = is_cow_mapping(src_vma->vm_flags);
	struct hstate *h = hstate_vma(src_vma);
	unsigned long sz = huge_page_size(h);
	unsigned long npages = pages_per_huge_page(h);
	struct mmu_notifier_range range;
	unsigned long last_addr_mask;
	int ret = 0;

	if (cow) {
		mmu_notifier_range_init(&range, MMU_NOTIFY_CLEAR, 0, src,
					src_vma->vm_start,
					src_vma->vm_end);
		mmu_notifier_invalidate_range_start(&range);
		vma_assert_write_locked(src_vma);
		raw_write_seqcount_begin(&src->write_protect_seq);
	} else {
		/*
		 * For shared mappings the vma lock must be held before
		 * calling hugetlb_walk() in the src vma. Otherwise, the
		 * returned ptep could go away if part of a shared pmd and
		 * another thread calls huge_pmd_unshare.
		 */
		hugetlb_vma_lock_read(src_vma);
	}

	last_addr_mask = hugetlb_mask_last_page(h);
	for (addr = src_vma->vm_start; addr < src_vma->vm_end; addr += sz) {
		spinlock_t *src_ptl, *dst_ptl;
		src_pte = hugetlb_walk(src_vma, addr, sz);
		if (!src_pte) {
			addr |= last_addr_mask;
			continue;
		}
		dst_pte = huge_pte_alloc(dst, dst_vma, addr, sz);
		if (!dst_pte) {
			ret = -ENOMEM;
			break;
		}

		/*
		 * If the pagetables are shared don't copy or take references.
		 *
		 * dst_pte == src_pte is the common case of src/dest sharing.
		 * However, src could have 'unshared' and dst shares with
		 * another vma. So page_count of ptep page is checked instead
		 * to reliably determine whether pte is shared.
		 */
		if (page_count(virt_to_page(dst_pte)) > 1) {
			addr |= last_addr_mask;
			continue;
		}

		dst_ptl = huge_pte_lock(h, dst, dst_pte);
		src_ptl = huge_pte_lockptr(h, src, src_pte);
		spin_lock_nested(src_ptl, SINGLE_DEPTH_NESTING);
		entry = huge_ptep_get(src_vma->vm_mm, addr, src_pte);
again:
		if (huge_pte_none(entry)) {
			/*
			 * Skip if src entry none.
			 */
			;
		} else if (unlikely(is_hugetlb_entry_hwpoisoned(entry))) {
			if (!userfaultfd_wp(dst_vma))
				entry = huge_pte_clear_uffd_wp(entry);
			set_huge_pte_at(dst, addr, dst_pte, entry, sz);
		} else if (unlikely(is_hugetlb_entry_migration(entry))) {
			swp_entry_t swp_entry = pte_to_swp_entry(entry);
			bool uffd_wp = pte_swp_uffd_wp(entry);

			if (!is_readable_migration_entry(swp_entry) && cow) {
				/*
				 * COW mappings require pages in both
				 * parent and child to be set to read.
				 */
				swp_entry = make_readable_migration_entry(
							swp_offset(swp_entry));
				entry = swp_entry_to_pte(swp_entry);
				if (userfaultfd_wp(src_vma) && uffd_wp)
					entry = pte_swp_mkuffd_wp(entry);
				set_huge_pte_at(src, addr, src_pte, entry, sz);
			}
			if (!userfaultfd_wp(dst_vma))
				entry = huge_pte_clear_uffd_wp(entry);
			set_huge_pte_at(dst, addr, dst_pte, entry, sz);
		} else if (unlikely(is_pte_marker(entry))) {
			pte_marker marker = copy_pte_marker(
				pte_to_swp_entry(entry), dst_vma);

			if (marker)
				set_huge_pte_at(dst, addr, dst_pte,
						make_pte_marker(marker), sz);
		} else {
			entry = huge_ptep_get(src_vma->vm_mm, addr, src_pte);
			pte_folio = page_folio(pte_page(entry));
			folio_get(pte_folio);

			/*
			 * Failing to duplicate the anon rmap is a rare case
			 * where we see pinned hugetlb pages while they're
			 * prone to COW. We need to do the COW earlier during
			 * fork.
			 *
			 * When pre-allocating the page or copying data, we
			 * need to be without the pgtable locks since we could
			 * sleep during the process.
			 */
			if (!folio_test_anon(pte_folio)) {
				hugetlb_add_file_rmap(pte_folio);
			} else if (hugetlb_try_dup_anon_rmap(pte_folio, src_vma)) {
				pte_t src_pte_old = entry;
				struct folio *new_folio;

				spin_unlock(src_ptl);
				spin_unlock(dst_ptl);
				/* Do not use reserve as it's private owned */
				new_folio = alloc_hugetlb_folio(dst_vma, addr, 1);
				if (IS_ERR(new_folio)) {
					folio_put(pte_folio);
					ret = PTR_ERR(new_folio);
					break;
				}
				ret = copy_user_large_folio(new_folio, pte_folio,
						ALIGN_DOWN(addr, sz), dst_vma);
				folio_put(pte_folio);
				if (ret) {
					folio_put(new_folio);
					break;
				}

				/* Install the new hugetlb folio if src pte stable */
				dst_ptl = huge_pte_lock(h, dst, dst_pte);
				src_ptl = huge_pte_lockptr(h, src, src_pte);
				spin_lock_nested(src_ptl, SINGLE_DEPTH_NESTING);
				entry = huge_ptep_get(src_vma->vm_mm, addr, src_pte);
				if (!pte_same(src_pte_old, entry)) {
					restore_reserve_on_error(h, dst_vma, addr,
								new_folio);
					folio_put(new_folio);
					/* huge_ptep of dst_pte won't change as in child */
					goto again;
				}
				hugetlb_install_folio(dst_vma, dst_pte, addr,
						      new_folio, src_pte_old, sz);
				spin_unlock(src_ptl);
				spin_unlock(dst_ptl);
				continue;
			}

			if (cow) {
				/*
				 * No need to notify as we are downgrading page
				 * table protection not changing it to point
				 * to a new page.
				 *
				 * See Documentation/mm/mmu_notifier.rst
				 */
				huge_ptep_set_wrprotect(src, addr, src_pte);
				entry = huge_pte_wrprotect(entry);
			}

			if (!userfaultfd_wp(dst_vma))
				entry = huge_pte_clear_uffd_wp(entry);

			set_huge_pte_at(dst, addr, dst_pte, entry, sz);
			hugetlb_count_add(npages, dst);
		}
		spin_unlock(src_ptl);
		spin_unlock(dst_ptl);
	}

	if (cow) {
		raw_write_seqcount_end(&src->write_protect_seq);
		mmu_notifier_invalidate_range_end(&range);
	} else {
		hugetlb_vma_unlock_read(src_vma);
	}

	return ret;
}

static void move_huge_pte(struct vm_area_struct *vma, unsigned long old_addr,
			  unsigned long new_addr, pte_t *src_pte, pte_t *dst_pte,
			  unsigned long sz)
{
	struct hstate *h = hstate_vma(vma);
	struct mm_struct *mm = vma->vm_mm;
	spinlock_t *src_ptl, *dst_ptl;
	pte_t pte;

	dst_ptl = huge_pte_lock(h, mm, dst_pte);
	src_ptl = huge_pte_lockptr(h, mm, src_pte);

	/*
	 * We don't have to worry about the ordering of src and dst ptlocks
	 * because exclusive mmap_lock (or the i_mmap_lock) prevents deadlock.
	 */
	if (src_ptl != dst_ptl)
		spin_lock_nested(src_ptl, SINGLE_DEPTH_NESTING);

	pte = huge_ptep_get_and_clear(mm, old_addr, src_pte);
	set_huge_pte_at(mm, new_addr, dst_pte, pte, sz);

	if (src_ptl != dst_ptl)
		spin_unlock(src_ptl);
	spin_unlock(dst_ptl);
}

int move_hugetlb_page_tables(struct vm_area_struct *vma,
			     struct vm_area_struct *new_vma,
			     unsigned long old_addr, unsigned long new_addr,
			     unsigned long len)
{
	struct hstate *h = hstate_vma(vma);
	struct address_space *mapping = vma->vm_file->f_mapping;
	unsigned long sz = huge_page_size(h);
	struct mm_struct *mm = vma->vm_mm;
	unsigned long old_end = old_addr + len;
	unsigned long last_addr_mask;
	pte_t *src_pte, *dst_pte;
	struct mmu_notifier_range range;
	bool shared_pmd = false;

	mmu_notifier_range_init(&range, MMU_NOTIFY_CLEAR, 0, mm, old_addr,
				old_end);
	adjust_range_if_pmd_sharing_possible(vma, &range.start, &range.end);
	/*
	 * In case of shared PMDs, we should cover the maximum possible
	 * range.
	 */
	flush_cache_range(vma, range.start, range.end);

	mmu_notifier_invalidate_range_start(&range);
	last_addr_mask = hugetlb_mask_last_page(h);
	/* Prevent race with file truncation */
	hugetlb_vma_lock_write(vma);
	i_mmap_lock_write(mapping);
	for (; old_addr < old_end; old_addr += sz, new_addr += sz) {
		src_pte = hugetlb_walk(vma, old_addr, sz);
		if (!src_pte) {
			old_addr |= last_addr_mask;
			new_addr |= last_addr_mask;
			continue;
		}
		if (huge_pte_none(huge_ptep_get(mm, old_addr, src_pte)))
			continue;

		if (huge_pmd_unshare(mm, vma, old_addr, src_pte)) {
			shared_pmd = true;
			old_addr |= last_addr_mask;
			new_addr |= last_addr_mask;
			continue;
		}

		dst_pte = huge_pte_alloc(mm, new_vma, new_addr, sz);
		if (!dst_pte)
			break;

		move_huge_pte(vma, old_addr, new_addr, src_pte, dst_pte, sz);
	}

	if (shared_pmd)
		flush_hugetlb_tlb_range(vma, range.start, range.end);
	else
		flush_hugetlb_tlb_range(vma, old_end - len, old_end);
	mmu_notifier_invalidate_range_end(&range);
	i_mmap_unlock_write(mapping);
	hugetlb_vma_unlock_write(vma);

	return len + old_addr - old_end;
}

void __unmap_hugepage_range(struct mmu_gather *tlb, struct vm_area_struct *vma,
			    unsigned long start, unsigned long end,
			    struct page *ref_page, zap_flags_t zap_flags)
{
	struct mm_struct *mm = vma->vm_mm;
	unsigned long address;
	pte_t *ptep;
	pte_t pte;
	spinlock_t *ptl;
	struct page *page;
	struct hstate *h = hstate_vma(vma);
	unsigned long sz = huge_page_size(h);
	bool adjust_reservation = false;
	unsigned long last_addr_mask;
	bool force_flush = false;

	WARN_ON(!is_vm_hugetlb_page(vma));
	BUG_ON(start & ~huge_page_mask(h));
	BUG_ON(end & ~huge_page_mask(h));

	/*
	 * This is a hugetlb vma, all the pte entries should point
	 * to huge page.
	 */
	tlb_change_page_size(tlb, sz);
	tlb_start_vma(tlb, vma);

	last_addr_mask = hugetlb_mask_last_page(h);
	address = start;
	for (; address < end; address += sz) {
		ptep = hugetlb_walk(vma, address, sz);
		if (!ptep) {
			address |= last_addr_mask;
			continue;
		}

		ptl = huge_pte_lock(h, mm, ptep);
		if (huge_pmd_unshare(mm, vma, address, ptep)) {
			spin_unlock(ptl);
			tlb_flush_pmd_range(tlb, address & PUD_MASK, PUD_SIZE);
			force_flush = true;
			address |= last_addr_mask;
			continue;
		}

		pte = huge_ptep_get(mm, address, ptep);
		if (huge_pte_none(pte)) {
			spin_unlock(ptl);
			continue;
		}

		/*
		 * Migrating hugepage or HWPoisoned hugepage is already
		 * unmapped and its refcount is dropped, so just clear pte here.
		 */
		if (unlikely(!pte_present(pte))) {
			/*
			 * If the pte was wr-protected by uffd-wp in any of the
			 * swap forms, meanwhile the caller does not want to
			 * drop the uffd-wp bit in this zap, then replace the
			 * pte with a marker.
			 */
			if (pte_swp_uffd_wp_any(pte) &&
			    !(zap_flags & ZAP_FLAG_DROP_MARKER))
				set_huge_pte_at(mm, address, ptep,
						make_pte_marker(PTE_MARKER_UFFD_WP),
						sz);
			else
				huge_pte_clear(mm, address, ptep, sz);
			spin_unlock(ptl);
			continue;
		}

		page = pte_page(pte);
		/*
		 * If a reference page is supplied, it is because a specific
		 * page is being unmapped, not a range. Ensure the page we
		 * are about to unmap is the actual page of interest.
		 */
		if (ref_page) {
			if (page != ref_page) {
				spin_unlock(ptl);
				continue;
			}
			/*
			 * Mark the VMA as having unmapped its page so that
			 * future faults in this VMA will fail rather than
			 * looking like data was lost
			 */
			set_vma_resv_flags(vma, HPAGE_RESV_UNMAPPED);
		}

		pte = huge_ptep_get_and_clear(mm, address, ptep);
		tlb_remove_huge_tlb_entry(h, tlb, ptep, address);
		if (huge_pte_dirty(pte))
			set_page_dirty(page);
		/* Leave a uffd-wp pte marker if needed */
		if (huge_pte_uffd_wp(pte) &&
		    !(zap_flags & ZAP_FLAG_DROP_MARKER))
			set_huge_pte_at(mm, address, ptep,
					make_pte_marker(PTE_MARKER_UFFD_WP),
					sz);
		hugetlb_count_sub(pages_per_huge_page(h), mm);
		hugetlb_remove_rmap(page_folio(page));

		/*
		 * Restore the reservation for anonymous page, otherwise the
		 * backing page could be stolen by someone.
		 * If there we are freeing a surplus, do not set the restore
		 * reservation bit.
		 */
		if (!h->surplus_huge_pages && __vma_private_lock(vma) &&
		    folio_test_anon(page_folio(page))) {
			folio_set_hugetlb_restore_reserve(page_folio(page));
			/* Reservation to be adjusted after the spin lock */
			adjust_reservation = true;
		}

		spin_unlock(ptl);

		/*
		 * Adjust the reservation for the region that will have the
		 * reserve restored. Keep in mind that vma_needs_reservation() changes
		 * resv->adds_in_progress if it succeeds. If this is not done,
		 * do_exit() will not see it, and will keep the reservation
		 * forever.
		 */
		if (adjust_reservation) {
			int rc = vma_needs_reservation(h, vma, address);

			if (rc < 0)
				/* Pressumably allocate_file_region_entries failed
				 * to allocate a file_region struct. Clear
				 * hugetlb_restore_reserve so that global reserve
				 * count will not be incremented by free_huge_folio.
				 * Act as if we consumed the reservation.
				 */
				folio_clear_hugetlb_restore_reserve(page_folio(page));
			else if (rc)
				vma_add_reservation(h, vma, address);
		}

		tlb_remove_page_size(tlb, page, huge_page_size(h));
		/*
		 * Bail out after unmapping reference page if supplied
		 */
		if (ref_page)
			break;
	}
	tlb_end_vma(tlb, vma);

	/*
	 * If we unshared PMDs, the TLB flush was not recorded in mmu_gather. We
	 * could defer the flush until now, since by holding i_mmap_rwsem we
	 * guaranteed that the last refernece would not be dropped. But we must
	 * do the flushing before we return, as otherwise i_mmap_rwsem will be
	 * dropped and the last reference to the shared PMDs page might be
	 * dropped as well.
	 *
	 * In theory we could defer the freeing of the PMD pages as well, but
	 * huge_pmd_unshare() relies on the exact page_count for the PMD page to
	 * detect sharing, so we cannot defer the release of the page either.
	 * Instead, do flush now.
	 */
	if (force_flush)
		tlb_flush_mmu_tlbonly(tlb);
}

void __hugetlb_zap_begin(struct vm_area_struct *vma,
			 unsigned long *start, unsigned long *end)
{
	if (!vma->vm_file)	/* hugetlbfs_file_mmap error */
		return;

	adjust_range_if_pmd_sharing_possible(vma, start, end);
	hugetlb_vma_lock_write(vma);
	if (vma->vm_file)
		i_mmap_lock_write(vma->vm_file->f_mapping);
}

void __hugetlb_zap_end(struct vm_area_struct *vma,
		       struct zap_details *details)
{
	zap_flags_t zap_flags = details ? details->zap_flags : 0;

	if (!vma->vm_file)	/* hugetlbfs_file_mmap error */
		return;

	if (zap_flags & ZAP_FLAG_UNMAP) {	/* final unmap */
		/*
		 * Unlock and free the vma lock before releasing i_mmap_rwsem.
		 * When the vma_lock is freed, this makes the vma ineligible
		 * for pmd sharing.  And, i_mmap_rwsem is required to set up
		 * pmd sharing.  This is important as page tables for this
		 * unmapped range will be asynchrously deleted.  If the page
		 * tables are shared, there will be issues when accessed by
		 * someone else.
		 */
		__hugetlb_vma_unlock_write_free(vma);
	} else {
		hugetlb_vma_unlock_write(vma);
	}

	if (vma->vm_file)
		i_mmap_unlock_write(vma->vm_file->f_mapping);
}

void unmap_hugepage_range(struct vm_area_struct *vma, unsigned long start,
			  unsigned long end, struct page *ref_page,
			  zap_flags_t zap_flags)
{
	struct mmu_notifier_range range;
	struct mmu_gather tlb;

	mmu_notifier_range_init(&range, MMU_NOTIFY_CLEAR, 0, vma->vm_mm,
				start, end);
	adjust_range_if_pmd_sharing_possible(vma, &range.start, &range.end);
	mmu_notifier_invalidate_range_start(&range);
	tlb_gather_mmu(&tlb, vma->vm_mm);

	__unmap_hugepage_range(&tlb, vma, start, end, ref_page, zap_flags);

	mmu_notifier_invalidate_range_end(&range);
	tlb_finish_mmu(&tlb);
}

/*
 * This is called when the original mapper is failing to COW a MAP_PRIVATE
 * mapping it owns the reserve page for. The intention is to unmap the page
 * from other VMAs and let the children be SIGKILLed if they are faulting the
 * same region.
 */
static void unmap_ref_private(struct mm_struct *mm, struct vm_area_struct *vma,
			      struct page *page, unsigned long address)
{
	struct hstate *h = hstate_vma(vma);
	struct vm_area_struct *iter_vma;
	struct address_space *mapping;
	pgoff_t pgoff;

	/*
	 * vm_pgoff is in PAGE_SIZE units, hence the different calculation
	 * from page cache lookup which is in HPAGE_SIZE units.
	 */
	address = address & huge_page_mask(h);
	pgoff = ((address - vma->vm_start) >> PAGE_SHIFT) +
			vma->vm_pgoff;
	mapping = vma->vm_file->f_mapping;

	/*
	 * Take the mapping lock for the duration of the table walk. As
	 * this mapping should be shared between all the VMAs,
	 * __unmap_hugepage_range() is called as the lock is already held
	 */
	i_mmap_lock_write(mapping);
	vma_interval_tree_foreach(iter_vma, &mapping->i_mmap, pgoff, pgoff) {
		/* Do not unmap the current VMA */
		if (iter_vma == vma)
			continue;

		/*
		 * Shared VMAs have their own reserves and do not affect
		 * MAP_PRIVATE accounting but it is possible that a shared
		 * VMA is using the same page so check and skip such VMAs.
		 */
		if (iter_vma->vm_flags & VM_MAYSHARE)
			continue;

		/*
		 * Unmap the page from other VMAs without their own reserves.
		 * They get marked to be SIGKILLed if they fault in these
		 * areas. This is because a future no-page fault on this VMA
		 * could insert a zeroed page instead of the data existing
		 * from the time of fork. This would look like data corruption
		 */
		if (!is_vma_resv_set(iter_vma, HPAGE_RESV_OWNER))
			unmap_hugepage_range(iter_vma, address,
					     address + huge_page_size(h), page, 0);
	}
	i_mmap_unlock_write(mapping);
}

/*
 * hugetlb_wp() should be called with page lock of the original hugepage held.
 * Called with hugetlb_fault_mutex_table held and pte_page locked so we
 * cannot race with other handlers or page migration.
 * Keep the pte_same checks anyway to make transition from the mutex easier.
 */
static vm_fault_t hugetlb_wp(struct folio *pagecache_folio,
		       struct vm_fault *vmf)
{
	struct vm_area_struct *vma = vmf->vma;
	struct mm_struct *mm = vma->vm_mm;
	const bool unshare = vmf->flags & FAULT_FLAG_UNSHARE;
	pte_t pte = huge_ptep_get(mm, vmf->address, vmf->pte);
	struct hstate *h = hstate_vma(vma);
	struct folio *old_folio;
	struct folio *new_folio;
	int outside_reserve = 0;
	vm_fault_t ret = 0;
	struct mmu_notifier_range range;

	/*
	 * Never handle CoW for uffd-wp protected pages.  It should be only
	 * handled when the uffd-wp protection is removed.
	 *
	 * Note that only the CoW optimization path (in hugetlb_no_page())
	 * can trigger this, because hugetlb_fault() will always resolve
	 * uffd-wp bit first.
	 */
	if (!unshare && huge_pte_uffd_wp(pte))
		return 0;

	/*
	 * hugetlb does not support FOLL_FORCE-style write faults that keep the
	 * PTE mapped R/O such as maybe_mkwrite() would do.
	 */
	if (WARN_ON_ONCE(!unshare && !(vma->vm_flags & VM_WRITE)))
		return VM_FAULT_SIGSEGV;

	/* Let's take out MAP_SHARED mappings first. */
	if (vma->vm_flags & VM_MAYSHARE) {
		set_huge_ptep_writable(vma, vmf->address, vmf->pte);
		return 0;
	}

	old_folio = page_folio(pte_page(pte));

	delayacct_wpcopy_start();

retry_avoidcopy:
	/*
	 * If no-one else is actually using this page, we're the exclusive
	 * owner and can reuse this page.
	 *
	 * Note that we don't rely on the (safer) folio refcount here, because
	 * copying the hugetlb folio when there are unexpected (temporary)
	 * folio references could harm simple fork()+exit() users when
	 * we run out of free hugetlb folios: we would have to kill processes
	 * in scenarios that used to work. As a side effect, there can still
	 * be leaks between processes, for example, with FOLL_GET users.
	 */
	if (folio_mapcount(old_folio) == 1 && folio_test_anon(old_folio)) {
		if (!PageAnonExclusive(&old_folio->page)) {
			folio_move_anon_rmap(old_folio, vma);
			SetPageAnonExclusive(&old_folio->page);
		}
		if (likely(!unshare))
			set_huge_ptep_writable(vma, vmf->address, vmf->pte);

		delayacct_wpcopy_end();
		return 0;
	}
	VM_BUG_ON_PAGE(folio_test_anon(old_folio) &&
		       PageAnonExclusive(&old_folio->page), &old_folio->page);

	/*
	 * If the process that created a MAP_PRIVATE mapping is about to
	 * perform a COW due to a shared page count, attempt to satisfy
	 * the allocation without using the existing reserves. The pagecache
	 * page is used to determine if the reserve at this address was
	 * consumed or not. If reserves were used, a partial faulted mapping
	 * at the time of fork() could consume its reserves on COW instead
	 * of the full address range.
	 */
	if (is_vma_resv_set(vma, HPAGE_RESV_OWNER) &&
			old_folio != pagecache_folio)
		outside_reserve = 1;

	folio_get(old_folio);

	/*
	 * Drop page table lock as buddy allocator may be called. It will
	 * be acquired again before returning to the caller, as expected.
	 */
	spin_unlock(vmf->ptl);
	new_folio = alloc_hugetlb_folio(vma, vmf->address, outside_reserve);

	if (IS_ERR(new_folio)) {
		/*
		 * If a process owning a MAP_PRIVATE mapping fails to COW,
		 * it is due to references held by a child and an insufficient
		 * huge page pool. To guarantee the original mappers
		 * reliability, unmap the page from child processes. The child
		 * may get SIGKILLed if it later faults.
		 */
		if (outside_reserve) {
			struct address_space *mapping = vma->vm_file->f_mapping;
			pgoff_t idx;
			u32 hash;

			folio_put(old_folio);
			/*
			 * Drop hugetlb_fault_mutex and vma_lock before
			 * unmapping.  unmapping needs to hold vma_lock
			 * in write mode.  Dropping vma_lock in read mode
			 * here is OK as COW mappings do not interact with
			 * PMD sharing.
			 *
			 * Reacquire both after unmap operation.
			 */
			idx = vma_hugecache_offset(h, vma, vmf->address);
			hash = hugetlb_fault_mutex_hash(mapping, idx);
			hugetlb_vma_unlock_read(vma);
			mutex_unlock(&hugetlb_fault_mutex_table[hash]);

			unmap_ref_private(mm, vma, &old_folio->page,
					vmf->address);

			mutex_lock(&hugetlb_fault_mutex_table[hash]);
			hugetlb_vma_lock_read(vma);
			spin_lock(vmf->ptl);
			vmf->pte = hugetlb_walk(vma, vmf->address,
					huge_page_size(h));
			if (likely(vmf->pte &&
				   pte_same(huge_ptep_get(mm, vmf->address, vmf->pte), pte)))
				goto retry_avoidcopy;
			/*
			 * race occurs while re-acquiring page table
			 * lock, and our job is done.
			 */
			delayacct_wpcopy_end();
			return 0;
		}

		ret = vmf_error(PTR_ERR(new_folio));
		goto out_release_old;
	}

	/*
	 * When the original hugepage is shared one, it does not have
	 * anon_vma prepared.
	 */
	ret = vmf_anon_prepare(vmf);
	if (unlikely(ret))
		goto out_release_all;

	if (copy_user_large_folio(new_folio, old_folio, vmf->real_address, vma)) {
		ret = VM_FAULT_HWPOISON_LARGE | VM_FAULT_SET_HINDEX(hstate_index(h));
		goto out_release_all;
	}
	__folio_mark_uptodate(new_folio);

	mmu_notifier_range_init(&range, MMU_NOTIFY_CLEAR, 0, mm, vmf->address,
				vmf->address + huge_page_size(h));
	mmu_notifier_invalidate_range_start(&range);

	/*
	 * Retake the page table lock to check for racing updates
	 * before the page tables are altered
	 */
	spin_lock(vmf->ptl);
	vmf->pte = hugetlb_walk(vma, vmf->address, huge_page_size(h));
	if (likely(vmf->pte && pte_same(huge_ptep_get(mm, vmf->address, vmf->pte), pte))) {
		pte_t newpte = make_huge_pte(vma, &new_folio->page, !unshare);

		/* Break COW or unshare */
		huge_ptep_clear_flush(vma, vmf->address, vmf->pte);
		hugetlb_remove_rmap(old_folio);
		hugetlb_add_new_anon_rmap(new_folio, vma, vmf->address);
		if (huge_pte_uffd_wp(pte))
			newpte = huge_pte_mkuffd_wp(newpte);
		set_huge_pte_at(mm, vmf->address, vmf->pte, newpte,
				huge_page_size(h));
		folio_set_hugetlb_migratable(new_folio);
		/* Make the old page be freed below */
		new_folio = old_folio;
	}
	spin_unlock(vmf->ptl);
	mmu_notifier_invalidate_range_end(&range);
out_release_all:
	/*
	 * No restore in case of successful pagetable update (Break COW or
	 * unshare)
	 */
	if (new_folio != old_folio)
		restore_reserve_on_error(h, vma, vmf->address, new_folio);
	folio_put(new_folio);
out_release_old:
	folio_put(old_folio);

	spin_lock(vmf->ptl); /* Caller expects lock to be held */

	delayacct_wpcopy_end();
	return ret;
}

/*
 * Return whether there is a pagecache page to back given address within VMA.
 */
bool hugetlbfs_pagecache_present(struct hstate *h,
				 struct vm_area_struct *vma, unsigned long address)
{
	struct address_space *mapping = vma->vm_file->f_mapping;
	pgoff_t idx = linear_page_index(vma, address);
	struct folio *folio;

	folio = filemap_get_folio(mapping, idx);
	if (IS_ERR(folio))
		return false;
	folio_put(folio);
	return true;
}

int hugetlb_add_to_page_cache(struct folio *folio, struct address_space *mapping,
			   pgoff_t idx)
{
	struct inode *inode = mapping->host;
	struct hstate *h = hstate_inode(inode);
	int err;

	idx <<= huge_page_order(h);
	__folio_set_locked(folio);
	err = __filemap_add_folio(mapping, folio, idx, GFP_KERNEL, NULL);

	if (unlikely(err)) {
		__folio_clear_locked(folio);
		return err;
	}
	folio_clear_hugetlb_restore_reserve(folio);

	/*
	 * mark folio dirty so that it will not be removed from cache/file
	 * by non-hugetlbfs specific code paths.
	 */
	folio_mark_dirty(folio);

	spin_lock(&inode->i_lock);
	inode->i_blocks += blocks_per_huge_page(h);
	spin_unlock(&inode->i_lock);
	return 0;
}

static inline vm_fault_t hugetlb_handle_userfault(struct vm_fault *vmf,
						  struct address_space *mapping,
						  unsigned long reason)
{
	u32 hash;

	/*
	 * vma_lock and hugetlb_fault_mutex must be dropped before handling
	 * userfault. Also mmap_lock could be dropped due to handling
	 * userfault, any vma operation should be careful from here.
	 */
	hugetlb_vma_unlock_read(vmf->vma);
	hash = hugetlb_fault_mutex_hash(mapping, vmf->pgoff);
	mutex_unlock(&hugetlb_fault_mutex_table[hash]);
	return handle_userfault(vmf, reason);
}

/*
 * Recheck pte with pgtable lock.  Returns true if pte didn't change, or
 * false if pte changed or is changing.
 */
static bool hugetlb_pte_stable(struct hstate *h, struct mm_struct *mm, unsigned long addr,
			       pte_t *ptep, pte_t old_pte)
{
	spinlock_t *ptl;
	bool same;

	ptl = huge_pte_lock(h, mm, ptep);
	same = pte_same(huge_ptep_get(mm, addr, ptep), old_pte);
	spin_unlock(ptl);

	return same;
}

static vm_fault_t hugetlb_no_page(struct address_space *mapping,
			struct vm_fault *vmf)
{
	struct vm_area_struct *vma = vmf->vma;
	struct mm_struct *mm = vma->vm_mm;
	struct hstate *h = hstate_vma(vma);
	vm_fault_t ret = VM_FAULT_SIGBUS;
	int anon_rmap = 0;
	unsigned long size;
	struct folio *folio;
	pte_t new_pte;
	bool new_folio, new_pagecache_folio = false;
	u32 hash = hugetlb_fault_mutex_hash(mapping, vmf->pgoff);

	/*
	 * Currently, we are forced to kill the process in the event the
	 * original mapper has unmapped pages from the child due to a failed
	 * COW/unsharing. Warn that such a situation has occurred as it may not
	 * be obvious.
	 */
	if (is_vma_resv_set(vma, HPAGE_RESV_UNMAPPED)) {
		pr_warn_ratelimited("PID %d killed due to inadequate hugepage pool\n",
			   current->pid);
		goto out;
	}

	/*
	 * Use page lock to guard against racing truncation
	 * before we get page_table_lock.
	 */
	new_folio = false;
	folio = filemap_lock_hugetlb_folio(h, mapping, vmf->pgoff);
	if (IS_ERR(folio)) {
		size = i_size_read(mapping->host) >> huge_page_shift(h);
		if (vmf->pgoff >= size)
			goto out;
		/* Check for page in userfault range */
		if (userfaultfd_missing(vma)) {
			/*
			 * Since hugetlb_no_page() was examining pte
			 * without pgtable lock, we need to re-test under
			 * lock because the pte may not be stable and could
			 * have changed from under us.  Try to detect
			 * either changed or during-changing ptes and retry
			 * properly when needed.
			 *
			 * Note that userfaultfd is actually fine with
			 * false positives (e.g. caused by pte changed),
			 * but not wrong logical events (e.g. caused by
			 * reading a pte during changing).  The latter can
			 * confuse the userspace, so the strictness is very
			 * much preferred.  E.g., MISSING event should
			 * never happen on the page after UFFDIO_COPY has
			 * correctly installed the page and returned.
			 */
			if (!hugetlb_pte_stable(h, mm, vmf->address, vmf->pte, vmf->orig_pte)) {
				ret = 0;
				goto out;
			}

			return hugetlb_handle_userfault(vmf, mapping,
							VM_UFFD_MISSING);
		}

		if (!(vma->vm_flags & VM_MAYSHARE)) {
			ret = vmf_anon_prepare(vmf);
			if (unlikely(ret))
				goto out;
		}

		folio = alloc_hugetlb_folio(vma, vmf->address, 0);
		if (IS_ERR(folio)) {
			/*
			 * Returning error will result in faulting task being
			 * sent SIGBUS.  The hugetlb fault mutex prevents two
			 * tasks from racing to fault in the same page which
			 * could result in false unable to allocate errors.
			 * Page migration does not take the fault mutex, but
			 * does a clear then write of pte's under page table
			 * lock.  Page fault code could race with migration,
			 * notice the clear pte and try to allocate a page
			 * here.  Before returning error, get ptl and make
			 * sure there really is no pte entry.
			 */
			if (hugetlb_pte_stable(h, mm, vmf->address, vmf->pte, vmf->orig_pte))
				ret = vmf_error(PTR_ERR(folio));
			else
				ret = 0;
			goto out;
		}
		folio_zero_user(folio, vmf->real_address);
		__folio_mark_uptodate(folio);
		new_folio = true;

		if (vma->vm_flags & VM_MAYSHARE) {
			int err = hugetlb_add_to_page_cache(folio, mapping,
							vmf->pgoff);
			if (err) {
				/*
				 * err can't be -EEXIST which implies someone
				 * else consumed the reservation since hugetlb
				 * fault mutex is held when add a hugetlb page
				 * to the page cache. So it's safe to call
				 * restore_reserve_on_error() here.
				 */
				restore_reserve_on_error(h, vma, vmf->address,
							folio);
				folio_put(folio);
				ret = VM_FAULT_SIGBUS;
				goto out;
			}
			new_pagecache_folio = true;
		} else {
			folio_lock(folio);
			anon_rmap = 1;
		}
	} else {
		/*
		 * If memory error occurs between mmap() and fault, some process
		 * don't have hwpoisoned swap entry for errored virtual address.
		 * So we need to block hugepage fault by PG_hwpoison bit check.
		 */
		if (unlikely(folio_test_hwpoison(folio))) {
			ret = VM_FAULT_HWPOISON_LARGE |
				VM_FAULT_SET_HINDEX(hstate_index(h));
			goto backout_unlocked;
		}

		/* Check for page in userfault range. */
		if (userfaultfd_minor(vma)) {
			folio_unlock(folio);
			folio_put(folio);
			/* See comment in userfaultfd_missing() block above */
			if (!hugetlb_pte_stable(h, mm, vmf->address, vmf->pte, vmf->orig_pte)) {
				ret = 0;
				goto out;
			}
			return hugetlb_handle_userfault(vmf, mapping,
							VM_UFFD_MINOR);
		}
	}

	/*
	 * If we are going to COW a private mapping later, we examine the
	 * pending reservations for this page now. This will ensure that
	 * any allocations necessary to record that reservation occur outside
	 * the spinlock.
	 */
	if ((vmf->flags & FAULT_FLAG_WRITE) && !(vma->vm_flags & VM_SHARED)) {
		if (vma_needs_reservation(h, vma, vmf->address) < 0) {
			ret = VM_FAULT_OOM;
			goto backout_unlocked;
		}
		/* Just decrements count, does not deallocate */
		vma_end_reservation(h, vma, vmf->address);
	}

	vmf->ptl = huge_pte_lock(h, mm, vmf->pte);
	ret = 0;
	/* If pte changed from under us, retry */
	if (!pte_same(huge_ptep_get(mm, vmf->address, vmf->pte), vmf->orig_pte))
		goto backout;

	if (anon_rmap)
		hugetlb_add_new_anon_rmap(folio, vma, vmf->address);
	else
		hugetlb_add_file_rmap(folio);
	new_pte = make_huge_pte(vma, &folio->page, ((vma->vm_flags & VM_WRITE)
				&& (vma->vm_flags & VM_SHARED)));
	/*
	 * If this pte was previously wr-protected, keep it wr-protected even
	 * if populated.
	 */
	if (unlikely(pte_marker_uffd_wp(vmf->orig_pte)))
		new_pte = huge_pte_mkuffd_wp(new_pte);
	set_huge_pte_at(mm, vmf->address, vmf->pte, new_pte, huge_page_size(h));

	hugetlb_count_add(pages_per_huge_page(h), mm);
	if ((vmf->flags & FAULT_FLAG_WRITE) && !(vma->vm_flags & VM_SHARED)) {
		/* Optimization, do the COW without a second fault */
		ret = hugetlb_wp(folio, vmf);
	}

	spin_unlock(vmf->ptl);

	/*
	 * Only set hugetlb_migratable in newly allocated pages.  Existing pages
	 * found in the pagecache may not have hugetlb_migratable if they have
	 * been isolated for migration.
	 */
	if (new_folio)
		folio_set_hugetlb_migratable(folio);

	folio_unlock(folio);
out:
	hugetlb_vma_unlock_read(vma);
	mutex_unlock(&hugetlb_fault_mutex_table[hash]);
	return ret;

backout:
	spin_unlock(vmf->ptl);
backout_unlocked:
	if (new_folio && !new_pagecache_folio)
		restore_reserve_on_error(h, vma, vmf->address, folio);

	folio_unlock(folio);
	folio_put(folio);
	goto out;
}

#ifdef CONFIG_SMP
u32 hugetlb_fault_mutex_hash(struct address_space *mapping, pgoff_t idx)
{
	unsigned long key[2];
	u32 hash;

	key[0] = (unsigned long) mapping;
	key[1] = idx;

	hash = jhash2((u32 *)&key, sizeof(key)/(sizeof(u32)), 0);

	return hash & (num_fault_mutexes - 1);
}
#else
/*
 * For uniprocessor systems we always use a single mutex, so just
 * return 0 and avoid the hashing overhead.
 */
u32 hugetlb_fault_mutex_hash(struct address_space *mapping, pgoff_t idx)
{
	return 0;
}
#endif

vm_fault_t hugetlb_fault(struct mm_struct *mm, struct vm_area_struct *vma,
			unsigned long address, unsigned int flags)
{
	vm_fault_t ret;
	u32 hash;
	struct folio *folio = NULL;
	struct folio *pagecache_folio = NULL;
	struct hstate *h = hstate_vma(vma);
	struct address_space *mapping;
	int need_wait_lock = 0;
	struct vm_fault vmf = {
		.vma = vma,
		.address = address & huge_page_mask(h),
		.real_address = address,
		.flags = flags,
		.pgoff = vma_hugecache_offset(h, vma,
				address & huge_page_mask(h)),
		/* TODO: Track hugetlb faults using vm_fault */

		/*
		 * Some fields may not be initialized, be careful as it may
		 * be hard to debug if called functions make assumptions
		 */
	};

	/*
	 * Serialize hugepage allocation and instantiation, so that we don't
	 * get spurious allocation failures if two CPUs race to instantiate
	 * the same page in the page cache.
	 */
	mapping = vma->vm_file->f_mapping;
	hash = hugetlb_fault_mutex_hash(mapping, vmf.pgoff);
	mutex_lock(&hugetlb_fault_mutex_table[hash]);

	/*
	 * Acquire vma lock before calling huge_pte_alloc and hold
	 * until finished with vmf.pte.  This prevents huge_pmd_unshare from
	 * being called elsewhere and making the vmf.pte no longer valid.
	 */
	hugetlb_vma_lock_read(vma);
	vmf.pte = huge_pte_alloc(mm, vma, vmf.address, huge_page_size(h));
	if (!vmf.pte) {
		hugetlb_vma_unlock_read(vma);
		mutex_unlock(&hugetlb_fault_mutex_table[hash]);
		return VM_FAULT_OOM;
	}

	vmf.orig_pte = huge_ptep_get(mm, vmf.address, vmf.pte);
	if (huge_pte_none_mostly(vmf.orig_pte)) {
		if (is_pte_marker(vmf.orig_pte)) {
			pte_marker marker =
				pte_marker_get(pte_to_swp_entry(vmf.orig_pte));

			if (marker & PTE_MARKER_POISONED) {
				ret = VM_FAULT_HWPOISON_LARGE |
				      VM_FAULT_SET_HINDEX(hstate_index(h));
				goto out_mutex;
			}
		}

		/*
		 * Other PTE markers should be handled the same way as none PTE.
		 *
		 * hugetlb_no_page will drop vma lock and hugetlb fault
		 * mutex internally, which make us return immediately.
		 */
		return hugetlb_no_page(mapping, &vmf);
	}

	ret = 0;

	/*
	 * vmf.orig_pte could be a migration/hwpoison vmf.orig_pte at this
	 * point, so this check prevents the kernel from going below assuming
	 * that we have an active hugepage in pagecache. This goto expects
	 * the 2nd page fault, and is_hugetlb_entry_(migration|hwpoisoned)
	 * check will properly handle it.
	 */
	if (!pte_present(vmf.orig_pte)) {
		if (unlikely(is_hugetlb_entry_migration(vmf.orig_pte))) {
			/*
			 * Release the hugetlb fault lock now, but retain
			 * the vma lock, because it is needed to guard the
			 * huge_pte_lockptr() later in
			 * migration_entry_wait_huge(). The vma lock will
			 * be released there.
			 */
			mutex_unlock(&hugetlb_fault_mutex_table[hash]);
			migration_entry_wait_huge(vma, vmf.address, vmf.pte);
			return 0;
		} else if (unlikely(is_hugetlb_entry_hwpoisoned(vmf.orig_pte)))
			ret = VM_FAULT_HWPOISON_LARGE |
			    VM_FAULT_SET_HINDEX(hstate_index(h));
		goto out_mutex;
	}

	/*
	 * If we are going to COW/unshare the mapping later, we examine the
	 * pending reservations for this page now. This will ensure that any
	 * allocations necessary to record that reservation occur outside the
	 * spinlock. Also lookup the pagecache page now as it is used to
	 * determine if a reservation has been consumed.
	 */
	if ((flags & (FAULT_FLAG_WRITE|FAULT_FLAG_UNSHARE)) &&
	    !(vma->vm_flags & VM_MAYSHARE) && !huge_pte_write(vmf.orig_pte)) {
		if (vma_needs_reservation(h, vma, vmf.address) < 0) {
			ret = VM_FAULT_OOM;
			goto out_mutex;
		}
		/* Just decrements count, does not deallocate */
		vma_end_reservation(h, vma, vmf.address);

		pagecache_folio = filemap_lock_hugetlb_folio(h, mapping,
							     vmf.pgoff);
		if (IS_ERR(pagecache_folio))
			pagecache_folio = NULL;
	}

	vmf.ptl = huge_pte_lock(h, mm, vmf.pte);

	/* Check for a racing update before calling hugetlb_wp() */
	if (unlikely(!pte_same(vmf.orig_pte, huge_ptep_get(mm, vmf.address, vmf.pte))))
		goto out_ptl;

	/* Handle userfault-wp first, before trying to lock more pages */
	if (userfaultfd_wp(vma) && huge_pte_uffd_wp(huge_ptep_get(mm, vmf.address, vmf.pte)) &&
	    (flags & FAULT_FLAG_WRITE) && !huge_pte_write(vmf.orig_pte)) {
		if (!userfaultfd_wp_async(vma)) {
			spin_unlock(vmf.ptl);
			if (pagecache_folio) {
				folio_unlock(pagecache_folio);
				folio_put(pagecache_folio);
			}
			hugetlb_vma_unlock_read(vma);
			mutex_unlock(&hugetlb_fault_mutex_table[hash]);
			return handle_userfault(&vmf, VM_UFFD_WP);
		}

		vmf.orig_pte = huge_pte_clear_uffd_wp(vmf.orig_pte);
		set_huge_pte_at(mm, vmf.address, vmf.pte, vmf.orig_pte,
				huge_page_size(hstate_vma(vma)));
		/* Fallthrough to CoW */
	}

	/*
	 * hugetlb_wp() requires page locks of pte_page(vmf.orig_pte) and
	 * pagecache_folio, so here we need take the former one
	 * when folio != pagecache_folio or !pagecache_folio.
	 */
	folio = page_folio(pte_page(vmf.orig_pte));
	if (folio != pagecache_folio)
		if (!folio_trylock(folio)) {
			need_wait_lock = 1;
			goto out_ptl;
		}

	folio_get(folio);

	if (flags & (FAULT_FLAG_WRITE|FAULT_FLAG_UNSHARE)) {
		if (!huge_pte_write(vmf.orig_pte)) {
			ret = hugetlb_wp(pagecache_folio, &vmf);
			goto out_put_page;
		} else if (likely(flags & FAULT_FLAG_WRITE)) {
			vmf.orig_pte = huge_pte_mkdirty(vmf.orig_pte);
		}
	}
	vmf.orig_pte = pte_mkyoung(vmf.orig_pte);
	if (huge_ptep_set_access_flags(vma, vmf.address, vmf.pte, vmf.orig_pte,
						flags & FAULT_FLAG_WRITE))
		update_mmu_cache(vma, vmf.address, vmf.pte);
out_put_page:
	if (folio != pagecache_folio)
		folio_unlock(folio);
	folio_put(folio);
out_ptl:
	spin_unlock(vmf.ptl);

	if (pagecache_folio) {
		folio_unlock(pagecache_folio);
		folio_put(pagecache_folio);
	}
out_mutex:
	hugetlb_vma_unlock_read(vma);
	mutex_unlock(&hugetlb_fault_mutex_table[hash]);
	/*
	 * Generally it's safe to hold refcount during waiting page lock. But
	 * here we just wait to defer the next page fault to avoid busy loop and
	 * the page is not used after unlocked before returning from the current
	 * page fault. So we are safe from accessing freed page, even if we wait
	 * here without taking refcount.
	 */
	if (need_wait_lock)
		folio_wait_locked(folio);
	return ret;
}

#ifdef CONFIG_USERFAULTFD
/*
 * Can probably be eliminated, but still used by hugetlb_mfill_atomic_pte().
 */
static struct folio *alloc_hugetlb_folio_vma(struct hstate *h,
		struct vm_area_struct *vma, unsigned long address)
{
	struct mempolicy *mpol;
	nodemask_t *nodemask;
	struct folio *folio;
	gfp_t gfp_mask;
	int node;

	gfp_mask = htlb_alloc_mask(h);
	node = huge_node(vma, address, gfp_mask, &mpol, &nodemask);
	/*
	 * This is used to allocate a temporary hugetlb to hold the copied
	 * content, which will then be copied again to the final hugetlb
	 * consuming a reservation. Set the alloc_fallback to false to indicate
	 * that breaking the per-node hugetlb pool is not allowed in this case.
	 */
	folio = alloc_hugetlb_folio_nodemask(h, node, nodemask, gfp_mask, false);
	mpol_cond_put(mpol);

	return folio;
}

/*
 * Used by userfaultfd UFFDIO_* ioctls. Based on userfaultfd's mfill_atomic_pte
 * with modifications for hugetlb pages.
 */
int hugetlb_mfill_atomic_pte(pte_t *dst_pte,
			     struct vm_area_struct *dst_vma,
			     unsigned long dst_addr,
			     unsigned long src_addr,
			     uffd_flags_t flags,
			     struct folio **foliop)
{
	struct mm_struct *dst_mm = dst_vma->vm_mm;
	bool is_continue = uffd_flags_mode_is(flags, MFILL_ATOMIC_CONTINUE);
	bool wp_enabled = (flags & MFILL_ATOMIC_WP);
	struct hstate *h = hstate_vma(dst_vma);
	struct address_space *mapping = dst_vma->vm_file->f_mapping;
	pgoff_t idx = vma_hugecache_offset(h, dst_vma, dst_addr);
	unsigned long size = huge_page_size(h);
	int vm_shared = dst_vma->vm_flags & VM_SHARED;
	pte_t _dst_pte;
	spinlock_t *ptl;
	int ret = -ENOMEM;
	struct folio *folio;
	int writable;
	bool folio_in_pagecache = false;

	if (uffd_flags_mode_is(flags, MFILL_ATOMIC_POISON)) {
		ptl = huge_pte_lock(h, dst_mm, dst_pte);

		/* Don't overwrite any existing PTEs (even markers) */
		if (!huge_pte_none(huge_ptep_get(dst_mm, dst_addr, dst_pte))) {
			spin_unlock(ptl);
			return -EEXIST;
		}

		_dst_pte = make_pte_marker(PTE_MARKER_POISONED);
		set_huge_pte_at(dst_mm, dst_addr, dst_pte, _dst_pte, size);

		/* No need to invalidate - it was non-present before */
		update_mmu_cache(dst_vma, dst_addr, dst_pte);

		spin_unlock(ptl);
		return 0;
	}

	if (is_continue) {
		ret = -EFAULT;
		folio = filemap_lock_hugetlb_folio(h, mapping, idx);
		if (IS_ERR(folio))
			goto out;
		folio_in_pagecache = true;
	} else if (!*foliop) {
		/* If a folio already exists, then it's UFFDIO_COPY for
		 * a non-missing case. Return -EEXIST.
		 */
		if (vm_shared &&
		    hugetlbfs_pagecache_present(h, dst_vma, dst_addr)) {
			ret = -EEXIST;
			goto out;
		}

		folio = alloc_hugetlb_folio(dst_vma, dst_addr, 0);
		if (IS_ERR(folio)) {
			ret = -ENOMEM;
			goto out;
		}

		ret = copy_folio_from_user(folio, (const void __user *) src_addr,
					   false);

		/* fallback to copy_from_user outside mmap_lock */
		if (unlikely(ret)) {
			ret = -ENOENT;
			/* Free the allocated folio which may have
			 * consumed a reservation.
			 */
			restore_reserve_on_error(h, dst_vma, dst_addr, folio);
			folio_put(folio);

			/* Allocate a temporary folio to hold the copied
			 * contents.
			 */
			folio = alloc_hugetlb_folio_vma(h, dst_vma, dst_addr);
			if (!folio) {
				ret = -ENOMEM;
				goto out;
			}
			*foliop = folio;
			/* Set the outparam foliop and return to the caller to
			 * copy the contents outside the lock. Don't free the
			 * folio.
			 */
			goto out;
		}
	} else {
		if (vm_shared &&
		    hugetlbfs_pagecache_present(h, dst_vma, dst_addr)) {
			folio_put(*foliop);
			ret = -EEXIST;
			*foliop = NULL;
			goto out;
		}

		folio = alloc_hugetlb_folio(dst_vma, dst_addr, 0);
		if (IS_ERR(folio)) {
			folio_put(*foliop);
			ret = -ENOMEM;
			*foliop = NULL;
			goto out;
		}
		ret = copy_user_large_folio(folio, *foliop,
					    ALIGN_DOWN(dst_addr, size), dst_vma);
		folio_put(*foliop);
		*foliop = NULL;
		if (ret) {
			folio_put(folio);
			goto out;
		}
	}

	/*
	 * If we just allocated a new page, we need a memory barrier to ensure
	 * that preceding stores to the page become visible before the
	 * set_pte_at() write. The memory barrier inside __folio_mark_uptodate
	 * is what we need.
	 *
	 * In the case where we have not allocated a new page (is_continue),
	 * the page must already be uptodate. UFFDIO_CONTINUE already includes
	 * an earlier smp_wmb() to ensure that prior stores will be visible
	 * before the set_pte_at() write.
	 */
	if (!is_continue)
		__folio_mark_uptodate(folio);
	else
		WARN_ON_ONCE(!folio_test_uptodate(folio));

	/* Add shared, newly allocated pages to the page cache. */
	if (vm_shared && !is_continue) {
		ret = -EFAULT;
		if (idx >= (i_size_read(mapping->host) >> huge_page_shift(h)))
			goto out_release_nounlock;

		/*
		 * Serialization between remove_inode_hugepages() and
		 * hugetlb_add_to_page_cache() below happens through the
		 * hugetlb_fault_mutex_table that here must be hold by
		 * the caller.
		 */
		ret = hugetlb_add_to_page_cache(folio, mapping, idx);
		if (ret)
			goto out_release_nounlock;
		folio_in_pagecache = true;
	}

	ptl = huge_pte_lock(h, dst_mm, dst_pte);

	ret = -EIO;
	if (folio_test_hwpoison(folio))
		goto out_release_unlock;

	/*
	 * We allow to overwrite a pte marker: consider when both MISSING|WP
	 * registered, we firstly wr-protect a none pte which has no page cache
	 * page backing it, then access the page.
	 */
	ret = -EEXIST;
	if (!huge_pte_none_mostly(huge_ptep_get(dst_mm, dst_addr, dst_pte)))
		goto out_release_unlock;

	if (folio_in_pagecache)
		hugetlb_add_file_rmap(folio);
	else
		hugetlb_add_new_anon_rmap(folio, dst_vma, dst_addr);

	/*
	 * For either: (1) CONTINUE on a non-shared VMA, or (2) UFFDIO_COPY
	 * with wp flag set, don't set pte write bit.
	 */
	if (wp_enabled || (is_continue && !vm_shared))
		writable = 0;
	else
		writable = dst_vma->vm_flags & VM_WRITE;

	_dst_pte = make_huge_pte(dst_vma, &folio->page, writable);
	/*
	 * Always mark UFFDIO_COPY page dirty; note that this may not be
	 * extremely important for hugetlbfs for now since swapping is not
	 * supported, but we should still be clear in that this page cannot be
	 * thrown away at will, even if write bit not set.
	 */
	_dst_pte = huge_pte_mkdirty(_dst_pte);
	_dst_pte = pte_mkyoung(_dst_pte);

	if (wp_enabled)
		_dst_pte = huge_pte_mkuffd_wp(_dst_pte);

	set_huge_pte_at(dst_mm, dst_addr, dst_pte, _dst_pte, size);

	hugetlb_count_add(pages_per_huge_page(h), dst_mm);

	/* No need to invalidate - it was non-present before */
	update_mmu_cache(dst_vma, dst_addr, dst_pte);

	spin_unlock(ptl);
	if (!is_continue)
		folio_set_hugetlb_migratable(folio);
	if (vm_shared || is_continue)
		folio_unlock(folio);
	ret = 0;
out:
	return ret;
out_release_unlock:
	spin_unlock(ptl);
	if (vm_shared || is_continue)
		folio_unlock(folio);
out_release_nounlock:
	if (!folio_in_pagecache)
		restore_reserve_on_error(h, dst_vma, dst_addr, folio);
	folio_put(folio);
	goto out;
}
#endif /* CONFIG_USERFAULTFD */

long hugetlb_change_protection(struct vm_area_struct *vma,
		unsigned long address, unsigned long end,
		pgprot_t newprot, unsigned long cp_flags)
{
	struct mm_struct *mm = vma->vm_mm;
	unsigned long start = address;
	pte_t *ptep;
	pte_t pte;
	struct hstate *h = hstate_vma(vma);
	long pages = 0, psize = huge_page_size(h);
	bool shared_pmd = false;
	struct mmu_notifier_range range;
	unsigned long last_addr_mask;
	bool uffd_wp = cp_flags & MM_CP_UFFD_WP;
	bool uffd_wp_resolve = cp_flags & MM_CP_UFFD_WP_RESOLVE;

	/*
	 * In the case of shared PMDs, the area to flush could be beyond
	 * start/end.  Set range.start/range.end to cover the maximum possible
	 * range if PMD sharing is possible.
	 */
	mmu_notifier_range_init(&range, MMU_NOTIFY_PROTECTION_VMA,
				0, mm, start, end);
	adjust_range_if_pmd_sharing_possible(vma, &range.start, &range.end);

	BUG_ON(address >= end);
	flush_cache_range(vma, range.start, range.end);

	mmu_notifier_invalidate_range_start(&range);
	hugetlb_vma_lock_write(vma);
	i_mmap_lock_write(vma->vm_file->f_mapping);
	last_addr_mask = hugetlb_mask_last_page(h);
	for (; address < end; address += psize) {
		spinlock_t *ptl;
		ptep = hugetlb_walk(vma, address, psize);
		if (!ptep) {
			if (!uffd_wp) {
				address |= last_addr_mask;
				continue;
			}
			/*
			 * Userfaultfd wr-protect requires pgtable
			 * pre-allocations to install pte markers.
			 */
			ptep = huge_pte_alloc(mm, vma, address, psize);
			if (!ptep) {
				pages = -ENOMEM;
				break;
			}
		}
		ptl = huge_pte_lock(h, mm, ptep);
		if (huge_pmd_unshare(mm, vma, address, ptep)) {
			/*
			 * When uffd-wp is enabled on the vma, unshare
			 * shouldn't happen at all.  Warn about it if it
			 * happened due to some reason.
			 */
			WARN_ON_ONCE(uffd_wp || uffd_wp_resolve);
			pages++;
			spin_unlock(ptl);
			shared_pmd = true;
			address |= last_addr_mask;
			continue;
		}
		pte = huge_ptep_get(mm, address, ptep);
		if (unlikely(is_hugetlb_entry_hwpoisoned(pte))) {
			/* Nothing to do. */
		} else if (unlikely(is_hugetlb_entry_migration(pte))) {
			swp_entry_t entry = pte_to_swp_entry(pte);
			struct page *page = pfn_swap_entry_to_page(entry);
			pte_t newpte = pte;

			if (is_writable_migration_entry(entry)) {
				if (PageAnon(page))
					entry = make_readable_exclusive_migration_entry(
								swp_offset(entry));
				else
					entry = make_readable_migration_entry(
								swp_offset(entry));
				newpte = swp_entry_to_pte(entry);
				pages++;
			}

			if (uffd_wp)
				newpte = pte_swp_mkuffd_wp(newpte);
			else if (uffd_wp_resolve)
				newpte = pte_swp_clear_uffd_wp(newpte);
			if (!pte_same(pte, newpte))
				set_huge_pte_at(mm, address, ptep, newpte, psize);
		} else if (unlikely(is_pte_marker(pte))) {
			/*
			 * Do nothing on a poison marker; page is
			 * corrupted, permissons do not apply.  Here
			 * pte_marker_uffd_wp()==true implies !poison
			 * because they're mutual exclusive.
			 */
			if (pte_marker_uffd_wp(pte) && uffd_wp_resolve)
				/* Safe to modify directly (non-present->none). */
				huge_pte_clear(mm, address, ptep, psize);
		} else if (!huge_pte_none(pte)) {
			pte_t old_pte;
			unsigned int shift = huge_page_shift(hstate_vma(vma));

			old_pte = huge_ptep_modify_prot_start(vma, address, ptep);
			pte = huge_pte_modify(old_pte, newprot);
			pte = arch_make_huge_pte(pte, shift, vma->vm_flags);
			if (uffd_wp)
				pte = huge_pte_mkuffd_wp(pte);
			else if (uffd_wp_resolve)
				pte = huge_pte_clear_uffd_wp(pte);
			huge_ptep_modify_prot_commit(vma, address, ptep, old_pte, pte);
			pages++;
		} else {
			/* None pte */
			if (unlikely(uffd_wp))
				/* Safe to modify directly (none->non-present). */
				set_huge_pte_at(mm, address, ptep,
						make_pte_marker(PTE_MARKER_UFFD_WP),
						psize);
		}
		spin_unlock(ptl);
	}
	/*
	 * Must flush TLB before releasing i_mmap_rwsem: x86's huge_pmd_unshare
	 * may have cleared our pud entry and done put_page on the page table:
	 * once we release i_mmap_rwsem, another task can do the final put_page
	 * and that page table be reused and filled with junk.  If we actually
	 * did unshare a page of pmds, flush the range corresponding to the pud.
	 */
	if (shared_pmd)
		flush_hugetlb_tlb_range(vma, range.start, range.end);
	else
		flush_hugetlb_tlb_range(vma, start, end);
	/*
	 * No need to call mmu_notifier_arch_invalidate_secondary_tlbs() we are
	 * downgrading page table protection not changing it to point to a new
	 * page.
	 *
	 * See Documentation/mm/mmu_notifier.rst
	 */
	i_mmap_unlock_write(vma->vm_file->f_mapping);
	hugetlb_vma_unlock_write(vma);
	mmu_notifier_invalidate_range_end(&range);

	return pages > 0 ? (pages << h->order) : pages;
}

/* Return true if reservation was successful, false otherwise.  */
bool hugetlb_reserve_pages(struct inode *inode,
					long from, long to,
					struct vm_area_struct *vma,
					vm_flags_t vm_flags)
{
	long chg = -1, add = -1;
	struct hstate *h = hstate_inode(inode);
	struct hugepage_subpool *spool = subpool_inode(inode);
	struct resv_map *resv_map;
	struct hugetlb_cgroup *h_cg = NULL;
	long gbl_reserve, regions_needed = 0;

	/* This should never happen */
	if (from > to) {
		VM_WARN(1, "%s called with a negative range\n", __func__);
		return false;
	}

	/*
	 * vma specific semaphore used for pmd sharing and fault/truncation
	 * synchronization
	 */
	hugetlb_vma_lock_alloc(vma);

	/*
	 * Only apply hugepage reservation if asked. At fault time, an
	 * attempt will be made for VM_NORESERVE to allocate a page
	 * without using reserves
	 */
	if (vm_flags & VM_NORESERVE)
		return true;

	/*
	 * Shared mappings base their reservation on the number of pages that
	 * are already allocated on behalf of the file. Private mappings need
	 * to reserve the full area even if read-only as mprotect() may be
	 * called to make the mapping read-write. Assume !vma is a shm mapping
	 */
	if (!vma || vma->vm_flags & VM_MAYSHARE) {
		/*
		 * resv_map can not be NULL as hugetlb_reserve_pages is only
		 * called for inodes for which resv_maps were created (see
		 * hugetlbfs_get_inode).
		 */
		resv_map = inode_resv_map(inode);

		chg = region_chg(resv_map, from, to, &regions_needed);
	} else {
		/* Private mapping. */
		resv_map = resv_map_alloc();
		if (!resv_map)
			goto out_err;

		chg = to - from;

		set_vma_resv_map(vma, resv_map);
		set_vma_resv_flags(vma, HPAGE_RESV_OWNER);
	}

	if (chg < 0)
		goto out_err;

	if (hugetlb_cgroup_charge_cgroup_rsvd(hstate_index(h),
				chg * pages_per_huge_page(h), &h_cg) < 0)
		goto out_err;

	if (vma && !(vma->vm_flags & VM_MAYSHARE) && h_cg) {
		/* For private mappings, the hugetlb_cgroup uncharge info hangs
		 * of the resv_map.
		 */
		resv_map_set_hugetlb_cgroup_uncharge_info(resv_map, h_cg, h);
	}

	/*
	 * There must be enough pages in the subpool for the mapping. If
	 * the subpool has a minimum size, there may be some global
	 * reservations already in place (gbl_reserve).
	 */
	gbl_reserve = hugepage_subpool_get_pages(spool, chg);
	if (gbl_reserve < 0)
		goto out_uncharge_cgroup;

	/*
	 * Check enough hugepages are available for the reservation.
	 * Hand the pages back to the subpool if there are not
	 */
	if (hugetlb_acct_memory(h, gbl_reserve) < 0)
		goto out_put_pages;

	/*
	 * Account for the reservations made. Shared mappings record regions
	 * that have reservations as they are shared by multiple VMAs.
	 * When the last VMA disappears, the region map says how much
	 * the reservation was and the page cache tells how much of
	 * the reservation was consumed. Private mappings are per-VMA and
	 * only the consumed reservations are tracked. When the VMA
	 * disappears, the original reservation is the VMA size and the
	 * consumed reservations are stored in the map. Hence, nothing
	 * else has to be done for private mappings here
	 */
	if (!vma || vma->vm_flags & VM_MAYSHARE) {
		add = region_add(resv_map, from, to, regions_needed, h, h_cg);

		if (unlikely(add < 0)) {
			hugetlb_acct_memory(h, -gbl_reserve);
			goto out_put_pages;
		} else if (unlikely(chg > add)) {
			/*
			 * pages in this range were added to the reserve
			 * map between region_chg and region_add.  This
			 * indicates a race with alloc_hugetlb_folio.  Adjust
			 * the subpool and reserve counts modified above
			 * based on the difference.
			 */
			long rsv_adjust;

			/*
			 * hugetlb_cgroup_uncharge_cgroup_rsvd() will put the
			 * reference to h_cg->css. See comment below for detail.
			 */
			hugetlb_cgroup_uncharge_cgroup_rsvd(
				hstate_index(h),
				(chg - add) * pages_per_huge_page(h), h_cg);

			rsv_adjust = hugepage_subpool_put_pages(spool,
								chg - add);
			hugetlb_acct_memory(h, -rsv_adjust);
		} else if (h_cg) {
			/*
			 * The file_regions will hold their own reference to
			 * h_cg->css. So we should release the reference held
			 * via hugetlb_cgroup_charge_cgroup_rsvd() when we are
			 * done.
			 */
			hugetlb_cgroup_put_rsvd_cgroup(h_cg);
		}
	}
	return true;

out_put_pages:
	/* put back original number of pages, chg */
	(void)hugepage_subpool_put_pages(spool, chg);
out_uncharge_cgroup:
	hugetlb_cgroup_uncharge_cgroup_rsvd(hstate_index(h),
					    chg * pages_per_huge_page(h), h_cg);
out_err:
	hugetlb_vma_lock_free(vma);
	if (!vma || vma->vm_flags & VM_MAYSHARE)
		/* Only call region_abort if the region_chg succeeded but the
		 * region_add failed or didn't run.
		 */
		if (chg >= 0 && add < 0)
			region_abort(resv_map, from, to, regions_needed);
	if (vma && is_vma_resv_set(vma, HPAGE_RESV_OWNER)) {
		kref_put(&resv_map->refs, resv_map_release);
		set_vma_resv_map(vma, NULL);
	}
	return false;
}

long hugetlb_unreserve_pages(struct inode *inode, long start, long end,
								long freed)
{
	struct hstate *h = hstate_inode(inode);
	struct resv_map *resv_map = inode_resv_map(inode);
	long chg = 0;
	struct hugepage_subpool *spool = subpool_inode(inode);
	long gbl_reserve;

	/*
	 * Since this routine can be called in the evict inode path for all
	 * hugetlbfs inodes, resv_map could be NULL.
	 */
	if (resv_map) {
		chg = region_del(resv_map, start, end);
		/*
		 * region_del() can fail in the rare case where a region
		 * must be split and another region descriptor can not be
		 * allocated.  If end == LONG_MAX, it will not fail.
		 */
		if (chg < 0)
			return chg;
	}

	spin_lock(&inode->i_lock);
	inode->i_blocks -= (blocks_per_huge_page(h) * freed);
	spin_unlock(&inode->i_lock);

	/*
	 * If the subpool has a minimum size, the number of global
	 * reservations to be released may be adjusted.
	 *
	 * Note that !resv_map implies freed == 0. So (chg - freed)
	 * won't go negative.
	 */
	gbl_reserve = hugepage_subpool_put_pages(spool, (chg - freed));
	hugetlb_acct_memory(h, -gbl_reserve);

	return 0;
}

#ifdef CONFIG_HUGETLB_PMD_PAGE_TABLE_SHARING
static unsigned long page_table_shareable(struct vm_area_struct *svma,
				struct vm_area_struct *vma,
				unsigned long addr, pgoff_t idx)
{
	unsigned long saddr = ((idx - svma->vm_pgoff) << PAGE_SHIFT) +
				svma->vm_start;
	unsigned long sbase = saddr & PUD_MASK;
	unsigned long s_end = sbase + PUD_SIZE;

	/* Allow segments to share if only one is marked locked */
	unsigned long vm_flags = vma->vm_flags & ~VM_LOCKED_MASK;
	unsigned long svm_flags = svma->vm_flags & ~VM_LOCKED_MASK;

	/*
	 * match the virtual addresses, permission and the alignment of the
	 * page table page.
	 *
	 * Also, vma_lock (vm_private_data) is required for sharing.
	 */
	if (pmd_index(addr) != pmd_index(saddr) ||
	    vm_flags != svm_flags ||
	    !range_in_vma(svma, sbase, s_end) ||
	    !svma->vm_private_data)
		return 0;

	return saddr;
}

bool want_pmd_share(struct vm_area_struct *vma, unsigned long addr)
{
	unsigned long start = addr & PUD_MASK;
	unsigned long end = start + PUD_SIZE;

#ifdef CONFIG_USERFAULTFD
	if (uffd_disable_huge_pmd_share(vma))
		return false;
#endif
	/*
	 * check on proper vm_flags and page table alignment
	 */
	if (!(vma->vm_flags & VM_MAYSHARE))
		return false;
	if (!vma->vm_private_data)	/* vma lock required for sharing */
		return false;
	if (!range_in_vma(vma, start, end))
		return false;
	return true;
}

/*
 * Determine if start,end range within vma could be mapped by shared pmd.
 * If yes, adjust start and end to cover range associated with possible
 * shared pmd mappings.
 */
void adjust_range_if_pmd_sharing_possible(struct vm_area_struct *vma,
				unsigned long *start, unsigned long *end)
{
	unsigned long v_start = ALIGN(vma->vm_start, PUD_SIZE),
		v_end = ALIGN_DOWN(vma->vm_end, PUD_SIZE);

	/*
	 * vma needs to span at least one aligned PUD size, and the range
	 * must be at least partially within in.
	 */
	if (!(vma->vm_flags & VM_MAYSHARE) || !(v_end > v_start) ||
		(*end <= v_start) || (*start >= v_end))
		return;

	/* Extend the range to be PUD aligned for a worst case scenario */
	if (*start > v_start)
		*start = ALIGN_DOWN(*start, PUD_SIZE);

	if (*end < v_end)
		*end = ALIGN(*end, PUD_SIZE);
}

/*
 * Search for a shareable pmd page for hugetlb. In any case calls pmd_alloc()
 * and returns the corresponding pte. While this is not necessary for the
 * !shared pmd case because we can allocate the pmd later as well, it makes the
 * code much cleaner. pmd allocation is essential for the shared case because
 * pud has to be populated inside the same i_mmap_rwsem section - otherwise
 * racing tasks could either miss the sharing (see huge_pte_offset) or select a
 * bad pmd for sharing.
 */
pte_t *huge_pmd_share(struct mm_struct *mm, struct vm_area_struct *vma,
		      unsigned long addr, pud_t *pud)
{
	struct address_space *mapping = vma->vm_file->f_mapping;
	pgoff_t idx = ((addr - vma->vm_start) >> PAGE_SHIFT) +
			vma->vm_pgoff;
	struct vm_area_struct *svma;
	unsigned long saddr;
	pte_t *spte = NULL;
	pte_t *pte;

	i_mmap_lock_read(mapping);
	vma_interval_tree_foreach(svma, &mapping->i_mmap, idx, idx) {
		if (svma == vma)
			continue;

		saddr = page_table_shareable(svma, vma, addr, idx);
		if (saddr) {
			spte = hugetlb_walk(svma, saddr,
					    vma_mmu_pagesize(svma));
			if (spte) {
				get_page(virt_to_page(spte));
				break;
			}
		}
	}

	if (!spte)
		goto out;

	spin_lock(&mm->page_table_lock);
	if (pud_none(*pud)) {
		pud_populate(mm, pud,
				(pmd_t *)((unsigned long)spte & PAGE_MASK));
		mm_inc_nr_pmds(mm);
	} else {
		put_page(virt_to_page(spte));
	}
	spin_unlock(&mm->page_table_lock);
out:
	pte = (pte_t *)pmd_alloc(mm, pud, addr);
	i_mmap_unlock_read(mapping);
	return pte;
}

/*
 * unmap huge page backed by shared pte.
 *
 * Hugetlb pte page is ref counted at the time of mapping.  If pte is shared
 * indicated by page_count > 1, unmap is achieved by clearing pud and
 * decrementing the ref count. If count == 1, the pte page is not shared.
 *
 * Called with page table lock held.
 *
 * returns: 1 successfully unmapped a shared pte page
 *	    0 the underlying pte page is not shared, or it is the last user
 */
int huge_pmd_unshare(struct mm_struct *mm, struct vm_area_struct *vma,
					unsigned long addr, pte_t *ptep)
{
	pgd_t *pgd = pgd_offset(mm, addr);
	p4d_t *p4d = p4d_offset(pgd, addr);
	pud_t *pud = pud_offset(p4d, addr);

	i_mmap_assert_write_locked(vma->vm_file->f_mapping);
	hugetlb_vma_assert_locked(vma);
	BUG_ON(page_count(virt_to_page(ptep)) == 0);
	if (page_count(virt_to_page(ptep)) == 1)
		return 0;

	pud_clear(pud);
	put_page(virt_to_page(ptep));
	mm_dec_nr_pmds(mm);
	return 1;
}

#else /* !CONFIG_HUGETLB_PMD_PAGE_TABLE_SHARING */

pte_t *huge_pmd_share(struct mm_struct *mm, struct vm_area_struct *vma,
		      unsigned long addr, pud_t *pud)
{
	return NULL;
}

int huge_pmd_unshare(struct mm_struct *mm, struct vm_area_struct *vma,
				unsigned long addr, pte_t *ptep)
{
	return 0;
}

void adjust_range_if_pmd_sharing_possible(struct vm_area_struct *vma,
				unsigned long *start, unsigned long *end)
{
}

bool want_pmd_share(struct vm_area_struct *vma, unsigned long addr)
{
	return false;
}
#endif /* CONFIG_HUGETLB_PMD_PAGE_TABLE_SHARING */

#ifdef CONFIG_ARCH_WANT_GENERAL_HUGETLB
pte_t *huge_pte_alloc(struct mm_struct *mm, struct vm_area_struct *vma,
			unsigned long addr, unsigned long sz)
{
	pgd_t *pgd;
	p4d_t *p4d;
	pud_t *pud;
	pte_t *pte = NULL;

	pgd = pgd_offset(mm, addr);
	p4d = p4d_alloc(mm, pgd, addr);
	if (!p4d)
		return NULL;
	pud = pud_alloc(mm, p4d, addr);
	if (pud) {
		if (sz == PUD_SIZE) {
			pte = (pte_t *)pud;
		} else {
			BUG_ON(sz != PMD_SIZE);
			if (want_pmd_share(vma, addr) && pud_none(*pud))
				pte = huge_pmd_share(mm, vma, addr, pud);
			else
				pte = (pte_t *)pmd_alloc(mm, pud, addr);
		}
	}

	if (pte) {
		pte_t pteval = ptep_get_lockless(pte);

		BUG_ON(pte_present(pteval) && !pte_huge(pteval));
	}

	return pte;
}

/*
 * huge_pte_offset() - Walk the page table to resolve the hugepage
 * entry at address @addr
 *
 * Return: Pointer to page table entry (PUD or PMD) for
 * address @addr, or NULL if a !p*d_present() entry is encountered and the
 * size @sz doesn't match the hugepage size at this level of the page
 * table.
 */
pte_t *huge_pte_offset(struct mm_struct *mm,
		       unsigned long addr, unsigned long sz)
{
	pgd_t *pgd;
	p4d_t *p4d;
	pud_t *pud;
	pmd_t *pmd;

	pgd = pgd_offset(mm, addr);
	if (!pgd_present(*pgd))
		return NULL;
	p4d = p4d_offset(pgd, addr);
	if (!p4d_present(*p4d))
		return NULL;

	pud = pud_offset(p4d, addr);
	if (sz == PUD_SIZE)
		/* must be pud huge, non-present or none */
		return (pte_t *)pud;
	if (!pud_present(*pud))
		return NULL;
	/* must have a valid entry and size to go further */

	pmd = pmd_offset(pud, addr);
	/* must be pmd huge, non-present or none */
	return (pte_t *)pmd;
}

/*
 * Return a mask that can be used to update an address to the last huge
 * page in a page table page mapping size.  Used to skip non-present
 * page table entries when linearly scanning address ranges.  Architectures
 * with unique huge page to page table relationships can define their own
 * version of this routine.
 */
unsigned long hugetlb_mask_last_page(struct hstate *h)
{
	unsigned long hp_size = huge_page_size(h);

	if (hp_size == PUD_SIZE)
		return P4D_SIZE - PUD_SIZE;
	else if (hp_size == PMD_SIZE)
		return PUD_SIZE - PMD_SIZE;
	else
		return 0UL;
}

#else

/* See description above.  Architectures can provide their own version. */
__weak unsigned long hugetlb_mask_last_page(struct hstate *h)
{
#ifdef CONFIG_HUGETLB_PMD_PAGE_TABLE_SHARING
	if (huge_page_size(h) == PMD_SIZE)
		return PUD_SIZE - PMD_SIZE;
#endif
	return 0UL;
}

#endif /* CONFIG_ARCH_WANT_GENERAL_HUGETLB */

bool isolate_hugetlb(struct folio *folio, struct list_head *list)
{
	bool ret = true;

	spin_lock_irq(&hugetlb_lock);
	if (!folio_test_hugetlb(folio) ||
	    !folio_test_hugetlb_migratable(folio) ||
	    !folio_try_get(folio)) {
		ret = false;
		goto unlock;
	}
	folio_clear_hugetlb_migratable(folio);
	list_move_tail(&folio->lru, list);
unlock:
	spin_unlock_irq(&hugetlb_lock);
	return ret;
}

int get_hwpoison_hugetlb_folio(struct folio *folio, bool *hugetlb, bool unpoison)
{
	int ret = 0;

	*hugetlb = false;
	spin_lock_irq(&hugetlb_lock);
	if (folio_test_hugetlb(folio)) {
		*hugetlb = true;
		if (folio_test_hugetlb_freed(folio))
			ret = 0;
		else if (folio_test_hugetlb_migratable(folio) || unpoison)
			ret = folio_try_get(folio);
		else
			ret = -EBUSY;
	}
	spin_unlock_irq(&hugetlb_lock);
	return ret;
}

int get_huge_page_for_hwpoison(unsigned long pfn, int flags,
				bool *migratable_cleared)
{
	int ret;

	spin_lock_irq(&hugetlb_lock);
	ret = __get_huge_page_for_hwpoison(pfn, flags, migratable_cleared);
	spin_unlock_irq(&hugetlb_lock);
	return ret;
}

void folio_putback_active_hugetlb(struct folio *folio)
{
	spin_lock_irq(&hugetlb_lock);
	folio_set_hugetlb_migratable(folio);
	list_move_tail(&folio->lru, &(folio_hstate(folio))->hugepage_activelist);
	spin_unlock_irq(&hugetlb_lock);
	folio_put(folio);
}

void move_hugetlb_state(struct folio *old_folio, struct folio *new_folio, int reason)
{
	struct hstate *h = folio_hstate(old_folio);

	hugetlb_cgroup_migrate(old_folio, new_folio);
	set_page_owner_migrate_reason(&new_folio->page, reason);

	/*
	 * transfer temporary state of the new hugetlb folio. This is
	 * reverse to other transitions because the newpage is going to
	 * be final while the old one will be freed so it takes over
	 * the temporary status.
	 *
	 * Also note that we have to transfer the per-node surplus state
	 * here as well otherwise the global surplus count will not match
	 * the per-node's.
	 */
	if (folio_test_hugetlb_temporary(new_folio)) {
		int old_nid = folio_nid(old_folio);
		int new_nid = folio_nid(new_folio);

		folio_set_hugetlb_temporary(old_folio);
		folio_clear_hugetlb_temporary(new_folio);


		/*
		 * There is no need to transfer the per-node surplus state
		 * when we do not cross the node.
		 */
		if (new_nid == old_nid)
			return;
		spin_lock_irq(&hugetlb_lock);
		if (h->surplus_huge_pages_node[old_nid]) {
			h->surplus_huge_pages_node[old_nid]--;
			h->surplus_huge_pages_node[new_nid]++;
		}
		spin_unlock_irq(&hugetlb_lock);
	}
}

static void hugetlb_unshare_pmds(struct vm_area_struct *vma,
				   unsigned long start,
				   unsigned long end)
{
	struct hstate *h = hstate_vma(vma);
	unsigned long sz = huge_page_size(h);
	struct mm_struct *mm = vma->vm_mm;
	struct mmu_notifier_range range;
	unsigned long address;
	spinlock_t *ptl;
	pte_t *ptep;

	if (!(vma->vm_flags & VM_MAYSHARE))
		return;

	if (start >= end)
		return;

	flush_cache_range(vma, start, end);
	/*
	 * No need to call adjust_range_if_pmd_sharing_possible(), because
	 * we have already done the PUD_SIZE alignment.
	 */
	mmu_notifier_range_init(&range, MMU_NOTIFY_CLEAR, 0, mm,
				start, end);
	mmu_notifier_invalidate_range_start(&range);
	hugetlb_vma_lock_write(vma);
	i_mmap_lock_write(vma->vm_file->f_mapping);
	for (address = start; address < end; address += PUD_SIZE) {
		ptep = hugetlb_walk(vma, address, sz);
		if (!ptep)
			continue;
		ptl = huge_pte_lock(h, mm, ptep);
		huge_pmd_unshare(mm, vma, address, ptep);
		spin_unlock(ptl);
	}
	flush_hugetlb_tlb_range(vma, start, end);
	i_mmap_unlock_write(vma->vm_file->f_mapping);
	hugetlb_vma_unlock_write(vma);
	/*
	 * No need to call mmu_notifier_arch_invalidate_secondary_tlbs(), see
	 * Documentation/mm/mmu_notifier.rst.
	 */
	mmu_notifier_invalidate_range_end(&range);
}

/*
 * This function will unconditionally remove all the shared pmd pgtable entries
 * within the specific vma for a hugetlbfs memory range.
 */
void hugetlb_unshare_all_pmds(struct vm_area_struct *vma)
{
	hugetlb_unshare_pmds(vma, ALIGN(vma->vm_start, PUD_SIZE),
			ALIGN_DOWN(vma->vm_end, PUD_SIZE));
}

#ifdef CONFIG_CMA
static bool cma_reserve_called __initdata;

static int __init cmdline_parse_hugetlb_cma(char *p)
{
	int nid, count = 0;
	unsigned long tmp;
	char *s = p;

	while (*s) {
		if (sscanf(s, "%lu%n", &tmp, &count) != 1)
			break;

		if (s[count] == ':') {
			if (tmp >= MAX_NUMNODES)
				break;
			nid = array_index_nospec(tmp, MAX_NUMNODES);

			s += count + 1;
			tmp = memparse(s, &s);
			hugetlb_cma_size_in_node[nid] = tmp;
			hugetlb_cma_size += tmp;

			/*
			 * Skip the separator if have one, otherwise
			 * break the parsing.
			 */
			if (*s == ',')
				s++;
			else
				break;
		} else {
			hugetlb_cma_size = memparse(p, &p);
			break;
		}
	}

	return 0;
}

early_param("hugetlb_cma", cmdline_parse_hugetlb_cma);

void __init hugetlb_cma_reserve(int order)
{
	unsigned long size, reserved, per_node;
	bool node_specific_cma_alloc = false;
	int nid;

	/*
	 * HugeTLB CMA reservation is required for gigantic
	 * huge pages which could not be allocated via the
	 * page allocator. Just warn if there is any change
	 * breaking this assumption.
	 */
	VM_WARN_ON(order <= MAX_PAGE_ORDER);
	cma_reserve_called = true;

	if (!hugetlb_cma_size)
		return;

	for (nid = 0; nid < MAX_NUMNODES; nid++) {
		if (hugetlb_cma_size_in_node[nid] == 0)
			continue;

		if (!node_online(nid)) {
			pr_warn("hugetlb_cma: invalid node %d specified\n", nid);
			hugetlb_cma_size -= hugetlb_cma_size_in_node[nid];
			hugetlb_cma_size_in_node[nid] = 0;
			continue;
		}

		if (hugetlb_cma_size_in_node[nid] < (PAGE_SIZE << order)) {
			pr_warn("hugetlb_cma: cma area of node %d should be at least %lu MiB\n",
				nid, (PAGE_SIZE << order) / SZ_1M);
			hugetlb_cma_size -= hugetlb_cma_size_in_node[nid];
			hugetlb_cma_size_in_node[nid] = 0;
		} else {
			node_specific_cma_alloc = true;
		}
	}

	/* Validate the CMA size again in case some invalid nodes specified. */
	if (!hugetlb_cma_size)
		return;

	if (hugetlb_cma_size < (PAGE_SIZE << order)) {
		pr_warn("hugetlb_cma: cma area should be at least %lu MiB\n",
			(PAGE_SIZE << order) / SZ_1M);
		hugetlb_cma_size = 0;
		return;
	}

	if (!node_specific_cma_alloc) {
		/*
		 * If 3 GB area is requested on a machine with 4 numa nodes,
		 * let's allocate 1 GB on first three nodes and ignore the last one.
		 */
		per_node = DIV_ROUND_UP(hugetlb_cma_size, nr_online_nodes);
		pr_info("hugetlb_cma: reserve %lu MiB, up to %lu MiB per node\n",
			hugetlb_cma_size / SZ_1M, per_node / SZ_1M);
	}

	reserved = 0;
	for_each_online_node(nid) {
		int res;
		char name[CMA_MAX_NAME];

		if (node_specific_cma_alloc) {
			if (hugetlb_cma_size_in_node[nid] == 0)
				continue;

			size = hugetlb_cma_size_in_node[nid];
		} else {
			size = min(per_node, hugetlb_cma_size - reserved);
		}

		size = round_up(size, PAGE_SIZE << order);

		snprintf(name, sizeof(name), "hugetlb%d", nid);
		/*
		 * Note that 'order per bit' is based on smallest size that
		 * may be returned to CMA allocator in the case of
		 * huge page demotion.
		 */
		res = cma_declare_contiguous_nid(0, size, 0,
					PAGE_SIZE << order,
					HUGETLB_PAGE_ORDER, false, name,
					&hugetlb_cma[nid], nid);
		if (res) {
			pr_warn("hugetlb_cma: reservation failed: err %d, node %d",
				res, nid);
			continue;
		}

		reserved += size;
		pr_info("hugetlb_cma: reserved %lu MiB on node %d\n",
			size / SZ_1M, nid);

		if (reserved >= hugetlb_cma_size)
			break;
	}

	if (!reserved)
		/*
		 * hugetlb_cma_size is used to determine if allocations from
		 * cma are possible.  Set to zero if no cma regions are set up.
		 */
		hugetlb_cma_size = 0;
}

static void __init hugetlb_cma_check(void)
{
	if (!hugetlb_cma_size || cma_reserve_called)
		return;

	pr_warn("hugetlb_cma: the option isn't supported by current arch\n");
}

#endif /* CONFIG_CMA */<|MERGE_RESOLUTION|>--- conflicted
+++ resolved
@@ -3795,11 +3795,7 @@
 		list_del(&folio->lru);
 
 		split_page_owner(&folio->page, huge_page_order(src), huge_page_order(dst));
-<<<<<<< HEAD
-		pgalloc_tag_split(&folio->page, 1 <<  huge_page_order(src));
-=======
 		pgalloc_tag_split(folio, huge_page_order(src), huge_page_order(dst));
->>>>>>> 3f3c5e0f
 
 		for (i = 0; i < pages_per_huge_page(src); i += pages_per_huge_page(dst)) {
 			struct page *page = folio_page(folio, i);
