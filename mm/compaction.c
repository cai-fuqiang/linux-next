// SPDX-License-Identifier: GPL-2.0
/*
 * linux/mm/compaction.c
 *
 * Memory compaction for the reduction of external fragmentation. Note that
 * this heavily depends upon page migration to do all the real heavy
 * lifting
 *
 * Copyright IBM Corp. 2007-2010 Mel Gorman <mel@csn.ul.ie>
 */
#include <linux/cpu.h>
#include <linux/swap.h>
#include <linux/migrate.h>
#include <linux/compaction.h>
#include <linux/mm_inline.h>
#include <linux/sched/signal.h>
#include <linux/backing-dev.h>
#include <linux/sysctl.h>
#include <linux/sysfs.h>
#include <linux/page-isolation.h>
#include <linux/kasan.h>
#include <linux/kthread.h>
#include <linux/freezer.h>
#include <linux/page_owner.h>
#include <linux/psi.h>
#include <linux/cpuset.h>
#include "internal.h"

#ifdef CONFIG_COMPACTION
/*
 * Fragmentation score check interval for proactive compaction purposes.
 */
#define HPAGE_FRAG_CHECK_INTERVAL_MSEC	(500)

static inline void count_compact_event(enum vm_event_item item)
{
	count_vm_event(item);
}

static inline void count_compact_events(enum vm_event_item item, long delta)
{
	count_vm_events(item, delta);
}

/*
 * order == -1 is expected when compacting proactively via
 * 1. /proc/sys/vm/compact_memory
 * 2. /sys/devices/system/node/nodex/compact
 * 3. /proc/sys/vm/compaction_proactiveness
 */
static inline bool is_via_compact_memory(int order)
{
	return order == -1;
}

#else
#define count_compact_event(item) do { } while (0)
#define count_compact_events(item, delta) do { } while (0)
static inline bool is_via_compact_memory(int order) { return false; }
#endif

#if defined CONFIG_COMPACTION || defined CONFIG_CMA

#define CREATE_TRACE_POINTS
#include <trace/events/compaction.h>

#define block_start_pfn(pfn, order)	round_down(pfn, 1UL << (order))
#define block_end_pfn(pfn, order)	ALIGN((pfn) + 1, 1UL << (order))

/*
 * Page order with-respect-to which proactive compaction
 * calculates external fragmentation, which is used as
 * the "fragmentation score" of a node/zone.
 */
#if defined CONFIG_TRANSPARENT_HUGEPAGE
#define COMPACTION_HPAGE_ORDER	HPAGE_PMD_ORDER
#elif defined CONFIG_HUGETLBFS
#define COMPACTION_HPAGE_ORDER	HUGETLB_PAGE_ORDER
#else
#define COMPACTION_HPAGE_ORDER	(PMD_SHIFT - PAGE_SHIFT)
#endif

static struct page *mark_allocated_noprof(struct page *page, unsigned int order, gfp_t gfp_flags)
<<<<<<< HEAD
{
	post_alloc_hook(page, order, __GFP_MOVABLE);
	return page;
}
#define mark_allocated(...)	alloc_hooks(mark_allocated_noprof(__VA_ARGS__))

static void split_map_pages(struct list_head *freepages)
{
	unsigned int i, order;
	struct page *page, *next;
	LIST_HEAD(tmp_list);

	for (order = 0; order < NR_PAGE_ORDERS; order++) {
		list_for_each_entry_safe(page, next, &freepages[order], lru) {
			unsigned int nr_pages;

			list_del(&page->lru);

			nr_pages = 1 << order;

			mark_allocated(page, order, __GFP_MOVABLE);
			if (order)
				split_page(page, order);

			for (i = 0; i < nr_pages; i++) {
				list_add(&page->lru, &tmp_list);
				page++;
			}
		}
		list_splice_init(&tmp_list, &freepages[0]);
	}
=======
{
	post_alloc_hook(page, order, __GFP_MOVABLE);
	return page;
>>>>>>> f1f36e22
}
#define mark_allocated(...)	alloc_hooks(mark_allocated_noprof(__VA_ARGS__))

static unsigned long release_free_list(struct list_head *freepages)
{
	int order;
	unsigned long high_pfn = 0;

	for (order = 0; order < NR_PAGE_ORDERS; order++) {
		struct page *page, *next;

		list_for_each_entry_safe(page, next, &freepages[order], lru) {
			unsigned long pfn = page_to_pfn(page);

			list_del(&page->lru);
			/*
			 * Convert free pages into post allocation pages, so
			 * that we can free them via __free_page.
			 */
			mark_allocated(page, order, __GFP_MOVABLE);
			__free_pages(page, order);
			if (pfn > high_pfn)
				high_pfn = pfn;
		}
	}
	return high_pfn;
}

#ifdef CONFIG_COMPACTION
bool PageMovable(struct page *page)
{
	const struct movable_operations *mops;

	VM_BUG_ON_PAGE(!PageLocked(page), page);
	if (!__PageMovable(page))
		return false;

	mops = page_movable_ops(page);
	if (mops)
		return true;

	return false;
}

void __SetPageMovable(struct page *page, const struct movable_operations *mops)
{
	VM_BUG_ON_PAGE(!PageLocked(page), page);
	VM_BUG_ON_PAGE((unsigned long)mops & PAGE_MAPPING_MOVABLE, page);
	page->mapping = (void *)((unsigned long)mops | PAGE_MAPPING_MOVABLE);
}
EXPORT_SYMBOL(__SetPageMovable);

void __ClearPageMovable(struct page *page)
{
	VM_BUG_ON_PAGE(!PageMovable(page), page);
	/*
	 * This page still has the type of a movable page, but it's
	 * actually not movable any more.
	 */
	page->mapping = (void *)PAGE_MAPPING_MOVABLE;
}
EXPORT_SYMBOL(__ClearPageMovable);

/* Do not skip compaction more than 64 times */
#define COMPACT_MAX_DEFER_SHIFT 6

/*
 * Compaction is deferred when compaction fails to result in a page
 * allocation success. 1 << compact_defer_shift, compactions are skipped up
 * to a limit of 1 << COMPACT_MAX_DEFER_SHIFT
 */
static void defer_compaction(struct zone *zone, int order)
{
	zone->compact_considered = 0;
	zone->compact_defer_shift++;

	if (order < zone->compact_order_failed)
		zone->compact_order_failed = order;

	if (zone->compact_defer_shift > COMPACT_MAX_DEFER_SHIFT)
		zone->compact_defer_shift = COMPACT_MAX_DEFER_SHIFT;

	trace_mm_compaction_defer_compaction(zone, order);
}

/* Returns true if compaction should be skipped this time */
static bool compaction_deferred(struct zone *zone, int order)
{
	unsigned long defer_limit = 1UL << zone->compact_defer_shift;

	if (order < zone->compact_order_failed)
		return false;

	/* Avoid possible overflow */
	if (++zone->compact_considered >= defer_limit) {
		zone->compact_considered = defer_limit;
		return false;
	}

	trace_mm_compaction_deferred(zone, order);

	return true;
}

/*
 * Update defer tracking counters after successful compaction of given order,
 * which means an allocation either succeeded (alloc_success == true) or is
 * expected to succeed.
 */
void compaction_defer_reset(struct zone *zone, int order,
		bool alloc_success)
{
	if (alloc_success) {
		zone->compact_considered = 0;
		zone->compact_defer_shift = 0;
	}
	if (order >= zone->compact_order_failed)
		zone->compact_order_failed = order + 1;

	trace_mm_compaction_defer_reset(zone, order);
}

/* Returns true if restarting compaction after many failures */
static bool compaction_restarting(struct zone *zone, int order)
{
	if (order < zone->compact_order_failed)
		return false;

	return zone->compact_defer_shift == COMPACT_MAX_DEFER_SHIFT &&
		zone->compact_considered >= 1UL << zone->compact_defer_shift;
}

/* Returns true if the pageblock should be scanned for pages to isolate. */
static inline bool isolation_suitable(struct compact_control *cc,
					struct page *page)
{
	if (cc->ignore_skip_hint)
		return true;

	return !get_pageblock_skip(page);
}

static void reset_cached_positions(struct zone *zone)
{
	zone->compact_cached_migrate_pfn[0] = zone->zone_start_pfn;
	zone->compact_cached_migrate_pfn[1] = zone->zone_start_pfn;
	zone->compact_cached_free_pfn =
				pageblock_start_pfn(zone_end_pfn(zone) - 1);
}

#ifdef CONFIG_SPARSEMEM
/*
 * If the PFN falls into an offline section, return the start PFN of the
 * next online section. If the PFN falls into an online section or if
 * there is no next online section, return 0.
 */
static unsigned long skip_offline_sections(unsigned long start_pfn)
{
	unsigned long start_nr = pfn_to_section_nr(start_pfn);

	if (online_section_nr(start_nr))
		return 0;

	while (++start_nr <= __highest_present_section_nr) {
		if (online_section_nr(start_nr))
			return section_nr_to_pfn(start_nr);
	}

	return 0;
}

/*
 * If the PFN falls into an offline section, return the end PFN of the
 * next online section in reverse. If the PFN falls into an online section
 * or if there is no next online section in reverse, return 0.
 */
static unsigned long skip_offline_sections_reverse(unsigned long start_pfn)
{
	unsigned long start_nr = pfn_to_section_nr(start_pfn);

	if (!start_nr || online_section_nr(start_nr))
		return 0;

	while (start_nr-- > 0) {
		if (online_section_nr(start_nr))
			return section_nr_to_pfn(start_nr) + PAGES_PER_SECTION;
	}

	return 0;
}
#else
static unsigned long skip_offline_sections(unsigned long start_pfn)
{
	return 0;
}

static unsigned long skip_offline_sections_reverse(unsigned long start_pfn)
{
	return 0;
}
#endif

/*
 * Compound pages of >= pageblock_order should consistently be skipped until
 * released. It is always pointless to compact pages of such order (if they are
 * migratable), and the pageblocks they occupy cannot contain any free pages.
 */
static bool pageblock_skip_persistent(struct page *page)
{
	if (!PageCompound(page))
		return false;

	page = compound_head(page);

	if (compound_order(page) >= pageblock_order)
		return true;

	return false;
}

static bool
__reset_isolation_pfn(struct zone *zone, unsigned long pfn, bool check_source,
							bool check_target)
{
	struct page *page = pfn_to_online_page(pfn);
	struct page *block_page;
	struct page *end_page;
	unsigned long block_pfn;

	if (!page)
		return false;
	if (zone != page_zone(page))
		return false;
	if (pageblock_skip_persistent(page))
		return false;

	/*
	 * If skip is already cleared do no further checking once the
	 * restart points have been set.
	 */
	if (check_source && check_target && !get_pageblock_skip(page))
		return true;

	/*
	 * If clearing skip for the target scanner, do not select a
	 * non-movable pageblock as the starting point.
	 */
	if (!check_source && check_target &&
	    get_pageblock_migratetype(page) != MIGRATE_MOVABLE)
		return false;

	/* Ensure the start of the pageblock or zone is online and valid */
	block_pfn = pageblock_start_pfn(pfn);
	block_pfn = max(block_pfn, zone->zone_start_pfn);
	block_page = pfn_to_online_page(block_pfn);
	if (block_page) {
		page = block_page;
		pfn = block_pfn;
	}

	/* Ensure the end of the pageblock or zone is online and valid */
	block_pfn = pageblock_end_pfn(pfn) - 1;
	block_pfn = min(block_pfn, zone_end_pfn(zone) - 1);
	end_page = pfn_to_online_page(block_pfn);
	if (!end_page)
		return false;

	/*
	 * Only clear the hint if a sample indicates there is either a
	 * free page or an LRU page in the block. One or other condition
	 * is necessary for the block to be a migration source/target.
	 */
	do {
		if (check_source && PageLRU(page)) {
			clear_pageblock_skip(page);
			return true;
		}

		if (check_target && PageBuddy(page)) {
			clear_pageblock_skip(page);
			return true;
		}

		page += (1 << PAGE_ALLOC_COSTLY_ORDER);
	} while (page <= end_page);

	return false;
}

/*
 * This function is called to clear all cached information on pageblocks that
 * should be skipped for page isolation when the migrate and free page scanner
 * meet.
 */
static void __reset_isolation_suitable(struct zone *zone)
{
	unsigned long migrate_pfn = zone->zone_start_pfn;
	unsigned long free_pfn = zone_end_pfn(zone) - 1;
	unsigned long reset_migrate = free_pfn;
	unsigned long reset_free = migrate_pfn;
	bool source_set = false;
	bool free_set = false;

	/* Only flush if a full compaction finished recently */
	if (!zone->compact_blockskip_flush)
		return;

	zone->compact_blockskip_flush = false;

	/*
	 * Walk the zone and update pageblock skip information. Source looks
	 * for PageLRU while target looks for PageBuddy. When the scanner
	 * is found, both PageBuddy and PageLRU are checked as the pageblock
	 * is suitable as both source and target.
	 */
	for (; migrate_pfn < free_pfn; migrate_pfn += pageblock_nr_pages,
					free_pfn -= pageblock_nr_pages) {
		cond_resched();

		/* Update the migrate PFN */
		if (__reset_isolation_pfn(zone, migrate_pfn, true, source_set) &&
		    migrate_pfn < reset_migrate) {
			source_set = true;
			reset_migrate = migrate_pfn;
			zone->compact_init_migrate_pfn = reset_migrate;
			zone->compact_cached_migrate_pfn[0] = reset_migrate;
			zone->compact_cached_migrate_pfn[1] = reset_migrate;
		}

		/* Update the free PFN */
		if (__reset_isolation_pfn(zone, free_pfn, free_set, true) &&
		    free_pfn > reset_free) {
			free_set = true;
			reset_free = free_pfn;
			zone->compact_init_free_pfn = reset_free;
			zone->compact_cached_free_pfn = reset_free;
		}
	}

	/* Leave no distance if no suitable block was reset */
	if (reset_migrate >= reset_free) {
		zone->compact_cached_migrate_pfn[0] = migrate_pfn;
		zone->compact_cached_migrate_pfn[1] = migrate_pfn;
		zone->compact_cached_free_pfn = free_pfn;
	}
}

void reset_isolation_suitable(pg_data_t *pgdat)
{
	int zoneid;

	for (zoneid = 0; zoneid < MAX_NR_ZONES; zoneid++) {
		struct zone *zone = &pgdat->node_zones[zoneid];
		if (!populated_zone(zone))
			continue;

		__reset_isolation_suitable(zone);
	}
}

/*
 * Sets the pageblock skip bit if it was clear. Note that this is a hint as
 * locks are not required for read/writers. Returns true if it was already set.
 */
static bool test_and_set_skip(struct compact_control *cc, struct page *page)
{
	bool skip;

	/* Do not update if skip hint is being ignored */
	if (cc->ignore_skip_hint)
		return false;

	skip = get_pageblock_skip(page);
	if (!skip && !cc->no_set_skip_hint)
		set_pageblock_skip(page);

	return skip;
}

static void update_cached_migrate(struct compact_control *cc, unsigned long pfn)
{
	struct zone *zone = cc->zone;

	/* Set for isolation rather than compaction */
	if (cc->no_set_skip_hint)
		return;

	pfn = pageblock_end_pfn(pfn);

	/* Update where async and sync compaction should restart */
	if (pfn > zone->compact_cached_migrate_pfn[0])
		zone->compact_cached_migrate_pfn[0] = pfn;
	if (cc->mode != MIGRATE_ASYNC &&
	    pfn > zone->compact_cached_migrate_pfn[1])
		zone->compact_cached_migrate_pfn[1] = pfn;
}

/*
 * If no pages were isolated then mark this pageblock to be skipped in the
 * future. The information is later cleared by __reset_isolation_suitable().
 */
static void update_pageblock_skip(struct compact_control *cc,
			struct page *page, unsigned long pfn)
{
	struct zone *zone = cc->zone;

	if (cc->no_set_skip_hint)
		return;

	set_pageblock_skip(page);

	if (pfn < zone->compact_cached_free_pfn)
		zone->compact_cached_free_pfn = pfn;
}
#else
static inline bool isolation_suitable(struct compact_control *cc,
					struct page *page)
{
	return true;
}

static inline bool pageblock_skip_persistent(struct page *page)
{
	return false;
}

static inline void update_pageblock_skip(struct compact_control *cc,
			struct page *page, unsigned long pfn)
{
}

static void update_cached_migrate(struct compact_control *cc, unsigned long pfn)
{
}

static bool test_and_set_skip(struct compact_control *cc, struct page *page)
{
	return false;
}
#endif /* CONFIG_COMPACTION */

/*
 * Compaction requires the taking of some coarse locks that are potentially
 * very heavily contended. For async compaction, trylock and record if the
 * lock is contended. The lock will still be acquired but compaction will
 * abort when the current block is finished regardless of success rate.
 * Sync compaction acquires the lock.
 *
 * Always returns true which makes it easier to track lock state in callers.
 */
static bool compact_lock_irqsave(spinlock_t *lock, unsigned long *flags,
						struct compact_control *cc)
	__acquires(lock)
{
	/* Track if the lock is contended in async mode */
	if (cc->mode == MIGRATE_ASYNC && !cc->contended) {
		if (spin_trylock_irqsave(lock, *flags))
			return true;

		cc->contended = true;
	}

	spin_lock_irqsave(lock, *flags);
	return true;
}

/*
 * Compaction requires the taking of some coarse locks that are potentially
 * very heavily contended. The lock should be periodically unlocked to avoid
 * having disabled IRQs for a long time, even when there is nobody waiting on
 * the lock. It might also be that allowing the IRQs will result in
 * need_resched() becoming true. If scheduling is needed, compaction schedules.
 * Either compaction type will also abort if a fatal signal is pending.
 * In either case if the lock was locked, it is dropped and not regained.
 *
 * Returns true if compaction should abort due to fatal signal pending.
 * Returns false when compaction can continue.
 */
static bool compact_unlock_should_abort(spinlock_t *lock,
		unsigned long flags, bool *locked, struct compact_control *cc)
{
	if (*locked) {
		spin_unlock_irqrestore(lock, flags);
		*locked = false;
	}

	if (fatal_signal_pending(current)) {
		cc->contended = true;
		return true;
	}

	cond_resched();

	return false;
}

/*
 * Isolate free pages onto a private freelist. If @strict is true, will abort
 * returning 0 on any invalid PFNs or non-free pages inside of the pageblock
 * (even though it may still end up isolating some pages).
 */
static unsigned long isolate_freepages_block(struct compact_control *cc,
				unsigned long *start_pfn,
				unsigned long end_pfn,
				struct list_head *freelist,
				unsigned int stride,
				bool strict)
{
	int nr_scanned = 0, total_isolated = 0;
	struct page *page;
	unsigned long flags = 0;
	bool locked = false;
	unsigned long blockpfn = *start_pfn;
	unsigned int order;

	/* Strict mode is for isolation, speed is secondary */
	if (strict)
		stride = 1;

	page = pfn_to_page(blockpfn);

	/* Isolate free pages. */
	for (; blockpfn < end_pfn; blockpfn += stride, page += stride) {
		int isolated;

		/*
		 * Periodically drop the lock (if held) regardless of its
		 * contention, to give chance to IRQs. Abort if fatal signal
		 * pending.
		 */
		if (!(blockpfn % COMPACT_CLUSTER_MAX)
		    && compact_unlock_should_abort(&cc->zone->lock, flags,
								&locked, cc))
			break;

		nr_scanned++;

		/*
		 * For compound pages such as THP and hugetlbfs, we can save
		 * potentially a lot of iterations if we skip them at once.
		 * The check is racy, but we can consider only valid values
		 * and the only danger is skipping too much.
		 */
		if (PageCompound(page)) {
			const unsigned int order = compound_order(page);

			if (blockpfn + (1UL << order) <= end_pfn) {
				blockpfn += (1UL << order) - 1;
				page += (1UL << order) - 1;
				nr_scanned += (1UL << order) - 1;
			}

			goto isolate_fail;
		}

		if (!PageBuddy(page))
			goto isolate_fail;

		/* If we already hold the lock, we can skip some rechecking. */
		if (!locked) {
			locked = compact_lock_irqsave(&cc->zone->lock,
								&flags, cc);

			/* Recheck this is a buddy page under lock */
			if (!PageBuddy(page))
				goto isolate_fail;
		}

		/* Found a free page, will break it into order-0 pages */
		order = buddy_order(page);
		isolated = __isolate_free_page(page, order);
		if (!isolated)
			break;
		set_page_private(page, order);

		nr_scanned += isolated - 1;
		total_isolated += isolated;
		cc->nr_freepages += isolated;
		list_add_tail(&page->lru, &freelist[order]);

		if (!strict && cc->nr_migratepages <= cc->nr_freepages) {
			blockpfn += isolated;
			break;
		}
		/* Advance to the end of split page */
		blockpfn += isolated - 1;
		page += isolated - 1;
		continue;

isolate_fail:
		if (strict)
			break;

	}

	if (locked)
		spin_unlock_irqrestore(&cc->zone->lock, flags);

	/*
	 * Be careful to not go outside of the pageblock.
	 */
	if (unlikely(blockpfn > end_pfn))
		blockpfn = end_pfn;

	trace_mm_compaction_isolate_freepages(*start_pfn, blockpfn,
					nr_scanned, total_isolated);

	/* Record how far we have got within the block */
	*start_pfn = blockpfn;

	/*
	 * If strict isolation is requested by CMA then check that all the
	 * pages requested were isolated. If there were any failures, 0 is
	 * returned and CMA will fail.
	 */
	if (strict && blockpfn < end_pfn)
		total_isolated = 0;

	cc->total_free_scanned += nr_scanned;
	if (total_isolated)
		count_compact_events(COMPACTISOLATED, total_isolated);
	return total_isolated;
}

/**
 * isolate_freepages_range() - isolate free pages.
 * @cc:        Compaction control structure.
 * @start_pfn: The first PFN to start isolating.
 * @end_pfn:   The one-past-last PFN.
 *
 * Non-free pages, invalid PFNs, or zone boundaries within the
 * [start_pfn, end_pfn) range are considered errors, cause function to
 * undo its actions and return zero. cc->freepages[] are empty.
 *
 * Otherwise, function returns one-past-the-last PFN of isolated page
 * (which may be greater then end_pfn if end fell in a middle of
 * a free page). cc->freepages[] contain free pages isolated.
 */
unsigned long
isolate_freepages_range(struct compact_control *cc,
			unsigned long start_pfn, unsigned long end_pfn)
{
	unsigned long isolated, pfn, block_start_pfn, block_end_pfn;
	int order;

	for (order = 0; order < NR_PAGE_ORDERS; order++)
		INIT_LIST_HEAD(&cc->freepages[order]);

	pfn = start_pfn;
	block_start_pfn = pageblock_start_pfn(pfn);
	if (block_start_pfn < cc->zone->zone_start_pfn)
		block_start_pfn = cc->zone->zone_start_pfn;
	block_end_pfn = pageblock_end_pfn(pfn);

	for (; pfn < end_pfn; pfn += isolated,
				block_start_pfn = block_end_pfn,
				block_end_pfn += pageblock_nr_pages) {
		/* Protect pfn from changing by isolate_freepages_block */
		unsigned long isolate_start_pfn = pfn;

		/*
		 * pfn could pass the block_end_pfn if isolated freepage
		 * is more than pageblock order. In this case, we adjust
		 * scanning range to right one.
		 */
		if (pfn >= block_end_pfn) {
			block_start_pfn = pageblock_start_pfn(pfn);
			block_end_pfn = pageblock_end_pfn(pfn);
		}

		block_end_pfn = min(block_end_pfn, end_pfn);

		if (!pageblock_pfn_to_page(block_start_pfn,
					block_end_pfn, cc->zone))
			break;

		isolated = isolate_freepages_block(cc, &isolate_start_pfn,
					block_end_pfn, cc->freepages, 0, true);

		/*
		 * In strict mode, isolate_freepages_block() returns 0 if
		 * there are any holes in the block (ie. invalid PFNs or
		 * non-free pages).
		 */
		if (!isolated)
			break;

		/*
		 * If we managed to isolate pages, it is always (1 << n) *
		 * pageblock_nr_pages for some non-negative n.  (Max order
		 * page may span two pageblocks).
		 */
	}

	if (pfn < end_pfn) {
		/* Loop terminated early, cleanup. */
		release_free_list(cc->freepages);
		return 0;
	}

	/* We don't use freelists for anything. */
	return pfn;
}

/* Similar to reclaim, but different enough that they don't share logic */
static bool too_many_isolated(struct compact_control *cc)
{
	pg_data_t *pgdat = cc->zone->zone_pgdat;
	bool too_many;

	unsigned long active, inactive, isolated;

	inactive = node_page_state(pgdat, NR_INACTIVE_FILE) +
			node_page_state(pgdat, NR_INACTIVE_ANON);
	active = node_page_state(pgdat, NR_ACTIVE_FILE) +
			node_page_state(pgdat, NR_ACTIVE_ANON);
	isolated = node_page_state(pgdat, NR_ISOLATED_FILE) +
			node_page_state(pgdat, NR_ISOLATED_ANON);

	/*
	 * Allow GFP_NOFS to isolate past the limit set for regular
	 * compaction runs. This prevents an ABBA deadlock when other
	 * compactors have already isolated to the limit, but are
	 * blocked on filesystem locks held by the GFP_NOFS thread.
	 */
	if (cc->gfp_mask & __GFP_FS) {
		inactive >>= 3;
		active >>= 3;
	}

	too_many = isolated > (inactive + active) / 2;
	if (!too_many)
		wake_throttle_isolated(pgdat);

	return too_many;
}

/**
 * skip_isolation_on_order() - determine when to skip folio isolation based on
 *			       folio order and compaction target order
 * @order:		to-be-isolated folio order
 * @target_order:	compaction target order
 *
 * This avoids unnecessary folio isolations during compaction.
 */
static bool skip_isolation_on_order(int order, int target_order)
{
	/*
	 * Unless we are performing global compaction (i.e.,
	 * is_via_compact_memory), skip any folios that are larger than the
	 * target order: we wouldn't be here if we'd have a free folio with
	 * the desired target_order, so migrating this folio would likely fail
	 * later.
	 */
	if (!is_via_compact_memory(target_order) && order >= target_order)
		return true;
	/*
	 * We limit memory compaction to pageblocks and won't try
	 * creating free blocks of memory that are larger than that.
	 */
	return order >= pageblock_order;
}

/**
 * isolate_migratepages_block() - isolate all migrate-able pages within
 *				  a single pageblock
 * @cc:		Compaction control structure.
 * @low_pfn:	The first PFN to isolate
 * @end_pfn:	The one-past-the-last PFN to isolate, within same pageblock
 * @mode:	Isolation mode to be used.
 *
 * Isolate all pages that can be migrated from the range specified by
 * [low_pfn, end_pfn). The range is expected to be within same pageblock.
 * Returns errno, like -EAGAIN or -EINTR in case e.g signal pending or congestion,
 * -ENOMEM in case we could not allocate a page, or 0.
 * cc->migrate_pfn will contain the next pfn to scan.
 *
 * The pages are isolated on cc->migratepages list (not required to be empty),
 * and cc->nr_migratepages is updated accordingly.
 */
static int
isolate_migratepages_block(struct compact_control *cc, unsigned long low_pfn,
			unsigned long end_pfn, isolate_mode_t mode)
{
	pg_data_t *pgdat = cc->zone->zone_pgdat;
	unsigned long nr_scanned = 0, nr_isolated = 0;
	struct lruvec *lruvec;
	unsigned long flags = 0;
	struct lruvec *locked = NULL;
	struct folio *folio = NULL;
	struct page *page = NULL, *valid_page = NULL;
	struct address_space *mapping;
	unsigned long start_pfn = low_pfn;
	bool skip_on_failure = false;
	unsigned long next_skip_pfn = 0;
	bool skip_updated = false;
	int ret = 0;

	cc->migrate_pfn = low_pfn;

	/*
	 * Ensure that there are not too many pages isolated from the LRU
	 * list by either parallel reclaimers or compaction. If there are,
	 * delay for some time until fewer pages are isolated
	 */
	while (unlikely(too_many_isolated(cc))) {
		/* stop isolation if there are still pages not migrated */
		if (cc->nr_migratepages)
			return -EAGAIN;

		/* async migration should just abort */
		if (cc->mode == MIGRATE_ASYNC)
			return -EAGAIN;

		reclaim_throttle(pgdat, VMSCAN_THROTTLE_ISOLATED);

		if (fatal_signal_pending(current))
			return -EINTR;
	}

	cond_resched();

	if (cc->direct_compaction && (cc->mode == MIGRATE_ASYNC)) {
		skip_on_failure = true;
		next_skip_pfn = block_end_pfn(low_pfn, cc->order);
	}

	/* Time to isolate some pages for migration */
	for (; low_pfn < end_pfn; low_pfn++) {
		bool is_dirty, is_unevictable;

		if (skip_on_failure && low_pfn >= next_skip_pfn) {
			/*
			 * We have isolated all migration candidates in the
			 * previous order-aligned block, and did not skip it due
			 * to failure. We should migrate the pages now and
			 * hopefully succeed compaction.
			 */
			if (nr_isolated)
				break;

			/*
			 * We failed to isolate in the previous order-aligned
			 * block. Set the new boundary to the end of the
			 * current block. Note we can't simply increase
			 * next_skip_pfn by 1 << order, as low_pfn might have
			 * been incremented by a higher number due to skipping
			 * a compound or a high-order buddy page in the
			 * previous loop iteration.
			 */
			next_skip_pfn = block_end_pfn(low_pfn, cc->order);
		}

		/*
		 * Periodically drop the lock (if held) regardless of its
		 * contention, to give chance to IRQs. Abort completely if
		 * a fatal signal is pending.
		 */
		if (!(low_pfn % COMPACT_CLUSTER_MAX)) {
			if (locked) {
				unlock_page_lruvec_irqrestore(locked, flags);
				locked = NULL;
			}

			if (fatal_signal_pending(current)) {
				cc->contended = true;
				ret = -EINTR;

				goto fatal_pending;
			}

			cond_resched();
		}

		nr_scanned++;

		page = pfn_to_page(low_pfn);

		/*
		 * Check if the pageblock has already been marked skipped.
		 * Only the first PFN is checked as the caller isolates
		 * COMPACT_CLUSTER_MAX at a time so the second call must
		 * not falsely conclude that the block should be skipped.
		 */
		if (!valid_page && (pageblock_aligned(low_pfn) ||
				    low_pfn == cc->zone->zone_start_pfn)) {
			if (!isolation_suitable(cc, page)) {
				low_pfn = end_pfn;
				folio = NULL;
				goto isolate_abort;
			}
			valid_page = page;
		}

		if (PageHuge(page)) {
			/*
			 * skip hugetlbfs if we are not compacting for pages
			 * bigger than its order. THPs and other compound pages
			 * are handled below.
			 */
			if (!cc->alloc_contig) {
				const unsigned int order = compound_order(page);

				if (order <= MAX_PAGE_ORDER) {
					low_pfn += (1UL << order) - 1;
					nr_scanned += (1UL << order) - 1;
				}
				goto isolate_fail;
			}
			/* for alloc_contig case */
			if (locked) {
				unlock_page_lruvec_irqrestore(locked, flags);
				locked = NULL;
			}

			ret = isolate_or_dissolve_huge_page(page, &cc->migratepages);

			/*
			 * Fail isolation in case isolate_or_dissolve_huge_page()
			 * reports an error. In case of -ENOMEM, abort right away.
			 */
			if (ret < 0) {
				 /* Do not report -EBUSY down the chain */
				if (ret == -EBUSY)
					ret = 0;
				low_pfn += compound_nr(page) - 1;
				nr_scanned += compound_nr(page) - 1;
				goto isolate_fail;
			}

			if (PageHuge(page)) {
				/*
				 * Hugepage was successfully isolated and placed
				 * on the cc->migratepages list.
				 */
				folio = page_folio(page);
				low_pfn += folio_nr_pages(folio) - 1;
				goto isolate_success_no_list;
			}

			/*
			 * Ok, the hugepage was dissolved. Now these pages are
			 * Buddy and cannot be re-allocated because they are
			 * isolated. Fall-through as the check below handles
			 * Buddy pages.
			 */
		}

		/*
		 * Skip if free. We read page order here without zone lock
		 * which is generally unsafe, but the race window is small and
		 * the worst thing that can happen is that we skip some
		 * potential isolation targets.
		 */
		if (PageBuddy(page)) {
			unsigned long freepage_order = buddy_order_unsafe(page);

			/*
			 * Without lock, we cannot be sure that what we got is
			 * a valid page order. Consider only values in the
			 * valid order range to prevent low_pfn overflow.
			 */
			if (freepage_order > 0 && freepage_order <= MAX_PAGE_ORDER) {
				low_pfn += (1UL << freepage_order) - 1;
				nr_scanned += (1UL << freepage_order) - 1;
			}
			continue;
		}

		/*
		 * Regardless of being on LRU, compound pages such as THP
		 * (hugetlbfs is handled above) are not to be compacted unless
		 * we are attempting an allocation larger than the compound
		 * page size. We can potentially save a lot of iterations if we
		 * skip them at once. The check is racy, but we can consider
		 * only valid values and the only danger is skipping too much.
		 */
		if (PageCompound(page) && !cc->alloc_contig) {
			const unsigned int order = compound_order(page);

			/* Skip based on page order and compaction target order. */
			if (skip_isolation_on_order(order, cc->order)) {
				if (order <= MAX_PAGE_ORDER) {
					low_pfn += (1UL << order) - 1;
					nr_scanned += (1UL << order) - 1;
				}
				goto isolate_fail;
			}
		}

		/*
		 * Check may be lockless but that's ok as we recheck later.
		 * It's possible to migrate LRU and non-lru movable pages.
		 * Skip any other type of page
		 */
		if (!PageLRU(page)) {
			/*
			 * __PageMovable can return false positive so we need
			 * to verify it under page_lock.
			 */
			if (unlikely(__PageMovable(page)) &&
					!PageIsolated(page)) {
				if (locked) {
					unlock_page_lruvec_irqrestore(locked, flags);
					locked = NULL;
				}

				if (isolate_movable_page(page, mode)) {
					folio = page_folio(page);
					goto isolate_success;
				}
			}

			goto isolate_fail;
		}

		/*
		 * Be careful not to clear PageLRU until after we're
		 * sure the page is not being freed elsewhere -- the
		 * page release code relies on it.
		 */
		folio = folio_get_nontail_page(page);
		if (unlikely(!folio))
			goto isolate_fail;

		/*
		 * Migration will fail if an anonymous page is pinned in memory,
		 * so avoid taking lru_lock and isolating it unnecessarily in an
		 * admittedly racy check.
		 */
		mapping = folio_mapping(folio);
		if (!mapping && (folio_ref_count(folio) - 1) > folio_mapcount(folio))
			goto isolate_fail_put;

		/*
		 * Only allow to migrate anonymous pages in GFP_NOFS context
		 * because those do not depend on fs locks.
		 */
		if (!(cc->gfp_mask & __GFP_FS) && mapping)
			goto isolate_fail_put;

		/* Only take pages on LRU: a check now makes later tests safe */
		if (!folio_test_lru(folio))
			goto isolate_fail_put;

		is_unevictable = folio_test_unevictable(folio);

		/* Compaction might skip unevictable pages but CMA takes them */
		if (!(mode & ISOLATE_UNEVICTABLE) && is_unevictable)
			goto isolate_fail_put;

		/*
		 * To minimise LRU disruption, the caller can indicate with
		 * ISOLATE_ASYNC_MIGRATE that it only wants to isolate pages
		 * it will be able to migrate without blocking - clean pages
		 * for the most part.  PageWriteback would require blocking.
		 */
		if ((mode & ISOLATE_ASYNC_MIGRATE) && folio_test_writeback(folio))
			goto isolate_fail_put;

		is_dirty = folio_test_dirty(folio);

		if (((mode & ISOLATE_ASYNC_MIGRATE) && is_dirty) ||
		    (mapping && is_unevictable)) {
			bool migrate_dirty = true;
			bool is_inaccessible;

			/*
			 * Only folios without mappings or that have
			 * a ->migrate_folio callback are possible to migrate
			 * without blocking.
			 *
			 * Folios from inaccessible mappings are not migratable.
			 *
			 * However, we can be racing with truncation, which can
			 * free the mapping that we need to check. Truncation
			 * holds the folio lock until after the folio is removed
			 * from the page so holding it ourselves is sufficient.
			 *
			 * To avoid locking the folio just to check inaccessible,
			 * assume every inaccessible folio is also unevictable,
			 * which is a cheaper test.  If our assumption goes
			 * wrong, it's not a correctness bug, just potentially
			 * wasted cycles.
			 */
			if (!folio_trylock(folio))
				goto isolate_fail_put;

			mapping = folio_mapping(folio);
			if ((mode & ISOLATE_ASYNC_MIGRATE) && is_dirty) {
				migrate_dirty = !mapping ||
						mapping->a_ops->migrate_folio;
			}
			is_inaccessible = mapping && mapping_inaccessible(mapping);
			folio_unlock(folio);
			if (!migrate_dirty || is_inaccessible)
				goto isolate_fail_put;
		}

		/* Try isolate the folio */
		if (!folio_test_clear_lru(folio))
			goto isolate_fail_put;

		lruvec = folio_lruvec(folio);

		/* If we already hold the lock, we can skip some rechecking */
		if (lruvec != locked) {
			if (locked)
				unlock_page_lruvec_irqrestore(locked, flags);

			compact_lock_irqsave(&lruvec->lru_lock, &flags, cc);
			locked = lruvec;

			lruvec_memcg_debug(lruvec, folio);

			/*
			 * Try get exclusive access under lock. If marked for
			 * skip, the scan is aborted unless the current context
			 * is a rescan to reach the end of the pageblock.
			 */
			if (!skip_updated && valid_page) {
				skip_updated = true;
				if (test_and_set_skip(cc, valid_page) &&
				    !cc->finish_pageblock) {
					low_pfn = end_pfn;
					goto isolate_abort;
				}
			}

			/*
			 * Check LRU folio order under the lock
			 */
			if (unlikely(skip_isolation_on_order(folio_order(folio),
							     cc->order) &&
				     !cc->alloc_contig)) {
				low_pfn += folio_nr_pages(folio) - 1;
				nr_scanned += folio_nr_pages(folio) - 1;
				folio_set_lru(folio);
				goto isolate_fail_put;
			}
		}

		/* The folio is taken off the LRU */
		if (folio_test_large(folio))
			low_pfn += folio_nr_pages(folio) - 1;

		/* Successfully isolated */
		lruvec_del_folio(lruvec, folio);
		node_stat_mod_folio(folio,
				NR_ISOLATED_ANON + folio_is_file_lru(folio),
				folio_nr_pages(folio));

isolate_success:
		list_add(&folio->lru, &cc->migratepages);
isolate_success_no_list:
		cc->nr_migratepages += folio_nr_pages(folio);
		nr_isolated += folio_nr_pages(folio);
		nr_scanned += folio_nr_pages(folio) - 1;

		/*
		 * Avoid isolating too much unless this block is being
		 * fully scanned (e.g. dirty/writeback pages, parallel allocation)
		 * or a lock is contended. For contention, isolate quickly to
		 * potentially remove one source of contention.
		 */
		if (cc->nr_migratepages >= COMPACT_CLUSTER_MAX &&
		    !cc->finish_pageblock && !cc->contended) {
			++low_pfn;
			break;
		}

		continue;

isolate_fail_put:
		/* Avoid potential deadlock in freeing page under lru_lock */
		if (locked) {
			unlock_page_lruvec_irqrestore(locked, flags);
			locked = NULL;
		}
		folio_put(folio);

isolate_fail:
		if (!skip_on_failure && ret != -ENOMEM)
			continue;

		/*
		 * We have isolated some pages, but then failed. Release them
		 * instead of migrating, as we cannot form the cc->order buddy
		 * page anyway.
		 */
		if (nr_isolated) {
			if (locked) {
				unlock_page_lruvec_irqrestore(locked, flags);
				locked = NULL;
			}
			putback_movable_pages(&cc->migratepages);
			cc->nr_migratepages = 0;
			nr_isolated = 0;
		}

		if (low_pfn < next_skip_pfn) {
			low_pfn = next_skip_pfn - 1;
			/*
			 * The check near the loop beginning would have updated
			 * next_skip_pfn too, but this is a bit simpler.
			 */
			next_skip_pfn += 1UL << cc->order;
		}

		if (ret == -ENOMEM)
			break;
	}

	/*
	 * The PageBuddy() check could have potentially brought us outside
	 * the range to be scanned.
	 */
	if (unlikely(low_pfn > end_pfn))
		low_pfn = end_pfn;

	folio = NULL;

isolate_abort:
	if (locked)
		unlock_page_lruvec_irqrestore(locked, flags);
	if (folio) {
		folio_set_lru(folio);
		folio_put(folio);
	}

	/*
	 * Update the cached scanner pfn once the pageblock has been scanned.
	 * Pages will either be migrated in which case there is no point
	 * scanning in the near future or migration failed in which case the
	 * failure reason may persist. The block is marked for skipping if
	 * there were no pages isolated in the block or if the block is
	 * rescanned twice in a row.
	 */
	if (low_pfn == end_pfn && (!nr_isolated || cc->finish_pageblock)) {
		if (!cc->no_set_skip_hint && valid_page && !skip_updated)
			set_pageblock_skip(valid_page);
		update_cached_migrate(cc, low_pfn);
	}

	trace_mm_compaction_isolate_migratepages(start_pfn, low_pfn,
						nr_scanned, nr_isolated);

fatal_pending:
	cc->total_migrate_scanned += nr_scanned;
	if (nr_isolated)
		count_compact_events(COMPACTISOLATED, nr_isolated);

	cc->migrate_pfn = low_pfn;

	return ret;
}

/**
 * isolate_migratepages_range() - isolate migrate-able pages in a PFN range
 * @cc:        Compaction control structure.
 * @start_pfn: The first PFN to start isolating.
 * @end_pfn:   The one-past-last PFN.
 *
 * Returns -EAGAIN when contented, -EINTR in case of a signal pending, -ENOMEM
 * in case we could not allocate a page, or 0.
 */
int
isolate_migratepages_range(struct compact_control *cc, unsigned long start_pfn,
							unsigned long end_pfn)
{
	unsigned long pfn, block_start_pfn, block_end_pfn;
	int ret = 0;

	/* Scan block by block. First and last block may be incomplete */
	pfn = start_pfn;
	block_start_pfn = pageblock_start_pfn(pfn);
	if (block_start_pfn < cc->zone->zone_start_pfn)
		block_start_pfn = cc->zone->zone_start_pfn;
	block_end_pfn = pageblock_end_pfn(pfn);

	for (; pfn < end_pfn; pfn = block_end_pfn,
				block_start_pfn = block_end_pfn,
				block_end_pfn += pageblock_nr_pages) {

		block_end_pfn = min(block_end_pfn, end_pfn);

		if (!pageblock_pfn_to_page(block_start_pfn,
					block_end_pfn, cc->zone))
			continue;

		ret = isolate_migratepages_block(cc, pfn, block_end_pfn,
						 ISOLATE_UNEVICTABLE);

		if (ret)
			break;

		if (cc->nr_migratepages >= COMPACT_CLUSTER_MAX)
			break;
	}

	return ret;
}

#endif /* CONFIG_COMPACTION || CONFIG_CMA */
#ifdef CONFIG_COMPACTION

static bool suitable_migration_source(struct compact_control *cc,
							struct page *page)
{
	int block_mt;

	if (pageblock_skip_persistent(page))
		return false;

	if ((cc->mode != MIGRATE_ASYNC) || !cc->direct_compaction)
		return true;

	block_mt = get_pageblock_migratetype(page);

	if (cc->migratetype == MIGRATE_MOVABLE)
		return is_migrate_movable(block_mt);
	else
		return block_mt == cc->migratetype;
}

/* Returns true if the page is within a block suitable for migration to */
static bool suitable_migration_target(struct compact_control *cc,
							struct page *page)
{
	/* If the page is a large free page, then disallow migration */
	if (PageBuddy(page)) {
		int order = cc->order > 0 ? cc->order : pageblock_order;

		/*
		 * We are checking page_order without zone->lock taken. But
		 * the only small danger is that we skip a potentially suitable
		 * pageblock, so it's not worth to check order for valid range.
		 */
		if (buddy_order_unsafe(page) >= order)
			return false;
	}

	if (cc->ignore_block_suitable)
		return true;

	/* If the block is MIGRATE_MOVABLE or MIGRATE_CMA, allow migration */
	if (is_migrate_movable(get_pageblock_migratetype(page)))
		return true;

	/* Otherwise skip the block */
	return false;
}

static inline unsigned int
freelist_scan_limit(struct compact_control *cc)
{
	unsigned short shift = BITS_PER_LONG - 1;

	return (COMPACT_CLUSTER_MAX >> min(shift, cc->fast_search_fail)) + 1;
}

/*
 * Test whether the free scanner has reached the same or lower pageblock than
 * the migration scanner, and compaction should thus terminate.
 */
static inline bool compact_scanners_met(struct compact_control *cc)
{
	return (cc->free_pfn >> pageblock_order)
		<= (cc->migrate_pfn >> pageblock_order);
}

/*
 * Used when scanning for a suitable migration target which scans freelists
 * in reverse. Reorders the list such as the unscanned pages are scanned
 * first on the next iteration of the free scanner
 */
static void
move_freelist_head(struct list_head *freelist, struct page *freepage)
{
	LIST_HEAD(sublist);

	if (!list_is_first(&freepage->buddy_list, freelist)) {
		list_cut_before(&sublist, freelist, &freepage->buddy_list);
		list_splice_tail(&sublist, freelist);
	}
}

/*
 * Similar to move_freelist_head except used by the migration scanner
 * when scanning forward. It's possible for these list operations to
 * move against each other if they search the free list exactly in
 * lockstep.
 */
static void
move_freelist_tail(struct list_head *freelist, struct page *freepage)
{
	LIST_HEAD(sublist);

	if (!list_is_last(&freepage->buddy_list, freelist)) {
		list_cut_position(&sublist, freelist, &freepage->buddy_list);
		list_splice_tail(&sublist, freelist);
	}
}

static void
fast_isolate_around(struct compact_control *cc, unsigned long pfn)
{
	unsigned long start_pfn, end_pfn;
	struct page *page;

	/* Do not search around if there are enough pages already */
	if (cc->nr_freepages >= cc->nr_migratepages)
		return;

	/* Minimise scanning during async compaction */
	if (cc->direct_compaction && cc->mode == MIGRATE_ASYNC)
		return;

	/* Pageblock boundaries */
	start_pfn = max(pageblock_start_pfn(pfn), cc->zone->zone_start_pfn);
	end_pfn = min(pageblock_end_pfn(pfn), zone_end_pfn(cc->zone));

	page = pageblock_pfn_to_page(start_pfn, end_pfn, cc->zone);
	if (!page)
		return;

	isolate_freepages_block(cc, &start_pfn, end_pfn, cc->freepages, 1, false);

	/* Skip this pageblock in the future as it's full or nearly full */
	if (start_pfn == end_pfn && !cc->no_set_skip_hint)
		set_pageblock_skip(page);
}

/* Search orders in round-robin fashion */
static int next_search_order(struct compact_control *cc, int order)
{
	order--;
	if (order < 0)
		order = cc->order - 1;

	/* Search wrapped around? */
	if (order == cc->search_order) {
		cc->search_order--;
		if (cc->search_order < 0)
			cc->search_order = cc->order - 1;
		return -1;
	}

	return order;
}

static void fast_isolate_freepages(struct compact_control *cc)
{
	unsigned int limit = max(1U, freelist_scan_limit(cc) >> 1);
	unsigned int nr_scanned = 0, total_isolated = 0;
	unsigned long low_pfn, min_pfn, highest = 0;
	unsigned long nr_isolated = 0;
	unsigned long distance;
	struct page *page = NULL;
	bool scan_start = false;
	int order;

	/* Full compaction passes in a negative order */
	if (cc->order <= 0)
		return;

	/*
	 * If starting the scan, use a deeper search and use the highest
	 * PFN found if a suitable one is not found.
	 */
	if (cc->free_pfn >= cc->zone->compact_init_free_pfn) {
		limit = pageblock_nr_pages >> 1;
		scan_start = true;
	}

	/*
	 * Preferred point is in the top quarter of the scan space but take
	 * a pfn from the top half if the search is problematic.
	 */
	distance = (cc->free_pfn - cc->migrate_pfn);
	low_pfn = pageblock_start_pfn(cc->free_pfn - (distance >> 2));
	min_pfn = pageblock_start_pfn(cc->free_pfn - (distance >> 1));

	if (WARN_ON_ONCE(min_pfn > low_pfn))
		low_pfn = min_pfn;

	/*
	 * Search starts from the last successful isolation order or the next
	 * order to search after a previous failure
	 */
	cc->search_order = min_t(unsigned int, cc->order - 1, cc->search_order);

	for (order = cc->search_order;
	     !page && order >= 0;
	     order = next_search_order(cc, order)) {
		struct free_area *area = &cc->zone->free_area[order];
		struct list_head *freelist;
		struct page *freepage;
		unsigned long flags;
		unsigned int order_scanned = 0;
		unsigned long high_pfn = 0;

		if (!area->nr_free)
			continue;

		spin_lock_irqsave(&cc->zone->lock, flags);
		freelist = &area->free_list[MIGRATE_MOVABLE];
		list_for_each_entry_reverse(freepage, freelist, buddy_list) {
			unsigned long pfn;

			order_scanned++;
			nr_scanned++;
			pfn = page_to_pfn(freepage);

			if (pfn >= highest)
				highest = max(pageblock_start_pfn(pfn),
					      cc->zone->zone_start_pfn);

			if (pfn >= low_pfn) {
				cc->fast_search_fail = 0;
				cc->search_order = order;
				page = freepage;
				break;
			}

			if (pfn >= min_pfn && pfn > high_pfn) {
				high_pfn = pfn;

				/* Shorten the scan if a candidate is found */
				limit >>= 1;
			}

			if (order_scanned >= limit)
				break;
		}

		/* Use a maximum candidate pfn if a preferred one was not found */
		if (!page && high_pfn) {
			page = pfn_to_page(high_pfn);

			/* Update freepage for the list reorder below */
			freepage = page;
		}

		/* Reorder to so a future search skips recent pages */
		move_freelist_head(freelist, freepage);

		/* Isolate the page if available */
		if (page) {
			if (__isolate_free_page(page, order)) {
				set_page_private(page, order);
				nr_isolated = 1 << order;
				nr_scanned += nr_isolated - 1;
				total_isolated += nr_isolated;
				cc->nr_freepages += nr_isolated;
				list_add_tail(&page->lru, &cc->freepages[order]);
				count_compact_events(COMPACTISOLATED, nr_isolated);
			} else {
				/* If isolation fails, abort the search */
				order = cc->search_order + 1;
				page = NULL;
			}
		}

		spin_unlock_irqrestore(&cc->zone->lock, flags);

		/* Skip fast search if enough freepages isolated */
		if (cc->nr_freepages >= cc->nr_migratepages)
			break;

		/*
		 * Smaller scan on next order so the total scan is related
		 * to freelist_scan_limit.
		 */
		if (order_scanned >= limit)
			limit = max(1U, limit >> 1);
	}

	trace_mm_compaction_fast_isolate_freepages(min_pfn, cc->free_pfn,
						   nr_scanned, total_isolated);

	if (!page) {
		cc->fast_search_fail++;
		if (scan_start) {
			/*
			 * Use the highest PFN found above min. If one was
			 * not found, be pessimistic for direct compaction
			 * and use the min mark.
			 */
			if (highest >= min_pfn) {
				page = pfn_to_page(highest);
				cc->free_pfn = highest;
			} else {
				if (cc->direct_compaction && pfn_valid(min_pfn)) {
					page = pageblock_pfn_to_page(min_pfn,
						min(pageblock_end_pfn(min_pfn),
						    zone_end_pfn(cc->zone)),
						cc->zone);
					if (page && !suitable_migration_target(cc, page))
						page = NULL;

					cc->free_pfn = min_pfn;
				}
			}
		}
	}

	if (highest && highest >= cc->zone->compact_cached_free_pfn) {
		highest -= pageblock_nr_pages;
		cc->zone->compact_cached_free_pfn = highest;
	}

	cc->total_free_scanned += nr_scanned;
	if (!page)
		return;

	low_pfn = page_to_pfn(page);
	fast_isolate_around(cc, low_pfn);
}

/*
 * Based on information in the current compact_control, find blocks
 * suitable for isolating free pages from and then isolate them.
 */
static void isolate_freepages(struct compact_control *cc)
{
	struct zone *zone = cc->zone;
	struct page *page;
	unsigned long block_start_pfn;	/* start of current pageblock */
	unsigned long isolate_start_pfn; /* exact pfn we start at */
	unsigned long block_end_pfn;	/* end of current pageblock */
	unsigned long low_pfn;	     /* lowest pfn scanner is able to scan */
	unsigned int stride;

	/* Try a small search of the free lists for a candidate */
	fast_isolate_freepages(cc);
	if (cc->nr_freepages)
		return;

	/*
	 * Initialise the free scanner. The starting point is where we last
	 * successfully isolated from, zone-cached value, or the end of the
	 * zone when isolating for the first time. For looping we also need
	 * this pfn aligned down to the pageblock boundary, because we do
	 * block_start_pfn -= pageblock_nr_pages in the for loop.
	 * For ending point, take care when isolating in last pageblock of a
	 * zone which ends in the middle of a pageblock.
	 * The low boundary is the end of the pageblock the migration scanner
	 * is using.
	 */
	isolate_start_pfn = cc->free_pfn;
	block_start_pfn = pageblock_start_pfn(isolate_start_pfn);
	block_end_pfn = min(block_start_pfn + pageblock_nr_pages,
						zone_end_pfn(zone));
	low_pfn = pageblock_end_pfn(cc->migrate_pfn);
	stride = cc->mode == MIGRATE_ASYNC ? COMPACT_CLUSTER_MAX : 1;

	/*
	 * Isolate free pages until enough are available to migrate the
	 * pages on cc->migratepages. We stop searching if the migrate
	 * and free page scanners meet or enough free pages are isolated.
	 */
	for (; block_start_pfn >= low_pfn;
				block_end_pfn = block_start_pfn,
				block_start_pfn -= pageblock_nr_pages,
				isolate_start_pfn = block_start_pfn) {
		unsigned long nr_isolated;

		/*
		 * This can iterate a massively long zone without finding any
		 * suitable migration targets, so periodically check resched.
		 */
		if (!(block_start_pfn % (COMPACT_CLUSTER_MAX * pageblock_nr_pages)))
			cond_resched();

		page = pageblock_pfn_to_page(block_start_pfn, block_end_pfn,
									zone);
		if (!page) {
			unsigned long next_pfn;

			next_pfn = skip_offline_sections_reverse(block_start_pfn);
			if (next_pfn)
				block_start_pfn = max(next_pfn, low_pfn);

			continue;
		}

		/* Check the block is suitable for migration */
		if (!suitable_migration_target(cc, page))
			continue;

		/* If isolation recently failed, do not retry */
		if (!isolation_suitable(cc, page))
			continue;

		/* Found a block suitable for isolating free pages from. */
		nr_isolated = isolate_freepages_block(cc, &isolate_start_pfn,
					block_end_pfn, cc->freepages, stride, false);

		/* Update the skip hint if the full pageblock was scanned */
		if (isolate_start_pfn == block_end_pfn)
			update_pageblock_skip(cc, page, block_start_pfn -
					      pageblock_nr_pages);

		/* Are enough freepages isolated? */
		if (cc->nr_freepages >= cc->nr_migratepages) {
			if (isolate_start_pfn >= block_end_pfn) {
				/*
				 * Restart at previous pageblock if more
				 * freepages can be isolated next time.
				 */
				isolate_start_pfn =
					block_start_pfn - pageblock_nr_pages;
			}
			break;
		} else if (isolate_start_pfn < block_end_pfn) {
			/*
			 * If isolation failed early, do not continue
			 * needlessly.
			 */
			break;
		}

		/* Adjust stride depending on isolation */
		if (nr_isolated) {
			stride = 1;
			continue;
		}
		stride = min_t(unsigned int, COMPACT_CLUSTER_MAX, stride << 1);
	}

	/*
	 * Record where the free scanner will restart next time. Either we
	 * broke from the loop and set isolate_start_pfn based on the last
	 * call to isolate_freepages_block(), or we met the migration scanner
	 * and the loop terminated due to isolate_start_pfn < low_pfn
	 */
	cc->free_pfn = isolate_start_pfn;
}

/*
 * This is a migrate-callback that "allocates" freepages by taking pages
 * from the isolated freelists in the block we are migrating to.
 */
static struct folio *compaction_alloc_noprof(struct folio *src, unsigned long data)
{
	struct compact_control *cc = (struct compact_control *)data;
	struct folio *dst;
	int order = folio_order(src);
	bool has_isolated_pages = false;
	int start_order;
	struct page *freepage;
	unsigned long size;

again:
	for (start_order = order; start_order < NR_PAGE_ORDERS; start_order++)
		if (!list_empty(&cc->freepages[start_order]))
			break;

	/* no free pages in the list */
	if (start_order == NR_PAGE_ORDERS) {
		if (has_isolated_pages)
			return NULL;
		isolate_freepages(cc);
		has_isolated_pages = true;
		goto again;
	}

	freepage = list_first_entry(&cc->freepages[start_order], struct page,
				lru);
	size = 1 << start_order;

	list_del(&freepage->lru);

	while (start_order > order) {
		start_order--;
		size >>= 1;

		list_add(&freepage[size].lru, &cc->freepages[start_order]);
		set_page_private(&freepage[size], start_order);
	}
	dst = (struct folio *)freepage;

	post_alloc_hook(&dst->page, order, __GFP_MOVABLE);
	if (order)
		prep_compound_page(&dst->page, order);
	cc->nr_freepages -= 1 << order;
	cc->nr_migratepages -= 1 << order;
	return page_rmappable_folio(&dst->page);
}

static struct folio *compaction_alloc(struct folio *src, unsigned long data)
{
	return alloc_hooks(compaction_alloc_noprof(src, data));
}

/*
 * This is a migrate-callback that "frees" freepages back to the isolated
 * freelist.  All pages on the freelist are from the same zone, so there is no
 * special handling needed for NUMA.
 */
static void compaction_free(struct folio *dst, unsigned long data)
{
	struct compact_control *cc = (struct compact_control *)data;
	int order = folio_order(dst);
	struct page *page = &dst->page;

	if (folio_put_testzero(dst)) {
		free_pages_prepare(page, order);
		list_add(&dst->lru, &cc->freepages[order]);
		cc->nr_freepages += 1 << order;
	}
	cc->nr_migratepages += 1 << order;
	/*
	 * someone else has referenced the page, we cannot take it back to our
	 * free list.
	 */
}

/* possible outcome of isolate_migratepages */
typedef enum {
	ISOLATE_ABORT,		/* Abort compaction now */
	ISOLATE_NONE,		/* No pages isolated, continue scanning */
	ISOLATE_SUCCESS,	/* Pages isolated, migrate */
} isolate_migrate_t;

/*
 * Allow userspace to control policy on scanning the unevictable LRU for
 * compactable pages.
 */
static int sysctl_compact_unevictable_allowed __read_mostly = CONFIG_COMPACT_UNEVICTABLE_DEFAULT;
/*
 * Tunable for proactive compaction. It determines how
 * aggressively the kernel should compact memory in the
 * background. It takes values in the range [0, 100].
 */
static unsigned int __read_mostly sysctl_compaction_proactiveness = 20;
static int sysctl_extfrag_threshold = 500;
static int __read_mostly sysctl_compact_memory;

static inline void
update_fast_start_pfn(struct compact_control *cc, unsigned long pfn)
{
	if (cc->fast_start_pfn == ULONG_MAX)
		return;

	if (!cc->fast_start_pfn)
		cc->fast_start_pfn = pfn;

	cc->fast_start_pfn = min(cc->fast_start_pfn, pfn);
}

static inline unsigned long
reinit_migrate_pfn(struct compact_control *cc)
{
	if (!cc->fast_start_pfn || cc->fast_start_pfn == ULONG_MAX)
		return cc->migrate_pfn;

	cc->migrate_pfn = cc->fast_start_pfn;
	cc->fast_start_pfn = ULONG_MAX;

	return cc->migrate_pfn;
}

/*
 * Briefly search the free lists for a migration source that already has
 * some free pages to reduce the number of pages that need migration
 * before a pageblock is free.
 */
static unsigned long fast_find_migrateblock(struct compact_control *cc)
{
	unsigned int limit = freelist_scan_limit(cc);
	unsigned int nr_scanned = 0;
	unsigned long distance;
	unsigned long pfn = cc->migrate_pfn;
	unsigned long high_pfn;
	int order;
	bool found_block = false;

	/* Skip hints are relied on to avoid repeats on the fast search */
	if (cc->ignore_skip_hint)
		return pfn;

	/*
	 * If the pageblock should be finished then do not select a different
	 * pageblock.
	 */
	if (cc->finish_pageblock)
		return pfn;

	/*
	 * If the migrate_pfn is not at the start of a zone or the start
	 * of a pageblock then assume this is a continuation of a previous
	 * scan restarted due to COMPACT_CLUSTER_MAX.
	 */
	if (pfn != cc->zone->zone_start_pfn && pfn != pageblock_start_pfn(pfn))
		return pfn;

	/*
	 * For smaller orders, just linearly scan as the number of pages
	 * to migrate should be relatively small and does not necessarily
	 * justify freeing up a large block for a small allocation.
	 */
	if (cc->order <= PAGE_ALLOC_COSTLY_ORDER)
		return pfn;

	/*
	 * Only allow kcompactd and direct requests for movable pages to
	 * quickly clear out a MOVABLE pageblock for allocation. This
	 * reduces the risk that a large movable pageblock is freed for
	 * an unmovable/reclaimable small allocation.
	 */
	if (cc->direct_compaction && cc->migratetype != MIGRATE_MOVABLE)
		return pfn;

	/*
	 * When starting the migration scanner, pick any pageblock within the
	 * first half of the search space. Otherwise try and pick a pageblock
	 * within the first eighth to reduce the chances that a migration
	 * target later becomes a source.
	 */
	distance = (cc->free_pfn - cc->migrate_pfn) >> 1;
	if (cc->migrate_pfn != cc->zone->zone_start_pfn)
		distance >>= 2;
	high_pfn = pageblock_start_pfn(cc->migrate_pfn + distance);

	for (order = cc->order - 1;
	     order >= PAGE_ALLOC_COSTLY_ORDER && !found_block && nr_scanned < limit;
	     order--) {
		struct free_area *area = &cc->zone->free_area[order];
		struct list_head *freelist;
		unsigned long flags;
		struct page *freepage;

		if (!area->nr_free)
			continue;

		spin_lock_irqsave(&cc->zone->lock, flags);
		freelist = &area->free_list[MIGRATE_MOVABLE];
		list_for_each_entry(freepage, freelist, buddy_list) {
			unsigned long free_pfn;

			if (nr_scanned++ >= limit) {
				move_freelist_tail(freelist, freepage);
				break;
			}

			free_pfn = page_to_pfn(freepage);
			if (free_pfn < high_pfn) {
				/*
				 * Avoid if skipped recently. Ideally it would
				 * move to the tail but even safe iteration of
				 * the list assumes an entry is deleted, not
				 * reordered.
				 */
				if (get_pageblock_skip(freepage))
					continue;

				/* Reorder to so a future search skips recent pages */
				move_freelist_tail(freelist, freepage);

				update_fast_start_pfn(cc, free_pfn);
				pfn = pageblock_start_pfn(free_pfn);
				if (pfn < cc->zone->zone_start_pfn)
					pfn = cc->zone->zone_start_pfn;
				cc->fast_search_fail = 0;
				found_block = true;
				break;
			}
		}
		spin_unlock_irqrestore(&cc->zone->lock, flags);
	}

	cc->total_migrate_scanned += nr_scanned;

	/*
	 * If fast scanning failed then use a cached entry for a page block
	 * that had free pages as the basis for starting a linear scan.
	 */
	if (!found_block) {
		cc->fast_search_fail++;
		pfn = reinit_migrate_pfn(cc);
	}
	return pfn;
}

/*
 * Isolate all pages that can be migrated from the first suitable block,
 * starting at the block pointed to by the migrate scanner pfn within
 * compact_control.
 */
static isolate_migrate_t isolate_migratepages(struct compact_control *cc)
{
	unsigned long block_start_pfn;
	unsigned long block_end_pfn;
	unsigned long low_pfn;
	struct page *page;
	const isolate_mode_t isolate_mode =
		(sysctl_compact_unevictable_allowed ? ISOLATE_UNEVICTABLE : 0) |
		(cc->mode != MIGRATE_SYNC ? ISOLATE_ASYNC_MIGRATE : 0);
	bool fast_find_block;

	/*
	 * Start at where we last stopped, or beginning of the zone as
	 * initialized by compact_zone(). The first failure will use
	 * the lowest PFN as the starting point for linear scanning.
	 */
	low_pfn = fast_find_migrateblock(cc);
	block_start_pfn = pageblock_start_pfn(low_pfn);
	if (block_start_pfn < cc->zone->zone_start_pfn)
		block_start_pfn = cc->zone->zone_start_pfn;

	/*
	 * fast_find_migrateblock() has already ensured the pageblock is not
	 * set with a skipped flag, so to avoid the isolation_suitable check
	 * below again, check whether the fast search was successful.
	 */
	fast_find_block = low_pfn != cc->migrate_pfn && !cc->fast_search_fail;

	/* Only scan within a pageblock boundary */
	block_end_pfn = pageblock_end_pfn(low_pfn);

	/*
	 * Iterate over whole pageblocks until we find the first suitable.
	 * Do not cross the free scanner.
	 */
	for (; block_end_pfn <= cc->free_pfn;
			fast_find_block = false,
			cc->migrate_pfn = low_pfn = block_end_pfn,
			block_start_pfn = block_end_pfn,
			block_end_pfn += pageblock_nr_pages) {

		/*
		 * This can potentially iterate a massively long zone with
		 * many pageblocks unsuitable, so periodically check if we
		 * need to schedule.
		 */
		if (!(low_pfn % (COMPACT_CLUSTER_MAX * pageblock_nr_pages)))
			cond_resched();

		page = pageblock_pfn_to_page(block_start_pfn,
						block_end_pfn, cc->zone);
		if (!page) {
			unsigned long next_pfn;

			next_pfn = skip_offline_sections(block_start_pfn);
			if (next_pfn)
				block_end_pfn = min(next_pfn, cc->free_pfn);
			continue;
		}

		/*
		 * If isolation recently failed, do not retry. Only check the
		 * pageblock once. COMPACT_CLUSTER_MAX causes a pageblock
		 * to be visited multiple times. Assume skip was checked
		 * before making it "skip" so other compaction instances do
		 * not scan the same block.
		 */
		if ((pageblock_aligned(low_pfn) ||
		     low_pfn == cc->zone->zone_start_pfn) &&
		    !fast_find_block && !isolation_suitable(cc, page))
			continue;

		/*
		 * For async direct compaction, only scan the pageblocks of the
		 * same migratetype without huge pages. Async direct compaction
		 * is optimistic to see if the minimum amount of work satisfies
		 * the allocation. The cached PFN is updated as it's possible
		 * that all remaining blocks between source and target are
		 * unsuitable and the compaction scanners fail to meet.
		 */
		if (!suitable_migration_source(cc, page)) {
			update_cached_migrate(cc, block_end_pfn);
			continue;
		}

		/* Perform the isolation */
		if (isolate_migratepages_block(cc, low_pfn, block_end_pfn,
						isolate_mode))
			return ISOLATE_ABORT;

		/*
		 * Either we isolated something and proceed with migration. Or
		 * we failed and compact_zone should decide if we should
		 * continue or not.
		 */
		break;
	}

	return cc->nr_migratepages ? ISOLATE_SUCCESS : ISOLATE_NONE;
}

/*
 * Determine whether kswapd is (or recently was!) running on this node.
 *
 * pgdat_kswapd_lock() pins pgdat->kswapd, so a concurrent kswapd_stop() can't
 * zero it.
 */
static bool kswapd_is_running(pg_data_t *pgdat)
{
	bool running;

	pgdat_kswapd_lock(pgdat);
	running = pgdat->kswapd && task_is_running(pgdat->kswapd);
	pgdat_kswapd_unlock(pgdat);

	return running;
}

/*
 * A zone's fragmentation score is the external fragmentation wrt to the
 * COMPACTION_HPAGE_ORDER. It returns a value in the range [0, 100].
 */
static unsigned int fragmentation_score_zone(struct zone *zone)
{
	return extfrag_for_order(zone, COMPACTION_HPAGE_ORDER);
}

/*
 * A weighted zone's fragmentation score is the external fragmentation
 * wrt to the COMPACTION_HPAGE_ORDER scaled by the zone's size. It
 * returns a value in the range [0, 100].
 *
 * The scaling factor ensures that proactive compaction focuses on larger
 * zones like ZONE_NORMAL, rather than smaller, specialized zones like
 * ZONE_DMA32. For smaller zones, the score value remains close to zero,
 * and thus never exceeds the high threshold for proactive compaction.
 */
static unsigned int fragmentation_score_zone_weighted(struct zone *zone)
{
	unsigned long score;

	score = zone->present_pages * fragmentation_score_zone(zone);
	return div64_ul(score, zone->zone_pgdat->node_present_pages + 1);
}

/*
 * The per-node proactive (background) compaction process is started by its
 * corresponding kcompactd thread when the node's fragmentation score
 * exceeds the high threshold. The compaction process remains active till
 * the node's score falls below the low threshold, or one of the back-off
 * conditions is met.
 */
static unsigned int fragmentation_score_node(pg_data_t *pgdat)
{
	unsigned int score = 0;
	int zoneid;

	for (zoneid = 0; zoneid < MAX_NR_ZONES; zoneid++) {
		struct zone *zone;

		zone = &pgdat->node_zones[zoneid];
		if (!populated_zone(zone))
			continue;
		score += fragmentation_score_zone_weighted(zone);
	}

	return score;
}

static unsigned int fragmentation_score_wmark(bool low)
{
	unsigned int wmark_low;

	/*
	 * Cap the low watermark to avoid excessive compaction
	 * activity in case a user sets the proactiveness tunable
	 * close to 100 (maximum).
	 */
	wmark_low = max(100U - sysctl_compaction_proactiveness, 5U);
	return low ? wmark_low : min(wmark_low + 10, 100U);
}

static bool should_proactive_compact_node(pg_data_t *pgdat)
{
	int wmark_high;

	if (!sysctl_compaction_proactiveness || kswapd_is_running(pgdat))
		return false;

	wmark_high = fragmentation_score_wmark(false);
	return fragmentation_score_node(pgdat) > wmark_high;
}

static enum compact_result __compact_finished(struct compact_control *cc)
{
	unsigned int order;
	const int migratetype = cc->migratetype;
	int ret;

	/* Compaction run completes if the migrate and free scanner meet */
	if (compact_scanners_met(cc)) {
		/* Let the next compaction start anew. */
		reset_cached_positions(cc->zone);

		/*
		 * Mark that the PG_migrate_skip information should be cleared
		 * by kswapd when it goes to sleep. kcompactd does not set the
		 * flag itself as the decision to be clear should be directly
		 * based on an allocation request.
		 */
		if (cc->direct_compaction)
			cc->zone->compact_blockskip_flush = true;

		if (cc->whole_zone)
			return COMPACT_COMPLETE;
		else
			return COMPACT_PARTIAL_SKIPPED;
	}

	if (cc->proactive_compaction) {
		int score, wmark_low;
		pg_data_t *pgdat;

		pgdat = cc->zone->zone_pgdat;
		if (kswapd_is_running(pgdat))
			return COMPACT_PARTIAL_SKIPPED;

		score = fragmentation_score_zone(cc->zone);
		wmark_low = fragmentation_score_wmark(true);

		if (score > wmark_low)
			ret = COMPACT_CONTINUE;
		else
			ret = COMPACT_SUCCESS;

		goto out;
	}

	if (is_via_compact_memory(cc->order))
		return COMPACT_CONTINUE;

	/*
	 * Always finish scanning a pageblock to reduce the possibility of
	 * fallbacks in the future. This is particularly important when
	 * migration source is unmovable/reclaimable but it's not worth
	 * special casing.
	 */
	if (!pageblock_aligned(cc->migrate_pfn))
		return COMPACT_CONTINUE;

	/* Direct compactor: Is a suitable page free? */
	ret = COMPACT_NO_SUITABLE_PAGE;
	for (order = cc->order; order < NR_PAGE_ORDERS; order++) {
		struct free_area *area = &cc->zone->free_area[order];
		bool can_steal;

		/* Job done if page is free of the right migratetype */
		if (!free_area_empty(area, migratetype))
			return COMPACT_SUCCESS;

#ifdef CONFIG_CMA
		/* MIGRATE_MOVABLE can fallback on MIGRATE_CMA */
		if (migratetype == MIGRATE_MOVABLE &&
			!free_area_empty(area, MIGRATE_CMA))
			return COMPACT_SUCCESS;
#endif
		/*
		 * Job done if allocation would steal freepages from
		 * other migratetype buddy lists.
		 */
		if (find_suitable_fallback(area, order, migratetype,
						true, &can_steal) != -1)
			/*
			 * Movable pages are OK in any pageblock. If we are
			 * stealing for a non-movable allocation, make sure
			 * we finish compacting the current pageblock first
			 * (which is assured by the above migrate_pfn align
			 * check) so it is as free as possible and we won't
			 * have to steal another one soon.
			 */
			return COMPACT_SUCCESS;
	}

out:
	if (cc->contended || fatal_signal_pending(current))
		ret = COMPACT_CONTENDED;

	return ret;
}

static enum compact_result compact_finished(struct compact_control *cc)
{
	int ret;

	ret = __compact_finished(cc);
	trace_mm_compaction_finished(cc->zone, cc->order, ret);
	if (ret == COMPACT_NO_SUITABLE_PAGE)
		ret = COMPACT_CONTINUE;

	return ret;
}

static bool __compaction_suitable(struct zone *zone, int order,
				  int highest_zoneidx,
				  unsigned long wmark_target)
{
	unsigned long watermark;
	/*
	 * Watermarks for order-0 must be met for compaction to be able to
	 * isolate free pages for migration targets. This means that the
	 * watermark and alloc_flags have to match, or be more pessimistic than
	 * the check in __isolate_free_page(). We don't use the direct
	 * compactor's alloc_flags, as they are not relevant for freepage
	 * isolation. We however do use the direct compactor's highest_zoneidx
	 * to skip over zones where lowmem reserves would prevent allocation
	 * even if compaction succeeds.
	 * For costly orders, we require low watermark instead of min for
	 * compaction to proceed to increase its chances.
	 * ALLOC_CMA is used, as pages in CMA pageblocks are considered
	 * suitable migration targets
	 */
	watermark = (order > PAGE_ALLOC_COSTLY_ORDER) ?
				low_wmark_pages(zone) : min_wmark_pages(zone);
	watermark += compact_gap(order);
	return __zone_watermark_ok(zone, 0, watermark, highest_zoneidx,
				   ALLOC_CMA, wmark_target);
}

/*
 * compaction_suitable: Is this suitable to run compaction on this zone now?
 */
bool compaction_suitable(struct zone *zone, int order, int highest_zoneidx)
{
	enum compact_result compact_result;
	bool suitable;

	suitable = __compaction_suitable(zone, order, highest_zoneidx,
					 zone_page_state(zone, NR_FREE_PAGES));
	/*
	 * fragmentation index determines if allocation failures are due to
	 * low memory or external fragmentation
	 *
	 * index of -1000 would imply allocations might succeed depending on
	 * watermarks, but we already failed the high-order watermark check
	 * index towards 0 implies failure is due to lack of memory
	 * index towards 1000 implies failure is due to fragmentation
	 *
	 * Only compact if a failure would be due to fragmentation. Also
	 * ignore fragindex for non-costly orders where the alternative to
	 * a successful reclaim/compaction is OOM. Fragindex and the
	 * vm.extfrag_threshold sysctl is meant as a heuristic to prevent
	 * excessive compaction for costly orders, but it should not be at the
	 * expense of system stability.
	 */
	if (suitable) {
		compact_result = COMPACT_CONTINUE;
		if (order > PAGE_ALLOC_COSTLY_ORDER) {
			int fragindex = fragmentation_index(zone, order);

			if (fragindex >= 0 &&
			    fragindex <= sysctl_extfrag_threshold) {
				suitable = false;
				compact_result = COMPACT_NOT_SUITABLE_ZONE;
			}
		}
	} else {
		compact_result = COMPACT_SKIPPED;
	}

	trace_mm_compaction_suitable(zone, order, compact_result);

	return suitable;
}

bool compaction_zonelist_suitable(struct alloc_context *ac, int order,
		int alloc_flags)
{
	struct zone *zone;
	struct zoneref *z;

	/*
	 * Make sure at least one zone would pass __compaction_suitable if we continue
	 * retrying the reclaim.
	 */
	for_each_zone_zonelist_nodemask(zone, z, ac->zonelist,
				ac->highest_zoneidx, ac->nodemask) {
		unsigned long available;

		/*
		 * Do not consider all the reclaimable memory because we do not
		 * want to trash just for a single high order allocation which
		 * is even not guaranteed to appear even if __compaction_suitable
		 * is happy about the watermark check.
		 */
		available = zone_reclaimable_pages(zone) / order;
		available += zone_page_state_snapshot(zone, NR_FREE_PAGES);
		if (__compaction_suitable(zone, order, ac->highest_zoneidx,
					  available))
			return true;
	}

	return false;
}

/*
 * Should we do compaction for target allocation order.
 * Return COMPACT_SUCCESS if allocation for target order can be already
 * satisfied
 * Return COMPACT_SKIPPED if compaction for target order is likely to fail
 * Return COMPACT_CONTINUE if compaction for target order should be ran
 */
static enum compact_result
compaction_suit_allocation_order(struct zone *zone, unsigned int order,
				 int highest_zoneidx, unsigned int alloc_flags)
{
	unsigned long watermark;

	watermark = wmark_pages(zone, alloc_flags & ALLOC_WMARK_MASK);
	if (zone_watermark_ok(zone, order, watermark, highest_zoneidx,
			      alloc_flags))
		return COMPACT_SUCCESS;

	if (!compaction_suitable(zone, order, highest_zoneidx))
		return COMPACT_SKIPPED;

	return COMPACT_CONTINUE;
}

static enum compact_result
compact_zone(struct compact_control *cc, struct capture_control *capc)
{
	enum compact_result ret;
	unsigned long start_pfn = cc->zone->zone_start_pfn;
	unsigned long end_pfn = zone_end_pfn(cc->zone);
	unsigned long last_migrated_pfn;
	const bool sync = cc->mode != MIGRATE_ASYNC;
	bool update_cached;
	unsigned int nr_succeeded = 0, nr_migratepages;
	int order;

	/*
	 * These counters track activities during zone compaction.  Initialize
	 * them before compacting a new zone.
	 */
	cc->total_migrate_scanned = 0;
	cc->total_free_scanned = 0;
	cc->nr_migratepages = 0;
	cc->nr_freepages = 0;
	for (order = 0; order < NR_PAGE_ORDERS; order++)
		INIT_LIST_HEAD(&cc->freepages[order]);
	INIT_LIST_HEAD(&cc->migratepages);

	cc->migratetype = gfp_migratetype(cc->gfp_mask);

	if (!is_via_compact_memory(cc->order)) {
		ret = compaction_suit_allocation_order(cc->zone, cc->order,
						       cc->highest_zoneidx,
						       cc->alloc_flags);
		if (ret != COMPACT_CONTINUE)
			return ret;
	}

	/*
	 * Clear pageblock skip if there were failures recently and compaction
	 * is about to be retried after being deferred.
	 */
	if (compaction_restarting(cc->zone, cc->order))
		__reset_isolation_suitable(cc->zone);

	/*
	 * Setup to move all movable pages to the end of the zone. Used cached
	 * information on where the scanners should start (unless we explicitly
	 * want to compact the whole zone), but check that it is initialised
	 * by ensuring the values are within zone boundaries.
	 */
	cc->fast_start_pfn = 0;
	if (cc->whole_zone) {
		cc->migrate_pfn = start_pfn;
		cc->free_pfn = pageblock_start_pfn(end_pfn - 1);
	} else {
		cc->migrate_pfn = cc->zone->compact_cached_migrate_pfn[sync];
		cc->free_pfn = cc->zone->compact_cached_free_pfn;
		if (cc->free_pfn < start_pfn || cc->free_pfn >= end_pfn) {
			cc->free_pfn = pageblock_start_pfn(end_pfn - 1);
			cc->zone->compact_cached_free_pfn = cc->free_pfn;
		}
		if (cc->migrate_pfn < start_pfn || cc->migrate_pfn >= end_pfn) {
			cc->migrate_pfn = start_pfn;
			cc->zone->compact_cached_migrate_pfn[0] = cc->migrate_pfn;
			cc->zone->compact_cached_migrate_pfn[1] = cc->migrate_pfn;
		}

		if (cc->migrate_pfn <= cc->zone->compact_init_migrate_pfn)
			cc->whole_zone = true;
	}

	last_migrated_pfn = 0;

	/*
	 * Migrate has separate cached PFNs for ASYNC and SYNC* migration on
	 * the basis that some migrations will fail in ASYNC mode. However,
	 * if the cached PFNs match and pageblocks are skipped due to having
	 * no isolation candidates, then the sync state does not matter.
	 * Until a pageblock with isolation candidates is found, keep the
	 * cached PFNs in sync to avoid revisiting the same blocks.
	 */
	update_cached = !sync &&
		cc->zone->compact_cached_migrate_pfn[0] == cc->zone->compact_cached_migrate_pfn[1];

	trace_mm_compaction_begin(cc, start_pfn, end_pfn, sync);

	/* lru_add_drain_all could be expensive with involving other CPUs */
	lru_add_drain();

	while ((ret = compact_finished(cc)) == COMPACT_CONTINUE) {
		int err;
		unsigned long iteration_start_pfn = cc->migrate_pfn;

		/*
		 * Avoid multiple rescans of the same pageblock which can
		 * happen if a page cannot be isolated (dirty/writeback in
		 * async mode) or if the migrated pages are being allocated
		 * before the pageblock is cleared.  The first rescan will
		 * capture the entire pageblock for migration. If it fails,
		 * it'll be marked skip and scanning will proceed as normal.
		 */
		cc->finish_pageblock = false;
		if (pageblock_start_pfn(last_migrated_pfn) ==
		    pageblock_start_pfn(iteration_start_pfn)) {
			cc->finish_pageblock = true;
		}

rescan:
		switch (isolate_migratepages(cc)) {
		case ISOLATE_ABORT:
			ret = COMPACT_CONTENDED;
			putback_movable_pages(&cc->migratepages);
			cc->nr_migratepages = 0;
			goto out;
		case ISOLATE_NONE:
			if (update_cached) {
				cc->zone->compact_cached_migrate_pfn[1] =
					cc->zone->compact_cached_migrate_pfn[0];
			}

			/*
			 * We haven't isolated and migrated anything, but
			 * there might still be unflushed migrations from
			 * previous cc->order aligned block.
			 */
			goto check_drain;
		case ISOLATE_SUCCESS:
			update_cached = false;
			last_migrated_pfn = max(cc->zone->zone_start_pfn,
				pageblock_start_pfn(cc->migrate_pfn - 1));
		}

		/*
		 * Record the number of pages to migrate since the
		 * compaction_alloc/free() will update cc->nr_migratepages
		 * properly.
		 */
		nr_migratepages = cc->nr_migratepages;
		err = migrate_pages(&cc->migratepages, compaction_alloc,
				compaction_free, (unsigned long)cc, cc->mode,
				MR_COMPACTION, &nr_succeeded);

		trace_mm_compaction_migratepages(nr_migratepages, nr_succeeded);

		/* All pages were either migrated or will be released */
		cc->nr_migratepages = 0;
		if (err) {
			putback_movable_pages(&cc->migratepages);
			/*
			 * migrate_pages() may return -ENOMEM when scanners meet
			 * and we want compact_finished() to detect it
			 */
			if (err == -ENOMEM && !compact_scanners_met(cc)) {
				ret = COMPACT_CONTENDED;
				goto out;
			}
			/*
			 * If an ASYNC or SYNC_LIGHT fails to migrate a page
			 * within the pageblock_order-aligned block and
			 * fast_find_migrateblock may be used then scan the
			 * remainder of the pageblock. This will mark the
			 * pageblock "skip" to avoid rescanning in the near
			 * future. This will isolate more pages than necessary
			 * for the request but avoid loops due to
			 * fast_find_migrateblock revisiting blocks that were
			 * recently partially scanned.
			 */
			if (!pageblock_aligned(cc->migrate_pfn) &&
			    !cc->ignore_skip_hint && !cc->finish_pageblock &&
			    (cc->mode < MIGRATE_SYNC)) {
				cc->finish_pageblock = true;

				/*
				 * Draining pcplists does not help THP if
				 * any page failed to migrate. Even after
				 * drain, the pageblock will not be free.
				 */
				if (cc->order == COMPACTION_HPAGE_ORDER)
					last_migrated_pfn = 0;

				goto rescan;
			}
		}

		/* Stop if a page has been captured */
		if (capc && capc->page) {
			ret = COMPACT_SUCCESS;
			break;
		}

check_drain:
		/*
		 * Has the migration scanner moved away from the previous
		 * cc->order aligned block where we migrated from? If yes,
		 * flush the pages that were freed, so that they can merge and
		 * compact_finished() can detect immediately if allocation
		 * would succeed.
		 */
		if (cc->order > 0 && last_migrated_pfn) {
			unsigned long current_block_start =
				block_start_pfn(cc->migrate_pfn, cc->order);

			if (last_migrated_pfn < current_block_start) {
				lru_add_drain_cpu_zone(cc->zone);
				/* No more flushing until we migrate again */
				last_migrated_pfn = 0;
			}
		}
	}

out:
	/*
	 * Release free pages and update where the free scanner should restart,
	 * so we don't leave any returned pages behind in the next attempt.
	 */
	if (cc->nr_freepages > 0) {
		unsigned long free_pfn = release_free_list(cc->freepages);

		cc->nr_freepages = 0;
		VM_BUG_ON(free_pfn == 0);
		/* The cached pfn is always the first in a pageblock */
		free_pfn = pageblock_start_pfn(free_pfn);
		/*
		 * Only go back, not forward. The cached pfn might have been
		 * already reset to zone end in compact_finished()
		 */
		if (free_pfn > cc->zone->compact_cached_free_pfn)
			cc->zone->compact_cached_free_pfn = free_pfn;
	}

	count_compact_events(COMPACTMIGRATE_SCANNED, cc->total_migrate_scanned);
	count_compact_events(COMPACTFREE_SCANNED, cc->total_free_scanned);

	trace_mm_compaction_end(cc, start_pfn, end_pfn, sync, ret);

	VM_BUG_ON(!list_empty(&cc->migratepages));

	return ret;
}

static enum compact_result compact_zone_order(struct zone *zone, int order,
		gfp_t gfp_mask, enum compact_priority prio,
		unsigned int alloc_flags, int highest_zoneidx,
		struct page **capture)
{
	enum compact_result ret;
	struct compact_control cc = {
		.order = order,
		.search_order = order,
		.gfp_mask = gfp_mask,
		.zone = zone,
		.mode = (prio == COMPACT_PRIO_ASYNC) ?
					MIGRATE_ASYNC :	MIGRATE_SYNC_LIGHT,
		.alloc_flags = alloc_flags,
		.highest_zoneidx = highest_zoneidx,
		.direct_compaction = true,
		.whole_zone = (prio == MIN_COMPACT_PRIORITY),
		.ignore_skip_hint = (prio == MIN_COMPACT_PRIORITY),
		.ignore_block_suitable = (prio == MIN_COMPACT_PRIORITY)
	};
	struct capture_control capc = {
		.cc = &cc,
		.page = NULL,
	};

	/*
	 * Make sure the structs are really initialized before we expose the
	 * capture control, in case we are interrupted and the interrupt handler
	 * frees a page.
	 */
	barrier();
	WRITE_ONCE(current->capture_control, &capc);

	ret = compact_zone(&cc, &capc);

	/*
	 * Make sure we hide capture control first before we read the captured
	 * page pointer, otherwise an interrupt could free and capture a page
	 * and we would leak it.
	 */
	WRITE_ONCE(current->capture_control, NULL);
	*capture = READ_ONCE(capc.page);
	/*
	 * Technically, it is also possible that compaction is skipped but
	 * the page is still captured out of luck(IRQ came and freed the page).
	 * Returning COMPACT_SUCCESS in such cases helps in properly accounting
	 * the COMPACT[STALL|FAIL] when compaction is skipped.
	 */
	if (*capture)
		ret = COMPACT_SUCCESS;

	return ret;
}

/**
 * try_to_compact_pages - Direct compact to satisfy a high-order allocation
 * @gfp_mask: The GFP mask of the current allocation
 * @order: The order of the current allocation
 * @alloc_flags: The allocation flags of the current allocation
 * @ac: The context of current allocation
 * @prio: Determines how hard direct compaction should try to succeed
 * @capture: Pointer to free page created by compaction will be stored here
 *
 * This is the main entry point for direct page compaction.
 */
enum compact_result try_to_compact_pages(gfp_t gfp_mask, unsigned int order,
		unsigned int alloc_flags, const struct alloc_context *ac,
		enum compact_priority prio, struct page **capture)
{
	struct zoneref *z;
	struct zone *zone;
	enum compact_result rc = COMPACT_SKIPPED;

	if (!gfp_compaction_allowed(gfp_mask))
		return COMPACT_SKIPPED;

	trace_mm_compaction_try_to_compact_pages(order, gfp_mask, prio);

	/* Compact each zone in the list */
	for_each_zone_zonelist_nodemask(zone, z, ac->zonelist,
					ac->highest_zoneidx, ac->nodemask) {
		enum compact_result status;

		if (cpusets_enabled() &&
			(alloc_flags & ALLOC_CPUSET) &&
			!__cpuset_zone_allowed(zone, gfp_mask))
				continue;

		if (prio > MIN_COMPACT_PRIORITY
					&& compaction_deferred(zone, order)) {
			rc = max_t(enum compact_result, COMPACT_DEFERRED, rc);
			continue;
		}

		status = compact_zone_order(zone, order, gfp_mask, prio,
				alloc_flags, ac->highest_zoneidx, capture);
		rc = max(status, rc);

		/* The allocation should succeed, stop compacting */
		if (status == COMPACT_SUCCESS) {
			/*
			 * We think the allocation will succeed in this zone,
			 * but it is not certain, hence the false. The caller
			 * will repeat this with true if allocation indeed
			 * succeeds in this zone.
			 */
			compaction_defer_reset(zone, order, false);

			break;
		}

		if (prio != COMPACT_PRIO_ASYNC && (status == COMPACT_COMPLETE ||
					status == COMPACT_PARTIAL_SKIPPED))
			/*
			 * We think that allocation won't succeed in this zone
			 * so we defer compaction there. If it ends up
			 * succeeding after all, it will be reset.
			 */
			defer_compaction(zone, order);

		/*
		 * We might have stopped compacting due to need_resched() in
		 * async compaction, or due to a fatal signal detected. In that
		 * case do not try further zones
		 */
		if ((prio == COMPACT_PRIO_ASYNC && need_resched())
					|| fatal_signal_pending(current))
			break;
	}

	return rc;
}

/*
 * compact_node() - compact all zones within a node
 * @pgdat: The node page data
 * @proactive: Whether the compaction is proactive
 *
 * For proactive compaction, compact till each zone's fragmentation score
 * reaches within proactive compaction thresholds (as determined by the
 * proactiveness tunable), it is possible that the function returns before
 * reaching score targets due to various back-off conditions, such as,
 * contention on per-node or per-zone locks.
 */
static int compact_node(pg_data_t *pgdat, bool proactive)
{
	int zoneid;
	struct zone *zone;
	struct compact_control cc = {
		.order = -1,
		.mode = proactive ? MIGRATE_SYNC_LIGHT : MIGRATE_SYNC,
		.ignore_skip_hint = true,
		.whole_zone = true,
		.gfp_mask = GFP_KERNEL,
		.proactive_compaction = proactive,
	};

	for (zoneid = 0; zoneid < MAX_NR_ZONES; zoneid++) {
		zone = &pgdat->node_zones[zoneid];
		if (!populated_zone(zone))
			continue;

		if (fatal_signal_pending(current))
			return -EINTR;

		cc.zone = zone;

		compact_zone(&cc, NULL);

		if (proactive) {
			count_compact_events(KCOMPACTD_MIGRATE_SCANNED,
					     cc.total_migrate_scanned);
			count_compact_events(KCOMPACTD_FREE_SCANNED,
					     cc.total_free_scanned);
		}
	}

	return 0;
}

/* Compact all zones of all nodes in the system */
static int compact_nodes(void)
{
	int ret, nid;

	/* Flush pending updates to the LRU lists */
	lru_add_drain_all();

	for_each_online_node(nid) {
		ret = compact_node(NODE_DATA(nid), false);
		if (ret)
			return ret;
	}

	return 0;
}

static int compaction_proactiveness_sysctl_handler(const struct ctl_table *table, int write,
		void *buffer, size_t *length, loff_t *ppos)
{
	int rc, nid;

	rc = proc_dointvec_minmax(table, write, buffer, length, ppos);
	if (rc)
		return rc;

	if (write && sysctl_compaction_proactiveness) {
		for_each_online_node(nid) {
			pg_data_t *pgdat = NODE_DATA(nid);

			if (pgdat->proactive_compact_trigger)
				continue;

			pgdat->proactive_compact_trigger = true;
			trace_mm_compaction_wakeup_kcompactd(pgdat->node_id, -1,
							     pgdat->nr_zones - 1);
			wake_up_interruptible(&pgdat->kcompactd_wait);
		}
	}

	return 0;
}

/*
 * This is the entry point for compacting all nodes via
 * /proc/sys/vm/compact_memory
 */
static int sysctl_compaction_handler(const struct ctl_table *table, int write,
			void *buffer, size_t *length, loff_t *ppos)
{
	int ret;

	ret = proc_dointvec(table, write, buffer, length, ppos);
	if (ret)
		return ret;

	if (sysctl_compact_memory != 1)
		return -EINVAL;

	if (write)
		ret = compact_nodes();

	return ret;
}

#if defined(CONFIG_SYSFS) && defined(CONFIG_NUMA)
static ssize_t compact_store(struct device *dev,
			     struct device_attribute *attr,
			     const char *buf, size_t count)
{
	int nid = dev->id;

	if (nid >= 0 && nid < nr_node_ids && node_online(nid)) {
		/* Flush pending updates to the LRU lists */
		lru_add_drain_all();

		compact_node(NODE_DATA(nid), false);
	}

	return count;
}
static DEVICE_ATTR_WO(compact);

int compaction_register_node(struct node *node)
{
	return device_create_file(&node->dev, &dev_attr_compact);
}

void compaction_unregister_node(struct node *node)
{
	device_remove_file(&node->dev, &dev_attr_compact);
}
#endif /* CONFIG_SYSFS && CONFIG_NUMA */

static inline bool kcompactd_work_requested(pg_data_t *pgdat)
{
	return pgdat->kcompactd_max_order > 0 || kthread_should_stop() ||
		pgdat->proactive_compact_trigger;
}

static bool kcompactd_node_suitable(pg_data_t *pgdat)
{
	int zoneid;
	struct zone *zone;
	enum zone_type highest_zoneidx = pgdat->kcompactd_highest_zoneidx;
	enum compact_result ret;

	for (zoneid = 0; zoneid <= highest_zoneidx; zoneid++) {
		zone = &pgdat->node_zones[zoneid];

		if (!populated_zone(zone))
			continue;

		ret = compaction_suit_allocation_order(zone,
				pgdat->kcompactd_max_order,
				highest_zoneidx, ALLOC_WMARK_MIN);
		if (ret == COMPACT_CONTINUE)
			return true;
	}

	return false;
}

static void kcompactd_do_work(pg_data_t *pgdat)
{
	/*
	 * With no special task, compact all zones so that a page of requested
	 * order is allocatable.
	 */
	int zoneid;
	struct zone *zone;
	struct compact_control cc = {
		.order = pgdat->kcompactd_max_order,
		.search_order = pgdat->kcompactd_max_order,
		.highest_zoneidx = pgdat->kcompactd_highest_zoneidx,
		.mode = MIGRATE_SYNC_LIGHT,
		.ignore_skip_hint = false,
		.gfp_mask = GFP_KERNEL,
	};
	enum compact_result ret;

	trace_mm_compaction_kcompactd_wake(pgdat->node_id, cc.order,
							cc.highest_zoneidx);
	count_compact_event(KCOMPACTD_WAKE);

	for (zoneid = 0; zoneid <= cc.highest_zoneidx; zoneid++) {
		int status;

		zone = &pgdat->node_zones[zoneid];
		if (!populated_zone(zone))
			continue;

		if (compaction_deferred(zone, cc.order))
			continue;

		ret = compaction_suit_allocation_order(zone,
				cc.order, zoneid, ALLOC_WMARK_MIN);
		if (ret != COMPACT_CONTINUE)
			continue;

		if (kthread_should_stop())
			return;

		cc.zone = zone;
		status = compact_zone(&cc, NULL);

		if (status == COMPACT_SUCCESS) {
			compaction_defer_reset(zone, cc.order, false);
		} else if (status == COMPACT_PARTIAL_SKIPPED || status == COMPACT_COMPLETE) {
			/*
			 * Buddy pages may become stranded on pcps that could
			 * otherwise coalesce on the zone's free area for
			 * order >= cc.order.  This is ratelimited by the
			 * upcoming deferral.
			 */
			drain_all_pages(zone);

			/*
			 * We use sync migration mode here, so we defer like
			 * sync direct compaction does.
			 */
			defer_compaction(zone, cc.order);
		}

		count_compact_events(KCOMPACTD_MIGRATE_SCANNED,
				     cc.total_migrate_scanned);
		count_compact_events(KCOMPACTD_FREE_SCANNED,
				     cc.total_free_scanned);
	}

	/*
	 * Regardless of success, we are done until woken up next. But remember
	 * the requested order/highest_zoneidx in case it was higher/tighter
	 * than our current ones
	 */
	if (pgdat->kcompactd_max_order <= cc.order)
		pgdat->kcompactd_max_order = 0;
	if (pgdat->kcompactd_highest_zoneidx >= cc.highest_zoneidx)
		pgdat->kcompactd_highest_zoneidx = pgdat->nr_zones - 1;
}

void wakeup_kcompactd(pg_data_t *pgdat, int order, int highest_zoneidx)
{
	if (!order)
		return;

	if (pgdat->kcompactd_max_order < order)
		pgdat->kcompactd_max_order = order;

	if (pgdat->kcompactd_highest_zoneidx > highest_zoneidx)
		pgdat->kcompactd_highest_zoneidx = highest_zoneidx;

	/*
	 * Pairs with implicit barrier in wait_event_freezable()
	 * such that wakeups are not missed.
	 */
	if (!wq_has_sleeper(&pgdat->kcompactd_wait))
		return;

	if (!kcompactd_node_suitable(pgdat))
		return;

	trace_mm_compaction_wakeup_kcompactd(pgdat->node_id, order,
							highest_zoneidx);
	wake_up_interruptible(&pgdat->kcompactd_wait);
}

/*
 * The background compaction daemon, started as a kernel thread
 * from the init process.
 */
static int kcompactd(void *p)
{
	pg_data_t *pgdat = (pg_data_t *)p;
	struct task_struct *tsk = current;
	long default_timeout = msecs_to_jiffies(HPAGE_FRAG_CHECK_INTERVAL_MSEC);
	long timeout = default_timeout;

	const struct cpumask *cpumask = cpumask_of_node(pgdat->node_id);

	if (!cpumask_empty(cpumask))
		set_cpus_allowed_ptr(tsk, cpumask);

	set_freezable();

	pgdat->kcompactd_max_order = 0;
	pgdat->kcompactd_highest_zoneidx = pgdat->nr_zones - 1;

	while (!kthread_should_stop()) {
		unsigned long pflags;

		/*
		 * Avoid the unnecessary wakeup for proactive compaction
		 * when it is disabled.
		 */
		if (!sysctl_compaction_proactiveness)
			timeout = MAX_SCHEDULE_TIMEOUT;
		trace_mm_compaction_kcompactd_sleep(pgdat->node_id);
		if (wait_event_freezable_timeout(pgdat->kcompactd_wait,
			kcompactd_work_requested(pgdat), timeout) &&
			!pgdat->proactive_compact_trigger) {

			psi_memstall_enter(&pflags);
			kcompactd_do_work(pgdat);
			psi_memstall_leave(&pflags);
			/*
			 * Reset the timeout value. The defer timeout from
			 * proactive compaction is lost here but that is fine
			 * as the condition of the zone changing substantionally
			 * then carrying on with the previous defer interval is
			 * not useful.
			 */
			timeout = default_timeout;
			continue;
		}

		/*
		 * Start the proactive work with default timeout. Based
		 * on the fragmentation score, this timeout is updated.
		 */
		timeout = default_timeout;
		if (should_proactive_compact_node(pgdat)) {
			unsigned int prev_score, score;

			prev_score = fragmentation_score_node(pgdat);
			compact_node(pgdat, true);
			score = fragmentation_score_node(pgdat);
			/*
			 * Defer proactive compaction if the fragmentation
			 * score did not go down i.e. no progress made.
			 */
			if (unlikely(score >= prev_score))
				timeout =
				   default_timeout << COMPACT_MAX_DEFER_SHIFT;
		}
		if (unlikely(pgdat->proactive_compact_trigger))
			pgdat->proactive_compact_trigger = false;
	}

	return 0;
}

/*
 * This kcompactd start function will be called by init and node-hot-add.
 * On node-hot-add, kcompactd will moved to proper cpus if cpus are hot-added.
 */
void __meminit kcompactd_run(int nid)
{
	pg_data_t *pgdat = NODE_DATA(nid);

	if (pgdat->kcompactd)
		return;

	pgdat->kcompactd = kthread_run(kcompactd, pgdat, "kcompactd%d", nid);
	if (IS_ERR(pgdat->kcompactd)) {
		pr_err("Failed to start kcompactd on node %d\n", nid);
		pgdat->kcompactd = NULL;
	}
}

/*
 * Called by memory hotplug when all memory in a node is offlined. Caller must
 * be holding mem_hotplug_begin/done().
 */
void __meminit kcompactd_stop(int nid)
{
	struct task_struct *kcompactd = NODE_DATA(nid)->kcompactd;

	if (kcompactd) {
		kthread_stop(kcompactd);
		NODE_DATA(nid)->kcompactd = NULL;
	}
}

/*
 * It's optimal to keep kcompactd on the same CPUs as their memory, but
 * not required for correctness. So if the last cpu in a node goes
 * away, we get changed to run anywhere: as the first one comes back,
 * restore their cpu bindings.
 */
static int kcompactd_cpu_online(unsigned int cpu)
{
	int nid;

	for_each_node_state(nid, N_MEMORY) {
		pg_data_t *pgdat = NODE_DATA(nid);
		const struct cpumask *mask;

		mask = cpumask_of_node(pgdat->node_id);

		if (cpumask_any_and(cpu_online_mask, mask) < nr_cpu_ids)
			/* One of our CPUs online: restore mask */
			if (pgdat->kcompactd)
				set_cpus_allowed_ptr(pgdat->kcompactd, mask);
	}
	return 0;
}

static int proc_dointvec_minmax_warn_RT_change(const struct ctl_table *table,
		int write, void *buffer, size_t *lenp, loff_t *ppos)
{
	int ret, old;

	if (!IS_ENABLED(CONFIG_PREEMPT_RT) || !write)
		return proc_dointvec_minmax(table, write, buffer, lenp, ppos);

	old = *(int *)table->data;
	ret = proc_dointvec_minmax(table, write, buffer, lenp, ppos);
	if (ret)
		return ret;
	if (old != *(int *)table->data)
		pr_warn_once("sysctl attribute %s changed by %s[%d]\n",
			     table->procname, current->comm,
			     task_pid_nr(current));
	return ret;
}

static struct ctl_table vm_compaction[] = {
	{
		.procname	= "compact_memory",
		.data		= &sysctl_compact_memory,
		.maxlen		= sizeof(int),
		.mode		= 0200,
		.proc_handler	= sysctl_compaction_handler,
	},
	{
		.procname	= "compaction_proactiveness",
		.data		= &sysctl_compaction_proactiveness,
		.maxlen		= sizeof(sysctl_compaction_proactiveness),
		.mode		= 0644,
		.proc_handler	= compaction_proactiveness_sysctl_handler,
		.extra1		= SYSCTL_ZERO,
		.extra2		= SYSCTL_ONE_HUNDRED,
	},
	{
		.procname	= "extfrag_threshold",
		.data		= &sysctl_extfrag_threshold,
		.maxlen		= sizeof(int),
		.mode		= 0644,
		.proc_handler	= proc_dointvec_minmax,
		.extra1		= SYSCTL_ZERO,
		.extra2		= SYSCTL_ONE_THOUSAND,
	},
	{
		.procname	= "compact_unevictable_allowed",
		.data		= &sysctl_compact_unevictable_allowed,
		.maxlen		= sizeof(int),
		.mode		= 0644,
		.proc_handler	= proc_dointvec_minmax_warn_RT_change,
		.extra1		= SYSCTL_ZERO,
		.extra2		= SYSCTL_ONE,
	},
};

static int __init kcompactd_init(void)
{
	int nid;
	int ret;

	ret = cpuhp_setup_state_nocalls(CPUHP_AP_ONLINE_DYN,
					"mm/compaction:online",
					kcompactd_cpu_online, NULL);
	if (ret < 0) {
		pr_err("kcompactd: failed to register hotplug callbacks.\n");
		return ret;
	}

	for_each_node_state(nid, N_MEMORY)
		kcompactd_run(nid);
	register_sysctl_init("vm", vm_compaction);
	return 0;
}
subsys_initcall(kcompactd_init)

#endif /* CONFIG_COMPACTION */<|MERGE_RESOLUTION|>--- conflicted
+++ resolved
@@ -81,43 +81,9 @@
 #endif
 
 static struct page *mark_allocated_noprof(struct page *page, unsigned int order, gfp_t gfp_flags)
-<<<<<<< HEAD
 {
 	post_alloc_hook(page, order, __GFP_MOVABLE);
 	return page;
-}
-#define mark_allocated(...)	alloc_hooks(mark_allocated_noprof(__VA_ARGS__))
-
-static void split_map_pages(struct list_head *freepages)
-{
-	unsigned int i, order;
-	struct page *page, *next;
-	LIST_HEAD(tmp_list);
-
-	for (order = 0; order < NR_PAGE_ORDERS; order++) {
-		list_for_each_entry_safe(page, next, &freepages[order], lru) {
-			unsigned int nr_pages;
-
-			list_del(&page->lru);
-
-			nr_pages = 1 << order;
-
-			mark_allocated(page, order, __GFP_MOVABLE);
-			if (order)
-				split_page(page, order);
-
-			for (i = 0; i < nr_pages; i++) {
-				list_add(&page->lru, &tmp_list);
-				page++;
-			}
-		}
-		list_splice_init(&tmp_list, &freepages[0]);
-	}
-=======
-{
-	post_alloc_hook(page, order, __GFP_MOVABLE);
-	return page;
->>>>>>> f1f36e22
 }
 #define mark_allocated(...)	alloc_hooks(mark_allocated_noprof(__VA_ARGS__))
 
