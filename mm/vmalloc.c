--- conflicted
+++ resolved
@@ -3589,11 +3589,7 @@
 			break;
 
 		/*
-<<<<<<< HEAD
-		 * Higher order allocations must be able to be treated as
-=======
 		 * High-order allocations must be able to be treated as
->>>>>>> 3f3c5e0f
 		 * independent small pages by callers (as they can with
 		 * small-page vmallocs). Some drivers do their own refcounting
 		 * on vmalloc_to_page() pages, some use page->mapping,
@@ -3656,11 +3652,7 @@
 	page_order = vm_area_page_order(area);
 
 	/*
-<<<<<<< HEAD
-	 * Higher order nofail allocations are really expensive and
-=======
 	 * High-order nofail allocations are really expensive and
->>>>>>> 3f3c5e0f
 	 * potentially dangerous (pre-mature OOM, disruptive reclaim
 	 * and compaction etc.
 	 *
