# SPDX-License-Identifier: GPL-2.0
VERSION = 6
PATCHLEVEL = 12
SUBLEVEL = 0
<<<<<<< HEAD
EXTRAVERSION = -rc7
=======
EXTRAVERSION = -rc1
>>>>>>> f1f36e22
NAME = Baby Opossum Posse

# *DOCUMENTATION*
# To see a list of typical targets execute "make help"
# More info can be located in ./README
# Comments in this file are targeted only to the developer, do not
# expect to learn how to build the kernel reading this file.

ifeq ($(filter output-sync,$(.FEATURES)),)
$(error GNU Make >= 4.0 is required. Your Make version is $(MAKE_VERSION))
endif

$(if $(filter __%, $(MAKECMDGOALS)), \
	$(error targets prefixed with '__' are only for internal use))

# That's our default target when none is given on the command line
PHONY := __all
__all:

# We are using a recursive build, so we need to do a little thinking
# to get the ordering right.
#
# Most importantly: sub-Makefiles should only ever modify files in
# their own directory. If in some directory we have a dependency on
# a file in another dir (which doesn't happen often, but it's often
# unavoidable when linking the built-in.a targets which finally
# turn into vmlinux), we will call a sub make in that other dir, and
# after that we are sure that everything which is in that other dir
# is now up to date.
#
# The only cases where we need to modify files which have global
# effects are thus separated out and done before the recursive
# descending is started. They are now explicitly listed as the
# prepare rule.

this-makefile := $(lastword $(MAKEFILE_LIST))
abs_srctree := $(realpath $(dir $(this-makefile)))
abs_objtree := $(CURDIR)

ifneq ($(sub_make_done),1)

# Do not use make's built-in rules and variables
# (this increases performance and avoids hard-to-debug behaviour)
MAKEFLAGS += -rR

# Avoid funny character set dependencies
unexport LC_ALL
LC_COLLATE=C
LC_NUMERIC=C
export LC_COLLATE LC_NUMERIC

# Avoid interference with shell env settings
unexport GREP_OPTIONS

# Beautify output
# ---------------------------------------------------------------------------
#
# Most of build commands in Kbuild start with "cmd_". You can optionally define
# "quiet_cmd_*". If defined, the short log is printed. Otherwise, no log from
# that command is printed by default.
#
# e.g.)
#    quiet_cmd_depmod = DEPMOD  $(MODLIB)
#          cmd_depmod = $(srctree)/scripts/depmod.sh $(DEPMOD) $(KERNELRELEASE)
#
# A simple variant is to prefix commands with $(Q) - that's useful
# for commands that shall be hidden in non-verbose mode.
#
#    $(Q)$(MAKE) $(build)=scripts/basic
#
# If KBUILD_VERBOSE contains 1, the whole command is echoed.
# If KBUILD_VERBOSE contains 2, the reason for rebuilding is printed.
#
# To put more focus on warnings, be less verbose as default
# Use 'make V=1' to see the full commands

ifeq ("$(origin V)", "command line")
  KBUILD_VERBOSE = $(V)
endif

quiet = quiet_
Q = @

ifneq ($(findstring 1, $(KBUILD_VERBOSE)),)
  quiet =
  Q =
endif

# If the user is running make -s (silent mode), suppress echoing of
# commands
ifneq ($(findstring s,$(firstword -$(MAKEFLAGS))),)
quiet=silent_
override KBUILD_VERBOSE :=
endif

export quiet Q KBUILD_VERBOSE

# Call a source code checker (by default, "sparse") as part of the
# C compilation.
#
# Use 'make C=1' to enable checking of only re-compiled files.
# Use 'make C=2' to enable checking of *all* source files, regardless
# of whether they are re-compiled or not.
#
# See the file "Documentation/dev-tools/sparse.rst" for more details,
# including where to get the "sparse" utility.

ifeq ("$(origin C)", "command line")
  KBUILD_CHECKSRC = $(C)
endif
ifndef KBUILD_CHECKSRC
  KBUILD_CHECKSRC = 0
endif

export KBUILD_CHECKSRC

# Enable "clippy" (a linter) as part of the Rust compilation.
#
# Use 'make CLIPPY=1' to enable it.
ifeq ("$(origin CLIPPY)", "command line")
  KBUILD_CLIPPY := $(CLIPPY)
endif

export KBUILD_CLIPPY

# Use make M=dir or set the environment variable KBUILD_EXTMOD to specify the
# directory of external module to build. Setting M= takes precedence.
ifeq ("$(origin M)", "command line")
  KBUILD_EXTMOD := $(M)
endif

$(if $(word 2, $(KBUILD_EXTMOD)), \
	$(error building multiple external modules is not supported))

$(foreach x, % :, $(if $(findstring $x, $(KBUILD_EXTMOD)), \
	$(error module directory path cannot contain '$x')))

# Remove trailing slashes
ifneq ($(filter %/, $(KBUILD_EXTMOD)),)
KBUILD_EXTMOD := $(shell dirname $(KBUILD_EXTMOD).)
endif

export KBUILD_EXTMOD

# backward compatibility
KBUILD_EXTRA_WARN ?= $(KBUILD_ENABLE_EXTRA_GCC_CHECKS)

ifeq ("$(origin W)", "command line")
  KBUILD_EXTRA_WARN := $(W)
endif

export KBUILD_EXTRA_WARN

# Kbuild will save output files in the current working directory.
# This does not need to match to the root of the kernel source tree.
#
# For example, you can do this:
#
#  cd /dir/to/store/output/files; make -f /dir/to/kernel/source/Makefile
#
# If you want to save output files in a different location, there are
# two syntaxes to specify it.
#
# 1) O=
# Use "make O=dir/to/store/output/files/"
#
# 2) Set KBUILD_OUTPUT
# Set the environment variable KBUILD_OUTPUT to point to the output directory.
# export KBUILD_OUTPUT=dir/to/store/output/files/; make
#
# The O= assignment takes precedence over the KBUILD_OUTPUT environment
# variable.

# Do we want to change the working directory?
ifeq ("$(origin O)", "command line")
  KBUILD_OUTPUT := $(O)
endif

ifneq ($(KBUILD_OUTPUT),)
# $(realpath ...) gets empty if the path does not exist. Run 'mkdir -p' first.
$(shell mkdir -p "$(KBUILD_OUTPUT)")
# $(realpath ...) resolves symlinks
abs_objtree := $(realpath $(KBUILD_OUTPUT))
$(if $(abs_objtree),,$(error failed to create output directory "$(KBUILD_OUTPUT)"))
endif # ifneq ($(KBUILD_OUTPUT),)

ifneq ($(words $(subst :, ,$(abs_srctree))), 1)
$(error source directory cannot contain spaces or colons)
endif

export sub_make_done := 1

endif # sub_make_done

ifeq ($(abs_objtree),$(CURDIR))
# Suppress "Entering directory ..." if we are at the final work directory.
no-print-directory := --no-print-directory
else
# Recursion to show "Entering directory ..."
need-sub-make := 1
endif

ifeq ($(filter --no-print-directory, $(MAKEFLAGS)),)
# If --no-print-directory is unset, recurse once again to set it.
# You may end up recursing into __sub-make twice. This is needed due to the
# behavior change in GNU Make 4.4.1.
need-sub-make := 1
endif

ifeq ($(need-sub-make),1)

PHONY += $(MAKECMDGOALS) __sub-make

$(filter-out $(this-makefile), $(MAKECMDGOALS)) __all: __sub-make
	@:

# Invoke a second make in the output directory, passing relevant variables
__sub-make:
	$(Q)$(MAKE) $(no-print-directory) -C $(abs_objtree) \
	-f $(abs_srctree)/Makefile $(MAKECMDGOALS)

else # need-sub-make

# We process the rest of the Makefile if this is the final invocation of make

ifeq ($(abs_srctree),$(abs_objtree))
        # building in the source tree
        srctree := .
	building_out_of_srctree :=
else
        ifeq ($(abs_srctree)/,$(dir $(abs_objtree)))
                # building in a subdirectory of the source tree
                srctree := ..
        else
                srctree := $(abs_srctree)
        endif
	building_out_of_srctree := 1
endif

ifneq ($(KBUILD_ABS_SRCTREE),)
srctree := $(abs_srctree)
endif

objtree		:= .

VPATH		:=

ifeq ($(KBUILD_EXTMOD),)
ifdef building_out_of_srctree
VPATH		:= $(srctree)
endif
endif

export building_out_of_srctree srctree objtree VPATH

# To make sure we do not include .config for any of the *config targets
# catch them early, and hand them over to scripts/kconfig/Makefile
# It is allowed to specify more targets when calling make, including
# mixing *config targets and build targets.
# For example 'make oldconfig all'.
# Detect when mixed targets is specified, and make a second invocation
# of make so .config is not included in this case either (for *config).

version_h := include/generated/uapi/linux/version.h

clean-targets := %clean mrproper cleandocs
no-dot-config-targets := $(clean-targets) \
			 cscope gtags TAGS tags help% %docs check% coccicheck \
			 $(version_h) headers headers_% archheaders archscripts \
			 %asm-generic kernelversion %src-pkg dt_binding_check \
			 outputmakefile rustavailable rustfmt rustfmtcheck
no-sync-config-targets := $(no-dot-config-targets) %install modules_sign kernelrelease \
			  image_name
single-targets := %.a %.i %.ko %.lds %.ll %.lst %.mod %.o %.rsi %.s %.symtypes %/

config-build	:=
mixed-build	:=
need-config	:= 1
may-sync-config	:= 1
single-build	:=

ifneq ($(filter $(no-dot-config-targets), $(MAKECMDGOALS)),)
    ifeq ($(filter-out $(no-dot-config-targets), $(MAKECMDGOALS)),)
        need-config :=
    endif
endif

ifneq ($(filter $(no-sync-config-targets), $(MAKECMDGOALS)),)
    ifeq ($(filter-out $(no-sync-config-targets), $(MAKECMDGOALS)),)
        may-sync-config :=
    endif
endif

need-compiler := $(may-sync-config)

ifneq ($(KBUILD_EXTMOD),)
    may-sync-config :=
endif

ifeq ($(KBUILD_EXTMOD),)
    ifneq ($(filter %config,$(MAKECMDGOALS)),)
        config-build := 1
        ifneq ($(words $(MAKECMDGOALS)),1)
            mixed-build := 1
        endif
    endif
endif

# We cannot build single targets and the others at the same time
ifneq ($(filter $(single-targets), $(MAKECMDGOALS)),)
    single-build := 1
    ifneq ($(filter-out $(single-targets), $(MAKECMDGOALS)),)
        mixed-build := 1
    endif
endif

# For "make -j clean all", "make -j mrproper defconfig all", etc.
ifneq ($(filter $(clean-targets),$(MAKECMDGOALS)),)
    ifneq ($(filter-out $(clean-targets),$(MAKECMDGOALS)),)
        mixed-build := 1
    endif
endif

# install and modules_install need also be processed one by one
ifneq ($(filter install,$(MAKECMDGOALS)),)
    ifneq ($(filter modules_install,$(MAKECMDGOALS)),)
        mixed-build := 1
    endif
endif

ifdef mixed-build
# ===========================================================================
# We're called with mixed targets (*config and build targets).
# Handle them one by one.

PHONY += $(MAKECMDGOALS) __build_one_by_one

$(MAKECMDGOALS): __build_one_by_one
	@:

__build_one_by_one:
	$(Q)set -e; \
	for i in $(MAKECMDGOALS); do \
		$(MAKE) -f $(srctree)/Makefile $$i; \
	done

else # !mixed-build

include $(srctree)/scripts/Kbuild.include

# Read KERNELRELEASE from include/config/kernel.release (if it exists)
KERNELRELEASE = $(call read-file, include/config/kernel.release)
KERNELVERSION = $(VERSION)$(if $(PATCHLEVEL),.$(PATCHLEVEL)$(if $(SUBLEVEL),.$(SUBLEVEL)))$(EXTRAVERSION)
export VERSION PATCHLEVEL SUBLEVEL KERNELRELEASE KERNELVERSION

include $(srctree)/scripts/subarch.include

# Cross compiling and selecting different set of gcc/bin-utils
# ---------------------------------------------------------------------------
#
# When performing cross compilation for other architectures ARCH shall be set
# to the target architecture. (See arch/* for the possibilities).
# ARCH can be set during invocation of make:
# make ARCH=arm64
# Another way is to have ARCH set in the environment.
# The default ARCH is the host where make is executed.

# CROSS_COMPILE specify the prefix used for all executables used
# during compilation. Only gcc and related bin-utils executables
# are prefixed with $(CROSS_COMPILE).
# CROSS_COMPILE can be set on the command line
# make CROSS_COMPILE=aarch64-linux-gnu-
# Alternatively CROSS_COMPILE can be set in the environment.
# Default value for CROSS_COMPILE is not to prefix executables
# Note: Some architectures assign CROSS_COMPILE in their arch/*/Makefile
ARCH		?= $(SUBARCH)

# Architecture as present in compile.h
UTS_MACHINE 	:= $(ARCH)
SRCARCH 	:= $(ARCH)

# Additional ARCH settings for x86
ifeq ($(ARCH),i386)
        SRCARCH := x86
endif
ifeq ($(ARCH),x86_64)
        SRCARCH := x86
endif

# Additional ARCH settings for sparc
ifeq ($(ARCH),sparc32)
       SRCARCH := sparc
endif
ifeq ($(ARCH),sparc64)
       SRCARCH := sparc
endif

# Additional ARCH settings for parisc
ifeq ($(ARCH),parisc64)
       SRCARCH := parisc
endif

export cross_compiling :=
ifneq ($(SRCARCH),$(SUBARCH))
cross_compiling := 1
endif

KCONFIG_CONFIG	?= .config
export KCONFIG_CONFIG

# SHELL used by kbuild
CONFIG_SHELL := sh

HOST_LFS_CFLAGS := $(shell getconf LFS_CFLAGS 2>/dev/null)
HOST_LFS_LDFLAGS := $(shell getconf LFS_LDFLAGS 2>/dev/null)
HOST_LFS_LIBS := $(shell getconf LFS_LIBS 2>/dev/null)

ifneq ($(LLVM),)
ifneq ($(filter %/,$(LLVM)),)
LLVM_PREFIX := $(LLVM)
else ifneq ($(filter -%,$(LLVM)),)
LLVM_SUFFIX := $(LLVM)
endif

HOSTCC	= $(LLVM_PREFIX)clang$(LLVM_SUFFIX)
HOSTCXX	= $(LLVM_PREFIX)clang++$(LLVM_SUFFIX)
else
HOSTCC	= gcc
HOSTCXX	= g++
endif
HOSTRUSTC = rustc
HOSTPKG_CONFIG	= pkg-config

KBUILD_USERHOSTCFLAGS := -Wall -Wmissing-prototypes -Wstrict-prototypes \
			 -O2 -fomit-frame-pointer -std=gnu11
KBUILD_USERCFLAGS  := $(KBUILD_USERHOSTCFLAGS) $(USERCFLAGS)
KBUILD_USERLDFLAGS := $(USERLDFLAGS)

# These flags apply to all Rust code in the tree, including the kernel and
# host programs.
export rust_common_flags := --edition=2021 \
			    -Zbinary_dep_depinfo=y \
			    -Astable_features \
			    -Dunsafe_op_in_unsafe_fn \
			    -Dnon_ascii_idents \
			    -Wrust_2018_idioms \
			    -Wunreachable_pub \
			    -Wmissing_docs \
			    -Wrustdoc::missing_crate_level_docs \
			    -Wclippy::all \
			    -Wclippy::mut_mut \
			    -Wclippy::needless_bitwise_bool \
			    -Wclippy::needless_continue \
			    -Wclippy::no_mangle_with_rust_abi \
			    -Wclippy::dbg_macro

KBUILD_HOSTCFLAGS   := $(KBUILD_USERHOSTCFLAGS) $(HOST_LFS_CFLAGS) \
		       $(HOSTCFLAGS) -I $(srctree)/scripts/include
KBUILD_HOSTCXXFLAGS := -Wall -O2 $(HOST_LFS_CFLAGS) $(HOSTCXXFLAGS) \
		       -I $(srctree)/scripts/include
KBUILD_HOSTRUSTFLAGS := $(rust_common_flags) -O -Cstrip=debuginfo \
			-Zallow-features= $(HOSTRUSTFLAGS)
KBUILD_HOSTLDFLAGS  := $(HOST_LFS_LDFLAGS) $(HOSTLDFLAGS)
KBUILD_HOSTLDLIBS   := $(HOST_LFS_LIBS) $(HOSTLDLIBS)

# Make variables (CC, etc...)
CPP		= $(CC) -E
ifneq ($(LLVM),)
CC		= $(LLVM_PREFIX)clang$(LLVM_SUFFIX)
LD		= $(LLVM_PREFIX)ld.lld$(LLVM_SUFFIX)
AR		= $(LLVM_PREFIX)llvm-ar$(LLVM_SUFFIX)
NM		= $(LLVM_PREFIX)llvm-nm$(LLVM_SUFFIX)
OBJCOPY		= $(LLVM_PREFIX)llvm-objcopy$(LLVM_SUFFIX)
OBJDUMP		= $(LLVM_PREFIX)llvm-objdump$(LLVM_SUFFIX)
READELF		= $(LLVM_PREFIX)llvm-readelf$(LLVM_SUFFIX)
STRIP		= $(LLVM_PREFIX)llvm-strip$(LLVM_SUFFIX)
else
CC		= $(CROSS_COMPILE)gcc
LD		= $(CROSS_COMPILE)ld
AR		= $(CROSS_COMPILE)ar
NM		= $(CROSS_COMPILE)nm
OBJCOPY		= $(CROSS_COMPILE)objcopy
OBJDUMP		= $(CROSS_COMPILE)objdump
READELF		= $(CROSS_COMPILE)readelf
STRIP		= $(CROSS_COMPILE)strip
endif
RUSTC		= rustc
RUSTDOC		= rustdoc
RUSTFMT		= rustfmt
CLIPPY_DRIVER	= clippy-driver
BINDGEN		= bindgen
PAHOLE		= pahole
RESOLVE_BTFIDS	= $(objtree)/tools/bpf/resolve_btfids/resolve_btfids
LEX		= flex
YACC		= bison
AWK		= awk
INSTALLKERNEL  := installkernel
PERL		= perl
PYTHON3		= python3
CHECK		= sparse
BASH		= bash
KGZIP		= gzip
KBZIP2		= bzip2
KLZOP		= lzop
LZMA		= lzma
LZ4		= lz4c
XZ		= xz
ZSTD		= zstd

CHECKFLAGS     := -D__linux__ -Dlinux -D__STDC__ -Dunix -D__unix__ \
		  -Wbitwise -Wno-return-void -Wno-unknown-attribute $(CF)
NOSTDINC_FLAGS :=
CFLAGS_MODULE   =
RUSTFLAGS_MODULE =
AFLAGS_MODULE   =
LDFLAGS_MODULE  =
CFLAGS_KERNEL	=
RUSTFLAGS_KERNEL =
AFLAGS_KERNEL	=
LDFLAGS_vmlinux =

# Use USERINCLUDE when you must reference the UAPI directories only.
USERINCLUDE    := \
		-I$(srctree)/arch/$(SRCARCH)/include/uapi \
		-I$(objtree)/arch/$(SRCARCH)/include/generated/uapi \
		-I$(srctree)/include/uapi \
		-I$(objtree)/include/generated/uapi \
                -include $(srctree)/include/linux/compiler-version.h \
                -include $(srctree)/include/linux/kconfig.h

# Use LINUXINCLUDE when you must reference the include/ directory.
# Needed to be compatible with the O= option
LINUXINCLUDE    := \
		-I$(srctree)/arch/$(SRCARCH)/include \
		-I$(objtree)/arch/$(SRCARCH)/include/generated \
		$(if $(building_out_of_srctree),-I$(srctree)/include) \
		-I$(objtree)/include \
		$(USERINCLUDE)

KBUILD_AFLAGS   := -D__ASSEMBLY__ -fno-PIE

KBUILD_CFLAGS :=
KBUILD_CFLAGS += -std=gnu11
KBUILD_CFLAGS += -fshort-wchar
KBUILD_CFLAGS += -funsigned-char
KBUILD_CFLAGS += -fno-common
KBUILD_CFLAGS += -fno-PIE
KBUILD_CFLAGS += -fno-strict-aliasing

KBUILD_CPPFLAGS := -D__KERNEL__
KBUILD_RUSTFLAGS := $(rust_common_flags) \
		    -Cpanic=abort -Cembed-bitcode=n -Clto=n \
		    -Cforce-unwind-tables=n -Ccodegen-units=1 \
		    -Csymbol-mangling-version=v0 \
		    -Crelocation-model=static \
		    -Zfunction-sections=n \
		    -Wclippy::float_arithmetic

KBUILD_AFLAGS_KERNEL :=
KBUILD_CFLAGS_KERNEL :=
KBUILD_RUSTFLAGS_KERNEL :=
KBUILD_AFLAGS_MODULE  := -DMODULE
KBUILD_CFLAGS_MODULE  := -DMODULE
KBUILD_RUSTFLAGS_MODULE := --cfg MODULE
KBUILD_LDFLAGS_MODULE :=
KBUILD_LDFLAGS :=
CLANG_FLAGS :=

ifeq ($(KBUILD_CLIPPY),1)
	RUSTC_OR_CLIPPY_QUIET := CLIPPY
	RUSTC_OR_CLIPPY = $(CLIPPY_DRIVER)
else
	RUSTC_OR_CLIPPY_QUIET := RUSTC
	RUSTC_OR_CLIPPY = $(RUSTC)
endif

# Allows the usage of unstable features in stable compilers.
export RUSTC_BOOTSTRAP := 1

export ARCH SRCARCH CONFIG_SHELL BASH HOSTCC KBUILD_HOSTCFLAGS CROSS_COMPILE LD CC HOSTPKG_CONFIG
export RUSTC RUSTDOC RUSTFMT RUSTC_OR_CLIPPY_QUIET RUSTC_OR_CLIPPY BINDGEN
export HOSTRUSTC KBUILD_HOSTRUSTFLAGS
export CPP AR NM STRIP OBJCOPY OBJDUMP READELF PAHOLE RESOLVE_BTFIDS LEX YACC AWK INSTALLKERNEL
export PERL PYTHON3 CHECK CHECKFLAGS MAKE UTS_MACHINE HOSTCXX
export KGZIP KBZIP2 KLZOP LZMA LZ4 XZ ZSTD
export KBUILD_HOSTCXXFLAGS KBUILD_HOSTLDFLAGS KBUILD_HOSTLDLIBS LDFLAGS_MODULE
export KBUILD_USERCFLAGS KBUILD_USERLDFLAGS

export KBUILD_CPPFLAGS NOSTDINC_FLAGS LINUXINCLUDE OBJCOPYFLAGS KBUILD_LDFLAGS
export KBUILD_CFLAGS CFLAGS_KERNEL CFLAGS_MODULE
export KBUILD_RUSTFLAGS RUSTFLAGS_KERNEL RUSTFLAGS_MODULE
export KBUILD_AFLAGS AFLAGS_KERNEL AFLAGS_MODULE
export KBUILD_AFLAGS_MODULE KBUILD_CFLAGS_MODULE KBUILD_RUSTFLAGS_MODULE KBUILD_LDFLAGS_MODULE
export KBUILD_AFLAGS_KERNEL KBUILD_CFLAGS_KERNEL KBUILD_RUSTFLAGS_KERNEL

# Files to ignore in find ... statements

export RCS_FIND_IGNORE := \( -name SCCS -o -name BitKeeper -o -name .svn -o    \
			  -name CVS -o -name .pc -o -name .hg -o -name .git \) \
			  -prune -o

# ===========================================================================
# Rules shared between *config targets and build targets

# Basic helpers built in scripts/basic/
PHONY += scripts_basic
scripts_basic:
	$(Q)$(MAKE) $(build)=scripts/basic

PHONY += outputmakefile
ifdef building_out_of_srctree
# Before starting out-of-tree build, make sure the source tree is clean.
# outputmakefile generates a Makefile in the output directory, if using a
# separate output directory. This allows convenient use of make in the
# output directory.
# At the same time when output Makefile generated, generate .gitignore to
# ignore whole output directory

quiet_cmd_makefile = GEN     Makefile
      cmd_makefile = { \
	echo "\# Automatically generated by $(srctree)/Makefile: don't edit"; \
	echo "include $(srctree)/Makefile"; \
	} > Makefile

outputmakefile:
	@if [ -f $(srctree)/.config -o \
		 -d $(srctree)/include/config -o \
		 -d $(srctree)/arch/$(SRCARCH)/include/generated ]; then \
		echo >&2 "***"; \
		echo >&2 "*** The source tree is not clean, please run 'make$(if $(findstring command line, $(origin ARCH)), ARCH=$(ARCH)) mrproper'"; \
		echo >&2 "*** in $(abs_srctree)";\
		echo >&2 "***"; \
		false; \
	fi
	$(Q)ln -fsn $(srctree) source
	$(call cmd,makefile)
	$(Q)test -e .gitignore || \
	{ echo "# this is build directory, ignore it"; echo "*"; } > .gitignore
endif

# The expansion should be delayed until arch/$(SRCARCH)/Makefile is included.
# Some architectures define CROSS_COMPILE in arch/$(SRCARCH)/Makefile.
# CC_VERSION_TEXT and RUSTC_VERSION_TEXT are referenced from Kconfig (so they
# need export), and from include/config/auto.conf.cmd to detect the compiler
# upgrade.
CC_VERSION_TEXT = $(subst $(pound),,$(shell LC_ALL=C $(CC) --version 2>/dev/null | head -n 1))
RUSTC_VERSION_TEXT = $(subst $(pound),,$(shell $(RUSTC) --version 2>/dev/null))

ifneq ($(findstring clang,$(CC_VERSION_TEXT)),)
include $(srctree)/scripts/Makefile.clang
endif

# Include this also for config targets because some architectures need
# cc-cross-prefix to determine CROSS_COMPILE.
ifdef need-compiler
include $(srctree)/scripts/Makefile.compiler
endif

ifdef config-build
# ===========================================================================
# *config targets only - make sure prerequisites are updated, and descend
# in scripts/kconfig to make the *config target

# Read arch-specific Makefile to set KBUILD_DEFCONFIG as needed.
# KBUILD_DEFCONFIG may point out an alternative default configuration
# used for 'make defconfig'
include $(srctree)/arch/$(SRCARCH)/Makefile
export KBUILD_DEFCONFIG KBUILD_KCONFIG CC_VERSION_TEXT RUSTC_VERSION_TEXT

config: outputmakefile scripts_basic FORCE
	$(Q)$(MAKE) $(build)=scripts/kconfig $@

%config: outputmakefile scripts_basic FORCE
	$(Q)$(MAKE) $(build)=scripts/kconfig $@

else #!config-build
# ===========================================================================
# Build targets only - this includes vmlinux, arch-specific targets, clean
# targets and others. In general all targets except *config targets.

# If building an external module we do not care about the all: rule
# but instead __all depend on modules
PHONY += all
ifeq ($(KBUILD_EXTMOD),)
__all: all
else
__all: modules
endif

targets :=

# Decide whether to build built-in, modular, or both.
# Normally, just do built-in.

KBUILD_MODULES :=
KBUILD_BUILTIN := 1

# If we have only "make modules", don't compile built-in objects.
ifeq ($(MAKECMDGOALS),modules)
  KBUILD_BUILTIN :=
endif

# If we have "make <whatever> modules", compile modules
# in addition to whatever we do anyway.
# Just "make" or "make all" shall build modules as well

ifneq ($(filter all modules nsdeps %compile_commands.json clang-%,$(MAKECMDGOALS)),)
  KBUILD_MODULES := 1
endif

ifeq ($(MAKECMDGOALS),)
  KBUILD_MODULES := 1
endif

export KBUILD_MODULES KBUILD_BUILTIN

ifdef need-config
include include/config/auto.conf
endif

ifeq ($(KBUILD_EXTMOD),)
# Objects we will link into vmlinux / subdirs we need to visit
core-y		:=
drivers-y	:=
libs-y		:= lib/
endif # KBUILD_EXTMOD

# The all: target is the default when no target is given on the
# command line.
# This allow a user to issue only 'make' to build a kernel including modules
# Defaults to vmlinux, but the arch makefile usually adds further targets
all: vmlinux

CFLAGS_GCOV	:= -fprofile-arcs -ftest-coverage
ifdef CONFIG_CC_IS_GCC
CFLAGS_GCOV	+= -fno-tree-loop-im
endif
export CFLAGS_GCOV

# The arch Makefiles can override CC_FLAGS_FTRACE. We may also append it later.
ifdef CONFIG_FUNCTION_TRACER
  CC_FLAGS_FTRACE := -pg
endif

include $(srctree)/arch/$(SRCARCH)/Makefile

ifdef need-config
ifdef may-sync-config
# Read in dependencies to all Kconfig* files, make sure to run syncconfig if
# changes are detected. This should be included after arch/$(SRCARCH)/Makefile
# because some architectures define CROSS_COMPILE there.
include include/config/auto.conf.cmd

$(KCONFIG_CONFIG):
	@echo >&2 '***'
	@echo >&2 '*** Configuration file "$@" not found!'
	@echo >&2 '***'
	@echo >&2 '*** Please run some configurator (e.g. "make oldconfig" or'
	@echo >&2 '*** "make menuconfig" or "make xconfig").'
	@echo >&2 '***'
	@/bin/false

# The actual configuration files used during the build are stored in
# include/generated/ and include/config/. Update them if .config is newer than
# include/config/auto.conf (which mirrors .config).
#
# This exploits the 'multi-target pattern rule' trick.
# The syncconfig should be executed only once to make all the targets.
# (Note: use the grouped target '&:' when we bump to GNU Make 4.3)
#
# Do not use $(call cmd,...) here. That would suppress prompts from syncconfig,
# so you cannot notice that Kconfig is waiting for the user input.
%/config/auto.conf %/config/auto.conf.cmd %/generated/autoconf.h %/generated/rustc_cfg: $(KCONFIG_CONFIG)
	$(Q)$(kecho) "  SYNC    $@"
	$(Q)$(MAKE) -f $(srctree)/Makefile syncconfig
else # !may-sync-config
# External modules and some install targets need include/generated/autoconf.h
# and include/config/auto.conf but do not care if they are up-to-date.
# Use auto.conf to trigger the test
PHONY += include/config/auto.conf

include/config/auto.conf:
	@test -e include/generated/autoconf.h -a -e $@ || (		\
	echo >&2;							\
	echo >&2 "  ERROR: Kernel configuration is invalid.";		\
	echo >&2 "         include/generated/autoconf.h or $@ are missing.";\
	echo >&2 "         Run 'make oldconfig && make prepare' on kernel src to fix it.";	\
	echo >&2 ;							\
	/bin/false)

endif # may-sync-config
endif # need-config

KBUILD_CFLAGS	+= -fno-delete-null-pointer-checks

ifdef CONFIG_CC_OPTIMIZE_FOR_PERFORMANCE
KBUILD_CFLAGS += -O2
KBUILD_RUSTFLAGS += -Copt-level=2
else ifdef CONFIG_CC_OPTIMIZE_FOR_SIZE
KBUILD_CFLAGS += -Os
KBUILD_RUSTFLAGS += -Copt-level=s
endif

# Always set `debug-assertions` and `overflow-checks` because their default
# depends on `opt-level` and `debug-assertions`, respectively.
KBUILD_RUSTFLAGS += -Cdebug-assertions=$(if $(CONFIG_RUST_DEBUG_ASSERTIONS),y,n)
KBUILD_RUSTFLAGS += -Coverflow-checks=$(if $(CONFIG_RUST_OVERFLOW_CHECKS),y,n)

# Tell gcc to never replace conditional load with a non-conditional one
ifdef CONFIG_CC_IS_GCC
# gcc-10 renamed --param=allow-store-data-races=0 to
# -fno-allow-store-data-races.
KBUILD_CFLAGS	+= $(call cc-option,--param=allow-store-data-races=0)
KBUILD_CFLAGS	+= $(call cc-option,-fno-allow-store-data-races)
endif

ifdef CONFIG_READABLE_ASM
# Disable optimizations that make assembler listings hard to read.
# reorder blocks reorders the control in the function
# ipa clone creates specialized cloned functions
# partial inlining inlines only parts of functions
KBUILD_CFLAGS += -fno-reorder-blocks -fno-ipa-cp-clone -fno-partial-inlining
endif

stackp-flags-y                                    := -fno-stack-protector
stackp-flags-$(CONFIG_STACKPROTECTOR)             := -fstack-protector
stackp-flags-$(CONFIG_STACKPROTECTOR_STRONG)      := -fstack-protector-strong

KBUILD_CFLAGS += $(stackp-flags-y)

KBUILD_RUSTFLAGS-$(CONFIG_WERROR) += -Dwarnings
KBUILD_RUSTFLAGS += $(KBUILD_RUSTFLAGS-y)

ifdef CONFIG_FRAME_POINTER
KBUILD_CFLAGS	+= -fno-omit-frame-pointer -fno-optimize-sibling-calls
KBUILD_RUSTFLAGS += -Cforce-frame-pointers=y
else
# Some targets (ARM with Thumb2, for example), can't be built with frame
# pointers.  For those, we don't have FUNCTION_TRACER automatically
# select FRAME_POINTER.  However, FUNCTION_TRACER adds -pg, and this is
# incompatible with -fomit-frame-pointer with current GCC, so we don't use
# -fomit-frame-pointer with FUNCTION_TRACER.
# In the Rust target specification, "frame-pointer" is set explicitly
# to "may-omit".
ifndef CONFIG_FUNCTION_TRACER
KBUILD_CFLAGS	+= -fomit-frame-pointer
endif
endif

# Initialize all stack variables with a 0xAA pattern.
ifdef CONFIG_INIT_STACK_ALL_PATTERN
KBUILD_CFLAGS	+= -ftrivial-auto-var-init=pattern
endif

# Initialize all stack variables with a zero value.
ifdef CONFIG_INIT_STACK_ALL_ZERO
KBUILD_CFLAGS	+= -ftrivial-auto-var-init=zero
ifdef CONFIG_CC_HAS_AUTO_VAR_INIT_ZERO_ENABLER
# https://github.com/llvm/llvm-project/issues/44842
CC_AUTO_VAR_INIT_ZERO_ENABLER := -enable-trivial-auto-var-init-zero-knowing-it-will-be-removed-from-clang
export CC_AUTO_VAR_INIT_ZERO_ENABLER
KBUILD_CFLAGS	+= $(CC_AUTO_VAR_INIT_ZERO_ENABLER)
endif
endif

# While VLAs have been removed, GCC produces unreachable stack probes
# for the randomize_kstack_offset feature. Disable it for all compilers.
KBUILD_CFLAGS	+= $(call cc-option, -fno-stack-clash-protection)

# Clear used registers at func exit (to reduce data lifetime and ROP gadgets).
ifdef CONFIG_ZERO_CALL_USED_REGS
KBUILD_CFLAGS	+= -fzero-call-used-regs=used-gpr
endif

ifdef CONFIG_FUNCTION_TRACER
ifdef CONFIG_FTRACE_MCOUNT_USE_CC
  CC_FLAGS_FTRACE	+= -mrecord-mcount
  ifdef CONFIG_HAVE_NOP_MCOUNT
    ifeq ($(call cc-option-yn, -mnop-mcount),y)
      CC_FLAGS_FTRACE	+= -mnop-mcount
      CC_FLAGS_USING	+= -DCC_USING_NOP_MCOUNT
    endif
  endif
endif
ifdef CONFIG_FTRACE_MCOUNT_USE_OBJTOOL
  ifdef CONFIG_HAVE_OBJTOOL_NOP_MCOUNT
    CC_FLAGS_USING	+= -DCC_USING_NOP_MCOUNT
  endif
endif
ifdef CONFIG_FTRACE_MCOUNT_USE_RECORDMCOUNT
  ifdef CONFIG_HAVE_C_RECORDMCOUNT
    BUILD_C_RECORDMCOUNT := y
    export BUILD_C_RECORDMCOUNT
  endif
endif
ifdef CONFIG_HAVE_FENTRY
  # s390-linux-gnu-gcc did not support -mfentry until gcc-9.
  ifeq ($(call cc-option-yn, -mfentry),y)
    CC_FLAGS_FTRACE	+= -mfentry
    CC_FLAGS_USING	+= -DCC_USING_FENTRY
  endif
endif
export CC_FLAGS_FTRACE
KBUILD_CFLAGS	+= $(CC_FLAGS_FTRACE) $(CC_FLAGS_USING)
KBUILD_AFLAGS	+= $(CC_FLAGS_USING)
endif

# We trigger additional mismatches with less inlining
ifdef CONFIG_DEBUG_SECTION_MISMATCH
KBUILD_CFLAGS += -fno-inline-functions-called-once
endif

# `rustc`'s `-Zfunction-sections` applies to data too (as of 1.59.0).
ifdef CONFIG_LD_DEAD_CODE_DATA_ELIMINATION
KBUILD_CFLAGS_KERNEL += -ffunction-sections -fdata-sections
KBUILD_RUSTFLAGS_KERNEL += -Zfunction-sections=y
LDFLAGS_vmlinux += --gc-sections
endif

ifdef CONFIG_SHADOW_CALL_STACK
ifndef CONFIG_DYNAMIC_SCS
CC_FLAGS_SCS	:= -fsanitize=shadow-call-stack
KBUILD_CFLAGS	+= $(CC_FLAGS_SCS)
KBUILD_RUSTFLAGS += -Zsanitizer=shadow-call-stack
endif
export CC_FLAGS_SCS
endif

ifdef CONFIG_LTO_CLANG
ifdef CONFIG_LTO_CLANG_THIN
CC_FLAGS_LTO	:= -flto=thin -fsplit-lto-unit
else
CC_FLAGS_LTO	:= -flto
endif
CC_FLAGS_LTO	+= -fvisibility=hidden

# Limit inlining across translation units to reduce binary size
KBUILD_LDFLAGS += -mllvm -import-instr-limit=5
endif

ifdef CONFIG_LTO
KBUILD_CFLAGS	+= -fno-lto $(CC_FLAGS_LTO)
KBUILD_AFLAGS	+= -fno-lto
export CC_FLAGS_LTO
endif

ifdef CONFIG_CFI_CLANG
CC_FLAGS_CFI	:= -fsanitize=kcfi
ifdef CONFIG_CFI_ICALL_NORMALIZE_INTEGERS
	CC_FLAGS_CFI	+= -fsanitize-cfi-icall-experimental-normalize-integers
endif
ifdef CONFIG_RUST
	# Always pass -Zsanitizer-cfi-normalize-integers as CONFIG_RUST selects
	# CONFIG_CFI_ICALL_NORMALIZE_INTEGERS.
	RUSTC_FLAGS_CFI   := -Zsanitizer=kcfi -Zsanitizer-cfi-normalize-integers
	KBUILD_RUSTFLAGS += $(RUSTC_FLAGS_CFI)
	export RUSTC_FLAGS_CFI
endif
KBUILD_CFLAGS	+= $(CC_FLAGS_CFI)
export CC_FLAGS_CFI
endif

# Architectures can define flags to add/remove for floating-point support
CC_FLAGS_FPU	+= -D_LINUX_FPU_COMPILATION_UNIT
export CC_FLAGS_FPU
export CC_FLAGS_NO_FPU

ifneq ($(CONFIG_FUNCTION_ALIGNMENT),0)
# Set the minimal function alignment. Use the newer GCC option
# -fmin-function-alignment if it is available, or fall back to -falign-funtions.
# See also CONFIG_CC_HAS_SANE_FUNCTION_ALIGNMENT.
ifdef CONFIG_CC_HAS_MIN_FUNCTION_ALIGNMENT
KBUILD_CFLAGS += -fmin-function-alignment=$(CONFIG_FUNCTION_ALIGNMENT)
else
KBUILD_CFLAGS += -falign-functions=$(CONFIG_FUNCTION_ALIGNMENT)
endif
endif

# arch Makefile may override CC so keep this after arch Makefile is included
NOSTDINC_FLAGS += -nostdinc

# To gain proper coverage for CONFIG_UBSAN_BOUNDS and CONFIG_FORTIFY_SOURCE,
# the kernel uses only C99 flexible arrays for dynamically sized trailing
# arrays. Enforce this for everything that may examine structure sizes and
# perform bounds checking.
KBUILD_CFLAGS += $(call cc-option, -fstrict-flex-arrays=3)

#Currently, disable -Wstringop-overflow for GCC 11, globally.
KBUILD_CFLAGS-$(CONFIG_CC_NO_STRINGOP_OVERFLOW) += $(call cc-option, -Wno-stringop-overflow)
KBUILD_CFLAGS-$(CONFIG_CC_STRINGOP_OVERFLOW) += $(call cc-option, -Wstringop-overflow)

# disable invalid "can't wrap" optimizations for signed / pointers
KBUILD_CFLAGS	+= -fno-strict-overflow

# Make sure -fstack-check isn't enabled (like gentoo apparently did)
KBUILD_CFLAGS  += -fno-stack-check

# conserve stack if available
ifdef CONFIG_CC_IS_GCC
KBUILD_CFLAGS   += -fconserve-stack
endif

# change __FILE__ to the relative path from the srctree
KBUILD_CPPFLAGS += $(call cc-option,-fmacro-prefix-map=$(srctree)/=)

# include additional Makefiles when needed
include-y			:= scripts/Makefile.extrawarn
include-$(CONFIG_DEBUG_INFO)	+= scripts/Makefile.debug
include-$(CONFIG_DEBUG_INFO_BTF)+= scripts/Makefile.btf
include-$(CONFIG_KASAN)		+= scripts/Makefile.kasan
include-$(CONFIG_KCSAN)		+= scripts/Makefile.kcsan
include-$(CONFIG_KMSAN)		+= scripts/Makefile.kmsan
include-$(CONFIG_UBSAN)		+= scripts/Makefile.ubsan
include-$(CONFIG_KCOV)		+= scripts/Makefile.kcov
include-$(CONFIG_RANDSTRUCT)	+= scripts/Makefile.randstruct
include-$(CONFIG_GCC_PLUGINS)	+= scripts/Makefile.gcc-plugins

include $(addprefix $(srctree)/, $(include-y))

# scripts/Makefile.gcc-plugins is intentionally included last.
# Do not add $(call cc-option,...) below this line. When you build the kernel
# from the clean source tree, the GCC plugins do not exist at this point.

# Add user supplied CPPFLAGS, AFLAGS, CFLAGS and RUSTFLAGS as the last assignments
KBUILD_CPPFLAGS += $(KCPPFLAGS)
KBUILD_AFLAGS   += $(KAFLAGS)
KBUILD_CFLAGS   += $(KCFLAGS)
KBUILD_RUSTFLAGS += $(KRUSTFLAGS)

KBUILD_LDFLAGS_MODULE += --build-id=sha1
LDFLAGS_vmlinux += --build-id=sha1

KBUILD_LDFLAGS	+= -z noexecstack
ifeq ($(CONFIG_LD_IS_BFD),y)
KBUILD_LDFLAGS	+= $(call ld-option,--no-warn-rwx-segments)
endif

ifeq ($(CONFIG_STRIP_ASM_SYMS),y)
LDFLAGS_vmlinux	+= -X
endif

ifeq ($(CONFIG_RELR),y)
# ld.lld before 15 did not support -z pack-relative-relocs.
LDFLAGS_vmlinux	+= $(call ld-option,--pack-dyn-relocs=relr,-z pack-relative-relocs)
endif

# We never want expected sections to be placed heuristically by the
# linker. All sections should be explicitly named in the linker script.
ifdef CONFIG_LD_ORPHAN_WARN
LDFLAGS_vmlinux += --orphan-handling=$(CONFIG_LD_ORPHAN_WARN_LEVEL)
endif

# Align the bit size of userspace programs with the kernel
KBUILD_USERCFLAGS  += $(filter -m32 -m64 --target=%, $(KBUILD_CFLAGS))
KBUILD_USERLDFLAGS += $(filter -m32 -m64 --target=%, $(KBUILD_CFLAGS))

# make the checker run with the right architecture
CHECKFLAGS += --arch=$(ARCH)

# insure the checker run with the right endianness
CHECKFLAGS += $(if $(CONFIG_CPU_BIG_ENDIAN),-mbig-endian,-mlittle-endian)

# the checker needs the correct machine size
CHECKFLAGS += $(if $(CONFIG_64BIT),-m64,-m32)

# Default kernel image to build when no specific target is given.
# KBUILD_IMAGE may be overruled on the command line or
# set in the environment
# Also any assignments in arch/$(ARCH)/Makefile take precedence over
# this default value
export KBUILD_IMAGE ?= vmlinux

#
# INSTALL_PATH specifies where to place the updated kernel and system map
# images. Default is /boot, but you can set it to other values
export	INSTALL_PATH ?= /boot

#
# INSTALL_DTBS_PATH specifies a prefix for relocations required by build roots.
# Like INSTALL_MOD_PATH, it isn't defined in the Makefile, but can be passed as
# an argument if needed. Otherwise it defaults to the kernel install path
#
export INSTALL_DTBS_PATH ?= $(INSTALL_PATH)/dtbs/$(KERNELRELEASE)

#
# INSTALL_MOD_PATH specifies a prefix to MODLIB for module directory
# relocations required by build roots.  This is not defined in the
# makefile but the argument can be passed to make if needed.
#

MODLIB	= $(INSTALL_MOD_PATH)/lib/modules/$(KERNELRELEASE)
export MODLIB

PHONY += prepare0

export extmod_prefix = $(if $(KBUILD_EXTMOD),$(KBUILD_EXTMOD)/)
export MODORDER := $(extmod_prefix)modules.order
export MODULES_NSDEPS := $(extmod_prefix)modules.nsdeps

ifeq ($(KBUILD_EXTMOD),)

build-dir	:= .
clean-dirs	:= $(sort . Documentation \
		     $(patsubst %/,%,$(filter %/, $(core-) \
			$(drivers-) $(libs-))))

export ARCH_CORE	:= $(core-y)
export ARCH_LIB		:= $(filter %/, $(libs-y))
export ARCH_DRIVERS	:= $(drivers-y) $(drivers-m)
# Externally visible symbols (used by link-vmlinux.sh)

KBUILD_VMLINUX_OBJS := ./built-in.a
ifdef CONFIG_MODULES
KBUILD_VMLINUX_OBJS += $(patsubst %/, %/lib.a, $(filter %/, $(libs-y)))
KBUILD_VMLINUX_LIBS := $(filter-out %/, $(libs-y))
else
KBUILD_VMLINUX_LIBS := $(patsubst %/,%/lib.a, $(libs-y))
endif

export KBUILD_VMLINUX_LIBS
export KBUILD_LDS          := arch/$(SRCARCH)/kernel/vmlinux.lds

ifdef CONFIG_TRIM_UNUSED_KSYMS
# For the kernel to actually contain only the needed exported symbols,
# we have to build modules as well to determine what those symbols are.
KBUILD_MODULES := 1
endif

# '$(AR) mPi' needs 'T' to workaround the bug of llvm-ar <= 14
quiet_cmd_ar_vmlinux.a = AR      $@
      cmd_ar_vmlinux.a = \
	rm -f $@; \
	$(AR) cDPrST $@ $(KBUILD_VMLINUX_OBJS); \
	$(AR) mPiT $$($(AR) t $@ | sed -n 1p) $@ $$($(AR) t $@ | grep -F -f $(srctree)/scripts/head-object-list.txt)

targets += vmlinux.a
vmlinux.a: $(KBUILD_VMLINUX_OBJS) scripts/head-object-list.txt FORCE
	$(call if_changed,ar_vmlinux.a)

PHONY += vmlinux_o
vmlinux_o: vmlinux.a $(KBUILD_VMLINUX_LIBS)
	$(Q)$(MAKE) -f $(srctree)/scripts/Makefile.vmlinux_o

vmlinux.o modules.builtin.modinfo modules.builtin: vmlinux_o
	@:

PHONY += vmlinux
# LDFLAGS_vmlinux in the top Makefile defines linker flags for the top vmlinux,
# not for decompressors. LDFLAGS_vmlinux in arch/*/boot/compressed/Makefile is
# unrelated; the decompressors just happen to have the same base name,
# arch/*/boot/compressed/vmlinux.
# Export LDFLAGS_vmlinux only to scripts/Makefile.vmlinux.
#
# _LDFLAGS_vmlinux is a workaround for the 'private export' bug:
#   https://savannah.gnu.org/bugs/?61463
# For Make > 4.4, the following simple code will work:
#  vmlinux: private export LDFLAGS_vmlinux := $(LDFLAGS_vmlinux)
vmlinux: private _LDFLAGS_vmlinux := $(LDFLAGS_vmlinux)
vmlinux: export LDFLAGS_vmlinux = $(_LDFLAGS_vmlinux)
vmlinux: vmlinux.o $(KBUILD_LDS) modpost
	$(Q)$(MAKE) -f $(srctree)/scripts/Makefile.vmlinux

# The actual objects are generated when descending,
# make sure no implicit rule kicks in
$(sort $(KBUILD_LDS) $(KBUILD_VMLINUX_OBJS) $(KBUILD_VMLINUX_LIBS)): . ;

ifeq ($(origin KERNELRELEASE),file)
filechk_kernel.release = $(srctree)/scripts/setlocalversion $(srctree)
else
filechk_kernel.release = echo $(KERNELRELEASE)
endif

# Store (new) KERNELRELEASE string in include/config/kernel.release
include/config/kernel.release: FORCE
	$(call filechk,kernel.release)

# Additional helpers built in scripts/
# Carefully list dependencies so we do not try to build scripts twice
# in parallel
PHONY += scripts
scripts: scripts_basic scripts_dtc
	$(Q)$(MAKE) $(build)=$(@)

# Things we need to do before we recursively start building the kernel
# or the modules are listed in "prepare".
# A multi level approach is used. prepareN is processed before prepareN-1.
# archprepare is used in arch Makefiles and when processed asm symlink,
# version.h and scripts_basic is processed / created.

PHONY += prepare archprepare

archprepare: outputmakefile archheaders archscripts scripts include/config/kernel.release \
	asm-generic $(version_h) include/generated/utsrelease.h \
	include/generated/compile.h include/generated/autoconf.h remove-stale-files

prepare0: archprepare
	$(Q)$(MAKE) $(build)=scripts/mod
	$(Q)$(MAKE) $(build)=. prepare

# All the preparing..
prepare: prepare0
ifdef CONFIG_RUST
	+$(Q)$(CONFIG_SHELL) $(srctree)/scripts/rust_is_available.sh
	$(Q)$(MAKE) $(build)=rust
endif

PHONY += remove-stale-files
remove-stale-files:
	$(Q)$(srctree)/scripts/remove-stale-files

# Support for using generic headers in asm-generic
asm-generic := -f $(srctree)/scripts/Makefile.asm-headers obj

PHONY += asm-generic uapi-asm-generic
asm-generic: uapi-asm-generic
	$(Q)$(MAKE) $(asm-generic)=arch/$(SRCARCH)/include/generated/asm \
	generic=include/asm-generic
uapi-asm-generic:
	$(Q)$(MAKE) $(asm-generic)=arch/$(SRCARCH)/include/generated/uapi/asm \
	generic=include/uapi/asm-generic

# Generate some files
# ---------------------------------------------------------------------------

# KERNELRELEASE can change from a few different places, meaning version.h
# needs to be updated, so this check is forced on all builds

uts_len := 64
define filechk_utsrelease.h
	if [ `echo -n "$(KERNELRELEASE)" | wc -c ` -gt $(uts_len) ]; then \
	  echo '"$(KERNELRELEASE)" exceeds $(uts_len) characters' >&2;    \
	  exit 1;                                                         \
	fi;                                                               \
	echo \#define UTS_RELEASE \"$(KERNELRELEASE)\"
endef

define filechk_version.h
	if [ $(SUBLEVEL) -gt 255 ]; then                                 \
		echo \#define LINUX_VERSION_CODE $(shell                 \
		expr $(VERSION) \* 65536 + $(PATCHLEVEL) \* 256 + 255); \
	else                                                             \
		echo \#define LINUX_VERSION_CODE $(shell                 \
		expr $(VERSION) \* 65536 + $(PATCHLEVEL) \* 256 + $(SUBLEVEL)); \
	fi;                                                              \
	echo '#define KERNEL_VERSION(a,b,c) (((a) << 16) + ((b) << 8) +  \
	((c) > 255 ? 255 : (c)))';                                       \
	echo \#define LINUX_VERSION_MAJOR $(VERSION);                    \
	echo \#define LINUX_VERSION_PATCHLEVEL $(PATCHLEVEL);            \
	echo \#define LINUX_VERSION_SUBLEVEL $(SUBLEVEL)
endef

$(version_h): private PATCHLEVEL := $(or $(PATCHLEVEL), 0)
$(version_h): private SUBLEVEL := $(or $(SUBLEVEL), 0)
$(version_h): FORCE
	$(call filechk,version.h)

include/generated/utsrelease.h: include/config/kernel.release FORCE
	$(call filechk,utsrelease.h)

filechk_compile.h = $(srctree)/scripts/mkcompile_h \
	"$(UTS_MACHINE)" "$(CONFIG_CC_VERSION_TEXT)" "$(LD)"

include/generated/compile.h: FORCE
	$(call filechk,compile.h)

PHONY += headerdep
headerdep:
	$(Q)find $(srctree)/include/ -name '*.h' | xargs --max-args 1 \
	$(srctree)/scripts/headerdep.pl -I$(srctree)/include

# ---------------------------------------------------------------------------
# Kernel headers

#Default location for installed headers
export INSTALL_HDR_PATH = $(objtree)/usr

quiet_cmd_headers_install = INSTALL $(INSTALL_HDR_PATH)/include
      cmd_headers_install = \
	mkdir -p $(INSTALL_HDR_PATH); \
	rsync -mrl --include='*/' --include='*\.h' --exclude='*' \
	usr/include $(INSTALL_HDR_PATH)

PHONY += headers_install
headers_install: headers
	$(call cmd,headers_install)

PHONY += archheaders archscripts

hdr-inst := -f $(srctree)/scripts/Makefile.headersinst obj

PHONY += headers
headers: $(version_h) scripts_unifdef uapi-asm-generic archheaders archscripts
	$(if $(filter um, $(SRCARCH)), $(error Headers not exportable for UML))
	$(Q)$(MAKE) $(hdr-inst)=include/uapi
	$(Q)$(MAKE) $(hdr-inst)=arch/$(SRCARCH)/include/uapi

ifdef CONFIG_HEADERS_INSTALL
prepare: headers
endif

PHONY += scripts_unifdef
scripts_unifdef: scripts_basic
	$(Q)$(MAKE) $(build)=scripts scripts/unifdef

# ---------------------------------------------------------------------------
# Install

# Many distributions have the custom install script, /sbin/installkernel.
# If DKMS is installed, 'make install' will eventually recurse back
# to this Makefile to build and install external modules.
# Cancel sub_make_done so that options such as M=, V=, etc. are parsed.

quiet_cmd_install = INSTALL $(INSTALL_PATH)
      cmd_install = unset sub_make_done; $(srctree)/scripts/install.sh

# ---------------------------------------------------------------------------
# vDSO install

PHONY += vdso_install
vdso_install: export INSTALL_FILES = $(vdso-install-y)
vdso_install:
	$(Q)$(MAKE) -f $(srctree)/scripts/Makefile.vdsoinst

# ---------------------------------------------------------------------------
# Tools

ifdef CONFIG_OBJTOOL
prepare: tools/objtool
endif

ifdef CONFIG_BPF
ifdef CONFIG_DEBUG_INFO_BTF
prepare: tools/bpf/resolve_btfids
endif
endif

# The tools build system is not a part of Kbuild and tends to introduce
# its own unique issues. If you need to integrate a new tool into Kbuild,
# please consider locating that tool outside the tools/ tree and using the
# standard Kbuild "hostprogs" syntax instead of adding a new tools/* entry
# here. See Documentation/kbuild/makefiles.rst for details.

PHONY += resolve_btfids_clean

resolve_btfids_O = $(abspath $(objtree))/tools/bpf/resolve_btfids

# tools/bpf/resolve_btfids directory might not exist
# in output directory, skip its clean in that case
resolve_btfids_clean:
ifneq ($(wildcard $(resolve_btfids_O)),)
	$(Q)$(MAKE) -sC $(srctree)/tools/bpf/resolve_btfids O=$(resolve_btfids_O) clean
endif

# Clear a bunch of variables before executing the submake
ifeq ($(quiet),silent_)
tools_silent=s
endif

tools/: FORCE
	$(Q)mkdir -p $(objtree)/tools
	$(Q)$(MAKE) LDFLAGS= MAKEFLAGS="$(tools_silent) $(filter --j% -j,$(MAKEFLAGS))" O=$(abspath $(objtree)) subdir=tools -C $(srctree)/tools/

tools/%: FORCE
	$(Q)mkdir -p $(objtree)/tools
	$(Q)$(MAKE) LDFLAGS= MAKEFLAGS="$(tools_silent) $(filter --j% -j,$(MAKEFLAGS))" O=$(abspath $(objtree)) subdir=tools -C $(srctree)/tools/ $*

# ---------------------------------------------------------------------------
# Kernel selftest

PHONY += kselftest
kselftest: headers
	$(Q)$(MAKE) -C $(srctree)/tools/testing/selftests run_tests

kselftest-%: headers FORCE
	$(Q)$(MAKE) -C $(srctree)/tools/testing/selftests $*

PHONY += kselftest-merge
kselftest-merge:
	$(if $(wildcard $(objtree)/.config),, $(error No .config exists, config your kernel first!))
	$(Q)find $(srctree)/tools/testing/selftests -name config -o -name config.$(UTS_MACHINE) | \
		xargs $(srctree)/scripts/kconfig/merge_config.sh -y -m $(objtree)/.config
	$(Q)$(MAKE) -f $(srctree)/Makefile olddefconfig

# ---------------------------------------------------------------------------
# Devicetree files

ifneq ($(wildcard $(srctree)/arch/$(SRCARCH)/boot/dts/),)
dtstree := arch/$(SRCARCH)/boot/dts
endif

ifneq ($(dtstree),)

%.dtb: dtbs_prepare
	$(Q)$(MAKE) $(build)=$(dtstree) $(dtstree)/$@

%.dtbo: dtbs_prepare
	$(Q)$(MAKE) $(build)=$(dtstree) $(dtstree)/$@

PHONY += dtbs dtbs_prepare dtbs_install dtbs_check
dtbs: dtbs_prepare
	$(Q)$(MAKE) $(build)=$(dtstree) need-dtbslist=1

# include/config/kernel.release is actually needed when installing DTBs because
# INSTALL_DTBS_PATH contains $(KERNELRELEASE). However, we do not want to make
# dtbs_install depend on it as dtbs_install may run as root.
dtbs_prepare: include/config/kernel.release scripts_dtc

ifneq ($(filter dtbs_check, $(MAKECMDGOALS)),)
export CHECK_DTBS=y
endif

ifneq ($(CHECK_DTBS),)
dtbs_prepare: dt_binding_schemas
endif

dtbs_check: dtbs

dtbs_install:
	$(Q)$(MAKE) -f $(srctree)/scripts/Makefile.dtbinst obj=$(dtstree)

ifdef CONFIG_OF_EARLY_FLATTREE
all: dtbs
endif

endif

PHONY += scripts_dtc
scripts_dtc: scripts_basic
	$(Q)$(MAKE) $(build)=scripts/dtc

ifneq ($(filter dt_binding_check, $(MAKECMDGOALS)),)
export CHECK_DTBS=y
endif

PHONY += dt_binding_check dt_binding_schemas
dt_binding_check: dt_binding_schemas scripts_dtc
	$(Q)$(MAKE) $(build)=Documentation/devicetree/bindings $@

dt_binding_schemas:
	$(Q)$(MAKE) $(build)=Documentation/devicetree/bindings

PHONY += dt_compatible_check
dt_compatible_check: dt_binding_schemas
	$(Q)$(MAKE) $(build)=Documentation/devicetree/bindings $@

# ---------------------------------------------------------------------------
# Modules

ifdef CONFIG_MODULES

# By default, build modules as well

all: modules

# When we're building modules with modversions, we need to consider
# the built-in objects during the descend as well, in order to
# make sure the checksums are up to date before we record them.
ifdef CONFIG_MODVERSIONS
  KBUILD_BUILTIN := 1
endif

# Build modules
#

# *.ko are usually independent of vmlinux, but CONFIG_DEBUG_INFO_BTF_MODULES
# is an exception.
ifdef CONFIG_DEBUG_INFO_BTF_MODULES
KBUILD_BUILTIN := 1
modules: vmlinux
endif

modules: modules_prepare

# Target to prepare building external modules
modules_prepare: prepare
	$(Q)$(MAKE) $(build)=scripts scripts/module.lds

endif # CONFIG_MODULES

###
# Cleaning is done on three levels.
# make clean     Delete most generated files
#                Leave enough to build external modules
# make mrproper  Delete the current configuration, and all generated files
# make distclean Remove editor backup files, patch leftover files and the like

# Directories & files removed with 'make clean'
CLEAN_FILES += vmlinux.symvers modules-only.symvers \
	       modules.builtin modules.builtin.modinfo modules.nsdeps \
	       modules.builtin.ranges vmlinux.o.map \
	       compile_commands.json rust/test \
	       rust-project.json .vmlinux.objs .vmlinux.export.c

# Directories & files removed with 'make mrproper'
MRPROPER_FILES += include/config include/generated          \
		  arch/$(SRCARCH)/include/generated .objdiff \
		  debian snap tar-install PKGBUILD pacman \
		  .config .config.old .version \
		  Module.symvers \
		  certs/signing_key.pem \
		  certs/x509.genkey \
		  vmlinux-gdb.py \
		  rpmbuild \
		  rust/libmacros.so

# clean - Delete most, but leave enough to build external modules
#
clean: private rm-files := $(CLEAN_FILES)

PHONY += archclean vmlinuxclean

vmlinuxclean:
	$(Q)$(CONFIG_SHELL) $(srctree)/scripts/link-vmlinux.sh clean
	$(Q)$(if $(ARCH_POSTLINK), $(MAKE) -f $(ARCH_POSTLINK) clean)

clean: archclean vmlinuxclean resolve_btfids_clean

# mrproper - Delete all generated files, including .config
#
mrproper: private rm-files := $(MRPROPER_FILES)
mrproper-dirs      := $(addprefix _mrproper_,scripts)

PHONY += $(mrproper-dirs) mrproper
$(mrproper-dirs):
	$(Q)$(MAKE) $(clean)=$(patsubst _mrproper_%,%,$@)

mrproper: clean $(mrproper-dirs)
	$(call cmd,rmfiles)
	@find . $(RCS_FIND_IGNORE) \
		\( -name '*.rmeta' \) \
		-type f -print | xargs rm -f

# distclean
#
PHONY += distclean

distclean: mrproper
	@find . $(RCS_FIND_IGNORE) \
		\( -name '*.orig' -o -name '*.rej' -o -name '*~' \
		-o -name '*.bak' -o -name '#*#' -o -name '*%' \
		-o -name 'core' -o -name tags -o -name TAGS -o -name 'cscope*' \
		-o -name GPATH -o -name GRTAGS -o -name GSYMS -o -name GTAGS \) \
		-type f -print | xargs rm -f


# Packaging of the kernel to various formats
# ---------------------------------------------------------------------------

%src-pkg: FORCE
	$(Q)$(MAKE) -f $(srctree)/scripts/Makefile.package $@
%pkg: include/config/kernel.release FORCE
	$(Q)$(MAKE) -f $(srctree)/scripts/Makefile.package $@

# Brief documentation of the typical targets used
# ---------------------------------------------------------------------------

boards := $(wildcard $(srctree)/arch/$(SRCARCH)/configs/*_defconfig)
boards := $(sort $(notdir $(boards)))
board-dirs := $(dir $(wildcard $(srctree)/arch/$(SRCARCH)/configs/*/*_defconfig))
board-dirs := $(sort $(notdir $(board-dirs:/=)))

PHONY += help
help:
	@echo  'Cleaning targets:'
	@echo  '  clean		  - Remove most generated files but keep the config and'
	@echo  '                    enough build support to build external modules'
	@echo  '  mrproper	  - Remove all generated files + config + various backup files'
	@echo  '  distclean	  - mrproper + remove editor backup and patch files'
	@echo  ''
	@$(MAKE) -f $(srctree)/scripts/kconfig/Makefile help
	@echo  ''
	@echo  'Other generic targets:'
	@echo  '  all		  - Build all targets marked with [*]'
	@echo  '* vmlinux	  - Build the bare kernel'
	@echo  '* modules	  - Build all modules'
	@echo  '  modules_install - Install all modules to INSTALL_MOD_PATH (default: /)'
	@echo  '  vdso_install    - Install unstripped vdso to INSTALL_MOD_PATH (default: /)'
	@echo  '  dir/            - Build all files in dir and below'
	@echo  '  dir/file.[ois]  - Build specified target only'
	@echo  '  dir/file.ll     - Build the LLVM assembly file'
	@echo  '                    (requires compiler support for LLVM assembly generation)'
	@echo  '  dir/file.lst    - Build specified mixed source/assembly target only'
	@echo  '                    (requires a recent binutils and recent build (System.map))'
	@echo  '  dir/file.ko     - Build module including final link'
	@echo  '  modules_prepare - Set up for building external modules'
	@echo  '  tags/TAGS	  - Generate tags file for editors'
	@echo  '  cscope	  - Generate cscope index'
	@echo  '  gtags           - Generate GNU GLOBAL index'
	@echo  '  kernelrelease	  - Output the release version string (use with make -s)'
	@echo  '  kernelversion	  - Output the version stored in Makefile (use with make -s)'
	@echo  '  image_name	  - Output the image name (use with make -s)'
	@echo  '  headers_install - Install sanitised kernel headers to INSTALL_HDR_PATH'; \
	 echo  '                    (default: $(INSTALL_HDR_PATH))'; \
	 echo  ''
	@echo  'Static analysers:'
	@echo  '  checkstack      - Generate a list of stack hogs and consider all functions'
	@echo  '                    with a stack size larger than MINSTACKSIZE (default: 100)'
	@echo  '  versioncheck    - Sanity check on version.h usage'
	@echo  '  includecheck    - Check for duplicate included header files'
	@echo  '  export_report   - List the usages of all exported symbols'
	@echo  '  headerdep       - Detect inclusion cycles in headers'
	@echo  '  coccicheck      - Check with Coccinelle'
	@echo  '  clang-analyzer  - Check with clang static analyzer'
	@echo  '  clang-tidy      - Check with clang-tidy'
	@echo  ''
	@echo  'Tools:'
	@echo  '  nsdeps          - Generate missing symbol namespace dependencies'
	@echo  ''
	@echo  'Kernel selftest:'
	@echo  '  kselftest         - Build and run kernel selftest'
	@echo  '                      Build, install, and boot kernel before'
	@echo  '                      running kselftest on it'
	@echo  '                      Run as root for full coverage'
	@echo  '  kselftest-all     - Build kernel selftest'
	@echo  '  kselftest-install - Build and install kernel selftest'
	@echo  '  kselftest-clean   - Remove all generated kselftest files'
	@echo  '  kselftest-merge   - Merge all the config dependencies of'
	@echo  '		      kselftest to existing .config.'
	@echo  ''
	@echo  'Rust targets:'
	@echo  '  rustavailable   - Checks whether the Rust toolchain is'
	@echo  '		    available and, if not, explains why.'
	@echo  '  rustfmt	  - Reformat all the Rust code in the kernel'
	@echo  '  rustfmtcheck	  - Checks if all the Rust code in the kernel'
	@echo  '		    is formatted, printing a diff otherwise.'
	@echo  '  rustdoc	  - Generate Rust documentation'
	@echo  '		    (requires kernel .config)'
	@echo  '  rusttest        - Runs the Rust tests'
	@echo  '                    (requires kernel .config; downloads external repos)'
	@echo  '  rust-analyzer	  - Generate rust-project.json rust-analyzer support file'
	@echo  '		    (requires kernel .config)'
	@echo  '  dir/file.[os]   - Build specified target only'
	@echo  '  dir/file.rsi    - Build macro expanded source, similar to C preprocessing.'
	@echo  '                    Run with RUSTFMT=n to skip reformatting if needed.'
	@echo  '                    The output is not intended to be compilable.'
	@echo  '  dir/file.ll     - Build the LLVM assembly file'
	@echo  ''
	@$(if $(dtstree), \
		echo 'Devicetree:'; \
		echo '* dtbs               - Build device tree blobs for enabled boards'; \
		echo '  dtbs_install       - Install dtbs to $(INSTALL_DTBS_PATH)'; \
		echo '  dt_binding_check   - Validate device tree binding documents and examples'; \
		echo '  dt_binding_schema  - Build processed device tree binding schemas'; \
		echo '  dtbs_check         - Validate device tree source files';\
		echo '')

	@echo 'Userspace tools targets:'
	@echo '  use "make tools/help"'
	@echo '  or  "cd tools; make help"'
	@echo  ''
	@echo  'Kernel packaging:'
	@$(MAKE) -f $(srctree)/scripts/Makefile.package help
	@echo  ''
	@echo  'Documentation targets:'
	@$(MAKE) -f $(srctree)/Documentation/Makefile dochelp
	@echo  ''
	@echo  'Architecture-specific targets ($(SRCARCH)):'
	@$(or $(archhelp),\
		echo '  No architecture-specific help defined for $(SRCARCH)')
	@echo  ''
	@$(if $(boards), \
		$(foreach b, $(boards), \
		printf "  %-27s - Build for %s\\n" $(b) $(subst _defconfig,,$(b));) \
		echo '')
	@$(if $(board-dirs), \
		$(foreach b, $(board-dirs), \
		printf "  %-16s - Show %s-specific targets\\n" help-$(b) $(b);) \
		printf "  %-16s - Show all of the above\\n" help-boards; \
		echo '')

	@echo  '  make V=n   [targets] 1: verbose build'
	@echo  '                       2: give reason for rebuild of target'
	@echo  '                       V=1 and V=2 can be combined with V=12'
	@echo  '  make O=dir [targets] Locate all output files in "dir", including .config'
	@echo  '  make C=1   [targets] Check re-compiled c source with $$CHECK'
	@echo  '                       (sparse by default)'
	@echo  '  make C=2   [targets] Force check of all c source with $$CHECK'
	@echo  '  make RECORDMCOUNT_WARN=1 [targets] Warn about ignored mcount sections'
	@echo  '  make W=n   [targets] Enable extra build checks, n=1,2,3,c,e where'
	@echo  '		1: warnings which may be relevant and do not occur too often'
	@echo  '		2: warnings which occur quite often but may still be relevant'
	@echo  '		3: more obscure warnings, can most likely be ignored'
	@echo  '		c: extra checks in the configuration stage (Kconfig)'
	@echo  '		e: warnings are being treated as errors'
	@echo  '		Multiple levels can be combined with W=12 or W=123'
	@$(if $(dtstree), \
		echo '  make CHECK_DTBS=1 [targets] Check all generated dtb files against schema'; \
		echo '         This can be applied both to "dtbs" and to individual "foo.dtb" targets' ; \
		)
	@echo  ''
	@echo  'Execute "make" or "make all" to build all targets marked with [*] '
	@echo  'For further info see the ./README file'


help-board-dirs := $(addprefix help-,$(board-dirs))

help-boards: $(help-board-dirs)

boards-per-dir = $(sort $(notdir $(wildcard $(srctree)/arch/$(SRCARCH)/configs/$*/*_defconfig)))

$(help-board-dirs): help-%:
	@echo  'Architecture-specific targets ($(SRCARCH) $*):'
	@$(if $(boards-per-dir), \
		$(foreach b, $(boards-per-dir), \
		printf "  %-24s - Build for %s\\n" $*/$(b) $(subst _defconfig,,$(b));) \
		echo '')


# Documentation targets
# ---------------------------------------------------------------------------
DOC_TARGETS := xmldocs latexdocs pdfdocs htmldocs epubdocs cleandocs \
	       linkcheckdocs dochelp refcheckdocs texinfodocs infodocs
PHONY += $(DOC_TARGETS)
$(DOC_TARGETS):
	$(Q)$(MAKE) $(build)=Documentation $@


# Rust targets
# ---------------------------------------------------------------------------

# "Is Rust available?" target
PHONY += rustavailable
rustavailable:
	+$(Q)$(CONFIG_SHELL) $(srctree)/scripts/rust_is_available.sh && echo "Rust is available!"

# Documentation target
#
# Using the singular to avoid running afoul of `no-dot-config-targets`.
PHONY += rustdoc
rustdoc: prepare
	$(Q)$(MAKE) $(build)=rust $@

# Testing target
PHONY += rusttest
rusttest: prepare
	$(Q)$(MAKE) $(build)=rust $@

# Formatting targets
PHONY += rustfmt rustfmtcheck

# We skip `rust/alloc` since we want to minimize the diff w.r.t. upstream.
#
# We match using absolute paths since `find` does not resolve them
# when matching, which is a problem when e.g. `srctree` is `..`.
# We `grep` afterwards in order to remove the directory entry itself.
rustfmt:
	$(Q)find $(abs_srctree) -type f -name '*.rs' \
		-o -path $(abs_srctree)/rust/alloc -prune \
		-o -path $(abs_objtree)/rust/test -prune \
		| grep -Fv $(abs_srctree)/rust/alloc \
		| grep -Fv $(abs_objtree)/rust/test \
		| grep -Fv generated \
		| xargs $(RUSTFMT) $(rustfmt_flags)

rustfmtcheck: rustfmt_flags = --check
rustfmtcheck: rustfmt

# Misc
# ---------------------------------------------------------------------------

PHONY += misc-check
misc-check:
	$(Q)$(srctree)/scripts/misc-check

all: misc-check

PHONY += scripts_gdb
scripts_gdb: prepare0
	$(Q)$(MAKE) $(build)=scripts/gdb
	$(Q)ln -fsn $(abspath $(srctree)/scripts/gdb/vmlinux-gdb.py)

ifdef CONFIG_GDB_SCRIPTS
all: scripts_gdb
endif

else # KBUILD_EXTMOD

filechk_kernel.release = echo $(KERNELRELEASE)

###
# External module support.
# When building external modules the kernel used as basis is considered
# read-only, and no consistency checks are made and the make
# system is not used on the basis kernel. If updates are required
# in the basis kernel ordinary make commands (without M=...) must be used.

# We are always building only modules.
KBUILD_BUILTIN :=
KBUILD_MODULES := 1

build-dir := $(KBUILD_EXTMOD)

compile_commands.json: $(extmod_prefix)compile_commands.json
PHONY += compile_commands.json

clean-dirs := $(KBUILD_EXTMOD)
clean: private rm-files := $(KBUILD_EXTMOD)/Module.symvers $(KBUILD_EXTMOD)/modules.nsdeps \
	$(KBUILD_EXTMOD)/compile_commands.json

PHONY += prepare
# now expand this into a simple variable to reduce the cost of shell evaluations
prepare: CC_VERSION_TEXT := $(CC_VERSION_TEXT)
prepare:
	@if [ "$(CC_VERSION_TEXT)" != "$(CONFIG_CC_VERSION_TEXT)" ]; then \
		echo >&2 "warning: the compiler differs from the one used to build the kernel"; \
		echo >&2 "  The kernel was built by: $(CONFIG_CC_VERSION_TEXT)"; \
		echo >&2 "  You are using:           $(CC_VERSION_TEXT)"; \
	fi

PHONY += help
help:
	@echo  '  Building external modules.'
	@echo  '  Syntax: make -C path/to/kernel/src M=$$PWD target'
	@echo  ''
	@echo  '  modules         - default target, build the module(s)'
	@echo  '  modules_install - install the module'
	@echo  '  clean           - remove generated files in module directory only'
	@echo  '  rust-analyzer	  - generate rust-project.json rust-analyzer support file'
	@echo  ''

ifndef CONFIG_MODULES
modules modules_install: __external_modules_error
__external_modules_error:
	@echo >&2 '***'
	@echo >&2 '*** The present kernel disabled CONFIG_MODULES.'
	@echo >&2 '*** You cannot build or install external modules.'
	@echo >&2 '***'
	@false
endif

endif # KBUILD_EXTMOD

# ---------------------------------------------------------------------------
# Modules

PHONY += modules modules_install modules_sign modules_prepare

modules_install:
	$(Q)$(MAKE) -f $(srctree)/scripts/Makefile.modinst \
	sign-only=$(if $(filter modules_install,$(MAKECMDGOALS)),,y)

ifeq ($(CONFIG_MODULE_SIG),y)
# modules_sign is a subset of modules_install.
# 'make modules_install modules_sign' is equivalent to 'make modules_install'.
modules_sign: modules_install
	@:
else
modules_sign:
	@echo >&2 '***'
	@echo >&2 '*** CONFIG_MODULE_SIG is disabled. You cannot sign modules.'
	@echo >&2 '***'
	@false
endif

ifdef CONFIG_MODULES

$(MODORDER): $(build-dir)
	@:

# KBUILD_MODPOST_NOFINAL can be set to skip the final link of modules.
# This is solely useful to speed up test compiles.
modules: modpost
ifneq ($(KBUILD_MODPOST_NOFINAL),1)
	$(Q)$(MAKE) -f $(srctree)/scripts/Makefile.modfinal
endif

PHONY += modules_check
modules_check: $(MODORDER)
	$(Q)$(CONFIG_SHELL) $(srctree)/scripts/modules-check.sh $<

else # CONFIG_MODULES

modules:
	@:

KBUILD_MODULES :=

endif # CONFIG_MODULES

PHONY += modpost
modpost: $(if $(single-build),, $(if $(KBUILD_BUILTIN), vmlinux.o)) \
	 $(if $(KBUILD_MODULES), modules_check)
	$(Q)$(MAKE) -f $(srctree)/scripts/Makefile.modpost

# Single targets
# ---------------------------------------------------------------------------
# To build individual files in subdirectories, you can do like this:
#
#   make foo/bar/baz.s
#
# The supported suffixes for single-target are listed in 'single-targets'
#
# To build only under specific subdirectories, you can do like this:
#
#   make foo/bar/baz/

ifdef single-build

# .ko is special because modpost is needed
single-ko := $(sort $(filter %.ko, $(MAKECMDGOALS)))
single-no-ko := $(filter-out $(single-ko), $(MAKECMDGOALS)) \
		$(foreach x, o mod, $(patsubst %.ko, %.$x, $(single-ko)))

$(single-ko): single_modules
	@:
$(single-no-ko): $(build-dir)
	@:

# Remove MODORDER when done because it is not the real one.
PHONY += single_modules
single_modules: $(single-no-ko) modules_prepare
	$(Q){ $(foreach m, $(single-ko), echo $(extmod_prefix)$(m:%.ko=%.o);) } > $(MODORDER)
	$(Q)$(MAKE) -f $(srctree)/scripts/Makefile.modpost
ifneq ($(KBUILD_MODPOST_NOFINAL),1)
	$(Q)$(MAKE) -f $(srctree)/scripts/Makefile.modfinal
endif
	$(Q)rm -f $(MODORDER)

single-goals := $(addprefix $(build-dir)/, $(single-no-ko))

KBUILD_MODULES := 1

endif

# Preset locale variables to speed up the build process. Limit locale
# tweaks to this spot to avoid wrong language settings when running
# make menuconfig etc.
# Error messages still appears in the original language
PHONY += $(build-dir)
$(build-dir): prepare
	$(Q)$(MAKE) $(build)=$@ need-builtin=1 need-modorder=1 $(single-goals)

clean-dirs := $(addprefix _clean_, $(clean-dirs))
PHONY += $(clean-dirs) clean
$(clean-dirs):
	$(Q)$(MAKE) $(clean)=$(patsubst _clean_%,%,$@)

clean: $(clean-dirs)
	$(call cmd,rmfiles)
	@find $(or $(KBUILD_EXTMOD), .) $(RCS_FIND_IGNORE) \
		\( -name '*.[aios]' -o -name '*.rsi' -o -name '*.ko' -o -name '.*.cmd' \
		-o -name '*.ko.*' \
		-o -name '*.dtb' -o -name '*.dtbo' \
		-o -name '*.dtb.S' -o -name '*.dtbo.S' \
		-o -name '*.dt.yaml' -o -name 'dtbs-list' \
		-o -name '*.dwo' -o -name '*.lst' \
		-o -name '*.su' -o -name '*.mod' \
		-o -name '.*.d' -o -name '.*.tmp' -o -name '*.mod.c' \
		-o -name '*.lex.c' -o -name '*.tab.[ch]' \
		-o -name '*.asn1.[ch]' \
		-o -name '*.symtypes' -o -name 'modules.order' \
		-o -name '*.c.[012]*.*' \
		-o -name '*.ll' \
		-o -name '*.gcno' \
		\) -type f -print \
		-o -name '.tmp_*' -print \
		| xargs rm -rf

# Generate tags for editors
# ---------------------------------------------------------------------------
quiet_cmd_tags = GEN     $@
      cmd_tags = $(BASH) $(srctree)/scripts/tags.sh $@

tags TAGS cscope gtags: FORCE
	$(call cmd,tags)

# Generate rust-project.json (a file that describes the structure of non-Cargo
# Rust projects) for rust-analyzer (an implementation of the Language Server
# Protocol).
PHONY += rust-analyzer
rust-analyzer:
	+$(Q)$(CONFIG_SHELL) $(srctree)/scripts/rust_is_available.sh
	$(Q)$(MAKE) $(build)=rust $@

# Script to generate missing namespace dependencies
# ---------------------------------------------------------------------------

PHONY += nsdeps
nsdeps: export KBUILD_NSDEPS=1
nsdeps: modules
	$(Q)$(CONFIG_SHELL) $(srctree)/scripts/nsdeps

# Clang Tooling
# ---------------------------------------------------------------------------

quiet_cmd_gen_compile_commands = GEN     $@
      cmd_gen_compile_commands = $(PYTHON3) $< -a $(AR) -o $@ $(filter-out $<, $(real-prereqs))

$(extmod_prefix)compile_commands.json: $(srctree)/scripts/clang-tools/gen_compile_commands.py \
	$(if $(KBUILD_EXTMOD),, vmlinux.a $(KBUILD_VMLINUX_LIBS)) \
	$(if $(CONFIG_MODULES), $(MODORDER)) FORCE
	$(call if_changed,gen_compile_commands)

targets += $(extmod_prefix)compile_commands.json

PHONY += clang-tidy clang-analyzer

ifdef CONFIG_CC_IS_CLANG
quiet_cmd_clang_tools = CHECK   $<
      cmd_clang_tools = $(PYTHON3) $(srctree)/scripts/clang-tools/run-clang-tools.py $@ $<

clang-tidy clang-analyzer: $(extmod_prefix)compile_commands.json
	$(call cmd,clang_tools)
else
clang-tidy clang-analyzer:
	@echo "$@ requires CC=clang" >&2
	@false
endif

# Scripts to check various things for consistency
# ---------------------------------------------------------------------------

PHONY += includecheck versioncheck coccicheck export_report

includecheck:
	find $(srctree)/* $(RCS_FIND_IGNORE) \
		-name '*.[hcS]' -type f -print | sort \
		| xargs $(PERL) -w $(srctree)/scripts/checkincludes.pl

versioncheck:
	find $(srctree)/* $(RCS_FIND_IGNORE) \
		-name '*.[hcS]' -type f -print | sort \
		| xargs $(PERL) -w $(srctree)/scripts/checkversion.pl

coccicheck:
	$(Q)$(BASH) $(srctree)/scripts/$@

export_report:
	$(PERL) $(srctree)/scripts/export_report.pl

PHONY += checkstack kernelrelease kernelversion image_name

# UML needs a little special treatment here.  It wants to use the host
# toolchain, so needs $(SUBARCH) passed to checkstack.pl.  Everyone
# else wants $(ARCH), including people doing cross-builds, which means
# that $(SUBARCH) doesn't work here.
ifeq ($(ARCH), um)
CHECKSTACK_ARCH := $(SUBARCH)
else
CHECKSTACK_ARCH := $(ARCH)
endif
MINSTACKSIZE	?= 100
checkstack:
	$(OBJDUMP) -d vmlinux $$(find . -name '*.ko') | \
	$(PERL) $(srctree)/scripts/checkstack.pl $(CHECKSTACK_ARCH) $(MINSTACKSIZE)

kernelrelease:
	@$(filechk_kernel.release)

kernelversion:
	@echo $(KERNELVERSION)

image_name:
	@echo $(KBUILD_IMAGE)

PHONY += run-command
run-command:
	$(Q)$(KBUILD_RUN_COMMAND)

quiet_cmd_rmfiles = $(if $(wildcard $(rm-files)),CLEAN   $(wildcard $(rm-files)))
      cmd_rmfiles = rm -rf $(rm-files)

# read saved command lines for existing targets
existing-targets := $(wildcard $(sort $(targets)))

-include $(foreach f,$(existing-targets),$(dir $(f)).$(notdir $(f)).cmd)

endif # config-build
endif # mixed-build
endif # need-sub-make

PHONY += FORCE
FORCE:

# Declare the contents of the PHONY variable as phony.  We keep that
# information in a variable so we can use it in if_changed and friends.
.PHONY: $(PHONY)<|MERGE_RESOLUTION|>--- conflicted
+++ resolved
@@ -2,11 +2,7 @@
 VERSION = 6
 PATCHLEVEL = 12
 SUBLEVEL = 0
-<<<<<<< HEAD
-EXTRAVERSION = -rc7
-=======
 EXTRAVERSION = -rc1
->>>>>>> f1f36e22
 NAME = Baby Opossum Posse
 
 # *DOCUMENTATION*
