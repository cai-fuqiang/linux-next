// SPDX-License-Identifier: GPL-2.0

//! Kernel types.

use crate::init::{self, PinInit};
use alloc::boxed::Box;
use core::{
    cell::UnsafeCell,
    marker::{PhantomData, PhantomPinned},
    mem::{ManuallyDrop, MaybeUninit},
    ops::{Deref, DerefMut},
    pin::Pin,
    ptr::NonNull,
};

/// Used to transfer ownership to and from foreign (non-Rust) languages.
///
/// Ownership is transferred from Rust to a foreign language by calling [`Self::into_foreign`] and
/// later may be transferred back to Rust by calling [`Self::from_foreign`].
///
/// This trait is meant to be used in cases when Rust objects are stored in C objects and
/// eventually "freed" back to Rust.
pub trait ForeignOwnable: Sized {
    /// Type of values borrowed between calls to [`ForeignOwnable::into_foreign`] and
    /// [`ForeignOwnable::from_foreign`].
    type Borrowed<'a>;

    /// Converts a Rust-owned object to a foreign-owned one.
    ///
    /// The foreign representation is a pointer to void. There are no guarantees for this pointer.
    /// For example, it might be invalid, dangling or pointing to uninitialized memory. Using it in
    /// any way except for [`ForeignOwnable::from_foreign`], [`ForeignOwnable::borrow`],
    /// [`ForeignOwnable::try_from_foreign`] can result in undefined behavior.
    fn into_foreign(self) -> *const core::ffi::c_void;

    /// Borrows a foreign-owned object.
    ///
    /// # Safety
    ///
    /// `ptr` must have been returned by a previous call to [`ForeignOwnable::into_foreign`] for
    /// which a previous matching [`ForeignOwnable::from_foreign`] hasn't been called yet.
    unsafe fn borrow<'a>(ptr: *const core::ffi::c_void) -> Self::Borrowed<'a>;

    /// Converts a foreign-owned object back to a Rust-owned one.
    ///
    /// # Safety
    ///
    /// `ptr` must have been returned by a previous call to [`ForeignOwnable::into_foreign`] for
    /// which a previous matching [`ForeignOwnable::from_foreign`] hasn't been called yet.
    /// Additionally, all instances (if any) of values returned by [`ForeignOwnable::borrow`] for
    /// this object must have been dropped.
    unsafe fn from_foreign(ptr: *const core::ffi::c_void) -> Self;

    /// Tries to convert a foreign-owned object back to a Rust-owned one.
    ///
    /// A convenience wrapper over [`ForeignOwnable::from_foreign`] that returns [`None`] if `ptr`
    /// is null.
    ///
    /// # Safety
    ///
    /// `ptr` must either be null or satisfy the safety requirements for
    /// [`ForeignOwnable::from_foreign`].
    unsafe fn try_from_foreign(ptr: *const core::ffi::c_void) -> Option<Self> {
        if ptr.is_null() {
            None
        } else {
            // SAFETY: Since `ptr` is not null here, then `ptr` satisfies the safety requirements
            // of `from_foreign` given the safety requirements of this function.
            unsafe { Some(Self::from_foreign(ptr)) }
        }
    }
}

impl<T: 'static> ForeignOwnable for Box<T> {
    type Borrowed<'a> = &'a T;

    fn into_foreign(self) -> *const core::ffi::c_void {
        Box::into_raw(self) as _
    }

    unsafe fn borrow<'a>(ptr: *const core::ffi::c_void) -> &'a T {
        // SAFETY: The safety requirements for this function ensure that the object is still alive,
        // so it is safe to dereference the raw pointer.
        // The safety requirements of `from_foreign` also ensure that the object remains alive for
        // the lifetime of the returned value.
        unsafe { &*ptr.cast() }
    }

    unsafe fn from_foreign(ptr: *const core::ffi::c_void) -> Self {
        // SAFETY: The safety requirements of this function ensure that `ptr` comes from a previous
        // call to `Self::into_foreign`.
        unsafe { Box::from_raw(ptr as _) }
    }
}

impl<T: 'static> ForeignOwnable for Pin<Box<T>> {
    type Borrowed<'a> = Pin<&'a T>;

    fn into_foreign(self) -> *const core::ffi::c_void {
        // SAFETY: We are still treating the box as pinned.
        Box::into_raw(unsafe { Pin::into_inner_unchecked(self) }) as _
    }

    unsafe fn borrow<'a>(ptr: *const core::ffi::c_void) -> Pin<&'a T> {
        // SAFETY: The safety requirements for this function ensure that the object is still alive,
        // so it is safe to dereference the raw pointer.
        // The safety requirements of `from_foreign` also ensure that the object remains alive for
        // the lifetime of the returned value.
        let r = unsafe { &*ptr.cast() };

        // SAFETY: This pointer originates from a `Pin<Box<T>>`.
        unsafe { Pin::new_unchecked(r) }
    }

    unsafe fn from_foreign(ptr: *const core::ffi::c_void) -> Self {
        // SAFETY: The safety requirements of this function ensure that `ptr` comes from a previous
        // call to `Self::into_foreign`.
        unsafe { Pin::new_unchecked(Box::from_raw(ptr as _)) }
    }
}

impl ForeignOwnable for () {
    type Borrowed<'a> = ();

    fn into_foreign(self) -> *const core::ffi::c_void {
        core::ptr::NonNull::dangling().as_ptr()
    }

    unsafe fn borrow<'a>(_: *const core::ffi::c_void) -> Self::Borrowed<'a> {}

    unsafe fn from_foreign(_: *const core::ffi::c_void) -> Self {}
}

/// Runs a cleanup function/closure when dropped.
///
/// The [`ScopeGuard::dismiss`] function prevents the cleanup function from running.
///
/// # Examples
///
/// In the example below, we have multiple exit paths and we want to log regardless of which one is
/// taken:
///
/// ```
/// # use kernel::types::ScopeGuard;
/// fn example1(arg: bool) {
///     let _log = ScopeGuard::new(|| pr_info!("example1 completed\n"));
///
///     if arg {
///         return;
///     }
///
///     pr_info!("Do something...\n");
/// }
///
/// # example1(false);
/// # example1(true);
/// ```
///
/// In the example below, we want to log the same message on all early exits but a different one on
/// the main exit path:
///
/// ```
/// # use kernel::types::ScopeGuard;
/// fn example2(arg: bool) {
///     let log = ScopeGuard::new(|| pr_info!("example2 returned early\n"));
///
///     if arg {
///         return;
///     }
///
///     // (Other early returns...)
///
///     log.dismiss();
///     pr_info!("example2 no early return\n");
/// }
///
/// # example2(false);
/// # example2(true);
/// ```
///
/// In the example below, we need a mutable object (the vector) to be accessible within the log
/// function, so we wrap it in the [`ScopeGuard`]:
///
/// ```
/// # use kernel::types::ScopeGuard;
/// fn example3(arg: bool) -> Result {
///     let mut vec =
///         ScopeGuard::new_with_data(Vec::new(), |v| pr_info!("vec had {} elements\n", v.len()));
///
///     vec.push(10u8, GFP_KERNEL)?;
///     if arg {
///         return Ok(());
///     }
///     vec.push(20u8, GFP_KERNEL)?;
///     Ok(())
/// }
///
/// # assert_eq!(example3(false), Ok(()));
/// # assert_eq!(example3(true), Ok(()));
/// ```
///
/// # Invariants
///
/// The value stored in the struct is nearly always `Some(_)`, except between
/// [`ScopeGuard::dismiss`] and [`ScopeGuard::drop`]: in this case, it will be `None` as the value
/// will have been returned to the caller. Since  [`ScopeGuard::dismiss`] consumes the guard,
/// callers won't be able to use it anymore.
pub struct ScopeGuard<T, F: FnOnce(T)>(Option<(T, F)>);

impl<T, F: FnOnce(T)> ScopeGuard<T, F> {
    /// Creates a new guarded object wrapping the given data and with the given cleanup function.
    pub fn new_with_data(data: T, cleanup_func: F) -> Self {
        // INVARIANT: The struct is being initialised with `Some(_)`.
        Self(Some((data, cleanup_func)))
    }

    /// Prevents the cleanup function from running and returns the guarded data.
    pub fn dismiss(mut self) -> T {
        // INVARIANT: This is the exception case in the invariant; it is not visible to callers
        // because this function consumes `self`.
        self.0.take().unwrap().0
    }
}

impl ScopeGuard<(), fn(())> {
    /// Creates a new guarded object with the given cleanup function.
    pub fn new(cleanup: impl FnOnce()) -> ScopeGuard<(), impl FnOnce(())> {
        ScopeGuard::new_with_data((), move |()| cleanup())
    }
}

impl<T, F: FnOnce(T)> Deref for ScopeGuard<T, F> {
    type Target = T;

    fn deref(&self) -> &T {
        // The type invariants guarantee that `unwrap` will succeed.
        &self.0.as_ref().unwrap().0
    }
}

impl<T, F: FnOnce(T)> DerefMut for ScopeGuard<T, F> {
    fn deref_mut(&mut self) -> &mut T {
        // The type invariants guarantee that `unwrap` will succeed.
        &mut self.0.as_mut().unwrap().0
    }
}

impl<T, F: FnOnce(T)> Drop for ScopeGuard<T, F> {
    fn drop(&mut self) {
        // Run the cleanup function if one is still present.
        if let Some((data, cleanup)) = self.0.take() {
            cleanup(data)
        }
    }
}

/// Stores an opaque value.
///
/// This is meant to be used with FFI objects that are never interpreted by Rust code.
#[repr(transparent)]
pub struct Opaque<T> {
    value: UnsafeCell<MaybeUninit<T>>,
    _pin: PhantomPinned,
}

impl<T> Opaque<T> {
    /// Creates a new opaque value.
    pub const fn new(value: T) -> Self {
        Self {
            value: UnsafeCell::new(MaybeUninit::new(value)),
            _pin: PhantomPinned,
        }
    }

    /// Creates an uninitialised value.
    pub const fn uninit() -> Self {
        Self {
            value: UnsafeCell::new(MaybeUninit::uninit()),
            _pin: PhantomPinned,
        }
    }

    /// Creates a pin-initializer from the given initializer closure.
    ///
    /// The returned initializer calls the given closure with the pointer to the inner `T` of this
    /// `Opaque`. Since this memory is uninitialized, the closure is not allowed to read from it.
    ///
    /// This function is safe, because the `T` inside of an `Opaque` is allowed to be
    /// uninitialized. Additionally, access to the inner `T` requires `unsafe`, so the caller needs
    /// to verify at that point that the inner value is valid.
    pub fn ffi_init(init_func: impl FnOnce(*mut T)) -> impl PinInit<Self> {
        // SAFETY: We contain a `MaybeUninit`, so it is OK for the `init_func` to not fully
        // initialize the `T`.
        unsafe {
            init::pin_init_from_closure::<_, ::core::convert::Infallible>(move |slot| {
                init_func(Self::raw_get(slot));
                Ok(())
            })
        }
    }

    /// Returns a raw pointer to the opaque data.
    pub const fn get(&self) -> *mut T {
        UnsafeCell::get(&self.value).cast::<T>()
    }

    /// Gets the value behind `this`.
    ///
    /// This function is useful to get access to the value without creating intermediate
    /// references.
    pub const fn raw_get(this: *const Self) -> *mut T {
        UnsafeCell::raw_get(this.cast::<UnsafeCell<MaybeUninit<T>>>()).cast::<T>()
    }
}

/// Types that are _always_ reference counted.
///
/// It allows such types to define their own custom ref increment and decrement functions.
/// Additionally, it allows users to convert from a shared reference `&T` to an owned reference
/// [`ARef<T>`].
///
/// This is usually implemented by wrappers to existing structures on the C side of the code. For
/// Rust code, the recommendation is to use [`Arc`](crate::sync::Arc) to create reference-counted
/// instances of a type.
///
/// # Safety
///
/// Implementers must ensure that increments to the reference count keep the object alive in memory
/// at least until matching decrements are performed.
///
/// Implementers must also ensure that all instances are reference-counted. (Otherwise they
/// won't be able to honour the requirement that [`AlwaysRefCounted::inc_ref`] keep the object
/// alive.)
pub unsafe trait AlwaysRefCounted {
    /// Increments the reference count on the object.
    fn inc_ref(&self);

    /// Decrements the reference count on the object.
    ///
    /// Frees the object when the count reaches zero.
    ///
    /// # Safety
    ///
    /// Callers must ensure that there was a previous matching increment to the reference count,
    /// and that the object is no longer used after its reference count is decremented (as it may
    /// result in the object being freed), unless the caller owns another increment on the refcount
    /// (e.g., it calls [`AlwaysRefCounted::inc_ref`] twice, then calls
    /// [`AlwaysRefCounted::dec_ref`] once).
    unsafe fn dec_ref(obj: NonNull<Self>);
}

/// An owned reference to an always-reference-counted object.
///
/// The object's reference count is automatically decremented when an instance of [`ARef`] is
/// dropped. It is also automatically incremented when a new instance is created via
/// [`ARef::clone`].
///
/// # Invariants
///
/// The pointer stored in `ptr` is non-null and valid for the lifetime of the [`ARef`] instance. In
/// particular, the [`ARef`] instance owns an increment on the underlying object's reference count.
pub struct ARef<T: AlwaysRefCounted> {
    ptr: NonNull<T>,
    _p: PhantomData<T>,
}

// SAFETY: It is safe to send `ARef<T>` to another thread when the underlying `T` is `Sync` because
// it effectively means sharing `&T` (which is safe because `T` is `Sync`); additionally, it needs
// `T` to be `Send` because any thread that has an `ARef<T>` may ultimately access `T` using a
// mutable reference, for example, when the reference count reaches zero and `T` is dropped.
unsafe impl<T: AlwaysRefCounted + Sync + Send> Send for ARef<T> {}

// SAFETY: It is safe to send `&ARef<T>` to another thread when the underlying `T` is `Sync`
// because it effectively means sharing `&T` (which is safe because `T` is `Sync`); additionally,
// it needs `T` to be `Send` because any thread that has a `&ARef<T>` may clone it and get an
// `ARef<T>` on that thread, so the thread may ultimately access `T` using a mutable reference, for
// example, when the reference count reaches zero and `T` is dropped.
unsafe impl<T: AlwaysRefCounted + Sync + Send> Sync for ARef<T> {}

impl<T: AlwaysRefCounted> ARef<T> {
    /// Creates a new instance of [`ARef`].
    ///
    /// It takes over an increment of the reference count on the underlying object.
    ///
    /// # Safety
    ///
    /// Callers must ensure that the reference count was incremented at least once, and that they
    /// are properly relinquishing one increment. That is, if there is only one increment, callers
    /// must not use the underlying object anymore -- it is only safe to do so via the newly
    /// created [`ARef`].
    pub unsafe fn from_raw(ptr: NonNull<T>) -> Self {
        // INVARIANT: The safety requirements guarantee that the new instance now owns the
        // increment on the refcount.
        Self {
            ptr,
            _p: PhantomData,
        }
    }

    /// Consumes the `ARef`, returning a raw pointer.
    ///
    /// This function does not change the refcount. After calling this function, the caller is
    /// responsible for the refcount previously managed by the `ARef`.
    ///
    /// # Examples
    ///
    /// ```
    /// use core::ptr::NonNull;
    /// use kernel::types::{ARef, AlwaysRefCounted};
    ///
    /// struct Empty {}
    ///
    /// # // SAFETY: TODO.
    /// unsafe impl AlwaysRefCounted for Empty {
    ///     fn inc_ref(&self) {}
    ///     unsafe fn dec_ref(_obj: NonNull<Self>) {}
    /// }
    ///
    /// let mut data = Empty {};
    /// let ptr = NonNull::<Empty>::new(&mut data as *mut _).unwrap();
    /// # // SAFETY: TODO.
    /// let data_ref: ARef<Empty> = unsafe { ARef::from_raw(ptr) };
    /// let raw_ptr: NonNull<Empty> = ARef::into_raw(data_ref);
    ///
    /// assert_eq!(ptr, raw_ptr);
    /// ```
    pub fn into_raw(me: Self) -> NonNull<T> {
        ManuallyDrop::new(me).ptr
    }
}

impl<T: AlwaysRefCounted> Clone for ARef<T> {
    fn clone(&self) -> Self {
        self.inc_ref();
        // SAFETY: We just incremented the refcount above.
        unsafe { Self::from_raw(self.ptr) }
    }
}

impl<T: AlwaysRefCounted> Deref for ARef<T> {
    type Target = T;

    fn deref(&self) -> &Self::Target {
        // SAFETY: The type invariants guarantee that the object is valid.
        unsafe { self.ptr.as_ref() }
    }
}

impl<T: AlwaysRefCounted> From<&T> for ARef<T> {
    fn from(b: &T) -> Self {
        b.inc_ref();
        // SAFETY: We just incremented the refcount above.
        unsafe { Self::from_raw(NonNull::from(b)) }
    }
}

impl<T: AlwaysRefCounted> Drop for ARef<T> {
    fn drop(&mut self) {
        // SAFETY: The type invariants guarantee that the `ARef` owns the reference we're about to
        // decrement.
        unsafe { T::dec_ref(self.ptr) };
    }
}

/// A sum type that always holds either a value of type `L` or `R`.
///
/// # Examples
///
/// ```
/// use kernel::types::Either;
///
/// let left_value: Either<i32, &str> = Either::Left(7);
/// let right_value: Either<i32, &str> = Either::Right("right value");
/// ```
pub enum Either<L, R> {
    /// Constructs an instance of [`Either`] containing a value of type `L`.
    Left(L),

    /// Constructs an instance of [`Either`] containing a value of type `R`.
    Right(R),
}

/// Types for which any bit pattern is valid.
///
/// Not all types are valid for all values. For example, a `bool` must be either zero or one, so
/// reading arbitrary bytes into something that contains a `bool` is not okay.
///
/// It's okay for the type to have padding, as initializing those bytes has no effect.
///
/// # Safety
///
/// All bit-patterns must be valid for this type. This type must not have interior mutability.
pub unsafe trait FromBytes {}

macro_rules! impl_frombytes {
    ($($({$($generics:tt)*})? $t:ty, )*) => {
        // SAFETY: Safety comments written in the macro invocation.
        $(unsafe impl$($($generics)*)? FromBytes for $t {})*
    };
}

impl_frombytes! {
    // SAFETY: All bit patterns are acceptable values of the types below.
    u8, u16, u32, u64, usize,
    i8, i16, i32, i64, isize,

    // SAFETY: If all bit patterns are acceptable for individual values in an array, then all bit
    // patterns are also acceptable for arrays of that type.
    {<T: FromBytes>} [T],
    {<T: FromBytes, const N: usize>} [T; N],
}

/// Types that can be viewed as an immutable slice of initialized bytes.
///
/// If a struct implements this trait, then it is okay to copy it byte-for-byte to userspace. This
/// means that it should not have any padding, as padding bytes are uninitialized. Reading
/// uninitialized memory is not just undefined behavior, it may even lead to leaking sensitive
/// information on the stack to userspace.
///
/// The struct should also not hold kernel pointers, as kernel pointer addresses are also considered
/// sensitive. However, leaking kernel pointers is not considered undefined behavior by Rust, so
/// this is a correctness requirement, but not a safety requirement.
///
/// # Safety
///
/// Values of this type may not contain any uninitialized bytes. This type must not have interior
/// mutability.
pub unsafe trait AsBytes {}

<<<<<<< HEAD
// SAFETY: Instances of the following types have no uninitialized portions.
unsafe impl AsBytes for u8 {}
unsafe impl AsBytes for u16 {}
unsafe impl AsBytes for u32 {}
unsafe impl AsBytes for u64 {}
unsafe impl AsBytes for usize {}
unsafe impl AsBytes for i8 {}
unsafe impl AsBytes for i16 {}
unsafe impl AsBytes for i32 {}
unsafe impl AsBytes for i64 {}
unsafe impl AsBytes for isize {}
unsafe impl AsBytes for bool {}
unsafe impl AsBytes for char {}
unsafe impl AsBytes for str {}
// SAFETY: If individual values in an array have no uninitialized portions, then the array itself
// does not have any uninitialized portions either.
unsafe impl<T: AsBytes> AsBytes for [T] {}
unsafe impl<T: AsBytes, const N: usize> AsBytes for [T; N] {}

/// Zero-sized type to mark types not [`Send`].
///
/// Add this type as a field to your struct if your type should not be sent to a different task.
/// Since [`Send`] is an auto trait, adding a single field that is `!Send` will ensure that the
/// whole type is `!Send`.
///
/// If a type is `!Send` it is impossible to give control over an instance of the type to another
/// task. This is useful to include in types that store or reference task-local information. A file
/// descriptor is an example of such task-local information.
///
/// This type also makes the type `!Sync`, which prevents immutable access to the value from
/// several threads in parallel.
pub type NotThreadSafe = PhantomData<*mut ()>;

/// Used to construct instances of type [`NotThreadSafe`] similar to how `PhantomData` is
/// constructed.
///
/// [`NotThreadSafe`]: type@NotThreadSafe
#[allow(non_upper_case_globals)]
pub const NotThreadSafe: NotThreadSafe = PhantomData;
=======
macro_rules! impl_asbytes {
    ($($({$($generics:tt)*})? $t:ty, )*) => {
        // SAFETY: Safety comments written in the macro invocation.
        $(unsafe impl$($($generics)*)? AsBytes for $t {})*
    };
}

impl_asbytes! {
    // SAFETY: Instances of the following types have no uninitialized portions.
    u8, u16, u32, u64, usize,
    i8, i16, i32, i64, isize,
    bool,
    char,
    str,

    // SAFETY: If individual values in an array have no uninitialized portions, then the array
    // itself does not have any uninitialized portions either.
    {<T: AsBytes>} [T],
    {<T: AsBytes, const N: usize>} [T; N],
}
>>>>>>> 7f4a2c6c
<|MERGE_RESOLUTION|>--- conflicted
+++ resolved
@@ -527,47 +527,6 @@
 /// mutability.
 pub unsafe trait AsBytes {}
 
-<<<<<<< HEAD
-// SAFETY: Instances of the following types have no uninitialized portions.
-unsafe impl AsBytes for u8 {}
-unsafe impl AsBytes for u16 {}
-unsafe impl AsBytes for u32 {}
-unsafe impl AsBytes for u64 {}
-unsafe impl AsBytes for usize {}
-unsafe impl AsBytes for i8 {}
-unsafe impl AsBytes for i16 {}
-unsafe impl AsBytes for i32 {}
-unsafe impl AsBytes for i64 {}
-unsafe impl AsBytes for isize {}
-unsafe impl AsBytes for bool {}
-unsafe impl AsBytes for char {}
-unsafe impl AsBytes for str {}
-// SAFETY: If individual values in an array have no uninitialized portions, then the array itself
-// does not have any uninitialized portions either.
-unsafe impl<T: AsBytes> AsBytes for [T] {}
-unsafe impl<T: AsBytes, const N: usize> AsBytes for [T; N] {}
-
-/// Zero-sized type to mark types not [`Send`].
-///
-/// Add this type as a field to your struct if your type should not be sent to a different task.
-/// Since [`Send`] is an auto trait, adding a single field that is `!Send` will ensure that the
-/// whole type is `!Send`.
-///
-/// If a type is `!Send` it is impossible to give control over an instance of the type to another
-/// task. This is useful to include in types that store or reference task-local information. A file
-/// descriptor is an example of such task-local information.
-///
-/// This type also makes the type `!Sync`, which prevents immutable access to the value from
-/// several threads in parallel.
-pub type NotThreadSafe = PhantomData<*mut ()>;
-
-/// Used to construct instances of type [`NotThreadSafe`] similar to how `PhantomData` is
-/// constructed.
-///
-/// [`NotThreadSafe`]: type@NotThreadSafe
-#[allow(non_upper_case_globals)]
-pub const NotThreadSafe: NotThreadSafe = PhantomData;
-=======
 macro_rules! impl_asbytes {
     ($($({$($generics:tt)*})? $t:ty, )*) => {
         // SAFETY: Safety comments written in the macro invocation.
@@ -588,4 +547,24 @@
     {<T: AsBytes>} [T],
     {<T: AsBytes, const N: usize>} [T; N],
 }
->>>>>>> 7f4a2c6c
+
+/// Zero-sized type to mark types not [`Send`].
+///
+/// Add this type as a field to your struct if your type should not be sent to a different task.
+/// Since [`Send`] is an auto trait, adding a single field that is `!Send` will ensure that the
+/// whole type is `!Send`.
+///
+/// If a type is `!Send` it is impossible to give control over an instance of the type to another
+/// task. This is useful to include in types that store or reference task-local information. A file
+/// descriptor is an example of such task-local information.
+///
+/// This type also makes the type `!Sync`, which prevents immutable access to the value from
+/// several threads in parallel.
+pub type NotThreadSafe = PhantomData<*mut ()>;
+
+/// Used to construct instances of type [`NotThreadSafe`] similar to how `PhantomData` is
+/// constructed.
+///
+/// [`NotThreadSafe`]: type@NotThreadSafe
+#[allow(non_upper_case_globals)]
+pub const NotThreadSafe: NotThreadSafe = PhantomData;