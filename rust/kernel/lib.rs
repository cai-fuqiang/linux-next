--- conflicted
+++ resolved
@@ -45,10 +45,7 @@
 pub mod prelude;
 pub mod print;
 pub mod sizes;
-<<<<<<< HEAD
-=======
 pub mod rbtree;
->>>>>>> 26de8614
 mod static_assert;
 #[doc(hidden)]
 pub mod std_vendor;
