--- conflicted
+++ resolved
@@ -482,8 +482,6 @@
 	kill "$nfqpid"
 
 	check_output_files "$TMPINPUT" "$TMPFILE1" "sctp output"
-<<<<<<< HEAD
-=======
 }
 
 udp_listener_ready()
@@ -561,7 +559,6 @@
 	fi
 
 	echo "PASS: both udp receivers got one packet each"
->>>>>>> 26de8614
 }
 
 test_queue_removal()
@@ -641,10 +638,7 @@
 test_tcp_localhost_requeue
 test_sctp_forward
 test_sctp_output
-<<<<<<< HEAD
-=======
 test_udp_ct_race
->>>>>>> 26de8614
 
 # should be last, adds vrf device in ns1 and changes routes
 test_icmp_vrf
