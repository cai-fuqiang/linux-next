#!/bin/bash
# SPDX-License-Identifier: GPL-2.0

ipv6=true

source ./hsr_common.sh

optstring="h4"
usage() {
	echo "Usage: $0 [OPTION]"
	echo -e "\t-4: IPv4 only: disable IPv6 tests (default: test both IPv4 and IPv6)"
}

while getopts "$optstring" option;do
	case "$option" in
	"h")
		usage $0
		exit 0
		;;
	"4")
		ipv6=false
		;;
	"?")
		usage $0
		exit 1
		;;
esac
done

do_complete_ping_test()
{
<<<<<<< HEAD
	local netns
	for netns in "$ns1" "$ns2" "$ns3" ;do
		ip netns del $netns
	done
}

# $1: IP address
is_v6()
{
	[ -z "${1##*:*}" ]
}

do_ping()
{
	local netns="$1"
	local connect_addr="$2"
	local ping_args="-q -c 2"

	if is_v6 "${connect_addr}"; then
		$ipv6 || return 0
		ping_args="${ping_args} -6"
	fi

	ip netns exec ${netns} ping ${ping_args} $connect_addr >/dev/null
	if [ $? -ne 0 ] ; then
		echo "$netns -> $connect_addr connectivity [ FAIL ]" 1>&2
		ret=1
		return 1
	fi

	return 0
}

do_ping_long()
{
	local netns="$1"
	local connect_addr="$2"
	local ping_args="-q -c 10"

	if is_v6 "${connect_addr}"; then
		$ipv6 || return 0
		ping_args="${ping_args} -6"
	fi

	OUT="$(LANG=C ip netns exec ${netns} ping ${ping_args} $connect_addr | grep received)"
	if [ $? -ne 0 ] ; then
		echo "$netns -> $connect_addr ping [ FAIL ]" 1>&2
		ret=1
		return 1
	fi

	VAL="$(echo $OUT | cut -d' ' -f1-8)"
	if [ "$VAL" != "10 packets transmitted, 10 received, 0% packet loss," ]
	then
		echo "$netns -> $connect_addr ping TEST [ FAIL ]"
		echo "Expect to send and receive 10 packets and no duplicates."
		echo "Full message: ${OUT}."
		ret=1
		return 1
	fi

	return 0
}
=======
	echo "INFO: Initial validation ping."
	# Each node has to be able each one.
	do_ping "$ns1" 100.64.0.2
	do_ping "$ns2" 100.64.0.1
	do_ping "$ns3" 100.64.0.1
	stop_if_error "Initial validation failed."

	do_ping "$ns1" 100.64.0.3
	do_ping "$ns2" 100.64.0.3
	do_ping "$ns3" 100.64.0.2

	do_ping "$ns1" dead:beef:1::2
	do_ping "$ns1" dead:beef:1::3
	do_ping "$ns2" dead:beef:1::1
	do_ping "$ns2" dead:beef:1::2
	do_ping "$ns3" dead:beef:1::1
	do_ping "$ns3" dead:beef:1::2

	stop_if_error "Initial validation failed."

# Wait until supervisor all supervision frames have been processed and the node
# entries have been merged. Otherwise duplicate frames will be observed which is
# valid at this stage.
	WAIT=5
	while [ ${WAIT} -gt 0 ]
	do
		grep 00:00:00:00:00:00 /sys/kernel/debug/hsr/hsr*/node_table
		if [ $? -ne 0 ]
		then
			break
		fi
		sleep 1
		let "WAIT = WAIT - 1"
	done
>>>>>>> 0c383648

# Just a safety delay in case the above check didn't handle it.
	sleep 1

	echo "INFO: Longer ping test."
	do_ping_long "$ns1" 100.64.0.2
	do_ping_long "$ns1" dead:beef:1::2
	do_ping_long "$ns1" 100.64.0.3
	do_ping_long "$ns1" dead:beef:1::3

<<<<<<< HEAD
do_complete_ping_test()
{
	echo "INFO: Initial validation ping."
	# Each node has to be able each one.
	do_ping "$ns1" 100.64.0.2
	do_ping "$ns2" 100.64.0.1
	do_ping "$ns3" 100.64.0.1
	stop_if_error "Initial validation failed."

	do_ping "$ns1" 100.64.0.3
	do_ping "$ns2" 100.64.0.3
	do_ping "$ns3" 100.64.0.2

	do_ping "$ns1" dead:beef:1::2
	do_ping "$ns1" dead:beef:1::3
	do_ping "$ns2" dead:beef:1::1
	do_ping "$ns2" dead:beef:1::2
	do_ping "$ns3" dead:beef:1::1
	do_ping "$ns3" dead:beef:1::2

	stop_if_error "Initial validation failed."

# Wait until supervisor all supervision frames have been processed and the node
# entries have been merged. Otherwise duplicate frames will be observed which is
# valid at this stage.
	WAIT=5
	while [ ${WAIT} -gt 0 ]
	do
		grep 00:00:00:00:00:00 /sys/kernel/debug/hsr/hsr*/node_table
		if [ $? -ne 0 ]
		then
			break
		fi
		sleep 1
		let "WAIT = WAIT - 1"
	done

# Just a safety delay in case the above check didn't handle it.
	sleep 1

	echo "INFO: Longer ping test."
	do_ping_long "$ns1" 100.64.0.2
	do_ping_long "$ns1" dead:beef:1::2
	do_ping_long "$ns1" 100.64.0.3
	do_ping_long "$ns1" dead:beef:1::3

	stop_if_error "Longer ping test failed."

	do_ping_long "$ns2" 100.64.0.1
	do_ping_long "$ns2" dead:beef:1::1
	do_ping_long "$ns2" 100.64.0.3
	do_ping_long "$ns2" dead:beef:1::2
	stop_if_error "Longer ping test failed."

	do_ping_long "$ns3" 100.64.0.1
	do_ping_long "$ns3" dead:beef:1::1
	do_ping_long "$ns3" 100.64.0.2
	do_ping_long "$ns3" dead:beef:1::2
	stop_if_error "Longer ping test failed."

	echo "INFO: Cutting one link."
	do_ping_long "$ns1" 100.64.0.3 &

	sleep 3
	ip -net "$ns3" link set ns3eth1 down
	wait

	ip -net "$ns3" link set ns3eth1 up

	stop_if_error "Failed with one link down."

	echo "INFO: Delay the link and drop a few packages."
	tc -net "$ns3" qdisc add dev ns3eth1 root netem delay 50ms
	tc -net "$ns2" qdisc add dev ns2eth1 root netem delay 5ms loss 25%

	do_ping_long "$ns1" 100.64.0.2
	do_ping_long "$ns1" 100.64.0.3

	stop_if_error "Failed with delay and packetloss."

	do_ping_long "$ns2" 100.64.0.1
	do_ping_long "$ns2" 100.64.0.3

	stop_if_error "Failed with delay and packetloss."

	do_ping_long "$ns3" 100.64.0.1
	do_ping_long "$ns3" 100.64.0.2
	stop_if_error "Failed with delay and packetloss."

	echo "INFO: All good."
}

setup_hsr_interfaces()
{
	local HSRv="$1"

	echo "INFO: preparing interfaces for HSRv${HSRv}."
# Three HSR nodes. Each node has one link to each of its neighbour, two links in total.
#
#    ns1eth1 ----- ns2eth1
#      hsr1         hsr2
#    ns1eth2       ns2eth2
#       |            |
#    ns3eth1      ns3eth2
#           \    /
#            hsr3
#
	# Interfaces
	ip link add ns1eth1 netns "$ns1" type veth peer name ns2eth1 netns "$ns2"
	ip link add ns1eth2 netns "$ns1" type veth peer name ns3eth1 netns "$ns3"
	ip link add ns3eth2 netns "$ns3" type veth peer name ns2eth2 netns "$ns2"

	# HSRv0/1
	ip -net "$ns1" link add name hsr1 type hsr slave1 ns1eth1 slave2 ns1eth2 supervision 45 version $HSRv proto 0
	ip -net "$ns2" link add name hsr2 type hsr slave1 ns2eth1 slave2 ns2eth2 supervision 45 version $HSRv proto 0
	ip -net "$ns3" link add name hsr3 type hsr slave1 ns3eth1 slave2 ns3eth2 supervision 45 version $HSRv proto 0

	# IP for HSR
	ip -net "$ns1" addr add 100.64.0.1/24 dev hsr1
	ip -net "$ns1" addr add dead:beef:1::1/64 dev hsr1 nodad
	ip -net "$ns2" addr add 100.64.0.2/24 dev hsr2
	ip -net "$ns2" addr add dead:beef:1::2/64 dev hsr2 nodad
	ip -net "$ns3" addr add 100.64.0.3/24 dev hsr3
	ip -net "$ns3" addr add dead:beef:1::3/64 dev hsr3 nodad

	# All Links up
	ip -net "$ns1" link set ns1eth1 up
	ip -net "$ns1" link set ns1eth2 up
	ip -net "$ns1" link set hsr1 up

	ip -net "$ns2" link set ns2eth1 up
	ip -net "$ns2" link set ns2eth2 up
	ip -net "$ns2" link set hsr2 up

	ip -net "$ns3" link set ns3eth1 up
	ip -net "$ns3" link set ns3eth2 up
	ip -net "$ns3" link set hsr3 up
}

ip -Version > /dev/null 2>&1
if [ $? -ne 0 ];then
	echo "SKIP: Could not run test without ip tool"
	exit $ksft_skip
fi

trap cleanup EXIT

for i in "$ns1" "$ns2" "$ns3" ;do
	ip netns add $i || exit $ksft_skip
	ip -net $i link set lo up
done

setup_hsr_interfaces 0
do_complete_ping_test
cleanup

for i in "$ns1" "$ns2" "$ns3" ;do
	ip netns add $i || exit $ksft_skip
	ip -net $i link set lo up
done
=======
	stop_if_error "Longer ping test failed."

	do_ping_long "$ns2" 100.64.0.1
	do_ping_long "$ns2" dead:beef:1::1
	do_ping_long "$ns2" 100.64.0.3
	do_ping_long "$ns2" dead:beef:1::2
	stop_if_error "Longer ping test failed."

	do_ping_long "$ns3" 100.64.0.1
	do_ping_long "$ns3" dead:beef:1::1
	do_ping_long "$ns3" 100.64.0.2
	do_ping_long "$ns3" dead:beef:1::2
	stop_if_error "Longer ping test failed."

	echo "INFO: Cutting one link."
	do_ping_long "$ns1" 100.64.0.3 &

	sleep 3
	ip -net "$ns3" link set ns3eth1 down
	wait

	ip -net "$ns3" link set ns3eth1 up

	stop_if_error "Failed with one link down."

	echo "INFO: Delay the link and drop a few packages."
	tc -net "$ns3" qdisc add dev ns3eth1 root netem delay 50ms
	tc -net "$ns2" qdisc add dev ns2eth1 root netem delay 5ms loss 25%

	do_ping_long "$ns1" 100.64.0.2
	do_ping_long "$ns1" 100.64.0.3

	stop_if_error "Failed with delay and packetloss."

	do_ping_long "$ns2" 100.64.0.1
	do_ping_long "$ns2" 100.64.0.3

	stop_if_error "Failed with delay and packetloss."

	do_ping_long "$ns3" 100.64.0.1
	do_ping_long "$ns3" 100.64.0.2
	stop_if_error "Failed with delay and packetloss."

	echo "INFO: All good."
}

setup_hsr_interfaces()
{
	local HSRv="$1"

	echo "INFO: preparing interfaces for HSRv${HSRv}."
# Three HSR nodes. Each node has one link to each of its neighbour, two links in total.
#
#    ns1eth1 ----- ns2eth1
#      hsr1         hsr2
#    ns1eth2       ns2eth2
#       |            |
#    ns3eth1      ns3eth2
#           \    /
#            hsr3
#
	# Interfaces
	ip link add ns1eth1 netns "$ns1" type veth peer name ns2eth1 netns "$ns2"
	ip link add ns1eth2 netns "$ns1" type veth peer name ns3eth1 netns "$ns3"
	ip link add ns3eth2 netns "$ns3" type veth peer name ns2eth2 netns "$ns2"

	# HSRv0/1
	ip -net "$ns1" link add name hsr1 type hsr slave1 ns1eth1 slave2 ns1eth2 supervision 45 version $HSRv proto 0
	ip -net "$ns2" link add name hsr2 type hsr slave1 ns2eth1 slave2 ns2eth2 supervision 45 version $HSRv proto 0
	ip -net "$ns3" link add name hsr3 type hsr slave1 ns3eth1 slave2 ns3eth2 supervision 45 version $HSRv proto 0

	# IP for HSR
	ip -net "$ns1" addr add 100.64.0.1/24 dev hsr1
	ip -net "$ns1" addr add dead:beef:1::1/64 dev hsr1 nodad
	ip -net "$ns2" addr add 100.64.0.2/24 dev hsr2
	ip -net "$ns2" addr add dead:beef:1::2/64 dev hsr2 nodad
	ip -net "$ns3" addr add 100.64.0.3/24 dev hsr3
	ip -net "$ns3" addr add dead:beef:1::3/64 dev hsr3 nodad

	# All Links up
	ip -net "$ns1" link set ns1eth1 up
	ip -net "$ns1" link set ns1eth2 up
	ip -net "$ns1" link set hsr1 up

	ip -net "$ns2" link set ns2eth1 up
	ip -net "$ns2" link set ns2eth2 up
	ip -net "$ns2" link set hsr2 up

	ip -net "$ns3" link set ns3eth1 up
	ip -net "$ns3" link set ns3eth2 up
	ip -net "$ns3" link set hsr3 up
}

check_prerequisites
setup_ns ns1 ns2 ns3

trap cleanup_all_ns EXIT

setup_hsr_interfaces 0
do_complete_ping_test

setup_ns ns1 ns2 ns3
>>>>>>> 0c383648

setup_hsr_interfaces 1
do_complete_ping_test

exit $ret<|MERGE_RESOLUTION|>--- conflicted
+++ resolved
@@ -27,119 +27,6 @@
 esac
 done
 
-do_complete_ping_test()
-{
-<<<<<<< HEAD
-	local netns
-	for netns in "$ns1" "$ns2" "$ns3" ;do
-		ip netns del $netns
-	done
-}
-
-# $1: IP address
-is_v6()
-{
-	[ -z "${1##*:*}" ]
-}
-
-do_ping()
-{
-	local netns="$1"
-	local connect_addr="$2"
-	local ping_args="-q -c 2"
-
-	if is_v6 "${connect_addr}"; then
-		$ipv6 || return 0
-		ping_args="${ping_args} -6"
-	fi
-
-	ip netns exec ${netns} ping ${ping_args} $connect_addr >/dev/null
-	if [ $? -ne 0 ] ; then
-		echo "$netns -> $connect_addr connectivity [ FAIL ]" 1>&2
-		ret=1
-		return 1
-	fi
-
-	return 0
-}
-
-do_ping_long()
-{
-	local netns="$1"
-	local connect_addr="$2"
-	local ping_args="-q -c 10"
-
-	if is_v6 "${connect_addr}"; then
-		$ipv6 || return 0
-		ping_args="${ping_args} -6"
-	fi
-
-	OUT="$(LANG=C ip netns exec ${netns} ping ${ping_args} $connect_addr | grep received)"
-	if [ $? -ne 0 ] ; then
-		echo "$netns -> $connect_addr ping [ FAIL ]" 1>&2
-		ret=1
-		return 1
-	fi
-
-	VAL="$(echo $OUT | cut -d' ' -f1-8)"
-	if [ "$VAL" != "10 packets transmitted, 10 received, 0% packet loss," ]
-	then
-		echo "$netns -> $connect_addr ping TEST [ FAIL ]"
-		echo "Expect to send and receive 10 packets and no duplicates."
-		echo "Full message: ${OUT}."
-		ret=1
-		return 1
-	fi
-
-	return 0
-}
-=======
-	echo "INFO: Initial validation ping."
-	# Each node has to be able each one.
-	do_ping "$ns1" 100.64.0.2
-	do_ping "$ns2" 100.64.0.1
-	do_ping "$ns3" 100.64.0.1
-	stop_if_error "Initial validation failed."
-
-	do_ping "$ns1" 100.64.0.3
-	do_ping "$ns2" 100.64.0.3
-	do_ping "$ns3" 100.64.0.2
-
-	do_ping "$ns1" dead:beef:1::2
-	do_ping "$ns1" dead:beef:1::3
-	do_ping "$ns2" dead:beef:1::1
-	do_ping "$ns2" dead:beef:1::2
-	do_ping "$ns3" dead:beef:1::1
-	do_ping "$ns3" dead:beef:1::2
-
-	stop_if_error "Initial validation failed."
-
-# Wait until supervisor all supervision frames have been processed and the node
-# entries have been merged. Otherwise duplicate frames will be observed which is
-# valid at this stage.
-	WAIT=5
-	while [ ${WAIT} -gt 0 ]
-	do
-		grep 00:00:00:00:00:00 /sys/kernel/debug/hsr/hsr*/node_table
-		if [ $? -ne 0 ]
-		then
-			break
-		fi
-		sleep 1
-		let "WAIT = WAIT - 1"
-	done
->>>>>>> 0c383648
-
-# Just a safety delay in case the above check didn't handle it.
-	sleep 1
-
-	echo "INFO: Longer ping test."
-	do_ping_long "$ns1" 100.64.0.2
-	do_ping_long "$ns1" dead:beef:1::2
-	do_ping_long "$ns1" 100.64.0.3
-	do_ping_long "$ns1" dead:beef:1::3
-
-<<<<<<< HEAD
 do_complete_ping_test()
 {
 	echo "INFO: Initial validation ping."
@@ -279,121 +166,6 @@
 	ip -net "$ns3" link set hsr3 up
 }
 
-ip -Version > /dev/null 2>&1
-if [ $? -ne 0 ];then
-	echo "SKIP: Could not run test without ip tool"
-	exit $ksft_skip
-fi
-
-trap cleanup EXIT
-
-for i in "$ns1" "$ns2" "$ns3" ;do
-	ip netns add $i || exit $ksft_skip
-	ip -net $i link set lo up
-done
-
-setup_hsr_interfaces 0
-do_complete_ping_test
-cleanup
-
-for i in "$ns1" "$ns2" "$ns3" ;do
-	ip netns add $i || exit $ksft_skip
-	ip -net $i link set lo up
-done
-=======
-	stop_if_error "Longer ping test failed."
-
-	do_ping_long "$ns2" 100.64.0.1
-	do_ping_long "$ns2" dead:beef:1::1
-	do_ping_long "$ns2" 100.64.0.3
-	do_ping_long "$ns2" dead:beef:1::2
-	stop_if_error "Longer ping test failed."
-
-	do_ping_long "$ns3" 100.64.0.1
-	do_ping_long "$ns3" dead:beef:1::1
-	do_ping_long "$ns3" 100.64.0.2
-	do_ping_long "$ns3" dead:beef:1::2
-	stop_if_error "Longer ping test failed."
-
-	echo "INFO: Cutting one link."
-	do_ping_long "$ns1" 100.64.0.3 &
-
-	sleep 3
-	ip -net "$ns3" link set ns3eth1 down
-	wait
-
-	ip -net "$ns3" link set ns3eth1 up
-
-	stop_if_error "Failed with one link down."
-
-	echo "INFO: Delay the link and drop a few packages."
-	tc -net "$ns3" qdisc add dev ns3eth1 root netem delay 50ms
-	tc -net "$ns2" qdisc add dev ns2eth1 root netem delay 5ms loss 25%
-
-	do_ping_long "$ns1" 100.64.0.2
-	do_ping_long "$ns1" 100.64.0.3
-
-	stop_if_error "Failed with delay and packetloss."
-
-	do_ping_long "$ns2" 100.64.0.1
-	do_ping_long "$ns2" 100.64.0.3
-
-	stop_if_error "Failed with delay and packetloss."
-
-	do_ping_long "$ns3" 100.64.0.1
-	do_ping_long "$ns3" 100.64.0.2
-	stop_if_error "Failed with delay and packetloss."
-
-	echo "INFO: All good."
-}
-
-setup_hsr_interfaces()
-{
-	local HSRv="$1"
-
-	echo "INFO: preparing interfaces for HSRv${HSRv}."
-# Three HSR nodes. Each node has one link to each of its neighbour, two links in total.
-#
-#    ns1eth1 ----- ns2eth1
-#      hsr1         hsr2
-#    ns1eth2       ns2eth2
-#       |            |
-#    ns3eth1      ns3eth2
-#           \    /
-#            hsr3
-#
-	# Interfaces
-	ip link add ns1eth1 netns "$ns1" type veth peer name ns2eth1 netns "$ns2"
-	ip link add ns1eth2 netns "$ns1" type veth peer name ns3eth1 netns "$ns3"
-	ip link add ns3eth2 netns "$ns3" type veth peer name ns2eth2 netns "$ns2"
-
-	# HSRv0/1
-	ip -net "$ns1" link add name hsr1 type hsr slave1 ns1eth1 slave2 ns1eth2 supervision 45 version $HSRv proto 0
-	ip -net "$ns2" link add name hsr2 type hsr slave1 ns2eth1 slave2 ns2eth2 supervision 45 version $HSRv proto 0
-	ip -net "$ns3" link add name hsr3 type hsr slave1 ns3eth1 slave2 ns3eth2 supervision 45 version $HSRv proto 0
-
-	# IP for HSR
-	ip -net "$ns1" addr add 100.64.0.1/24 dev hsr1
-	ip -net "$ns1" addr add dead:beef:1::1/64 dev hsr1 nodad
-	ip -net "$ns2" addr add 100.64.0.2/24 dev hsr2
-	ip -net "$ns2" addr add dead:beef:1::2/64 dev hsr2 nodad
-	ip -net "$ns3" addr add 100.64.0.3/24 dev hsr3
-	ip -net "$ns3" addr add dead:beef:1::3/64 dev hsr3 nodad
-
-	# All Links up
-	ip -net "$ns1" link set ns1eth1 up
-	ip -net "$ns1" link set ns1eth2 up
-	ip -net "$ns1" link set hsr1 up
-
-	ip -net "$ns2" link set ns2eth1 up
-	ip -net "$ns2" link set ns2eth2 up
-	ip -net "$ns2" link set hsr2 up
-
-	ip -net "$ns3" link set ns3eth1 up
-	ip -net "$ns3" link set ns3eth2 up
-	ip -net "$ns3" link set hsr3 up
-}
-
 check_prerequisites
 setup_ns ns1 ns2 ns3
 
@@ -403,7 +175,6 @@
 do_complete_ping_test
 
 setup_ns ns1 ns2 ns3
->>>>>>> 0c383648
 
 setup_hsr_interfaces 1
 do_complete_ping_test
