--- conflicted
+++ resolved
@@ -290,20 +290,12 @@
 
 static bool arch_supports_noncont_cat(const struct resctrl_test *test)
 {
-<<<<<<< HEAD
-	unsigned int eax, ebx, ecx, edx;
-
-=======
->>>>>>> f1f36e22
 	/* AMD always supports non-contiguous CBM. */
 	if (get_vendor() == ARCH_AMD)
 		return true;
 
-<<<<<<< HEAD
-=======
 #if defined(__i386__) || defined(__x86_64__) /* arch */
 	unsigned int eax, ebx, ecx, edx;
->>>>>>> f1f36e22
 	/* Intel support for non-contiguous CBM needs to be discovered. */
 	if (!strcmp(test->resource, "L3"))
 		__cpuid_count(0x10, 1, eax, ebx, ecx, edx);
@@ -313,12 +305,9 @@
 		return false;
 
 	return ((ecx >> 3) & 1);
-<<<<<<< HEAD
-=======
 #endif /* end arch */
 
 	return false;
->>>>>>> f1f36e22
 }
 
 static int noncont_cat_run_test(const struct resctrl_test *test,
