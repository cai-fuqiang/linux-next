--- conflicted
+++ resolved
@@ -10,84 +10,11 @@
 #define TOP_DOWN 0
 #define BOTTOM_UP 1
 
-<<<<<<< HEAD
 #define PROT (PROT_READ | PROT_WRITE)
 #define FLAGS (MAP_PRIVATE | MAP_ANONYMOUS)
 
-=======
-#if __riscv_xlen == 64
-uint64_t random_addresses[] = {
-	0x19764f0d73b3a9f0, 0x016049584cecef59, 0x3580bdd3562f4acd,
-	0x1164219f20b17da0, 0x07d97fcb40ff2373, 0x76ec528921272ee7,
-	0x4dd48c38a3de3f70, 0x2e11415055f6997d, 0x14b43334ac476c02,
-	0x375a60795aff19f6, 0x47f3051725b8ee1a, 0x4e697cf240494a9f,
-	0x456b59b5c2f9e9d1, 0x101724379d63cb96, 0x7fe9ad31619528c1,
-	0x2f417247c495c2ea, 0x329a5a5b82943a5e, 0x06d7a9d6adcd3827,
-	0x327b0b9ee37f62d5, 0x17c7b1851dfd9b76, 0x006ebb6456ec2cd9,
-	0x00836cd14146a134, 0x00e5c4dcde7126db, 0x004c29feadf75753,
-	0x00d8b20149ed930c, 0x00d71574c269387a, 0x0006ebe4a82acb7a,
-	0x0016135df51f471b, 0x00758bdb55455160, 0x00d0bdd949b13b32,
-	0x00ecea01e7c5f54b, 0x00e37b071b9948b1, 0x0011fdd00ff57ab3,
-	0x00e407294b52f5ea, 0x00567748c200ed20, 0x000d073084651046,
-	0x00ac896f4365463c, 0x00eb0d49a0b26216, 0x0066a2564a982a31,
-	0x002e0d20237784ae, 0x0000554ff8a77a76, 0x00006ce07a54c012,
-	0x000009570516d799, 0x00000954ca15b84d, 0x0000684f0d453379,
-	0x00002ae5816302b5, 0x0000042403fb54bf, 0x00004bad7392bf30,
-	0x00003e73bfa4b5e3, 0x00005442c29978e0, 0x00002803f11286b6,
-	0x000073875d745fc6, 0x00007cede9cb8240, 0x000027df84cc6a4f,
-	0x00006d7e0e74242a, 0x00004afd0b836e02, 0x000047d0e837cd82,
-	0x00003b42405efeda, 0x00001531bafa4c95, 0x00007172cae34ac4,
-};
-#else
-uint32_t random_addresses[] = {
-	0x8dc302e0, 0x929ab1e0, 0xb47683ba, 0xea519c73, 0xa19f1c90, 0xc49ba213,
-	0x8f57c625, 0xadfe5137, 0x874d4d95, 0xaa20f09d, 0xcf21ebfc, 0xda7737f1,
-	0xcedf392a, 0x83026c14, 0xccedca52, 0xc6ccf826, 0xe0cd9415, 0x997472ca,
-	0xa21a44c1, 0xe82196f5, 0xa23fd66b, 0xc28d5590, 0xd009cdce, 0xcf0be646,
-	0x8fc8c7ff, 0xe2a85984, 0xa3d3236b, 0x89a0619d, 0xc03db924, 0xb5d4cc1b,
-	0xb96ee04c, 0xd191da48, 0xb432a000, 0xaa2bebbc, 0xa2fcb289, 0xb0cca89b,
-	0xb0c18d6a, 0x88f58deb, 0xa4d42d1c, 0xe4d74e86, 0x99902b09, 0x8f786d31,
-	0xbec5e381, 0x9a727e65, 0xa9a65040, 0xa880d789, 0x8f1b335e, 0xfc821c1e,
-	0x97e34be4, 0xbbef84ed, 0xf447d197, 0xfd7ceee2, 0xe632348d, 0xee4590f4,
-	0x958992a5, 0xd57e05d6, 0xfd240970, 0xc5b0dcff, 0xd96da2c2, 0xa7ae041d,
-};
-#endif
-
-#define PROT (PROT_READ | PROT_WRITE)
-#define FLAGS (MAP_PRIVATE | MAP_ANONYMOUS)
-
-// Only works on 64 bit
-#if __riscv_xlen == 64
-/* mmap must return a value that doesn't use more bits than the hint address. */
-static inline unsigned long get_max_value(unsigned long input)
-{
-	unsigned long max_bit = (1UL << (((sizeof(unsigned long) * 8) - 1 -
-					  __builtin_clzl(input))));
-
-	return max_bit + (max_bit - 1);
-}
-
-#define TEST_MMAPS                                                            \
-	({                                                                    \
-		void *mmap_addr;                                              \
-		for (int i = 0; i < ARRAY_SIZE(random_addresses); i++) {      \
-			mmap_addr = mmap((void *)random_addresses[i],         \
-					 5 * sizeof(int), PROT, FLAGS, 0, 0); \
-			EXPECT_NE(MAP_FAILED, mmap_addr);                     \
-			EXPECT_GE((void *)get_max_value(random_addresses[i]), \
-				  mmap_addr);                                 \
-			mmap_addr = mmap((void *)random_addresses[i],         \
-					 5 * sizeof(int), PROT, FLAGS, 0, 0); \
-			EXPECT_NE(MAP_FAILED, mmap_addr);                     \
-			EXPECT_GE((void *)get_max_value(random_addresses[i]), \
-				  mmap_addr);                                 \
-		}                                                             \
-	})
-#endif /* __riscv_xlen == 64 */
-
 #define TEST_MMAPS do { } while (0)
 
->>>>>>> 21d98d65
 static inline int memory_layout(void)
 {
 	void *value1 = mmap(NULL, sizeof(int), PROT, FLAGS, 0, 0);
