--- conflicted
+++ resolved
@@ -9,15 +9,8 @@
 TEST_GEN_PROGS += vdso_standalone_test_x86
 endif
 TEST_GEN_PROGS += vdso_test_correctness
-<<<<<<< HEAD
-ifeq ($(ARCH)$(CONFIG_X86_32),$(filter $(ARCH)$(CONFIG_X86_32),x86 x86_64 loongarch arm64 powerpc s390))
 TEST_GEN_PROGS += vdso_test_getrandom
 TEST_GEN_PROGS += vdso_test_chacha
-endif
-=======
-TEST_GEN_PROGS += vdso_test_getrandom
-TEST_GEN_PROGS += vdso_test_chacha
->>>>>>> 8a1e6576
 
 CFLAGS := -std=gnu99 -O2
 
@@ -42,17 +35,9 @@
                                          $(KHDR_INCLUDES) \
                                          -isystem $(top_srcdir)/include/uapi
 
-<<<<<<< HEAD
-$(OUTPUT)/vdso_test_chacha: $(top_srcdir)/tools/arch/$(SRCARCH)/vdso/vgetrandom-chacha.S
-=======
 $(OUTPUT)/vdso_test_chacha: vgetrandom-chacha.S
->>>>>>> 8a1e6576
 $(OUTPUT)/vdso_test_chacha: CFLAGS += -idirafter $(top_srcdir)/tools/include \
                                       -idirafter $(top_srcdir)/tools/include/generated \
                                       -idirafter $(top_srcdir)/arch/$(SRCARCH)/include \
                                       -idirafter $(top_srcdir)/include \
-<<<<<<< HEAD
-                                      -D__ASSEMBLY__ -Wa,--noexecstack
-=======
-                                      -Wa,--noexecstack
->>>>>>> 8a1e6576
+                                      -Wa,--noexecstack