# SPDX-License-Identifier: GPL-2.0

import os
import time
from pathlib import Path
from lib.py import KsftSkipEx, KsftXfailEx
<<<<<<< HEAD
=======
from lib.py import ksft_setup
>>>>>>> 22d6adac
from lib.py import cmd, ethtool, ip
from lib.py import NetNS, NetdevSimDev
from .remote import Remote


def _load_env_file(src_path):
    env = os.environ.copy()

    src_dir = Path(src_path).parent.resolve()
    if not (src_dir / "net.config").exists():
        return ksft_setup(env)

    with open((src_dir / "net.config").as_posix(), 'r') as fp:
        for line in fp.readlines():
            full_file = line
            # Strip comments
            pos = line.find("#")
            if pos >= 0:
                line = line[:pos]
            line = line.strip()
            if not line:
                continue
            pair = line.split('=', maxsplit=1)
            if len(pair) != 2:
                raise Exception("Can't parse configuration line:", full_file)
            env[pair[0]] = pair[1]
    return ksft_setup(env)


class NetDrvEnv:
    """
    Class for a single NIC / host env, with no remote end
    """
    def __init__(self, src_path, **kwargs):
        self._ns = None

        self.env = _load_env_file(src_path)

        if 'NETIF' in self.env:
            self.dev = ip("link show dev " + self.env['NETIF'], json=True)[0]
        else:
            self._ns = NetdevSimDev(**kwargs)
            self.dev = self._ns.nsims[0].dev
        self.ifindex = self.dev['ifindex']

    def __enter__(self):
        ip(f"link set dev {self.dev['ifname']} up")

        return self

    def __exit__(self, ex_type, ex_value, ex_tb):
        """
        __exit__ gets called at the end of a "with" block.
        """
        self.__del__()

    def __del__(self):
        if self._ns:
            self._ns.remove()
            self._ns = None


class NetDrvEpEnv:
    """
    Class for an environment with a local device and "remote endpoint"
    which can be used to send traffic in.

    For local testing it creates two network namespaces and a pair
    of netdevsim devices.
    """

    # Network prefixes used for local tests
    nsim_v4_pfx = "192.0.2."
    nsim_v6_pfx = "2001:db8::"

    def __init__(self, src_path, nsim_test=None):

        self.env = _load_env_file(src_path)

        self._stats_settle_time = None

        # Things we try to destroy
        self.remote = None
        # These are for local testing state
        self._netns = None
        self._ns = None
        self._ns_peer = None

        if "NETIF" in self.env:
            if nsim_test is True:
                raise KsftXfailEx("Test only works on netdevsim")
            self._check_env()

            self.dev = ip("link show dev " + self.env['NETIF'], json=True)[0]

            self.v4 = self.env.get("LOCAL_V4")
            self.v6 = self.env.get("LOCAL_V6")
            self.remote_v4 = self.env.get("REMOTE_V4")
            self.remote_v6 = self.env.get("REMOTE_V6")
            kind = self.env["REMOTE_TYPE"]
            args = self.env["REMOTE_ARGS"]
        else:
            if nsim_test is False:
                raise KsftXfailEx("Test does not work on netdevsim")

            self.create_local()

            self.dev = self._ns.nsims[0].dev

            self.v4 = self.nsim_v4_pfx + "1"
            self.v6 = self.nsim_v6_pfx + "1"
            self.remote_v4 = self.nsim_v4_pfx + "2"
            self.remote_v6 = self.nsim_v6_pfx + "2"
            kind = "netns"
            args = self._netns.name

        self.remote = Remote(kind, args, src_path)

        self.addr = self.v6 if self.v6 else self.v4
        self.remote_addr = self.remote_v6 if self.remote_v6 else self.remote_v4

        self.addr_ipver = "6" if self.v6 else "4"
        # Bracketed addresses, some commands need IPv6 to be inside []
        self.baddr = f"[{self.v6}]" if self.v6 else self.v4
        self.remote_baddr = f"[{self.remote_v6}]" if self.remote_v6 else self.remote_v4

        self.ifname = self.dev['ifname']
        self.ifindex = self.dev['ifindex']

        self._required_cmd = {}

    def create_local(self):
        self._netns = NetNS()
        self._ns = NetdevSimDev()
        self._ns_peer = NetdevSimDev(ns=self._netns)

        with open("/proc/self/ns/net") as nsfd0, \
             open("/var/run/netns/" + self._netns.name) as nsfd1:
            ifi0 = self._ns.nsims[0].ifindex
            ifi1 = self._ns_peer.nsims[0].ifindex
            NetdevSimDev.ctrl_write('link_device',
                                    f'{nsfd0.fileno()}:{ifi0} {nsfd1.fileno()}:{ifi1}')

        ip(f"   addr add dev {self._ns.nsims[0].ifname} {self.nsim_v4_pfx}1/24")
        ip(f"-6 addr add dev {self._ns.nsims[0].ifname} {self.nsim_v6_pfx}1/64 nodad")
        ip(f"   link set dev {self._ns.nsims[0].ifname} up")

        ip(f"   addr add dev {self._ns_peer.nsims[0].ifname} {self.nsim_v4_pfx}2/24", ns=self._netns)
        ip(f"-6 addr add dev {self._ns_peer.nsims[0].ifname} {self.nsim_v6_pfx}2/64 nodad", ns=self._netns)
        ip(f"   link set dev {self._ns_peer.nsims[0].ifname} up", ns=self._netns)

    def _check_env(self):
        vars_needed = [
            ["LOCAL_V4", "LOCAL_V6"],
            ["REMOTE_V4", "REMOTE_V6"],
            ["REMOTE_TYPE"],
            ["REMOTE_ARGS"]
        ]
        missing = []

        for choice in vars_needed:
            for entry in choice:
                if entry in self.env:
                    break
            else:
                missing.append(choice)
        # Make sure v4 / v6 configs are symmetric
        if ("LOCAL_V6" in self.env) != ("REMOTE_V6" in self.env):
            missing.append(["LOCAL_V6", "REMOTE_V6"])
        if ("LOCAL_V4" in self.env) != ("REMOTE_V4" in self.env):
            missing.append(["LOCAL_V4", "REMOTE_V4"])
        if missing:
            raise Exception("Invalid environment, missing configuration:", missing,
                            "Please see tools/testing/selftests/drivers/net/README.rst")

    def __enter__(self):
        return self

    def __exit__(self, ex_type, ex_value, ex_tb):
        """
        __exit__ gets called at the end of a "with" block.
        """
        self.__del__()

    def __del__(self):
        if self._ns:
            self._ns.remove()
            self._ns = None
        if self._ns_peer:
            self._ns_peer.remove()
            self._ns_peer = None
        if self._netns:
            del self._netns
            self._netns = None
        if self.remote:
            del self.remote
            self.remote = None

    def require_v4(self):
        if not self.v4 or not self.remote_v4:
            raise KsftSkipEx("Test requires IPv4 connectivity")

    def require_v6(self):
        if not self.v6 or not self.remote_v6:
            raise KsftSkipEx("Test requires IPv6 connectivity")

    def _require_cmd(self, comm, key, host=None):
        cached = self._required_cmd.get(comm, {})
        if cached.get(key) is None:
            cached[key] = cmd("command -v -- " + comm, fail=False,
                              shell=True, host=host).ret == 0
        self._required_cmd[comm] = cached
        return cached[key]

    def require_cmd(self, comm, local=True, remote=False):
        if local:
            if not self._require_cmd(comm, "local"):
                raise KsftSkipEx("Test requires command: " + comm)
        if remote:
            if not self._require_cmd(comm, "remote"):
                raise KsftSkipEx("Test requires (remote) command: " + comm)

    def wait_hw_stats_settle(self):
        """
        Wait for HW stats to become consistent, some devices DMA HW stats
        periodically so events won't be reflected until next sync.
        Good drivers will tell us via ethtool what their sync period is.
        """
        if self._stats_settle_time is None:
            data = ethtool("-c " + self.ifname, json=True)[0]

            self._stats_settle_time = 0.025 + \
                data.get('stats-block-usecs', 0) / 1000 / 1000

        time.sleep(self._stats_settle_time)<|MERGE_RESOLUTION|>--- conflicted
+++ resolved
@@ -4,10 +4,7 @@
 import time
 from pathlib import Path
 from lib.py import KsftSkipEx, KsftXfailEx
-<<<<<<< HEAD
-=======
 from lib.py import ksft_setup
->>>>>>> 22d6adac
 from lib.py import cmd, ethtool, ip
 from lib.py import NetNS, NetdevSimDev
 from .remote import Remote
