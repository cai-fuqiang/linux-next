--- conflicted
+++ resolved
@@ -5,11 +5,7 @@
 !*.h
 !*.S
 !*.sh
-<<<<<<< HEAD
-!config
-=======
 !.gitignore
 !config
 !settings
-!Makefile
->>>>>>> 3cc25d5a
+!Makefile