--- conflicted
+++ resolved
@@ -169,20 +169,14 @@
 		case 'i':
 			p.nr_iterations = atoi_positive("Number of iterations", optarg);
 			break;
-<<<<<<< HEAD
-=======
 #ifdef __x86_64__
->>>>>>> 9372b6c4
 		case 'q':
 			p.disable_slot_zap_quirk = true;
 
 			TEST_REQUIRE(kvm_check_cap(KVM_CAP_DISABLE_QUIRKS2) &
 				     KVM_X86_QUIRK_SLOT_ZAP_ALL);
 			break;
-<<<<<<< HEAD
-=======
 #endif
->>>>>>> 9372b6c4
 		case 'h':
 		default:
 			help(argv[0]);
