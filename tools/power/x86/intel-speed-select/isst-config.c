// SPDX-License-Identifier: GPL-2.0
/*
 * Intel Speed Select -- Enumerate and control features
 * Copyright (c) 2019 Intel Corporation.
 */

#include <linux/isst_if.h>

#include "isst.h"

struct process_cmd_struct {
	char *feature;
	char *command;
	void (*process_fn)(int arg);
	int arg;
};

<<<<<<< HEAD
static const char *version_str = "v1.11";
=======
static const char *version_str = "v1.12";

>>>>>>> 95cd2cdc
static const int supported_api_ver = 1;
static struct isst_if_platform_info isst_platform_info;
static char *progname;
static int debug_flag;
static FILE *outf;

static int cpu_model;
static int cpu_stepping;

#define MAX_CPUS_IN_ONE_REQ 256
static short max_target_cpus;
static unsigned short target_cpus[MAX_CPUS_IN_ONE_REQ];

static int topo_max_cpus;
static size_t present_cpumask_size;
static cpu_set_t *present_cpumask;
static size_t target_cpumask_size;
static cpu_set_t *target_cpumask;
static int tdp_level = 0xFF;
static int fact_bucket = 0xFF;
static int fact_avx = 0xFF;
static unsigned long long fact_trl;
static int out_format_json;
static int cmd_help;
static int force_online_offline;
static int auto_mode;
static int fact_enable_fail;

static int mbox_delay;
static int mbox_retries = 3;

/* clos related */
static int current_clos = -1;
static int clos_epp = -1;
static int clos_prop_prio = -1;
static int clos_min = -1;
static int clos_max = -1;
static int clos_desired = -1;
static int clos_priority_type;

struct _cpu_map {
	unsigned short core_id;
	unsigned short pkg_id;
	unsigned short die_id;
	unsigned short punit_cpu;
	unsigned short punit_cpu_core;
};
struct _cpu_map *cpu_map;

struct cpu_topology {
	short cpu;
	short core_id;
	short pkg_id;
	short die_id;
};

FILE *get_output_file(void)
{
	return outf;
}

void debug_printf(const char *format, ...)
{
	va_list args;

	va_start(args, format);

	if (debug_flag)
		vprintf(format, args);

	va_end(args);
}


int is_clx_n_platform(void)
{
	if (cpu_model == 0x55)
		if (cpu_stepping == 0x6 || cpu_stepping == 0x7)
			return 1;
	return 0;
}

int is_skx_based_platform(void)
{
	if (cpu_model == 0x55)
		return 1;

	return 0;
}

int is_spr_platform(void)
{
	if (cpu_model == 0x8F)
		return 1;

	return 0;
}

int is_icx_platform(void)
{
	if (cpu_model == 0x6A || cpu_model == 0x6C)
		return 1;

	return 0;
}

static int update_cpu_model(void)
{
	unsigned int ebx, ecx, edx;
	unsigned int fms, family;

	__cpuid(1, fms, ebx, ecx, edx);
	family = (fms >> 8) & 0xf;
	cpu_model = (fms >> 4) & 0xf;
	if (family == 6 || family == 0xf)
		cpu_model += ((fms >> 16) & 0xf) << 4;

	cpu_stepping = fms & 0xf;
	/* only three CascadeLake-N models are supported */
	if (is_clx_n_platform()) {
		FILE *fp;
		size_t n = 0;
		char *line = NULL;
		int ret = 1;

		fp = fopen("/proc/cpuinfo", "r");
		if (!fp)
			err(-1, "cannot open /proc/cpuinfo\n");

		while (getline(&line, &n, fp) > 0) {
			if (strstr(line, "model name")) {
				if (strstr(line, "6252N") ||
				    strstr(line, "6230N") ||
				    strstr(line, "5218N"))
					ret = 0;
				break;
			}
		}
		free(line);
		fclose(fp);
		return ret;
	}
	return 0;
}

/* Open a file, and exit on failure */
static FILE *fopen_or_exit(const char *path, const char *mode)
{
	FILE *filep = fopen(path, mode);

	if (!filep)
		err(1, "%s: open failed", path);

	return filep;
}

/* Parse a file containing a single int */
static int parse_int_file(int fatal, const char *fmt, ...)
{
	va_list args;
	char path[PATH_MAX];
	FILE *filep;
	int value;

	va_start(args, fmt);
	vsnprintf(path, sizeof(path), fmt, args);
	va_end(args);
	if (fatal) {
		filep = fopen_or_exit(path, "r");
	} else {
		filep = fopen(path, "r");
		if (!filep)
			return -1;
	}
	if (fscanf(filep, "%d", &value) != 1)
		err(1, "%s: failed to parse number from file", path);
	fclose(filep);

	return value;
}

int cpufreq_sysfs_present(void)
{
	DIR *dir;

	dir = opendir("/sys/devices/system/cpu/cpu0/cpufreq");
	if (dir) {
		closedir(dir);
		return 1;
	}

	return 0;
}

int out_format_is_json(void)
{
	return out_format_json;
}

static int get_stored_topology_info(int cpu, int *core_id, int *pkg_id, int *die_id)
{
	const char *pathname = "/var/run/isst_cpu_topology.dat";
	struct cpu_topology cpu_top;
	FILE *fp;
	int ret;

	fp = fopen(pathname, "rb");
	if (!fp)
		return -1;

	ret = fseek(fp, cpu * sizeof(cpu_top), SEEK_SET);
	if (ret)
		goto err_ret;

	ret = fread(&cpu_top, sizeof(cpu_top), 1, fp);
	if (ret != 1) {
		ret = -1;
		goto err_ret;
	}

	*pkg_id = cpu_top.pkg_id;
	*core_id = cpu_top.core_id;
	*die_id = cpu_top.die_id;
	ret = 0;

err_ret:
	fclose(fp);

	return ret;
}

static void store_cpu_topology(void)
{
	const char *pathname = "/var/run/isst_cpu_topology.dat";
	FILE *fp;
	int i;

	fp = fopen(pathname, "rb");
	if (fp) {
		/* Mapping already exists */
		fclose(fp);
		return;
	}

	fp = fopen(pathname, "wb");
	if (!fp) {
		fprintf(stderr, "Can't create file:%s\n", pathname);
		return;
	}

	fprintf(stderr, "Caching topology information\n");

	for (i = 0; i < topo_max_cpus; ++i) {
		struct cpu_topology cpu_top;

		cpu_top.core_id = parse_int_file(0,
			"/sys/devices/system/cpu/cpu%d/topology/core_id", i);
		if (cpu_top.core_id < 0)
			cpu_top.core_id = -1;

		cpu_top.pkg_id = parse_int_file(0,
			"/sys/devices/system/cpu/cpu%d/topology/physical_package_id", i);
		if (cpu_top.pkg_id < 0)
			cpu_top.pkg_id = -1;

		cpu_top.die_id = parse_int_file(0,
			"/sys/devices/system/cpu/cpu%d/topology/die_id", i);
		if (cpu_top.die_id < 0)
			cpu_top.die_id = -1;

		cpu_top.cpu = i;

		if (fwrite(&cpu_top, sizeof(cpu_top), 1, fp) != 1) {
			fprintf(stderr, "Can't write to:%s\n", pathname);
			break;
		}
	}

	fclose(fp);
}

int get_physical_package_id(int cpu)
{
	int ret;

	ret = parse_int_file(0,
			"/sys/devices/system/cpu/cpu%d/topology/physical_package_id",
			cpu);
	if (ret < 0) {
		int core_id, pkg_id, die_id;

		ret = get_stored_topology_info(cpu, &core_id, &pkg_id, &die_id);
		if (!ret)
			return pkg_id;
	}

	return ret;
}

int get_physical_core_id(int cpu)
{
	int ret;

	ret = parse_int_file(0,
			"/sys/devices/system/cpu/cpu%d/topology/core_id",
			cpu);
	if (ret < 0) {
		int core_id, pkg_id, die_id;

		ret = get_stored_topology_info(cpu, &core_id, &pkg_id, &die_id);
		if (!ret)
			return core_id;
	}

	return ret;
}

int get_physical_die_id(int cpu)
{
	int ret;

	ret = parse_int_file(0,
			"/sys/devices/system/cpu/cpu%d/topology/die_id",
			cpu);
	if (ret < 0) {
		int core_id, pkg_id, die_id;

		ret = get_stored_topology_info(cpu, &core_id, &pkg_id, &die_id);
		if (!ret) {
			if (die_id < 0)
				die_id = 0;

			return die_id;
		}
	}

	if (ret < 0)
		ret = 0;

	return ret;
}

int get_cpufreq_base_freq(int cpu)
{
	return parse_int_file(0, "/sys/devices/system/cpu/cpu%d/cpufreq/base_frequency", cpu);
}

int get_topo_max_cpus(void)
{
	return topo_max_cpus;
}

void set_cpu_online_offline(int cpu, int state)
{
	char buffer[128];
	int fd, ret;

	snprintf(buffer, sizeof(buffer),
		 "/sys/devices/system/cpu/cpu%d/online", cpu);

	fd = open(buffer, O_WRONLY);
	if (fd < 0) {
		if (!cpu && state) {
			fprintf(stderr, "This system is not configured for CPU 0 online/offline\n");
			fprintf(stderr, "Ignoring online request for CPU 0 as this is already online\n");
			return;
		}
		err(-1, "%s open failed", buffer);
	}

	if (state)
		ret = write(fd, "1\n", 2);
	else
		ret = write(fd, "0\n", 2);

	if (ret == -1)
		perror("Online/Offline: Operation failed\n");

	close(fd);
}

static void force_all_cpus_online(void)
{
	int i;

	fprintf(stderr, "Forcing all CPUs online\n");

	for (i = 0; i < topo_max_cpus; ++i)
		set_cpu_online_offline(i, 1);

	unlink("/var/run/isst_cpu_topology.dat");
}

void for_each_online_package_in_set(void (*callback)(int, void *, void *,
						     void *, void *),
				    void *arg1, void *arg2, void *arg3,
				    void *arg4)
{
	int max_packages[MAX_PACKAGE_COUNT * MAX_PACKAGE_COUNT];
	int pkg_index = 0, i;

	memset(max_packages, 0xff, sizeof(max_packages));
	for (i = 0; i < topo_max_cpus; ++i) {
		int j, online, pkg_id, die_id = 0, skip = 0;

		if (!CPU_ISSET_S(i, present_cpumask_size, present_cpumask))
			continue;
		if (i)
			online = parse_int_file(
				1, "/sys/devices/system/cpu/cpu%d/online", i);
		else
			online =
				1; /* online entry for CPU 0 needs some special configs */

		die_id = get_physical_die_id(i);
		if (die_id < 0)
			die_id = 0;

		pkg_id = parse_int_file(0,
			"/sys/devices/system/cpu/cpu%d/topology/physical_package_id", i);
		if (pkg_id < 0)
			continue;

		/* Create an unique id for package, die combination to store */
		pkg_id = (MAX_PACKAGE_COUNT * pkg_id + die_id);

		for (j = 0; j < pkg_index; ++j) {
			if (max_packages[j] == pkg_id) {
				skip = 1;
				break;
			}
		}

		if (!skip && online && callback) {
			callback(i, arg1, arg2, arg3, arg4);
			max_packages[pkg_index++] = pkg_id;
		}
	}
}

static void for_each_online_target_cpu_in_set(
	void (*callback)(int, void *, void *, void *, void *), void *arg1,
	void *arg2, void *arg3, void *arg4)
{
	int i, found = 0;

	for (i = 0; i < topo_max_cpus; ++i) {
		int online;

		if (!CPU_ISSET_S(i, target_cpumask_size, target_cpumask))
			continue;
		if (i)
			online = parse_int_file(
				1, "/sys/devices/system/cpu/cpu%d/online", i);
		else
			online =
				1; /* online entry for CPU 0 needs some special configs */

		if (online && callback) {
			callback(i, arg1, arg2, arg3, arg4);
			found = 1;
		}
	}

	if (!found)
		fprintf(stderr, "No valid CPU in the list\n");
}

#define BITMASK_SIZE 32
static void set_max_cpu_num(void)
{
	FILE *filep;
	unsigned long dummy;
	int i;

	topo_max_cpus = 0;
	for (i = 0; i < 256; ++i) {
		char path[256];

		snprintf(path, sizeof(path),
			 "/sys/devices/system/cpu/cpu%d/topology/thread_siblings", i);
		filep = fopen(path, "r");
		if (filep)
			break;
	}

	if (!filep) {
		fprintf(stderr, "Can't get max cpu number\n");
		exit(0);
	}

	while (fscanf(filep, "%lx,", &dummy) == 1)
		topo_max_cpus += BITMASK_SIZE;
	fclose(filep);

	debug_printf("max cpus %d\n", topo_max_cpus);
}

size_t alloc_cpu_set(cpu_set_t **cpu_set)
{
	cpu_set_t *_cpu_set;
	size_t size;

	_cpu_set = CPU_ALLOC((topo_max_cpus + 1));
	if (_cpu_set == NULL)
		err(3, "CPU_ALLOC");
	size = CPU_ALLOC_SIZE((topo_max_cpus + 1));
	CPU_ZERO_S(size, _cpu_set);

	*cpu_set = _cpu_set;
	return size;
}

void free_cpu_set(cpu_set_t *cpu_set)
{
	CPU_FREE(cpu_set);
}

static int cpu_cnt[MAX_PACKAGE_COUNT][MAX_DIE_PER_PACKAGE];
static long long core_mask[MAX_PACKAGE_COUNT][MAX_DIE_PER_PACKAGE];
static void set_cpu_present_cpu_mask(void)
{
	size_t size;
	DIR *dir;
	int i;

	size = alloc_cpu_set(&present_cpumask);
	present_cpumask_size = size;
	for (i = 0; i < topo_max_cpus; ++i) {
		char buffer[256];

		snprintf(buffer, sizeof(buffer),
			 "/sys/devices/system/cpu/cpu%d", i);
		dir = opendir(buffer);
		if (dir) {
			int pkg_id, die_id;

			CPU_SET_S(i, size, present_cpumask);
			die_id = get_physical_die_id(i);
			if (die_id < 0)
				die_id = 0;

			pkg_id = get_physical_package_id(i);
			if (pkg_id < 0) {
				fprintf(stderr, "Failed to get package id, CPU %d may be offline\n", i);
				continue;
			}
			if (pkg_id < MAX_PACKAGE_COUNT &&
			    die_id < MAX_DIE_PER_PACKAGE) {
				int core_id = get_physical_core_id(i);

				cpu_cnt[pkg_id][die_id]++;
				core_mask[pkg_id][die_id] |= (1ULL << core_id);
			}
		}
		closedir(dir);
	}
}

int get_max_punit_core_id(int pkg_id, int die_id)
{
	int max_id = 0;
	int i;

	for (i = 0; i < topo_max_cpus; ++i)
	{
		if (!CPU_ISSET_S(i, present_cpumask_size, present_cpumask))
			continue;

		if (cpu_map[i].pkg_id == pkg_id &&
			cpu_map[i].die_id == die_id &&
			cpu_map[i].punit_cpu_core > max_id)
			max_id = cpu_map[i].punit_cpu_core;
	}

	return max_id;
}

int get_cpu_count(int pkg_id, int die_id)
{
	if (pkg_id < MAX_PACKAGE_COUNT && die_id < MAX_DIE_PER_PACKAGE)
		return cpu_cnt[pkg_id][die_id];

	return 0;
}

static void set_cpu_target_cpu_mask(void)
{
	size_t size;
	int i;

	size = alloc_cpu_set(&target_cpumask);
	target_cpumask_size = size;
	for (i = 0; i < max_target_cpus; ++i) {
		if (!CPU_ISSET_S(target_cpus[i], present_cpumask_size,
				 present_cpumask))
			continue;

		CPU_SET_S(target_cpus[i], size, target_cpumask);
	}
}

static void create_cpu_map(void)
{
	const char *pathname = "/dev/isst_interface";
	int i, fd = 0;
	struct isst_if_cpu_maps map;

	cpu_map = malloc(sizeof(*cpu_map) * topo_max_cpus);
	if (!cpu_map)
		err(3, "cpumap");

	fd = open(pathname, O_RDWR);
	if (fd < 0)
		err(-1, "%s open failed", pathname);

	for (i = 0; i < topo_max_cpus; ++i) {
		if (!CPU_ISSET_S(i, present_cpumask_size, present_cpumask))
			continue;

		map.cmd_count = 1;
		map.cpu_map[0].logical_cpu = i;

		debug_printf(" map logical_cpu:%d\n",
			     map.cpu_map[0].logical_cpu);
		if (ioctl(fd, ISST_IF_GET_PHY_ID, &map) == -1) {
			perror("ISST_IF_GET_PHY_ID");
			fprintf(outf, "Error: map logical_cpu:%d\n",
				map.cpu_map[0].logical_cpu);
			continue;
		}
		cpu_map[i].core_id = get_physical_core_id(i);
		cpu_map[i].pkg_id = get_physical_package_id(i);
		cpu_map[i].die_id = get_physical_die_id(i);
		cpu_map[i].punit_cpu = map.cpu_map[0].physical_cpu;
		cpu_map[i].punit_cpu_core = (map.cpu_map[0].physical_cpu >>
					     1); // shift to get core id

		debug_printf(
			"map logical_cpu:%d core: %d die:%d pkg:%d punit_cpu:%d punit_core:%d\n",
			i, cpu_map[i].core_id, cpu_map[i].die_id,
			cpu_map[i].pkg_id, cpu_map[i].punit_cpu,
			cpu_map[i].punit_cpu_core);
	}

	if (fd)
		close(fd);
}

int find_logical_cpu(int pkg_id, int die_id, int punit_core_id)
{
	int i;

	for (i = 0; i < topo_max_cpus; ++i) {
		if (cpu_map[i].pkg_id == pkg_id &&
		    cpu_map[i].die_id == die_id &&
		    cpu_map[i].punit_cpu_core == punit_core_id)
			return i;
	}

	return -EINVAL;
}

void set_cpu_mask_from_punit_coremask(int cpu, unsigned long long core_mask,
				      size_t core_cpumask_size,
				      cpu_set_t *core_cpumask, int *cpu_cnt)
{
	int i, cnt = 0;
	int die_id, pkg_id;

	*cpu_cnt = 0;
	die_id = get_physical_die_id(cpu);
	pkg_id = get_physical_package_id(cpu);

	for (i = 0; i < 64; ++i) {
		if (core_mask & BIT_ULL(i)) {
			int j;

			for (j = 0; j < topo_max_cpus; ++j) {
				if (!CPU_ISSET_S(j, present_cpumask_size, present_cpumask))
					continue;

				if (cpu_map[j].pkg_id == pkg_id &&
				    cpu_map[j].die_id == die_id &&
				    cpu_map[j].punit_cpu_core == i) {
					CPU_SET_S(j, core_cpumask_size,
						  core_cpumask);
					++cnt;
				}
			}
		}
	}

	*cpu_cnt = cnt;
}

int find_phy_core_num(int logical_cpu)
{
	if (logical_cpu < topo_max_cpus)
		return cpu_map[logical_cpu].punit_cpu_core;

	return -EINVAL;
}

static int isst_send_mmio_command(unsigned int cpu, unsigned int reg, int write,
				  unsigned int *value)
{
	struct isst_if_io_regs io_regs;
	const char *pathname = "/dev/isst_interface";
	int cmd;
	int fd;

	debug_printf("mmio_cmd cpu:%d reg:%d write:%d\n", cpu, reg, write);

	fd = open(pathname, O_RDWR);
	if (fd < 0)
		err(-1, "%s open failed", pathname);

	io_regs.req_count = 1;
	io_regs.io_reg[0].logical_cpu = cpu;
	io_regs.io_reg[0].reg = reg;
	cmd = ISST_IF_IO_CMD;
	if (write) {
		io_regs.io_reg[0].read_write = 1;
		io_regs.io_reg[0].value = *value;
	} else {
		io_regs.io_reg[0].read_write = 0;
	}

	if (ioctl(fd, cmd, &io_regs) == -1) {
		if (errno == ENOTTY) {
			perror("ISST_IF_IO_COMMAND\n");
			fprintf(stderr, "Check presence of kernel modules: isst_if_mmio\n");
			exit(0);
		}
		fprintf(outf, "Error: mmio_cmd cpu:%d reg:%x read_write:%x\n",
			cpu, reg, write);
	} else {
		if (!write)
			*value = io_regs.io_reg[0].value;

		debug_printf(
			"mmio_cmd response: cpu:%d reg:%x rd_write:%x resp:%x\n",
			cpu, reg, write, *value);
	}

	close(fd);

	return 0;
}

int isst_send_mbox_command(unsigned int cpu, unsigned char command,
			   unsigned char sub_command, unsigned int parameter,
			   unsigned int req_data, unsigned int *resp)
{
	const char *pathname = "/dev/isst_interface";
	int fd, retry;
	struct isst_if_mbox_cmds mbox_cmds = { 0 };

	debug_printf(
		"mbox_send: cpu:%d command:%x sub_command:%x parameter:%x req_data:%x\n",
		cpu, command, sub_command, parameter, req_data);

	if (!is_skx_based_platform() && command == CONFIG_CLOS &&
	    sub_command != CLOS_PM_QOS_CONFIG) {
		unsigned int value;
		int write = 0;
		int clos_id, core_id, ret = 0;

		debug_printf("CPU %d\n", cpu);

		if (parameter & BIT(MBOX_CMD_WRITE_BIT)) {
			value = req_data;
			write = 1;
		}

		switch (sub_command) {
		case CLOS_PQR_ASSOC:
			core_id = parameter & 0xff;
			ret = isst_send_mmio_command(
				cpu, PQR_ASSOC_OFFSET + core_id * 4, write,
				&value);
			if (!ret && !write)
				*resp = value;
			break;
		case CLOS_PM_CLOS:
			clos_id = parameter & 0x03;
			ret = isst_send_mmio_command(
				cpu, PM_CLOS_OFFSET + clos_id * 4, write,
				&value);
			if (!ret && !write)
				*resp = value;
			break;
		case CLOS_STATUS:
			break;
		default:
			break;
		}
		return ret;
	}

	mbox_cmds.cmd_count = 1;
	mbox_cmds.mbox_cmd[0].logical_cpu = cpu;
	mbox_cmds.mbox_cmd[0].command = command;
	mbox_cmds.mbox_cmd[0].sub_command = sub_command;
	mbox_cmds.mbox_cmd[0].parameter = parameter;
	mbox_cmds.mbox_cmd[0].req_data = req_data;

	if (mbox_delay)
		usleep(mbox_delay * 1000);

	fd = open(pathname, O_RDWR);
	if (fd < 0)
		err(-1, "%s open failed", pathname);

	retry = mbox_retries;

	do {
		if (ioctl(fd, ISST_IF_MBOX_COMMAND, &mbox_cmds) == -1) {
			if (errno == ENOTTY) {
				perror("ISST_IF_MBOX_COMMAND\n");
				fprintf(stderr, "Check presence of kernel modules: isst_if_mbox_pci or isst_if_mbox_msr\n");
				exit(0);
			}
			debug_printf(
				"Error: mbox_cmd cpu:%d command:%x sub_command:%x parameter:%x req_data:%x errorno:%d\n",
				cpu, command, sub_command, parameter, req_data, errno);
			--retry;
		} else {
			*resp = mbox_cmds.mbox_cmd[0].resp_data;
			debug_printf(
				"mbox_cmd response: cpu:%d command:%x sub_command:%x parameter:%x req_data:%x resp:%x\n",
				cpu, command, sub_command, parameter, req_data, *resp);
			break;
		}
	} while (retry);

	close(fd);

	if (!retry) {
		debug_printf("Failed mbox command even after retries\n");
		return -1;

	}
	return 0;
}

int isst_send_msr_command(unsigned int cpu, unsigned int msr, int write,
			  unsigned long long *req_resp)
{
	struct isst_if_msr_cmds msr_cmds;
	const char *pathname = "/dev/isst_interface";
	int fd;

	fd = open(pathname, O_RDWR);
	if (fd < 0)
		err(-1, "%s open failed", pathname);

	msr_cmds.cmd_count = 1;
	msr_cmds.msr_cmd[0].logical_cpu = cpu;
	msr_cmds.msr_cmd[0].msr = msr;
	msr_cmds.msr_cmd[0].read_write = write;
	if (write)
		msr_cmds.msr_cmd[0].data = *req_resp;

	if (ioctl(fd, ISST_IF_MSR_COMMAND, &msr_cmds) == -1) {
		perror("ISST_IF_MSR_COMMAND");
		fprintf(outf, "Error: msr_cmd cpu:%d msr:%x read_write:%d\n",
			cpu, msr, write);
	} else {
		if (!write)
			*req_resp = msr_cmds.msr_cmd[0].data;

		debug_printf(
			"msr_cmd response: cpu:%d msr:%x rd_write:%x resp:%llx %llx\n",
			cpu, msr, write, *req_resp, msr_cmds.msr_cmd[0].data);
	}

	close(fd);

	return 0;
}

static int isst_fill_platform_info(void)
{
	const char *pathname = "/dev/isst_interface";
	int fd;

	fd = open(pathname, O_RDWR);
	if (fd < 0)
		err(-1, "%s open failed", pathname);

	if (ioctl(fd, ISST_IF_GET_PLATFORM_INFO, &isst_platform_info) == -1) {
		perror("ISST_IF_GET_PLATFORM_INFO");
		close(fd);
		return -1;
	}

	close(fd);

	if (isst_platform_info.api_version > supported_api_ver) {
		printf("Incompatible API versions; Upgrade of tool is required\n");
		return -1;
	}
	return 0;
}

static void isst_print_extended_platform_info(void)
{
	int cp_state, cp_cap, fact_support = 0, pbf_support = 0;
	struct isst_pkg_ctdp_level_info ctdp_level;
	struct isst_pkg_ctdp pkg_dev;
	int ret, i, j;
	FILE *filep;

	for (i = 0; i < 256; ++i) {
		char path[256];

		snprintf(path, sizeof(path),
			 "/sys/devices/system/cpu/cpu%d/topology/thread_siblings", i);
		filep = fopen(path, "r");
		if (filep)
			break;
	}

	if (!filep)
		return;

	fclose(filep);

	ret = isst_get_ctdp_levels(i, &pkg_dev);
	if (ret)
		return;

	if (pkg_dev.enabled) {
		fprintf(outf, "Intel(R) SST-PP (feature perf-profile) is supported\n");
	} else {
		fprintf(outf, "Intel(R) SST-PP (feature perf-profile) is not supported\n");
		fprintf(outf, "Only performance level 0 (base level) is present\n");
	}

	if (pkg_dev.locked)
		fprintf(outf, "TDP level change control is locked\n");
	else
		fprintf(outf, "TDP level change control is unlocked, max level: %d \n", pkg_dev.levels);

	for (j = 0; j <= pkg_dev.levels; ++j) {
		ret = isst_get_ctdp_control(i, j, &ctdp_level);
		if (ret)
			continue;

		if (!fact_support && ctdp_level.fact_support)
			fact_support = 1;

		if (!pbf_support && ctdp_level.pbf_support)
			pbf_support = 1;
	}

	if (fact_support)
		fprintf(outf, "Intel(R) SST-TF (feature turbo-freq) is supported\n");
	else
		fprintf(outf, "Intel(R) SST-TF (feature turbo-freq) is not supported\n");

	if (pbf_support)
		fprintf(outf, "Intel(R) SST-BF (feature base-freq) is supported\n");
	else
		fprintf(outf, "Intel(R) SST-BF (feature base-freq) is not supported\n");

	ret = isst_read_pm_config(i, &cp_state, &cp_cap);
	if (ret) {
		fprintf(outf, "Intel(R) SST-CP (feature core-power) status is unknown\n");
		return;
	}
	if (cp_cap)
		fprintf(outf, "Intel(R) SST-CP (feature core-power) is supported\n");
	else
		fprintf(outf, "Intel(R) SST-CP (feature core-power) is not supported\n");
}

static void isst_print_platform_information(void)
{
	struct isst_if_platform_info platform_info;
	const char *pathname = "/dev/isst_interface";
	int fd;

	if (is_clx_n_platform()) {
		fprintf(stderr, "\nThis option in not supported on this platform\n");
		exit(0);
	}

	fd = open(pathname, O_RDWR);
	if (fd < 0)
		err(-1, "%s open failed", pathname);

	if (ioctl(fd, ISST_IF_GET_PLATFORM_INFO, &platform_info) == -1) {
		perror("ISST_IF_GET_PLATFORM_INFO");
	} else {
		fprintf(outf, "Platform: API version : %d\n",
			platform_info.api_version);
		fprintf(outf, "Platform: Driver version : %d\n",
			platform_info.driver_version);
		fprintf(outf, "Platform: mbox supported : %d\n",
			platform_info.mbox_supported);
		fprintf(outf, "Platform: mmio supported : %d\n",
			platform_info.mmio_supported);
		isst_print_extended_platform_info();
	}

	close(fd);

	exit(0);
}

static char *local_str0, *local_str1;
static void exec_on_get_ctdp_cpu(int cpu, void *arg1, void *arg2, void *arg3,
				 void *arg4)
{
	int (*fn_ptr)(int cpu, void *arg);
	int ret;

	fn_ptr = arg1;
	ret = fn_ptr(cpu, arg2);
	if (ret)
		isst_display_error_info_message(1, "get_tdp_* failed", 0, 0);
	else
		isst_ctdp_display_core_info(cpu, outf, arg3,
					    *(unsigned int *)arg4,
					    local_str0, local_str1);
}

#define _get_tdp_level(desc, suffix, object, help, str0, str1)			\
	static void get_tdp_##object(int arg)                                    \
	{                                                                         \
		struct isst_pkg_ctdp ctdp;                                        \
\
		if (cmd_help) {                                                   \
			fprintf(stderr,                                           \
				"Print %s [No command arguments are required]\n", \
				help);                                            \
			exit(0);                                                  \
		}                                                                 \
		local_str0 = str0;						  \
		local_str1 = str1;						  \
		isst_ctdp_display_information_start(outf);                        \
		if (max_target_cpus)                                              \
			for_each_online_target_cpu_in_set(                        \
				exec_on_get_ctdp_cpu, isst_get_ctdp_##suffix,     \
				&ctdp, desc, &ctdp.object);                       \
		else                                                              \
			for_each_online_package_in_set(exec_on_get_ctdp_cpu,      \
						       isst_get_ctdp_##suffix,    \
						       &ctdp, desc,               \
						       &ctdp.object);             \
		isst_ctdp_display_information_end(outf);                          \
	}

_get_tdp_level("get-config-levels", levels, levels, "Max TDP level", NULL, NULL);
_get_tdp_level("get-config-version", levels, version, "TDP version", NULL, NULL);
_get_tdp_level("get-config-enabled", levels, enabled, "perf-profile enable status", "disabled", "enabled");
_get_tdp_level("get-config-current_level", levels, current_level,
	       "Current TDP Level", NULL, NULL);
_get_tdp_level("get-lock-status", levels, locked, "TDP lock status", "unlocked", "locked");

struct isst_pkg_ctdp clx_n_pkg_dev;

static int clx_n_get_base_ratio(void)
{
	FILE *fp;
	char *begin, *end, *line = NULL;
	char number[5];
	float value = 0;
	size_t n = 0;

	fp = fopen("/proc/cpuinfo", "r");
	if (!fp)
		err(-1, "cannot open /proc/cpuinfo\n");

	while (getline(&line, &n, fp) > 0) {
		if (strstr(line, "model name")) {
			/* this is true for CascadeLake-N */
			begin = strstr(line, "@ ") + 2;
			end = strstr(line, "GHz");
			strncpy(number, begin, end - begin);
			value = atof(number) * 10;
			break;
		}
	}
	free(line);
	fclose(fp);

	return (int)(value);
}

static int clx_n_config(int cpu)
{
	int i, ret, pkg_id, die_id;
	unsigned long cpu_bf;
	struct isst_pkg_ctdp_level_info *ctdp_level;
	struct isst_pbf_info *pbf_info;

	ctdp_level = &clx_n_pkg_dev.ctdp_level[0];
	pbf_info = &ctdp_level->pbf_info;
	ctdp_level->core_cpumask_size =
			alloc_cpu_set(&ctdp_level->core_cpumask);

	/* find the frequency base ratio */
	ctdp_level->tdp_ratio = clx_n_get_base_ratio();
	if (ctdp_level->tdp_ratio == 0) {
		debug_printf("CLX: cn base ratio is zero\n");
		ret = -1;
		goto error_ret;
	}

	/* find the high and low priority frequencies */
	pbf_info->p1_high = 0;
	pbf_info->p1_low = ~0;

	pkg_id = get_physical_package_id(cpu);
	die_id = get_physical_die_id(cpu);

	for (i = 0; i < topo_max_cpus; i++) {
		if (!CPU_ISSET_S(i, present_cpumask_size, present_cpumask))
			continue;

		if (pkg_id != get_physical_package_id(i) ||
		    die_id != get_physical_die_id(i))
			continue;

		CPU_SET_S(i, ctdp_level->core_cpumask_size,
			  ctdp_level->core_cpumask);

		cpu_bf = parse_int_file(1,
			"/sys/devices/system/cpu/cpu%d/cpufreq/base_frequency",
					i);
		if (cpu_bf > pbf_info->p1_high)
			pbf_info->p1_high = cpu_bf;
		if (cpu_bf < pbf_info->p1_low)
			pbf_info->p1_low = cpu_bf;
	}

	if (pbf_info->p1_high == ~0UL) {
		debug_printf("CLX: maximum base frequency not set\n");
		ret = -1;
		goto error_ret;
	}

	if (pbf_info->p1_low == 0) {
		debug_printf("CLX: minimum base frequency not set\n");
		ret = -1;
		goto error_ret;
	}

	/* convert frequencies back to ratios */
	pbf_info->p1_high = pbf_info->p1_high / 100000;
	pbf_info->p1_low = pbf_info->p1_low / 100000;

	/* create high priority cpu mask */
	pbf_info->core_cpumask_size = alloc_cpu_set(&pbf_info->core_cpumask);
	for (i = 0; i < topo_max_cpus; i++) {
		if (!CPU_ISSET_S(i, present_cpumask_size, present_cpumask))
			continue;

		if (pkg_id != get_physical_package_id(i) ||
		    die_id != get_physical_die_id(i))
			continue;

		cpu_bf = parse_int_file(1,
			"/sys/devices/system/cpu/cpu%d/cpufreq/base_frequency",
					i);
		cpu_bf = cpu_bf / 100000;
		if (cpu_bf == pbf_info->p1_high)
			CPU_SET_S(i, pbf_info->core_cpumask_size,
				  pbf_info->core_cpumask);
	}

	/* extra ctdp & pbf struct parameters */
	ctdp_level->processed = 1;
	ctdp_level->pbf_support = 1; /* PBF is always supported and enabled */
	ctdp_level->pbf_enabled = 1;
	ctdp_level->fact_support = 0; /* FACT is never supported */
	ctdp_level->fact_enabled = 0;

	return 0;

error_ret:
	free_cpu_set(ctdp_level->core_cpumask);
	return ret;
}

static void dump_clx_n_config_for_cpu(int cpu, void *arg1, void *arg2,
				   void *arg3, void *arg4)
{
	int ret;

	if (tdp_level != 0xff && tdp_level != 0) {
		isst_display_error_info_message(1, "Invalid level", 1, tdp_level);
		exit(0);
	}

	ret = clx_n_config(cpu);
	if (ret) {
		debug_printf("clx_n_config failed");
	} else {
		struct isst_pkg_ctdp_level_info *ctdp_level;
		struct isst_pbf_info *pbf_info;

		ctdp_level = &clx_n_pkg_dev.ctdp_level[0];
		pbf_info = &ctdp_level->pbf_info;
		clx_n_pkg_dev.processed = 1;
		isst_ctdp_display_information(cpu, outf, tdp_level, &clx_n_pkg_dev);
		free_cpu_set(ctdp_level->core_cpumask);
		free_cpu_set(pbf_info->core_cpumask);
	}
}

static void dump_isst_config_for_cpu(int cpu, void *arg1, void *arg2,
				     void *arg3, void *arg4)
{
	struct isst_pkg_ctdp pkg_dev;
	int ret;

	memset(&pkg_dev, 0, sizeof(pkg_dev));
	ret = isst_get_process_ctdp(cpu, tdp_level, &pkg_dev);
	if (ret) {
		isst_display_error_info_message(1, "Failed to get perf-profile info on cpu", 1, cpu);
		isst_ctdp_display_information_end(outf);
		exit(1);
	} else {
		isst_ctdp_display_information(cpu, outf, tdp_level, &pkg_dev);
		isst_get_process_ctdp_complete(cpu, &pkg_dev);
	}
}

static void dump_isst_config(int arg)
{
	void *fn;

	if (cmd_help) {
		fprintf(stderr,
			"Print Intel(R) Speed Select Technology Performance profile configuration\n");
		fprintf(stderr,
			"including base frequency and turbo frequency configurations\n");
		fprintf(stderr, "Optional: -l|--level : Specify tdp level\n");
		fprintf(stderr,
			"\tIf no arguments, dump information for all TDP levels\n");
		exit(0);
	}

	if (!is_clx_n_platform())
		fn = dump_isst_config_for_cpu;
	else
		fn = dump_clx_n_config_for_cpu;

	isst_ctdp_display_information_start(outf);

	if (max_target_cpus)
		for_each_online_target_cpu_in_set(fn, NULL, NULL, NULL, NULL);
	else
		for_each_online_package_in_set(fn, NULL, NULL, NULL, NULL);

	isst_ctdp_display_information_end(outf);
}

static void adjust_scaling_max_from_base_freq(int cpu);

static void set_tdp_level_for_cpu(int cpu, void *arg1, void *arg2, void *arg3,
				  void *arg4)
{
	int ret;

	ret = isst_set_tdp_level(cpu, tdp_level);
	if (ret) {
		isst_display_error_info_message(1, "Set TDP level failed", 0, 0);
		isst_ctdp_display_information_end(outf);
		exit(1);
	} else {
		isst_display_result(cpu, outf, "perf-profile", "set_tdp_level",
				    ret);
		if (force_online_offline) {
			struct isst_pkg_ctdp_level_info ctdp_level;
			int pkg_id = get_physical_package_id(cpu);
			int die_id = get_physical_die_id(cpu);

			/* Wait for updated base frequencies */
			usleep(2000);

			fprintf(stderr, "Option is set to online/offline\n");
			ctdp_level.core_cpumask_size =
				alloc_cpu_set(&ctdp_level.core_cpumask);
			ret = isst_get_coremask_info(cpu, tdp_level, &ctdp_level);
			if (ret) {
				isst_display_error_info_message(1, "Can't get coremask, online/offline option is ignored", 0, 0);
				return;
			}
			if (ctdp_level.cpu_count) {
				int i, max_cpus = get_topo_max_cpus();
				for (i = 0; i < max_cpus; ++i) {
					if (pkg_id != get_physical_package_id(i) || die_id != get_physical_die_id(i))
						continue;
					if (CPU_ISSET_S(i, ctdp_level.core_cpumask_size, ctdp_level.core_cpumask)) {
						fprintf(stderr, "online cpu %d\n", i);
						set_cpu_online_offline(i, 1);
						adjust_scaling_max_from_base_freq(i);
					} else {
						fprintf(stderr, "offline cpu %d\n", i);
						set_cpu_online_offline(i, 0);
					}
				}
			}
		}
	}
}

static void set_tdp_level(int arg)
{
	if (cmd_help) {
		fprintf(stderr, "Set Config TDP level\n");
		fprintf(stderr,
			"\t Arguments: -l|--level : Specify tdp level\n");
		fprintf(stderr,
			"\t Optional Arguments: -o | online : online/offline for the tdp level\n");
		fprintf(stderr,
			"\t  online/offline operation has limitations, refer to Linux hotplug documentation\n");
		exit(0);
	}

	if (tdp_level == 0xff) {
		isst_display_error_info_message(1, "Invalid command: specify tdp_level", 0, 0);
		exit(1);
	}
	isst_ctdp_display_information_start(outf);
	if (max_target_cpus)
		for_each_online_target_cpu_in_set(set_tdp_level_for_cpu, NULL,
						  NULL, NULL, NULL);
	else
		for_each_online_package_in_set(set_tdp_level_for_cpu, NULL,
					       NULL, NULL, NULL);
	isst_ctdp_display_information_end(outf);
}

static void clx_n_dump_pbf_config_for_cpu(int cpu, void *arg1, void *arg2,
				       void *arg3, void *arg4)
{
	int ret;

	ret = clx_n_config(cpu);
	if (ret) {
		isst_display_error_info_message(1, "clx_n_config failed", 0, 0);
	} else {
		struct isst_pkg_ctdp_level_info *ctdp_level;
		struct isst_pbf_info *pbf_info;

		ctdp_level = &clx_n_pkg_dev.ctdp_level[0];
		pbf_info = &ctdp_level->pbf_info;
		isst_pbf_display_information(cpu, outf, tdp_level, pbf_info);
		free_cpu_set(ctdp_level->core_cpumask);
		free_cpu_set(pbf_info->core_cpumask);
	}
}

static void dump_pbf_config_for_cpu(int cpu, void *arg1, void *arg2, void *arg3,
				    void *arg4)
{
	struct isst_pbf_info pbf_info;
	int ret;

	ret = isst_get_pbf_info(cpu, tdp_level, &pbf_info);
	if (ret) {
		isst_display_error_info_message(1, "Failed to get base-freq info at this level", 1, tdp_level);
		isst_ctdp_display_information_end(outf);
		exit(1);
	} else {
		isst_pbf_display_information(cpu, outf, tdp_level, &pbf_info);
		isst_get_pbf_info_complete(&pbf_info);
	}
}

static void dump_pbf_config(int arg)
{
	void *fn;

	if (cmd_help) {
		fprintf(stderr,
			"Print Intel(R) Speed Select Technology base frequency configuration for a TDP level\n");
		fprintf(stderr,
			"\tArguments: -l|--level : Specify tdp level\n");
		exit(0);
	}

	if (tdp_level == 0xff) {
		isst_display_error_info_message(1, "Invalid command: specify tdp_level", 0, 0);
		exit(1);
	}

	if (!is_clx_n_platform())
		fn = dump_pbf_config_for_cpu;
	else
		fn = clx_n_dump_pbf_config_for_cpu;

	isst_ctdp_display_information_start(outf);

	if (max_target_cpus)
		for_each_online_target_cpu_in_set(fn, NULL, NULL, NULL, NULL);
	else
		for_each_online_package_in_set(fn, NULL, NULL, NULL, NULL);

	isst_ctdp_display_information_end(outf);
}

static int set_clos_param(int cpu, int clos, int epp, int wt, int min, int max)
{
	struct isst_clos_config clos_config;
	int ret;

	ret = isst_pm_get_clos(cpu, clos, &clos_config);
	if (ret) {
		isst_display_error_info_message(1, "isst_pm_get_clos failed", 0, 0);
		return ret;
	}
	clos_config.clos_min = min;
	clos_config.clos_max = max;
	clos_config.epp = epp;
	clos_config.clos_prop_prio = wt;
	ret = isst_set_clos(cpu, clos, &clos_config);
	if (ret) {
		isst_display_error_info_message(1, "isst_set_clos failed", 0, 0);
		return ret;
	}

	return 0;
}

static int set_cpufreq_scaling_min_max(int cpu, int max, int freq)
{
	char buffer[128], freq_str[16];
	int fd, ret, len;

	if (max)
		snprintf(buffer, sizeof(buffer),
			 "/sys/devices/system/cpu/cpu%d/cpufreq/scaling_max_freq", cpu);
	else
		snprintf(buffer, sizeof(buffer),
			 "/sys/devices/system/cpu/cpu%d/cpufreq/scaling_min_freq", cpu);

	fd = open(buffer, O_WRONLY);
	if (fd < 0)
		return fd;

	snprintf(freq_str, sizeof(freq_str), "%d", freq);
	len = strlen(freq_str);
	ret = write(fd, freq_str, len);
	if (ret == -1) {
		close(fd);
		return ret;
	}
	close(fd);

	return 0;
}

static int no_turbo(void)
{
	return parse_int_file(0, "/sys/devices/system/cpu/intel_pstate/no_turbo");
}

static void adjust_scaling_max_from_base_freq(int cpu)
{
	int base_freq, scaling_max_freq;

	scaling_max_freq = parse_int_file(0, "/sys/devices/system/cpu/cpu%d/cpufreq/scaling_max_freq", cpu);
	base_freq = get_cpufreq_base_freq(cpu);
	if (scaling_max_freq < base_freq || no_turbo())
		set_cpufreq_scaling_min_max(cpu, 1, base_freq);
}

static void adjust_scaling_min_from_base_freq(int cpu)
{
	int base_freq, scaling_min_freq;

	scaling_min_freq = parse_int_file(0, "/sys/devices/system/cpu/cpu%d/cpufreq/scaling_min_freq", cpu);
	base_freq = get_cpufreq_base_freq(cpu);
	if (scaling_min_freq < base_freq)
		set_cpufreq_scaling_min_max(cpu, 0, base_freq);
}

static int set_clx_pbf_cpufreq_scaling_min_max(int cpu)
{
	struct isst_pkg_ctdp_level_info *ctdp_level;
	struct isst_pbf_info *pbf_info;
	int i, pkg_id, die_id, freq, freq_high, freq_low;
	int ret;

	ret = clx_n_config(cpu);
	if (ret) {
		debug_printf("cpufreq_scaling_min_max failed for CLX");
		return ret;
	}

	ctdp_level = &clx_n_pkg_dev.ctdp_level[0];
	pbf_info = &ctdp_level->pbf_info;
	freq_high = pbf_info->p1_high * 100000;
	freq_low = pbf_info->p1_low * 100000;

	pkg_id = get_physical_package_id(cpu);
	die_id = get_physical_die_id(cpu);
	for (i = 0; i < get_topo_max_cpus(); ++i) {
		if (pkg_id != get_physical_package_id(i) ||
		    die_id != get_physical_die_id(i))
			continue;

		if (CPU_ISSET_S(i, pbf_info->core_cpumask_size,
				  pbf_info->core_cpumask))
			freq = freq_high;
		else
			freq = freq_low;

		set_cpufreq_scaling_min_max(i, 1, freq);
		set_cpufreq_scaling_min_max(i, 0, freq);
	}

	return 0;
}

static int set_cpufreq_scaling_min_max_from_cpuinfo(int cpu, int cpuinfo_max, int scaling_max)
{
	char buffer[128], min_freq[16];
	int fd, ret, len;

	if (!CPU_ISSET_S(cpu, present_cpumask_size, present_cpumask))
		return -1;

	if (cpuinfo_max)
		snprintf(buffer, sizeof(buffer),
			 "/sys/devices/system/cpu/cpu%d/cpufreq/cpuinfo_max_freq", cpu);
	else
		snprintf(buffer, sizeof(buffer),
			 "/sys/devices/system/cpu/cpu%d/cpufreq/cpuinfo_min_freq", cpu);

	fd = open(buffer, O_RDONLY);
	if (fd < 0)
		return fd;

	len = read(fd, min_freq, sizeof(min_freq));
	close(fd);

	if (len < 0)
		return len;

	if (scaling_max)
		snprintf(buffer, sizeof(buffer),
			 "/sys/devices/system/cpu/cpu%d/cpufreq/scaling_max_freq", cpu);
	else
		snprintf(buffer, sizeof(buffer),
			 "/sys/devices/system/cpu/cpu%d/cpufreq/scaling_min_freq", cpu);

	fd = open(buffer, O_WRONLY);
	if (fd < 0)
		return fd;

	len = strlen(min_freq);
	ret = write(fd, min_freq, len);
	if (ret == -1) {
		close(fd);
		return ret;
	}
	close(fd);

	return 0;
}

static void set_scaling_min_to_cpuinfo_max(int cpu)
{
	int i, pkg_id, die_id;

	pkg_id = get_physical_package_id(cpu);
	die_id = get_physical_die_id(cpu);
	for (i = 0; i < get_topo_max_cpus(); ++i) {
		if (pkg_id != get_physical_package_id(i) ||
		    die_id != get_physical_die_id(i))
			continue;

		adjust_scaling_max_from_base_freq(i);
		set_cpufreq_scaling_min_max_from_cpuinfo(i, 1, 0);
		adjust_scaling_min_from_base_freq(i);
	}
}

static void set_scaling_min_to_cpuinfo_min(int cpu)
{
	int i, pkg_id, die_id;

	pkg_id = get_physical_package_id(cpu);
	die_id = get_physical_die_id(cpu);
	for (i = 0; i < get_topo_max_cpus(); ++i) {
		if (pkg_id != get_physical_package_id(i) ||
		    die_id != get_physical_die_id(i))
			continue;

		adjust_scaling_max_from_base_freq(i);
		set_cpufreq_scaling_min_max_from_cpuinfo(i, 0, 0);
	}
}

static void set_scaling_max_to_cpuinfo_max(int cpu)
{
	int i, pkg_id, die_id;

	pkg_id = get_physical_package_id(cpu);
	die_id = get_physical_die_id(cpu);
	for (i = 0; i < get_topo_max_cpus(); ++i) {
		if (pkg_id != get_physical_package_id(i) ||
		    die_id != get_physical_die_id(i))
			continue;

		set_cpufreq_scaling_min_max_from_cpuinfo(i, 1, 1);
	}
}

static int set_core_priority_and_min(int cpu, int mask_size,
				     cpu_set_t *cpu_mask, int min_high,
				     int min_low)
{
	int pkg_id, die_id, ret, i;

	if (!CPU_COUNT_S(mask_size, cpu_mask))
		return -1;

	ret = set_clos_param(cpu, 0, 0, 0, min_high, 0xff);
	if (ret)
		return ret;

	ret = set_clos_param(cpu, 1, 15, 15, min_low, 0xff);
	if (ret)
		return ret;

	ret = set_clos_param(cpu, 2, 15, 15, min_low, 0xff);
	if (ret)
		return ret;

	ret = set_clos_param(cpu, 3, 15, 15, min_low, 0xff);
	if (ret)
		return ret;

	pkg_id = get_physical_package_id(cpu);
	die_id = get_physical_die_id(cpu);
	for (i = 0; i < get_topo_max_cpus(); ++i) {
		int clos;

		if (pkg_id != get_physical_package_id(i) ||
		    die_id != get_physical_die_id(i))
			continue;

		if (CPU_ISSET_S(i, mask_size, cpu_mask))
			clos = 0;
		else
			clos = 3;

		debug_printf("Associate cpu: %d clos: %d\n", i, clos);
		ret = isst_clos_associate(i, clos);
		if (ret) {
			isst_display_error_info_message(1, "isst_clos_associate failed", 0, 0);
			return ret;
		}
	}

	return 0;
}

static int set_pbf_core_power(int cpu)
{
	struct isst_pbf_info pbf_info;
	struct isst_pkg_ctdp pkg_dev;
	int ret;

	ret = isst_get_ctdp_levels(cpu, &pkg_dev);
	if (ret) {
		debug_printf("isst_get_ctdp_levels failed");
		return ret;
	}
	debug_printf("Current_level: %d\n", pkg_dev.current_level);

	ret = isst_get_pbf_info(cpu, pkg_dev.current_level, &pbf_info);
	if (ret) {
		debug_printf("isst_get_pbf_info failed");
		return ret;
	}
	debug_printf("p1_high: %d p1_low: %d\n", pbf_info.p1_high,
		     pbf_info.p1_low);

	ret = set_core_priority_and_min(cpu, pbf_info.core_cpumask_size,
					pbf_info.core_cpumask,
					pbf_info.p1_high, pbf_info.p1_low);
	if (ret) {
		debug_printf("set_core_priority_and_min failed");
		return ret;
	}

	ret = isst_pm_qos_config(cpu, 1, 1);
	if (ret) {
		debug_printf("isst_pm_qos_config failed");
		return ret;
	}

	return 0;
}

static void set_pbf_for_cpu(int cpu, void *arg1, void *arg2, void *arg3,
			    void *arg4)
{
	struct isst_pkg_ctdp_level_info ctdp_level;
	struct isst_pkg_ctdp pkg_dev;
	int ret;
	int status = *(int *)arg4;

	if (is_clx_n_platform()) {
		ret = 0;
		if (status) {
			set_clx_pbf_cpufreq_scaling_min_max(cpu);

		} else {
			set_scaling_max_to_cpuinfo_max(cpu);
			set_scaling_min_to_cpuinfo_min(cpu);
		}
		goto disp_result;
	}

	ret = isst_get_ctdp_levels(cpu, &pkg_dev);
	if (ret) {
		isst_display_error_info_message(1, "Failed to get number of levels", 0, 0);
		goto disp_result;
	}

	ret = isst_get_ctdp_control(cpu, pkg_dev.current_level, &ctdp_level);
	if (ret) {
		isst_display_error_info_message(1, "Failed to get current level", 0, 0);
		goto disp_result;
	}

	if (!ctdp_level.pbf_support) {
		isst_display_error_info_message(1, "base-freq feature is not present at this level", 1, pkg_dev.current_level);
		ret = -1;
		goto disp_result;
	}

	if (auto_mode && status) {
		ret = set_pbf_core_power(cpu);
		if (ret)
			goto disp_result;
	}

	ret = isst_set_pbf_fact_status(cpu, 1, status);
	if (ret) {
		debug_printf("isst_set_pbf_fact_status failed");
		if (auto_mode)
			isst_pm_qos_config(cpu, 0, 0);
	} else {
		if (auto_mode) {
			if (status)
				set_scaling_min_to_cpuinfo_max(cpu);
			else
				set_scaling_min_to_cpuinfo_min(cpu);
		}
	}

	if (auto_mode && !status)
		isst_pm_qos_config(cpu, 0, 1);

disp_result:
	if (status)
		isst_display_result(cpu, outf, "base-freq", "enable",
				    ret);
	else
		isst_display_result(cpu, outf, "base-freq", "disable",
				    ret);
}

static void set_pbf_enable(int arg)
{
	int enable = arg;

	if (cmd_help) {
		if (enable) {
			fprintf(stderr,
				"Enable Intel Speed Select Technology base frequency feature\n");
			if (is_clx_n_platform()) {
				fprintf(stderr,
					"\tOn this platform this command doesn't enable feature in the hardware.\n");
				fprintf(stderr,
					"\tIt updates the cpufreq scaling_min_freq to match cpufreq base_frequency.\n");
				exit(0);

			}
			fprintf(stderr,
				"\tOptional Arguments: -a|--auto : Use priority of cores to set core-power associations\n");
		} else {

			if (is_clx_n_platform()) {
				fprintf(stderr,
					"\tOn this platform this command doesn't disable feature in the hardware.\n");
				fprintf(stderr,
					"\tIt updates the cpufreq scaling_min_freq to match cpuinfo_min_freq\n");
				exit(0);
			}
			fprintf(stderr,
				"Disable Intel Speed Select Technology base frequency feature\n");
			fprintf(stderr,
				"\tOptional Arguments: -a|--auto : Also disable core-power associations\n");
		}
		exit(0);
	}

	isst_ctdp_display_information_start(outf);
	if (max_target_cpus)
		for_each_online_target_cpu_in_set(set_pbf_for_cpu, NULL, NULL,
						  NULL, &enable);
	else
		for_each_online_package_in_set(set_pbf_for_cpu, NULL, NULL,
					       NULL, &enable);
	isst_ctdp_display_information_end(outf);
}

static void dump_fact_config_for_cpu(int cpu, void *arg1, void *arg2,
				     void *arg3, void *arg4)
{
	struct isst_fact_info fact_info;
	int ret;

	ret = isst_get_fact_info(cpu, tdp_level, fact_bucket, &fact_info);
	if (ret) {
		isst_display_error_info_message(1, "Failed to get turbo-freq info at this level", 1, tdp_level);
		isst_ctdp_display_information_end(outf);
		exit(1);
	} else {
		isst_fact_display_information(cpu, outf, tdp_level, fact_bucket,
					      fact_avx, &fact_info);
	}
}

static void dump_fact_config(int arg)
{
	if (cmd_help) {
		fprintf(stderr,
			"Print complete Intel Speed Select Technology turbo frequency configuration for a TDP level. Other arguments are optional.\n");
		fprintf(stderr,
			"\tArguments: -l|--level : Specify tdp level\n");
		fprintf(stderr,
			"\tArguments: -b|--bucket : Bucket index to dump\n");
		fprintf(stderr,
			"\tArguments: -r|--trl-type : Specify trl type: sse|avx2|avx512\n");
		exit(0);
	}

	if (tdp_level == 0xff) {
		isst_display_error_info_message(1, "Invalid command: specify tdp_level\n", 0, 0);
		exit(1);
	}

	isst_ctdp_display_information_start(outf);
	if (max_target_cpus)
		for_each_online_target_cpu_in_set(dump_fact_config_for_cpu,
						  NULL, NULL, NULL, NULL);
	else
		for_each_online_package_in_set(dump_fact_config_for_cpu, NULL,
					       NULL, NULL, NULL);
	isst_ctdp_display_information_end(outf);
}

static void set_fact_for_cpu(int cpu, void *arg1, void *arg2, void *arg3,
			     void *arg4)
{
	struct isst_pkg_ctdp_level_info ctdp_level;
	struct isst_pkg_ctdp pkg_dev;
	int ret;
	int status = *(int *)arg4;

	ret = isst_get_ctdp_levels(cpu, &pkg_dev);
	if (ret) {
		isst_display_error_info_message(1, "Failed to get number of levels", 0, 0);
		goto disp_results;
	}

	ret = isst_get_ctdp_control(cpu, pkg_dev.current_level, &ctdp_level);
	if (ret) {
		isst_display_error_info_message(1, "Failed to get current level", 0, 0);
		goto disp_results;
	}

	if (!ctdp_level.fact_support) {
		isst_display_error_info_message(1, "turbo-freq feature is not present at this level", 1, pkg_dev.current_level);
		ret = -1;
		goto disp_results;
	}

	if (status) {
		ret = isst_pm_qos_config(cpu, 1, 1);
		if (ret)
			goto disp_results;
	}

	ret = isst_set_pbf_fact_status(cpu, 0, status);
	if (ret) {
		debug_printf("isst_set_pbf_fact_status failed");
		if (auto_mode)
			isst_pm_qos_config(cpu, 0, 0);

		goto disp_results;
	}

	/* Set TRL */
	if (status) {
		struct isst_pkg_ctdp pkg_dev;

		ret = isst_get_ctdp_levels(cpu, &pkg_dev);
		if (!ret)
			ret = isst_set_trl(cpu, fact_trl);
		if (ret && auto_mode)
			isst_pm_qos_config(cpu, 0, 0);
	} else {
		if (auto_mode)
			isst_pm_qos_config(cpu, 0, 0);
	}

disp_results:
	if (status) {
		isst_display_result(cpu, outf, "turbo-freq", "enable", ret);
		if (ret)
			fact_enable_fail = ret;
	} else {
		/* Since we modified TRL during Fact enable, restore it */
		isst_set_trl_from_current_tdp(cpu, fact_trl);
		isst_display_result(cpu, outf, "turbo-freq", "disable", ret);
	}
}

static void set_fact_enable(int arg)
{
	int i, ret, enable = arg;

	if (cmd_help) {
		if (enable) {
			fprintf(stderr,
				"Enable Intel Speed Select Technology Turbo frequency feature\n");
			fprintf(stderr,
				"Optional: -t|--trl : Specify turbo ratio limit\n");
			fprintf(stderr,
				"\tOptional Arguments: -a|--auto : Designate specified target CPUs with");
			fprintf(stderr,
				"-C|--cpu option as as high priority using core-power feature\n");
		} else {
			fprintf(stderr,
				"Disable Intel Speed Select Technology turbo frequency feature\n");
			fprintf(stderr,
				"Optional: -t|--trl : Specify turbo ratio limit\n");
			fprintf(stderr,
				"\tOptional Arguments: -a|--auto : Also disable core-power associations\n");
		}
		exit(0);
	}

	isst_ctdp_display_information_start(outf);
	if (max_target_cpus)
		for_each_online_target_cpu_in_set(set_fact_for_cpu, NULL, NULL,
						  NULL, &enable);
	else
		for_each_online_package_in_set(set_fact_for_cpu, NULL, NULL,
					       NULL, &enable);
	isst_ctdp_display_information_end(outf);

	if (!fact_enable_fail && enable && auto_mode) {
		/*
		 * When we adjust CLOS param, we have to set for siblings also.
		 * So for the each user specified CPU, also add the sibling
		 * in the present_cpu_mask.
		 */
		for (i = 0; i < get_topo_max_cpus(); ++i) {
			char buffer[128], sibling_list[128], *cpu_str;
			int fd, len;

			if (!CPU_ISSET_S(i, target_cpumask_size, target_cpumask))
				continue;

			snprintf(buffer, sizeof(buffer),
				 "/sys/devices/system/cpu/cpu%d/topology/thread_siblings_list", i);

			fd = open(buffer, O_RDONLY);
			if (fd < 0)
				continue;

			len = read(fd, sibling_list, sizeof(sibling_list));
			close(fd);

			if (len < 0)
				continue;

			cpu_str = strtok(sibling_list, ",");
			while (cpu_str != NULL) {
				int cpu;

				sscanf(cpu_str, "%d", &cpu);
				CPU_SET_S(cpu, target_cpumask_size, target_cpumask);
				cpu_str = strtok(NULL, ",");
			}
		}

		for (i = 0; i < get_topo_max_cpus(); ++i) {
			int clos;

			if (!CPU_ISSET_S(i, present_cpumask_size, present_cpumask))
				continue;

			ret = set_clos_param(i, 0, 0, 0, 0, 0xff);
			if (ret)
				goto error_disp;

			ret = set_clos_param(i, 1, 15, 15, 0, 0xff);
			if (ret)
				goto error_disp;

			ret = set_clos_param(i, 2, 15, 15, 0, 0xff);
			if (ret)
				goto error_disp;

			ret = set_clos_param(i, 3, 15, 15, 0, 0xff);
			if (ret)
				goto error_disp;

			if (CPU_ISSET_S(i, target_cpumask_size, target_cpumask))
				clos = 0;
			else
				clos = 3;

			debug_printf("Associate cpu: %d clos: %d\n", i, clos);
			ret = isst_clos_associate(i, clos);
			if (ret)
				goto error_disp;
		}
		isst_display_result(-1, outf, "turbo-freq --auto", "enable", 0);
	}

	return;

error_disp:
	isst_display_result(i, outf, "turbo-freq --auto", "enable", ret);

}

static void enable_clos_qos_config(int cpu, void *arg1, void *arg2, void *arg3,
				   void *arg4)
{
	int ret;
	int status = *(int *)arg4;

	if (is_skx_based_platform())
		clos_priority_type = 1;

	ret = isst_pm_qos_config(cpu, status, clos_priority_type);
	if (ret)
		isst_display_error_info_message(1, "isst_pm_qos_config failed", 0, 0);

	if (status)
		isst_display_result(cpu, outf, "core-power", "enable",
				    ret);
	else
		isst_display_result(cpu, outf, "core-power", "disable",
				    ret);
}

static void set_clos_enable(int arg)
{
	int enable = arg;

	if (cmd_help) {
		if (enable) {
			fprintf(stderr,
				"Enable core-power for a package/die\n");
			if (!is_skx_based_platform()) {
				fprintf(stderr,
					"\tClos Enable: Specify priority type with [--priority|-p]\n");
				fprintf(stderr, "\t\t 0: Proportional, 1: Ordered\n");
			}
		} else {
			fprintf(stderr,
				"Disable core-power: [No command arguments are required]\n");
		}
		exit(0);
	}

	if (enable && cpufreq_sysfs_present()) {
		fprintf(stderr,
			"cpufreq subsystem and core-power enable will interfere with each other!\n");
	}

	isst_ctdp_display_information_start(outf);
	if (max_target_cpus)
		for_each_online_target_cpu_in_set(enable_clos_qos_config, NULL,
						  NULL, NULL, &enable);
	else
		for_each_online_package_in_set(enable_clos_qos_config, NULL,
					       NULL, NULL, &enable);
	isst_ctdp_display_information_end(outf);
}

static void dump_clos_config_for_cpu(int cpu, void *arg1, void *arg2,
				     void *arg3, void *arg4)
{
	struct isst_clos_config clos_config;
	int ret;

	ret = isst_pm_get_clos(cpu, current_clos, &clos_config);
	if (ret)
		isst_display_error_info_message(1, "isst_pm_get_clos failed", 0, 0);
	else
		isst_clos_display_information(cpu, outf, current_clos,
					      &clos_config);
}

static void dump_clos_config(int arg)
{
	if (cmd_help) {
		fprintf(stderr,
			"Print Intel Speed Select Technology core power configuration\n");
		fprintf(stderr,
			"\tArguments: [-c | --clos]: Specify clos id\n");
		exit(0);
	}
	if (current_clos < 0 || current_clos > 3) {
		isst_display_error_info_message(1, "Invalid clos id\n", 0, 0);
		isst_ctdp_display_information_end(outf);
		exit(0);
	}

	isst_ctdp_display_information_start(outf);
	if (max_target_cpus)
		for_each_online_target_cpu_in_set(dump_clos_config_for_cpu,
						  NULL, NULL, NULL, NULL);
	else
		for_each_online_package_in_set(dump_clos_config_for_cpu, NULL,
					       NULL, NULL, NULL);
	isst_ctdp_display_information_end(outf);
}

static void get_clos_info_for_cpu(int cpu, void *arg1, void *arg2, void *arg3,
				  void *arg4)
{
	int enable, ret, prio_type;

	ret = isst_clos_get_clos_information(cpu, &enable, &prio_type);
	if (ret)
		isst_display_error_info_message(1, "isst_clos_get_info failed", 0, 0);
	else {
		int cp_state, cp_cap;

		isst_read_pm_config(cpu, &cp_state, &cp_cap);
		isst_clos_display_clos_information(cpu, outf, enable, prio_type,
						   cp_state, cp_cap);
	}
}

static void dump_clos_info(int arg)
{
	if (cmd_help) {
		fprintf(stderr,
			"Print Intel Speed Select Technology core power information\n");
		fprintf(stderr, "\t Optionally specify targeted cpu id with [--cpu|-c]\n");
		exit(0);
	}

	isst_ctdp_display_information_start(outf);
	if (max_target_cpus)
		for_each_online_target_cpu_in_set(get_clos_info_for_cpu, NULL,
						  NULL, NULL, NULL);
	else
		for_each_online_package_in_set(get_clos_info_for_cpu, NULL,
					       NULL, NULL, NULL);
	isst_ctdp_display_information_end(outf);

}

static void set_clos_config_for_cpu(int cpu, void *arg1, void *arg2, void *arg3,
				    void *arg4)
{
	struct isst_clos_config clos_config;
	int ret;

	clos_config.pkg_id = get_physical_package_id(cpu);
	clos_config.die_id = get_physical_die_id(cpu);

	clos_config.epp = clos_epp;
	clos_config.clos_prop_prio = clos_prop_prio;
	clos_config.clos_min = clos_min;
	clos_config.clos_max = clos_max;
	clos_config.clos_desired = clos_desired;
	ret = isst_set_clos(cpu, current_clos, &clos_config);
	if (ret)
		isst_display_error_info_message(1, "isst_set_clos failed", 0, 0);
	else
		isst_display_result(cpu, outf, "core-power", "config", ret);
}

static void set_clos_config(int arg)
{
	if (cmd_help) {
		fprintf(stderr,
			"Set core-power configuration for one of the four clos ids\n");
		fprintf(stderr,
			"\tSpecify targeted clos id with [--clos|-c]\n");
		if (!is_skx_based_platform()) {
			fprintf(stderr, "\tSpecify clos EPP with [--epp|-e]\n");
			fprintf(stderr,
				"\tSpecify clos Proportional Priority [--weight|-w]\n");
		}
		fprintf(stderr, "\tSpecify clos min in MHz with [--min|-n]\n");
		fprintf(stderr, "\tSpecify clos max in MHz with [--max|-m]\n");
		exit(0);
	}

	if (current_clos < 0 || current_clos > 3) {
		isst_display_error_info_message(1, "Invalid clos id\n", 0, 0);
		exit(0);
	}
	if (!is_skx_based_platform() && (clos_epp < 0 || clos_epp > 0x0F)) {
		fprintf(stderr, "clos epp is not specified or invalid, default: 0\n");
		clos_epp = 0;
	}
	if (!is_skx_based_platform() && (clos_prop_prio < 0 || clos_prop_prio > 0x0F)) {
		fprintf(stderr,
			"clos frequency weight is not specified or invalid, default: 0\n");
		clos_prop_prio = 0;
	}
	if (clos_min < 0) {
		fprintf(stderr, "clos min is not specified, default: 0\n");
		clos_min = 0;
	}
	if (clos_max < 0) {
		fprintf(stderr, "clos max is not specified, default: Max frequency (ratio 0xff)\n");
		clos_max = 0xff;
	}
	if (clos_desired) {
		fprintf(stderr, "clos desired is not supported on this platform\n");
		clos_desired = 0x00;
	}

	isst_ctdp_display_information_start(outf);
	if (max_target_cpus)
		for_each_online_target_cpu_in_set(set_clos_config_for_cpu, NULL,
						  NULL, NULL, NULL);
	else
		for_each_online_package_in_set(set_clos_config_for_cpu, NULL,
					       NULL, NULL, NULL);
	isst_ctdp_display_information_end(outf);
}

static void set_clos_assoc_for_cpu(int cpu, void *arg1, void *arg2, void *arg3,
				   void *arg4)
{
	int ret;

	ret = isst_clos_associate(cpu, current_clos);
	if (ret)
		debug_printf("isst_clos_associate failed");
	else
		isst_display_result(cpu, outf, "core-power", "assoc", ret);
}

static void set_clos_assoc(int arg)
{
	if (cmd_help) {
		fprintf(stderr, "Associate a clos id to a CPU\n");
		fprintf(stderr,
			"\tSpecify targeted clos id with [--clos|-c]\n");
		fprintf(stderr,
			"\tFor example to associate clos 1 to CPU 0: issue\n");
		fprintf(stderr,
			"\tintel-speed-select --cpu 0 core-power assoc --clos 1\n");
		exit(0);
	}

	if (current_clos < 0 || current_clos > 3) {
		isst_display_error_info_message(1, "Invalid clos id\n", 0, 0);
		exit(0);
	}
	if (max_target_cpus)
		for_each_online_target_cpu_in_set(set_clos_assoc_for_cpu, NULL,
						  NULL, NULL, NULL);
	else {
		isst_display_error_info_message(1, "Invalid target cpu. Specify with [-c|--cpu]", 0, 0);
	}
}

static void get_clos_assoc_for_cpu(int cpu, void *arg1, void *arg2, void *arg3,
				   void *arg4)
{
	int clos, ret;

	ret = isst_clos_get_assoc_status(cpu, &clos);
	if (ret)
		isst_display_error_info_message(1, "isst_clos_get_assoc_status failed", 0, 0);
	else
		isst_clos_display_assoc_information(cpu, outf, clos);
}

static void get_clos_assoc(int arg)
{
	if (cmd_help) {
		fprintf(stderr, "Get associate clos id to a CPU\n");
		fprintf(stderr, "\tSpecify targeted cpu id with [--cpu|-c]\n");
		exit(0);
	}

	if (!max_target_cpus) {
		isst_display_error_info_message(1, "Invalid target cpu. Specify with [-c|--cpu]", 0, 0);
		exit(0);
	}

	isst_ctdp_display_information_start(outf);
	for_each_online_target_cpu_in_set(get_clos_assoc_for_cpu, NULL,
					  NULL, NULL, NULL);
	isst_ctdp_display_information_end(outf);
}

static void set_turbo_mode_for_cpu(int cpu, int status)
{
	int base_freq;

	if (status) {
		base_freq = get_cpufreq_base_freq(cpu);
		set_cpufreq_scaling_min_max(cpu, 1, base_freq);
	} else {
		set_scaling_max_to_cpuinfo_max(cpu);
	}

	if (status) {
		isst_display_result(cpu, outf, "turbo-mode", "enable", 0);
	} else {
		isst_display_result(cpu, outf, "turbo-mode", "disable", 0);
	}
}

static void set_turbo_mode(int arg)
{
	int i, enable = arg;

	if (cmd_help) {
		if (enable)
			fprintf(stderr, "Set turbo mode enable\n");
		else
			fprintf(stderr, "Set turbo mode disable\n");
		exit(0);
	}

	isst_ctdp_display_information_start(outf);

	for (i = 0; i < topo_max_cpus; ++i) {
		int online;

		if (i)
			online = parse_int_file(
				1, "/sys/devices/system/cpu/cpu%d/online", i);
		else
			online =
				1; /* online entry for CPU 0 needs some special configs */

		if (online)
			set_turbo_mode_for_cpu(i, enable);

	}
	isst_ctdp_display_information_end(outf);
}

static void get_set_trl(int cpu, void *arg1, void *arg2, void *arg3,
			void *arg4)
{
	unsigned long long trl;
	int set = *(int *)arg4;
	int ret;

	if (set && !fact_trl) {
		isst_display_error_info_message(1, "Invalid TRL. Specify with [-t|--trl]", 0, 0);
		exit(0);
	}

	if (set) {
		ret = isst_set_trl(cpu, fact_trl);
		isst_display_result(cpu, outf, "turbo-mode", "set-trl", ret);
		return;
	}

	ret = isst_get_trl(cpu, &trl);
	if (ret)
		isst_display_result(cpu, outf, "turbo-mode", "get-trl", ret);
	else
		isst_trl_display_information(cpu, outf, trl);
}

static void process_trl(int arg)
{
	if (cmd_help) {
		if (arg) {
			fprintf(stderr, "Set TRL (turbo ratio limits)\n");
			fprintf(stderr, "\t t|--trl: Specify turbo ratio limit for setting TRL\n");
		} else {
			fprintf(stderr, "Get TRL (turbo ratio limits)\n");
		}
		exit(0);
	}

	isst_ctdp_display_information_start(outf);
	if (max_target_cpus)
		for_each_online_target_cpu_in_set(get_set_trl, NULL,
						  NULL, NULL, &arg);
	else
		for_each_online_package_in_set(get_set_trl, NULL,
					       NULL, NULL, &arg);
	isst_ctdp_display_information_end(outf);
}

static struct process_cmd_struct clx_n_cmds[] = {
	{ "perf-profile", "info", dump_isst_config, 0 },
	{ "base-freq", "info", dump_pbf_config, 0 },
	{ "base-freq", "enable", set_pbf_enable, 1 },
	{ "base-freq", "disable", set_pbf_enable, 0 },
	{ NULL, NULL, NULL, 0 }
};

static struct process_cmd_struct isst_cmds[] = {
	{ "perf-profile", "get-lock-status", get_tdp_locked, 0 },
	{ "perf-profile", "get-config-levels", get_tdp_levels, 0 },
	{ "perf-profile", "get-config-version", get_tdp_version, 0 },
	{ "perf-profile", "get-config-enabled", get_tdp_enabled, 0 },
	{ "perf-profile", "get-config-current-level", get_tdp_current_level,
	 0 },
	{ "perf-profile", "set-config-level", set_tdp_level, 0 },
	{ "perf-profile", "info", dump_isst_config, 0 },
	{ "base-freq", "info", dump_pbf_config, 0 },
	{ "base-freq", "enable", set_pbf_enable, 1 },
	{ "base-freq", "disable", set_pbf_enable, 0 },
	{ "turbo-freq", "info", dump_fact_config, 0 },
	{ "turbo-freq", "enable", set_fact_enable, 1 },
	{ "turbo-freq", "disable", set_fact_enable, 0 },
	{ "core-power", "info", dump_clos_info, 0 },
	{ "core-power", "enable", set_clos_enable, 1 },
	{ "core-power", "disable", set_clos_enable, 0 },
	{ "core-power", "config", set_clos_config, 0 },
	{ "core-power", "get-config", dump_clos_config, 0 },
	{ "core-power", "assoc", set_clos_assoc, 0 },
	{ "core-power", "get-assoc", get_clos_assoc, 0 },
	{ "turbo-mode", "enable", set_turbo_mode, 0 },
	{ "turbo-mode", "disable", set_turbo_mode, 1 },
	{ "turbo-mode", "get-trl", process_trl, 0 },
	{ "turbo-mode", "set-trl", process_trl, 1 },
	{ NULL, NULL, NULL }
};

/*
 * parse cpuset with following syntax
 * 1,2,4..6,8-10 and set bits in cpu_subset
 */
void parse_cpu_command(char *optarg)
{
	unsigned int start, end;
	char *next;

	next = optarg;

	while (next && *next) {
		if (*next == '-') /* no negative cpu numbers */
			goto error;

		start = strtoul(next, &next, 10);

		if (max_target_cpus < MAX_CPUS_IN_ONE_REQ)
			target_cpus[max_target_cpus++] = start;

		if (*next == '\0')
			break;

		if (*next == ',') {
			next += 1;
			continue;
		}

		if (*next == '-') {
			next += 1; /* start range */
		} else if (*next == '.') {
			next += 1;
			if (*next == '.')
				next += 1; /* start range */
			else
				goto error;
		}

		end = strtoul(next, &next, 10);
		if (end <= start)
			goto error;

		while (++start <= end) {
			if (max_target_cpus < MAX_CPUS_IN_ONE_REQ)
				target_cpus[max_target_cpus++] = start;
		}

		if (*next == ',')
			next += 1;
		else if (*next != '\0')
			goto error;
	}

#ifdef DEBUG
	{
		int i;

		for (i = 0; i < max_target_cpus; ++i)
			printf("cpu [%d] in arg\n", target_cpus[i]);
	}
#endif
	return;

error:
	fprintf(stderr, "\"--cpu %s\" malformed\n", optarg);
	exit(-1);
}

static void parse_cmd_args(int argc, int start, char **argv)
{
	int opt;
	int option_index;

	static struct option long_options[] = {
		{ "bucket", required_argument, 0, 'b' },
		{ "level", required_argument, 0, 'l' },
		{ "online", required_argument, 0, 'o' },
		{ "trl-type", required_argument, 0, 'r' },
		{ "trl", required_argument, 0, 't' },
		{ "help", no_argument, 0, 'h' },
		{ "clos", required_argument, 0, 'c' },
		{ "desired", required_argument, 0, 'd' },
		{ "epp", required_argument, 0, 'e' },
		{ "min", required_argument, 0, 'n' },
		{ "max", required_argument, 0, 'm' },
		{ "priority", required_argument, 0, 'p' },
		{ "weight", required_argument, 0, 'w' },
		{ "auto", no_argument, 0, 'a' },
		{ 0, 0, 0, 0 }
	};

	option_index = start;

	optind = start + 1;
	while ((opt = getopt_long(argc, argv, "b:l:t:c:d:e:n:m:p:w:r:hoa",
				  long_options, &option_index)) != -1) {
		switch (opt) {
		case 'a':
			auto_mode = 1;
			break;
		case 'b':
			fact_bucket = atoi(optarg);
			break;
		case 'h':
			cmd_help = 1;
			break;
		case 'l':
			tdp_level = atoi(optarg);
			break;
		case 'o':
			force_online_offline = 1;
			break;
		case 't':
			sscanf(optarg, "0x%llx", &fact_trl);
			break;
		case 'r':
			if (!strncmp(optarg, "sse", 3)) {
				fact_avx = 0x01;
			} else if (!strncmp(optarg, "avx2", 4)) {
				fact_avx = 0x02;
			} else if (!strncmp(optarg, "avx512", 6)) {
				fact_avx = 0x04;
			} else {
				fprintf(outf, "Invalid sse,avx options\n");
				exit(1);
			}
			break;
		/* CLOS related */
		case 'c':
			current_clos = atoi(optarg);
			break;
		case 'd':
			clos_desired = atoi(optarg);
			clos_desired /= DISP_FREQ_MULTIPLIER;
			break;
		case 'e':
			clos_epp = atoi(optarg);
			if (is_skx_based_platform()) {
				isst_display_error_info_message(1, "epp can't be specified on this platform", 0, 0);
				exit(0);
			}
			break;
		case 'n':
			clos_min = atoi(optarg);
			clos_min /= DISP_FREQ_MULTIPLIER;
			break;
		case 'm':
			clos_max = atoi(optarg);
			clos_max /= DISP_FREQ_MULTIPLIER;
			break;
		case 'p':
			clos_priority_type = atoi(optarg);
			if (is_skx_based_platform() && !clos_priority_type) {
				isst_display_error_info_message(1, "Invalid clos priority type: proportional for this platform", 0, 0);
				exit(0);
			}
			break;
		case 'w':
			clos_prop_prio = atoi(optarg);
			if (is_skx_based_platform()) {
				isst_display_error_info_message(1, "weight can't be specified on this platform", 0, 0);
				exit(0);
			}
			break;
		default:
			printf("Unknown option: ignore\n");
		}
	}

	if (argv[optind])
		printf("Garbage at the end of command: ignore\n");
}

static void isst_help(void)
{
	printf("perf-profile:\tAn architectural mechanism that allows multiple optimized \n\
		performance profiles per system via static and/or dynamic\n\
		adjustment of core count, workload, Tjmax, and\n\
		TDP, etc.\n");
	printf("\nCommands : For feature=perf-profile\n");
	printf("\tinfo\n");

	if (!is_clx_n_platform()) {
		printf("\tget-lock-status\n");
		printf("\tget-config-levels\n");
		printf("\tget-config-version\n");
		printf("\tget-config-enabled\n");
		printf("\tget-config-current-level\n");
		printf("\tset-config-level\n");
	}
}

static void pbf_help(void)
{
	printf("base-freq:\tEnables users to increase guaranteed base frequency\n\
		on certain cores (high priority cores) in exchange for lower\n\
		base frequency on remaining cores (low priority cores).\n");
	printf("\tcommand : info\n");
	printf("\tcommand : enable\n");
	printf("\tcommand : disable\n");
}

static void fact_help(void)
{
	printf("turbo-freq:\tEnables the ability to set different turbo ratio\n\
		limits to cores based on priority.\n");
	printf("\nCommand: For feature=turbo-freq\n");
	printf("\tcommand : info\n");
	printf("\tcommand : enable\n");
	printf("\tcommand : disable\n");
}

static void turbo_mode_help(void)
{
	printf("turbo-mode:\tEnables users to enable/disable turbo mode by adjusting frequency settings. Also allows to get and set turbo ratio limits (TRL).\n");
	printf("\tcommand : enable\n");
	printf("\tcommand : disable\n");
	printf("\tcommand : get-trl\n");
	printf("\tcommand : set-trl\n");
}


static void core_power_help(void)
{
	printf("core-power:\tInterface that allows user to define per core/tile\n\
		priority.\n");
	printf("\nCommands : For feature=core-power\n");
	printf("\tinfo\n");
	printf("\tenable\n");
	printf("\tdisable\n");
	printf("\tconfig\n");
	printf("\tget-config\n");
	printf("\tassoc\n");
	printf("\tget-assoc\n");
}

struct process_cmd_help_struct {
	char *feature;
	void (*process_fn)(void);
};

static struct process_cmd_help_struct isst_help_cmds[] = {
	{ "perf-profile", isst_help },
	{ "base-freq", pbf_help },
	{ "turbo-freq", fact_help },
	{ "core-power", core_power_help },
	{ "turbo-mode", turbo_mode_help },
	{ NULL, NULL }
};

static struct process_cmd_help_struct clx_n_help_cmds[] = {
	{ "perf-profile", isst_help },
	{ "base-freq", pbf_help },
	{ NULL, NULL }
};

void process_command(int argc, char **argv,
		     struct process_cmd_help_struct *help_cmds,
		     struct process_cmd_struct *cmds)
{
	int i = 0, matched = 0;
	char *feature = argv[optind];
	char *cmd = argv[optind + 1];

	if (!feature || !cmd)
		return;

	debug_printf("feature name [%s] command [%s]\n", feature, cmd);
	if (!strcmp(cmd, "-h") || !strcmp(cmd, "--help")) {
		while (help_cmds[i].feature) {
			if (!strcmp(help_cmds[i].feature, feature)) {
				help_cmds[i].process_fn();
				exit(0);
			}
			++i;
		}
	}

	if (!is_clx_n_platform())
		create_cpu_map();

	i = 0;
	while (cmds[i].feature) {
		if (!strcmp(cmds[i].feature, feature) &&
		    !strcmp(cmds[i].command, cmd)) {
			parse_cmd_args(argc, optind + 1, argv);
			cmds[i].process_fn(cmds[i].arg);
			matched = 1;
			break;
		}
		++i;
	}

	if (!matched)
		fprintf(stderr, "Invalid command\n");
}

static void usage(void)
{
	if (is_clx_n_platform()) {
		fprintf(stderr, "\nThere is limited support of Intel Speed Select features on this platform.\n");
		fprintf(stderr, "Everything is pre-configured using BIOS options, this tool can't enable any feature in the hardware.\n\n");
	}

	printf("\nUsage:\n");
	printf("intel-speed-select [OPTIONS] FEATURE COMMAND COMMAND_ARGUMENTS\n");
	printf("\nUse this tool to enumerate and control the Intel Speed Select Technology features:\n");
	if (is_clx_n_platform())
		printf("\nFEATURE : [perf-profile|base-freq]\n");
	else
		printf("\nFEATURE : [perf-profile|base-freq|turbo-freq|core-power|turbo-mode]\n");
	printf("\nFor help on each feature, use -h|--help\n");
	printf("\tFor example:  intel-speed-select perf-profile -h\n");

	printf("\nFor additional help on each command for a feature, use --h|--help\n");
	printf("\tFor example:  intel-speed-select perf-profile get-lock-status -h\n");
	printf("\t\t This will print help for the command \"get-lock-status\" for the feature \"perf-profile\"\n");

	printf("\nOPTIONS\n");
	printf("\t[-c|--cpu] : logical cpu number\n");
	printf("\t\tDefault: Die scoped for all dies in the system with multiple dies/package\n");
	printf("\t\t\t Or Package scoped for all Packages when each package contains one die\n");
	printf("\t[-d|--debug] : Debug mode\n");
	printf("\t[-f|--format] : output format [json|text]. Default: text\n");
	printf("\t[-h|--help] : Print help\n");
	printf("\t[-i|--info] : Print platform information\n");
	printf("\t[-a|--all-cpus-online] : Force online every CPU in the system\n");
	printf("\t[-o|--out] : Output file\n");
	printf("\t\t\tDefault : stderr\n");
	printf("\t[-p|--pause] : Delay between two mail box commands in milliseconds\n");
	printf("\t[-r|--retry] : Retry count for mail box commands on failure, default 3\n");
	printf("\t[-v|--version] : Print version\n");
	printf("\t[-b|--oob : Start a daemon to process HFI events for perf profile change from Out of Band agent.\n");
	printf("\t[-n|--no-daemon : Don't run as daemon. By default --oob will turn on daemon mode\n");
	printf("\t[-w|--delay : Delay for reading config level state change in OOB poll mode.\n");
	printf("\nResult format\n");
	printf("\tResult display uses a common format for each command:\n");
	printf("\tResults are formatted in text/JSON with\n");
	printf("\t\tPackage, Die, CPU, and command specific results.\n");

	printf("\nExamples\n");
	printf("\tTo get platform information:\n");
	printf("\t\tintel-speed-select --info\n");
	printf("\tTo get full perf-profile information dump:\n");
	printf("\t\tintel-speed-select perf-profile info\n");
	printf("\tTo get full base-freq information dump:\n");
	printf("\t\tintel-speed-select base-freq info -l 0\n");
	if (!is_clx_n_platform()) {
		printf("\tTo get full turbo-freq information dump:\n");
		printf("\t\tintel-speed-select turbo-freq info -l 0\n");
	}
	exit(1);
}

static void print_version(void)
{
	fprintf(outf, "Version %s\n", version_str);
	exit(0);
}

static void cmdline(int argc, char **argv)
{
	const char *pathname = "/dev/isst_interface";
	char *ptr;
	FILE *fp;
	int opt, force_cpus_online = 0;
	int option_index = 0;
	int ret;
	int oob_mode = 0;
	int poll_interval = -1;
	int no_daemon = 0;

	static struct option long_options[] = {
		{ "all-cpus-online", no_argument, 0, 'a' },
		{ "cpu", required_argument, 0, 'c' },
		{ "debug", no_argument, 0, 'd' },
		{ "format", required_argument, 0, 'f' },
		{ "help", no_argument, 0, 'h' },
		{ "info", no_argument, 0, 'i' },
		{ "pause", required_argument, 0, 'p' },
		{ "out", required_argument, 0, 'o' },
		{ "retry", required_argument, 0, 'r' },
		{ "version", no_argument, 0, 'v' },
		{ "oob", no_argument, 0, 'b' },
		{ "no-daemon", no_argument, 0, 'n' },
		{ "poll-interval", required_argument, 0, 'w' },
		{ 0, 0, 0, 0 }
	};

	if (geteuid() != 0) {
		fprintf(stderr, "Must run as root\n");
		exit(0);
	}

	ret = update_cpu_model();
	if (ret)
		err(-1, "Invalid CPU model (%d)\n", cpu_model);
	printf("Intel(R) Speed Select Technology\n");
	printf("Executing on CPU model:%d[0x%x]\n", cpu_model, cpu_model);

	if (!is_clx_n_platform()) {
		fp = fopen(pathname, "rb");
		if (!fp) {
			fprintf(stderr, "Intel speed select drivers are not loaded on this system.\n");
			fprintf(stderr, "Verify that kernel config includes CONFIG_INTEL_SPEED_SELECT_INTERFACE.\n");
			fprintf(stderr, "If the config is included then this is not a supported platform.\n");
			exit(0);
		}
		fclose(fp);
	}

	progname = argv[0];
	while ((opt = getopt_long_only(argc, argv, "+c:df:hio:vabw:n", long_options,
				       &option_index)) != -1) {
		switch (opt) {
		case 'a':
			force_cpus_online = 1;
			break;
		case 'c':
			parse_cpu_command(optarg);
			break;
		case 'd':
			debug_flag = 1;
			printf("Debug Mode ON\n");
			break;
		case 'f':
			if (!strncmp(optarg, "json", 4))
				out_format_json = 1;
			break;
		case 'h':
			usage();
			break;
		case 'i':
			isst_print_platform_information();
			break;
		case 'o':
			if (outf)
				fclose(outf);
			outf = fopen_or_exit(optarg, "w");
			break;
		case 'p':
			ret = strtol(optarg, &ptr, 10);
			if (!ret)
				fprintf(stderr, "Invalid pause interval, ignore\n");
			else
				mbox_delay = ret;
			break;
		case 'r':
			ret = strtol(optarg, &ptr, 10);
			if (!ret)
				fprintf(stderr, "Invalid retry count, ignore\n");
			else
				mbox_retries = ret;
			break;
		case 'v':
			print_version();
			break;
		case 'b':
			oob_mode = 1;
			break;
		case 'n':
			no_daemon = 1;
			break;
		case 'w':
			ret = strtol(optarg, &ptr, 10);
			if (!ret) {
				fprintf(stderr, "Invalid poll interval count\n");
				exit(0);
			}
			poll_interval = ret;
			break;
		default:
			usage();
		}
	}

	if (optind > (argc - 2) && !oob_mode) {
		usage();
		exit(0);
	}
	set_max_cpu_num();
	if (force_cpus_online)
		force_all_cpus_online();
	store_cpu_topology();
	set_cpu_present_cpu_mask();
	set_cpu_target_cpu_mask();

	if (oob_mode) {
		create_cpu_map();
		if (debug_flag)
			fprintf(stderr, "OOB mode is enabled in debug mode\n");

		ret = isst_daemon(debug_flag, poll_interval, no_daemon);
		if (ret)
			fprintf(stderr, "OOB mode enable failed\n");
		goto out;
	}

	if (!is_clx_n_platform()) {
		ret = isst_fill_platform_info();
		if (ret)
			goto out;
		process_command(argc, argv, isst_help_cmds, isst_cmds);
	} else {
		process_command(argc, argv, clx_n_help_cmds, clx_n_cmds);
	}
out:
	free_cpu_set(present_cpumask);
	free_cpu_set(target_cpumask);
}

int main(int argc, char **argv)
{
	outf = stderr;
	cmdline(argc, argv);
	return 0;
}<|MERGE_RESOLUTION|>--- conflicted
+++ resolved
@@ -15,12 +15,8 @@
 	int arg;
 };
 
-<<<<<<< HEAD
-static const char *version_str = "v1.11";
-=======
 static const char *version_str = "v1.12";
 
->>>>>>> 95cd2cdc
 static const int supported_api_ver = 1;
 static struct isst_if_platform_info isst_platform_info;
 static char *progname;
