// SPDX-License-Identifier: GPL-2.0
#include "evlist.h"
#include "evsel.h"
#include "parse-events.h"
#include "pmu.h"
#include "pmus.h"
#include "tests.h"
#include "debug.h"
#include "fncache.h"
#include <api/fs/fs.h>
#include <ctype.h>
#include <dirent.h>
#include <errno.h>
#include <fcntl.h>
#include <stdio.h>
#include <stdlib.h>
#include <unistd.h>
#include <sys/stat.h>
#include <sys/types.h>

/* Cleanup test PMU directory. */
static int test_pmu_put(const char *dir, struct perf_pmu *pmu)
{
	char buf[PATH_MAX + 20];
	int ret;

	if (scnprintf(buf, sizeof(buf), "rm -fr %s", dir) < 0) {
		pr_err("Failure to set up buffer for \"%s\"\n", dir);
		return -EINVAL;
	}
	ret = system(buf);
	if (ret)
		pr_err("Failure to \"%s\"\n", buf);

	list_del(&pmu->list);
	perf_pmu__delete(pmu);
	return ret;
}

/*
 * Prepare test PMU directory data, normally exported by kernel at
 * /sys/bus/event_source/devices/<pmu>/. Give as input a buffer to hold the file
 * path, the result is PMU loaded using that directory.
 */
static struct perf_pmu *test_pmu_get(char *dir, size_t sz)
{
	/* Simulated format definitions. */
	const struct test_format {
		const char *name;
		const char *value;
	} test_formats[] = {
		{ "krava01", "config:0-1,62-63\n", },
		{ "krava02", "config:10-17\n", },
		{ "krava03", "config:5\n", },
		{ "krava11", "config1:0,2,4,6,8,20-28\n", },
		{ "krava12", "config1:63\n", },
		{ "krava13", "config1:45-47\n", },
		{ "krava21", "config2:0-3,10-13,20-23,30-33,40-43,50-53,60-63\n", },
		{ "krava22", "config2:8,18,48,58\n", },
		{ "krava23", "config2:28-29,38\n", },
	};
	const char *test_event = "krava01=15,krava02=170,krava03=1,krava11=27,krava12=1,"
		"krava13=2,krava21=119,krava22=11,krava23=2\n";

	char name[PATH_MAX];
	int dirfd, file;
	struct perf_pmu *pmu = NULL;
	ssize_t len;

	/* Create equivalent of sysfs mount point. */
	scnprintf(dir, sz, "/tmp/perf-pmu-test-XXXXXX");
	if (!mkdtemp(dir)) {
		pr_err("mkdtemp failed\n");
		dir[0] = '\0';
		return NULL;
	}
	dirfd = open(dir, O_DIRECTORY);
	if (dirfd < 0) {
		pr_err("Failed to open test directory \"%s\"\n", dir);
		goto err_out;
	}

	/* Create the test PMU directory and give it a perf_event_attr type number. */
	if (mkdirat(dirfd, "perf-pmu-test", 0755) < 0) {
		pr_err("Failed to mkdir PMU directory\n");
		goto err_out;
	}
	file = openat(dirfd, "perf-pmu-test/type", O_WRONLY | O_CREAT, 0600);
	if (!file) {
		pr_err("Failed to open for writing file \"type\"\n");
		goto err_out;
	}
	len = strlen("9999");
	if (write(file, "9999\n", len) < len) {
		close(file);
		pr_err("Failed to write to 'type' file\n");
		goto err_out;
	}
	close(file);

	/* Create format directory and files. */
	if (mkdirat(dirfd, "perf-pmu-test/format", 0755) < 0) {
		pr_err("Failed to mkdir PMU format directory\n)");
		goto err_out;
	}
	for (size_t i = 0; i < ARRAY_SIZE(test_formats); i++) {
		const struct test_format *format = &test_formats[i];

		if (scnprintf(name, PATH_MAX, "perf-pmu-test/format/%s", format->name) < 0) {
			pr_err("Failure to set up path for \"%s\"\n", format->name);
			goto err_out;
		}
		file = openat(dirfd, name, O_WRONLY | O_CREAT, 0600);
		if (!file) {
			pr_err("Failed to open for writing file \"%s\"\n", name);
			goto err_out;
		}

		if (write(file, format->value, strlen(format->value)) < 0) {
			pr_err("Failed to write to file \"%s\"\n", name);
			close(file);
			goto err_out;
		}
		close(file);
	}

	/* Create test event. */
	if (mkdirat(dirfd, "perf-pmu-test/events", 0755) < 0) {
		pr_err("Failed to mkdir PMU events directory\n");
		goto err_out;
	}
	file = openat(dirfd, "perf-pmu-test/events/test-event", O_WRONLY | O_CREAT, 0600);
	if (!file) {
		pr_err("Failed to open for writing file \"type\"\n");
		goto err_out;
	}
	len = strlen(test_event);
	if (write(file, test_event, len) < len) {
		close(file);
		pr_err("Failed to write to 'test-event' file\n");
		goto err_out;
	}
	close(file);

	/* Make the PMU reading the files created above. */
	pmu = perf_pmus__add_test_pmu(dirfd, "perf-pmu-test");
	if (!pmu)
		pr_err("Test PMU creation failed\n");

err_out:
	if (!pmu)
		test_pmu_put(dir, pmu);
	if (dirfd >= 0)
		close(dirfd);
	return pmu;
}

static int test__pmu_format(struct test_suite *test __maybe_unused, int subtest __maybe_unused)
{
	char dir[PATH_MAX];
	struct perf_event_attr attr;
	struct parse_events_terms terms;
	int ret = TEST_FAIL;
	struct perf_pmu *pmu = test_pmu_get(dir, sizeof(dir));

	if (!pmu)
		return TEST_FAIL;

	parse_events_terms__init(&terms);
	if (parse_events_terms(&terms,
				"krava01=15,krava02=170,krava03=1,krava11=27,krava12=1,"
				"krava13=2,krava21=119,krava22=11,krava23=2",
				NULL)) {
		pr_err("Term parsing failed\n");
		goto err_out;
	}

	memset(&attr, 0, sizeof(attr));
	ret = perf_pmu__config_terms(pmu, &attr, &terms, /*zero=*/false, /*err=*/NULL);
	if (ret) {
		pr_err("perf_pmu__config_terms failed");
		goto err_out;
	}

	if (attr.config  != 0xc00000000002a823) {
		pr_err("Unexpected config value %llx\n", attr.config);
		goto err_out;
	}
	if (attr.config1 != 0x8000400000000145) {
		pr_err("Unexpected config1 value %llx\n", attr.config1);
		goto err_out;
	}
	if (attr.config2 != 0x0400000020041d07) {
		pr_err("Unexpected config2 value %llx\n", attr.config2);
		goto err_out;
	}

	ret = TEST_OK;
err_out:
	parse_events_terms__exit(&terms);
	test_pmu_put(dir, pmu);
	return ret;
}

static int test__pmu_events(struct test_suite *test __maybe_unused, int subtest __maybe_unused)
{
	char dir[PATH_MAX];
	struct parse_events_error err;
	struct evlist *evlist;
	struct evsel *evsel;
	struct perf_event_attr *attr;
	int ret = TEST_FAIL;
	struct perf_pmu *pmu = test_pmu_get(dir, sizeof(dir));
	const char *event = "perf-pmu-test/test-event/";


	if (!pmu)
		return TEST_FAIL;

	evlist = evlist__new();
	if (evlist == NULL) {
		pr_err("Failed allocation");
		goto err_out;
	}
	parse_events_error__init(&err);
	ret = parse_events(evlist, event, &err);
	if (ret) {
		pr_debug("failed to parse event '%s', err %d\n", event, ret);
		parse_events_error__print(&err, event);
		if (parse_events_error__contains(&err, "can't access trace events"))
			ret = TEST_SKIP;
		goto err_out;
	}
	evsel = evlist__first(evlist);
	attr = &evsel->core.attr;
	if (attr->config  != 0xc00000000002a823) {
		pr_err("Unexpected config value %llx\n", attr->config);
		goto err_out;
	}
	if (attr->config1 != 0x8000400000000145) {
		pr_err("Unexpected config1 value %llx\n", attr->config1);
		goto err_out;
	}
	if (attr->config2 != 0x0400000020041d07) {
		pr_err("Unexpected config2 value %llx\n", attr->config2);
		goto err_out;
	}

	ret = TEST_OK;
err_out:
	parse_events_error__exit(&err);
	evlist__delete(evlist);
	test_pmu_put(dir, pmu);
	return ret;
}

static bool permitted_event_name(const char *name)
{
	bool has_lower = false, has_upper = false;
	__u64 config;

	for (size_t i = 0; i < strlen(name); i++) {
		char c = name[i];

		if (islower(c)) {
			if (has_upper)
				goto check_legacy;
			has_lower = true;
			continue;
		}
		if (isupper(c)) {
			if (has_lower)
				goto check_legacy;
			has_upper = true;
			continue;
		}
		if (!isdigit(c) && c != '.' && c != '_' && c != '-')
			goto check_legacy;
	}
	return true;
check_legacy:
	/*
	 * If the event name matches a legacy cache name the legacy encoding
	 * will still be used. This isn't quite WAI as sysfs events should take
	 * priority, but this case happens on PowerPC and matches the behavior
	 * in older perf tools where legacy events were the priority. Be
	 * permissive and assume later PMU drivers will use all lower or upper
	 * case names.
	 */
	if (parse_events__decode_legacy_cache(name, /*extended_pmu_type=*/0, &config) == 0) {
		pr_warning("sysfs event '%s' should be all lower/upper case, it will be matched using legacy encoding.",
			   name);
		return true;
	}
	return false;
}

static int test__pmu_event_names(struct test_suite *test __maybe_unused,
				 int subtest __maybe_unused)
{
	char path[PATH_MAX];
	DIR *pmu_dir, *event_dir;
	struct dirent *pmu_dent, *event_dent;
	const char *sysfs = sysfs__mountpoint();
	int ret = TEST_OK;

	if (!sysfs) {
		pr_err("Sysfs not mounted\n");
		return TEST_FAIL;
	}

	snprintf(path, sizeof(path), "%s/bus/event_source/devices/", sysfs);
	pmu_dir = opendir(path);
	if (!pmu_dir) {
		pr_err("Error opening \"%s\"\n", path);
		return TEST_FAIL;
	}
	while ((pmu_dent = readdir(pmu_dir))) {
		if (!strcmp(pmu_dent->d_name, ".") ||
		    !strcmp(pmu_dent->d_name, ".."))
			continue;

		snprintf(path, sizeof(path), "%s/bus/event_source/devices/%s/type",
			 sysfs, pmu_dent->d_name);

		/* Does it look like a PMU? */
		if (!file_available(path))
			continue;

		/* Process events. */
		snprintf(path, sizeof(path), "%s/bus/event_source/devices/%s/events",
			 sysfs, pmu_dent->d_name);

		event_dir = opendir(path);
		if (!event_dir) {
			pr_debug("Skipping as no event directory \"%s\"\n", path);
			continue;
		}
		while ((event_dent = readdir(event_dir))) {
			const char *event_name = event_dent->d_name;

			if (!strcmp(event_name, ".") || !strcmp(event_name, ".."))
				continue;

			if (!permitted_event_name(event_name)) {
				pr_err("Invalid sysfs event name: %s/%s\n",
					pmu_dent->d_name, event_name);
				ret = TEST_FAIL;
			}
		}
		closedir(event_dir);
	}
	closedir(pmu_dir);
	return ret;
}

static const char * const uncore_chas[] = {
	"uncore_cha_0",
	"uncore_cha_1",
	"uncore_cha_2",
	"uncore_cha_3",
	"uncore_cha_4",
	"uncore_cha_5",
	"uncore_cha_6",
	"uncore_cha_7",
	"uncore_cha_8",
	"uncore_cha_9",
	"uncore_cha_10",
	"uncore_cha_11",
	"uncore_cha_12",
	"uncore_cha_13",
	"uncore_cha_14",
	"uncore_cha_15",
	"uncore_cha_16",
	"uncore_cha_17",
	"uncore_cha_18",
	"uncore_cha_19",
	"uncore_cha_20",
	"uncore_cha_21",
	"uncore_cha_22",
	"uncore_cha_23",
	"uncore_cha_24",
	"uncore_cha_25",
	"uncore_cha_26",
	"uncore_cha_27",
	"uncore_cha_28",
	"uncore_cha_29",
	"uncore_cha_30",
	"uncore_cha_31",
};

static const char * const mrvl_ddrs[] = {
	"mrvl_ddr_pmu_87e1b0000000",
	"mrvl_ddr_pmu_87e1b1000000",
	"mrvl_ddr_pmu_87e1b2000000",
	"mrvl_ddr_pmu_87e1b3000000",
	"mrvl_ddr_pmu_87e1b4000000",
	"mrvl_ddr_pmu_87e1b5000000",
	"mrvl_ddr_pmu_87e1b6000000",
	"mrvl_ddr_pmu_87e1b7000000",
	"mrvl_ddr_pmu_87e1b8000000",
	"mrvl_ddr_pmu_87e1b9000000",
	"mrvl_ddr_pmu_87e1ba000000",
	"mrvl_ddr_pmu_87e1bb000000",
	"mrvl_ddr_pmu_87e1bc000000",
	"mrvl_ddr_pmu_87e1bd000000",
	"mrvl_ddr_pmu_87e1be000000",
	"mrvl_ddr_pmu_87e1bf000000",
};

static int test__name_len(struct test_suite *test __maybe_unused, int subtest __maybe_unused)
{
	TEST_ASSERT_VAL("cpu", pmu_name_len_no_suffix("cpu") == strlen("cpu"));
	TEST_ASSERT_VAL("i915", pmu_name_len_no_suffix("i915") == strlen("i915"));
	TEST_ASSERT_VAL("cpum_cf", pmu_name_len_no_suffix("cpum_cf") == strlen("cpum_cf"));
	for (size_t i = 0; i < ARRAY_SIZE(uncore_chas); i++) {
		TEST_ASSERT_VAL("Strips uncore_cha suffix",
				pmu_name_len_no_suffix(uncore_chas[i]) ==
				strlen("uncore_cha"));
	}
	for (size_t i = 0; i < ARRAY_SIZE(mrvl_ddrs); i++) {
		TEST_ASSERT_VAL("Strips mrvl_ddr_pmu suffix",
				pmu_name_len_no_suffix(mrvl_ddrs[i]) ==
				strlen("mrvl_ddr_pmu"));
	}
	return TEST_OK;
}

static int test__name_cmp(struct test_suite *test __maybe_unused, int subtest __maybe_unused)
{
	TEST_ASSERT_EQUAL("cpu", pmu_name_cmp("cpu", "cpu"), 0);
	TEST_ASSERT_EQUAL("i915", pmu_name_cmp("i915", "i915"), 0);
	TEST_ASSERT_EQUAL("cpum_cf", pmu_name_cmp("cpum_cf", "cpum_cf"), 0);
	TEST_ASSERT_VAL("i915", pmu_name_cmp("cpu", "i915") < 0);
	TEST_ASSERT_VAL("i915", pmu_name_cmp("i915", "cpu") > 0);
	TEST_ASSERT_VAL("cpum_cf", pmu_name_cmp("cpum_cf", "cpum_ce") > 0);
	TEST_ASSERT_VAL("cpum_cf", pmu_name_cmp("cpum_cf", "cpum_d0") < 0);
	for (size_t i = 1; i < ARRAY_SIZE(uncore_chas); i++) {
		TEST_ASSERT_VAL("uncore_cha suffixes ordered lt",
				pmu_name_cmp(uncore_chas[i-1], uncore_chas[i]) < 0);
		TEST_ASSERT_VAL("uncore_cha suffixes ordered gt",
				pmu_name_cmp(uncore_chas[i], uncore_chas[i-1]) > 0);
	}
	for (size_t i = 1; i < ARRAY_SIZE(mrvl_ddrs); i++) {
		TEST_ASSERT_VAL("mrvl_ddr_pmu suffixes ordered lt",
				pmu_name_cmp(mrvl_ddrs[i-1], mrvl_ddrs[i]) < 0);
		TEST_ASSERT_VAL("mrvl_ddr_pmu suffixes ordered gt",
				pmu_name_cmp(mrvl_ddrs[i], mrvl_ddrs[i-1]) > 0);
	}
	return TEST_OK;
}

/**
 * Test perf_pmu__match() that's used to search for a PMU given a name passed
 * on the command line. The name that's passed may also be a filename type glob
 * match. If the name does not match, perf_pmu__match() attempts to match the
 * alias of the PMU, if provided.
 */
static int test__pmu_match(struct test_suite *test __maybe_unused, int subtest __maybe_unused)
{
<<<<<<< HEAD
	struct perf_pmu test_pmu;
	test_pmu.alias_name = NULL;
=======
	struct perf_pmu test_pmu = {
		.name = "pmuname",
	};
>>>>>>> 39c24341

	TEST_ASSERT_EQUAL("Exact match", perf_pmu__match(&test_pmu, "pmuname"),	     true);
	TEST_ASSERT_EQUAL("Longer token", perf_pmu__match(&test_pmu, "longertoken"), false);
	TEST_ASSERT_EQUAL("Shorter token", perf_pmu__match(&test_pmu, "pmu"),	     false);

	test_pmu.name = "pmuname_10";
	TEST_ASSERT_EQUAL("Diff suffix_", perf_pmu__match(&test_pmu, "pmuname_2"),  false);
	TEST_ASSERT_EQUAL("Sub suffix_",  perf_pmu__match(&test_pmu, "pmuname_1"),  true);
	TEST_ASSERT_EQUAL("Same suffix_", perf_pmu__match(&test_pmu, "pmuname_10"), true);
	TEST_ASSERT_EQUAL("No suffix_",   perf_pmu__match(&test_pmu, "pmuname"),    true);
	TEST_ASSERT_EQUAL("Underscore_",  perf_pmu__match(&test_pmu, "pmuname_"),   true);
	TEST_ASSERT_EQUAL("Substring_",   perf_pmu__match(&test_pmu, "pmuna"),      false);

	test_pmu.name = "pmuname_ab23";
	TEST_ASSERT_EQUAL("Diff suffix hex_", perf_pmu__match(&test_pmu, "pmuname_2"),    false);
	TEST_ASSERT_EQUAL("Sub suffix hex_",  perf_pmu__match(&test_pmu, "pmuname_ab"),   true);
	TEST_ASSERT_EQUAL("Same suffix hex_", perf_pmu__match(&test_pmu, "pmuname_ab23"), true);
	TEST_ASSERT_EQUAL("No suffix hex_",   perf_pmu__match(&test_pmu, "pmuname"),      true);
	TEST_ASSERT_EQUAL("Underscore hex_",  perf_pmu__match(&test_pmu, "pmuname_"),     true);
	TEST_ASSERT_EQUAL("Substring hex_",   perf_pmu__match(&test_pmu, "pmuna"),	 false);

	test_pmu.name = "pmuname10";
	TEST_ASSERT_EQUAL("Diff suffix", perf_pmu__match(&test_pmu, "pmuname2"),  false);
	TEST_ASSERT_EQUAL("Sub suffix",  perf_pmu__match(&test_pmu, "pmuname1"),  true);
	TEST_ASSERT_EQUAL("Same suffix", perf_pmu__match(&test_pmu, "pmuname10"), true);
	TEST_ASSERT_EQUAL("No suffix",   perf_pmu__match(&test_pmu, "pmuname"),   true);
	TEST_ASSERT_EQUAL("Underscore",  perf_pmu__match(&test_pmu, "pmuname_"),  false);
	TEST_ASSERT_EQUAL("Substring",   perf_pmu__match(&test_pmu, "pmuna"),     false);

	test_pmu.name = "pmunameab23";
	TEST_ASSERT_EQUAL("Diff suffix hex", perf_pmu__match(&test_pmu, "pmuname2"),    false);
	TEST_ASSERT_EQUAL("Sub suffix hex",  perf_pmu__match(&test_pmu, "pmunameab"),   true);
	TEST_ASSERT_EQUAL("Same suffix hex", perf_pmu__match(&test_pmu, "pmunameab23"), true);
	TEST_ASSERT_EQUAL("No suffix hex",   perf_pmu__match(&test_pmu, "pmuname"),     true);
	TEST_ASSERT_EQUAL("Underscore hex",  perf_pmu__match(&test_pmu, "pmuname_"),    false);
	TEST_ASSERT_EQUAL("Substring hex",   perf_pmu__match(&test_pmu, "pmuna"),	false);

	/*
	 * 2 hex chars or less are not considered suffixes so it shouldn't be
	 * possible to wildcard by skipping the suffix. Therefore there are more
	 * false results here than above.
	 */
	test_pmu.name = "pmuname_a3";
	TEST_ASSERT_EQUAL("Diff suffix 2 hex_", perf_pmu__match(&test_pmu, "pmuname_2"),  false);
	/*
	 * This one should be false, but because pmuname_a3 ends in 3 which is
	 * decimal, it's not possible to determine if it's a short hex suffix or
	 * a normal decimal suffix following text. And we want to match on any
	 * length of decimal suffix. Run the test anyway and expect the wrong
	 * result. And slightly fuzzy matching shouldn't do too much harm.
	 */
	TEST_ASSERT_EQUAL("Sub suffix 2 hex_",  perf_pmu__match(&test_pmu, "pmuname_a"),  true);
	TEST_ASSERT_EQUAL("Same suffix 2 hex_", perf_pmu__match(&test_pmu, "pmuname_a3"), true);
	TEST_ASSERT_EQUAL("No suffix 2 hex_",   perf_pmu__match(&test_pmu, "pmuname"),    false);
	TEST_ASSERT_EQUAL("Underscore 2 hex_",  perf_pmu__match(&test_pmu, "pmuname_"),   false);
	TEST_ASSERT_EQUAL("Substring 2 hex_",   perf_pmu__match(&test_pmu, "pmuna"),	  false);

	test_pmu.name = "pmuname_5";
	TEST_ASSERT_EQUAL("Glob 1", perf_pmu__match(&test_pmu, "pmu*"),		   true);
	TEST_ASSERT_EQUAL("Glob 2", perf_pmu__match(&test_pmu, "nomatch*"),	   false);
	TEST_ASSERT_EQUAL("Seq 1",  perf_pmu__match(&test_pmu, "pmuname_[12345]"), true);
	TEST_ASSERT_EQUAL("Seq 2",  perf_pmu__match(&test_pmu, "pmuname_[67890]"), false);
	TEST_ASSERT_EQUAL("? 1",    perf_pmu__match(&test_pmu, "pmuname_?"),	   true);
	TEST_ASSERT_EQUAL("? 2",    perf_pmu__match(&test_pmu, "pmuname_1?"),	   false);

	return TEST_OK;
}

static struct test_case tests__pmu[] = {
	TEST_CASE("Parsing with PMU format directory", pmu_format),
	TEST_CASE("Parsing with PMU event", pmu_events),
	TEST_CASE("PMU event names", pmu_event_names),
	TEST_CASE("PMU name combining", name_len),
	TEST_CASE("PMU name comparison", name_cmp),
	TEST_CASE("PMU cmdline match", pmu_match),
	{	.name = NULL, }
};

struct test_suite suite__pmu = {
	.desc = "Sysfs PMU tests",
	.test_cases = tests__pmu,
};<|MERGE_RESOLUTION|>--- conflicted
+++ resolved
@@ -458,14 +458,9 @@
  */
 static int test__pmu_match(struct test_suite *test __maybe_unused, int subtest __maybe_unused)
 {
-<<<<<<< HEAD
-	struct perf_pmu test_pmu;
-	test_pmu.alias_name = NULL;
-=======
 	struct perf_pmu test_pmu = {
 		.name = "pmuname",
 	};
->>>>>>> 39c24341
 
 	TEST_ASSERT_EQUAL("Exact match", perf_pmu__match(&test_pmu, "pmuname"),	     true);
 	TEST_ASSERT_EQUAL("Longer token", perf_pmu__match(&test_pmu, "longertoken"), false);
