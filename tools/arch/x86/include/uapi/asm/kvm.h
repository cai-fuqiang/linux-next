--- conflicted
+++ resolved
@@ -698,14 +698,11 @@
 	/* Second time is the charm; improved versions of the above ioctls.  */
 	KVM_SEV_INIT2,
 
-<<<<<<< HEAD
-=======
 	/* SNP-specific commands */
 	KVM_SEV_SNP_LAUNCH_START = 100,
 	KVM_SEV_SNP_LAUNCH_UPDATE,
 	KVM_SEV_SNP_LAUNCH_FINISH,
 
->>>>>>> 4e78dd6b
 	KVM_SEV_NR_MAX,
 };
 
@@ -925,9 +922,6 @@
 #define KVM_X86_SW_PROTECTED_VM	1
 #define KVM_X86_SEV_VM		2
 #define KVM_X86_SEV_ES_VM	3
-<<<<<<< HEAD
-=======
 #define KVM_X86_SNP_VM		4
->>>>>>> 4e78dd6b
 
 #endif /* _ASM_X86_KVM_H */