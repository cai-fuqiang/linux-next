// SPDX-License-Identifier: GPL-2.0
/*
 * Shared application/kernel submission and completion ring pairs, for
 * supporting fast/efficient IO.
 *
 * A note on the read/write ordering memory barriers that are matched between
 * the application and kernel side.
 *
 * After the application reads the CQ ring tail, it must use an
 * appropriate smp_rmb() to pair with the smp_wmb() the kernel uses
 * before writing the tail (using smp_load_acquire to read the tail will
 * do). It also needs a smp_mb() before updating CQ head (ordering the
 * entry load(s) with the head store), pairing with an implicit barrier
 * through a control-dependency in io_get_cqe (smp_store_release to
 * store head will do). Failure to do so could lead to reading invalid
 * CQ entries.
 *
 * Likewise, the application must use an appropriate smp_wmb() before
 * writing the SQ tail (ordering SQ entry stores with the tail store),
 * which pairs with smp_load_acquire in io_get_sqring (smp_store_release
 * to store the tail will do). And it needs a barrier ordering the SQ
 * head load before writing new SQ entries (smp_load_acquire to read
 * head will do).
 *
 * When using the SQ poll thread (IORING_SETUP_SQPOLL), the application
 * needs to check the SQ flags for IORING_SQ_NEED_WAKEUP *after*
 * updating the SQ tail; a full memory barrier smp_mb() is needed
 * between.
 *
 * Also see the examples in the liburing library:
 *
 *	git://git.kernel.dk/liburing
 *
 * io_uring also uses READ/WRITE_ONCE() for _any_ store or load that happens
 * from data shared between the kernel and application. This is done both
 * for ordering purposes, but also to ensure that once a value is loaded from
 * data that the application could potentially modify, it remains stable.
 *
 * Copyright (C) 2018-2019 Jens Axboe
 * Copyright (c) 2018-2019 Christoph Hellwig
 */
#include <linux/kernel.h>
#include <linux/init.h>
#include <linux/errno.h>
#include <linux/syscalls.h>
#include <net/compat.h>
#include <linux/refcount.h>
#include <linux/uio.h>
#include <linux/bits.h>

#include <linux/sched/signal.h>
#include <linux/fs.h>
#include <linux/file.h>
#include <linux/fdtable.h>
#include <linux/mm.h>
#include <linux/mman.h>
#include <linux/percpu.h>
#include <linux/slab.h>
#include <linux/bvec.h>
#include <linux/net.h>
#include <net/sock.h>
#include <linux/anon_inodes.h>
#include <linux/sched/mm.h>
#include <linux/uaccess.h>
#include <linux/nospec.h>
#include <linux/fsnotify.h>
#include <linux/fadvise.h>
#include <linux/task_work.h>
#include <linux/io_uring.h>
#include <linux/io_uring/cmd.h>
#include <linux/audit.h>
#include <linux/security.h>
#include <asm/shmparam.h>

#define CREATE_TRACE_POINTS
#include <trace/events/io_uring.h>

#include <uapi/linux/io_uring.h>

#include "io-wq.h"

#include "io_uring.h"
#include "opdef.h"
#include "refs.h"
#include "tctx.h"
#include "register.h"
#include "sqpoll.h"
#include "fdinfo.h"
#include "kbuf.h"
#include "rsrc.h"
#include "cancel.h"
#include "net.h"
#include "notif.h"
#include "waitid.h"
#include "futex.h"
#include "napi.h"
#include "uring_cmd.h"
#include "msg_ring.h"
#include "memmap.h"

#include "timeout.h"
#include "poll.h"
#include "rw.h"
#include "alloc_cache.h"
#include "eventfd.h"

#define IORING_MAX_ENTRIES	32768
#define IORING_MAX_CQ_ENTRIES	(2 * IORING_MAX_ENTRIES)

#define SQE_COMMON_FLAGS (IOSQE_FIXED_FILE | IOSQE_IO_LINK | \
			  IOSQE_IO_HARDLINK | IOSQE_ASYNC)

#define SQE_VALID_FLAGS	(SQE_COMMON_FLAGS | IOSQE_BUFFER_SELECT | \
			IOSQE_IO_DRAIN | IOSQE_CQE_SKIP_SUCCESS)

#define IO_REQ_CLEAN_FLAGS (REQ_F_BUFFER_SELECTED | REQ_F_NEED_CLEANUP | \
				REQ_F_POLLED | REQ_F_INFLIGHT | REQ_F_CREDS | \
				REQ_F_ASYNC_DATA)

#define IO_REQ_CLEAN_SLOW_FLAGS (REQ_F_REFCOUNT | REQ_F_LINK | REQ_F_HARDLINK |\
				 IO_REQ_CLEAN_FLAGS)

#define IO_TCTX_REFS_CACHE_NR	(1U << 10)

#define IO_COMPL_BATCH			32
#define IO_REQ_ALLOC_BATCH		8

struct io_defer_entry {
	struct list_head	list;
	struct io_kiocb		*req;
	u32			seq;
};

/* requests with any of those set should undergo io_disarm_next() */
#define IO_DISARM_MASK (REQ_F_ARM_LTIMEOUT | REQ_F_LINK_TIMEOUT | REQ_F_FAIL)
#define IO_REQ_LINK_FLAGS (REQ_F_LINK | REQ_F_HARDLINK)

/*
 * No waiters. It's larger than any valid value of the tw counter
 * so that tests against ->cq_wait_nr would fail and skip wake_up().
 */
#define IO_CQ_WAKE_INIT		(-1U)
/* Forced wake up if there is a waiter regardless of ->cq_wait_nr */
#define IO_CQ_WAKE_FORCE	(IO_CQ_WAKE_INIT >> 1)

static bool io_uring_try_cancel_requests(struct io_ring_ctx *ctx,
					 struct task_struct *task,
					 bool cancel_all);

static void io_queue_sqe(struct io_kiocb *req);

struct kmem_cache *req_cachep;
static struct workqueue_struct *iou_wq __ro_after_init;

static int __read_mostly sysctl_io_uring_disabled;
static int __read_mostly sysctl_io_uring_group = -1;

#ifdef CONFIG_SYSCTL
static struct ctl_table kernel_io_uring_disabled_table[] = {
	{
		.procname	= "io_uring_disabled",
		.data		= &sysctl_io_uring_disabled,
		.maxlen		= sizeof(sysctl_io_uring_disabled),
		.mode		= 0644,
		.proc_handler	= proc_dointvec_minmax,
		.extra1		= SYSCTL_ZERO,
		.extra2		= SYSCTL_TWO,
	},
	{
		.procname	= "io_uring_group",
		.data		= &sysctl_io_uring_group,
		.maxlen		= sizeof(gid_t),
		.mode		= 0644,
		.proc_handler	= proc_dointvec,
	},
};
#endif

static inline unsigned int __io_cqring_events(struct io_ring_ctx *ctx)
{
	return ctx->cached_cq_tail - READ_ONCE(ctx->rings->cq.head);
}

static inline unsigned int __io_cqring_events_user(struct io_ring_ctx *ctx)
{
	return READ_ONCE(ctx->rings->cq.tail) - READ_ONCE(ctx->rings->cq.head);
}

static bool io_match_linked(struct io_kiocb *head)
{
	struct io_kiocb *req;

	io_for_each_link(req, head) {
		if (req->flags & REQ_F_INFLIGHT)
			return true;
	}
	return false;
}

/*
 * As io_match_task() but protected against racing with linked timeouts.
 * User must not hold timeout_lock.
 */
bool io_match_task_safe(struct io_kiocb *head, struct task_struct *task,
			bool cancel_all)
{
	bool matched;

	if (task && head->task != task)
		return false;
	if (cancel_all)
		return true;

	if (head->flags & REQ_F_LINK_TIMEOUT) {
		struct io_ring_ctx *ctx = head->ctx;

		/* protect against races with linked timeouts */
		spin_lock_irq(&ctx->timeout_lock);
		matched = io_match_linked(head);
		spin_unlock_irq(&ctx->timeout_lock);
	} else {
		matched = io_match_linked(head);
	}
	return matched;
}

static inline void req_fail_link_node(struct io_kiocb *req, int res)
{
	req_set_fail(req);
	io_req_set_res(req, res, 0);
}

static inline void io_req_add_to_cache(struct io_kiocb *req, struct io_ring_ctx *ctx)
{
	wq_stack_add_head(&req->comp_list, &ctx->submit_state.free_list);
}

static __cold void io_ring_ctx_ref_free(struct percpu_ref *ref)
{
	struct io_ring_ctx *ctx = container_of(ref, struct io_ring_ctx, refs);

	complete(&ctx->ref_comp);
}

static __cold void io_fallback_req_func(struct work_struct *work)
{
	struct io_ring_ctx *ctx = container_of(work, struct io_ring_ctx,
						fallback_work.work);
	struct llist_node *node = llist_del_all(&ctx->fallback_llist);
	struct io_kiocb *req, *tmp;
	struct io_tw_state ts = {};

	percpu_ref_get(&ctx->refs);
	mutex_lock(&ctx->uring_lock);
	llist_for_each_entry_safe(req, tmp, node, io_task_work.node)
		req->io_task_work.func(req, &ts);
	io_submit_flush_completions(ctx);
	mutex_unlock(&ctx->uring_lock);
	percpu_ref_put(&ctx->refs);
}

static int io_alloc_hash_table(struct io_hash_table *table, unsigned bits)
{
	unsigned hash_buckets = 1U << bits;
	size_t hash_size = hash_buckets * sizeof(table->hbs[0]);

	table->hbs = kmalloc(hash_size, GFP_KERNEL);
	if (!table->hbs)
		return -ENOMEM;

	table->hash_bits = bits;
	init_hash_table(table, hash_buckets);
	return 0;
}

static __cold struct io_ring_ctx *io_ring_ctx_alloc(struct io_uring_params *p)
{
	struct io_ring_ctx *ctx;
	int hash_bits;
	bool ret;

	ctx = kzalloc(sizeof(*ctx), GFP_KERNEL);
	if (!ctx)
		return NULL;

	xa_init(&ctx->io_bl_xa);

	/*
	 * Use 5 bits less than the max cq entries, that should give us around
	 * 32 entries per hash list if totally full and uniformly spread, but
	 * don't keep too many buckets to not overconsume memory.
	 */
	hash_bits = ilog2(p->cq_entries) - 5;
	hash_bits = clamp(hash_bits, 1, 8);
	if (io_alloc_hash_table(&ctx->cancel_table, hash_bits))
		goto err;
	if (io_alloc_hash_table(&ctx->cancel_table_locked, hash_bits))
		goto err;
	if (percpu_ref_init(&ctx->refs, io_ring_ctx_ref_free,
			    0, GFP_KERNEL))
		goto err;

	ctx->flags = p->flags;
	atomic_set(&ctx->cq_wait_nr, IO_CQ_WAKE_INIT);
	init_waitqueue_head(&ctx->sqo_sq_wait);
	INIT_LIST_HEAD(&ctx->sqd_list);
	INIT_LIST_HEAD(&ctx->cq_overflow_list);
	INIT_LIST_HEAD(&ctx->io_buffers_cache);
	ret = io_alloc_cache_init(&ctx->rsrc_node_cache, IO_NODE_ALLOC_CACHE_MAX,
			    sizeof(struct io_rsrc_node));
	ret |= io_alloc_cache_init(&ctx->apoll_cache, IO_POLL_ALLOC_CACHE_MAX,
			    sizeof(struct async_poll));
	ret |= io_alloc_cache_init(&ctx->netmsg_cache, IO_ALLOC_CACHE_MAX,
			    sizeof(struct io_async_msghdr));
	ret |= io_alloc_cache_init(&ctx->rw_cache, IO_ALLOC_CACHE_MAX,
			    sizeof(struct io_async_rw));
	ret |= io_alloc_cache_init(&ctx->uring_cache, IO_ALLOC_CACHE_MAX,
			    sizeof(struct uring_cache));
	spin_lock_init(&ctx->msg_lock);
	ret |= io_alloc_cache_init(&ctx->msg_cache, IO_ALLOC_CACHE_MAX,
			    sizeof(struct io_kiocb));
	ret |= io_futex_cache_init(ctx);
	if (ret)
		goto err;
	init_completion(&ctx->ref_comp);
	xa_init_flags(&ctx->personalities, XA_FLAGS_ALLOC1);
	mutex_init(&ctx->uring_lock);
	init_waitqueue_head(&ctx->cq_wait);
	init_waitqueue_head(&ctx->poll_wq);
	init_waitqueue_head(&ctx->rsrc_quiesce_wq);
	spin_lock_init(&ctx->completion_lock);
	spin_lock_init(&ctx->timeout_lock);
	INIT_WQ_LIST(&ctx->iopoll_list);
	INIT_LIST_HEAD(&ctx->io_buffers_comp);
	INIT_LIST_HEAD(&ctx->defer_list);
	INIT_LIST_HEAD(&ctx->timeout_list);
	INIT_LIST_HEAD(&ctx->ltimeout_list);
	INIT_LIST_HEAD(&ctx->rsrc_ref_list);
	init_llist_head(&ctx->work_llist);
	INIT_LIST_HEAD(&ctx->tctx_list);
	ctx->submit_state.free_list.next = NULL;
	INIT_HLIST_HEAD(&ctx->waitid_list);
#ifdef CONFIG_FUTEX
	INIT_HLIST_HEAD(&ctx->futex_list);
#endif
	INIT_DELAYED_WORK(&ctx->fallback_work, io_fallback_req_func);
	INIT_WQ_LIST(&ctx->submit_state.compl_reqs);
	INIT_HLIST_HEAD(&ctx->cancelable_uring_cmd);
	io_napi_init(ctx);

	return ctx;
err:
	io_alloc_cache_free(&ctx->rsrc_node_cache, kfree);
	io_alloc_cache_free(&ctx->apoll_cache, kfree);
	io_alloc_cache_free(&ctx->netmsg_cache, io_netmsg_cache_free);
	io_alloc_cache_free(&ctx->rw_cache, io_rw_cache_free);
	io_alloc_cache_free(&ctx->uring_cache, kfree);
	io_alloc_cache_free(&ctx->msg_cache, io_msg_cache_free);
	io_futex_cache_free(ctx);
	kfree(ctx->cancel_table.hbs);
	kfree(ctx->cancel_table_locked.hbs);
	xa_destroy(&ctx->io_bl_xa);
	kfree(ctx);
	return NULL;
}

static void io_account_cq_overflow(struct io_ring_ctx *ctx)
{
	struct io_rings *r = ctx->rings;

	WRITE_ONCE(r->cq_overflow, READ_ONCE(r->cq_overflow) + 1);
	ctx->cq_extra--;
}

static bool req_need_defer(struct io_kiocb *req, u32 seq)
{
	if (unlikely(req->flags & REQ_F_IO_DRAIN)) {
		struct io_ring_ctx *ctx = req->ctx;

		return seq + READ_ONCE(ctx->cq_extra) != ctx->cached_cq_tail;
	}

	return false;
}

static void io_clean_op(struct io_kiocb *req)
{
	if (req->flags & REQ_F_BUFFER_SELECTED) {
		spin_lock(&req->ctx->completion_lock);
		io_kbuf_drop(req);
		spin_unlock(&req->ctx->completion_lock);
	}

	if (req->flags & REQ_F_NEED_CLEANUP) {
		const struct io_cold_def *def = &io_cold_defs[req->opcode];

		if (def->cleanup)
			def->cleanup(req);
	}
	if ((req->flags & REQ_F_POLLED) && req->apoll) {
		kfree(req->apoll->double_poll);
		kfree(req->apoll);
		req->apoll = NULL;
	}
	if (req->flags & REQ_F_INFLIGHT) {
		struct io_uring_task *tctx = req->task->io_uring;

		atomic_dec(&tctx->inflight_tracked);
	}
	if (req->flags & REQ_F_CREDS)
		put_cred(req->creds);
	if (req->flags & REQ_F_ASYNC_DATA) {
		kfree(req->async_data);
		req->async_data = NULL;
	}
	req->flags &= ~IO_REQ_CLEAN_FLAGS;
}

static inline void io_req_track_inflight(struct io_kiocb *req)
{
	if (!(req->flags & REQ_F_INFLIGHT)) {
		req->flags |= REQ_F_INFLIGHT;
		atomic_inc(&req->task->io_uring->inflight_tracked);
	}
}

static struct io_kiocb *__io_prep_linked_timeout(struct io_kiocb *req)
{
	if (WARN_ON_ONCE(!req->link))
		return NULL;

	req->flags &= ~REQ_F_ARM_LTIMEOUT;
	req->flags |= REQ_F_LINK_TIMEOUT;

	/* linked timeouts should have two refs once prep'ed */
	io_req_set_refcount(req);
	__io_req_set_refcount(req->link, 2);
	return req->link;
}

static inline struct io_kiocb *io_prep_linked_timeout(struct io_kiocb *req)
{
	if (likely(!(req->flags & REQ_F_ARM_LTIMEOUT)))
		return NULL;
	return __io_prep_linked_timeout(req);
}

static noinline void __io_arm_ltimeout(struct io_kiocb *req)
{
	io_queue_linked_timeout(__io_prep_linked_timeout(req));
}

static inline void io_arm_ltimeout(struct io_kiocb *req)
{
	if (unlikely(req->flags & REQ_F_ARM_LTIMEOUT))
		__io_arm_ltimeout(req);
}

static void io_prep_async_work(struct io_kiocb *req)
{
	const struct io_issue_def *def = &io_issue_defs[req->opcode];
	struct io_ring_ctx *ctx = req->ctx;

	if (!(req->flags & REQ_F_CREDS)) {
		req->flags |= REQ_F_CREDS;
		req->creds = get_current_cred();
	}

	req->work.list.next = NULL;
	atomic_set(&req->work.flags, 0);
	if (req->flags & REQ_F_FORCE_ASYNC)
		atomic_or(IO_WQ_WORK_CONCURRENT, &req->work.flags);

	if (req->file && !(req->flags & REQ_F_FIXED_FILE))
		req->flags |= io_file_get_flags(req->file);

	if (req->file && (req->flags & REQ_F_ISREG)) {
		bool should_hash = def->hash_reg_file;

		/* don't serialize this request if the fs doesn't need it */
		if (should_hash && (req->file->f_flags & O_DIRECT) &&
		    (req->file->f_op->fop_flags & FOP_DIO_PARALLEL_WRITE))
			should_hash = false;
		if (should_hash || (ctx->flags & IORING_SETUP_IOPOLL))
			io_wq_hash_work(&req->work, file_inode(req->file));
	} else if (!req->file || !S_ISBLK(file_inode(req->file)->i_mode)) {
		if (def->unbound_nonreg_file)
			atomic_or(IO_WQ_WORK_UNBOUND, &req->work.flags);
	}
}

static void io_prep_async_link(struct io_kiocb *req)
{
	struct io_kiocb *cur;

	if (req->flags & REQ_F_LINK_TIMEOUT) {
		struct io_ring_ctx *ctx = req->ctx;

		spin_lock_irq(&ctx->timeout_lock);
		io_for_each_link(cur, req)
			io_prep_async_work(cur);
		spin_unlock_irq(&ctx->timeout_lock);
	} else {
		io_for_each_link(cur, req)
			io_prep_async_work(cur);
	}
}

static void io_queue_iowq(struct io_kiocb *req)
{
	struct io_kiocb *link = io_prep_linked_timeout(req);
	struct io_uring_task *tctx = req->task->io_uring;

	BUG_ON(!tctx);
	BUG_ON(!tctx->io_wq);

	/* init ->work of the whole link before punting */
	io_prep_async_link(req);

	/*
	 * Not expected to happen, but if we do have a bug where this _can_
	 * happen, catch it here and ensure the request is marked as
	 * canceled. That will make io-wq go through the usual work cancel
	 * procedure rather than attempt to run this request (or create a new
	 * worker for it).
	 */
	if (WARN_ON_ONCE(!same_thread_group(req->task, current)))
		atomic_or(IO_WQ_WORK_CANCEL, &req->work.flags);

	trace_io_uring_queue_async_work(req, io_wq_is_hashed(&req->work));
	io_wq_enqueue(tctx->io_wq, &req->work);
	if (link)
		io_queue_linked_timeout(link);
}

static void io_req_queue_iowq_tw(struct io_kiocb *req, struct io_tw_state *ts)
{
	io_queue_iowq(req);
}

void io_req_queue_iowq(struct io_kiocb *req)
{
	req->io_task_work.func = io_req_queue_iowq_tw;
	io_req_task_work_add(req);
}

static __cold void io_queue_deferred(struct io_ring_ctx *ctx)
{
	while (!list_empty(&ctx->defer_list)) {
		struct io_defer_entry *de = list_first_entry(&ctx->defer_list,
						struct io_defer_entry, list);

		if (req_need_defer(de->req, de->seq))
			break;
		list_del_init(&de->list);
		io_req_task_queue(de->req);
		kfree(de);
	}
}

void __io_commit_cqring_flush(struct io_ring_ctx *ctx)
{
	if (ctx->poll_activated)
		io_poll_wq_wake(ctx);
	if (ctx->off_timeout_used)
		io_flush_timeouts(ctx);
	if (ctx->drain_active) {
		spin_lock(&ctx->completion_lock);
		io_queue_deferred(ctx);
		spin_unlock(&ctx->completion_lock);
	}
	if (ctx->has_evfd)
		io_eventfd_flush_signal(ctx);
}

static inline void __io_cq_lock(struct io_ring_ctx *ctx)
{
	if (!ctx->lockless_cq)
		spin_lock(&ctx->completion_lock);
}

static inline void io_cq_lock(struct io_ring_ctx *ctx)
	__acquires(ctx->completion_lock)
{
	spin_lock(&ctx->completion_lock);
}

static inline void __io_cq_unlock_post(struct io_ring_ctx *ctx)
{
	io_commit_cqring(ctx);
	if (!ctx->task_complete) {
		if (!ctx->lockless_cq)
			spin_unlock(&ctx->completion_lock);
		/* IOPOLL rings only need to wake up if it's also SQPOLL */
		if (!ctx->syscall_iopoll)
			io_cqring_wake(ctx);
	}
	io_commit_cqring_flush(ctx);
}

static void io_cq_unlock_post(struct io_ring_ctx *ctx)
	__releases(ctx->completion_lock)
{
	io_commit_cqring(ctx);
	spin_unlock(&ctx->completion_lock);
	io_cqring_wake(ctx);
	io_commit_cqring_flush(ctx);
}

static void __io_cqring_overflow_flush(struct io_ring_ctx *ctx, bool dying)
{
	size_t cqe_size = sizeof(struct io_uring_cqe);

	lockdep_assert_held(&ctx->uring_lock);

	/* don't abort if we're dying, entries must get freed */
	if (!dying && __io_cqring_events(ctx) == ctx->cq_entries)
		return;

	if (ctx->flags & IORING_SETUP_CQE32)
		cqe_size <<= 1;

	io_cq_lock(ctx);
	while (!list_empty(&ctx->cq_overflow_list)) {
		struct io_uring_cqe *cqe;
		struct io_overflow_cqe *ocqe;

		ocqe = list_first_entry(&ctx->cq_overflow_list,
					struct io_overflow_cqe, list);

		if (!dying) {
			if (!io_get_cqe_overflow(ctx, &cqe, true))
				break;
			memcpy(cqe, &ocqe->cqe, cqe_size);
		}
		list_del(&ocqe->list);
		kfree(ocqe);

		/*
		 * For silly syzbot cases that deliberately overflow by huge
		 * amounts, check if we need to resched and drop and
		 * reacquire the locks if so. Nothing real would ever hit this.
		 * Ideally we'd have a non-posting unlock for this, but hard
		 * to care for a non-real case.
		 */
		if (need_resched()) {
			io_cq_unlock_post(ctx);
			mutex_unlock(&ctx->uring_lock);
			cond_resched();
			mutex_lock(&ctx->uring_lock);
			io_cq_lock(ctx);
		}
	}

	if (list_empty(&ctx->cq_overflow_list)) {
		clear_bit(IO_CHECK_CQ_OVERFLOW_BIT, &ctx->check_cq);
		atomic_andnot(IORING_SQ_CQ_OVERFLOW, &ctx->rings->sq_flags);
	}
	io_cq_unlock_post(ctx);
}

static void io_cqring_overflow_kill(struct io_ring_ctx *ctx)
{
	if (ctx->rings)
		__io_cqring_overflow_flush(ctx, true);
}

static void io_cqring_do_overflow_flush(struct io_ring_ctx *ctx)
{
	mutex_lock(&ctx->uring_lock);
	__io_cqring_overflow_flush(ctx, false);
	mutex_unlock(&ctx->uring_lock);
}

/* can be called by any task */
static void io_put_task_remote(struct task_struct *task)
{
	struct io_uring_task *tctx = task->io_uring;

	percpu_counter_sub(&tctx->inflight, 1);
	if (unlikely(atomic_read(&tctx->in_cancel)))
		wake_up(&tctx->wait);
	put_task_struct(task);
}

/* used by a task to put its own references */
static void io_put_task_local(struct task_struct *task)
{
	task->io_uring->cached_refs++;
}

/* must to be called somewhat shortly after putting a request */
static inline void io_put_task(struct task_struct *task)
{
	if (likely(task == current))
		io_put_task_local(task);
	else
		io_put_task_remote(task);
}

void io_task_refs_refill(struct io_uring_task *tctx)
{
	unsigned int refill = -tctx->cached_refs + IO_TCTX_REFS_CACHE_NR;

	percpu_counter_add(&tctx->inflight, refill);
	refcount_add(refill, &current->usage);
	tctx->cached_refs += refill;
}

static __cold void io_uring_drop_tctx_refs(struct task_struct *task)
{
	struct io_uring_task *tctx = task->io_uring;
	unsigned int refs = tctx->cached_refs;

	if (refs) {
		tctx->cached_refs = 0;
		percpu_counter_sub(&tctx->inflight, refs);
		put_task_struct_many(task, refs);
	}
}

static bool io_cqring_event_overflow(struct io_ring_ctx *ctx, u64 user_data,
				     s32 res, u32 cflags, u64 extra1, u64 extra2)
{
	struct io_overflow_cqe *ocqe;
	size_t ocq_size = sizeof(struct io_overflow_cqe);
	bool is_cqe32 = (ctx->flags & IORING_SETUP_CQE32);

	lockdep_assert_held(&ctx->completion_lock);

	if (is_cqe32)
		ocq_size += sizeof(struct io_uring_cqe);

	ocqe = kmalloc(ocq_size, GFP_ATOMIC | __GFP_ACCOUNT);
	trace_io_uring_cqe_overflow(ctx, user_data, res, cflags, ocqe);
	if (!ocqe) {
		/*
		 * If we're in ring overflow flush mode, or in task cancel mode,
		 * or cannot allocate an overflow entry, then we need to drop it
		 * on the floor.
		 */
		io_account_cq_overflow(ctx);
		set_bit(IO_CHECK_CQ_DROPPED_BIT, &ctx->check_cq);
		return false;
	}
	if (list_empty(&ctx->cq_overflow_list)) {
		set_bit(IO_CHECK_CQ_OVERFLOW_BIT, &ctx->check_cq);
		atomic_or(IORING_SQ_CQ_OVERFLOW, &ctx->rings->sq_flags);

	}
	ocqe->cqe.user_data = user_data;
	ocqe->cqe.res = res;
	ocqe->cqe.flags = cflags;
	if (is_cqe32) {
		ocqe->cqe.big_cqe[0] = extra1;
		ocqe->cqe.big_cqe[1] = extra2;
	}
	list_add_tail(&ocqe->list, &ctx->cq_overflow_list);
	return true;
}

static void io_req_cqe_overflow(struct io_kiocb *req)
{
	io_cqring_event_overflow(req->ctx, req->cqe.user_data,
				req->cqe.res, req->cqe.flags,
				req->big_cqe.extra1, req->big_cqe.extra2);
	memset(&req->big_cqe, 0, sizeof(req->big_cqe));
}

/*
 * writes to the cq entry need to come after reading head; the
 * control dependency is enough as we're using WRITE_ONCE to
 * fill the cq entry
 */
bool io_cqe_cache_refill(struct io_ring_ctx *ctx, bool overflow)
{
	struct io_rings *rings = ctx->rings;
	unsigned int off = ctx->cached_cq_tail & (ctx->cq_entries - 1);
	unsigned int free, queued, len;

	/*
	 * Posting into the CQ when there are pending overflowed CQEs may break
	 * ordering guarantees, which will affect links, F_MORE users and more.
	 * Force overflow the completion.
	 */
	if (!overflow && (ctx->check_cq & BIT(IO_CHECK_CQ_OVERFLOW_BIT)))
		return false;

	/* userspace may cheat modifying the tail, be safe and do min */
	queued = min(__io_cqring_events(ctx), ctx->cq_entries);
	free = ctx->cq_entries - queued;
	/* we need a contiguous range, limit based on the current array offset */
	len = min(free, ctx->cq_entries - off);
	if (!len)
		return false;

	if (ctx->flags & IORING_SETUP_CQE32) {
		off <<= 1;
		len <<= 1;
	}

	ctx->cqe_cached = &rings->cqes[off];
	ctx->cqe_sentinel = ctx->cqe_cached + len;
	return true;
}

static bool io_fill_cqe_aux(struct io_ring_ctx *ctx, u64 user_data, s32 res,
			      u32 cflags)
{
	struct io_uring_cqe *cqe;

	ctx->cq_extra++;

	/*
	 * If we can't get a cq entry, userspace overflowed the
	 * submission (by quite a lot). Increment the overflow count in
	 * the ring.
	 */
	if (likely(io_get_cqe(ctx, &cqe))) {
		trace_io_uring_complete(ctx, NULL, user_data, res, cflags, 0, 0);

		WRITE_ONCE(cqe->user_data, user_data);
		WRITE_ONCE(cqe->res, res);
		WRITE_ONCE(cqe->flags, cflags);

		if (ctx->flags & IORING_SETUP_CQE32) {
			WRITE_ONCE(cqe->big_cqe[0], 0);
			WRITE_ONCE(cqe->big_cqe[1], 0);
		}
		return true;
	}
	return false;
}

static bool __io_post_aux_cqe(struct io_ring_ctx *ctx, u64 user_data, s32 res,
			      u32 cflags)
{
	bool filled;

	filled = io_fill_cqe_aux(ctx, user_data, res, cflags);
	if (!filled)
		filled = io_cqring_event_overflow(ctx, user_data, res, cflags, 0, 0);

	return filled;
}

bool io_post_aux_cqe(struct io_ring_ctx *ctx, u64 user_data, s32 res, u32 cflags)
{
	bool filled;

	io_cq_lock(ctx);
	filled = __io_post_aux_cqe(ctx, user_data, res, cflags);
	io_cq_unlock_post(ctx);
	return filled;
}

/*
 * Must be called from inline task_work so we now a flush will happen later,
 * and obviously with ctx->uring_lock held (tw always has that).
 */
void io_add_aux_cqe(struct io_ring_ctx *ctx, u64 user_data, s32 res, u32 cflags)
{
	if (!io_fill_cqe_aux(ctx, user_data, res, cflags)) {
		spin_lock(&ctx->completion_lock);
		io_cqring_event_overflow(ctx, user_data, res, cflags, 0, 0);
		spin_unlock(&ctx->completion_lock);
	}
	ctx->submit_state.cq_flush = true;
}

/*
 * A helper for multishot requests posting additional CQEs.
 * Should only be used from a task_work including IO_URING_F_MULTISHOT.
 */
bool io_req_post_cqe(struct io_kiocb *req, s32 res, u32 cflags)
{
	struct io_ring_ctx *ctx = req->ctx;
	bool posted;

	lockdep_assert(!io_wq_current_is_worker());
	lockdep_assert_held(&ctx->uring_lock);

	__io_cq_lock(ctx);
	posted = io_fill_cqe_aux(ctx, req->cqe.user_data, res, cflags);
	ctx->submit_state.cq_flush = true;
	__io_cq_unlock_post(ctx);
	return posted;
}

static void io_req_complete_post(struct io_kiocb *req, unsigned issue_flags)
{
	struct io_ring_ctx *ctx = req->ctx;

	/*
	 * All execution paths but io-wq use the deferred completions by
	 * passing IO_URING_F_COMPLETE_DEFER and thus should not end up here.
	 */
	if (WARN_ON_ONCE(!(issue_flags & IO_URING_F_IOWQ)))
		return;

	/*
	 * Handle special CQ sync cases via task_work. DEFER_TASKRUN requires
	 * the submitter task context, IOPOLL protects with uring_lock.
	 */
	if (ctx->task_complete || (ctx->flags & IORING_SETUP_IOPOLL)) {
		req->io_task_work.func = io_req_task_complete;
		io_req_task_work_add(req);
		return;
	}

	io_cq_lock(ctx);
	if (!(req->flags & REQ_F_CQE_SKIP)) {
		if (!io_fill_cqe_req(ctx, req))
			io_req_cqe_overflow(req);
	}
	io_cq_unlock_post(ctx);

	/*
	 * We don't free the request here because we know it's called from
	 * io-wq only, which holds a reference, so it cannot be the last put.
	 */
	req_ref_put(req);
}

void io_req_defer_failed(struct io_kiocb *req, s32 res)
	__must_hold(&ctx->uring_lock)
{
	const struct io_cold_def *def = &io_cold_defs[req->opcode];

	lockdep_assert_held(&req->ctx->uring_lock);

	req_set_fail(req);
	io_req_set_res(req, res, io_put_kbuf(req, res, IO_URING_F_UNLOCKED));
	if (def->fail)
		def->fail(req);
	io_req_complete_defer(req);
}

/*
 * Don't initialise the fields below on every allocation, but do that in
 * advance and keep them valid across allocations.
 */
static void io_preinit_req(struct io_kiocb *req, struct io_ring_ctx *ctx)
{
	req->ctx = ctx;
	req->link = NULL;
	req->async_data = NULL;
	/* not necessary, but safer to zero */
	memset(&req->cqe, 0, sizeof(req->cqe));
	memset(&req->big_cqe, 0, sizeof(req->big_cqe));
}

/*
 * A request might get retired back into the request caches even before opcode
 * handlers and io_issue_sqe() are done with it, e.g. inline completion path.
 * Because of that, io_alloc_req() should be called only under ->uring_lock
 * and with extra caution to not get a request that is still worked on.
 */
__cold bool __io_alloc_req_refill(struct io_ring_ctx *ctx)
	__must_hold(&ctx->uring_lock)
{
	gfp_t gfp = GFP_KERNEL | __GFP_NOWARN;
	void *reqs[IO_REQ_ALLOC_BATCH];
	int ret;

	ret = kmem_cache_alloc_bulk(req_cachep, gfp, ARRAY_SIZE(reqs), reqs);

	/*
	 * Bulk alloc is all-or-nothing. If we fail to get a batch,
	 * retry single alloc to be on the safe side.
	 */
	if (unlikely(ret <= 0)) {
		reqs[0] = kmem_cache_alloc(req_cachep, gfp);
		if (!reqs[0])
			return false;
		ret = 1;
	}

	percpu_ref_get_many(&ctx->refs, ret);
	while (ret--) {
		struct io_kiocb *req = reqs[ret];

		io_preinit_req(req, ctx);
		io_req_add_to_cache(req, ctx);
	}
	return true;
}

__cold void io_free_req(struct io_kiocb *req)
{
	/* refs were already put, restore them for io_req_task_complete() */
	req->flags &= ~REQ_F_REFCOUNT;
	/* we only want to free it, don't post CQEs */
	req->flags |= REQ_F_CQE_SKIP;
	req->io_task_work.func = io_req_task_complete;
	io_req_task_work_add(req);
}

static void __io_req_find_next_prep(struct io_kiocb *req)
{
	struct io_ring_ctx *ctx = req->ctx;

	spin_lock(&ctx->completion_lock);
	io_disarm_next(req);
	spin_unlock(&ctx->completion_lock);
}

static inline struct io_kiocb *io_req_find_next(struct io_kiocb *req)
{
	struct io_kiocb *nxt;

	/*
	 * If LINK is set, we have dependent requests in this chain. If we
	 * didn't fail this request, queue the first one up, moving any other
	 * dependencies to the next request. In case of failure, fail the rest
	 * of the chain.
	 */
	if (unlikely(req->flags & IO_DISARM_MASK))
		__io_req_find_next_prep(req);
	nxt = req->link;
	req->link = NULL;
	return nxt;
}

static void ctx_flush_and_put(struct io_ring_ctx *ctx, struct io_tw_state *ts)
{
	if (!ctx)
		return;
	if (ctx->flags & IORING_SETUP_TASKRUN_FLAG)
		atomic_andnot(IORING_SQ_TASKRUN, &ctx->rings->sq_flags);

	io_submit_flush_completions(ctx);
	mutex_unlock(&ctx->uring_lock);
	percpu_ref_put(&ctx->refs);
}

/*
 * Run queued task_work, returning the number of entries processed in *count.
 * If more entries than max_entries are available, stop processing once this
 * is reached and return the rest of the list.
 */
struct llist_node *io_handle_tw_list(struct llist_node *node,
				     unsigned int *count,
				     unsigned int max_entries)
{
	struct io_ring_ctx *ctx = NULL;
	struct io_tw_state ts = { };

	do {
		struct llist_node *next = node->next;
		struct io_kiocb *req = container_of(node, struct io_kiocb,
						    io_task_work.node);

		if (req->ctx != ctx) {
			ctx_flush_and_put(ctx, &ts);
			ctx = req->ctx;
			mutex_lock(&ctx->uring_lock);
			percpu_ref_get(&ctx->refs);
		}
		INDIRECT_CALL_2(req->io_task_work.func,
				io_poll_task_func, io_req_rw_complete,
				req, &ts);
		node = next;
		(*count)++;
		if (unlikely(need_resched())) {
			ctx_flush_and_put(ctx, &ts);
			ctx = NULL;
			cond_resched();
		}
	} while (node && *count < max_entries);

	ctx_flush_and_put(ctx, &ts);
	return node;
}

/**
 * io_llist_xchg - swap all entries in a lock-less list
 * @head:	the head of lock-less list to delete all entries
 * @new:	new entry as the head of the list
 *
 * If list is empty, return NULL, otherwise, return the pointer to the first entry.
 * The order of entries returned is from the newest to the oldest added one.
 */
static inline struct llist_node *io_llist_xchg(struct llist_head *head,
					       struct llist_node *new)
{
	return xchg(&head->first, new);
}

static __cold void io_fallback_tw(struct io_uring_task *tctx, bool sync)
{
	struct llist_node *node = llist_del_all(&tctx->task_list);
	struct io_ring_ctx *last_ctx = NULL;
	struct io_kiocb *req;

	while (node) {
		req = container_of(node, struct io_kiocb, io_task_work.node);
		node = node->next;
		if (sync && last_ctx != req->ctx) {
			if (last_ctx) {
				flush_delayed_work(&last_ctx->fallback_work);
				percpu_ref_put(&last_ctx->refs);
			}
			last_ctx = req->ctx;
			percpu_ref_get(&last_ctx->refs);
		}
		if (llist_add(&req->io_task_work.node,
			      &req->ctx->fallback_llist))
			schedule_delayed_work(&req->ctx->fallback_work, 1);
	}

	if (last_ctx) {
		flush_delayed_work(&last_ctx->fallback_work);
		percpu_ref_put(&last_ctx->refs);
	}
}

struct llist_node *tctx_task_work_run(struct io_uring_task *tctx,
				      unsigned int max_entries,
				      unsigned int *count)
{
	struct llist_node *node;

	if (unlikely(current->flags & PF_EXITING)) {
		io_fallback_tw(tctx, true);
		return NULL;
	}

	node = llist_del_all(&tctx->task_list);
	if (node) {
		node = llist_reverse_order(node);
		node = io_handle_tw_list(node, count, max_entries);
	}

	/* relaxed read is enough as only the task itself sets ->in_cancel */
	if (unlikely(atomic_read(&tctx->in_cancel)))
		io_uring_drop_tctx_refs(current);

	trace_io_uring_task_work_run(tctx, *count);
	return node;
}

void tctx_task_work(struct callback_head *cb)
{
	struct io_uring_task *tctx;
	struct llist_node *ret;
	unsigned int count = 0;

	tctx = container_of(cb, struct io_uring_task, task_work);
	ret = tctx_task_work_run(tctx, UINT_MAX, &count);
	/* can't happen */
	WARN_ON_ONCE(ret);
}

static inline void io_req_local_work_add(struct io_kiocb *req,
					 struct io_ring_ctx *ctx,
					 unsigned flags)
{
	unsigned nr_wait, nr_tw, nr_tw_prev;
	struct llist_node *head;

	/* See comment above IO_CQ_WAKE_INIT */
	BUILD_BUG_ON(IO_CQ_WAKE_FORCE <= IORING_MAX_CQ_ENTRIES);

	/*
	 * We don't know how many reuqests is there in the link and whether
	 * they can even be queued lazily, fall back to non-lazy.
	 */
	if (req->flags & (REQ_F_LINK | REQ_F_HARDLINK))
		flags &= ~IOU_F_TWQ_LAZY_WAKE;

	guard(rcu)();

	head = READ_ONCE(ctx->work_llist.first);
	do {
		nr_tw_prev = 0;
		if (head) {
			struct io_kiocb *first_req = container_of(head,
							struct io_kiocb,
							io_task_work.node);
			/*
			 * Might be executed at any moment, rely on
			 * SLAB_TYPESAFE_BY_RCU to keep it alive.
			 */
			nr_tw_prev = READ_ONCE(first_req->nr_tw);
		}

		/*
		 * Theoretically, it can overflow, but that's fine as one of
		 * previous adds should've tried to wake the task.
		 */
		nr_tw = nr_tw_prev + 1;
		if (!(flags & IOU_F_TWQ_LAZY_WAKE))
			nr_tw = IO_CQ_WAKE_FORCE;

		req->nr_tw = nr_tw;
		req->io_task_work.node.next = head;
	} while (!try_cmpxchg(&ctx->work_llist.first, &head,
			      &req->io_task_work.node));

	/*
	 * cmpxchg implies a full barrier, which pairs with the barrier
	 * in set_current_state() on the io_cqring_wait() side. It's used
	 * to ensure that either we see updated ->cq_wait_nr, or waiters
	 * going to sleep will observe the work added to the list, which
	 * is similar to the wait/wawke task state sync.
	 */

	if (!head) {
		if (ctx->flags & IORING_SETUP_TASKRUN_FLAG)
			atomic_or(IORING_SQ_TASKRUN, &ctx->rings->sq_flags);
		if (ctx->has_evfd)
			io_eventfd_signal(ctx);
	}

	nr_wait = atomic_read(&ctx->cq_wait_nr);
	/* not enough or no one is waiting */
	if (nr_tw < nr_wait)
		return;
	/* the previous add has already woken it up */
	if (nr_tw_prev >= nr_wait)
		return;
	wake_up_state(ctx->submitter_task, TASK_INTERRUPTIBLE);
}

static void io_req_normal_work_add(struct io_kiocb *req)
{
	struct io_uring_task *tctx = req->task->io_uring;
	struct io_ring_ctx *ctx = req->ctx;

	/* task_work already pending, we're done */
	if (!llist_add(&req->io_task_work.node, &tctx->task_list))
		return;

	if (ctx->flags & IORING_SETUP_TASKRUN_FLAG)
		atomic_or(IORING_SQ_TASKRUN, &ctx->rings->sq_flags);

	/* SQPOLL doesn't need the task_work added, it'll run it itself */
	if (ctx->flags & IORING_SETUP_SQPOLL) {
		struct io_sq_data *sqd = ctx->sq_data;

		if (sqd->thread)
			__set_notify_signal(sqd->thread);
		return;
	}

	if (likely(!task_work_add(req->task, &tctx->task_work, ctx->notify_method)))
		return;

	io_fallback_tw(tctx, false);
}

void __io_req_task_work_add(struct io_kiocb *req, unsigned flags)
{
	if (req->ctx->flags & IORING_SETUP_DEFER_TASKRUN)
		io_req_local_work_add(req, req->ctx, flags);
	else
		io_req_normal_work_add(req);
}

void io_req_task_work_add_remote(struct io_kiocb *req, struct io_ring_ctx *ctx,
				 unsigned flags)
{
	if (WARN_ON_ONCE(!(ctx->flags & IORING_SETUP_DEFER_TASKRUN)))
		return;
	io_req_local_work_add(req, ctx, flags);
}

static void __cold io_move_task_work_from_local(struct io_ring_ctx *ctx)
{
	struct llist_node *node;

	node = llist_del_all(&ctx->work_llist);
	while (node) {
		struct io_kiocb *req = container_of(node, struct io_kiocb,
						    io_task_work.node);

		node = node->next;
		io_req_normal_work_add(req);
	}
}

static bool io_run_local_work_continue(struct io_ring_ctx *ctx, int events,
				       int min_events)
{
	if (llist_empty(&ctx->work_llist))
		return false;
	if (events < min_events)
		return true;
	if (ctx->flags & IORING_SETUP_TASKRUN_FLAG)
		atomic_or(IORING_SQ_TASKRUN, &ctx->rings->sq_flags);
	return false;
}

static int __io_run_local_work(struct io_ring_ctx *ctx, struct io_tw_state *ts,
			       int min_events)
{
	struct llist_node *node;
	unsigned int loops = 0;
	int ret = 0;

	if (WARN_ON_ONCE(ctx->submitter_task != current))
		return -EEXIST;
	if (ctx->flags & IORING_SETUP_TASKRUN_FLAG)
		atomic_andnot(IORING_SQ_TASKRUN, &ctx->rings->sq_flags);
again:
	/*
	 * llists are in reverse order, flip it back the right way before
	 * running the pending items.
	 */
	node = llist_reverse_order(io_llist_xchg(&ctx->work_llist, NULL));
	while (node) {
		struct llist_node *next = node->next;
		struct io_kiocb *req = container_of(node, struct io_kiocb,
						    io_task_work.node);
		INDIRECT_CALL_2(req->io_task_work.func,
				io_poll_task_func, io_req_rw_complete,
				req, ts);
		ret++;
		node = next;
	}
	loops++;

	if (io_run_local_work_continue(ctx, ret, min_events))
		goto again;
	io_submit_flush_completions(ctx);
	if (io_run_local_work_continue(ctx, ret, min_events))
		goto again;

	trace_io_uring_local_work_run(ctx, ret, loops);
	return ret;
}

static inline int io_run_local_work_locked(struct io_ring_ctx *ctx,
					   int min_events)
{
	struct io_tw_state ts = {};

	if (llist_empty(&ctx->work_llist))
		return 0;
	return __io_run_local_work(ctx, &ts, min_events);
}

static int io_run_local_work(struct io_ring_ctx *ctx, int min_events)
{
	struct io_tw_state ts = {};
	int ret;

	mutex_lock(&ctx->uring_lock);
	ret = __io_run_local_work(ctx, &ts, min_events);
	mutex_unlock(&ctx->uring_lock);
	return ret;
}

static void io_req_task_cancel(struct io_kiocb *req, struct io_tw_state *ts)
{
	io_tw_lock(req->ctx, ts);
	io_req_defer_failed(req, req->cqe.res);
}

void io_req_task_submit(struct io_kiocb *req, struct io_tw_state *ts)
{
	io_tw_lock(req->ctx, ts);
	/* req->task == current here, checking PF_EXITING is safe */
	if (unlikely(req->task->flags & PF_EXITING))
		io_req_defer_failed(req, -EFAULT);
	else if (req->flags & REQ_F_FORCE_ASYNC)
		io_queue_iowq(req);
	else
		io_queue_sqe(req);
}

void io_req_task_queue_fail(struct io_kiocb *req, int ret)
{
	io_req_set_res(req, ret, 0);
	req->io_task_work.func = io_req_task_cancel;
	io_req_task_work_add(req);
}

void io_req_task_queue(struct io_kiocb *req)
{
	req->io_task_work.func = io_req_task_submit;
	io_req_task_work_add(req);
}

void io_queue_next(struct io_kiocb *req)
{
	struct io_kiocb *nxt = io_req_find_next(req);

	if (nxt)
		io_req_task_queue(nxt);
}

static void io_free_batch_list(struct io_ring_ctx *ctx,
			       struct io_wq_work_node *node)
	__must_hold(&ctx->uring_lock)
{
	do {
		struct io_kiocb *req = container_of(node, struct io_kiocb,
						    comp_list);

		if (unlikely(req->flags & IO_REQ_CLEAN_SLOW_FLAGS)) {
			if (req->flags & REQ_F_REFCOUNT) {
				node = req->comp_list.next;
				if (!req_ref_put_and_test(req))
					continue;
			}
			if ((req->flags & REQ_F_POLLED) && req->apoll) {
				struct async_poll *apoll = req->apoll;

				if (apoll->double_poll)
					kfree(apoll->double_poll);
				if (!io_alloc_cache_put(&ctx->apoll_cache, apoll))
					kfree(apoll);
				req->flags &= ~REQ_F_POLLED;
			}
			if (req->flags & IO_REQ_LINK_FLAGS)
				io_queue_next(req);
			if (unlikely(req->flags & IO_REQ_CLEAN_FLAGS))
				io_clean_op(req);
		}
		io_put_file(req);
		io_put_rsrc_node(ctx, req->rsrc_node);
		io_put_task(req->task);

		node = req->comp_list.next;
		io_req_add_to_cache(req, ctx);
	} while (node);
}

void __io_submit_flush_completions(struct io_ring_ctx *ctx)
	__must_hold(&ctx->uring_lock)
{
	struct io_submit_state *state = &ctx->submit_state;
	struct io_wq_work_node *node;

	__io_cq_lock(ctx);
	__wq_list_for_each(node, &state->compl_reqs) {
		struct io_kiocb *req = container_of(node, struct io_kiocb,
					    comp_list);

		if (!(req->flags & REQ_F_CQE_SKIP) &&
		    unlikely(!io_fill_cqe_req(ctx, req))) {
			if (ctx->lockless_cq) {
				spin_lock(&ctx->completion_lock);
				io_req_cqe_overflow(req);
				spin_unlock(&ctx->completion_lock);
			} else {
				io_req_cqe_overflow(req);
			}
		}
	}
	__io_cq_unlock_post(ctx);

	if (!wq_list_empty(&state->compl_reqs)) {
		io_free_batch_list(ctx, state->compl_reqs.first);
		INIT_WQ_LIST(&state->compl_reqs);
	}
	ctx->submit_state.cq_flush = false;
}

static unsigned io_cqring_events(struct io_ring_ctx *ctx)
{
	/* See comment at the top of this file */
	smp_rmb();
	return __io_cqring_events(ctx);
}

/*
 * We can't just wait for polled events to come to us, we have to actively
 * find and complete them.
 */
static __cold void io_iopoll_try_reap_events(struct io_ring_ctx *ctx)
{
	if (!(ctx->flags & IORING_SETUP_IOPOLL))
		return;

	mutex_lock(&ctx->uring_lock);
	while (!wq_list_empty(&ctx->iopoll_list)) {
		/* let it sleep and repeat later if can't complete a request */
		if (io_do_iopoll(ctx, true) == 0)
			break;
		/*
		 * Ensure we allow local-to-the-cpu processing to take place,
		 * in this case we need to ensure that we reap all events.
		 * Also let task_work, etc. to progress by releasing the mutex
		 */
		if (need_resched()) {
			mutex_unlock(&ctx->uring_lock);
			cond_resched();
			mutex_lock(&ctx->uring_lock);
		}
	}
	mutex_unlock(&ctx->uring_lock);
}

static int io_iopoll_check(struct io_ring_ctx *ctx, long min)
{
	unsigned int nr_events = 0;
	unsigned long check_cq;

	lockdep_assert_held(&ctx->uring_lock);

	if (!io_allowed_run_tw(ctx))
		return -EEXIST;

	check_cq = READ_ONCE(ctx->check_cq);
	if (unlikely(check_cq)) {
		if (check_cq & BIT(IO_CHECK_CQ_OVERFLOW_BIT))
			__io_cqring_overflow_flush(ctx, false);
		/*
		 * Similarly do not spin if we have not informed the user of any
		 * dropped CQE.
		 */
		if (check_cq & BIT(IO_CHECK_CQ_DROPPED_BIT))
			return -EBADR;
	}
	/*
	 * Don't enter poll loop if we already have events pending.
	 * If we do, we can potentially be spinning for commands that
	 * already triggered a CQE (eg in error).
	 */
	if (io_cqring_events(ctx))
		return 0;

	do {
		int ret = 0;

		/*
		 * If a submit got punted to a workqueue, we can have the
		 * application entering polling for a command before it gets
		 * issued. That app will hold the uring_lock for the duration
		 * of the poll right here, so we need to take a breather every
		 * now and then to ensure that the issue has a chance to add
		 * the poll to the issued list. Otherwise we can spin here
		 * forever, while the workqueue is stuck trying to acquire the
		 * very same mutex.
		 */
		if (wq_list_empty(&ctx->iopoll_list) ||
		    io_task_work_pending(ctx)) {
			u32 tail = ctx->cached_cq_tail;

			(void) io_run_local_work_locked(ctx, min);

			if (task_work_pending(current) ||
			    wq_list_empty(&ctx->iopoll_list)) {
				mutex_unlock(&ctx->uring_lock);
				io_run_task_work();
				mutex_lock(&ctx->uring_lock);
			}
			/* some requests don't go through iopoll_list */
			if (tail != ctx->cached_cq_tail ||
			    wq_list_empty(&ctx->iopoll_list))
				break;
		}
		ret = io_do_iopoll(ctx, !min);
		if (unlikely(ret < 0))
			return ret;

		if (task_sigpending(current))
			return -EINTR;
		if (need_resched())
			break;

		nr_events += ret;
	} while (nr_events < min);

	return 0;
}

void io_req_task_complete(struct io_kiocb *req, struct io_tw_state *ts)
{
	io_req_complete_defer(req);
}

/*
 * After the iocb has been issued, it's safe to be found on the poll list.
 * Adding the kiocb to the list AFTER submission ensures that we don't
 * find it from a io_do_iopoll() thread before the issuer is done
 * accessing the kiocb cookie.
 */
static void io_iopoll_req_issued(struct io_kiocb *req, unsigned int issue_flags)
{
	struct io_ring_ctx *ctx = req->ctx;
	const bool needs_lock = issue_flags & IO_URING_F_UNLOCKED;

	/* workqueue context doesn't hold uring_lock, grab it now */
	if (unlikely(needs_lock))
		mutex_lock(&ctx->uring_lock);

	/*
	 * Track whether we have multiple files in our lists. This will impact
	 * how we do polling eventually, not spinning if we're on potentially
	 * different devices.
	 */
	if (wq_list_empty(&ctx->iopoll_list)) {
		ctx->poll_multi_queue = false;
	} else if (!ctx->poll_multi_queue) {
		struct io_kiocb *list_req;

		list_req = container_of(ctx->iopoll_list.first, struct io_kiocb,
					comp_list);
		if (list_req->file != req->file)
			ctx->poll_multi_queue = true;
	}

	/*
	 * For fast devices, IO may have already completed. If it has, add
	 * it to the front so we find it first.
	 */
	if (READ_ONCE(req->iopoll_completed))
		wq_list_add_head(&req->comp_list, &ctx->iopoll_list);
	else
		wq_list_add_tail(&req->comp_list, &ctx->iopoll_list);

	if (unlikely(needs_lock)) {
		/*
		 * If IORING_SETUP_SQPOLL is enabled, sqes are either handle
		 * in sq thread task context or in io worker task context. If
		 * current task context is sq thread, we don't need to check
		 * whether should wake up sq thread.
		 */
		if ((ctx->flags & IORING_SETUP_SQPOLL) &&
		    wq_has_sleeper(&ctx->sq_data->wait))
			wake_up(&ctx->sq_data->wait);

		mutex_unlock(&ctx->uring_lock);
	}
}

io_req_flags_t io_file_get_flags(struct file *file)
{
	io_req_flags_t res = 0;

	if (S_ISREG(file_inode(file)->i_mode))
		res |= REQ_F_ISREG;
	if ((file->f_flags & O_NONBLOCK) || (file->f_mode & FMODE_NOWAIT))
		res |= REQ_F_SUPPORT_NOWAIT;
	return res;
}

bool io_alloc_async_data(struct io_kiocb *req)
{
	const struct io_issue_def *def = &io_issue_defs[req->opcode];

	WARN_ON_ONCE(!def->async_size);
	req->async_data = kmalloc(def->async_size, GFP_KERNEL);
	if (req->async_data) {
		req->flags |= REQ_F_ASYNC_DATA;
		return false;
	}
	return true;
}

static u32 io_get_sequence(struct io_kiocb *req)
{
	u32 seq = req->ctx->cached_sq_head;
	struct io_kiocb *cur;

	/* need original cached_sq_head, but it was increased for each req */
	io_for_each_link(cur, req)
		seq--;
	return seq;
}

static __cold void io_drain_req(struct io_kiocb *req)
	__must_hold(&ctx->uring_lock)
{
	struct io_ring_ctx *ctx = req->ctx;
	struct io_defer_entry *de;
	int ret;
	u32 seq = io_get_sequence(req);

	/* Still need defer if there is pending req in defer list. */
	spin_lock(&ctx->completion_lock);
	if (!req_need_defer(req, seq) && list_empty_careful(&ctx->defer_list)) {
		spin_unlock(&ctx->completion_lock);
queue:
		ctx->drain_active = false;
		io_req_task_queue(req);
		return;
	}
	spin_unlock(&ctx->completion_lock);

	io_prep_async_link(req);
	de = kmalloc(sizeof(*de), GFP_KERNEL);
	if (!de) {
		ret = -ENOMEM;
		io_req_defer_failed(req, ret);
		return;
	}

	spin_lock(&ctx->completion_lock);
	if (!req_need_defer(req, seq) && list_empty(&ctx->defer_list)) {
		spin_unlock(&ctx->completion_lock);
		kfree(de);
		goto queue;
	}

	trace_io_uring_defer(req);
	de->req = req;
	de->seq = seq;
	list_add_tail(&de->list, &ctx->defer_list);
	spin_unlock(&ctx->completion_lock);
}

static bool io_assign_file(struct io_kiocb *req, const struct io_issue_def *def,
			   unsigned int issue_flags)
{
	if (req->file || !def->needs_file)
		return true;

	if (req->flags & REQ_F_FIXED_FILE)
		req->file = io_file_get_fixed(req, req->cqe.fd, issue_flags);
	else
		req->file = io_file_get_normal(req, req->cqe.fd);

	return !!req->file;
}

static int io_issue_sqe(struct io_kiocb *req, unsigned int issue_flags)
{
	const struct io_issue_def *def = &io_issue_defs[req->opcode];
	const struct cred *creds = NULL;
	int ret;

	if (unlikely(!io_assign_file(req, def, issue_flags)))
		return -EBADF;

	if (unlikely((req->flags & REQ_F_CREDS) && req->creds != current_cred()))
		creds = override_creds(req->creds);

	if (!def->audit_skip)
		audit_uring_entry(req->opcode);

	ret = def->issue(req, issue_flags);

	if (!def->audit_skip)
		audit_uring_exit(!ret, ret);

	if (creds)
		revert_creds(creds);

	if (ret == IOU_OK) {
		if (issue_flags & IO_URING_F_COMPLETE_DEFER)
			io_req_complete_defer(req);
		else
			io_req_complete_post(req, issue_flags);

		return 0;
	}

	if (ret == IOU_ISSUE_SKIP_COMPLETE) {
		ret = 0;
		io_arm_ltimeout(req);

		/* If the op doesn't have a file, we're not polling for it */
		if ((req->ctx->flags & IORING_SETUP_IOPOLL) && def->iopoll_queue)
			io_iopoll_req_issued(req, issue_flags);
	}
	return ret;
}

int io_poll_issue(struct io_kiocb *req, struct io_tw_state *ts)
{
	io_tw_lock(req->ctx, ts);
	return io_issue_sqe(req, IO_URING_F_NONBLOCK|IO_URING_F_MULTISHOT|
				 IO_URING_F_COMPLETE_DEFER);
}

struct io_wq_work *io_wq_free_work(struct io_wq_work *work)
{
	struct io_kiocb *req = container_of(work, struct io_kiocb, work);
	struct io_kiocb *nxt = NULL;

	if (req_ref_put_and_test(req)) {
		if (req->flags & IO_REQ_LINK_FLAGS)
			nxt = io_req_find_next(req);
		io_free_req(req);
	}
	return nxt ? &nxt->work : NULL;
}

void io_wq_submit_work(struct io_wq_work *work)
{
	struct io_kiocb *req = container_of(work, struct io_kiocb, work);
	const struct io_issue_def *def = &io_issue_defs[req->opcode];
	unsigned int issue_flags = IO_URING_F_UNLOCKED | IO_URING_F_IOWQ;
	bool needs_poll = false;
	int ret = 0, err = -ECANCELED;

	/* one will be dropped by ->io_wq_free_work() after returning to io-wq */
	if (!(req->flags & REQ_F_REFCOUNT))
		__io_req_set_refcount(req, 2);
	else
		req_ref_get(req);

	io_arm_ltimeout(req);

	/* either cancelled or io-wq is dying, so don't touch tctx->iowq */
	if (atomic_read(&work->flags) & IO_WQ_WORK_CANCEL) {
fail:
		io_req_task_queue_fail(req, err);
		return;
	}
	if (!io_assign_file(req, def, issue_flags)) {
		err = -EBADF;
		atomic_or(IO_WQ_WORK_CANCEL, &work->flags);
		goto fail;
	}

	/*
	 * If DEFER_TASKRUN is set, it's only allowed to post CQEs from the
	 * submitter task context. Final request completions are handed to the
	 * right context, however this is not the case of auxiliary CQEs,
	 * which is the main mean of operation for multishot requests.
	 * Don't allow any multishot execution from io-wq. It's more restrictive
	 * than necessary and also cleaner.
	 */
	if (req->flags & REQ_F_APOLL_MULTISHOT) {
		err = -EBADFD;
		if (!io_file_can_poll(req))
			goto fail;
		if (req->file->f_flags & O_NONBLOCK ||
		    req->file->f_mode & FMODE_NOWAIT) {
			err = -ECANCELED;
			if (io_arm_poll_handler(req, issue_flags) != IO_APOLL_OK)
				goto fail;
			return;
		} else {
			req->flags &= ~REQ_F_APOLL_MULTISHOT;
		}
	}

	if (req->flags & REQ_F_FORCE_ASYNC) {
		bool opcode_poll = def->pollin || def->pollout;

		if (opcode_poll && io_file_can_poll(req)) {
			needs_poll = true;
			issue_flags |= IO_URING_F_NONBLOCK;
		}
	}

	do {
		ret = io_issue_sqe(req, issue_flags);
		if (ret != -EAGAIN)
			break;

		/*
		 * If REQ_F_NOWAIT is set, then don't wait or retry with
		 * poll. -EAGAIN is final for that case.
		 */
		if (req->flags & REQ_F_NOWAIT)
			break;

		/*
		 * We can get EAGAIN for iopolled IO even though we're
		 * forcing a sync submission from here, since we can't
		 * wait for request slots on the block side.
		 */
		if (!needs_poll) {
			if (!(req->ctx->flags & IORING_SETUP_IOPOLL))
				break;
			if (io_wq_worker_stopped())
				break;
			cond_resched();
			continue;
		}

		if (io_arm_poll_handler(req, issue_flags) == IO_APOLL_OK)
			return;
		/* aborted or ready, in either case retry blocking */
		needs_poll = false;
		issue_flags &= ~IO_URING_F_NONBLOCK;
	} while (1);

	/* avoid locking problems by failing it from a clean context */
	if (ret)
		io_req_task_queue_fail(req, ret);
}

inline struct file *io_file_get_fixed(struct io_kiocb *req, int fd,
				      unsigned int issue_flags)
{
	struct io_ring_ctx *ctx = req->ctx;
	struct io_fixed_file *slot;
	struct file *file = NULL;

	io_ring_submit_lock(ctx, issue_flags);

	if (unlikely((unsigned int)fd >= ctx->nr_user_files))
		goto out;
	fd = array_index_nospec(fd, ctx->nr_user_files);
	slot = io_fixed_file_slot(&ctx->file_table, fd);
	if (!req->rsrc_node)
		__io_req_set_rsrc_node(req, ctx);
	req->flags |= io_slot_flags(slot);
	file = io_slot_file(slot);
out:
	io_ring_submit_unlock(ctx, issue_flags);
	return file;
}

struct file *io_file_get_normal(struct io_kiocb *req, int fd)
{
	struct file *file = fget(fd);

	trace_io_uring_file_get(req, fd);

	/* we don't allow fixed io_uring files */
	if (file && io_is_uring_fops(file))
		io_req_track_inflight(req);
	return file;
}

static void io_queue_async(struct io_kiocb *req, int ret)
	__must_hold(&req->ctx->uring_lock)
{
	struct io_kiocb *linked_timeout;

	if (ret != -EAGAIN || (req->flags & REQ_F_NOWAIT)) {
		io_req_defer_failed(req, ret);
		return;
	}

	linked_timeout = io_prep_linked_timeout(req);

	switch (io_arm_poll_handler(req, 0)) {
	case IO_APOLL_READY:
		io_kbuf_recycle(req, 0);
		io_req_task_queue(req);
		break;
	case IO_APOLL_ABORTED:
		io_kbuf_recycle(req, 0);
		io_queue_iowq(req);
		break;
	case IO_APOLL_OK:
		break;
	}

	if (linked_timeout)
		io_queue_linked_timeout(linked_timeout);
}

static inline void io_queue_sqe(struct io_kiocb *req)
	__must_hold(&req->ctx->uring_lock)
{
	int ret;

	ret = io_issue_sqe(req, IO_URING_F_NONBLOCK|IO_URING_F_COMPLETE_DEFER);

	/*
	 * We async punt it if the file wasn't marked NOWAIT, or if the file
	 * doesn't support non-blocking read/write attempts
	 */
	if (unlikely(ret))
		io_queue_async(req, ret);
}

static void io_queue_sqe_fallback(struct io_kiocb *req)
	__must_hold(&req->ctx->uring_lock)
{
	if (unlikely(req->flags & REQ_F_FAIL)) {
		/*
		 * We don't submit, fail them all, for that replace hardlinks
		 * with normal links. Extra REQ_F_LINK is tolerated.
		 */
		req->flags &= ~REQ_F_HARDLINK;
		req->flags |= REQ_F_LINK;
		io_req_defer_failed(req, req->cqe.res);
	} else {
		if (unlikely(req->ctx->drain_active))
			io_drain_req(req);
		else
			io_queue_iowq(req);
	}
}

/*
 * Check SQE restrictions (opcode and flags).
 *
 * Returns 'true' if SQE is allowed, 'false' otherwise.
 */
static inline bool io_check_restriction(struct io_ring_ctx *ctx,
					struct io_kiocb *req,
					unsigned int sqe_flags)
{
	if (!test_bit(req->opcode, ctx->restrictions.sqe_op))
		return false;

	if ((sqe_flags & ctx->restrictions.sqe_flags_required) !=
	    ctx->restrictions.sqe_flags_required)
		return false;

	if (sqe_flags & ~(ctx->restrictions.sqe_flags_allowed |
			  ctx->restrictions.sqe_flags_required))
		return false;

	return true;
}

static void io_init_req_drain(struct io_kiocb *req)
{
	struct io_ring_ctx *ctx = req->ctx;
	struct io_kiocb *head = ctx->submit_state.link.head;

	ctx->drain_active = true;
	if (head) {
		/*
		 * If we need to drain a request in the middle of a link, drain
		 * the head request and the next request/link after the current
		 * link. Considering sequential execution of links,
		 * REQ_F_IO_DRAIN will be maintained for every request of our
		 * link.
		 */
		head->flags |= REQ_F_IO_DRAIN | REQ_F_FORCE_ASYNC;
		ctx->drain_next = true;
	}
}

static __cold int io_init_fail_req(struct io_kiocb *req, int err)
{
	/* ensure per-opcode data is cleared if we fail before prep */
	memset(&req->cmd.data, 0, sizeof(req->cmd.data));
	return err;
}

static int io_init_req(struct io_ring_ctx *ctx, struct io_kiocb *req,
		       const struct io_uring_sqe *sqe)
	__must_hold(&ctx->uring_lock)
{
	const struct io_issue_def *def;
	unsigned int sqe_flags;
	int personality;
	u8 opcode;

	/* req is partially pre-initialised, see io_preinit_req() */
	req->opcode = opcode = READ_ONCE(sqe->opcode);
	/* same numerical values with corresponding REQ_F_*, safe to copy */
	sqe_flags = READ_ONCE(sqe->flags);
	req->flags = (io_req_flags_t) sqe_flags;
	req->cqe.user_data = READ_ONCE(sqe->user_data);
	req->file = NULL;
	req->rsrc_node = NULL;
	req->task = current;
	req->cancel_seq_set = false;

	if (unlikely(opcode >= IORING_OP_LAST)) {
		req->opcode = 0;
		return io_init_fail_req(req, -EINVAL);
	}
	def = &io_issue_defs[opcode];
	if (unlikely(sqe_flags & ~SQE_COMMON_FLAGS)) {
		/* enforce forwards compatibility on users */
		if (sqe_flags & ~SQE_VALID_FLAGS)
			return io_init_fail_req(req, -EINVAL);
		if (sqe_flags & IOSQE_BUFFER_SELECT) {
			if (!def->buffer_select)
				return io_init_fail_req(req, -EOPNOTSUPP);
			req->buf_index = READ_ONCE(sqe->buf_group);
		}
		if (sqe_flags & IOSQE_CQE_SKIP_SUCCESS)
			ctx->drain_disabled = true;
		if (sqe_flags & IOSQE_IO_DRAIN) {
			if (ctx->drain_disabled)
				return io_init_fail_req(req, -EOPNOTSUPP);
			io_init_req_drain(req);
		}
	}
	if (unlikely(ctx->restricted || ctx->drain_active || ctx->drain_next)) {
		if (ctx->restricted && !io_check_restriction(ctx, req, sqe_flags))
			return io_init_fail_req(req, -EACCES);
		/* knock it to the slow queue path, will be drained there */
		if (ctx->drain_active)
			req->flags |= REQ_F_FORCE_ASYNC;
		/* if there is no link, we're at "next" request and need to drain */
		if (unlikely(ctx->drain_next) && !ctx->submit_state.link.head) {
			ctx->drain_next = false;
			ctx->drain_active = true;
			req->flags |= REQ_F_IO_DRAIN | REQ_F_FORCE_ASYNC;
		}
	}

	if (!def->ioprio && sqe->ioprio)
		return io_init_fail_req(req, -EINVAL);
	if (!def->iopoll && (ctx->flags & IORING_SETUP_IOPOLL))
		return io_init_fail_req(req, -EINVAL);

	if (def->needs_file) {
		struct io_submit_state *state = &ctx->submit_state;

		req->cqe.fd = READ_ONCE(sqe->fd);

		/*
		 * Plug now if we have more than 2 IO left after this, and the
		 * target is potentially a read/write to block based storage.
		 */
		if (state->need_plug && def->plug) {
			state->plug_started = true;
			state->need_plug = false;
			blk_start_plug_nr_ios(&state->plug, state->submit_nr);
		}
	}

	personality = READ_ONCE(sqe->personality);
	if (personality) {
		int ret;

		req->creds = xa_load(&ctx->personalities, personality);
		if (!req->creds)
			return io_init_fail_req(req, -EINVAL);
		get_cred(req->creds);
		ret = security_uring_override_creds(req->creds);
		if (ret) {
			put_cred(req->creds);
			return io_init_fail_req(req, ret);
		}
		req->flags |= REQ_F_CREDS;
	}

	return def->prep(req, sqe);
}

static __cold int io_submit_fail_init(const struct io_uring_sqe *sqe,
				      struct io_kiocb *req, int ret)
{
	struct io_ring_ctx *ctx = req->ctx;
	struct io_submit_link *link = &ctx->submit_state.link;
	struct io_kiocb *head = link->head;

	trace_io_uring_req_failed(sqe, req, ret);

	/*
	 * Avoid breaking links in the middle as it renders links with SQPOLL
	 * unusable. Instead of failing eagerly, continue assembling the link if
	 * applicable and mark the head with REQ_F_FAIL. The link flushing code
	 * should find the flag and handle the rest.
	 */
	req_fail_link_node(req, ret);
	if (head && !(head->flags & REQ_F_FAIL))
		req_fail_link_node(head, -ECANCELED);

	if (!(req->flags & IO_REQ_LINK_FLAGS)) {
		if (head) {
			link->last->link = req;
			link->head = NULL;
			req = head;
		}
		io_queue_sqe_fallback(req);
		return ret;
	}

	if (head)
		link->last->link = req;
	else
		link->head = req;
	link->last = req;
	return 0;
}

static inline int io_submit_sqe(struct io_ring_ctx *ctx, struct io_kiocb *req,
			 const struct io_uring_sqe *sqe)
	__must_hold(&ctx->uring_lock)
{
	struct io_submit_link *link = &ctx->submit_state.link;
	int ret;

	ret = io_init_req(ctx, req, sqe);
	if (unlikely(ret))
		return io_submit_fail_init(sqe, req, ret);

	trace_io_uring_submit_req(req);

	/*
	 * If we already have a head request, queue this one for async
	 * submittal once the head completes. If we don't have a head but
	 * IOSQE_IO_LINK is set in the sqe, start a new head. This one will be
	 * submitted sync once the chain is complete. If none of those
	 * conditions are true (normal request), then just queue it.
	 */
	if (unlikely(link->head)) {
		trace_io_uring_link(req, link->last);
		link->last->link = req;
		link->last = req;

		if (req->flags & IO_REQ_LINK_FLAGS)
			return 0;
		/* last request of the link, flush it */
		req = link->head;
		link->head = NULL;
		if (req->flags & (REQ_F_FORCE_ASYNC | REQ_F_FAIL))
			goto fallback;

	} else if (unlikely(req->flags & (IO_REQ_LINK_FLAGS |
					  REQ_F_FORCE_ASYNC | REQ_F_FAIL))) {
		if (req->flags & IO_REQ_LINK_FLAGS) {
			link->head = req;
			link->last = req;
		} else {
fallback:
			io_queue_sqe_fallback(req);
		}
		return 0;
	}

	io_queue_sqe(req);
	return 0;
}

/*
 * Batched submission is done, ensure local IO is flushed out.
 */
static void io_submit_state_end(struct io_ring_ctx *ctx)
{
	struct io_submit_state *state = &ctx->submit_state;

	if (unlikely(state->link.head))
		io_queue_sqe_fallback(state->link.head);
	/* flush only after queuing links as they can generate completions */
	io_submit_flush_completions(ctx);
	if (state->plug_started)
		blk_finish_plug(&state->plug);
}

/*
 * Start submission side cache.
 */
static void io_submit_state_start(struct io_submit_state *state,
				  unsigned int max_ios)
{
	state->plug_started = false;
	state->need_plug = max_ios > 2;
	state->submit_nr = max_ios;
	/* set only head, no need to init link_last in advance */
	state->link.head = NULL;
}

static void io_commit_sqring(struct io_ring_ctx *ctx)
{
	struct io_rings *rings = ctx->rings;

	/*
	 * Ensure any loads from the SQEs are done at this point,
	 * since once we write the new head, the application could
	 * write new data to them.
	 */
	smp_store_release(&rings->sq.head, ctx->cached_sq_head);
}

/*
 * Fetch an sqe, if one is available. Note this returns a pointer to memory
 * that is mapped by userspace. This means that care needs to be taken to
 * ensure that reads are stable, as we cannot rely on userspace always
 * being a good citizen. If members of the sqe are validated and then later
 * used, it's important that those reads are done through READ_ONCE() to
 * prevent a re-load down the line.
 */
static bool io_get_sqe(struct io_ring_ctx *ctx, const struct io_uring_sqe **sqe)
{
	unsigned mask = ctx->sq_entries - 1;
	unsigned head = ctx->cached_sq_head++ & mask;

	if (!(ctx->flags & IORING_SETUP_NO_SQARRAY)) {
		head = READ_ONCE(ctx->sq_array[head]);
		if (unlikely(head >= ctx->sq_entries)) {
			/* drop invalid entries */
			spin_lock(&ctx->completion_lock);
			ctx->cq_extra--;
			spin_unlock(&ctx->completion_lock);
			WRITE_ONCE(ctx->rings->sq_dropped,
				   READ_ONCE(ctx->rings->sq_dropped) + 1);
			return false;
		}
	}

	/*
	 * The cached sq head (or cq tail) serves two purposes:
	 *
	 * 1) allows us to batch the cost of updating the user visible
	 *    head updates.
	 * 2) allows the kernel side to track the head on its own, even
	 *    though the application is the one updating it.
	 */

	/* double index for 128-byte SQEs, twice as long */
	if (ctx->flags & IORING_SETUP_SQE128)
		head <<= 1;
	*sqe = &ctx->sq_sqes[head];
	return true;
}

int io_submit_sqes(struct io_ring_ctx *ctx, unsigned int nr)
	__must_hold(&ctx->uring_lock)
{
	unsigned int entries = io_sqring_entries(ctx);
	unsigned int left;
	int ret;

	if (unlikely(!entries))
		return 0;
	/* make sure SQ entry isn't read before tail */
	ret = left = min(nr, entries);
	io_get_task_refs(left);
	io_submit_state_start(&ctx->submit_state, left);

	do {
		const struct io_uring_sqe *sqe;
		struct io_kiocb *req;

		if (unlikely(!io_alloc_req(ctx, &req)))
			break;
		if (unlikely(!io_get_sqe(ctx, &sqe))) {
			io_req_add_to_cache(req, ctx);
			break;
		}

		/*
		 * Continue submitting even for sqe failure if the
		 * ring was setup with IORING_SETUP_SUBMIT_ALL
		 */
		if (unlikely(io_submit_sqe(ctx, req, sqe)) &&
		    !(ctx->flags & IORING_SETUP_SUBMIT_ALL)) {
			left--;
			break;
		}
	} while (--left);

	if (unlikely(left)) {
		ret -= left;
		/* try again if it submitted nothing and can't allocate a req */
		if (!ret && io_req_cache_empty(ctx))
			ret = -EAGAIN;
		current->io_uring->cached_refs += left;
	}

	io_submit_state_end(ctx);
	 /* Commit SQ ring head once we've consumed and submitted all SQEs */
	io_commit_sqring(ctx);
	return ret;
}

static int io_wake_function(struct wait_queue_entry *curr, unsigned int mode,
			    int wake_flags, void *key)
{
	struct io_wait_queue *iowq = container_of(curr, struct io_wait_queue, wq);

	/*
	 * Cannot safely flush overflowed CQEs from here, ensure we wake up
	 * the task, and the next invocation will do it.
	 */
	if (io_should_wake(iowq) || io_has_work(iowq->ctx))
		return autoremove_wake_function(curr, mode, wake_flags, key);
	return -1;
}

int io_run_task_work_sig(struct io_ring_ctx *ctx)
{
	if (!llist_empty(&ctx->work_llist)) {
		__set_current_state(TASK_RUNNING);
		if (io_run_local_work(ctx, INT_MAX) > 0)
			return 0;
	}
	if (io_run_task_work() > 0)
		return 0;
	if (task_sigpending(current))
		return -EINTR;
	return 0;
}

static bool current_pending_io(void)
{
	struct io_uring_task *tctx = current->io_uring;

	if (!tctx)
		return false;
	return percpu_counter_read_positive(&tctx->inflight);
}

static enum hrtimer_restart io_cqring_timer_wakeup(struct hrtimer *timer)
{
	struct io_wait_queue *iowq = container_of(timer, struct io_wait_queue, t);

	WRITE_ONCE(iowq->hit_timeout, 1);
	iowq->min_timeout = 0;
	wake_up_process(iowq->wq.private);
	return HRTIMER_NORESTART;
}

/*
 * Doing min_timeout portion. If we saw any timeouts, events, or have work,
 * wake up. If not, and we have a normal timeout, switch to that and keep
 * sleeping.
 */
static enum hrtimer_restart io_cqring_min_timer_wakeup(struct hrtimer *timer)
{
	struct io_wait_queue *iowq = container_of(timer, struct io_wait_queue, t);
	struct io_ring_ctx *ctx = iowq->ctx;

	/* no general timeout, or shorter (or equal), we are done */
	if (iowq->timeout == KTIME_MAX ||
	    ktime_compare(iowq->min_timeout, iowq->timeout) >= 0)
		goto out_wake;
	/* work we may need to run, wake function will see if we need to wake */
	if (io_has_work(ctx))
		goto out_wake;
	/* got events since we started waiting, min timeout is done */
	if (iowq->cq_min_tail != READ_ONCE(ctx->rings->cq.tail))
		goto out_wake;
	/* if we have any events and min timeout expired, we're done */
	if (io_cqring_events(ctx))
		goto out_wake;

	/*
	 * If using deferred task_work running and application is waiting on
	 * more than one request, ensure we reset it now where we are switching
	 * to normal sleeps. Any request completion post min_wait should wake
	 * the task and return.
	 */
	if (ctx->flags & IORING_SETUP_DEFER_TASKRUN) {
		atomic_set(&ctx->cq_wait_nr, 1);
		smp_mb();
		if (!llist_empty(&ctx->work_llist))
			goto out_wake;
	}

	iowq->t.function = io_cqring_timer_wakeup;
	hrtimer_set_expires(timer, iowq->timeout);
	return HRTIMER_RESTART;
out_wake:
	return io_cqring_timer_wakeup(timer);
}

static int io_cqring_schedule_timeout(struct io_wait_queue *iowq,
				      clockid_t clock_id, ktime_t start_time)
{
	ktime_t timeout;

	hrtimer_init_on_stack(&iowq->t, clock_id, HRTIMER_MODE_ABS);
	if (iowq->min_timeout) {
		timeout = ktime_add_ns(iowq->min_timeout, start_time);
		iowq->t.function = io_cqring_min_timer_wakeup;
	} else {
		timeout = iowq->timeout;
		iowq->t.function = io_cqring_timer_wakeup;
	}

	hrtimer_set_expires_range_ns(&iowq->t, timeout, 0);
	hrtimer_start_expires(&iowq->t, HRTIMER_MODE_ABS);

	if (!READ_ONCE(iowq->hit_timeout))
		schedule();

	hrtimer_cancel(&iowq->t);
	destroy_hrtimer_on_stack(&iowq->t);
	__set_current_state(TASK_RUNNING);

	return READ_ONCE(iowq->hit_timeout) ? -ETIME : 0;
}

static int __io_cqring_wait_schedule(struct io_ring_ctx *ctx,
				     struct io_wait_queue *iowq,
				     ktime_t start_time)
{
	int ret = 0;

	/*
	 * Mark us as being in io_wait if we have pending requests, so cpufreq
	 * can take into account that the task is waiting for IO - turns out
	 * to be important for low QD IO.
	 */
	if (current_pending_io())
		current->in_iowait = 1;
	if (iowq->timeout != KTIME_MAX || iowq->min_timeout)
		ret = io_cqring_schedule_timeout(iowq, ctx->clockid, start_time);
	else
		schedule();
	current->in_iowait = 0;
	return ret;
}

/* If this returns > 0, the caller should retry */
static inline int io_cqring_wait_schedule(struct io_ring_ctx *ctx,
					  struct io_wait_queue *iowq,
					  ktime_t start_time)
{
	if (unlikely(READ_ONCE(ctx->check_cq)))
		return 1;
	if (unlikely(!llist_empty(&ctx->work_llist)))
		return 1;
<<<<<<< HEAD
	if (unlikely(test_thread_flag(TIF_NOTIFY_SIGNAL)))
=======
	if (unlikely(task_work_pending(current)))
>>>>>>> 26de8614
		return 1;
	if (unlikely(task_sigpending(current)))
		return -EINTR;
	if (unlikely(io_should_wake(iowq)))
		return 0;

	return __io_cqring_wait_schedule(ctx, iowq, start_time);
}

struct ext_arg {
	size_t argsz;
	struct __kernel_timespec __user *ts;
	const sigset_t __user *sig;
	ktime_t min_time;
};

/*
 * Wait until events become available, if we don't already have some. The
 * application must reap them itself, as they reside on the shared cq ring.
 */
static int io_cqring_wait(struct io_ring_ctx *ctx, int min_events, u32 flags,
			  struct ext_arg *ext_arg)
{
	struct io_wait_queue iowq;
	struct io_rings *rings = ctx->rings;
	ktime_t start_time;
	int ret;

	if (!io_allowed_run_tw(ctx))
		return -EEXIST;
	if (!llist_empty(&ctx->work_llist))
		io_run_local_work(ctx, min_events);
	io_run_task_work();

	if (unlikely(test_bit(IO_CHECK_CQ_OVERFLOW_BIT, &ctx->check_cq)))
		io_cqring_do_overflow_flush(ctx);
	if (__io_cqring_events_user(ctx) >= min_events)
		return 0;

	init_waitqueue_func_entry(&iowq.wq, io_wake_function);
	iowq.wq.private = current;
	INIT_LIST_HEAD(&iowq.wq.entry);
	iowq.ctx = ctx;
	iowq.cq_tail = READ_ONCE(ctx->rings->cq.head) + min_events;
	iowq.cq_min_tail = READ_ONCE(ctx->rings->cq.tail);
	iowq.nr_timeouts = atomic_read(&ctx->cq_timeouts);
	iowq.hit_timeout = 0;
	iowq.min_timeout = ext_arg->min_time;
	iowq.timeout = KTIME_MAX;
	start_time = io_get_time(ctx);

	if (ext_arg->ts) {
		struct timespec64 ts;

		if (get_timespec64(&ts, ext_arg->ts))
			return -EFAULT;

		iowq.timeout = timespec64_to_ktime(ts);
		if (!(flags & IORING_ENTER_ABS_TIMER))
			iowq.timeout = ktime_add(iowq.timeout, start_time);
	}

	if (ext_arg->sig) {
#ifdef CONFIG_COMPAT
		if (in_compat_syscall())
			ret = set_compat_user_sigmask((const compat_sigset_t __user *)ext_arg->sig,
						      ext_arg->argsz);
		else
#endif
			ret = set_user_sigmask(ext_arg->sig, ext_arg->argsz);

		if (ret)
			return ret;
	}

	io_napi_busy_loop(ctx, &iowq);

	trace_io_uring_cqring_wait(ctx, min_events);
	do {
		unsigned long check_cq;
		int nr_wait;

		/* if min timeout has been hit, don't reset wait count */
		if (!iowq.hit_timeout)
			nr_wait = (int) iowq.cq_tail -
					READ_ONCE(ctx->rings->cq.tail);
		else
			nr_wait = 1;

		if (ctx->flags & IORING_SETUP_DEFER_TASKRUN) {
			atomic_set(&ctx->cq_wait_nr, nr_wait);
			set_current_state(TASK_INTERRUPTIBLE);
		} else {
			prepare_to_wait_exclusive(&ctx->cq_wait, &iowq.wq,
							TASK_INTERRUPTIBLE);
		}

		ret = io_cqring_wait_schedule(ctx, &iowq, start_time);
		__set_current_state(TASK_RUNNING);
		atomic_set(&ctx->cq_wait_nr, IO_CQ_WAKE_INIT);

		/*
		 * Run task_work after scheduling and before io_should_wake().
		 * If we got woken because of task_work being processed, run it
		 * now rather than let the caller do another wait loop.
		 */
		if (!llist_empty(&ctx->work_llist))
			io_run_local_work(ctx, nr_wait);
		io_run_task_work();

		/*
		 * Non-local task_work will be run on exit to userspace, but
		 * if we're using DEFER_TASKRUN, then we could have waited
		 * with a timeout for a number of requests. If the timeout
		 * hits, we could have some requests ready to process. Ensure
		 * this break is _after_ we have run task_work, to avoid
		 * deferring running potentially pending requests until the
		 * next time we wait for events.
		 */
		if (ret < 0)
			break;

		check_cq = READ_ONCE(ctx->check_cq);
		if (unlikely(check_cq)) {
			/* let the caller flush overflows, retry */
			if (check_cq & BIT(IO_CHECK_CQ_OVERFLOW_BIT))
				io_cqring_do_overflow_flush(ctx);
			if (check_cq & BIT(IO_CHECK_CQ_DROPPED_BIT)) {
				ret = -EBADR;
				break;
			}
		}

		if (io_should_wake(&iowq)) {
			ret = 0;
			break;
		}
		cond_resched();
	} while (1);

	if (!(ctx->flags & IORING_SETUP_DEFER_TASKRUN))
		finish_wait(&ctx->cq_wait, &iowq.wq);
	restore_saved_sigmask_unless(ret == -EINTR);

	return READ_ONCE(rings->cq.head) == READ_ONCE(rings->cq.tail) ? ret : 0;
}

static void *io_rings_map(struct io_ring_ctx *ctx, unsigned long uaddr,
			  size_t size)
{
	return __io_uaddr_map(&ctx->ring_pages, &ctx->n_ring_pages, uaddr,
				size);
}

static void *io_sqes_map(struct io_ring_ctx *ctx, unsigned long uaddr,
			 size_t size)
{
	return __io_uaddr_map(&ctx->sqe_pages, &ctx->n_sqe_pages, uaddr,
				size);
}

static void io_rings_free(struct io_ring_ctx *ctx)
{
	if (!(ctx->flags & IORING_SETUP_NO_MMAP)) {
		io_pages_unmap(ctx->rings, &ctx->ring_pages, &ctx->n_ring_pages,
				true);
		io_pages_unmap(ctx->sq_sqes, &ctx->sqe_pages, &ctx->n_sqe_pages,
				true);
	} else {
		io_pages_free(&ctx->ring_pages, ctx->n_ring_pages);
		ctx->n_ring_pages = 0;
		io_pages_free(&ctx->sqe_pages, ctx->n_sqe_pages);
		ctx->n_sqe_pages = 0;
		vunmap(ctx->rings);
		vunmap(ctx->sq_sqes);
	}

	ctx->rings = NULL;
	ctx->sq_sqes = NULL;
}

static unsigned long rings_size(struct io_ring_ctx *ctx, unsigned int sq_entries,
				unsigned int cq_entries, size_t *sq_offset)
{
	struct io_rings *rings;
	size_t off, sq_array_size;

	off = struct_size(rings, cqes, cq_entries);
	if (off == SIZE_MAX)
		return SIZE_MAX;
	if (ctx->flags & IORING_SETUP_CQE32) {
		if (check_shl_overflow(off, 1, &off))
			return SIZE_MAX;
	}

#ifdef CONFIG_SMP
	off = ALIGN(off, SMP_CACHE_BYTES);
	if (off == 0)
		return SIZE_MAX;
#endif

	if (ctx->flags & IORING_SETUP_NO_SQARRAY) {
		*sq_offset = SIZE_MAX;
		return off;
	}

	*sq_offset = off;

	sq_array_size = array_size(sizeof(u32), sq_entries);
	if (sq_array_size == SIZE_MAX)
		return SIZE_MAX;

	if (check_add_overflow(off, sq_array_size, &off))
		return SIZE_MAX;

	return off;
}

static void io_req_caches_free(struct io_ring_ctx *ctx)
{
	struct io_kiocb *req;
	int nr = 0;

	mutex_lock(&ctx->uring_lock);

	while (!io_req_cache_empty(ctx)) {
		req = io_extract_req(ctx);
		kmem_cache_free(req_cachep, req);
		nr++;
	}
	if (nr)
		percpu_ref_put_many(&ctx->refs, nr);
	mutex_unlock(&ctx->uring_lock);
}

static __cold void io_ring_ctx_free(struct io_ring_ctx *ctx)
{
	io_sq_thread_finish(ctx);
	/* __io_rsrc_put_work() may need uring_lock to progress, wait w/o it */
	if (WARN_ON_ONCE(!list_empty(&ctx->rsrc_ref_list)))
		return;

	mutex_lock(&ctx->uring_lock);
	if (ctx->buf_data)
		__io_sqe_buffers_unregister(ctx);
	if (ctx->file_data)
		__io_sqe_files_unregister(ctx);
	io_cqring_overflow_kill(ctx);
	io_eventfd_unregister(ctx);
	io_alloc_cache_free(&ctx->apoll_cache, kfree);
	io_alloc_cache_free(&ctx->netmsg_cache, io_netmsg_cache_free);
	io_alloc_cache_free(&ctx->rw_cache, io_rw_cache_free);
	io_alloc_cache_free(&ctx->uring_cache, kfree);
	io_alloc_cache_free(&ctx->msg_cache, io_msg_cache_free);
	io_futex_cache_free(ctx);
	io_destroy_buffers(ctx);
	mutex_unlock(&ctx->uring_lock);
	if (ctx->sq_creds)
		put_cred(ctx->sq_creds);
	if (ctx->submitter_task)
		put_task_struct(ctx->submitter_task);

	/* there are no registered resources left, nobody uses it */
	if (ctx->rsrc_node)
		io_rsrc_node_destroy(ctx, ctx->rsrc_node);

	WARN_ON_ONCE(!list_empty(&ctx->rsrc_ref_list));
	WARN_ON_ONCE(!list_empty(&ctx->ltimeout_list));

	io_alloc_cache_free(&ctx->rsrc_node_cache, kfree);
	if (ctx->mm_account) {
		mmdrop(ctx->mm_account);
		ctx->mm_account = NULL;
	}
	io_rings_free(ctx);

	percpu_ref_exit(&ctx->refs);
	free_uid(ctx->user);
	io_req_caches_free(ctx);
	if (ctx->hash_map)
		io_wq_put_hash(ctx->hash_map);
	io_napi_free(ctx);
	kfree(ctx->cancel_table.hbs);
	kfree(ctx->cancel_table_locked.hbs);
	xa_destroy(&ctx->io_bl_xa);
	kfree(ctx);
}

static __cold void io_activate_pollwq_cb(struct callback_head *cb)
{
	struct io_ring_ctx *ctx = container_of(cb, struct io_ring_ctx,
					       poll_wq_task_work);

	mutex_lock(&ctx->uring_lock);
	ctx->poll_activated = true;
	mutex_unlock(&ctx->uring_lock);

	/*
	 * Wake ups for some events between start of polling and activation
	 * might've been lost due to loose synchronisation.
	 */
	wake_up_all(&ctx->poll_wq);
	percpu_ref_put(&ctx->refs);
}

__cold void io_activate_pollwq(struct io_ring_ctx *ctx)
{
	spin_lock(&ctx->completion_lock);
	/* already activated or in progress */
	if (ctx->poll_activated || ctx->poll_wq_task_work.func)
		goto out;
	if (WARN_ON_ONCE(!ctx->task_complete))
		goto out;
	if (!ctx->submitter_task)
		goto out;
	/*
	 * with ->submitter_task only the submitter task completes requests, we
	 * only need to sync with it, which is done by injecting a tw
	 */
	init_task_work(&ctx->poll_wq_task_work, io_activate_pollwq_cb);
	percpu_ref_get(&ctx->refs);
	if (task_work_add(ctx->submitter_task, &ctx->poll_wq_task_work, TWA_SIGNAL))
		percpu_ref_put(&ctx->refs);
out:
	spin_unlock(&ctx->completion_lock);
}

static __poll_t io_uring_poll(struct file *file, poll_table *wait)
{
	struct io_ring_ctx *ctx = file->private_data;
	__poll_t mask = 0;

	if (unlikely(!ctx->poll_activated))
		io_activate_pollwq(ctx);

	poll_wait(file, &ctx->poll_wq, wait);
	/*
	 * synchronizes with barrier from wq_has_sleeper call in
	 * io_commit_cqring
	 */
	smp_rmb();
	if (!io_sqring_full(ctx))
		mask |= EPOLLOUT | EPOLLWRNORM;

	/*
	 * Don't flush cqring overflow list here, just do a simple check.
	 * Otherwise there could possible be ABBA deadlock:
	 *      CPU0                    CPU1
	 *      ----                    ----
	 * lock(&ctx->uring_lock);
	 *                              lock(&ep->mtx);
	 *                              lock(&ctx->uring_lock);
	 * lock(&ep->mtx);
	 *
	 * Users may get EPOLLIN meanwhile seeing nothing in cqring, this
	 * pushes them to do the flush.
	 */

	if (__io_cqring_events_user(ctx) || io_has_work(ctx))
		mask |= EPOLLIN | EPOLLRDNORM;

	return mask;
}

struct io_tctx_exit {
	struct callback_head		task_work;
	struct completion		completion;
	struct io_ring_ctx		*ctx;
};

static __cold void io_tctx_exit_cb(struct callback_head *cb)
{
	struct io_uring_task *tctx = current->io_uring;
	struct io_tctx_exit *work;

	work = container_of(cb, struct io_tctx_exit, task_work);
	/*
	 * When @in_cancel, we're in cancellation and it's racy to remove the
	 * node. It'll be removed by the end of cancellation, just ignore it.
	 * tctx can be NULL if the queueing of this task_work raced with
	 * work cancelation off the exec path.
	 */
	if (tctx && !atomic_read(&tctx->in_cancel))
		io_uring_del_tctx_node((unsigned long)work->ctx);
	complete(&work->completion);
}

static __cold bool io_cancel_ctx_cb(struct io_wq_work *work, void *data)
{
	struct io_kiocb *req = container_of(work, struct io_kiocb, work);

	return req->ctx == data;
}

static __cold void io_ring_exit_work(struct work_struct *work)
{
	struct io_ring_ctx *ctx = container_of(work, struct io_ring_ctx, exit_work);
	unsigned long timeout = jiffies + HZ * 60 * 5;
	unsigned long interval = HZ / 20;
	struct io_tctx_exit exit;
	struct io_tctx_node *node;
	int ret;

	/*
	 * If we're doing polled IO and end up having requests being
	 * submitted async (out-of-line), then completions can come in while
	 * we're waiting for refs to drop. We need to reap these manually,
	 * as nobody else will be looking for them.
	 */
	do {
		if (test_bit(IO_CHECK_CQ_OVERFLOW_BIT, &ctx->check_cq)) {
			mutex_lock(&ctx->uring_lock);
			io_cqring_overflow_kill(ctx);
			mutex_unlock(&ctx->uring_lock);
		}

		if (ctx->flags & IORING_SETUP_DEFER_TASKRUN)
			io_move_task_work_from_local(ctx);

		while (io_uring_try_cancel_requests(ctx, NULL, true))
			cond_resched();

		if (ctx->sq_data) {
			struct io_sq_data *sqd = ctx->sq_data;
			struct task_struct *tsk;

			io_sq_thread_park(sqd);
			tsk = sqd->thread;
			if (tsk && tsk->io_uring && tsk->io_uring->io_wq)
				io_wq_cancel_cb(tsk->io_uring->io_wq,
						io_cancel_ctx_cb, ctx, true);
			io_sq_thread_unpark(sqd);
		}

		io_req_caches_free(ctx);

		if (WARN_ON_ONCE(time_after(jiffies, timeout))) {
			/* there is little hope left, don't run it too often */
			interval = HZ * 60;
		}
		/*
		 * This is really an uninterruptible wait, as it has to be
		 * complete. But it's also run from a kworker, which doesn't
		 * take signals, so it's fine to make it interruptible. This
		 * avoids scenarios where we knowingly can wait much longer
		 * on completions, for example if someone does a SIGSTOP on
		 * a task that needs to finish task_work to make this loop
		 * complete. That's a synthetic situation that should not
		 * cause a stuck task backtrace, and hence a potential panic
		 * on stuck tasks if that is enabled.
		 */
	} while (!wait_for_completion_interruptible_timeout(&ctx->ref_comp, interval));

	init_completion(&exit.completion);
	init_task_work(&exit.task_work, io_tctx_exit_cb);
	exit.ctx = ctx;

	mutex_lock(&ctx->uring_lock);
	while (!list_empty(&ctx->tctx_list)) {
		WARN_ON_ONCE(time_after(jiffies, timeout));

		node = list_first_entry(&ctx->tctx_list, struct io_tctx_node,
					ctx_node);
		/* don't spin on a single task if cancellation failed */
		list_rotate_left(&ctx->tctx_list);
		ret = task_work_add(node->task, &exit.task_work, TWA_SIGNAL);
		if (WARN_ON_ONCE(ret))
			continue;

		mutex_unlock(&ctx->uring_lock);
		/*
		 * See comment above for
		 * wait_for_completion_interruptible_timeout() on why this
		 * wait is marked as interruptible.
		 */
		wait_for_completion_interruptible(&exit.completion);
		mutex_lock(&ctx->uring_lock);
	}
	mutex_unlock(&ctx->uring_lock);
	spin_lock(&ctx->completion_lock);
	spin_unlock(&ctx->completion_lock);

	/* pairs with RCU read section in io_req_local_work_add() */
	if (ctx->flags & IORING_SETUP_DEFER_TASKRUN)
		synchronize_rcu();

	io_ring_ctx_free(ctx);
}

static __cold void io_ring_ctx_wait_and_kill(struct io_ring_ctx *ctx)
{
	unsigned long index;
	struct creds *creds;

	mutex_lock(&ctx->uring_lock);
	percpu_ref_kill(&ctx->refs);
	xa_for_each(&ctx->personalities, index, creds)
		io_unregister_personality(ctx, index);
	mutex_unlock(&ctx->uring_lock);

	flush_delayed_work(&ctx->fallback_work);

	INIT_WORK(&ctx->exit_work, io_ring_exit_work);
	/*
	 * Use system_unbound_wq to avoid spawning tons of event kworkers
	 * if we're exiting a ton of rings at the same time. It just adds
	 * noise and overhead, there's no discernable change in runtime
	 * over using system_wq.
	 */
	queue_work(iou_wq, &ctx->exit_work);
}

static int io_uring_release(struct inode *inode, struct file *file)
{
	struct io_ring_ctx *ctx = file->private_data;

	file->private_data = NULL;
	io_ring_ctx_wait_and_kill(ctx);
	return 0;
}

struct io_task_cancel {
	struct task_struct *task;
	bool all;
};

static bool io_cancel_task_cb(struct io_wq_work *work, void *data)
{
	struct io_kiocb *req = container_of(work, struct io_kiocb, work);
	struct io_task_cancel *cancel = data;

	return io_match_task_safe(req, cancel->task, cancel->all);
}

static __cold bool io_cancel_defer_files(struct io_ring_ctx *ctx,
					 struct task_struct *task,
					 bool cancel_all)
{
	struct io_defer_entry *de;
	LIST_HEAD(list);

	spin_lock(&ctx->completion_lock);
	list_for_each_entry_reverse(de, &ctx->defer_list, list) {
		if (io_match_task_safe(de->req, task, cancel_all)) {
			list_cut_position(&list, &ctx->defer_list, &de->list);
			break;
		}
	}
	spin_unlock(&ctx->completion_lock);
	if (list_empty(&list))
		return false;

	while (!list_empty(&list)) {
		de = list_first_entry(&list, struct io_defer_entry, list);
		list_del_init(&de->list);
		io_req_task_queue_fail(de->req, -ECANCELED);
		kfree(de);
	}
	return true;
}

static __cold bool io_uring_try_cancel_iowq(struct io_ring_ctx *ctx)
{
	struct io_tctx_node *node;
	enum io_wq_cancel cret;
	bool ret = false;

	mutex_lock(&ctx->uring_lock);
	list_for_each_entry(node, &ctx->tctx_list, ctx_node) {
		struct io_uring_task *tctx = node->task->io_uring;

		/*
		 * io_wq will stay alive while we hold uring_lock, because it's
		 * killed after ctx nodes, which requires to take the lock.
		 */
		if (!tctx || !tctx->io_wq)
			continue;
		cret = io_wq_cancel_cb(tctx->io_wq, io_cancel_ctx_cb, ctx, true);
		ret |= (cret != IO_WQ_CANCEL_NOTFOUND);
	}
	mutex_unlock(&ctx->uring_lock);

	return ret;
}

static __cold bool io_uring_try_cancel_requests(struct io_ring_ctx *ctx,
						struct task_struct *task,
						bool cancel_all)
{
	struct io_task_cancel cancel = { .task = task, .all = cancel_all, };
	struct io_uring_task *tctx = task ? task->io_uring : NULL;
	enum io_wq_cancel cret;
	bool ret = false;

	/* set it so io_req_local_work_add() would wake us up */
	if (ctx->flags & IORING_SETUP_DEFER_TASKRUN) {
		atomic_set(&ctx->cq_wait_nr, 1);
		smp_mb();
	}

	/* failed during ring init, it couldn't have issued any requests */
	if (!ctx->rings)
		return false;

	if (!task) {
		ret |= io_uring_try_cancel_iowq(ctx);
	} else if (tctx && tctx->io_wq) {
		/*
		 * Cancels requests of all rings, not only @ctx, but
		 * it's fine as the task is in exit/exec.
		 */
		cret = io_wq_cancel_cb(tctx->io_wq, io_cancel_task_cb,
				       &cancel, true);
		ret |= (cret != IO_WQ_CANCEL_NOTFOUND);
	}

	/* SQPOLL thread does its own polling */
	if ((!(ctx->flags & IORING_SETUP_SQPOLL) && cancel_all) ||
	    (ctx->sq_data && ctx->sq_data->thread == current)) {
		while (!wq_list_empty(&ctx->iopoll_list)) {
			io_iopoll_try_reap_events(ctx);
			ret = true;
			cond_resched();
		}
	}

	if ((ctx->flags & IORING_SETUP_DEFER_TASKRUN) &&
	    io_allowed_defer_tw_run(ctx))
		ret |= io_run_local_work(ctx, INT_MAX) > 0;
	ret |= io_cancel_defer_files(ctx, task, cancel_all);
	mutex_lock(&ctx->uring_lock);
	ret |= io_poll_remove_all(ctx, task, cancel_all);
	ret |= io_waitid_remove_all(ctx, task, cancel_all);
	ret |= io_futex_remove_all(ctx, task, cancel_all);
	ret |= io_uring_try_cancel_uring_cmd(ctx, task, cancel_all);
	mutex_unlock(&ctx->uring_lock);
	ret |= io_kill_timeouts(ctx, task, cancel_all);
	if (task)
		ret |= io_run_task_work() > 0;
	else
		ret |= flush_delayed_work(&ctx->fallback_work);
	return ret;
}

static s64 tctx_inflight(struct io_uring_task *tctx, bool tracked)
{
	if (tracked)
		return atomic_read(&tctx->inflight_tracked);
	return percpu_counter_sum(&tctx->inflight);
}

/*
 * Find any io_uring ctx that this task has registered or done IO on, and cancel
 * requests. @sqd should be not-null IFF it's an SQPOLL thread cancellation.
 */
__cold void io_uring_cancel_generic(bool cancel_all, struct io_sq_data *sqd)
{
	struct io_uring_task *tctx = current->io_uring;
	struct io_ring_ctx *ctx;
	struct io_tctx_node *node;
	unsigned long index;
	s64 inflight;
	DEFINE_WAIT(wait);

	WARN_ON_ONCE(sqd && sqd->thread != current);

	if (!current->io_uring)
		return;
	if (tctx->io_wq)
		io_wq_exit_start(tctx->io_wq);

	atomic_inc(&tctx->in_cancel);
	do {
		bool loop = false;

		io_uring_drop_tctx_refs(current);
		if (!tctx_inflight(tctx, !cancel_all))
			break;

		/* read completions before cancelations */
		inflight = tctx_inflight(tctx, false);
		if (!inflight)
			break;

		if (!sqd) {
			xa_for_each(&tctx->xa, index, node) {
				/* sqpoll task will cancel all its requests */
				if (node->ctx->sq_data)
					continue;
				loop |= io_uring_try_cancel_requests(node->ctx,
							current, cancel_all);
			}
		} else {
			list_for_each_entry(ctx, &sqd->ctx_list, sqd_list)
				loop |= io_uring_try_cancel_requests(ctx,
								     current,
								     cancel_all);
		}

		if (loop) {
			cond_resched();
			continue;
		}

		prepare_to_wait(&tctx->wait, &wait, TASK_INTERRUPTIBLE);
		io_run_task_work();
		io_uring_drop_tctx_refs(current);
		xa_for_each(&tctx->xa, index, node) {
			if (!llist_empty(&node->ctx->work_llist)) {
				WARN_ON_ONCE(node->ctx->submitter_task &&
					     node->ctx->submitter_task != current);
				goto end_wait;
			}
		}
		/*
		 * If we've seen completions, retry without waiting. This
		 * avoids a race where a completion comes in before we did
		 * prepare_to_wait().
		 */
		if (inflight == tctx_inflight(tctx, !cancel_all))
			schedule();
end_wait:
		finish_wait(&tctx->wait, &wait);
	} while (1);

	io_uring_clean_tctx(tctx);
	if (cancel_all) {
		/*
		 * We shouldn't run task_works after cancel, so just leave
		 * ->in_cancel set for normal exit.
		 */
		atomic_dec(&tctx->in_cancel);
		/* for exec all current's requests should be gone, kill tctx */
		__io_uring_free(current);
	}
}

void __io_uring_cancel(bool cancel_all)
{
	io_uring_cancel_generic(cancel_all, NULL);
}

static int io_validate_ext_arg(unsigned flags, const void __user *argp, size_t argsz)
{
	if (flags & IORING_ENTER_EXT_ARG) {
		struct io_uring_getevents_arg arg;

		if (argsz != sizeof(arg))
			return -EINVAL;
		if (copy_from_user(&arg, argp, sizeof(arg)))
			return -EFAULT;
	}
	return 0;
}

static int io_get_ext_arg(unsigned flags, const void __user *argp,
			  struct ext_arg *ext_arg)
{
	struct io_uring_getevents_arg arg;

	/*
	 * If EXT_ARG isn't set, then we have no timespec and the argp pointer
	 * is just a pointer to the sigset_t.
	 */
	if (!(flags & IORING_ENTER_EXT_ARG)) {
		ext_arg->sig = (const sigset_t __user *) argp;
		ext_arg->ts = NULL;
		return 0;
	}

	/*
	 * EXT_ARG is set - ensure we agree on the size of it and copy in our
	 * timespec and sigset_t pointers if good.
	 */
	if (ext_arg->argsz != sizeof(arg))
		return -EINVAL;
	if (copy_from_user(&arg, argp, sizeof(arg)))
		return -EFAULT;
	ext_arg->min_time = arg.min_wait_usec * NSEC_PER_USEC;
	ext_arg->sig = u64_to_user_ptr(arg.sigmask);
	ext_arg->argsz = arg.sigmask_sz;
	ext_arg->ts = u64_to_user_ptr(arg.ts);
	return 0;
}

SYSCALL_DEFINE6(io_uring_enter, unsigned int, fd, u32, to_submit,
		u32, min_complete, u32, flags, const void __user *, argp,
		size_t, argsz)
{
	struct io_ring_ctx *ctx;
	struct file *file;
	long ret;

	if (unlikely(flags & ~(IORING_ENTER_GETEVENTS | IORING_ENTER_SQ_WAKEUP |
			       IORING_ENTER_SQ_WAIT | IORING_ENTER_EXT_ARG |
			       IORING_ENTER_REGISTERED_RING |
			       IORING_ENTER_ABS_TIMER)))
		return -EINVAL;

	/*
	 * Ring fd has been registered via IORING_REGISTER_RING_FDS, we
	 * need only dereference our task private array to find it.
	 */
	if (flags & IORING_ENTER_REGISTERED_RING) {
		struct io_uring_task *tctx = current->io_uring;

		if (unlikely(!tctx || fd >= IO_RINGFD_REG_MAX))
			return -EINVAL;
		fd = array_index_nospec(fd, IO_RINGFD_REG_MAX);
		file = tctx->registered_rings[fd];
		if (unlikely(!file))
			return -EBADF;
	} else {
		file = fget(fd);
		if (unlikely(!file))
			return -EBADF;
		ret = -EOPNOTSUPP;
		if (unlikely(!io_is_uring_fops(file)))
			goto out;
	}

	ctx = file->private_data;
	ret = -EBADFD;
	if (unlikely(ctx->flags & IORING_SETUP_R_DISABLED))
		goto out;

	/*
	 * For SQ polling, the thread will do all submissions and completions.
	 * Just return the requested submit count, and wake the thread if
	 * we were asked to.
	 */
	ret = 0;
	if (ctx->flags & IORING_SETUP_SQPOLL) {
		if (unlikely(ctx->sq_data->thread == NULL)) {
			ret = -EOWNERDEAD;
			goto out;
		}
		if (flags & IORING_ENTER_SQ_WAKEUP)
			wake_up(&ctx->sq_data->wait);
		if (flags & IORING_ENTER_SQ_WAIT)
			io_sqpoll_wait_sq(ctx);

		ret = to_submit;
	} else if (to_submit) {
		ret = io_uring_add_tctx_node(ctx);
		if (unlikely(ret))
			goto out;

		mutex_lock(&ctx->uring_lock);
		ret = io_submit_sqes(ctx, to_submit);
		if (ret != to_submit) {
			mutex_unlock(&ctx->uring_lock);
			goto out;
		}
		if (flags & IORING_ENTER_GETEVENTS) {
			if (ctx->syscall_iopoll)
				goto iopoll_locked;
			/*
			 * Ignore errors, we'll soon call io_cqring_wait() and
			 * it should handle ownership problems if any.
			 */
			if (ctx->flags & IORING_SETUP_DEFER_TASKRUN)
				(void)io_run_local_work_locked(ctx, min_complete);
		}
		mutex_unlock(&ctx->uring_lock);
	}

	if (flags & IORING_ENTER_GETEVENTS) {
		int ret2;

		if (ctx->syscall_iopoll) {
			/*
			 * We disallow the app entering submit/complete with
			 * polling, but we still need to lock the ring to
			 * prevent racing with polled issue that got punted to
			 * a workqueue.
			 */
			mutex_lock(&ctx->uring_lock);
iopoll_locked:
			ret2 = io_validate_ext_arg(flags, argp, argsz);
			if (likely(!ret2)) {
				min_complete = min(min_complete,
						   ctx->cq_entries);
				ret2 = io_iopoll_check(ctx, min_complete);
			}
			mutex_unlock(&ctx->uring_lock);
		} else {
			struct ext_arg ext_arg = { .argsz = argsz };

			ret2 = io_get_ext_arg(flags, argp, &ext_arg);
			if (likely(!ret2)) {
				min_complete = min(min_complete,
						   ctx->cq_entries);
				ret2 = io_cqring_wait(ctx, min_complete, flags,
						      &ext_arg);
			}
		}

		if (!ret) {
			ret = ret2;

			/*
			 * EBADR indicates that one or more CQE were dropped.
			 * Once the user has been informed we can clear the bit
			 * as they are obviously ok with those drops.
			 */
			if (unlikely(ret2 == -EBADR))
				clear_bit(IO_CHECK_CQ_DROPPED_BIT,
					  &ctx->check_cq);
		}
	}
out:
	if (!(flags & IORING_ENTER_REGISTERED_RING))
		fput(file);
	return ret;
}

static const struct file_operations io_uring_fops = {
	.release	= io_uring_release,
	.mmap		= io_uring_mmap,
	.get_unmapped_area = io_uring_get_unmapped_area,
#ifndef CONFIG_MMU
	.mmap_capabilities = io_uring_nommu_mmap_capabilities,
#endif
	.poll		= io_uring_poll,
#ifdef CONFIG_PROC_FS
	.show_fdinfo	= io_uring_show_fdinfo,
#endif
};

bool io_is_uring_fops(struct file *file)
{
	return file->f_op == &io_uring_fops;
}

static __cold int io_allocate_scq_urings(struct io_ring_ctx *ctx,
					 struct io_uring_params *p)
{
	struct io_rings *rings;
	size_t size, sq_array_offset;
	void *ptr;

	/* make sure these are sane, as we already accounted them */
	ctx->sq_entries = p->sq_entries;
	ctx->cq_entries = p->cq_entries;

	size = rings_size(ctx, p->sq_entries, p->cq_entries, &sq_array_offset);
	if (size == SIZE_MAX)
		return -EOVERFLOW;

	if (!(ctx->flags & IORING_SETUP_NO_MMAP))
		rings = io_pages_map(&ctx->ring_pages, &ctx->n_ring_pages, size);
	else
		rings = io_rings_map(ctx, p->cq_off.user_addr, size);

	if (IS_ERR(rings))
		return PTR_ERR(rings);

	ctx->rings = rings;
	if (!(ctx->flags & IORING_SETUP_NO_SQARRAY))
		ctx->sq_array = (u32 *)((char *)rings + sq_array_offset);
	rings->sq_ring_mask = p->sq_entries - 1;
	rings->cq_ring_mask = p->cq_entries - 1;
	rings->sq_ring_entries = p->sq_entries;
	rings->cq_ring_entries = p->cq_entries;

	if (p->flags & IORING_SETUP_SQE128)
		size = array_size(2 * sizeof(struct io_uring_sqe), p->sq_entries);
	else
		size = array_size(sizeof(struct io_uring_sqe), p->sq_entries);
	if (size == SIZE_MAX) {
		io_rings_free(ctx);
		return -EOVERFLOW;
	}

	if (!(ctx->flags & IORING_SETUP_NO_MMAP))
		ptr = io_pages_map(&ctx->sqe_pages, &ctx->n_sqe_pages, size);
	else
		ptr = io_sqes_map(ctx, p->sq_off.user_addr, size);

	if (IS_ERR(ptr)) {
		io_rings_free(ctx);
		return PTR_ERR(ptr);
	}

	ctx->sq_sqes = ptr;
	return 0;
}

static int io_uring_install_fd(struct file *file)
{
	int fd;

	fd = get_unused_fd_flags(O_RDWR | O_CLOEXEC);
	if (fd < 0)
		return fd;
	fd_install(fd, file);
	return fd;
}

/*
 * Allocate an anonymous fd, this is what constitutes the application
 * visible backing of an io_uring instance. The application mmaps this
 * fd to gain access to the SQ/CQ ring details.
 */
static struct file *io_uring_get_file(struct io_ring_ctx *ctx)
{
	/* Create a new inode so that the LSM can block the creation.  */
	return anon_inode_create_getfile("[io_uring]", &io_uring_fops, ctx,
					 O_RDWR | O_CLOEXEC, NULL);
}

static __cold int io_uring_create(unsigned entries, struct io_uring_params *p,
				  struct io_uring_params __user *params)
{
	struct io_ring_ctx *ctx;
	struct io_uring_task *tctx;
	struct file *file;
	int ret;

	if (!entries)
		return -EINVAL;
	if (entries > IORING_MAX_ENTRIES) {
		if (!(p->flags & IORING_SETUP_CLAMP))
			return -EINVAL;
		entries = IORING_MAX_ENTRIES;
	}

	if ((p->flags & IORING_SETUP_REGISTERED_FD_ONLY)
	    && !(p->flags & IORING_SETUP_NO_MMAP))
		return -EINVAL;

	/*
	 * Use twice as many entries for the CQ ring. It's possible for the
	 * application to drive a higher depth than the size of the SQ ring,
	 * since the sqes are only used at submission time. This allows for
	 * some flexibility in overcommitting a bit. If the application has
	 * set IORING_SETUP_CQSIZE, it will have passed in the desired number
	 * of CQ ring entries manually.
	 */
	p->sq_entries = roundup_pow_of_two(entries);
	if (p->flags & IORING_SETUP_CQSIZE) {
		/*
		 * If IORING_SETUP_CQSIZE is set, we do the same roundup
		 * to a power-of-two, if it isn't already. We do NOT impose
		 * any cq vs sq ring sizing.
		 */
		if (!p->cq_entries)
			return -EINVAL;
		if (p->cq_entries > IORING_MAX_CQ_ENTRIES) {
			if (!(p->flags & IORING_SETUP_CLAMP))
				return -EINVAL;
			p->cq_entries = IORING_MAX_CQ_ENTRIES;
		}
		p->cq_entries = roundup_pow_of_two(p->cq_entries);
		if (p->cq_entries < p->sq_entries)
			return -EINVAL;
	} else {
		p->cq_entries = 2 * p->sq_entries;
	}

	ctx = io_ring_ctx_alloc(p);
	if (!ctx)
		return -ENOMEM;

	ctx->clockid = CLOCK_MONOTONIC;
	ctx->clock_offset = 0;

	if ((ctx->flags & IORING_SETUP_DEFER_TASKRUN) &&
	    !(ctx->flags & IORING_SETUP_IOPOLL) &&
	    !(ctx->flags & IORING_SETUP_SQPOLL))
		ctx->task_complete = true;

	if (ctx->task_complete || (ctx->flags & IORING_SETUP_IOPOLL))
		ctx->lockless_cq = true;

	/*
	 * lazy poll_wq activation relies on ->task_complete for synchronisation
	 * purposes, see io_activate_pollwq()
	 */
	if (!ctx->task_complete)
		ctx->poll_activated = true;

	/*
	 * When SETUP_IOPOLL and SETUP_SQPOLL are both enabled, user
	 * space applications don't need to do io completion events
	 * polling again, they can rely on io_sq_thread to do polling
	 * work, which can reduce cpu usage and uring_lock contention.
	 */
	if (ctx->flags & IORING_SETUP_IOPOLL &&
	    !(ctx->flags & IORING_SETUP_SQPOLL))
		ctx->syscall_iopoll = 1;

	ctx->compat = in_compat_syscall();
	if (!ns_capable_noaudit(&init_user_ns, CAP_IPC_LOCK))
		ctx->user = get_uid(current_user());

	/*
	 * For SQPOLL, we just need a wakeup, always. For !SQPOLL, if
	 * COOP_TASKRUN is set, then IPIs are never needed by the app.
	 */
	ret = -EINVAL;
	if (ctx->flags & IORING_SETUP_SQPOLL) {
		/* IPI related flags don't make sense with SQPOLL */
		if (ctx->flags & (IORING_SETUP_COOP_TASKRUN |
				  IORING_SETUP_TASKRUN_FLAG |
				  IORING_SETUP_DEFER_TASKRUN))
			goto err;
		ctx->notify_method = TWA_SIGNAL_NO_IPI;
	} else if (ctx->flags & IORING_SETUP_COOP_TASKRUN) {
		ctx->notify_method = TWA_SIGNAL_NO_IPI;
	} else {
		if (ctx->flags & IORING_SETUP_TASKRUN_FLAG &&
		    !(ctx->flags & IORING_SETUP_DEFER_TASKRUN))
			goto err;
		ctx->notify_method = TWA_SIGNAL;
	}

	/*
	 * For DEFER_TASKRUN we require the completion task to be the same as the
	 * submission task. This implies that there is only one submitter, so enforce
	 * that.
	 */
	if (ctx->flags & IORING_SETUP_DEFER_TASKRUN &&
	    !(ctx->flags & IORING_SETUP_SINGLE_ISSUER)) {
		goto err;
	}

	/*
	 * This is just grabbed for accounting purposes. When a process exits,
	 * the mm is exited and dropped before the files, hence we need to hang
	 * on to this mm purely for the purposes of being able to unaccount
	 * memory (locked/pinned vm). It's not used for anything else.
	 */
	mmgrab(current->mm);
	ctx->mm_account = current->mm;

	ret = io_allocate_scq_urings(ctx, p);
	if (ret)
		goto err;

	ret = io_sq_offload_create(ctx, p);
	if (ret)
		goto err;

	ret = io_rsrc_init(ctx);
	if (ret)
		goto err;

	p->sq_off.head = offsetof(struct io_rings, sq.head);
	p->sq_off.tail = offsetof(struct io_rings, sq.tail);
	p->sq_off.ring_mask = offsetof(struct io_rings, sq_ring_mask);
	p->sq_off.ring_entries = offsetof(struct io_rings, sq_ring_entries);
	p->sq_off.flags = offsetof(struct io_rings, sq_flags);
	p->sq_off.dropped = offsetof(struct io_rings, sq_dropped);
	if (!(ctx->flags & IORING_SETUP_NO_SQARRAY))
		p->sq_off.array = (char *)ctx->sq_array - (char *)ctx->rings;
	p->sq_off.resv1 = 0;
	if (!(ctx->flags & IORING_SETUP_NO_MMAP))
		p->sq_off.user_addr = 0;

	p->cq_off.head = offsetof(struct io_rings, cq.head);
	p->cq_off.tail = offsetof(struct io_rings, cq.tail);
	p->cq_off.ring_mask = offsetof(struct io_rings, cq_ring_mask);
	p->cq_off.ring_entries = offsetof(struct io_rings, cq_ring_entries);
	p->cq_off.overflow = offsetof(struct io_rings, cq_overflow);
	p->cq_off.cqes = offsetof(struct io_rings, cqes);
	p->cq_off.flags = offsetof(struct io_rings, cq_flags);
	p->cq_off.resv1 = 0;
	if (!(ctx->flags & IORING_SETUP_NO_MMAP))
		p->cq_off.user_addr = 0;

	p->features = IORING_FEAT_SINGLE_MMAP | IORING_FEAT_NODROP |
			IORING_FEAT_SUBMIT_STABLE | IORING_FEAT_RW_CUR_POS |
			IORING_FEAT_CUR_PERSONALITY | IORING_FEAT_FAST_POLL |
			IORING_FEAT_POLL_32BITS | IORING_FEAT_SQPOLL_NONFIXED |
			IORING_FEAT_EXT_ARG | IORING_FEAT_NATIVE_WORKERS |
			IORING_FEAT_RSRC_TAGS | IORING_FEAT_CQE_SKIP |
			IORING_FEAT_LINKED_FILE | IORING_FEAT_REG_REG_RING |
			IORING_FEAT_RECVSEND_BUNDLE | IORING_FEAT_MIN_TIMEOUT;

	if (copy_to_user(params, p, sizeof(*p))) {
		ret = -EFAULT;
		goto err;
	}

	if (ctx->flags & IORING_SETUP_SINGLE_ISSUER
	    && !(ctx->flags & IORING_SETUP_R_DISABLED))
		WRITE_ONCE(ctx->submitter_task, get_task_struct(current));

	file = io_uring_get_file(ctx);
	if (IS_ERR(file)) {
		ret = PTR_ERR(file);
		goto err;
	}

	ret = __io_uring_add_tctx_node(ctx);
	if (ret)
		goto err_fput;
	tctx = current->io_uring;

	/*
	 * Install ring fd as the very last thing, so we don't risk someone
	 * having closed it before we finish setup
	 */
	if (p->flags & IORING_SETUP_REGISTERED_FD_ONLY)
		ret = io_ring_add_registered_file(tctx, file, 0, IO_RINGFD_REG_MAX);
	else
		ret = io_uring_install_fd(file);
	if (ret < 0)
		goto err_fput;

	trace_io_uring_create(ret, ctx, p->sq_entries, p->cq_entries, p->flags);
	return ret;
err:
	io_ring_ctx_wait_and_kill(ctx);
	return ret;
err_fput:
	fput(file);
	return ret;
}

/*
 * Sets up an aio uring context, and returns the fd. Applications asks for a
 * ring size, we return the actual sq/cq ring sizes (among other things) in the
 * params structure passed in.
 */
static long io_uring_setup(u32 entries, struct io_uring_params __user *params)
{
	struct io_uring_params p;
	int i;

	if (copy_from_user(&p, params, sizeof(p)))
		return -EFAULT;
	for (i = 0; i < ARRAY_SIZE(p.resv); i++) {
		if (p.resv[i])
			return -EINVAL;
	}

	if (p.flags & ~(IORING_SETUP_IOPOLL | IORING_SETUP_SQPOLL |
			IORING_SETUP_SQ_AFF | IORING_SETUP_CQSIZE |
			IORING_SETUP_CLAMP | IORING_SETUP_ATTACH_WQ |
			IORING_SETUP_R_DISABLED | IORING_SETUP_SUBMIT_ALL |
			IORING_SETUP_COOP_TASKRUN | IORING_SETUP_TASKRUN_FLAG |
			IORING_SETUP_SQE128 | IORING_SETUP_CQE32 |
			IORING_SETUP_SINGLE_ISSUER | IORING_SETUP_DEFER_TASKRUN |
			IORING_SETUP_NO_MMAP | IORING_SETUP_REGISTERED_FD_ONLY |
			IORING_SETUP_NO_SQARRAY))
		return -EINVAL;

	return io_uring_create(entries, &p, params);
}

static inline bool io_uring_allowed(void)
{
	int disabled = READ_ONCE(sysctl_io_uring_disabled);
	kgid_t io_uring_group;

	if (disabled == 2)
		return false;

	if (disabled == 0 || capable(CAP_SYS_ADMIN))
		return true;

	io_uring_group = make_kgid(&init_user_ns, sysctl_io_uring_group);
	if (!gid_valid(io_uring_group))
		return false;

	return in_group_p(io_uring_group);
}

SYSCALL_DEFINE2(io_uring_setup, u32, entries,
		struct io_uring_params __user *, params)
{
	if (!io_uring_allowed())
		return -EPERM;

	return io_uring_setup(entries, params);
}

static int __init io_uring_init(void)
{
	struct kmem_cache_args kmem_args = {
		.useroffset = offsetof(struct io_kiocb, cmd.data),
		.usersize = sizeof_field(struct io_kiocb, cmd.data),
	};

#define __BUILD_BUG_VERIFY_OFFSET_SIZE(stype, eoffset, esize, ename) do { \
	BUILD_BUG_ON(offsetof(stype, ename) != eoffset); \
	BUILD_BUG_ON(sizeof_field(stype, ename) != esize); \
} while (0)

#define BUILD_BUG_SQE_ELEM(eoffset, etype, ename) \
	__BUILD_BUG_VERIFY_OFFSET_SIZE(struct io_uring_sqe, eoffset, sizeof(etype), ename)
#define BUILD_BUG_SQE_ELEM_SIZE(eoffset, esize, ename) \
	__BUILD_BUG_VERIFY_OFFSET_SIZE(struct io_uring_sqe, eoffset, esize, ename)
	BUILD_BUG_ON(sizeof(struct io_uring_sqe) != 64);
	BUILD_BUG_SQE_ELEM(0,  __u8,   opcode);
	BUILD_BUG_SQE_ELEM(1,  __u8,   flags);
	BUILD_BUG_SQE_ELEM(2,  __u16,  ioprio);
	BUILD_BUG_SQE_ELEM(4,  __s32,  fd);
	BUILD_BUG_SQE_ELEM(8,  __u64,  off);
	BUILD_BUG_SQE_ELEM(8,  __u64,  addr2);
	BUILD_BUG_SQE_ELEM(8,  __u32,  cmd_op);
	BUILD_BUG_SQE_ELEM(12, __u32, __pad1);
	BUILD_BUG_SQE_ELEM(16, __u64,  addr);
	BUILD_BUG_SQE_ELEM(16, __u64,  splice_off_in);
	BUILD_BUG_SQE_ELEM(24, __u32,  len);
	BUILD_BUG_SQE_ELEM(28,     __kernel_rwf_t, rw_flags);
	BUILD_BUG_SQE_ELEM(28, /* compat */   int, rw_flags);
	BUILD_BUG_SQE_ELEM(28, /* compat */ __u32, rw_flags);
	BUILD_BUG_SQE_ELEM(28, __u32,  fsync_flags);
	BUILD_BUG_SQE_ELEM(28, /* compat */ __u16,  poll_events);
	BUILD_BUG_SQE_ELEM(28, __u32,  poll32_events);
	BUILD_BUG_SQE_ELEM(28, __u32,  sync_range_flags);
	BUILD_BUG_SQE_ELEM(28, __u32,  msg_flags);
	BUILD_BUG_SQE_ELEM(28, __u32,  timeout_flags);
	BUILD_BUG_SQE_ELEM(28, __u32,  accept_flags);
	BUILD_BUG_SQE_ELEM(28, __u32,  cancel_flags);
	BUILD_BUG_SQE_ELEM(28, __u32,  open_flags);
	BUILD_BUG_SQE_ELEM(28, __u32,  statx_flags);
	BUILD_BUG_SQE_ELEM(28, __u32,  fadvise_advice);
	BUILD_BUG_SQE_ELEM(28, __u32,  splice_flags);
	BUILD_BUG_SQE_ELEM(28, __u32,  rename_flags);
	BUILD_BUG_SQE_ELEM(28, __u32,  unlink_flags);
	BUILD_BUG_SQE_ELEM(28, __u32,  hardlink_flags);
	BUILD_BUG_SQE_ELEM(28, __u32,  xattr_flags);
	BUILD_BUG_SQE_ELEM(28, __u32,  msg_ring_flags);
	BUILD_BUG_SQE_ELEM(32, __u64,  user_data);
	BUILD_BUG_SQE_ELEM(40, __u16,  buf_index);
	BUILD_BUG_SQE_ELEM(40, __u16,  buf_group);
	BUILD_BUG_SQE_ELEM(42, __u16,  personality);
	BUILD_BUG_SQE_ELEM(44, __s32,  splice_fd_in);
	BUILD_BUG_SQE_ELEM(44, __u32,  file_index);
	BUILD_BUG_SQE_ELEM(44, __u16,  addr_len);
	BUILD_BUG_SQE_ELEM(46, __u16,  __pad3[0]);
	BUILD_BUG_SQE_ELEM(48, __u64,  addr3);
	BUILD_BUG_SQE_ELEM_SIZE(48, 0, cmd);
	BUILD_BUG_SQE_ELEM(56, __u64,  __pad2);

	BUILD_BUG_ON(sizeof(struct io_uring_files_update) !=
		     sizeof(struct io_uring_rsrc_update));
	BUILD_BUG_ON(sizeof(struct io_uring_rsrc_update) >
		     sizeof(struct io_uring_rsrc_update2));

	/* ->buf_index is u16 */
	BUILD_BUG_ON(offsetof(struct io_uring_buf_ring, bufs) != 0);
	BUILD_BUG_ON(offsetof(struct io_uring_buf, resv) !=
		     offsetof(struct io_uring_buf_ring, tail));

	/* should fit into one byte */
	BUILD_BUG_ON(SQE_VALID_FLAGS >= (1 << 8));
	BUILD_BUG_ON(SQE_COMMON_FLAGS >= (1 << 8));
	BUILD_BUG_ON((SQE_VALID_FLAGS | SQE_COMMON_FLAGS) != SQE_VALID_FLAGS);

	BUILD_BUG_ON(__REQ_F_LAST_BIT > 8 * sizeof_field(struct io_kiocb, flags));

	BUILD_BUG_ON(sizeof(atomic_t) != sizeof(u32));

	/* top 8bits are for internal use */
	BUILD_BUG_ON((IORING_URING_CMD_MASK & 0xff000000) != 0);

	io_uring_optable_init();

	/*
	 * Allow user copy in the per-command field, which starts after the
	 * file in io_kiocb and until the opcode field. The openat2 handling
	 * requires copying in user memory into the io_kiocb object in that
	 * range, and HARDENED_USERCOPY will complain if we haven't
	 * correctly annotated this range.
	 */
	req_cachep = kmem_cache_create("io_kiocb", sizeof(struct io_kiocb), &kmem_args,
				SLAB_HWCACHE_ALIGN | SLAB_PANIC | SLAB_ACCOUNT |
				SLAB_TYPESAFE_BY_RCU);
	io_buf_cachep = KMEM_CACHE(io_buffer,
					  SLAB_HWCACHE_ALIGN | SLAB_PANIC | SLAB_ACCOUNT);

	iou_wq = alloc_workqueue("iou_exit", WQ_UNBOUND, 64);

#ifdef CONFIG_SYSCTL
	register_sysctl_init("kernel", kernel_io_uring_disabled_table);
#endif

	return 0;
};
__initcall(io_uring_init);<|MERGE_RESOLUTION|>--- conflicted
+++ resolved
@@ -2487,11 +2487,7 @@
 		return 1;
 	if (unlikely(!llist_empty(&ctx->work_llist)))
 		return 1;
-<<<<<<< HEAD
-	if (unlikely(test_thread_flag(TIF_NOTIFY_SIGNAL)))
-=======
 	if (unlikely(task_work_pending(current)))
->>>>>>> 26de8614
 		return 1;
 	if (unlikely(task_sigpending(current)))
 		return -EINTR;
