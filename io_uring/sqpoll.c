// SPDX-License-Identifier: GPL-2.0
/*
 * Contains the core associated with submission side polling of the SQ
 * ring, offloading submissions from the application to a kernel thread.
 */
#include <linux/kernel.h>
#include <linux/errno.h>
#include <linux/file.h>
#include <linux/mm.h>
#include <linux/slab.h>
#include <linux/audit.h>
#include <linux/security.h>
#include <linux/cpuset.h>
#include <linux/io_uring.h>

#include <uapi/linux/io_uring.h>

#include "io_uring.h"
#include "napi.h"
#include "sqpoll.h"

#define IORING_SQPOLL_CAP_ENTRIES_VALUE 8
#define IORING_TW_CAP_ENTRIES_VALUE	8

enum {
	IO_SQ_THREAD_SHOULD_STOP = 0,
	IO_SQ_THREAD_SHOULD_PARK,
};

void io_sq_thread_unpark(struct io_sq_data *sqd)
	__releases(&sqd->lock)
{
	WARN_ON_ONCE(sqd->thread == current);

	/*
	 * Do the dance but not conditional clear_bit() because it'd race with
	 * other threads incrementing park_pending and setting the bit.
	 */
	clear_bit(IO_SQ_THREAD_SHOULD_PARK, &sqd->state);
	if (atomic_dec_return(&sqd->park_pending))
		set_bit(IO_SQ_THREAD_SHOULD_PARK, &sqd->state);
	mutex_unlock(&sqd->lock);
}

void io_sq_thread_park(struct io_sq_data *sqd)
	__acquires(&sqd->lock)
{
	WARN_ON_ONCE(data_race(sqd->thread) == current);

	atomic_inc(&sqd->park_pending);
	set_bit(IO_SQ_THREAD_SHOULD_PARK, &sqd->state);
	mutex_lock(&sqd->lock);
	if (sqd->thread)
		wake_up_process(sqd->thread);
}

void io_sq_thread_stop(struct io_sq_data *sqd)
{
	WARN_ON_ONCE(sqd->thread == current);
	WARN_ON_ONCE(test_bit(IO_SQ_THREAD_SHOULD_STOP, &sqd->state));

	set_bit(IO_SQ_THREAD_SHOULD_STOP, &sqd->state);
	mutex_lock(&sqd->lock);
	if (sqd->thread)
		wake_up_process(sqd->thread);
	mutex_unlock(&sqd->lock);
	wait_for_completion(&sqd->exited);
}

void io_put_sq_data(struct io_sq_data *sqd)
{
	if (refcount_dec_and_test(&sqd->refs)) {
		WARN_ON_ONCE(atomic_read(&sqd->park_pending));

		io_sq_thread_stop(sqd);
		kfree(sqd);
	}
}

static __cold void io_sqd_update_thread_idle(struct io_sq_data *sqd)
{
	struct io_ring_ctx *ctx;
	unsigned sq_thread_idle = 0;

	list_for_each_entry(ctx, &sqd->ctx_list, sqd_list)
		sq_thread_idle = max(sq_thread_idle, ctx->sq_thread_idle);
	sqd->sq_thread_idle = sq_thread_idle;
}

void io_sq_thread_finish(struct io_ring_ctx *ctx)
{
	struct io_sq_data *sqd = ctx->sq_data;

	if (sqd) {
		io_sq_thread_park(sqd);
		list_del_init(&ctx->sqd_list);
		io_sqd_update_thread_idle(sqd);
		io_sq_thread_unpark(sqd);

		io_put_sq_data(sqd);
		ctx->sq_data = NULL;
	}
}

static struct io_sq_data *io_attach_sq_data(struct io_uring_params *p)
{
	struct io_ring_ctx *ctx_attach;
	struct io_sq_data *sqd;
	struct fd f;

	f = fdget(p->wq_fd);
	if (!fd_file(f))
		return ERR_PTR(-ENXIO);
	if (!io_is_uring_fops(fd_file(f))) {
		fdput(f);
		return ERR_PTR(-EINVAL);
	}

	ctx_attach = fd_file(f)->private_data;
	sqd = ctx_attach->sq_data;
	if (!sqd) {
		fdput(f);
		return ERR_PTR(-EINVAL);
	}
	if (sqd->task_tgid != current->tgid) {
		fdput(f);
		return ERR_PTR(-EPERM);
	}

	refcount_inc(&sqd->refs);
	fdput(f);
	return sqd;
}

static struct io_sq_data *io_get_sq_data(struct io_uring_params *p,
					 bool *attached)
{
	struct io_sq_data *sqd;

	*attached = false;
	if (p->flags & IORING_SETUP_ATTACH_WQ) {
		sqd = io_attach_sq_data(p);
		if (!IS_ERR(sqd)) {
			*attached = true;
			return sqd;
		}
		/* fall through for EPERM case, setup new sqd/task */
		if (PTR_ERR(sqd) != -EPERM)
			return sqd;
	}

	sqd = kzalloc(sizeof(*sqd), GFP_KERNEL);
	if (!sqd)
		return ERR_PTR(-ENOMEM);

	atomic_set(&sqd->park_pending, 0);
	refcount_set(&sqd->refs, 1);
	INIT_LIST_HEAD(&sqd->ctx_list);
	mutex_init(&sqd->lock);
	init_waitqueue_head(&sqd->wait);
	init_completion(&sqd->exited);
	return sqd;
}

static inline bool io_sqd_events_pending(struct io_sq_data *sqd)
{
	return READ_ONCE(sqd->state);
}

static int __io_sq_thread(struct io_ring_ctx *ctx, bool cap_entries)
{
	unsigned int to_submit;
	int ret = 0;

	to_submit = io_sqring_entries(ctx);
	/* if we're handling multiple rings, cap submit size for fairness */
	if (cap_entries && to_submit > IORING_SQPOLL_CAP_ENTRIES_VALUE)
		to_submit = IORING_SQPOLL_CAP_ENTRIES_VALUE;

	if (to_submit || !wq_list_empty(&ctx->iopoll_list)) {
		const struct cred *creds = NULL;

		if (ctx->sq_creds != current_cred())
			creds = override_creds(ctx->sq_creds);

		mutex_lock(&ctx->uring_lock);
		if (!wq_list_empty(&ctx->iopoll_list))
			io_do_iopoll(ctx, true);

		/*
		 * Don't submit if refs are dying, good for io_uring_register(),
		 * but also it is relied upon by io_ring_exit_work()
		 */
		if (to_submit && likely(!percpu_ref_is_dying(&ctx->refs)) &&
		    !(ctx->flags & IORING_SETUP_R_DISABLED))
			ret = io_submit_sqes(ctx, to_submit);
		mutex_unlock(&ctx->uring_lock);

		if (to_submit && wq_has_sleeper(&ctx->sqo_sq_wait))
			wake_up(&ctx->sqo_sq_wait);
		if (creds)
			revert_creds(creds);
	}

	return ret;
}

static bool io_sqd_handle_event(struct io_sq_data *sqd)
{
	bool did_sig = false;
	struct ksignal ksig;

	if (test_bit(IO_SQ_THREAD_SHOULD_PARK, &sqd->state) ||
	    signal_pending(current)) {
		mutex_unlock(&sqd->lock);
		if (signal_pending(current))
			did_sig = get_signal(&ksig);
		cond_resched();
		mutex_lock(&sqd->lock);
		sqd->sq_cpu = raw_smp_processor_id();
	}
	return did_sig || test_bit(IO_SQ_THREAD_SHOULD_STOP, &sqd->state);
}

/*
 * Run task_work, processing the retry_list first. The retry_list holds
 * entries that we passed on in the previous run, if we had more task_work
 * than we were asked to process. Newly queued task_work isn't run until the
 * retry list has been fully processed.
 */
static unsigned int io_sq_tw(struct llist_node **retry_list, int max_entries)
{
	struct io_uring_task *tctx = current->io_uring;
	unsigned int count = 0;

	if (*retry_list) {
		*retry_list = io_handle_tw_list(*retry_list, &count, max_entries);
		if (count >= max_entries)
			goto out;
		max_entries -= count;
	}
	*retry_list = tctx_task_work_run(tctx, max_entries, &count);
out:
	if (task_work_pending(current))
		task_work_run();
	return count;
}

static bool io_sq_tw_pending(struct llist_node *retry_list)
{
	struct io_uring_task *tctx = current->io_uring;

	return retry_list || !llist_empty(&tctx->task_list);
}

static void io_sq_update_worktime(struct io_sq_data *sqd, struct rusage *start)
{
	struct rusage end;

	getrusage(current, RUSAGE_SELF, &end);
	end.ru_stime.tv_sec -= start->ru_stime.tv_sec;
	end.ru_stime.tv_usec -= start->ru_stime.tv_usec;

	sqd->work_time += end.ru_stime.tv_usec + end.ru_stime.tv_sec * 1000000;
}

static int io_sq_thread(void *data)
{
	struct llist_node *retry_list = NULL;
	struct io_sq_data *sqd = data;
	struct io_ring_ctx *ctx;
	struct rusage start;
	unsigned long timeout = 0;
	char buf[TASK_COMM_LEN];
	DEFINE_WAIT(wait);

	/* offload context creation failed, just exit */
	if (!current->io_uring)
		goto err_out;

	snprintf(buf, sizeof(buf), "iou-sqp-%d", sqd->task_pid);
	set_task_comm(current, buf);

	/* reset to our pid after we've set task_comm, for fdinfo */
	sqd->task_pid = current->pid;

	if (sqd->sq_cpu != -1) {
		set_cpus_allowed_ptr(current, cpumask_of(sqd->sq_cpu));
	} else {
		set_cpus_allowed_ptr(current, cpu_online_mask);
		sqd->sq_cpu = raw_smp_processor_id();
	}

	/*
	 * Force audit context to get setup, in case we do prep side async
	 * operations that would trigger an audit call before any issue side
	 * audit has been done.
	 */
	audit_uring_entry(IORING_OP_NOP);
	audit_uring_exit(true, 0);

	mutex_lock(&sqd->lock);
	while (1) {
		bool cap_entries, sqt_spin = false;

		if (io_sqd_events_pending(sqd) || signal_pending(current)) {
			if (io_sqd_handle_event(sqd))
				break;
			timeout = jiffies + sqd->sq_thread_idle;
		}

		cap_entries = !list_is_singular(&sqd->ctx_list);
		getrusage(current, RUSAGE_SELF, &start);
		list_for_each_entry(ctx, &sqd->ctx_list, sqd_list) {
			int ret = __io_sq_thread(ctx, cap_entries);

			if (!sqt_spin && (ret > 0 || !wq_list_empty(&ctx->iopoll_list)))
				sqt_spin = true;
		}
		if (io_sq_tw(&retry_list, IORING_TW_CAP_ENTRIES_VALUE))
			sqt_spin = true;

		list_for_each_entry(ctx, &sqd->ctx_list, sqd_list)
			if (io_napi(ctx))
				io_napi_sqpoll_busy_poll(ctx);

		if (sqt_spin || !time_after(jiffies, timeout)) {
			if (sqt_spin) {
				io_sq_update_worktime(sqd, &start);
				timeout = jiffies + sqd->sq_thread_idle;
			}
			if (unlikely(need_resched())) {
				mutex_unlock(&sqd->lock);
				cond_resched();
				mutex_lock(&sqd->lock);
				sqd->sq_cpu = raw_smp_processor_id();
			}
			continue;
		}

		prepare_to_wait(&sqd->wait, &wait, TASK_INTERRUPTIBLE);
		if (!io_sqd_events_pending(sqd) && !io_sq_tw_pending(retry_list)) {
			bool needs_sched = true;

			list_for_each_entry(ctx, &sqd->ctx_list, sqd_list) {
				atomic_or(IORING_SQ_NEED_WAKEUP,
						&ctx->rings->sq_flags);
				if ((ctx->flags & IORING_SETUP_IOPOLL) &&
				    !wq_list_empty(&ctx->iopoll_list)) {
					needs_sched = false;
					break;
				}

				/*
				 * Ensure the store of the wakeup flag is not
				 * reordered with the load of the SQ tail
				 */
				smp_mb__after_atomic();

				if (io_sqring_entries(ctx)) {
					needs_sched = false;
					break;
				}
			}

			if (needs_sched) {
				mutex_unlock(&sqd->lock);
				schedule();
				mutex_lock(&sqd->lock);
				sqd->sq_cpu = raw_smp_processor_id();
			}
			list_for_each_entry(ctx, &sqd->ctx_list, sqd_list)
				atomic_andnot(IORING_SQ_NEED_WAKEUP,
						&ctx->rings->sq_flags);
		}

		finish_wait(&sqd->wait, &wait);
		timeout = jiffies + sqd->sq_thread_idle;
	}

	if (retry_list)
		io_sq_tw(&retry_list, UINT_MAX);

	io_uring_cancel_generic(true, sqd);
	sqd->thread = NULL;
	list_for_each_entry(ctx, &sqd->ctx_list, sqd_list)
		atomic_or(IORING_SQ_NEED_WAKEUP, &ctx->rings->sq_flags);
	io_run_task_work();
	mutex_unlock(&sqd->lock);
err_out:
	complete(&sqd->exited);
	do_exit(0);
}

void io_sqpoll_wait_sq(struct io_ring_ctx *ctx)
{
	DEFINE_WAIT(wait);

	do {
		if (!io_sqring_full(ctx))
			break;
		prepare_to_wait(&ctx->sqo_sq_wait, &wait, TASK_INTERRUPTIBLE);

		if (!io_sqring_full(ctx))
			break;
		schedule();
	} while (!signal_pending(current));

	finish_wait(&ctx->sqo_sq_wait, &wait);
}

__cold int io_sq_offload_create(struct io_ring_ctx *ctx,
				struct io_uring_params *p)
{
	int ret;

	/* Retain compatibility with failing for an invalid attach attempt */
	if ((ctx->flags & (IORING_SETUP_ATTACH_WQ | IORING_SETUP_SQPOLL)) ==
				IORING_SETUP_ATTACH_WQ) {
		struct fd f;

		f = fdget(p->wq_fd);
		if (!fd_file(f))
			return -ENXIO;
		if (!io_is_uring_fops(fd_file(f))) {
			fdput(f);
			return -EINVAL;
		}
		fdput(f);
	}
	if (ctx->flags & IORING_SETUP_SQPOLL) {
		struct task_struct *tsk;
		struct io_sq_data *sqd;
		bool attached;

		ret = security_uring_sqpoll();
		if (ret)
			return ret;

		sqd = io_get_sq_data(p, &attached);
		if (IS_ERR(sqd)) {
			ret = PTR_ERR(sqd);
			goto err;
		}

		ctx->sq_creds = get_current_cred();
		ctx->sq_data = sqd;
		ctx->sq_thread_idle = msecs_to_jiffies(p->sq_thread_idle);
		if (!ctx->sq_thread_idle)
			ctx->sq_thread_idle = HZ;

		io_sq_thread_park(sqd);
		list_add(&ctx->sqd_list, &sqd->ctx_list);
		io_sqd_update_thread_idle(sqd);
		/* don't attach to a dying SQPOLL thread, would be racy */
		ret = (attached && !sqd->thread) ? -ENXIO : 0;
		io_sq_thread_unpark(sqd);

		if (ret < 0)
			goto err;
		if (attached)
			return 0;

		if (p->flags & IORING_SETUP_SQ_AFF) {
<<<<<<< HEAD
			struct cpumask allowed_mask;
=======
			cpumask_var_t allowed_mask;
>>>>>>> 26de8614
			int cpu = p->sq_thread_cpu;

			ret = -EINVAL;
			cpuset_cpus_allowed(current, &allowed_mask);
			if (!cpumask_test_cpu(cpu, &allowed_mask))
				goto err_sqpoll;
			ret = -ENOMEM;
			if (!alloc_cpumask_var(&allowed_mask, GFP_KERNEL))
				goto err_sqpoll;
			ret = -EINVAL;
			cpuset_cpus_allowed(current, allowed_mask);
			if (!cpumask_test_cpu(cpu, allowed_mask)) {
				free_cpumask_var(allowed_mask);
				goto err_sqpoll;
			}
			free_cpumask_var(allowed_mask);
			sqd->sq_cpu = cpu;
		} else {
			sqd->sq_cpu = -1;
		}

		sqd->task_pid = current->pid;
		sqd->task_tgid = current->tgid;
		tsk = create_io_thread(io_sq_thread, sqd, NUMA_NO_NODE);
		if (IS_ERR(tsk)) {
			ret = PTR_ERR(tsk);
			goto err_sqpoll;
		}

		sqd->thread = tsk;
		ret = io_uring_alloc_task_context(tsk, ctx);
		wake_up_new_task(tsk);
		if (ret)
			goto err;
	} else if (p->flags & IORING_SETUP_SQ_AFF) {
		/* Can't have SQ_AFF without SQPOLL */
		ret = -EINVAL;
		goto err;
	}

	return 0;
err_sqpoll:
	complete(&ctx->sq_data->exited);
err:
	io_sq_thread_finish(ctx);
	return ret;
}

__cold int io_sqpoll_wq_cpu_affinity(struct io_ring_ctx *ctx,
				     cpumask_var_t mask)
{
	struct io_sq_data *sqd = ctx->sq_data;
	int ret = -EINVAL;

	if (sqd) {
		io_sq_thread_park(sqd);
		/* Don't set affinity for a dying thread */
		if (sqd->thread)
			ret = io_wq_cpu_affinity(sqd->thread->io_uring, mask);
		io_sq_thread_unpark(sqd);
	}

	return ret;
}<|MERGE_RESOLUTION|>--- conflicted
+++ resolved
@@ -462,16 +462,11 @@
 			return 0;
 
 		if (p->flags & IORING_SETUP_SQ_AFF) {
-<<<<<<< HEAD
-			struct cpumask allowed_mask;
-=======
 			cpumask_var_t allowed_mask;
->>>>>>> 26de8614
 			int cpu = p->sq_thread_cpu;
 
 			ret = -EINVAL;
-			cpuset_cpus_allowed(current, &allowed_mask);
-			if (!cpumask_test_cpu(cpu, &allowed_mask))
+			if (cpu >= nr_cpu_ids || !cpu_online(cpu))
 				goto err_sqpoll;
 			ret = -ENOMEM;
 			if (!alloc_cpumask_var(&allowed_mask, GFP_KERNEL))
