// SPDX-License-Identifier: GPL-2.0

#include "io_uring.h"
#include "napi.h"

#ifdef CONFIG_NET_RX_BUSY_POLL

/* Timeout for cleanout of stale entries. */
#define NAPI_TIMEOUT		(60 * SEC_CONVERSION)

struct io_napi_entry {
	unsigned int		napi_id;
	struct list_head	list;

	unsigned long		timeout;
	struct hlist_node	node;

	struct rcu_head		rcu;
};

static struct io_napi_entry *io_napi_hash_find(struct hlist_head *hash_list,
					       unsigned int napi_id)
{
	struct io_napi_entry *e;

	hlist_for_each_entry_rcu(e, hash_list, node) {
		if (e->napi_id != napi_id)
			continue;
		e->timeout = jiffies + NAPI_TIMEOUT;
		return e;
	}

	return NULL;
}

static inline ktime_t net_to_ktime(unsigned long t)
{
	/* napi approximating usecs, reverse busy_loop_current_time */
	return ns_to_ktime(t << 10);
}

void __io_napi_add(struct io_ring_ctx *ctx, struct socket *sock)
{
	struct hlist_head *hash_list;
	unsigned int napi_id;
	struct sock *sk;
	struct io_napi_entry *e;

	sk = sock->sk;
	if (!sk)
		return;

	napi_id = READ_ONCE(sk->sk_napi_id);

	/* Non-NAPI IDs can be rejected. */
	if (napi_id < MIN_NAPI_ID)
		return;

	hash_list = &ctx->napi_ht[hash_min(napi_id, HASH_BITS(ctx->napi_ht))];

	rcu_read_lock();
	e = io_napi_hash_find(hash_list, napi_id);
	if (e) {
		e->timeout = jiffies + NAPI_TIMEOUT;
		rcu_read_unlock();
		return;
	}
	rcu_read_unlock();

	e = kmalloc(sizeof(*e), GFP_NOWAIT);
	if (!e)
		return;

	e->napi_id = napi_id;
	e->timeout = jiffies + NAPI_TIMEOUT;

	spin_lock(&ctx->napi_lock);
	if (unlikely(io_napi_hash_find(hash_list, napi_id))) {
		spin_unlock(&ctx->napi_lock);
		kfree(e);
		return;
	}

	hlist_add_tail_rcu(&e->node, hash_list);
	list_add_tail(&e->list, &ctx->napi_list);
	spin_unlock(&ctx->napi_lock);
}

static void __io_napi_remove_stale(struct io_ring_ctx *ctx)
{
	struct io_napi_entry *e;
	unsigned int i;

	spin_lock(&ctx->napi_lock);
	hash_for_each(ctx->napi_ht, i, e, node) {
		if (time_after(jiffies, e->timeout)) {
			list_del(&e->list);
			hash_del_rcu(&e->node);
			kfree_rcu(e, rcu);
		}
	}
	spin_unlock(&ctx->napi_lock);
}

static inline void io_napi_remove_stale(struct io_ring_ctx *ctx, bool is_stale)
{
	if (is_stale)
		__io_napi_remove_stale(ctx);
}

static inline bool io_napi_busy_loop_timeout(ktime_t start_time,
					     ktime_t bp)
{
	if (bp) {
		ktime_t end_time = ktime_add(start_time, bp);
		ktime_t now = net_to_ktime(busy_loop_current_time());

		return ktime_after(now, end_time);
	}

	return true;
}

static bool io_napi_busy_loop_should_end(void *data,
					 unsigned long start_time)
{
	struct io_wait_queue *iowq = data;

	if (signal_pending(current))
		return true;
	if (io_should_wake(iowq) || io_has_work(iowq->ctx))
		return true;
	if (io_napi_busy_loop_timeout(net_to_ktime(start_time),
				      iowq->napi_busy_poll_dt))
		return true;

	return false;
}

static bool __io_napi_do_busy_loop(struct io_ring_ctx *ctx,
				   void *loop_end_arg)
{
	struct io_napi_entry *e;
	bool (*loop_end)(void *, unsigned long) = NULL;
	bool is_stale = false;

	if (loop_end_arg)
		loop_end = io_napi_busy_loop_should_end;

	list_for_each_entry_rcu(e, &ctx->napi_list, list) {
		napi_busy_loop_rcu(e->napi_id, loop_end, loop_end_arg,
				   ctx->napi_prefer_busy_poll, BUSY_POLL_BUDGET);

		if (time_after(jiffies, e->timeout))
			is_stale = true;
	}

	return is_stale;
}

static void io_napi_blocking_busy_loop(struct io_ring_ctx *ctx,
				       struct io_wait_queue *iowq)
{
	unsigned long start_time = busy_loop_current_time();
	void *loop_end_arg = NULL;
	bool is_stale = false;

	/* Singular lists use a different napi loop end check function and are
	 * only executed once.
	 */
	if (list_is_singular(&ctx->napi_list))
		loop_end_arg = iowq;

	rcu_read_lock();
	do {
		is_stale = __io_napi_do_busy_loop(ctx, loop_end_arg);
	} while (!io_napi_busy_loop_should_end(iowq, start_time) && !loop_end_arg);
	rcu_read_unlock();

	io_napi_remove_stale(ctx, is_stale);
}

/*
 * io_napi_init() - Init napi settings
 * @ctx: pointer to io-uring context structure
 *
 * Init napi settings in the io-uring context.
 */
void io_napi_init(struct io_ring_ctx *ctx)
{
	u64 sys_dt = READ_ONCE(sysctl_net_busy_poll) * NSEC_PER_USEC;

	INIT_LIST_HEAD(&ctx->napi_list);
	spin_lock_init(&ctx->napi_lock);
	ctx->napi_prefer_busy_poll = false;
	ctx->napi_busy_poll_dt = ns_to_ktime(sys_dt);
}

/*
 * io_napi_free() - Deallocate napi
 * @ctx: pointer to io-uring context structure
 *
 * Free the napi list and the hash table in the io-uring context.
 */
void io_napi_free(struct io_ring_ctx *ctx)
{
	struct io_napi_entry *e;
	unsigned int i;

	spin_lock(&ctx->napi_lock);
	hash_for_each(ctx->napi_ht, i, e, node) {
		hash_del_rcu(&e->node);
		kfree_rcu(e, rcu);
	}
	spin_unlock(&ctx->napi_lock);
}

/*
 * io_napi_register() - Register napi with io-uring
 * @ctx: pointer to io-uring context structure
 * @arg: pointer to io_uring_napi structure
 *
 * Register napi in the io-uring context.
 */
int io_register_napi(struct io_ring_ctx *ctx, void __user *arg)
{
	const struct io_uring_napi curr = {
		.busy_poll_to 	  = ktime_to_us(ctx->napi_busy_poll_dt),
		.prefer_busy_poll = ctx->napi_prefer_busy_poll
	};
	struct io_uring_napi napi;

	if (ctx->flags & IORING_SETUP_IOPOLL)
		return -EINVAL;
	if (copy_from_user(&napi, arg, sizeof(napi)))
		return -EFAULT;
	if (napi.pad[0] || napi.pad[1] || napi.pad[2] || napi.resv)
		return -EINVAL;

	if (copy_to_user(arg, &curr, sizeof(curr)))
		return -EFAULT;

	WRITE_ONCE(ctx->napi_busy_poll_dt, napi.busy_poll_to * NSEC_PER_USEC);
	WRITE_ONCE(ctx->napi_prefer_busy_poll, !!napi.prefer_busy_poll);
	WRITE_ONCE(ctx->napi_enabled, true);
	return 0;
}

/*
 * io_napi_unregister() - Unregister napi with io-uring
 * @ctx: pointer to io-uring context structure
 * @arg: pointer to io_uring_napi structure
 *
 * Unregister napi. If arg has been specified copy the busy poll timeout and
 * prefer busy poll setting to the passed in structure.
 */
int io_unregister_napi(struct io_ring_ctx *ctx, void __user *arg)
{
	const struct io_uring_napi curr = {
		.busy_poll_to 	  = ktime_to_us(ctx->napi_busy_poll_dt),
		.prefer_busy_poll = ctx->napi_prefer_busy_poll
	};

	if (arg && copy_to_user(arg, &curr, sizeof(curr)))
		return -EFAULT;

	WRITE_ONCE(ctx->napi_busy_poll_dt, 0);
	WRITE_ONCE(ctx->napi_prefer_busy_poll, false);
	WRITE_ONCE(ctx->napi_enabled, false);
	return 0;
}

/*
 * __io_napi_adjust_timeout() - adjust busy loop timeout
 * @ctx: pointer to io-uring context structure
 * @iowq: pointer to io wait queue
 * @ts: pointer to timespec or NULL
 *
 * Adjust the busy loop timeout according to timespec and busy poll timeout.
 * If the specified NAPI timeout is bigger than the wait timeout, then adjust
 * the NAPI timeout accordingly.
 */
void __io_napi_adjust_timeout(struct io_ring_ctx *ctx, struct io_wait_queue *iowq,
			      ktime_t to_wait)
{
	ktime_t poll_dt = READ_ONCE(ctx->napi_busy_poll_dt);

<<<<<<< HEAD
	if (ts) {
		struct timespec64 poll_to_ts;

		poll_to_ts = ns_to_timespec64(1000 * (s64)poll_to);
		if (timespec64_compare(ts, &poll_to_ts) < 0) {
			s64 poll_to_ns = timespec64_to_ns(ts);
			if (poll_to_ns > 0) {
				u64 val = poll_to_ns + 999;
				do_div(val, (s64) 1000);
				poll_to = val;
			}
		}
	}
=======
	if (to_wait)
		poll_dt = min(poll_dt, to_wait);
>>>>>>> de9c2c66

	iowq->napi_busy_poll_dt = poll_dt;
}

/*
 * __io_napi_busy_loop() - execute busy poll loop
 * @ctx: pointer to io-uring context structure
 * @iowq: pointer to io wait queue
 *
 * Execute the busy poll loop and merge the spliced off list.
 */
void __io_napi_busy_loop(struct io_ring_ctx *ctx, struct io_wait_queue *iowq)
{
	iowq->napi_prefer_busy_poll = READ_ONCE(ctx->napi_prefer_busy_poll);

	if (!(ctx->flags & IORING_SETUP_SQPOLL) && ctx->napi_enabled)
		io_napi_blocking_busy_loop(ctx, iowq);
}

/*
 * io_napi_sqpoll_busy_poll() - busy poll loop for sqpoll
 * @ctx: pointer to io-uring context structure
 *
 * Splice of the napi list and execute the napi busy poll loop.
 */
int io_napi_sqpoll_busy_poll(struct io_ring_ctx *ctx)
{
	bool is_stale = false;

	if (!READ_ONCE(ctx->napi_busy_poll_dt))
		return 0;
	if (list_empty_careful(&ctx->napi_list))
		return 0;

	rcu_read_lock();
	is_stale = __io_napi_do_busy_loop(ctx, NULL);
	rcu_read_unlock();

	io_napi_remove_stale(ctx, is_stale);
	return 1;
}

#endif<|MERGE_RESOLUTION|>--- conflicted
+++ resolved
@@ -285,24 +285,8 @@
 {
 	ktime_t poll_dt = READ_ONCE(ctx->napi_busy_poll_dt);
 
-<<<<<<< HEAD
-	if (ts) {
-		struct timespec64 poll_to_ts;
-
-		poll_to_ts = ns_to_timespec64(1000 * (s64)poll_to);
-		if (timespec64_compare(ts, &poll_to_ts) < 0) {
-			s64 poll_to_ns = timespec64_to_ns(ts);
-			if (poll_to_ns > 0) {
-				u64 val = poll_to_ns + 999;
-				do_div(val, (s64) 1000);
-				poll_to = val;
-			}
-		}
-	}
-=======
 	if (to_wait)
 		poll_dt = min(poll_dt, to_wait);
->>>>>>> de9c2c66
 
 	iowq->napi_busy_poll_dt = poll_dt;
 }
