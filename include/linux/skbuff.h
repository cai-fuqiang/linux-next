--- conflicted
+++ resolved
@@ -314,14 +314,6 @@
  * used to translate the reason to string.
  */
 enum skb_drop_reason {
-<<<<<<< HEAD
-	SKB_DROP_REASON_NOT_SPECIFIED,
-	SKB_DROP_REASON_NO_SOCKET,
-	SKB_DROP_REASON_PKT_TOO_SMALL,
-	SKB_DROP_REASON_TCP_CSUM,
-	SKB_DROP_REASON_SOCKET_FILTER,
-	SKB_DROP_REASON_UDP_CSUM,
-=======
 	SKB_NOT_DROPPED_YET = 0,
 	SKB_DROP_REASON_NOT_SPECIFIED,	/* drop reason is not specified */
 	SKB_DROP_REASON_NO_SOCKET,	/* socket not found */
@@ -452,7 +444,6 @@
 	SKB_DROP_REASON_TAP_TXFILTER,	/* dropped by tx filter implemented
 					 * at tun/tap, e.g., check_filter()
 					 */
->>>>>>> 95cd2cdc
 	SKB_DROP_REASON_MAX,
 };
 
