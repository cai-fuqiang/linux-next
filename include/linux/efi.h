--- conflicted
+++ resolved
@@ -56,22 +56,6 @@
 #define __efiapi
 #endif
 
-<<<<<<< HEAD
-#define efi_get_handle_at(array, idx)					\
-	(efi_is_native() ? (array)[idx] 				\
-		: (efi_handle_t)(unsigned long)((u32 *)(array))[idx])
-
-#define efi_get_handle_num(size)					\
-	((size) / (efi_is_native() ? sizeof(efi_handle_t) : sizeof(u32)))
-
-#define for_each_efi_handle(handle, array, size, i)			\
-	for (i = 0;							\
-	     i < efi_get_handle_num(size) &&				\
-		((handle = efi_get_handle_at((array), i)) || true);	\
-	     i++)
-
-=======
->>>>>>> 04d5ce62
 /*
  * The UEFI spec and EDK2 reference implementation both define EFI_GUID as
  * struct { u32 a; u16; b; u16 c; u8 d[8]; }; and so the implied alignment
@@ -210,295 +194,7 @@
 	u8 sets_to_zero;
 } efi_time_cap_t;
 
-<<<<<<< HEAD
-typedef struct {
-	efi_table_hdr_t hdr;
-	u32 raise_tpl;
-	u32 restore_tpl;
-	u32 allocate_pages;
-	u32 free_pages;
-	u32 get_memory_map;
-	u32 allocate_pool;
-	u32 free_pool;
-	u32 create_event;
-	u32 set_timer;
-	u32 wait_for_event;
-	u32 signal_event;
-	u32 close_event;
-	u32 check_event;
-	u32 install_protocol_interface;
-	u32 reinstall_protocol_interface;
-	u32 uninstall_protocol_interface;
-	u32 handle_protocol;
-	u32 __reserved;
-	u32 register_protocol_notify;
-	u32 locate_handle;
-	u32 locate_device_path;
-	u32 install_configuration_table;
-	u32 load_image;
-	u32 start_image;
-	u32 exit;
-	u32 unload_image;
-	u32 exit_boot_services;
-	u32 get_next_monotonic_count;
-	u32 stall;
-	u32 set_watchdog_timer;
-	u32 connect_controller;
-	u32 disconnect_controller;
-	u32 open_protocol;
-	u32 close_protocol;
-	u32 open_protocol_information;
-	u32 protocols_per_handle;
-	u32 locate_handle_buffer;
-	u32 locate_protocol;
-	u32 install_multiple_protocol_interfaces;
-	u32 uninstall_multiple_protocol_interfaces;
-	u32 calculate_crc32;
-	u32 copy_mem;
-	u32 set_mem;
-	u32 create_event_ex;
-} __packed efi_boot_services_32_t;
-
-/*
- * EFI Boot Services table
- */
-typedef union {
-	struct {
-		efi_table_hdr_t hdr;
-		void *raise_tpl;
-		void *restore_tpl;
-		efi_status_t (__efiapi *allocate_pages)(int, int, unsigned long,
-							efi_physical_addr_t *);
-		efi_status_t (__efiapi *free_pages)(efi_physical_addr_t,
-						    unsigned long);
-		efi_status_t (__efiapi *get_memory_map)(unsigned long *, void *,
-							unsigned long *,
-							unsigned long *, u32 *);
-		efi_status_t (__efiapi *allocate_pool)(int, unsigned long,
-						       void **);
-		efi_status_t (__efiapi *free_pool)(void *);
-		void *create_event;
-		void *set_timer;
-		void *wait_for_event;
-		void *signal_event;
-		void *close_event;
-		void *check_event;
-		void *install_protocol_interface;
-		void *reinstall_protocol_interface;
-		void *uninstall_protocol_interface;
-		efi_status_t (__efiapi *handle_protocol)(efi_handle_t,
-							 efi_guid_t *, void **);
-		void *__reserved;
-		void *register_protocol_notify;
-		efi_status_t (__efiapi *locate_handle)(int, efi_guid_t *,
-						       void *, unsigned long *,
-						       efi_handle_t *);
-		void *locate_device_path;
-		efi_status_t (__efiapi *install_configuration_table)(efi_guid_t *,
-								     void *);
-		void *load_image;
-		void *start_image;
-		void *exit;
-		void *unload_image;
-		efi_status_t (__efiapi *exit_boot_services)(efi_handle_t,
-							    unsigned long);
-		void *get_next_monotonic_count;
-		void *stall;
-		void *set_watchdog_timer;
-		void *connect_controller;
-		efi_status_t (__efiapi *disconnect_controller)(efi_handle_t,
-							       efi_handle_t,
-							       efi_handle_t);
-		void *open_protocol;
-		void *close_protocol;
-		void *open_protocol_information;
-		void *protocols_per_handle;
-		void *locate_handle_buffer;
-		efi_status_t (__efiapi *locate_protocol)(efi_guid_t *, void *,
-							 void **);
-		void *install_multiple_protocol_interfaces;
-		void *uninstall_multiple_protocol_interfaces;
-		void *calculate_crc32;
-		void *copy_mem;
-		void *set_mem;
-		void *create_event_ex;
-	};
-	efi_boot_services_32_t mixed_mode;
-} efi_boot_services_t;
-
-typedef enum {
-	EfiPciIoWidthUint8,
-	EfiPciIoWidthUint16,
-	EfiPciIoWidthUint32,
-	EfiPciIoWidthUint64,
-	EfiPciIoWidthFifoUint8,
-	EfiPciIoWidthFifoUint16,
-	EfiPciIoWidthFifoUint32,
-	EfiPciIoWidthFifoUint64,
-	EfiPciIoWidthFillUint8,
-	EfiPciIoWidthFillUint16,
-	EfiPciIoWidthFillUint32,
-	EfiPciIoWidthFillUint64,
-	EfiPciIoWidthMaximum
-} EFI_PCI_IO_PROTOCOL_WIDTH;
-
-typedef enum {
-	EfiPciIoAttributeOperationGet,
-	EfiPciIoAttributeOperationSet,
-	EfiPciIoAttributeOperationEnable,
-	EfiPciIoAttributeOperationDisable,
-	EfiPciIoAttributeOperationSupported,
-    EfiPciIoAttributeOperationMaximum
-} EFI_PCI_IO_PROTOCOL_ATTRIBUTE_OPERATION;
-
-typedef struct {
-	u32 read;
-	u32 write;
-} efi_pci_io_protocol_access_32_t;
-
-typedef union efi_pci_io_protocol efi_pci_io_protocol_t;
-
-typedef
-efi_status_t (__efiapi *efi_pci_io_protocol_cfg_t)(efi_pci_io_protocol_t *,
-						   EFI_PCI_IO_PROTOCOL_WIDTH,
-						   u32 offset,
-						   unsigned long count,
-						   void *buffer);
-
-typedef struct {
-	void *read;
-	void *write;
-} efi_pci_io_protocol_access_t;
-
-typedef struct {
-	efi_pci_io_protocol_cfg_t read;
-	efi_pci_io_protocol_cfg_t write;
-} efi_pci_io_protocol_config_access_t;
-
-union efi_pci_io_protocol {
-	struct {
-		void *poll_mem;
-		void *poll_io;
-		efi_pci_io_protocol_access_t mem;
-		efi_pci_io_protocol_access_t io;
-		efi_pci_io_protocol_config_access_t pci;
-		void *copy_mem;
-		void *map;
-		void *unmap;
-		void *allocate_buffer;
-		void *free_buffer;
-		void *flush;
-		efi_status_t (__efiapi *get_location)(efi_pci_io_protocol_t *,
-						      unsigned long *segment_nr,
-						      unsigned long *bus_nr,
-						      unsigned long *device_nr,
-						      unsigned long *func_nr);
-		void *attributes;
-		void *get_bar_attributes;
-		void *set_bar_attributes;
-		uint64_t romsize;
-		void *romimage;
-	};
-	struct {
-		u32 poll_mem;
-		u32 poll_io;
-		efi_pci_io_protocol_access_32_t mem;
-		efi_pci_io_protocol_access_32_t io;
-		efi_pci_io_protocol_access_32_t pci;
-		u32 copy_mem;
-		u32 map;
-		u32 unmap;
-		u32 allocate_buffer;
-		u32 free_buffer;
-		u32 flush;
-		u32 get_location;
-		u32 attributes;
-		u32 get_bar_attributes;
-		u32 set_bar_attributes;
-		u64 romsize;
-		u32 romimage;
-	} mixed_mode;
-};
-
-#define EFI_PCI_IO_ATTRIBUTE_ISA_MOTHERBOARD_IO 0x0001
-#define EFI_PCI_IO_ATTRIBUTE_ISA_IO 0x0002
-#define EFI_PCI_IO_ATTRIBUTE_VGA_PALETTE_IO 0x0004
-#define EFI_PCI_IO_ATTRIBUTE_VGA_MEMORY 0x0008
-#define EFI_PCI_IO_ATTRIBUTE_VGA_IO 0x0010
-#define EFI_PCI_IO_ATTRIBUTE_IDE_PRIMARY_IO 0x0020
-#define EFI_PCI_IO_ATTRIBUTE_IDE_SECONDARY_IO 0x0040
-#define EFI_PCI_IO_ATTRIBUTE_MEMORY_WRITE_COMBINE 0x0080
-#define EFI_PCI_IO_ATTRIBUTE_IO 0x0100
-#define EFI_PCI_IO_ATTRIBUTE_MEMORY 0x0200
-#define EFI_PCI_IO_ATTRIBUTE_BUS_MASTER 0x0400
-#define EFI_PCI_IO_ATTRIBUTE_MEMORY_CACHED 0x0800
-#define EFI_PCI_IO_ATTRIBUTE_MEMORY_DISABLE 0x1000
-#define EFI_PCI_IO_ATTRIBUTE_EMBEDDED_DEVICE 0x2000
-#define EFI_PCI_IO_ATTRIBUTE_EMBEDDED_ROM 0x4000
-#define EFI_PCI_IO_ATTRIBUTE_DUAL_ADDRESS_CYCLE 0x8000
-#define EFI_PCI_IO_ATTRIBUTE_ISA_IO_16 0x10000
-#define EFI_PCI_IO_ATTRIBUTE_VGA_PALETTE_IO_16 0x20000
-#define EFI_PCI_IO_ATTRIBUTE_VGA_IO_16 0x40000
-
-struct efi_dev_path;
-
-typedef union apple_properties_protocol apple_properties_protocol_t;
-
-union apple_properties_protocol {
-	struct {
-		unsigned long version;
-		efi_status_t (__efiapi *get)(apple_properties_protocol_t *,
-					     struct efi_dev_path *,
-					     efi_char16_t *, void *, u32 *);
-		efi_status_t (__efiapi *set)(apple_properties_protocol_t *,
-					     struct efi_dev_path *,
-					     efi_char16_t *, void *, u32);
-		efi_status_t (__efiapi *del)(apple_properties_protocol_t *,
-					     struct efi_dev_path *,
-					     efi_char16_t *);
-		efi_status_t (__efiapi *get_all)(apple_properties_protocol_t *,
-						 void *buffer, u32 *);
-	};
-	struct {
-		u32 version;
-		u32 get;
-		u32 set;
-		u32 del;
-		u32 get_all;
-	} mixed_mode;
-};
-
-typedef u32 efi_tcg2_event_log_format;
-
-typedef union efi_tcg2_protocol efi_tcg2_protocol_t;
-
-union efi_tcg2_protocol {
-	struct {
-		void *get_capability;
-		efi_status_t (__efiapi *get_event_log)(efi_handle_t,
-						       efi_tcg2_event_log_format,
-						       efi_physical_addr_t *,
-						       efi_physical_addr_t *,
-						       efi_bool_t *);
-		void *hash_log_extend_event;
-		void *submit_command;
-		void *get_active_pcr_banks;
-		void *set_active_pcr_banks;
-		void *get_result_of_set_active_pcr_banks;
-	};
-	struct {
-		u32 get_capability;
-		u32 get_event_log;
-		u32 hash_log_extend_event;
-		u32 submit_command;
-		u32 get_active_pcr_banks;
-		u32 set_active_pcr_banks;
-		u32 get_result_of_set_active_pcr_banks;
-	} mixed_mode;
-};
-=======
 typedef union efi_boot_services efi_boot_services_t;
->>>>>>> 04d5ce62
 
 /*
  * Types and defines for EFI ResetSystem
@@ -782,77 +478,6 @@
 	u64 attribute;
 };
 
-<<<<<<< HEAD
-struct efi_fdt_params {
-	u64 system_table;
-	u64 mmap;
-	u32 mmap_size;
-	u32 desc_size;
-	u32 desc_ver;
-};
-
-typedef struct {
-	u32 revision;
-	efi_handle_t parent_handle;
-	efi_system_table_t *system_table;
-	efi_handle_t device_handle;
-	void *file_path;
-	void *reserved;
-	u32 load_options_size;
-	void *load_options;
-	void *image_base;
-	__aligned_u64 image_size;
-	unsigned int image_code_type;
-	unsigned int image_data_type;
-	efi_status_t ( __efiapi *unload)(efi_handle_t image_handle);
-} efi_loaded_image_t;
-
-typedef struct {
-	u64 size;
-	u64 file_size;
-	u64 phys_size;
-	efi_time_t create_time;
-	efi_time_t last_access_time;
-	efi_time_t modification_time;
-	__aligned_u64 attribute;
-	efi_char16_t filename[1];
-} efi_file_info_t;
-
-typedef struct efi_file_handle efi_file_handle_t;
-
-struct efi_file_handle {
-	u64 revision;
-	efi_status_t (__efiapi *open)(efi_file_handle_t *,
-				      efi_file_handle_t **,
-				      efi_char16_t *, u64, u64);
-	efi_status_t (__efiapi *close)(efi_file_handle_t *);
-	void *delete;
-	efi_status_t (__efiapi *read)(efi_file_handle_t *,
-				      unsigned long *, void *);
-	void *write;
-	void *get_position;
-	void *set_position;
-	efi_status_t (__efiapi *get_info)(efi_file_handle_t *,
-					  efi_guid_t *, unsigned long *,
-					  void *);
-	void *set_info;
-	void *flush;
-};
-
-typedef struct efi_file_io_interface efi_file_io_interface_t;
-
-struct efi_file_io_interface {
-	u64 revision;
-	int (__efiapi *open_volume)(efi_file_io_interface_t *,
-				    efi_file_handle_t **);
-};
-
-#define EFI_FILE_MODE_READ	0x0000000000000001
-#define EFI_FILE_MODE_WRITE	0x0000000000000002
-#define EFI_FILE_MODE_CREATE	0x8000000000000000
-
-=======
->>>>>>> 04d5ce62
 typedef struct {
 	u32 version;
 	u32 length;
@@ -907,44 +532,6 @@
  * All runtime access to EFI goes through this structure:
  */
 extern struct efi {
-<<<<<<< HEAD
-	efi_system_table_t *systab;	/* EFI system table */
-	unsigned int runtime_version;	/* Runtime services version */
-	unsigned long mps;		/* MPS table */
-	unsigned long acpi;		/* ACPI table  (IA64 ext 0.71) */
-	unsigned long acpi20;		/* ACPI table  (ACPI 2.0) */
-	unsigned long smbios;		/* SMBIOS table (32 bit entry point) */
-	unsigned long smbios3;		/* SMBIOS table (64 bit entry point) */
-	unsigned long boot_info;	/* boot info table */
-	unsigned long hcdp;		/* HCDP table */
-	unsigned long uga;		/* UGA table */
-	unsigned long fw_vendor;	/* fw_vendor */
-	unsigned long runtime;		/* runtime table */
-	unsigned long config_table;	/* config tables */
-	unsigned long esrt;		/* ESRT table */
-	unsigned long properties_table;	/* properties table */
-	unsigned long mem_attr_table;	/* memory attributes table */
-	unsigned long rng_seed;		/* UEFI firmware random seed */
-	unsigned long tpm_log;		/* TPM2 Event Log table */
-	unsigned long tpm_final_log;	/* TPM2 Final Events Log table */
-	unsigned long mem_reserve;	/* Linux EFI memreserve table */
-	efi_get_time_t *get_time;
-	efi_set_time_t *set_time;
-	efi_get_wakeup_time_t *get_wakeup_time;
-	efi_set_wakeup_time_t *set_wakeup_time;
-	efi_get_variable_t *get_variable;
-	efi_get_next_variable_t *get_next_variable;
-	efi_set_variable_t *set_variable;
-	efi_set_variable_t *set_variable_nonblocking;
-	efi_query_variable_info_t *query_variable_info;
-	efi_query_variable_info_t *query_variable_info_nonblocking;
-	efi_update_capsule_t *update_capsule;
-	efi_query_capsule_caps_t *query_capsule_caps;
-	efi_get_next_high_mono_count_t *get_next_high_mono_count;
-	efi_reset_system_t *reset_system;
-	struct efi_memory_map memmap;
-	unsigned long flags;
-=======
 	const efi_runtime_services_t	*runtime;		/* EFI runtime services table */
 	unsigned int			runtime_version;	/* Runtime services version */
 	unsigned int			runtime_supported_mask;
@@ -974,7 +561,6 @@
 
 	struct efi_memory_map		memmap;
 	unsigned long			flags;
->>>>>>> 04d5ce62
 } efi;
 
 #define EFI_RT_SUPPORTED_GET_TIME 				0x0001
@@ -1391,83 +977,6 @@
 	bool deleting;
 };
 
-<<<<<<< HEAD
-union efi_simple_text_output_protocol {
-	struct {
-		void *reset;
-		efi_status_t (__efiapi *output_string)(efi_simple_text_output_protocol_t *,
-						       efi_char16_t *);
-		void *test_string;
-	};
-	struct {
-		u32 reset;
-		u32 output_string;
-		u32 test_string;
-	} mixed_mode;
-};
-
-#define PIXEL_RGB_RESERVED_8BIT_PER_COLOR		0
-#define PIXEL_BGR_RESERVED_8BIT_PER_COLOR		1
-#define PIXEL_BIT_MASK					2
-#define PIXEL_BLT_ONLY					3
-#define PIXEL_FORMAT_MAX				4
-
-typedef struct {
-	u32 red_mask;
-	u32 green_mask;
-	u32 blue_mask;
-	u32 reserved_mask;
-} efi_pixel_bitmask_t;
-
-typedef struct {
-	u32 version;
-	u32 horizontal_resolution;
-	u32 vertical_resolution;
-	int pixel_format;
-	efi_pixel_bitmask_t pixel_information;
-	u32 pixels_per_scan_line;
-} efi_graphics_output_mode_info_t;
-
-typedef union efi_graphics_output_protocol_mode efi_graphics_output_protocol_mode_t;
-
-union efi_graphics_output_protocol_mode {
-	struct {
-		u32 max_mode;
-		u32 mode;
-		efi_graphics_output_mode_info_t *info;
-		unsigned long size_of_info;
-		efi_physical_addr_t frame_buffer_base;
-		unsigned long frame_buffer_size;
-	};
-	struct {
-		u32 max_mode;
-		u32 mode;
-		u32 info;
-		u32 size_of_info;
-		u64 frame_buffer_base;
-		u32 frame_buffer_size;
-	} mixed_mode;
-};
-
-typedef union efi_graphics_output_protocol efi_graphics_output_protocol_t;
-
-union efi_graphics_output_protocol {
-	struct {
-		void *query_mode;
-		void *set_mode;
-		void *blt;
-		efi_graphics_output_protocol_mode_t *mode;
-	};
-	struct {
-		u32 query_mode;
-		u32 set_mode;
-		u32 blt;
-		u32 mode;
-	} mixed_mode;
-};
-
-=======
->>>>>>> 04d5ce62
 extern struct list_head efivar_sysfs_list;
 
 static inline void
@@ -1565,55 +1074,6 @@
 
 #endif
 
-<<<<<<< HEAD
-/* prototypes shared between arch specific and generic stub code */
-
-void efi_printk(char *str);
-
-void efi_free(unsigned long size, unsigned long addr);
-
-char *efi_convert_cmdline(efi_loaded_image_t *image, int *cmd_line_len);
-
-efi_status_t efi_get_memory_map(struct efi_boot_memmap *map);
-
-efi_status_t efi_low_alloc_above(unsigned long size, unsigned long align,
-				 unsigned long *addr, unsigned long min);
-
-static inline
-efi_status_t efi_low_alloc(unsigned long size, unsigned long align,
-			   unsigned long *addr)
-{
-	/*
-	 * Don't allocate at 0x0. It will confuse code that
-	 * checks pointers against NULL. Skip the first 8
-	 * bytes so we start at a nice even number.
-	 */
-	return efi_low_alloc_above(size, align, addr, 0x8);
-}
-
-efi_status_t efi_high_alloc(unsigned long size, unsigned long align,
-			    unsigned long *addr, unsigned long max);
-
-efi_status_t efi_relocate_kernel(unsigned long *image_addr,
-				 unsigned long image_size,
-				 unsigned long alloc_size,
-				 unsigned long preferred_addr,
-				 unsigned long alignment,
-				 unsigned long min_addr);
-
-efi_status_t handle_cmdline_files(efi_loaded_image_t *image,
-				  char *cmd_line, char *option_string,
-				  unsigned long max_addr,
-				  unsigned long *load_addr,
-				  unsigned long *load_size);
-
-efi_status_t efi_parse_options(char const *cmdline);
-
-efi_status_t efi_setup_gop(struct screen_info *si, efi_guid_t *proto,
-			   unsigned long size);
-
-=======
->>>>>>> 04d5ce62
 #ifdef CONFIG_EFI
 extern bool efi_runtime_disabled(void);
 #else
@@ -1638,10 +1098,6 @@
 efi_enable_reset_attack_mitigation(void) { }
 #endif
 
-<<<<<<< HEAD
-efi_status_t efi_random_get_seed(void);
-
-=======
 #ifdef CONFIG_EFI_EMBEDDED_FIRMWARE
 void efi_check_for_embedded_firmwares(void);
 #else
@@ -1650,7 +1106,6 @@
 
 efi_status_t efi_random_get_seed(void);
 
->>>>>>> 04d5ce62
 void efi_retrieve_tpm2_eventlog(void);
 
 /*
@@ -1702,18 +1157,6 @@
 	arch_efi_call_virt_teardown();					\
 })
 
-<<<<<<< HEAD
-typedef efi_status_t (*efi_exit_boot_map_processing)(
-	struct efi_boot_memmap *map,
-	void *priv);
-
-efi_status_t efi_exit_boot_services(void *handle,
-				    struct efi_boot_memmap *map,
-				    void *priv,
-				    efi_exit_boot_map_processing priv_func);
-
-=======
->>>>>>> 04d5ce62
 #define EFI_RANDOM_SEED_SIZE		64U
 
 struct linux_efi_random_seed {
@@ -1800,12 +1243,8 @@
 #define EFI_MEMRESERVE_COUNT(size) (((size) - sizeof(struct linux_efi_memreserve)) \
 	/ sizeof(((struct linux_efi_memreserve *)0)->entry[0]))
 
-<<<<<<< HEAD
-void efi_pci_disable_bridge_busmaster(void);
-=======
 void __init efi_arch_mem_reserve(phys_addr_t addr, u64 size);
 
 char *efi_systab_show_arch(char *str);
->>>>>>> 04d5ce62
 
 #endif /* _LINUX_EFI_H */