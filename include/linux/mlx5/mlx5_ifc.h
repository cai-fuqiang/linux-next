--- conflicted
+++ resolved
@@ -316,10 +316,7 @@
 	MLX5_CMD_OP_SYNC_CRYPTO                   = 0xb12,
 	MLX5_CMD_OP_ALLOW_OTHER_VHCA_ACCESS       = 0xb16,
 	MLX5_CMD_OP_GENERATE_WQE                  = 0xb17,
-<<<<<<< HEAD
-=======
 	MLX5_CMD_OPCODE_QUERY_VUID                = 0xb22,
->>>>>>> 26de8614
 	MLX5_CMD_OP_MAX
 };
 
@@ -6330,21 +6327,12 @@
 	union {
 		struct {
 			u8         sw_owner_icm_root_1[0x40];
-<<<<<<< HEAD
 
 			u8         sw_owner_icm_root_0[0x40];
 		} sws;
 		struct {
 			u8         rtc_id_0[0x20];
 
-=======
-
-			u8         sw_owner_icm_root_0[0x40];
-		} sws;
-		struct {
-			u8         rtc_id_0[0x20];
-
->>>>>>> 26de8614
 			u8         rtc_id_1[0x20];
 
 			u8         reserved_at_100[0x40];
