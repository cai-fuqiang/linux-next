--- conflicted
+++ resolved
@@ -957,30 +957,8 @@
 	return page_type < (PGTY_mapcount_underflow << 24);
 }
 
-<<<<<<< HEAD
-enum pagetype {
-	PG_buddy	= 0x00000080,
-	PG_offline	= 0x00000100,
-	PG_table	= 0x00000200,
-	PG_guard	= 0x00000400,
-	PG_hugetlb	= 0x00000800,
-	PG_slab		= 0x00001000,
-
-	PAGE_TYPE_BASE	= 0xf0000000,
-	/* Reserve 0x0000007f to catch underflows of _mapcount */
-	PAGE_MAPCOUNT_RESERVE	= -128,
-};
-
-#define PageType(page, flag)						\
-	((page->page_type & (PAGE_TYPE_BASE | flag)) == PAGE_TYPE_BASE)
-#define folio_test_type(folio, flag)					\
-	((folio->page.page_type & (PAGE_TYPE_BASE | flag)) == PAGE_TYPE_BASE)
-
-static inline int page_type_has_type(unsigned int page_type)
-=======
 /* This takes a mapcount which is one more than page->_mapcount */
 static inline bool page_mapcount_is_type(unsigned int mapcount)
->>>>>>> f1f36e22
 {
 	return page_type_has_type(mapcount - 1);
 }
