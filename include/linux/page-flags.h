--- conflicted
+++ resolved
@@ -101,12 +101,8 @@
 	PG_waiters,		/* Page has waiters, check its waitqueue. Must be bit #7 and in the same byte as "PG_locked" */
 	PG_active,
 	PG_workingset,
-<<<<<<< HEAD
-	PG_owner_priv_1,	/* Owner use. If pagecache, fs may use*/
-=======
 	PG_owner_priv_1,	/* Owner use. If pagecache, fs may use */
 	PG_owner_2,		/* Owner use. If pagecache, fs may use */
->>>>>>> 7b914357
 	PG_arch_1,
 	PG_reserved,
 	PG_private,		/* If pagecache, has fs-private data */
@@ -942,25 +938,6 @@
  * pagetype will be overwritten when you clear the page_type from the page.
  */
 enum pagetype {
-<<<<<<< HEAD
-	PG_buddy	= 0x40000000,
-	PG_offline	= 0x20000000,
-	PG_table	= 0x10000000,
-	PG_guard	= 0x08000000,
-	PG_hugetlb	= 0x04000000,
-	PG_slab		= 0x02000000,
-	PG_zsmalloc	= 0x01000000,
-	PG_unaccepted	= 0x00800000,
-
-	PAGE_TYPE_BASE	= 0x80000000,
-
-	/*
-	 * Reserve 0xffff0000 - 0xfffffffe to catch _mapcount underflows and
-	 * allow owners that set a type to reuse the lower 16 bit for their own
-	 * purposes.
-	 */
-	PAGE_MAPCOUNT_RESERVE	= ~0x0000ffff,
-=======
 	/* 0x00-0x7f are positive numbers, ie mapcount */
 	/* Reserve 0x80-0xef for mapcount overflow. */
 	PGTY_buddy	= 0xf0,
@@ -973,7 +950,6 @@
 	PGTY_unaccepted	= 0xf7,
 
 	PGTY_mapcount_underflow = 0xff
->>>>>>> 7b914357
 };
 
 static inline bool page_type_has_type(int page_type)
