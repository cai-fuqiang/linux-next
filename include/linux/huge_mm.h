/* SPDX-License-Identifier: GPL-2.0 */
#ifndef _LINUX_HUGE_MM_H
#define _LINUX_HUGE_MM_H

#include <linux/sched/coredump.h>
#include <linux/mm_types.h>

#include <linux/fs.h> /* only for vma_is_dax() */
#include <linux/kobject.h>

vm_fault_t do_huge_pmd_anonymous_page(struct vm_fault *vmf);
int copy_huge_pmd(struct mm_struct *dst_mm, struct mm_struct *src_mm,
		  pmd_t *dst_pmd, pmd_t *src_pmd, unsigned long addr,
		  struct vm_area_struct *dst_vma, struct vm_area_struct *src_vma);
void huge_pmd_set_accessed(struct vm_fault *vmf);
int copy_huge_pud(struct mm_struct *dst_mm, struct mm_struct *src_mm,
		  pud_t *dst_pud, pud_t *src_pud, unsigned long addr,
		  struct vm_area_struct *vma);

#ifdef CONFIG_HAVE_ARCH_TRANSPARENT_HUGEPAGE_PUD
void huge_pud_set_accessed(struct vm_fault *vmf, pud_t orig_pud);
#else
static inline void huge_pud_set_accessed(struct vm_fault *vmf, pud_t orig_pud)
{
}
#endif

vm_fault_t do_huge_pmd_wp_page(struct vm_fault *vmf);
bool madvise_free_huge_pmd(struct mmu_gather *tlb, struct vm_area_struct *vma,
			   pmd_t *pmd, unsigned long addr, unsigned long next);
int zap_huge_pmd(struct mmu_gather *tlb, struct vm_area_struct *vma, pmd_t *pmd,
		 unsigned long addr);
int zap_huge_pud(struct mmu_gather *tlb, struct vm_area_struct *vma, pud_t *pud,
		 unsigned long addr);
bool move_huge_pmd(struct vm_area_struct *vma, unsigned long old_addr,
		   unsigned long new_addr, pmd_t *old_pmd, pmd_t *new_pmd);
int change_huge_pmd(struct mmu_gather *tlb, struct vm_area_struct *vma,
		    pmd_t *pmd, unsigned long addr, pgprot_t newprot,
		    unsigned long cp_flags);

vm_fault_t vmf_insert_pfn_pmd(struct vm_fault *vmf, pfn_t pfn, bool write);
vm_fault_t vmf_insert_pfn_pud(struct vm_fault *vmf, pfn_t pfn, bool write);

enum transparent_hugepage_flag {
	TRANSPARENT_HUGEPAGE_UNSUPPORTED,
	TRANSPARENT_HUGEPAGE_FLAG,
	TRANSPARENT_HUGEPAGE_REQ_MADV_FLAG,
	TRANSPARENT_HUGEPAGE_DEFRAG_DIRECT_FLAG,
	TRANSPARENT_HUGEPAGE_DEFRAG_KSWAPD_FLAG,
	TRANSPARENT_HUGEPAGE_DEFRAG_KSWAPD_OR_MADV_FLAG,
	TRANSPARENT_HUGEPAGE_DEFRAG_REQ_MADV_FLAG,
	TRANSPARENT_HUGEPAGE_DEFRAG_KHUGEPAGED_FLAG,
	TRANSPARENT_HUGEPAGE_USE_ZERO_PAGE_FLAG,
};

struct kobject;
struct kobj_attribute;

ssize_t single_hugepage_flag_store(struct kobject *kobj,
				   struct kobj_attribute *attr,
				   const char *buf, size_t count,
				   enum transparent_hugepage_flag flag);
ssize_t single_hugepage_flag_show(struct kobject *kobj,
				  struct kobj_attribute *attr, char *buf,
				  enum transparent_hugepage_flag flag);
extern struct kobj_attribute shmem_enabled_attr;
extern struct kobj_attribute thpsize_shmem_enabled_attr;

/*
 * Mask of all large folio orders supported for anonymous THP; all orders up to
 * and including PMD_ORDER, except order-0 (which is not "huge") and order-1
 * (which is a limitation of the THP implementation).
 */
#define THP_ORDERS_ALL_ANON	((BIT(PMD_ORDER + 1) - 1) & ~(BIT(0) | BIT(1)))

/*
 * Mask of all large folio orders supported for file THP. Folios in a DAX
 * file is never split and the MAX_PAGECACHE_ORDER limit does not apply to
 * it.  Same to PFNMAPs where there's neither page* nor pagecache.
 */
#define THP_ORDERS_ALL_SPECIAL		\
	(BIT(PMD_ORDER) | BIT(PUD_ORDER))
#define THP_ORDERS_ALL_FILE_DEFAULT	\
	((BIT(MAX_PAGECACHE_ORDER + 1) - 1) & ~BIT(0))

/*
 * Mask of all large folio orders supported for THP.
 */
#define THP_ORDERS_ALL	\
	(THP_ORDERS_ALL_ANON | THP_ORDERS_ALL_SPECIAL | THP_ORDERS_ALL_FILE_DEFAULT)

#define TVA_SMAPS		(1 << 0)	/* Will be used for procfs */
#define TVA_IN_PF		(1 << 1)	/* Page fault handler */
#define TVA_ENFORCE_SYSFS	(1 << 2)	/* Obey sysfs configuration */

#define thp_vma_allowable_order(vma, vm_flags, tva_flags, order) \
	(!!thp_vma_allowable_orders(vma, vm_flags, tva_flags, BIT(order)))

#define split_folio(f) split_folio_to_list(f, NULL)

#ifdef CONFIG_PGTABLE_HAS_HUGE_LEAVES
#define HPAGE_PMD_SHIFT PMD_SHIFT
#define HPAGE_PUD_SHIFT PUD_SHIFT
#else
#define HPAGE_PMD_SHIFT ({ BUILD_BUG(); 0; })
#define HPAGE_PUD_SHIFT ({ BUILD_BUG(); 0; })
#endif

#define HPAGE_PMD_ORDER (HPAGE_PMD_SHIFT-PAGE_SHIFT)
#define HPAGE_PMD_NR (1<<HPAGE_PMD_ORDER)
#define HPAGE_PMD_MASK	(~(HPAGE_PMD_SIZE - 1))
#define HPAGE_PMD_SIZE	((1UL) << HPAGE_PMD_SHIFT)

#define HPAGE_PUD_ORDER (HPAGE_PUD_SHIFT-PAGE_SHIFT)
#define HPAGE_PUD_NR (1<<HPAGE_PUD_ORDER)
#define HPAGE_PUD_MASK	(~(HPAGE_PUD_SIZE - 1))
#define HPAGE_PUD_SIZE	((1UL) << HPAGE_PUD_SHIFT)

enum mthp_stat_item {
	MTHP_STAT_ANON_FAULT_ALLOC,
	MTHP_STAT_ANON_FAULT_FALLBACK,
	MTHP_STAT_ANON_FAULT_FALLBACK_CHARGE,
	MTHP_STAT_SWPOUT,
	MTHP_STAT_SWPOUT_FALLBACK,
	MTHP_STAT_SHMEM_ALLOC,
	MTHP_STAT_SHMEM_FALLBACK,
	MTHP_STAT_SHMEM_FALLBACK_CHARGE,
	MTHP_STAT_SPLIT,
	MTHP_STAT_SPLIT_FAILED,
	MTHP_STAT_SPLIT_DEFERRED,
	MTHP_STAT_NR_ANON,
	MTHP_STAT_NR_ANON_PARTIALLY_MAPPED,
	__MTHP_STAT_COUNT
};

#if defined(CONFIG_TRANSPARENT_HUGEPAGE) && defined(CONFIG_SYSFS)
struct mthp_stat {
	unsigned long stats[ilog2(MAX_PTRS_PER_PTE) + 1][__MTHP_STAT_COUNT];
};

DECLARE_PER_CPU(struct mthp_stat, mthp_stats);

static inline void mod_mthp_stat(int order, enum mthp_stat_item item, int delta)
{
	if (order <= 0 || order > PMD_ORDER)
		return;

	this_cpu_add(mthp_stats.stats[order][item], delta);
}

static inline void count_mthp_stat(int order, enum mthp_stat_item item)
{
	mod_mthp_stat(order, item, 1);
}

#else
static inline void mod_mthp_stat(int order, enum mthp_stat_item item, int delta)
{
}

static inline void count_mthp_stat(int order, enum mthp_stat_item item)
{
}
#endif

#ifdef CONFIG_TRANSPARENT_HUGEPAGE

extern unsigned long transparent_hugepage_flags;
extern unsigned long huge_anon_orders_always;
extern unsigned long huge_anon_orders_madvise;
extern unsigned long huge_anon_orders_inherit;

static inline bool hugepage_global_enabled(void)
{
	return transparent_hugepage_flags &
			((1<<TRANSPARENT_HUGEPAGE_FLAG) |
			(1<<TRANSPARENT_HUGEPAGE_REQ_MADV_FLAG));
}

static inline bool hugepage_global_always(void)
{
	return transparent_hugepage_flags &
			(1<<TRANSPARENT_HUGEPAGE_FLAG);
}

static inline int highest_order(unsigned long orders)
{
	return fls_long(orders) - 1;
}

static inline int next_order(unsigned long *orders, int prev)
{
	*orders &= ~BIT(prev);
	return highest_order(*orders);
}

/*
 * Do the below checks:
 *   - For file vma, check if the linear page offset of vma is
 *     order-aligned within the file.  The hugepage is
 *     guaranteed to be order-aligned within the file, but we must
 *     check that the order-aligned addresses in the VMA map to
 *     order-aligned offsets within the file, else the hugepage will
 *     not be mappable.
 *   - For all vmas, check if the haddr is in an aligned hugepage
 *     area.
 */
static inline bool thp_vma_suitable_order(struct vm_area_struct *vma,
		unsigned long addr, int order)
{
	unsigned long hpage_size = PAGE_SIZE << order;
	unsigned long haddr;

	/* Don't have to check pgoff for anonymous vma */
	if (!vma_is_anonymous(vma)) {
		if (!IS_ALIGNED((vma->vm_start >> PAGE_SHIFT) - vma->vm_pgoff,
				hpage_size >> PAGE_SHIFT))
			return false;
	}

	haddr = ALIGN_DOWN(addr, hpage_size);

	if (haddr < vma->vm_start || haddr + hpage_size > vma->vm_end)
		return false;
	return true;
}

/*
 * Filter the bitfield of input orders to the ones suitable for use in the vma.
 * See thp_vma_suitable_order().
 * All orders that pass the checks are returned as a bitfield.
 */
static inline unsigned long thp_vma_suitable_orders(struct vm_area_struct *vma,
		unsigned long addr, unsigned long orders)
{
	int order;

	/*
	 * Iterate over orders, highest to lowest, removing orders that don't
	 * meet alignment requirements from the set. Exit loop at first order
	 * that meets requirements, since all lower orders must also meet
	 * requirements.
	 */

	order = highest_order(orders);

	while (orders) {
		if (thp_vma_suitable_order(vma, addr, order))
			break;
		order = next_order(&orders, order);
	}

	return orders;
}

static inline bool file_thp_enabled(struct vm_area_struct *vma)
{
	struct inode *inode;

	if (!vma->vm_file)
		return false;

	inode = vma->vm_file->f_inode;

	return (IS_ENABLED(CONFIG_READ_ONLY_THP_FOR_FS)) &&
	       !inode_is_open_for_write(inode) && S_ISREG(inode->i_mode);
}

unsigned long __thp_vma_allowable_orders(struct vm_area_struct *vma,
					 unsigned long vm_flags,
					 unsigned long tva_flags,
					 unsigned long orders);

/**
 * thp_vma_allowable_orders - determine hugepage orders that are allowed for vma
 * @vma:  the vm area to check
 * @vm_flags: use these vm_flags instead of vma->vm_flags
 * @tva_flags: Which TVA flags to honour
 * @orders: bitfield of all orders to consider
 *
 * Calculates the intersection of the requested hugepage orders and the allowed
 * hugepage orders for the provided vma. Permitted orders are encoded as a set
 * bit at the corresponding bit position (bit-2 corresponds to order-2, bit-3
 * corresponds to order-3, etc). Order-0 is never considered a hugepage order.
 *
 * Return: bitfield of orders allowed for hugepage in the vma. 0 if no hugepage
 * orders are allowed.
 */
static inline
unsigned long thp_vma_allowable_orders(struct vm_area_struct *vma,
				       unsigned long vm_flags,
				       unsigned long tva_flags,
				       unsigned long orders)
{
	/* Optimization to check if required orders are enabled early. */
	if ((tva_flags & TVA_ENFORCE_SYSFS) && vma_is_anonymous(vma)) {
		unsigned long mask = READ_ONCE(huge_anon_orders_always);

		if (vm_flags & VM_HUGEPAGE)
			mask |= READ_ONCE(huge_anon_orders_madvise);
		if (hugepage_global_always() ||
		    ((vm_flags & VM_HUGEPAGE) && hugepage_global_enabled()))
			mask |= READ_ONCE(huge_anon_orders_inherit);

		orders &= mask;
		if (!orders)
			return 0;
	}

	return __thp_vma_allowable_orders(vma, vm_flags, tva_flags, orders);
}

<<<<<<< HEAD
enum mthp_stat_item {
	MTHP_STAT_ANON_FAULT_ALLOC,
	MTHP_STAT_ANON_FAULT_FALLBACK,
	MTHP_STAT_ANON_FAULT_FALLBACK_CHARGE,
	MTHP_STAT_SWPOUT,
	MTHP_STAT_SWPOUT_FALLBACK,
	__MTHP_STAT_COUNT
};

struct mthp_stat {
	unsigned long stats[ilog2(MAX_PTRS_PER_PTE) + 1][__MTHP_STAT_COUNT];
};

#ifdef CONFIG_SYSFS
DECLARE_PER_CPU(struct mthp_stat, mthp_stats);

static inline void count_mthp_stat(int order, enum mthp_stat_item item)
{
	if (order <= 0 || order > PMD_ORDER)
		return;

	this_cpu_inc(mthp_stats.stats[order][item]);
}
#else
static inline void count_mthp_stat(int order, enum mthp_stat_item item)
{
}
#endif
=======
struct thpsize {
	struct kobject kobj;
	struct list_head node;
	int order;
};

#define to_thpsize(kobj) container_of(kobj, struct thpsize, kobj)
>>>>>>> f1f36e22

#define transparent_hugepage_use_zero_page()				\
	(transparent_hugepage_flags &					\
	 (1<<TRANSPARENT_HUGEPAGE_USE_ZERO_PAGE_FLAG))

unsigned long thp_get_unmapped_area(struct file *filp, unsigned long addr,
		unsigned long len, unsigned long pgoff, unsigned long flags);
unsigned long thp_get_unmapped_area_vmflags(struct file *filp, unsigned long addr,
		unsigned long len, unsigned long pgoff, unsigned long flags,
		vm_flags_t vm_flags);

bool can_split_folio(struct folio *folio, int caller_pins, int *pextra_pins);
int split_huge_page_to_list_to_order(struct page *page, struct list_head *list,
		unsigned int new_order);
int min_order_for_split(struct folio *folio);
int split_folio_to_list(struct folio *folio, struct list_head *list);
static inline int split_huge_page(struct page *page)
{
	struct folio *folio = page_folio(page);
	int ret = min_order_for_split(folio);

	if (ret < 0)
		return ret;

	/*
	 * split_huge_page() locks the page before splitting and
	 * expects the same page that has been split to be locked when
	 * returned. split_folio(page_folio(page)) cannot be used here
	 * because it converts the page to folio and passes the head
	 * page to be split.
	 */
	return split_huge_page_to_list_to_order(page, NULL, ret);
}
void deferred_split_folio(struct folio *folio, bool partially_mapped);

void __split_huge_pmd(struct vm_area_struct *vma, pmd_t *pmd,
		unsigned long address, bool freeze, struct folio *folio);

#define split_huge_pmd(__vma, __pmd, __address)				\
	do {								\
		pmd_t *____pmd = (__pmd);				\
		if (is_swap_pmd(*____pmd) || pmd_trans_huge(*____pmd)	\
					|| pmd_devmap(*____pmd))	\
			__split_huge_pmd(__vma, __pmd, __address,	\
						false, NULL);		\
	}  while (0)


void split_huge_pmd_address(struct vm_area_struct *vma, unsigned long address,
		bool freeze, struct folio *folio);

void __split_huge_pud(struct vm_area_struct *vma, pud_t *pud,
		unsigned long address);

#ifdef CONFIG_HAVE_ARCH_TRANSPARENT_HUGEPAGE_PUD
int change_huge_pud(struct mmu_gather *tlb, struct vm_area_struct *vma,
		    pud_t *pudp, unsigned long addr, pgprot_t newprot,
		    unsigned long cp_flags);
#else
static inline int
change_huge_pud(struct mmu_gather *tlb, struct vm_area_struct *vma,
		pud_t *pudp, unsigned long addr, pgprot_t newprot,
		unsigned long cp_flags) { return 0; }
#endif

#define split_huge_pud(__vma, __pud, __address)				\
	do {								\
		pud_t *____pud = (__pud);				\
		if (pud_trans_huge(*____pud)				\
					|| pud_devmap(*____pud))	\
			__split_huge_pud(__vma, __pud, __address);	\
	}  while (0)

int hugepage_madvise(struct vm_area_struct *vma, unsigned long *vm_flags,
		     int advice);
int madvise_collapse(struct vm_area_struct *vma,
		     struct vm_area_struct **prev,
		     unsigned long start, unsigned long end);
void vma_adjust_trans_huge(struct vm_area_struct *vma, unsigned long start,
			   unsigned long end, long adjust_next);
spinlock_t *__pmd_trans_huge_lock(pmd_t *pmd, struct vm_area_struct *vma);
spinlock_t *__pud_trans_huge_lock(pud_t *pud, struct vm_area_struct *vma);

static inline int is_swap_pmd(pmd_t pmd)
{
	return !pmd_none(pmd) && !pmd_present(pmd);
}

/* mmap_lock must be held on entry */
static inline spinlock_t *pmd_trans_huge_lock(pmd_t *pmd,
		struct vm_area_struct *vma)
{
	if (is_swap_pmd(*pmd) || pmd_trans_huge(*pmd) || pmd_devmap(*pmd))
		return __pmd_trans_huge_lock(pmd, vma);
	else
		return NULL;
}
static inline spinlock_t *pud_trans_huge_lock(pud_t *pud,
		struct vm_area_struct *vma)
{
	if (pud_trans_huge(*pud) || pud_devmap(*pud))
		return __pud_trans_huge_lock(pud, vma);
	else
		return NULL;
}

/**
 * folio_test_pmd_mappable - Can we map this folio with a PMD?
 * @folio: The folio to test
 */
static inline bool folio_test_pmd_mappable(struct folio *folio)
{
	return folio_order(folio) >= HPAGE_PMD_ORDER;
}

struct page *follow_devmap_pmd(struct vm_area_struct *vma, unsigned long addr,
		pmd_t *pmd, int flags, struct dev_pagemap **pgmap);

vm_fault_t do_huge_pmd_numa_page(struct vm_fault *vmf);

extern struct folio *huge_zero_folio;
extern unsigned long huge_zero_pfn;

static inline bool is_huge_zero_folio(const struct folio *folio)
{
	return READ_ONCE(huge_zero_folio) == folio;
}

static inline bool is_huge_zero_pmd(pmd_t pmd)
{
	return pmd_present(pmd) && READ_ONCE(huge_zero_pfn) == pmd_pfn(pmd);
}

struct folio *mm_get_huge_zero_folio(struct mm_struct *mm);
void mm_put_huge_zero_folio(struct mm_struct *mm);

#define mk_huge_pmd(page, prot) pmd_mkhuge(mk_pmd(page, prot))

static inline bool thp_migration_supported(void)
{
	return IS_ENABLED(CONFIG_ARCH_ENABLE_THP_MIGRATION);
}

void split_huge_pmd_locked(struct vm_area_struct *vma, unsigned long address,
			   pmd_t *pmd, bool freeze, struct folio *folio);
bool unmap_huge_pmd_locked(struct vm_area_struct *vma, unsigned long addr,
			   pmd_t *pmdp, struct folio *folio);

#else /* CONFIG_TRANSPARENT_HUGEPAGE */

static inline bool folio_test_pmd_mappable(struct folio *folio)
{
	return false;
}

static inline bool thp_vma_suitable_order(struct vm_area_struct *vma,
		unsigned long addr, int order)
{
	return false;
}

static inline unsigned long thp_vma_suitable_orders(struct vm_area_struct *vma,
		unsigned long addr, unsigned long orders)
{
	return 0;
}

static inline unsigned long thp_vma_allowable_orders(struct vm_area_struct *vma,
					unsigned long vm_flags,
					unsigned long tva_flags,
					unsigned long orders)
{
	return 0;
}

#define transparent_hugepage_flags 0UL

#define thp_get_unmapped_area	NULL

static inline unsigned long
thp_get_unmapped_area_vmflags(struct file *filp, unsigned long addr,
			      unsigned long len, unsigned long pgoff,
			      unsigned long flags, vm_flags_t vm_flags)
{
	return 0;
}

static inline bool
can_split_folio(struct folio *folio, int caller_pins, int *pextra_pins)
{
	return false;
}
static inline int
split_huge_page_to_list_to_order(struct page *page, struct list_head *list,
		unsigned int new_order)
{
	return 0;
}
static inline int split_huge_page(struct page *page)
{
	return 0;
}

static inline int split_folio_to_list(struct folio *folio, struct list_head *list)
{
	return 0;
}

static inline void deferred_split_folio(struct folio *folio, bool partially_mapped) {}
#define split_huge_pmd(__vma, __pmd, __address)	\
	do { } while (0)

static inline void __split_huge_pmd(struct vm_area_struct *vma, pmd_t *pmd,
		unsigned long address, bool freeze, struct folio *folio) {}
static inline void split_huge_pmd_address(struct vm_area_struct *vma,
		unsigned long address, bool freeze, struct folio *folio) {}
static inline void split_huge_pmd_locked(struct vm_area_struct *vma,
					 unsigned long address, pmd_t *pmd,
					 bool freeze, struct folio *folio) {}

static inline bool unmap_huge_pmd_locked(struct vm_area_struct *vma,
					 unsigned long addr, pmd_t *pmdp,
					 struct folio *folio)
{
	return false;
}

#define split_huge_pud(__vma, __pmd, __address)	\
	do { } while (0)

static inline int hugepage_madvise(struct vm_area_struct *vma,
				   unsigned long *vm_flags, int advice)
{
	return -EINVAL;
}

static inline int madvise_collapse(struct vm_area_struct *vma,
				   struct vm_area_struct **prev,
				   unsigned long start, unsigned long end)
{
	return -EINVAL;
}

static inline void vma_adjust_trans_huge(struct vm_area_struct *vma,
					 unsigned long start,
					 unsigned long end,
					 long adjust_next)
{
}
static inline int is_swap_pmd(pmd_t pmd)
{
	return 0;
}
static inline spinlock_t *pmd_trans_huge_lock(pmd_t *pmd,
		struct vm_area_struct *vma)
{
	return NULL;
}
static inline spinlock_t *pud_trans_huge_lock(pud_t *pud,
		struct vm_area_struct *vma)
{
	return NULL;
}

static inline vm_fault_t do_huge_pmd_numa_page(struct vm_fault *vmf)
{
	return 0;
}

static inline bool is_huge_zero_folio(const struct folio *folio)
{
	return false;
}

static inline bool is_huge_zero_pmd(pmd_t pmd)
{
	return false;
}

static inline void mm_put_huge_zero_folio(struct mm_struct *mm)
{
	return;
}

static inline struct page *follow_devmap_pmd(struct vm_area_struct *vma,
	unsigned long addr, pmd_t *pmd, int flags, struct dev_pagemap **pgmap)
{
	return NULL;
}

static inline bool thp_migration_supported(void)
{
	return false;
}

static inline int highest_order(unsigned long orders)
{
	return 0;
}

static inline int next_order(unsigned long *orders, int prev)
{
	return 0;
}

static inline void __split_huge_pud(struct vm_area_struct *vma, pud_t *pud,
				    unsigned long address)
{
}

static inline int change_huge_pud(struct mmu_gather *tlb,
				  struct vm_area_struct *vma, pud_t *pudp,
				  unsigned long addr, pgprot_t newprot,
				  unsigned long cp_flags)
{
	return 0;
}
#endif /* CONFIG_TRANSPARENT_HUGEPAGE */

static inline int split_folio_to_list_to_order(struct folio *folio,
		struct list_head *list, int new_order)
{
	return split_huge_page_to_list_to_order(&folio->page, list, new_order);
}

static inline int split_folio_to_order(struct folio *folio, int new_order)
{
	return split_folio_to_list_to_order(folio, NULL, new_order);
}

#endif /* _LINUX_HUGE_MM_H */<|MERGE_RESOLUTION|>--- conflicted
+++ resolved
@@ -310,36 +310,6 @@
 	return __thp_vma_allowable_orders(vma, vm_flags, tva_flags, orders);
 }
 
-<<<<<<< HEAD
-enum mthp_stat_item {
-	MTHP_STAT_ANON_FAULT_ALLOC,
-	MTHP_STAT_ANON_FAULT_FALLBACK,
-	MTHP_STAT_ANON_FAULT_FALLBACK_CHARGE,
-	MTHP_STAT_SWPOUT,
-	MTHP_STAT_SWPOUT_FALLBACK,
-	__MTHP_STAT_COUNT
-};
-
-struct mthp_stat {
-	unsigned long stats[ilog2(MAX_PTRS_PER_PTE) + 1][__MTHP_STAT_COUNT];
-};
-
-#ifdef CONFIG_SYSFS
-DECLARE_PER_CPU(struct mthp_stat, mthp_stats);
-
-static inline void count_mthp_stat(int order, enum mthp_stat_item item)
-{
-	if (order <= 0 || order > PMD_ORDER)
-		return;
-
-	this_cpu_inc(mthp_stats.stats[order][item]);
-}
-#else
-static inline void count_mthp_stat(int order, enum mthp_stat_item item)
-{
-}
-#endif
-=======
 struct thpsize {
 	struct kobject kobj;
 	struct list_head node;
@@ -347,7 +317,6 @@
 };
 
 #define to_thpsize(kobj) container_of(kobj, struct thpsize, kobj)
->>>>>>> f1f36e22
 
 #define transparent_hugepage_use_zero_page()				\
 	(transparent_hugepage_flags &					\
