/* SPDX-License-Identifier: GPL-2.0 */
#ifndef _LINUX_PAGEMAP_H
#define _LINUX_PAGEMAP_H

/*
 * Copyright 1995 Linus Torvalds
 */
#include <linux/mm.h>
#include <linux/fs.h>
#include <linux/list.h>
#include <linux/highmem.h>
#include <linux/compiler.h>
#include <linux/uaccess.h>
#include <linux/gfp.h>
#include <linux/bitops.h>
#include <linux/hardirq.h> /* for in_interrupt() */
#include <linux/hugetlb_inline.h>

struct folio_batch;

unsigned long invalidate_mapping_pages(struct address_space *mapping,
					pgoff_t start, pgoff_t end);

static inline void invalidate_remote_inode(struct inode *inode)
{
	if (S_ISREG(inode->i_mode) || S_ISDIR(inode->i_mode) ||
	    S_ISLNK(inode->i_mode))
		invalidate_mapping_pages(inode->i_mapping, 0, -1);
}
int invalidate_inode_pages2(struct address_space *mapping);
int invalidate_inode_pages2_range(struct address_space *mapping,
		pgoff_t start, pgoff_t end);
int kiocb_invalidate_pages(struct kiocb *iocb, size_t count);
void kiocb_invalidate_post_direct_write(struct kiocb *iocb, size_t count);
int filemap_invalidate_pages(struct address_space *mapping,
			     loff_t pos, loff_t end, bool nowait);

int write_inode_now(struct inode *, int sync);
int filemap_fdatawrite(struct address_space *);
int filemap_flush(struct address_space *);
int filemap_fdatawait_keep_errors(struct address_space *mapping);
int filemap_fdatawait_range(struct address_space *, loff_t lstart, loff_t lend);
int filemap_fdatawait_range_keep_errors(struct address_space *mapping,
		loff_t start_byte, loff_t end_byte);
int filemap_invalidate_inode(struct inode *inode, bool flush,
			     loff_t start, loff_t end);

static inline int filemap_fdatawait(struct address_space *mapping)
{
	return filemap_fdatawait_range(mapping, 0, LLONG_MAX);
}

bool filemap_range_has_page(struct address_space *, loff_t lstart, loff_t lend);
int filemap_write_and_wait_range(struct address_space *mapping,
		loff_t lstart, loff_t lend);
int __filemap_fdatawrite_range(struct address_space *mapping,
		loff_t start, loff_t end, int sync_mode);
int filemap_fdatawrite_range(struct address_space *mapping,
		loff_t start, loff_t end);
int filemap_check_errors(struct address_space *mapping);
void __filemap_set_wb_err(struct address_space *mapping, int err);
int filemap_fdatawrite_wbc(struct address_space *mapping,
			   struct writeback_control *wbc);
int kiocb_write_and_wait(struct kiocb *iocb, size_t count);

static inline int filemap_write_and_wait(struct address_space *mapping)
{
	return filemap_write_and_wait_range(mapping, 0, LLONG_MAX);
}

/**
 * filemap_set_wb_err - set a writeback error on an address_space
 * @mapping: mapping in which to set writeback error
 * @err: error to be set in mapping
 *
 * When writeback fails in some way, we must record that error so that
 * userspace can be informed when fsync and the like are called.  We endeavor
 * to report errors on any file that was open at the time of the error.  Some
 * internal callers also need to know when writeback errors have occurred.
 *
 * When a writeback error occurs, most filesystems will want to call
 * filemap_set_wb_err to record the error in the mapping so that it will be
 * automatically reported whenever fsync is called on the file.
 */
static inline void filemap_set_wb_err(struct address_space *mapping, int err)
{
	/* Fastpath for common case of no error */
	if (unlikely(err))
		__filemap_set_wb_err(mapping, err);
}

/**
 * filemap_check_wb_err - has an error occurred since the mark was sampled?
 * @mapping: mapping to check for writeback errors
 * @since: previously-sampled errseq_t
 *
 * Grab the errseq_t value from the mapping, and see if it has changed "since"
 * the given value was sampled.
 *
 * If it has then report the latest error set, otherwise return 0.
 */
static inline int filemap_check_wb_err(struct address_space *mapping,
					errseq_t since)
{
	return errseq_check(&mapping->wb_err, since);
}

/**
 * filemap_sample_wb_err - sample the current errseq_t to test for later errors
 * @mapping: mapping to be sampled
 *
 * Writeback errors are always reported relative to a particular sample point
 * in the past. This function provides those sample points.
 */
static inline errseq_t filemap_sample_wb_err(struct address_space *mapping)
{
	return errseq_sample(&mapping->wb_err);
}

/**
 * file_sample_sb_err - sample the current errseq_t to test for later errors
 * @file: file pointer to be sampled
 *
 * Grab the most current superblock-level errseq_t value for the given
 * struct file.
 */
static inline errseq_t file_sample_sb_err(struct file *file)
{
	return errseq_sample(&file->f_path.dentry->d_sb->s_wb_err);
}

/*
 * Flush file data before changing attributes.  Caller must hold any locks
 * required to prevent further writes to this file until we're done setting
 * flags.
 */
static inline int inode_drain_writes(struct inode *inode)
{
	inode_dio_wait(inode);
	return filemap_write_and_wait(inode->i_mapping);
}

static inline bool mapping_empty(struct address_space *mapping)
{
	return xa_empty(&mapping->i_pages);
}

/*
 * mapping_shrinkable - test if page cache state allows inode reclaim
 * @mapping: the page cache mapping
 *
 * This checks the mapping's cache state for the pupose of inode
 * reclaim and LRU management.
 *
 * The caller is expected to hold the i_lock, but is not required to
 * hold the i_pages lock, which usually protects cache state. That's
 * because the i_lock and the list_lru lock that protect the inode and
 * its LRU state don't nest inside the irq-safe i_pages lock.
 *
 * Cache deletions are performed under the i_lock, which ensures that
 * when an inode goes empty, it will reliably get queued on the LRU.
 *
 * Cache additions do not acquire the i_lock and may race with this
 * check, in which case we'll report the inode as shrinkable when it
 * has cache pages. This is okay: the shrinker also checks the
 * refcount and the referenced bit, which will be elevated or set in
 * the process of adding new cache pages to an inode.
 */
static inline bool mapping_shrinkable(struct address_space *mapping)
{
	void *head;

	/*
	 * On highmem systems, there could be lowmem pressure from the
	 * inodes before there is highmem pressure from the page
	 * cache. Make inodes shrinkable regardless of cache state.
	 */
	if (IS_ENABLED(CONFIG_HIGHMEM))
		return true;

	/* Cache completely empty? Shrink away. */
	head = rcu_access_pointer(mapping->i_pages.xa_head);
	if (!head)
		return true;

	/*
	 * The xarray stores single offset-0 entries directly in the
	 * head pointer, which allows non-resident page cache entries
	 * to escape the shadow shrinker's list of xarray nodes. The
	 * inode shrinker needs to pick them up under memory pressure.
	 */
	if (!xa_is_node(head) && xa_is_value(head))
		return true;

	return false;
}

/*
 * Bits in mapping->flags.
 */
enum mapping_flags {
	AS_EIO		= 0,	/* IO error on async write */
	AS_ENOSPC	= 1,	/* ENOSPC on async write */
	AS_MM_ALL_LOCKS	= 2,	/* under mm_take_all_locks() */
	AS_UNEVICTABLE	= 3,	/* e.g., ramdisk, SHM_LOCK */
	AS_EXITING	= 4, 	/* final truncate in progress */
	/* writeback related tags are not used */
	AS_NO_WRITEBACK_TAGS = 5,
	AS_RELEASE_ALWAYS = 6,	/* Call ->release_folio(), even if no private data */
	AS_STABLE_WRITES = 7,	/* must wait for writeback before modifying
				   folio contents */
	AS_INACCESSIBLE = 8,	/* Do not attempt direct R/W access to the mapping */
	/* Bits 16-25 are used for FOLIO_ORDER */
	AS_FOLIO_ORDER_BITS = 5,
	AS_FOLIO_ORDER_MIN = 16,
	AS_FOLIO_ORDER_MAX = AS_FOLIO_ORDER_MIN + AS_FOLIO_ORDER_BITS,
};

#define AS_FOLIO_ORDER_BITS_MASK ((1u << AS_FOLIO_ORDER_BITS) - 1)
#define AS_FOLIO_ORDER_MIN_MASK (AS_FOLIO_ORDER_BITS_MASK << AS_FOLIO_ORDER_MIN)
#define AS_FOLIO_ORDER_MAX_MASK (AS_FOLIO_ORDER_BITS_MASK << AS_FOLIO_ORDER_MAX)
#define AS_FOLIO_ORDER_MASK (AS_FOLIO_ORDER_MIN_MASK | AS_FOLIO_ORDER_MAX_MASK)

/**
 * mapping_set_error - record a writeback error in the address_space
 * @mapping: the mapping in which an error should be set
 * @error: the error to set in the mapping
 *
 * When writeback fails in some way, we must record that error so that
 * userspace can be informed when fsync and the like are called.  We endeavor
 * to report errors on any file that was open at the time of the error.  Some
 * internal callers also need to know when writeback errors have occurred.
 *
 * When a writeback error occurs, most filesystems will want to call
 * mapping_set_error to record the error in the mapping so that it can be
 * reported when the application calls fsync(2).
 */
static inline void mapping_set_error(struct address_space *mapping, int error)
{
	if (likely(!error))
		return;

	/* Record in wb_err for checkers using errseq_t based tracking */
	__filemap_set_wb_err(mapping, error);

	/* Record it in superblock */
	if (mapping->host)
		errseq_set(&mapping->host->i_sb->s_wb_err, error);

	/* Record it in flags for now, for legacy callers */
	if (error == -ENOSPC)
		set_bit(AS_ENOSPC, &mapping->flags);
	else
		set_bit(AS_EIO, &mapping->flags);
}

static inline void mapping_set_unevictable(struct address_space *mapping)
{
	set_bit(AS_UNEVICTABLE, &mapping->flags);
}

static inline void mapping_clear_unevictable(struct address_space *mapping)
{
	clear_bit(AS_UNEVICTABLE, &mapping->flags);
}

static inline bool mapping_unevictable(struct address_space *mapping)
{
	return mapping && test_bit(AS_UNEVICTABLE, &mapping->flags);
}

static inline void mapping_set_exiting(struct address_space *mapping)
{
	set_bit(AS_EXITING, &mapping->flags);
}

static inline int mapping_exiting(struct address_space *mapping)
{
	return test_bit(AS_EXITING, &mapping->flags);
}

static inline void mapping_set_no_writeback_tags(struct address_space *mapping)
{
	set_bit(AS_NO_WRITEBACK_TAGS, &mapping->flags);
}

static inline int mapping_use_writeback_tags(struct address_space *mapping)
{
	return !test_bit(AS_NO_WRITEBACK_TAGS, &mapping->flags);
}

static inline bool mapping_release_always(const struct address_space *mapping)
{
	return test_bit(AS_RELEASE_ALWAYS, &mapping->flags);
}

static inline void mapping_set_release_always(struct address_space *mapping)
{
	set_bit(AS_RELEASE_ALWAYS, &mapping->flags);
}

static inline void mapping_clear_release_always(struct address_space *mapping)
{
	clear_bit(AS_RELEASE_ALWAYS, &mapping->flags);
}

static inline bool mapping_stable_writes(const struct address_space *mapping)
{
	return test_bit(AS_STABLE_WRITES, &mapping->flags);
}

static inline void mapping_set_stable_writes(struct address_space *mapping)
{
	set_bit(AS_STABLE_WRITES, &mapping->flags);
}

static inline void mapping_clear_stable_writes(struct address_space *mapping)
{
	clear_bit(AS_STABLE_WRITES, &mapping->flags);
}

static inline void mapping_set_inaccessible(struct address_space *mapping)
{
	/*
	 * It's expected inaccessible mappings are also unevictable. Compaction
	 * migrate scanner (isolate_migratepages_block()) relies on this to
	 * reduce page locking.
	 */
	set_bit(AS_UNEVICTABLE, &mapping->flags);
	set_bit(AS_INACCESSIBLE, &mapping->flags);
}

static inline bool mapping_inaccessible(struct address_space *mapping)
{
	return test_bit(AS_INACCESSIBLE, &mapping->flags);
}

static inline gfp_t mapping_gfp_mask(struct address_space * mapping)
{
	return mapping->gfp_mask;
}

/* Restricts the given gfp_mask to what the mapping allows. */
static inline gfp_t mapping_gfp_constraint(struct address_space *mapping,
		gfp_t gfp_mask)
{
	return mapping_gfp_mask(mapping) & gfp_mask;
}

/*
 * This is non-atomic.  Only to be used before the mapping is activated.
 * Probably needs a barrier...
 */
static inline void mapping_set_gfp_mask(struct address_space *m, gfp_t mask)
{
	m->gfp_mask = mask;
}

/*
 * There are some parts of the kernel which assume that PMD entries
 * are exactly HPAGE_PMD_ORDER.  Those should be fixed, but until then,
 * limit the maximum allocation order to PMD size.  I'm not aware of any
 * assumptions about maximum order if THP are disabled, but 8 seems like
 * a good order (that's 1MB if you're using 4kB pages)
 */
#ifdef CONFIG_TRANSPARENT_HUGEPAGE
#define PREFERRED_MAX_PAGECACHE_ORDER	HPAGE_PMD_ORDER
#else
#define PREFERRED_MAX_PAGECACHE_ORDER	8
#endif

/*
 * xas_split_alloc() does not support arbitrary orders. This implies no
 * 512MB THP on ARM64 with 64KB base page size.
 */
#define MAX_XAS_ORDER		(XA_CHUNK_SHIFT * 2 - 1)
#define MAX_PAGECACHE_ORDER	min(MAX_XAS_ORDER, PREFERRED_MAX_PAGECACHE_ORDER)

/*
 * mapping_max_folio_size_supported() - Check the max folio size supported
 *
 * The filesystem should call this function at mount time if there is a
 * requirement on the folio mapping size in the page cache.
 */
static inline size_t mapping_max_folio_size_supported(void)
{
	if (IS_ENABLED(CONFIG_TRANSPARENT_HUGEPAGE))
		return 1U << (PAGE_SHIFT + MAX_PAGECACHE_ORDER);
	return PAGE_SIZE;
}

/*
 * mapping_set_folio_order_range() - Set the orders supported by a file.
 * @mapping: The address space of the file.
 * @min: Minimum folio order (between 0-MAX_PAGECACHE_ORDER inclusive).
 * @max: Maximum folio order (between @min-MAX_PAGECACHE_ORDER inclusive).
 *
 * The filesystem should call this function in its inode constructor to
 * indicate which base size (min) and maximum size (max) of folio the VFS
 * can use to cache the contents of the file.  This should only be used
 * if the filesystem needs special handling of folio sizes (ie there is
 * something the core cannot know).
 * Do not tune it based on, eg, i_size.
 *
 * Context: This should not be called while the inode is active as it
 * is non-atomic.
 */
static inline void mapping_set_folio_order_range(struct address_space *mapping,
						 unsigned int min,
						 unsigned int max)
{
	if (!IS_ENABLED(CONFIG_TRANSPARENT_HUGEPAGE))
		return;

	if (min > MAX_PAGECACHE_ORDER)
		min = MAX_PAGECACHE_ORDER;

	if (max > MAX_PAGECACHE_ORDER)
		max = MAX_PAGECACHE_ORDER;

	if (max < min)
		max = min;

	mapping->flags = (mapping->flags & ~AS_FOLIO_ORDER_MASK) |
		(min << AS_FOLIO_ORDER_MIN) | (max << AS_FOLIO_ORDER_MAX);
}

static inline void mapping_set_folio_min_order(struct address_space *mapping,
					       unsigned int min)
{
	mapping_set_folio_order_range(mapping, min, MAX_PAGECACHE_ORDER);
}

/**
 * mapping_set_large_folios() - Indicate the file supports large folios.
 * @mapping: The address space of the file.
 *
 * The filesystem should call this function in its inode constructor to
 * indicate that the VFS can use large folios to cache the contents of
 * the file.
 *
 * Context: This should not be called while the inode is active as it
 * is non-atomic.
 */
static inline void mapping_set_large_folios(struct address_space *mapping)
{
	mapping_set_folio_order_range(mapping, 0, MAX_PAGECACHE_ORDER);
}

static inline unsigned int
mapping_max_folio_order(const struct address_space *mapping)
{
	if (!IS_ENABLED(CONFIG_TRANSPARENT_HUGEPAGE))
		return 0;
	return (mapping->flags & AS_FOLIO_ORDER_MAX_MASK) >> AS_FOLIO_ORDER_MAX;
}

static inline unsigned int
mapping_min_folio_order(const struct address_space *mapping)
{
	if (!IS_ENABLED(CONFIG_TRANSPARENT_HUGEPAGE))
		return 0;
	return (mapping->flags & AS_FOLIO_ORDER_MIN_MASK) >> AS_FOLIO_ORDER_MIN;
}

static inline unsigned long
mapping_min_folio_nrpages(struct address_space *mapping)
{
	return 1UL << mapping_min_folio_order(mapping);
}

/**
 * mapping_align_index() - Align index for this mapping.
 * @mapping: The address_space.
 * @index: The page index.
 *
 * The index of a folio must be naturally aligned.  If you are adding a
 * new folio to the page cache and need to know what index to give it,
 * call this function.
 */
static inline pgoff_t mapping_align_index(struct address_space *mapping,
					  pgoff_t index)
{
	return round_down(index, mapping_min_folio_nrpages(mapping));
}

/*
 * Large folio support currently depends on THP.  These dependencies are
 * being worked on but are not yet fixed.
 */
static inline bool mapping_large_folio_support(struct address_space *mapping)
{
<<<<<<< HEAD
	/* AS_LARGE_FOLIO_SUPPORT is only reasonable for pagecache folios */
	VM_WARN_ONCE((unsigned long)mapping & PAGE_MAPPING_ANON,
			"Anonymous mapping always supports large folio");

	return IS_ENABLED(CONFIG_TRANSPARENT_HUGEPAGE) &&
		test_bit(AS_LARGE_FOLIO_SUPPORT, &mapping->flags);
=======
	/* AS_FOLIO_ORDER is only reasonable for pagecache folios */
	VM_WARN_ONCE((unsigned long)mapping & PAGE_MAPPING_ANON,
			"Anonymous mapping always supports large folio");

	return mapping_max_folio_order(mapping) > 0;
>>>>>>> f1f36e22
}

/* Return the maximum folio size for this pagecache mapping, in bytes. */
static inline size_t mapping_max_folio_size(const struct address_space *mapping)
{
	return PAGE_SIZE << mapping_max_folio_order(mapping);
}

static inline int filemap_nr_thps(struct address_space *mapping)
{
#ifdef CONFIG_READ_ONLY_THP_FOR_FS
	return atomic_read(&mapping->nr_thps);
#else
	return 0;
#endif
}

static inline void filemap_nr_thps_inc(struct address_space *mapping)
{
#ifdef CONFIG_READ_ONLY_THP_FOR_FS
	if (!mapping_large_folio_support(mapping))
		atomic_inc(&mapping->nr_thps);
#else
	WARN_ON_ONCE(mapping_large_folio_support(mapping) == 0);
#endif
}

static inline void filemap_nr_thps_dec(struct address_space *mapping)
{
#ifdef CONFIG_READ_ONLY_THP_FOR_FS
	if (!mapping_large_folio_support(mapping))
		atomic_dec(&mapping->nr_thps);
#else
	WARN_ON_ONCE(mapping_large_folio_support(mapping) == 0);
#endif
}

struct address_space *folio_mapping(struct folio *);
struct address_space *swapcache_mapping(struct folio *);

/**
 * folio_file_mapping - Find the mapping this folio belongs to.
 * @folio: The folio.
 *
 * For folios which are in the page cache, return the mapping that this
 * page belongs to.  Folios in the swap cache return the mapping of the
 * swap file or swap device where the data is stored.  This is different
 * from the mapping returned by folio_mapping().  The only reason to
 * use it is if, like NFS, you return 0 from ->activate_swapfile.
 *
 * Do not call this for folios which aren't in the page cache or swap cache.
 */
static inline struct address_space *folio_file_mapping(struct folio *folio)
{
	if (unlikely(folio_test_swapcache(folio)))
		return swapcache_mapping(folio);

	return folio->mapping;
}

/**
 * folio_flush_mapping - Find the file mapping this folio belongs to.
 * @folio: The folio.
 *
 * For folios which are in the page cache, return the mapping that this
 * page belongs to.  Anonymous folios return NULL, even if they're in
 * the swap cache.  Other kinds of folio also return NULL.
 *
 * This is ONLY used by architecture cache flushing code.  If you aren't
 * writing cache flushing code, you want either folio_mapping() or
 * folio_file_mapping().
 */
static inline struct address_space *folio_flush_mapping(struct folio *folio)
{
	if (unlikely(folio_test_swapcache(folio)))
		return NULL;

	return folio_mapping(folio);
}

static inline struct address_space *page_file_mapping(struct page *page)
{
	return folio_file_mapping(page_folio(page));
}

/**
 * folio_inode - Get the host inode for this folio.
 * @folio: The folio.
 *
 * For folios which are in the page cache, return the inode that this folio
 * belongs to.
 *
 * Do not call this for folios which aren't in the page cache.
 */
static inline struct inode *folio_inode(struct folio *folio)
{
	return folio->mapping->host;
}

/**
 * folio_attach_private - Attach private data to a folio.
 * @folio: Folio to attach data to.
 * @data: Data to attach to folio.
 *
 * Attaching private data to a folio increments the page's reference count.
 * The data must be detached before the folio will be freed.
 */
static inline void folio_attach_private(struct folio *folio, void *data)
{
	folio_get(folio);
	folio->private = data;
	folio_set_private(folio);
}

/**
 * folio_change_private - Change private data on a folio.
 * @folio: Folio to change the data on.
 * @data: Data to set on the folio.
 *
 * Change the private data attached to a folio and return the old
 * data.  The page must previously have had data attached and the data
 * must be detached before the folio will be freed.
 *
 * Return: Data that was previously attached to the folio.
 */
static inline void *folio_change_private(struct folio *folio, void *data)
{
	void *old = folio_get_private(folio);

	folio->private = data;
	return old;
}

/**
 * folio_detach_private - Detach private data from a folio.
 * @folio: Folio to detach data from.
 *
 * Removes the data that was previously attached to the folio and decrements
 * the refcount on the page.
 *
 * Return: Data that was attached to the folio.
 */
static inline void *folio_detach_private(struct folio *folio)
{
	void *data = folio_get_private(folio);

	if (!folio_test_private(folio))
		return NULL;
	folio_clear_private(folio);
	folio->private = NULL;
	folio_put(folio);

	return data;
}

static inline void attach_page_private(struct page *page, void *data)
{
	folio_attach_private(page_folio(page), data);
}

static inline void *detach_page_private(struct page *page)
{
	return folio_detach_private(page_folio(page));
}

#ifdef CONFIG_NUMA
struct folio *filemap_alloc_folio_noprof(gfp_t gfp, unsigned int order);
#else
static inline struct folio *filemap_alloc_folio_noprof(gfp_t gfp, unsigned int order)
{
	return folio_alloc_noprof(gfp, order);
}
#endif

#define filemap_alloc_folio(...)				\
	alloc_hooks(filemap_alloc_folio_noprof(__VA_ARGS__))

static inline struct page *__page_cache_alloc(gfp_t gfp)
{
	return &filemap_alloc_folio(gfp, 0)->page;
}

static inline gfp_t readahead_gfp_mask(struct address_space *x)
{
	return mapping_gfp_mask(x) | __GFP_NORETRY | __GFP_NOWARN;
}

typedef int filler_t(struct file *, struct folio *);

pgoff_t page_cache_next_miss(struct address_space *mapping,
			     pgoff_t index, unsigned long max_scan);
pgoff_t page_cache_prev_miss(struct address_space *mapping,
			     pgoff_t index, unsigned long max_scan);

/**
 * typedef fgf_t - Flags for getting folios from the page cache.
 *
 * Most users of the page cache will not need to use these flags;
 * there are convenience functions such as filemap_get_folio() and
 * filemap_lock_folio().  For users which need more control over exactly
 * what is done with the folios, these flags to __filemap_get_folio()
 * are available.
 *
 * * %FGP_ACCESSED - The folio will be marked accessed.
 * * %FGP_LOCK - The folio is returned locked.
 * * %FGP_CREAT - If no folio is present then a new folio is allocated,
 *   added to the page cache and the VM's LRU list.  The folio is
 *   returned locked.
 * * %FGP_FOR_MMAP - The caller wants to do its own locking dance if the
 *   folio is already in cache.  If the folio was allocated, unlock it
 *   before returning so the caller can do the same dance.
 * * %FGP_WRITE - The folio will be written to by the caller.
 * * %FGP_NOFS - __GFP_FS will get cleared in gfp.
 * * %FGP_NOWAIT - Don't block on the folio lock.
 * * %FGP_STABLE - Wait for the folio to be stable (finished writeback)
 * * %FGP_WRITEBEGIN - The flags to use in a filesystem write_begin()
 *   implementation.
 */
typedef unsigned int __bitwise fgf_t;

#define FGP_ACCESSED		((__force fgf_t)0x00000001)
#define FGP_LOCK		((__force fgf_t)0x00000002)
#define FGP_CREAT		((__force fgf_t)0x00000004)
#define FGP_WRITE		((__force fgf_t)0x00000008)
#define FGP_NOFS		((__force fgf_t)0x00000010)
#define FGP_NOWAIT		((__force fgf_t)0x00000020)
#define FGP_FOR_MMAP		((__force fgf_t)0x00000040)
#define FGP_STABLE		((__force fgf_t)0x00000080)
#define FGF_GET_ORDER(fgf)	(((__force unsigned)fgf) >> 26)	/* top 6 bits */

#define FGP_WRITEBEGIN		(FGP_LOCK | FGP_WRITE | FGP_CREAT | FGP_STABLE)

/**
 * fgf_set_order - Encode a length in the fgf_t flags.
 * @size: The suggested size of the folio to create.
 *
 * The caller of __filemap_get_folio() can use this to suggest a preferred
 * size for the folio that is created.  If there is already a folio at
 * the index, it will be returned, no matter what its size.  If a folio
 * is freshly created, it may be of a different size than requested
 * due to alignment constraints, memory pressure, or the presence of
 * other folios at nearby indices.
 */
static inline fgf_t fgf_set_order(size_t size)
{
	unsigned int shift = ilog2(size);

	if (shift <= PAGE_SHIFT)
		return 0;
	return (__force fgf_t)((shift - PAGE_SHIFT) << 26);
}

void *filemap_get_entry(struct address_space *mapping, pgoff_t index);
struct folio *__filemap_get_folio(struct address_space *mapping, pgoff_t index,
		fgf_t fgp_flags, gfp_t gfp);
struct page *pagecache_get_page(struct address_space *mapping, pgoff_t index,
		fgf_t fgp_flags, gfp_t gfp);

/**
 * filemap_get_folio - Find and get a folio.
 * @mapping: The address_space to search.
 * @index: The page index.
 *
 * Looks up the page cache entry at @mapping & @index.  If a folio is
 * present, it is returned with an increased refcount.
 *
 * Return: A folio or ERR_PTR(-ENOENT) if there is no folio in the cache for
 * this index.  Will not return a shadow, swap or DAX entry.
 */
static inline struct folio *filemap_get_folio(struct address_space *mapping,
					pgoff_t index)
{
	return __filemap_get_folio(mapping, index, 0, 0);
}

/**
 * filemap_lock_folio - Find and lock a folio.
 * @mapping: The address_space to search.
 * @index: The page index.
 *
 * Looks up the page cache entry at @mapping & @index.  If a folio is
 * present, it is returned locked with an increased refcount.
 *
 * Context: May sleep.
 * Return: A folio or ERR_PTR(-ENOENT) if there is no folio in the cache for
 * this index.  Will not return a shadow, swap or DAX entry.
 */
static inline struct folio *filemap_lock_folio(struct address_space *mapping,
					pgoff_t index)
{
	return __filemap_get_folio(mapping, index, FGP_LOCK, 0);
}

/**
 * filemap_grab_folio - grab a folio from the page cache
 * @mapping: The address space to search
 * @index: The page index
 *
 * Looks up the page cache entry at @mapping & @index. If no folio is found,
 * a new folio is created. The folio is locked, marked as accessed, and
 * returned.
 *
 * Return: A found or created folio. ERR_PTR(-ENOMEM) if no folio is found
 * and failed to create a folio.
 */
static inline struct folio *filemap_grab_folio(struct address_space *mapping,
					pgoff_t index)
{
	return __filemap_get_folio(mapping, index,
			FGP_LOCK | FGP_ACCESSED | FGP_CREAT,
			mapping_gfp_mask(mapping));
}

/**
 * find_get_page - find and get a page reference
 * @mapping: the address_space to search
 * @offset: the page index
 *
 * Looks up the page cache slot at @mapping & @offset.  If there is a
 * page cache page, it is returned with an increased refcount.
 *
 * Otherwise, %NULL is returned.
 */
static inline struct page *find_get_page(struct address_space *mapping,
					pgoff_t offset)
{
	return pagecache_get_page(mapping, offset, 0, 0);
}

static inline struct page *find_get_page_flags(struct address_space *mapping,
					pgoff_t offset, fgf_t fgp_flags)
{
	return pagecache_get_page(mapping, offset, fgp_flags, 0);
}

/**
 * find_lock_page - locate, pin and lock a pagecache page
 * @mapping: the address_space to search
 * @index: the page index
 *
 * Looks up the page cache entry at @mapping & @index.  If there is a
 * page cache page, it is returned locked and with an increased
 * refcount.
 *
 * Context: May sleep.
 * Return: A struct page or %NULL if there is no page in the cache for this
 * index.
 */
static inline struct page *find_lock_page(struct address_space *mapping,
					pgoff_t index)
{
	return pagecache_get_page(mapping, index, FGP_LOCK, 0);
}

/**
 * find_or_create_page - locate or add a pagecache page
 * @mapping: the page's address_space
 * @index: the page's index into the mapping
 * @gfp_mask: page allocation mode
 *
 * Looks up the page cache slot at @mapping & @offset.  If there is a
 * page cache page, it is returned locked and with an increased
 * refcount.
 *
 * If the page is not present, a new page is allocated using @gfp_mask
 * and added to the page cache and the VM's LRU list.  The page is
 * returned locked and with an increased refcount.
 *
 * On memory exhaustion, %NULL is returned.
 *
 * find_or_create_page() may sleep, even if @gfp_flags specifies an
 * atomic allocation!
 */
static inline struct page *find_or_create_page(struct address_space *mapping,
					pgoff_t index, gfp_t gfp_mask)
{
	return pagecache_get_page(mapping, index,
					FGP_LOCK|FGP_ACCESSED|FGP_CREAT,
					gfp_mask);
}

/**
 * grab_cache_page_nowait - returns locked page at given index in given cache
 * @mapping: target address_space
 * @index: the page index
 *
 * Same as grab_cache_page(), but do not wait if the page is unavailable.
 * This is intended for speculative data generators, where the data can
 * be regenerated if the page couldn't be grabbed.  This routine should
 * be safe to call while holding the lock for another page.
 *
 * Clear __GFP_FS when allocating the page to avoid recursion into the fs
 * and deadlock against the caller's locked page.
 */
static inline struct page *grab_cache_page_nowait(struct address_space *mapping,
				pgoff_t index)
{
	return pagecache_get_page(mapping, index,
			FGP_LOCK|FGP_CREAT|FGP_NOFS|FGP_NOWAIT,
			mapping_gfp_mask(mapping));
}

extern pgoff_t __folio_swap_cache_index(struct folio *folio);

/**
 * folio_index - File index of a folio.
 * @folio: The folio.
 *
 * For a folio which is either in the page cache or the swap cache,
 * return its index within the address_space it belongs to.  If you know
 * the page is definitely in the page cache, you can look at the folio's
 * index directly.
 *
 * Return: The index (offset in units of pages) of a folio in its file.
 */
static inline pgoff_t folio_index(struct folio *folio)
{
	if (unlikely(folio_test_swapcache(folio)))
		return __folio_swap_cache_index(folio);
	return folio->index;
}

/**
 * folio_next_index - Get the index of the next folio.
 * @folio: The current folio.
 *
 * Return: The index of the folio which follows this folio in the file.
 */
static inline pgoff_t folio_next_index(struct folio *folio)
{
	return folio->index + folio_nr_pages(folio);
}

/**
 * folio_file_page - The page for a particular index.
 * @folio: The folio which contains this index.
 * @index: The index we want to look up.
 *
 * Sometimes after looking up a folio in the page cache, we need to
 * obtain the specific page for an index (eg a page fault).
 *
 * Return: The page containing the file data for this index.
 */
static inline struct page *folio_file_page(struct folio *folio, pgoff_t index)
{
	return folio_page(folio, index & (folio_nr_pages(folio) - 1));
}

/**
 * folio_contains - Does this folio contain this index?
 * @folio: The folio.
 * @index: The page index within the file.
 *
 * Context: The caller should have the page locked in order to prevent
 * (eg) shmem from moving the page between the page cache and swap cache
 * and changing its index in the middle of the operation.
 * Return: true or false.
 */
static inline bool folio_contains(struct folio *folio, pgoff_t index)
{
	return index - folio_index(folio) < folio_nr_pages(folio);
}

/*
 * Given the page we found in the page cache, return the page corresponding
 * to this index in the file
 */
static inline struct page *find_subpage(struct page *head, pgoff_t index)
{
	/* HugeTLBfs wants the head page regardless */
	if (PageHuge(head))
		return head;

	return head + (index & (thp_nr_pages(head) - 1));
}

unsigned filemap_get_folios(struct address_space *mapping, pgoff_t *start,
		pgoff_t end, struct folio_batch *fbatch);
unsigned filemap_get_folios_contig(struct address_space *mapping,
		pgoff_t *start, pgoff_t end, struct folio_batch *fbatch);
unsigned filemap_get_folios_tag(struct address_space *mapping, pgoff_t *start,
		pgoff_t end, xa_mark_t tag, struct folio_batch *fbatch);

struct page *grab_cache_page_write_begin(struct address_space *mapping,
			pgoff_t index);

/*
 * Returns locked page at given index in given cache, creating it if needed.
 */
static inline struct page *grab_cache_page(struct address_space *mapping,
								pgoff_t index)
{
	return find_or_create_page(mapping, index, mapping_gfp_mask(mapping));
}

struct folio *read_cache_folio(struct address_space *, pgoff_t index,
		filler_t *filler, struct file *file);
struct folio *mapping_read_folio_gfp(struct address_space *, pgoff_t index,
		gfp_t flags);
struct page *read_cache_page(struct address_space *, pgoff_t index,
		filler_t *filler, struct file *file);
extern struct page * read_cache_page_gfp(struct address_space *mapping,
				pgoff_t index, gfp_t gfp_mask);

static inline struct page *read_mapping_page(struct address_space *mapping,
				pgoff_t index, struct file *file)
{
	return read_cache_page(mapping, index, NULL, file);
}

static inline struct folio *read_mapping_folio(struct address_space *mapping,
				pgoff_t index, struct file *file)
{
	return read_cache_folio(mapping, index, NULL, file);
}

/*
 * Get the offset in PAGE_SIZE (even for hugetlb pages).
 */
static inline pgoff_t page_to_pgoff(struct page *page)
{
	struct page *head;

	if (likely(!PageTransTail(page)))
		return page->index;

	head = compound_head(page);
	/*
	 *  We don't initialize ->index for tail pages: calculate based on
	 *  head page
	 */
	return head->index + page - head;
}

/*
 * Return byte-offset into filesystem object for page.
 */
static inline loff_t page_offset(struct page *page)
{
	return ((loff_t)page->index) << PAGE_SHIFT;
}

/**
 * folio_pos - Returns the byte position of this folio in its file.
 * @folio: The folio.
 */
static inline loff_t folio_pos(struct folio *folio)
{
	return page_offset(&folio->page);
}

/*
 * Get the offset in PAGE_SIZE (even for hugetlb folios).
 */
static inline pgoff_t folio_pgoff(struct folio *folio)
{
	return folio->index;
}

static inline pgoff_t linear_page_index(struct vm_area_struct *vma,
					unsigned long address)
{
	pgoff_t pgoff;
	pgoff = (address - vma->vm_start) >> PAGE_SHIFT;
	pgoff += vma->vm_pgoff;
	return pgoff;
}

struct wait_page_key {
	struct folio *folio;
	int bit_nr;
	int page_match;
};

struct wait_page_queue {
	struct folio *folio;
	int bit_nr;
	wait_queue_entry_t wait;
};

static inline bool wake_page_match(struct wait_page_queue *wait_page,
				  struct wait_page_key *key)
{
	if (wait_page->folio != key->folio)
	       return false;
	key->page_match = 1;

	if (wait_page->bit_nr != key->bit_nr)
		return false;

	return true;
}

void __folio_lock(struct folio *folio);
int __folio_lock_killable(struct folio *folio);
vm_fault_t __folio_lock_or_retry(struct folio *folio, struct vm_fault *vmf);
void unlock_page(struct page *page);
void folio_unlock(struct folio *folio);

/**
 * folio_trylock() - Attempt to lock a folio.
 * @folio: The folio to attempt to lock.
 *
 * Sometimes it is undesirable to wait for a folio to be unlocked (eg
 * when the locks are being taken in the wrong order, or if making
 * progress through a batch of folios is more important than processing
 * them in order).  Usually folio_lock() is the correct function to call.
 *
 * Context: Any context.
 * Return: Whether the lock was successfully acquired.
 */
static inline bool folio_trylock(struct folio *folio)
{
	return likely(!test_and_set_bit_lock(PG_locked, folio_flags(folio, 0)));
}

/*
 * Return true if the page was successfully locked
 */
static inline bool trylock_page(struct page *page)
{
	return folio_trylock(page_folio(page));
}

/**
 * folio_lock() - Lock this folio.
 * @folio: The folio to lock.
 *
 * The folio lock protects against many things, probably more than it
 * should.  It is primarily held while a folio is being brought uptodate,
 * either from its backing file or from swap.  It is also held while a
 * folio is being truncated from its address_space, so holding the lock
 * is sufficient to keep folio->mapping stable.
 *
 * The folio lock is also held while write() is modifying the page to
 * provide POSIX atomicity guarantees (as long as the write does not
 * cross a page boundary).  Other modifications to the data in the folio
 * do not hold the folio lock and can race with writes, eg DMA and stores
 * to mapped pages.
 *
 * Context: May sleep.  If you need to acquire the locks of two or
 * more folios, they must be in order of ascending index, if they are
 * in the same address_space.  If they are in different address_spaces,
 * acquire the lock of the folio which belongs to the address_space which
 * has the lowest address in memory first.
 */
static inline void folio_lock(struct folio *folio)
{
	might_sleep();
	if (!folio_trylock(folio))
		__folio_lock(folio);
}

/**
 * lock_page() - Lock the folio containing this page.
 * @page: The page to lock.
 *
 * See folio_lock() for a description of what the lock protects.
 * This is a legacy function and new code should probably use folio_lock()
 * instead.
 *
 * Context: May sleep.  Pages in the same folio share a lock, so do not
 * attempt to lock two pages which share a folio.
 */
static inline void lock_page(struct page *page)
{
	struct folio *folio;
	might_sleep();

	folio = page_folio(page);
	if (!folio_trylock(folio))
		__folio_lock(folio);
}

/**
 * folio_lock_killable() - Lock this folio, interruptible by a fatal signal.
 * @folio: The folio to lock.
 *
 * Attempts to lock the folio, like folio_lock(), except that the sleep
 * to acquire the lock is interruptible by a fatal signal.
 *
 * Context: May sleep; see folio_lock().
 * Return: 0 if the lock was acquired; -EINTR if a fatal signal was received.
 */
static inline int folio_lock_killable(struct folio *folio)
{
	might_sleep();
	if (!folio_trylock(folio))
		return __folio_lock_killable(folio);
	return 0;
}

/*
 * folio_lock_or_retry - Lock the folio, unless this would block and the
 * caller indicated that it can handle a retry.
 *
 * Return value and mmap_lock implications depend on flags; see
 * __folio_lock_or_retry().
 */
static inline vm_fault_t folio_lock_or_retry(struct folio *folio,
					     struct vm_fault *vmf)
{
	might_sleep();
	if (!folio_trylock(folio))
		return __folio_lock_or_retry(folio, vmf);
	return 0;
}

/*
 * This is exported only for folio_wait_locked/folio_wait_writeback, etc.,
 * and should not be used directly.
 */
void folio_wait_bit(struct folio *folio, int bit_nr);
int folio_wait_bit_killable(struct folio *folio, int bit_nr);

/* 
 * Wait for a folio to be unlocked.
 *
 * This must be called with the caller "holding" the folio,
 * ie with increased folio reference count so that the folio won't
 * go away during the wait.
 */
static inline void folio_wait_locked(struct folio *folio)
{
	if (folio_test_locked(folio))
		folio_wait_bit(folio, PG_locked);
}

static inline int folio_wait_locked_killable(struct folio *folio)
{
	if (!folio_test_locked(folio))
		return 0;
	return folio_wait_bit_killable(folio, PG_locked);
}

static inline void wait_on_page_locked(struct page *page)
{
	folio_wait_locked(page_folio(page));
}

void folio_end_read(struct folio *folio, bool success);
void wait_on_page_writeback(struct page *page);
void folio_wait_writeback(struct folio *folio);
int folio_wait_writeback_killable(struct folio *folio);
void end_page_writeback(struct page *page);
void folio_end_writeback(struct folio *folio);
void wait_for_stable_page(struct page *page);
void folio_wait_stable(struct folio *folio);
void __folio_mark_dirty(struct folio *folio, struct address_space *, int warn);
void folio_account_cleaned(struct folio *folio, struct bdi_writeback *wb);
void __folio_cancel_dirty(struct folio *folio);
static inline void folio_cancel_dirty(struct folio *folio)
{
	/* Avoid atomic ops, locking, etc. when not actually needed. */
	if (folio_test_dirty(folio))
		__folio_cancel_dirty(folio);
}
bool folio_clear_dirty_for_io(struct folio *folio);
bool clear_page_dirty_for_io(struct page *page);
void folio_invalidate(struct folio *folio, size_t offset, size_t length);
bool noop_dirty_folio(struct address_space *mapping, struct folio *folio);

#ifdef CONFIG_MIGRATION
int filemap_migrate_folio(struct address_space *mapping, struct folio *dst,
		struct folio *src, enum migrate_mode mode);
#else
#define filemap_migrate_folio NULL
#endif
void folio_end_private_2(struct folio *folio);
void folio_wait_private_2(struct folio *folio);
int folio_wait_private_2_killable(struct folio *folio);

/*
 * Add an arbitrary waiter to a page's wait queue
 */
void folio_add_wait_queue(struct folio *folio, wait_queue_entry_t *waiter);

/*
 * Fault in userspace address range.
 */
size_t fault_in_writeable(char __user *uaddr, size_t size);
size_t fault_in_subpage_writeable(char __user *uaddr, size_t size);
size_t fault_in_safe_writeable(const char __user *uaddr, size_t size);
size_t fault_in_readable(const char __user *uaddr, size_t size);

int add_to_page_cache_lru(struct page *page, struct address_space *mapping,
		pgoff_t index, gfp_t gfp);
int filemap_add_folio(struct address_space *mapping, struct folio *folio,
		pgoff_t index, gfp_t gfp);
void filemap_remove_folio(struct folio *folio);
void __filemap_remove_folio(struct folio *folio, void *shadow);
void replace_page_cache_folio(struct folio *old, struct folio *new);
void delete_from_page_cache_batch(struct address_space *mapping,
				  struct folio_batch *fbatch);
bool filemap_release_folio(struct folio *folio, gfp_t gfp);
loff_t mapping_seek_hole_data(struct address_space *, loff_t start, loff_t end,
		int whence);

/* Must be non-static for BPF error injection */
int __filemap_add_folio(struct address_space *mapping, struct folio *folio,
		pgoff_t index, gfp_t gfp, void **shadowp);

bool filemap_range_has_writeback(struct address_space *mapping,
				 loff_t start_byte, loff_t end_byte);

/**
 * filemap_range_needs_writeback - check if range potentially needs writeback
 * @mapping:           address space within which to check
 * @start_byte:        offset in bytes where the range starts
 * @end_byte:          offset in bytes where the range ends (inclusive)
 *
 * Find at least one page in the range supplied, usually used to check if
 * direct writing in this range will trigger a writeback. Used by O_DIRECT
 * read/write with IOCB_NOWAIT, to see if the caller needs to do
 * filemap_write_and_wait_range() before proceeding.
 *
 * Return: %true if the caller should do filemap_write_and_wait_range() before
 * doing O_DIRECT to a page in this range, %false otherwise.
 */
static inline bool filemap_range_needs_writeback(struct address_space *mapping,
						 loff_t start_byte,
						 loff_t end_byte)
{
	if (!mapping->nrpages)
		return false;
	if (!mapping_tagged(mapping, PAGECACHE_TAG_DIRTY) &&
	    !mapping_tagged(mapping, PAGECACHE_TAG_WRITEBACK))
		return false;
	return filemap_range_has_writeback(mapping, start_byte, end_byte);
}

/**
 * struct readahead_control - Describes a readahead request.
 *
 * A readahead request is for consecutive pages.  Filesystems which
 * implement the ->readahead method should call readahead_page() or
 * readahead_page_batch() in a loop and attempt to start I/O against
 * each page in the request.
 *
 * Most of the fields in this struct are private and should be accessed
 * by the functions below.
 *
 * @file: The file, used primarily by network filesystems for authentication.
 *	  May be NULL if invoked internally by the filesystem.
 * @mapping: Readahead this filesystem object.
 * @ra: File readahead state.  May be NULL.
 */
struct readahead_control {
	struct file *file;
	struct address_space *mapping;
	struct file_ra_state *ra;
/* private: use the readahead_* accessors instead */
	pgoff_t _index;
	unsigned int _nr_pages;
	unsigned int _batch_count;
	bool _workingset;
	unsigned long _pflags;
};

#define DEFINE_READAHEAD(ractl, f, r, m, i)				\
	struct readahead_control ractl = {				\
		.file = f,						\
		.mapping = m,						\
		.ra = r,						\
		._index = i,						\
	}

#define VM_READAHEAD_PAGES	(SZ_128K / PAGE_SIZE)

void page_cache_ra_unbounded(struct readahead_control *,
		unsigned long nr_to_read, unsigned long lookahead_count);
void page_cache_sync_ra(struct readahead_control *, unsigned long req_count);
void page_cache_async_ra(struct readahead_control *, struct folio *,
		unsigned long req_count);
void readahead_expand(struct readahead_control *ractl,
		      loff_t new_start, size_t new_len);

/**
 * page_cache_sync_readahead - generic file readahead
 * @mapping: address_space which holds the pagecache and I/O vectors
 * @ra: file_ra_state which holds the readahead state
 * @file: Used by the filesystem for authentication.
 * @index: Index of first page to be read.
 * @req_count: Total number of pages being read by the caller.
 *
 * page_cache_sync_readahead() should be called when a cache miss happened:
 * it will submit the read.  The readahead logic may decide to piggyback more
 * pages onto the read request if access patterns suggest it will improve
 * performance.
 */
static inline
void page_cache_sync_readahead(struct address_space *mapping,
		struct file_ra_state *ra, struct file *file, pgoff_t index,
		unsigned long req_count)
{
	DEFINE_READAHEAD(ractl, file, ra, mapping, index);
	page_cache_sync_ra(&ractl, req_count);
}

/**
 * page_cache_async_readahead - file readahead for marked pages
 * @mapping: address_space which holds the pagecache and I/O vectors
 * @ra: file_ra_state which holds the readahead state
 * @file: Used by the filesystem for authentication.
 * @folio: The folio which triggered the readahead call.
 * @req_count: Total number of pages being read by the caller.
 *
 * page_cache_async_readahead() should be called when a page is used which
 * is marked as PageReadahead; this is a marker to suggest that the application
 * has used up enough of the readahead window that we should start pulling in
 * more pages.
 */
static inline
void page_cache_async_readahead(struct address_space *mapping,
		struct file_ra_state *ra, struct file *file,
		struct folio *folio, unsigned long req_count)
{
	DEFINE_READAHEAD(ractl, file, ra, mapping, folio->index);
	page_cache_async_ra(&ractl, folio, req_count);
}

static inline struct folio *__readahead_folio(struct readahead_control *ractl)
{
	struct folio *folio;

	BUG_ON(ractl->_batch_count > ractl->_nr_pages);
	ractl->_nr_pages -= ractl->_batch_count;
	ractl->_index += ractl->_batch_count;

	if (!ractl->_nr_pages) {
		ractl->_batch_count = 0;
		return NULL;
	}

	folio = xa_load(&ractl->mapping->i_pages, ractl->_index);
	VM_BUG_ON_FOLIO(!folio_test_locked(folio), folio);
	ractl->_batch_count = folio_nr_pages(folio);

	return folio;
}

/**
 * readahead_page - Get the next page to read.
 * @ractl: The current readahead request.
 *
 * Context: The page is locked and has an elevated refcount.  The caller
 * should decreases the refcount once the page has been submitted for I/O
 * and unlock the page once all I/O to that page has completed.
 * Return: A pointer to the next page, or %NULL if we are done.
 */
static inline struct page *readahead_page(struct readahead_control *ractl)
{
	struct folio *folio = __readahead_folio(ractl);

	return &folio->page;
}

/**
 * readahead_folio - Get the next folio to read.
 * @ractl: The current readahead request.
 *
 * Context: The folio is locked.  The caller should unlock the folio once
 * all I/O to that folio has completed.
 * Return: A pointer to the next folio, or %NULL if we are done.
 */
static inline struct folio *readahead_folio(struct readahead_control *ractl)
{
	struct folio *folio = __readahead_folio(ractl);

	if (folio)
		folio_put(folio);
	return folio;
}

static inline unsigned int __readahead_batch(struct readahead_control *rac,
		struct page **array, unsigned int array_sz)
{
	unsigned int i = 0;
	XA_STATE(xas, &rac->mapping->i_pages, 0);
	struct page *page;

	BUG_ON(rac->_batch_count > rac->_nr_pages);
	rac->_nr_pages -= rac->_batch_count;
	rac->_index += rac->_batch_count;
	rac->_batch_count = 0;

	xas_set(&xas, rac->_index);
	rcu_read_lock();
	xas_for_each(&xas, page, rac->_index + rac->_nr_pages - 1) {
		if (xas_retry(&xas, page))
			continue;
		VM_BUG_ON_PAGE(!PageLocked(page), page);
		VM_BUG_ON_PAGE(PageTail(page), page);
		array[i++] = page;
		rac->_batch_count += thp_nr_pages(page);
		if (i == array_sz)
			break;
	}
	rcu_read_unlock();

	return i;
}

/**
 * readahead_page_batch - Get a batch of pages to read.
 * @rac: The current readahead request.
 * @array: An array of pointers to struct page.
 *
 * Context: The pages are locked and have an elevated refcount.  The caller
 * should decreases the refcount once the page has been submitted for I/O
 * and unlock the page once all I/O to that page has completed.
 * Return: The number of pages placed in the array.  0 indicates the request
 * is complete.
 */
#define readahead_page_batch(rac, array)				\
	__readahead_batch(rac, array, ARRAY_SIZE(array))

/**
 * readahead_pos - The byte offset into the file of this readahead request.
 * @rac: The readahead request.
 */
static inline loff_t readahead_pos(struct readahead_control *rac)
{
	return (loff_t)rac->_index * PAGE_SIZE;
}

/**
 * readahead_length - The number of bytes in this readahead request.
 * @rac: The readahead request.
 */
static inline size_t readahead_length(struct readahead_control *rac)
{
	return rac->_nr_pages * PAGE_SIZE;
}

/**
 * readahead_index - The index of the first page in this readahead request.
 * @rac: The readahead request.
 */
static inline pgoff_t readahead_index(struct readahead_control *rac)
{
	return rac->_index;
}

/**
 * readahead_count - The number of pages in this readahead request.
 * @rac: The readahead request.
 */
static inline unsigned int readahead_count(struct readahead_control *rac)
{
	return rac->_nr_pages;
}

/**
 * readahead_batch_length - The number of bytes in the current batch.
 * @rac: The readahead request.
 */
static inline size_t readahead_batch_length(struct readahead_control *rac)
{
	return rac->_batch_count * PAGE_SIZE;
}

static inline unsigned long dir_pages(struct inode *inode)
{
	return (unsigned long)(inode->i_size + PAGE_SIZE - 1) >>
			       PAGE_SHIFT;
}

/**
 * folio_mkwrite_check_truncate - check if folio was truncated
 * @folio: the folio to check
 * @inode: the inode to check the folio against
 *
 * Return: the number of bytes in the folio up to EOF,
 * or -EFAULT if the folio was truncated.
 */
static inline ssize_t folio_mkwrite_check_truncate(struct folio *folio,
					      struct inode *inode)
{
	loff_t size = i_size_read(inode);
	pgoff_t index = size >> PAGE_SHIFT;
	size_t offset = offset_in_folio(folio, size);

	if (!folio->mapping)
		return -EFAULT;

	/* folio is wholly inside EOF */
	if (folio_next_index(folio) - 1 < index)
		return folio_size(folio);
	/* folio is wholly past EOF */
	if (folio->index > index || !offset)
		return -EFAULT;
	/* folio is partially inside EOF */
	return offset;
}

/**
 * page_mkwrite_check_truncate - check if page was truncated
 * @page: the page to check
 * @inode: the inode to check the page against
 *
 * Returns the number of bytes in the page up to EOF,
 * or -EFAULT if the page was truncated.
 */
static inline int page_mkwrite_check_truncate(struct page *page,
					      struct inode *inode)
{
	loff_t size = i_size_read(inode);
	pgoff_t index = size >> PAGE_SHIFT;
	int offset = offset_in_page(size);

	if (page->mapping != inode->i_mapping)
		return -EFAULT;

	/* page is wholly inside EOF */
	if (page->index < index)
		return PAGE_SIZE;
	/* page is wholly past EOF */
	if (page->index > index || !offset)
		return -EFAULT;
	/* page is partially inside EOF */
	return offset;
}

/**
 * i_blocks_per_folio - How many blocks fit in this folio.
 * @inode: The inode which contains the blocks.
 * @folio: The folio.
 *
 * If the block size is larger than the size of this folio, return zero.
 *
 * Context: The caller should hold a refcount on the folio to prevent it
 * from being split.
 * Return: The number of filesystem blocks covered by this folio.
 */
static inline
unsigned int i_blocks_per_folio(struct inode *inode, struct folio *folio)
{
	return folio_size(folio) >> inode->i_blkbits;
}
#endif /* _LINUX_PAGEMAP_H */<|MERGE_RESOLUTION|>--- conflicted
+++ resolved
@@ -490,20 +490,11 @@
  */
 static inline bool mapping_large_folio_support(struct address_space *mapping)
 {
-<<<<<<< HEAD
-	/* AS_LARGE_FOLIO_SUPPORT is only reasonable for pagecache folios */
-	VM_WARN_ONCE((unsigned long)mapping & PAGE_MAPPING_ANON,
-			"Anonymous mapping always supports large folio");
-
-	return IS_ENABLED(CONFIG_TRANSPARENT_HUGEPAGE) &&
-		test_bit(AS_LARGE_FOLIO_SUPPORT, &mapping->flags);
-=======
 	/* AS_FOLIO_ORDER is only reasonable for pagecache folios */
 	VM_WARN_ONCE((unsigned long)mapping & PAGE_MAPPING_ANON,
 			"Anonymous mapping always supports large folio");
 
 	return mapping_max_folio_order(mapping) > 0;
->>>>>>> f1f36e22
 }
 
 /* Return the maximum folio size for this pagecache mapping, in bytes. */
