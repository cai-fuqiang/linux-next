--- conflicted
+++ resolved
@@ -264,20 +264,6 @@
 	unsigned long	flags;
 };
 
-<<<<<<< HEAD
-/**
- * exportfs_lock_op_is_async() - export op supports async lock operation
- * @export_ops:	the nfs export operations to check
- *
- * Returns true if the nfs export_operations structure has
- * EXPORT_OP_ASYNC_LOCK in their flags set
- */
-static inline bool
-exportfs_lock_op_is_async(const struct export_operations *export_ops)
-{
-	return export_ops->flags & EXPORT_OP_ASYNC_LOCK;
-}
-
 /**
  * exportfs_lock_op_is_unsupported() - export does not support file locking
  * @export_ops:	the nfs export operations to check
@@ -291,8 +277,6 @@
 	return export_ops->flags & EXPORT_OP_NOLOCKSUPPORT;
 }
 
-=======
->>>>>>> 58766281
 extern int exportfs_encode_inode_fh(struct inode *inode, struct fid *fid,
 				    int *max_len, struct inode *parent,
 				    int flags);
