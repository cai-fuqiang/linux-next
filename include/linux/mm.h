/* SPDX-License-Identifier: GPL-2.0 */
#ifndef _LINUX_MM_H
#define _LINUX_MM_H

#include <linux/errno.h>
#include <linux/mmdebug.h>
#include <linux/gfp.h>
#include <linux/pgalloc_tag.h>
#include <linux/bug.h>
#include <linux/list.h>
#include <linux/mmzone.h>
#include <linux/rbtree.h>
#include <linux/atomic.h>
#include <linux/debug_locks.h>
#include <linux/mm_types.h>
#include <linux/mmap_lock.h>
#include <linux/range.h>
#include <linux/pfn.h>
#include <linux/percpu-refcount.h>
#include <linux/bit_spinlock.h>
#include <linux/shrinker.h>
#include <linux/resource.h>
#include <linux/page_ext.h>
#include <linux/err.h>
#include <linux/page-flags.h>
#include <linux/page_ref.h>
#include <linux/overflow.h>
#include <linux/sizes.h>
#include <linux/sched.h>
#include <linux/pgtable.h>
#include <linux/kasan.h>
#include <linux/memremap.h>
#include <linux/slab.h>

struct mempolicy;
struct anon_vma;
struct anon_vma_chain;
struct user_struct;
struct pt_regs;
struct folio_batch;

extern int sysctl_page_lock_unfairness;

void mm_core_init(void);
void init_mm_internals(void);

#ifndef CONFIG_NUMA		/* Don't use mapnrs, do it properly */
extern unsigned long max_mapnr;

static inline void set_max_mapnr(unsigned long limit)
{
	max_mapnr = limit;
}
#else
static inline void set_max_mapnr(unsigned long limit) { }
#endif

extern atomic_long_t _totalram_pages;
static inline unsigned long totalram_pages(void)
{
	return (unsigned long)atomic_long_read(&_totalram_pages);
}

static inline void totalram_pages_inc(void)
{
	atomic_long_inc(&_totalram_pages);
}

static inline void totalram_pages_dec(void)
{
	atomic_long_dec(&_totalram_pages);
}

static inline void totalram_pages_add(long count)
{
	atomic_long_add(count, &_totalram_pages);
}

extern void * high_memory;
extern int page_cluster;
extern const int page_cluster_max;

#ifdef CONFIG_SYSCTL
extern int sysctl_legacy_va_layout;
#else
#define sysctl_legacy_va_layout 0
#endif

#ifdef CONFIG_HAVE_ARCH_MMAP_RND_BITS
extern const int mmap_rnd_bits_min;
extern int mmap_rnd_bits_max __ro_after_init;
extern int mmap_rnd_bits __read_mostly;
#endif
#ifdef CONFIG_HAVE_ARCH_MMAP_RND_COMPAT_BITS
extern const int mmap_rnd_compat_bits_min;
extern const int mmap_rnd_compat_bits_max;
extern int mmap_rnd_compat_bits __read_mostly;
#endif

#ifndef PHYSMEM_END
# ifdef MAX_PHYSMEM_BITS
# define PHYSMEM_END	((1ULL << MAX_PHYSMEM_BITS) - 1)
# else
# define PHYSMEM_END	(((phys_addr_t)-1)&~(1ULL<<63))
# endif
#endif

#include <asm/page.h>
#include <asm/processor.h>

#ifndef __pa_symbol
#define __pa_symbol(x)  __pa(RELOC_HIDE((unsigned long)(x), 0))
#endif

#ifndef page_to_virt
#define page_to_virt(x)	__va(PFN_PHYS(page_to_pfn(x)))
#endif

#ifndef lm_alias
#define lm_alias(x)	__va(__pa_symbol(x))
#endif

/*
 * To prevent common memory management code establishing
 * a zero page mapping on a read fault.
 * This macro should be defined within <asm/pgtable.h>.
 * s390 does this to prevent multiplexing of hardware bits
 * related to the physical page in case of virtualization.
 */
#ifndef mm_forbids_zeropage
#define mm_forbids_zeropage(X)	(0)
#endif

/*
 * On some architectures it is expensive to call memset() for small sizes.
 * If an architecture decides to implement their own version of
 * mm_zero_struct_page they should wrap the defines below in a #ifndef and
 * define their own version of this macro in <asm/pgtable.h>
 */
#if BITS_PER_LONG == 64
/* This function must be updated when the size of struct page grows above 96
 * or reduces below 56. The idea that compiler optimizes out switch()
 * statement, and only leaves move/store instructions. Also the compiler can
 * combine write statements if they are both assignments and can be reordered,
 * this can result in several of the writes here being dropped.
 */
#define	mm_zero_struct_page(pp) __mm_zero_struct_page(pp)
static inline void __mm_zero_struct_page(struct page *page)
{
	unsigned long *_pp = (void *)page;

	 /* Check that struct page is either 56, 64, 72, 80, 88 or 96 bytes */
	BUILD_BUG_ON(sizeof(struct page) & 7);
	BUILD_BUG_ON(sizeof(struct page) < 56);
	BUILD_BUG_ON(sizeof(struct page) > 96);

	switch (sizeof(struct page)) {
	case 96:
		_pp[11] = 0;
		fallthrough;
	case 88:
		_pp[10] = 0;
		fallthrough;
	case 80:
		_pp[9] = 0;
		fallthrough;
	case 72:
		_pp[8] = 0;
		fallthrough;
	case 64:
		_pp[7] = 0;
		fallthrough;
	case 56:
		_pp[6] = 0;
		_pp[5] = 0;
		_pp[4] = 0;
		_pp[3] = 0;
		_pp[2] = 0;
		_pp[1] = 0;
		_pp[0] = 0;
	}
}
#else
#define mm_zero_struct_page(pp)  ((void)memset((pp), 0, sizeof(struct page)))
#endif

/*
 * Default maximum number of active map areas, this limits the number of vmas
 * per mm struct. Users can overwrite this number by sysctl but there is a
 * problem.
 *
 * When a program's coredump is generated as ELF format, a section is created
 * per a vma. In ELF, the number of sections is represented in unsigned short.
 * This means the number of sections should be smaller than 65535 at coredump.
 * Because the kernel adds some informative sections to a image of program at
 * generating coredump, we need some margin. The number of extra sections is
 * 1-3 now and depends on arch. We use "5" as safe margin, here.
 *
 * ELF extended numbering allows more than 65535 sections, so 16-bit bound is
 * not a hard limit any more. Although some userspace tools can be surprised by
 * that.
 */
#define MAPCOUNT_ELF_CORE_MARGIN	(5)
#define DEFAULT_MAX_MAP_COUNT	(USHRT_MAX - MAPCOUNT_ELF_CORE_MARGIN)

extern int sysctl_max_map_count;

extern unsigned long sysctl_user_reserve_kbytes;
extern unsigned long sysctl_admin_reserve_kbytes;

extern int sysctl_overcommit_memory;
extern int sysctl_overcommit_ratio;
extern unsigned long sysctl_overcommit_kbytes;

int overcommit_ratio_handler(const struct ctl_table *, int, void *, size_t *,
		loff_t *);
int overcommit_kbytes_handler(const struct ctl_table *, int, void *, size_t *,
		loff_t *);
int overcommit_policy_handler(const struct ctl_table *, int, void *, size_t *,
		loff_t *);

#if defined(CONFIG_SPARSEMEM) && !defined(CONFIG_SPARSEMEM_VMEMMAP)
#define nth_page(page,n) pfn_to_page(page_to_pfn((page)) + (n))
#define folio_page_idx(folio, p)	(page_to_pfn(p) - folio_pfn(folio))
#else
#define nth_page(page,n) ((page) + (n))
#define folio_page_idx(folio, p)	((p) - &(folio)->page)
#endif

/* to align the pointer to the (next) page boundary */
#define PAGE_ALIGN(addr) ALIGN(addr, PAGE_SIZE)

/* to align the pointer to the (prev) page boundary */
#define PAGE_ALIGN_DOWN(addr) ALIGN_DOWN(addr, PAGE_SIZE)

/* test whether an address (unsigned long or pointer) is aligned to PAGE_SIZE */
#define PAGE_ALIGNED(addr)	IS_ALIGNED((unsigned long)(addr), PAGE_SIZE)

static inline struct folio *lru_to_folio(struct list_head *head)
{
	return list_entry((head)->prev, struct folio, lru);
}

void setup_initial_init_mm(void *start_code, void *end_code,
			   void *end_data, void *brk);

/*
 * Linux kernel virtual memory manager primitives.
 * The idea being to have a "virtual" mm in the same way
 * we have a virtual fs - giving a cleaner interface to the
 * mm details, and allowing different kinds of memory mappings
 * (from shared memory to executable loading to arbitrary
 * mmap() functions).
 */

struct vm_area_struct *vm_area_alloc(struct mm_struct *);
struct vm_area_struct *vm_area_dup(struct vm_area_struct *);
void vm_area_free(struct vm_area_struct *);
/* Use only if VMA has no other users */
void __vm_area_free(struct vm_area_struct *vma);

#ifndef CONFIG_MMU
extern struct rb_root nommu_region_tree;
extern struct rw_semaphore nommu_region_sem;

extern unsigned int kobjsize(const void *objp);
#endif

/*
 * vm_flags in vm_area_struct, see mm_types.h.
 * When changing, update also include/trace/events/mmflags.h
 */
#define VM_NONE		0x00000000

#define VM_READ		0x00000001	/* currently active flags */
#define VM_WRITE	0x00000002
#define VM_EXEC		0x00000004
#define VM_SHARED	0x00000008

/* mprotect() hardcodes VM_MAYREAD >> 4 == VM_READ, and so for r/w/x bits. */
#define VM_MAYREAD	0x00000010	/* limits for mprotect() etc */
#define VM_MAYWRITE	0x00000020
#define VM_MAYEXEC	0x00000040
#define VM_MAYSHARE	0x00000080

#define VM_GROWSDOWN	0x00000100	/* general info on the segment */
#ifdef CONFIG_MMU
#define VM_UFFD_MISSING	0x00000200	/* missing pages tracking */
#else /* CONFIG_MMU */
#define VM_MAYOVERLAY	0x00000200	/* nommu: R/O MAP_PRIVATE mapping that might overlay a file mapping */
#define VM_UFFD_MISSING	0
#endif /* CONFIG_MMU */
#define VM_PFNMAP	0x00000400	/* Page-ranges managed without "struct page", just pure PFN */
#define VM_UFFD_WP	0x00001000	/* wrprotect pages tracking */

#define VM_LOCKED	0x00002000
#define VM_IO           0x00004000	/* Memory mapped I/O or similar */

					/* Used by sys_madvise() */
#define VM_SEQ_READ	0x00008000	/* App will access data sequentially */
#define VM_RAND_READ	0x00010000	/* App will not benefit from clustered reads */

#define VM_DONTCOPY	0x00020000      /* Do not copy this vma on fork */
#define VM_DONTEXPAND	0x00040000	/* Cannot expand with mremap() */
#define VM_LOCKONFAULT	0x00080000	/* Lock the pages covered when they are faulted in */
#define VM_ACCOUNT	0x00100000	/* Is a VM accounted object */
#define VM_NORESERVE	0x00200000	/* should the VM suppress accounting */
#define VM_HUGETLB	0x00400000	/* Huge TLB Page VM */
#define VM_SYNC		0x00800000	/* Synchronous page faults */
#define VM_ARCH_1	0x01000000	/* Architecture-specific flag */
#define VM_WIPEONFORK	0x02000000	/* Wipe VMA contents in child. */
#define VM_DONTDUMP	0x04000000	/* Do not include in the core dump */

#ifdef CONFIG_MEM_SOFT_DIRTY
# define VM_SOFTDIRTY	0x08000000	/* Not soft dirty clean area */
#else
# define VM_SOFTDIRTY	0
#endif

#define VM_MIXEDMAP	0x10000000	/* Can contain "struct page" and pure PFN pages */
#define VM_HUGEPAGE	0x20000000	/* MADV_HUGEPAGE marked this vma */
#define VM_NOHUGEPAGE	0x40000000	/* MADV_NOHUGEPAGE marked this vma */
#define VM_MERGEABLE	0x80000000	/* KSM may merge identical pages */

#ifdef CONFIG_ARCH_USES_HIGH_VMA_FLAGS
#define VM_HIGH_ARCH_BIT_0	32	/* bit only usable on 64-bit architectures */
#define VM_HIGH_ARCH_BIT_1	33	/* bit only usable on 64-bit architectures */
#define VM_HIGH_ARCH_BIT_2	34	/* bit only usable on 64-bit architectures */
#define VM_HIGH_ARCH_BIT_3	35	/* bit only usable on 64-bit architectures */
#define VM_HIGH_ARCH_BIT_4	36	/* bit only usable on 64-bit architectures */
#define VM_HIGH_ARCH_BIT_5	37	/* bit only usable on 64-bit architectures */
#define VM_HIGH_ARCH_0	BIT(VM_HIGH_ARCH_BIT_0)
#define VM_HIGH_ARCH_1	BIT(VM_HIGH_ARCH_BIT_1)
#define VM_HIGH_ARCH_2	BIT(VM_HIGH_ARCH_BIT_2)
#define VM_HIGH_ARCH_3	BIT(VM_HIGH_ARCH_BIT_3)
#define VM_HIGH_ARCH_4	BIT(VM_HIGH_ARCH_BIT_4)
#define VM_HIGH_ARCH_5	BIT(VM_HIGH_ARCH_BIT_5)
#endif /* CONFIG_ARCH_USES_HIGH_VMA_FLAGS */

#ifdef CONFIG_ARCH_HAS_PKEYS
# define VM_PKEY_SHIFT VM_HIGH_ARCH_BIT_0
# define VM_PKEY_BIT0  VM_HIGH_ARCH_0
# define VM_PKEY_BIT1  VM_HIGH_ARCH_1
# define VM_PKEY_BIT2  VM_HIGH_ARCH_2
#if CONFIG_ARCH_PKEY_BITS > 3
# define VM_PKEY_BIT3  VM_HIGH_ARCH_3
#else
# define VM_PKEY_BIT3  0
#endif
#if CONFIG_ARCH_PKEY_BITS > 4
# define VM_PKEY_BIT4  VM_HIGH_ARCH_4
#else
# define VM_PKEY_BIT4  0
#endif
#endif /* CONFIG_ARCH_HAS_PKEYS */

#ifdef CONFIG_X86_USER_SHADOW_STACK
/*
 * VM_SHADOW_STACK should not be set with VM_SHARED because of lack of
 * support core mm.
 *
 * These VMAs will get a single end guard page. This helps userspace protect
 * itself from attacks. A single page is enough for current shadow stack archs
 * (x86). See the comments near alloc_shstk() in arch/x86/kernel/shstk.c
 * for more details on the guard size.
 */
# define VM_SHADOW_STACK	VM_HIGH_ARCH_5
#else
# define VM_SHADOW_STACK	VM_NONE
#endif

#if defined(CONFIG_X86)
# define VM_PAT		VM_ARCH_1	/* PAT reserves whole VMA at once (x86) */
#elif defined(CONFIG_PPC64)
# define VM_SAO		VM_ARCH_1	/* Strong Access Ordering (powerpc) */
#elif defined(CONFIG_PARISC)
# define VM_GROWSUP	VM_ARCH_1
#elif defined(CONFIG_SPARC64)
# define VM_SPARC_ADI	VM_ARCH_1	/* Uses ADI tag for access control */
# define VM_ARCH_CLEAR	VM_SPARC_ADI
#elif defined(CONFIG_ARM64)
# define VM_ARM64_BTI	VM_ARCH_1	/* BTI guarded page, a.k.a. GP bit */
# define VM_ARCH_CLEAR	VM_ARM64_BTI
#elif !defined(CONFIG_MMU)
# define VM_MAPPED_COPY	VM_ARCH_1	/* T if mapped copy of data (nommu mmap) */
#endif

#if defined(CONFIG_ARM64_MTE)
# define VM_MTE		VM_HIGH_ARCH_4	/* Use Tagged memory for access control */
# define VM_MTE_ALLOWED	VM_HIGH_ARCH_5	/* Tagged memory permitted */
#else
# define VM_MTE		VM_NONE
# define VM_MTE_ALLOWED	VM_NONE
#endif

#ifndef VM_GROWSUP
# define VM_GROWSUP	VM_NONE
#endif

#ifdef CONFIG_HAVE_ARCH_USERFAULTFD_MINOR
# define VM_UFFD_MINOR_BIT	38
# define VM_UFFD_MINOR		BIT(VM_UFFD_MINOR_BIT)	/* UFFD minor faults */
#else /* !CONFIG_HAVE_ARCH_USERFAULTFD_MINOR */
# define VM_UFFD_MINOR		VM_NONE
#endif /* CONFIG_HAVE_ARCH_USERFAULTFD_MINOR */

/*
 * This flag is used to connect VFIO to arch specific KVM code. It
 * indicates that the memory under this VMA is safe for use with any
 * non-cachable memory type inside KVM. Some VFIO devices, on some
 * platforms, are thought to be unsafe and can cause machine crashes
 * if KVM does not lock down the memory type.
 */
#ifdef CONFIG_64BIT
#define VM_ALLOW_ANY_UNCACHED_BIT	39
#define VM_ALLOW_ANY_UNCACHED		BIT(VM_ALLOW_ANY_UNCACHED_BIT)
#else
#define VM_ALLOW_ANY_UNCACHED		VM_NONE
#endif

#ifdef CONFIG_64BIT
<<<<<<< HEAD
=======
#define VM_DROPPABLE_BIT	40
#define VM_DROPPABLE		BIT(VM_DROPPABLE_BIT)
#elif defined(CONFIG_PPC32)
#define VM_DROPPABLE		VM_ARCH_1
#else
#define VM_DROPPABLE		VM_NONE
#endif

#ifdef CONFIG_64BIT
>>>>>>> f1f36e22
/* VM is sealed, in vm_flags */
#define VM_SEALED	_BITUL(63)
#endif

/* Bits set in the VMA until the stack is in its final location */
#define VM_STACK_INCOMPLETE_SETUP (VM_RAND_READ | VM_SEQ_READ | VM_STACK_EARLY)

#define TASK_EXEC ((current->personality & READ_IMPLIES_EXEC) ? VM_EXEC : 0)

/* Common data flag combinations */
#define VM_DATA_FLAGS_TSK_EXEC	(VM_READ | VM_WRITE | TASK_EXEC | \
				 VM_MAYREAD | VM_MAYWRITE | VM_MAYEXEC)
#define VM_DATA_FLAGS_NON_EXEC	(VM_READ | VM_WRITE | VM_MAYREAD | \
				 VM_MAYWRITE | VM_MAYEXEC)
#define VM_DATA_FLAGS_EXEC	(VM_READ | VM_WRITE | VM_EXEC | \
				 VM_MAYREAD | VM_MAYWRITE | VM_MAYEXEC)

#ifndef VM_DATA_DEFAULT_FLAGS		/* arch can override this */
#define VM_DATA_DEFAULT_FLAGS  VM_DATA_FLAGS_EXEC
#endif

#ifndef VM_STACK_DEFAULT_FLAGS		/* arch can override this */
#define VM_STACK_DEFAULT_FLAGS VM_DATA_DEFAULT_FLAGS
#endif

#define VM_STARTGAP_FLAGS (VM_GROWSDOWN | VM_SHADOW_STACK)

#ifdef CONFIG_STACK_GROWSUP
#define VM_STACK	VM_GROWSUP
#define VM_STACK_EARLY	VM_GROWSDOWN
#else
#define VM_STACK	VM_GROWSDOWN
#define VM_STACK_EARLY	0
#endif

#define VM_STACK_FLAGS	(VM_STACK | VM_STACK_DEFAULT_FLAGS | VM_ACCOUNT)

/* VMA basic access permission flags */
#define VM_ACCESS_FLAGS (VM_READ | VM_WRITE | VM_EXEC)


/*
 * Special vmas that are non-mergable, non-mlock()able.
 */
#define VM_SPECIAL (VM_IO | VM_DONTEXPAND | VM_PFNMAP | VM_MIXEDMAP)

/* This mask prevents VMA from being scanned with khugepaged */
#define VM_NO_KHUGEPAGED (VM_SPECIAL | VM_HUGETLB)

/* This mask defines which mm->def_flags a process can inherit its parent */
#define VM_INIT_DEF_MASK	VM_NOHUGEPAGE

/* This mask represents all the VMA flag bits used by mlock */
#define VM_LOCKED_MASK	(VM_LOCKED | VM_LOCKONFAULT)

/* Arch-specific flags to clear when updating VM flags on protection change */
#ifndef VM_ARCH_CLEAR
# define VM_ARCH_CLEAR	VM_NONE
#endif
#define VM_FLAGS_CLEAR	(ARCH_VM_PKEY_FLAGS | VM_ARCH_CLEAR)

/*
 * mapping from the currently active vm_flags protection bits (the
 * low four bits) to a page protection mask..
 */

/*
 * The default fault flags that should be used by most of the
 * arch-specific page fault handlers.
 */
#define FAULT_FLAG_DEFAULT  (FAULT_FLAG_ALLOW_RETRY | \
			     FAULT_FLAG_KILLABLE | \
			     FAULT_FLAG_INTERRUPTIBLE)

/**
 * fault_flag_allow_retry_first - check ALLOW_RETRY the first time
 * @flags: Fault flags.
 *
 * This is mostly used for places where we want to try to avoid taking
 * the mmap_lock for too long a time when waiting for another condition
 * to change, in which case we can try to be polite to release the
 * mmap_lock in the first round to avoid potential starvation of other
 * processes that would also want the mmap_lock.
 *
 * Return: true if the page fault allows retry and this is the first
 * attempt of the fault handling; false otherwise.
 */
static inline bool fault_flag_allow_retry_first(enum fault_flag flags)
{
	return (flags & FAULT_FLAG_ALLOW_RETRY) &&
	    (!(flags & FAULT_FLAG_TRIED));
}

#define FAULT_FLAG_TRACE \
	{ FAULT_FLAG_WRITE,		"WRITE" }, \
	{ FAULT_FLAG_MKWRITE,		"MKWRITE" }, \
	{ FAULT_FLAG_ALLOW_RETRY,	"ALLOW_RETRY" }, \
	{ FAULT_FLAG_RETRY_NOWAIT,	"RETRY_NOWAIT" }, \
	{ FAULT_FLAG_KILLABLE,		"KILLABLE" }, \
	{ FAULT_FLAG_TRIED,		"TRIED" }, \
	{ FAULT_FLAG_USER,		"USER" }, \
	{ FAULT_FLAG_REMOTE,		"REMOTE" }, \
	{ FAULT_FLAG_INSTRUCTION,	"INSTRUCTION" }, \
	{ FAULT_FLAG_INTERRUPTIBLE,	"INTERRUPTIBLE" }, \
	{ FAULT_FLAG_VMA_LOCK,		"VMA_LOCK" }

/*
 * vm_fault is filled by the pagefault handler and passed to the vma's
 * ->fault function. The vma's ->fault is responsible for returning a bitmask
 * of VM_FAULT_xxx flags that give details about how the fault was handled.
 *
 * MM layer fills up gfp_mask for page allocations but fault handler might
 * alter it if its implementation requires a different allocation context.
 *
 * pgoff should be used in favour of virtual_address, if possible.
 */
struct vm_fault {
	const struct {
		struct vm_area_struct *vma;	/* Target VMA */
		gfp_t gfp_mask;			/* gfp mask to be used for allocations */
		pgoff_t pgoff;			/* Logical page offset based on vma */
		unsigned long address;		/* Faulting virtual address - masked */
		unsigned long real_address;	/* Faulting virtual address - unmasked */
	};
	enum fault_flag flags;		/* FAULT_FLAG_xxx flags
					 * XXX: should really be 'const' */
	pmd_t *pmd;			/* Pointer to pmd entry matching
					 * the 'address' */
	pud_t *pud;			/* Pointer to pud entry matching
					 * the 'address'
					 */
	union {
		pte_t orig_pte;		/* Value of PTE at the time of fault */
		pmd_t orig_pmd;		/* Value of PMD at the time of fault,
					 * used by PMD fault only.
					 */
	};

	struct page *cow_page;		/* Page handler may use for COW fault */
	struct page *page;		/* ->fault handlers should return a
					 * page here, unless VM_FAULT_NOPAGE
					 * is set (which is also implied by
					 * VM_FAULT_ERROR).
					 */
	/* These three entries are valid only while holding ptl lock */
	pte_t *pte;			/* Pointer to pte entry matching
					 * the 'address'. NULL if the page
					 * table hasn't been allocated.
					 */
	spinlock_t *ptl;		/* Page table lock.
					 * Protects pte page table if 'pte'
					 * is not NULL, otherwise pmd.
					 */
	pgtable_t prealloc_pte;		/* Pre-allocated pte page table.
					 * vm_ops->map_pages() sets up a page
					 * table from atomic context.
					 * do_fault_around() pre-allocates
					 * page table to avoid allocation from
					 * atomic context.
					 */
};

/*
 * These are the virtual MM functions - opening of an area, closing and
 * unmapping it (needed to keep files on disk up-to-date etc), pointer
 * to the functions called when a no-page or a wp-page exception occurs.
 */
struct vm_operations_struct {
	void (*open)(struct vm_area_struct * area);
	/**
	 * @close: Called when the VMA is being removed from the MM.
	 * Context: User context.  May sleep.  Caller holds mmap_lock.
	 */
	void (*close)(struct vm_area_struct * area);
	/* Called any time before splitting to check if it's allowed */
	int (*may_split)(struct vm_area_struct *area, unsigned long addr);
	int (*mremap)(struct vm_area_struct *area);
	/*
	 * Called by mprotect() to make driver-specific permission
	 * checks before mprotect() is finalised.   The VMA must not
	 * be modified.  Returns 0 if mprotect() can proceed.
	 */
	int (*mprotect)(struct vm_area_struct *vma, unsigned long start,
			unsigned long end, unsigned long newflags);
	vm_fault_t (*fault)(struct vm_fault *vmf);
	vm_fault_t (*huge_fault)(struct vm_fault *vmf, unsigned int order);
	vm_fault_t (*map_pages)(struct vm_fault *vmf,
			pgoff_t start_pgoff, pgoff_t end_pgoff);
	unsigned long (*pagesize)(struct vm_area_struct * area);

	/* notification that a previously read-only page is about to become
	 * writable, if an error is returned it will cause a SIGBUS */
	vm_fault_t (*page_mkwrite)(struct vm_fault *vmf);

	/* same as page_mkwrite when using VM_PFNMAP|VM_MIXEDMAP */
	vm_fault_t (*pfn_mkwrite)(struct vm_fault *vmf);

	/* called by access_process_vm when get_user_pages() fails, typically
	 * for use by special VMAs. See also generic_access_phys() for a generic
	 * implementation useful for any iomem mapping.
	 */
	int (*access)(struct vm_area_struct *vma, unsigned long addr,
		      void *buf, int len, int write);

	/* Called by the /proc/PID/maps code to ask the vma whether it
	 * has a special name.  Returning non-NULL will also cause this
	 * vma to be dumped unconditionally. */
	const char *(*name)(struct vm_area_struct *vma);

#ifdef CONFIG_NUMA
	/*
	 * set_policy() op must add a reference to any non-NULL @new mempolicy
	 * to hold the policy upon return.  Caller should pass NULL @new to
	 * remove a policy and fall back to surrounding context--i.e. do not
	 * install a MPOL_DEFAULT policy, nor the task or system default
	 * mempolicy.
	 */
	int (*set_policy)(struct vm_area_struct *vma, struct mempolicy *new);

	/*
	 * get_policy() op must add reference [mpol_get()] to any policy at
	 * (vma,addr) marked as MPOL_SHARED.  The shared policy infrastructure
	 * in mm/mempolicy.c will do this automatically.
	 * get_policy() must NOT add a ref if the policy at (vma,addr) is not
	 * marked as MPOL_SHARED. vma policies are protected by the mmap_lock.
	 * If no [shared/vma] mempolicy exists at the addr, get_policy() op
	 * must return NULL--i.e., do not "fallback" to task or system default
	 * policy.
	 */
	struct mempolicy *(*get_policy)(struct vm_area_struct *vma,
					unsigned long addr, pgoff_t *ilx);
#endif
	/*
	 * Called by vm_normal_page() for special PTEs to find the
	 * page for @addr.  This is useful if the default behavior
	 * (using pte_page()) would not find the correct page.
	 */
	struct page *(*find_special_page)(struct vm_area_struct *vma,
					  unsigned long addr);
};

#ifdef CONFIG_NUMA_BALANCING
static inline void vma_numab_state_init(struct vm_area_struct *vma)
{
	vma->numab_state = NULL;
}
static inline void vma_numab_state_free(struct vm_area_struct *vma)
{
	kfree(vma->numab_state);
}
#else
static inline void vma_numab_state_init(struct vm_area_struct *vma) {}
static inline void vma_numab_state_free(struct vm_area_struct *vma) {}
#endif /* CONFIG_NUMA_BALANCING */

#ifdef CONFIG_PER_VMA_LOCK
/*
 * Try to read-lock a vma. The function is allowed to occasionally yield false
 * locked result to avoid performance overhead, in which case we fall back to
 * using mmap_lock. The function should never yield false unlocked result.
 */
static inline bool vma_start_read(struct vm_area_struct *vma)
{
	/*
	 * Check before locking. A race might cause false locked result.
	 * We can use READ_ONCE() for the mm_lock_seq here, and don't need
	 * ACQUIRE semantics, because this is just a lockless check whose result
	 * we don't rely on for anything - the mm_lock_seq read against which we
	 * need ordering is below.
	 */
	if (READ_ONCE(vma->vm_lock_seq) == READ_ONCE(vma->vm_mm->mm_lock_seq))
		return false;

	if (unlikely(down_read_trylock(&vma->vm_lock->lock) == 0))
		return false;

	/*
	 * Overflow might produce false locked result.
	 * False unlocked result is impossible because we modify and check
	 * vma->vm_lock_seq under vma->vm_lock protection and mm->mm_lock_seq
	 * modification invalidates all existing locks.
	 *
	 * We must use ACQUIRE semantics for the mm_lock_seq so that if we are
	 * racing with vma_end_write_all(), we only start reading from the VMA
	 * after it has been unlocked.
	 * This pairs with RELEASE semantics in vma_end_write_all().
	 */
	if (unlikely(vma->vm_lock_seq == smp_load_acquire(&vma->vm_mm->mm_lock_seq))) {
		up_read(&vma->vm_lock->lock);
		return false;
	}
	return true;
}

static inline void vma_end_read(struct vm_area_struct *vma)
{
	rcu_read_lock(); /* keeps vma alive till the end of up_read */
	up_read(&vma->vm_lock->lock);
	rcu_read_unlock();
}

/* WARNING! Can only be used if mmap_lock is expected to be write-locked */
static bool __is_vma_write_locked(struct vm_area_struct *vma, int *mm_lock_seq)
{
	mmap_assert_write_locked(vma->vm_mm);

	/*
	 * current task is holding mmap_write_lock, both vma->vm_lock_seq and
	 * mm->mm_lock_seq can't be concurrently modified.
	 */
	*mm_lock_seq = vma->vm_mm->mm_lock_seq;
	return (vma->vm_lock_seq == *mm_lock_seq);
}

/*
 * Begin writing to a VMA.
 * Exclude concurrent readers under the per-VMA lock until the currently
 * write-locked mmap_lock is dropped or downgraded.
 */
static inline void vma_start_write(struct vm_area_struct *vma)
{
	int mm_lock_seq;

	if (__is_vma_write_locked(vma, &mm_lock_seq))
		return;

	down_write(&vma->vm_lock->lock);
	/*
	 * We should use WRITE_ONCE() here because we can have concurrent reads
	 * from the early lockless pessimistic check in vma_start_read().
	 * We don't really care about the correctness of that early check, but
	 * we should use WRITE_ONCE() for cleanliness and to keep KCSAN happy.
	 */
	WRITE_ONCE(vma->vm_lock_seq, mm_lock_seq);
	up_write(&vma->vm_lock->lock);
}

static inline void vma_assert_write_locked(struct vm_area_struct *vma)
{
	int mm_lock_seq;

	VM_BUG_ON_VMA(!__is_vma_write_locked(vma, &mm_lock_seq), vma);
}

static inline void vma_assert_locked(struct vm_area_struct *vma)
{
	if (!rwsem_is_locked(&vma->vm_lock->lock))
		vma_assert_write_locked(vma);
}

static inline void vma_mark_detached(struct vm_area_struct *vma, bool detached)
{
	/* When detaching vma should be write-locked */
	if (detached)
		vma_assert_write_locked(vma);
	vma->detached = detached;
}

static inline void release_fault_lock(struct vm_fault *vmf)
{
	if (vmf->flags & FAULT_FLAG_VMA_LOCK)
		vma_end_read(vmf->vma);
	else
		mmap_read_unlock(vmf->vma->vm_mm);
}

static inline void assert_fault_locked(struct vm_fault *vmf)
{
	if (vmf->flags & FAULT_FLAG_VMA_LOCK)
		vma_assert_locked(vmf->vma);
	else
		mmap_assert_locked(vmf->vma->vm_mm);
}

struct vm_area_struct *lock_vma_under_rcu(struct mm_struct *mm,
					  unsigned long address);

#else /* CONFIG_PER_VMA_LOCK */

static inline bool vma_start_read(struct vm_area_struct *vma)
		{ return false; }
static inline void vma_end_read(struct vm_area_struct *vma) {}
static inline void vma_start_write(struct vm_area_struct *vma) {}
static inline void vma_assert_write_locked(struct vm_area_struct *vma)
		{ mmap_assert_write_locked(vma->vm_mm); }
static inline void vma_mark_detached(struct vm_area_struct *vma,
				     bool detached) {}

static inline struct vm_area_struct *lock_vma_under_rcu(struct mm_struct *mm,
		unsigned long address)
{
	return NULL;
}

static inline void vma_assert_locked(struct vm_area_struct *vma)
{
	mmap_assert_locked(vma->vm_mm);
}

static inline void release_fault_lock(struct vm_fault *vmf)
{
	mmap_read_unlock(vmf->vma->vm_mm);
}

static inline void assert_fault_locked(struct vm_fault *vmf)
{
	mmap_assert_locked(vmf->vma->vm_mm);
}

#endif /* CONFIG_PER_VMA_LOCK */

extern const struct vm_operations_struct vma_dummy_vm_ops;

/*
 * WARNING: vma_init does not initialize vma->vm_lock.
 * Use vm_area_alloc()/vm_area_free() if vma needs locking.
 */
static inline void vma_init(struct vm_area_struct *vma, struct mm_struct *mm)
{
	memset(vma, 0, sizeof(*vma));
	vma->vm_mm = mm;
	vma->vm_ops = &vma_dummy_vm_ops;
	INIT_LIST_HEAD(&vma->anon_vma_chain);
	vma_mark_detached(vma, false);
	vma_numab_state_init(vma);
}

/* Use when VMA is not part of the VMA tree and needs no locking */
static inline void vm_flags_init(struct vm_area_struct *vma,
				 vm_flags_t flags)
{
	ACCESS_PRIVATE(vma, __vm_flags) = flags;
}

/*
 * Use when VMA is part of the VMA tree and modifications need coordination
 * Note: vm_flags_reset and vm_flags_reset_once do not lock the vma and
 * it should be locked explicitly beforehand.
 */
static inline void vm_flags_reset(struct vm_area_struct *vma,
				  vm_flags_t flags)
{
	vma_assert_write_locked(vma);
	vm_flags_init(vma, flags);
}

static inline void vm_flags_reset_once(struct vm_area_struct *vma,
				       vm_flags_t flags)
{
	vma_assert_write_locked(vma);
	WRITE_ONCE(ACCESS_PRIVATE(vma, __vm_flags), flags);
}

static inline void vm_flags_set(struct vm_area_struct *vma,
				vm_flags_t flags)
{
	vma_start_write(vma);
	ACCESS_PRIVATE(vma, __vm_flags) |= flags;
}

static inline void vm_flags_clear(struct vm_area_struct *vma,
				  vm_flags_t flags)
{
	vma_start_write(vma);
	ACCESS_PRIVATE(vma, __vm_flags) &= ~flags;
}

/*
 * Use only if VMA is not part of the VMA tree or has no other users and
 * therefore needs no locking.
 */
static inline void __vm_flags_mod(struct vm_area_struct *vma,
				  vm_flags_t set, vm_flags_t clear)
{
	vm_flags_init(vma, (vma->vm_flags | set) & ~clear);
}

/*
 * Use only when the order of set/clear operations is unimportant, otherwise
 * use vm_flags_{set|clear} explicitly.
 */
static inline void vm_flags_mod(struct vm_area_struct *vma,
				vm_flags_t set, vm_flags_t clear)
{
	vma_start_write(vma);
	__vm_flags_mod(vma, set, clear);
}

static inline void vma_set_anonymous(struct vm_area_struct *vma)
{
	vma->vm_ops = NULL;
}

static inline bool vma_is_anonymous(struct vm_area_struct *vma)
{
	return !vma->vm_ops;
}

/*
 * Indicate if the VMA is a heap for the given task; for
 * /proc/PID/maps that is the heap of the main task.
 */
static inline bool vma_is_initial_heap(const struct vm_area_struct *vma)
{
	return vma->vm_start < vma->vm_mm->brk &&
		vma->vm_end > vma->vm_mm->start_brk;
}

/*
 * Indicate if the VMA is a stack for the given task; for
 * /proc/PID/maps that is the stack of the main task.
 */
static inline bool vma_is_initial_stack(const struct vm_area_struct *vma)
{
	/*
	 * We make no effort to guess what a given thread considers to be
	 * its "stack".  It's not even well-defined for programs written
	 * languages like Go.
	 */
	return vma->vm_start <= vma->vm_mm->start_stack &&
		vma->vm_end >= vma->vm_mm->start_stack;
}

static inline bool vma_is_temporary_stack(struct vm_area_struct *vma)
{
	int maybe_stack = vma->vm_flags & (VM_GROWSDOWN | VM_GROWSUP);

	if (!maybe_stack)
		return false;

	if ((vma->vm_flags & VM_STACK_INCOMPLETE_SETUP) ==
						VM_STACK_INCOMPLETE_SETUP)
		return true;

	return false;
}

static inline bool vma_is_foreign(struct vm_area_struct *vma)
{
	if (!current->mm)
		return true;

	if (current->mm != vma->vm_mm)
		return true;

	return false;
}

static inline bool vma_is_accessible(struct vm_area_struct *vma)
{
	return vma->vm_flags & VM_ACCESS_FLAGS;
}

static inline bool is_shared_maywrite(vm_flags_t vm_flags)
{
	return (vm_flags & (VM_SHARED | VM_MAYWRITE)) ==
		(VM_SHARED | VM_MAYWRITE);
}

static inline bool vma_is_shared_maywrite(struct vm_area_struct *vma)
{
	return is_shared_maywrite(vma->vm_flags);
}

static inline
struct vm_area_struct *vma_find(struct vma_iterator *vmi, unsigned long max)
{
	return mas_find(&vmi->mas, max - 1);
}

static inline struct vm_area_struct *vma_next(struct vma_iterator *vmi)
{
	/*
	 * Uses mas_find() to get the first VMA when the iterator starts.
	 * Calling mas_next() could skip the first entry.
	 */
	return mas_find(&vmi->mas, ULONG_MAX);
}

static inline
struct vm_area_struct *vma_iter_next_range(struct vma_iterator *vmi)
{
	return mas_next_range(&vmi->mas, ULONG_MAX);
}


static inline struct vm_area_struct *vma_prev(struct vma_iterator *vmi)
{
	return mas_prev(&vmi->mas, 0);
}

static inline int vma_iter_clear_gfp(struct vma_iterator *vmi,
			unsigned long start, unsigned long end, gfp_t gfp)
{
	__mas_set_range(&vmi->mas, start, end - 1);
	mas_store_gfp(&vmi->mas, NULL, gfp);
	if (unlikely(mas_is_err(&vmi->mas)))
		return -ENOMEM;

	return 0;
}

/* Free any unused preallocations */
static inline void vma_iter_free(struct vma_iterator *vmi)
{
	mas_destroy(&vmi->mas);
}

static inline int vma_iter_bulk_store(struct vma_iterator *vmi,
				      struct vm_area_struct *vma)
{
	vmi->mas.index = vma->vm_start;
	vmi->mas.last = vma->vm_end - 1;
	mas_store(&vmi->mas, vma);
	if (unlikely(mas_is_err(&vmi->mas)))
		return -ENOMEM;

	return 0;
}

static inline void vma_iter_invalidate(struct vma_iterator *vmi)
{
	mas_pause(&vmi->mas);
}

static inline void vma_iter_set(struct vma_iterator *vmi, unsigned long addr)
{
	mas_set(&vmi->mas, addr);
}

#define for_each_vma(__vmi, __vma)					\
	while (((__vma) = vma_next(&(__vmi))) != NULL)

/* The MM code likes to work with exclusive end addresses */
#define for_each_vma_range(__vmi, __vma, __end)				\
	while (((__vma) = vma_find(&(__vmi), (__end))) != NULL)

#ifdef CONFIG_SHMEM
/*
 * The vma_is_shmem is not inline because it is used only by slow
 * paths in userfault.
 */
bool vma_is_shmem(struct vm_area_struct *vma);
bool vma_is_anon_shmem(struct vm_area_struct *vma);
#else
static inline bool vma_is_shmem(struct vm_area_struct *vma) { return false; }
static inline bool vma_is_anon_shmem(struct vm_area_struct *vma) { return false; }
#endif

int vma_is_stack_for_current(struct vm_area_struct *vma);

/* flush_tlb_range() takes a vma, not a mm, and can care about flags */
#define TLB_FLUSH_VMA(mm,flags) { .vm_mm = (mm), .vm_flags = (flags) }

struct mmu_gather;
struct inode;

/*
 * compound_order() can be called without holding a reference, which means
 * that niceties like page_folio() don't work.  These callers should be
 * prepared to handle wild return values.  For example, PG_head may be
 * set before the order is initialised, or this may be a tail page.
 * See compaction.c for some good examples.
 */
static inline unsigned int compound_order(struct page *page)
{
	struct folio *folio = (struct folio *)page;

	if (!test_bit(PG_head, &folio->flags))
		return 0;
	return folio->_flags_1 & 0xff;
}

/**
 * folio_order - The allocation order of a folio.
 * @folio: The folio.
 *
 * A folio is composed of 2^order pages.  See get_order() for the definition
 * of order.
 *
 * Return: The order of the folio.
 */
static inline unsigned int folio_order(const struct folio *folio)
{
	if (!folio_test_large(folio))
		return 0;
	return folio->_flags_1 & 0xff;
}

#include <linux/huge_mm.h>

/*
 * Methods to modify the page usage count.
 *
 * What counts for a page usage:
 * - cache mapping   (page->mapping)
 * - private data    (page->private)
 * - page mapped in a task's page tables, each mapping
 *   is counted separately
 *
 * Also, many kernel routines increase the page count before a critical
 * routine so they can be sure the page doesn't go away from under them.
 */

/*
 * Drop a ref, return true if the refcount fell to zero (the page has no users)
 */
static inline int put_page_testzero(struct page *page)
{
	VM_BUG_ON_PAGE(page_ref_count(page) == 0, page);
	return page_ref_dec_and_test(page);
}

static inline int folio_put_testzero(struct folio *folio)
{
	return put_page_testzero(&folio->page);
}

/*
 * Try to grab a ref unless the page has a refcount of zero, return false if
 * that is the case.
 * This can be called when MMU is off so it must not access
 * any of the virtual mappings.
 */
static inline bool get_page_unless_zero(struct page *page)
{
	return page_ref_add_unless(page, 1, 0);
}

static inline struct folio *folio_get_nontail_page(struct page *page)
{
	if (unlikely(!get_page_unless_zero(page)))
		return NULL;
	return (struct folio *)page;
}

extern int page_is_ram(unsigned long pfn);

enum {
	REGION_INTERSECTS,
	REGION_DISJOINT,
	REGION_MIXED,
};

int region_intersects(resource_size_t offset, size_t size, unsigned long flags,
		      unsigned long desc);

/* Support for virtually mapped pages */
struct page *vmalloc_to_page(const void *addr);
unsigned long vmalloc_to_pfn(const void *addr);

/*
 * Determine if an address is within the vmalloc range
 *
 * On nommu, vmalloc/vfree wrap through kmalloc/kfree directly, so there
 * is no special casing required.
 */
#ifdef CONFIG_MMU
extern bool is_vmalloc_addr(const void *x);
extern int is_vmalloc_or_module_addr(const void *x);
#else
static inline bool is_vmalloc_addr(const void *x)
{
	return false;
}
static inline int is_vmalloc_or_module_addr(const void *x)
{
	return 0;
}
#endif

/*
 * How many times the entire folio is mapped as a single unit (eg by a
 * PMD or PUD entry).  This is probably not what you want, except for
 * debugging purposes or implementation of other core folio_*() primitives.
 */
static inline int folio_entire_mapcount(const struct folio *folio)
{
	VM_BUG_ON_FOLIO(!folio_test_large(folio), folio);
	return atomic_read(&folio->_entire_mapcount) + 1;
}

static inline int folio_large_mapcount(const struct folio *folio)
{
	VM_WARN_ON_FOLIO(!folio_test_large(folio), folio);
	return atomic_read(&folio->_large_mapcount) + 1;
}

/**
 * folio_mapcount() - Number of mappings of this folio.
 * @folio: The folio.
 *
 * The folio mapcount corresponds to the number of present user page table
 * entries that reference any part of a folio. Each such present user page
 * table entry must be paired with exactly on folio reference.
 *
 * For ordindary folios, each user page table entry (PTE/PMD/PUD/...) counts
 * exactly once.
 *
 * For hugetlb folios, each abstracted "hugetlb" user page table entry that
 * references the entire folio counts exactly once, even when such special
 * page table entries are comprised of multiple ordinary page table entries.
 *
 * Will report 0 for pages which cannot be mapped into userspace, such as
 * slab, page tables and similar.
 *
 * Return: The number of times this folio is mapped.
 */
static inline int folio_mapcount(const struct folio *folio)
{
	int mapcount;

	if (likely(!folio_test_large(folio))) {
		mapcount = atomic_read(&folio->_mapcount) + 1;
		if (page_mapcount_is_type(mapcount))
			mapcount = 0;
		return mapcount;
	}
	return folio_large_mapcount(folio);
}

/**
 * folio_mapped - Is this folio mapped into userspace?
 * @folio: The folio.
 *
 * Return: True if any page in this folio is referenced by user page tables.
 */
static inline bool folio_mapped(const struct folio *folio)
{
	return folio_mapcount(folio) >= 1;
}

/*
 * Return true if this page is mapped into pagetables.
 * For compound page it returns true if any sub-page of compound page is mapped,
 * even if this particular sub-page is not itself mapped by any PTE or PMD.
 */
static inline bool page_mapped(const struct page *page)
{
	return folio_mapped(page_folio(page));
}

static inline struct page *virt_to_head_page(const void *x)
{
	struct page *page = virt_to_page(x);

	return compound_head(page);
}

static inline struct folio *virt_to_folio(const void *x)
{
	struct page *page = virt_to_page(x);

	return page_folio(page);
}

void __folio_put(struct folio *folio);

void put_pages_list(struct list_head *pages);

void split_page(struct page *page, unsigned int order);
void folio_copy(struct folio *dst, struct folio *src);
int folio_mc_copy(struct folio *dst, struct folio *src);

unsigned long nr_free_buffer_pages(void);

/* Returns the number of bytes in this potentially compound page. */
static inline unsigned long page_size(struct page *page)
{
	return PAGE_SIZE << compound_order(page);
}

/* Returns the number of bits needed for the number of bytes in a page */
static inline unsigned int page_shift(struct page *page)
{
	return PAGE_SHIFT + compound_order(page);
}

/**
 * thp_order - Order of a transparent huge page.
 * @page: Head page of a transparent huge page.
 */
static inline unsigned int thp_order(struct page *page)
{
	VM_BUG_ON_PGFLAGS(PageTail(page), page);
	return compound_order(page);
}

/**
 * thp_size - Size of a transparent huge page.
 * @page: Head page of a transparent huge page.
 *
 * Return: Number of bytes in this page.
 */
static inline unsigned long thp_size(struct page *page)
{
	return PAGE_SIZE << thp_order(page);
}

#ifdef CONFIG_MMU
/*
 * Do pte_mkwrite, but only if the vma says VM_WRITE.  We do this when
 * servicing faults for write access.  In the normal case, do always want
 * pte_mkwrite.  But get_user_pages can cause write faults for mappings
 * that do not have writing enabled, when used by access_process_vm.
 */
static inline pte_t maybe_mkwrite(pte_t pte, struct vm_area_struct *vma)
{
	if (likely(vma->vm_flags & VM_WRITE))
		pte = pte_mkwrite(pte, vma);
	return pte;
}

vm_fault_t do_set_pmd(struct vm_fault *vmf, struct page *page);
void set_pte_range(struct vm_fault *vmf, struct folio *folio,
		struct page *page, unsigned int nr, unsigned long addr);

vm_fault_t finish_fault(struct vm_fault *vmf);
#endif

/*
 * Multiple processes may "see" the same page. E.g. for untouched
 * mappings of /dev/null, all processes see the same page full of
 * zeroes, and text pages of executables and shared libraries have
 * only one copy in memory, at most, normally.
 *
 * For the non-reserved pages, page_count(page) denotes a reference count.
 *   page_count() == 0 means the page is free. page->lru is then used for
 *   freelist management in the buddy allocator.
 *   page_count() > 0  means the page has been allocated.
 *
 * Pages are allocated by the slab allocator in order to provide memory
 * to kmalloc and kmem_cache_alloc. In this case, the management of the
 * page, and the fields in 'struct page' are the responsibility of mm/slab.c
 * unless a particular usage is carefully commented. (the responsibility of
 * freeing the kmalloc memory is the caller's, of course).
 *
 * A page may be used by anyone else who does a __get_free_page().
 * In this case, page_count still tracks the references, and should only
 * be used through the normal accessor functions. The top bits of page->flags
 * and page->virtual store page management information, but all other fields
 * are unused and could be used privately, carefully. The management of this
 * page is the responsibility of the one who allocated it, and those who have
 * subsequently been given references to it.
 *
 * The other pages (we may call them "pagecache pages") are completely
 * managed by the Linux memory manager: I/O, buffers, swapping etc.
 * The following discussion applies only to them.
 *
 * A pagecache page contains an opaque `private' member, which belongs to the
 * page's address_space. Usually, this is the address of a circular list of
 * the page's disk buffers. PG_private must be set to tell the VM to call
 * into the filesystem to release these pages.
 *
 * A page may belong to an inode's memory mapping. In this case, page->mapping
 * is the pointer to the inode, and page->index is the file offset of the page,
 * in units of PAGE_SIZE.
 *
 * If pagecache pages are not associated with an inode, they are said to be
 * anonymous pages. These may become associated with the swapcache, and in that
 * case PG_swapcache is set, and page->private is an offset into the swapcache.
 *
 * In either case (swapcache or inode backed), the pagecache itself holds one
 * reference to the page. Setting PG_private should also increment the
 * refcount. The each user mapping also has a reference to the page.
 *
 * The pagecache pages are stored in a per-mapping radix tree, which is
 * rooted at mapping->i_pages, and indexed by offset.
 * Where 2.4 and early 2.6 kernels kept dirty/clean pages in per-address_space
 * lists, we instead now tag pages as dirty/writeback in the radix tree.
 *
 * All pagecache pages may be subject to I/O:
 * - inode pages may need to be read from disk,
 * - inode pages which have been modified and are MAP_SHARED may need
 *   to be written back to the inode on disk,
 * - anonymous pages (including MAP_PRIVATE file mappings) which have been
 *   modified may need to be swapped out to swap space and (later) to be read
 *   back into memory.
 */

#if defined(CONFIG_ZONE_DEVICE) && defined(CONFIG_FS_DAX)
DECLARE_STATIC_KEY_FALSE(devmap_managed_key);

bool __put_devmap_managed_folio_refs(struct folio *folio, int refs);
static inline bool put_devmap_managed_folio_refs(struct folio *folio, int refs)
{
	if (!static_branch_unlikely(&devmap_managed_key))
		return false;
	if (!folio_is_zone_device(folio))
		return false;
	return __put_devmap_managed_folio_refs(folio, refs);
}
#else /* CONFIG_ZONE_DEVICE && CONFIG_FS_DAX */
static inline bool put_devmap_managed_folio_refs(struct folio *folio, int refs)
{
	return false;
}
#endif /* CONFIG_ZONE_DEVICE && CONFIG_FS_DAX */

/* 127: arbitrary random number, small enough to assemble well */
#define folio_ref_zero_or_close_to_overflow(folio) \
	((unsigned int) folio_ref_count(folio) + 127u <= 127u)

/**
 * folio_get - Increment the reference count on a folio.
 * @folio: The folio.
 *
 * Context: May be called in any context, as long as you know that
 * you have a refcount on the folio.  If you do not already have one,
 * folio_try_get() may be the right interface for you to use.
 */
static inline void folio_get(struct folio *folio)
{
	VM_BUG_ON_FOLIO(folio_ref_zero_or_close_to_overflow(folio), folio);
	folio_ref_inc(folio);
}

static inline void get_page(struct page *page)
{
	folio_get(page_folio(page));
}

static inline __must_check bool try_get_page(struct page *page)
{
	page = compound_head(page);
	if (WARN_ON_ONCE(page_ref_count(page) <= 0))
		return false;
	page_ref_inc(page);
	return true;
}

/**
 * folio_put - Decrement the reference count on a folio.
 * @folio: The folio.
 *
 * If the folio's reference count reaches zero, the memory will be
 * released back to the page allocator and may be used by another
 * allocation immediately.  Do not access the memory or the struct folio
 * after calling folio_put() unless you can be sure that it wasn't the
 * last reference.
 *
 * Context: May be called in process or interrupt context, but not in NMI
 * context.  May be called while holding a spinlock.
 */
static inline void folio_put(struct folio *folio)
{
	if (folio_put_testzero(folio))
		__folio_put(folio);
}

/**
 * folio_put_refs - Reduce the reference count on a folio.
 * @folio: The folio.
 * @refs: The amount to subtract from the folio's reference count.
 *
 * If the folio's reference count reaches zero, the memory will be
 * released back to the page allocator and may be used by another
 * allocation immediately.  Do not access the memory or the struct folio
 * after calling folio_put_refs() unless you can be sure that these weren't
 * the last references.
 *
 * Context: May be called in process or interrupt context, but not in NMI
 * context.  May be called while holding a spinlock.
 */
static inline void folio_put_refs(struct folio *folio, int refs)
{
	if (folio_ref_sub_and_test(folio, refs))
		__folio_put(folio);
}

void folios_put_refs(struct folio_batch *folios, unsigned int *refs);

/*
 * union release_pages_arg - an array of pages or folios
 *
 * release_pages() releases a simple array of multiple pages, and
 * accepts various different forms of said page array: either
 * a regular old boring array of pages, an array of folios, or
 * an array of encoded page pointers.
 *
 * The transparent union syntax for this kind of "any of these
 * argument types" is all kinds of ugly, so look away.
 */
typedef union {
	struct page **pages;
	struct folio **folios;
	struct encoded_page **encoded_pages;
} release_pages_arg __attribute__ ((__transparent_union__));

void release_pages(release_pages_arg, int nr);

/**
 * folios_put - Decrement the reference count on an array of folios.
 * @folios: The folios.
 *
 * Like folio_put(), but for a batch of folios.  This is more efficient
 * than writing the loop yourself as it will optimise the locks which need
 * to be taken if the folios are freed.  The folios batch is returned
 * empty and ready to be reused for another batch; there is no need to
 * reinitialise it.
 *
 * Context: May be called in process or interrupt context, but not in NMI
 * context.  May be called while holding a spinlock.
 */
static inline void folios_put(struct folio_batch *folios)
{
	folios_put_refs(folios, NULL);
}

static inline void put_page(struct page *page)
{
	struct folio *folio = page_folio(page);

	/*
	 * For some devmap managed pages we need to catch refcount transition
	 * from 2 to 1:
	 */
	if (put_devmap_managed_folio_refs(folio, 1))
		return;
	folio_put(folio);
}

/*
 * GUP_PIN_COUNTING_BIAS, and the associated functions that use it, overload
 * the page's refcount so that two separate items are tracked: the original page
 * reference count, and also a new count of how many pin_user_pages() calls were
 * made against the page. ("gup-pinned" is another term for the latter).
 *
 * With this scheme, pin_user_pages() becomes special: such pages are marked as
 * distinct from normal pages. As such, the unpin_user_page() call (and its
 * variants) must be used in order to release gup-pinned pages.
 *
 * Choice of value:
 *
 * By making GUP_PIN_COUNTING_BIAS a power of two, debugging of page reference
 * counts with respect to pin_user_pages() and unpin_user_page() becomes
 * simpler, due to the fact that adding an even power of two to the page
 * refcount has the effect of using only the upper N bits, for the code that
 * counts up using the bias value. This means that the lower bits are left for
 * the exclusive use of the original code that increments and decrements by one
 * (or at least, by much smaller values than the bias value).
 *
 * Of course, once the lower bits overflow into the upper bits (and this is
 * OK, because subtraction recovers the original values), then visual inspection
 * no longer suffices to directly view the separate counts. However, for normal
 * applications that don't have huge page reference counts, this won't be an
 * issue.
 *
 * Locking: the lockless algorithm described in folio_try_get_rcu()
 * provides safe operation for get_user_pages(), folio_mkclean() and
 * other calls that race to set up page table entries.
 */
#define GUP_PIN_COUNTING_BIAS (1U << 10)

void unpin_user_page(struct page *page);
void unpin_folio(struct folio *folio);
void unpin_user_pages_dirty_lock(struct page **pages, unsigned long npages,
				 bool make_dirty);
void unpin_user_page_range_dirty_lock(struct page *page, unsigned long npages,
				      bool make_dirty);
void unpin_user_pages(struct page **pages, unsigned long npages);
void unpin_user_folio(struct folio *folio, unsigned long npages);
void unpin_folios(struct folio **folios, unsigned long nfolios);

static inline bool is_cow_mapping(vm_flags_t flags)
{
	return (flags & (VM_SHARED | VM_MAYWRITE)) == VM_MAYWRITE;
}

#ifndef CONFIG_MMU
static inline bool is_nommu_shared_mapping(vm_flags_t flags)
{
	/*
	 * NOMMU shared mappings are ordinary MAP_SHARED mappings and selected
	 * R/O MAP_PRIVATE file mappings that are an effective R/O overlay of
	 * a file mapping. R/O MAP_PRIVATE mappings might still modify
	 * underlying memory if ptrace is active, so this is only possible if
	 * ptrace does not apply. Note that there is no mprotect() to upgrade
	 * write permissions later.
	 */
	return flags & (VM_MAYSHARE | VM_MAYOVERLAY);
}
#endif

#if defined(CONFIG_SPARSEMEM) && !defined(CONFIG_SPARSEMEM_VMEMMAP)
#define SECTION_IN_PAGE_FLAGS
#endif

/*
 * The identification function is mainly used by the buddy allocator for
 * determining if two pages could be buddies. We are not really identifying
 * the zone since we could be using the section number id if we do not have
 * node id available in page flags.
 * We only guarantee that it will return the same value for two combinable
 * pages in a zone.
 */
static inline int page_zone_id(struct page *page)
{
	return (page->flags >> ZONEID_PGSHIFT) & ZONEID_MASK;
}

#ifdef NODE_NOT_IN_PAGE_FLAGS
int page_to_nid(const struct page *page);
#else
static inline int page_to_nid(const struct page *page)
{
	return (PF_POISONED_CHECK(page)->flags >> NODES_PGSHIFT) & NODES_MASK;
}
#endif

static inline int folio_nid(const struct folio *folio)
{
	return page_to_nid(&folio->page);
}

#ifdef CONFIG_NUMA_BALANCING
/* page access time bits needs to hold at least 4 seconds */
#define PAGE_ACCESS_TIME_MIN_BITS	12
#if LAST_CPUPID_SHIFT < PAGE_ACCESS_TIME_MIN_BITS
#define PAGE_ACCESS_TIME_BUCKETS				\
	(PAGE_ACCESS_TIME_MIN_BITS - LAST_CPUPID_SHIFT)
#else
#define PAGE_ACCESS_TIME_BUCKETS	0
#endif

#define PAGE_ACCESS_TIME_MASK				\
	(LAST_CPUPID_MASK << PAGE_ACCESS_TIME_BUCKETS)

static inline int cpu_pid_to_cpupid(int cpu, int pid)
{
	return ((cpu & LAST__CPU_MASK) << LAST__PID_SHIFT) | (pid & LAST__PID_MASK);
}

static inline int cpupid_to_pid(int cpupid)
{
	return cpupid & LAST__PID_MASK;
}

static inline int cpupid_to_cpu(int cpupid)
{
	return (cpupid >> LAST__PID_SHIFT) & LAST__CPU_MASK;
}

static inline int cpupid_to_nid(int cpupid)
{
	return cpu_to_node(cpupid_to_cpu(cpupid));
}

static inline bool cpupid_pid_unset(int cpupid)
{
	return cpupid_to_pid(cpupid) == (-1 & LAST__PID_MASK);
}

static inline bool cpupid_cpu_unset(int cpupid)
{
	return cpupid_to_cpu(cpupid) == (-1 & LAST__CPU_MASK);
}

static inline bool __cpupid_match_pid(pid_t task_pid, int cpupid)
{
	return (task_pid & LAST__PID_MASK) == cpupid_to_pid(cpupid);
}

#define cpupid_match_pid(task, cpupid) __cpupid_match_pid(task->pid, cpupid)
#ifdef LAST_CPUPID_NOT_IN_PAGE_FLAGS
static inline int folio_xchg_last_cpupid(struct folio *folio, int cpupid)
{
	return xchg(&folio->_last_cpupid, cpupid & LAST_CPUPID_MASK);
}

static inline int folio_last_cpupid(struct folio *folio)
{
	return folio->_last_cpupid;
}
static inline void page_cpupid_reset_last(struct page *page)
{
	page->_last_cpupid = -1 & LAST_CPUPID_MASK;
}
#else
static inline int folio_last_cpupid(struct folio *folio)
{
	return (folio->flags >> LAST_CPUPID_PGSHIFT) & LAST_CPUPID_MASK;
}

int folio_xchg_last_cpupid(struct folio *folio, int cpupid);

static inline void page_cpupid_reset_last(struct page *page)
{
	page->flags |= LAST_CPUPID_MASK << LAST_CPUPID_PGSHIFT;
}
#endif /* LAST_CPUPID_NOT_IN_PAGE_FLAGS */

static inline int folio_xchg_access_time(struct folio *folio, int time)
{
	int last_time;

	last_time = folio_xchg_last_cpupid(folio,
					   time >> PAGE_ACCESS_TIME_BUCKETS);
	return last_time << PAGE_ACCESS_TIME_BUCKETS;
}

static inline void vma_set_access_pid_bit(struct vm_area_struct *vma)
{
	unsigned int pid_bit;

	pid_bit = hash_32(current->pid, ilog2(BITS_PER_LONG));
	if (vma->numab_state && !test_bit(pid_bit, &vma->numab_state->pids_active[1])) {
		__set_bit(pid_bit, &vma->numab_state->pids_active[1]);
	}
}

bool folio_use_access_time(struct folio *folio);
#else /* !CONFIG_NUMA_BALANCING */
static inline int folio_xchg_last_cpupid(struct folio *folio, int cpupid)
{
	return folio_nid(folio); /* XXX */
}

static inline int folio_xchg_access_time(struct folio *folio, int time)
{
	return 0;
}

static inline int folio_last_cpupid(struct folio *folio)
{
	return folio_nid(folio); /* XXX */
}

static inline int cpupid_to_nid(int cpupid)
{
	return -1;
}

static inline int cpupid_to_pid(int cpupid)
{
	return -1;
}

static inline int cpupid_to_cpu(int cpupid)
{
	return -1;
}

static inline int cpu_pid_to_cpupid(int nid, int pid)
{
	return -1;
}

static inline bool cpupid_pid_unset(int cpupid)
{
	return true;
}

static inline void page_cpupid_reset_last(struct page *page)
{
}

static inline bool cpupid_match_pid(struct task_struct *task, int cpupid)
{
	return false;
}

static inline void vma_set_access_pid_bit(struct vm_area_struct *vma)
{
}
static inline bool folio_use_access_time(struct folio *folio)
{
	return false;
}
#endif /* CONFIG_NUMA_BALANCING */

#if defined(CONFIG_KASAN_SW_TAGS) || defined(CONFIG_KASAN_HW_TAGS)

/*
 * KASAN per-page tags are stored xor'ed with 0xff. This allows to avoid
 * setting tags for all pages to native kernel tag value 0xff, as the default
 * value 0x00 maps to 0xff.
 */

static inline u8 page_kasan_tag(const struct page *page)
{
	u8 tag = KASAN_TAG_KERNEL;

	if (kasan_enabled()) {
		tag = (page->flags >> KASAN_TAG_PGSHIFT) & KASAN_TAG_MASK;
		tag ^= 0xff;
	}

	return tag;
}

static inline void page_kasan_tag_set(struct page *page, u8 tag)
{
	unsigned long old_flags, flags;

	if (!kasan_enabled())
		return;

	tag ^= 0xff;
	old_flags = READ_ONCE(page->flags);
	do {
		flags = old_flags;
		flags &= ~(KASAN_TAG_MASK << KASAN_TAG_PGSHIFT);
		flags |= (tag & KASAN_TAG_MASK) << KASAN_TAG_PGSHIFT;
	} while (unlikely(!try_cmpxchg(&page->flags, &old_flags, flags)));
}

static inline void page_kasan_tag_reset(struct page *page)
{
	if (kasan_enabled())
		page_kasan_tag_set(page, KASAN_TAG_KERNEL);
}

#else /* CONFIG_KASAN_SW_TAGS || CONFIG_KASAN_HW_TAGS */

static inline u8 page_kasan_tag(const struct page *page)
{
	return 0xff;
}

static inline void page_kasan_tag_set(struct page *page, u8 tag) { }
static inline void page_kasan_tag_reset(struct page *page) { }

#endif /* CONFIG_KASAN_SW_TAGS || CONFIG_KASAN_HW_TAGS */

static inline struct zone *page_zone(const struct page *page)
{
	return &NODE_DATA(page_to_nid(page))->node_zones[page_zonenum(page)];
}

static inline pg_data_t *page_pgdat(const struct page *page)
{
	return NODE_DATA(page_to_nid(page));
}

static inline struct zone *folio_zone(const struct folio *folio)
{
	return page_zone(&folio->page);
}

static inline pg_data_t *folio_pgdat(const struct folio *folio)
{
	return page_pgdat(&folio->page);
}

#ifdef SECTION_IN_PAGE_FLAGS
static inline void set_page_section(struct page *page, unsigned long section)
{
	page->flags &= ~(SECTIONS_MASK << SECTIONS_PGSHIFT);
	page->flags |= (section & SECTIONS_MASK) << SECTIONS_PGSHIFT;
}

static inline unsigned long page_to_section(const struct page *page)
{
	return (page->flags >> SECTIONS_PGSHIFT) & SECTIONS_MASK;
}
#endif

/**
 * folio_pfn - Return the Page Frame Number of a folio.
 * @folio: The folio.
 *
 * A folio may contain multiple pages.  The pages have consecutive
 * Page Frame Numbers.
 *
 * Return: The Page Frame Number of the first page in the folio.
 */
static inline unsigned long folio_pfn(struct folio *folio)
{
	return page_to_pfn(&folio->page);
}

static inline struct folio *pfn_folio(unsigned long pfn)
{
	return page_folio(pfn_to_page(pfn));
}

/**
 * folio_maybe_dma_pinned - Report if a folio may be pinned for DMA.
 * @folio: The folio.
 *
 * This function checks if a folio has been pinned via a call to
 * a function in the pin_user_pages() family.
 *
 * For small folios, the return value is partially fuzzy: false is not fuzzy,
 * because it means "definitely not pinned for DMA", but true means "probably
 * pinned for DMA, but possibly a false positive due to having at least
 * GUP_PIN_COUNTING_BIAS worth of normal folio references".
 *
 * False positives are OK, because: a) it's unlikely for a folio to
 * get that many refcounts, and b) all the callers of this routine are
 * expected to be able to deal gracefully with a false positive.
 *
 * For large folios, the result will be exactly correct. That's because
 * we have more tracking data available: the _pincount field is used
 * instead of the GUP_PIN_COUNTING_BIAS scheme.
 *
 * For more information, please see Documentation/core-api/pin_user_pages.rst.
 *
 * Return: True, if it is likely that the folio has been "dma-pinned".
 * False, if the folio is definitely not dma-pinned.
 */
static inline bool folio_maybe_dma_pinned(struct folio *folio)
{
	if (folio_test_large(folio))
		return atomic_read(&folio->_pincount) > 0;

	/*
	 * folio_ref_count() is signed. If that refcount overflows, then
	 * folio_ref_count() returns a negative value, and callers will avoid
	 * further incrementing the refcount.
	 *
	 * Here, for that overflow case, use the sign bit to count a little
	 * bit higher via unsigned math, and thus still get an accurate result.
	 */
	return ((unsigned int)folio_ref_count(folio)) >=
		GUP_PIN_COUNTING_BIAS;
}

/*
 * This should most likely only be called during fork() to see whether we
 * should break the cow immediately for an anon page on the src mm.
 *
 * The caller has to hold the PT lock and the vma->vm_mm->->write_protect_seq.
 */
static inline bool folio_needs_cow_for_dma(struct vm_area_struct *vma,
					  struct folio *folio)
{
	VM_BUG_ON(!(raw_read_seqcount(&vma->vm_mm->write_protect_seq) & 1));

	if (!test_bit(MMF_HAS_PINNED, &vma->vm_mm->flags))
		return false;

	return folio_maybe_dma_pinned(folio);
}

/**
 * is_zero_page - Query if a page is a zero page
 * @page: The page to query
 *
 * This returns true if @page is one of the permanent zero pages.
 */
static inline bool is_zero_page(const struct page *page)
{
	return is_zero_pfn(page_to_pfn(page));
}

/**
 * is_zero_folio - Query if a folio is a zero page
 * @folio: The folio to query
 *
 * This returns true if @folio is one of the permanent zero pages.
 */
static inline bool is_zero_folio(const struct folio *folio)
{
	return is_zero_page(&folio->page);
}

/* MIGRATE_CMA and ZONE_MOVABLE do not allow pin folios */
#ifdef CONFIG_MIGRATION
static inline bool folio_is_longterm_pinnable(struct folio *folio)
{
#ifdef CONFIG_CMA
	int mt = folio_migratetype(folio);

	if (mt == MIGRATE_CMA || mt == MIGRATE_ISOLATE)
		return false;
#endif
	/* The zero page can be "pinned" but gets special handling. */
	if (is_zero_folio(folio))
		return true;

	/* Coherent device memory must always allow eviction. */
	if (folio_is_device_coherent(folio))
		return false;

	/* Otherwise, non-movable zone folios can be pinned. */
	return !folio_is_zone_movable(folio);

}
#else
static inline bool folio_is_longterm_pinnable(struct folio *folio)
{
	return true;
}
#endif

static inline void set_page_zone(struct page *page, enum zone_type zone)
{
	page->flags &= ~(ZONES_MASK << ZONES_PGSHIFT);
	page->flags |= (zone & ZONES_MASK) << ZONES_PGSHIFT;
}

static inline void set_page_node(struct page *page, unsigned long node)
{
	page->flags &= ~(NODES_MASK << NODES_PGSHIFT);
	page->flags |= (node & NODES_MASK) << NODES_PGSHIFT;
}

static inline void set_page_links(struct page *page, enum zone_type zone,
	unsigned long node, unsigned long pfn)
{
	set_page_zone(page, zone);
	set_page_node(page, node);
#ifdef SECTION_IN_PAGE_FLAGS
	set_page_section(page, pfn_to_section_nr(pfn));
#endif
}

/**
 * folio_nr_pages - The number of pages in the folio.
 * @folio: The folio.
 *
 * Return: A positive power of two.
 */
static inline long folio_nr_pages(const struct folio *folio)
{
	if (!folio_test_large(folio))
		return 1;
#ifdef CONFIG_64BIT
	return folio->_folio_nr_pages;
#else
	return 1L << (folio->_flags_1 & 0xff);
#endif
}

/* Only hugetlbfs can allocate folios larger than MAX_ORDER */
#ifdef CONFIG_ARCH_HAS_GIGANTIC_PAGE
#define MAX_FOLIO_NR_PAGES	(1UL << PUD_ORDER)
#else
#define MAX_FOLIO_NR_PAGES	MAX_ORDER_NR_PAGES
#endif

/*
 * compound_nr() returns the number of pages in this potentially compound
 * page.  compound_nr() can be called on a tail page, and is defined to
 * return 1 in that case.
 */
static inline unsigned long compound_nr(struct page *page)
{
	struct folio *folio = (struct folio *)page;

	if (!test_bit(PG_head, &folio->flags))
		return 1;
#ifdef CONFIG_64BIT
	return folio->_folio_nr_pages;
#else
	return 1L << (folio->_flags_1 & 0xff);
#endif
}

/**
 * thp_nr_pages - The number of regular pages in this huge page.
 * @page: The head page of a huge page.
 */
static inline int thp_nr_pages(struct page *page)
{
	return folio_nr_pages((struct folio *)page);
}

/**
 * folio_next - Move to the next physical folio.
 * @folio: The folio we're currently operating on.
 *
 * If you have physically contiguous memory which may span more than
 * one folio (eg a &struct bio_vec), use this function to move from one
 * folio to the next.  Do not use it if the memory is only virtually
 * contiguous as the folios are almost certainly not adjacent to each
 * other.  This is the folio equivalent to writing ``page++``.
 *
 * Context: We assume that the folios are refcounted and/or locked at a
 * higher level and do not adjust the reference counts.
 * Return: The next struct folio.
 */
static inline struct folio *folio_next(struct folio *folio)
{
	return (struct folio *)folio_page(folio, folio_nr_pages(folio));
}

/**
 * folio_shift - The size of the memory described by this folio.
 * @folio: The folio.
 *
 * A folio represents a number of bytes which is a power-of-two in size.
 * This function tells you which power-of-two the folio is.  See also
 * folio_size() and folio_order().
 *
 * Context: The caller should have a reference on the folio to prevent
 * it from being split.  It is not necessary for the folio to be locked.
 * Return: The base-2 logarithm of the size of this folio.
 */
static inline unsigned int folio_shift(const struct folio *folio)
{
	return PAGE_SHIFT + folio_order(folio);
}

/**
 * folio_size - The number of bytes in a folio.
 * @folio: The folio.
 *
 * Context: The caller should have a reference on the folio to prevent
 * it from being split.  It is not necessary for the folio to be locked.
 * Return: The number of bytes in this folio.
 */
static inline size_t folio_size(const struct folio *folio)
{
	return PAGE_SIZE << folio_order(folio);
}

/**
 * folio_likely_mapped_shared - Estimate if the folio is mapped into the page
 *				tables of more than one MM
 * @folio: The folio.
 *
 * This function checks if the folio is currently mapped into more than one
 * MM ("mapped shared"), or if the folio is only mapped into a single MM
 * ("mapped exclusively").
 *
 * For KSM folios, this function also returns "mapped shared" when a folio is
 * mapped multiple times into the same MM, because the individual page mappings
 * are independent.
 *
 * As precise information is not easily available for all folios, this function
 * estimates the number of MMs ("sharers") that are currently mapping a folio
 * using the number of times the first page of the folio is currently mapped
 * into page tables.
 *
 * For small anonymous folios and anonymous hugetlb folios, the return
 * value will be exactly correct: non-KSM folios can only be mapped at most once
 * into an MM, and they cannot be partially mapped. KSM folios are
 * considered shared even if mapped multiple times into the same MM.
 *
 * For other folios, the result can be fuzzy:
 *    #. For partially-mappable large folios (THP), the return value can wrongly
 *       indicate "mapped exclusively" (false negative) when the folio is
 *       only partially mapped into at least one MM.
 *    #. For pagecache folios (including hugetlb), the return value can wrongly
 *       indicate "mapped shared" (false positive) when two VMAs in the same MM
 *       cover the same file range.
 *
 * Further, this function only considers current page table mappings that
 * are tracked using the folio mapcount(s).
 *
 * This function does not consider:
 *    #. If the folio might get mapped in the (near) future (e.g., swapcache,
 *       pagecache, temporary unmapping for migration).
 *    #. If the folio is mapped differently (VM_PFNMAP).
 *    #. If hugetlb page table sharing applies. Callers might want to check
 *       hugetlb_pmd_shared().
 *
 * Return: Whether the folio is estimated to be mapped into more than one MM.
 */
static inline bool folio_likely_mapped_shared(struct folio *folio)
{
	int mapcount = folio_mapcount(folio);

	/* Only partially-mappable folios require more care. */
	if (!folio_test_large(folio) || unlikely(folio_test_hugetlb(folio)))
		return mapcount > 1;

	/* A single mapping implies "mapped exclusively". */
	if (mapcount <= 1)
		return false;

	/* If any page is mapped more than once we treat it "mapped shared". */
	if (folio_entire_mapcount(folio) || mapcount > folio_nr_pages(folio))
		return true;

	/* Let's guess based on the first subpage. */
	return atomic_read(&folio->_mapcount) > 0;
}

#ifndef HAVE_ARCH_MAKE_FOLIO_ACCESSIBLE
static inline int arch_make_folio_accessible(struct folio *folio)
{
	return 0;
}
#endif

/*
 * Some inline functions in vmstat.h depend on page_zone()
 */
#include <linux/vmstat.h>

#if defined(CONFIG_HIGHMEM) && !defined(WANT_PAGE_VIRTUAL)
#define HASHED_PAGE_VIRTUAL
#endif

#if defined(WANT_PAGE_VIRTUAL)
static inline void *page_address(const struct page *page)
{
	return page->virtual;
}
static inline void set_page_address(struct page *page, void *address)
{
	page->virtual = address;
}
#define page_address_init()  do { } while(0)
#endif

#if defined(HASHED_PAGE_VIRTUAL)
void *page_address(const struct page *page);
void set_page_address(struct page *page, void *virtual);
void page_address_init(void);
#endif

static __always_inline void *lowmem_page_address(const struct page *page)
{
	return page_to_virt(page);
}

#if !defined(HASHED_PAGE_VIRTUAL) && !defined(WANT_PAGE_VIRTUAL)
#define page_address(page) lowmem_page_address(page)
#define set_page_address(page, address)  do { } while(0)
#define page_address_init()  do { } while(0)
#endif

static inline void *folio_address(const struct folio *folio)
{
	return page_address(&folio->page);
}

/*
 * Return true only if the page has been allocated with
 * ALLOC_NO_WATERMARKS and the low watermark was not
 * met implying that the system is under some pressure.
 */
static inline bool page_is_pfmemalloc(const struct page *page)
{
	/*
	 * lru.next has bit 1 set if the page is allocated from the
	 * pfmemalloc reserves.  Callers may simply overwrite it if
	 * they do not need to preserve that information.
	 */
	return (uintptr_t)page->lru.next & BIT(1);
}

/*
 * Return true only if the folio has been allocated with
 * ALLOC_NO_WATERMARKS and the low watermark was not
 * met implying that the system is under some pressure.
 */
static inline bool folio_is_pfmemalloc(const struct folio *folio)
{
	/*
	 * lru.next has bit 1 set if the page is allocated from the
	 * pfmemalloc reserves.  Callers may simply overwrite it if
	 * they do not need to preserve that information.
	 */
	return (uintptr_t)folio->lru.next & BIT(1);
}

/*
 * Only to be called by the page allocator on a freshly allocated
 * page.
 */
static inline void set_page_pfmemalloc(struct page *page)
{
	page->lru.next = (void *)BIT(1);
}

static inline void clear_page_pfmemalloc(struct page *page)
{
	page->lru.next = NULL;
}

/*
 * Can be called by the pagefault handler when it gets a VM_FAULT_OOM.
 */
extern void pagefault_out_of_memory(void);

#define offset_in_page(p)	((unsigned long)(p) & ~PAGE_MASK)
#define offset_in_thp(page, p)	((unsigned long)(p) & (thp_size(page) - 1))
#define offset_in_folio(folio, p) ((unsigned long)(p) & (folio_size(folio) - 1))

/*
 * Parameter block passed down to zap_pte_range in exceptional cases.
 */
struct zap_details {
	struct folio *single_folio;	/* Locked folio to be unmapped */
	bool even_cows;			/* Zap COWed private pages too? */
	zap_flags_t zap_flags;		/* Extra flags for zapping */
};

/*
 * Whether to drop the pte markers, for example, the uffd-wp information for
 * file-backed memory.  This should only be specified when we will completely
 * drop the page in the mm, either by truncation or unmapping of the vma.  By
 * default, the flag is not set.
 */
#define  ZAP_FLAG_DROP_MARKER        ((__force zap_flags_t) BIT(0))
/* Set in unmap_vmas() to indicate a final unmap call.  Only used by hugetlb */
#define  ZAP_FLAG_UNMAP              ((__force zap_flags_t) BIT(1))

#ifdef CONFIG_SCHED_MM_CID
void sched_mm_cid_before_execve(struct task_struct *t);
void sched_mm_cid_after_execve(struct task_struct *t);
void sched_mm_cid_fork(struct task_struct *t);
void sched_mm_cid_exit_signals(struct task_struct *t);
static inline int task_mm_cid(struct task_struct *t)
{
	return t->mm_cid;
}
#else
static inline void sched_mm_cid_before_execve(struct task_struct *t) { }
static inline void sched_mm_cid_after_execve(struct task_struct *t) { }
static inline void sched_mm_cid_fork(struct task_struct *t) { }
static inline void sched_mm_cid_exit_signals(struct task_struct *t) { }
static inline int task_mm_cid(struct task_struct *t)
{
	/*
	 * Use the processor id as a fall-back when the mm cid feature is
	 * disabled. This provides functional per-cpu data structure accesses
	 * in user-space, althrough it won't provide the memory usage benefits.
	 */
	return raw_smp_processor_id();
}
#endif

#ifdef CONFIG_MMU
extern bool can_do_mlock(void);
#else
static inline bool can_do_mlock(void) { return false; }
#endif
extern int user_shm_lock(size_t, struct ucounts *);
extern void user_shm_unlock(size_t, struct ucounts *);

struct folio *vm_normal_folio(struct vm_area_struct *vma, unsigned long addr,
			     pte_t pte);
struct page *vm_normal_page(struct vm_area_struct *vma, unsigned long addr,
			     pte_t pte);
struct folio *vm_normal_folio_pmd(struct vm_area_struct *vma,
				  unsigned long addr, pmd_t pmd);
struct page *vm_normal_page_pmd(struct vm_area_struct *vma, unsigned long addr,
				pmd_t pmd);

void zap_vma_ptes(struct vm_area_struct *vma, unsigned long address,
		  unsigned long size);
void zap_page_range_single(struct vm_area_struct *vma, unsigned long address,
			   unsigned long size, struct zap_details *details);
static inline void zap_vma_pages(struct vm_area_struct *vma)
{
	zap_page_range_single(vma, vma->vm_start,
			      vma->vm_end - vma->vm_start, NULL);
}
void unmap_vmas(struct mmu_gather *tlb, struct ma_state *mas,
		struct vm_area_struct *start_vma, unsigned long start,
		unsigned long end, unsigned long tree_end, bool mm_wr_locked);

struct mmu_notifier_range;

void free_pgd_range(struct mmu_gather *tlb, unsigned long addr,
		unsigned long end, unsigned long floor, unsigned long ceiling);
int
copy_page_range(struct vm_area_struct *dst_vma, struct vm_area_struct *src_vma);
int generic_access_phys(struct vm_area_struct *vma, unsigned long addr,
			void *buf, int len, int write);

struct follow_pfnmap_args {
	/**
	 * Inputs:
	 * @vma: Pointer to @vm_area_struct struct
	 * @address: the virtual address to walk
	 */
	struct vm_area_struct *vma;
	unsigned long address;
	/**
	 * Internals:
	 *
	 * The caller shouldn't touch any of these.
	 */
	spinlock_t *lock;
	pte_t *ptep;
	/**
	 * Outputs:
	 *
	 * @pfn: the PFN of the address
	 * @pgprot: the pgprot_t of the mapping
	 * @writable: whether the mapping is writable
	 * @special: whether the mapping is a special mapping (real PFN maps)
	 */
	unsigned long pfn;
	pgprot_t pgprot;
	bool writable;
	bool special;
};
int follow_pfnmap_start(struct follow_pfnmap_args *args);
void follow_pfnmap_end(struct follow_pfnmap_args *args);

extern void truncate_pagecache(struct inode *inode, loff_t new);
extern void truncate_setsize(struct inode *inode, loff_t newsize);
void pagecache_isize_extended(struct inode *inode, loff_t from, loff_t to);
void truncate_pagecache_range(struct inode *inode, loff_t offset, loff_t end);
int generic_error_remove_folio(struct address_space *mapping,
		struct folio *folio);

struct vm_area_struct *lock_mm_and_find_vma(struct mm_struct *mm,
		unsigned long address, struct pt_regs *regs);

#ifdef CONFIG_MMU
extern vm_fault_t handle_mm_fault(struct vm_area_struct *vma,
				  unsigned long address, unsigned int flags,
				  struct pt_regs *regs);
extern int fixup_user_fault(struct mm_struct *mm,
			    unsigned long address, unsigned int fault_flags,
			    bool *unlocked);
void unmap_mapping_pages(struct address_space *mapping,
		pgoff_t start, pgoff_t nr, bool even_cows);
void unmap_mapping_range(struct address_space *mapping,
		loff_t const holebegin, loff_t const holelen, int even_cows);
#else
static inline vm_fault_t handle_mm_fault(struct vm_area_struct *vma,
					 unsigned long address, unsigned int flags,
					 struct pt_regs *regs)
{
	/* should never happen if there's no MMU */
	BUG();
	return VM_FAULT_SIGBUS;
}
static inline int fixup_user_fault(struct mm_struct *mm, unsigned long address,
		unsigned int fault_flags, bool *unlocked)
{
	/* should never happen if there's no MMU */
	BUG();
	return -EFAULT;
}
static inline void unmap_mapping_pages(struct address_space *mapping,
		pgoff_t start, pgoff_t nr, bool even_cows) { }
static inline void unmap_mapping_range(struct address_space *mapping,
		loff_t const holebegin, loff_t const holelen, int even_cows) { }
#endif

static inline void unmap_shared_mapping_range(struct address_space *mapping,
		loff_t const holebegin, loff_t const holelen)
{
	unmap_mapping_range(mapping, holebegin, holelen, 0);
}

static inline struct vm_area_struct *vma_lookup(struct mm_struct *mm,
						unsigned long addr);

extern int access_process_vm(struct task_struct *tsk, unsigned long addr,
		void *buf, int len, unsigned int gup_flags);
extern int access_remote_vm(struct mm_struct *mm, unsigned long addr,
		void *buf, int len, unsigned int gup_flags);

long get_user_pages_remote(struct mm_struct *mm,
			   unsigned long start, unsigned long nr_pages,
			   unsigned int gup_flags, struct page **pages,
			   int *locked);
long pin_user_pages_remote(struct mm_struct *mm,
			   unsigned long start, unsigned long nr_pages,
			   unsigned int gup_flags, struct page **pages,
			   int *locked);

/*
 * Retrieves a single page alongside its VMA. Does not support FOLL_NOWAIT.
 */
static inline struct page *get_user_page_vma_remote(struct mm_struct *mm,
						    unsigned long addr,
						    int gup_flags,
						    struct vm_area_struct **vmap)
{
	struct page *page;
	struct vm_area_struct *vma;
	int got;

	if (WARN_ON_ONCE(unlikely(gup_flags & FOLL_NOWAIT)))
		return ERR_PTR(-EINVAL);

	got = get_user_pages_remote(mm, addr, 1, gup_flags, &page, NULL);

	if (got < 0)
		return ERR_PTR(got);

	vma = vma_lookup(mm, addr);
	if (WARN_ON_ONCE(!vma)) {
		put_page(page);
		return ERR_PTR(-EINVAL);
	}

	*vmap = vma;
	return page;
}

long get_user_pages(unsigned long start, unsigned long nr_pages,
		    unsigned int gup_flags, struct page **pages);
long pin_user_pages(unsigned long start, unsigned long nr_pages,
		    unsigned int gup_flags, struct page **pages);
long get_user_pages_unlocked(unsigned long start, unsigned long nr_pages,
		    struct page **pages, unsigned int gup_flags);
long pin_user_pages_unlocked(unsigned long start, unsigned long nr_pages,
		    struct page **pages, unsigned int gup_flags);
long memfd_pin_folios(struct file *memfd, loff_t start, loff_t end,
		      struct folio **folios, unsigned int max_folios,
		      pgoff_t *offset);

int get_user_pages_fast(unsigned long start, int nr_pages,
			unsigned int gup_flags, struct page **pages);
int pin_user_pages_fast(unsigned long start, int nr_pages,
			unsigned int gup_flags, struct page **pages);
void folio_add_pin(struct folio *folio);

int account_locked_vm(struct mm_struct *mm, unsigned long pages, bool inc);
int __account_locked_vm(struct mm_struct *mm, unsigned long pages, bool inc,
			struct task_struct *task, bool bypass_rlim);

struct kvec;
struct page *get_dump_page(unsigned long addr);

bool folio_mark_dirty(struct folio *folio);
bool set_page_dirty(struct page *page);
int set_page_dirty_lock(struct page *page);

int get_cmdline(struct task_struct *task, char *buffer, int buflen);

/*
 * Flags used by change_protection().  For now we make it a bitmap so
 * that we can pass in multiple flags just like parameters.  However
 * for now all the callers are only use one of the flags at the same
 * time.
 */
/*
 * Whether we should manually check if we can map individual PTEs writable,
 * because something (e.g., COW, uffd-wp) blocks that from happening for all
 * PTEs automatically in a writable mapping.
 */
#define  MM_CP_TRY_CHANGE_WRITABLE	   (1UL << 0)
/* Whether this protection change is for NUMA hints */
#define  MM_CP_PROT_NUMA                   (1UL << 1)
/* Whether this change is for write protecting */
#define  MM_CP_UFFD_WP                     (1UL << 2) /* do wp */
#define  MM_CP_UFFD_WP_RESOLVE             (1UL << 3) /* Resolve wp */
#define  MM_CP_UFFD_WP_ALL                 (MM_CP_UFFD_WP | \
					    MM_CP_UFFD_WP_RESOLVE)

bool can_change_pte_writable(struct vm_area_struct *vma, unsigned long addr,
			     pte_t pte);
extern long change_protection(struct mmu_gather *tlb,
			      struct vm_area_struct *vma, unsigned long start,
			      unsigned long end, unsigned long cp_flags);
extern int mprotect_fixup(struct vma_iterator *vmi, struct mmu_gather *tlb,
	  struct vm_area_struct *vma, struct vm_area_struct **pprev,
	  unsigned long start, unsigned long end, unsigned long newflags);

/*
 * doesn't attempt to fault and will return short.
 */
int get_user_pages_fast_only(unsigned long start, int nr_pages,
			     unsigned int gup_flags, struct page **pages);

static inline bool get_user_page_fast_only(unsigned long addr,
			unsigned int gup_flags, struct page **pagep)
{
	return get_user_pages_fast_only(addr, 1, gup_flags, pagep) == 1;
}
/*
 * per-process(per-mm_struct) statistics.
 */
static inline unsigned long get_mm_counter(struct mm_struct *mm, int member)
{
	return percpu_counter_read_positive(&mm->rss_stat[member]);
}

void mm_trace_rss_stat(struct mm_struct *mm, int member);

static inline void add_mm_counter(struct mm_struct *mm, int member, long value)
{
	percpu_counter_add(&mm->rss_stat[member], value);

	mm_trace_rss_stat(mm, member);
}

static inline void inc_mm_counter(struct mm_struct *mm, int member)
{
	percpu_counter_inc(&mm->rss_stat[member]);

	mm_trace_rss_stat(mm, member);
}

static inline void dec_mm_counter(struct mm_struct *mm, int member)
{
	percpu_counter_dec(&mm->rss_stat[member]);

	mm_trace_rss_stat(mm, member);
}

/* Optimized variant when folio is already known not to be anon */
static inline int mm_counter_file(struct folio *folio)
{
	if (folio_test_swapbacked(folio))
		return MM_SHMEMPAGES;
	return MM_FILEPAGES;
}

static inline int mm_counter(struct folio *folio)
{
	if (folio_test_anon(folio))
		return MM_ANONPAGES;
	return mm_counter_file(folio);
}

static inline unsigned long get_mm_rss(struct mm_struct *mm)
{
	return get_mm_counter(mm, MM_FILEPAGES) +
		get_mm_counter(mm, MM_ANONPAGES) +
		get_mm_counter(mm, MM_SHMEMPAGES);
}

static inline unsigned long get_mm_hiwater_rss(struct mm_struct *mm)
{
	return max(mm->hiwater_rss, get_mm_rss(mm));
}

static inline unsigned long get_mm_hiwater_vm(struct mm_struct *mm)
{
	return max(mm->hiwater_vm, mm->total_vm);
}

static inline void update_hiwater_rss(struct mm_struct *mm)
{
	unsigned long _rss = get_mm_rss(mm);

	if ((mm)->hiwater_rss < _rss)
		(mm)->hiwater_rss = _rss;
}

static inline void update_hiwater_vm(struct mm_struct *mm)
{
	if (mm->hiwater_vm < mm->total_vm)
		mm->hiwater_vm = mm->total_vm;
}

static inline void reset_mm_hiwater_rss(struct mm_struct *mm)
{
	mm->hiwater_rss = get_mm_rss(mm);
}

static inline void setmax_mm_hiwater_rss(unsigned long *maxrss,
					 struct mm_struct *mm)
{
	unsigned long hiwater_rss = get_mm_hiwater_rss(mm);

	if (*maxrss < hiwater_rss)
		*maxrss = hiwater_rss;
}

#ifndef CONFIG_ARCH_HAS_PTE_SPECIAL
static inline int pte_special(pte_t pte)
{
	return 0;
}

static inline pte_t pte_mkspecial(pte_t pte)
{
	return pte;
}
#endif

#ifndef CONFIG_ARCH_SUPPORTS_PMD_PFNMAP
static inline bool pmd_special(pmd_t pmd)
{
	return false;
}

static inline pmd_t pmd_mkspecial(pmd_t pmd)
{
	return pmd;
}
#endif	/* CONFIG_ARCH_SUPPORTS_PMD_PFNMAP */

#ifndef CONFIG_ARCH_SUPPORTS_PUD_PFNMAP
static inline bool pud_special(pud_t pud)
{
	return false;
}

static inline pud_t pud_mkspecial(pud_t pud)
{
	return pud;
}
#endif	/* CONFIG_ARCH_SUPPORTS_PUD_PFNMAP */

#ifndef CONFIG_ARCH_HAS_PTE_DEVMAP
static inline int pte_devmap(pte_t pte)
{
	return 0;
}
#endif

extern pte_t *__get_locked_pte(struct mm_struct *mm, unsigned long addr,
			       spinlock_t **ptl);
static inline pte_t *get_locked_pte(struct mm_struct *mm, unsigned long addr,
				    spinlock_t **ptl)
{
	pte_t *ptep;
	__cond_lock(*ptl, ptep = __get_locked_pte(mm, addr, ptl));
	return ptep;
}

#ifdef __PAGETABLE_P4D_FOLDED
static inline int __p4d_alloc(struct mm_struct *mm, pgd_t *pgd,
						unsigned long address)
{
	return 0;
}
#else
int __p4d_alloc(struct mm_struct *mm, pgd_t *pgd, unsigned long address);
#endif

#if defined(__PAGETABLE_PUD_FOLDED) || !defined(CONFIG_MMU)
static inline int __pud_alloc(struct mm_struct *mm, p4d_t *p4d,
						unsigned long address)
{
	return 0;
}
static inline void mm_inc_nr_puds(struct mm_struct *mm) {}
static inline void mm_dec_nr_puds(struct mm_struct *mm) {}

#else
int __pud_alloc(struct mm_struct *mm, p4d_t *p4d, unsigned long address);

static inline void mm_inc_nr_puds(struct mm_struct *mm)
{
	if (mm_pud_folded(mm))
		return;
	atomic_long_add(PTRS_PER_PUD * sizeof(pud_t), &mm->pgtables_bytes);
}

static inline void mm_dec_nr_puds(struct mm_struct *mm)
{
	if (mm_pud_folded(mm))
		return;
	atomic_long_sub(PTRS_PER_PUD * sizeof(pud_t), &mm->pgtables_bytes);
}
#endif

#if defined(__PAGETABLE_PMD_FOLDED) || !defined(CONFIG_MMU)
static inline int __pmd_alloc(struct mm_struct *mm, pud_t *pud,
						unsigned long address)
{
	return 0;
}

static inline void mm_inc_nr_pmds(struct mm_struct *mm) {}
static inline void mm_dec_nr_pmds(struct mm_struct *mm) {}

#else
int __pmd_alloc(struct mm_struct *mm, pud_t *pud, unsigned long address);

static inline void mm_inc_nr_pmds(struct mm_struct *mm)
{
	if (mm_pmd_folded(mm))
		return;
	atomic_long_add(PTRS_PER_PMD * sizeof(pmd_t), &mm->pgtables_bytes);
}

static inline void mm_dec_nr_pmds(struct mm_struct *mm)
{
	if (mm_pmd_folded(mm))
		return;
	atomic_long_sub(PTRS_PER_PMD * sizeof(pmd_t), &mm->pgtables_bytes);
}
#endif

#ifdef CONFIG_MMU
static inline void mm_pgtables_bytes_init(struct mm_struct *mm)
{
	atomic_long_set(&mm->pgtables_bytes, 0);
}

static inline unsigned long mm_pgtables_bytes(const struct mm_struct *mm)
{
	return atomic_long_read(&mm->pgtables_bytes);
}

static inline void mm_inc_nr_ptes(struct mm_struct *mm)
{
	atomic_long_add(PTRS_PER_PTE * sizeof(pte_t), &mm->pgtables_bytes);
}

static inline void mm_dec_nr_ptes(struct mm_struct *mm)
{
	atomic_long_sub(PTRS_PER_PTE * sizeof(pte_t), &mm->pgtables_bytes);
}
#else

static inline void mm_pgtables_bytes_init(struct mm_struct *mm) {}
static inline unsigned long mm_pgtables_bytes(const struct mm_struct *mm)
{
	return 0;
}

static inline void mm_inc_nr_ptes(struct mm_struct *mm) {}
static inline void mm_dec_nr_ptes(struct mm_struct *mm) {}
#endif

int __pte_alloc(struct mm_struct *mm, pmd_t *pmd);
int __pte_alloc_kernel(pmd_t *pmd);

#if defined(CONFIG_MMU)

static inline p4d_t *p4d_alloc(struct mm_struct *mm, pgd_t *pgd,
		unsigned long address)
{
	return (unlikely(pgd_none(*pgd)) && __p4d_alloc(mm, pgd, address)) ?
		NULL : p4d_offset(pgd, address);
}

static inline pud_t *pud_alloc(struct mm_struct *mm, p4d_t *p4d,
		unsigned long address)
{
	return (unlikely(p4d_none(*p4d)) && __pud_alloc(mm, p4d, address)) ?
		NULL : pud_offset(p4d, address);
}

static inline pmd_t *pmd_alloc(struct mm_struct *mm, pud_t *pud, unsigned long address)
{
	return (unlikely(pud_none(*pud)) && __pmd_alloc(mm, pud, address))?
		NULL: pmd_offset(pud, address);
}
#endif /* CONFIG_MMU */

static inline struct ptdesc *virt_to_ptdesc(const void *x)
{
	return page_ptdesc(virt_to_page(x));
}

static inline void *ptdesc_to_virt(const struct ptdesc *pt)
{
	return page_to_virt(ptdesc_page(pt));
}

static inline void *ptdesc_address(const struct ptdesc *pt)
{
	return folio_address(ptdesc_folio(pt));
}

static inline bool pagetable_is_reserved(struct ptdesc *pt)
{
	return folio_test_reserved(ptdesc_folio(pt));
}

/**
 * pagetable_alloc - Allocate pagetables
 * @gfp:    GFP flags
 * @order:  desired pagetable order
 *
 * pagetable_alloc allocates memory for page tables as well as a page table
 * descriptor to describe that memory.
 *
 * Return: The ptdesc describing the allocated page tables.
 */
static inline struct ptdesc *pagetable_alloc_noprof(gfp_t gfp, unsigned int order)
{
	struct page *page = alloc_pages_noprof(gfp | __GFP_COMP, order);

	return page_ptdesc(page);
}
#define pagetable_alloc(...)	alloc_hooks(pagetable_alloc_noprof(__VA_ARGS__))

/**
 * pagetable_free - Free pagetables
 * @pt:	The page table descriptor
 *
 * pagetable_free frees the memory of all page tables described by a page
 * table descriptor and the memory for the descriptor itself.
 */
static inline void pagetable_free(struct ptdesc *pt)
{
	struct page *page = ptdesc_page(pt);

	__free_pages(page, compound_order(page));
}

#if defined(CONFIG_SPLIT_PTE_PTLOCKS)
#if ALLOC_SPLIT_PTLOCKS
void __init ptlock_cache_init(void);
bool ptlock_alloc(struct ptdesc *ptdesc);
void ptlock_free(struct ptdesc *ptdesc);

static inline spinlock_t *ptlock_ptr(struct ptdesc *ptdesc)
{
	return ptdesc->ptl;
}
#else /* ALLOC_SPLIT_PTLOCKS */
static inline void ptlock_cache_init(void)
{
}

static inline bool ptlock_alloc(struct ptdesc *ptdesc)
{
	return true;
}

static inline void ptlock_free(struct ptdesc *ptdesc)
{
}

static inline spinlock_t *ptlock_ptr(struct ptdesc *ptdesc)
{
	return &ptdesc->ptl;
}
#endif /* ALLOC_SPLIT_PTLOCKS */

static inline spinlock_t *pte_lockptr(struct mm_struct *mm, pmd_t *pmd)
{
	return ptlock_ptr(page_ptdesc(pmd_page(*pmd)));
}

static inline spinlock_t *ptep_lockptr(struct mm_struct *mm, pte_t *pte)
{
	BUILD_BUG_ON(IS_ENABLED(CONFIG_HIGHPTE));
	BUILD_BUG_ON(MAX_PTRS_PER_PTE * sizeof(pte_t) > PAGE_SIZE);
	return ptlock_ptr(virt_to_ptdesc(pte));
}

static inline bool ptlock_init(struct ptdesc *ptdesc)
{
	/*
	 * prep_new_page() initialize page->private (and therefore page->ptl)
	 * with 0. Make sure nobody took it in use in between.
	 *
	 * It can happen if arch try to use slab for page table allocation:
	 * slab code uses page->slab_cache, which share storage with page->ptl.
	 */
	VM_BUG_ON_PAGE(*(unsigned long *)&ptdesc->ptl, ptdesc_page(ptdesc));
	if (!ptlock_alloc(ptdesc))
		return false;
	spin_lock_init(ptlock_ptr(ptdesc));
	return true;
}

#else	/* !defined(CONFIG_SPLIT_PTE_PTLOCKS) */
/*
 * We use mm->page_table_lock to guard all pagetable pages of the mm.
 */
static inline spinlock_t *pte_lockptr(struct mm_struct *mm, pmd_t *pmd)
{
	return &mm->page_table_lock;
}
static inline spinlock_t *ptep_lockptr(struct mm_struct *mm, pte_t *pte)
{
	return &mm->page_table_lock;
}
static inline void ptlock_cache_init(void) {}
static inline bool ptlock_init(struct ptdesc *ptdesc) { return true; }
static inline void ptlock_free(struct ptdesc *ptdesc) {}
#endif /* defined(CONFIG_SPLIT_PTE_PTLOCKS) */

static inline bool pagetable_pte_ctor(struct ptdesc *ptdesc)
{
	struct folio *folio = ptdesc_folio(ptdesc);

	if (!ptlock_init(ptdesc))
		return false;
	__folio_set_pgtable(folio);
	lruvec_stat_add_folio(folio, NR_PAGETABLE);
	return true;
}

static inline void pagetable_pte_dtor(struct ptdesc *ptdesc)
{
	struct folio *folio = ptdesc_folio(ptdesc);

	ptlock_free(ptdesc);
	__folio_clear_pgtable(folio);
	lruvec_stat_sub_folio(folio, NR_PAGETABLE);
}

pte_t *__pte_offset_map(pmd_t *pmd, unsigned long addr, pmd_t *pmdvalp);
static inline pte_t *pte_offset_map(pmd_t *pmd, unsigned long addr)
{
	return __pte_offset_map(pmd, addr, NULL);
}

pte_t *__pte_offset_map_lock(struct mm_struct *mm, pmd_t *pmd,
			unsigned long addr, spinlock_t **ptlp);
static inline pte_t *pte_offset_map_lock(struct mm_struct *mm, pmd_t *pmd,
			unsigned long addr, spinlock_t **ptlp)
{
	pte_t *pte;

	__cond_lock(*ptlp, pte = __pte_offset_map_lock(mm, pmd, addr, ptlp));
	return pte;
}

pte_t *pte_offset_map_nolock(struct mm_struct *mm, pmd_t *pmd,
			unsigned long addr, spinlock_t **ptlp);

#define pte_unmap_unlock(pte, ptl)	do {		\
	spin_unlock(ptl);				\
	pte_unmap(pte);					\
} while (0)

#define pte_alloc(mm, pmd) (unlikely(pmd_none(*(pmd))) && __pte_alloc(mm, pmd))

#define pte_alloc_map(mm, pmd, address)			\
	(pte_alloc(mm, pmd) ? NULL : pte_offset_map(pmd, address))

#define pte_alloc_map_lock(mm, pmd, address, ptlp)	\
	(pte_alloc(mm, pmd) ?			\
		 NULL : pte_offset_map_lock(mm, pmd, address, ptlp))

#define pte_alloc_kernel(pmd, address)			\
	((unlikely(pmd_none(*(pmd))) && __pte_alloc_kernel(pmd))? \
		NULL: pte_offset_kernel(pmd, address))

#if defined(CONFIG_SPLIT_PMD_PTLOCKS)

static inline struct page *pmd_pgtable_page(pmd_t *pmd)
{
	unsigned long mask = ~(PTRS_PER_PMD * sizeof(pmd_t) - 1);
	return virt_to_page((void *)((unsigned long) pmd & mask));
}

static inline struct ptdesc *pmd_ptdesc(pmd_t *pmd)
{
	return page_ptdesc(pmd_pgtable_page(pmd));
}

static inline spinlock_t *pmd_lockptr(struct mm_struct *mm, pmd_t *pmd)
{
	return ptlock_ptr(pmd_ptdesc(pmd));
}

static inline bool pmd_ptlock_init(struct ptdesc *ptdesc)
{
#ifdef CONFIG_TRANSPARENT_HUGEPAGE
	ptdesc->pmd_huge_pte = NULL;
#endif
	return ptlock_init(ptdesc);
}

static inline void pmd_ptlock_free(struct ptdesc *ptdesc)
{
#ifdef CONFIG_TRANSPARENT_HUGEPAGE
	VM_BUG_ON_PAGE(ptdesc->pmd_huge_pte, ptdesc_page(ptdesc));
#endif
	ptlock_free(ptdesc);
}

#define pmd_huge_pte(mm, pmd) (pmd_ptdesc(pmd)->pmd_huge_pte)

#else

static inline spinlock_t *pmd_lockptr(struct mm_struct *mm, pmd_t *pmd)
{
	return &mm->page_table_lock;
}

static inline bool pmd_ptlock_init(struct ptdesc *ptdesc) { return true; }
static inline void pmd_ptlock_free(struct ptdesc *ptdesc) {}

#define pmd_huge_pte(mm, pmd) ((mm)->pmd_huge_pte)

#endif

static inline spinlock_t *pmd_lock(struct mm_struct *mm, pmd_t *pmd)
{
	spinlock_t *ptl = pmd_lockptr(mm, pmd);
	spin_lock(ptl);
	return ptl;
}

static inline bool pagetable_pmd_ctor(struct ptdesc *ptdesc)
{
	struct folio *folio = ptdesc_folio(ptdesc);

	if (!pmd_ptlock_init(ptdesc))
		return false;
	__folio_set_pgtable(folio);
	lruvec_stat_add_folio(folio, NR_PAGETABLE);
	return true;
}

static inline void pagetable_pmd_dtor(struct ptdesc *ptdesc)
{
	struct folio *folio = ptdesc_folio(ptdesc);

	pmd_ptlock_free(ptdesc);
	__folio_clear_pgtable(folio);
	lruvec_stat_sub_folio(folio, NR_PAGETABLE);
}

/*
 * No scalability reason to split PUD locks yet, but follow the same pattern
 * as the PMD locks to make it easier if we decide to.  The VM should not be
 * considered ready to switch to split PUD locks yet; there may be places
 * which need to be converted from page_table_lock.
 */
static inline spinlock_t *pud_lockptr(struct mm_struct *mm, pud_t *pud)
{
	return &mm->page_table_lock;
}

static inline spinlock_t *pud_lock(struct mm_struct *mm, pud_t *pud)
{
	spinlock_t *ptl = pud_lockptr(mm, pud);

	spin_lock(ptl);
	return ptl;
}

static inline void pagetable_pud_ctor(struct ptdesc *ptdesc)
{
	struct folio *folio = ptdesc_folio(ptdesc);

	__folio_set_pgtable(folio);
	lruvec_stat_add_folio(folio, NR_PAGETABLE);
}

static inline void pagetable_pud_dtor(struct ptdesc *ptdesc)
{
	struct folio *folio = ptdesc_folio(ptdesc);

	__folio_clear_pgtable(folio);
	lruvec_stat_sub_folio(folio, NR_PAGETABLE);
}

extern void __init pagecache_init(void);
extern void free_initmem(void);

/*
 * Free reserved pages within range [PAGE_ALIGN(start), end & PAGE_MASK)
 * into the buddy system. The freed pages will be poisoned with pattern
 * "poison" if it's within range [0, UCHAR_MAX].
 * Return pages freed into the buddy system.
 */
extern unsigned long free_reserved_area(void *start, void *end,
					int poison, const char *s);

extern void adjust_managed_page_count(struct page *page, long count);

extern void reserve_bootmem_region(phys_addr_t start,
				   phys_addr_t end, int nid);

/* Free the reserved page into the buddy system, so it gets managed. */
void free_reserved_page(struct page *page);
#define free_highmem_page(page) free_reserved_page(page)

static inline void mark_page_reserved(struct page *page)
{
	SetPageReserved(page);
	adjust_managed_page_count(page, -1);
}

static inline void free_reserved_ptdesc(struct ptdesc *pt)
{
	free_reserved_page(ptdesc_page(pt));
}

/*
 * Default method to free all the __init memory into the buddy system.
 * The freed pages will be poisoned with pattern "poison" if it's within
 * range [0, UCHAR_MAX].
 * Return pages freed into the buddy system.
 */
static inline unsigned long free_initmem_default(int poison)
{
	extern char __init_begin[], __init_end[];

	return free_reserved_area(&__init_begin, &__init_end,
				  poison, "unused kernel image (initmem)");
}

static inline unsigned long get_num_physpages(void)
{
	int nid;
	unsigned long phys_pages = 0;

	for_each_online_node(nid)
		phys_pages += node_present_pages(nid);

	return phys_pages;
}

/*
 * Using memblock node mappings, an architecture may initialise its
 * zones, allocate the backing mem_map and account for memory holes in an
 * architecture independent manner.
 *
 * An architecture is expected to register range of page frames backed by
 * physical memory with memblock_add[_node]() before calling
 * free_area_init() passing in the PFN each zone ends at. At a basic
 * usage, an architecture is expected to do something like
 *
 * unsigned long max_zone_pfns[MAX_NR_ZONES] = {max_dma, max_normal_pfn,
 * 							 max_highmem_pfn};
 * for_each_valid_physical_page_range()
 *	memblock_add_node(base, size, nid, MEMBLOCK_NONE)
 * free_area_init(max_zone_pfns);
 */
void free_area_init(unsigned long *max_zone_pfn);
unsigned long node_map_pfn_alignment(void);
extern unsigned long absent_pages_in_range(unsigned long start_pfn,
						unsigned long end_pfn);
extern void get_pfn_range_for_nid(unsigned int nid,
			unsigned long *start_pfn, unsigned long *end_pfn);

#ifndef CONFIG_NUMA
static inline int early_pfn_to_nid(unsigned long pfn)
{
	return 0;
}
#else
/* please see mm/page_alloc.c */
extern int __meminit early_pfn_to_nid(unsigned long pfn);
#endif

extern void mem_init(void);
extern void __init mmap_init(void);

extern void __show_mem(unsigned int flags, nodemask_t *nodemask, int max_zone_idx);
static inline void show_mem(void)
{
	__show_mem(0, NULL, MAX_NR_ZONES - 1);
}
extern long si_mem_available(void);
extern void si_meminfo(struct sysinfo * val);
extern void si_meminfo_node(struct sysinfo *val, int nid);

extern __printf(3, 4)
void warn_alloc(gfp_t gfp_mask, nodemask_t *nodemask, const char *fmt, ...);

extern void setup_per_cpu_pageset(void);

/* nommu.c */
extern atomic_long_t mmap_pages_allocated;
extern int nommu_shrink_inode_mappings(struct inode *, size_t, size_t);

/* interval_tree.c */
void vma_interval_tree_insert(struct vm_area_struct *node,
			      struct rb_root_cached *root);
void vma_interval_tree_insert_after(struct vm_area_struct *node,
				    struct vm_area_struct *prev,
				    struct rb_root_cached *root);
void vma_interval_tree_remove(struct vm_area_struct *node,
			      struct rb_root_cached *root);
struct vm_area_struct *vma_interval_tree_iter_first(struct rb_root_cached *root,
				unsigned long start, unsigned long last);
struct vm_area_struct *vma_interval_tree_iter_next(struct vm_area_struct *node,
				unsigned long start, unsigned long last);

#define vma_interval_tree_foreach(vma, root, start, last)		\
	for (vma = vma_interval_tree_iter_first(root, start, last);	\
	     vma; vma = vma_interval_tree_iter_next(vma, start, last))

void anon_vma_interval_tree_insert(struct anon_vma_chain *node,
				   struct rb_root_cached *root);
void anon_vma_interval_tree_remove(struct anon_vma_chain *node,
				   struct rb_root_cached *root);
struct anon_vma_chain *
anon_vma_interval_tree_iter_first(struct rb_root_cached *root,
				  unsigned long start, unsigned long last);
struct anon_vma_chain *anon_vma_interval_tree_iter_next(
	struct anon_vma_chain *node, unsigned long start, unsigned long last);
#ifdef CONFIG_DEBUG_VM_RB
void anon_vma_interval_tree_verify(struct anon_vma_chain *node);
#endif

#define anon_vma_interval_tree_foreach(avc, root, start, last)		 \
	for (avc = anon_vma_interval_tree_iter_first(root, start, last); \
	     avc; avc = anon_vma_interval_tree_iter_next(avc, start, last))

/* mmap.c */
extern int __vm_enough_memory(struct mm_struct *mm, long pages, int cap_sys_admin);
extern int insert_vm_struct(struct mm_struct *, struct vm_area_struct *);
extern void exit_mmap(struct mm_struct *);
int relocate_vma_down(struct vm_area_struct *vma, unsigned long shift);

static inline int check_data_rlimit(unsigned long rlim,
				    unsigned long new,
				    unsigned long start,
				    unsigned long end_data,
				    unsigned long start_data)
{
	if (rlim < RLIM_INFINITY) {
		if (((new - start) + (end_data - start_data)) > rlim)
			return -ENOSPC;
	}

	return 0;
}

extern int mm_take_all_locks(struct mm_struct *mm);
extern void mm_drop_all_locks(struct mm_struct *mm);

extern int set_mm_exe_file(struct mm_struct *mm, struct file *new_exe_file);
extern int replace_mm_exe_file(struct mm_struct *mm, struct file *new_exe_file);
extern struct file *get_mm_exe_file(struct mm_struct *mm);
extern struct file *get_task_exe_file(struct task_struct *task);

extern bool may_expand_vm(struct mm_struct *, vm_flags_t, unsigned long npages);
extern void vm_stat_account(struct mm_struct *, vm_flags_t, long npages);

extern bool vma_is_special_mapping(const struct vm_area_struct *vma,
				   const struct vm_special_mapping *sm);
extern struct vm_area_struct *_install_special_mapping(struct mm_struct *mm,
				   unsigned long addr, unsigned long len,
				   unsigned long flags,
				   const struct vm_special_mapping *spec);

unsigned long randomize_stack_top(unsigned long stack_top);
unsigned long randomize_page(unsigned long start, unsigned long range);

unsigned long
__get_unmapped_area(struct file *file, unsigned long addr, unsigned long len,
		    unsigned long pgoff, unsigned long flags, vm_flags_t vm_flags);

static inline unsigned long
get_unmapped_area(struct file *file, unsigned long addr, unsigned long len,
		  unsigned long pgoff, unsigned long flags)
{
	return __get_unmapped_area(file, addr, len, pgoff, flags, 0);
}

extern unsigned long mmap_region(struct file *file, unsigned long addr,
	unsigned long len, vm_flags_t vm_flags, unsigned long pgoff,
	struct list_head *uf);
extern unsigned long do_mmap(struct file *file, unsigned long addr,
	unsigned long len, unsigned long prot, unsigned long flags,
	vm_flags_t vm_flags, unsigned long pgoff, unsigned long *populate,
	struct list_head *uf);
extern int do_vmi_munmap(struct vma_iterator *vmi, struct mm_struct *mm,
			 unsigned long start, size_t len, struct list_head *uf,
			 bool unlock);
int do_vmi_align_munmap(struct vma_iterator *vmi, struct vm_area_struct *vma,
		    struct mm_struct *mm, unsigned long start,
		    unsigned long end, struct list_head *uf, bool unlock);
extern int do_munmap(struct mm_struct *, unsigned long, size_t,
		     struct list_head *uf);
extern int do_madvise(struct mm_struct *mm, unsigned long start, size_t len_in, int behavior);

#ifdef CONFIG_MMU
extern int __mm_populate(unsigned long addr, unsigned long len,
			 int ignore_errors);
static inline void mm_populate(unsigned long addr, unsigned long len)
{
	/* Ignore errors */
	(void) __mm_populate(addr, len, 1);
}
#else
static inline void mm_populate(unsigned long addr, unsigned long len) {}
#endif

/* This takes the mm semaphore itself */
extern int __must_check vm_brk_flags(unsigned long, unsigned long, unsigned long);
extern int vm_munmap(unsigned long, size_t);
extern unsigned long __must_check vm_mmap(struct file *, unsigned long,
        unsigned long, unsigned long,
        unsigned long, unsigned long);

struct vm_unmapped_area_info {
#define VM_UNMAPPED_AREA_TOPDOWN 1
	unsigned long flags;
	unsigned long length;
	unsigned long low_limit;
	unsigned long high_limit;
	unsigned long align_mask;
	unsigned long align_offset;
	unsigned long start_gap;
};

extern unsigned long vm_unmapped_area(struct vm_unmapped_area_info *info);

/* truncate.c */
extern void truncate_inode_pages(struct address_space *, loff_t);
extern void truncate_inode_pages_range(struct address_space *,
				       loff_t lstart, loff_t lend);
extern void truncate_inode_pages_final(struct address_space *);

/* generic vm_area_ops exported for stackable file systems */
extern vm_fault_t filemap_fault(struct vm_fault *vmf);
extern vm_fault_t filemap_map_pages(struct vm_fault *vmf,
		pgoff_t start_pgoff, pgoff_t end_pgoff);
extern vm_fault_t filemap_page_mkwrite(struct vm_fault *vmf);

extern unsigned long stack_guard_gap;
/* Generic expand stack which grows the stack according to GROWS{UP,DOWN} */
int expand_stack_locked(struct vm_area_struct *vma, unsigned long address);
struct vm_area_struct *expand_stack(struct mm_struct * mm, unsigned long addr);

/* CONFIG_STACK_GROWSUP still needs to grow downwards at some places */
int expand_downwards(struct vm_area_struct *vma, unsigned long address);

/* Look up the first VMA which satisfies  addr < vm_end,  NULL if none. */
extern struct vm_area_struct * find_vma(struct mm_struct * mm, unsigned long addr);
extern struct vm_area_struct * find_vma_prev(struct mm_struct * mm, unsigned long addr,
					     struct vm_area_struct **pprev);

/*
 * Look up the first VMA which intersects the interval [start_addr, end_addr)
 * NULL if none.  Assume start_addr < end_addr.
 */
struct vm_area_struct *find_vma_intersection(struct mm_struct *mm,
			unsigned long start_addr, unsigned long end_addr);

/**
 * vma_lookup() - Find a VMA at a specific address
 * @mm: The process address space.
 * @addr: The user address.
 *
 * Return: The vm_area_struct at the given address, %NULL otherwise.
 */
static inline
struct vm_area_struct *vma_lookup(struct mm_struct *mm, unsigned long addr)
{
	return mtree_load(&mm->mm_mt, addr);
}

static inline unsigned long stack_guard_start_gap(struct vm_area_struct *vma)
{
	if (vma->vm_flags & VM_GROWSDOWN)
		return stack_guard_gap;

	/* See reasoning around the VM_SHADOW_STACK definition */
	if (vma->vm_flags & VM_SHADOW_STACK)
		return PAGE_SIZE;

	return 0;
}

static inline unsigned long vm_start_gap(struct vm_area_struct *vma)
{
	unsigned long gap = stack_guard_start_gap(vma);
	unsigned long vm_start = vma->vm_start;

	vm_start -= gap;
	if (vm_start > vma->vm_start)
		vm_start = 0;
	return vm_start;
}

static inline unsigned long vm_end_gap(struct vm_area_struct *vma)
{
	unsigned long vm_end = vma->vm_end;

	if (vma->vm_flags & VM_GROWSUP) {
		vm_end += stack_guard_gap;
		if (vm_end < vma->vm_end)
			vm_end = -PAGE_SIZE;
	}
	return vm_end;
}

static inline unsigned long vma_pages(struct vm_area_struct *vma)
{
	return (vma->vm_end - vma->vm_start) >> PAGE_SHIFT;
}

/* Look up the first VMA which exactly match the interval vm_start ... vm_end */
static inline struct vm_area_struct *find_exact_vma(struct mm_struct *mm,
				unsigned long vm_start, unsigned long vm_end)
{
	struct vm_area_struct *vma = vma_lookup(mm, vm_start);

	if (vma && (vma->vm_start != vm_start || vma->vm_end != vm_end))
		vma = NULL;

	return vma;
}

static inline bool range_in_vma(struct vm_area_struct *vma,
				unsigned long start, unsigned long end)
{
	return (vma && vma->vm_start <= start && end <= vma->vm_end);
}

#ifdef CONFIG_MMU
pgprot_t vm_get_page_prot(unsigned long vm_flags);
void vma_set_page_prot(struct vm_area_struct *vma);
#else
static inline pgprot_t vm_get_page_prot(unsigned long vm_flags)
{
	return __pgprot(0);
}
static inline void vma_set_page_prot(struct vm_area_struct *vma)
{
	vma->vm_page_prot = vm_get_page_prot(vma->vm_flags);
}
#endif

void vma_set_file(struct vm_area_struct *vma, struct file *file);

#ifdef CONFIG_NUMA_BALANCING
unsigned long change_prot_numa(struct vm_area_struct *vma,
			unsigned long start, unsigned long end);
#endif

struct vm_area_struct *find_extend_vma_locked(struct mm_struct *,
		unsigned long addr);
int remap_pfn_range(struct vm_area_struct *, unsigned long addr,
			unsigned long pfn, unsigned long size, pgprot_t);
int remap_pfn_range_notrack(struct vm_area_struct *vma, unsigned long addr,
		unsigned long pfn, unsigned long size, pgprot_t prot);
int vm_insert_page(struct vm_area_struct *, unsigned long addr, struct page *);
int vm_insert_pages(struct vm_area_struct *vma, unsigned long addr,
			struct page **pages, unsigned long *num);
int vm_map_pages(struct vm_area_struct *vma, struct page **pages,
				unsigned long num);
int vm_map_pages_zero(struct vm_area_struct *vma, struct page **pages,
				unsigned long num);
vm_fault_t vmf_insert_pfn(struct vm_area_struct *vma, unsigned long addr,
			unsigned long pfn);
vm_fault_t vmf_insert_pfn_prot(struct vm_area_struct *vma, unsigned long addr,
			unsigned long pfn, pgprot_t pgprot);
vm_fault_t vmf_insert_mixed(struct vm_area_struct *vma, unsigned long addr,
			pfn_t pfn);
vm_fault_t vmf_insert_mixed_mkwrite(struct vm_area_struct *vma,
		unsigned long addr, pfn_t pfn);
int vm_iomap_memory(struct vm_area_struct *vma, phys_addr_t start, unsigned long len);

static inline vm_fault_t vmf_insert_page(struct vm_area_struct *vma,
				unsigned long addr, struct page *page)
{
	int err = vm_insert_page(vma, addr, page);

	if (err == -ENOMEM)
		return VM_FAULT_OOM;
	if (err < 0 && err != -EBUSY)
		return VM_FAULT_SIGBUS;

	return VM_FAULT_NOPAGE;
}

#ifndef io_remap_pfn_range
static inline int io_remap_pfn_range(struct vm_area_struct *vma,
				     unsigned long addr, unsigned long pfn,
				     unsigned long size, pgprot_t prot)
{
	return remap_pfn_range(vma, addr, pfn, size, pgprot_decrypted(prot));
}
#endif

static inline vm_fault_t vmf_error(int err)
{
	if (err == -ENOMEM)
		return VM_FAULT_OOM;
	else if (err == -EHWPOISON)
		return VM_FAULT_HWPOISON;
	return VM_FAULT_SIGBUS;
}

/*
 * Convert errno to return value for ->page_mkwrite() calls.
 *
 * This should eventually be merged with vmf_error() above, but will need a
 * careful audit of all vmf_error() callers.
 */
static inline vm_fault_t vmf_fs_error(int err)
{
	if (err == 0)
		return VM_FAULT_LOCKED;
	if (err == -EFAULT || err == -EAGAIN)
		return VM_FAULT_NOPAGE;
	if (err == -ENOMEM)
		return VM_FAULT_OOM;
	/* -ENOSPC, -EDQUOT, -EIO ... */
	return VM_FAULT_SIGBUS;
}

static inline int vm_fault_to_errno(vm_fault_t vm_fault, int foll_flags)
{
	if (vm_fault & VM_FAULT_OOM)
		return -ENOMEM;
	if (vm_fault & (VM_FAULT_HWPOISON | VM_FAULT_HWPOISON_LARGE))
		return (foll_flags & FOLL_HWPOISON) ? -EHWPOISON : -EFAULT;
	if (vm_fault & (VM_FAULT_SIGBUS | VM_FAULT_SIGSEGV))
		return -EFAULT;
	return 0;
}

/*
 * Indicates whether GUP can follow a PROT_NONE mapped page, or whether
 * a (NUMA hinting) fault is required.
 */
static inline bool gup_can_follow_protnone(struct vm_area_struct *vma,
					   unsigned int flags)
{
	/*
	 * If callers don't want to honor NUMA hinting faults, no need to
	 * determine if we would actually have to trigger a NUMA hinting fault.
	 */
	if (!(flags & FOLL_HONOR_NUMA_FAULT))
		return true;

	/*
	 * NUMA hinting faults don't apply in inaccessible (PROT_NONE) VMAs.
	 *
	 * Requiring a fault here even for inaccessible VMAs would mean that
	 * FOLL_FORCE cannot make any progress, because handle_mm_fault()
	 * refuses to process NUMA hinting faults in inaccessible VMAs.
	 */
	return !vma_is_accessible(vma);
}

typedef int (*pte_fn_t)(pte_t *pte, unsigned long addr, void *data);
extern int apply_to_page_range(struct mm_struct *mm, unsigned long address,
			       unsigned long size, pte_fn_t fn, void *data);
extern int apply_to_existing_page_range(struct mm_struct *mm,
				   unsigned long address, unsigned long size,
				   pte_fn_t fn, void *data);

#ifdef CONFIG_PAGE_POISONING
extern void __kernel_poison_pages(struct page *page, int numpages);
extern void __kernel_unpoison_pages(struct page *page, int numpages);
extern bool _page_poisoning_enabled_early;
DECLARE_STATIC_KEY_FALSE(_page_poisoning_enabled);
static inline bool page_poisoning_enabled(void)
{
	return _page_poisoning_enabled_early;
}
/*
 * For use in fast paths after init_mem_debugging() has run, or when a
 * false negative result is not harmful when called too early.
 */
static inline bool page_poisoning_enabled_static(void)
{
	return static_branch_unlikely(&_page_poisoning_enabled);
}
static inline void kernel_poison_pages(struct page *page, int numpages)
{
	if (page_poisoning_enabled_static())
		__kernel_poison_pages(page, numpages);
}
static inline void kernel_unpoison_pages(struct page *page, int numpages)
{
	if (page_poisoning_enabled_static())
		__kernel_unpoison_pages(page, numpages);
}
#else
static inline bool page_poisoning_enabled(void) { return false; }
static inline bool page_poisoning_enabled_static(void) { return false; }
static inline void __kernel_poison_pages(struct page *page, int nunmpages) { }
static inline void kernel_poison_pages(struct page *page, int numpages) { }
static inline void kernel_unpoison_pages(struct page *page, int numpages) { }
#endif

DECLARE_STATIC_KEY_MAYBE(CONFIG_INIT_ON_ALLOC_DEFAULT_ON, init_on_alloc);
static inline bool want_init_on_alloc(gfp_t flags)
{
	if (static_branch_maybe(CONFIG_INIT_ON_ALLOC_DEFAULT_ON,
				&init_on_alloc))
		return true;
	return flags & __GFP_ZERO;
}

DECLARE_STATIC_KEY_MAYBE(CONFIG_INIT_ON_FREE_DEFAULT_ON, init_on_free);
static inline bool want_init_on_free(void)
{
	return static_branch_maybe(CONFIG_INIT_ON_FREE_DEFAULT_ON,
				   &init_on_free);
}

extern bool _debug_pagealloc_enabled_early;
DECLARE_STATIC_KEY_FALSE(_debug_pagealloc_enabled);

static inline bool debug_pagealloc_enabled(void)
{
	return IS_ENABLED(CONFIG_DEBUG_PAGEALLOC) &&
		_debug_pagealloc_enabled_early;
}

/*
 * For use in fast paths after mem_debugging_and_hardening_init() has run,
 * or when a false negative result is not harmful when called too early.
 */
static inline bool debug_pagealloc_enabled_static(void)
{
	if (!IS_ENABLED(CONFIG_DEBUG_PAGEALLOC))
		return false;

	return static_branch_unlikely(&_debug_pagealloc_enabled);
}

/*
 * To support DEBUG_PAGEALLOC architecture must ensure that
 * __kernel_map_pages() never fails
 */
extern void __kernel_map_pages(struct page *page, int numpages, int enable);
#ifdef CONFIG_DEBUG_PAGEALLOC
static inline void debug_pagealloc_map_pages(struct page *page, int numpages)
{
	if (debug_pagealloc_enabled_static())
		__kernel_map_pages(page, numpages, 1);
}

static inline void debug_pagealloc_unmap_pages(struct page *page, int numpages)
{
	if (debug_pagealloc_enabled_static())
		__kernel_map_pages(page, numpages, 0);
}

extern unsigned int _debug_guardpage_minorder;
DECLARE_STATIC_KEY_FALSE(_debug_guardpage_enabled);

static inline unsigned int debug_guardpage_minorder(void)
{
	return _debug_guardpage_minorder;
}

static inline bool debug_guardpage_enabled(void)
{
	return static_branch_unlikely(&_debug_guardpage_enabled);
}

static inline bool page_is_guard(struct page *page)
{
	if (!debug_guardpage_enabled())
		return false;

	return PageGuard(page);
}

bool __set_page_guard(struct zone *zone, struct page *page, unsigned int order);
static inline bool set_page_guard(struct zone *zone, struct page *page,
				  unsigned int order)
{
	if (!debug_guardpage_enabled())
		return false;
	return __set_page_guard(zone, page, order);
}

void __clear_page_guard(struct zone *zone, struct page *page, unsigned int order);
static inline void clear_page_guard(struct zone *zone, struct page *page,
				    unsigned int order)
{
	if (!debug_guardpage_enabled())
		return;
	__clear_page_guard(zone, page, order);
}

#else	/* CONFIG_DEBUG_PAGEALLOC */
static inline void debug_pagealloc_map_pages(struct page *page, int numpages) {}
static inline void debug_pagealloc_unmap_pages(struct page *page, int numpages) {}
static inline unsigned int debug_guardpage_minorder(void) { return 0; }
static inline bool debug_guardpage_enabled(void) { return false; }
static inline bool page_is_guard(struct page *page) { return false; }
static inline bool set_page_guard(struct zone *zone, struct page *page,
			unsigned int order) { return false; }
static inline void clear_page_guard(struct zone *zone, struct page *page,
				unsigned int order) {}
#endif	/* CONFIG_DEBUG_PAGEALLOC */

#ifdef __HAVE_ARCH_GATE_AREA
extern struct vm_area_struct *get_gate_vma(struct mm_struct *mm);
extern int in_gate_area_no_mm(unsigned long addr);
extern int in_gate_area(struct mm_struct *mm, unsigned long addr);
#else
static inline struct vm_area_struct *get_gate_vma(struct mm_struct *mm)
{
	return NULL;
}
static inline int in_gate_area_no_mm(unsigned long addr) { return 0; }
static inline int in_gate_area(struct mm_struct *mm, unsigned long addr)
{
	return 0;
}
#endif	/* __HAVE_ARCH_GATE_AREA */

extern bool process_shares_mm(struct task_struct *p, struct mm_struct *mm);

#ifdef CONFIG_SYSCTL
extern int sysctl_drop_caches;
int drop_caches_sysctl_handler(const struct ctl_table *, int, void *, size_t *,
		loff_t *);
#endif

void drop_slab(void);

#ifndef CONFIG_MMU
#define randomize_va_space 0
#else
extern int randomize_va_space;
#endif

const char * arch_vma_name(struct vm_area_struct *vma);
#ifdef CONFIG_MMU
void print_vma_addr(char *prefix, unsigned long rip);
#else
static inline void print_vma_addr(char *prefix, unsigned long rip)
{
}
#endif

void *sparse_buffer_alloc(unsigned long size);
struct page * __populate_section_memmap(unsigned long pfn,
		unsigned long nr_pages, int nid, struct vmem_altmap *altmap,
		struct dev_pagemap *pgmap);
void pmd_init(void *addr);
void pud_init(void *addr);
pgd_t *vmemmap_pgd_populate(unsigned long addr, int node);
p4d_t *vmemmap_p4d_populate(pgd_t *pgd, unsigned long addr, int node);
pud_t *vmemmap_pud_populate(p4d_t *p4d, unsigned long addr, int node);
pmd_t *vmemmap_pmd_populate(pud_t *pud, unsigned long addr, int node);
pte_t *vmemmap_pte_populate(pmd_t *pmd, unsigned long addr, int node,
			    struct vmem_altmap *altmap, struct page *reuse);
void *vmemmap_alloc_block(unsigned long size, int node);
struct vmem_altmap;
void *vmemmap_alloc_block_buf(unsigned long size, int node,
			      struct vmem_altmap *altmap);
void vmemmap_verify(pte_t *, int, unsigned long, unsigned long);
void vmemmap_set_pmd(pmd_t *pmd, void *p, int node,
		     unsigned long addr, unsigned long next);
int vmemmap_check_pmd(pmd_t *pmd, int node,
		      unsigned long addr, unsigned long next);
int vmemmap_populate_basepages(unsigned long start, unsigned long end,
			       int node, struct vmem_altmap *altmap);
int vmemmap_populate_hugepages(unsigned long start, unsigned long end,
			       int node, struct vmem_altmap *altmap);
int vmemmap_populate(unsigned long start, unsigned long end, int node,
		struct vmem_altmap *altmap);
void vmemmap_populate_print_last(void);
#ifdef CONFIG_MEMORY_HOTPLUG
void vmemmap_free(unsigned long start, unsigned long end,
		struct vmem_altmap *altmap);
#endif

#ifdef CONFIG_SPARSEMEM_VMEMMAP
static inline unsigned long vmem_altmap_offset(struct vmem_altmap *altmap)
{
	/* number of pfns from base where pfn_to_page() is valid */
	if (altmap)
		return altmap->reserve + altmap->free;
	return 0;
}

static inline void vmem_altmap_free(struct vmem_altmap *altmap,
				    unsigned long nr_pfns)
{
	altmap->alloc -= nr_pfns;
}
#else
static inline unsigned long vmem_altmap_offset(struct vmem_altmap *altmap)
{
	return 0;
}

static inline void vmem_altmap_free(struct vmem_altmap *altmap,
				    unsigned long nr_pfns)
{
}
#endif

#define VMEMMAP_RESERVE_NR	2
#ifdef CONFIG_ARCH_WANT_OPTIMIZE_DAX_VMEMMAP
static inline bool __vmemmap_can_optimize(struct vmem_altmap *altmap,
					  struct dev_pagemap *pgmap)
{
	unsigned long nr_pages;
	unsigned long nr_vmemmap_pages;

	if (!pgmap || !is_power_of_2(sizeof(struct page)))
		return false;

	nr_pages = pgmap_vmemmap_nr(pgmap);
	nr_vmemmap_pages = ((nr_pages * sizeof(struct page)) >> PAGE_SHIFT);
	/*
	 * For vmemmap optimization with DAX we need minimum 2 vmemmap
	 * pages. See layout diagram in Documentation/mm/vmemmap_dedup.rst
	 */
	return !altmap && (nr_vmemmap_pages > VMEMMAP_RESERVE_NR);
}
/*
 * If we don't have an architecture override, use the generic rule
 */
#ifndef vmemmap_can_optimize
#define vmemmap_can_optimize __vmemmap_can_optimize
#endif

#else
static inline bool vmemmap_can_optimize(struct vmem_altmap *altmap,
					   struct dev_pagemap *pgmap)
{
	return false;
}
#endif

void register_page_bootmem_memmap(unsigned long section_nr, struct page *map,
				  unsigned long nr_pages);

enum mf_flags {
	MF_COUNT_INCREASED = 1 << 0,
	MF_ACTION_REQUIRED = 1 << 1,
	MF_MUST_KILL = 1 << 2,
	MF_SOFT_OFFLINE = 1 << 3,
	MF_UNPOISON = 1 << 4,
	MF_SW_SIMULATED = 1 << 5,
	MF_NO_RETRY = 1 << 6,
	MF_MEM_PRE_REMOVE = 1 << 7,
};
int mf_dax_kill_procs(struct address_space *mapping, pgoff_t index,
		      unsigned long count, int mf_flags);
extern int memory_failure(unsigned long pfn, int flags);
extern void memory_failure_queue_kick(int cpu);
extern int unpoison_memory(unsigned long pfn);
extern atomic_long_t num_poisoned_pages __read_mostly;
extern int soft_offline_page(unsigned long pfn, int flags);
#ifdef CONFIG_MEMORY_FAILURE
/*
 * Sysfs entries for memory failure handling statistics.
 */
extern const struct attribute_group memory_failure_attr_group;
extern void memory_failure_queue(unsigned long pfn, int flags);
extern int __get_huge_page_for_hwpoison(unsigned long pfn, int flags,
					bool *migratable_cleared);
void num_poisoned_pages_inc(unsigned long pfn);
void num_poisoned_pages_sub(unsigned long pfn, long i);
#else
static inline void memory_failure_queue(unsigned long pfn, int flags)
{
}

static inline int __get_huge_page_for_hwpoison(unsigned long pfn, int flags,
					bool *migratable_cleared)
{
	return 0;
}

static inline void num_poisoned_pages_inc(unsigned long pfn)
{
}

static inline void num_poisoned_pages_sub(unsigned long pfn, long i)
{
}
#endif

#if defined(CONFIG_MEMORY_FAILURE) && defined(CONFIG_MEMORY_HOTPLUG)
extern void memblk_nr_poison_inc(unsigned long pfn);
extern void memblk_nr_poison_sub(unsigned long pfn, long i);
#else
static inline void memblk_nr_poison_inc(unsigned long pfn)
{
}

static inline void memblk_nr_poison_sub(unsigned long pfn, long i)
{
}
#endif

#ifndef arch_memory_failure
static inline int arch_memory_failure(unsigned long pfn, int flags)
{
	return -ENXIO;
}
#endif

#ifndef arch_is_platform_page
static inline bool arch_is_platform_page(u64 paddr)
{
	return false;
}
#endif

/*
 * Error handlers for various types of pages.
 */
enum mf_result {
	MF_IGNORED,	/* Error: cannot be handled */
	MF_FAILED,	/* Error: handling failed */
	MF_DELAYED,	/* Will be handled later */
	MF_RECOVERED,	/* Successfully recovered */
};

enum mf_action_page_type {
	MF_MSG_KERNEL,
	MF_MSG_KERNEL_HIGH_ORDER,
	MF_MSG_DIFFERENT_COMPOUND,
	MF_MSG_HUGE,
	MF_MSG_FREE_HUGE,
	MF_MSG_GET_HWPOISON,
	MF_MSG_UNMAP_FAILED,
	MF_MSG_DIRTY_SWAPCACHE,
	MF_MSG_CLEAN_SWAPCACHE,
	MF_MSG_DIRTY_MLOCKED_LRU,
	MF_MSG_CLEAN_MLOCKED_LRU,
	MF_MSG_DIRTY_UNEVICTABLE_LRU,
	MF_MSG_CLEAN_UNEVICTABLE_LRU,
	MF_MSG_DIRTY_LRU,
	MF_MSG_CLEAN_LRU,
	MF_MSG_TRUNCATED_LRU,
	MF_MSG_BUDDY,
	MF_MSG_DAX,
	MF_MSG_UNSPLIT_THP,
	MF_MSG_ALREADY_POISONED,
	MF_MSG_UNKNOWN,
};

#if defined(CONFIG_TRANSPARENT_HUGEPAGE) || defined(CONFIG_HUGETLBFS)
void folio_zero_user(struct folio *folio, unsigned long addr_hint);
int copy_user_large_folio(struct folio *dst, struct folio *src,
			  unsigned long addr_hint,
			  struct vm_area_struct *vma);
long copy_folio_from_user(struct folio *dst_folio,
			   const void __user *usr_src,
			   bool allow_pagefault);

/**
 * vma_is_special_huge - Are transhuge page-table entries considered special?
 * @vma: Pointer to the struct vm_area_struct to consider
 *
 * Whether transhuge page-table entries are considered "special" following
 * the definition in vm_normal_page().
 *
 * Return: true if transhuge page-table entries should be considered special,
 * false otherwise.
 */
static inline bool vma_is_special_huge(const struct vm_area_struct *vma)
{
	return vma_is_dax(vma) || (vma->vm_file &&
				   (vma->vm_flags & (VM_PFNMAP | VM_MIXEDMAP)));
}

#endif /* CONFIG_TRANSPARENT_HUGEPAGE || CONFIG_HUGETLBFS */

#if MAX_NUMNODES > 1
void __init setup_nr_node_ids(void);
#else
static inline void setup_nr_node_ids(void) {}
#endif

extern int memcmp_pages(struct page *page1, struct page *page2);

static inline int pages_identical(struct page *page1, struct page *page2)
{
	return !memcmp_pages(page1, page2);
}

#ifdef CONFIG_MAPPING_DIRTY_HELPERS
unsigned long clean_record_shared_mapping_range(struct address_space *mapping,
						pgoff_t first_index, pgoff_t nr,
						pgoff_t bitmap_pgoff,
						unsigned long *bitmap,
						pgoff_t *start,
						pgoff_t *end);

unsigned long wp_shared_mapping_range(struct address_space *mapping,
				      pgoff_t first_index, pgoff_t nr);
#endif

extern int sysctl_nr_trim_pages;

#ifdef CONFIG_PRINTK
void mem_dump_obj(void *object);
#else
static inline void mem_dump_obj(void *object) {}
#endif

/**
 * seal_check_write - Check for F_SEAL_WRITE or F_SEAL_FUTURE_WRITE flags and
 *                    handle them.
 * @seals: the seals to check
 * @vma: the vma to operate on
 *
 * Check whether F_SEAL_WRITE or F_SEAL_FUTURE_WRITE are set; if so, do proper
 * check/handling on the vma flags.  Return 0 if check pass, or <0 for errors.
 */
static inline int seal_check_write(int seals, struct vm_area_struct *vma)
{
	if (seals & (F_SEAL_WRITE | F_SEAL_FUTURE_WRITE)) {
		/*
		 * New PROT_WRITE and MAP_SHARED mmaps are not allowed when
		 * write seals are active.
		 */
		if ((vma->vm_flags & VM_SHARED) && (vma->vm_flags & VM_WRITE))
			return -EPERM;

		/*
		 * Since an F_SEAL_[FUTURE_]WRITE sealed memfd can be mapped as
		 * MAP_SHARED and read-only, take care to not allow mprotect to
		 * revert protections on such mappings. Do this only for shared
		 * mappings. For private mappings, don't need to mask
		 * VM_MAYWRITE as we still want them to be COW-writable.
		 */
		if (vma->vm_flags & VM_SHARED)
			vm_flags_clear(vma, VM_MAYWRITE);
	}

	return 0;
}

#ifdef CONFIG_ANON_VMA_NAME
int madvise_set_anon_name(struct mm_struct *mm, unsigned long start,
			  unsigned long len_in,
			  struct anon_vma_name *anon_name);
#else
static inline int
madvise_set_anon_name(struct mm_struct *mm, unsigned long start,
		      unsigned long len_in, struct anon_vma_name *anon_name) {
	return 0;
}
#endif

#ifdef CONFIG_UNACCEPTED_MEMORY

bool range_contains_unaccepted_memory(phys_addr_t start, unsigned long size);
void accept_memory(phys_addr_t start, unsigned long size);

#else

static inline bool range_contains_unaccepted_memory(phys_addr_t start,
						    unsigned long size)
{
	return false;
}

static inline void accept_memory(phys_addr_t start, unsigned long size)
{
}

#endif

static inline bool pfn_is_unaccepted_memory(unsigned long pfn)
{
	return range_contains_unaccepted_memory(pfn << PAGE_SHIFT, PAGE_SIZE);
}

void vma_pgtable_walk_begin(struct vm_area_struct *vma);
void vma_pgtable_walk_end(struct vm_area_struct *vma);

int reserve_mem_find_by_name(const char *name, phys_addr_t *start, phys_addr_t *size);

#ifdef CONFIG_64BIT
int do_mseal(unsigned long start, size_t len_in, unsigned long flags);
#else
static inline int do_mseal(unsigned long start, size_t len_in, unsigned long flags)
{
	/* noop on 32 bit */
	return 0;
}
#endif

#ifdef CONFIG_MEM_ALLOC_PROFILING
static inline void pgalloc_tag_split(struct folio *folio, int old_order, int new_order)
{
	int i;
	struct alloc_tag *tag;
	unsigned int nr_pages = 1 << new_order;

	if (!mem_alloc_profiling_enabled())
		return;

	tag = pgalloc_tag_get(&folio->page);
	if (!tag)
		return;

	for (i = nr_pages; i < (1 << old_order); i += nr_pages) {
		union codetag_ref *ref = get_page_tag_ref(folio_page(folio, i));

		if (ref) {
			/* Set new reference to point to the original tag */
			alloc_tag_ref_set(ref, tag);
			put_page_tag_ref(ref);
		}
	}
}

static inline void pgalloc_tag_copy(struct folio *new, struct folio *old)
{
	struct alloc_tag *tag;
	union codetag_ref *ref;

	tag = pgalloc_tag_get(&old->page);
	if (!tag)
		return;

	ref = get_page_tag_ref(&new->page);
	if (!ref)
		return;

	/* Clear the old ref to the original allocation tag. */
	clear_page_tag_ref(&old->page);
	/* Decrement the counters of the tag on get_new_folio. */
	alloc_tag_sub(ref, folio_nr_pages(new));

	__alloc_tag_ref_set(ref, tag);

	put_page_tag_ref(ref);
}
#else /* !CONFIG_MEM_ALLOC_PROFILING */
static inline void pgalloc_tag_split(struct folio *folio, int old_order, int new_order)
{
}

static inline void pgalloc_tag_copy(struct folio *new, struct folio *old)
{
}
#endif /* CONFIG_MEM_ALLOC_PROFILING */

#endif /* _LINUX_MM_H */<|MERGE_RESOLUTION|>--- conflicted
+++ resolved
@@ -419,8 +419,6 @@
 #endif
 
 #ifdef CONFIG_64BIT
-<<<<<<< HEAD
-=======
 #define VM_DROPPABLE_BIT	40
 #define VM_DROPPABLE		BIT(VM_DROPPABLE_BIT)
 #elif defined(CONFIG_PPC32)
@@ -430,7 +428,6 @@
 #endif
 
 #ifdef CONFIG_64BIT
->>>>>>> f1f36e22
 /* VM is sealed, in vm_flags */
 #define VM_SEALED	_BITUL(63)
 #endif
