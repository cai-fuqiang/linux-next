--- conflicted
+++ resolved
@@ -42,19 +42,17 @@
 	return v ? "yes" : "no";
 }
 
-<<<<<<< HEAD
 static inline const char *str_true_false(bool v)
 {
 	return v ? "true" : "false";
 }
 #define str_false_true(v)		str_true_false(!(v))
-=======
+
 static inline const char *str_up_down(bool v)
 {
 	return v ? "up" : "down";
 }
 #define str_down_up(v)		str_up_down(!(v))
->>>>>>> 7c266460
 
 /**
  * str_plural - Return the simple pluralization based on English counts
