/* SPDX-License-Identifier: ((GPL-2.0 WITH Linux-syscall-note) OR BSD-2-Clause) */
/*
    This file defines the kernel interface of FUSE
    Copyright (C) 2001-2008  Miklos Szeredi <miklos@szeredi.hu>

    This program can be distributed under the terms of the GNU GPL.
    See the file COPYING.

    This -- and only this -- header file may also be distributed under
    the terms of the BSD Licence as follows:

    Copyright (C) 2001-2007 Miklos Szeredi. All rights reserved.

    Redistribution and use in source and binary forms, with or without
    modification, are permitted provided that the following conditions
    are met:
    1. Redistributions of source code must retain the above copyright
       notice, this list of conditions and the following disclaimer.
    2. Redistributions in binary form must reproduce the above copyright
       notice, this list of conditions and the following disclaimer in the
       documentation and/or other materials provided with the distribution.

    THIS SOFTWARE IS PROVIDED BY AUTHOR AND CONTRIBUTORS ``AS IS'' AND
    ANY EXPRESS OR IMPLIED WARRANTIES, INCLUDING, BUT NOT LIMITED TO, THE
    IMPLIED WARRANTIES OF MERCHANTABILITY AND FITNESS FOR A PARTICULAR PURPOSE
    ARE DISCLAIMED.  IN NO EVENT SHALL AUTHOR OR CONTRIBUTORS BE LIABLE
    FOR ANY DIRECT, INDIRECT, INCIDENTAL, SPECIAL, EXEMPLARY, OR CONSEQUENTIAL
    DAMAGES (INCLUDING, BUT NOT LIMITED TO, PROCUREMENT OF SUBSTITUTE GOODS
    OR SERVICES; LOSS OF USE, DATA, OR PROFITS; OR BUSINESS INTERRUPTION)
    HOWEVER CAUSED AND ON ANY THEORY OF LIABILITY, WHETHER IN CONTRACT, STRICT
    LIABILITY, OR TORT (INCLUDING NEGLIGENCE OR OTHERWISE) ARISING IN ANY WAY
    OUT OF THE USE OF THIS SOFTWARE, EVEN IF ADVISED OF THE POSSIBILITY OF
    SUCH DAMAGE.
*/

/*
 * This file defines the kernel interface of FUSE
 *
 * Protocol changelog:
 *
 * 7.1:
 *  - add the following messages:
 *      FUSE_SETATTR, FUSE_SYMLINK, FUSE_MKNOD, FUSE_MKDIR, FUSE_UNLINK,
 *      FUSE_RMDIR, FUSE_RENAME, FUSE_LINK, FUSE_OPEN, FUSE_READ, FUSE_WRITE,
 *      FUSE_RELEASE, FUSE_FSYNC, FUSE_FLUSH, FUSE_SETXATTR, FUSE_GETXATTR,
 *      FUSE_LISTXATTR, FUSE_REMOVEXATTR, FUSE_OPENDIR, FUSE_READDIR,
 *      FUSE_RELEASEDIR
 *  - add padding to messages to accommodate 32-bit servers on 64-bit kernels
 *
 * 7.2:
 *  - add FOPEN_DIRECT_IO and FOPEN_KEEP_CACHE flags
 *  - add FUSE_FSYNCDIR message
 *
 * 7.3:
 *  - add FUSE_ACCESS message
 *  - add FUSE_CREATE message
 *  - add filehandle to fuse_setattr_in
 *
 * 7.4:
 *  - add frsize to fuse_kstatfs
 *  - clean up request size limit checking
 *
 * 7.5:
 *  - add flags and max_write to fuse_init_out
 *
 * 7.6:
 *  - add max_readahead to fuse_init_in and fuse_init_out
 *
 * 7.7:
 *  - add FUSE_INTERRUPT message
 *  - add POSIX file lock support
 *
 * 7.8:
 *  - add lock_owner and flags fields to fuse_release_in
 *  - add FUSE_BMAP message
 *  - add FUSE_DESTROY message
 *
 * 7.9:
 *  - new fuse_getattr_in input argument of GETATTR
 *  - add lk_flags in fuse_lk_in
 *  - add lock_owner field to fuse_setattr_in, fuse_read_in and fuse_write_in
 *  - add blksize field to fuse_attr
 *  - add file flags field to fuse_read_in and fuse_write_in
 *  - Add ATIME_NOW and MTIME_NOW flags to fuse_setattr_in
 *
 * 7.10
 *  - add nonseekable open flag
 *
 * 7.11
 *  - add IOCTL message
 *  - add unsolicited notification support
 *  - add POLL message and NOTIFY_POLL notification
 *
 * 7.12
 *  - add umask flag to input argument of create, mknod and mkdir
 *  - add notification messages for invalidation of inodes and
 *    directory entries
 *
 * 7.13
 *  - make max number of background requests and congestion threshold
 *    tunables
 *
 * 7.14
 *  - add splice support to fuse device
 *
 * 7.15
 *  - add store notify
 *  - add retrieve notify
 *
 * 7.16
 *  - add BATCH_FORGET request
 *  - FUSE_IOCTL_UNRESTRICTED shall now return with array of 'struct
 *    fuse_ioctl_iovec' instead of ambiguous 'struct iovec'
 *  - add FUSE_IOCTL_32BIT flag
 *
 * 7.17
 *  - add FUSE_FLOCK_LOCKS and FUSE_RELEASE_FLOCK_UNLOCK
 *
 * 7.18
 *  - add FUSE_IOCTL_DIR flag
 *  - add FUSE_NOTIFY_DELETE
 *
 * 7.19
 *  - add FUSE_FALLOCATE
 *
 * 7.20
 *  - add FUSE_AUTO_INVAL_DATA
 *
 * 7.21
 *  - add FUSE_READDIRPLUS
 *  - send the requested events in POLL request
 *
 * 7.22
 *  - add FUSE_ASYNC_DIO
 *
 * 7.23
 *  - add FUSE_WRITEBACK_CACHE
 *  - add time_gran to fuse_init_out
 *  - add reserved space to fuse_init_out
 *  - add FATTR_CTIME
 *  - add ctime and ctimensec to fuse_setattr_in
 *  - add FUSE_RENAME2 request
 *  - add FUSE_NO_OPEN_SUPPORT flag
 *
 *  7.24
 *  - add FUSE_LSEEK for SEEK_HOLE and SEEK_DATA support
 *
 *  7.25
 *  - add FUSE_PARALLEL_DIROPS
 *
 *  7.26
 *  - add FUSE_HANDLE_KILLPRIV
 *  - add FUSE_POSIX_ACL
 *
 *  7.27
 *  - add FUSE_ABORT_ERROR
 *
 *  7.28
 *  - add FUSE_COPY_FILE_RANGE
 *  - add FOPEN_CACHE_DIR
 *  - add FUSE_MAX_PAGES, add max_pages to init_out
 *  - add FUSE_CACHE_SYMLINKS
 *
 *  7.29
 *  - add FUSE_NO_OPENDIR_SUPPORT flag
 *
 *  7.30
 *  - add FUSE_EXPLICIT_INVAL_DATA
 *  - add FUSE_IOCTL_COMPAT_X32
 *
 *  7.31
 *  - add FUSE_WRITE_KILL_PRIV flag
 *  - add FUSE_SETUPMAPPING and FUSE_REMOVEMAPPING
 *  - add map_alignment to fuse_init_out, add FUSE_MAP_ALIGNMENT flag
 *
 *  7.32
 *  - add flags to fuse_attr, add FUSE_ATTR_SUBMOUNT, add FUSE_SUBMOUNTS
 *
 *  7.33
 *  - add FUSE_HANDLE_KILLPRIV_V2, FUSE_WRITE_KILL_SUIDGID, FATTR_KILL_SUIDGID
 *  - add FUSE_OPEN_KILL_SUIDGID
 *  - extend fuse_setxattr_in, add FUSE_SETXATTR_EXT
 *  - add FUSE_SETXATTR_ACL_KILL_SGID
 *
 *  7.34
 *  - add FUSE_SYNCFS
 *
 *  7.35
 *  - add FOPEN_NOFLUSH
 *
 *  7.36
 *  - extend fuse_init_in with reserved fields, add FUSE_INIT_EXT init flag
 *  - add flags2 to fuse_init_in and fuse_init_out
 *  - add FUSE_SECURITY_CTX init flag
 *  - add security context to create, mkdir, symlink, and mknod requests
 *  - add FUSE_HAS_INODE_DAX, FUSE_ATTR_DAX
 *
 *  7.37
 *  - add FUSE_TMPFILE
 *
 *  7.38
 *  - add FUSE_EXPIRE_ONLY flag to fuse_notify_inval_entry
 *  - add FOPEN_PARALLEL_DIRECT_WRITES
 *  - add total_extlen to fuse_in_header
 *  - add FUSE_MAX_NR_SECCTX
 *  - add extension header
 *  - add FUSE_EXT_GROUPS
 *  - add FUSE_CREATE_SUPP_GROUP
 *  - add FUSE_HAS_EXPIRE_ONLY
 *
 *  7.39
 *  - add FUSE_DIRECT_IO_ALLOW_MMAP
 *  - add FUSE_STATX and related structures
 *
 *  7.40
 *  - add max_stack_depth to fuse_init_out, add FUSE_PASSTHROUGH init flag
 *  - add backing_id to fuse_open_out, add FOPEN_PASSTHROUGH open flag
 *  - add FUSE_NO_EXPORT_SUPPORT init flag
 *  - add FUSE_NOTIFY_RESEND, add FUSE_HAS_RESEND init flag
<<<<<<< HEAD
 *  - add FUSE_NO_FORGET init flag
=======
 *
 *  7.41
 *  - add FUSE_EXT_OWNER_UID_GID
 *  - add FUSE_OWNER_UID_GID_EXT
 *  - add FUSE_ALLOW_IDMAP
>>>>>>> d38e08d3
 */

#ifndef _LINUX_FUSE_H
#define _LINUX_FUSE_H

#ifdef __KERNEL__
#include <linux/types.h>
#else
#include <stdint.h>
#endif

/*
 * Version negotiation:
 *
 * Both the kernel and userspace send the version they support in the
 * INIT request and reply respectively.
 *
 * If the major versions match then both shall use the smallest
 * of the two minor versions for communication.
 *
 * If the kernel supports a larger major version, then userspace shall
 * reply with the major version it supports, ignore the rest of the
 * INIT message and expect a new INIT message from the kernel with a
 * matching major version.
 *
 * If the library supports a larger major version, then it shall fall
 * back to the major protocol version sent by the kernel for
 * communication and reply with that major version (and an arbitrary
 * supported minor version).
 */

/** Version number of this interface */
#define FUSE_KERNEL_VERSION 7

/** Minor version number of this interface */
#define FUSE_KERNEL_MINOR_VERSION 41

/** The node ID of the root inode */
#define FUSE_ROOT_ID 1

/* Make sure all structures are padded to 64bit boundary, so 32bit
   userspace works under 64bit kernels */

struct fuse_attr {
	uint64_t	ino;
	uint64_t	size;
	uint64_t	blocks;
	uint64_t	atime;
	uint64_t	mtime;
	uint64_t	ctime;
	uint32_t	atimensec;
	uint32_t	mtimensec;
	uint32_t	ctimensec;
	uint32_t	mode;
	uint32_t	nlink;
	uint32_t	uid;
	uint32_t	gid;
	uint32_t	rdev;
	uint32_t	blksize;
	uint32_t	flags;
};

/*
 * The following structures are bit-for-bit compatible with the statx(2) ABI in
 * Linux.
 */
struct fuse_sx_time {
	int64_t		tv_sec;
	uint32_t	tv_nsec;
	int32_t		__reserved;
};

struct fuse_statx {
	uint32_t	mask;
	uint32_t	blksize;
	uint64_t	attributes;
	uint32_t	nlink;
	uint32_t	uid;
	uint32_t	gid;
	uint16_t	mode;
	uint16_t	__spare0[1];
	uint64_t	ino;
	uint64_t	size;
	uint64_t	blocks;
	uint64_t	attributes_mask;
	struct fuse_sx_time	atime;
	struct fuse_sx_time	btime;
	struct fuse_sx_time	ctime;
	struct fuse_sx_time	mtime;
	uint32_t	rdev_major;
	uint32_t	rdev_minor;
	uint32_t	dev_major;
	uint32_t	dev_minor;
	uint64_t	__spare2[14];
};

struct fuse_kstatfs {
	uint64_t	blocks;
	uint64_t	bfree;
	uint64_t	bavail;
	uint64_t	files;
	uint64_t	ffree;
	uint32_t	bsize;
	uint32_t	namelen;
	uint32_t	frsize;
	uint32_t	padding;
	uint32_t	spare[6];
};

struct fuse_file_lock {
	uint64_t	start;
	uint64_t	end;
	uint32_t	type;
	uint32_t	pid; /* tgid */
};

/**
 * Bitmasks for fuse_setattr_in.valid
 */
#define FATTR_MODE	(1 << 0)
#define FATTR_UID	(1 << 1)
#define FATTR_GID	(1 << 2)
#define FATTR_SIZE	(1 << 3)
#define FATTR_ATIME	(1 << 4)
#define FATTR_MTIME	(1 << 5)
#define FATTR_FH	(1 << 6)
#define FATTR_ATIME_NOW	(1 << 7)
#define FATTR_MTIME_NOW	(1 << 8)
#define FATTR_LOCKOWNER	(1 << 9)
#define FATTR_CTIME	(1 << 10)
#define FATTR_KILL_SUIDGID	(1 << 11)

/**
 * Flags returned by the OPEN request
 *
 * FOPEN_DIRECT_IO: bypass page cache for this open file
 * FOPEN_KEEP_CACHE: don't invalidate the data cache on open
 * FOPEN_NONSEEKABLE: the file is not seekable
 * FOPEN_CACHE_DIR: allow caching this directory
 * FOPEN_STREAM: the file is stream-like (no file position at all)
 * FOPEN_NOFLUSH: don't flush data cache on close (unless FUSE_WRITEBACK_CACHE)
 * FOPEN_PARALLEL_DIRECT_WRITES: Allow concurrent direct writes on the same inode
 * FOPEN_PASSTHROUGH: passthrough read/write io for this open file
 */
#define FOPEN_DIRECT_IO		(1 << 0)
#define FOPEN_KEEP_CACHE	(1 << 1)
#define FOPEN_NONSEEKABLE	(1 << 2)
#define FOPEN_CACHE_DIR		(1 << 3)
#define FOPEN_STREAM		(1 << 4)
#define FOPEN_NOFLUSH		(1 << 5)
#define FOPEN_PARALLEL_DIRECT_WRITES	(1 << 6)
#define FOPEN_PASSTHROUGH	(1 << 7)

/**
 * INIT request/reply flags
 *
 * FUSE_ASYNC_READ: asynchronous read requests
 * FUSE_POSIX_LOCKS: remote locking for POSIX file locks
 * FUSE_FILE_OPS: kernel sends file handle for fstat, etc... (not yet supported)
 * FUSE_ATOMIC_O_TRUNC: handles the O_TRUNC open flag in the filesystem
 * FUSE_EXPORT_SUPPORT: filesystem handles lookups of "." and ".."
 * FUSE_BIG_WRITES: filesystem can handle write size larger than 4kB
 * FUSE_DONT_MASK: don't apply umask to file mode on create operations
 * FUSE_SPLICE_WRITE: kernel supports splice write on the device
 * FUSE_SPLICE_MOVE: kernel supports splice move on the device
 * FUSE_SPLICE_READ: kernel supports splice read on the device
 * FUSE_FLOCK_LOCKS: remote locking for BSD style file locks
 * FUSE_HAS_IOCTL_DIR: kernel supports ioctl on directories
 * FUSE_AUTO_INVAL_DATA: automatically invalidate cached pages
 * FUSE_DO_READDIRPLUS: do READDIRPLUS (READDIR+LOOKUP in one)
 * FUSE_READDIRPLUS_AUTO: adaptive readdirplus
 * FUSE_ASYNC_DIO: asynchronous direct I/O submission
 * FUSE_WRITEBACK_CACHE: use writeback cache for buffered writes
 * FUSE_NO_OPEN_SUPPORT: kernel supports zero-message opens
 * FUSE_PARALLEL_DIROPS: allow parallel lookups and readdir
 * FUSE_HANDLE_KILLPRIV: fs handles killing suid/sgid/cap on write/chown/trunc
 * FUSE_POSIX_ACL: filesystem supports posix acls
 * FUSE_ABORT_ERROR: reading the device after abort returns ECONNABORTED
 * FUSE_MAX_PAGES: init_out.max_pages contains the max number of req pages
 * FUSE_CACHE_SYMLINKS: cache READLINK responses
 * FUSE_NO_OPENDIR_SUPPORT: kernel supports zero-message opendir
 * FUSE_EXPLICIT_INVAL_DATA: only invalidate cached pages on explicit request
 * FUSE_MAP_ALIGNMENT: init_out.map_alignment contains log2(byte alignment) for
 *		       foffset and moffset fields in struct
 *		       fuse_setupmapping_out and fuse_removemapping_one.
 * FUSE_SUBMOUNTS: kernel supports auto-mounting directory submounts
 * FUSE_HANDLE_KILLPRIV_V2: fs kills suid/sgid/cap on write/chown/trunc.
 *			Upon write/truncate suid/sgid is only killed if caller
 *			does not have CAP_FSETID. Additionally upon
 *			write/truncate sgid is killed only if file has group
 *			execute permission. (Same as Linux VFS behavior).
 * FUSE_SETXATTR_EXT:	Server supports extended struct fuse_setxattr_in
 * FUSE_INIT_EXT: extended fuse_init_in request
 * FUSE_INIT_RESERVED: reserved, do not use
 * FUSE_SECURITY_CTX:	add security context to create, mkdir, symlink, and
 *			mknod
 * FUSE_HAS_INODE_DAX:  use per inode DAX
 * FUSE_CREATE_SUPP_GROUP: add supplementary group info to create, mkdir,
 *			symlink and mknod (single group that matches parent)
 * FUSE_HAS_EXPIRE_ONLY: kernel supports expiry-only entry invalidation
 * FUSE_DIRECT_IO_ALLOW_MMAP: allow shared mmap in FOPEN_DIRECT_IO mode.
 * FUSE_NO_EXPORT_SUPPORT: explicitly disable export support
 * FUSE_HAS_RESEND: kernel supports resending pending requests, and the high bit
 *		    of the request ID indicates resend requests
<<<<<<< HEAD
 * FUSE_NO_FORGET: 	disable forget requests
=======
 * FUSE_OWNER_UID_GID_EXT: add inode owner UID/GID info to create, mkdir,
 *			   symlink and mknod
 * FUSE_ALLOW_IDMAP: allow creation of idmapped mounts
>>>>>>> d38e08d3
 */
#define FUSE_ASYNC_READ		(1 << 0)
#define FUSE_POSIX_LOCKS	(1 << 1)
#define FUSE_FILE_OPS		(1 << 2)
#define FUSE_ATOMIC_O_TRUNC	(1 << 3)
#define FUSE_EXPORT_SUPPORT	(1 << 4)
#define FUSE_BIG_WRITES		(1 << 5)
#define FUSE_DONT_MASK		(1 << 6)
#define FUSE_SPLICE_WRITE	(1 << 7)
#define FUSE_SPLICE_MOVE	(1 << 8)
#define FUSE_SPLICE_READ	(1 << 9)
#define FUSE_FLOCK_LOCKS	(1 << 10)
#define FUSE_HAS_IOCTL_DIR	(1 << 11)
#define FUSE_AUTO_INVAL_DATA	(1 << 12)
#define FUSE_DO_READDIRPLUS	(1 << 13)
#define FUSE_READDIRPLUS_AUTO	(1 << 14)
#define FUSE_ASYNC_DIO		(1 << 15)
#define FUSE_WRITEBACK_CACHE	(1 << 16)
#define FUSE_NO_OPEN_SUPPORT	(1 << 17)
#define FUSE_PARALLEL_DIROPS    (1 << 18)
#define FUSE_HANDLE_KILLPRIV	(1 << 19)
#define FUSE_POSIX_ACL		(1 << 20)
#define FUSE_ABORT_ERROR	(1 << 21)
#define FUSE_MAX_PAGES		(1 << 22)
#define FUSE_CACHE_SYMLINKS	(1 << 23)
#define FUSE_NO_OPENDIR_SUPPORT (1 << 24)
#define FUSE_EXPLICIT_INVAL_DATA (1 << 25)
#define FUSE_MAP_ALIGNMENT	(1 << 26)
#define FUSE_SUBMOUNTS		(1 << 27)
#define FUSE_HANDLE_KILLPRIV_V2	(1 << 28)
#define FUSE_SETXATTR_EXT	(1 << 29)
#define FUSE_INIT_EXT		(1 << 30)
#define FUSE_INIT_RESERVED	(1 << 31)
/* bits 32..63 get shifted down 32 bits into the flags2 field */
#define FUSE_SECURITY_CTX	(1ULL << 32)
#define FUSE_HAS_INODE_DAX	(1ULL << 33)
#define FUSE_CREATE_SUPP_GROUP	(1ULL << 34)
#define FUSE_HAS_EXPIRE_ONLY	(1ULL << 35)
#define FUSE_DIRECT_IO_ALLOW_MMAP (1ULL << 36)
#define FUSE_PASSTHROUGH	(1ULL << 37)
#define FUSE_NO_EXPORT_SUPPORT	(1ULL << 38)
#define FUSE_HAS_RESEND		(1ULL << 39)
#define FUSE_NO_FORGET		(1ULL << 40)

/* Obsolete alias for FUSE_DIRECT_IO_ALLOW_MMAP */
#define FUSE_DIRECT_IO_RELAX	FUSE_DIRECT_IO_ALLOW_MMAP
#define FUSE_OWNER_UID_GID_EXT	(1ULL << 40)
#define FUSE_ALLOW_IDMAP	(1ULL << 41)

/**
 * CUSE INIT request/reply flags
 *
 * CUSE_UNRESTRICTED_IOCTL:  use unrestricted ioctl
 */
#define CUSE_UNRESTRICTED_IOCTL	(1 << 0)

/**
 * Release flags
 */
#define FUSE_RELEASE_FLUSH	(1 << 0)
#define FUSE_RELEASE_FLOCK_UNLOCK	(1 << 1)

/**
 * Getattr flags
 */
#define FUSE_GETATTR_FH		(1 << 0)

/**
 * Lock flags
 */
#define FUSE_LK_FLOCK		(1 << 0)

/**
 * WRITE flags
 *
 * FUSE_WRITE_CACHE: delayed write from page cache, file handle is guessed
 * FUSE_WRITE_LOCKOWNER: lock_owner field is valid
 * FUSE_WRITE_KILL_SUIDGID: kill suid and sgid bits
 */
#define FUSE_WRITE_CACHE	(1 << 0)
#define FUSE_WRITE_LOCKOWNER	(1 << 1)
#define FUSE_WRITE_KILL_SUIDGID (1 << 2)

/* Obsolete alias; this flag implies killing suid/sgid only. */
#define FUSE_WRITE_KILL_PRIV	FUSE_WRITE_KILL_SUIDGID

/**
 * Read flags
 */
#define FUSE_READ_LOCKOWNER	(1 << 1)

/**
 * Ioctl flags
 *
 * FUSE_IOCTL_COMPAT: 32bit compat ioctl on 64bit machine
 * FUSE_IOCTL_UNRESTRICTED: not restricted to well-formed ioctls, retry allowed
 * FUSE_IOCTL_RETRY: retry with new iovecs
 * FUSE_IOCTL_32BIT: 32bit ioctl
 * FUSE_IOCTL_DIR: is a directory
 * FUSE_IOCTL_COMPAT_X32: x32 compat ioctl on 64bit machine (64bit time_t)
 *
 * FUSE_IOCTL_MAX_IOV: maximum of in_iovecs + out_iovecs
 */
#define FUSE_IOCTL_COMPAT	(1 << 0)
#define FUSE_IOCTL_UNRESTRICTED	(1 << 1)
#define FUSE_IOCTL_RETRY	(1 << 2)
#define FUSE_IOCTL_32BIT	(1 << 3)
#define FUSE_IOCTL_DIR		(1 << 4)
#define FUSE_IOCTL_COMPAT_X32	(1 << 5)

#define FUSE_IOCTL_MAX_IOV	256

/**
 * Poll flags
 *
 * FUSE_POLL_SCHEDULE_NOTIFY: request poll notify
 */
#define FUSE_POLL_SCHEDULE_NOTIFY (1 << 0)

/**
 * Fsync flags
 *
 * FUSE_FSYNC_FDATASYNC: Sync data only, not metadata
 */
#define FUSE_FSYNC_FDATASYNC	(1 << 0)

/**
 * fuse_attr flags
 *
 * FUSE_ATTR_SUBMOUNT: Object is a submount root
 * FUSE_ATTR_DAX: Enable DAX for this file in per inode DAX mode
 */
#define FUSE_ATTR_SUBMOUNT      (1 << 0)
#define FUSE_ATTR_DAX		(1 << 1)

/**
 * Open flags
 * FUSE_OPEN_KILL_SUIDGID: Kill suid and sgid if executable
 */
#define FUSE_OPEN_KILL_SUIDGID	(1 << 0)

/**
 * setxattr flags
 * FUSE_SETXATTR_ACL_KILL_SGID: Clear SGID when system.posix_acl_access is set
 */
#define FUSE_SETXATTR_ACL_KILL_SGID	(1 << 0)

/**
 * notify_inval_entry flags
 * FUSE_EXPIRE_ONLY
 */
#define FUSE_EXPIRE_ONLY		(1 << 0)

/**
 * extension type
 * FUSE_MAX_NR_SECCTX: maximum value of &fuse_secctx_header.nr_secctx
 * FUSE_EXT_GROUPS: &fuse_supp_groups extension
 * FUSE_EXT_OWNER_UID_GID: &fuse_owner_uid_gid extension
 */
enum fuse_ext_type {
	/* Types 0..31 are reserved for fuse_secctx_header */
	FUSE_MAX_NR_SECCTX	= 31,
	FUSE_EXT_GROUPS		= 32,
	FUSE_EXT_OWNER_UID_GID	= 33,
};

enum fuse_opcode {
	FUSE_LOOKUP		= 1,
	FUSE_FORGET		= 2,  /* no reply */
	FUSE_GETATTR		= 3,
	FUSE_SETATTR		= 4,
	FUSE_READLINK		= 5,
	FUSE_SYMLINK		= 6,
	FUSE_MKNOD		= 8,
	FUSE_MKDIR		= 9,
	FUSE_UNLINK		= 10,
	FUSE_RMDIR		= 11,
	FUSE_RENAME		= 12,
	FUSE_LINK		= 13,
	FUSE_OPEN		= 14,
	FUSE_READ		= 15,
	FUSE_WRITE		= 16,
	FUSE_STATFS		= 17,
	FUSE_RELEASE		= 18,
	FUSE_FSYNC		= 20,
	FUSE_SETXATTR		= 21,
	FUSE_GETXATTR		= 22,
	FUSE_LISTXATTR		= 23,
	FUSE_REMOVEXATTR	= 24,
	FUSE_FLUSH		= 25,
	FUSE_INIT		= 26,
	FUSE_OPENDIR		= 27,
	FUSE_READDIR		= 28,
	FUSE_RELEASEDIR		= 29,
	FUSE_FSYNCDIR		= 30,
	FUSE_GETLK		= 31,
	FUSE_SETLK		= 32,
	FUSE_SETLKW		= 33,
	FUSE_ACCESS		= 34,
	FUSE_CREATE		= 35,
	FUSE_INTERRUPT		= 36,
	FUSE_BMAP		= 37,
	FUSE_DESTROY		= 38,
	FUSE_IOCTL		= 39,
	FUSE_POLL		= 40,
	FUSE_NOTIFY_REPLY	= 41,
	FUSE_BATCH_FORGET	= 42,
	FUSE_FALLOCATE		= 43,
	FUSE_READDIRPLUS	= 44,
	FUSE_RENAME2		= 45,
	FUSE_LSEEK		= 46,
	FUSE_COPY_FILE_RANGE	= 47,
	FUSE_SETUPMAPPING	= 48,
	FUSE_REMOVEMAPPING	= 49,
	FUSE_SYNCFS		= 50,
	FUSE_TMPFILE		= 51,
	FUSE_STATX		= 52,

	/* CUSE specific operations */
	CUSE_INIT		= 4096,

	/* Reserved opcodes: helpful to detect structure endian-ness */
	CUSE_INIT_BSWAP_RESERVED	= 1048576,	/* CUSE_INIT << 8 */
	FUSE_INIT_BSWAP_RESERVED	= 436207616,	/* FUSE_INIT << 24 */
};

enum fuse_notify_code {
	FUSE_NOTIFY_POLL   = 1,
	FUSE_NOTIFY_INVAL_INODE = 2,
	FUSE_NOTIFY_INVAL_ENTRY = 3,
	FUSE_NOTIFY_STORE = 4,
	FUSE_NOTIFY_RETRIEVE = 5,
	FUSE_NOTIFY_DELETE = 6,
	FUSE_NOTIFY_RESEND = 7,
	FUSE_NOTIFY_CODE_MAX,
};

/* The read buffer is required to be at least 8k, but may be much larger */
#define FUSE_MIN_READ_BUFFER 8192

#define FUSE_COMPAT_ENTRY_OUT_SIZE 120

struct fuse_entry_out {
	uint64_t	nodeid;		/* Inode ID */
	uint64_t	generation;	/* Inode generation: nodeid:gen must
					   be unique for the fs's lifetime */
	uint64_t	entry_valid;	/* Cache timeout for the name */
	uint64_t	attr_valid;	/* Cache timeout for the attributes */
	uint32_t	entry_valid_nsec;
	uint32_t	attr_valid_nsec;
	struct fuse_attr attr;
};

struct fuse_forget_in {
	uint64_t	nlookup;
};

struct fuse_forget_one {
	uint64_t	nodeid;
	uint64_t	nlookup;
};

struct fuse_batch_forget_in {
	uint32_t	count;
	uint32_t	dummy;
};

struct fuse_getattr_in {
	uint32_t	getattr_flags;
	uint32_t	dummy;
	uint64_t	fh;
};

#define FUSE_COMPAT_ATTR_OUT_SIZE 96

struct fuse_attr_out {
	uint64_t	attr_valid;	/* Cache timeout for the attributes */
	uint32_t	attr_valid_nsec;
	uint32_t	dummy;
	struct fuse_attr attr;
};

struct fuse_statx_in {
	uint32_t	getattr_flags;
	uint32_t	reserved;
	uint64_t	fh;
	uint32_t	sx_flags;
	uint32_t	sx_mask;
};

struct fuse_statx_out {
	uint64_t	attr_valid;	/* Cache timeout for the attributes */
	uint32_t	attr_valid_nsec;
	uint32_t	flags;
	uint64_t	spare[2];
	struct fuse_statx stat;
};

#define FUSE_COMPAT_MKNOD_IN_SIZE 8

struct fuse_mknod_in {
	uint32_t	mode;
	uint32_t	rdev;
	uint32_t	umask;
	uint32_t	padding;
};

struct fuse_mkdir_in {
	uint32_t	mode;
	uint32_t	umask;
};

struct fuse_rename_in {
	uint64_t	newdir;
};

struct fuse_rename2_in {
	uint64_t	newdir;
	uint32_t	flags;
	uint32_t	padding;
};

struct fuse_link_in {
	uint64_t	oldnodeid;
};

struct fuse_setattr_in {
	uint32_t	valid;
	uint32_t	padding;
	uint64_t	fh;
	uint64_t	size;
	uint64_t	lock_owner;
	uint64_t	atime;
	uint64_t	mtime;
	uint64_t	ctime;
	uint32_t	atimensec;
	uint32_t	mtimensec;
	uint32_t	ctimensec;
	uint32_t	mode;
	uint32_t	unused4;
	uint32_t	uid;
	uint32_t	gid;
	uint32_t	unused5;
};

struct fuse_open_in {
	uint32_t	flags;
	uint32_t	open_flags;	/* FUSE_OPEN_... */
};

struct fuse_create_in {
	uint32_t	flags;
	uint32_t	mode;
	uint32_t	umask;
	uint32_t	open_flags;	/* FUSE_OPEN_... */
};

struct fuse_open_out {
	uint64_t	fh;
	uint32_t	open_flags;
	int32_t		backing_id;
};

struct fuse_release_in {
	uint64_t	fh;
	uint32_t	flags;
	uint32_t	release_flags;
	uint64_t	lock_owner;
};

struct fuse_flush_in {
	uint64_t	fh;
	uint32_t	unused;
	uint32_t	padding;
	uint64_t	lock_owner;
};

struct fuse_read_in {
	uint64_t	fh;
	uint64_t	offset;
	uint32_t	size;
	uint32_t	read_flags;
	uint64_t	lock_owner;
	uint32_t	flags;
	uint32_t	padding;
};

#define FUSE_COMPAT_WRITE_IN_SIZE 24

struct fuse_write_in {
	uint64_t	fh;
	uint64_t	offset;
	uint32_t	size;
	uint32_t	write_flags;
	uint64_t	lock_owner;
	uint32_t	flags;
	uint32_t	padding;
};

struct fuse_write_out {
	uint32_t	size;
	uint32_t	padding;
};

#define FUSE_COMPAT_STATFS_SIZE 48

struct fuse_statfs_out {
	struct fuse_kstatfs st;
};

struct fuse_fsync_in {
	uint64_t	fh;
	uint32_t	fsync_flags;
	uint32_t	padding;
};

#define FUSE_COMPAT_SETXATTR_IN_SIZE 8

struct fuse_setxattr_in {
	uint32_t	size;
	uint32_t	flags;
	uint32_t	setxattr_flags;
	uint32_t	padding;
};

struct fuse_getxattr_in {
	uint32_t	size;
	uint32_t	padding;
};

struct fuse_getxattr_out {
	uint32_t	size;
	uint32_t	padding;
};

struct fuse_lk_in {
	uint64_t	fh;
	uint64_t	owner;
	struct fuse_file_lock lk;
	uint32_t	lk_flags;
	uint32_t	padding;
};

struct fuse_lk_out {
	struct fuse_file_lock lk;
};

struct fuse_access_in {
	uint32_t	mask;
	uint32_t	padding;
};

struct fuse_init_in {
	uint32_t	major;
	uint32_t	minor;
	uint32_t	max_readahead;
	uint32_t	flags;
	uint32_t	flags2;
	uint32_t	unused[11];
};

#define FUSE_COMPAT_INIT_OUT_SIZE 8
#define FUSE_COMPAT_22_INIT_OUT_SIZE 24

struct fuse_init_out {
	uint32_t	major;
	uint32_t	minor;
	uint32_t	max_readahead;
	uint32_t	flags;
	uint16_t	max_background;
	uint16_t	congestion_threshold;
	uint32_t	max_write;
	uint32_t	time_gran;
	uint16_t	max_pages;
	uint16_t	map_alignment;
	uint32_t	flags2;
	uint32_t	max_stack_depth;
	uint32_t	unused[6];
};

#define CUSE_INIT_INFO_MAX 4096

struct cuse_init_in {
	uint32_t	major;
	uint32_t	minor;
	uint32_t	unused;
	uint32_t	flags;
};

struct cuse_init_out {
	uint32_t	major;
	uint32_t	minor;
	uint32_t	unused;
	uint32_t	flags;
	uint32_t	max_read;
	uint32_t	max_write;
	uint32_t	dev_major;		/* chardev major */
	uint32_t	dev_minor;		/* chardev minor */
	uint32_t	spare[10];
};

struct fuse_interrupt_in {
	uint64_t	unique;
};

struct fuse_bmap_in {
	uint64_t	block;
	uint32_t	blocksize;
	uint32_t	padding;
};

struct fuse_bmap_out {
	uint64_t	block;
};

struct fuse_ioctl_in {
	uint64_t	fh;
	uint32_t	flags;
	uint32_t	cmd;
	uint64_t	arg;
	uint32_t	in_size;
	uint32_t	out_size;
};

struct fuse_ioctl_iovec {
	uint64_t	base;
	uint64_t	len;
};

struct fuse_ioctl_out {
	int32_t		result;
	uint32_t	flags;
	uint32_t	in_iovs;
	uint32_t	out_iovs;
};

struct fuse_poll_in {
	uint64_t	fh;
	uint64_t	kh;
	uint32_t	flags;
	uint32_t	events;
};

struct fuse_poll_out {
	uint32_t	revents;
	uint32_t	padding;
};

struct fuse_notify_poll_wakeup_out {
	uint64_t	kh;
};

struct fuse_fallocate_in {
	uint64_t	fh;
	uint64_t	offset;
	uint64_t	length;
	uint32_t	mode;
	uint32_t	padding;
};

/**
 * FUSE request unique ID flag
 *
 * Indicates whether this is a resend request. The receiver should handle this
 * request accordingly.
 */
#define FUSE_UNIQUE_RESEND (1ULL << 63)

struct fuse_in_header {
	uint32_t	len;
	uint32_t	opcode;
	uint64_t	unique;
	uint64_t	nodeid;
	uint32_t	uid;
	uint32_t	gid;
	uint32_t	pid;
	uint16_t	total_extlen; /* length of extensions in 8byte units */
	uint16_t	padding;
};

struct fuse_out_header {
	uint32_t	len;
	int32_t		error;
	uint64_t	unique;
};

struct fuse_dirent {
	uint64_t	ino;
	uint64_t	off;
	uint32_t	namelen;
	uint32_t	type;
	char name[];
};

/* Align variable length records to 64bit boundary */
#define FUSE_REC_ALIGN(x) \
	(((x) + sizeof(uint64_t) - 1) & ~(sizeof(uint64_t) - 1))

#define FUSE_NAME_OFFSET offsetof(struct fuse_dirent, name)
#define FUSE_DIRENT_ALIGN(x) FUSE_REC_ALIGN(x)
#define FUSE_DIRENT_SIZE(d) \
	FUSE_DIRENT_ALIGN(FUSE_NAME_OFFSET + (d)->namelen)

struct fuse_direntplus {
	struct fuse_entry_out entry_out;
	struct fuse_dirent dirent;
};

#define FUSE_NAME_OFFSET_DIRENTPLUS \
	offsetof(struct fuse_direntplus, dirent.name)
#define FUSE_DIRENTPLUS_SIZE(d) \
	FUSE_DIRENT_ALIGN(FUSE_NAME_OFFSET_DIRENTPLUS + (d)->dirent.namelen)

struct fuse_notify_inval_inode_out {
	uint64_t	ino;
	int64_t		off;
	int64_t		len;
};

struct fuse_notify_inval_entry_out {
	uint64_t	parent;
	uint32_t	namelen;
	uint32_t	flags;
};

struct fuse_notify_delete_out {
	uint64_t	parent;
	uint64_t	child;
	uint32_t	namelen;
	uint32_t	padding;
};

struct fuse_notify_store_out {
	uint64_t	nodeid;
	uint64_t	offset;
	uint32_t	size;
	uint32_t	padding;
};

struct fuse_notify_retrieve_out {
	uint64_t	notify_unique;
	uint64_t	nodeid;
	uint64_t	offset;
	uint32_t	size;
	uint32_t	padding;
};

/* Matches the size of fuse_write_in */
struct fuse_notify_retrieve_in {
	uint64_t	dummy1;
	uint64_t	offset;
	uint32_t	size;
	uint32_t	dummy2;
	uint64_t	dummy3;
	uint64_t	dummy4;
};

struct fuse_backing_map {
	int32_t		fd;
	uint32_t	flags;
	uint64_t	padding;
};

/* Device ioctls: */
#define FUSE_DEV_IOC_MAGIC		229
#define FUSE_DEV_IOC_CLONE		_IOR(FUSE_DEV_IOC_MAGIC, 0, uint32_t)
#define FUSE_DEV_IOC_BACKING_OPEN	_IOW(FUSE_DEV_IOC_MAGIC, 1, \
					     struct fuse_backing_map)
#define FUSE_DEV_IOC_BACKING_CLOSE	_IOW(FUSE_DEV_IOC_MAGIC, 2, uint32_t)

struct fuse_lseek_in {
	uint64_t	fh;
	uint64_t	offset;
	uint32_t	whence;
	uint32_t	padding;
};

struct fuse_lseek_out {
	uint64_t	offset;
};

struct fuse_copy_file_range_in {
	uint64_t	fh_in;
	uint64_t	off_in;
	uint64_t	nodeid_out;
	uint64_t	fh_out;
	uint64_t	off_out;
	uint64_t	len;
	uint64_t	flags;
};

#define FUSE_SETUPMAPPING_FLAG_WRITE (1ull << 0)
#define FUSE_SETUPMAPPING_FLAG_READ (1ull << 1)
struct fuse_setupmapping_in {
	/* An already open handle */
	uint64_t	fh;
	/* Offset into the file to start the mapping */
	uint64_t	foffset;
	/* Length of mapping required */
	uint64_t	len;
	/* Flags, FUSE_SETUPMAPPING_FLAG_* */
	uint64_t	flags;
	/* Offset in Memory Window */
	uint64_t	moffset;
};

struct fuse_removemapping_in {
	/* number of fuse_removemapping_one follows */
	uint32_t        count;
};

struct fuse_removemapping_one {
	/* Offset into the dax window start the unmapping */
	uint64_t        moffset;
	/* Length of mapping required */
	uint64_t	len;
};

#define FUSE_REMOVEMAPPING_MAX_ENTRY   \
		(PAGE_SIZE / sizeof(struct fuse_removemapping_one))

struct fuse_syncfs_in {
	uint64_t	padding;
};

/*
 * For each security context, send fuse_secctx with size of security context
 * fuse_secctx will be followed by security context name and this in turn
 * will be followed by actual context label.
 * fuse_secctx, name, context
 */
struct fuse_secctx {
	uint32_t	size;
	uint32_t	padding;
};

/*
 * Contains the information about how many fuse_secctx structures are being
 * sent and what's the total size of all security contexts (including
 * size of fuse_secctx_header).
 *
 */
struct fuse_secctx_header {
	uint32_t	size;
	uint32_t	nr_secctx;
};

/**
 * struct fuse_ext_header - extension header
 * @size: total size of this extension including this header
 * @type: type of extension
 *
 * This is made compatible with fuse_secctx_header by using type values >
 * FUSE_MAX_NR_SECCTX
 */
struct fuse_ext_header {
	uint32_t	size;
	uint32_t	type;
};

/**
 * struct fuse_supp_groups - Supplementary group extension
 * @nr_groups: number of supplementary groups
 * @groups: flexible array of group IDs
 */
struct fuse_supp_groups {
	uint32_t	nr_groups;
	uint32_t	groups[];
};

/**
 * struct fuse_owner_uid_gid - Inode owner UID/GID extension
 * @uid: inode owner UID
 * @gid: inode owner GID
 */
struct fuse_owner_uid_gid {
	uint32_t	uid;
	uint32_t	gid;
};

#endif /* _LINUX_FUSE_H */<|MERGE_RESOLUTION|>--- conflicted
+++ resolved
@@ -217,15 +217,12 @@
  *  - add backing_id to fuse_open_out, add FOPEN_PASSTHROUGH open flag
  *  - add FUSE_NO_EXPORT_SUPPORT init flag
  *  - add FUSE_NOTIFY_RESEND, add FUSE_HAS_RESEND init flag
-<<<<<<< HEAD
  *  - add FUSE_NO_FORGET init flag
-=======
  *
  *  7.41
  *  - add FUSE_EXT_OWNER_UID_GID
  *  - add FUSE_OWNER_UID_GID_EXT
  *  - add FUSE_ALLOW_IDMAP
->>>>>>> d38e08d3
  */
 
 #ifndef _LINUX_FUSE_H
@@ -430,13 +427,10 @@
  * FUSE_NO_EXPORT_SUPPORT: explicitly disable export support
  * FUSE_HAS_RESEND: kernel supports resending pending requests, and the high bit
  *		    of the request ID indicates resend requests
-<<<<<<< HEAD
  * FUSE_NO_FORGET: 	disable forget requests
-=======
  * FUSE_OWNER_UID_GID_EXT: add inode owner UID/GID info to create, mkdir,
  *			   symlink and mknod
  * FUSE_ALLOW_IDMAP: allow creation of idmapped mounts
->>>>>>> d38e08d3
  */
 #define FUSE_ASYNC_READ		(1 << 0)
 #define FUSE_POSIX_LOCKS	(1 << 1)
