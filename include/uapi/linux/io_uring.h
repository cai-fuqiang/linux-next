/* SPDX-License-Identifier: (GPL-2.0 WITH Linux-syscall-note) OR MIT */
/*
 * Header file for the io_uring interface.
 *
 * Copyright (C) 2019 Jens Axboe
 * Copyright (C) 2019 Christoph Hellwig
 */
#ifndef LINUX_IO_URING_H
#define LINUX_IO_URING_H

#include <linux/fs.h>
#include <linux/types.h>
/*
 * this file is shared with liburing and that has to autodetect
 * if linux/time_types.h is available or not, it can
 * define UAPI_LINUX_IO_URING_H_SKIP_LINUX_TIME_TYPES_H
 * if linux/time_types.h is not available
 */
#ifndef UAPI_LINUX_IO_URING_H_SKIP_LINUX_TIME_TYPES_H
#include <linux/time_types.h>
#endif

#ifdef __cplusplus
extern "C" {
#endif

/*
 * IO submission data structure (Submission Queue Entry)
 */
struct io_uring_sqe {
	__u8	opcode;		/* type of operation for this sqe */
	__u8	flags;		/* IOSQE_ flags */
	__u16	ioprio;		/* ioprio for the request */
	__s32	fd;		/* file descriptor to do IO on */
	union {
		__u64	off;	/* offset into file */
		__u64	addr2;
		struct {
			__u32	cmd_op;
			__u32	__pad1;
		};
	};
	union {
		__u64	addr;	/* pointer to buffer or iovecs */
		__u64	splice_off_in;
		struct {
			__u32	level;
			__u32	optname;
		};
	};
	__u32	len;		/* buffer size or number of iovecs */
	union {
		__kernel_rwf_t	rw_flags;
		__u32		fsync_flags;
		__u16		poll_events;	/* compatibility */
		__u32		poll32_events;	/* word-reversed for BE */
		__u32		sync_range_flags;
		__u32		msg_flags;
		__u32		timeout_flags;
		__u32		accept_flags;
		__u32		cancel_flags;
		__u32		open_flags;
		__u32		statx_flags;
		__u32		fadvise_advice;
		__u32		splice_flags;
		__u32		rename_flags;
		__u32		unlink_flags;
		__u32		hardlink_flags;
		__u32		xattr_flags;
		__u32		msg_ring_flags;
		__u32		uring_cmd_flags;
		__u32		waitid_flags;
		__u32		futex_flags;
		__u32		install_fd_flags;
		__u32		nop_flags;
	};
	__u64	user_data;	/* data to be passed back at completion time */
	/* pack this to avoid bogus arm OABI complaints */
	union {
		/* index into fixed buffers, if used */
		__u16	buf_index;
		/* for grouped buffer selection */
		__u16	buf_group;
	} __attribute__((packed));
	/* personality to use, if used */
	__u16	personality;
	union {
		__s32	splice_fd_in;
		__u32	file_index;
		__u32	optlen;
		struct {
			__u16	addr_len;
			__u16	__pad3[1];
		};
	};
	union {
		struct {
			__u64	addr3;
			__u64	__pad2[1];
		};
		__u64	optval;
		/*
		 * If the ring is initialized with IORING_SETUP_SQE128, then
		 * this field is used for 80 bytes of arbitrary command data
		 */
		__u8	cmd[0];
	};
};

/*
 * If sqe->file_index is set to this for opcodes that instantiate a new
 * direct descriptor (like openat/openat2/accept), then io_uring will allocate
 * an available direct descriptor instead of having the application pass one
 * in. The picked direct descriptor will be returned in cqe->res, or -ENFILE
 * if the space is full.
 */
#define IORING_FILE_INDEX_ALLOC		(~0U)

enum io_uring_sqe_flags_bit {
	IOSQE_FIXED_FILE_BIT,
	IOSQE_IO_DRAIN_BIT,
	IOSQE_IO_LINK_BIT,
	IOSQE_IO_HARDLINK_BIT,
	IOSQE_ASYNC_BIT,
	IOSQE_BUFFER_SELECT_BIT,
	IOSQE_CQE_SKIP_SUCCESS_BIT,
};

/*
 * sqe->flags
 */
/* use fixed fileset */
#define IOSQE_FIXED_FILE	(1U << IOSQE_FIXED_FILE_BIT)
/* issue after inflight IO */
#define IOSQE_IO_DRAIN		(1U << IOSQE_IO_DRAIN_BIT)
/* links next sqe */
#define IOSQE_IO_LINK		(1U << IOSQE_IO_LINK_BIT)
/* like LINK, but stronger */
#define IOSQE_IO_HARDLINK	(1U << IOSQE_IO_HARDLINK_BIT)
/* always go async */
#define IOSQE_ASYNC		(1U << IOSQE_ASYNC_BIT)
/* select buffer from sqe->buf_group */
#define IOSQE_BUFFER_SELECT	(1U << IOSQE_BUFFER_SELECT_BIT)
/* don't post CQE if request succeeded */
#define IOSQE_CQE_SKIP_SUCCESS	(1U << IOSQE_CQE_SKIP_SUCCESS_BIT)

/*
 * io_uring_setup() flags
 */
#define IORING_SETUP_IOPOLL	(1U << 0)	/* io_context is polled */
#define IORING_SETUP_SQPOLL	(1U << 1)	/* SQ poll thread */
#define IORING_SETUP_SQ_AFF	(1U << 2)	/* sq_thread_cpu is valid */
#define IORING_SETUP_CQSIZE	(1U << 3)	/* app defines CQ size */
#define IORING_SETUP_CLAMP	(1U << 4)	/* clamp SQ/CQ ring sizes */
#define IORING_SETUP_ATTACH_WQ	(1U << 5)	/* attach to existing wq */
#define IORING_SETUP_R_DISABLED	(1U << 6)	/* start with ring disabled */
#define IORING_SETUP_SUBMIT_ALL	(1U << 7)	/* continue submit on error */
/*
 * Cooperative task running. When requests complete, they often require
 * forcing the submitter to transition to the kernel to complete. If this
 * flag is set, work will be done when the task transitions anyway, rather
 * than force an inter-processor interrupt reschedule. This avoids interrupting
 * a task running in userspace, and saves an IPI.
 */
#define IORING_SETUP_COOP_TASKRUN	(1U << 8)
/*
 * If COOP_TASKRUN is set, get notified if task work is available for
 * running and a kernel transition would be needed to run it. This sets
 * IORING_SQ_TASKRUN in the sq ring flags. Not valid with COOP_TASKRUN.
 */
#define IORING_SETUP_TASKRUN_FLAG	(1U << 9)
#define IORING_SETUP_SQE128		(1U << 10) /* SQEs are 128 byte */
#define IORING_SETUP_CQE32		(1U << 11) /* CQEs are 32 byte */
/*
 * Only one task is allowed to submit requests
 */
#define IORING_SETUP_SINGLE_ISSUER	(1U << 12)

/*
 * Defer running task work to get events.
 * Rather than running bits of task work whenever the task transitions
 * try to do it just before it is needed.
 */
#define IORING_SETUP_DEFER_TASKRUN	(1U << 13)

/*
 * Application provides the memory for the rings
 */
#define IORING_SETUP_NO_MMAP		(1U << 14)

/*
 * Register the ring fd in itself for use with
 * IORING_REGISTER_USE_REGISTERED_RING; return a registered fd index rather
 * than an fd.
 */
#define IORING_SETUP_REGISTERED_FD_ONLY	(1U << 15)

/*
 * Removes indirection through the SQ index array.
 */
#define IORING_SETUP_NO_SQARRAY		(1U << 16)

enum io_uring_op {
	IORING_OP_NOP,
	IORING_OP_READV,
	IORING_OP_WRITEV,
	IORING_OP_FSYNC,
	IORING_OP_READ_FIXED,
	IORING_OP_WRITE_FIXED,
	IORING_OP_POLL_ADD,
	IORING_OP_POLL_REMOVE,
	IORING_OP_SYNC_FILE_RANGE,
	IORING_OP_SENDMSG,
	IORING_OP_RECVMSG,
	IORING_OP_TIMEOUT,
	IORING_OP_TIMEOUT_REMOVE,
	IORING_OP_ACCEPT,
	IORING_OP_ASYNC_CANCEL,
	IORING_OP_LINK_TIMEOUT,
	IORING_OP_CONNECT,
	IORING_OP_FALLOCATE,
	IORING_OP_OPENAT,
	IORING_OP_CLOSE,
	IORING_OP_FILES_UPDATE,
	IORING_OP_STATX,
	IORING_OP_READ,
	IORING_OP_WRITE,
	IORING_OP_FADVISE,
	IORING_OP_MADVISE,
	IORING_OP_SEND,
	IORING_OP_RECV,
	IORING_OP_OPENAT2,
	IORING_OP_EPOLL_CTL,
	IORING_OP_SPLICE,
	IORING_OP_PROVIDE_BUFFERS,
	IORING_OP_REMOVE_BUFFERS,
	IORING_OP_TEE,
	IORING_OP_SHUTDOWN,
	IORING_OP_RENAMEAT,
	IORING_OP_UNLINKAT,
	IORING_OP_MKDIRAT,
	IORING_OP_SYMLINKAT,
	IORING_OP_LINKAT,
	IORING_OP_MSG_RING,
	IORING_OP_FSETXATTR,
	IORING_OP_SETXATTR,
	IORING_OP_FGETXATTR,
	IORING_OP_GETXATTR,
	IORING_OP_SOCKET,
	IORING_OP_URING_CMD,
	IORING_OP_SEND_ZC,
	IORING_OP_SENDMSG_ZC,
	IORING_OP_READ_MULTISHOT,
	IORING_OP_WAITID,
	IORING_OP_FUTEX_WAIT,
	IORING_OP_FUTEX_WAKE,
	IORING_OP_FUTEX_WAITV,
	IORING_OP_FIXED_FD_INSTALL,
	IORING_OP_FTRUNCATE,
	IORING_OP_BIND,
	IORING_OP_LISTEN,

	/* this goes last, obviously */
	IORING_OP_LAST,
};

/*
 * sqe->uring_cmd_flags		top 8bits aren't available for userspace
 * IORING_URING_CMD_FIXED	use registered buffer; pass this flag
 *				along with setting sqe->buf_index.
 */
#define IORING_URING_CMD_FIXED	(1U << 0)
#define IORING_URING_CMD_MASK	IORING_URING_CMD_FIXED


/*
 * sqe->fsync_flags
 */
#define IORING_FSYNC_DATASYNC	(1U << 0)

/*
 * sqe->timeout_flags
 */
#define IORING_TIMEOUT_ABS		(1U << 0)
#define IORING_TIMEOUT_UPDATE		(1U << 1)
#define IORING_TIMEOUT_BOOTTIME		(1U << 2)
#define IORING_TIMEOUT_REALTIME		(1U << 3)
#define IORING_LINK_TIMEOUT_UPDATE	(1U << 4)
#define IORING_TIMEOUT_ETIME_SUCCESS	(1U << 5)
#define IORING_TIMEOUT_MULTISHOT	(1U << 6)
#define IORING_TIMEOUT_CLOCK_MASK	(IORING_TIMEOUT_BOOTTIME | IORING_TIMEOUT_REALTIME)
#define IORING_TIMEOUT_UPDATE_MASK	(IORING_TIMEOUT_UPDATE | IORING_LINK_TIMEOUT_UPDATE)
/*
 * sqe->splice_flags
 * extends splice(2) flags
 */
#define SPLICE_F_FD_IN_FIXED	(1U << 31) /* the last bit of __u32 */

/*
 * POLL_ADD flags. Note that since sqe->poll_events is the flag space, the
 * command flags for POLL_ADD are stored in sqe->len.
 *
 * IORING_POLL_ADD_MULTI	Multishot poll. Sets IORING_CQE_F_MORE if
 *				the poll handler will continue to report
 *				CQEs on behalf of the same SQE.
 *
 * IORING_POLL_UPDATE		Update existing poll request, matching
 *				sqe->addr as the old user_data field.
 *
 * IORING_POLL_LEVEL		Level triggered poll.
 */
#define IORING_POLL_ADD_MULTI	(1U << 0)
#define IORING_POLL_UPDATE_EVENTS	(1U << 1)
#define IORING_POLL_UPDATE_USER_DATA	(1U << 2)
#define IORING_POLL_ADD_LEVEL		(1U << 3)

/*
 * ASYNC_CANCEL flags.
 *
 * IORING_ASYNC_CANCEL_ALL	Cancel all requests that match the given key
 * IORING_ASYNC_CANCEL_FD	Key off 'fd' for cancelation rather than the
 *				request 'user_data'
 * IORING_ASYNC_CANCEL_ANY	Match any request
 * IORING_ASYNC_CANCEL_FD_FIXED	'fd' passed in is a fixed descriptor
 * IORING_ASYNC_CANCEL_USERDATA	Match on user_data, default for no other key
 * IORING_ASYNC_CANCEL_OP	Match request based on opcode
 */
#define IORING_ASYNC_CANCEL_ALL	(1U << 0)
#define IORING_ASYNC_CANCEL_FD	(1U << 1)
#define IORING_ASYNC_CANCEL_ANY	(1U << 2)
#define IORING_ASYNC_CANCEL_FD_FIXED	(1U << 3)
#define IORING_ASYNC_CANCEL_USERDATA	(1U << 4)
#define IORING_ASYNC_CANCEL_OP	(1U << 5)

/*
 * send/sendmsg and recv/recvmsg flags (sqe->ioprio)
 *
 * IORING_RECVSEND_POLL_FIRST	If set, instead of first attempting to send
 *				or receive and arm poll if that yields an
 *				-EAGAIN result, arm poll upfront and skip
 *				the initial transfer attempt.
 *
 * IORING_RECV_MULTISHOT	Multishot recv. Sets IORING_CQE_F_MORE if
 *				the handler will continue to report
 *				CQEs on behalf of the same SQE.
 *
 * IORING_RECVSEND_FIXED_BUF	Use registered buffers, the index is stored in
 *				the buf_index field.
 *
 * IORING_SEND_ZC_REPORT_USAGE
 *				If set, SEND[MSG]_ZC should report
 *				the zerocopy usage in cqe.res
 *				for the IORING_CQE_F_NOTIF cqe.
 *				0 is reported if zerocopy was actually possible.
 *				IORING_NOTIF_USAGE_ZC_COPIED if data was copied
 *				(at least partially).
 *
 * IORING_RECVSEND_BUNDLE	Used with IOSQE_BUFFER_SELECT. If set, send or
 *				recv will grab as many buffers from the buffer
 *				group ID given and send them all. The completion
 *				result 	will be the number of buffers send, with
 *				the starting buffer ID in cqe->flags as per
 *				usual for provided buffer usage. The buffers
 *				will be	contigious from the starting buffer ID.
 */
#define IORING_RECVSEND_POLL_FIRST	(1U << 0)
#define IORING_RECV_MULTISHOT		(1U << 1)
#define IORING_RECVSEND_FIXED_BUF	(1U << 2)
#define IORING_SEND_ZC_REPORT_USAGE	(1U << 3)
#define IORING_RECVSEND_BUNDLE		(1U << 4)

/*
 * cqe.res for IORING_CQE_F_NOTIF if
 * IORING_SEND_ZC_REPORT_USAGE was requested
 *
 * It should be treated as a flag, all other
 * bits of cqe.res should be treated as reserved!
 */
#define IORING_NOTIF_USAGE_ZC_COPIED    (1U << 31)

/*
 * accept flags stored in sqe->ioprio
 */
#define IORING_ACCEPT_MULTISHOT	(1U << 0)
#define IORING_ACCEPT_DONTWAIT	(1U << 1)
#define IORING_ACCEPT_POLL_FIRST	(1U << 2)

/*
 * IORING_OP_MSG_RING command types, stored in sqe->addr
 */
enum io_uring_msg_ring_flags {
	IORING_MSG_DATA,	/* pass sqe->len as 'res' and off as user_data */
	IORING_MSG_SEND_FD,	/* send a registered fd to another ring */
};

/*
 * IORING_OP_MSG_RING flags (sqe->msg_ring_flags)
 *
 * IORING_MSG_RING_CQE_SKIP	Don't post a CQE to the target ring. Not
 *				applicable for IORING_MSG_DATA, obviously.
 */
#define IORING_MSG_RING_CQE_SKIP	(1U << 0)
/* Pass through the flags from sqe->file_index to cqe->flags */
#define IORING_MSG_RING_FLAGS_PASS	(1U << 1)

/*
 * IORING_OP_FIXED_FD_INSTALL flags (sqe->install_fd_flags)
 *
 * IORING_FIXED_FD_NO_CLOEXEC	Don't mark the fd as O_CLOEXEC
 */
#define IORING_FIXED_FD_NO_CLOEXEC	(1U << 0)

/*
 * IORING_OP_NOP flags (sqe->nop_flags)
 *
 * IORING_NOP_INJECT_RESULT	Inject result from sqe->result
 */
#define IORING_NOP_INJECT_RESULT	(1U << 0)

/*
 * IO completion data structure (Completion Queue Entry)
 */
struct io_uring_cqe {
	__u64	user_data;	/* sqe->user_data value passed back */
	__s32	res;		/* result code for this event */
	__u32	flags;

	/*
	 * If the ring is initialized with IORING_SETUP_CQE32, then this field
	 * contains 16-bytes of padding, doubling the size of the CQE.
	 */
	__u64 big_cqe[];
};

/*
 * cqe->flags
 *
 * IORING_CQE_F_BUFFER	If set, the upper 16 bits are the buffer ID
 * IORING_CQE_F_MORE	If set, parent SQE will generate more CQE entries
 * IORING_CQE_F_SOCK_NONEMPTY	If set, more data to read after socket recv
 * IORING_CQE_F_NOTIF	Set for notification CQEs. Can be used to distinct
 * 			them from sends.
 * IORING_CQE_F_BUF_MORE If set, the buffer ID set in the completion will get
 *			more completions. In other words, the buffer is being
 *			partially consumed, and will be used by the kernel for
 *			more completions. This is only set for buffers used via
 *			the incremental buffer consumption, as provided by
 *			a ring buffer setup with IOU_PBUF_RING_INC. For any
 *			other provided buffer type, all completions with a
 *			buffer passed back is automatically returned to the
 *			application.
 */
#define IORING_CQE_F_BUFFER		(1U << 0)
#define IORING_CQE_F_MORE		(1U << 1)
#define IORING_CQE_F_SOCK_NONEMPTY	(1U << 2)
#define IORING_CQE_F_NOTIF		(1U << 3)
#define IORING_CQE_F_BUF_MORE		(1U << 4)

#define IORING_CQE_BUFFER_SHIFT		16

/*
 * Magic offsets for the application to mmap the data it needs
 */
#define IORING_OFF_SQ_RING		0ULL
#define IORING_OFF_CQ_RING		0x8000000ULL
#define IORING_OFF_SQES			0x10000000ULL
#define IORING_OFF_PBUF_RING		0x80000000ULL
#define IORING_OFF_PBUF_SHIFT		16
#define IORING_OFF_MMAP_MASK		0xf8000000ULL

/*
 * Filled with the offset for mmap(2)
 */
struct io_sqring_offsets {
	__u32 head;
	__u32 tail;
	__u32 ring_mask;
	__u32 ring_entries;
	__u32 flags;
	__u32 dropped;
	__u32 array;
	__u32 resv1;
	__u64 user_addr;
};

/*
 * sq_ring->flags
 */
#define IORING_SQ_NEED_WAKEUP	(1U << 0) /* needs io_uring_enter wakeup */
#define IORING_SQ_CQ_OVERFLOW	(1U << 1) /* CQ ring is overflown */
#define IORING_SQ_TASKRUN	(1U << 2) /* task should enter the kernel */

struct io_cqring_offsets {
	__u32 head;
	__u32 tail;
	__u32 ring_mask;
	__u32 ring_entries;
	__u32 overflow;
	__u32 cqes;
	__u32 flags;
	__u32 resv1;
	__u64 user_addr;
};

/*
 * cq_ring->flags
 */

/* disable eventfd notifications */
#define IORING_CQ_EVENTFD_DISABLED	(1U << 0)

/*
 * io_uring_enter(2) flags
 */
#define IORING_ENTER_GETEVENTS		(1U << 0)
#define IORING_ENTER_SQ_WAKEUP		(1U << 1)
#define IORING_ENTER_SQ_WAIT		(1U << 2)
#define IORING_ENTER_EXT_ARG		(1U << 3)
#define IORING_ENTER_REGISTERED_RING	(1U << 4)
#define IORING_ENTER_ABS_TIMER		(1U << 5)

/*
 * Passed in for io_uring_setup(2). Copied back with updated info on success
 */
struct io_uring_params {
	__u32 sq_entries;
	__u32 cq_entries;
	__u32 flags;
	__u32 sq_thread_cpu;
	__u32 sq_thread_idle;
	__u32 features;
	__u32 wq_fd;
	__u32 resv[3];
	struct io_sqring_offsets sq_off;
	struct io_cqring_offsets cq_off;
};

/*
 * io_uring_params->features flags
 */
#define IORING_FEAT_SINGLE_MMAP		(1U << 0)
#define IORING_FEAT_NODROP		(1U << 1)
#define IORING_FEAT_SUBMIT_STABLE	(1U << 2)
#define IORING_FEAT_RW_CUR_POS		(1U << 3)
#define IORING_FEAT_CUR_PERSONALITY	(1U << 4)
#define IORING_FEAT_FAST_POLL		(1U << 5)
#define IORING_FEAT_POLL_32BITS 	(1U << 6)
#define IORING_FEAT_SQPOLL_NONFIXED	(1U << 7)
#define IORING_FEAT_EXT_ARG		(1U << 8)
#define IORING_FEAT_NATIVE_WORKERS	(1U << 9)
#define IORING_FEAT_RSRC_TAGS		(1U << 10)
#define IORING_FEAT_CQE_SKIP		(1U << 11)
#define IORING_FEAT_LINKED_FILE		(1U << 12)
#define IORING_FEAT_REG_REG_RING	(1U << 13)
#define IORING_FEAT_RECVSEND_BUNDLE	(1U << 14)
#define IORING_FEAT_MIN_TIMEOUT		(1U << 15)

/*
 * io_uring_register(2) opcodes and arguments
 */
enum io_uring_register_op {
	IORING_REGISTER_BUFFERS			= 0,
	IORING_UNREGISTER_BUFFERS		= 1,
	IORING_REGISTER_FILES			= 2,
	IORING_UNREGISTER_FILES			= 3,
	IORING_REGISTER_EVENTFD			= 4,
	IORING_UNREGISTER_EVENTFD		= 5,
	IORING_REGISTER_FILES_UPDATE		= 6,
	IORING_REGISTER_EVENTFD_ASYNC		= 7,
	IORING_REGISTER_PROBE			= 8,
	IORING_REGISTER_PERSONALITY		= 9,
	IORING_UNREGISTER_PERSONALITY		= 10,
	IORING_REGISTER_RESTRICTIONS		= 11,
	IORING_REGISTER_ENABLE_RINGS		= 12,

	/* extended with tagging */
	IORING_REGISTER_FILES2			= 13,
	IORING_REGISTER_FILES_UPDATE2		= 14,
	IORING_REGISTER_BUFFERS2		= 15,
	IORING_REGISTER_BUFFERS_UPDATE		= 16,

	/* set/clear io-wq thread affinities */
	IORING_REGISTER_IOWQ_AFF		= 17,
	IORING_UNREGISTER_IOWQ_AFF		= 18,

	/* set/get max number of io-wq workers */
	IORING_REGISTER_IOWQ_MAX_WORKERS	= 19,

	/* register/unregister io_uring fd with the ring */
	IORING_REGISTER_RING_FDS		= 20,
	IORING_UNREGISTER_RING_FDS		= 21,

	/* register ring based provide buffer group */
	IORING_REGISTER_PBUF_RING		= 22,
	IORING_UNREGISTER_PBUF_RING		= 23,

	/* sync cancelation API */
	IORING_REGISTER_SYNC_CANCEL		= 24,

	/* register a range of fixed file slots for automatic slot allocation */
	IORING_REGISTER_FILE_ALLOC_RANGE	= 25,

	/* return status information for a buffer group */
	IORING_REGISTER_PBUF_STATUS		= 26,

	/* set/clear busy poll settings */
	IORING_REGISTER_NAPI			= 27,
	IORING_UNREGISTER_NAPI			= 28,

	IORING_REGISTER_CLOCK			= 29,

<<<<<<< HEAD
	/* copy registered buffers from source ring to current ring */
	IORING_REGISTER_COPY_BUFFERS		= 30,
=======
	/* clone registered buffers from source ring to current ring */
	IORING_REGISTER_CLONE_BUFFERS		= 30,
>>>>>>> 26de8614

	/* this goes last */
	IORING_REGISTER_LAST,

	/* flag added to the opcode to use a registered ring fd */
	IORING_REGISTER_USE_REGISTERED_RING	= 1U << 31
};

/* io-wq worker categories */
enum io_wq_type {
	IO_WQ_BOUND,
	IO_WQ_UNBOUND,
};

/* deprecated, see struct io_uring_rsrc_update */
struct io_uring_files_update {
	__u32 offset;
	__u32 resv;
	__aligned_u64 /* __s32 * */ fds;
};

/*
 * Register a fully sparse file space, rather than pass in an array of all
 * -1 file descriptors.
 */
#define IORING_RSRC_REGISTER_SPARSE	(1U << 0)

struct io_uring_rsrc_register {
	__u32 nr;
	__u32 flags;
	__u64 resv2;
	__aligned_u64 data;
	__aligned_u64 tags;
};

struct io_uring_rsrc_update {
	__u32 offset;
	__u32 resv;
	__aligned_u64 data;
};

struct io_uring_rsrc_update2 {
	__u32 offset;
	__u32 resv;
	__aligned_u64 data;
	__aligned_u64 tags;
	__u32 nr;
	__u32 resv2;
};

/* Skip updating fd indexes set to this value in the fd table */
#define IORING_REGISTER_FILES_SKIP	(-2)

#define IO_URING_OP_SUPPORTED	(1U << 0)

struct io_uring_probe_op {
	__u8 op;
	__u8 resv;
	__u16 flags;	/* IO_URING_OP_* flags */
	__u32 resv2;
};

struct io_uring_probe {
	__u8 last_op;	/* last opcode supported */
	__u8 ops_len;	/* length of ops[] array below */
	__u16 resv;
	__u32 resv2[3];
	struct io_uring_probe_op ops[];
};

struct io_uring_restriction {
	__u16 opcode;
	union {
		__u8 register_op; /* IORING_RESTRICTION_REGISTER_OP */
		__u8 sqe_op;      /* IORING_RESTRICTION_SQE_OP */
		__u8 sqe_flags;   /* IORING_RESTRICTION_SQE_FLAGS_* */
	};
	__u8 resv;
	__u32 resv2[3];
};

struct io_uring_clock_register {
	__u32	clockid;
	__u32	__resv[3];
};

enum {
	IORING_REGISTER_SRC_REGISTERED = 1,
};

<<<<<<< HEAD
struct io_uring_copy_buffers {
=======
struct io_uring_clone_buffers {
>>>>>>> 26de8614
	__u32	src_fd;
	__u32	flags;
	__u32	pad[6];
};

struct io_uring_buf {
	__u64	addr;
	__u32	len;
	__u16	bid;
	__u16	resv;
};

struct io_uring_buf_ring {
	union {
		/*
		 * To avoid spilling into more pages than we need to, the
		 * ring tail is overlaid with the io_uring_buf->resv field.
		 */
		struct {
			__u64	resv1;
			__u32	resv2;
			__u16	resv3;
			__u16	tail;
		};
		__DECLARE_FLEX_ARRAY(struct io_uring_buf, bufs);
	};
};

/*
 * Flags for IORING_REGISTER_PBUF_RING.
 *
 * IOU_PBUF_RING_MMAP:	If set, kernel will allocate the memory for the ring.
 *			The application must not set a ring_addr in struct
 *			io_uring_buf_reg, instead it must subsequently call
 *			mmap(2) with the offset set as:
 *			IORING_OFF_PBUF_RING | (bgid << IORING_OFF_PBUF_SHIFT)
 *			to get a virtual mapping for the ring.
 * IOU_PBUF_RING_INC:	If set, buffers consumed from this buffer ring can be
 *			consumed incrementally. Normally one (or more) buffers
 *			are fully consumed. With incremental consumptions, it's
 *			feasible to register big ranges of buffers, and each
 *			use of it will consume only as much as it needs. This
 *			requires that both the kernel and application keep
 *			track of where the current read/recv index is at.
 */
enum io_uring_register_pbuf_ring_flags {
	IOU_PBUF_RING_MMAP	= 1,
	IOU_PBUF_RING_INC	= 2,
};

/* argument for IORING_(UN)REGISTER_PBUF_RING */
struct io_uring_buf_reg {
	__u64	ring_addr;
	__u32	ring_entries;
	__u16	bgid;
	__u16	flags;
	__u64	resv[3];
};

/* argument for IORING_REGISTER_PBUF_STATUS */
struct io_uring_buf_status {
	__u32	buf_group;	/* input */
	__u32	head;		/* output */
	__u32	resv[8];
};

/* argument for IORING_(UN)REGISTER_NAPI */
struct io_uring_napi {
	__u32	busy_poll_to;
	__u8	prefer_busy_poll;
	__u8	pad[3];
	__u64	resv;
};

/*
 * io_uring_restriction->opcode values
 */
enum io_uring_register_restriction_op {
	/* Allow an io_uring_register(2) opcode */
	IORING_RESTRICTION_REGISTER_OP		= 0,

	/* Allow an sqe opcode */
	IORING_RESTRICTION_SQE_OP		= 1,

	/* Allow sqe flags */
	IORING_RESTRICTION_SQE_FLAGS_ALLOWED	= 2,

	/* Require sqe flags (these flags must be set on each submission) */
	IORING_RESTRICTION_SQE_FLAGS_REQUIRED	= 3,

	IORING_RESTRICTION_LAST
};

struct io_uring_getevents_arg {
	__u64	sigmask;
	__u32	sigmask_sz;
	__u32	min_wait_usec;
	__u64	ts;
};

/*
 * Argument for IORING_REGISTER_SYNC_CANCEL
 */
struct io_uring_sync_cancel_reg {
	__u64				addr;
	__s32				fd;
	__u32				flags;
	struct __kernel_timespec	timeout;
	__u8				opcode;
	__u8				pad[7];
	__u64				pad2[3];
};

/*
 * Argument for IORING_REGISTER_FILE_ALLOC_RANGE
 * The range is specified as [off, off + len)
 */
struct io_uring_file_index_range {
	__u32	off;
	__u32	len;
	__u64	resv;
};

struct io_uring_recvmsg_out {
	__u32 namelen;
	__u32 controllen;
	__u32 payloadlen;
	__u32 flags;
};

/*
 * Argument for IORING_OP_URING_CMD when file is a socket
 */
enum io_uring_socket_op {
	SOCKET_URING_OP_SIOCINQ		= 0,
	SOCKET_URING_OP_SIOCOUTQ,
	SOCKET_URING_OP_GETSOCKOPT,
	SOCKET_URING_OP_SETSOCKOPT,
};

#ifdef __cplusplus
}
#endif

#endif<|MERGE_RESOLUTION|>--- conflicted
+++ resolved
@@ -609,13 +609,8 @@
 
 	IORING_REGISTER_CLOCK			= 29,
 
-<<<<<<< HEAD
-	/* copy registered buffers from source ring to current ring */
-	IORING_REGISTER_COPY_BUFFERS		= 30,
-=======
 	/* clone registered buffers from source ring to current ring */
 	IORING_REGISTER_CLONE_BUFFERS		= 30,
->>>>>>> 26de8614
 
 	/* this goes last */
 	IORING_REGISTER_LAST,
@@ -706,11 +701,7 @@
 	IORING_REGISTER_SRC_REGISTERED = 1,
 };
 
-<<<<<<< HEAD
-struct io_uring_copy_buffers {
-=======
 struct io_uring_clone_buffers {
->>>>>>> 26de8614
 	__u32	src_fd;
 	__u32	flags;
 	__u32	pad[6];
