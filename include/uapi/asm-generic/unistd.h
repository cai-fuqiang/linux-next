--- conflicted
+++ resolved
@@ -841,10 +841,6 @@
 #define __NR_mseal 462
 __SYSCALL(__NR_mseal, sys_mseal)
 
-<<<<<<< HEAD
-#undef __NR_syscalls
-#define __NR_syscalls 463
-=======
 #define __NR_setxattrat 463
 __SYSCALL(__NR_setxattrat, sys_setxattrat)
 #define __NR_getxattrat 464
@@ -856,7 +852,6 @@
 
 #undef __NR_syscalls
 #define __NR_syscalls 467
->>>>>>> a5bc3f00
 
 /*
  * 32 bit systems traditionally used different
