/* SPDX-License-Identifier: GPL-2.0 WITH Linux-syscall-note */
#include <asm/bitsperlong.h>

/*
 * This file contains the system call numbers, based on the
 * layout of the x86-64 architecture, which embeds the
 * pointer to the syscall in the table.
 *
 * As a basic principle, no duplication of functionality
 * should be added, e.g. we don't use lseek when llseek
 * is present. New architectures should use this file
 * and implement the less feature-full calls in user space.
 */

#ifndef __SYSCALL
#define __SYSCALL(x, y)
#endif

#if __BITS_PER_LONG == 32 || defined(__SYSCALL_COMPAT)
#define __SC_3264(_nr, _32, _64) __SYSCALL(_nr, _32)
#else
#define __SC_3264(_nr, _32, _64) __SYSCALL(_nr, _64)
#endif

#ifdef __SYSCALL_COMPAT
#define __SC_COMP(_nr, _sys, _comp) __SYSCALL(_nr, _comp)
#define __SC_COMP_3264(_nr, _32, _64, _comp) __SYSCALL(_nr, _comp)
#else
#define __SC_COMP(_nr, _sys, _comp) __SYSCALL(_nr, _sys)
#define __SC_COMP_3264(_nr, _32, _64, _comp) __SC_3264(_nr, _32, _64)
#endif

#define __NR_io_setup 0
__SC_COMP(__NR_io_setup, sys_io_setup, compat_sys_io_setup)
#define __NR_io_destroy 1
__SYSCALL(__NR_io_destroy, sys_io_destroy)
#define __NR_io_submit 2
__SC_COMP(__NR_io_submit, sys_io_submit, compat_sys_io_submit)
#define __NR_io_cancel 3
__SYSCALL(__NR_io_cancel, sys_io_cancel)

#if defined(__ARCH_WANT_TIME32_SYSCALLS) || __BITS_PER_LONG != 32
#define __NR_io_getevents 4
__SC_3264(__NR_io_getevents, sys_io_getevents_time32, sys_io_getevents)
#endif

#define __NR_setxattr 5
__SYSCALL(__NR_setxattr, sys_setxattr)
#define __NR_lsetxattr 6
__SYSCALL(__NR_lsetxattr, sys_lsetxattr)
#define __NR_fsetxattr 7
__SYSCALL(__NR_fsetxattr, sys_fsetxattr)
#define __NR_getxattr 8
__SYSCALL(__NR_getxattr, sys_getxattr)
#define __NR_lgetxattr 9
__SYSCALL(__NR_lgetxattr, sys_lgetxattr)
#define __NR_fgetxattr 10
__SYSCALL(__NR_fgetxattr, sys_fgetxattr)
#define __NR_listxattr 11
__SYSCALL(__NR_listxattr, sys_listxattr)
#define __NR_llistxattr 12
__SYSCALL(__NR_llistxattr, sys_llistxattr)
#define __NR_flistxattr 13
__SYSCALL(__NR_flistxattr, sys_flistxattr)
#define __NR_removexattr 14
__SYSCALL(__NR_removexattr, sys_removexattr)
#define __NR_lremovexattr 15
__SYSCALL(__NR_lremovexattr, sys_lremovexattr)
#define __NR_fremovexattr 16
__SYSCALL(__NR_fremovexattr, sys_fremovexattr)
#define __NR_getcwd 17
__SYSCALL(__NR_getcwd, sys_getcwd)
#define __NR_lookup_dcookie 18
__SYSCALL(__NR_lookup_dcookie, sys_ni_syscall)
#define __NR_eventfd2 19
__SYSCALL(__NR_eventfd2, sys_eventfd2)
#define __NR_epoll_create1 20
__SYSCALL(__NR_epoll_create1, sys_epoll_create1)
#define __NR_epoll_ctl 21
__SYSCALL(__NR_epoll_ctl, sys_epoll_ctl)
#define __NR_epoll_pwait 22
__SC_COMP(__NR_epoll_pwait, sys_epoll_pwait, compat_sys_epoll_pwait)
#define __NR_dup 23
__SYSCALL(__NR_dup, sys_dup)
#define __NR_dup3 24
__SYSCALL(__NR_dup3, sys_dup3)
#define __NR3264_fcntl 25
__SC_COMP_3264(__NR3264_fcntl, sys_fcntl64, sys_fcntl, compat_sys_fcntl64)
#define __NR_inotify_init1 26
__SYSCALL(__NR_inotify_init1, sys_inotify_init1)
#define __NR_inotify_add_watch 27
__SYSCALL(__NR_inotify_add_watch, sys_inotify_add_watch)
#define __NR_inotify_rm_watch 28
__SYSCALL(__NR_inotify_rm_watch, sys_inotify_rm_watch)
#define __NR_ioctl 29
__SC_COMP(__NR_ioctl, sys_ioctl, compat_sys_ioctl)
#define __NR_ioprio_set 30
__SYSCALL(__NR_ioprio_set, sys_ioprio_set)
#define __NR_ioprio_get 31
__SYSCALL(__NR_ioprio_get, sys_ioprio_get)
#define __NR_flock 32
__SYSCALL(__NR_flock, sys_flock)
#define __NR_mknodat 33
__SYSCALL(__NR_mknodat, sys_mknodat)
#define __NR_mkdirat 34
__SYSCALL(__NR_mkdirat, sys_mkdirat)
#define __NR_unlinkat 35
__SYSCALL(__NR_unlinkat, sys_unlinkat)
#define __NR_symlinkat 36
__SYSCALL(__NR_symlinkat, sys_symlinkat)
#define __NR_linkat 37
__SYSCALL(__NR_linkat, sys_linkat)

#ifdef __ARCH_WANT_RENAMEAT
/* renameat is superseded with flags by renameat2 */
#define __NR_renameat 38
__SYSCALL(__NR_renameat, sys_renameat)
#endif /* __ARCH_WANT_RENAMEAT */

#define __NR_umount2 39
__SYSCALL(__NR_umount2, sys_umount)
#define __NR_mount 40
__SYSCALL(__NR_mount, sys_mount)
#define __NR_pivot_root 41
__SYSCALL(__NR_pivot_root, sys_pivot_root)
#define __NR_nfsservctl 42
__SYSCALL(__NR_nfsservctl, sys_ni_syscall)
#define __NR3264_statfs 43
__SC_COMP_3264(__NR3264_statfs, sys_statfs64, sys_statfs, \
	       compat_sys_statfs64)
#define __NR3264_fstatfs 44
__SC_COMP_3264(__NR3264_fstatfs, sys_fstatfs64, sys_fstatfs, \
	       compat_sys_fstatfs64)
#define __NR3264_truncate 45
__SC_COMP_3264(__NR3264_truncate, sys_truncate64, sys_truncate, \
	       compat_sys_truncate64)
#define __NR3264_ftruncate 46
__SC_COMP_3264(__NR3264_ftruncate, sys_ftruncate64, sys_ftruncate, \
	       compat_sys_ftruncate64)
#define __NR_fallocate 47
__SC_COMP(__NR_fallocate, sys_fallocate, compat_sys_fallocate)
#define __NR_faccessat 48
__SYSCALL(__NR_faccessat, sys_faccessat)
#define __NR_chdir 49
__SYSCALL(__NR_chdir, sys_chdir)
#define __NR_fchdir 50
__SYSCALL(__NR_fchdir, sys_fchdir)
#define __NR_chroot 51
__SYSCALL(__NR_chroot, sys_chroot)
#define __NR_fchmod 52
__SYSCALL(__NR_fchmod, sys_fchmod)
#define __NR_fchmodat 53
__SYSCALL(__NR_fchmodat, sys_fchmodat)
#define __NR_fchownat 54
__SYSCALL(__NR_fchownat, sys_fchownat)
#define __NR_fchown 55
__SYSCALL(__NR_fchown, sys_fchown)
#define __NR_openat 56
__SYSCALL(__NR_openat, sys_openat)
#define __NR_close 57
__SYSCALL(__NR_close, sys_close)
#define __NR_vhangup 58
__SYSCALL(__NR_vhangup, sys_vhangup)
#define __NR_pipe2 59
__SYSCALL(__NR_pipe2, sys_pipe2)
#define __NR_quotactl 60
__SYSCALL(__NR_quotactl, sys_quotactl)
#define __NR_getdents64 61
__SYSCALL(__NR_getdents64, sys_getdents64)
#define __NR3264_lseek 62
__SC_3264(__NR3264_lseek, sys_llseek, sys_lseek)
#define __NR_read 63
__SYSCALL(__NR_read, sys_read)
#define __NR_write 64
__SYSCALL(__NR_write, sys_write)
#define __NR_readv 65
__SC_COMP(__NR_readv, sys_readv, sys_readv)
#define __NR_writev 66
__SC_COMP(__NR_writev, sys_writev, sys_writev)
#define __NR_pread64 67
__SC_COMP(__NR_pread64, sys_pread64, compat_sys_pread64)
#define __NR_pwrite64 68
__SC_COMP(__NR_pwrite64, sys_pwrite64, compat_sys_pwrite64)
#define __NR_preadv 69
__SC_COMP(__NR_preadv, sys_preadv, compat_sys_preadv)
#define __NR_pwritev 70
__SC_COMP(__NR_pwritev, sys_pwritev, compat_sys_pwritev)
#define __NR3264_sendfile 71
__SYSCALL(__NR3264_sendfile, sys_sendfile64)

#if defined(__ARCH_WANT_TIME32_SYSCALLS) || __BITS_PER_LONG != 32
#define __NR_pselect6 72
__SC_COMP_3264(__NR_pselect6, sys_pselect6_time32, sys_pselect6, compat_sys_pselect6_time32)
#define __NR_ppoll 73
__SC_COMP_3264(__NR_ppoll, sys_ppoll_time32, sys_ppoll, compat_sys_ppoll_time32)
#endif

#define __NR_signalfd4 74
__SC_COMP(__NR_signalfd4, sys_signalfd4, compat_sys_signalfd4)
#define __NR_vmsplice 75
__SYSCALL(__NR_vmsplice, sys_vmsplice)
#define __NR_splice 76
__SYSCALL(__NR_splice, sys_splice)
#define __NR_tee 77
__SYSCALL(__NR_tee, sys_tee)
#define __NR_readlinkat 78
__SYSCALL(__NR_readlinkat, sys_readlinkat)

#if defined(__ARCH_WANT_NEW_STAT) || defined(__ARCH_WANT_STAT64)
#define __NR3264_fstatat 79
__SC_3264(__NR3264_fstatat, sys_fstatat64, sys_newfstatat)
#define __NR3264_fstat 80
__SC_3264(__NR3264_fstat, sys_fstat64, sys_newfstat)
#endif

#define __NR_sync 81
__SYSCALL(__NR_sync, sys_sync)
#define __NR_fsync 82
__SYSCALL(__NR_fsync, sys_fsync)
#define __NR_fdatasync 83
__SYSCALL(__NR_fdatasync, sys_fdatasync)

#ifdef __ARCH_WANT_SYNC_FILE_RANGE2
#define __NR_sync_file_range2 84
__SC_COMP(__NR_sync_file_range2, sys_sync_file_range2, \
	  compat_sys_sync_file_range2)
#else
#define __NR_sync_file_range 84
__SC_COMP(__NR_sync_file_range, sys_sync_file_range, \
	  compat_sys_sync_file_range)
#endif

#define __NR_timerfd_create 85
__SYSCALL(__NR_timerfd_create, sys_timerfd_create)

#if defined(__ARCH_WANT_TIME32_SYSCALLS) || __BITS_PER_LONG != 32
#define __NR_timerfd_settime 86
__SC_3264(__NR_timerfd_settime, sys_timerfd_settime32, \
	  sys_timerfd_settime)
#define __NR_timerfd_gettime 87
__SC_3264(__NR_timerfd_gettime, sys_timerfd_gettime32, \
	  sys_timerfd_gettime)
#endif

#if defined(__ARCH_WANT_TIME32_SYSCALLS) || __BITS_PER_LONG != 32
#define __NR_utimensat 88
__SC_3264(__NR_utimensat, sys_utimensat_time32, sys_utimensat)
#endif

#define __NR_acct 89
__SYSCALL(__NR_acct, sys_acct)
#define __NR_capget 90
__SYSCALL(__NR_capget, sys_capget)
#define __NR_capset 91
__SYSCALL(__NR_capset, sys_capset)
#define __NR_personality 92
__SYSCALL(__NR_personality, sys_personality)
#define __NR_exit 93
__SYSCALL(__NR_exit, sys_exit)
#define __NR_exit_group 94
__SYSCALL(__NR_exit_group, sys_exit_group)
#define __NR_waitid 95
__SC_COMP(__NR_waitid, sys_waitid, compat_sys_waitid)
#define __NR_set_tid_address 96
__SYSCALL(__NR_set_tid_address, sys_set_tid_address)
#define __NR_unshare 97
__SYSCALL(__NR_unshare, sys_unshare)

#if defined(__ARCH_WANT_TIME32_SYSCALLS) || __BITS_PER_LONG != 32
#define __NR_futex 98
__SC_3264(__NR_futex, sys_futex_time32, sys_futex)
#endif

#define __NR_set_robust_list 99
__SC_COMP(__NR_set_robust_list, sys_set_robust_list, \
	  compat_sys_set_robust_list)
#define __NR_get_robust_list 100
__SC_COMP(__NR_get_robust_list, sys_get_robust_list, \
	  compat_sys_get_robust_list)

#if defined(__ARCH_WANT_TIME32_SYSCALLS) || __BITS_PER_LONG != 32
#define __NR_nanosleep 101
__SC_3264(__NR_nanosleep, sys_nanosleep_time32, sys_nanosleep)
#endif

#define __NR_getitimer 102
__SC_COMP(__NR_getitimer, sys_getitimer, compat_sys_getitimer)
#define __NR_setitimer 103
__SC_COMP(__NR_setitimer, sys_setitimer, compat_sys_setitimer)
#define __NR_kexec_load 104
__SC_COMP(__NR_kexec_load, sys_kexec_load, compat_sys_kexec_load)
#define __NR_init_module 105
__SYSCALL(__NR_init_module, sys_init_module)
#define __NR_delete_module 106
__SYSCALL(__NR_delete_module, sys_delete_module)
#define __NR_timer_create 107
__SC_COMP(__NR_timer_create, sys_timer_create, compat_sys_timer_create)

#if defined(__ARCH_WANT_TIME32_SYSCALLS) || __BITS_PER_LONG != 32
#define __NR_timer_gettime 108
__SC_3264(__NR_timer_gettime, sys_timer_gettime32, sys_timer_gettime)
#endif

#define __NR_timer_getoverrun 109
__SYSCALL(__NR_timer_getoverrun, sys_timer_getoverrun)

#if defined(__ARCH_WANT_TIME32_SYSCALLS) || __BITS_PER_LONG != 32
#define __NR_timer_settime 110
__SC_3264(__NR_timer_settime, sys_timer_settime32, sys_timer_settime)
#endif

#define __NR_timer_delete 111
__SYSCALL(__NR_timer_delete, sys_timer_delete)

#if defined(__ARCH_WANT_TIME32_SYSCALLS) || __BITS_PER_LONG != 32
#define __NR_clock_settime 112
__SC_3264(__NR_clock_settime, sys_clock_settime32, sys_clock_settime)
#define __NR_clock_gettime 113
__SC_3264(__NR_clock_gettime, sys_clock_gettime32, sys_clock_gettime)
#define __NR_clock_getres 114
__SC_3264(__NR_clock_getres, sys_clock_getres_time32, sys_clock_getres)
#define __NR_clock_nanosleep 115
__SC_3264(__NR_clock_nanosleep, sys_clock_nanosleep_time32, \
	  sys_clock_nanosleep)
#endif

#define __NR_syslog 116
__SYSCALL(__NR_syslog, sys_syslog)
#define __NR_ptrace 117
__SC_COMP(__NR_ptrace, sys_ptrace, compat_sys_ptrace)
#define __NR_sched_setparam 118
__SYSCALL(__NR_sched_setparam, sys_sched_setparam)
#define __NR_sched_setscheduler 119
__SYSCALL(__NR_sched_setscheduler, sys_sched_setscheduler)
#define __NR_sched_getscheduler 120
__SYSCALL(__NR_sched_getscheduler, sys_sched_getscheduler)
#define __NR_sched_getparam 121
__SYSCALL(__NR_sched_getparam, sys_sched_getparam)
#define __NR_sched_setaffinity 122
__SC_COMP(__NR_sched_setaffinity, sys_sched_setaffinity, \
	  compat_sys_sched_setaffinity)
#define __NR_sched_getaffinity 123
__SC_COMP(__NR_sched_getaffinity, sys_sched_getaffinity, \
	  compat_sys_sched_getaffinity)
#define __NR_sched_yield 124
__SYSCALL(__NR_sched_yield, sys_sched_yield)
#define __NR_sched_get_priority_max 125
__SYSCALL(__NR_sched_get_priority_max, sys_sched_get_priority_max)
#define __NR_sched_get_priority_min 126
__SYSCALL(__NR_sched_get_priority_min, sys_sched_get_priority_min)

#if defined(__ARCH_WANT_TIME32_SYSCALLS) || __BITS_PER_LONG != 32
#define __NR_sched_rr_get_interval 127
__SC_3264(__NR_sched_rr_get_interval, sys_sched_rr_get_interval_time32, \
	  sys_sched_rr_get_interval)
#endif

#define __NR_restart_syscall 128
__SYSCALL(__NR_restart_syscall, sys_restart_syscall)
#define __NR_kill 129
__SYSCALL(__NR_kill, sys_kill)
#define __NR_tkill 130
__SYSCALL(__NR_tkill, sys_tkill)
#define __NR_tgkill 131
__SYSCALL(__NR_tgkill, sys_tgkill)
#define __NR_sigaltstack 132
__SC_COMP(__NR_sigaltstack, sys_sigaltstack, compat_sys_sigaltstack)
#define __NR_rt_sigsuspend 133
__SC_COMP(__NR_rt_sigsuspend, sys_rt_sigsuspend, compat_sys_rt_sigsuspend)
#define __NR_rt_sigaction 134
__SC_COMP(__NR_rt_sigaction, sys_rt_sigaction, compat_sys_rt_sigaction)
#define __NR_rt_sigprocmask 135
__SC_COMP(__NR_rt_sigprocmask, sys_rt_sigprocmask, compat_sys_rt_sigprocmask)
#define __NR_rt_sigpending 136
__SC_COMP(__NR_rt_sigpending, sys_rt_sigpending, compat_sys_rt_sigpending)

#if defined(__ARCH_WANT_TIME32_SYSCALLS) || __BITS_PER_LONG != 32
#define __NR_rt_sigtimedwait 137
__SC_COMP_3264(__NR_rt_sigtimedwait, sys_rt_sigtimedwait_time32, \
	  sys_rt_sigtimedwait, compat_sys_rt_sigtimedwait_time32)
#endif

#define __NR_rt_sigqueueinfo 138
__SC_COMP(__NR_rt_sigqueueinfo, sys_rt_sigqueueinfo, \
	  compat_sys_rt_sigqueueinfo)
#define __NR_rt_sigreturn 139
__SC_COMP(__NR_rt_sigreturn, sys_rt_sigreturn, compat_sys_rt_sigreturn)
#define __NR_setpriority 140
__SYSCALL(__NR_setpriority, sys_setpriority)
#define __NR_getpriority 141
__SYSCALL(__NR_getpriority, sys_getpriority)
#define __NR_reboot 142
__SYSCALL(__NR_reboot, sys_reboot)
#define __NR_setregid 143
__SYSCALL(__NR_setregid, sys_setregid)
#define __NR_setgid 144
__SYSCALL(__NR_setgid, sys_setgid)
#define __NR_setreuid 145
__SYSCALL(__NR_setreuid, sys_setreuid)
#define __NR_setuid 146
__SYSCALL(__NR_setuid, sys_setuid)
#define __NR_setresuid 147
__SYSCALL(__NR_setresuid, sys_setresuid)
#define __NR_getresuid 148
__SYSCALL(__NR_getresuid, sys_getresuid)
#define __NR_setresgid 149
__SYSCALL(__NR_setresgid, sys_setresgid)
#define __NR_getresgid 150
__SYSCALL(__NR_getresgid, sys_getresgid)
#define __NR_setfsuid 151
__SYSCALL(__NR_setfsuid, sys_setfsuid)
#define __NR_setfsgid 152
__SYSCALL(__NR_setfsgid, sys_setfsgid)
#define __NR_times 153
__SC_COMP(__NR_times, sys_times, compat_sys_times)
#define __NR_setpgid 154
__SYSCALL(__NR_setpgid, sys_setpgid)
#define __NR_getpgid 155
__SYSCALL(__NR_getpgid, sys_getpgid)
#define __NR_getsid 156
__SYSCALL(__NR_getsid, sys_getsid)
#define __NR_setsid 157
__SYSCALL(__NR_setsid, sys_setsid)
#define __NR_getgroups 158
__SYSCALL(__NR_getgroups, sys_getgroups)
#define __NR_setgroups 159
__SYSCALL(__NR_setgroups, sys_setgroups)
#define __NR_uname 160
__SYSCALL(__NR_uname, sys_newuname)
#define __NR_sethostname 161
__SYSCALL(__NR_sethostname, sys_sethostname)
#define __NR_setdomainname 162
__SYSCALL(__NR_setdomainname, sys_setdomainname)

#ifdef __ARCH_WANT_SET_GET_RLIMIT
/* getrlimit and setrlimit are superseded with prlimit64 */
#define __NR_getrlimit 163
__SC_COMP(__NR_getrlimit, sys_getrlimit, compat_sys_getrlimit)
#define __NR_setrlimit 164
__SC_COMP(__NR_setrlimit, sys_setrlimit, compat_sys_setrlimit)
#endif

#define __NR_getrusage 165
__SC_COMP(__NR_getrusage, sys_getrusage, compat_sys_getrusage)
#define __NR_umask 166
__SYSCALL(__NR_umask, sys_umask)
#define __NR_prctl 167
__SYSCALL(__NR_prctl, sys_prctl)
#define __NR_getcpu 168
__SYSCALL(__NR_getcpu, sys_getcpu)

#if defined(__ARCH_WANT_TIME32_SYSCALLS) || __BITS_PER_LONG != 32
#define __NR_gettimeofday 169
__SC_COMP(__NR_gettimeofday, sys_gettimeofday, compat_sys_gettimeofday)
#define __NR_settimeofday 170
__SC_COMP(__NR_settimeofday, sys_settimeofday, compat_sys_settimeofday)
#define __NR_adjtimex 171
__SC_3264(__NR_adjtimex, sys_adjtimex_time32, sys_adjtimex)
#endif

#define __NR_getpid 172
__SYSCALL(__NR_getpid, sys_getpid)
#define __NR_getppid 173
__SYSCALL(__NR_getppid, sys_getppid)
#define __NR_getuid 174
__SYSCALL(__NR_getuid, sys_getuid)
#define __NR_geteuid 175
__SYSCALL(__NR_geteuid, sys_geteuid)
#define __NR_getgid 176
__SYSCALL(__NR_getgid, sys_getgid)
#define __NR_getegid 177
__SYSCALL(__NR_getegid, sys_getegid)
#define __NR_gettid 178
__SYSCALL(__NR_gettid, sys_gettid)
#define __NR_sysinfo 179
__SC_COMP(__NR_sysinfo, sys_sysinfo, compat_sys_sysinfo)
#define __NR_mq_open 180
__SC_COMP(__NR_mq_open, sys_mq_open, compat_sys_mq_open)
#define __NR_mq_unlink 181
__SYSCALL(__NR_mq_unlink, sys_mq_unlink)

#if defined(__ARCH_WANT_TIME32_SYSCALLS) || __BITS_PER_LONG != 32
#define __NR_mq_timedsend 182
__SC_3264(__NR_mq_timedsend, sys_mq_timedsend_time32, sys_mq_timedsend)
#define __NR_mq_timedreceive 183
__SC_3264(__NR_mq_timedreceive, sys_mq_timedreceive_time32, \
	  sys_mq_timedreceive)
#endif

#define __NR_mq_notify 184
__SC_COMP(__NR_mq_notify, sys_mq_notify, compat_sys_mq_notify)
#define __NR_mq_getsetattr 185
__SC_COMP(__NR_mq_getsetattr, sys_mq_getsetattr, compat_sys_mq_getsetattr)
#define __NR_msgget 186
__SYSCALL(__NR_msgget, sys_msgget)
#define __NR_msgctl 187
__SC_COMP(__NR_msgctl, sys_msgctl, compat_sys_msgctl)
#define __NR_msgrcv 188
__SC_COMP(__NR_msgrcv, sys_msgrcv, compat_sys_msgrcv)
#define __NR_msgsnd 189
__SC_COMP(__NR_msgsnd, sys_msgsnd, compat_sys_msgsnd)
#define __NR_semget 190
__SYSCALL(__NR_semget, sys_semget)
#define __NR_semctl 191
__SC_COMP(__NR_semctl, sys_semctl, compat_sys_semctl)

#if defined(__ARCH_WANT_TIME32_SYSCALLS) || __BITS_PER_LONG != 32
#define __NR_semtimedop 192
__SC_3264(__NR_semtimedop, sys_semtimedop_time32, sys_semtimedop)
#endif

#define __NR_semop 193
__SYSCALL(__NR_semop, sys_semop)
#define __NR_shmget 194
__SYSCALL(__NR_shmget, sys_shmget)
#define __NR_shmctl 195
__SC_COMP(__NR_shmctl, sys_shmctl, compat_sys_shmctl)
#define __NR_shmat 196
__SC_COMP(__NR_shmat, sys_shmat, compat_sys_shmat)
#define __NR_shmdt 197
__SYSCALL(__NR_shmdt, sys_shmdt)
#define __NR_socket 198
__SYSCALL(__NR_socket, sys_socket)
#define __NR_socketpair 199
__SYSCALL(__NR_socketpair, sys_socketpair)
#define __NR_bind 200
__SYSCALL(__NR_bind, sys_bind)
#define __NR_listen 201
__SYSCALL(__NR_listen, sys_listen)
#define __NR_accept 202
__SYSCALL(__NR_accept, sys_accept)
#define __NR_connect 203
__SYSCALL(__NR_connect, sys_connect)
#define __NR_getsockname 204
__SYSCALL(__NR_getsockname, sys_getsockname)
#define __NR_getpeername 205
__SYSCALL(__NR_getpeername, sys_getpeername)
#define __NR_sendto 206
__SYSCALL(__NR_sendto, sys_sendto)
#define __NR_recvfrom 207
__SC_COMP(__NR_recvfrom, sys_recvfrom, compat_sys_recvfrom)
#define __NR_setsockopt 208
__SC_COMP(__NR_setsockopt, sys_setsockopt, sys_setsockopt)
#define __NR_getsockopt 209
__SC_COMP(__NR_getsockopt, sys_getsockopt, sys_getsockopt)
#define __NR_shutdown 210
__SYSCALL(__NR_shutdown, sys_shutdown)
#define __NR_sendmsg 211
__SC_COMP(__NR_sendmsg, sys_sendmsg, compat_sys_sendmsg)
#define __NR_recvmsg 212
__SC_COMP(__NR_recvmsg, sys_recvmsg, compat_sys_recvmsg)
#define __NR_readahead 213
__SC_COMP(__NR_readahead, sys_readahead, compat_sys_readahead)
#define __NR_brk 214
__SYSCALL(__NR_brk, sys_brk)
#define __NR_munmap 215
__SYSCALL(__NR_munmap, sys_munmap)
#define __NR_mremap 216
__SYSCALL(__NR_mremap, sys_mremap)
#define __NR_add_key 217
__SYSCALL(__NR_add_key, sys_add_key)
#define __NR_request_key 218
__SYSCALL(__NR_request_key, sys_request_key)
#define __NR_keyctl 219
__SC_COMP(__NR_keyctl, sys_keyctl, compat_sys_keyctl)
#define __NR_clone 220
__SYSCALL(__NR_clone, sys_clone)
#define __NR_execve 221
__SC_COMP(__NR_execve, sys_execve, compat_sys_execve)
#define __NR3264_mmap 222
__SC_3264(__NR3264_mmap, sys_mmap2, sys_mmap)
#define __NR3264_fadvise64 223
__SC_COMP(__NR3264_fadvise64, sys_fadvise64_64, compat_sys_fadvise64_64)

/* CONFIG_MMU only */
#ifndef __ARCH_NOMMU
#define __NR_swapon 224
__SYSCALL(__NR_swapon, sys_swapon)
#define __NR_swapoff 225
__SYSCALL(__NR_swapoff, sys_swapoff)
#define __NR_mprotect 226
__SYSCALL(__NR_mprotect, sys_mprotect)
#define __NR_msync 227
__SYSCALL(__NR_msync, sys_msync)
#define __NR_mlock 228
__SYSCALL(__NR_mlock, sys_mlock)
#define __NR_munlock 229
__SYSCALL(__NR_munlock, sys_munlock)
#define __NR_mlockall 230
__SYSCALL(__NR_mlockall, sys_mlockall)
#define __NR_munlockall 231
__SYSCALL(__NR_munlockall, sys_munlockall)
#define __NR_mincore 232
__SYSCALL(__NR_mincore, sys_mincore)
#define __NR_madvise 233
__SYSCALL(__NR_madvise, sys_madvise)
#define __NR_remap_file_pages 234
__SYSCALL(__NR_remap_file_pages, sys_remap_file_pages)
#define __NR_mbind 235
__SYSCALL(__NR_mbind, sys_mbind)
#define __NR_get_mempolicy 236
__SYSCALL(__NR_get_mempolicy, sys_get_mempolicy)
#define __NR_set_mempolicy 237
__SYSCALL(__NR_set_mempolicy, sys_set_mempolicy)
#define __NR_migrate_pages 238
__SYSCALL(__NR_migrate_pages, sys_migrate_pages)
#define __NR_move_pages 239
__SYSCALL(__NR_move_pages, sys_move_pages)
#endif

#define __NR_rt_tgsigqueueinfo 240
__SC_COMP(__NR_rt_tgsigqueueinfo, sys_rt_tgsigqueueinfo, \
	  compat_sys_rt_tgsigqueueinfo)
#define __NR_perf_event_open 241
__SYSCALL(__NR_perf_event_open, sys_perf_event_open)
#define __NR_accept4 242
__SYSCALL(__NR_accept4, sys_accept4)

#if defined(__ARCH_WANT_TIME32_SYSCALLS) || __BITS_PER_LONG != 32
#define __NR_recvmmsg 243
__SC_COMP_3264(__NR_recvmmsg, sys_recvmmsg_time32, sys_recvmmsg, compat_sys_recvmmsg_time32)
#endif

/*
 * Architectures may provide up to 16 syscalls of their own
 * starting with this value.
 */
#define __NR_arch_specific_syscall 244

#if defined(__ARCH_WANT_TIME32_SYSCALLS) || __BITS_PER_LONG != 32
#define __NR_wait4 260
__SC_COMP(__NR_wait4, sys_wait4, compat_sys_wait4)
#endif

#define __NR_prlimit64 261
__SYSCALL(__NR_prlimit64, sys_prlimit64)
#define __NR_fanotify_init 262
__SYSCALL(__NR_fanotify_init, sys_fanotify_init)
#define __NR_fanotify_mark 263
__SYSCALL(__NR_fanotify_mark, sys_fanotify_mark)
#define __NR_name_to_handle_at         264
__SYSCALL(__NR_name_to_handle_at, sys_name_to_handle_at)
#define __NR_open_by_handle_at         265
__SYSCALL(__NR_open_by_handle_at, sys_open_by_handle_at)

#if defined(__ARCH_WANT_TIME32_SYSCALLS) || __BITS_PER_LONG != 32
#define __NR_clock_adjtime 266
__SC_3264(__NR_clock_adjtime, sys_clock_adjtime32, sys_clock_adjtime)
#endif

#define __NR_syncfs 267
__SYSCALL(__NR_syncfs, sys_syncfs)
#define __NR_setns 268
__SYSCALL(__NR_setns, sys_setns)
#define __NR_sendmmsg 269
__SC_COMP(__NR_sendmmsg, sys_sendmmsg, compat_sys_sendmmsg)
#define __NR_process_vm_readv 270
__SYSCALL(__NR_process_vm_readv, sys_process_vm_readv)
#define __NR_process_vm_writev 271
__SYSCALL(__NR_process_vm_writev, sys_process_vm_writev)
#define __NR_kcmp 272
__SYSCALL(__NR_kcmp, sys_kcmp)
#define __NR_finit_module 273
__SYSCALL(__NR_finit_module, sys_finit_module)
#define __NR_sched_setattr 274
__SYSCALL(__NR_sched_setattr, sys_sched_setattr)
#define __NR_sched_getattr 275
__SYSCALL(__NR_sched_getattr, sys_sched_getattr)
#define __NR_renameat2 276
__SYSCALL(__NR_renameat2, sys_renameat2)
#define __NR_seccomp 277
__SYSCALL(__NR_seccomp, sys_seccomp)
#define __NR_getrandom 278
__SYSCALL(__NR_getrandom, sys_getrandom)
#define __NR_memfd_create 279
__SYSCALL(__NR_memfd_create, sys_memfd_create)
#define __NR_bpf 280
__SYSCALL(__NR_bpf, sys_bpf)
#define __NR_execveat 281
__SC_COMP(__NR_execveat, sys_execveat, compat_sys_execveat)
#define __NR_userfaultfd 282
__SYSCALL(__NR_userfaultfd, sys_userfaultfd)
#define __NR_membarrier 283
__SYSCALL(__NR_membarrier, sys_membarrier)
#define __NR_mlock2 284
__SYSCALL(__NR_mlock2, sys_mlock2)
#define __NR_copy_file_range 285
__SYSCALL(__NR_copy_file_range, sys_copy_file_range)
#define __NR_preadv2 286
__SC_COMP(__NR_preadv2, sys_preadv2, compat_sys_preadv2)
#define __NR_pwritev2 287
__SC_COMP(__NR_pwritev2, sys_pwritev2, compat_sys_pwritev2)
#define __NR_pkey_mprotect 288
__SYSCALL(__NR_pkey_mprotect, sys_pkey_mprotect)
#define __NR_pkey_alloc 289
__SYSCALL(__NR_pkey_alloc,    sys_pkey_alloc)
#define __NR_pkey_free 290
__SYSCALL(__NR_pkey_free,     sys_pkey_free)
#define __NR_statx 291
__SYSCALL(__NR_statx,     sys_statx)

#if defined(__ARCH_WANT_TIME32_SYSCALLS) || __BITS_PER_LONG != 32
#define __NR_io_pgetevents 292
__SC_COMP_3264(__NR_io_pgetevents, sys_io_pgetevents_time32, sys_io_pgetevents, compat_sys_io_pgetevents)
#endif

#define __NR_rseq 293
__SYSCALL(__NR_rseq, sys_rseq)
#define __NR_kexec_file_load 294
__SYSCALL(__NR_kexec_file_load,     sys_kexec_file_load)

/* 295 through 402 are unassigned to sync up with generic numbers, don't use */

#if defined(__SYSCALL_COMPAT) || __BITS_PER_LONG == 32
#define __NR_clock_gettime64 403
__SYSCALL(__NR_clock_gettime64, sys_clock_gettime)
#define __NR_clock_settime64 404
__SYSCALL(__NR_clock_settime64, sys_clock_settime)
#define __NR_clock_adjtime64 405
__SYSCALL(__NR_clock_adjtime64, sys_clock_adjtime)
#define __NR_clock_getres_time64 406
__SYSCALL(__NR_clock_getres_time64, sys_clock_getres)
#define __NR_clock_nanosleep_time64 407
__SYSCALL(__NR_clock_nanosleep_time64, sys_clock_nanosleep)
#define __NR_timer_gettime64 408
__SYSCALL(__NR_timer_gettime64, sys_timer_gettime)
#define __NR_timer_settime64 409
__SYSCALL(__NR_timer_settime64, sys_timer_settime)
#define __NR_timerfd_gettime64 410
__SYSCALL(__NR_timerfd_gettime64, sys_timerfd_gettime)
#define __NR_timerfd_settime64 411
__SYSCALL(__NR_timerfd_settime64, sys_timerfd_settime)
#define __NR_utimensat_time64 412
__SYSCALL(__NR_utimensat_time64, sys_utimensat)
#define __NR_pselect6_time64 413
__SC_COMP(__NR_pselect6_time64, sys_pselect6, compat_sys_pselect6_time64)
#define __NR_ppoll_time64 414
__SC_COMP(__NR_ppoll_time64, sys_ppoll, compat_sys_ppoll_time64)
#define __NR_io_pgetevents_time64 416
__SC_COMP(__NR_io_pgetevents_time64, sys_io_pgetevents, compat_sys_io_pgetevents_time64)
#define __NR_recvmmsg_time64 417
__SC_COMP(__NR_recvmmsg_time64, sys_recvmmsg, compat_sys_recvmmsg_time64)
#define __NR_mq_timedsend_time64 418
__SYSCALL(__NR_mq_timedsend_time64, sys_mq_timedsend)
#define __NR_mq_timedreceive_time64 419
__SYSCALL(__NR_mq_timedreceive_time64, sys_mq_timedreceive)
#define __NR_semtimedop_time64 420
__SYSCALL(__NR_semtimedop_time64, sys_semtimedop)
#define __NR_rt_sigtimedwait_time64 421
__SC_COMP(__NR_rt_sigtimedwait_time64, sys_rt_sigtimedwait, compat_sys_rt_sigtimedwait_time64)
#define __NR_futex_time64 422
__SYSCALL(__NR_futex_time64, sys_futex)
#define __NR_sched_rr_get_interval_time64 423
__SYSCALL(__NR_sched_rr_get_interval_time64, sys_sched_rr_get_interval)
#endif

#define __NR_pidfd_send_signal 424
__SYSCALL(__NR_pidfd_send_signal, sys_pidfd_send_signal)
#define __NR_io_uring_setup 425
__SYSCALL(__NR_io_uring_setup, sys_io_uring_setup)
#define __NR_io_uring_enter 426
__SYSCALL(__NR_io_uring_enter, sys_io_uring_enter)
#define __NR_io_uring_register 427
__SYSCALL(__NR_io_uring_register, sys_io_uring_register)
#define __NR_open_tree 428
__SYSCALL(__NR_open_tree, sys_open_tree)
#define __NR_move_mount 429
__SYSCALL(__NR_move_mount, sys_move_mount)
#define __NR_fsopen 430
__SYSCALL(__NR_fsopen, sys_fsopen)
#define __NR_fsconfig 431
__SYSCALL(__NR_fsconfig, sys_fsconfig)
#define __NR_fsmount 432
__SYSCALL(__NR_fsmount, sys_fsmount)
#define __NR_fspick 433
__SYSCALL(__NR_fspick, sys_fspick)
#define __NR_pidfd_open 434
__SYSCALL(__NR_pidfd_open, sys_pidfd_open)
#define __NR_clone3 435
__SYSCALL(__NR_clone3, sys_clone3)
#define __NR_close_range 436
__SYSCALL(__NR_close_range, sys_close_range)
#define __NR_openat2 437
__SYSCALL(__NR_openat2, sys_openat2)
#define __NR_pidfd_getfd 438
__SYSCALL(__NR_pidfd_getfd, sys_pidfd_getfd)
#define __NR_faccessat2 439
__SYSCALL(__NR_faccessat2, sys_faccessat2)
#define __NR_process_madvise 440
__SYSCALL(__NR_process_madvise, sys_process_madvise)
#define __NR_epoll_pwait2 441
__SC_COMP(__NR_epoll_pwait2, sys_epoll_pwait2, compat_sys_epoll_pwait2)
#define __NR_mount_setattr 442
__SYSCALL(__NR_mount_setattr, sys_mount_setattr)
#define __NR_quotactl_fd 443
__SYSCALL(__NR_quotactl_fd, sys_quotactl_fd)
#define __NR_landlock_create_ruleset 444
__SYSCALL(__NR_landlock_create_ruleset, sys_landlock_create_ruleset)
#define __NR_landlock_add_rule 445
__SYSCALL(__NR_landlock_add_rule, sys_landlock_add_rule)
#define __NR_landlock_restrict_self 446
__SYSCALL(__NR_landlock_restrict_self, sys_landlock_restrict_self)

#ifdef __ARCH_WANT_MEMFD_SECRET
#define __NR_memfd_secret 447
__SYSCALL(__NR_memfd_secret, sys_memfd_secret)
#endif

#define __NR_process_mrelease 448
__SYSCALL(__NR_process_mrelease, sys_process_mrelease)
#define __NR_futex_waitv 449
__SYSCALL(__NR_futex_waitv, sys_futex_waitv)
#define __NR_set_mempolicy_home_node 450
__SYSCALL(__NR_set_mempolicy_home_node, sys_set_mempolicy_home_node)
#define __NR_cachestat 451
__SYSCALL(__NR_cachestat, sys_cachestat)
#define __NR_fchmodat2 452
__SYSCALL(__NR_fchmodat2, sys_fchmodat2)
#define __NR_map_shadow_stack 453
__SYSCALL(__NR_map_shadow_stack, sys_map_shadow_stack)
#define __NR_futex_wake 454
__SYSCALL(__NR_futex_wake, sys_futex_wake)
#define __NR_futex_wait 455
__SYSCALL(__NR_futex_wait, sys_futex_wait)
#define __NR_futex_requeue 456
__SYSCALL(__NR_futex_requeue, sys_futex_requeue)

#define __NR_statmount   457
__SYSCALL(__NR_statmount, sys_statmount)

#define __NR_listmount   458
__SYSCALL(__NR_listmount, sys_listmount)

#define __NR_lsm_get_self_attr 459
__SYSCALL(__NR_lsm_get_self_attr, sys_lsm_get_self_attr)
#define __NR_lsm_set_self_attr 460
__SYSCALL(__NR_lsm_set_self_attr, sys_lsm_set_self_attr)
#define __NR_lsm_list_modules 461
__SYSCALL(__NR_lsm_list_modules, sys_lsm_list_modules)

#define __NR_mseal 462
__SYSCALL(__NR_mseal, sys_mseal)

<<<<<<< HEAD
#undef __NR_syscalls
#define __NR_syscalls 463
=======
#define __NR_setxattrat 463
__SYSCALL(__NR_setxattrat, sys_setxattrat)
#define __NR_getxattrat 464
__SYSCALL(__NR_getxattrat, sys_getxattrat)
#define __NR_listxattrat 465
__SYSCALL(__NR_listxattrat, sys_listxattrat)
#define __NR_removexattrat 466
__SYSCALL(__NR_removexattrat, sys_removexattrat)

#define __NR_syscalls 467
>>>>>>> 391c3d1b

/*
 * 32 bit systems traditionally used different
 * syscalls for off_t and loff_t arguments, while
 * 64 bit systems only need the off_t version.
 * For new 32 bit platforms, there is no need to
 * implement the old 32 bit off_t syscalls, so
 * they take different names.
 * Here we map the numbers so that both versions
 * use the same syscall table layout.
 */
#if __BITS_PER_LONG == 64 && !defined(__SYSCALL_COMPAT)
#define __NR_fcntl __NR3264_fcntl
#define __NR_statfs __NR3264_statfs
#define __NR_fstatfs __NR3264_fstatfs
#define __NR_truncate __NR3264_truncate
#define __NR_ftruncate __NR3264_ftruncate
#define __NR_lseek __NR3264_lseek
#define __NR_sendfile __NR3264_sendfile
#if defined(__ARCH_WANT_NEW_STAT) || defined(__ARCH_WANT_STAT64)
#define __NR_newfstatat __NR3264_fstatat
#define __NR_fstat __NR3264_fstat
#endif
#define __NR_mmap __NR3264_mmap
#define __NR_fadvise64 __NR3264_fadvise64
#ifdef __NR3264_stat
#define __NR_stat __NR3264_stat
#define __NR_lstat __NR3264_lstat
#endif
#else
#define __NR_fcntl64 __NR3264_fcntl
#define __NR_statfs64 __NR3264_statfs
#define __NR_fstatfs64 __NR3264_fstatfs
#define __NR_truncate64 __NR3264_truncate
#define __NR_ftruncate64 __NR3264_ftruncate
#define __NR_llseek __NR3264_lseek
#define __NR_sendfile64 __NR3264_sendfile
#if defined(__ARCH_WANT_NEW_STAT) || defined(__ARCH_WANT_STAT64)
#define __NR_fstatat64 __NR3264_fstatat
#define __NR_fstat64 __NR3264_fstat
#endif
#define __NR_mmap2 __NR3264_mmap
#define __NR_fadvise64_64 __NR3264_fadvise64
#ifdef __NR3264_stat
#define __NR_stat64 __NR3264_stat
#define __NR_lstat64 __NR3264_lstat
#endif
#endif<|MERGE_RESOLUTION|>--- conflicted
+++ resolved
@@ -841,10 +841,6 @@
 #define __NR_mseal 462
 __SYSCALL(__NR_mseal, sys_mseal)
 
-<<<<<<< HEAD
-#undef __NR_syscalls
-#define __NR_syscalls 463
-=======
 #define __NR_setxattrat 463
 __SYSCALL(__NR_setxattrat, sys_setxattrat)
 #define __NR_getxattrat 464
@@ -855,7 +851,6 @@
 __SYSCALL(__NR_removexattrat, sys_removexattrat)
 
 #define __NR_syscalls 467
->>>>>>> 391c3d1b
 
 /*
  * 32 bit systems traditionally used different
