--- conflicted
+++ resolved
@@ -39,14 +39,11 @@
         - ovld-detected
         - power-not-available
         - short-detected
-<<<<<<< HEAD
-=======
   -
     name: phy-upstream-type
     enum-name:
     type: enum
     entries: [ mac, phy ]
->>>>>>> 3d4d0fa4
 
 attribute-sets:
   -
@@ -1106,8 +1103,6 @@
       -
         name: total
         type: uint
-<<<<<<< HEAD
-=======
   -
     name: phy
     attributes:
@@ -1137,7 +1132,6 @@
       -
         name: downstream-sfp-name
         type: string
->>>>>>> 3d4d0fa4
 
 operations:
   enum-model: directional
@@ -1807,11 +1801,7 @@
           attributes:
             - header
             - context
-<<<<<<< HEAD
-        reply:
-=======
         reply: &rss-reply
->>>>>>> 3d4d0fa4
           attributes:
             - header
             - context
@@ -1819,15 +1809,12 @@
             - indir
             - hkey
             - input_xfrm
-<<<<<<< HEAD
-=======
       dump:
         request:
           attributes:
             - header
             - start-context
         reply: *rss-reply
->>>>>>> 3d4d0fa4
     -
       name: plca-get-cfg
       doc: Get PLCA params.
@@ -1942,9 +1929,6 @@
           - status
           - status-msg
           - done
-<<<<<<< HEAD
-          - total
-=======
           - total
     -
       name: phy-get
@@ -1966,5 +1950,4 @@
             - upstream-index
             - upstream-sfp-name
             - downstream-sfp-name
-      dump: *phy-get-op
->>>>>>> 3d4d0fa4
+      dump: *phy-get-op