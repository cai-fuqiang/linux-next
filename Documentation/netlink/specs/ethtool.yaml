# SPDX-License-Identifier: ((GPL-2.0 WITH Linux-syscall-note) OR BSD-3-Clause)

name: ethtool

protocol: genetlink-legacy

doc: Partial family for Ethtool Netlink.

definitions:
  -
    name: udp-tunnel-type
    enum-name:
    type: enum
    entries: [ vxlan, geneve, vxlan-gpe ]
  -
    name: stringset
    type: enum
    entries: []
  -
    name: header-flags
    type: flags
    entries: [ compact-bitsets, omit-reply, stats ]
  -
    name: module-fw-flash-status
    type: enum
    entries: [ started, in_progress, completed, error ]
  -
    name: c33-pse-ext-state
    enum-name:
    type: enum
    name-prefix: ethtool-c33-pse-ext-state-
    entries:
        - none
        - error-condition
        - mr-mps-valid
        - mr-pse-enable
        - option-detect-ted
        - option-vport-lim
        - ovld-detected
        - power-not-available
        - short-detected
  -
    name: phy-upstream-type
    enum-name:
    type: enum
    entries: [ mac, phy ]

attribute-sets:
  -
    name: header
    attributes:
      -
        name: dev-index
        type: u32
      -
        name: dev-name
        type: string
      -
        name: flags
        type: u32
        enum: header-flags
      -
        name: phy-index
        type: u32

  -
    name: bitset-bit
    attributes:
      -
        name: index
        type: u32
      -
        name: name
        type: string
      -
        name: value
        type: flag
  -
    name: bitset-bits
    attributes:
      -
        name: bit
        type: nest
        multi-attr: true
        nested-attributes: bitset-bit
  -
    name: bitset
    attributes:
      -
        name: nomask
        type: flag
      -
        name: size
        type: u32
      -
        name: bits
        type: nest
        nested-attributes: bitset-bits

  -
    name: string
    attributes:
      -
        name: index
        type: u32
      -
        name: value
        type: string
  -
    name: strings
    attributes:
      -
        name: string
        type: nest
        multi-attr: true
        nested-attributes: string
  -
    name: stringset
    attributes:
      -
        name: id
        type: u32
      -
        name: count
        type: u32
      -
        name: strings
        type: nest
        multi-attr: true
        nested-attributes: strings
  -
    name: stringsets
    attributes:
      -
        name: stringset
        type: nest
        multi-attr: true
        nested-attributes: stringset
  -
    name: strset
    attributes:
      -
        name: header
        type: nest
        nested-attributes: header
      -
        name: stringsets
        type: nest
        nested-attributes: stringsets
      -
        name: counts-only
        type: flag

  -
    name: privflags
    attributes:
      -
        name: header
        type: nest
        nested-attributes: header
      -
        name: flags
        type: nest
        nested-attributes: bitset

  -
    name: rings
    attributes:
      -
        name: header
        type: nest
        nested-attributes: header
      -
        name: rx-max
        type: u32
      -
        name: rx-mini-max
        type: u32
      -
        name: rx-jumbo-max
        type: u32
      -
        name: tx-max
        type: u32
      -
        name: rx
        type: u32
      -
        name: rx-mini
        type: u32
      -
        name: rx-jumbo
        type: u32
      -
        name: tx
        type: u32
      -
        name: rx-buf-len
        type: u32
      -
        name: tcp-data-split
        type: u8
      -
        name: cqe-size
        type: u32
      -
        name: tx-push
        type: u8
      -
        name: rx-push
        type: u8
      -
        name: tx-push-buf-len
        type: u32
      -
        name: tx-push-buf-len-max
        type: u32

  -
    name: mm-stat
    attributes:
      -
        name: pad
        type: pad
      -
        name: reassembly-errors
        type: u64
      -
        name: smd-errors
        type: u64
      -
        name: reassembly-ok
        type: u64
      -
        name: rx-frag-count
        type: u64
      -
        name: tx-frag-count
        type: u64
      -
        name: hold-count
        type: u64
  -
    name: mm
    attributes:
      -
        name: header
        type: nest
        nested-attributes: header
      -
        name: pmac-enabled
        type: u8
      -
        name: tx-enabled
        type: u8
      -
        name: tx-active
        type: u8
      -
        name: tx-min-frag-size
        type: u32
      -
        name: rx-min-frag-size
        type: u32
      -
        name: verify-enabled
        type: u8
      -
        name: verify-status
        type: u8
      -
        name: verify-time
        type: u32
      -
        name: max-verify-time
        type: u32
      -
        name: stats
        type: nest
        nested-attributes: mm-stat
  -
    name: linkinfo
    attributes:
      -
        name: header
        type: nest
        nested-attributes: header
      -
        name: port
        type: u8
      -
        name: phyaddr
        type: u8
      -
        name: tp-mdix
        type: u8
      -
        name: tp-mdix-ctrl
        type: u8
      -
        name: transceiver
        type: u8
  -
    name: linkmodes
    attributes:
      -
        name: header
        type: nest
        nested-attributes: header
      -
        name: autoneg
        type: u8
      -
        name: ours
        type: nest
        nested-attributes: bitset
      -
        name: peer
        type: nest
        nested-attributes: bitset
      -
        name: speed
        type: u32
      -
        name: duplex
        type: u8
      -
        name: master-slave-cfg
        type: u8
      -
        name: master-slave-state
        type: u8
      -
        name: lanes
        type: u32
      -
        name: rate-matching
        type: u8
  -
    name: linkstate
    attributes:
      -
        name: header
        type: nest
        nested-attributes: header
      -
        name: link
        type: u8
      -
        name: sqi
        type: u32
      -
        name: sqi-max
        type: u32
      -
        name: ext-state
        type: u8
      -
        name: ext-substate
        type: u8
      -
        name: ext-down-cnt
        type: u32
  -
    name: debug
    attributes:
      -
        name: header
        type: nest
        nested-attributes: header
      -
        name: msgmask
        type: nest
        nested-attributes: bitset
  -
    name: wol
    attributes:
      -
        name: header
        type: nest
        nested-attributes: header
      -
        name: modes
        type: nest
        nested-attributes: bitset
      -
        name: sopass
        type: binary
  -
    name: features
    attributes:
      -
        name: header
        type: nest
        nested-attributes: header
      -
        name: hw
        type: nest
        nested-attributes: bitset
      -
        name: wanted
        type: nest
        nested-attributes: bitset
      -
        name: active
        type: nest
        nested-attributes: bitset
      -
        name: nochange
        type: nest
        nested-attributes: bitset
  -
    name: channels
    attributes:
      -
        name: header
        type: nest
        nested-attributes: header
      -
        name: rx-max
        type: u32
      -
        name: tx-max
        type: u32
      -
        name: other-max
        type: u32
      -
        name: combined-max
        type: u32
      -
        name: rx-count
        type: u32
      -
        name: tx-count
        type: u32
      -
        name: other-count
        type: u32
      -
        name: combined-count
        type: u32

  -
    name: irq-moderation
    attributes:
      -
        name: usec
        type: u32
      -
        name: pkts
        type: u32
      -
        name: comps
        type: u32
  -
    name: profile
    attributes:
      -
        name: irq-moderation
        type: nest
        multi-attr: true
        nested-attributes: irq-moderation
  -
    name: coalesce
    attributes:
      -
        name: header
        type: nest
        nested-attributes: header
      -
        name: rx-usecs
        type: u32
      -
        name: rx-max-frames
        type: u32
      -
        name: rx-usecs-irq
        type: u32
      -
        name: rx-max-frames-irq
        type: u32
      -
        name: tx-usecs
        type: u32
      -
        name: tx-max-frames
        type: u32
      -
        name: tx-usecs-irq
        type: u32
      -
        name: tx-max-frames-irq
        type: u32
      -
        name: stats-block-usecs
        type: u32
      -
        name: use-adaptive-rx
        type: u8
      -
        name: use-adaptive-tx
        type: u8
      -
        name: pkt-rate-low
        type: u32
      -
        name: rx-usecs-low
        type: u32
      -
        name: rx-max-frames-low
        type: u32
      -
        name: tx-usecs-low
        type: u32
      -
        name: tx-max-frames-low
        type: u32
      -
        name: pkt-rate-high
        type: u32
      -
        name: rx-usecs-high
        type: u32
      -
        name: rx-max-frames-high
        type: u32
      -
        name: tx-usecs-high
        type: u32
      -
        name: tx-max-frames-high
        type: u32
      -
        name: rate-sample-interval
        type: u32
      -
        name: use-cqe-mode-tx
        type: u8
      -
        name: use-cqe-mode-rx
        type: u8
      -
        name: tx-aggr-max-bytes
        type: u32
      -
        name: tx-aggr-max-frames
        type: u32
      -
        name: tx-aggr-time-usecs
        type: u32
      -
        name: rx-profile
        type: nest
        nested-attributes: profile
      -
        name: tx-profile
        type: nest
        nested-attributes: profile

  -
    name: pause-stat
    attributes:
      -
        name: pad
        type: pad
      -
        name: tx-frames
        type: u64
      -
        name: rx-frames
        type: u64
  -
    name: pause
    attributes:
      -
        name: header
        type: nest
        nested-attributes: header
      -
        name: autoneg
        type: u8
      -
        name: rx
        type: u8
      -
        name: tx
        type: u8
      -
        name: stats
        type: nest
        nested-attributes: pause-stat
      -
        name: stats-src
        type: u32
  -
    name: eee
    attributes:
      -
        name: header
        type: nest
        nested-attributes: header
      -
        name: modes-ours
        type: nest
        nested-attributes: bitset
      -
        name: modes-peer
        type: nest
        nested-attributes: bitset
      -
        name: active
        type: u8
      -
        name: enabled
        type: u8
      -
        name: tx-lpi-enabled
        type: u8
      -
        name: tx-lpi-timer
        type: u32
  -
    name: ts-stat
    attributes:
      -
        name: tx-pkts
        type: uint
      -
        name: tx-lost
        type: uint
      -
        name: tx-err
        type: uint
  -
    name: tsinfo
    attributes:
      -
        name: header
        type: nest
        nested-attributes: header
      -
        name: timestamping
        type: nest
        nested-attributes: bitset
      -
        name: tx-types
        type: nest
        nested-attributes: bitset
      -
        name: rx-filters
        type: nest
        nested-attributes: bitset
      -
        name: phc-index
        type: u32
      -
        name: stats
        type: nest
        nested-attributes: ts-stat
  -
    name: cable-result
    attributes:
      -
        name: pair
        type: u8
      -
        name: code
        type: u8
      -
        name: src
        type: u32
  -
    name: cable-fault-length
    attributes:
      -
        name: pair
        type: u8
      -
        name: cm
        type: u32
      -
        name: src
        type: u32
  -
    name: cable-nest
    attributes:
      -
        name: result
        type: nest
        nested-attributes: cable-result
      -
        name: fault-length
        type: nest
        nested-attributes: cable-fault-length
  -
    name: cable-test
    attributes:
      -
        name: header
        type: nest
        nested-attributes: header
  -
    name: cable-test-ntf
    attributes:
      -
        name: header
        type: nest
        nested-attributes: header
      -
        name: status
        type: u8
      -
        name: nest
        type: nest
        nested-attributes: cable-nest
  -
    name: cable-test-tdr-cfg
    attributes:
      -
        name: first
        type: u32
      -
        name: last
        type: u32
      -
        name: step
        type: u32
      -
        name: pair
        type: u8
  -
    name: cable-test-tdr-ntf
    attributes:
      -
        name: header
        type: nest
        nested-attributes: header
      -
        name: status
        type: u8
      -
        name: nest
        type: nest
        nested-attributes: cable-nest
  -
    name: cable-test-tdr
    attributes:
      -
        name: header
        type: nest
        nested-attributes: header
      -
        name: cfg
        type: nest
        nested-attributes: cable-test-tdr-cfg
  -
    name: tunnel-udp-entry
    attributes:
      -
        name: port
        type: u16
        byte-order: big-endian
      -
        name: type
        type: u32
        enum: udp-tunnel-type
  -
    name: tunnel-udp-table
    attributes:
      -
        name: size
        type: u32
      -
        name: types
        type: nest
        nested-attributes: bitset
      -
        name: entry
        type: nest
        multi-attr: true
        nested-attributes: tunnel-udp-entry
  -
    name: tunnel-udp
    attributes:
      -
        name: table
        type: nest
        nested-attributes: tunnel-udp-table
  -
    name: tunnel-info
    attributes:
      -
        name: header
        type: nest
        nested-attributes: header
      -
        name: udp-ports
        type: nest
        nested-attributes: tunnel-udp
  -
    name: fec-stat
    attributes:
      -
        name: pad
        type: pad
      -
        name: corrected
        type: binary
        sub-type: u64
      -
        name: uncorr
        type: binary
        sub-type: u64
      -
        name: corr-bits
        type: binary
        sub-type: u64
  -
    name: fec
    attributes:
      -
        name: header
        type: nest
        nested-attributes: header
      -
        name: modes
        type: nest
        nested-attributes: bitset
      -
        name: auto
        type: u8
      -
        name: active
        type: u32
      -
        name: stats
        type: nest
        nested-attributes: fec-stat
  -
    name: module-eeprom
    attributes:
      -
        name: header
        type: nest
        nested-attributes: header
      -
        name: offset
        type: u32
      -
        name: length
        type: u32
      -
        name: page
        type: u8
      -
        name: bank
        type: u8
      -
        name: i2c-address
        type: u8
      -
        name: data
        type: binary
  -
    name: stats-grp
    attributes:
      -
        name: pad
        type: pad
      -
        name: id
        type: u32
      -
        name: ss-id
        type: u32
      -
        name: stat
        type: u64
        type-value: [ id ]
      -
        name: hist-rx
        type: nest
        nested-attributes: stats-grp-hist
      -
        name: hist-tx
        type: nest
        nested-attributes: stats-grp-hist
      -
        name: hist-bkt-low
        type: u32
      -
        name: hist-bkt-hi
        type: u32
      -
        name: hist-val
        type: u64
  -
    name: stats-grp-hist
    subset-of: stats-grp
    attributes:
      -
        name: hist-bkt-low
      -
        name: hist-bkt-hi
      -
        name: hist-val
  -
    name: stats
    attributes:
      -
        name: pad
        type: pad
      -
        name: header
        type: nest
        nested-attributes: header
      -
        name: groups
        type: nest
        nested-attributes: bitset
      -
        name: grp
        type: nest
        nested-attributes: stats-grp
      -
        name: src
        type: u32
  -
    name: phc-vclocks
    attributes:
      -
        name: header
        type: nest
        nested-attributes: header
      -
        name: num
        type: u32
      -
        name: index
        type: binary
        sub-type: s32
  -
    name: module
    attributes:
      -
        name: header
        type: nest
        nested-attributes: header
      -
        name: power-mode-policy
        type: u8
      -
        name: power-mode
        type: u8
  -
    name: c33-pse-pw-limit
    attributes:
      -
        name: min
        type: u32
      -
        name: max
        type: u32
  -
    name: pse
    attributes:
      -
        name: header
        type: nest
        nested-attributes: header
      -
        name: podl-pse-admin-state
        type: u32
        name-prefix: ethtool-a-
      -
        name: podl-pse-admin-control
        type: u32
        name-prefix: ethtool-a-
      -
        name: podl-pse-pw-d-status
        type: u32
        name-prefix: ethtool-a-
      -
        name: c33-pse-admin-state
        type: u32
        name-prefix: ethtool-a-
      -
        name: c33-pse-admin-control
        type: u32
        name-prefix: ethtool-a-
      -
        name: c33-pse-pw-d-status
        type: u32
        name-prefix: ethtool-a-
      -
        name: c33-pse-pw-class
        type: u32
        name-prefix: ethtool-a-
      -
        name: c33-pse-actual-pw
        type: u32
        name-prefix: ethtool-a-
      -
        name: c33-pse-ext-state
        type: u32
        name-prefix: ethtool-a-
        enum: c33-pse-ext-state
      -
        name: c33-pse-ext-substate
        type: u32
        name-prefix: ethtool-a-
      -
        name: c33-pse-avail-pw-limit
        type: u32
        name-prefix: ethtool-a-
      -
        name: c33-pse-pw-limit-ranges
        name-prefix: ethtool-a-
        type: nest
        multi-attr: true
        nested-attributes: c33-pse-pw-limit
  -
    name: rss
    attributes:
      -
        name: header
        type: nest
        nested-attributes: header
      -
        name: context
        type: u32
      -
        name: hfunc
        type: u32
      -
        name: indir
        type: binary
        sub-type: u32
      -
        name: hkey
        type: binary
      -
        name: input_xfrm
        type: u32
      -
        name: start-context
        type: u32
  -
    name: plca
    attributes:
      -
        name: header
        type: nest
        nested-attributes: header
      -
        name: version
        type: u16
      -
        name: enabled
        type: u8
      -
        name: status
        type: u8
      -
        name: node-cnt
        type: u32
      -
        name: node-id
        type: u32
      -
        name: to-tmr
        type: u32
      -
        name: burst-cnt
        type: u32
      -
        name: burst-tmr
        type: u32
  -
    name: module-fw-flash
    attributes:
      -
        name: header
        type: nest
        nested-attributes: header
      -
        name: file-name
        type: string
      -
        name: password
        type: u32
      -
        name: status
        type: u32
        enum: module-fw-flash-status
      -
        name: status-msg
        type: string
      -
        name: done
        type: uint
      -
        name: total
        type: uint
  -
    name: phy
    attributes:
      -
        name: header
        type: nest
        nested-attributes: header
      -
        name: index
        type: u32
      -
        name: drvname
        type: string
      -
        name: name
        type: string
      -
        name: upstream-type
        type: u32
        enum: phy-upstream-type
      -
        name: upstream-index
        type: u32
      -
        name: upstream-sfp-name
        type: string
      -
        name: downstream-sfp-name
        type: string

operations:
  enum-model: directional
  name-prefix: ethtool-msg-
  list:
    -
      name: strset-get
      doc: Get string set from the kernel.

      attribute-set: strset

      do: &strset-get-op
        request:
          attributes:
            - header
            - stringsets
            - counts-only
        reply:
          attributes:
            - header
            - stringsets
      dump: *strset-get-op
    -
      name: linkinfo-get
      doc: Get link info.

      attribute-set: linkinfo

      do: &linkinfo-get-op
        request:
          attributes:
            - header
        reply:
          attributes: &linkinfo
            - header
            - port
            - phyaddr
            - tp-mdix
            - tp-mdix-ctrl
            - transceiver
      dump: *linkinfo-get-op
    -
      name: linkinfo-set
      doc: Set link info.

      attribute-set: linkinfo

      do:
        request:
          attributes: *linkinfo
    -
      name: linkinfo-ntf
      doc: Notification for change in link info.
      notify: linkinfo-get
    -
      name: linkmodes-get
      doc: Get link modes.

      attribute-set: linkmodes

      do: &linkmodes-get-op
        request:
          attributes:
            - header
        reply:
          attributes: &linkmodes
            - header
            - autoneg
            - ours
            - peer
            - speed
            - duplex
            - master-slave-cfg
            - master-slave-state
            - lanes
            - rate-matching
      dump: *linkmodes-get-op
    -
      name: linkmodes-set
      doc: Set link modes.

      attribute-set: linkmodes

      do:
        request:
          attributes: *linkmodes
    -
      name: linkmodes-ntf
      doc: Notification for change in link modes.
      notify: linkmodes-get
    -
      name: linkstate-get
      doc: Get link state.

      attribute-set: linkstate

      do: &linkstate-get-op
        request:
          attributes:
            - header
        reply:
          attributes:
            - header
            - link
            - sqi
            - sqi-max
            - ext-state
            - ext-substate
            - ext-down-cnt
      dump: *linkstate-get-op
    -
      name: debug-get
      doc: Get debug message mask.

      attribute-set: debug

      do: &debug-get-op
        request:
          attributes:
            - header
        reply:
          attributes: &debug
            - header
            - msgmask
      dump: *debug-get-op
    -
      name: debug-set
      doc: Set debug message mask.

      attribute-set: debug

      do:
        request:
          attributes: *debug
    -
      name: debug-ntf
      doc: Notification for change in debug message mask.
      notify: debug-get
    -
      name: wol-get
      doc: Get WOL params.

      attribute-set: wol

      do: &wol-get-op
        request:
          attributes:
            - header
        reply:
          attributes: &wol
            - header
            - modes
            - sopass
      dump: *wol-get-op
    -
      name: wol-set
      doc: Set WOL params.

      attribute-set: wol

      do:
        request:
          attributes: *wol
    -
      name: wol-ntf
      doc: Notification for change in WOL params.
      notify: wol-get
    -
      name: features-get
      doc: Get features.

      attribute-set: features

      do: &feature-get-op
        request:
          attributes:
            - header
        reply:
          attributes: &feature
            - header
            # User-changeable features.
            - hw
            # User-requested features.
            - wanted
            # Currently active features.
            - active
            # Unchangeable features.
            - nochange
      dump: *feature-get-op
    -
      name: features-set
      doc: Set features.

      attribute-set: features

      do: &feature-set-op
        request:
          attributes: *feature
        reply:
          attributes: *feature
    -
      name: features-ntf
      doc: Notification for change in features.
      notify: features-get
    -
      name: privflags-get
      doc: Get device private flags.

      attribute-set: privflags

      do: &privflag-get-op
        request:
          attributes:
            - header
        reply:
          attributes: &privflag
            - header
            - flags
      dump: *privflag-get-op
    -
      name: privflags-set
      doc: Set device private flags.

      attribute-set: privflags

      do:
        request:
          attributes: *privflag
    -
      name: privflags-ntf
      doc: Notification for change in device private flags.
      notify: privflags-get

    -
      name: rings-get
      doc: Get ring params.

      attribute-set: rings

      do: &ring-get-op
        request:
          attributes:
            - header
        reply:
          attributes: &ring
            - header
            - rx-max
            - rx-mini-max
            - rx-jumbo-max
            - tx-max
            - rx
            - rx-mini
            - rx-jumbo
            - tx
            - rx-buf-len
            - tcp-data-split
            - cqe-size
            - tx-push
            - rx-push
            - tx-push-buf-len
            - tx-push-buf-len-max
      dump: *ring-get-op
    -
      name: rings-set
      doc: Set ring params.

      attribute-set: rings

      do:
        request:
          attributes: *ring
    -
      name: rings-ntf
      doc: Notification for change in ring params.
      notify: rings-get
    -
      name: channels-get
      doc: Get channel params.

      attribute-set: channels

      do: &channel-get-op
        request:
          attributes:
            - header
        reply:
          attributes: &channel
            - header
            - rx-max
            - tx-max
            - other-max
            - combined-max
            - rx-count
            - tx-count
            - other-count
            - combined-count
      dump: *channel-get-op
    -
      name: channels-set
      doc: Set channel params.

      attribute-set: channels

      do:
        request:
          attributes: *channel
    -
      name: channels-ntf
      doc: Notification for change in channel params.
      notify: channels-get
    -
      name: coalesce-get
      doc: Get coalesce params.

      attribute-set: coalesce

      do: &coalesce-get-op
        request:
          attributes:
            - header
        reply:
          attributes: &coalesce
            - header
            - rx-usecs
            - rx-max-frames
            - rx-usecs-irq
            - rx-max-frames-irq
            - tx-usecs
            - tx-max-frames
            - tx-usecs-irq
            - tx-max-frames-irq
            - stats-block-usecs
            - use-adaptive-rx
            - use-adaptive-tx
            - pkt-rate-low
            - rx-usecs-low
            - rx-max-frames-low
            - tx-usecs-low
            - tx-max-frames-low
            - pkt-rate-high
            - rx-usecs-high
            - rx-max-frames-high
            - tx-usecs-high
            - tx-max-frames-high
            - rate-sample-interval
            - use-cqe-mode-tx
            - use-cqe-mode-rx
            - tx-aggr-max-bytes
            - tx-aggr-max-frames
            - tx-aggr-time-usecs
            - rx-profile
            - tx-profile
      dump: *coalesce-get-op
    -
      name: coalesce-set
      doc: Set coalesce params.

      attribute-set: coalesce

      do:
        request:
          attributes: *coalesce
    -
      name: coalesce-ntf
      doc: Notification for change in coalesce params.
      notify: coalesce-get
    -
      name: pause-get
      doc: Get pause params.

      attribute-set: pause

      do: &pause-get-op
        request:
          attributes:
            - header
        reply:
          attributes: &pause
            - header
            - autoneg
            - rx
            - tx
            - stats
            - stats-src
      dump: *pause-get-op
    -
      name: pause-set
      doc: Set pause params.

      attribute-set: pause

      do:
        request:
          attributes: *pause
    -
      name: pause-ntf
      doc: Notification for change in pause params.
      notify: pause-get
    -
      name: eee-get
      doc: Get eee params.

      attribute-set: eee

      do: &eee-get-op
        request:
          attributes:
            - header
        reply:
          attributes: &eee
            - header
            - modes-ours
            - modes-peer
            - active
            - enabled
            - tx-lpi-enabled
            - tx-lpi-timer
      dump: *eee-get-op
    -
      name: eee-set
      doc: Set eee params.

      attribute-set: eee

      do:
        request:
          attributes: *eee
    -
      name: eee-ntf
      doc: Notification for change in eee params.
      notify: eee-get
    -
      name: tsinfo-get
      doc: Get tsinfo params.

      attribute-set: tsinfo

      do: &tsinfo-get-op
        request:
          attributes:
            - header
        reply:
          attributes:
            - header
            - timestamping
            - tx-types
            - rx-filters
            - phc-index
            - stats
      dump: *tsinfo-get-op
    -
      name: cable-test-act
      doc: Cable test.

      attribute-set: cable-test

      do:
        request:
          attributes:
            - header
    -
      name: cable-test-ntf
      doc: Cable test notification.

      attribute-set: cable-test-ntf

      event:
        attributes:
          - header
          - status
    -
      name: cable-test-tdr-act
      doc: Cable test TDR.

      attribute-set: cable-test-tdr

      do:
        request:
          attributes:
            - header
    -
      name: cable-test-tdr-ntf
      doc: Cable test TDR notification.

      attribute-set: cable-test-tdr-ntf

      event:
        attributes:
          - header
          - status
          - nest
    -
      name: tunnel-info-get
      doc: Get tsinfo params.

      attribute-set: tunnel-info

      do: &tunnel-info-get-op
        request:
          attributes:
            - header
        reply:
          attributes:
            - header
            - udp-ports
      dump: *tunnel-info-get-op
    -
      name: fec-get
      doc: Get FEC params.

      attribute-set: fec

      do: &fec-get-op
        request:
          attributes:
            - header
        reply:
          attributes: &fec
            - header
            - modes
            - auto
            - active
            - stats
      dump: *fec-get-op
    -
      name: fec-set
      doc: Set FEC params.

      attribute-set: fec

      do:
        request:
          attributes: *fec
    -
      name: fec-ntf
      doc: Notification for change in FEC params.
      notify: fec-get
    -
      name: module-eeprom-get
      doc: Get module EEPROM params.

      attribute-set: module-eeprom

      do: &module-eeprom-get-op
        request:
          attributes:
            - header
        reply:
          attributes:
            - header
            - offset
            - length
            - page
            - bank
            - i2c-address
            - data
      dump: *module-eeprom-get-op
    -
      name: stats-get
      doc: Get statistics.

      attribute-set: stats

      do: &stats-get-op
        request:
          attributes:
            - header
            - groups
        reply:
          attributes:
            - header
            - groups
            - grp
            - src
      dump: *stats-get-op
    -
      name: phc-vclocks-get
      doc: Get PHC VCLOCKs.

      attribute-set: phc-vclocks

      do: &phc-vclocks-get-op
        request:
          attributes:
            - header
        reply:
          attributes:
            - header
            - num
      dump: *phc-vclocks-get-op
    -
      name: module-get
      doc: Get module params.

      attribute-set: module

      do: &module-get-op
        request:
          attributes:
            - header
        reply:
          attributes: &module
            - header
            - power-mode-policy
            - power-mode
      dump: *module-get-op
    -
      name: module-set
      doc: Set module params.

      attribute-set: module

      do:
        request:
          attributes: *module
    -
      name: module-ntf
      doc: Notification for change in module params.
      notify: module-get
    -
      name: pse-get
      doc: Get Power Sourcing Equipment params.

      attribute-set: pse

      do: &pse-get-op
        request:
          attributes:
            - header
        reply:
          attributes:
            - header
            - podl-pse-admin-state
            - podl-pse-admin-control
            - podl-pse-pw-d-status
            - c33-pse-admin-state
            - c33-pse-admin-control
            - c33-pse-pw-d-status
            - c33-pse-pw-class
            - c33-pse-actual-pw
            - c33-pse-ext-state
            - c33-pse-ext-substate
            - c33-pse-avail-pw-limit
            - c33-pse-pw-limit-ranges
      dump: *pse-get-op
    -
      name: pse-set
      doc: Set Power Sourcing Equipment params.

      attribute-set: pse

      do:
        request:
          attributes:
            - header
            - podl-pse-admin-control
            - c33-pse-admin-control
<<<<<<< HEAD
=======
            - c33-pse-avail-pw-limit
>>>>>>> f1f36e22
    -
      name: rss-get
      doc: Get RSS params.

      attribute-set: rss

      do:
        request:
          attributes:
            - header
            - context
        reply: &rss-reply
          attributes:
            - header
            - context
            - hfunc
            - indir
            - hkey
            - input_xfrm
      dump:
        request:
          attributes:
            - header
            - start-context
        reply: *rss-reply
    -
      name: plca-get-cfg
      doc: Get PLCA params.

      attribute-set: plca

      do: &plca-get-op
        request:
          attributes:
            - header
        reply:
          attributes: &plca
            - header
            - version
            - enabled
            - status
            - node-cnt
            - node-id
            - to-tmr
            - burst-cnt
            - burst-tmr
      dump: *plca-get-op
    -
      name: plca-set-cfg
      doc: Set PLCA params.

      attribute-set: plca

      do:
        request:
          attributes: *plca
    -
      name: plca-get-status
      doc: Get PLCA status params.

      attribute-set: plca

      do: &plca-get-status-op
        request:
          attributes:
            - header
        reply:
          attributes: *plca
      dump: *plca-get-status-op
    -
      name: plca-ntf
      doc: Notification for change in PLCA params.
      notify: plca-get-cfg
    -
      name: mm-get
      doc: Get MAC Merge configuration and state

      attribute-set: mm

      do: &mm-get-op
        request:
          attributes:
            - header
        reply:
          attributes:
            - header
            - pmac-enabled
            - tx-enabled
            - tx-active
            - tx-min-frag-size
            - rx-min-frag-size
            - verify-enabled
            - verify-time
            - max-verify-time
            - stats
      dump: *mm-get-op
    -
      name: mm-set
      doc: Set MAC Merge configuration

      attribute-set: mm

      do:
        request:
          attributes:
            - header
            - verify-enabled
            - verify-time
            - tx-enabled
            - pmac-enabled
            - tx-min-frag-size
    -
      name: mm-ntf
      doc: Notification for change in MAC Merge configuration.
      notify: mm-get
    -
      name: module-fw-flash-act
      doc: Flash transceiver module firmware.

      attribute-set: module-fw-flash

      do:
        request:
          attributes:
            - header
            - file-name
            - password
    -
      name: module-fw-flash-ntf
      doc: Notification for firmware flashing progress and status.

      attribute-set: module-fw-flash

      event:
        attributes:
          - header
          - status
          - status-msg
          - done
          - total
    -
      name: phy-get
      doc: Get PHY devices attached to an interface

      attribute-set: phy

      do: &phy-get-op
        request:
          attributes:
            - header
        reply:
          attributes:
            - header
            - index
            - drvname
            - name
            - upstream-type
            - upstream-index
            - upstream-sfp-name
            - downstream-sfp-name
      dump: *phy-get-op<|MERGE_RESOLUTION|>--- conflicted
+++ resolved
@@ -1789,10 +1789,7 @@
             - header
             - podl-pse-admin-control
             - c33-pse-admin-control
-<<<<<<< HEAD
-=======
             - c33-pse-avail-pw-limit
->>>>>>> f1f36e22
     -
       name: rss-get
       doc: Get RSS params.
