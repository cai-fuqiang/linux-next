--- conflicted
+++ resolved
@@ -17,18 +17,12 @@
     oneOf:
       # Samsung 13.3" FHD (1920x1080 pixels) eDP AMOLED panel
       - const: samsung,atna33xc20
-<<<<<<< HEAD
-      # Samsung 14.5" WQXGA+ (2880x1800 pixels) eDP AMOLED panel
-      - items:
-          - const: samsung,atna45af01
-=======
       - items:
           - enum:
               # Samsung 14.5" WQXGA+ (2880x1800 pixels) eDP AMOLED panel
               - samsung,atna45af01
               # Samsung 14.5" 3K (2944x1840 pixels) eDP AMOLED panel
               - samsung,atna45dc02
->>>>>>> 50c374c6
           - const: samsung,atna33xc20
 
   enable-gpios: true
