// SPDX-License-Identifier: GPL-2.0-only
/*
 * (C) 1997 Linus Torvalds
 * (C) 1999 Andrea Arcangeli <andrea@suse.de> (dynamic inode allocation)
 */
#include <linux/export.h>
#include <linux/fs.h>
#include <linux/filelock.h>
#include <linux/mm.h>
#include <linux/backing-dev.h>
#include <linux/hash.h>
#include <linux/swap.h>
#include <linux/security.h>
#include <linux/cdev.h>
#include <linux/memblock.h>
#include <linux/fsnotify.h>
#include <linux/mount.h>
#include <linux/posix_acl.h>
#include <linux/buffer_head.h> /* for inode_has_buffers */
#include <linux/ratelimit.h>
#include <linux/list_lru.h>
#include <linux/iversion.h>
#include <linux/rw_hint.h>
#include <trace/events/writeback.h>
#include "internal.h"

/*
 * Inode locking rules:
 *
 * inode->i_lock protects:
 *   inode->i_state, inode->i_hash, __iget(), inode->i_io_list
 * Inode LRU list locks protect:
 *   inode->i_sb->s_inode_lru, inode->i_lru
 * inode->i_sb->s_inode_list_lock protects:
 *   inode->i_sb->s_inodes, inode->i_sb_list
 * bdi->wb.list_lock protects:
 *   bdi->wb.b_{dirty,io,more_io,dirty_time}, inode->i_io_list
 * inode_hash_lock protects:
 *   inode_hashtable, inode->i_hash
 *
 * Lock ordering:
 *
 * inode->i_sb->s_inode_list_lock
 *   inode->i_lock
 *     Inode LRU list locks
 *
 * bdi->wb.list_lock
 *   inode->i_lock
 *
 * inode_hash_lock
 *   inode->i_sb->s_inode_list_lock
 *   inode->i_lock
 *
 * iunique_lock
 *   inode_hash_lock
 */

static unsigned int i_hash_mask __ro_after_init;
static unsigned int i_hash_shift __ro_after_init;
static struct hlist_head *inode_hashtable __ro_after_init;
static __cacheline_aligned_in_smp DEFINE_SPINLOCK(inode_hash_lock);

/*
 * Empty aops. Can be used for the cases where the user does not
 * define any of the address_space operations.
 */
const struct address_space_operations empty_aops = {
};
EXPORT_SYMBOL(empty_aops);

static DEFINE_PER_CPU(unsigned long, nr_inodes);
static DEFINE_PER_CPU(unsigned long, nr_unused);

static struct kmem_cache *inode_cachep __ro_after_init;

static long get_nr_inodes(void)
{
	int i;
	long sum = 0;
	for_each_possible_cpu(i)
		sum += per_cpu(nr_inodes, i);
	return sum < 0 ? 0 : sum;
}

static inline long get_nr_inodes_unused(void)
{
	int i;
	long sum = 0;
	for_each_possible_cpu(i)
		sum += per_cpu(nr_unused, i);
	return sum < 0 ? 0 : sum;
}

long get_nr_dirty_inodes(void)
{
	/* not actually dirty inodes, but a wild approximation */
	long nr_dirty = get_nr_inodes() - get_nr_inodes_unused();
	return nr_dirty > 0 ? nr_dirty : 0;
}

/*
 * Handle nr_inode sysctl
 */
#ifdef CONFIG_SYSCTL
/*
 * Statistics gathering..
 */
static struct inodes_stat_t inodes_stat;

static int proc_nr_inodes(const struct ctl_table *table, int write, void *buffer,
			  size_t *lenp, loff_t *ppos)
{
	inodes_stat.nr_inodes = get_nr_inodes();
	inodes_stat.nr_unused = get_nr_inodes_unused();
	return proc_doulongvec_minmax(table, write, buffer, lenp, ppos);
}

static struct ctl_table inodes_sysctls[] = {
	{
		.procname	= "inode-nr",
		.data		= &inodes_stat,
		.maxlen		= 2*sizeof(long),
		.mode		= 0444,
		.proc_handler	= proc_nr_inodes,
	},
	{
		.procname	= "inode-state",
		.data		= &inodes_stat,
		.maxlen		= 7*sizeof(long),
		.mode		= 0444,
		.proc_handler	= proc_nr_inodes,
	},
};

static int __init init_fs_inode_sysctls(void)
{
	register_sysctl_init("fs", inodes_sysctls);
	return 0;
}
early_initcall(init_fs_inode_sysctls);
#endif

static int no_open(struct inode *inode, struct file *file)
{
	return -ENXIO;
}

/**
 * inode_init_always - perform inode structure initialisation
 * @sb: superblock inode belongs to
 * @inode: inode to initialise
 *
 * These are initializations that need to be done on every inode
 * allocation as the fields are not initialised by slab allocation.
 */
int inode_init_always(struct super_block *sb, struct inode *inode)
{
	static const struct inode_operations empty_iops;
	static const struct file_operations no_open_fops = {.open = no_open};
	struct address_space *const mapping = &inode->i_data;

	inode->i_sb = sb;
	inode->i_blkbits = sb->s_blocksize_bits;
	inode->i_flags = 0;
	inode->i_state = 0;
	atomic64_set(&inode->i_sequence, 0);
	atomic_set(&inode->i_count, 1);
	inode->i_op = &empty_iops;
	inode->i_fop = &no_open_fops;
	inode->i_ino = 0;
	inode->__i_nlink = 1;
	inode->i_opflags = 0;
	if (sb->s_xattr)
		inode->i_opflags |= IOP_XATTR;
	i_uid_write(inode, 0);
	i_gid_write(inode, 0);
	atomic_set(&inode->i_writecount, 0);
	inode->i_size = 0;
	inode->i_write_hint = WRITE_LIFE_NOT_SET;
	inode->i_blocks = 0;
	inode->i_bytes = 0;
	inode->i_generation = 0;
	inode->i_pipe = NULL;
	inode->i_cdev = NULL;
	inode->i_link = NULL;
	inode->i_dir_seq = 0;
	inode->i_rdev = 0;
	inode->dirtied_when = 0;

#ifdef CONFIG_CGROUP_WRITEBACK
	inode->i_wb_frn_winner = 0;
	inode->i_wb_frn_avg_time = 0;
	inode->i_wb_frn_history = 0;
#endif

	spin_lock_init(&inode->i_lock);
	lockdep_set_class(&inode->i_lock, &sb->s_type->i_lock_key);

	init_rwsem(&inode->i_rwsem);
	lockdep_set_class(&inode->i_rwsem, &sb->s_type->i_mutex_key);

	atomic_set(&inode->i_dio_count, 0);

	mapping->a_ops = &empty_aops;
	mapping->host = inode;
	mapping->flags = 0;
	mapping->wb_err = 0;
	atomic_set(&mapping->i_mmap_writable, 0);
#ifdef CONFIG_READ_ONLY_THP_FOR_FS
	atomic_set(&mapping->nr_thps, 0);
#endif
	mapping_set_gfp_mask(mapping, GFP_HIGHUSER_MOVABLE);
	mapping->i_private_data = NULL;
	mapping->writeback_index = 0;
	init_rwsem(&mapping->invalidate_lock);
	lockdep_set_class_and_name(&mapping->invalidate_lock,
				   &sb->s_type->invalidate_lock_key,
				   "mapping.invalidate_lock");
	if (sb->s_iflags & SB_I_STABLE_WRITES)
		mapping_set_stable_writes(mapping);
	inode->i_private = NULL;
	inode->i_mapping = mapping;
	INIT_HLIST_HEAD(&inode->i_dentry);	/* buggered by rcu freeing */
#ifdef CONFIG_FS_POSIX_ACL
	inode->i_acl = inode->i_default_acl = ACL_NOT_CACHED;
#endif

#ifdef CONFIG_FSNOTIFY
	inode->i_fsnotify_mask = 0;
#endif
	inode->i_flctx = NULL;

	if (unlikely(security_inode_alloc(inode)))
		return -ENOMEM;

	this_cpu_inc(nr_inodes);

	return 0;
}
EXPORT_SYMBOL(inode_init_always);

void free_inode_nonrcu(struct inode *inode)
{
	kmem_cache_free(inode_cachep, inode);
}
EXPORT_SYMBOL(free_inode_nonrcu);

static void i_callback(struct rcu_head *head)
{
	struct inode *inode = container_of(head, struct inode, i_rcu);
	if (inode->free_inode)
		inode->free_inode(inode);
	else
		free_inode_nonrcu(inode);
}

static struct inode *alloc_inode(struct super_block *sb)
{
	const struct super_operations *ops = sb->s_op;
	struct inode *inode;

	if (ops->alloc_inode)
		inode = ops->alloc_inode(sb);
	else
		inode = alloc_inode_sb(sb, inode_cachep, GFP_KERNEL);

	if (!inode)
		return NULL;

	if (unlikely(inode_init_always(sb, inode))) {
		if (ops->destroy_inode) {
			ops->destroy_inode(inode);
			if (!ops->free_inode)
				return NULL;
		}
		inode->free_inode = ops->free_inode;
		i_callback(&inode->i_rcu);
		return NULL;
	}

	return inode;
}

void __destroy_inode(struct inode *inode)
{
	BUG_ON(inode_has_buffers(inode));
	inode_detach_wb(inode);
	security_inode_free(inode);
	fsnotify_inode_delete(inode);
	locks_free_lock_context(inode);
	if (!inode->i_nlink) {
		WARN_ON(atomic_long_read(&inode->i_sb->s_remove_count) == 0);
		atomic_long_dec(&inode->i_sb->s_remove_count);
	}

#ifdef CONFIG_FS_POSIX_ACL
	if (inode->i_acl && !is_uncached_acl(inode->i_acl))
		posix_acl_release(inode->i_acl);
	if (inode->i_default_acl && !is_uncached_acl(inode->i_default_acl))
		posix_acl_release(inode->i_default_acl);
#endif
	this_cpu_dec(nr_inodes);
}
EXPORT_SYMBOL(__destroy_inode);

static void destroy_inode(struct inode *inode)
{
	const struct super_operations *ops = inode->i_sb->s_op;

	BUG_ON(!list_empty(&inode->i_lru));
	__destroy_inode(inode);
	if (ops->destroy_inode) {
		ops->destroy_inode(inode);
		if (!ops->free_inode)
			return;
	}
	inode->free_inode = ops->free_inode;
	call_rcu(&inode->i_rcu, i_callback);
}

/**
 * drop_nlink - directly drop an inode's link count
 * @inode: inode
 *
 * This is a low-level filesystem helper to replace any
 * direct filesystem manipulation of i_nlink.  In cases
 * where we are attempting to track writes to the
 * filesystem, a decrement to zero means an imminent
 * write when the file is truncated and actually unlinked
 * on the filesystem.
 */
void drop_nlink(struct inode *inode)
{
	WARN_ON(inode->i_nlink == 0);
	inode->__i_nlink--;
	if (!inode->i_nlink)
		atomic_long_inc(&inode->i_sb->s_remove_count);
}
EXPORT_SYMBOL(drop_nlink);

/**
 * clear_nlink - directly zero an inode's link count
 * @inode: inode
 *
 * This is a low-level filesystem helper to replace any
 * direct filesystem manipulation of i_nlink.  See
 * drop_nlink() for why we care about i_nlink hitting zero.
 */
void clear_nlink(struct inode *inode)
{
	if (inode->i_nlink) {
		inode->__i_nlink = 0;
		atomic_long_inc(&inode->i_sb->s_remove_count);
	}
}
EXPORT_SYMBOL(clear_nlink);

/**
 * set_nlink - directly set an inode's link count
 * @inode: inode
 * @nlink: new nlink (should be non-zero)
 *
 * This is a low-level filesystem helper to replace any
 * direct filesystem manipulation of i_nlink.
 */
void set_nlink(struct inode *inode, unsigned int nlink)
{
	if (!nlink) {
		clear_nlink(inode);
	} else {
		/* Yes, some filesystems do change nlink from zero to one */
		if (inode->i_nlink == 0)
			atomic_long_dec(&inode->i_sb->s_remove_count);

		inode->__i_nlink = nlink;
	}
}
EXPORT_SYMBOL(set_nlink);

/**
 * inc_nlink - directly increment an inode's link count
 * @inode: inode
 *
 * This is a low-level filesystem helper to replace any
 * direct filesystem manipulation of i_nlink.  Currently,
 * it is only here for parity with dec_nlink().
 */
void inc_nlink(struct inode *inode)
{
	if (unlikely(inode->i_nlink == 0)) {
		WARN_ON(!(inode->i_state & I_LINKABLE));
		atomic_long_dec(&inode->i_sb->s_remove_count);
	}

	inode->__i_nlink++;
}
EXPORT_SYMBOL(inc_nlink);

static void __address_space_init_once(struct address_space *mapping)
{
	xa_init_flags(&mapping->i_pages, XA_FLAGS_LOCK_IRQ | XA_FLAGS_ACCOUNT);
	init_rwsem(&mapping->i_mmap_rwsem);
	INIT_LIST_HEAD(&mapping->i_private_list);
	spin_lock_init(&mapping->i_private_lock);
	mapping->i_mmap = RB_ROOT_CACHED;
}

void address_space_init_once(struct address_space *mapping)
{
	memset(mapping, 0, sizeof(*mapping));
	__address_space_init_once(mapping);
}
EXPORT_SYMBOL(address_space_init_once);

/*
 * These are initializations that only need to be done
 * once, because the fields are idempotent across use
 * of the inode, so let the slab aware of that.
 */
void inode_init_once(struct inode *inode)
{
	memset(inode, 0, sizeof(*inode));
	INIT_HLIST_NODE(&inode->i_hash);
	INIT_LIST_HEAD(&inode->i_devices);
	INIT_LIST_HEAD(&inode->i_io_list);
	INIT_LIST_HEAD(&inode->i_wb_list);
	INIT_LIST_HEAD(&inode->i_lru);
	INIT_LIST_HEAD(&inode->i_sb_list);
	__address_space_init_once(&inode->i_data);
	i_size_ordered_init(inode);
}
EXPORT_SYMBOL(inode_init_once);

static void init_once(void *foo)
{
	struct inode *inode = (struct inode *) foo;

	inode_init_once(inode);
}

/*
 * inode->i_lock must be held
 */
void __iget(struct inode *inode)
{
	atomic_inc(&inode->i_count);
}

/*
 * get additional reference to inode; caller must already hold one.
 */
void ihold(struct inode *inode)
{
	WARN_ON(atomic_inc_return(&inode->i_count) < 2);
}
EXPORT_SYMBOL(ihold);

static void __inode_add_lru(struct inode *inode, bool rotate)
{
	if (inode->i_state & (I_DIRTY_ALL | I_SYNC | I_FREEING | I_WILL_FREE))
		return;
	if (atomic_read(&inode->i_count))
		return;
	if (!(inode->i_sb->s_flags & SB_ACTIVE))
		return;
	if (!mapping_shrinkable(&inode->i_data))
		return;

	if (list_lru_add_obj(&inode->i_sb->s_inode_lru, &inode->i_lru))
		this_cpu_inc(nr_unused);
	else if (rotate)
		inode->i_state |= I_REFERENCED;
}

struct wait_queue_head *inode_bit_waitqueue(struct wait_bit_queue_entry *wqe,
					    struct inode *inode, u32 bit)
{
        void *bit_address;

        bit_address = inode_state_wait_address(inode, bit);
        init_wait_var_entry(wqe, bit_address, 0);
        return __var_waitqueue(bit_address);
}
EXPORT_SYMBOL(inode_bit_waitqueue);

/*
 * Add inode to LRU if needed (inode is unused and clean).
 *
 * Needs inode->i_lock held.
 */
void inode_add_lru(struct inode *inode)
{
	__inode_add_lru(inode, false);
}

static void inode_lru_list_del(struct inode *inode)
{
	if (list_lru_del_obj(&inode->i_sb->s_inode_lru, &inode->i_lru))
		this_cpu_dec(nr_unused);
}

static void inode_pin_lru_isolating(struct inode *inode)
{
	lockdep_assert_held(&inode->i_lock);
	WARN_ON(inode->i_state & (I_LRU_ISOLATING | I_FREEING | I_WILL_FREE));
	inode->i_state |= I_LRU_ISOLATING;
}

static void inode_unpin_lru_isolating(struct inode *inode)
{
	spin_lock(&inode->i_lock);
	WARN_ON(!(inode->i_state & I_LRU_ISOLATING));
	inode->i_state &= ~I_LRU_ISOLATING;
<<<<<<< HEAD
	smp_mb();
	wake_up_bit(&inode->i_state, __I_LRU_ISOLATING);
=======
	/* Called with inode->i_lock which ensures memory ordering. */
	inode_wake_up_bit(inode, __I_LRU_ISOLATING);
>>>>>>> 17b65575
	spin_unlock(&inode->i_lock);
}

static void inode_wait_for_lru_isolating(struct inode *inode)
{
<<<<<<< HEAD
	spin_lock(&inode->i_lock);
	if (inode->i_state & I_LRU_ISOLATING) {
		DEFINE_WAIT_BIT(wq, &inode->i_state, __I_LRU_ISOLATING);
		wait_queue_head_t *wqh;

		wqh = bit_waitqueue(&inode->i_state, __I_LRU_ISOLATING);
		spin_unlock(&inode->i_lock);
		__wait_on_bit(wqh, &wq, bit_wait, TASK_UNINTERRUPTIBLE);
		spin_lock(&inode->i_lock);
		WARN_ON(inode->i_state & I_LRU_ISOLATING);
	}
	spin_unlock(&inode->i_lock);
=======
	struct wait_bit_queue_entry wqe;
	struct wait_queue_head *wq_head;

	lockdep_assert_held(&inode->i_lock);
	if (!(inode->i_state & I_LRU_ISOLATING))
		return;

	wq_head = inode_bit_waitqueue(&wqe, inode, __I_LRU_ISOLATING);
	for (;;) {
		prepare_to_wait_event(wq_head, &wqe.wq_entry, TASK_UNINTERRUPTIBLE);
		/*
		 * Checking I_LRU_ISOLATING with inode->i_lock guarantees
		 * memory ordering.
		 */
		if (!(inode->i_state & I_LRU_ISOLATING))
			break;
		spin_unlock(&inode->i_lock);
		schedule();
		spin_lock(&inode->i_lock);
	}
	finish_wait(wq_head, &wqe.wq_entry);
	WARN_ON(inode->i_state & I_LRU_ISOLATING);
>>>>>>> 17b65575
}

/**
 * inode_sb_list_add - add inode to the superblock list of inodes
 * @inode: inode to add
 */
void inode_sb_list_add(struct inode *inode)
{
	spin_lock(&inode->i_sb->s_inode_list_lock);
	list_add(&inode->i_sb_list, &inode->i_sb->s_inodes);
	spin_unlock(&inode->i_sb->s_inode_list_lock);
}
EXPORT_SYMBOL_GPL(inode_sb_list_add);

static inline void inode_sb_list_del(struct inode *inode)
{
	if (!list_empty(&inode->i_sb_list)) {
		spin_lock(&inode->i_sb->s_inode_list_lock);
		list_del_init(&inode->i_sb_list);
		spin_unlock(&inode->i_sb->s_inode_list_lock);
	}
}

static unsigned long hash(struct super_block *sb, unsigned long hashval)
{
	unsigned long tmp;

	tmp = (hashval * (unsigned long)sb) ^ (GOLDEN_RATIO_PRIME + hashval) /
			L1_CACHE_BYTES;
	tmp = tmp ^ ((tmp ^ GOLDEN_RATIO_PRIME) >> i_hash_shift);
	return tmp & i_hash_mask;
}

/**
 *	__insert_inode_hash - hash an inode
 *	@inode: unhashed inode
 *	@hashval: unsigned long value used to locate this object in the
 *		inode_hashtable.
 *
 *	Add an inode to the inode hash for this superblock.
 */
void __insert_inode_hash(struct inode *inode, unsigned long hashval)
{
	struct hlist_head *b = inode_hashtable + hash(inode->i_sb, hashval);

	spin_lock(&inode_hash_lock);
	spin_lock(&inode->i_lock);
	hlist_add_head_rcu(&inode->i_hash, b);
	spin_unlock(&inode->i_lock);
	spin_unlock(&inode_hash_lock);
}
EXPORT_SYMBOL(__insert_inode_hash);

/**
 *	__remove_inode_hash - remove an inode from the hash
 *	@inode: inode to unhash
 *
 *	Remove an inode from the superblock.
 */
void __remove_inode_hash(struct inode *inode)
{
	spin_lock(&inode_hash_lock);
	spin_lock(&inode->i_lock);
	hlist_del_init_rcu(&inode->i_hash);
	spin_unlock(&inode->i_lock);
	spin_unlock(&inode_hash_lock);
}
EXPORT_SYMBOL(__remove_inode_hash);

void dump_mapping(const struct address_space *mapping)
{
	struct inode *host;
	const struct address_space_operations *a_ops;
	struct hlist_node *dentry_first;
	struct dentry *dentry_ptr;
	struct dentry dentry;
	char fname[64] = {};
	unsigned long ino;

	/*
	 * If mapping is an invalid pointer, we don't want to crash
	 * accessing it, so probe everything depending on it carefully.
	 */
	if (get_kernel_nofault(host, &mapping->host) ||
	    get_kernel_nofault(a_ops, &mapping->a_ops)) {
		pr_warn("invalid mapping:%px\n", mapping);
		return;
	}

	if (!host) {
		pr_warn("aops:%ps\n", a_ops);
		return;
	}

	if (get_kernel_nofault(dentry_first, &host->i_dentry.first) ||
	    get_kernel_nofault(ino, &host->i_ino)) {
		pr_warn("aops:%ps invalid inode:%px\n", a_ops, host);
		return;
	}

	if (!dentry_first) {
		pr_warn("aops:%ps ino:%lx\n", a_ops, ino);
		return;
	}

	dentry_ptr = container_of(dentry_first, struct dentry, d_u.d_alias);
	if (get_kernel_nofault(dentry, dentry_ptr) ||
	    !dentry.d_parent || !dentry.d_name.name) {
		pr_warn("aops:%ps ino:%lx invalid dentry:%px\n",
				a_ops, ino, dentry_ptr);
		return;
	}

	if (strncpy_from_kernel_nofault(fname, dentry.d_name.name, 63) < 0)
		strscpy(fname, "<invalid>");
	/*
	 * Even if strncpy_from_kernel_nofault() succeeded,
	 * the fname could be unreliable
	 */
	pr_warn("aops:%ps ino:%lx dentry name(?):\"%s\"\n",
		a_ops, ino, fname);
}

void clear_inode(struct inode *inode)
{
	/*
	 * We have to cycle the i_pages lock here because reclaim can be in the
	 * process of removing the last page (in __filemap_remove_folio())
	 * and we must not free the mapping under it.
	 */
	xa_lock_irq(&inode->i_data.i_pages);
	BUG_ON(inode->i_data.nrpages);
	/*
	 * Almost always, mapping_empty(&inode->i_data) here; but there are
	 * two known and long-standing ways in which nodes may get left behind
	 * (when deep radix-tree node allocation failed partway; or when THP
	 * collapse_file() failed). Until those two known cases are cleaned up,
	 * or a cleanup function is called here, do not BUG_ON(!mapping_empty),
	 * nor even WARN_ON(!mapping_empty).
	 */
	xa_unlock_irq(&inode->i_data.i_pages);
	BUG_ON(!list_empty(&inode->i_data.i_private_list));
	BUG_ON(!(inode->i_state & I_FREEING));
	BUG_ON(inode->i_state & I_CLEAR);
	BUG_ON(!list_empty(&inode->i_wb_list));
	/* don't need i_lock here, no concurrent mods to i_state */
	inode->i_state = I_FREEING | I_CLEAR;
}
EXPORT_SYMBOL(clear_inode);

/*
 * Free the inode passed in, removing it from the lists it is still connected
 * to. We remove any pages still attached to the inode and wait for any IO that
 * is still in progress before finally destroying the inode.
 *
 * An inode must already be marked I_FREEING so that we avoid the inode being
 * moved back onto lists if we race with other code that manipulates the lists
 * (e.g. writeback_single_inode). The caller is responsible for setting this.
 *
 * An inode must already be removed from the LRU list before being evicted from
 * the cache. This should occur atomically with setting the I_FREEING state
 * flag, so no inodes here should ever be on the LRU when being evicted.
 */
static void evict(struct inode *inode)
{
	const struct super_operations *op = inode->i_sb->s_op;

	BUG_ON(!(inode->i_state & I_FREEING));
	BUG_ON(!list_empty(&inode->i_lru));

	if (!list_empty(&inode->i_io_list))
		inode_io_list_del(inode);

	inode_sb_list_del(inode);

<<<<<<< HEAD
=======
	spin_lock(&inode->i_lock);
>>>>>>> 17b65575
	inode_wait_for_lru_isolating(inode);

	/*
	 * Wait for flusher thread to be done with the inode so that filesystem
	 * does not start destroying it while writeback is still running. Since
	 * the inode has I_FREEING set, flusher thread won't start new work on
	 * the inode.  We just have to wait for running writeback to finish.
	 */
	inode_wait_for_writeback(inode);
	spin_unlock(&inode->i_lock);

	if (op->evict_inode) {
		op->evict_inode(inode);
	} else {
		truncate_inode_pages_final(&inode->i_data);
		clear_inode(inode);
	}
	if (S_ISCHR(inode->i_mode) && inode->i_cdev)
		cd_forget(inode);

	remove_inode_hash(inode);

	/*
	 * Wake up waiters in __wait_on_freeing_inode().
	 *
	 * Lockless hash lookup may end up finding the inode before we removed
	 * it above, but only lock it *after* we are done with the wakeup below.
	 * In this case the potential waiter cannot safely block.
	 *
	 * The inode being unhashed after the call to remove_inode_hash() is
	 * used as an indicator whether blocking on it is safe.
	 */
	spin_lock(&inode->i_lock);
	/*
	 * Pairs with the barrier in prepare_to_wait_event() to make sure
	 * ___wait_var_event() either sees the bit cleared or
	 * waitqueue_active() check in wake_up_var() sees the waiter.
	 */
	smp_mb();
	inode_wake_up_bit(inode, __I_NEW);
	BUG_ON(inode->i_state != (I_FREEING | I_CLEAR));
	spin_unlock(&inode->i_lock);

	destroy_inode(inode);
}

/*
 * dispose_list - dispose of the contents of a local list
 * @head: the head of the list to free
 *
 * Dispose-list gets a local list with local inodes in it, so it doesn't
 * need to worry about list corruption and SMP locks.
 */
static void dispose_list(struct list_head *head)
{
	while (!list_empty(head)) {
		struct inode *inode;

		inode = list_first_entry(head, struct inode, i_lru);
		list_del_init(&inode->i_lru);

		evict(inode);
		cond_resched();
	}
}

/**
 * evict_inodes	- evict all evictable inodes for a superblock
 * @sb:		superblock to operate on
 *
 * Make sure that no inodes with zero refcount are retained.  This is
 * called by superblock shutdown after having SB_ACTIVE flag removed,
 * so any inode reaching zero refcount during or after that call will
 * be immediately evicted.
 */
void evict_inodes(struct super_block *sb)
{
	struct inode *inode, *next;
	LIST_HEAD(dispose);

again:
	spin_lock(&sb->s_inode_list_lock);
	list_for_each_entry_safe(inode, next, &sb->s_inodes, i_sb_list) {
		if (atomic_read(&inode->i_count))
			continue;

		spin_lock(&inode->i_lock);
		if (atomic_read(&inode->i_count)) {
			spin_unlock(&inode->i_lock);
			continue;
		}
		if (inode->i_state & (I_NEW | I_FREEING | I_WILL_FREE)) {
			spin_unlock(&inode->i_lock);
			continue;
		}

		inode->i_state |= I_FREEING;
		inode_lru_list_del(inode);
		spin_unlock(&inode->i_lock);
		list_add(&inode->i_lru, &dispose);

		/*
		 * We can have a ton of inodes to evict at unmount time given
		 * enough memory, check to see if we need to go to sleep for a
		 * bit so we don't livelock.
		 */
		if (need_resched()) {
			spin_unlock(&sb->s_inode_list_lock);
			cond_resched();
			dispose_list(&dispose);
			goto again;
		}
	}
	spin_unlock(&sb->s_inode_list_lock);

	dispose_list(&dispose);
}
EXPORT_SYMBOL_GPL(evict_inodes);

/**
 * invalidate_inodes	- attempt to free all inodes on a superblock
 * @sb:		superblock to operate on
 *
 * Attempts to free all inodes (including dirty inodes) for a given superblock.
 */
void invalidate_inodes(struct super_block *sb)
{
	struct inode *inode, *next;
	LIST_HEAD(dispose);

again:
	spin_lock(&sb->s_inode_list_lock);
	list_for_each_entry_safe(inode, next, &sb->s_inodes, i_sb_list) {
		spin_lock(&inode->i_lock);
		if (inode->i_state & (I_NEW | I_FREEING | I_WILL_FREE)) {
			spin_unlock(&inode->i_lock);
			continue;
		}
		if (atomic_read(&inode->i_count)) {
			spin_unlock(&inode->i_lock);
			continue;
		}

		inode->i_state |= I_FREEING;
		inode_lru_list_del(inode);
		spin_unlock(&inode->i_lock);
		list_add(&inode->i_lru, &dispose);
		if (need_resched()) {
			spin_unlock(&sb->s_inode_list_lock);
			cond_resched();
			dispose_list(&dispose);
			goto again;
		}
	}
	spin_unlock(&sb->s_inode_list_lock);

	dispose_list(&dispose);
}

/*
 * Isolate the inode from the LRU in preparation for freeing it.
 *
 * If the inode has the I_REFERENCED flag set, then it means that it has been
 * used recently - the flag is set in iput_final(). When we encounter such an
 * inode, clear the flag and move it to the back of the LRU so it gets another
 * pass through the LRU before it gets reclaimed. This is necessary because of
 * the fact we are doing lazy LRU updates to minimise lock contention so the
 * LRU does not have strict ordering. Hence we don't want to reclaim inodes
 * with this flag set because they are the inodes that are out of order.
 */
static enum lru_status inode_lru_isolate(struct list_head *item,
		struct list_lru_one *lru, spinlock_t *lru_lock, void *arg)
{
	struct list_head *freeable = arg;
	struct inode	*inode = container_of(item, struct inode, i_lru);

	/*
	 * We are inverting the lru lock/inode->i_lock here, so use a
	 * trylock. If we fail to get the lock, just skip it.
	 */
	if (!spin_trylock(&inode->i_lock))
		return LRU_SKIP;

	/*
	 * Inodes can get referenced, redirtied, or repopulated while
	 * they're already on the LRU, and this can make them
	 * unreclaimable for a while. Remove them lazily here; iput,
	 * sync, or the last page cache deletion will requeue them.
	 */
	if (atomic_read(&inode->i_count) ||
	    (inode->i_state & ~I_REFERENCED) ||
	    !mapping_shrinkable(&inode->i_data)) {
		list_lru_isolate(lru, &inode->i_lru);
		spin_unlock(&inode->i_lock);
		this_cpu_dec(nr_unused);
		return LRU_REMOVED;
	}

	/* Recently referenced inodes get one more pass */
	if (inode->i_state & I_REFERENCED) {
		inode->i_state &= ~I_REFERENCED;
		spin_unlock(&inode->i_lock);
		return LRU_ROTATE;
	}

	/*
	 * On highmem systems, mapping_shrinkable() permits dropping
	 * page cache in order to free up struct inodes: lowmem might
	 * be under pressure before the cache inside the highmem zone.
	 */
	if (inode_has_buffers(inode) || !mapping_empty(&inode->i_data)) {
		inode_pin_lru_isolating(inode);
		spin_unlock(&inode->i_lock);
		spin_unlock(lru_lock);
		if (remove_inode_buffers(inode)) {
			unsigned long reap;
			reap = invalidate_mapping_pages(&inode->i_data, 0, -1);
			if (current_is_kswapd())
				__count_vm_events(KSWAPD_INODESTEAL, reap);
			else
				__count_vm_events(PGINODESTEAL, reap);
			mm_account_reclaimed_pages(reap);
		}
		inode_unpin_lru_isolating(inode);
		spin_lock(lru_lock);
		return LRU_RETRY;
	}

	WARN_ON(inode->i_state & I_NEW);
	inode->i_state |= I_FREEING;
	list_lru_isolate_move(lru, &inode->i_lru, freeable);
	spin_unlock(&inode->i_lock);

	this_cpu_dec(nr_unused);
	return LRU_REMOVED;
}

/*
 * Walk the superblock inode LRU for freeable inodes and attempt to free them.
 * This is called from the superblock shrinker function with a number of inodes
 * to trim from the LRU. Inodes to be freed are moved to a temporary list and
 * then are freed outside inode_lock by dispose_list().
 */
long prune_icache_sb(struct super_block *sb, struct shrink_control *sc)
{
	LIST_HEAD(freeable);
	long freed;

	freed = list_lru_shrink_walk(&sb->s_inode_lru, sc,
				     inode_lru_isolate, &freeable);
	dispose_list(&freeable);
	return freed;
}

static void __wait_on_freeing_inode(struct inode *inode, bool is_inode_hash_locked);
/*
 * Called with the inode lock held.
 */
static struct inode *find_inode(struct super_block *sb,
				struct hlist_head *head,
				int (*test)(struct inode *, void *),
				void *data, bool is_inode_hash_locked)
{
	struct inode *inode = NULL;

	if (is_inode_hash_locked)
		lockdep_assert_held(&inode_hash_lock);
	else
		lockdep_assert_not_held(&inode_hash_lock);

	rcu_read_lock();
repeat:
	hlist_for_each_entry_rcu(inode, head, i_hash) {
		if (inode->i_sb != sb)
			continue;
		if (!test(inode, data))
			continue;
		spin_lock(&inode->i_lock);
		if (inode->i_state & (I_FREEING|I_WILL_FREE)) {
			__wait_on_freeing_inode(inode, is_inode_hash_locked);
			goto repeat;
		}
		if (unlikely(inode->i_state & I_CREATING)) {
			spin_unlock(&inode->i_lock);
			rcu_read_unlock();
			return ERR_PTR(-ESTALE);
		}
		__iget(inode);
		spin_unlock(&inode->i_lock);
		rcu_read_unlock();
		return inode;
	}
	rcu_read_unlock();
	return NULL;
}

/*
 * find_inode_fast is the fast path version of find_inode, see the comment at
 * iget_locked for details.
 */
static struct inode *find_inode_fast(struct super_block *sb,
				struct hlist_head *head, unsigned long ino,
				bool is_inode_hash_locked)
{
	struct inode *inode = NULL;

	if (is_inode_hash_locked)
		lockdep_assert_held(&inode_hash_lock);
	else
		lockdep_assert_not_held(&inode_hash_lock);

	rcu_read_lock();
repeat:
	hlist_for_each_entry_rcu(inode, head, i_hash) {
		if (inode->i_ino != ino)
			continue;
		if (inode->i_sb != sb)
			continue;
		spin_lock(&inode->i_lock);
		if (inode->i_state & (I_FREEING|I_WILL_FREE)) {
			__wait_on_freeing_inode(inode, is_inode_hash_locked);
			goto repeat;
		}
		if (unlikely(inode->i_state & I_CREATING)) {
			spin_unlock(&inode->i_lock);
			rcu_read_unlock();
			return ERR_PTR(-ESTALE);
		}
		__iget(inode);
		spin_unlock(&inode->i_lock);
		rcu_read_unlock();
		return inode;
	}
	rcu_read_unlock();
	return NULL;
}

/*
 * Each cpu owns a range of LAST_INO_BATCH numbers.
 * 'shared_last_ino' is dirtied only once out of LAST_INO_BATCH allocations,
 * to renew the exhausted range.
 *
 * This does not significantly increase overflow rate because every CPU can
 * consume at most LAST_INO_BATCH-1 unused inode numbers. So there is
 * NR_CPUS*(LAST_INO_BATCH-1) wastage. At 4096 and 1024, this is ~0.1% of the
 * 2^32 range, and is a worst-case. Even a 50% wastage would only increase
 * overflow rate by 2x, which does not seem too significant.
 *
 * On a 32bit, non LFS stat() call, glibc will generate an EOVERFLOW
 * error if st_ino won't fit in target struct field. Use 32bit counter
 * here to attempt to avoid that.
 */
#define LAST_INO_BATCH 1024
static DEFINE_PER_CPU(unsigned int, last_ino);

unsigned int get_next_ino(void)
{
	unsigned int *p = &get_cpu_var(last_ino);
	unsigned int res = *p;

#ifdef CONFIG_SMP
	if (unlikely((res & (LAST_INO_BATCH-1)) == 0)) {
		static atomic_t shared_last_ino;
		int next = atomic_add_return(LAST_INO_BATCH, &shared_last_ino);

		res = next - LAST_INO_BATCH;
	}
#endif

	res++;
	/* get_next_ino should not provide a 0 inode number */
	if (unlikely(!res))
		res++;
	*p = res;
	put_cpu_var(last_ino);
	return res;
}
EXPORT_SYMBOL(get_next_ino);

/**
 *	new_inode_pseudo 	- obtain an inode
 *	@sb: superblock
 *
 *	Allocates a new inode for given superblock.
 *	Inode wont be chained in superblock s_inodes list
 *	This means :
 *	- fs can't be unmount
 *	- quotas, fsnotify, writeback can't work
 */
struct inode *new_inode_pseudo(struct super_block *sb)
{
	return alloc_inode(sb);
}

/**
 *	new_inode 	- obtain an inode
 *	@sb: superblock
 *
 *	Allocates a new inode for given superblock. The default gfp_mask
 *	for allocations related to inode->i_mapping is GFP_HIGHUSER_MOVABLE.
 *	If HIGHMEM pages are unsuitable or it is known that pages allocated
 *	for the page cache are not reclaimable or migratable,
 *	mapping_set_gfp_mask() must be called with suitable flags on the
 *	newly created inode's mapping
 *
 */
struct inode *new_inode(struct super_block *sb)
{
	struct inode *inode;

	inode = new_inode_pseudo(sb);
	if (inode)
		inode_sb_list_add(inode);
	return inode;
}
EXPORT_SYMBOL(new_inode);

#ifdef CONFIG_DEBUG_LOCK_ALLOC
void lockdep_annotate_inode_mutex_key(struct inode *inode)
{
	if (S_ISDIR(inode->i_mode)) {
		struct file_system_type *type = inode->i_sb->s_type;

		/* Set new key only if filesystem hasn't already changed it */
		if (lockdep_match_class(&inode->i_rwsem, &type->i_mutex_key)) {
			/*
			 * ensure nobody is actually holding i_mutex
			 */
			// mutex_destroy(&inode->i_mutex);
			init_rwsem(&inode->i_rwsem);
			lockdep_set_class(&inode->i_rwsem,
					  &type->i_mutex_dir_key);
		}
	}
}
EXPORT_SYMBOL(lockdep_annotate_inode_mutex_key);
#endif

/**
 * unlock_new_inode - clear the I_NEW state and wake up any waiters
 * @inode:	new inode to unlock
 *
 * Called when the inode is fully initialised to clear the new state of the
 * inode and wake up anyone waiting for the inode to finish initialisation.
 */
void unlock_new_inode(struct inode *inode)
{
	lockdep_annotate_inode_mutex_key(inode);
	spin_lock(&inode->i_lock);
	WARN_ON(!(inode->i_state & I_NEW));
	inode->i_state &= ~I_NEW & ~I_CREATING;
	/*
	 * Pairs with the barrier in prepare_to_wait_event() to make sure
	 * ___wait_var_event() either sees the bit cleared or
	 * waitqueue_active() check in wake_up_var() sees the waiter.
	 */
	smp_mb();
	inode_wake_up_bit(inode, __I_NEW);
	spin_unlock(&inode->i_lock);
}
EXPORT_SYMBOL(unlock_new_inode);

void discard_new_inode(struct inode *inode)
{
	lockdep_annotate_inode_mutex_key(inode);
	spin_lock(&inode->i_lock);
	WARN_ON(!(inode->i_state & I_NEW));
	inode->i_state &= ~I_NEW;
	/*
	 * Pairs with the barrier in prepare_to_wait_event() to make sure
	 * ___wait_var_event() either sees the bit cleared or
	 * waitqueue_active() check in wake_up_var() sees the waiter.
	 */
	smp_mb();
	inode_wake_up_bit(inode, __I_NEW);
	spin_unlock(&inode->i_lock);
	iput(inode);
}
EXPORT_SYMBOL(discard_new_inode);

/**
 * lock_two_nondirectories - take two i_mutexes on non-directory objects
 *
 * Lock any non-NULL argument. Passed objects must not be directories.
 * Zero, one or two objects may be locked by this function.
 *
 * @inode1: first inode to lock
 * @inode2: second inode to lock
 */
void lock_two_nondirectories(struct inode *inode1, struct inode *inode2)
{
	if (inode1)
		WARN_ON_ONCE(S_ISDIR(inode1->i_mode));
	if (inode2)
		WARN_ON_ONCE(S_ISDIR(inode2->i_mode));
	if (inode1 > inode2)
		swap(inode1, inode2);
	if (inode1)
		inode_lock(inode1);
	if (inode2 && inode2 != inode1)
		inode_lock_nested(inode2, I_MUTEX_NONDIR2);
}
EXPORT_SYMBOL(lock_two_nondirectories);

/**
 * unlock_two_nondirectories - release locks from lock_two_nondirectories()
 * @inode1: first inode to unlock
 * @inode2: second inode to unlock
 */
void unlock_two_nondirectories(struct inode *inode1, struct inode *inode2)
{
	if (inode1) {
		WARN_ON_ONCE(S_ISDIR(inode1->i_mode));
		inode_unlock(inode1);
	}
	if (inode2 && inode2 != inode1) {
		WARN_ON_ONCE(S_ISDIR(inode2->i_mode));
		inode_unlock(inode2);
	}
}
EXPORT_SYMBOL(unlock_two_nondirectories);

/**
 * inode_insert5 - obtain an inode from a mounted file system
 * @inode:	pre-allocated inode to use for insert to cache
 * @hashval:	hash value (usually inode number) to get
 * @test:	callback used for comparisons between inodes
 * @set:	callback used to initialize a new struct inode
 * @data:	opaque data pointer to pass to @test and @set
 *
 * Search for the inode specified by @hashval and @data in the inode cache,
 * and if present it is return it with an increased reference count. This is
 * a variant of iget5_locked() for callers that don't want to fail on memory
 * allocation of inode.
 *
 * If the inode is not in cache, insert the pre-allocated inode to cache and
 * return it locked, hashed, and with the I_NEW flag set. The file system gets
 * to fill it in before unlocking it via unlock_new_inode().
 *
 * Note both @test and @set are called with the inode_hash_lock held, so can't
 * sleep.
 */
struct inode *inode_insert5(struct inode *inode, unsigned long hashval,
			    int (*test)(struct inode *, void *),
			    int (*set)(struct inode *, void *), void *data)
{
	struct hlist_head *head = inode_hashtable + hash(inode->i_sb, hashval);
	struct inode *old;

again:
	spin_lock(&inode_hash_lock);
	old = find_inode(inode->i_sb, head, test, data, true);
	if (unlikely(old)) {
		/*
		 * Uhhuh, somebody else created the same inode under us.
		 * Use the old inode instead of the preallocated one.
		 */
		spin_unlock(&inode_hash_lock);
		if (IS_ERR(old))
			return NULL;
		wait_on_inode(old);
		if (unlikely(inode_unhashed(old))) {
			iput(old);
			goto again;
		}
		return old;
	}

	if (set && unlikely(set(inode, data))) {
		inode = NULL;
		goto unlock;
	}

	/*
	 * Return the locked inode with I_NEW set, the
	 * caller is responsible for filling in the contents
	 */
	spin_lock(&inode->i_lock);
	inode->i_state |= I_NEW;
	hlist_add_head_rcu(&inode->i_hash, head);
	spin_unlock(&inode->i_lock);

	/*
	 * Add inode to the sb list if it's not already. It has I_NEW at this
	 * point, so it should be safe to test i_sb_list locklessly.
	 */
	if (list_empty(&inode->i_sb_list))
		inode_sb_list_add(inode);
unlock:
	spin_unlock(&inode_hash_lock);

	return inode;
}
EXPORT_SYMBOL(inode_insert5);

/**
 * iget5_locked - obtain an inode from a mounted file system
 * @sb:		super block of file system
 * @hashval:	hash value (usually inode number) to get
 * @test:	callback used for comparisons between inodes
 * @set:	callback used to initialize a new struct inode
 * @data:	opaque data pointer to pass to @test and @set
 *
 * Search for the inode specified by @hashval and @data in the inode cache,
 * and if present it is return it with an increased reference count. This is
 * a generalized version of iget_locked() for file systems where the inode
 * number is not sufficient for unique identification of an inode.
 *
 * If the inode is not in cache, allocate a new inode and return it locked,
 * hashed, and with the I_NEW flag set. The file system gets to fill it in
 * before unlocking it via unlock_new_inode().
 *
 * Note both @test and @set are called with the inode_hash_lock held, so can't
 * sleep.
 */
struct inode *iget5_locked(struct super_block *sb, unsigned long hashval,
		int (*test)(struct inode *, void *),
		int (*set)(struct inode *, void *), void *data)
{
	struct inode *inode = ilookup5(sb, hashval, test, data);

	if (!inode) {
		struct inode *new = alloc_inode(sb);

		if (new) {
			inode = inode_insert5(new, hashval, test, set, data);
			if (unlikely(inode != new))
				destroy_inode(new);
		}
	}
	return inode;
}
EXPORT_SYMBOL(iget5_locked);

/**
 * iget5_locked_rcu - obtain an inode from a mounted file system
 * @sb:		super block of file system
 * @hashval:	hash value (usually inode number) to get
 * @test:	callback used for comparisons between inodes
 * @set:	callback used to initialize a new struct inode
 * @data:	opaque data pointer to pass to @test and @set
 *
 * This is equivalent to iget5_locked, except the @test callback must
 * tolerate the inode not being stable, including being mid-teardown.
 */
struct inode *iget5_locked_rcu(struct super_block *sb, unsigned long hashval,
		int (*test)(struct inode *, void *),
		int (*set)(struct inode *, void *), void *data)
{
	struct hlist_head *head = inode_hashtable + hash(sb, hashval);
	struct inode *inode, *new;

again:
	inode = find_inode(sb, head, test, data, false);
	if (inode) {
		if (IS_ERR(inode))
			return NULL;
		wait_on_inode(inode);
		if (unlikely(inode_unhashed(inode))) {
			iput(inode);
			goto again;
		}
		return inode;
	}

	new = alloc_inode(sb);
	if (new) {
		inode = inode_insert5(new, hashval, test, set, data);
		if (unlikely(inode != new))
			destroy_inode(new);
	}
	return inode;
}
EXPORT_SYMBOL_GPL(iget5_locked_rcu);

/**
 * iget_locked - obtain an inode from a mounted file system
 * @sb:		super block of file system
 * @ino:	inode number to get
 *
 * Search for the inode specified by @ino in the inode cache and if present
 * return it with an increased reference count. This is for file systems
 * where the inode number is sufficient for unique identification of an inode.
 *
 * If the inode is not in cache, allocate a new inode and return it locked,
 * hashed, and with the I_NEW flag set.  The file system gets to fill it in
 * before unlocking it via unlock_new_inode().
 */
struct inode *iget_locked(struct super_block *sb, unsigned long ino)
{
	struct hlist_head *head = inode_hashtable + hash(sb, ino);
	struct inode *inode;
again:
	inode = find_inode_fast(sb, head, ino, false);
	if (inode) {
		if (IS_ERR(inode))
			return NULL;
		wait_on_inode(inode);
		if (unlikely(inode_unhashed(inode))) {
			iput(inode);
			goto again;
		}
		return inode;
	}

	inode = alloc_inode(sb);
	if (inode) {
		struct inode *old;

		spin_lock(&inode_hash_lock);
		/* We released the lock, so.. */
		old = find_inode_fast(sb, head, ino, true);
		if (!old) {
			inode->i_ino = ino;
			spin_lock(&inode->i_lock);
			inode->i_state = I_NEW;
			hlist_add_head_rcu(&inode->i_hash, head);
			spin_unlock(&inode->i_lock);
			inode_sb_list_add(inode);
			spin_unlock(&inode_hash_lock);

			/* Return the locked inode with I_NEW set, the
			 * caller is responsible for filling in the contents
			 */
			return inode;
		}

		/*
		 * Uhhuh, somebody else created the same inode under
		 * us. Use the old inode instead of the one we just
		 * allocated.
		 */
		spin_unlock(&inode_hash_lock);
		destroy_inode(inode);
		if (IS_ERR(old))
			return NULL;
		inode = old;
		wait_on_inode(inode);
		if (unlikely(inode_unhashed(inode))) {
			iput(inode);
			goto again;
		}
	}
	return inode;
}
EXPORT_SYMBOL(iget_locked);

/*
 * search the inode cache for a matching inode number.
 * If we find one, then the inode number we are trying to
 * allocate is not unique and so we should not use it.
 *
 * Returns 1 if the inode number is unique, 0 if it is not.
 */
static int test_inode_iunique(struct super_block *sb, unsigned long ino)
{
	struct hlist_head *b = inode_hashtable + hash(sb, ino);
	struct inode *inode;

	hlist_for_each_entry_rcu(inode, b, i_hash) {
		if (inode->i_ino == ino && inode->i_sb == sb)
			return 0;
	}
	return 1;
}

/**
 *	iunique - get a unique inode number
 *	@sb: superblock
 *	@max_reserved: highest reserved inode number
 *
 *	Obtain an inode number that is unique on the system for a given
 *	superblock. This is used by file systems that have no natural
 *	permanent inode numbering system. An inode number is returned that
 *	is higher than the reserved limit but unique.
 *
 *	BUGS:
 *	With a large number of inodes live on the file system this function
 *	currently becomes quite slow.
 */
ino_t iunique(struct super_block *sb, ino_t max_reserved)
{
	/*
	 * On a 32bit, non LFS stat() call, glibc will generate an EOVERFLOW
	 * error if st_ino won't fit in target struct field. Use 32bit counter
	 * here to attempt to avoid that.
	 */
	static DEFINE_SPINLOCK(iunique_lock);
	static unsigned int counter;
	ino_t res;

	rcu_read_lock();
	spin_lock(&iunique_lock);
	do {
		if (counter <= max_reserved)
			counter = max_reserved + 1;
		res = counter++;
	} while (!test_inode_iunique(sb, res));
	spin_unlock(&iunique_lock);
	rcu_read_unlock();

	return res;
}
EXPORT_SYMBOL(iunique);

struct inode *igrab(struct inode *inode)
{
	spin_lock(&inode->i_lock);
	if (!(inode->i_state & (I_FREEING|I_WILL_FREE))) {
		__iget(inode);
		spin_unlock(&inode->i_lock);
	} else {
		spin_unlock(&inode->i_lock);
		/*
		 * Handle the case where s_op->clear_inode is not been
		 * called yet, and somebody is calling igrab
		 * while the inode is getting freed.
		 */
		inode = NULL;
	}
	return inode;
}
EXPORT_SYMBOL(igrab);

/**
 * ilookup5_nowait - search for an inode in the inode cache
 * @sb:		super block of file system to search
 * @hashval:	hash value (usually inode number) to search for
 * @test:	callback used for comparisons between inodes
 * @data:	opaque data pointer to pass to @test
 *
 * Search for the inode specified by @hashval and @data in the inode cache.
 * If the inode is in the cache, the inode is returned with an incremented
 * reference count.
 *
 * Note: I_NEW is not waited upon so you have to be very careful what you do
 * with the returned inode.  You probably should be using ilookup5() instead.
 *
 * Note2: @test is called with the inode_hash_lock held, so can't sleep.
 */
struct inode *ilookup5_nowait(struct super_block *sb, unsigned long hashval,
		int (*test)(struct inode *, void *), void *data)
{
	struct hlist_head *head = inode_hashtable + hash(sb, hashval);
	struct inode *inode;

	spin_lock(&inode_hash_lock);
	inode = find_inode(sb, head, test, data, true);
	spin_unlock(&inode_hash_lock);

	return IS_ERR(inode) ? NULL : inode;
}
EXPORT_SYMBOL(ilookup5_nowait);

/**
 * ilookup5 - search for an inode in the inode cache
 * @sb:		super block of file system to search
 * @hashval:	hash value (usually inode number) to search for
 * @test:	callback used for comparisons between inodes
 * @data:	opaque data pointer to pass to @test
 *
 * Search for the inode specified by @hashval and @data in the inode cache,
 * and if the inode is in the cache, return the inode with an incremented
 * reference count.  Waits on I_NEW before returning the inode.
 * returned with an incremented reference count.
 *
 * This is a generalized version of ilookup() for file systems where the
 * inode number is not sufficient for unique identification of an inode.
 *
 * Note: @test is called with the inode_hash_lock held, so can't sleep.
 */
struct inode *ilookup5(struct super_block *sb, unsigned long hashval,
		int (*test)(struct inode *, void *), void *data)
{
	struct inode *inode;
again:
	inode = ilookup5_nowait(sb, hashval, test, data);
	if (inode) {
		wait_on_inode(inode);
		if (unlikely(inode_unhashed(inode))) {
			iput(inode);
			goto again;
		}
	}
	return inode;
}
EXPORT_SYMBOL(ilookup5);

/**
 * ilookup - search for an inode in the inode cache
 * @sb:		super block of file system to search
 * @ino:	inode number to search for
 *
 * Search for the inode @ino in the inode cache, and if the inode is in the
 * cache, the inode is returned with an incremented reference count.
 */
struct inode *ilookup(struct super_block *sb, unsigned long ino)
{
	struct hlist_head *head = inode_hashtable + hash(sb, ino);
	struct inode *inode;
again:
	inode = find_inode_fast(sb, head, ino, false);

	if (inode) {
		if (IS_ERR(inode))
			return NULL;
		wait_on_inode(inode);
		if (unlikely(inode_unhashed(inode))) {
			iput(inode);
			goto again;
		}
	}
	return inode;
}
EXPORT_SYMBOL(ilookup);

/**
 * find_inode_nowait - find an inode in the inode cache
 * @sb:		super block of file system to search
 * @hashval:	hash value (usually inode number) to search for
 * @match:	callback used for comparisons between inodes
 * @data:	opaque data pointer to pass to @match
 *
 * Search for the inode specified by @hashval and @data in the inode
 * cache, where the helper function @match will return 0 if the inode
 * does not match, 1 if the inode does match, and -1 if the search
 * should be stopped.  The @match function must be responsible for
 * taking the i_lock spin_lock and checking i_state for an inode being
 * freed or being initialized, and incrementing the reference count
 * before returning 1.  It also must not sleep, since it is called with
 * the inode_hash_lock spinlock held.
 *
 * This is a even more generalized version of ilookup5() when the
 * function must never block --- find_inode() can block in
 * __wait_on_freeing_inode() --- or when the caller can not increment
 * the reference count because the resulting iput() might cause an
 * inode eviction.  The tradeoff is that the @match funtion must be
 * very carefully implemented.
 */
struct inode *find_inode_nowait(struct super_block *sb,
				unsigned long hashval,
				int (*match)(struct inode *, unsigned long,
					     void *),
				void *data)
{
	struct hlist_head *head = inode_hashtable + hash(sb, hashval);
	struct inode *inode, *ret_inode = NULL;
	int mval;

	spin_lock(&inode_hash_lock);
	hlist_for_each_entry(inode, head, i_hash) {
		if (inode->i_sb != sb)
			continue;
		mval = match(inode, hashval, data);
		if (mval == 0)
			continue;
		if (mval == 1)
			ret_inode = inode;
		goto out;
	}
out:
	spin_unlock(&inode_hash_lock);
	return ret_inode;
}
EXPORT_SYMBOL(find_inode_nowait);

/**
 * find_inode_rcu - find an inode in the inode cache
 * @sb:		Super block of file system to search
 * @hashval:	Key to hash
 * @test:	Function to test match on an inode
 * @data:	Data for test function
 *
 * Search for the inode specified by @hashval and @data in the inode cache,
 * where the helper function @test will return 0 if the inode does not match
 * and 1 if it does.  The @test function must be responsible for taking the
 * i_lock spin_lock and checking i_state for an inode being freed or being
 * initialized.
 *
 * If successful, this will return the inode for which the @test function
 * returned 1 and NULL otherwise.
 *
 * The @test function is not permitted to take a ref on any inode presented.
 * It is also not permitted to sleep.
 *
 * The caller must hold the RCU read lock.
 */
struct inode *find_inode_rcu(struct super_block *sb, unsigned long hashval,
			     int (*test)(struct inode *, void *), void *data)
{
	struct hlist_head *head = inode_hashtable + hash(sb, hashval);
	struct inode *inode;

	RCU_LOCKDEP_WARN(!rcu_read_lock_held(),
			 "suspicious find_inode_rcu() usage");

	hlist_for_each_entry_rcu(inode, head, i_hash) {
		if (inode->i_sb == sb &&
		    !(READ_ONCE(inode->i_state) & (I_FREEING | I_WILL_FREE)) &&
		    test(inode, data))
			return inode;
	}
	return NULL;
}
EXPORT_SYMBOL(find_inode_rcu);

/**
 * find_inode_by_ino_rcu - Find an inode in the inode cache
 * @sb:		Super block of file system to search
 * @ino:	The inode number to match
 *
 * Search for the inode specified by @hashval and @data in the inode cache,
 * where the helper function @test will return 0 if the inode does not match
 * and 1 if it does.  The @test function must be responsible for taking the
 * i_lock spin_lock and checking i_state for an inode being freed or being
 * initialized.
 *
 * If successful, this will return the inode for which the @test function
 * returned 1 and NULL otherwise.
 *
 * The @test function is not permitted to take a ref on any inode presented.
 * It is also not permitted to sleep.
 *
 * The caller must hold the RCU read lock.
 */
struct inode *find_inode_by_ino_rcu(struct super_block *sb,
				    unsigned long ino)
{
	struct hlist_head *head = inode_hashtable + hash(sb, ino);
	struct inode *inode;

	RCU_LOCKDEP_WARN(!rcu_read_lock_held(),
			 "suspicious find_inode_by_ino_rcu() usage");

	hlist_for_each_entry_rcu(inode, head, i_hash) {
		if (inode->i_ino == ino &&
		    inode->i_sb == sb &&
		    !(READ_ONCE(inode->i_state) & (I_FREEING | I_WILL_FREE)))
		    return inode;
	}
	return NULL;
}
EXPORT_SYMBOL(find_inode_by_ino_rcu);

int insert_inode_locked(struct inode *inode)
{
	struct super_block *sb = inode->i_sb;
	ino_t ino = inode->i_ino;
	struct hlist_head *head = inode_hashtable + hash(sb, ino);

	while (1) {
		struct inode *old = NULL;
		spin_lock(&inode_hash_lock);
		hlist_for_each_entry(old, head, i_hash) {
			if (old->i_ino != ino)
				continue;
			if (old->i_sb != sb)
				continue;
			spin_lock(&old->i_lock);
			if (old->i_state & (I_FREEING|I_WILL_FREE)) {
				spin_unlock(&old->i_lock);
				continue;
			}
			break;
		}
		if (likely(!old)) {
			spin_lock(&inode->i_lock);
			inode->i_state |= I_NEW | I_CREATING;
			hlist_add_head_rcu(&inode->i_hash, head);
			spin_unlock(&inode->i_lock);
			spin_unlock(&inode_hash_lock);
			return 0;
		}
		if (unlikely(old->i_state & I_CREATING)) {
			spin_unlock(&old->i_lock);
			spin_unlock(&inode_hash_lock);
			return -EBUSY;
		}
		__iget(old);
		spin_unlock(&old->i_lock);
		spin_unlock(&inode_hash_lock);
		wait_on_inode(old);
		if (unlikely(!inode_unhashed(old))) {
			iput(old);
			return -EBUSY;
		}
		iput(old);
	}
}
EXPORT_SYMBOL(insert_inode_locked);

int insert_inode_locked4(struct inode *inode, unsigned long hashval,
		int (*test)(struct inode *, void *), void *data)
{
	struct inode *old;

	inode->i_state |= I_CREATING;
	old = inode_insert5(inode, hashval, test, NULL, data);

	if (old != inode) {
		iput(old);
		return -EBUSY;
	}
	return 0;
}
EXPORT_SYMBOL(insert_inode_locked4);


int generic_delete_inode(struct inode *inode)
{
	return 1;
}
EXPORT_SYMBOL(generic_delete_inode);

/*
 * Called when we're dropping the last reference
 * to an inode.
 *
 * Call the FS "drop_inode()" function, defaulting to
 * the legacy UNIX filesystem behaviour.  If it tells
 * us to evict inode, do so.  Otherwise, retain inode
 * in cache if fs is alive, sync and evict if fs is
 * shutting down.
 */
static void iput_final(struct inode *inode)
{
	struct super_block *sb = inode->i_sb;
	const struct super_operations *op = inode->i_sb->s_op;
	unsigned long state;
	int drop;

	WARN_ON(inode->i_state & I_NEW);

	if (op->drop_inode)
		drop = op->drop_inode(inode);
	else
		drop = generic_drop_inode(inode);

	if (!drop &&
	    !(inode->i_state & I_DONTCACHE) &&
	    (sb->s_flags & SB_ACTIVE)) {
		__inode_add_lru(inode, true);
		spin_unlock(&inode->i_lock);
		return;
	}

	state = inode->i_state;
	if (!drop) {
		WRITE_ONCE(inode->i_state, state | I_WILL_FREE);
		spin_unlock(&inode->i_lock);

		write_inode_now(inode, 1);

		spin_lock(&inode->i_lock);
		state = inode->i_state;
		WARN_ON(state & I_NEW);
		state &= ~I_WILL_FREE;
	}

	WRITE_ONCE(inode->i_state, state | I_FREEING);
	if (!list_empty(&inode->i_lru))
		inode_lru_list_del(inode);
	spin_unlock(&inode->i_lock);

	evict(inode);
}

/**
 *	iput	- put an inode
 *	@inode: inode to put
 *
 *	Puts an inode, dropping its usage count. If the inode use count hits
 *	zero, the inode is then freed and may also be destroyed.
 *
 *	Consequently, iput() can sleep.
 */
void iput(struct inode *inode)
{
	if (!inode)
		return;
	BUG_ON(inode->i_state & I_CLEAR);
retry:
	if (atomic_dec_and_lock(&inode->i_count, &inode->i_lock)) {
		if (inode->i_nlink && (inode->i_state & I_DIRTY_TIME)) {
			atomic_inc(&inode->i_count);
			spin_unlock(&inode->i_lock);
			trace_writeback_lazytime_iput(inode);
			mark_inode_dirty_sync(inode);
			goto retry;
		}
		iput_final(inode);
	}
}
EXPORT_SYMBOL(iput);

#ifdef CONFIG_BLOCK
/**
 *	bmap	- find a block number in a file
 *	@inode:  inode owning the block number being requested
 *	@block: pointer containing the block to find
 *
 *	Replaces the value in ``*block`` with the block number on the device holding
 *	corresponding to the requested block number in the file.
 *	That is, asked for block 4 of inode 1 the function will replace the
 *	4 in ``*block``, with disk block relative to the disk start that holds that
 *	block of the file.
 *
 *	Returns -EINVAL in case of error, 0 otherwise. If mapping falls into a
 *	hole, returns 0 and ``*block`` is also set to 0.
 */
int bmap(struct inode *inode, sector_t *block)
{
	if (!inode->i_mapping->a_ops->bmap)
		return -EINVAL;

	*block = inode->i_mapping->a_ops->bmap(inode->i_mapping, *block);
	return 0;
}
EXPORT_SYMBOL(bmap);
#endif

/*
 * With relative atime, only update atime if the previous atime is
 * earlier than or equal to either the ctime or mtime,
 * or if at least a day has passed since the last atime update.
 */
static bool relatime_need_update(struct vfsmount *mnt, struct inode *inode,
			     struct timespec64 now)
{
	struct timespec64 atime, mtime, ctime;

	if (!(mnt->mnt_flags & MNT_RELATIME))
		return true;
	/*
	 * Is mtime younger than or equal to atime? If yes, update atime:
	 */
	atime = inode_get_atime(inode);
	mtime = inode_get_mtime(inode);
	if (timespec64_compare(&mtime, &atime) >= 0)
		return true;
	/*
	 * Is ctime younger than or equal to atime? If yes, update atime:
	 */
	ctime = inode_get_ctime(inode);
	if (timespec64_compare(&ctime, &atime) >= 0)
		return true;

	/*
	 * Is the previous atime value older than a day? If yes,
	 * update atime:
	 */
	if ((long)(now.tv_sec - atime.tv_sec) >= 24*60*60)
		return true;
	/*
	 * Good, we can skip the atime update:
	 */
	return false;
}

/**
 * inode_update_timestamps - update the timestamps on the inode
 * @inode: inode to be updated
 * @flags: S_* flags that needed to be updated
 *
 * The update_time function is called when an inode's timestamps need to be
 * updated for a read or write operation. This function handles updating the
 * actual timestamps. It's up to the caller to ensure that the inode is marked
 * dirty appropriately.
 *
 * In the case where any of S_MTIME, S_CTIME, or S_VERSION need to be updated,
 * attempt to update all three of them. S_ATIME updates can be handled
 * independently of the rest.
 *
 * Returns a set of S_* flags indicating which values changed.
 */
int inode_update_timestamps(struct inode *inode, int flags)
{
	int updated = 0;
	struct timespec64 now;

	if (flags & (S_MTIME|S_CTIME|S_VERSION)) {
		struct timespec64 ctime = inode_get_ctime(inode);
		struct timespec64 mtime = inode_get_mtime(inode);

		now = inode_set_ctime_current(inode);
		if (!timespec64_equal(&now, &ctime))
			updated |= S_CTIME;
		if (!timespec64_equal(&now, &mtime)) {
			inode_set_mtime_to_ts(inode, now);
			updated |= S_MTIME;
		}
		if (IS_I_VERSION(inode) && inode_maybe_inc_iversion(inode, updated))
			updated |= S_VERSION;
	} else {
		now = current_time(inode);
	}

	if (flags & S_ATIME) {
		struct timespec64 atime = inode_get_atime(inode);

		if (!timespec64_equal(&now, &atime)) {
			inode_set_atime_to_ts(inode, now);
			updated |= S_ATIME;
		}
	}
	return updated;
}
EXPORT_SYMBOL(inode_update_timestamps);

/**
 * generic_update_time - update the timestamps on the inode
 * @inode: inode to be updated
 * @flags: S_* flags that needed to be updated
 *
 * The update_time function is called when an inode's timestamps need to be
 * updated for a read or write operation. In the case where any of S_MTIME, S_CTIME,
 * or S_VERSION need to be updated we attempt to update all three of them. S_ATIME
 * updates can be handled done independently of the rest.
 *
 * Returns a S_* mask indicating which fields were updated.
 */
int generic_update_time(struct inode *inode, int flags)
{
	int updated = inode_update_timestamps(inode, flags);
	int dirty_flags = 0;

	if (updated & (S_ATIME|S_MTIME|S_CTIME))
		dirty_flags = inode->i_sb->s_flags & SB_LAZYTIME ? I_DIRTY_TIME : I_DIRTY_SYNC;
	if (updated & S_VERSION)
		dirty_flags |= I_DIRTY_SYNC;
	__mark_inode_dirty(inode, dirty_flags);
	return updated;
}
EXPORT_SYMBOL(generic_update_time);

/*
 * This does the actual work of updating an inodes time or version.  Must have
 * had called mnt_want_write() before calling this.
 */
int inode_update_time(struct inode *inode, int flags)
{
	if (inode->i_op->update_time)
		return inode->i_op->update_time(inode, flags);
	generic_update_time(inode, flags);
	return 0;
}
EXPORT_SYMBOL(inode_update_time);

/**
 *	atime_needs_update	-	update the access time
 *	@path: the &struct path to update
 *	@inode: inode to update
 *
 *	Update the accessed time on an inode and mark it for writeback.
 *	This function automatically handles read only file systems and media,
 *	as well as the "noatime" flag and inode specific "noatime" markers.
 */
bool atime_needs_update(const struct path *path, struct inode *inode)
{
	struct vfsmount *mnt = path->mnt;
	struct timespec64 now, atime;

	if (inode->i_flags & S_NOATIME)
		return false;

	/* Atime updates will likely cause i_uid and i_gid to be written
	 * back improprely if their true value is unknown to the vfs.
	 */
	if (HAS_UNMAPPED_ID(mnt_idmap(mnt), inode))
		return false;

	if (IS_NOATIME(inode))
		return false;
	if ((inode->i_sb->s_flags & SB_NODIRATIME) && S_ISDIR(inode->i_mode))
		return false;

	if (mnt->mnt_flags & MNT_NOATIME)
		return false;
	if ((mnt->mnt_flags & MNT_NODIRATIME) && S_ISDIR(inode->i_mode))
		return false;

	now = current_time(inode);

	if (!relatime_need_update(mnt, inode, now))
		return false;

	atime = inode_get_atime(inode);
	if (timespec64_equal(&atime, &now))
		return false;

	return true;
}

void touch_atime(const struct path *path)
{
	struct vfsmount *mnt = path->mnt;
	struct inode *inode = d_inode(path->dentry);

	if (!atime_needs_update(path, inode))
		return;

	if (!sb_start_write_trylock(inode->i_sb))
		return;

	if (mnt_get_write_access(mnt) != 0)
		goto skip_update;
	/*
	 * File systems can error out when updating inodes if they need to
	 * allocate new space to modify an inode (such is the case for
	 * Btrfs), but since we touch atime while walking down the path we
	 * really don't care if we failed to update the atime of the file,
	 * so just ignore the return value.
	 * We may also fail on filesystems that have the ability to make parts
	 * of the fs read only, e.g. subvolumes in Btrfs.
	 */
	inode_update_time(inode, S_ATIME);
	mnt_put_write_access(mnt);
skip_update:
	sb_end_write(inode->i_sb);
}
EXPORT_SYMBOL(touch_atime);

/*
 * Return mask of changes for notify_change() that need to be done as a
 * response to write or truncate. Return 0 if nothing has to be changed.
 * Negative value on error (change should be denied).
 */
int dentry_needs_remove_privs(struct mnt_idmap *idmap,
			      struct dentry *dentry)
{
	struct inode *inode = d_inode(dentry);
	int mask = 0;
	int ret;

	if (IS_NOSEC(inode))
		return 0;

	mask = setattr_should_drop_suidgid(idmap, inode);
	ret = security_inode_need_killpriv(dentry);
	if (ret < 0)
		return ret;
	if (ret)
		mask |= ATTR_KILL_PRIV;
	return mask;
}

static int __remove_privs(struct mnt_idmap *idmap,
			  struct dentry *dentry, int kill)
{
	struct iattr newattrs;

	newattrs.ia_valid = ATTR_FORCE | kill;
	/*
	 * Note we call this on write, so notify_change will not
	 * encounter any conflicting delegations:
	 */
	return notify_change(idmap, dentry, &newattrs, NULL);
}

int file_remove_privs_flags(struct file *file, unsigned int flags)
{
	struct dentry *dentry = file_dentry(file);
	struct inode *inode = file_inode(file);
	int error = 0;
	int kill;

	if (IS_NOSEC(inode) || !S_ISREG(inode->i_mode))
		return 0;

	kill = dentry_needs_remove_privs(file_mnt_idmap(file), dentry);
	if (kill < 0)
		return kill;

	if (kill) {
		if (flags & IOCB_NOWAIT)
			return -EAGAIN;

		error = __remove_privs(file_mnt_idmap(file), dentry, kill);
	}

	if (!error)
		inode_has_no_xattr(inode);
	return error;
}
EXPORT_SYMBOL_GPL(file_remove_privs_flags);

/**
 * file_remove_privs - remove special file privileges (suid, capabilities)
 * @file: file to remove privileges from
 *
 * When file is modified by a write or truncation ensure that special
 * file privileges are removed.
 *
 * Return: 0 on success, negative errno on failure.
 */
int file_remove_privs(struct file *file)
{
	return file_remove_privs_flags(file, 0);
}
EXPORT_SYMBOL(file_remove_privs);

static int inode_needs_update_time(struct inode *inode)
{
	int sync_it = 0;
	struct timespec64 now = current_time(inode);
	struct timespec64 ts;

	/* First try to exhaust all avenues to not sync */
	if (IS_NOCMTIME(inode))
		return 0;

	ts = inode_get_mtime(inode);
	if (!timespec64_equal(&ts, &now))
		sync_it = S_MTIME;

	ts = inode_get_ctime(inode);
	if (!timespec64_equal(&ts, &now))
		sync_it |= S_CTIME;

	if (IS_I_VERSION(inode) && inode_iversion_need_inc(inode))
		sync_it |= S_VERSION;

	return sync_it;
}

static int __file_update_time(struct file *file, int sync_mode)
{
	int ret = 0;
	struct inode *inode = file_inode(file);

	/* try to update time settings */
	if (!mnt_get_write_access_file(file)) {
		ret = inode_update_time(inode, sync_mode);
		mnt_put_write_access_file(file);
	}

	return ret;
}

/**
 * file_update_time - update mtime and ctime time
 * @file: file accessed
 *
 * Update the mtime and ctime members of an inode and mark the inode for
 * writeback. Note that this function is meant exclusively for usage in
 * the file write path of filesystems, and filesystems may choose to
 * explicitly ignore updates via this function with the _NOCMTIME inode
 * flag, e.g. for network filesystem where these imestamps are handled
 * by the server. This can return an error for file systems who need to
 * allocate space in order to update an inode.
 *
 * Return: 0 on success, negative errno on failure.
 */
int file_update_time(struct file *file)
{
	int ret;
	struct inode *inode = file_inode(file);

	ret = inode_needs_update_time(inode);
	if (ret <= 0)
		return ret;

	return __file_update_time(file, ret);
}
EXPORT_SYMBOL(file_update_time);

/**
 * file_modified_flags - handle mandated vfs changes when modifying a file
 * @file: file that was modified
 * @flags: kiocb flags
 *
 * When file has been modified ensure that special
 * file privileges are removed and time settings are updated.
 *
 * If IOCB_NOWAIT is set, special file privileges will not be removed and
 * time settings will not be updated. It will return -EAGAIN.
 *
 * Context: Caller must hold the file's inode lock.
 *
 * Return: 0 on success, negative errno on failure.
 */
static int file_modified_flags(struct file *file, int flags)
{
	int ret;
	struct inode *inode = file_inode(file);

	/*
	 * Clear the security bits if the process is not being run by root.
	 * This keeps people from modifying setuid and setgid binaries.
	 */
	ret = file_remove_privs_flags(file, flags);
	if (ret)
		return ret;

	if (unlikely(file->f_mode & FMODE_NOCMTIME))
		return 0;

	ret = inode_needs_update_time(inode);
	if (ret <= 0)
		return ret;
	if (flags & IOCB_NOWAIT)
		return -EAGAIN;

	return __file_update_time(file, ret);
}

/**
 * file_modified - handle mandated vfs changes when modifying a file
 * @file: file that was modified
 *
 * When file has been modified ensure that special
 * file privileges are removed and time settings are updated.
 *
 * Context: Caller must hold the file's inode lock.
 *
 * Return: 0 on success, negative errno on failure.
 */
int file_modified(struct file *file)
{
	return file_modified_flags(file, 0);
}
EXPORT_SYMBOL(file_modified);

/**
 * kiocb_modified - handle mandated vfs changes when modifying a file
 * @iocb: iocb that was modified
 *
 * When file has been modified ensure that special
 * file privileges are removed and time settings are updated.
 *
 * Context: Caller must hold the file's inode lock.
 *
 * Return: 0 on success, negative errno on failure.
 */
int kiocb_modified(struct kiocb *iocb)
{
	return file_modified_flags(iocb->ki_filp, iocb->ki_flags);
}
EXPORT_SYMBOL_GPL(kiocb_modified);

int inode_needs_sync(struct inode *inode)
{
	if (IS_SYNC(inode))
		return 1;
	if (S_ISDIR(inode->i_mode) && IS_DIRSYNC(inode))
		return 1;
	return 0;
}
EXPORT_SYMBOL(inode_needs_sync);

/*
 * If we try to find an inode in the inode hash while it is being
 * deleted, we have to wait until the filesystem completes its
 * deletion before reporting that it isn't found.  This function waits
 * until the deletion _might_ have completed.  Callers are responsible
 * to recheck inode state.
 *
 * It doesn't matter if I_NEW is not set initially, a call to
 * wake_up_bit(&inode->i_state, __I_NEW) after removing from the hash list
 * will DTRT.
 */
static void __wait_on_freeing_inode(struct inode *inode, bool is_inode_hash_locked)
{
	struct wait_bit_queue_entry wqe;
	struct wait_queue_head *wq_head;

	/*
	 * Handle racing against evict(), see that routine for more details.
	 */
	if (unlikely(inode_unhashed(inode))) {
		WARN_ON(is_inode_hash_locked);
		spin_unlock(&inode->i_lock);
		return;
	}

	wq_head = inode_bit_waitqueue(&wqe, inode, __I_NEW);
	prepare_to_wait_event(wq_head, &wqe.wq_entry, TASK_UNINTERRUPTIBLE);
	spin_unlock(&inode->i_lock);
	rcu_read_unlock();
	if (is_inode_hash_locked)
		spin_unlock(&inode_hash_lock);
	schedule();
	finish_wait(wq_head, &wqe.wq_entry);
	if (is_inode_hash_locked)
		spin_lock(&inode_hash_lock);
	rcu_read_lock();
}

static __initdata unsigned long ihash_entries;
static int __init set_ihash_entries(char *str)
{
	if (!str)
		return 0;
	ihash_entries = simple_strtoul(str, &str, 0);
	return 1;
}
__setup("ihash_entries=", set_ihash_entries);

/*
 * Initialize the waitqueues and inode hash table.
 */
void __init inode_init_early(void)
{
	/* If hashes are distributed across NUMA nodes, defer
	 * hash allocation until vmalloc space is available.
	 */
	if (hashdist)
		return;

	inode_hashtable =
		alloc_large_system_hash("Inode-cache",
					sizeof(struct hlist_head),
					ihash_entries,
					14,
					HASH_EARLY | HASH_ZERO,
					&i_hash_shift,
					&i_hash_mask,
					0,
					0);
}

void __init inode_init(void)
{
	/* inode slab cache */
	inode_cachep = kmem_cache_create("inode_cache",
					 sizeof(struct inode),
					 0,
					 (SLAB_RECLAIM_ACCOUNT|SLAB_PANIC|
					 SLAB_ACCOUNT),
					 init_once);

	/* Hash may have been set up in inode_init_early */
	if (!hashdist)
		return;

	inode_hashtable =
		alloc_large_system_hash("Inode-cache",
					sizeof(struct hlist_head),
					ihash_entries,
					14,
					HASH_ZERO,
					&i_hash_shift,
					&i_hash_mask,
					0,
					0);
}

void init_special_inode(struct inode *inode, umode_t mode, dev_t rdev)
{
	inode->i_mode = mode;
	if (S_ISCHR(mode)) {
		inode->i_fop = &def_chr_fops;
		inode->i_rdev = rdev;
	} else if (S_ISBLK(mode)) {
		if (IS_ENABLED(CONFIG_BLOCK))
			inode->i_fop = &def_blk_fops;
		inode->i_rdev = rdev;
	} else if (S_ISFIFO(mode))
		inode->i_fop = &pipefifo_fops;
	else if (S_ISSOCK(mode))
		;	/* leave it no_open_fops */
	else
		printk(KERN_DEBUG "init_special_inode: bogus i_mode (%o) for"
				  " inode %s:%lu\n", mode, inode->i_sb->s_id,
				  inode->i_ino);
}
EXPORT_SYMBOL(init_special_inode);

/**
 * inode_init_owner - Init uid,gid,mode for new inode according to posix standards
 * @idmap: idmap of the mount the inode was created from
 * @inode: New inode
 * @dir: Directory inode
 * @mode: mode of the new inode
 *
 * If the inode has been created through an idmapped mount the idmap of
 * the vfsmount must be passed through @idmap. This function will then take
 * care to map the inode according to @idmap before checking permissions
 * and initializing i_uid and i_gid. On non-idmapped mounts or if permission
 * checking is to be performed on the raw inode simply pass @nop_mnt_idmap.
 */
void inode_init_owner(struct mnt_idmap *idmap, struct inode *inode,
		      const struct inode *dir, umode_t mode)
{
	inode_fsuid_set(inode, idmap);
	if (dir && dir->i_mode & S_ISGID) {
		inode->i_gid = dir->i_gid;

		/* Directories are special, and always inherit S_ISGID */
		if (S_ISDIR(mode))
			mode |= S_ISGID;
	} else
		inode_fsgid_set(inode, idmap);
	inode->i_mode = mode;
}
EXPORT_SYMBOL(inode_init_owner);

/**
 * inode_owner_or_capable - check current task permissions to inode
 * @idmap: idmap of the mount the inode was found from
 * @inode: inode being checked
 *
 * Return true if current either has CAP_FOWNER in a namespace with the
 * inode owner uid mapped, or owns the file.
 *
 * If the inode has been found through an idmapped mount the idmap of
 * the vfsmount must be passed through @idmap. This function will then take
 * care to map the inode according to @idmap before checking permissions.
 * On non-idmapped mounts or if permission checking is to be performed on the
 * raw inode simply pass @nop_mnt_idmap.
 */
bool inode_owner_or_capable(struct mnt_idmap *idmap,
			    const struct inode *inode)
{
	vfsuid_t vfsuid;
	struct user_namespace *ns;

	vfsuid = i_uid_into_vfsuid(idmap, inode);
	if (vfsuid_eq_kuid(vfsuid, current_fsuid()))
		return true;

	ns = current_user_ns();
	if (vfsuid_has_mapping(ns, vfsuid) && ns_capable(ns, CAP_FOWNER))
		return true;
	return false;
}
EXPORT_SYMBOL(inode_owner_or_capable);

/*
 * Direct i/o helper functions
 */
bool inode_dio_finished(const struct inode *inode)
{
	return atomic_read(&inode->i_dio_count) == 0;
}
EXPORT_SYMBOL(inode_dio_finished);

/**
 * inode_dio_wait - wait for outstanding DIO requests to finish
 * @inode: inode to wait for
 *
 * Waits for all pending direct I/O requests to finish so that we can
 * proceed with a truncate or equivalent operation.
 *
 * Must be called under a lock that serializes taking new references
 * to i_dio_count, usually by inode->i_mutex.
 */
void inode_dio_wait(struct inode *inode)
{
	wait_var_event(&inode->i_dio_count, inode_dio_finished(inode));
}
EXPORT_SYMBOL(inode_dio_wait);

void inode_dio_wait_interruptible(struct inode *inode)
{
	wait_var_event_interruptible(&inode->i_dio_count,
				     inode_dio_finished(inode));
}
EXPORT_SYMBOL(inode_dio_wait_interruptible);

/*
 * inode_set_flags - atomically set some inode flags
 *
 * Note: the caller should be holding i_mutex, or else be sure that
 * they have exclusive access to the inode structure (i.e., while the
 * inode is being instantiated).  The reason for the cmpxchg() loop
 * --- which wouldn't be necessary if all code paths which modify
 * i_flags actually followed this rule, is that there is at least one
 * code path which doesn't today so we use cmpxchg() out of an abundance
 * of caution.
 *
 * In the long run, i_mutex is overkill, and we should probably look
 * at using the i_lock spinlock to protect i_flags, and then make sure
 * it is so documented in include/linux/fs.h and that all code follows
 * the locking convention!!
 */
void inode_set_flags(struct inode *inode, unsigned int flags,
		     unsigned int mask)
{
	WARN_ON_ONCE(flags & ~mask);
	set_mask_bits(&inode->i_flags, mask, flags);
}
EXPORT_SYMBOL(inode_set_flags);

void inode_nohighmem(struct inode *inode)
{
	mapping_set_gfp_mask(inode->i_mapping, GFP_USER);
}
EXPORT_SYMBOL(inode_nohighmem);

/**
 * timestamp_truncate - Truncate timespec to a granularity
 * @t: Timespec
 * @inode: inode being updated
 *
 * Truncate a timespec to the granularity supported by the fs
 * containing the inode. Always rounds down. gran must
 * not be 0 nor greater than a second (NSEC_PER_SEC, or 10^9 ns).
 */
struct timespec64 timestamp_truncate(struct timespec64 t, struct inode *inode)
{
	struct super_block *sb = inode->i_sb;
	unsigned int gran = sb->s_time_gran;

	t.tv_sec = clamp(t.tv_sec, sb->s_time_min, sb->s_time_max);
	if (unlikely(t.tv_sec == sb->s_time_max || t.tv_sec == sb->s_time_min))
		t.tv_nsec = 0;

	/* Avoid division in the common cases 1 ns and 1 s. */
	if (gran == 1)
		; /* nothing */
	else if (gran == NSEC_PER_SEC)
		t.tv_nsec = 0;
	else if (gran > 1 && gran < NSEC_PER_SEC)
		t.tv_nsec -= t.tv_nsec % gran;
	else
		WARN(1, "invalid file time granularity: %u", gran);
	return t;
}
EXPORT_SYMBOL(timestamp_truncate);

/**
 * current_time - Return FS time
 * @inode: inode.
 *
 * Return the current time truncated to the time granularity supported by
 * the fs.
 *
 * Note that inode and inode->sb cannot be NULL.
 * Otherwise, the function warns and returns time without truncation.
 */
struct timespec64 current_time(struct inode *inode)
{
	struct timespec64 now;

	ktime_get_coarse_real_ts64(&now);
	return timestamp_truncate(now, inode);
}
EXPORT_SYMBOL(current_time);

/**
 * inode_set_ctime_current - set the ctime to current_time
 * @inode: inode
 *
 * Set the inode->i_ctime to the current value for the inode. Returns
 * the current value that was assigned to i_ctime.
 */
struct timespec64 inode_set_ctime_current(struct inode *inode)
{
	struct timespec64 now = current_time(inode);

	inode_set_ctime_to_ts(inode, now);
	return now;
}
EXPORT_SYMBOL(inode_set_ctime_current);

/**
 * in_group_or_capable - check whether caller is CAP_FSETID privileged
 * @idmap:	idmap of the mount @inode was found from
 * @inode:	inode to check
 * @vfsgid:	the new/current vfsgid of @inode
 *
 * Check wether @vfsgid is in the caller's group list or if the caller is
 * privileged with CAP_FSETID over @inode. This can be used to determine
 * whether the setgid bit can be kept or must be dropped.
 *
 * Return: true if the caller is sufficiently privileged, false if not.
 */
bool in_group_or_capable(struct mnt_idmap *idmap,
			 const struct inode *inode, vfsgid_t vfsgid)
{
	if (vfsgid_in_group_p(vfsgid))
		return true;
	if (capable_wrt_inode_uidgid(idmap, inode, CAP_FSETID))
		return true;
	return false;
}
EXPORT_SYMBOL(in_group_or_capable);

/**
 * mode_strip_sgid - handle the sgid bit for non-directories
 * @idmap: idmap of the mount the inode was created from
 * @dir: parent directory inode
 * @mode: mode of the file to be created in @dir
 *
 * If the @mode of the new file has both the S_ISGID and S_IXGRP bit
 * raised and @dir has the S_ISGID bit raised ensure that the caller is
 * either in the group of the parent directory or they have CAP_FSETID
 * in their user namespace and are privileged over the parent directory.
 * In all other cases, strip the S_ISGID bit from @mode.
 *
 * Return: the new mode to use for the file
 */
umode_t mode_strip_sgid(struct mnt_idmap *idmap,
			const struct inode *dir, umode_t mode)
{
	if ((mode & (S_ISGID | S_IXGRP)) != (S_ISGID | S_IXGRP))
		return mode;
	if (S_ISDIR(mode) || !dir || !(dir->i_mode & S_ISGID))
		return mode;
	if (in_group_or_capable(idmap, dir, i_gid_into_vfsgid(idmap, dir)))
		return mode;
	return mode & ~S_ISGID;
}
EXPORT_SYMBOL(mode_strip_sgid);<|MERGE_RESOLUTION|>--- conflicted
+++ resolved
@@ -511,32 +511,13 @@
 	spin_lock(&inode->i_lock);
 	WARN_ON(!(inode->i_state & I_LRU_ISOLATING));
 	inode->i_state &= ~I_LRU_ISOLATING;
-<<<<<<< HEAD
-	smp_mb();
-	wake_up_bit(&inode->i_state, __I_LRU_ISOLATING);
-=======
 	/* Called with inode->i_lock which ensures memory ordering. */
 	inode_wake_up_bit(inode, __I_LRU_ISOLATING);
->>>>>>> 17b65575
 	spin_unlock(&inode->i_lock);
 }
 
 static void inode_wait_for_lru_isolating(struct inode *inode)
 {
-<<<<<<< HEAD
-	spin_lock(&inode->i_lock);
-	if (inode->i_state & I_LRU_ISOLATING) {
-		DEFINE_WAIT_BIT(wq, &inode->i_state, __I_LRU_ISOLATING);
-		wait_queue_head_t *wqh;
-
-		wqh = bit_waitqueue(&inode->i_state, __I_LRU_ISOLATING);
-		spin_unlock(&inode->i_lock);
-		__wait_on_bit(wqh, &wq, bit_wait, TASK_UNINTERRUPTIBLE);
-		spin_lock(&inode->i_lock);
-		WARN_ON(inode->i_state & I_LRU_ISOLATING);
-	}
-	spin_unlock(&inode->i_lock);
-=======
 	struct wait_bit_queue_entry wqe;
 	struct wait_queue_head *wq_head;
 
@@ -559,7 +540,6 @@
 	}
 	finish_wait(wq_head, &wqe.wq_entry);
 	WARN_ON(inode->i_state & I_LRU_ISOLATING);
->>>>>>> 17b65575
 }
 
 /**
@@ -735,10 +715,7 @@
 
 	inode_sb_list_del(inode);
 
-<<<<<<< HEAD
-=======
 	spin_lock(&inode->i_lock);
->>>>>>> 17b65575
 	inode_wait_for_lru_isolating(inode);
 
 	/*
