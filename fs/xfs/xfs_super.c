--- conflicted
+++ resolved
@@ -37,10 +37,7 @@
 #include "xfs_reflink.h"
 #include "xfs_pwork.h"
 #include "xfs_ag.h"
-<<<<<<< HEAD
-=======
 #include "xfs_defer.h"
->>>>>>> df0cc57e
 
 #include <linux/magic.h>
 #include <linux/fs_context.h>
@@ -2243,11 +2240,7 @@
 	if (error)
 		goto out;
 
-<<<<<<< HEAD
-	error = xfs_init_zones();
-=======
 	error = xfs_init_caches();
->>>>>>> df0cc57e
 	if (error)
 		goto out_destroy_hp;
 
@@ -2328,13 +2321,8 @@
 	xfs_mru_cache_uninit();
  out_destroy_wq:
 	xfs_destroy_workqueues();
-<<<<<<< HEAD
- out_destroy_zones:
-	xfs_destroy_zones();
-=======
  out_destroy_caches:
 	xfs_destroy_caches();
->>>>>>> df0cc57e
  out_destroy_hp:
 	xfs_cpu_hotplug_destroy();
  out:
