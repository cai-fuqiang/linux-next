// SPDX-License-Identifier: GPL-2.0
#include "bcachefs.h"
#include "bbpos.h"
#include "alloc_background.h"
#include "backpointers.h"
#include "bkey_buf.h"
#include "btree_cache.h"
#include "btree_update.h"
#include "btree_update_interior.h"
#include "btree_write_buffer.h"
#include "checksum.h"
#include "error.h"

#include <linux/mm.h>

static bool extent_matches_bp(struct bch_fs *c,
			      enum btree_id btree_id, unsigned level,
			      struct bkey_s_c k,
			      struct bpos bucket,
			      struct bch_backpointer bp)
{
	struct bkey_ptrs_c ptrs = bch2_bkey_ptrs_c(k);
	const union bch_extent_entry *entry;
	struct extent_ptr_decoded p;

	rcu_read_lock();
	bkey_for_each_ptr_decode(k.k, ptrs, p, entry) {
		struct bpos bucket2;
		struct bch_backpointer bp2;

		if (p.ptr.cached)
			continue;

		struct bch_dev *ca = bch2_dev_rcu(c, p.ptr.dev);
		if (!ca)
			continue;

		bch2_extent_ptr_to_bp(c, ca, btree_id, level, k, p, entry, &bucket2, &bp2);
		if (bpos_eq(bucket, bucket2) &&
		    !memcmp(&bp, &bp2, sizeof(bp))) {
			rcu_read_unlock();
			return true;
		}
	}
	rcu_read_unlock();

	return false;
}

int bch2_backpointer_validate(struct bch_fs *c, struct bkey_s_c k,
			      enum bch_validate_flags flags)
{
	struct bkey_s_c_backpointer bp = bkey_s_c_to_backpointer(k);

	rcu_read_lock();
	struct bch_dev *ca = bch2_dev_rcu(c, bp.k->p.inode);
	if (!ca) {
		/* these will be caught by fsck */
		rcu_read_unlock();
		return 0;
	}

	struct bpos bucket = bp_pos_to_bucket(ca, bp.k->p);
	struct bpos bp_pos = bucket_pos_to_bp_noerror(ca, bucket, bp.v->bucket_offset);
	rcu_read_unlock();
	int ret = 0;

	bkey_fsck_err_on((bp.v->bucket_offset >> MAX_EXTENT_COMPRESS_RATIO_SHIFT) >= ca->mi.bucket_size ||
			 !bpos_eq(bp.k->p, bp_pos),
			 c, backpointer_bucket_offset_wrong,
			 "backpointer bucket_offset wrong");
fsck_err:
	return ret;
}

void bch2_backpointer_to_text(struct printbuf *out, const struct bch_backpointer *bp)
{
	prt_printf(out, "btree=%s l=%u offset=%llu:%u len=%u pos=",
	       bch2_btree_id_str(bp->btree_id),
	       bp->level,
	       (u64) (bp->bucket_offset >> MAX_EXTENT_COMPRESS_RATIO_SHIFT),
	       (u32) bp->bucket_offset & ~(~0U << MAX_EXTENT_COMPRESS_RATIO_SHIFT),
	       bp->bucket_len);
	bch2_bpos_to_text(out, bp->pos);
}

void bch2_backpointer_k_to_text(struct printbuf *out, struct bch_fs *c, struct bkey_s_c k)
{
	rcu_read_lock();
	struct bch_dev *ca = bch2_dev_rcu(c, k.k->p.inode);
	if (ca) {
		struct bpos bucket = bp_pos_to_bucket(ca, k.k->p);
		rcu_read_unlock();
		prt_str(out, "bucket=");
		bch2_bpos_to_text(out, bucket);
		prt_str(out, " ");
	} else {
		rcu_read_unlock();
	}

	bch2_backpointer_to_text(out, bkey_s_c_to_backpointer(k).v);
}

void bch2_backpointer_swab(struct bkey_s k)
{
	struct bkey_s_backpointer bp = bkey_s_to_backpointer(k);

	bp.v->bucket_offset	= swab40(bp.v->bucket_offset);
	bp.v->bucket_len	= swab32(bp.v->bucket_len);
	bch2_bpos_swab(&bp.v->pos);
}

static noinline int backpointer_mod_err(struct btree_trans *trans,
					struct bch_backpointer bp,
					struct bkey_s_c bp_k,
					struct bkey_s_c orig_k,
					bool insert)
{
	struct bch_fs *c = trans->c;
	struct printbuf buf = PRINTBUF;

	if (insert) {
		prt_printf(&buf, "existing backpointer found when inserting ");
		bch2_backpointer_to_text(&buf, &bp);
		prt_newline(&buf);
		printbuf_indent_add(&buf, 2);

		prt_printf(&buf, "found ");
		bch2_bkey_val_to_text(&buf, c, bp_k);
		prt_newline(&buf);

		prt_printf(&buf, "for ");
		bch2_bkey_val_to_text(&buf, c, orig_k);

		bch_err(c, "%s", buf.buf);
	} else if (c->curr_recovery_pass > BCH_RECOVERY_PASS_check_extents_to_backpointers) {
		prt_printf(&buf, "backpointer not found when deleting\n");
		printbuf_indent_add(&buf, 2);

		prt_printf(&buf, "searching for ");
		bch2_backpointer_to_text(&buf, &bp);
		prt_newline(&buf);

		prt_printf(&buf, "got ");
		bch2_bkey_val_to_text(&buf, c, bp_k);
		prt_newline(&buf);

		prt_printf(&buf, "for ");
		bch2_bkey_val_to_text(&buf, c, orig_k);

		bch_err(c, "%s", buf.buf);
	}

	printbuf_exit(&buf);

	if (c->curr_recovery_pass > BCH_RECOVERY_PASS_check_extents_to_backpointers) {
		return bch2_inconsistent_error(c) ? BCH_ERR_erofs_unfixed_errors : 0;
	} else {
		return 0;
	}
}

int bch2_bucket_backpointer_mod_nowritebuffer(struct btree_trans *trans,
				struct bch_dev *ca,
				struct bpos bucket,
				struct bch_backpointer bp,
				struct bkey_s_c orig_k,
				bool insert)
{
	struct btree_iter bp_iter;
	struct bkey_s_c k;
	struct bkey_i_backpointer *bp_k;
	int ret;

	bp_k = bch2_trans_kmalloc_nomemzero(trans, sizeof(struct bkey_i_backpointer));
	ret = PTR_ERR_OR_ZERO(bp_k);
	if (ret)
		return ret;

	bkey_backpointer_init(&bp_k->k_i);
	bp_k->k.p = bucket_pos_to_bp(ca, bucket, bp.bucket_offset);
	bp_k->v = bp;

	if (!insert) {
		bp_k->k.type = KEY_TYPE_deleted;
		set_bkey_val_u64s(&bp_k->k, 0);
	}

	k = bch2_bkey_get_iter(trans, &bp_iter, BTREE_ID_backpointers,
			       bp_k->k.p,
			       BTREE_ITER_intent|
			       BTREE_ITER_slots|
			       BTREE_ITER_with_updates);
	ret = bkey_err(k);
	if (ret)
		goto err;

	if (insert
	    ? k.k->type
	    : (k.k->type != KEY_TYPE_backpointer ||
	       memcmp(bkey_s_c_to_backpointer(k).v, &bp, sizeof(bp)))) {
		ret = backpointer_mod_err(trans, bp, k, orig_k, insert);
		if (ret)
			goto err;
	}

	ret = bch2_trans_update(trans, &bp_iter, &bp_k->k_i, 0);
err:
	bch2_trans_iter_exit(trans, &bp_iter);
	return ret;
}

/*
 * Find the next backpointer >= *bp_offset:
 */
int bch2_get_next_backpointer(struct btree_trans *trans,
			      struct bch_dev *ca,
			      struct bpos bucket, int gen,
			      struct bpos *bp_pos,
			      struct bch_backpointer *bp,
			      unsigned iter_flags)
{
	struct bpos bp_end_pos = bucket_pos_to_bp(ca, bpos_nosnap_successor(bucket), 0);
	struct btree_iter alloc_iter = { NULL }, bp_iter = { NULL };
	struct bkey_s_c k;
	int ret = 0;

	if (bpos_ge(*bp_pos, bp_end_pos))
		goto done;

	if (gen >= 0) {
		k = bch2_bkey_get_iter(trans, &alloc_iter, BTREE_ID_alloc,
				       bucket, BTREE_ITER_cached|iter_flags);
		ret = bkey_err(k);
		if (ret)
			goto out;

		if (k.k->type != KEY_TYPE_alloc_v4 ||
		    bkey_s_c_to_alloc_v4(k).v->gen != gen)
			goto done;
	}

	*bp_pos = bpos_max(*bp_pos, bucket_pos_to_bp(ca, bucket, 0));

	for_each_btree_key_norestart(trans, bp_iter, BTREE_ID_backpointers,
				     *bp_pos, iter_flags, k, ret) {
		if (bpos_ge(k.k->p, bp_end_pos))
			break;

		*bp_pos = k.k->p;
		*bp = *bkey_s_c_to_backpointer(k).v;
		goto out;
	}
done:
	*bp_pos = SPOS_MAX;
out:
	bch2_trans_iter_exit(trans, &bp_iter);
	bch2_trans_iter_exit(trans, &alloc_iter);
	return ret;
}

static void backpointer_not_found(struct btree_trans *trans,
				  struct bpos bp_pos,
				  struct bch_backpointer bp,
				  struct bkey_s_c k)
{
	struct bch_fs *c = trans->c;
	struct printbuf buf = PRINTBUF;

	/*
	 * If we're using the btree write buffer, the backpointer we were
	 * looking at may have already been deleted - failure to find what it
	 * pointed to is not an error:
	 */
	if (likely(!bch2_backpointers_no_use_write_buffer))
		return;

	struct bpos bucket;
	if (!bp_pos_to_bucket_nodev(c, bp_pos, &bucket))
		return;

	prt_printf(&buf, "backpointer doesn't match %s it points to:\n  ",
		   bp.level ? "btree node" : "extent");
	prt_printf(&buf, "bucket: ");
	bch2_bpos_to_text(&buf, bucket);
	prt_printf(&buf, "\n  ");

	prt_printf(&buf, "backpointer pos: ");
	bch2_bpos_to_text(&buf, bp_pos);
	prt_printf(&buf, "\n  ");

	bch2_backpointer_to_text(&buf, &bp);
	prt_printf(&buf, "\n  ");
	bch2_bkey_val_to_text(&buf, c, k);
	if (c->curr_recovery_pass >= BCH_RECOVERY_PASS_check_extents_to_backpointers)
		bch_err_ratelimited(c, "%s", buf.buf);
	else
		bch2_trans_inconsistent(trans, "%s", buf.buf);

	printbuf_exit(&buf);
}

struct bkey_s_c bch2_backpointer_get_key(struct btree_trans *trans,
					 struct btree_iter *iter,
					 struct bpos bp_pos,
					 struct bch_backpointer bp,
					 unsigned iter_flags)
{
	if (likely(!bp.level)) {
		struct bch_fs *c = trans->c;

		struct bpos bucket;
		if (!bp_pos_to_bucket_nodev(c, bp_pos, &bucket))
			return bkey_s_c_err(-EIO);

		bch2_trans_node_iter_init(trans, iter,
					  bp.btree_id,
					  bp.pos,
					  0, 0,
					  iter_flags);
		struct bkey_s_c k = bch2_btree_iter_peek_slot(iter);
		if (bkey_err(k)) {
			bch2_trans_iter_exit(trans, iter);
			return k;
		}

		if (k.k && extent_matches_bp(c, bp.btree_id, bp.level, k, bucket, bp))
			return k;

		bch2_trans_iter_exit(trans, iter);
		backpointer_not_found(trans, bp_pos, bp, k);
		return bkey_s_c_null;
	} else {
		struct btree *b = bch2_backpointer_get_node(trans, iter, bp_pos, bp);

		if (IS_ERR_OR_NULL(b)) {
			bch2_trans_iter_exit(trans, iter);
			return IS_ERR(b) ? bkey_s_c_err(PTR_ERR(b)) : bkey_s_c_null;
		}
		return bkey_i_to_s_c(&b->key);
	}
}

struct btree *bch2_backpointer_get_node(struct btree_trans *trans,
					struct btree_iter *iter,
					struct bpos bp_pos,
					struct bch_backpointer bp)
{
	struct bch_fs *c = trans->c;

	BUG_ON(!bp.level);

	struct bpos bucket;
	if (!bp_pos_to_bucket_nodev(c, bp_pos, &bucket))
		return ERR_PTR(-EIO);

	bch2_trans_node_iter_init(trans, iter,
				  bp.btree_id,
				  bp.pos,
				  0,
				  bp.level - 1,
				  0);
	struct btree *b = bch2_btree_iter_peek_node(iter);
	if (IS_ERR_OR_NULL(b))
		goto err;

	BUG_ON(b->c.level != bp.level - 1);

	if (extent_matches_bp(c, bp.btree_id, bp.level,
			      bkey_i_to_s_c(&b->key),
			      bucket, bp))
		return b;

	if (btree_node_will_make_reachable(b)) {
		b = ERR_PTR(-BCH_ERR_backpointer_to_overwritten_btree_node);
	} else {
		backpointer_not_found(trans, bp_pos, bp, bkey_i_to_s_c(&b->key));
		b = NULL;
	}
err:
	bch2_trans_iter_exit(trans, iter);
	return b;
}

static int bch2_check_btree_backpointer(struct btree_trans *trans, struct btree_iter *bp_iter,
					struct bkey_s_c k)
{
	struct bch_fs *c = trans->c;
	struct btree_iter alloc_iter = { NULL };
	struct bkey_s_c alloc_k;
	struct printbuf buf = PRINTBUF;
	int ret = 0;

	struct bpos bucket;
	if (!bp_pos_to_bucket_nodev_noerror(c, k.k->p, &bucket)) {
		if (fsck_err(trans, backpointer_to_missing_device,
			     "backpointer for missing device:\n%s",
			     (bch2_bkey_val_to_text(&buf, c, k), buf.buf)))
			ret = bch2_btree_delete_at(trans, bp_iter, 0);
		goto out;
	}

	alloc_k = bch2_bkey_get_iter(trans, &alloc_iter, BTREE_ID_alloc, bucket, 0);
	ret = bkey_err(alloc_k);
	if (ret)
		goto out;

	if (fsck_err_on(alloc_k.k->type != KEY_TYPE_alloc_v4,
			trans, backpointer_to_missing_alloc,
			"backpointer for nonexistent alloc key: %llu:%llu:0\n%s",
			alloc_iter.pos.inode, alloc_iter.pos.offset,
			(bch2_bkey_val_to_text(&buf, c, k), buf.buf))) {
		ret = bch2_btree_delete_at(trans, bp_iter, 0);
		goto out;
	}
out:
fsck_err:
	bch2_trans_iter_exit(trans, &alloc_iter);
	printbuf_exit(&buf);
	return ret;
}

/* verify that every backpointer has a corresponding alloc key */
int bch2_check_btree_backpointers(struct bch_fs *c)
{
	int ret = bch2_trans_run(c,
		for_each_btree_key_commit(trans, iter,
			BTREE_ID_backpointers, POS_MIN, 0, k,
			NULL, NULL, BCH_TRANS_COMMIT_no_enospc,
		  bch2_check_btree_backpointer(trans, &iter, k)));
	bch_err_fn(c, ret);
	return ret;
}

struct extents_to_bp_state {
	struct bpos	bucket_start;
	struct bpos	bucket_end;
	struct bkey_buf last_flushed;
};

static int drop_dev_and_update(struct btree_trans *trans, enum btree_id btree,
			       struct bkey_s_c extent, unsigned dev)
{
	struct bkey_i *n = bch2_bkey_make_mut_noupdate(trans, extent);
	int ret = PTR_ERR_OR_ZERO(n);
	if (ret)
		return ret;

	bch2_bkey_drop_device(bkey_i_to_s(n), dev);
	return bch2_btree_insert_trans(trans, btree, n, 0);
}

static int check_extent_checksum(struct btree_trans *trans,
				 enum btree_id btree, struct bkey_s_c extent,
				 enum btree_id o_btree, struct bkey_s_c extent2, unsigned dev)
{
	struct bch_fs *c = trans->c;
	struct bkey_ptrs_c ptrs = bch2_bkey_ptrs_c(extent);
	const union bch_extent_entry *entry;
	struct extent_ptr_decoded p;
	struct printbuf buf = PRINTBUF;
	void *data_buf = NULL;
	struct bio *bio = NULL;
	size_t bytes;
	int ret = 0;

	if (bkey_is_btree_ptr(extent.k))
		return false;

	bkey_for_each_ptr_decode(extent.k, ptrs, p, entry)
		if (p.ptr.dev == dev)
			goto found;
	BUG();
found:
	if (!p.crc.csum_type)
		return false;

	bytes = p.crc.compressed_size << 9;

	struct bch_dev *ca = bch2_dev_get_ioref(c, dev, READ);
	if (!ca)
		return false;

	data_buf = kvmalloc(bytes, GFP_KERNEL);
	if (!data_buf) {
		ret = -ENOMEM;
		goto err;
	}

	bio = bio_alloc(ca->disk_sb.bdev, buf_pages(data_buf, bytes), REQ_OP_READ, GFP_KERNEL);
	bio->bi_iter.bi_sector = p.ptr.offset;
	bch2_bio_map(bio, data_buf, bytes);
	ret = submit_bio_wait(bio);
	if (ret)
		goto err;

	prt_str(&buf, "extents pointing to same space, but first extent checksum bad:");
	prt_printf(&buf, "\n  %s ", bch2_btree_id_str(btree));
	bch2_bkey_val_to_text(&buf, c, extent);
	prt_printf(&buf, "\n  %s ", bch2_btree_id_str(o_btree));
	bch2_bkey_val_to_text(&buf, c, extent2);

	struct nonce nonce = extent_nonce(extent.k->version, p.crc);
	struct bch_csum csum = bch2_checksum(c, p.crc.csum_type, nonce, data_buf, bytes);
	if (fsck_err_on(bch2_crc_cmp(csum, p.crc.csum),
			trans, dup_backpointer_to_bad_csum_extent,
			"%s", buf.buf))
		ret = drop_dev_and_update(trans, btree, extent, dev) ?: 1;
fsck_err:
err:
	if (bio)
		bio_put(bio);
	kvfree(data_buf);
	percpu_ref_put(&ca->io_ref);
	printbuf_exit(&buf);
	return ret;
}

static int check_bp_exists(struct btree_trans *trans,
			   struct extents_to_bp_state *s,
			   struct bpos bucket,
			   struct bch_backpointer bp,
			   struct bkey_s_c orig_k)
{
	struct bch_fs *c = trans->c;
	struct btree_iter bp_iter = {};
	struct btree_iter other_extent_iter = {};
	struct printbuf buf = PRINTBUF;
	struct bkey_s_c bp_k;
	int ret = 0;

	struct bch_dev *ca = bch2_dev_bucket_tryget(c, bucket);
	if (!ca) {
		prt_str(&buf, "extent for nonexistent device:bucket ");
		bch2_bpos_to_text(&buf, bucket);
		prt_str(&buf, "\n  ");
		bch2_bkey_val_to_text(&buf, c, orig_k);
		bch_err(c, "%s", buf.buf);
		ret = -BCH_ERR_fsck_repair_unimplemented;
		goto err;
	}

	if (bpos_lt(bucket, s->bucket_start) ||
	    bpos_gt(bucket, s->bucket_end))
		goto out;

	bp_k = bch2_bkey_get_iter(trans, &bp_iter, BTREE_ID_backpointers,
				  bucket_pos_to_bp(ca, bucket, bp.bucket_offset),
				  0);
	ret = bkey_err(bp_k);
	if (ret)
		goto err;

	if (bp_k.k->type != KEY_TYPE_backpointer ||
	    memcmp(bkey_s_c_to_backpointer(bp_k).v, &bp, sizeof(bp))) {
		ret = bch2_btree_write_buffer_maybe_flush(trans, orig_k, &s->last_flushed);
		if (ret)
			goto err;

		goto check_existing_bp;
	}
out:
err:
fsck_err:
	bch2_trans_iter_exit(trans, &other_extent_iter);
	bch2_trans_iter_exit(trans, &bp_iter);
	bch2_dev_put(ca);
	printbuf_exit(&buf);
	return ret;
check_existing_bp:
	/* Do we have a backpointer for a different extent? */
	if (bp_k.k->type != KEY_TYPE_backpointer)
		goto missing;

	struct bch_backpointer other_bp = *bkey_s_c_to_backpointer(bp_k).v;

	struct bkey_s_c other_extent =
		bch2_backpointer_get_key(trans, &other_extent_iter, bp_k.k->p, other_bp, 0);
	ret = bkey_err(other_extent);
	if (ret == -BCH_ERR_backpointer_to_overwritten_btree_node)
		ret = 0;
	if (ret)
		goto err;

	if (!other_extent.k)
		goto missing;

	if (bch2_extents_match(orig_k, other_extent)) {
		printbuf_reset(&buf);
		prt_printf(&buf, "duplicate versions of same extent, deleting smaller\n  ");
		bch2_bkey_val_to_text(&buf, c, orig_k);
		prt_str(&buf, "\n  ");
		bch2_bkey_val_to_text(&buf, c, other_extent);
		bch_err(c, "%s", buf.buf);

		if (other_extent.k->size <= orig_k.k->size) {
			ret = drop_dev_and_update(trans, other_bp.btree_id, other_extent, bucket.inode);
			if (ret)
				goto err;
			goto out;
		} else {
			ret = drop_dev_and_update(trans, bp.btree_id, orig_k, bucket.inode);
			if (ret)
				goto err;
			goto missing;
		}
	}

	ret = check_extent_checksum(trans, other_bp.btree_id, other_extent, bp.btree_id, orig_k, bucket.inode);
	if (ret < 0)
		goto err;
	if (ret) {
		ret = 0;
		goto missing;
	}

	ret = check_extent_checksum(trans, bp.btree_id, orig_k, other_bp.btree_id, other_extent, bucket.inode);
	if (ret < 0)
		goto err;
	if (ret) {
		ret = 0;
		goto out;
	}

	printbuf_reset(&buf);
	prt_printf(&buf, "duplicate extents pointing to same space on dev %llu\n  ", bucket.inode);
	bch2_bkey_val_to_text(&buf, c, orig_k);
	prt_str(&buf, "\n  ");
	bch2_bkey_val_to_text(&buf, c, other_extent);
	bch_err(c, "%s", buf.buf);
	ret = -BCH_ERR_fsck_repair_unimplemented;
	goto err;
missing:
	printbuf_reset(&buf);
	prt_printf(&buf, "missing backpointer for btree=%s l=%u ",
	       bch2_btree_id_str(bp.btree_id), bp.level);
	bch2_bkey_val_to_text(&buf, c, orig_k);
	prt_printf(&buf, "\n  got:   ");
	bch2_bkey_val_to_text(&buf, c, bp_k);

	struct bkey_i_backpointer n_bp_k;
	bkey_backpointer_init(&n_bp_k.k_i);
	n_bp_k.k.p = bucket_pos_to_bp(ca, bucket, bp.bucket_offset);
	n_bp_k.v = bp;
	prt_printf(&buf, "\n  want:  ");
	bch2_bkey_val_to_text(&buf, c, bkey_i_to_s_c(&n_bp_k.k_i));

	if (fsck_err(trans, ptr_to_missing_backpointer, "%s", buf.buf))
		ret = bch2_bucket_backpointer_mod(trans, ca, bucket, bp, orig_k, true);

	goto out;
}

static int check_extent_to_backpointers(struct btree_trans *trans,
					struct extents_to_bp_state *s,
					enum btree_id btree, unsigned level,
					struct bkey_s_c k)
{
	struct bch_fs *c = trans->c;
	struct bkey_ptrs_c ptrs;
	const union bch_extent_entry *entry;
	struct extent_ptr_decoded p;
	int ret;

	ptrs = bch2_bkey_ptrs_c(k);
	bkey_for_each_ptr_decode(k.k, ptrs, p, entry) {
		struct bpos bucket_pos = POS_MIN;
		struct bch_backpointer bp;

		if (p.ptr.cached)
			continue;

		rcu_read_lock();
		struct bch_dev *ca = bch2_dev_rcu(c, p.ptr.dev);
		if (ca)
			bch2_extent_ptr_to_bp(c, ca, btree, level, k, p, entry, &bucket_pos, &bp);
		rcu_read_unlock();

		if (!ca)
			continue;

		ret = check_bp_exists(trans, s, bucket_pos, bp, k);
		if (ret)
			return ret;
	}

	return 0;
}

static int check_btree_root_to_backpointers(struct btree_trans *trans,
					    struct extents_to_bp_state *s,
					    enum btree_id btree_id,
					    int *level)
{
	struct bch_fs *c = trans->c;
	struct btree_iter iter;
	struct btree *b;
	struct bkey_s_c k;
	int ret;
retry:
	bch2_trans_node_iter_init(trans, &iter, btree_id, POS_MIN,
				  0, bch2_btree_id_root(c, btree_id)->b->c.level, 0);
	b = bch2_btree_iter_peek_node(&iter);
	ret = PTR_ERR_OR_ZERO(b);
	if (ret)
		goto err;

	if (b != btree_node_root(c, b)) {
		bch2_trans_iter_exit(trans, &iter);
		goto retry;
	}

	*level = b->c.level;

	k = bkey_i_to_s_c(&b->key);
	ret = check_extent_to_backpointers(trans, s, btree_id, b->c.level + 1, k);
err:
	bch2_trans_iter_exit(trans, &iter);
	return ret;
}

static inline struct bbpos bp_to_bbpos(struct bch_backpointer bp)
{
	return (struct bbpos) {
		.btree	= bp.btree_id,
		.pos	= bp.pos,
	};
}

static u64 mem_may_pin_bytes(struct bch_fs *c)
{
	struct sysinfo i;
	si_meminfo(&i);

	u64 mem_bytes = i.totalram * i.mem_unit;
	return div_u64(mem_bytes * c->opts.fsck_memory_usage_percent, 100);
}

static size_t btree_nodes_fit_in_ram(struct bch_fs *c)
{
	return div_u64(mem_may_pin_bytes(c), c->opts.btree_node_size);
}

static int bch2_get_btree_in_memory_pos(struct btree_trans *trans,
					u64 btree_leaf_mask,
					u64 btree_interior_mask,
					struct bbpos start, struct bbpos *end)
{
	struct bch_fs *c = trans->c;
	s64 mem_may_pin = mem_may_pin_bytes(c);
	int ret = 0;

	btree_interior_mask |= btree_leaf_mask;

	c->btree_cache.pinned_nodes_leaf_mask		= btree_leaf_mask;
	c->btree_cache.pinned_nodes_interior_mask	= btree_interior_mask;
	c->btree_cache.pinned_nodes_start		= start;
	c->btree_cache.pinned_nodes_end			= *end = BBPOS_MAX;

	for (enum btree_id btree = start.btree;
	     btree < BTREE_ID_NR && !ret;
	     btree++) {
		unsigned depth = (BIT_ULL(btree) & btree_leaf_mask) ? 0 : 1;
<<<<<<< HEAD
		struct btree_iter iter;
		struct btree *b;
=======
>>>>>>> aa4674c5

		if (!(BIT_ULL(btree) & btree_leaf_mask) &&
		    !(BIT_ULL(btree) & btree_interior_mask))
			continue;

		ret = __for_each_btree_node(trans, iter, btree,
				      btree == start.btree ? start.pos : POS_MIN,
				      0, depth, BTREE_ITER_prefetch, b, ({
			mem_may_pin -= btree_buf_bytes(b);
			if (mem_may_pin <= 0) {
				c->btree_cache.pinned_nodes_end = *end =
					BBPOS(btree, b->key.k.p);
				break;
			}
			0;
		}));
	}

	return ret;
}

static int bch2_check_extents_to_backpointers_pass(struct btree_trans *trans,
						   struct extents_to_bp_state *s)
{
	struct bch_fs *c = trans->c;
	int ret = 0;

	for (enum btree_id btree_id = 0;
	     btree_id < btree_id_nr_alive(c);
	     btree_id++) {
		int level, depth = btree_type_has_ptrs(btree_id) ? 0 : 1;

		ret = commit_do(trans, NULL, NULL,
				BCH_TRANS_COMMIT_no_enospc,
				check_btree_root_to_backpointers(trans, s, btree_id, &level));
		if (ret)
			return ret;

		while (level >= depth) {
			struct btree_iter iter;
			bch2_trans_node_iter_init(trans, &iter, btree_id, POS_MIN, 0, level,
						  BTREE_ITER_prefetch);

			ret = for_each_btree_key_continue(trans, iter, 0, k, ({
				check_extent_to_backpointers(trans, s, btree_id, level, k) ?:
				bch2_trans_commit(trans, NULL, NULL, BCH_TRANS_COMMIT_no_enospc);
			}));
			if (ret)
				return ret;

			--level;
		}
	}

	return 0;
}

int bch2_check_extents_to_backpointers(struct bch_fs *c)
{
	struct btree_trans *trans = bch2_trans_get(c);
	struct extents_to_bp_state s = { .bucket_start = POS_MIN };
	int ret;

	bch2_bkey_buf_init(&s.last_flushed);
	bkey_init(&s.last_flushed.k->k);

	while (1) {
		struct bbpos end;
		ret = bch2_get_btree_in_memory_pos(trans,
				BIT_ULL(BTREE_ID_backpointers),
				BIT_ULL(BTREE_ID_backpointers),
				BBPOS(BTREE_ID_backpointers, s.bucket_start), &end);
		if (ret)
			break;

		s.bucket_end = end.pos;

		if ( bpos_eq(s.bucket_start, POS_MIN) &&
		    !bpos_eq(s.bucket_end, SPOS_MAX))
			bch_verbose(c, "%s(): alloc info does not fit in ram, running in multiple passes with %zu nodes per pass",
				    __func__, btree_nodes_fit_in_ram(c));

		if (!bpos_eq(s.bucket_start, POS_MIN) ||
		    !bpos_eq(s.bucket_end, SPOS_MAX)) {
			struct printbuf buf = PRINTBUF;

			prt_str(&buf, "check_extents_to_backpointers(): ");
			bch2_bpos_to_text(&buf, s.bucket_start);
			prt_str(&buf, "-");
			bch2_bpos_to_text(&buf, s.bucket_end);

			bch_verbose(c, "%s", buf.buf);
			printbuf_exit(&buf);
		}

		ret = bch2_check_extents_to_backpointers_pass(trans, &s);
		if (ret || bpos_eq(s.bucket_end, SPOS_MAX))
			break;

		s.bucket_start = bpos_successor(s.bucket_end);
	}
	bch2_trans_put(trans);
	bch2_bkey_buf_exit(&s.last_flushed, c);

	c->btree_cache.pinned_nodes_leaf_mask = 0;
	c->btree_cache.pinned_nodes_interior_mask = 0;

	bch_err_fn(c, ret);
	return ret;
}

static int check_one_backpointer(struct btree_trans *trans,
				 struct bbpos start,
				 struct bbpos end,
				 struct bkey_s_c_backpointer bp,
				 struct bkey_buf *last_flushed)
{
	struct bch_fs *c = trans->c;
	struct btree_iter iter;
	struct bbpos pos = bp_to_bbpos(*bp.v);
	struct bkey_s_c k;
	struct printbuf buf = PRINTBUF;
	int ret;

	if (bbpos_cmp(pos, start) < 0 ||
	    bbpos_cmp(pos, end) > 0)
		return 0;

	k = bch2_backpointer_get_key(trans, &iter, bp.k->p, *bp.v, 0);
	ret = bkey_err(k);
	if (ret == -BCH_ERR_backpointer_to_overwritten_btree_node)
		return 0;
	if (ret)
		return ret;

	if (!k.k) {
		ret = bch2_btree_write_buffer_maybe_flush(trans, bp.s_c, last_flushed);
		if (ret)
			goto out;

		if (fsck_err(trans, backpointer_to_missing_ptr,
			     "backpointer for missing %s\n  %s",
			     bp.v->level ? "btree node" : "extent",
			     (bch2_bkey_val_to_text(&buf, c, bp.s_c), buf.buf))) {
			ret = bch2_btree_delete_at_buffered(trans, BTREE_ID_backpointers, bp.k->p);
			goto out;
		}
	}
out:
fsck_err:
	bch2_trans_iter_exit(trans, &iter);
	printbuf_exit(&buf);
	return ret;
}

static int bch2_check_backpointers_to_extents_pass(struct btree_trans *trans,
						   struct bbpos start,
						   struct bbpos end)
{
	struct bkey_buf last_flushed;

	bch2_bkey_buf_init(&last_flushed);
	bkey_init(&last_flushed.k->k);

	int ret = for_each_btree_key_commit(trans, iter, BTREE_ID_backpointers,
				  POS_MIN, BTREE_ITER_prefetch, k,
				  NULL, NULL, BCH_TRANS_COMMIT_no_enospc,
		check_one_backpointer(trans, start, end,
				      bkey_s_c_to_backpointer(k),
				      &last_flushed));

	bch2_bkey_buf_exit(&last_flushed, trans->c);
	return ret;
}

int bch2_check_backpointers_to_extents(struct bch_fs *c)
{
	struct btree_trans *trans = bch2_trans_get(c);
	struct bbpos start = (struct bbpos) { .btree = 0, .pos = POS_MIN, }, end;
	int ret;

	while (1) {
		ret = bch2_get_btree_in_memory_pos(trans,
						   BIT_ULL(BTREE_ID_extents)|
						   BIT_ULL(BTREE_ID_reflink),
						   ~0,
						   start, &end);
		if (ret)
			break;

		if (!bbpos_cmp(start, BBPOS_MIN) &&
		    bbpos_cmp(end, BBPOS_MAX))
			bch_verbose(c, "%s(): extents do not fit in ram, running in multiple passes with %zu nodes per pass",
				    __func__, btree_nodes_fit_in_ram(c));

		if (bbpos_cmp(start, BBPOS_MIN) ||
		    bbpos_cmp(end, BBPOS_MAX)) {
			struct printbuf buf = PRINTBUF;

			prt_str(&buf, "check_backpointers_to_extents(): ");
			bch2_bbpos_to_text(&buf, start);
			prt_str(&buf, "-");
			bch2_bbpos_to_text(&buf, end);

			bch_verbose(c, "%s", buf.buf);
			printbuf_exit(&buf);
		}

		ret = bch2_check_backpointers_to_extents_pass(trans, start, end);
		if (ret || !bbpos_cmp(end, BBPOS_MAX))
			break;

		start = bbpos_successor(end);
	}
	bch2_trans_put(trans);

	c->btree_cache.pinned_nodes_leaf_mask = 0;
	c->btree_cache.pinned_nodes_interior_mask = 0;

	bch_err_fn(c, ret);
	return ret;
}<|MERGE_RESOLUTION|>--- conflicted
+++ resolved
@@ -761,11 +761,6 @@
 	     btree < BTREE_ID_NR && !ret;
 	     btree++) {
 		unsigned depth = (BIT_ULL(btree) & btree_leaf_mask) ? 0 : 1;
-<<<<<<< HEAD
-		struct btree_iter iter;
-		struct btree *b;
-=======
->>>>>>> aa4674c5
 
 		if (!(BIT_ULL(btree) & btree_leaf_mask) &&
 		    !(BIT_ULL(btree) & btree_interior_mask))
