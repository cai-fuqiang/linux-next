--- conflicted
+++ resolved
@@ -576,11 +576,7 @@
 	struct bch_dev *ca = bch2_dev_tryget(c, p.ptr.dev);
 	if (unlikely(!ca)) {
 		if (insert && p.ptr.dev != BCH_SB_MEMBER_INVALID)
-<<<<<<< HEAD
-			ret = -EIO;
-=======
 			ret = -BCH_ERR_trigger_pointer;
->>>>>>> 26de8614
 		goto err;
 	}
 
