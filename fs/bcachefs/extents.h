--- conflicted
+++ resolved
@@ -661,11 +661,6 @@
 									\
 	bkey_for_each_ptr(_ptrs, _ptr)					\
 		if (_cond) {						\
-<<<<<<< HEAD
-			bch2_bkey_drop_ptr(_k, _ptr);			\
-			goto _again;					\
-		}							\
-=======
 			bch2_bkey_drop_ptr_noerror(_k, _ptr);		\
 			goto _again;					\
 		}							\
@@ -683,7 +678,6 @@
 			bch2_bkey_drop_ptr(_k, _ptr);			\
 			goto _again;					\
 		}							\
->>>>>>> 26de8614
 } while (0)
 
 bool bch2_bkey_matches_ptr(struct bch_fs *, struct bkey_s_c,
