// SPDX-License-Identifier: GPL-2.0
#ifndef NO_BCACHEFS_FS

#include "bcachefs.h"
#include "acl.h"
#include "bkey_buf.h"
#include "btree_update.h"
#include "buckets.h"
#include "chardev.h"
#include "dirent.h"
#include "errcode.h"
#include "extents.h"
#include "fs.h"
#include "fs-common.h"
#include "fs-io.h"
#include "fs-ioctl.h"
#include "fs-io-buffered.h"
#include "fs-io-direct.h"
#include "fs-io-pagecache.h"
#include "fsck.h"
#include "inode.h"
#include "io_read.h"
#include "journal.h"
#include "keylist.h"
#include "quota.h"
#include "snapshot.h"
#include "super.h"
#include "xattr.h"
#include "trace.h"

#include <linux/aio.h>
#include <linux/backing-dev.h>
#include <linux/exportfs.h>
#include <linux/fiemap.h>
#include <linux/fs_context.h>
#include <linux/module.h>
#include <linux/pagemap.h>
#include <linux/posix_acl.h>
#include <linux/random.h>
#include <linux/seq_file.h>
#include <linux/statfs.h>
#include <linux/string.h>
#include <linux/xattr.h>

static struct kmem_cache *bch2_inode_cache;

static void bch2_vfs_inode_init(struct btree_trans *, subvol_inum,
				struct bch_inode_info *,
				struct bch_inode_unpacked *,
				struct bch_subvolume *);

void bch2_inode_update_after_write(struct btree_trans *trans,
				   struct bch_inode_info *inode,
				   struct bch_inode_unpacked *bi,
				   unsigned fields)
{
	struct bch_fs *c = trans->c;

	BUG_ON(bi->bi_inum != inode->v.i_ino);

	bch2_assert_pos_locked(trans, BTREE_ID_inodes, POS(0, bi->bi_inum));

	set_nlink(&inode->v, bch2_inode_nlink_get(bi));
	i_uid_write(&inode->v, bi->bi_uid);
	i_gid_write(&inode->v, bi->bi_gid);
	inode->v.i_mode	= bi->bi_mode;

	if (fields & ATTR_ATIME)
		inode_set_atime_to_ts(&inode->v, bch2_time_to_timespec(c, bi->bi_atime));
	if (fields & ATTR_MTIME)
		inode_set_mtime_to_ts(&inode->v, bch2_time_to_timespec(c, bi->bi_mtime));
	if (fields & ATTR_CTIME)
		inode_set_ctime_to_ts(&inode->v, bch2_time_to_timespec(c, bi->bi_ctime));

	inode->ei_inode		= *bi;

	bch2_inode_flags_to_vfs(inode);
}

int __must_check bch2_write_inode(struct bch_fs *c,
				  struct bch_inode_info *inode,
				  inode_set_fn set,
				  void *p, unsigned fields)
{
	struct btree_trans *trans = bch2_trans_get(c);
	struct btree_iter iter = { NULL };
	struct bch_inode_unpacked inode_u;
	int ret;
retry:
	bch2_trans_begin(trans);

	ret   = bch2_inode_peek(trans, &iter, &inode_u, inode_inum(inode),
				BTREE_ITER_intent) ?:
		(set ? set(trans, inode, &inode_u, p) : 0) ?:
		bch2_inode_write(trans, &iter, &inode_u) ?:
		bch2_trans_commit(trans, NULL, NULL, BCH_TRANS_COMMIT_no_enospc);

	/*
	 * the btree node lock protects inode->ei_inode, not ei_update_lock;
	 * this is important for inode updates via bchfs_write_index_update
	 */
	if (!ret)
		bch2_inode_update_after_write(trans, inode, &inode_u, fields);

	bch2_trans_iter_exit(trans, &iter);

	if (bch2_err_matches(ret, BCH_ERR_transaction_restart))
		goto retry;

	bch2_fs_fatal_err_on(bch2_err_matches(ret, ENOENT), c,
			     "%s: inode %llu:%llu not found when updating",
			     bch2_err_str(ret),
			     inode_inum(inode).subvol,
			     inode_inum(inode).inum);

	bch2_trans_put(trans);
	return ret < 0 ? ret : 0;
}

int bch2_fs_quota_transfer(struct bch_fs *c,
			   struct bch_inode_info *inode,
			   struct bch_qid new_qid,
			   unsigned qtypes,
			   enum quota_acct_mode mode)
{
	unsigned i;
	int ret;

	qtypes &= enabled_qtypes(c);

	for (i = 0; i < QTYP_NR; i++)
		if (new_qid.q[i] == inode->ei_qid.q[i])
			qtypes &= ~(1U << i);

	if (!qtypes)
		return 0;

	mutex_lock(&inode->ei_quota_lock);

	ret = bch2_quota_transfer(c, qtypes, new_qid,
				  inode->ei_qid,
				  inode->v.i_blocks +
				  inode->ei_quota_reserved,
				  mode);
	if (!ret)
		for (i = 0; i < QTYP_NR; i++)
			if (qtypes & (1 << i))
				inode->ei_qid.q[i] = new_qid.q[i];

	mutex_unlock(&inode->ei_quota_lock);

	return ret;
}

static bool subvol_inum_eq(subvol_inum a, subvol_inum b)
{
	return a.subvol == b.subvol && a.inum == b.inum;
}

static u32 bch2_vfs_inode_hash_fn(const void *data, u32 len, u32 seed)
{
	const subvol_inum *inum = data;

	return jhash(&inum->inum, sizeof(inum->inum), seed);
}

static u32 bch2_vfs_inode_obj_hash_fn(const void *data, u32 len, u32 seed)
{
	const struct bch_inode_info *inode = data;

	return bch2_vfs_inode_hash_fn(&inode->ei_inum, sizeof(inode->ei_inum), seed);
}

static int bch2_vfs_inode_cmp_fn(struct rhashtable_compare_arg *arg,
				 const void *obj)
{
	const struct bch_inode_info *inode = obj;
	const subvol_inum *v = arg->key;

	return !subvol_inum_eq(inode->ei_inum, *v);
}

static const struct rhashtable_params bch2_vfs_inodes_params = {
	.head_offset		= offsetof(struct bch_inode_info, hash),
	.key_offset		= offsetof(struct bch_inode_info, ei_inum),
	.key_len		= sizeof(subvol_inum),
	.hashfn			= bch2_vfs_inode_hash_fn,
	.obj_hashfn		= bch2_vfs_inode_obj_hash_fn,
	.obj_cmpfn		= bch2_vfs_inode_cmp_fn,
	.automatic_shrinking	= true,
};

int bch2_inode_or_descendents_is_open(struct btree_trans *trans, struct bpos p)
{
	struct bch_fs *c = trans->c;
	struct rhashtable *ht = &c->vfs_inodes_table;
	subvol_inum inum = (subvol_inum) { .inum = p.offset };
	DARRAY(u32) subvols;
	int ret = 0;

	if (!test_bit(BCH_FS_started, &c->flags))
		return false;

	darray_init(&subvols);
restart_from_top:

	/*
	 * Tweaked version of __rhashtable_lookup(); we need to get a list of
	 * subvolumes in which the given inode number is open.
	 *
	 * For this to work, we don't include the subvolume ID in the key that
	 * we hash - all inodes with the same inode number regardless of
	 * subvolume will hash to the same slot.
	 *
	 * This will be less than ideal if the same file is ever open
	 * simultaneously in many different snapshots:
	 */
	rcu_read_lock();
	struct rhash_lock_head __rcu *const *bkt;
	struct rhash_head *he;
	unsigned int hash;
	struct bucket_table *tbl = rht_dereference_rcu(ht->tbl, ht);
restart:
	hash = rht_key_hashfn(ht, tbl, &inum, bch2_vfs_inodes_params);
	bkt = rht_bucket(tbl, hash);
	do {
		struct bch_inode_info *inode;

		rht_for_each_entry_rcu_from(inode, he, rht_ptr_rcu(bkt), tbl, hash, hash) {
			if (inode->ei_inum.inum == inum.inum) {
				ret = darray_push_gfp(&subvols, inode->ei_inum.subvol,
						      GFP_NOWAIT|__GFP_NOWARN);
				if (ret) {
					rcu_read_unlock();
					ret = darray_make_room(&subvols, 1);
					if (ret)
						goto err;
					subvols.nr = 0;
					goto restart_from_top;
				}
			}
		}
		/* An object might have been moved to a different hash chain,
		 * while we walk along it - better check and retry.
		 */
	} while (he != RHT_NULLS_MARKER(bkt));

	/* Ensure we see any new tables. */
	smp_rmb();

	tbl = rht_dereference_rcu(tbl->future_tbl, ht);
	if (unlikely(tbl))
		goto restart;
	rcu_read_unlock();

	darray_for_each(subvols, i) {
		u32 snap;
		ret = bch2_subvolume_get_snapshot(trans, *i, &snap);
		if (ret)
			goto err;

		ret = bch2_snapshot_is_ancestor(c, snap, p.snapshot);
		if (ret)
			break;
	}
err:
	darray_exit(&subvols);
	return ret;
}

static struct bch_inode_info *__bch2_inode_hash_find(struct bch_fs *c, subvol_inum inum)
{
	return rhashtable_lookup_fast(&c->vfs_inodes_table, &inum, bch2_vfs_inodes_params);
}

static void __wait_on_freeing_inode(struct bch_fs *c,
				    struct bch_inode_info *inode,
				    subvol_inum inum)
{
	struct wait_bit_queue_entry wait;
	wait_queue_head_t *wq;
<<<<<<< HEAD
	struct wait_bit_queue_entry wait;
=======
>>>>>>> 4587b632

	wq = inode_bit_waitqueue(&wait, &inode->v, __I_NEW);
	prepare_to_wait(wq, &wait.wq_entry, TASK_UNINTERRUPTIBLE);
	spin_unlock(&inode->v.i_lock);

	if (__bch2_inode_hash_find(c, inum) == inode)
		schedule_timeout(HZ * 10);
	finish_wait(wq, &wait.wq_entry);
}

static struct bch_inode_info *bch2_inode_hash_find(struct bch_fs *c, struct btree_trans *trans,
						   subvol_inum inum)
{
	struct bch_inode_info *inode;
repeat:
	inode = __bch2_inode_hash_find(c, inum);
	if (inode) {
		spin_lock(&inode->v.i_lock);
		if (!test_bit(EI_INODE_HASHED, &inode->ei_flags)) {
			spin_unlock(&inode->v.i_lock);
			return NULL;
		}
		if ((inode->v.i_state & (I_FREEING|I_WILL_FREE))) {
			if (!trans) {
				__wait_on_freeing_inode(c, inode, inum);
			} else {
				bch2_trans_unlock(trans);
				__wait_on_freeing_inode(c, inode, inum);
				int ret = bch2_trans_relock(trans);
				if (ret)
					return ERR_PTR(ret);
			}
			goto repeat;
		}
		__iget(&inode->v);
		spin_unlock(&inode->v.i_lock);
	}

	return inode;
}

static void bch2_inode_hash_remove(struct bch_fs *c, struct bch_inode_info *inode)
{
	spin_lock(&inode->v.i_lock);
	bool remove = test_and_clear_bit(EI_INODE_HASHED, &inode->ei_flags);
	spin_unlock(&inode->v.i_lock);

	if (remove) {
		int ret = rhashtable_remove_fast(&c->vfs_inodes_table,
					&inode->hash, bch2_vfs_inodes_params);
		BUG_ON(ret);
		inode->v.i_hash.pprev = NULL;
		/*
		 * This pairs with the bch2_inode_hash_find() ->
		 * __wait_on_freeing_inode() path
		 */
		inode_wake_up_bit(&inode->v, __I_NEW);
	}
}

static struct bch_inode_info *bch2_inode_hash_insert(struct bch_fs *c,
						     struct btree_trans *trans,
						     struct bch_inode_info *inode)
{
	struct bch_inode_info *old = inode;

	set_bit(EI_INODE_HASHED, &inode->ei_flags);
retry:
	if (unlikely(rhashtable_lookup_insert_key(&c->vfs_inodes_table,
					&inode->ei_inum,
					&inode->hash,
					bch2_vfs_inodes_params))) {
		old = bch2_inode_hash_find(c, trans, inode->ei_inum);
		if (!old)
			goto retry;

		clear_bit(EI_INODE_HASHED, &inode->ei_flags);

		/*
		 * bcachefs doesn't use I_NEW; we have no use for it since we
		 * only insert fully created inodes in the inode hash table. But
		 * discard_new_inode() expects it to be set...
		 */
		inode->v.i_state |= I_NEW;
		/*
		 * We don't want bch2_evict_inode() to delete the inode on disk,
		 * we just raced and had another inode in cache. Normally new
		 * inodes don't have nlink == 0 - except tmpfiles do...
		 */
		set_nlink(&inode->v, 1);
		discard_new_inode(&inode->v);
		return old;
	} else {
		inode_fake_hash(&inode->v);

		inode_sb_list_add(&inode->v);

		mutex_lock(&c->vfs_inodes_lock);
		list_add(&inode->ei_vfs_inode_list, &c->vfs_inodes_list);
		mutex_unlock(&c->vfs_inodes_lock);
		return inode;
	}
}

#define memalloc_flags_do(_flags, _do)						\
({										\
	unsigned _saved_flags = memalloc_flags_save(_flags);			\
	typeof(_do) _ret = _do;							\
	memalloc_noreclaim_restore(_saved_flags);				\
	_ret;									\
})

static struct inode *bch2_alloc_inode(struct super_block *sb)
{
	BUG();
}

static struct bch_inode_info *__bch2_new_inode(struct bch_fs *c, gfp_t gfp)
{
	struct bch_inode_info *inode = alloc_inode_sb(c->vfs_sb,
						bch2_inode_cache, gfp);
	if (!inode)
		return NULL;

	inode_init_once(&inode->v);
	mutex_init(&inode->ei_update_lock);
	two_state_lock_init(&inode->ei_pagecache_lock);
	INIT_LIST_HEAD(&inode->ei_vfs_inode_list);
	inode->ei_flags = 0;
	mutex_init(&inode->ei_quota_lock);
	memset(&inode->ei_devs_need_flush, 0, sizeof(inode->ei_devs_need_flush));

	if (unlikely(inode_init_always_gfp(c->vfs_sb, &inode->v, gfp))) {
		kmem_cache_free(bch2_inode_cache, inode);
		return NULL;
	}

	return inode;
}

/*
 * Allocate a new inode, dropping/retaking btree locks if necessary:
 */
static struct bch_inode_info *bch2_new_inode(struct btree_trans *trans)
{
	struct bch_inode_info *inode = __bch2_new_inode(trans->c, GFP_NOWAIT);

	if (unlikely(!inode)) {
		int ret = drop_locks_do(trans, (inode = __bch2_new_inode(trans->c, GFP_NOFS)) ? 0 : -ENOMEM);
		if (ret && inode) {
			__destroy_inode(&inode->v);
			kmem_cache_free(bch2_inode_cache, inode);
		}
		if (ret)
			return ERR_PTR(ret);
	}

	return inode;
}

static struct bch_inode_info *bch2_inode_hash_init_insert(struct btree_trans *trans,
							  subvol_inum inum,
							  struct bch_inode_unpacked *bi,
							  struct bch_subvolume *subvol)
{
	struct bch_inode_info *inode = bch2_new_inode(trans);
	if (IS_ERR(inode))
		return inode;

	bch2_vfs_inode_init(trans, inum, inode, bi, subvol);

	return bch2_inode_hash_insert(trans->c, trans, inode);

}

struct inode *bch2_vfs_inode_get(struct bch_fs *c, subvol_inum inum)
{
	struct bch_inode_info *inode = bch2_inode_hash_find(c, NULL, inum);
	if (inode)
		return &inode->v;

	struct btree_trans *trans = bch2_trans_get(c);

	struct bch_inode_unpacked inode_u;
	struct bch_subvolume subvol;
	int ret = lockrestart_do(trans,
		bch2_subvolume_get(trans, inum.subvol, true, 0, &subvol) ?:
		bch2_inode_find_by_inum_trans(trans, inum, &inode_u)) ?:
		PTR_ERR_OR_ZERO(inode = bch2_inode_hash_init_insert(trans, inum, &inode_u, &subvol));
	bch2_trans_put(trans);

	return ret ? ERR_PTR(ret) : &inode->v;
}

struct bch_inode_info *
__bch2_create(struct mnt_idmap *idmap,
	      struct bch_inode_info *dir, struct dentry *dentry,
	      umode_t mode, dev_t rdev, subvol_inum snapshot_src,
	      unsigned flags)
{
	struct bch_fs *c = dir->v.i_sb->s_fs_info;
	struct btree_trans *trans;
	struct bch_inode_unpacked dir_u;
	struct bch_inode_info *inode;
	struct bch_inode_unpacked inode_u;
	struct posix_acl *default_acl = NULL, *acl = NULL;
	subvol_inum inum;
	struct bch_subvolume subvol;
	u64 journal_seq = 0;
	kuid_t kuid;
	kgid_t kgid;
	int ret;

	/*
	 * preallocate acls + vfs inode before btree transaction, so that
	 * nothing can fail after the transaction succeeds:
	 */
#ifdef CONFIG_BCACHEFS_POSIX_ACL
	ret = posix_acl_create(&dir->v, &mode, &default_acl, &acl);
	if (ret)
		return ERR_PTR(ret);
#endif
	inode = __bch2_new_inode(c, GFP_NOFS);
	if (unlikely(!inode)) {
		inode = ERR_PTR(-ENOMEM);
		goto err;
	}

	bch2_inode_init_early(c, &inode_u);

	if (!(flags & BCH_CREATE_TMPFILE))
		mutex_lock(&dir->ei_update_lock);

	trans = bch2_trans_get(c);
retry:
	bch2_trans_begin(trans);

	kuid = mapped_fsuid(idmap, i_user_ns(&dir->v));
	kgid = mapped_fsgid(idmap, i_user_ns(&dir->v));
	ret   = bch2_subvol_is_ro_trans(trans, dir->ei_inum.subvol) ?:
		bch2_create_trans(trans,
				  inode_inum(dir), &dir_u, &inode_u,
				  !(flags & BCH_CREATE_TMPFILE)
				  ? &dentry->d_name : NULL,
				  from_kuid(i_user_ns(&dir->v), kuid),
				  from_kgid(i_user_ns(&dir->v), kgid),
				  mode, rdev,
				  default_acl, acl, snapshot_src, flags) ?:
		bch2_quota_acct(c, bch_qid(&inode_u), Q_INO, 1,
				KEY_TYPE_QUOTA_PREALLOC);
	if (unlikely(ret))
		goto err_before_quota;

	inum.subvol = inode_u.bi_subvol ?: dir->ei_inum.subvol;
	inum.inum = inode_u.bi_inum;

	ret   = bch2_subvolume_get(trans, inum.subvol, true,
				   BTREE_ITER_with_updates, &subvol) ?:
		bch2_trans_commit(trans, NULL, &journal_seq, 0);
	if (unlikely(ret)) {
		bch2_quota_acct(c, bch_qid(&inode_u), Q_INO, -1,
				KEY_TYPE_QUOTA_WARN);
err_before_quota:
		if (bch2_err_matches(ret, BCH_ERR_transaction_restart))
			goto retry;
		goto err_trans;
	}

	if (!(flags & BCH_CREATE_TMPFILE)) {
		bch2_inode_update_after_write(trans, dir, &dir_u,
					      ATTR_MTIME|ATTR_CTIME);
		mutex_unlock(&dir->ei_update_lock);
	}

	bch2_vfs_inode_init(trans, inum, inode, &inode_u, &subvol);

	set_cached_acl(&inode->v, ACL_TYPE_ACCESS, acl);
	set_cached_acl(&inode->v, ACL_TYPE_DEFAULT, default_acl);

	/*
	 * we must insert the new inode into the inode cache before calling
	 * bch2_trans_exit() and dropping locks, else we could race with another
	 * thread pulling the inode in and modifying it:
	 *
	 * also, calling bch2_inode_hash_insert() without passing in the
	 * transaction object is sketchy - if we could ever end up in
	 * __wait_on_freeing_inode(), we'd risk deadlock.
	 *
	 * But that shouldn't be possible, since we still have the inode locked
	 * that we just created, and we _really_ can't take a transaction
	 * restart here.
	 */
	inode = bch2_inode_hash_insert(c, NULL, inode);
	bch2_trans_put(trans);
err:
	posix_acl_release(default_acl);
	posix_acl_release(acl);
	return inode;
err_trans:
	if (!(flags & BCH_CREATE_TMPFILE))
		mutex_unlock(&dir->ei_update_lock);

	bch2_trans_put(trans);
	make_bad_inode(&inode->v);
	iput(&inode->v);
	inode = ERR_PTR(ret);
	goto err;
}

/* methods */

static struct bch_inode_info *bch2_lookup_trans(struct btree_trans *trans,
			subvol_inum dir, struct bch_hash_info *dir_hash_info,
			const struct qstr *name)
{
	struct bch_fs *c = trans->c;
	struct btree_iter dirent_iter = {};
	subvol_inum inum = {};
	struct printbuf buf = PRINTBUF;

	struct bkey_s_c k = bch2_hash_lookup(trans, &dirent_iter, bch2_dirent_hash_desc,
					     dir_hash_info, dir, name, 0);
	int ret = bkey_err(k);
	if (ret)
		return ERR_PTR(ret);

	ret = bch2_dirent_read_target(trans, dir, bkey_s_c_to_dirent(k), &inum);
	if (ret > 0)
		ret = -ENOENT;
	if (ret)
		goto err;

	struct bch_inode_info *inode = bch2_inode_hash_find(c, trans, inum);
	if (inode)
		goto out;

	struct bch_subvolume subvol;
	struct bch_inode_unpacked inode_u;
	ret =   bch2_subvolume_get(trans, inum.subvol, true, 0, &subvol) ?:
		bch2_inode_find_by_inum_nowarn_trans(trans, inum, &inode_u) ?:
		PTR_ERR_OR_ZERO(inode = bch2_inode_hash_init_insert(trans, inum, &inode_u, &subvol));

	bch2_fs_inconsistent_on(bch2_err_matches(ret, ENOENT),
				c, "dirent to missing inode:\n  %s",
				(bch2_bkey_val_to_text(&buf, c, k), buf.buf));
	if (ret)
		goto err;

	/* regular files may have hardlinks: */
	if (bch2_fs_inconsistent_on(bch2_inode_should_have_single_bp(&inode_u) &&
				    !bkey_eq(k.k->p, POS(inode_u.bi_dir, inode_u.bi_dir_offset)),
				    c,
				    "dirent points to inode that does not point back:\n  %s",
				    (bch2_bkey_val_to_text(&buf, c, k),
				     prt_printf(&buf, "\n  "),
				     bch2_inode_unpacked_to_text(&buf, &inode_u),
				     buf.buf))) {
		ret = -ENOENT;
		goto err;
	}
out:
	bch2_trans_iter_exit(trans, &dirent_iter);
	printbuf_exit(&buf);
	return inode;
err:
	inode = ERR_PTR(ret);
	goto out;
}

static struct dentry *bch2_lookup(struct inode *vdir, struct dentry *dentry,
				  unsigned int flags)
{
	struct bch_fs *c = vdir->i_sb->s_fs_info;
	struct bch_inode_info *dir = to_bch_ei(vdir);
	struct bch_hash_info hash = bch2_hash_info_init(c, &dir->ei_inode);

	struct bch_inode_info *inode;
	bch2_trans_do(c, NULL, NULL, 0,
		PTR_ERR_OR_ZERO(inode = bch2_lookup_trans(trans, inode_inum(dir),
							  &hash, &dentry->d_name)));
	if (IS_ERR(inode))
		inode = NULL;

	return d_splice_alias(&inode->v, dentry);
}

static int bch2_mknod(struct mnt_idmap *idmap,
		      struct inode *vdir, struct dentry *dentry,
		      umode_t mode, dev_t rdev)
{
	struct bch_inode_info *inode =
		__bch2_create(idmap, to_bch_ei(vdir), dentry, mode, rdev,
			      (subvol_inum) { 0 }, 0);

	if (IS_ERR(inode))
		return bch2_err_class(PTR_ERR(inode));

	d_instantiate(dentry, &inode->v);
	return 0;
}

static int bch2_create(struct mnt_idmap *idmap,
		       struct inode *vdir, struct dentry *dentry,
		       umode_t mode, bool excl)
{
	return bch2_mknod(idmap, vdir, dentry, mode|S_IFREG, 0);
}

static int __bch2_link(struct bch_fs *c,
		       struct bch_inode_info *inode,
		       struct bch_inode_info *dir,
		       struct dentry *dentry)
{
	struct bch_inode_unpacked dir_u, inode_u;
	int ret;

	mutex_lock(&inode->ei_update_lock);
	struct btree_trans *trans = bch2_trans_get(c);

	ret = commit_do(trans, NULL, NULL, 0,
			bch2_link_trans(trans,
					inode_inum(dir),   &dir_u,
					inode_inum(inode), &inode_u,
					&dentry->d_name));

	if (likely(!ret)) {
		bch2_inode_update_after_write(trans, dir, &dir_u,
					      ATTR_MTIME|ATTR_CTIME);
		bch2_inode_update_after_write(trans, inode, &inode_u, ATTR_CTIME);
	}

	bch2_trans_put(trans);
	mutex_unlock(&inode->ei_update_lock);
	return ret;
}

static int bch2_link(struct dentry *old_dentry, struct inode *vdir,
		     struct dentry *dentry)
{
	struct bch_fs *c = vdir->i_sb->s_fs_info;
	struct bch_inode_info *dir = to_bch_ei(vdir);
	struct bch_inode_info *inode = to_bch_ei(old_dentry->d_inode);
	int ret;

	lockdep_assert_held(&inode->v.i_rwsem);

	ret   = bch2_subvol_is_ro(c, dir->ei_inum.subvol) ?:
		bch2_subvol_is_ro(c, inode->ei_inum.subvol) ?:
		__bch2_link(c, inode, dir, dentry);
	if (unlikely(ret))
		return bch2_err_class(ret);

	ihold(&inode->v);
	d_instantiate(dentry, &inode->v);
	return 0;
}

int __bch2_unlink(struct inode *vdir, struct dentry *dentry,
		  bool deleting_snapshot)
{
	struct bch_fs *c = vdir->i_sb->s_fs_info;
	struct bch_inode_info *dir = to_bch_ei(vdir);
	struct bch_inode_info *inode = to_bch_ei(dentry->d_inode);
	struct bch_inode_unpacked dir_u, inode_u;
	int ret;

	bch2_lock_inodes(INODE_UPDATE_LOCK, dir, inode);

	struct btree_trans *trans = bch2_trans_get(c);

	ret = commit_do(trans, NULL, NULL,
			BCH_TRANS_COMMIT_no_enospc,
		bch2_unlink_trans(trans,
				  inode_inum(dir), &dir_u,
				  &inode_u, &dentry->d_name,
				  deleting_snapshot));
	if (unlikely(ret))
		goto err;

	bch2_inode_update_after_write(trans, dir, &dir_u,
				      ATTR_MTIME|ATTR_CTIME);
	bch2_inode_update_after_write(trans, inode, &inode_u,
				      ATTR_MTIME);

	if (inode_u.bi_subvol) {
		/*
		 * Subvolume deletion is asynchronous, but we still want to tell
		 * the VFS that it's been deleted here:
		 */
		set_nlink(&inode->v, 0);
	}
err:
	bch2_trans_put(trans);
	bch2_unlock_inodes(INODE_UPDATE_LOCK, dir, inode);

	return ret;
}

static int bch2_unlink(struct inode *vdir, struct dentry *dentry)
{
	struct bch_inode_info *dir= to_bch_ei(vdir);
	struct bch_fs *c = dir->v.i_sb->s_fs_info;

	int ret = bch2_subvol_is_ro(c, dir->ei_inum.subvol) ?:
		__bch2_unlink(vdir, dentry, false);
	return bch2_err_class(ret);
}

static int bch2_symlink(struct mnt_idmap *idmap,
			struct inode *vdir, struct dentry *dentry,
			const char *symname)
{
	struct bch_fs *c = vdir->i_sb->s_fs_info;
	struct bch_inode_info *dir = to_bch_ei(vdir), *inode;
	int ret;

	inode = __bch2_create(idmap, dir, dentry, S_IFLNK|S_IRWXUGO, 0,
			      (subvol_inum) { 0 }, BCH_CREATE_TMPFILE);
	if (IS_ERR(inode))
		return bch2_err_class(PTR_ERR(inode));

	inode_lock(&inode->v);
	ret = page_symlink(&inode->v, symname, strlen(symname) + 1);
	inode_unlock(&inode->v);

	if (unlikely(ret))
		goto err;

	ret = filemap_write_and_wait_range(inode->v.i_mapping, 0, LLONG_MAX);
	if (unlikely(ret))
		goto err;

	ret = __bch2_link(c, inode, dir, dentry);
	if (unlikely(ret))
		goto err;

	d_instantiate(dentry, &inode->v);
	return 0;
err:
	iput(&inode->v);
	return bch2_err_class(ret);
}

static int bch2_mkdir(struct mnt_idmap *idmap,
		      struct inode *vdir, struct dentry *dentry, umode_t mode)
{
	return bch2_mknod(idmap, vdir, dentry, mode|S_IFDIR, 0);
}

static int bch2_rename2(struct mnt_idmap *idmap,
			struct inode *src_vdir, struct dentry *src_dentry,
			struct inode *dst_vdir, struct dentry *dst_dentry,
			unsigned flags)
{
	struct bch_fs *c = src_vdir->i_sb->s_fs_info;
	struct bch_inode_info *src_dir = to_bch_ei(src_vdir);
	struct bch_inode_info *dst_dir = to_bch_ei(dst_vdir);
	struct bch_inode_info *src_inode = to_bch_ei(src_dentry->d_inode);
	struct bch_inode_info *dst_inode = to_bch_ei(dst_dentry->d_inode);
	struct bch_inode_unpacked dst_dir_u, src_dir_u;
	struct bch_inode_unpacked src_inode_u, dst_inode_u, *whiteout_inode_u;
	struct btree_trans *trans;
	enum bch_rename_mode mode = flags & RENAME_EXCHANGE
		? BCH_RENAME_EXCHANGE
		: dst_dentry->d_inode
		? BCH_RENAME_OVERWRITE : BCH_RENAME;
	bool whiteout = !!(flags & RENAME_WHITEOUT);
	int ret;

	if (flags & ~(RENAME_NOREPLACE|RENAME_EXCHANGE|RENAME_WHITEOUT))
		return -EINVAL;

	if (mode == BCH_RENAME_OVERWRITE) {
		ret = filemap_write_and_wait_range(src_inode->v.i_mapping,
						   0, LLONG_MAX);
		if (ret)
			return ret;
	}

	bch2_lock_inodes(INODE_UPDATE_LOCK,
			 src_dir,
			 dst_dir,
			 src_inode,
			 dst_inode);

	trans = bch2_trans_get(c);

	ret   = bch2_subvol_is_ro_trans(trans, src_dir->ei_inum.subvol) ?:
		bch2_subvol_is_ro_trans(trans, dst_dir->ei_inum.subvol);
	if (ret)
		goto err;

	if (inode_attr_changing(dst_dir, src_inode, Inode_opt_project)) {
		ret = bch2_fs_quota_transfer(c, src_inode,
					     dst_dir->ei_qid,
					     1 << QTYP_PRJ,
					     KEY_TYPE_QUOTA_PREALLOC);
		if (ret)
			goto err;
	}

	if (mode == BCH_RENAME_EXCHANGE &&
	    inode_attr_changing(src_dir, dst_inode, Inode_opt_project)) {
		ret = bch2_fs_quota_transfer(c, dst_inode,
					     src_dir->ei_qid,
					     1 << QTYP_PRJ,
					     KEY_TYPE_QUOTA_PREALLOC);
		if (ret)
			goto err;
	}
retry:
	bch2_trans_begin(trans);

	ret = bch2_rename_trans(trans,
				inode_inum(src_dir), &src_dir_u,
				inode_inum(dst_dir), &dst_dir_u,
				&src_inode_u,
				&dst_inode_u,
				&src_dentry->d_name,
				&dst_dentry->d_name,
				mode);
	if (unlikely(ret))
		goto err_tx_restart;

	if (whiteout) {
		whiteout_inode_u = bch2_trans_kmalloc_nomemzero(trans, sizeof(*whiteout_inode_u));
		ret = PTR_ERR_OR_ZERO(whiteout_inode_u);
		if (unlikely(ret))
			goto err_tx_restart;
		bch2_inode_init_early(c, whiteout_inode_u);

		ret = bch2_create_trans(trans,
					inode_inum(src_dir), &src_dir_u,
					whiteout_inode_u,
					&src_dentry->d_name,
					from_kuid(i_user_ns(&src_dir->v), current_fsuid()),
					from_kgid(i_user_ns(&src_dir->v), current_fsgid()),
					S_IFCHR|WHITEOUT_MODE, 0,
					NULL, NULL, (subvol_inum) { 0 }, 0) ?:
		      bch2_quota_acct(c, bch_qid(whiteout_inode_u), Q_INO, 1,
				      KEY_TYPE_QUOTA_PREALLOC);
		if (unlikely(ret))
			goto err_tx_restart;
	}

	ret = bch2_trans_commit(trans, NULL, NULL, 0);
	if (unlikely(ret)) {
err_tx_restart:
		if (bch2_err_matches(ret, BCH_ERR_transaction_restart))
			goto retry;
		goto err;
	}

	BUG_ON(src_inode->v.i_ino != src_inode_u.bi_inum);
	BUG_ON(dst_inode &&
	       dst_inode->v.i_ino != dst_inode_u.bi_inum);

	bch2_inode_update_after_write(trans, src_dir, &src_dir_u,
				      ATTR_MTIME|ATTR_CTIME);

	if (src_dir != dst_dir)
		bch2_inode_update_after_write(trans, dst_dir, &dst_dir_u,
					      ATTR_MTIME|ATTR_CTIME);

	bch2_inode_update_after_write(trans, src_inode, &src_inode_u,
				      ATTR_CTIME);

	if (dst_inode)
		bch2_inode_update_after_write(trans, dst_inode, &dst_inode_u,
					      ATTR_CTIME);
err:
	bch2_trans_put(trans);

	bch2_fs_quota_transfer(c, src_inode,
			       bch_qid(&src_inode->ei_inode),
			       1 << QTYP_PRJ,
			       KEY_TYPE_QUOTA_NOCHECK);
	if (dst_inode)
		bch2_fs_quota_transfer(c, dst_inode,
				       bch_qid(&dst_inode->ei_inode),
				       1 << QTYP_PRJ,
				       KEY_TYPE_QUOTA_NOCHECK);

	bch2_unlock_inodes(INODE_UPDATE_LOCK,
			   src_dir,
			   dst_dir,
			   src_inode,
			   dst_inode);

	return bch2_err_class(ret);
}

static void bch2_setattr_copy(struct mnt_idmap *idmap,
			      struct bch_inode_info *inode,
			      struct bch_inode_unpacked *bi,
			      struct iattr *attr)
{
	struct bch_fs *c = inode->v.i_sb->s_fs_info;
	unsigned int ia_valid = attr->ia_valid;
	kuid_t kuid;
	kgid_t kgid;

	if (ia_valid & ATTR_UID) {
		kuid = from_vfsuid(idmap, i_user_ns(&inode->v), attr->ia_vfsuid);
		bi->bi_uid = from_kuid(i_user_ns(&inode->v), kuid);
	}
	if (ia_valid & ATTR_GID) {
		kgid = from_vfsgid(idmap, i_user_ns(&inode->v), attr->ia_vfsgid);
		bi->bi_gid = from_kgid(i_user_ns(&inode->v), kgid);
	}

	if (ia_valid & ATTR_SIZE)
		bi->bi_size = attr->ia_size;

	if (ia_valid & ATTR_ATIME)
		bi->bi_atime = timespec_to_bch2_time(c, attr->ia_atime);
	if (ia_valid & ATTR_MTIME)
		bi->bi_mtime = timespec_to_bch2_time(c, attr->ia_mtime);
	if (ia_valid & ATTR_CTIME)
		bi->bi_ctime = timespec_to_bch2_time(c, attr->ia_ctime);

	if (ia_valid & ATTR_MODE) {
		umode_t mode = attr->ia_mode;
		kgid_t gid = ia_valid & ATTR_GID
			? kgid
			: inode->v.i_gid;

		if (!in_group_or_capable(idmap, &inode->v,
			make_vfsgid(idmap, i_user_ns(&inode->v), gid)))
			mode &= ~S_ISGID;
		bi->bi_mode = mode;
	}
}

int bch2_setattr_nonsize(struct mnt_idmap *idmap,
			 struct bch_inode_info *inode,
			 struct iattr *attr)
{
	struct bch_fs *c = inode->v.i_sb->s_fs_info;
	struct bch_qid qid;
	struct btree_trans *trans;
	struct btree_iter inode_iter = { NULL };
	struct bch_inode_unpacked inode_u;
	struct posix_acl *acl = NULL;
	kuid_t kuid;
	kgid_t kgid;
	int ret;

	mutex_lock(&inode->ei_update_lock);

	qid = inode->ei_qid;

	if (attr->ia_valid & ATTR_UID) {
		kuid = from_vfsuid(idmap, i_user_ns(&inode->v), attr->ia_vfsuid);
		qid.q[QTYP_USR] = from_kuid(i_user_ns(&inode->v), kuid);
	}

	if (attr->ia_valid & ATTR_GID) {
		kgid = from_vfsgid(idmap, i_user_ns(&inode->v), attr->ia_vfsgid);
		qid.q[QTYP_GRP] = from_kgid(i_user_ns(&inode->v), kgid);
	}

	ret = bch2_fs_quota_transfer(c, inode, qid, ~0,
				     KEY_TYPE_QUOTA_PREALLOC);
	if (ret)
		goto err;

	trans = bch2_trans_get(c);
retry:
	bch2_trans_begin(trans);
	kfree(acl);
	acl = NULL;

	ret = bch2_inode_peek(trans, &inode_iter, &inode_u, inode_inum(inode),
			      BTREE_ITER_intent);
	if (ret)
		goto btree_err;

	bch2_setattr_copy(idmap, inode, &inode_u, attr);

	if (attr->ia_valid & ATTR_MODE) {
		ret = bch2_acl_chmod(trans, inode_inum(inode), &inode_u,
				     inode_u.bi_mode, &acl);
		if (ret)
			goto btree_err;
	}

	ret =   bch2_inode_write(trans, &inode_iter, &inode_u) ?:
		bch2_trans_commit(trans, NULL, NULL,
				  BCH_TRANS_COMMIT_no_enospc);
btree_err:
	bch2_trans_iter_exit(trans, &inode_iter);

	if (bch2_err_matches(ret, BCH_ERR_transaction_restart))
		goto retry;
	if (unlikely(ret))
		goto err_trans;

	bch2_inode_update_after_write(trans, inode, &inode_u, attr->ia_valid);

	if (acl)
		set_cached_acl(&inode->v, ACL_TYPE_ACCESS, acl);
err_trans:
	bch2_trans_put(trans);
err:
	mutex_unlock(&inode->ei_update_lock);

	return bch2_err_class(ret);
}

static int bch2_getattr(struct mnt_idmap *idmap,
			const struct path *path, struct kstat *stat,
			u32 request_mask, unsigned query_flags)
{
	struct bch_inode_info *inode = to_bch_ei(d_inode(path->dentry));
	struct bch_fs *c = inode->v.i_sb->s_fs_info;
	vfsuid_t vfsuid = i_uid_into_vfsuid(idmap, &inode->v);
	vfsgid_t vfsgid = i_gid_into_vfsgid(idmap, &inode->v);

	stat->dev	= inode->v.i_sb->s_dev;
	stat->ino	= inode->v.i_ino;
	stat->mode	= inode->v.i_mode;
	stat->nlink	= inode->v.i_nlink;
	stat->uid	= vfsuid_into_kuid(vfsuid);
	stat->gid	= vfsgid_into_kgid(vfsgid);
	stat->rdev	= inode->v.i_rdev;
	stat->size	= i_size_read(&inode->v);
	stat->atime	= inode_get_atime(&inode->v);
	stat->mtime	= inode_get_mtime(&inode->v);
	stat->ctime	= inode_get_ctime(&inode->v);
	stat->blksize	= block_bytes(c);
	stat->blocks	= inode->v.i_blocks;

	stat->subvol	= inode->ei_inum.subvol;
	stat->result_mask |= STATX_SUBVOL;

	if ((request_mask & STATX_DIOALIGN) && S_ISREG(inode->v.i_mode)) {
		stat->result_mask |= STATX_DIOALIGN;
		/*
		 * this is incorrect; we should be tracking this in superblock,
		 * and checking the alignment of open devices
		 */
		stat->dio_mem_align = SECTOR_SIZE;
		stat->dio_offset_align = block_bytes(c);
	}

	if (request_mask & STATX_BTIME) {
		stat->result_mask |= STATX_BTIME;
		stat->btime = bch2_time_to_timespec(c, inode->ei_inode.bi_otime);
	}

	if (inode->ei_inode.bi_flags & BCH_INODE_immutable)
		stat->attributes |= STATX_ATTR_IMMUTABLE;
	stat->attributes_mask	 |= STATX_ATTR_IMMUTABLE;

	if (inode->ei_inode.bi_flags & BCH_INODE_append)
		stat->attributes |= STATX_ATTR_APPEND;
	stat->attributes_mask	 |= STATX_ATTR_APPEND;

	if (inode->ei_inode.bi_flags & BCH_INODE_nodump)
		stat->attributes |= STATX_ATTR_NODUMP;
	stat->attributes_mask	 |= STATX_ATTR_NODUMP;

	return 0;
}

static int bch2_setattr(struct mnt_idmap *idmap,
			struct dentry *dentry, struct iattr *iattr)
{
	struct bch_inode_info *inode = to_bch_ei(dentry->d_inode);
	struct bch_fs *c = inode->v.i_sb->s_fs_info;
	int ret;

	lockdep_assert_held(&inode->v.i_rwsem);

	ret   = bch2_subvol_is_ro(c, inode->ei_inum.subvol) ?:
		setattr_prepare(idmap, dentry, iattr);
	if (ret)
		return ret;

	return iattr->ia_valid & ATTR_SIZE
		? bchfs_truncate(idmap, inode, iattr)
		: bch2_setattr_nonsize(idmap, inode, iattr);
}

static int bch2_tmpfile(struct mnt_idmap *idmap,
			struct inode *vdir, struct file *file, umode_t mode)
{
	struct bch_inode_info *inode =
		__bch2_create(idmap, to_bch_ei(vdir),
			      file->f_path.dentry, mode, 0,
			      (subvol_inum) { 0 }, BCH_CREATE_TMPFILE);

	if (IS_ERR(inode))
		return bch2_err_class(PTR_ERR(inode));

	d_mark_tmpfile(file, &inode->v);
	d_instantiate(file->f_path.dentry, &inode->v);
	return finish_open_simple(file, 0);
}

static int bch2_fill_extent(struct bch_fs *c,
			    struct fiemap_extent_info *info,
			    struct bkey_s_c k, unsigned flags)
{
	if (bkey_extent_is_direct_data(k.k)) {
		struct bkey_ptrs_c ptrs = bch2_bkey_ptrs_c(k);
		const union bch_extent_entry *entry;
		struct extent_ptr_decoded p;
		int ret;

		if (k.k->type == KEY_TYPE_reflink_v)
			flags |= FIEMAP_EXTENT_SHARED;

		bkey_for_each_ptr_decode(k.k, ptrs, p, entry) {
			int flags2 = 0;
			u64 offset = p.ptr.offset;

			if (p.ptr.unwritten)
				flags2 |= FIEMAP_EXTENT_UNWRITTEN;

			if (p.crc.compression_type)
				flags2 |= FIEMAP_EXTENT_ENCODED;
			else
				offset += p.crc.offset;

			if ((offset & (block_sectors(c) - 1)) ||
			    (k.k->size & (block_sectors(c) - 1)))
				flags2 |= FIEMAP_EXTENT_NOT_ALIGNED;

			ret = fiemap_fill_next_extent(info,
						bkey_start_offset(k.k) << 9,
						offset << 9,
						k.k->size << 9, flags|flags2);
			if (ret)
				return ret;
		}

		return 0;
	} else if (bkey_extent_is_inline_data(k.k)) {
		return fiemap_fill_next_extent(info,
					       bkey_start_offset(k.k) << 9,
					       0, k.k->size << 9,
					       flags|
					       FIEMAP_EXTENT_DATA_INLINE);
	} else if (k.k->type == KEY_TYPE_reservation) {
		return fiemap_fill_next_extent(info,
					       bkey_start_offset(k.k) << 9,
					       0, k.k->size << 9,
					       flags|
					       FIEMAP_EXTENT_DELALLOC|
					       FIEMAP_EXTENT_UNWRITTEN);
	} else {
		BUG();
	}
}

static int bch2_fiemap(struct inode *vinode, struct fiemap_extent_info *info,
		       u64 start, u64 len)
{
	struct bch_fs *c = vinode->i_sb->s_fs_info;
	struct bch_inode_info *ei = to_bch_ei(vinode);
	struct btree_trans *trans;
	struct btree_iter iter;
	struct bkey_s_c k;
	struct bkey_buf cur, prev;
	unsigned offset_into_extent, sectors;
	bool have_extent = false;
	int ret = 0;

	ret = fiemap_prep(&ei->v, info, start, &len, FIEMAP_FLAG_SYNC);
	if (ret)
		return ret;

	struct bpos end = POS(ei->v.i_ino, (start + len) >> 9);
	if (start + len < start)
		return -EINVAL;

	start >>= 9;

	bch2_bkey_buf_init(&cur);
	bch2_bkey_buf_init(&prev);
	trans = bch2_trans_get(c);

	bch2_trans_iter_init(trans, &iter, BTREE_ID_extents,
			     POS(ei->v.i_ino, start), 0);

	while (true) {
		enum btree_id data_btree = BTREE_ID_extents;

		bch2_trans_begin(trans);

		u32 snapshot;
		ret = bch2_subvolume_get_snapshot(trans, ei->ei_inum.subvol, &snapshot);
		if (ret)
			goto err;

		bch2_btree_iter_set_snapshot(&iter, snapshot);

		k = bch2_btree_iter_peek_upto(&iter, end);
		ret = bkey_err(k);
		if (ret)
			goto err;

		if (!k.k)
			break;

		if (!bkey_extent_is_data(k.k) &&
		    k.k->type != KEY_TYPE_reservation) {
			bch2_btree_iter_advance(&iter);
			continue;
		}

		offset_into_extent	= iter.pos.offset -
			bkey_start_offset(k.k);
		sectors			= k.k->size - offset_into_extent;

		bch2_bkey_buf_reassemble(&cur, c, k);

		ret = bch2_read_indirect_extent(trans, &data_btree,
					&offset_into_extent, &cur);
		if (ret)
			break;

		k = bkey_i_to_s_c(cur.k);
		bch2_bkey_buf_realloc(&prev, c, k.k->u64s);

		sectors = min(sectors, k.k->size - offset_into_extent);

		bch2_cut_front(POS(k.k->p.inode,
				   bkey_start_offset(k.k) +
				   offset_into_extent),
			       cur.k);
		bch2_key_resize(&cur.k->k, sectors);
		cur.k->k.p = iter.pos;
		cur.k->k.p.offset += cur.k->k.size;

		if (have_extent) {
			bch2_trans_unlock(trans);
			ret = bch2_fill_extent(c, info,
					bkey_i_to_s_c(prev.k), 0);
			if (ret)
				break;
		}

		bkey_copy(prev.k, cur.k);
		have_extent = true;

		bch2_btree_iter_set_pos(&iter,
			POS(iter.pos.inode, iter.pos.offset + sectors));
err:
		if (ret &&
		    !bch2_err_matches(ret, BCH_ERR_transaction_restart))
			break;
	}
	bch2_trans_iter_exit(trans, &iter);

	if (!ret && have_extent) {
		bch2_trans_unlock(trans);
		ret = bch2_fill_extent(c, info, bkey_i_to_s_c(prev.k),
				       FIEMAP_EXTENT_LAST);
	}

	bch2_trans_put(trans);
	bch2_bkey_buf_exit(&cur, c);
	bch2_bkey_buf_exit(&prev, c);
	return ret < 0 ? ret : 0;
}

static const struct vm_operations_struct bch_vm_ops = {
	.fault		= bch2_page_fault,
	.map_pages	= filemap_map_pages,
	.page_mkwrite   = bch2_page_mkwrite,
};

static int bch2_mmap(struct file *file, struct vm_area_struct *vma)
{
	file_accessed(file);

	vma->vm_ops = &bch_vm_ops;
	return 0;
}

/* Directories: */

static loff_t bch2_dir_llseek(struct file *file, loff_t offset, int whence)
{
	return generic_file_llseek_size(file, offset, whence,
					S64_MAX, S64_MAX);
}

static int bch2_vfs_readdir(struct file *file, struct dir_context *ctx)
{
	struct bch_inode_info *inode = file_bch_inode(file);
	struct bch_fs *c = inode->v.i_sb->s_fs_info;

	if (!dir_emit_dots(file, ctx))
		return 0;

	int ret = bch2_readdir(c, inode_inum(inode), ctx);

	bch_err_fn(c, ret);
	return bch2_err_class(ret);
}

static int bch2_open(struct inode *vinode, struct file *file)
{
	if (file->f_flags & (O_WRONLY|O_RDWR)) {
		struct bch_inode_info *inode = to_bch_ei(vinode);
		struct bch_fs *c = inode->v.i_sb->s_fs_info;

		int ret = bch2_subvol_is_ro(c, inode->ei_inum.subvol);
		if (ret)
			return ret;
	}

	file->f_mode |= FMODE_CAN_ODIRECT;

	return generic_file_open(vinode, file);
}

static const struct file_operations bch_file_operations = {
	.open		= bch2_open,
	.llseek		= bch2_llseek,
	.read_iter	= bch2_read_iter,
	.write_iter	= bch2_write_iter,
	.mmap		= bch2_mmap,
	.get_unmapped_area = thp_get_unmapped_area,
	.fsync		= bch2_fsync,
	.splice_read	= filemap_splice_read,
	.splice_write	= iter_file_splice_write,
	.fallocate	= bch2_fallocate_dispatch,
	.unlocked_ioctl = bch2_fs_file_ioctl,
#ifdef CONFIG_COMPAT
	.compat_ioctl	= bch2_compat_fs_ioctl,
#endif
	.remap_file_range = bch2_remap_file_range,
};

static const struct inode_operations bch_file_inode_operations = {
	.getattr	= bch2_getattr,
	.setattr	= bch2_setattr,
	.fiemap		= bch2_fiemap,
	.listxattr	= bch2_xattr_list,
#ifdef CONFIG_BCACHEFS_POSIX_ACL
	.get_inode_acl	= bch2_get_acl,
	.set_acl	= bch2_set_acl,
#endif
};

static const struct inode_operations bch_dir_inode_operations = {
	.lookup		= bch2_lookup,
	.create		= bch2_create,
	.link		= bch2_link,
	.unlink		= bch2_unlink,
	.symlink	= bch2_symlink,
	.mkdir		= bch2_mkdir,
	.rmdir		= bch2_unlink,
	.mknod		= bch2_mknod,
	.rename		= bch2_rename2,
	.getattr	= bch2_getattr,
	.setattr	= bch2_setattr,
	.tmpfile	= bch2_tmpfile,
	.listxattr	= bch2_xattr_list,
#ifdef CONFIG_BCACHEFS_POSIX_ACL
	.get_inode_acl	= bch2_get_acl,
	.set_acl	= bch2_set_acl,
#endif
};

static const struct file_operations bch_dir_file_operations = {
	.llseek		= bch2_dir_llseek,
	.read		= generic_read_dir,
	.iterate_shared	= bch2_vfs_readdir,
	.fsync		= bch2_fsync,
	.unlocked_ioctl = bch2_fs_file_ioctl,
#ifdef CONFIG_COMPAT
	.compat_ioctl	= bch2_compat_fs_ioctl,
#endif
};

static const struct inode_operations bch_symlink_inode_operations = {
	.get_link	= page_get_link,
	.getattr	= bch2_getattr,
	.setattr	= bch2_setattr,
	.listxattr	= bch2_xattr_list,
#ifdef CONFIG_BCACHEFS_POSIX_ACL
	.get_inode_acl	= bch2_get_acl,
	.set_acl	= bch2_set_acl,
#endif
};

static const struct inode_operations bch_special_inode_operations = {
	.getattr	= bch2_getattr,
	.setattr	= bch2_setattr,
	.listxattr	= bch2_xattr_list,
#ifdef CONFIG_BCACHEFS_POSIX_ACL
	.get_inode_acl	= bch2_get_acl,
	.set_acl	= bch2_set_acl,
#endif
};

static const struct address_space_operations bch_address_space_operations = {
	.read_folio	= bch2_read_folio,
	.writepages	= bch2_writepages,
	.readahead	= bch2_readahead,
	.dirty_folio	= filemap_dirty_folio,
	.write_begin	= bch2_write_begin,
	.write_end	= bch2_write_end,
	.invalidate_folio = bch2_invalidate_folio,
	.release_folio	= bch2_release_folio,
#ifdef CONFIG_MIGRATION
	.migrate_folio	= filemap_migrate_folio,
#endif
	.error_remove_folio = generic_error_remove_folio,
};

struct bcachefs_fid {
	u64		inum;
	u32		subvol;
	u32		gen;
} __packed;

struct bcachefs_fid_with_parent {
	struct bcachefs_fid	fid;
	struct bcachefs_fid	dir;
} __packed;

static int bcachefs_fid_valid(int fh_len, int fh_type)
{
	switch (fh_type) {
	case FILEID_BCACHEFS_WITHOUT_PARENT:
		return fh_len == sizeof(struct bcachefs_fid) / sizeof(u32);
	case FILEID_BCACHEFS_WITH_PARENT:
		return fh_len == sizeof(struct bcachefs_fid_with_parent) / sizeof(u32);
	default:
		return false;
	}
}

static struct bcachefs_fid bch2_inode_to_fid(struct bch_inode_info *inode)
{
	return (struct bcachefs_fid) {
		.inum	= inode->ei_inum.inum,
		.subvol	= inode->ei_inum.subvol,
		.gen	= inode->ei_inode.bi_generation,
	};
}

static int bch2_encode_fh(struct inode *vinode, u32 *fh, int *len,
			  struct inode *vdir)
{
	struct bch_inode_info *inode	= to_bch_ei(vinode);
	struct bch_inode_info *dir	= to_bch_ei(vdir);
	int min_len;

	if (!S_ISDIR(inode->v.i_mode) && dir) {
		struct bcachefs_fid_with_parent *fid = (void *) fh;

		min_len = sizeof(*fid) / sizeof(u32);
		if (*len < min_len) {
			*len = min_len;
			return FILEID_INVALID;
		}

		fid->fid = bch2_inode_to_fid(inode);
		fid->dir = bch2_inode_to_fid(dir);

		*len = min_len;
		return FILEID_BCACHEFS_WITH_PARENT;
	} else {
		struct bcachefs_fid *fid = (void *) fh;

		min_len = sizeof(*fid) / sizeof(u32);
		if (*len < min_len) {
			*len = min_len;
			return FILEID_INVALID;
		}
		*fid = bch2_inode_to_fid(inode);

		*len = min_len;
		return FILEID_BCACHEFS_WITHOUT_PARENT;
	}
}

static struct inode *bch2_nfs_get_inode(struct super_block *sb,
					struct bcachefs_fid fid)
{
	struct bch_fs *c = sb->s_fs_info;
	struct inode *vinode = bch2_vfs_inode_get(c, (subvol_inum) {
				    .subvol = fid.subvol,
				    .inum = fid.inum,
	});
	if (!IS_ERR(vinode) && vinode->i_generation != fid.gen) {
		iput(vinode);
		vinode = ERR_PTR(-ESTALE);
	}
	return vinode;
}

static struct dentry *bch2_fh_to_dentry(struct super_block *sb, struct fid *_fid,
		int fh_len, int fh_type)
{
	struct bcachefs_fid *fid = (void *) _fid;

	if (!bcachefs_fid_valid(fh_len, fh_type))
		return NULL;

	return d_obtain_alias(bch2_nfs_get_inode(sb, *fid));
}

static struct dentry *bch2_fh_to_parent(struct super_block *sb, struct fid *_fid,
		int fh_len, int fh_type)
{
	struct bcachefs_fid_with_parent *fid = (void *) _fid;

	if (!bcachefs_fid_valid(fh_len, fh_type) ||
	    fh_type != FILEID_BCACHEFS_WITH_PARENT)
		return NULL;

	return d_obtain_alias(bch2_nfs_get_inode(sb, fid->dir));
}

static struct dentry *bch2_get_parent(struct dentry *child)
{
	struct bch_inode_info *inode = to_bch_ei(child->d_inode);
	struct bch_fs *c = inode->v.i_sb->s_fs_info;
	subvol_inum parent_inum = {
		.subvol = inode->ei_inode.bi_parent_subvol ?:
			inode->ei_inum.subvol,
		.inum = inode->ei_inode.bi_dir,
	};

	return d_obtain_alias(bch2_vfs_inode_get(c, parent_inum));
}

static int bch2_get_name(struct dentry *parent, char *name, struct dentry *child)
{
	struct bch_inode_info *inode	= to_bch_ei(child->d_inode);
	struct bch_inode_info *dir	= to_bch_ei(parent->d_inode);
	struct bch_fs *c = inode->v.i_sb->s_fs_info;
	struct btree_trans *trans;
	struct btree_iter iter1;
	struct btree_iter iter2;
	struct bkey_s_c k;
	struct bkey_s_c_dirent d;
	struct bch_inode_unpacked inode_u;
	subvol_inum target;
	u32 snapshot;
	struct qstr dirent_name;
	unsigned name_len = 0;
	int ret;

	if (!S_ISDIR(dir->v.i_mode))
		return -EINVAL;

	trans = bch2_trans_get(c);

	bch2_trans_iter_init(trans, &iter1, BTREE_ID_dirents,
			     POS(dir->ei_inode.bi_inum, 0), 0);
	bch2_trans_iter_init(trans, &iter2, BTREE_ID_dirents,
			     POS(dir->ei_inode.bi_inum, 0), 0);
retry:
	bch2_trans_begin(trans);

	ret = bch2_subvolume_get_snapshot(trans, dir->ei_inum.subvol, &snapshot);
	if (ret)
		goto err;

	bch2_btree_iter_set_snapshot(&iter1, snapshot);
	bch2_btree_iter_set_snapshot(&iter2, snapshot);

	ret = bch2_inode_find_by_inum_trans(trans, inode_inum(inode), &inode_u);
	if (ret)
		goto err;

	if (inode_u.bi_dir == dir->ei_inode.bi_inum) {
		bch2_btree_iter_set_pos(&iter1, POS(inode_u.bi_dir, inode_u.bi_dir_offset));

		k = bch2_btree_iter_peek_slot(&iter1);
		ret = bkey_err(k);
		if (ret)
			goto err;

		if (k.k->type != KEY_TYPE_dirent) {
			ret = -BCH_ERR_ENOENT_dirent_doesnt_match_inode;
			goto err;
		}

		d = bkey_s_c_to_dirent(k);
		ret = bch2_dirent_read_target(trans, inode_inum(dir), d, &target);
		if (ret > 0)
			ret = -BCH_ERR_ENOENT_dirent_doesnt_match_inode;
		if (ret)
			goto err;

		if (subvol_inum_eq(target, inode->ei_inum))
			goto found;
	} else {
		/*
		 * File with multiple hardlinks and our backref is to the wrong
		 * directory - linear search:
		 */
		for_each_btree_key_continue_norestart(iter2, 0, k, ret) {
			if (k.k->p.inode > dir->ei_inode.bi_inum)
				break;

			if (k.k->type != KEY_TYPE_dirent)
				continue;

			d = bkey_s_c_to_dirent(k);
			ret = bch2_dirent_read_target(trans, inode_inum(dir), d, &target);
			if (ret < 0)
				break;
			if (ret)
				continue;

			if (subvol_inum_eq(target, inode->ei_inum))
				goto found;
		}
	}

	ret = -ENOENT;
	goto err;
found:
	dirent_name = bch2_dirent_get_name(d);

	name_len = min_t(unsigned, dirent_name.len, NAME_MAX);
	memcpy(name, dirent_name.name, name_len);
	name[name_len] = '\0';
err:
	if (bch2_err_matches(ret, BCH_ERR_transaction_restart))
		goto retry;

	bch2_trans_iter_exit(trans, &iter1);
	bch2_trans_iter_exit(trans, &iter2);
	bch2_trans_put(trans);

	return ret;
}

static const struct export_operations bch_export_ops = {
	.encode_fh	= bch2_encode_fh,
	.fh_to_dentry	= bch2_fh_to_dentry,
	.fh_to_parent	= bch2_fh_to_parent,
	.get_parent	= bch2_get_parent,
	.get_name	= bch2_get_name,
};

static void bch2_vfs_inode_init(struct btree_trans *trans,
				subvol_inum inum,
				struct bch_inode_info *inode,
				struct bch_inode_unpacked *bi,
				struct bch_subvolume *subvol)
{
	inode->v.i_ino		= inum.inum;
	inode->ei_inum		= inum;
	inode->ei_inode.bi_inum	= inum.inum;
	bch2_inode_update_after_write(trans, inode, bi, ~0);

	inode->v.i_blocks	= bi->bi_sectors;
	inode->v.i_ino		= bi->bi_inum;
	inode->v.i_rdev		= bi->bi_dev;
	inode->v.i_generation	= bi->bi_generation;
	inode->v.i_size		= bi->bi_size;

	inode->ei_flags		= 0;
	inode->ei_quota_reserved = 0;
	inode->ei_qid		= bch_qid(bi);

	if (BCH_SUBVOLUME_SNAP(subvol))
		set_bit(EI_INODE_SNAPSHOT, &inode->ei_flags);

	inode->v.i_mapping->a_ops = &bch_address_space_operations;

	switch (inode->v.i_mode & S_IFMT) {
	case S_IFREG:
		inode->v.i_op	= &bch_file_inode_operations;
		inode->v.i_fop	= &bch_file_operations;
		break;
	case S_IFDIR:
		inode->v.i_op	= &bch_dir_inode_operations;
		inode->v.i_fop	= &bch_dir_file_operations;
		break;
	case S_IFLNK:
		inode_nohighmem(&inode->v);
		inode->v.i_op	= &bch_symlink_inode_operations;
		break;
	default:
		init_special_inode(&inode->v, inode->v.i_mode, inode->v.i_rdev);
		inode->v.i_op	= &bch_special_inode_operations;
		break;
	}

	mapping_set_large_folios(inode->v.i_mapping);
}

static void bch2_free_inode(struct inode *vinode)
{
	kmem_cache_free(bch2_inode_cache, to_bch_ei(vinode));
}

static int inode_update_times_fn(struct btree_trans *trans,
				 struct bch_inode_info *inode,
				 struct bch_inode_unpacked *bi,
				 void *p)
{
	struct bch_fs *c = inode->v.i_sb->s_fs_info;

	bi->bi_atime	= timespec_to_bch2_time(c, inode_get_atime(&inode->v));
	bi->bi_mtime	= timespec_to_bch2_time(c, inode_get_mtime(&inode->v));
	bi->bi_ctime	= timespec_to_bch2_time(c, inode_get_ctime(&inode->v));

	return 0;
}

static int bch2_vfs_write_inode(struct inode *vinode,
				struct writeback_control *wbc)
{
	struct bch_fs *c = vinode->i_sb->s_fs_info;
	struct bch_inode_info *inode = to_bch_ei(vinode);
	int ret;

	mutex_lock(&inode->ei_update_lock);
	ret = bch2_write_inode(c, inode, inode_update_times_fn, NULL,
			       ATTR_ATIME|ATTR_MTIME|ATTR_CTIME);
	mutex_unlock(&inode->ei_update_lock);

	return bch2_err_class(ret);
}

static void bch2_evict_inode(struct inode *vinode)
{
	struct bch_fs *c = vinode->i_sb->s_fs_info;
	struct bch_inode_info *inode = to_bch_ei(vinode);
	bool delete = !inode->v.i_nlink && !is_bad_inode(&inode->v);

	/*
	 * evict() has waited for outstanding writeback, we'll do no more IO
	 * through this inode: it's safe to remove from VFS inode hashtable here
	 *
	 * Do that now so that other threads aren't blocked from pulling it back
	 * in, there's no reason for them to be:
	 */
	if (!delete)
		bch2_inode_hash_remove(c, inode);

	truncate_inode_pages_final(&inode->v.i_data);

	clear_inode(&inode->v);

	BUG_ON(!is_bad_inode(&inode->v) && inode->ei_quota_reserved);

	if (delete) {
		bch2_quota_acct(c, inode->ei_qid, Q_SPC, -((s64) inode->v.i_blocks),
				KEY_TYPE_QUOTA_WARN);
		bch2_quota_acct(c, inode->ei_qid, Q_INO, -1,
				KEY_TYPE_QUOTA_WARN);
		bch2_inode_rm(c, inode_inum(inode));

		/*
		 * If we are deleting, we need it present in the vfs hash table
		 * so that fsck can check if unlinked inodes are still open:
		 */
		bch2_inode_hash_remove(c, inode);
	}

	mutex_lock(&c->vfs_inodes_lock);
	list_del_init(&inode->ei_vfs_inode_list);
	mutex_unlock(&c->vfs_inodes_lock);
}

void bch2_evict_subvolume_inodes(struct bch_fs *c, snapshot_id_list *s)
{
	struct bch_inode_info *inode;
	DARRAY(struct bch_inode_info *) grabbed;
	bool clean_pass = false, this_pass_clean;

	/*
	 * Initially, we scan for inodes without I_DONTCACHE, then mark them to
	 * be pruned with d_mark_dontcache().
	 *
	 * Once we've had a clean pass where we didn't find any inodes without
	 * I_DONTCACHE, we wait for them to be freed:
	 */

	darray_init(&grabbed);
	darray_make_room(&grabbed, 1024);
again:
	cond_resched();
	this_pass_clean = true;

	mutex_lock(&c->vfs_inodes_lock);
	list_for_each_entry(inode, &c->vfs_inodes_list, ei_vfs_inode_list) {
		if (!snapshot_list_has_id(s, inode->ei_inum.subvol))
			continue;

		if (!(inode->v.i_state & I_DONTCACHE) &&
		    !(inode->v.i_state & I_FREEING) &&
		    igrab(&inode->v)) {
			this_pass_clean = false;

			if (darray_push_gfp(&grabbed, inode, GFP_ATOMIC|__GFP_NOWARN)) {
				iput(&inode->v);
				break;
			}
		} else if (clean_pass && this_pass_clean) {
			struct wait_bit_queue_entry wqe;
			struct wait_queue_head *wq_head;

			wq_head = inode_bit_waitqueue(&wqe, &inode->v, __I_NEW);
			prepare_to_wait_event(wq_head, &wqe.wq_entry,
					      TASK_UNINTERRUPTIBLE);
			mutex_unlock(&c->vfs_inodes_lock);

			schedule();
			finish_wait(wq_head, &wqe.wq_entry);
			goto again;
		}
	}
	mutex_unlock(&c->vfs_inodes_lock);

	darray_for_each(grabbed, i) {
		inode = *i;
		d_mark_dontcache(&inode->v);
		d_prune_aliases(&inode->v);
		iput(&inode->v);
	}
	grabbed.nr = 0;

	if (!clean_pass || !this_pass_clean) {
		clean_pass = this_pass_clean;
		goto again;
	}

	darray_exit(&grabbed);
}

static int bch2_statfs(struct dentry *dentry, struct kstatfs *buf)
{
	struct super_block *sb = dentry->d_sb;
	struct bch_fs *c = sb->s_fs_info;
	struct bch_fs_usage_short usage = bch2_fs_usage_read_short(c);
	unsigned shift = sb->s_blocksize_bits - 9;
	/*
	 * this assumes inodes take up 64 bytes, which is a decent average
	 * number:
	 */
	u64 avail_inodes = ((usage.capacity - usage.used) << 3);

	buf->f_type	= BCACHEFS_STATFS_MAGIC;
	buf->f_bsize	= sb->s_blocksize;
	buf->f_blocks	= usage.capacity >> shift;
	buf->f_bfree	= usage.free >> shift;
	buf->f_bavail	= avail_factor(usage.free) >> shift;

	buf->f_files	= usage.nr_inodes + avail_inodes;
	buf->f_ffree	= avail_inodes;

	buf->f_fsid	= uuid_to_fsid(c->sb.user_uuid.b);
	buf->f_namelen	= BCH_NAME_MAX;

	return 0;
}

static int bch2_sync_fs(struct super_block *sb, int wait)
{
	struct bch_fs *c = sb->s_fs_info;
	int ret;

	trace_bch2_sync_fs(sb, wait);

	if (c->opts.journal_flush_disabled)
		return 0;

	if (!wait) {
		bch2_journal_flush_async(&c->journal, NULL);
		return 0;
	}

	ret = bch2_journal_flush(&c->journal);
	return bch2_err_class(ret);
}

static struct bch_fs *bch2_path_to_fs(const char *path)
{
	struct bch_fs *c;
	dev_t dev;
	int ret;

	ret = lookup_bdev(path, &dev);
	if (ret)
		return ERR_PTR(ret);

	c = bch2_dev_to_fs(dev);
	if (c)
		closure_put(&c->cl);
	return c ?: ERR_PTR(-ENOENT);
}

static int bch2_remount(struct super_block *sb, int *flags,
			struct bch_opts opts)
{
	struct bch_fs *c = sb->s_fs_info;
	int ret = 0;

	opt_set(opts, read_only, (*flags & SB_RDONLY) != 0);

	if (opts.read_only != c->opts.read_only) {
		down_write(&c->state_lock);

		if (opts.read_only) {
			bch2_fs_read_only(c);

			sb->s_flags |= SB_RDONLY;
		} else {
			ret = bch2_fs_read_write(c);
			if (ret) {
				bch_err(c, "error going rw: %i", ret);
				up_write(&c->state_lock);
				ret = -EINVAL;
				goto err;
			}

			sb->s_flags &= ~SB_RDONLY;
		}

		c->opts.read_only = opts.read_only;

		up_write(&c->state_lock);
	}

	if (opt_defined(opts, errors))
		c->opts.errors = opts.errors;
err:
	return bch2_err_class(ret);
}

static int bch2_show_devname(struct seq_file *seq, struct dentry *root)
{
	struct bch_fs *c = root->d_sb->s_fs_info;
	bool first = true;

	for_each_online_member(c, ca) {
		if (!first)
			seq_putc(seq, ':');
		first = false;
		seq_puts(seq, ca->disk_sb.sb_name);
	}

	return 0;
}

static int bch2_show_options(struct seq_file *seq, struct dentry *root)
{
	struct bch_fs *c = root->d_sb->s_fs_info;
	struct printbuf buf = PRINTBUF;

	bch2_opts_to_text(&buf, c->opts, c, c->disk_sb.sb,
			  OPT_MOUNT, OPT_HIDDEN, OPT_SHOW_MOUNT_STYLE);
	printbuf_nul_terminate(&buf);
	seq_printf(seq, ",%s", buf.buf);

	int ret = buf.allocation_failure ? -ENOMEM : 0;
	printbuf_exit(&buf);
	return ret;
}

static void bch2_put_super(struct super_block *sb)
{
	struct bch_fs *c = sb->s_fs_info;

	__bch2_fs_stop(c);
}

/*
 * bcachefs doesn't currently integrate intwrite freeze protection but the
 * internal write references serve the same purpose. Therefore reuse the
 * read-only transition code to perform the quiesce. The caveat is that we don't
 * currently have the ability to block tasks that want a write reference while
 * the superblock is frozen. This is fine for now, but we should either add
 * blocking support or find a way to integrate sb_start_intwrite() and friends.
 */
static int bch2_freeze(struct super_block *sb)
{
	struct bch_fs *c = sb->s_fs_info;

	down_write(&c->state_lock);
	bch2_fs_read_only(c);
	up_write(&c->state_lock);
	return 0;
}

static int bch2_unfreeze(struct super_block *sb)
{
	struct bch_fs *c = sb->s_fs_info;
	int ret;

	if (test_bit(BCH_FS_emergency_ro, &c->flags))
		return 0;

	down_write(&c->state_lock);
	ret = bch2_fs_read_write(c);
	up_write(&c->state_lock);
	return ret;
}

static const struct super_operations bch_super_operations = {
	.alloc_inode	= bch2_alloc_inode,
	.free_inode	= bch2_free_inode,
	.write_inode	= bch2_vfs_write_inode,
	.evict_inode	= bch2_evict_inode,
	.sync_fs	= bch2_sync_fs,
	.statfs		= bch2_statfs,
	.show_devname	= bch2_show_devname,
	.show_options	= bch2_show_options,
	.put_super	= bch2_put_super,
	.freeze_fs	= bch2_freeze,
	.unfreeze_fs	= bch2_unfreeze,
};

static int bch2_set_super(struct super_block *s, void *data)
{
	s->s_fs_info = data;
	return 0;
}

static int bch2_noset_super(struct super_block *s, void *data)
{
	return -EBUSY;
}

typedef DARRAY(struct bch_fs *) darray_fs;

static int bch2_test_super(struct super_block *s, void *data)
{
	struct bch_fs *c = s->s_fs_info;
	darray_fs *d = data;

	if (!c)
		return false;

	darray_for_each(*d, i)
		if (c != *i)
			return false;
	return true;
}

static int bch2_fs_get_tree(struct fs_context *fc)
{
	struct bch_fs *c;
	struct super_block *sb;
	struct inode *vinode;
	struct bch2_opts_parse *opts_parse = fc->fs_private;
	struct bch_opts opts = opts_parse->opts;
	darray_str devs;
	darray_fs devs_to_fs = {};
	int ret;

	opt_set(opts, read_only, (fc->sb_flags & SB_RDONLY) != 0);
	opt_set(opts, nostart, true);

	if (!fc->source || strlen(fc->source) == 0)
		return -EINVAL;

	ret = bch2_split_devs(fc->source, &devs);
	if (ret)
		return ret;

	darray_for_each(devs, i) {
		ret = darray_push(&devs_to_fs, bch2_path_to_fs(*i));
		if (ret)
			goto err;
	}

	sb = sget(fc->fs_type, bch2_test_super, bch2_noset_super, fc->sb_flags|SB_NOSEC, &devs_to_fs);
	if (!IS_ERR(sb))
		goto got_sb;

	c = bch2_fs_open(devs.data, devs.nr, opts);
	ret = PTR_ERR_OR_ZERO(c);
	if (ret)
		goto err;

	/* Some options can't be parsed until after the fs is started: */
	opts = bch2_opts_empty();
	ret = bch2_parse_mount_opts(c, &opts, NULL, opts_parse->parse_later.buf);
	if (ret)
		goto err_stop_fs;

	bch2_opts_apply(&c->opts, opts);

	ret = bch2_fs_start(c);
	if (ret)
		goto err_stop_fs;

	sb = sget(fc->fs_type, NULL, bch2_set_super, fc->sb_flags|SB_NOSEC, c);
	ret = PTR_ERR_OR_ZERO(sb);
	if (ret)
		goto err_stop_fs;
got_sb:
	c = sb->s_fs_info;

	if (sb->s_root) {
		if ((fc->sb_flags ^ sb->s_flags) & SB_RDONLY) {
			ret = -EBUSY;
			goto err_put_super;
		}
		goto out;
	}

	sb->s_blocksize		= block_bytes(c);
	sb->s_blocksize_bits	= ilog2(block_bytes(c));
	sb->s_maxbytes		= MAX_LFS_FILESIZE;
	sb->s_op		= &bch_super_operations;
	sb->s_export_op		= &bch_export_ops;
#ifdef CONFIG_BCACHEFS_QUOTA
	sb->s_qcop		= &bch2_quotactl_operations;
	sb->s_quota_types	= QTYPE_MASK_USR|QTYPE_MASK_GRP|QTYPE_MASK_PRJ;
#endif
	sb->s_xattr		= bch2_xattr_handlers;
	sb->s_magic		= BCACHEFS_STATFS_MAGIC;
	sb->s_time_gran		= c->sb.nsec_per_time_unit;
	sb->s_time_min		= div_s64(S64_MIN, c->sb.time_units_per_sec) + 1;
	sb->s_time_max		= div_s64(S64_MAX, c->sb.time_units_per_sec);
	sb->s_uuid		= c->sb.user_uuid;
	sb->s_shrink->seeks	= 0;
	c->vfs_sb		= sb;
	strscpy(sb->s_id, c->name, sizeof(sb->s_id));

	ret = super_setup_bdi(sb);
	if (ret)
		goto err_put_super;

	sb->s_bdi->ra_pages		= VM_READAHEAD_PAGES;

	for_each_online_member(c, ca) {
		struct block_device *bdev = ca->disk_sb.bdev;

		/* XXX: create an anonymous device for multi device filesystems */
		sb->s_bdev	= bdev;
		sb->s_dev	= bdev->bd_dev;
		percpu_ref_put(&ca->io_ref);
		break;
	}

	c->dev = sb->s_dev;

#ifdef CONFIG_BCACHEFS_POSIX_ACL
	if (c->opts.acl)
		sb->s_flags	|= SB_POSIXACL;
#endif

	sb->s_shrink->seeks = 0;

	vinode = bch2_vfs_inode_get(c, BCACHEFS_ROOT_SUBVOL_INUM);
	ret = PTR_ERR_OR_ZERO(vinode);
	bch_err_msg(c, ret, "mounting: error getting root inode");
	if (ret)
		goto err_put_super;

	sb->s_root = d_make_root(vinode);
	if (!sb->s_root) {
		bch_err(c, "error mounting: error allocating root dentry");
		ret = -ENOMEM;
		goto err_put_super;
	}

	sb->s_flags |= SB_ACTIVE;
out:
	fc->root = dget(sb->s_root);
err:
	darray_exit(&devs_to_fs);
	bch2_darray_str_exit(&devs);
	if (ret)
		pr_err("error: %s", bch2_err_str(ret));
	/*
	 * On an inconsistency error in recovery we might see an -EROFS derived
	 * errorcode (from the journal), but we don't want to return that to
	 * userspace as that causes util-linux to retry the mount RO - which is
	 * confusing:
	 */
	if (bch2_err_matches(ret, EROFS) && ret != -EROFS)
		ret = -EIO;
	return bch2_err_class(ret);

err_stop_fs:
	bch2_fs_stop(c);
	goto err;

err_put_super:
	__bch2_fs_stop(c);
	deactivate_locked_super(sb);
	goto err;
}

static void bch2_kill_sb(struct super_block *sb)
{
	struct bch_fs *c = sb->s_fs_info;

	generic_shutdown_super(sb);
	bch2_fs_free(c);
}

static void bch2_fs_context_free(struct fs_context *fc)
{
	struct bch2_opts_parse *opts = fc->fs_private;

	if (opts) {
		printbuf_exit(&opts->parse_later);
		kfree(opts);
	}
}

static int bch2_fs_parse_param(struct fs_context *fc,
			       struct fs_parameter *param)
{
	/*
	 * the "source" param, i.e., the name of the device(s) to mount,
	 * is handled by the VFS layer.
	 */
	if (!strcmp(param->key, "source"))
		return -ENOPARAM;

	struct bch2_opts_parse *opts = fc->fs_private;
	struct bch_fs *c = NULL;

	/* for reconfigure, we already have a struct bch_fs */
	if (fc->root)
		c = fc->root->d_sb->s_fs_info;

	int ret = bch2_parse_one_mount_opt(c, &opts->opts,
					   &opts->parse_later, param->key,
					   param->string);

	return bch2_err_class(ret);
}

static int bch2_fs_reconfigure(struct fs_context *fc)
{
	struct super_block *sb = fc->root->d_sb;
	struct bch2_opts_parse *opts = fc->fs_private;

	return bch2_remount(sb, &fc->sb_flags, opts->opts);
}

static const struct fs_context_operations bch2_context_ops = {
	.free        = bch2_fs_context_free,
	.parse_param = bch2_fs_parse_param,
	.get_tree    = bch2_fs_get_tree,
	.reconfigure = bch2_fs_reconfigure,
};

static int bch2_init_fs_context(struct fs_context *fc)
{
	struct bch2_opts_parse *opts = kzalloc(sizeof(*opts), GFP_KERNEL);

	if (!opts)
		return -ENOMEM;

	opts->parse_later = PRINTBUF;

	fc->ops = &bch2_context_ops;
	fc->fs_private = opts;

	return 0;
}

void bch2_fs_vfs_exit(struct bch_fs *c)
{
	if (c->vfs_inodes_table.tbl)
		rhashtable_destroy(&c->vfs_inodes_table);
}

int bch2_fs_vfs_init(struct bch_fs *c)
{
	return rhashtable_init(&c->vfs_inodes_table, &bch2_vfs_inodes_params);
}

static struct file_system_type bcache_fs_type = {
	.owner			= THIS_MODULE,
	.name			= "bcachefs",
	.init_fs_context	= bch2_init_fs_context,
	.kill_sb		= bch2_kill_sb,
	.fs_flags		= FS_REQUIRES_DEV | FS_ALLOW_IDMAP,
};

MODULE_ALIAS_FS("bcachefs");

void bch2_vfs_exit(void)
{
	unregister_filesystem(&bcache_fs_type);
	kmem_cache_destroy(bch2_inode_cache);
}

int __init bch2_vfs_init(void)
{
	int ret = -ENOMEM;

	bch2_inode_cache = KMEM_CACHE(bch_inode_info, SLAB_RECLAIM_ACCOUNT |
				      SLAB_ACCOUNT);
	if (!bch2_inode_cache)
		goto err;

	ret = register_filesystem(&bcache_fs_type);
	if (ret)
		goto err;

	return 0;
err:
	bch2_vfs_exit();
	return ret;
}

#endif /* NO_BCACHEFS_FS */<|MERGE_RESOLUTION|>--- conflicted
+++ resolved
@@ -279,10 +279,6 @@
 {
 	struct wait_bit_queue_entry wait;
 	wait_queue_head_t *wq;
-<<<<<<< HEAD
-	struct wait_bit_queue_entry wait;
-=======
->>>>>>> 4587b632
 
 	wq = inode_bit_waitqueue(&wait, &inode->v, __I_NEW);
 	prepare_to_wait(wq, &wait.wq_entry, TASK_UNINTERRUPTIBLE);
