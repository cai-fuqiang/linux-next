// SPDX-License-Identifier: GPL-2.0
#ifndef NO_BCACHEFS_FS

#include "bcachefs.h"
#include "acl.h"
#include "bkey_buf.h"
#include "btree_update.h"
#include "buckets.h"
#include "chardev.h"
#include "dirent.h"
#include "errcode.h"
#include "extents.h"
#include "fs.h"
#include "fs-common.h"
#include "fs-io.h"
#include "fs-ioctl.h"
#include "fs-io-buffered.h"
#include "fs-io-direct.h"
#include "fs-io-pagecache.h"
#include "fsck.h"
#include "inode.h"
#include "io_read.h"
#include "journal.h"
#include "keylist.h"
#include "quota.h"
#include "snapshot.h"
#include "super.h"
#include "xattr.h"
#include "trace.h"

#include <linux/aio.h>
#include <linux/backing-dev.h>
#include <linux/exportfs.h>
#include <linux/fiemap.h>
#include <linux/fs_context.h>
#include <linux/module.h>
#include <linux/pagemap.h>
#include <linux/posix_acl.h>
#include <linux/random.h>
#include <linux/seq_file.h>
#include <linux/statfs.h>
#include <linux/string.h>
#include <linux/xattr.h>

static struct kmem_cache *bch2_inode_cache;

static void bch2_vfs_inode_init(struct btree_trans *, subvol_inum,
				struct bch_inode_info *,
				struct bch_inode_unpacked *,
				struct bch_subvolume *);

void bch2_inode_update_after_write(struct btree_trans *trans,
				   struct bch_inode_info *inode,
				   struct bch_inode_unpacked *bi,
				   unsigned fields)
{
	struct bch_fs *c = trans->c;

	BUG_ON(bi->bi_inum != inode->v.i_ino);

	bch2_assert_pos_locked(trans, BTREE_ID_inodes, POS(0, bi->bi_inum));

	set_nlink(&inode->v, bch2_inode_nlink_get(bi));
	i_uid_write(&inode->v, bi->bi_uid);
	i_gid_write(&inode->v, bi->bi_gid);
	inode->v.i_mode	= bi->bi_mode;

	if (fields & ATTR_ATIME)
		inode_set_atime_to_ts(&inode->v, bch2_time_to_timespec(c, bi->bi_atime));
	if (fields & ATTR_MTIME)
		inode_set_mtime_to_ts(&inode->v, bch2_time_to_timespec(c, bi->bi_mtime));
	if (fields & ATTR_CTIME)
		inode_set_ctime_to_ts(&inode->v, bch2_time_to_timespec(c, bi->bi_ctime));

	inode->ei_inode		= *bi;

	bch2_inode_flags_to_vfs(inode);
}

int __must_check bch2_write_inode(struct bch_fs *c,
				  struct bch_inode_info *inode,
				  inode_set_fn set,
				  void *p, unsigned fields)
{
	struct btree_trans *trans = bch2_trans_get(c);
	struct btree_iter iter = { NULL };
	struct bch_inode_unpacked inode_u;
	int ret;
retry:
	bch2_trans_begin(trans);

	ret   = bch2_inode_peek(trans, &iter, &inode_u, inode_inum(inode),
				BTREE_ITER_intent) ?:
		(set ? set(trans, inode, &inode_u, p) : 0) ?:
		bch2_inode_write(trans, &iter, &inode_u) ?:
		bch2_trans_commit(trans, NULL, NULL, BCH_TRANS_COMMIT_no_enospc);

	/*
	 * the btree node lock protects inode->ei_inode, not ei_update_lock;
	 * this is important for inode updates via bchfs_write_index_update
	 */
	if (!ret)
		bch2_inode_update_after_write(trans, inode, &inode_u, fields);

	bch2_trans_iter_exit(trans, &iter);

	if (bch2_err_matches(ret, BCH_ERR_transaction_restart))
		goto retry;

	bch2_fs_fatal_err_on(bch2_err_matches(ret, ENOENT), c,
			     "%s: inode %llu:%llu not found when updating",
			     bch2_err_str(ret),
			     inode_inum(inode).subvol,
			     inode_inum(inode).inum);

	bch2_trans_put(trans);
	return ret < 0 ? ret : 0;
}

int bch2_fs_quota_transfer(struct bch_fs *c,
			   struct bch_inode_info *inode,
			   struct bch_qid new_qid,
			   unsigned qtypes,
			   enum quota_acct_mode mode)
{
	unsigned i;
	int ret;

	qtypes &= enabled_qtypes(c);

	for (i = 0; i < QTYP_NR; i++)
		if (new_qid.q[i] == inode->ei_qid.q[i])
			qtypes &= ~(1U << i);

	if (!qtypes)
		return 0;

	mutex_lock(&inode->ei_quota_lock);

	ret = bch2_quota_transfer(c, qtypes, new_qid,
				  inode->ei_qid,
				  inode->v.i_blocks +
				  inode->ei_quota_reserved,
				  mode);
	if (!ret)
		for (i = 0; i < QTYP_NR; i++)
			if (qtypes & (1 << i))
				inode->ei_qid.q[i] = new_qid.q[i];

	mutex_unlock(&inode->ei_quota_lock);

	return ret;
}

static bool subvol_inum_eq(subvol_inum a, subvol_inum b)
{
	return a.subvol == b.subvol && a.inum == b.inum;
}

static int bch2_vfs_inode_cmp_fn(struct rhashtable_compare_arg *arg,
				 const void *obj)
{
	const struct bch_inode_info *inode = obj;
	const subvol_inum *v = arg->key;

	return !subvol_inum_eq(inode->ei_inum, *v);
}

static const struct rhashtable_params bch2_vfs_inodes_params = {
	.head_offset		= offsetof(struct bch_inode_info, hash),
	.key_offset		= offsetof(struct bch_inode_info, ei_inum),
	.key_len		= sizeof(subvol_inum),
	.obj_cmpfn		= bch2_vfs_inode_cmp_fn,
	.automatic_shrinking	= true,
};

static void __wait_on_freeing_inode(struct inode *inode)
{
	wait_queue_head_t *wq;
	DEFINE_WAIT_BIT(wait, &inode->i_state, __I_NEW);
	wq = bit_waitqueue(&inode->i_state, __I_NEW);
	prepare_to_wait(wq, &wait.wq_entry, TASK_UNINTERRUPTIBLE);
	spin_unlock(&inode->i_lock);
	schedule();
	finish_wait(wq, &wait.wq_entry);
}

struct bch_inode_info *__bch2_inode_hash_find(struct bch_fs *c, subvol_inum inum)
{
	return rhashtable_lookup_fast(&c->vfs_inodes_table, &inum, bch2_vfs_inodes_params);
}

static struct bch_inode_info *bch2_inode_hash_find(struct bch_fs *c, struct btree_trans *trans,
						   subvol_inum inum)
{
	struct bch_inode_info *inode;
repeat:
	inode = __bch2_inode_hash_find(c, inum);
	if (inode) {
		spin_lock(&inode->v.i_lock);
		if (!test_bit(EI_INODE_HASHED, &inode->ei_flags)) {
			spin_unlock(&inode->v.i_lock);
			return NULL;
		}
		if ((inode->v.i_state & (I_FREEING|I_WILL_FREE))) {
			if (!trans) {
				__wait_on_freeing_inode(&inode->v);
			} else {
				bch2_trans_unlock(trans);
				__wait_on_freeing_inode(&inode->v);
				int ret = bch2_trans_relock(trans);
				if (ret)
					return ERR_PTR(ret);
			}
			goto repeat;
		}
		__iget(&inode->v);
		spin_unlock(&inode->v.i_lock);
	}

	return inode;
}

static void bch2_inode_hash_remove(struct bch_fs *c, struct bch_inode_info *inode)
{
	spin_lock(&inode->v.i_lock);
	bool remove = test_and_clear_bit(EI_INODE_HASHED, &inode->ei_flags);
	spin_unlock(&inode->v.i_lock);

	if (remove) {
		int ret = rhashtable_remove_fast(&c->vfs_inodes_table,
					&inode->hash, bch2_vfs_inodes_params);
		BUG_ON(ret);
		inode->v.i_hash.pprev = NULL;
	}
}

<<<<<<< HEAD
struct bch_inode_info *__bch2_inode_hash_find(struct bch_fs *c, subvol_inum inum)
{
	return to_bch_ei(ilookup5_nowait(c->vfs_sb,
					 bch2_inode_hash(inum),
					 bch2_iget5_test,
					 &inum));
}

static struct bch_inode_info *bch2_inode_insert(struct bch_fs *c, struct bch_inode_info *inode)
=======
static struct bch_inode_info *bch2_inode_hash_insert(struct bch_fs *c,
						     struct btree_trans *trans,
						     struct bch_inode_info *inode)
>>>>>>> 26de8614
{
	struct bch_inode_info *old = inode;

	set_bit(EI_INODE_HASHED, &inode->ei_flags);
retry:
	if (unlikely(rhashtable_lookup_insert_fast(&c->vfs_inodes_table,
					&inode->hash,
					bch2_vfs_inodes_params))) {
		old = bch2_inode_hash_find(c, trans, inode->ei_inum);
		if (!old)
			goto retry;

		clear_bit(EI_INODE_HASHED, &inode->ei_flags);

		/*
		 * bcachefs doesn't use I_NEW; we have no use for it since we
		 * only insert fully created inodes in the inode hash table. But
		 * discard_new_inode() expects it to be set...
		 */
		inode->v.i_state |= I_NEW;
		/*
		 * We don't want bch2_evict_inode() to delete the inode on disk,
		 * we just raced and had another inode in cache. Normally new
		 * inodes don't have nlink == 0 - except tmpfiles do...
		 */
		set_nlink(&inode->v, 1);
		discard_new_inode(&inode->v);
		return old;
	} else {
		inode_fake_hash(&inode->v);

		inode_sb_list_add(&inode->v);

		mutex_lock(&c->vfs_inodes_lock);
		list_add(&inode->ei_vfs_inode_list, &c->vfs_inodes_list);
		mutex_unlock(&c->vfs_inodes_lock);
		return inode;
	}
}

#define memalloc_flags_do(_flags, _do)						\
({										\
	unsigned _saved_flags = memalloc_flags_save(_flags);			\
	typeof(_do) _ret = _do;							\
	memalloc_noreclaim_restore(_saved_flags);				\
	_ret;									\
})

static struct inode *bch2_alloc_inode(struct super_block *sb)
{
	BUG();
}

static struct bch_inode_info *__bch2_new_inode(struct bch_fs *c)
{
	struct bch_inode_info *inode = alloc_inode_sb(c->vfs_sb,
						bch2_inode_cache, GFP_NOFS);
	if (!inode)
		return NULL;

	inode_init_once(&inode->v);
	mutex_init(&inode->ei_update_lock);
	two_state_lock_init(&inode->ei_pagecache_lock);
	INIT_LIST_HEAD(&inode->ei_vfs_inode_list);
	inode->ei_flags = 0;
	mutex_init(&inode->ei_quota_lock);
	memset(&inode->ei_devs_need_flush, 0, sizeof(inode->ei_devs_need_flush));

	if (unlikely(inode_init_always(c->vfs_sb, &inode->v))) {
		kmem_cache_free(bch2_inode_cache, inode);
		return NULL;
	}

	return inode;
}

/*
 * Allocate a new inode, dropping/retaking btree locks if necessary:
 */
static struct bch_inode_info *bch2_new_inode(struct btree_trans *trans)
{
	struct bch_inode_info *inode =
		memalloc_flags_do(PF_MEMALLOC_NORECLAIM|PF_MEMALLOC_NOWARN,
				  __bch2_new_inode(trans->c));

	if (unlikely(!inode)) {
		int ret = drop_locks_do(trans, (inode = __bch2_new_inode(trans->c)) ? 0 : -ENOMEM);
		if (ret && inode) {
			__destroy_inode(&inode->v);
			kmem_cache_free(bch2_inode_cache, inode);
		}
		if (ret)
			return ERR_PTR(ret);
	}

	return inode;
}

static struct bch_inode_info *bch2_inode_hash_init_insert(struct btree_trans *trans,
							  subvol_inum inum,
							  struct bch_inode_unpacked *bi,
							  struct bch_subvolume *subvol)
{
	struct bch_inode_info *inode = bch2_new_inode(trans);
	if (IS_ERR(inode))
		return inode;

	bch2_vfs_inode_init(trans, inum, inode, bi, subvol);

	return bch2_inode_hash_insert(trans->c, trans, inode);

}

struct inode *bch2_vfs_inode_get(struct bch_fs *c, subvol_inum inum)
{
	struct bch_inode_info *inode = bch2_inode_hash_find(c, NULL, inum);
	if (inode)
		return &inode->v;

	struct btree_trans *trans = bch2_trans_get(c);

	struct bch_inode_unpacked inode_u;
	struct bch_subvolume subvol;
	int ret = lockrestart_do(trans,
		bch2_subvolume_get(trans, inum.subvol, true, 0, &subvol) ?:
		bch2_inode_find_by_inum_trans(trans, inum, &inode_u)) ?:
		PTR_ERR_OR_ZERO(inode = bch2_inode_hash_init_insert(trans, inum, &inode_u, &subvol));
	bch2_trans_put(trans);

	return ret ? ERR_PTR(ret) : &inode->v;
}

struct bch_inode_info *
__bch2_create(struct mnt_idmap *idmap,
	      struct bch_inode_info *dir, struct dentry *dentry,
	      umode_t mode, dev_t rdev, subvol_inum snapshot_src,
	      unsigned flags)
{
	struct bch_fs *c = dir->v.i_sb->s_fs_info;
	struct btree_trans *trans;
	struct bch_inode_unpacked dir_u;
	struct bch_inode_info *inode;
	struct bch_inode_unpacked inode_u;
	struct posix_acl *default_acl = NULL, *acl = NULL;
	subvol_inum inum;
	struct bch_subvolume subvol;
	u64 journal_seq = 0;
	kuid_t kuid;
	kgid_t kgid;
	int ret;

	/*
	 * preallocate acls + vfs inode before btree transaction, so that
	 * nothing can fail after the transaction succeeds:
	 */
#ifdef CONFIG_BCACHEFS_POSIX_ACL
	ret = posix_acl_create(&dir->v, &mode, &default_acl, &acl);
	if (ret)
		return ERR_PTR(ret);
#endif
	inode = __bch2_new_inode(c);
	if (unlikely(!inode)) {
		inode = ERR_PTR(-ENOMEM);
		goto err;
	}

	bch2_inode_init_early(c, &inode_u);

	if (!(flags & BCH_CREATE_TMPFILE))
		mutex_lock(&dir->ei_update_lock);

	trans = bch2_trans_get(c);
retry:
	bch2_trans_begin(trans);

	kuid = mapped_fsuid(idmap, i_user_ns(&dir->v));
	kgid = mapped_fsgid(idmap, i_user_ns(&dir->v));
	ret   = bch2_subvol_is_ro_trans(trans, dir->ei_inum.subvol) ?:
		bch2_create_trans(trans,
				  inode_inum(dir), &dir_u, &inode_u,
				  !(flags & BCH_CREATE_TMPFILE)
				  ? &dentry->d_name : NULL,
				  from_kuid(i_user_ns(&dir->v), kuid),
				  from_kgid(i_user_ns(&dir->v), kgid),
				  mode, rdev,
				  default_acl, acl, snapshot_src, flags) ?:
		bch2_quota_acct(c, bch_qid(&inode_u), Q_INO, 1,
				KEY_TYPE_QUOTA_PREALLOC);
	if (unlikely(ret))
		goto err_before_quota;

	inum.subvol = inode_u.bi_subvol ?: dir->ei_inum.subvol;
	inum.inum = inode_u.bi_inum;

	ret   = bch2_subvolume_get(trans, inum.subvol, true,
				   BTREE_ITER_with_updates, &subvol) ?:
		bch2_trans_commit(trans, NULL, &journal_seq, 0);
	if (unlikely(ret)) {
		bch2_quota_acct(c, bch_qid(&inode_u), Q_INO, -1,
				KEY_TYPE_QUOTA_WARN);
err_before_quota:
		if (bch2_err_matches(ret, BCH_ERR_transaction_restart))
			goto retry;
		goto err_trans;
	}

	if (!(flags & BCH_CREATE_TMPFILE)) {
		bch2_inode_update_after_write(trans, dir, &dir_u,
					      ATTR_MTIME|ATTR_CTIME);
		mutex_unlock(&dir->ei_update_lock);
	}

	bch2_vfs_inode_init(trans, inum, inode, &inode_u, &subvol);

	set_cached_acl(&inode->v, ACL_TYPE_ACCESS, acl);
	set_cached_acl(&inode->v, ACL_TYPE_DEFAULT, default_acl);

	/*
	 * we must insert the new inode into the inode cache before calling
	 * bch2_trans_exit() and dropping locks, else we could race with another
	 * thread pulling the inode in and modifying it:
	 *
	 * also, calling bch2_inode_hash_insert() without passing in the
	 * transaction object is sketchy - if we could ever end up in
	 * __wait_on_freeing_inode(), we'd risk deadlock.
	 *
	 * But that shouldn't be possible, since we still have the inode locked
	 * that we just created, and we _really_ can't take a transaction
	 * restart here.
	 */
	inode = bch2_inode_hash_insert(c, NULL, inode);
	bch2_trans_put(trans);
err:
	posix_acl_release(default_acl);
	posix_acl_release(acl);
	return inode;
err_trans:
	if (!(flags & BCH_CREATE_TMPFILE))
		mutex_unlock(&dir->ei_update_lock);

	bch2_trans_put(trans);
	make_bad_inode(&inode->v);
	iput(&inode->v);
	inode = ERR_PTR(ret);
	goto err;
}

/* methods */

static struct bch_inode_info *bch2_lookup_trans(struct btree_trans *trans,
			subvol_inum dir, struct bch_hash_info *dir_hash_info,
			const struct qstr *name)
{
	struct bch_fs *c = trans->c;
	struct btree_iter dirent_iter = {};
	subvol_inum inum = {};
	struct printbuf buf = PRINTBUF;

	struct bkey_s_c k = bch2_hash_lookup(trans, &dirent_iter, bch2_dirent_hash_desc,
					     dir_hash_info, dir, name, 0);
	int ret = bkey_err(k);
	if (ret)
		return ERR_PTR(ret);

	ret = bch2_dirent_read_target(trans, dir, bkey_s_c_to_dirent(k), &inum);
	if (ret > 0)
		ret = -ENOENT;
	if (ret)
		goto err;

	struct bch_inode_info *inode = bch2_inode_hash_find(c, trans, inum);
	if (inode)
		goto out;

	struct bch_subvolume subvol;
	struct bch_inode_unpacked inode_u;
	ret =   bch2_subvolume_get(trans, inum.subvol, true, 0, &subvol) ?:
		bch2_inode_find_by_inum_nowarn_trans(trans, inum, &inode_u) ?:
		PTR_ERR_OR_ZERO(inode = bch2_inode_hash_init_insert(trans, inum, &inode_u, &subvol));

	bch2_fs_inconsistent_on(bch2_err_matches(ret, ENOENT),
				c, "dirent to missing inode:\n  %s",
				(bch2_bkey_val_to_text(&buf, c, k), buf.buf));
	if (ret)
		goto err;

	/* regular files may have hardlinks: */
	if (bch2_fs_inconsistent_on(bch2_inode_should_have_bp(&inode_u) &&
				    !bkey_eq(k.k->p, POS(inode_u.bi_dir, inode_u.bi_dir_offset)),
				    c,
				    "dirent points to inode that does not point back:\n  %s",
				    (bch2_bkey_val_to_text(&buf, c, k),
				     prt_printf(&buf, "\n  "),
				     bch2_inode_unpacked_to_text(&buf, &inode_u),
				     buf.buf))) {
		ret = -ENOENT;
		goto err;
	}
out:
	bch2_trans_iter_exit(trans, &dirent_iter);
	printbuf_exit(&buf);
	return inode;
err:
	inode = ERR_PTR(ret);
	goto out;
}

static struct dentry *bch2_lookup(struct inode *vdir, struct dentry *dentry,
				  unsigned int flags)
{
	struct bch_fs *c = vdir->i_sb->s_fs_info;
	struct bch_inode_info *dir = to_bch_ei(vdir);
	struct bch_hash_info hash = bch2_hash_info_init(c, &dir->ei_inode);

	struct bch_inode_info *inode;
	bch2_trans_do(c, NULL, NULL, 0,
		PTR_ERR_OR_ZERO(inode = bch2_lookup_trans(trans, inode_inum(dir),
							  &hash, &dentry->d_name)));
	if (IS_ERR(inode))
		inode = NULL;

	return d_splice_alias(&inode->v, dentry);
}

static int bch2_mknod(struct mnt_idmap *idmap,
		      struct inode *vdir, struct dentry *dentry,
		      umode_t mode, dev_t rdev)
{
	struct bch_inode_info *inode =
		__bch2_create(idmap, to_bch_ei(vdir), dentry, mode, rdev,
			      (subvol_inum) { 0 }, 0);

	if (IS_ERR(inode))
		return bch2_err_class(PTR_ERR(inode));

	d_instantiate(dentry, &inode->v);
	return 0;
}

static int bch2_create(struct mnt_idmap *idmap,
		       struct inode *vdir, struct dentry *dentry,
		       umode_t mode, bool excl)
{
	return bch2_mknod(idmap, vdir, dentry, mode|S_IFREG, 0);
}

static int __bch2_link(struct bch_fs *c,
		       struct bch_inode_info *inode,
		       struct bch_inode_info *dir,
		       struct dentry *dentry)
{
	struct bch_inode_unpacked dir_u, inode_u;
	int ret;

	mutex_lock(&inode->ei_update_lock);
	struct btree_trans *trans = bch2_trans_get(c);

	ret = commit_do(trans, NULL, NULL, 0,
			bch2_link_trans(trans,
					inode_inum(dir),   &dir_u,
					inode_inum(inode), &inode_u,
					&dentry->d_name));

	if (likely(!ret)) {
		bch2_inode_update_after_write(trans, dir, &dir_u,
					      ATTR_MTIME|ATTR_CTIME);
		bch2_inode_update_after_write(trans, inode, &inode_u, ATTR_CTIME);
	}

	bch2_trans_put(trans);
	mutex_unlock(&inode->ei_update_lock);
	return ret;
}

static int bch2_link(struct dentry *old_dentry, struct inode *vdir,
		     struct dentry *dentry)
{
	struct bch_fs *c = vdir->i_sb->s_fs_info;
	struct bch_inode_info *dir = to_bch_ei(vdir);
	struct bch_inode_info *inode = to_bch_ei(old_dentry->d_inode);
	int ret;

	lockdep_assert_held(&inode->v.i_rwsem);

	ret   = bch2_subvol_is_ro(c, dir->ei_inum.subvol) ?:
		bch2_subvol_is_ro(c, inode->ei_inum.subvol) ?:
		__bch2_link(c, inode, dir, dentry);
	if (unlikely(ret))
		return bch2_err_class(ret);

	ihold(&inode->v);
	d_instantiate(dentry, &inode->v);
	return 0;
}

int __bch2_unlink(struct inode *vdir, struct dentry *dentry,
		  bool deleting_snapshot)
{
	struct bch_fs *c = vdir->i_sb->s_fs_info;
	struct bch_inode_info *dir = to_bch_ei(vdir);
	struct bch_inode_info *inode = to_bch_ei(dentry->d_inode);
	struct bch_inode_unpacked dir_u, inode_u;
	int ret;

	bch2_lock_inodes(INODE_UPDATE_LOCK, dir, inode);

	struct btree_trans *trans = bch2_trans_get(c);

	ret = commit_do(trans, NULL, NULL,
			BCH_TRANS_COMMIT_no_enospc,
		bch2_unlink_trans(trans,
				  inode_inum(dir), &dir_u,
				  &inode_u, &dentry->d_name,
				  deleting_snapshot));
	if (unlikely(ret))
		goto err;

	bch2_inode_update_after_write(trans, dir, &dir_u,
				      ATTR_MTIME|ATTR_CTIME);
	bch2_inode_update_after_write(trans, inode, &inode_u,
				      ATTR_MTIME);

	if (inode_u.bi_subvol) {
		/*
		 * Subvolume deletion is asynchronous, but we still want to tell
		 * the VFS that it's been deleted here:
		 */
		set_nlink(&inode->v, 0);
	}
err:
	bch2_trans_put(trans);
	bch2_unlock_inodes(INODE_UPDATE_LOCK, dir, inode);

	return ret;
}

static int bch2_unlink(struct inode *vdir, struct dentry *dentry)
{
	struct bch_inode_info *dir= to_bch_ei(vdir);
	struct bch_fs *c = dir->v.i_sb->s_fs_info;

	int ret = bch2_subvol_is_ro(c, dir->ei_inum.subvol) ?:
		__bch2_unlink(vdir, dentry, false);
	return bch2_err_class(ret);
}

static int bch2_symlink(struct mnt_idmap *idmap,
			struct inode *vdir, struct dentry *dentry,
			const char *symname)
{
	struct bch_fs *c = vdir->i_sb->s_fs_info;
	struct bch_inode_info *dir = to_bch_ei(vdir), *inode;
	int ret;

	inode = __bch2_create(idmap, dir, dentry, S_IFLNK|S_IRWXUGO, 0,
			      (subvol_inum) { 0 }, BCH_CREATE_TMPFILE);
	if (IS_ERR(inode))
		return bch2_err_class(PTR_ERR(inode));

	inode_lock(&inode->v);
	ret = page_symlink(&inode->v, symname, strlen(symname) + 1);
	inode_unlock(&inode->v);

	if (unlikely(ret))
		goto err;

	ret = filemap_write_and_wait_range(inode->v.i_mapping, 0, LLONG_MAX);
	if (unlikely(ret))
		goto err;

	ret = __bch2_link(c, inode, dir, dentry);
	if (unlikely(ret))
		goto err;

	d_instantiate(dentry, &inode->v);
	return 0;
err:
	iput(&inode->v);
	return bch2_err_class(ret);
}

static int bch2_mkdir(struct mnt_idmap *idmap,
		      struct inode *vdir, struct dentry *dentry, umode_t mode)
{
	return bch2_mknod(idmap, vdir, dentry, mode|S_IFDIR, 0);
}

static int bch2_rename2(struct mnt_idmap *idmap,
			struct inode *src_vdir, struct dentry *src_dentry,
			struct inode *dst_vdir, struct dentry *dst_dentry,
			unsigned flags)
{
	struct bch_fs *c = src_vdir->i_sb->s_fs_info;
	struct bch_inode_info *src_dir = to_bch_ei(src_vdir);
	struct bch_inode_info *dst_dir = to_bch_ei(dst_vdir);
	struct bch_inode_info *src_inode = to_bch_ei(src_dentry->d_inode);
	struct bch_inode_info *dst_inode = to_bch_ei(dst_dentry->d_inode);
	struct bch_inode_unpacked dst_dir_u, src_dir_u;
	struct bch_inode_unpacked src_inode_u, dst_inode_u, *whiteout_inode_u;
	struct btree_trans *trans;
	enum bch_rename_mode mode = flags & RENAME_EXCHANGE
		? BCH_RENAME_EXCHANGE
		: dst_dentry->d_inode
		? BCH_RENAME_OVERWRITE : BCH_RENAME;
	bool whiteout = !!(flags & RENAME_WHITEOUT);
	int ret;

	if (flags & ~(RENAME_NOREPLACE|RENAME_EXCHANGE|RENAME_WHITEOUT))
		return -EINVAL;

	if (mode == BCH_RENAME_OVERWRITE) {
		ret = filemap_write_and_wait_range(src_inode->v.i_mapping,
						   0, LLONG_MAX);
		if (ret)
			return ret;
	}

	bch2_lock_inodes(INODE_UPDATE_LOCK,
			 src_dir,
			 dst_dir,
			 src_inode,
			 dst_inode);

	trans = bch2_trans_get(c);

	ret   = bch2_subvol_is_ro_trans(trans, src_dir->ei_inum.subvol) ?:
		bch2_subvol_is_ro_trans(trans, dst_dir->ei_inum.subvol);
	if (ret)
		goto err;

	if (inode_attr_changing(dst_dir, src_inode, Inode_opt_project)) {
		ret = bch2_fs_quota_transfer(c, src_inode,
					     dst_dir->ei_qid,
					     1 << QTYP_PRJ,
					     KEY_TYPE_QUOTA_PREALLOC);
		if (ret)
			goto err;
	}

	if (mode == BCH_RENAME_EXCHANGE &&
	    inode_attr_changing(src_dir, dst_inode, Inode_opt_project)) {
		ret = bch2_fs_quota_transfer(c, dst_inode,
					     src_dir->ei_qid,
					     1 << QTYP_PRJ,
					     KEY_TYPE_QUOTA_PREALLOC);
		if (ret)
			goto err;
	}
retry:
	bch2_trans_begin(trans);

	ret = bch2_rename_trans(trans,
				inode_inum(src_dir), &src_dir_u,
				inode_inum(dst_dir), &dst_dir_u,
				&src_inode_u,
				&dst_inode_u,
				&src_dentry->d_name,
				&dst_dentry->d_name,
				mode);
	if (unlikely(ret))
		goto err_tx_restart;

	if (whiteout) {
		whiteout_inode_u = bch2_trans_kmalloc_nomemzero(trans, sizeof(*whiteout_inode_u));
		ret = PTR_ERR_OR_ZERO(whiteout_inode_u);
		if (unlikely(ret))
			goto err_tx_restart;
		bch2_inode_init_early(c, whiteout_inode_u);

		ret = bch2_create_trans(trans,
					inode_inum(src_dir), &src_dir_u,
					whiteout_inode_u,
					&src_dentry->d_name,
					from_kuid(i_user_ns(&src_dir->v), current_fsuid()),
					from_kgid(i_user_ns(&src_dir->v), current_fsgid()),
					S_IFCHR|WHITEOUT_MODE, 0,
					NULL, NULL, (subvol_inum) { 0 }, 0) ?:
		      bch2_quota_acct(c, bch_qid(whiteout_inode_u), Q_INO, 1,
				      KEY_TYPE_QUOTA_PREALLOC);
		if (unlikely(ret))
			goto err_tx_restart;
	}

	ret = bch2_trans_commit(trans, NULL, NULL, 0);
	if (unlikely(ret)) {
err_tx_restart:
		if (bch2_err_matches(ret, BCH_ERR_transaction_restart))
			goto retry;
		goto err;
	}

	BUG_ON(src_inode->v.i_ino != src_inode_u.bi_inum);
	BUG_ON(dst_inode &&
	       dst_inode->v.i_ino != dst_inode_u.bi_inum);

	bch2_inode_update_after_write(trans, src_dir, &src_dir_u,
				      ATTR_MTIME|ATTR_CTIME);

	if (src_dir != dst_dir)
		bch2_inode_update_after_write(trans, dst_dir, &dst_dir_u,
					      ATTR_MTIME|ATTR_CTIME);

	bch2_inode_update_after_write(trans, src_inode, &src_inode_u,
				      ATTR_CTIME);

	if (dst_inode)
		bch2_inode_update_after_write(trans, dst_inode, &dst_inode_u,
					      ATTR_CTIME);
err:
	bch2_trans_put(trans);

	bch2_fs_quota_transfer(c, src_inode,
			       bch_qid(&src_inode->ei_inode),
			       1 << QTYP_PRJ,
			       KEY_TYPE_QUOTA_NOCHECK);
	if (dst_inode)
		bch2_fs_quota_transfer(c, dst_inode,
				       bch_qid(&dst_inode->ei_inode),
				       1 << QTYP_PRJ,
				       KEY_TYPE_QUOTA_NOCHECK);

	bch2_unlock_inodes(INODE_UPDATE_LOCK,
			   src_dir,
			   dst_dir,
			   src_inode,
			   dst_inode);

	return bch2_err_class(ret);
}

static void bch2_setattr_copy(struct mnt_idmap *idmap,
			      struct bch_inode_info *inode,
			      struct bch_inode_unpacked *bi,
			      struct iattr *attr)
{
	struct bch_fs *c = inode->v.i_sb->s_fs_info;
	unsigned int ia_valid = attr->ia_valid;
	kuid_t kuid;
	kgid_t kgid;

	if (ia_valid & ATTR_UID) {
		kuid = from_vfsuid(idmap, i_user_ns(&inode->v), attr->ia_vfsuid);
		bi->bi_uid = from_kuid(i_user_ns(&inode->v), kuid);
	}
	if (ia_valid & ATTR_GID) {
		kgid = from_vfsgid(idmap, i_user_ns(&inode->v), attr->ia_vfsgid);
		bi->bi_gid = from_kgid(i_user_ns(&inode->v), kgid);
	}

	if (ia_valid & ATTR_SIZE)
		bi->bi_size = attr->ia_size;

	if (ia_valid & ATTR_ATIME)
		bi->bi_atime = timespec_to_bch2_time(c, attr->ia_atime);
	if (ia_valid & ATTR_MTIME)
		bi->bi_mtime = timespec_to_bch2_time(c, attr->ia_mtime);
	if (ia_valid & ATTR_CTIME)
		bi->bi_ctime = timespec_to_bch2_time(c, attr->ia_ctime);

	if (ia_valid & ATTR_MODE) {
		umode_t mode = attr->ia_mode;
		kgid_t gid = ia_valid & ATTR_GID
			? kgid
			: inode->v.i_gid;

		if (!in_group_or_capable(idmap, &inode->v,
			make_vfsgid(idmap, i_user_ns(&inode->v), gid)))
			mode &= ~S_ISGID;
		bi->bi_mode = mode;
	}
}

int bch2_setattr_nonsize(struct mnt_idmap *idmap,
			 struct bch_inode_info *inode,
			 struct iattr *attr)
{
	struct bch_fs *c = inode->v.i_sb->s_fs_info;
	struct bch_qid qid;
	struct btree_trans *trans;
	struct btree_iter inode_iter = { NULL };
	struct bch_inode_unpacked inode_u;
	struct posix_acl *acl = NULL;
	kuid_t kuid;
	kgid_t kgid;
	int ret;

	mutex_lock(&inode->ei_update_lock);

	qid = inode->ei_qid;

	if (attr->ia_valid & ATTR_UID) {
		kuid = from_vfsuid(idmap, i_user_ns(&inode->v), attr->ia_vfsuid);
		qid.q[QTYP_USR] = from_kuid(i_user_ns(&inode->v), kuid);
	}

	if (attr->ia_valid & ATTR_GID) {
		kgid = from_vfsgid(idmap, i_user_ns(&inode->v), attr->ia_vfsgid);
		qid.q[QTYP_GRP] = from_kgid(i_user_ns(&inode->v), kgid);
	}

	ret = bch2_fs_quota_transfer(c, inode, qid, ~0,
				     KEY_TYPE_QUOTA_PREALLOC);
	if (ret)
		goto err;

	trans = bch2_trans_get(c);
retry:
	bch2_trans_begin(trans);
	kfree(acl);
	acl = NULL;

	ret = bch2_inode_peek(trans, &inode_iter, &inode_u, inode_inum(inode),
			      BTREE_ITER_intent);
	if (ret)
		goto btree_err;

	bch2_setattr_copy(idmap, inode, &inode_u, attr);

	if (attr->ia_valid & ATTR_MODE) {
		ret = bch2_acl_chmod(trans, inode_inum(inode), &inode_u,
				     inode_u.bi_mode, &acl);
		if (ret)
			goto btree_err;
	}

	ret =   bch2_inode_write(trans, &inode_iter, &inode_u) ?:
		bch2_trans_commit(trans, NULL, NULL,
				  BCH_TRANS_COMMIT_no_enospc);
btree_err:
	bch2_trans_iter_exit(trans, &inode_iter);

	if (bch2_err_matches(ret, BCH_ERR_transaction_restart))
		goto retry;
	if (unlikely(ret))
		goto err_trans;

	bch2_inode_update_after_write(trans, inode, &inode_u, attr->ia_valid);

	if (acl)
		set_cached_acl(&inode->v, ACL_TYPE_ACCESS, acl);
err_trans:
	bch2_trans_put(trans);
err:
	mutex_unlock(&inode->ei_update_lock);

	return bch2_err_class(ret);
}

static int bch2_getattr(struct mnt_idmap *idmap,
			const struct path *path, struct kstat *stat,
			u32 request_mask, unsigned query_flags)
{
	struct bch_inode_info *inode = to_bch_ei(d_inode(path->dentry));
	struct bch_fs *c = inode->v.i_sb->s_fs_info;
	vfsuid_t vfsuid = i_uid_into_vfsuid(idmap, &inode->v);
	vfsgid_t vfsgid = i_gid_into_vfsgid(idmap, &inode->v);

	stat->dev	= inode->v.i_sb->s_dev;
	stat->ino	= inode->v.i_ino;
	stat->mode	= inode->v.i_mode;
	stat->nlink	= inode->v.i_nlink;
	stat->uid	= vfsuid_into_kuid(vfsuid);
	stat->gid	= vfsgid_into_kgid(vfsgid);
	stat->rdev	= inode->v.i_rdev;
	stat->size	= i_size_read(&inode->v);
	stat->atime	= inode_get_atime(&inode->v);
	stat->mtime	= inode_get_mtime(&inode->v);
	stat->ctime	= inode_get_ctime(&inode->v);
	stat->blksize	= block_bytes(c);
	stat->blocks	= inode->v.i_blocks;

	stat->subvol	= inode->ei_inum.subvol;
	stat->result_mask |= STATX_SUBVOL;

	if ((request_mask & STATX_DIOALIGN) && S_ISREG(inode->v.i_mode)) {
		stat->result_mask |= STATX_DIOALIGN;
		/*
		 * this is incorrect; we should be tracking this in superblock,
		 * and checking the alignment of open devices
		 */
		stat->dio_mem_align = SECTOR_SIZE;
		stat->dio_offset_align = block_bytes(c);
	}

	if (request_mask & STATX_BTIME) {
		stat->result_mask |= STATX_BTIME;
		stat->btime = bch2_time_to_timespec(c, inode->ei_inode.bi_otime);
	}

	if (inode->ei_inode.bi_flags & BCH_INODE_immutable)
		stat->attributes |= STATX_ATTR_IMMUTABLE;
	stat->attributes_mask	 |= STATX_ATTR_IMMUTABLE;

	if (inode->ei_inode.bi_flags & BCH_INODE_append)
		stat->attributes |= STATX_ATTR_APPEND;
	stat->attributes_mask	 |= STATX_ATTR_APPEND;

	if (inode->ei_inode.bi_flags & BCH_INODE_nodump)
		stat->attributes |= STATX_ATTR_NODUMP;
	stat->attributes_mask	 |= STATX_ATTR_NODUMP;

	return 0;
}

static int bch2_setattr(struct mnt_idmap *idmap,
			struct dentry *dentry, struct iattr *iattr)
{
	struct bch_inode_info *inode = to_bch_ei(dentry->d_inode);
	struct bch_fs *c = inode->v.i_sb->s_fs_info;
	int ret;

	lockdep_assert_held(&inode->v.i_rwsem);

	ret   = bch2_subvol_is_ro(c, inode->ei_inum.subvol) ?:
		setattr_prepare(idmap, dentry, iattr);
	if (ret)
		return ret;

	return iattr->ia_valid & ATTR_SIZE
		? bchfs_truncate(idmap, inode, iattr)
		: bch2_setattr_nonsize(idmap, inode, iattr);
}

static int bch2_tmpfile(struct mnt_idmap *idmap,
			struct inode *vdir, struct file *file, umode_t mode)
{
	struct bch_inode_info *inode =
		__bch2_create(idmap, to_bch_ei(vdir),
			      file->f_path.dentry, mode, 0,
			      (subvol_inum) { 0 }, BCH_CREATE_TMPFILE);

	if (IS_ERR(inode))
		return bch2_err_class(PTR_ERR(inode));

	d_mark_tmpfile(file, &inode->v);
	d_instantiate(file->f_path.dentry, &inode->v);
	return finish_open_simple(file, 0);
}

static int bch2_fill_extent(struct bch_fs *c,
			    struct fiemap_extent_info *info,
			    struct bkey_s_c k, unsigned flags)
{
	if (bkey_extent_is_direct_data(k.k)) {
		struct bkey_ptrs_c ptrs = bch2_bkey_ptrs_c(k);
		const union bch_extent_entry *entry;
		struct extent_ptr_decoded p;
		int ret;

		if (k.k->type == KEY_TYPE_reflink_v)
			flags |= FIEMAP_EXTENT_SHARED;

		bkey_for_each_ptr_decode(k.k, ptrs, p, entry) {
			int flags2 = 0;
			u64 offset = p.ptr.offset;

			if (p.ptr.unwritten)
				flags2 |= FIEMAP_EXTENT_UNWRITTEN;

			if (p.crc.compression_type)
				flags2 |= FIEMAP_EXTENT_ENCODED;
			else
				offset += p.crc.offset;

			if ((offset & (block_sectors(c) - 1)) ||
			    (k.k->size & (block_sectors(c) - 1)))
				flags2 |= FIEMAP_EXTENT_NOT_ALIGNED;

			ret = fiemap_fill_next_extent(info,
						bkey_start_offset(k.k) << 9,
						offset << 9,
						k.k->size << 9, flags|flags2);
			if (ret)
				return ret;
		}

		return 0;
	} else if (bkey_extent_is_inline_data(k.k)) {
		return fiemap_fill_next_extent(info,
					       bkey_start_offset(k.k) << 9,
					       0, k.k->size << 9,
					       flags|
					       FIEMAP_EXTENT_DATA_INLINE);
	} else if (k.k->type == KEY_TYPE_reservation) {
		return fiemap_fill_next_extent(info,
					       bkey_start_offset(k.k) << 9,
					       0, k.k->size << 9,
					       flags|
					       FIEMAP_EXTENT_DELALLOC|
					       FIEMAP_EXTENT_UNWRITTEN);
	} else {
		BUG();
	}
}

static int bch2_fiemap(struct inode *vinode, struct fiemap_extent_info *info,
		       u64 start, u64 len)
{
	struct bch_fs *c = vinode->i_sb->s_fs_info;
	struct bch_inode_info *ei = to_bch_ei(vinode);
	struct btree_trans *trans;
	struct btree_iter iter;
	struct bkey_s_c k;
	struct bkey_buf cur, prev;
	unsigned offset_into_extent, sectors;
	bool have_extent = false;
	int ret = 0;

	ret = fiemap_prep(&ei->v, info, start, &len, FIEMAP_FLAG_SYNC);
	if (ret)
		return ret;

	struct bpos end = POS(ei->v.i_ino, (start + len) >> 9);
	if (start + len < start)
		return -EINVAL;

	start >>= 9;

	bch2_bkey_buf_init(&cur);
	bch2_bkey_buf_init(&prev);
	trans = bch2_trans_get(c);

	bch2_trans_iter_init(trans, &iter, BTREE_ID_extents,
			     POS(ei->v.i_ino, start), 0);

	while (true) {
		enum btree_id data_btree = BTREE_ID_extents;

		bch2_trans_begin(trans);

		u32 snapshot;
		ret = bch2_subvolume_get_snapshot(trans, ei->ei_inum.subvol, &snapshot);
		if (ret)
			goto err;

		bch2_btree_iter_set_snapshot(&iter, snapshot);

		k = bch2_btree_iter_peek_upto(&iter, end);
		ret = bkey_err(k);
		if (ret)
			goto err;

		if (!k.k)
			break;

		if (!bkey_extent_is_data(k.k) &&
		    k.k->type != KEY_TYPE_reservation) {
			bch2_btree_iter_advance(&iter);
			continue;
		}

		offset_into_extent	= iter.pos.offset -
			bkey_start_offset(k.k);
		sectors			= k.k->size - offset_into_extent;

		bch2_bkey_buf_reassemble(&cur, c, k);

		ret = bch2_read_indirect_extent(trans, &data_btree,
					&offset_into_extent, &cur);
		if (ret)
			break;

		k = bkey_i_to_s_c(cur.k);
		bch2_bkey_buf_realloc(&prev, c, k.k->u64s);

		sectors = min(sectors, k.k->size - offset_into_extent);

		bch2_cut_front(POS(k.k->p.inode,
				   bkey_start_offset(k.k) +
				   offset_into_extent),
			       cur.k);
		bch2_key_resize(&cur.k->k, sectors);
		cur.k->k.p = iter.pos;
		cur.k->k.p.offset += cur.k->k.size;

		if (have_extent) {
			bch2_trans_unlock(trans);
			ret = bch2_fill_extent(c, info,
					bkey_i_to_s_c(prev.k), 0);
			if (ret)
				break;
		}

		bkey_copy(prev.k, cur.k);
		have_extent = true;

		bch2_btree_iter_set_pos(&iter,
			POS(iter.pos.inode, iter.pos.offset + sectors));
err:
		if (ret &&
		    !bch2_err_matches(ret, BCH_ERR_transaction_restart))
			break;
	}
	bch2_trans_iter_exit(trans, &iter);

	if (!ret && have_extent) {
		bch2_trans_unlock(trans);
		ret = bch2_fill_extent(c, info, bkey_i_to_s_c(prev.k),
				       FIEMAP_EXTENT_LAST);
	}

	bch2_trans_put(trans);
	bch2_bkey_buf_exit(&cur, c);
	bch2_bkey_buf_exit(&prev, c);
	return ret < 0 ? ret : 0;
}

static const struct vm_operations_struct bch_vm_ops = {
	.fault		= bch2_page_fault,
	.map_pages	= filemap_map_pages,
	.page_mkwrite   = bch2_page_mkwrite,
};

static int bch2_mmap(struct file *file, struct vm_area_struct *vma)
{
	file_accessed(file);

	vma->vm_ops = &bch_vm_ops;
	return 0;
}

/* Directories: */

static loff_t bch2_dir_llseek(struct file *file, loff_t offset, int whence)
{
	return generic_file_llseek_size(file, offset, whence,
					S64_MAX, S64_MAX);
}

static int bch2_vfs_readdir(struct file *file, struct dir_context *ctx)
{
	struct bch_inode_info *inode = file_bch_inode(file);
	struct bch_fs *c = inode->v.i_sb->s_fs_info;

	if (!dir_emit_dots(file, ctx))
		return 0;

	int ret = bch2_readdir(c, inode_inum(inode), ctx);

	bch_err_fn(c, ret);
	return bch2_err_class(ret);
}

static int bch2_open(struct inode *vinode, struct file *file)
{
	if (file->f_flags & (O_WRONLY|O_RDWR)) {
		struct bch_inode_info *inode = to_bch_ei(vinode);
		struct bch_fs *c = inode->v.i_sb->s_fs_info;

		int ret = bch2_subvol_is_ro(c, inode->ei_inum.subvol);
		if (ret)
			return ret;
	}

	file->f_mode |= FMODE_CAN_ODIRECT;

	return generic_file_open(vinode, file);
}

static const struct file_operations bch_file_operations = {
	.open		= bch2_open,
	.llseek		= bch2_llseek,
	.read_iter	= bch2_read_iter,
	.write_iter	= bch2_write_iter,
	.mmap		= bch2_mmap,
	.get_unmapped_area = thp_get_unmapped_area,
	.fsync		= bch2_fsync,
	.splice_read	= filemap_splice_read,
	.splice_write	= iter_file_splice_write,
	.fallocate	= bch2_fallocate_dispatch,
	.unlocked_ioctl = bch2_fs_file_ioctl,
#ifdef CONFIG_COMPAT
	.compat_ioctl	= bch2_compat_fs_ioctl,
#endif
	.remap_file_range = bch2_remap_file_range,
};

static const struct inode_operations bch_file_inode_operations = {
	.getattr	= bch2_getattr,
	.setattr	= bch2_setattr,
	.fiemap		= bch2_fiemap,
	.listxattr	= bch2_xattr_list,
#ifdef CONFIG_BCACHEFS_POSIX_ACL
	.get_inode_acl	= bch2_get_acl,
	.set_acl	= bch2_set_acl,
#endif
};

static const struct inode_operations bch_dir_inode_operations = {
	.lookup		= bch2_lookup,
	.create		= bch2_create,
	.link		= bch2_link,
	.unlink		= bch2_unlink,
	.symlink	= bch2_symlink,
	.mkdir		= bch2_mkdir,
	.rmdir		= bch2_unlink,
	.mknod		= bch2_mknod,
	.rename		= bch2_rename2,
	.getattr	= bch2_getattr,
	.setattr	= bch2_setattr,
	.tmpfile	= bch2_tmpfile,
	.listxattr	= bch2_xattr_list,
#ifdef CONFIG_BCACHEFS_POSIX_ACL
	.get_inode_acl	= bch2_get_acl,
	.set_acl	= bch2_set_acl,
#endif
};

static const struct file_operations bch_dir_file_operations = {
	.llseek		= bch2_dir_llseek,
	.read		= generic_read_dir,
	.iterate_shared	= bch2_vfs_readdir,
	.fsync		= bch2_fsync,
	.unlocked_ioctl = bch2_fs_file_ioctl,
#ifdef CONFIG_COMPAT
	.compat_ioctl	= bch2_compat_fs_ioctl,
#endif
};

static const struct inode_operations bch_symlink_inode_operations = {
	.get_link	= page_get_link,
	.getattr	= bch2_getattr,
	.setattr	= bch2_setattr,
	.listxattr	= bch2_xattr_list,
#ifdef CONFIG_BCACHEFS_POSIX_ACL
	.get_inode_acl	= bch2_get_acl,
	.set_acl	= bch2_set_acl,
#endif
};

static const struct inode_operations bch_special_inode_operations = {
	.getattr	= bch2_getattr,
	.setattr	= bch2_setattr,
	.listxattr	= bch2_xattr_list,
#ifdef CONFIG_BCACHEFS_POSIX_ACL
	.get_inode_acl	= bch2_get_acl,
	.set_acl	= bch2_set_acl,
#endif
};

static const struct address_space_operations bch_address_space_operations = {
	.read_folio	= bch2_read_folio,
	.writepages	= bch2_writepages,
	.readahead	= bch2_readahead,
	.dirty_folio	= filemap_dirty_folio,
	.write_begin	= bch2_write_begin,
	.write_end	= bch2_write_end,
	.invalidate_folio = bch2_invalidate_folio,
	.release_folio	= bch2_release_folio,
#ifdef CONFIG_MIGRATION
	.migrate_folio	= filemap_migrate_folio,
#endif
	.error_remove_folio = generic_error_remove_folio,
};

struct bcachefs_fid {
	u64		inum;
	u32		subvol;
	u32		gen;
} __packed;

struct bcachefs_fid_with_parent {
	struct bcachefs_fid	fid;
	struct bcachefs_fid	dir;
} __packed;

static int bcachefs_fid_valid(int fh_len, int fh_type)
{
	switch (fh_type) {
	case FILEID_BCACHEFS_WITHOUT_PARENT:
		return fh_len == sizeof(struct bcachefs_fid) / sizeof(u32);
	case FILEID_BCACHEFS_WITH_PARENT:
		return fh_len == sizeof(struct bcachefs_fid_with_parent) / sizeof(u32);
	default:
		return false;
	}
}

static struct bcachefs_fid bch2_inode_to_fid(struct bch_inode_info *inode)
{
	return (struct bcachefs_fid) {
		.inum	= inode->ei_inum.inum,
		.subvol	= inode->ei_inum.subvol,
		.gen	= inode->ei_inode.bi_generation,
	};
}

static int bch2_encode_fh(struct inode *vinode, u32 *fh, int *len,
			  struct inode *vdir)
{
	struct bch_inode_info *inode	= to_bch_ei(vinode);
	struct bch_inode_info *dir	= to_bch_ei(vdir);
	int min_len;

	if (!S_ISDIR(inode->v.i_mode) && dir) {
		struct bcachefs_fid_with_parent *fid = (void *) fh;

		min_len = sizeof(*fid) / sizeof(u32);
		if (*len < min_len) {
			*len = min_len;
			return FILEID_INVALID;
		}

		fid->fid = bch2_inode_to_fid(inode);
		fid->dir = bch2_inode_to_fid(dir);

		*len = min_len;
		return FILEID_BCACHEFS_WITH_PARENT;
	} else {
		struct bcachefs_fid *fid = (void *) fh;

		min_len = sizeof(*fid) / sizeof(u32);
		if (*len < min_len) {
			*len = min_len;
			return FILEID_INVALID;
		}
		*fid = bch2_inode_to_fid(inode);

		*len = min_len;
		return FILEID_BCACHEFS_WITHOUT_PARENT;
	}
}

static struct inode *bch2_nfs_get_inode(struct super_block *sb,
					struct bcachefs_fid fid)
{
	struct bch_fs *c = sb->s_fs_info;
	struct inode *vinode = bch2_vfs_inode_get(c, (subvol_inum) {
				    .subvol = fid.subvol,
				    .inum = fid.inum,
	});
	if (!IS_ERR(vinode) && vinode->i_generation != fid.gen) {
		iput(vinode);
		vinode = ERR_PTR(-ESTALE);
	}
	return vinode;
}

static struct dentry *bch2_fh_to_dentry(struct super_block *sb, struct fid *_fid,
		int fh_len, int fh_type)
{
	struct bcachefs_fid *fid = (void *) _fid;

	if (!bcachefs_fid_valid(fh_len, fh_type))
		return NULL;

	return d_obtain_alias(bch2_nfs_get_inode(sb, *fid));
}

static struct dentry *bch2_fh_to_parent(struct super_block *sb, struct fid *_fid,
		int fh_len, int fh_type)
{
	struct bcachefs_fid_with_parent *fid = (void *) _fid;

	if (!bcachefs_fid_valid(fh_len, fh_type) ||
	    fh_type != FILEID_BCACHEFS_WITH_PARENT)
		return NULL;

	return d_obtain_alias(bch2_nfs_get_inode(sb, fid->dir));
}

static struct dentry *bch2_get_parent(struct dentry *child)
{
	struct bch_inode_info *inode = to_bch_ei(child->d_inode);
	struct bch_fs *c = inode->v.i_sb->s_fs_info;
	subvol_inum parent_inum = {
		.subvol = inode->ei_inode.bi_parent_subvol ?:
			inode->ei_inum.subvol,
		.inum = inode->ei_inode.bi_dir,
	};

	return d_obtain_alias(bch2_vfs_inode_get(c, parent_inum));
}

static int bch2_get_name(struct dentry *parent, char *name, struct dentry *child)
{
	struct bch_inode_info *inode	= to_bch_ei(child->d_inode);
	struct bch_inode_info *dir	= to_bch_ei(parent->d_inode);
	struct bch_fs *c = inode->v.i_sb->s_fs_info;
	struct btree_trans *trans;
	struct btree_iter iter1;
	struct btree_iter iter2;
	struct bkey_s_c k;
	struct bkey_s_c_dirent d;
	struct bch_inode_unpacked inode_u;
	subvol_inum target;
	u32 snapshot;
	struct qstr dirent_name;
	unsigned name_len = 0;
	int ret;

	if (!S_ISDIR(dir->v.i_mode))
		return -EINVAL;

	trans = bch2_trans_get(c);

	bch2_trans_iter_init(trans, &iter1, BTREE_ID_dirents,
			     POS(dir->ei_inode.bi_inum, 0), 0);
	bch2_trans_iter_init(trans, &iter2, BTREE_ID_dirents,
			     POS(dir->ei_inode.bi_inum, 0), 0);
retry:
	bch2_trans_begin(trans);

	ret = bch2_subvolume_get_snapshot(trans, dir->ei_inum.subvol, &snapshot);
	if (ret)
		goto err;

	bch2_btree_iter_set_snapshot(&iter1, snapshot);
	bch2_btree_iter_set_snapshot(&iter2, snapshot);

	ret = bch2_inode_find_by_inum_trans(trans, inode_inum(inode), &inode_u);
	if (ret)
		goto err;

	if (inode_u.bi_dir == dir->ei_inode.bi_inum) {
		bch2_btree_iter_set_pos(&iter1, POS(inode_u.bi_dir, inode_u.bi_dir_offset));

		k = bch2_btree_iter_peek_slot(&iter1);
		ret = bkey_err(k);
		if (ret)
			goto err;

		if (k.k->type != KEY_TYPE_dirent) {
			ret = -BCH_ERR_ENOENT_dirent_doesnt_match_inode;
			goto err;
		}

		d = bkey_s_c_to_dirent(k);
		ret = bch2_dirent_read_target(trans, inode_inum(dir), d, &target);
		if (ret > 0)
			ret = -BCH_ERR_ENOENT_dirent_doesnt_match_inode;
		if (ret)
			goto err;

		if (subvol_inum_eq(target, inode->ei_inum))
			goto found;
	} else {
		/*
		 * File with multiple hardlinks and our backref is to the wrong
		 * directory - linear search:
		 */
		for_each_btree_key_continue_norestart(iter2, 0, k, ret) {
			if (k.k->p.inode > dir->ei_inode.bi_inum)
				break;

			if (k.k->type != KEY_TYPE_dirent)
				continue;

			d = bkey_s_c_to_dirent(k);
			ret = bch2_dirent_read_target(trans, inode_inum(dir), d, &target);
			if (ret < 0)
				break;
			if (ret)
				continue;

			if (subvol_inum_eq(target, inode->ei_inum))
				goto found;
		}
	}

	ret = -ENOENT;
	goto err;
found:
	dirent_name = bch2_dirent_get_name(d);

	name_len = min_t(unsigned, dirent_name.len, NAME_MAX);
	memcpy(name, dirent_name.name, name_len);
	name[name_len] = '\0';
err:
	if (bch2_err_matches(ret, BCH_ERR_transaction_restart))
		goto retry;

	bch2_trans_iter_exit(trans, &iter1);
	bch2_trans_iter_exit(trans, &iter2);
	bch2_trans_put(trans);

	return ret;
}

static const struct export_operations bch_export_ops = {
	.encode_fh	= bch2_encode_fh,
	.fh_to_dentry	= bch2_fh_to_dentry,
	.fh_to_parent	= bch2_fh_to_parent,
	.get_parent	= bch2_get_parent,
	.get_name	= bch2_get_name,
};

static void bch2_vfs_inode_init(struct btree_trans *trans,
				subvol_inum inum,
				struct bch_inode_info *inode,
				struct bch_inode_unpacked *bi,
				struct bch_subvolume *subvol)
{
	inode->v.i_ino		= inum.inum;
	inode->ei_inum		= inum;
	inode->ei_inode.bi_inum	= inum.inum;
	bch2_inode_update_after_write(trans, inode, bi, ~0);

	inode->v.i_blocks	= bi->bi_sectors;
	inode->v.i_ino		= bi->bi_inum;
	inode->v.i_rdev		= bi->bi_dev;
	inode->v.i_generation	= bi->bi_generation;
	inode->v.i_size		= bi->bi_size;

	inode->ei_flags		= 0;
	inode->ei_quota_reserved = 0;
	inode->ei_qid		= bch_qid(bi);

	if (BCH_SUBVOLUME_SNAP(subvol))
		set_bit(EI_INODE_SNAPSHOT, &inode->ei_flags);

	inode->v.i_mapping->a_ops = &bch_address_space_operations;

	switch (inode->v.i_mode & S_IFMT) {
	case S_IFREG:
		inode->v.i_op	= &bch_file_inode_operations;
		inode->v.i_fop	= &bch_file_operations;
		break;
	case S_IFDIR:
		inode->v.i_op	= &bch_dir_inode_operations;
		inode->v.i_fop	= &bch_dir_file_operations;
		break;
	case S_IFLNK:
		inode_nohighmem(&inode->v);
		inode->v.i_op	= &bch_symlink_inode_operations;
		break;
	default:
		init_special_inode(&inode->v, inode->v.i_mode, inode->v.i_rdev);
		inode->v.i_op	= &bch_special_inode_operations;
		break;
	}

	mapping_set_large_folios(inode->v.i_mapping);
}

static void bch2_free_inode(struct inode *vinode)
{
	kmem_cache_free(bch2_inode_cache, to_bch_ei(vinode));
}

static int inode_update_times_fn(struct btree_trans *trans,
				 struct bch_inode_info *inode,
				 struct bch_inode_unpacked *bi,
				 void *p)
{
	struct bch_fs *c = inode->v.i_sb->s_fs_info;

	bi->bi_atime	= timespec_to_bch2_time(c, inode_get_atime(&inode->v));
	bi->bi_mtime	= timespec_to_bch2_time(c, inode_get_mtime(&inode->v));
	bi->bi_ctime	= timespec_to_bch2_time(c, inode_get_ctime(&inode->v));

	return 0;
}

static int bch2_vfs_write_inode(struct inode *vinode,
				struct writeback_control *wbc)
{
	struct bch_fs *c = vinode->i_sb->s_fs_info;
	struct bch_inode_info *inode = to_bch_ei(vinode);
	int ret;

	mutex_lock(&inode->ei_update_lock);
	ret = bch2_write_inode(c, inode, inode_update_times_fn, NULL,
			       ATTR_ATIME|ATTR_MTIME|ATTR_CTIME);
	mutex_unlock(&inode->ei_update_lock);

	return bch2_err_class(ret);
}

static void bch2_evict_inode(struct inode *vinode)
{
	struct bch_fs *c = vinode->i_sb->s_fs_info;
	struct bch_inode_info *inode = to_bch_ei(vinode);
	bool delete = !inode->v.i_nlink && !is_bad_inode(&inode->v);

	/*
	 * evict() has waited for outstanding writeback, we'll do no more IO
	 * through this inode: it's safe to remove from VFS inode hashtable here
	 *
	 * Do that now so that other threads aren't blocked from pulling it back
	 * in, there's no reason for them to be:
	 */
	if (!delete)
		bch2_inode_hash_remove(c, inode);

	truncate_inode_pages_final(&inode->v.i_data);

	clear_inode(&inode->v);

	BUG_ON(!is_bad_inode(&inode->v) && inode->ei_quota_reserved);

	if (delete) {
		bch2_quota_acct(c, inode->ei_qid, Q_SPC, -((s64) inode->v.i_blocks),
				KEY_TYPE_QUOTA_WARN);
		bch2_quota_acct(c, inode->ei_qid, Q_INO, -1,
				KEY_TYPE_QUOTA_WARN);
		bch2_inode_rm(c, inode_inum(inode));

		/*
		 * If we are deleting, we need it present in the vfs hash table
		 * so that fsck can check if unlinked inodes are still open:
		 */
		bch2_inode_hash_remove(c, inode);
	}

	mutex_lock(&c->vfs_inodes_lock);
	list_del_init(&inode->ei_vfs_inode_list);
	mutex_unlock(&c->vfs_inodes_lock);
}

void bch2_evict_subvolume_inodes(struct bch_fs *c, snapshot_id_list *s)
{
	struct bch_inode_info *inode;
	DARRAY(struct bch_inode_info *) grabbed;
	bool clean_pass = false, this_pass_clean;

	/*
	 * Initially, we scan for inodes without I_DONTCACHE, then mark them to
	 * be pruned with d_mark_dontcache().
	 *
	 * Once we've had a clean pass where we didn't find any inodes without
	 * I_DONTCACHE, we wait for them to be freed:
	 */

	darray_init(&grabbed);
	darray_make_room(&grabbed, 1024);
again:
	cond_resched();
	this_pass_clean = true;

	mutex_lock(&c->vfs_inodes_lock);
	list_for_each_entry(inode, &c->vfs_inodes_list, ei_vfs_inode_list) {
		if (!snapshot_list_has_id(s, inode->ei_inum.subvol))
			continue;

		if (!(inode->v.i_state & I_DONTCACHE) &&
		    !(inode->v.i_state & I_FREEING) &&
		    igrab(&inode->v)) {
			this_pass_clean = false;

			if (darray_push_gfp(&grabbed, inode, GFP_ATOMIC|__GFP_NOWARN)) {
				iput(&inode->v);
				break;
			}
		} else if (clean_pass && this_pass_clean) {
			struct wait_bit_queue_entry wqe;
			struct wait_queue_head *wq_head;

			wq_head = inode_bit_waitqueue(&wqe, &inode->v, __I_NEW);
			prepare_to_wait_event(wq_head, &wqe.wq_entry,
					      TASK_UNINTERRUPTIBLE);
			mutex_unlock(&c->vfs_inodes_lock);

			schedule();
			finish_wait(wq_head, &wqe.wq_entry);
			goto again;
		}
	}
	mutex_unlock(&c->vfs_inodes_lock);

	darray_for_each(grabbed, i) {
		inode = *i;
		d_mark_dontcache(&inode->v);
		d_prune_aliases(&inode->v);
		iput(&inode->v);
	}
	grabbed.nr = 0;

	if (!clean_pass || !this_pass_clean) {
		clean_pass = this_pass_clean;
		goto again;
	}

	darray_exit(&grabbed);
}

static int bch2_statfs(struct dentry *dentry, struct kstatfs *buf)
{
	struct super_block *sb = dentry->d_sb;
	struct bch_fs *c = sb->s_fs_info;
	struct bch_fs_usage_short usage = bch2_fs_usage_read_short(c);
	unsigned shift = sb->s_blocksize_bits - 9;
	/*
	 * this assumes inodes take up 64 bytes, which is a decent average
	 * number:
	 */
	u64 avail_inodes = ((usage.capacity - usage.used) << 3);

	buf->f_type	= BCACHEFS_STATFS_MAGIC;
	buf->f_bsize	= sb->s_blocksize;
	buf->f_blocks	= usage.capacity >> shift;
	buf->f_bfree	= usage.free >> shift;
	buf->f_bavail	= avail_factor(usage.free) >> shift;

	buf->f_files	= usage.nr_inodes + avail_inodes;
	buf->f_ffree	= avail_inodes;

	buf->f_fsid	= uuid_to_fsid(c->sb.user_uuid.b);
	buf->f_namelen	= BCH_NAME_MAX;

	return 0;
}

static int bch2_sync_fs(struct super_block *sb, int wait)
{
	struct bch_fs *c = sb->s_fs_info;
	int ret;

	trace_bch2_sync_fs(sb, wait);

	if (c->opts.journal_flush_disabled)
		return 0;

	if (!wait) {
		bch2_journal_flush_async(&c->journal, NULL);
		return 0;
	}

	ret = bch2_journal_flush(&c->journal);
	return bch2_err_class(ret);
}

static struct bch_fs *bch2_path_to_fs(const char *path)
{
	struct bch_fs *c;
	dev_t dev;
	int ret;

	ret = lookup_bdev(path, &dev);
	if (ret)
		return ERR_PTR(ret);

	c = bch2_dev_to_fs(dev);
	if (c)
		closure_put(&c->cl);
	return c ?: ERR_PTR(-ENOENT);
}

static int bch2_remount(struct super_block *sb, int *flags,
			struct bch_opts opts)
{
	struct bch_fs *c = sb->s_fs_info;
	int ret = 0;

	opt_set(opts, read_only, (*flags & SB_RDONLY) != 0);

	if (opts.read_only != c->opts.read_only) {
		down_write(&c->state_lock);

		if (opts.read_only) {
			bch2_fs_read_only(c);

			sb->s_flags |= SB_RDONLY;
		} else {
			ret = bch2_fs_read_write(c);
			if (ret) {
				bch_err(c, "error going rw: %i", ret);
				up_write(&c->state_lock);
				ret = -EINVAL;
				goto err;
			}

			sb->s_flags &= ~SB_RDONLY;
		}

		c->opts.read_only = opts.read_only;

		up_write(&c->state_lock);
	}

	if (opt_defined(opts, errors))
		c->opts.errors = opts.errors;
err:
	return bch2_err_class(ret);
}

static int bch2_show_devname(struct seq_file *seq, struct dentry *root)
{
	struct bch_fs *c = root->d_sb->s_fs_info;
	bool first = true;

	for_each_online_member(c, ca) {
		if (!first)
			seq_putc(seq, ':');
		first = false;
		seq_puts(seq, ca->disk_sb.sb_name);
	}

	return 0;
}

static int bch2_show_options(struct seq_file *seq, struct dentry *root)
{
	struct bch_fs *c = root->d_sb->s_fs_info;
	struct printbuf buf = PRINTBUF;

	bch2_opts_to_text(&buf, c->opts, c, c->disk_sb.sb,
			  OPT_MOUNT, OPT_HIDDEN, OPT_SHOW_MOUNT_STYLE);
	printbuf_nul_terminate(&buf);
	seq_puts(seq, buf.buf);

	int ret = buf.allocation_failure ? -ENOMEM : 0;
	printbuf_exit(&buf);
	return ret;
}

static void bch2_put_super(struct super_block *sb)
{
	struct bch_fs *c = sb->s_fs_info;

	__bch2_fs_stop(c);
}

/*
 * bcachefs doesn't currently integrate intwrite freeze protection but the
 * internal write references serve the same purpose. Therefore reuse the
 * read-only transition code to perform the quiesce. The caveat is that we don't
 * currently have the ability to block tasks that want a write reference while
 * the superblock is frozen. This is fine for now, but we should either add
 * blocking support or find a way to integrate sb_start_intwrite() and friends.
 */
static int bch2_freeze(struct super_block *sb)
{
	struct bch_fs *c = sb->s_fs_info;

	down_write(&c->state_lock);
	bch2_fs_read_only(c);
	up_write(&c->state_lock);
	return 0;
}

static int bch2_unfreeze(struct super_block *sb)
{
	struct bch_fs *c = sb->s_fs_info;
	int ret;

	if (test_bit(BCH_FS_emergency_ro, &c->flags))
		return 0;

	down_write(&c->state_lock);
	ret = bch2_fs_read_write(c);
	up_write(&c->state_lock);
	return ret;
}

static const struct super_operations bch_super_operations = {
	.alloc_inode	= bch2_alloc_inode,
	.free_inode	= bch2_free_inode,
	.write_inode	= bch2_vfs_write_inode,
	.evict_inode	= bch2_evict_inode,
	.sync_fs	= bch2_sync_fs,
	.statfs		= bch2_statfs,
	.show_devname	= bch2_show_devname,
	.show_options	= bch2_show_options,
	.put_super	= bch2_put_super,
	.freeze_fs	= bch2_freeze,
	.unfreeze_fs	= bch2_unfreeze,
};

static int bch2_set_super(struct super_block *s, void *data)
{
	s->s_fs_info = data;
	return 0;
}

static int bch2_noset_super(struct super_block *s, void *data)
{
	return -EBUSY;
}

typedef DARRAY(struct bch_fs *) darray_fs;

static int bch2_test_super(struct super_block *s, void *data)
{
	struct bch_fs *c = s->s_fs_info;
	darray_fs *d = data;

	if (!c)
		return false;

	darray_for_each(*d, i)
		if (c != *i)
			return false;
	return true;
}

static int bch2_fs_get_tree(struct fs_context *fc)
{
	struct bch_fs *c;
	struct super_block *sb;
	struct inode *vinode;
	struct bch2_opts_parse *opts_parse = fc->fs_private;
	struct bch_opts opts = opts_parse->opts;
	darray_str devs;
	darray_fs devs_to_fs = {};
	int ret;

	opt_set(opts, read_only, (fc->sb_flags & SB_RDONLY) != 0);
	opt_set(opts, nostart, true);

	if (!fc->source || strlen(fc->source) == 0)
		return -EINVAL;

	ret = bch2_split_devs(fc->source, &devs);
	if (ret)
		return ret;

	darray_for_each(devs, i) {
		ret = darray_push(&devs_to_fs, bch2_path_to_fs(*i));
		if (ret)
			goto err;
	}

	sb = sget(fc->fs_type, bch2_test_super, bch2_noset_super, fc->sb_flags|SB_NOSEC, &devs_to_fs);
	if (!IS_ERR(sb))
		goto got_sb;

	c = bch2_fs_open(devs.data, devs.nr, opts);
	ret = PTR_ERR_OR_ZERO(c);
	if (ret)
		goto err;

	/* Some options can't be parsed until after the fs is started: */
	opts = bch2_opts_empty();
	ret = bch2_parse_mount_opts(c, &opts, NULL, opts_parse->parse_later.buf);
	if (ret)
		goto err_stop_fs;

	bch2_opts_apply(&c->opts, opts);

	ret = bch2_fs_start(c);
	if (ret)
		goto err_stop_fs;

	sb = sget(fc->fs_type, NULL, bch2_set_super, fc->sb_flags|SB_NOSEC, c);
	ret = PTR_ERR_OR_ZERO(sb);
	if (ret)
		goto err_stop_fs;
got_sb:
	c = sb->s_fs_info;

	if (sb->s_root) {
		if ((fc->sb_flags ^ sb->s_flags) & SB_RDONLY) {
			ret = -EBUSY;
			goto err_put_super;
		}
		goto out;
	}

	sb->s_blocksize		= block_bytes(c);
	sb->s_blocksize_bits	= ilog2(block_bytes(c));
	sb->s_maxbytes		= MAX_LFS_FILESIZE;
	sb->s_op		= &bch_super_operations;
	sb->s_export_op		= &bch_export_ops;
#ifdef CONFIG_BCACHEFS_QUOTA
	sb->s_qcop		= &bch2_quotactl_operations;
	sb->s_quota_types	= QTYPE_MASK_USR|QTYPE_MASK_GRP|QTYPE_MASK_PRJ;
#endif
	sb->s_xattr		= bch2_xattr_handlers;
	sb->s_magic		= BCACHEFS_STATFS_MAGIC;
	sb->s_time_gran		= c->sb.nsec_per_time_unit;
	sb->s_time_min		= div_s64(S64_MIN, c->sb.time_units_per_sec) + 1;
	sb->s_time_max		= div_s64(S64_MAX, c->sb.time_units_per_sec);
	sb->s_uuid		= c->sb.user_uuid;
	sb->s_shrink->seeks	= 0;
	c->vfs_sb		= sb;
	strscpy(sb->s_id, c->name, sizeof(sb->s_id));

	ret = super_setup_bdi(sb);
	if (ret)
		goto err_put_super;

	sb->s_bdi->ra_pages		= VM_READAHEAD_PAGES;

	for_each_online_member(c, ca) {
		struct block_device *bdev = ca->disk_sb.bdev;

		/* XXX: create an anonymous device for multi device filesystems */
		sb->s_bdev	= bdev;
		sb->s_dev	= bdev->bd_dev;
		percpu_ref_put(&ca->io_ref);
		break;
	}

	c->dev = sb->s_dev;

#ifdef CONFIG_BCACHEFS_POSIX_ACL
	if (c->opts.acl)
		sb->s_flags	|= SB_POSIXACL;
#endif

	sb->s_shrink->seeks = 0;

	vinode = bch2_vfs_inode_get(c, BCACHEFS_ROOT_SUBVOL_INUM);
	ret = PTR_ERR_OR_ZERO(vinode);
	bch_err_msg(c, ret, "mounting: error getting root inode");
	if (ret)
		goto err_put_super;

	sb->s_root = d_make_root(vinode);
	if (!sb->s_root) {
		bch_err(c, "error mounting: error allocating root dentry");
		ret = -ENOMEM;
		goto err_put_super;
	}

	sb->s_flags |= SB_ACTIVE;
out:
	fc->root = dget(sb->s_root);
err:
	darray_exit(&devs_to_fs);
	bch2_darray_str_exit(&devs);
	if (ret)
		pr_err("error: %s", bch2_err_str(ret));
	/*
	 * On an inconsistency error in recovery we might see an -EROFS derived
	 * errorcode (from the journal), but we don't want to return that to
	 * userspace as that causes util-linux to retry the mount RO - which is
	 * confusing:
	 */
	if (bch2_err_matches(ret, EROFS) && ret != -EROFS)
		ret = -EIO;
	return bch2_err_class(ret);

err_stop_fs:
	bch2_fs_stop(c);
	goto err;

err_put_super:
	__bch2_fs_stop(c);
	deactivate_locked_super(sb);
	goto err;
}

static void bch2_kill_sb(struct super_block *sb)
{
	struct bch_fs *c = sb->s_fs_info;

	generic_shutdown_super(sb);
	bch2_fs_free(c);
}

static void bch2_fs_context_free(struct fs_context *fc)
{
	struct bch2_opts_parse *opts = fc->fs_private;

	if (opts) {
		printbuf_exit(&opts->parse_later);
		kfree(opts);
	}
}

static int bch2_fs_parse_param(struct fs_context *fc,
			       struct fs_parameter *param)
{
	/*
	 * the "source" param, i.e., the name of the device(s) to mount,
	 * is handled by the VFS layer.
	 */
	if (!strcmp(param->key, "source"))
		return -ENOPARAM;

	struct bch2_opts_parse *opts = fc->fs_private;
	struct bch_fs *c = NULL;

	/* for reconfigure, we already have a struct bch_fs */
	if (fc->root)
		c = fc->root->d_sb->s_fs_info;

	int ret = bch2_parse_one_mount_opt(c, &opts->opts,
					   &opts->parse_later, param->key,
					   param->string);

	return bch2_err_class(ret);
}

static int bch2_fs_reconfigure(struct fs_context *fc)
{
	struct super_block *sb = fc->root->d_sb;
	struct bch2_opts_parse *opts = fc->fs_private;

	return bch2_remount(sb, &fc->sb_flags, opts->opts);
}

static const struct fs_context_operations bch2_context_ops = {
	.free        = bch2_fs_context_free,
	.parse_param = bch2_fs_parse_param,
	.get_tree    = bch2_fs_get_tree,
	.reconfigure = bch2_fs_reconfigure,
};

static int bch2_init_fs_context(struct fs_context *fc)
{
	struct bch2_opts_parse *opts = kzalloc(sizeof(*opts), GFP_KERNEL);

	if (!opts)
		return -ENOMEM;

	opts->parse_later = PRINTBUF;

	fc->ops = &bch2_context_ops;
	fc->fs_private = opts;

	return 0;
}

void bch2_fs_vfs_exit(struct bch_fs *c)
{
	if (c->vfs_inodes_table.tbl)
		rhashtable_destroy(&c->vfs_inodes_table);
}

int bch2_fs_vfs_init(struct bch_fs *c)
{
	return rhashtable_init(&c->vfs_inodes_table, &bch2_vfs_inodes_params);
}

static struct file_system_type bcache_fs_type = {
	.owner			= THIS_MODULE,
	.name			= "bcachefs",
	.init_fs_context	= bch2_init_fs_context,
	.kill_sb		= bch2_kill_sb,
	.fs_flags		= FS_REQUIRES_DEV | FS_ALLOW_IDMAP,
};

MODULE_ALIAS_FS("bcachefs");

void bch2_vfs_exit(void)
{
	unregister_filesystem(&bcache_fs_type);
	kmem_cache_destroy(bch2_inode_cache);
}

int __init bch2_vfs_init(void)
{
	int ret = -ENOMEM;

	bch2_inode_cache = KMEM_CACHE(bch_inode_info, SLAB_RECLAIM_ACCOUNT |
				      SLAB_ACCOUNT);
	if (!bch2_inode_cache)
		goto err;

	ret = register_filesystem(&bcache_fs_type);
	if (ret)
		goto err;

	return 0;
err:
	bch2_vfs_exit();
	return ret;
}

#endif /* NO_BCACHEFS_FS */<|MERGE_RESOLUTION|>--- conflicted
+++ resolved
@@ -235,21 +235,9 @@
 	}
 }
 
-<<<<<<< HEAD
-struct bch_inode_info *__bch2_inode_hash_find(struct bch_fs *c, subvol_inum inum)
-{
-	return to_bch_ei(ilookup5_nowait(c->vfs_sb,
-					 bch2_inode_hash(inum),
-					 bch2_iget5_test,
-					 &inum));
-}
-
-static struct bch_inode_info *bch2_inode_insert(struct bch_fs *c, struct bch_inode_info *inode)
-=======
 static struct bch_inode_info *bch2_inode_hash_insert(struct bch_fs *c,
 						     struct btree_trans *trans,
 						     struct bch_inode_info *inode)
->>>>>>> 26de8614
 {
 	struct bch_inode_info *old = inode;
 
