// SPDX-License-Identifier: GPL-2.0
#ifndef NO_BCACHEFS_FS

#include "bcachefs.h"
#include "acl.h"
#include "bkey_buf.h"
#include "btree_update.h"
#include "buckets.h"
#include "chardev.h"
#include "dirent.h"
#include "errcode.h"
#include "extents.h"
#include "fs.h"
#include "fs-common.h"
#include "fs-io.h"
#include "fs-ioctl.h"
#include "fs-io-buffered.h"
#include "fs-io-direct.h"
#include "fs-io-pagecache.h"
#include "fsck.h"
#include "inode.h"
#include "io_read.h"
#include "journal.h"
#include "keylist.h"
#include "quota.h"
#include "snapshot.h"
#include "super.h"
#include "xattr.h"
#include "trace.h"

#include <linux/aio.h>
#include <linux/backing-dev.h>
#include <linux/exportfs.h>
#include <linux/fiemap.h>
#include <linux/fs_context.h>
#include <linux/module.h>
#include <linux/pagemap.h>
#include <linux/posix_acl.h>
#include <linux/random.h>
#include <linux/seq_file.h>
#include <linux/statfs.h>
#include <linux/string.h>
#include <linux/xattr.h>

static struct kmem_cache *bch2_inode_cache;

static void bch2_vfs_inode_init(struct btree_trans *, subvol_inum,
				struct bch_inode_info *,
				struct bch_inode_unpacked *,
				struct bch_subvolume *);

void bch2_inode_update_after_write(struct btree_trans *trans,
				   struct bch_inode_info *inode,
				   struct bch_inode_unpacked *bi,
				   unsigned fields)
{
	struct bch_fs *c = trans->c;

	BUG_ON(bi->bi_inum != inode->v.i_ino);

	bch2_assert_pos_locked(trans, BTREE_ID_inodes, POS(0, bi->bi_inum));

	set_nlink(&inode->v, bch2_inode_nlink_get(bi));
	i_uid_write(&inode->v, bi->bi_uid);
	i_gid_write(&inode->v, bi->bi_gid);
	inode->v.i_mode	= bi->bi_mode;

	if (fields & ATTR_ATIME)
		inode_set_atime_to_ts(&inode->v, bch2_time_to_timespec(c, bi->bi_atime));
	if (fields & ATTR_MTIME)
		inode_set_mtime_to_ts(&inode->v, bch2_time_to_timespec(c, bi->bi_mtime));
	if (fields & ATTR_CTIME)
		inode_set_ctime_to_ts(&inode->v, bch2_time_to_timespec(c, bi->bi_ctime));

	inode->ei_inode		= *bi;

	bch2_inode_flags_to_vfs(inode);
}

int __must_check bch2_write_inode(struct bch_fs *c,
				  struct bch_inode_info *inode,
				  inode_set_fn set,
				  void *p, unsigned fields)
{
	struct btree_trans *trans = bch2_trans_get(c);
	struct btree_iter iter = { NULL };
	struct bch_inode_unpacked inode_u;
	int ret;
retry:
	bch2_trans_begin(trans);

	ret   = bch2_inode_peek(trans, &iter, &inode_u, inode_inum(inode),
				BTREE_ITER_intent) ?:
		(set ? set(trans, inode, &inode_u, p) : 0) ?:
		bch2_inode_write(trans, &iter, &inode_u) ?:
		bch2_trans_commit(trans, NULL, NULL, BCH_TRANS_COMMIT_no_enospc);

	/*
	 * the btree node lock protects inode->ei_inode, not ei_update_lock;
	 * this is important for inode updates via bchfs_write_index_update
	 */
	if (!ret)
		bch2_inode_update_after_write(trans, inode, &inode_u, fields);

	bch2_trans_iter_exit(trans, &iter);

	if (bch2_err_matches(ret, BCH_ERR_transaction_restart))
		goto retry;

	bch2_fs_fatal_err_on(bch2_err_matches(ret, ENOENT), c,
			     "%s: inode %llu:%llu not found when updating",
			     bch2_err_str(ret),
			     inode_inum(inode).subvol,
			     inode_inum(inode).inum);

	bch2_trans_put(trans);
	return ret < 0 ? ret : 0;
}

int bch2_fs_quota_transfer(struct bch_fs *c,
			   struct bch_inode_info *inode,
			   struct bch_qid new_qid,
			   unsigned qtypes,
			   enum quota_acct_mode mode)
{
	unsigned i;
	int ret;

	qtypes &= enabled_qtypes(c);

	for (i = 0; i < QTYP_NR; i++)
		if (new_qid.q[i] == inode->ei_qid.q[i])
			qtypes &= ~(1U << i);

	if (!qtypes)
		return 0;

	mutex_lock(&inode->ei_quota_lock);

	ret = bch2_quota_transfer(c, qtypes, new_qid,
				  inode->ei_qid,
				  inode->v.i_blocks +
				  inode->ei_quota_reserved,
				  mode);
	if (!ret)
		for (i = 0; i < QTYP_NR; i++)
			if (qtypes & (1 << i))
				inode->ei_qid.q[i] = new_qid.q[i];

	mutex_unlock(&inode->ei_quota_lock);

	return ret;
}

static bool subvol_inum_eq(subvol_inum a, subvol_inum b)
{
	return a.subvol == b.subvol && a.inum == b.inum;
}

static int bch2_vfs_inode_cmp_fn(struct rhashtable_compare_arg *arg,
				 const void *obj)
{
	const struct bch_inode_info *inode = obj;
	const subvol_inum *v = arg->key;

	return !subvol_inum_eq(inode->ei_inum, *v);
}

static const struct rhashtable_params bch2_vfs_inodes_params = {
	.head_offset		= offsetof(struct bch_inode_info, hash),
	.key_offset		= offsetof(struct bch_inode_info, ei_inum),
	.key_len		= sizeof(subvol_inum),
	.obj_cmpfn		= bch2_vfs_inode_cmp_fn,
	.automatic_shrinking	= true,
};

struct bch_inode_info *__bch2_inode_hash_find(struct bch_fs *c, subvol_inum inum)
{
	return rhashtable_lookup_fast(&c->vfs_inodes_table, &inum, bch2_vfs_inodes_params);
}

static void __wait_on_freeing_inode(struct bch_fs *c,
				    struct bch_inode_info *inode,
				    subvol_inum inum)
{
	wait_queue_head_t *wq;
	DEFINE_WAIT_BIT(wait, &inode->v.i_state, __I_NEW);
	wq = inode_bit_waitqueue(&wait, &inode->v, __I_NEW);
	prepare_to_wait(wq, &wait.wq_entry, TASK_UNINTERRUPTIBLE);
	spin_unlock(&inode->v.i_lock);

	if (__bch2_inode_hash_find(c, inum) == inode)
		schedule_timeout(HZ * 10);
	finish_wait(wq, &wait.wq_entry);
}

static struct bch_inode_info *bch2_inode_hash_find(struct bch_fs *c, struct btree_trans *trans,
						   subvol_inum inum)
{
	struct bch_inode_info *inode;
repeat:
	inode = __bch2_inode_hash_find(c, inum);
	if (inode) {
		spin_lock(&inode->v.i_lock);
		if (!test_bit(EI_INODE_HASHED, &inode->ei_flags)) {
			spin_unlock(&inode->v.i_lock);
			return NULL;
		}
		if ((inode->v.i_state & (I_FREEING|I_WILL_FREE))) {
			if (!trans) {
				__wait_on_freeing_inode(c, inode, inum);
			} else {
				bch2_trans_unlock(trans);
				__wait_on_freeing_inode(c, inode, inum);
				int ret = bch2_trans_relock(trans);
				if (ret)
					return ERR_PTR(ret);
			}
			goto repeat;
		}
		__iget(&inode->v);
		spin_unlock(&inode->v.i_lock);
	}

	return inode;
}

static void bch2_inode_hash_remove(struct bch_fs *c, struct bch_inode_info *inode)
{
	spin_lock(&inode->v.i_lock);
	bool remove = test_and_clear_bit(EI_INODE_HASHED, &inode->ei_flags);
	spin_unlock(&inode->v.i_lock);

	if (remove) {
		int ret = rhashtable_remove_fast(&c->vfs_inodes_table,
					&inode->hash, bch2_vfs_inodes_params);
		BUG_ON(ret);
		inode->v.i_hash.pprev = NULL;
		/*
		 * This pairs with the bch2_inode_hash_find() ->
		 * __wait_on_freeing_inode() path
		 */
		inode_wake_up_bit(&inode->v, __I_NEW);
	}
}

static struct bch_inode_info *bch2_inode_hash_insert(struct bch_fs *c,
						     struct btree_trans *trans,
						     struct bch_inode_info *inode)
{
	struct bch_inode_info *old = inode;

	set_bit(EI_INODE_HASHED, &inode->ei_flags);
retry:
	if (unlikely(rhashtable_lookup_insert_fast(&c->vfs_inodes_table,
					&inode->hash,
					bch2_vfs_inodes_params))) {
		old = bch2_inode_hash_find(c, trans, inode->ei_inum);
		if (!old)
			goto retry;

		clear_bit(EI_INODE_HASHED, &inode->ei_flags);

		/*
		 * bcachefs doesn't use I_NEW; we have no use for it since we
		 * only insert fully created inodes in the inode hash table. But
		 * discard_new_inode() expects it to be set...
		 */
		inode->v.i_state |= I_NEW;
		/*
		 * We don't want bch2_evict_inode() to delete the inode on disk,
		 * we just raced and had another inode in cache. Normally new
		 * inodes don't have nlink == 0 - except tmpfiles do...
		 */
		set_nlink(&inode->v, 1);
		discard_new_inode(&inode->v);
		return old;
	} else {
		inode_fake_hash(&inode->v);

		inode_sb_list_add(&inode->v);

		mutex_lock(&c->vfs_inodes_lock);
		list_add(&inode->ei_vfs_inode_list, &c->vfs_inodes_list);
		mutex_unlock(&c->vfs_inodes_lock);
		return inode;
	}
}

#define memalloc_flags_do(_flags, _do)						\
({										\
	unsigned _saved_flags = memalloc_flags_save(_flags);			\
	typeof(_do) _ret = _do;							\
	memalloc_noreclaim_restore(_saved_flags);				\
	_ret;									\
})

static struct inode *bch2_alloc_inode(struct super_block *sb)
{
	BUG();
}

static struct bch_inode_info *__bch2_new_inode(struct bch_fs *c, gfp_t gfp)
{
	struct bch_inode_info *inode = alloc_inode_sb(c->vfs_sb,
<<<<<<< HEAD
						bch2_inode_cache, GFP_NOFS);
=======
						bch2_inode_cache, gfp);
>>>>>>> f1d6a85a
	if (!inode)
		return NULL;

	inode_init_once(&inode->v);
	mutex_init(&inode->ei_update_lock);
	two_state_lock_init(&inode->ei_pagecache_lock);
	INIT_LIST_HEAD(&inode->ei_vfs_inode_list);
	inode->ei_flags = 0;
	mutex_init(&inode->ei_quota_lock);
	memset(&inode->ei_devs_need_flush, 0, sizeof(inode->ei_devs_need_flush));

	if (unlikely(inode_init_always_gfp(c->vfs_sb, &inode->v, gfp))) {
		kmem_cache_free(bch2_inode_cache, inode);
		return NULL;
	}

	return inode;
}

/*
 * Allocate a new inode, dropping/retaking btree locks if necessary:
 */
static struct bch_inode_info *bch2_new_inode(struct btree_trans *trans)
{
	struct bch_inode_info *inode = __bch2_new_inode(trans->c, GFP_NOWAIT);

	if (unlikely(!inode)) {
		int ret = drop_locks_do(trans, (inode = __bch2_new_inode(trans->c, GFP_NOFS)) ? 0 : -ENOMEM);
		if (ret && inode) {
			__destroy_inode(&inode->v);
			kmem_cache_free(bch2_inode_cache, inode);
		}
		if (ret)
			return ERR_PTR(ret);
	}

	return inode;
}

static struct bch_inode_info *bch2_inode_hash_init_insert(struct btree_trans *trans,
							  subvol_inum inum,
							  struct bch_inode_unpacked *bi,
							  struct bch_subvolume *subvol)
{
	struct bch_inode_info *inode = bch2_new_inode(trans);
	if (IS_ERR(inode))
		return inode;

	bch2_vfs_inode_init(trans, inum, inode, bi, subvol);

	return bch2_inode_hash_insert(trans->c, trans, inode);

}

struct inode *bch2_vfs_inode_get(struct bch_fs *c, subvol_inum inum)
{
	struct bch_inode_info *inode = bch2_inode_hash_find(c, NULL, inum);
	if (inode)
		return &inode->v;

	struct btree_trans *trans = bch2_trans_get(c);

	struct bch_inode_unpacked inode_u;
	struct bch_subvolume subvol;
	int ret = lockrestart_do(trans,
		bch2_subvolume_get(trans, inum.subvol, true, 0, &subvol) ?:
		bch2_inode_find_by_inum_trans(trans, inum, &inode_u)) ?:
		PTR_ERR_OR_ZERO(inode = bch2_inode_hash_init_insert(trans, inum, &inode_u, &subvol));
	bch2_trans_put(trans);

	return ret ? ERR_PTR(ret) : &inode->v;
}

struct bch_inode_info *
__bch2_create(struct mnt_idmap *idmap,
	      struct bch_inode_info *dir, struct dentry *dentry,
	      umode_t mode, dev_t rdev, subvol_inum snapshot_src,
	      unsigned flags)
{
	struct bch_fs *c = dir->v.i_sb->s_fs_info;
	struct btree_trans *trans;
	struct bch_inode_unpacked dir_u;
	struct bch_inode_info *inode;
	struct bch_inode_unpacked inode_u;
	struct posix_acl *default_acl = NULL, *acl = NULL;
	subvol_inum inum;
	struct bch_subvolume subvol;
	u64 journal_seq = 0;
	kuid_t kuid;
	kgid_t kgid;
	int ret;

	/*
	 * preallocate acls + vfs inode before btree transaction, so that
	 * nothing can fail after the transaction succeeds:
	 */
#ifdef CONFIG_BCACHEFS_POSIX_ACL
	ret = posix_acl_create(&dir->v, &mode, &default_acl, &acl);
	if (ret)
		return ERR_PTR(ret);
#endif
	inode = __bch2_new_inode(c, GFP_NOFS);
	if (unlikely(!inode)) {
		inode = ERR_PTR(-ENOMEM);
		goto err;
	}

	bch2_inode_init_early(c, &inode_u);

	if (!(flags & BCH_CREATE_TMPFILE))
		mutex_lock(&dir->ei_update_lock);

	trans = bch2_trans_get(c);
retry:
	bch2_trans_begin(trans);

	kuid = mapped_fsuid(idmap, i_user_ns(&dir->v));
	kgid = mapped_fsgid(idmap, i_user_ns(&dir->v));
	ret   = bch2_subvol_is_ro_trans(trans, dir->ei_inum.subvol) ?:
		bch2_create_trans(trans,
				  inode_inum(dir), &dir_u, &inode_u,
				  !(flags & BCH_CREATE_TMPFILE)
				  ? &dentry->d_name : NULL,
				  from_kuid(i_user_ns(&dir->v), kuid),
				  from_kgid(i_user_ns(&dir->v), kgid),
				  mode, rdev,
				  default_acl, acl, snapshot_src, flags) ?:
		bch2_quota_acct(c, bch_qid(&inode_u), Q_INO, 1,
				KEY_TYPE_QUOTA_PREALLOC);
	if (unlikely(ret))
		goto err_before_quota;

	inum.subvol = inode_u.bi_subvol ?: dir->ei_inum.subvol;
	inum.inum = inode_u.bi_inum;

	ret   = bch2_subvolume_get(trans, inum.subvol, true,
				   BTREE_ITER_with_updates, &subvol) ?:
		bch2_trans_commit(trans, NULL, &journal_seq, 0);
	if (unlikely(ret)) {
		bch2_quota_acct(c, bch_qid(&inode_u), Q_INO, -1,
				KEY_TYPE_QUOTA_WARN);
err_before_quota:
		if (bch2_err_matches(ret, BCH_ERR_transaction_restart))
			goto retry;
		goto err_trans;
	}

	if (!(flags & BCH_CREATE_TMPFILE)) {
		bch2_inode_update_after_write(trans, dir, &dir_u,
					      ATTR_MTIME|ATTR_CTIME);
		mutex_unlock(&dir->ei_update_lock);
	}

	bch2_vfs_inode_init(trans, inum, inode, &inode_u, &subvol);

	set_cached_acl(&inode->v, ACL_TYPE_ACCESS, acl);
	set_cached_acl(&inode->v, ACL_TYPE_DEFAULT, default_acl);

	/*
	 * we must insert the new inode into the inode cache before calling
	 * bch2_trans_exit() and dropping locks, else we could race with another
	 * thread pulling the inode in and modifying it:
	 *
	 * also, calling bch2_inode_hash_insert() without passing in the
	 * transaction object is sketchy - if we could ever end up in
	 * __wait_on_freeing_inode(), we'd risk deadlock.
	 *
	 * But that shouldn't be possible, since we still have the inode locked
	 * that we just created, and we _really_ can't take a transaction
	 * restart here.
	 */
	inode = bch2_inode_hash_insert(c, NULL, inode);
	bch2_trans_put(trans);
err:
	posix_acl_release(default_acl);
	posix_acl_release(acl);
	return inode;
err_trans:
	if (!(flags & BCH_CREATE_TMPFILE))
		mutex_unlock(&dir->ei_update_lock);

	bch2_trans_put(trans);
	make_bad_inode(&inode->v);
	iput(&inode->v);
	inode = ERR_PTR(ret);
	goto err;
}

/* methods */

static struct bch_inode_info *bch2_lookup_trans(struct btree_trans *trans,
			subvol_inum dir, struct bch_hash_info *dir_hash_info,
			const struct qstr *name)
{
	struct bch_fs *c = trans->c;
	struct btree_iter dirent_iter = {};
	subvol_inum inum = {};
	struct printbuf buf = PRINTBUF;

	struct bkey_s_c k = bch2_hash_lookup(trans, &dirent_iter, bch2_dirent_hash_desc,
					     dir_hash_info, dir, name, 0);
	int ret = bkey_err(k);
	if (ret)
		return ERR_PTR(ret);

	ret = bch2_dirent_read_target(trans, dir, bkey_s_c_to_dirent(k), &inum);
	if (ret > 0)
		ret = -ENOENT;
	if (ret)
		goto err;

	struct bch_inode_info *inode = bch2_inode_hash_find(c, trans, inum);
	if (inode)
		goto out;

	struct bch_subvolume subvol;
	struct bch_inode_unpacked inode_u;
	ret =   bch2_subvolume_get(trans, inum.subvol, true, 0, &subvol) ?:
		bch2_inode_find_by_inum_nowarn_trans(trans, inum, &inode_u) ?:
		PTR_ERR_OR_ZERO(inode = bch2_inode_hash_init_insert(trans, inum, &inode_u, &subvol));

	bch2_fs_inconsistent_on(bch2_err_matches(ret, ENOENT),
				c, "dirent to missing inode:\n  %s",
				(bch2_bkey_val_to_text(&buf, c, k), buf.buf));
	if (ret)
		goto err;

	/* regular files may have hardlinks: */
	if (bch2_fs_inconsistent_on(bch2_inode_should_have_bp(&inode_u) &&
				    !bkey_eq(k.k->p, POS(inode_u.bi_dir, inode_u.bi_dir_offset)),
				    c,
				    "dirent points to inode that does not point back:\n  %s",
				    (bch2_bkey_val_to_text(&buf, c, k),
				     prt_printf(&buf, "\n  "),
				     bch2_inode_unpacked_to_text(&buf, &inode_u),
				     buf.buf))) {
		ret = -ENOENT;
		goto err;
	}
out:
	bch2_trans_iter_exit(trans, &dirent_iter);
	printbuf_exit(&buf);
	return inode;
err:
	inode = ERR_PTR(ret);
	goto out;
}

static struct dentry *bch2_lookup(struct inode *vdir, struct dentry *dentry,
				  unsigned int flags)
{
	struct bch_fs *c = vdir->i_sb->s_fs_info;
	struct bch_inode_info *dir = to_bch_ei(vdir);
	struct bch_hash_info hash = bch2_hash_info_init(c, &dir->ei_inode);

	struct bch_inode_info *inode;
	bch2_trans_do(c, NULL, NULL, 0,
		PTR_ERR_OR_ZERO(inode = bch2_lookup_trans(trans, inode_inum(dir),
							  &hash, &dentry->d_name)));
	if (IS_ERR(inode))
		inode = NULL;

	return d_splice_alias(&inode->v, dentry);
}

static int bch2_mknod(struct mnt_idmap *idmap,
		      struct inode *vdir, struct dentry *dentry,
		      umode_t mode, dev_t rdev)
{
	struct bch_inode_info *inode =
		__bch2_create(idmap, to_bch_ei(vdir), dentry, mode, rdev,
			      (subvol_inum) { 0 }, 0);

	if (IS_ERR(inode))
		return bch2_err_class(PTR_ERR(inode));

	d_instantiate(dentry, &inode->v);
	return 0;
}

static int bch2_create(struct mnt_idmap *idmap,
		       struct inode *vdir, struct dentry *dentry,
		       umode_t mode, bool excl)
{
	return bch2_mknod(idmap, vdir, dentry, mode|S_IFREG, 0);
}

static int __bch2_link(struct bch_fs *c,
		       struct bch_inode_info *inode,
		       struct bch_inode_info *dir,
		       struct dentry *dentry)
{
	struct bch_inode_unpacked dir_u, inode_u;
	int ret;

	mutex_lock(&inode->ei_update_lock);
	struct btree_trans *trans = bch2_trans_get(c);

	ret = commit_do(trans, NULL, NULL, 0,
			bch2_link_trans(trans,
					inode_inum(dir),   &dir_u,
					inode_inum(inode), &inode_u,
					&dentry->d_name));

	if (likely(!ret)) {
		bch2_inode_update_after_write(trans, dir, &dir_u,
					      ATTR_MTIME|ATTR_CTIME);
		bch2_inode_update_after_write(trans, inode, &inode_u, ATTR_CTIME);
	}

	bch2_trans_put(trans);
	mutex_unlock(&inode->ei_update_lock);
	return ret;
}

static int bch2_link(struct dentry *old_dentry, struct inode *vdir,
		     struct dentry *dentry)
{
	struct bch_fs *c = vdir->i_sb->s_fs_info;
	struct bch_inode_info *dir = to_bch_ei(vdir);
	struct bch_inode_info *inode = to_bch_ei(old_dentry->d_inode);
	int ret;

	lockdep_assert_held(&inode->v.i_rwsem);

	ret   = bch2_subvol_is_ro(c, dir->ei_inum.subvol) ?:
		bch2_subvol_is_ro(c, inode->ei_inum.subvol) ?:
		__bch2_link(c, inode, dir, dentry);
	if (unlikely(ret))
		return bch2_err_class(ret);

	ihold(&inode->v);
	d_instantiate(dentry, &inode->v);
	return 0;
}

int __bch2_unlink(struct inode *vdir, struct dentry *dentry,
		  bool deleting_snapshot)
{
	struct bch_fs *c = vdir->i_sb->s_fs_info;
	struct bch_inode_info *dir = to_bch_ei(vdir);
	struct bch_inode_info *inode = to_bch_ei(dentry->d_inode);
	struct bch_inode_unpacked dir_u, inode_u;
	int ret;

	bch2_lock_inodes(INODE_UPDATE_LOCK, dir, inode);

	struct btree_trans *trans = bch2_trans_get(c);

	ret = commit_do(trans, NULL, NULL,
			BCH_TRANS_COMMIT_no_enospc,
		bch2_unlink_trans(trans,
				  inode_inum(dir), &dir_u,
				  &inode_u, &dentry->d_name,
				  deleting_snapshot));
	if (unlikely(ret))
		goto err;

	bch2_inode_update_after_write(trans, dir, &dir_u,
				      ATTR_MTIME|ATTR_CTIME);
	bch2_inode_update_after_write(trans, inode, &inode_u,
				      ATTR_MTIME);

	if (inode_u.bi_subvol) {
		/*
		 * Subvolume deletion is asynchronous, but we still want to tell
		 * the VFS that it's been deleted here:
		 */
		set_nlink(&inode->v, 0);
	}
err:
	bch2_trans_put(trans);
	bch2_unlock_inodes(INODE_UPDATE_LOCK, dir, inode);

	return ret;
}

static int bch2_unlink(struct inode *vdir, struct dentry *dentry)
{
	struct bch_inode_info *dir= to_bch_ei(vdir);
	struct bch_fs *c = dir->v.i_sb->s_fs_info;

	int ret = bch2_subvol_is_ro(c, dir->ei_inum.subvol) ?:
		__bch2_unlink(vdir, dentry, false);
	return bch2_err_class(ret);
}

static int bch2_symlink(struct mnt_idmap *idmap,
			struct inode *vdir, struct dentry *dentry,
			const char *symname)
{
	struct bch_fs *c = vdir->i_sb->s_fs_info;
	struct bch_inode_info *dir = to_bch_ei(vdir), *inode;
	int ret;

	inode = __bch2_create(idmap, dir, dentry, S_IFLNK|S_IRWXUGO, 0,
			      (subvol_inum) { 0 }, BCH_CREATE_TMPFILE);
	if (IS_ERR(inode))
		return bch2_err_class(PTR_ERR(inode));

	inode_lock(&inode->v);
	ret = page_symlink(&inode->v, symname, strlen(symname) + 1);
	inode_unlock(&inode->v);

	if (unlikely(ret))
		goto err;

	ret = filemap_write_and_wait_range(inode->v.i_mapping, 0, LLONG_MAX);
	if (unlikely(ret))
		goto err;

	ret = __bch2_link(c, inode, dir, dentry);
	if (unlikely(ret))
		goto err;

	d_instantiate(dentry, &inode->v);
	return 0;
err:
	iput(&inode->v);
	return bch2_err_class(ret);
}

static int bch2_mkdir(struct mnt_idmap *idmap,
		      struct inode *vdir, struct dentry *dentry, umode_t mode)
{
	return bch2_mknod(idmap, vdir, dentry, mode|S_IFDIR, 0);
}

static int bch2_rename2(struct mnt_idmap *idmap,
			struct inode *src_vdir, struct dentry *src_dentry,
			struct inode *dst_vdir, struct dentry *dst_dentry,
			unsigned flags)
{
	struct bch_fs *c = src_vdir->i_sb->s_fs_info;
	struct bch_inode_info *src_dir = to_bch_ei(src_vdir);
	struct bch_inode_info *dst_dir = to_bch_ei(dst_vdir);
	struct bch_inode_info *src_inode = to_bch_ei(src_dentry->d_inode);
	struct bch_inode_info *dst_inode = to_bch_ei(dst_dentry->d_inode);
	struct bch_inode_unpacked dst_dir_u, src_dir_u;
	struct bch_inode_unpacked src_inode_u, dst_inode_u, *whiteout_inode_u;
	struct btree_trans *trans;
	enum bch_rename_mode mode = flags & RENAME_EXCHANGE
		? BCH_RENAME_EXCHANGE
		: dst_dentry->d_inode
		? BCH_RENAME_OVERWRITE : BCH_RENAME;
	bool whiteout = !!(flags & RENAME_WHITEOUT);
	int ret;

	if (flags & ~(RENAME_NOREPLACE|RENAME_EXCHANGE|RENAME_WHITEOUT))
		return -EINVAL;

	if (mode == BCH_RENAME_OVERWRITE) {
		ret = filemap_write_and_wait_range(src_inode->v.i_mapping,
						   0, LLONG_MAX);
		if (ret)
			return ret;
	}

	bch2_lock_inodes(INODE_UPDATE_LOCK,
			 src_dir,
			 dst_dir,
			 src_inode,
			 dst_inode);

	trans = bch2_trans_get(c);

	ret   = bch2_subvol_is_ro_trans(trans, src_dir->ei_inum.subvol) ?:
		bch2_subvol_is_ro_trans(trans, dst_dir->ei_inum.subvol);
	if (ret)
		goto err;

	if (inode_attr_changing(dst_dir, src_inode, Inode_opt_project)) {
		ret = bch2_fs_quota_transfer(c, src_inode,
					     dst_dir->ei_qid,
					     1 << QTYP_PRJ,
					     KEY_TYPE_QUOTA_PREALLOC);
		if (ret)
			goto err;
	}

	if (mode == BCH_RENAME_EXCHANGE &&
	    inode_attr_changing(src_dir, dst_inode, Inode_opt_project)) {
		ret = bch2_fs_quota_transfer(c, dst_inode,
					     src_dir->ei_qid,
					     1 << QTYP_PRJ,
					     KEY_TYPE_QUOTA_PREALLOC);
		if (ret)
			goto err;
	}
retry:
	bch2_trans_begin(trans);

	ret = bch2_rename_trans(trans,
				inode_inum(src_dir), &src_dir_u,
				inode_inum(dst_dir), &dst_dir_u,
				&src_inode_u,
				&dst_inode_u,
				&src_dentry->d_name,
				&dst_dentry->d_name,
				mode);
	if (unlikely(ret))
		goto err_tx_restart;

	if (whiteout) {
		whiteout_inode_u = bch2_trans_kmalloc_nomemzero(trans, sizeof(*whiteout_inode_u));
		ret = PTR_ERR_OR_ZERO(whiteout_inode_u);
		if (unlikely(ret))
			goto err_tx_restart;
		bch2_inode_init_early(c, whiteout_inode_u);

		ret = bch2_create_trans(trans,
					inode_inum(src_dir), &src_dir_u,
					whiteout_inode_u,
					&src_dentry->d_name,
					from_kuid(i_user_ns(&src_dir->v), current_fsuid()),
					from_kgid(i_user_ns(&src_dir->v), current_fsgid()),
					S_IFCHR|WHITEOUT_MODE, 0,
					NULL, NULL, (subvol_inum) { 0 }, 0) ?:
		      bch2_quota_acct(c, bch_qid(whiteout_inode_u), Q_INO, 1,
				      KEY_TYPE_QUOTA_PREALLOC);
		if (unlikely(ret))
			goto err_tx_restart;
	}

	ret = bch2_trans_commit(trans, NULL, NULL, 0);
	if (unlikely(ret)) {
err_tx_restart:
		if (bch2_err_matches(ret, BCH_ERR_transaction_restart))
			goto retry;
		goto err;
	}

	BUG_ON(src_inode->v.i_ino != src_inode_u.bi_inum);
	BUG_ON(dst_inode &&
	       dst_inode->v.i_ino != dst_inode_u.bi_inum);

	bch2_inode_update_after_write(trans, src_dir, &src_dir_u,
				      ATTR_MTIME|ATTR_CTIME);

	if (src_dir != dst_dir)
		bch2_inode_update_after_write(trans, dst_dir, &dst_dir_u,
					      ATTR_MTIME|ATTR_CTIME);

	bch2_inode_update_after_write(trans, src_inode, &src_inode_u,
				      ATTR_CTIME);

	if (dst_inode)
		bch2_inode_update_after_write(trans, dst_inode, &dst_inode_u,
					      ATTR_CTIME);
err:
	bch2_trans_put(trans);

	bch2_fs_quota_transfer(c, src_inode,
			       bch_qid(&src_inode->ei_inode),
			       1 << QTYP_PRJ,
			       KEY_TYPE_QUOTA_NOCHECK);
	if (dst_inode)
		bch2_fs_quota_transfer(c, dst_inode,
				       bch_qid(&dst_inode->ei_inode),
				       1 << QTYP_PRJ,
				       KEY_TYPE_QUOTA_NOCHECK);

	bch2_unlock_inodes(INODE_UPDATE_LOCK,
			   src_dir,
			   dst_dir,
			   src_inode,
			   dst_inode);

	return bch2_err_class(ret);
}

static void bch2_setattr_copy(struct mnt_idmap *idmap,
			      struct bch_inode_info *inode,
			      struct bch_inode_unpacked *bi,
			      struct iattr *attr)
{
	struct bch_fs *c = inode->v.i_sb->s_fs_info;
	unsigned int ia_valid = attr->ia_valid;
	kuid_t kuid;
	kgid_t kgid;

	if (ia_valid & ATTR_UID) {
		kuid = from_vfsuid(idmap, i_user_ns(&inode->v), attr->ia_vfsuid);
		bi->bi_uid = from_kuid(i_user_ns(&inode->v), kuid);
	}
	if (ia_valid & ATTR_GID) {
		kgid = from_vfsgid(idmap, i_user_ns(&inode->v), attr->ia_vfsgid);
		bi->bi_gid = from_kgid(i_user_ns(&inode->v), kgid);
	}

	if (ia_valid & ATTR_SIZE)
		bi->bi_size = attr->ia_size;

	if (ia_valid & ATTR_ATIME)
		bi->bi_atime = timespec_to_bch2_time(c, attr->ia_atime);
	if (ia_valid & ATTR_MTIME)
		bi->bi_mtime = timespec_to_bch2_time(c, attr->ia_mtime);
	if (ia_valid & ATTR_CTIME)
		bi->bi_ctime = timespec_to_bch2_time(c, attr->ia_ctime);

	if (ia_valid & ATTR_MODE) {
		umode_t mode = attr->ia_mode;
		kgid_t gid = ia_valid & ATTR_GID
			? kgid
			: inode->v.i_gid;

		if (!in_group_or_capable(idmap, &inode->v,
			make_vfsgid(idmap, i_user_ns(&inode->v), gid)))
			mode &= ~S_ISGID;
		bi->bi_mode = mode;
	}
}

int bch2_setattr_nonsize(struct mnt_idmap *idmap,
			 struct bch_inode_info *inode,
			 struct iattr *attr)
{
	struct bch_fs *c = inode->v.i_sb->s_fs_info;
	struct bch_qid qid;
	struct btree_trans *trans;
	struct btree_iter inode_iter = { NULL };
	struct bch_inode_unpacked inode_u;
	struct posix_acl *acl = NULL;
	kuid_t kuid;
	kgid_t kgid;
	int ret;

	mutex_lock(&inode->ei_update_lock);

	qid = inode->ei_qid;

	if (attr->ia_valid & ATTR_UID) {
		kuid = from_vfsuid(idmap, i_user_ns(&inode->v), attr->ia_vfsuid);
		qid.q[QTYP_USR] = from_kuid(i_user_ns(&inode->v), kuid);
	}

	if (attr->ia_valid & ATTR_GID) {
		kgid = from_vfsgid(idmap, i_user_ns(&inode->v), attr->ia_vfsgid);
		qid.q[QTYP_GRP] = from_kgid(i_user_ns(&inode->v), kgid);
	}

	ret = bch2_fs_quota_transfer(c, inode, qid, ~0,
				     KEY_TYPE_QUOTA_PREALLOC);
	if (ret)
		goto err;

	trans = bch2_trans_get(c);
retry:
	bch2_trans_begin(trans);
	kfree(acl);
	acl = NULL;

	ret = bch2_inode_peek(trans, &inode_iter, &inode_u, inode_inum(inode),
			      BTREE_ITER_intent);
	if (ret)
		goto btree_err;

	bch2_setattr_copy(idmap, inode, &inode_u, attr);

	if (attr->ia_valid & ATTR_MODE) {
		ret = bch2_acl_chmod(trans, inode_inum(inode), &inode_u,
				     inode_u.bi_mode, &acl);
		if (ret)
			goto btree_err;
	}

	ret =   bch2_inode_write(trans, &inode_iter, &inode_u) ?:
		bch2_trans_commit(trans, NULL, NULL,
				  BCH_TRANS_COMMIT_no_enospc);
btree_err:
	bch2_trans_iter_exit(trans, &inode_iter);

	if (bch2_err_matches(ret, BCH_ERR_transaction_restart))
		goto retry;
	if (unlikely(ret))
		goto err_trans;

	bch2_inode_update_after_write(trans, inode, &inode_u, attr->ia_valid);

	if (acl)
		set_cached_acl(&inode->v, ACL_TYPE_ACCESS, acl);
err_trans:
	bch2_trans_put(trans);
err:
	mutex_unlock(&inode->ei_update_lock);

	return bch2_err_class(ret);
}

static int bch2_getattr(struct mnt_idmap *idmap,
			const struct path *path, struct kstat *stat,
			u32 request_mask, unsigned query_flags)
{
	struct bch_inode_info *inode = to_bch_ei(d_inode(path->dentry));
	struct bch_fs *c = inode->v.i_sb->s_fs_info;
	vfsuid_t vfsuid = i_uid_into_vfsuid(idmap, &inode->v);
	vfsgid_t vfsgid = i_gid_into_vfsgid(idmap, &inode->v);

	stat->dev	= inode->v.i_sb->s_dev;
	stat->ino	= inode->v.i_ino;
	stat->mode	= inode->v.i_mode;
	stat->nlink	= inode->v.i_nlink;
	stat->uid	= vfsuid_into_kuid(vfsuid);
	stat->gid	= vfsgid_into_kgid(vfsgid);
	stat->rdev	= inode->v.i_rdev;
	stat->size	= i_size_read(&inode->v);
	stat->atime	= inode_get_atime(&inode->v);
	stat->mtime	= inode_get_mtime(&inode->v);
	stat->ctime	= inode_get_ctime(&inode->v);
	stat->blksize	= block_bytes(c);
	stat->blocks	= inode->v.i_blocks;

	stat->subvol	= inode->ei_inum.subvol;
	stat->result_mask |= STATX_SUBVOL;

	if ((request_mask & STATX_DIOALIGN) && S_ISREG(inode->v.i_mode)) {
		stat->result_mask |= STATX_DIOALIGN;
		/*
		 * this is incorrect; we should be tracking this in superblock,
		 * and checking the alignment of open devices
		 */
		stat->dio_mem_align = SECTOR_SIZE;
		stat->dio_offset_align = block_bytes(c);
	}

	if (request_mask & STATX_BTIME) {
		stat->result_mask |= STATX_BTIME;
		stat->btime = bch2_time_to_timespec(c, inode->ei_inode.bi_otime);
	}

	if (inode->ei_inode.bi_flags & BCH_INODE_immutable)
		stat->attributes |= STATX_ATTR_IMMUTABLE;
	stat->attributes_mask	 |= STATX_ATTR_IMMUTABLE;

	if (inode->ei_inode.bi_flags & BCH_INODE_append)
		stat->attributes |= STATX_ATTR_APPEND;
	stat->attributes_mask	 |= STATX_ATTR_APPEND;

	if (inode->ei_inode.bi_flags & BCH_INODE_nodump)
		stat->attributes |= STATX_ATTR_NODUMP;
	stat->attributes_mask	 |= STATX_ATTR_NODUMP;

	return 0;
}

static int bch2_setattr(struct mnt_idmap *idmap,
			struct dentry *dentry, struct iattr *iattr)
{
	struct bch_inode_info *inode = to_bch_ei(dentry->d_inode);
	struct bch_fs *c = inode->v.i_sb->s_fs_info;
	int ret;

	lockdep_assert_held(&inode->v.i_rwsem);

	ret   = bch2_subvol_is_ro(c, inode->ei_inum.subvol) ?:
		setattr_prepare(idmap, dentry, iattr);
	if (ret)
		return ret;

	return iattr->ia_valid & ATTR_SIZE
		? bchfs_truncate(idmap, inode, iattr)
		: bch2_setattr_nonsize(idmap, inode, iattr);
}

static int bch2_tmpfile(struct mnt_idmap *idmap,
			struct inode *vdir, struct file *file, umode_t mode)
{
	struct bch_inode_info *inode =
		__bch2_create(idmap, to_bch_ei(vdir),
			      file->f_path.dentry, mode, 0,
			      (subvol_inum) { 0 }, BCH_CREATE_TMPFILE);

	if (IS_ERR(inode))
		return bch2_err_class(PTR_ERR(inode));

	d_mark_tmpfile(file, &inode->v);
	d_instantiate(file->f_path.dentry, &inode->v);
	return finish_open_simple(file, 0);
}

static int bch2_fill_extent(struct bch_fs *c,
			    struct fiemap_extent_info *info,
			    struct bkey_s_c k, unsigned flags)
{
	if (bkey_extent_is_direct_data(k.k)) {
		struct bkey_ptrs_c ptrs = bch2_bkey_ptrs_c(k);
		const union bch_extent_entry *entry;
		struct extent_ptr_decoded p;
		int ret;

		if (k.k->type == KEY_TYPE_reflink_v)
			flags |= FIEMAP_EXTENT_SHARED;

		bkey_for_each_ptr_decode(k.k, ptrs, p, entry) {
			int flags2 = 0;
			u64 offset = p.ptr.offset;

			if (p.ptr.unwritten)
				flags2 |= FIEMAP_EXTENT_UNWRITTEN;

			if (p.crc.compression_type)
				flags2 |= FIEMAP_EXTENT_ENCODED;
			else
				offset += p.crc.offset;

			if ((offset & (block_sectors(c) - 1)) ||
			    (k.k->size & (block_sectors(c) - 1)))
				flags2 |= FIEMAP_EXTENT_NOT_ALIGNED;

			ret = fiemap_fill_next_extent(info,
						bkey_start_offset(k.k) << 9,
						offset << 9,
						k.k->size << 9, flags|flags2);
			if (ret)
				return ret;
		}

		return 0;
	} else if (bkey_extent_is_inline_data(k.k)) {
		return fiemap_fill_next_extent(info,
					       bkey_start_offset(k.k) << 9,
					       0, k.k->size << 9,
					       flags|
					       FIEMAP_EXTENT_DATA_INLINE);
	} else if (k.k->type == KEY_TYPE_reservation) {
		return fiemap_fill_next_extent(info,
					       bkey_start_offset(k.k) << 9,
					       0, k.k->size << 9,
					       flags|
					       FIEMAP_EXTENT_DELALLOC|
					       FIEMAP_EXTENT_UNWRITTEN);
	} else {
		BUG();
	}
}

static int bch2_fiemap(struct inode *vinode, struct fiemap_extent_info *info,
		       u64 start, u64 len)
{
	struct bch_fs *c = vinode->i_sb->s_fs_info;
	struct bch_inode_info *ei = to_bch_ei(vinode);
	struct btree_trans *trans;
	struct btree_iter iter;
	struct bkey_s_c k;
	struct bkey_buf cur, prev;
	unsigned offset_into_extent, sectors;
	bool have_extent = false;
	int ret = 0;

	ret = fiemap_prep(&ei->v, info, start, &len, FIEMAP_FLAG_SYNC);
	if (ret)
		return ret;

	struct bpos end = POS(ei->v.i_ino, (start + len) >> 9);
	if (start + len < start)
		return -EINVAL;

	start >>= 9;

	bch2_bkey_buf_init(&cur);
	bch2_bkey_buf_init(&prev);
	trans = bch2_trans_get(c);

	bch2_trans_iter_init(trans, &iter, BTREE_ID_extents,
			     POS(ei->v.i_ino, start), 0);

	while (true) {
		enum btree_id data_btree = BTREE_ID_extents;

		bch2_trans_begin(trans);

		u32 snapshot;
		ret = bch2_subvolume_get_snapshot(trans, ei->ei_inum.subvol, &snapshot);
		if (ret)
			goto err;

		bch2_btree_iter_set_snapshot(&iter, snapshot);

		k = bch2_btree_iter_peek_upto(&iter, end);
		ret = bkey_err(k);
		if (ret)
			goto err;

		if (!k.k)
			break;

		if (!bkey_extent_is_data(k.k) &&
		    k.k->type != KEY_TYPE_reservation) {
			bch2_btree_iter_advance(&iter);
			continue;
		}

		offset_into_extent	= iter.pos.offset -
			bkey_start_offset(k.k);
		sectors			= k.k->size - offset_into_extent;

		bch2_bkey_buf_reassemble(&cur, c, k);

		ret = bch2_read_indirect_extent(trans, &data_btree,
					&offset_into_extent, &cur);
		if (ret)
			break;

		k = bkey_i_to_s_c(cur.k);
		bch2_bkey_buf_realloc(&prev, c, k.k->u64s);

		sectors = min(sectors, k.k->size - offset_into_extent);

		bch2_cut_front(POS(k.k->p.inode,
				   bkey_start_offset(k.k) +
				   offset_into_extent),
			       cur.k);
		bch2_key_resize(&cur.k->k, sectors);
		cur.k->k.p = iter.pos;
		cur.k->k.p.offset += cur.k->k.size;

		if (have_extent) {
			bch2_trans_unlock(trans);
			ret = bch2_fill_extent(c, info,
					bkey_i_to_s_c(prev.k), 0);
			if (ret)
				break;
		}

		bkey_copy(prev.k, cur.k);
		have_extent = true;

		bch2_btree_iter_set_pos(&iter,
			POS(iter.pos.inode, iter.pos.offset + sectors));
err:
		if (ret &&
		    !bch2_err_matches(ret, BCH_ERR_transaction_restart))
			break;
	}
	bch2_trans_iter_exit(trans, &iter);

	if (!ret && have_extent) {
		bch2_trans_unlock(trans);
		ret = bch2_fill_extent(c, info, bkey_i_to_s_c(prev.k),
				       FIEMAP_EXTENT_LAST);
	}

	bch2_trans_put(trans);
	bch2_bkey_buf_exit(&cur, c);
	bch2_bkey_buf_exit(&prev, c);
	return ret < 0 ? ret : 0;
}

static const struct vm_operations_struct bch_vm_ops = {
	.fault		= bch2_page_fault,
	.map_pages	= filemap_map_pages,
	.page_mkwrite   = bch2_page_mkwrite,
};

static int bch2_mmap(struct file *file, struct vm_area_struct *vma)
{
	file_accessed(file);

	vma->vm_ops = &bch_vm_ops;
	return 0;
}

/* Directories: */

static loff_t bch2_dir_llseek(struct file *file, loff_t offset, int whence)
{
	return generic_file_llseek_size(file, offset, whence,
					S64_MAX, S64_MAX);
}

static int bch2_vfs_readdir(struct file *file, struct dir_context *ctx)
{
	struct bch_inode_info *inode = file_bch_inode(file);
	struct bch_fs *c = inode->v.i_sb->s_fs_info;

	if (!dir_emit_dots(file, ctx))
		return 0;

	int ret = bch2_readdir(c, inode_inum(inode), ctx);

	bch_err_fn(c, ret);
	return bch2_err_class(ret);
}

static int bch2_open(struct inode *vinode, struct file *file)
{
	if (file->f_flags & (O_WRONLY|O_RDWR)) {
		struct bch_inode_info *inode = to_bch_ei(vinode);
		struct bch_fs *c = inode->v.i_sb->s_fs_info;

		int ret = bch2_subvol_is_ro(c, inode->ei_inum.subvol);
		if (ret)
			return ret;
	}

	file->f_mode |= FMODE_CAN_ODIRECT;

	return generic_file_open(vinode, file);
}

static const struct file_operations bch_file_operations = {
	.open		= bch2_open,
	.llseek		= bch2_llseek,
	.read_iter	= bch2_read_iter,
	.write_iter	= bch2_write_iter,
	.mmap		= bch2_mmap,
	.get_unmapped_area = thp_get_unmapped_area,
	.fsync		= bch2_fsync,
	.splice_read	= filemap_splice_read,
	.splice_write	= iter_file_splice_write,
	.fallocate	= bch2_fallocate_dispatch,
	.unlocked_ioctl = bch2_fs_file_ioctl,
#ifdef CONFIG_COMPAT
	.compat_ioctl	= bch2_compat_fs_ioctl,
#endif
	.remap_file_range = bch2_remap_file_range,
};

static const struct inode_operations bch_file_inode_operations = {
	.getattr	= bch2_getattr,
	.setattr	= bch2_setattr,
	.fiemap		= bch2_fiemap,
	.listxattr	= bch2_xattr_list,
#ifdef CONFIG_BCACHEFS_POSIX_ACL
	.get_inode_acl	= bch2_get_acl,
	.set_acl	= bch2_set_acl,
#endif
};

static const struct inode_operations bch_dir_inode_operations = {
	.lookup		= bch2_lookup,
	.create		= bch2_create,
	.link		= bch2_link,
	.unlink		= bch2_unlink,
	.symlink	= bch2_symlink,
	.mkdir		= bch2_mkdir,
	.rmdir		= bch2_unlink,
	.mknod		= bch2_mknod,
	.rename		= bch2_rename2,
	.getattr	= bch2_getattr,
	.setattr	= bch2_setattr,
	.tmpfile	= bch2_tmpfile,
	.listxattr	= bch2_xattr_list,
#ifdef CONFIG_BCACHEFS_POSIX_ACL
	.get_inode_acl	= bch2_get_acl,
	.set_acl	= bch2_set_acl,
#endif
};

static const struct file_operations bch_dir_file_operations = {
	.llseek		= bch2_dir_llseek,
	.read		= generic_read_dir,
	.iterate_shared	= bch2_vfs_readdir,
	.fsync		= bch2_fsync,
	.unlocked_ioctl = bch2_fs_file_ioctl,
#ifdef CONFIG_COMPAT
	.compat_ioctl	= bch2_compat_fs_ioctl,
#endif
};

static const struct inode_operations bch_symlink_inode_operations = {
	.get_link	= page_get_link,
	.getattr	= bch2_getattr,
	.setattr	= bch2_setattr,
	.listxattr	= bch2_xattr_list,
#ifdef CONFIG_BCACHEFS_POSIX_ACL
	.get_inode_acl	= bch2_get_acl,
	.set_acl	= bch2_set_acl,
#endif
};

static const struct inode_operations bch_special_inode_operations = {
	.getattr	= bch2_getattr,
	.setattr	= bch2_setattr,
	.listxattr	= bch2_xattr_list,
#ifdef CONFIG_BCACHEFS_POSIX_ACL
	.get_inode_acl	= bch2_get_acl,
	.set_acl	= bch2_set_acl,
#endif
};

static const struct address_space_operations bch_address_space_operations = {
	.read_folio	= bch2_read_folio,
	.writepages	= bch2_writepages,
	.readahead	= bch2_readahead,
	.dirty_folio	= filemap_dirty_folio,
	.write_begin	= bch2_write_begin,
	.write_end	= bch2_write_end,
	.invalidate_folio = bch2_invalidate_folio,
	.release_folio	= bch2_release_folio,
#ifdef CONFIG_MIGRATION
	.migrate_folio	= filemap_migrate_folio,
#endif
	.error_remove_folio = generic_error_remove_folio,
};

struct bcachefs_fid {
	u64		inum;
	u32		subvol;
	u32		gen;
} __packed;

struct bcachefs_fid_with_parent {
	struct bcachefs_fid	fid;
	struct bcachefs_fid	dir;
} __packed;

static int bcachefs_fid_valid(int fh_len, int fh_type)
{
	switch (fh_type) {
	case FILEID_BCACHEFS_WITHOUT_PARENT:
		return fh_len == sizeof(struct bcachefs_fid) / sizeof(u32);
	case FILEID_BCACHEFS_WITH_PARENT:
		return fh_len == sizeof(struct bcachefs_fid_with_parent) / sizeof(u32);
	default:
		return false;
	}
}

static struct bcachefs_fid bch2_inode_to_fid(struct bch_inode_info *inode)
{
	return (struct bcachefs_fid) {
		.inum	= inode->ei_inum.inum,
		.subvol	= inode->ei_inum.subvol,
		.gen	= inode->ei_inode.bi_generation,
	};
}

static int bch2_encode_fh(struct inode *vinode, u32 *fh, int *len,
			  struct inode *vdir)
{
	struct bch_inode_info *inode	= to_bch_ei(vinode);
	struct bch_inode_info *dir	= to_bch_ei(vdir);
	int min_len;

	if (!S_ISDIR(inode->v.i_mode) && dir) {
		struct bcachefs_fid_with_parent *fid = (void *) fh;

		min_len = sizeof(*fid) / sizeof(u32);
		if (*len < min_len) {
			*len = min_len;
			return FILEID_INVALID;
		}

		fid->fid = bch2_inode_to_fid(inode);
		fid->dir = bch2_inode_to_fid(dir);

		*len = min_len;
		return FILEID_BCACHEFS_WITH_PARENT;
	} else {
		struct bcachefs_fid *fid = (void *) fh;

		min_len = sizeof(*fid) / sizeof(u32);
		if (*len < min_len) {
			*len = min_len;
			return FILEID_INVALID;
		}
		*fid = bch2_inode_to_fid(inode);

		*len = min_len;
		return FILEID_BCACHEFS_WITHOUT_PARENT;
	}
}

static struct inode *bch2_nfs_get_inode(struct super_block *sb,
					struct bcachefs_fid fid)
{
	struct bch_fs *c = sb->s_fs_info;
	struct inode *vinode = bch2_vfs_inode_get(c, (subvol_inum) {
				    .subvol = fid.subvol,
				    .inum = fid.inum,
	});
	if (!IS_ERR(vinode) && vinode->i_generation != fid.gen) {
		iput(vinode);
		vinode = ERR_PTR(-ESTALE);
	}
	return vinode;
}

static struct dentry *bch2_fh_to_dentry(struct super_block *sb, struct fid *_fid,
		int fh_len, int fh_type)
{
	struct bcachefs_fid *fid = (void *) _fid;

	if (!bcachefs_fid_valid(fh_len, fh_type))
		return NULL;

	return d_obtain_alias(bch2_nfs_get_inode(sb, *fid));
}

static struct dentry *bch2_fh_to_parent(struct super_block *sb, struct fid *_fid,
		int fh_len, int fh_type)
{
	struct bcachefs_fid_with_parent *fid = (void *) _fid;

	if (!bcachefs_fid_valid(fh_len, fh_type) ||
	    fh_type != FILEID_BCACHEFS_WITH_PARENT)
		return NULL;

	return d_obtain_alias(bch2_nfs_get_inode(sb, fid->dir));
}

static struct dentry *bch2_get_parent(struct dentry *child)
{
	struct bch_inode_info *inode = to_bch_ei(child->d_inode);
	struct bch_fs *c = inode->v.i_sb->s_fs_info;
	subvol_inum parent_inum = {
		.subvol = inode->ei_inode.bi_parent_subvol ?:
			inode->ei_inum.subvol,
		.inum = inode->ei_inode.bi_dir,
	};

	return d_obtain_alias(bch2_vfs_inode_get(c, parent_inum));
}

static int bch2_get_name(struct dentry *parent, char *name, struct dentry *child)
{
	struct bch_inode_info *inode	= to_bch_ei(child->d_inode);
	struct bch_inode_info *dir	= to_bch_ei(parent->d_inode);
	struct bch_fs *c = inode->v.i_sb->s_fs_info;
	struct btree_trans *trans;
	struct btree_iter iter1;
	struct btree_iter iter2;
	struct bkey_s_c k;
	struct bkey_s_c_dirent d;
	struct bch_inode_unpacked inode_u;
	subvol_inum target;
	u32 snapshot;
	struct qstr dirent_name;
	unsigned name_len = 0;
	int ret;

	if (!S_ISDIR(dir->v.i_mode))
		return -EINVAL;

	trans = bch2_trans_get(c);

	bch2_trans_iter_init(trans, &iter1, BTREE_ID_dirents,
			     POS(dir->ei_inode.bi_inum, 0), 0);
	bch2_trans_iter_init(trans, &iter2, BTREE_ID_dirents,
			     POS(dir->ei_inode.bi_inum, 0), 0);
retry:
	bch2_trans_begin(trans);

	ret = bch2_subvolume_get_snapshot(trans, dir->ei_inum.subvol, &snapshot);
	if (ret)
		goto err;

	bch2_btree_iter_set_snapshot(&iter1, snapshot);
	bch2_btree_iter_set_snapshot(&iter2, snapshot);

	ret = bch2_inode_find_by_inum_trans(trans, inode_inum(inode), &inode_u);
	if (ret)
		goto err;

	if (inode_u.bi_dir == dir->ei_inode.bi_inum) {
		bch2_btree_iter_set_pos(&iter1, POS(inode_u.bi_dir, inode_u.bi_dir_offset));

		k = bch2_btree_iter_peek_slot(&iter1);
		ret = bkey_err(k);
		if (ret)
			goto err;

		if (k.k->type != KEY_TYPE_dirent) {
			ret = -BCH_ERR_ENOENT_dirent_doesnt_match_inode;
			goto err;
		}

		d = bkey_s_c_to_dirent(k);
		ret = bch2_dirent_read_target(trans, inode_inum(dir), d, &target);
		if (ret > 0)
			ret = -BCH_ERR_ENOENT_dirent_doesnt_match_inode;
		if (ret)
			goto err;

		if (subvol_inum_eq(target, inode->ei_inum))
			goto found;
	} else {
		/*
		 * File with multiple hardlinks and our backref is to the wrong
		 * directory - linear search:
		 */
		for_each_btree_key_continue_norestart(iter2, 0, k, ret) {
			if (k.k->p.inode > dir->ei_inode.bi_inum)
				break;

			if (k.k->type != KEY_TYPE_dirent)
				continue;

			d = bkey_s_c_to_dirent(k);
			ret = bch2_dirent_read_target(trans, inode_inum(dir), d, &target);
			if (ret < 0)
				break;
			if (ret)
				continue;

			if (subvol_inum_eq(target, inode->ei_inum))
				goto found;
		}
	}

	ret = -ENOENT;
	goto err;
found:
	dirent_name = bch2_dirent_get_name(d);

	name_len = min_t(unsigned, dirent_name.len, NAME_MAX);
	memcpy(name, dirent_name.name, name_len);
	name[name_len] = '\0';
err:
	if (bch2_err_matches(ret, BCH_ERR_transaction_restart))
		goto retry;

	bch2_trans_iter_exit(trans, &iter1);
	bch2_trans_iter_exit(trans, &iter2);
	bch2_trans_put(trans);

	return ret;
}

static const struct export_operations bch_export_ops = {
	.encode_fh	= bch2_encode_fh,
	.fh_to_dentry	= bch2_fh_to_dentry,
	.fh_to_parent	= bch2_fh_to_parent,
	.get_parent	= bch2_get_parent,
	.get_name	= bch2_get_name,
};

static void bch2_vfs_inode_init(struct btree_trans *trans,
				subvol_inum inum,
				struct bch_inode_info *inode,
				struct bch_inode_unpacked *bi,
				struct bch_subvolume *subvol)
{
	inode->v.i_ino		= inum.inum;
	inode->ei_inum		= inum;
	inode->ei_inode.bi_inum	= inum.inum;
	bch2_inode_update_after_write(trans, inode, bi, ~0);

	inode->v.i_blocks	= bi->bi_sectors;
	inode->v.i_ino		= bi->bi_inum;
	inode->v.i_rdev		= bi->bi_dev;
	inode->v.i_generation	= bi->bi_generation;
	inode->v.i_size		= bi->bi_size;

	inode->ei_flags		= 0;
	inode->ei_quota_reserved = 0;
	inode->ei_qid		= bch_qid(bi);

	if (BCH_SUBVOLUME_SNAP(subvol))
		set_bit(EI_INODE_SNAPSHOT, &inode->ei_flags);

	inode->v.i_mapping->a_ops = &bch_address_space_operations;

	switch (inode->v.i_mode & S_IFMT) {
	case S_IFREG:
		inode->v.i_op	= &bch_file_inode_operations;
		inode->v.i_fop	= &bch_file_operations;
		break;
	case S_IFDIR:
		inode->v.i_op	= &bch_dir_inode_operations;
		inode->v.i_fop	= &bch_dir_file_operations;
		break;
	case S_IFLNK:
		inode_nohighmem(&inode->v);
		inode->v.i_op	= &bch_symlink_inode_operations;
		break;
	default:
		init_special_inode(&inode->v, inode->v.i_mode, inode->v.i_rdev);
		inode->v.i_op	= &bch_special_inode_operations;
		break;
	}

	mapping_set_large_folios(inode->v.i_mapping);
}

static void bch2_free_inode(struct inode *vinode)
{
	kmem_cache_free(bch2_inode_cache, to_bch_ei(vinode));
}

static int inode_update_times_fn(struct btree_trans *trans,
				 struct bch_inode_info *inode,
				 struct bch_inode_unpacked *bi,
				 void *p)
{
	struct bch_fs *c = inode->v.i_sb->s_fs_info;

	bi->bi_atime	= timespec_to_bch2_time(c, inode_get_atime(&inode->v));
	bi->bi_mtime	= timespec_to_bch2_time(c, inode_get_mtime(&inode->v));
	bi->bi_ctime	= timespec_to_bch2_time(c, inode_get_ctime(&inode->v));

	return 0;
}

static int bch2_vfs_write_inode(struct inode *vinode,
				struct writeback_control *wbc)
{
	struct bch_fs *c = vinode->i_sb->s_fs_info;
	struct bch_inode_info *inode = to_bch_ei(vinode);
	int ret;

	mutex_lock(&inode->ei_update_lock);
	ret = bch2_write_inode(c, inode, inode_update_times_fn, NULL,
			       ATTR_ATIME|ATTR_MTIME|ATTR_CTIME);
	mutex_unlock(&inode->ei_update_lock);

	return bch2_err_class(ret);
}

static void bch2_evict_inode(struct inode *vinode)
{
	struct bch_fs *c = vinode->i_sb->s_fs_info;
	struct bch_inode_info *inode = to_bch_ei(vinode);
	bool delete = !inode->v.i_nlink && !is_bad_inode(&inode->v);

	/*
	 * evict() has waited for outstanding writeback, we'll do no more IO
	 * through this inode: it's safe to remove from VFS inode hashtable here
	 *
	 * Do that now so that other threads aren't blocked from pulling it back
	 * in, there's no reason for them to be:
	 */
	if (!delete)
		bch2_inode_hash_remove(c, inode);

	truncate_inode_pages_final(&inode->v.i_data);

	clear_inode(&inode->v);

	BUG_ON(!is_bad_inode(&inode->v) && inode->ei_quota_reserved);

	if (delete) {
		bch2_quota_acct(c, inode->ei_qid, Q_SPC, -((s64) inode->v.i_blocks),
				KEY_TYPE_QUOTA_WARN);
		bch2_quota_acct(c, inode->ei_qid, Q_INO, -1,
				KEY_TYPE_QUOTA_WARN);
		bch2_inode_rm(c, inode_inum(inode));

		/*
		 * If we are deleting, we need it present in the vfs hash table
		 * so that fsck can check if unlinked inodes are still open:
		 */
		bch2_inode_hash_remove(c, inode);
	}

	mutex_lock(&c->vfs_inodes_lock);
	list_del_init(&inode->ei_vfs_inode_list);
	mutex_unlock(&c->vfs_inodes_lock);
}

void bch2_evict_subvolume_inodes(struct bch_fs *c, snapshot_id_list *s)
{
	struct bch_inode_info *inode;
	DARRAY(struct bch_inode_info *) grabbed;
	bool clean_pass = false, this_pass_clean;

	/*
	 * Initially, we scan for inodes without I_DONTCACHE, then mark them to
	 * be pruned with d_mark_dontcache().
	 *
	 * Once we've had a clean pass where we didn't find any inodes without
	 * I_DONTCACHE, we wait for them to be freed:
	 */

	darray_init(&grabbed);
	darray_make_room(&grabbed, 1024);
again:
	cond_resched();
	this_pass_clean = true;

	mutex_lock(&c->vfs_inodes_lock);
	list_for_each_entry(inode, &c->vfs_inodes_list, ei_vfs_inode_list) {
		if (!snapshot_list_has_id(s, inode->ei_inum.subvol))
			continue;

		if (!(inode->v.i_state & I_DONTCACHE) &&
		    !(inode->v.i_state & I_FREEING) &&
		    igrab(&inode->v)) {
			this_pass_clean = false;

			if (darray_push_gfp(&grabbed, inode, GFP_ATOMIC|__GFP_NOWARN)) {
				iput(&inode->v);
				break;
			}
		} else if (clean_pass && this_pass_clean) {
			struct wait_bit_queue_entry wqe;
			struct wait_queue_head *wq_head;

			wq_head = inode_bit_waitqueue(&wqe, &inode->v, __I_NEW);
			prepare_to_wait_event(wq_head, &wqe.wq_entry,
					      TASK_UNINTERRUPTIBLE);
			mutex_unlock(&c->vfs_inodes_lock);

			schedule();
			finish_wait(wq_head, &wqe.wq_entry);
			goto again;
		}
	}
	mutex_unlock(&c->vfs_inodes_lock);

	darray_for_each(grabbed, i) {
		inode = *i;
		d_mark_dontcache(&inode->v);
		d_prune_aliases(&inode->v);
		iput(&inode->v);
	}
	grabbed.nr = 0;

	if (!clean_pass || !this_pass_clean) {
		clean_pass = this_pass_clean;
		goto again;
	}

	darray_exit(&grabbed);
}

static int bch2_statfs(struct dentry *dentry, struct kstatfs *buf)
{
	struct super_block *sb = dentry->d_sb;
	struct bch_fs *c = sb->s_fs_info;
	struct bch_fs_usage_short usage = bch2_fs_usage_read_short(c);
	unsigned shift = sb->s_blocksize_bits - 9;
	/*
	 * this assumes inodes take up 64 bytes, which is a decent average
	 * number:
	 */
	u64 avail_inodes = ((usage.capacity - usage.used) << 3);

	buf->f_type	= BCACHEFS_STATFS_MAGIC;
	buf->f_bsize	= sb->s_blocksize;
	buf->f_blocks	= usage.capacity >> shift;
	buf->f_bfree	= usage.free >> shift;
	buf->f_bavail	= avail_factor(usage.free) >> shift;

	buf->f_files	= usage.nr_inodes + avail_inodes;
	buf->f_ffree	= avail_inodes;

	buf->f_fsid	= uuid_to_fsid(c->sb.user_uuid.b);
	buf->f_namelen	= BCH_NAME_MAX;

	return 0;
}

static int bch2_sync_fs(struct super_block *sb, int wait)
{
	struct bch_fs *c = sb->s_fs_info;
	int ret;

	trace_bch2_sync_fs(sb, wait);

	if (c->opts.journal_flush_disabled)
		return 0;

	if (!wait) {
		bch2_journal_flush_async(&c->journal, NULL);
		return 0;
	}

	ret = bch2_journal_flush(&c->journal);
	return bch2_err_class(ret);
}

static struct bch_fs *bch2_path_to_fs(const char *path)
{
	struct bch_fs *c;
	dev_t dev;
	int ret;

	ret = lookup_bdev(path, &dev);
	if (ret)
		return ERR_PTR(ret);

	c = bch2_dev_to_fs(dev);
	if (c)
		closure_put(&c->cl);
	return c ?: ERR_PTR(-ENOENT);
}

static int bch2_remount(struct super_block *sb, int *flags,
			struct bch_opts opts)
{
	struct bch_fs *c = sb->s_fs_info;
	int ret = 0;

	opt_set(opts, read_only, (*flags & SB_RDONLY) != 0);

	if (opts.read_only != c->opts.read_only) {
		down_write(&c->state_lock);

		if (opts.read_only) {
			bch2_fs_read_only(c);

			sb->s_flags |= SB_RDONLY;
		} else {
			ret = bch2_fs_read_write(c);
			if (ret) {
				bch_err(c, "error going rw: %i", ret);
				up_write(&c->state_lock);
				ret = -EINVAL;
				goto err;
			}

			sb->s_flags &= ~SB_RDONLY;
		}

		c->opts.read_only = opts.read_only;

		up_write(&c->state_lock);
	}

	if (opt_defined(opts, errors))
		c->opts.errors = opts.errors;
err:
	return bch2_err_class(ret);
}

static int bch2_show_devname(struct seq_file *seq, struct dentry *root)
{
	struct bch_fs *c = root->d_sb->s_fs_info;
	bool first = true;

	for_each_online_member(c, ca) {
		if (!first)
			seq_putc(seq, ':');
		first = false;
		seq_puts(seq, ca->disk_sb.sb_name);
	}

	return 0;
}

static int bch2_show_options(struct seq_file *seq, struct dentry *root)
{
	struct bch_fs *c = root->d_sb->s_fs_info;
	struct printbuf buf = PRINTBUF;

	bch2_opts_to_text(&buf, c->opts, c, c->disk_sb.sb,
			  OPT_MOUNT, OPT_HIDDEN, OPT_SHOW_MOUNT_STYLE);
	printbuf_nul_terminate(&buf);
	seq_puts(seq, buf.buf);

	int ret = buf.allocation_failure ? -ENOMEM : 0;
	printbuf_exit(&buf);
	return ret;
}

static void bch2_put_super(struct super_block *sb)
{
	struct bch_fs *c = sb->s_fs_info;

	__bch2_fs_stop(c);
}

/*
 * bcachefs doesn't currently integrate intwrite freeze protection but the
 * internal write references serve the same purpose. Therefore reuse the
 * read-only transition code to perform the quiesce. The caveat is that we don't
 * currently have the ability to block tasks that want a write reference while
 * the superblock is frozen. This is fine for now, but we should either add
 * blocking support or find a way to integrate sb_start_intwrite() and friends.
 */
static int bch2_freeze(struct super_block *sb)
{
	struct bch_fs *c = sb->s_fs_info;

	down_write(&c->state_lock);
	bch2_fs_read_only(c);
	up_write(&c->state_lock);
	return 0;
}

static int bch2_unfreeze(struct super_block *sb)
{
	struct bch_fs *c = sb->s_fs_info;
	int ret;

	if (test_bit(BCH_FS_emergency_ro, &c->flags))
		return 0;

	down_write(&c->state_lock);
	ret = bch2_fs_read_write(c);
	up_write(&c->state_lock);
	return ret;
}

static const struct super_operations bch_super_operations = {
	.alloc_inode	= bch2_alloc_inode,
	.free_inode	= bch2_free_inode,
	.write_inode	= bch2_vfs_write_inode,
	.evict_inode	= bch2_evict_inode,
	.sync_fs	= bch2_sync_fs,
	.statfs		= bch2_statfs,
	.show_devname	= bch2_show_devname,
	.show_options	= bch2_show_options,
	.put_super	= bch2_put_super,
	.freeze_fs	= bch2_freeze,
	.unfreeze_fs	= bch2_unfreeze,
};

static int bch2_set_super(struct super_block *s, void *data)
{
	s->s_fs_info = data;
	return 0;
}

static int bch2_noset_super(struct super_block *s, void *data)
{
	return -EBUSY;
}

typedef DARRAY(struct bch_fs *) darray_fs;

static int bch2_test_super(struct super_block *s, void *data)
{
	struct bch_fs *c = s->s_fs_info;
	darray_fs *d = data;

	if (!c)
		return false;

	darray_for_each(*d, i)
		if (c != *i)
			return false;
	return true;
}

static int bch2_fs_get_tree(struct fs_context *fc)
{
	struct bch_fs *c;
	struct super_block *sb;
	struct inode *vinode;
	struct bch2_opts_parse *opts_parse = fc->fs_private;
	struct bch_opts opts = opts_parse->opts;
	darray_str devs;
	darray_fs devs_to_fs = {};
	int ret;

	opt_set(opts, read_only, (fc->sb_flags & SB_RDONLY) != 0);
	opt_set(opts, nostart, true);

	if (!fc->source || strlen(fc->source) == 0)
		return -EINVAL;

	ret = bch2_split_devs(fc->source, &devs);
	if (ret)
		return ret;

	darray_for_each(devs, i) {
		ret = darray_push(&devs_to_fs, bch2_path_to_fs(*i));
		if (ret)
			goto err;
	}

	sb = sget(fc->fs_type, bch2_test_super, bch2_noset_super, fc->sb_flags|SB_NOSEC, &devs_to_fs);
	if (!IS_ERR(sb))
		goto got_sb;

	c = bch2_fs_open(devs.data, devs.nr, opts);
	ret = PTR_ERR_OR_ZERO(c);
	if (ret)
		goto err;

	/* Some options can't be parsed until after the fs is started: */
	opts = bch2_opts_empty();
	ret = bch2_parse_mount_opts(c, &opts, NULL, opts_parse->parse_later.buf);
	if (ret)
		goto err_stop_fs;

	bch2_opts_apply(&c->opts, opts);

	ret = bch2_fs_start(c);
	if (ret)
		goto err_stop_fs;

	sb = sget(fc->fs_type, NULL, bch2_set_super, fc->sb_flags|SB_NOSEC, c);
	ret = PTR_ERR_OR_ZERO(sb);
	if (ret)
		goto err_stop_fs;
got_sb:
	c = sb->s_fs_info;

	if (sb->s_root) {
		if ((fc->sb_flags ^ sb->s_flags) & SB_RDONLY) {
			ret = -EBUSY;
			goto err_put_super;
		}
		goto out;
	}

	sb->s_blocksize		= block_bytes(c);
	sb->s_blocksize_bits	= ilog2(block_bytes(c));
	sb->s_maxbytes		= MAX_LFS_FILESIZE;
	sb->s_op		= &bch_super_operations;
	sb->s_export_op		= &bch_export_ops;
#ifdef CONFIG_BCACHEFS_QUOTA
	sb->s_qcop		= &bch2_quotactl_operations;
	sb->s_quota_types	= QTYPE_MASK_USR|QTYPE_MASK_GRP|QTYPE_MASK_PRJ;
#endif
	sb->s_xattr		= bch2_xattr_handlers;
	sb->s_magic		= BCACHEFS_STATFS_MAGIC;
	sb->s_time_gran		= c->sb.nsec_per_time_unit;
	sb->s_time_min		= div_s64(S64_MIN, c->sb.time_units_per_sec) + 1;
	sb->s_time_max		= div_s64(S64_MAX, c->sb.time_units_per_sec);
	sb->s_uuid		= c->sb.user_uuid;
	sb->s_shrink->seeks	= 0;
	c->vfs_sb		= sb;
	strscpy(sb->s_id, c->name, sizeof(sb->s_id));

	ret = super_setup_bdi(sb);
	if (ret)
		goto err_put_super;

	sb->s_bdi->ra_pages		= VM_READAHEAD_PAGES;

	for_each_online_member(c, ca) {
		struct block_device *bdev = ca->disk_sb.bdev;

		/* XXX: create an anonymous device for multi device filesystems */
		sb->s_bdev	= bdev;
		sb->s_dev	= bdev->bd_dev;
		percpu_ref_put(&ca->io_ref);
		break;
	}

	c->dev = sb->s_dev;

#ifdef CONFIG_BCACHEFS_POSIX_ACL
	if (c->opts.acl)
		sb->s_flags	|= SB_POSIXACL;
#endif

	sb->s_shrink->seeks = 0;

	vinode = bch2_vfs_inode_get(c, BCACHEFS_ROOT_SUBVOL_INUM);
	ret = PTR_ERR_OR_ZERO(vinode);
	bch_err_msg(c, ret, "mounting: error getting root inode");
	if (ret)
		goto err_put_super;

	sb->s_root = d_make_root(vinode);
	if (!sb->s_root) {
		bch_err(c, "error mounting: error allocating root dentry");
		ret = -ENOMEM;
		goto err_put_super;
	}

	sb->s_flags |= SB_ACTIVE;
out:
	fc->root = dget(sb->s_root);
err:
	darray_exit(&devs_to_fs);
	bch2_darray_str_exit(&devs);
	if (ret)
		pr_err("error: %s", bch2_err_str(ret));
	/*
	 * On an inconsistency error in recovery we might see an -EROFS derived
	 * errorcode (from the journal), but we don't want to return that to
	 * userspace as that causes util-linux to retry the mount RO - which is
	 * confusing:
	 */
	if (bch2_err_matches(ret, EROFS) && ret != -EROFS)
		ret = -EIO;
	return bch2_err_class(ret);

err_stop_fs:
	bch2_fs_stop(c);
	goto err;

err_put_super:
	__bch2_fs_stop(c);
	deactivate_locked_super(sb);
	goto err;
}

static void bch2_kill_sb(struct super_block *sb)
{
	struct bch_fs *c = sb->s_fs_info;

	generic_shutdown_super(sb);
	bch2_fs_free(c);
}

static void bch2_fs_context_free(struct fs_context *fc)
{
	struct bch2_opts_parse *opts = fc->fs_private;

	if (opts) {
		printbuf_exit(&opts->parse_later);
		kfree(opts);
	}
}

static int bch2_fs_parse_param(struct fs_context *fc,
			       struct fs_parameter *param)
{
	/*
	 * the "source" param, i.e., the name of the device(s) to mount,
	 * is handled by the VFS layer.
	 */
	if (!strcmp(param->key, "source"))
		return -ENOPARAM;

	struct bch2_opts_parse *opts = fc->fs_private;
	struct bch_fs *c = NULL;

	/* for reconfigure, we already have a struct bch_fs */
	if (fc->root)
		c = fc->root->d_sb->s_fs_info;

	int ret = bch2_parse_one_mount_opt(c, &opts->opts,
					   &opts->parse_later, param->key,
					   param->string);

	return bch2_err_class(ret);
}

static int bch2_fs_reconfigure(struct fs_context *fc)
{
	struct super_block *sb = fc->root->d_sb;
	struct bch2_opts_parse *opts = fc->fs_private;

	return bch2_remount(sb, &fc->sb_flags, opts->opts);
}

static const struct fs_context_operations bch2_context_ops = {
	.free        = bch2_fs_context_free,
	.parse_param = bch2_fs_parse_param,
	.get_tree    = bch2_fs_get_tree,
	.reconfigure = bch2_fs_reconfigure,
};

static int bch2_init_fs_context(struct fs_context *fc)
{
	struct bch2_opts_parse *opts = kzalloc(sizeof(*opts), GFP_KERNEL);

	if (!opts)
		return -ENOMEM;

	opts->parse_later = PRINTBUF;

	fc->ops = &bch2_context_ops;
	fc->fs_private = opts;

	return 0;
}

void bch2_fs_vfs_exit(struct bch_fs *c)
{
	if (c->vfs_inodes_table.tbl)
		rhashtable_destroy(&c->vfs_inodes_table);
}

int bch2_fs_vfs_init(struct bch_fs *c)
{
	return rhashtable_init(&c->vfs_inodes_table, &bch2_vfs_inodes_params);
}

static struct file_system_type bcache_fs_type = {
	.owner			= THIS_MODULE,
	.name			= "bcachefs",
	.init_fs_context	= bch2_init_fs_context,
	.kill_sb		= bch2_kill_sb,
	.fs_flags		= FS_REQUIRES_DEV | FS_ALLOW_IDMAP,
};

MODULE_ALIAS_FS("bcachefs");

void bch2_vfs_exit(void)
{
	unregister_filesystem(&bcache_fs_type);
	kmem_cache_destroy(bch2_inode_cache);
}

int __init bch2_vfs_init(void)
{
	int ret = -ENOMEM;

	bch2_inode_cache = KMEM_CACHE(bch_inode_info, SLAB_RECLAIM_ACCOUNT |
				      SLAB_ACCOUNT);
	if (!bch2_inode_cache)
		goto err;

	ret = register_filesystem(&bcache_fs_type);
	if (ret)
		goto err;

	return 0;
err:
	bch2_vfs_exit();
	return ret;
}

#endif /* NO_BCACHEFS_FS */<|MERGE_RESOLUTION|>--- conflicted
+++ resolved
@@ -303,11 +303,7 @@
 static struct bch_inode_info *__bch2_new_inode(struct bch_fs *c, gfp_t gfp)
 {
 	struct bch_inode_info *inode = alloc_inode_sb(c->vfs_sb,
-<<<<<<< HEAD
-						bch2_inode_cache, GFP_NOFS);
-=======
 						bch2_inode_cache, gfp);
->>>>>>> f1d6a85a
 	if (!inode)
 		return NULL;
 
