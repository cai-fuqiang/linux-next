--- conflicted
+++ resolved
@@ -285,12 +285,8 @@
 
 static struct bch_inode_info *__bch2_new_inode(struct bch_fs *c, gfp_t gfp)
 {
-<<<<<<< HEAD
-	struct bch_inode_info *inode = kmem_cache_alloc(bch2_inode_cache, gfp);
-=======
 	struct bch_inode_info *inode = alloc_inode_sb(c->vfs_sb,
-						bch2_inode_cache, GFP_NOFS);
->>>>>>> e1f92950
+						bch2_inode_cache, gfp);
 	if (!inode)
 		return NULL;
 
