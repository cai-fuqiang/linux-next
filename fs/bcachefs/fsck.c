// SPDX-License-Identifier: GPL-2.0

#include "bcachefs.h"
#include "bkey_buf.h"
#include "btree_cache.h"
#include "btree_update.h"
#include "buckets.h"
#include "darray.h"
#include "dirent.h"
#include "error.h"
#include "fs.h"
#include "fs-common.h"
#include "fsck.h"
#include "inode.h"
#include "keylist.h"
#include "recovery_passes.h"
#include "snapshot.h"
#include "super.h"
#include "xattr.h"

#include <linux/bsearch.h>
#include <linux/dcache.h> /* struct qstr */

static bool inode_points_to_dirent(struct bch_inode_unpacked *inode,
				   struct bkey_s_c_dirent d)
{
	return  inode->bi_dir		== d.k->p.inode &&
		inode->bi_dir_offset	== d.k->p.offset;
}

<<<<<<< HEAD
static bool dirent_points_to_inode_nowarn(struct bkey_s_c_dirent d,
				   struct bch_inode_unpacked *inode)
=======
static int dirent_points_to_inode_nowarn(struct bkey_s_c_dirent d,
					 struct bch_inode_unpacked *inode)
>>>>>>> 9372b6c4
{
	if (d.v->d_type == DT_SUBVOL
	    ? le32_to_cpu(d.v->d_child_subvol)	== inode->bi_subvol
	    : le64_to_cpu(d.v->d_inum)		== inode->bi_inum)
		return 0;
	return -BCH_ERR_ENOENT_dirent_doesnt_match_inode;
}

static void dirent_inode_mismatch_msg(struct printbuf *out,
				      struct bch_fs *c,
				      struct bkey_s_c_dirent dirent,
				      struct bch_inode_unpacked *inode)
{
	prt_str(out, "inode points to dirent that does not point back:");
	prt_newline(out);
	bch2_bkey_val_to_text(out, c, dirent.s_c);
	prt_newline(out);
	bch2_inode_unpacked_to_text(out, inode);
}

static int dirent_points_to_inode(struct bch_fs *c,
				  struct bkey_s_c_dirent dirent,
				  struct bch_inode_unpacked *inode)
{
	int ret = dirent_points_to_inode_nowarn(dirent, inode);
	if (ret) {
		struct printbuf buf = PRINTBUF;
		dirent_inode_mismatch_msg(&buf, c, dirent, inode);
		bch_warn(c, "%s", buf.buf);
		printbuf_exit(&buf);
	}
	return ret;
}

/*
 * XXX: this is handling transaction restarts without returning
 * -BCH_ERR_transaction_restart_nested, this is not how we do things anymore:
 */
static s64 bch2_count_inode_sectors(struct btree_trans *trans, u64 inum,
				    u32 snapshot)
{
	u64 sectors = 0;

	int ret = for_each_btree_key_upto(trans, iter, BTREE_ID_extents,
				SPOS(inum, 0, snapshot),
				POS(inum, U64_MAX),
				0, k, ({
		if (bkey_extent_is_allocation(k.k))
			sectors += k.k->size;
		0;
	}));

	return ret ?: sectors;
}

static s64 bch2_count_subdirs(struct btree_trans *trans, u64 inum,
				    u32 snapshot)
{
	u64 subdirs = 0;

	int ret = for_each_btree_key_upto(trans, iter, BTREE_ID_dirents,
				    SPOS(inum, 0, snapshot),
				    POS(inum, U64_MAX),
				    0, k, ({
		if (k.k->type == KEY_TYPE_dirent &&
		    bkey_s_c_to_dirent(k).v->d_type == DT_DIR)
			subdirs++;
		0;
	}));

	return ret ?: subdirs;
}

static int subvol_lookup(struct btree_trans *trans, u32 subvol,
			 u32 *snapshot, u64 *inum)
{
	struct bch_subvolume s;
	int ret = bch2_subvolume_get(trans, subvol, false, 0, &s);

	*snapshot = le32_to_cpu(s.snapshot);
	*inum = le64_to_cpu(s.inode);
	return ret;
}

static int lookup_first_inode(struct btree_trans *trans, u64 inode_nr,
			      struct bch_inode_unpacked *inode)
{
	struct btree_iter iter;
	struct bkey_s_c k;
	int ret;

	for_each_btree_key_norestart(trans, iter, BTREE_ID_inodes, POS(0, inode_nr),
				     BTREE_ITER_all_snapshots, k, ret) {
		if (k.k->p.offset != inode_nr)
			break;
		if (!bkey_is_inode(k.k))
			continue;
		ret = bch2_inode_unpack(k, inode);
		goto found;
	}
	ret = -BCH_ERR_ENOENT_inode;
found:
	bch_err_msg(trans->c, ret, "fetching inode %llu", inode_nr);
	bch2_trans_iter_exit(trans, &iter);
	return ret;
}

static int lookup_inode(struct btree_trans *trans, u64 inode_nr, u32 snapshot,
			struct bch_inode_unpacked *inode)
{
	struct btree_iter iter;
	struct bkey_s_c k;
	int ret;

	k = bch2_bkey_get_iter(trans, &iter, BTREE_ID_inodes,
			       SPOS(0, inode_nr, snapshot), 0);
	ret = bkey_err(k);
	if (ret)
		goto err;

	ret = bkey_is_inode(k.k)
		? bch2_inode_unpack(k, inode)
		: -BCH_ERR_ENOENT_inode;
err:
	bch2_trans_iter_exit(trans, &iter);
	return ret;
}

static int lookup_dirent_in_snapshot(struct btree_trans *trans,
			   struct bch_hash_info hash_info,
			   subvol_inum dir, struct qstr *name,
			   u64 *target, unsigned *type, u32 snapshot)
{
	struct btree_iter iter;
	struct bkey_s_c k = bch2_hash_lookup_in_snapshot(trans, &iter, bch2_dirent_hash_desc,
							 &hash_info, dir, name, 0, snapshot);
	int ret = bkey_err(k);
	if (ret)
		return ret;

	struct bkey_s_c_dirent d = bkey_s_c_to_dirent(bch2_btree_iter_peek_slot(&iter));
	*target = le64_to_cpu(d.v->d_inum);
	*type = d.v->d_type;
	bch2_trans_iter_exit(trans, &iter);
	return 0;
}

static int __remove_dirent(struct btree_trans *trans, struct bpos pos)
{
	struct bch_fs *c = trans->c;
	struct btree_iter iter;
	struct bch_inode_unpacked dir_inode;
	struct bch_hash_info dir_hash_info;
	int ret;

	ret = lookup_first_inode(trans, pos.inode, &dir_inode);
	if (ret)
		goto err;

	dir_hash_info = bch2_hash_info_init(c, &dir_inode);

	bch2_trans_iter_init(trans, &iter, BTREE_ID_dirents, pos, BTREE_ITER_intent);

	ret =   bch2_btree_iter_traverse(&iter) ?:
		bch2_hash_delete_at(trans, bch2_dirent_hash_desc,
				    &dir_hash_info, &iter,
				    BTREE_UPDATE_internal_snapshot_node);
	bch2_trans_iter_exit(trans, &iter);
err:
	bch_err_fn(c, ret);
	return ret;
}

/* Get lost+found, create if it doesn't exist: */
static int lookup_lostfound(struct btree_trans *trans, u32 snapshot,
			    struct bch_inode_unpacked *lostfound,
			    u64 reattaching_inum)
{
	struct bch_fs *c = trans->c;
	struct qstr lostfound_str = QSTR("lost+found");
	u64 inum = 0;
	unsigned d_type = 0;
	int ret;

	struct bch_snapshot_tree st;
	ret = bch2_snapshot_tree_lookup(trans,
			bch2_snapshot_tree(c, snapshot), &st);
	if (ret)
		return ret;

	subvol_inum root_inum = { .subvol = le32_to_cpu(st.master_subvol) };

	struct bch_subvolume subvol;
	ret = bch2_subvolume_get(trans, le32_to_cpu(st.master_subvol),
				 false, 0, &subvol);
	bch_err_msg(c, ret, "looking up root subvol %u for snapshot %u",
		    le32_to_cpu(st.master_subvol), snapshot);
	if (ret)
		return ret;

	if (!subvol.inode) {
		struct btree_iter iter;
		struct bkey_i_subvolume *subvol = bch2_bkey_get_mut_typed(trans, &iter,
				BTREE_ID_subvolumes, POS(0, le32_to_cpu(st.master_subvol)),
				0, subvolume);
		ret = PTR_ERR_OR_ZERO(subvol);
		if (ret)
			return ret;

		subvol->v.inode = cpu_to_le64(reattaching_inum);
		bch2_trans_iter_exit(trans, &iter);
	}

	root_inum.inum = le64_to_cpu(subvol.inode);

	struct bch_inode_unpacked root_inode;
	struct bch_hash_info root_hash_info;
	ret = lookup_inode(trans, root_inum.inum, snapshot, &root_inode);
	bch_err_msg(c, ret, "looking up root inode %llu for subvol %u",
		    root_inum.inum, le32_to_cpu(st.master_subvol));
	if (ret)
		return ret;

	root_hash_info = bch2_hash_info_init(c, &root_inode);

	ret = lookup_dirent_in_snapshot(trans, root_hash_info, root_inum,
			      &lostfound_str, &inum, &d_type, snapshot);
	if (bch2_err_matches(ret, ENOENT))
		goto create_lostfound;

	bch_err_fn(c, ret);
	if (ret)
		return ret;

	if (d_type != DT_DIR) {
		bch_err(c, "error looking up lost+found: not a directory");
		return -BCH_ERR_ENOENT_not_directory;
	}

	/*
	 * The bch2_check_dirents pass has already run, dangling dirents
	 * shouldn't exist here:
	 */
	ret = lookup_inode(trans, inum, snapshot, lostfound);
	bch_err_msg(c, ret, "looking up lost+found %llu:%u in (root inode %llu, snapshot root %u)",
		    inum, snapshot, root_inum.inum, bch2_snapshot_root(c, snapshot));
	return ret;

create_lostfound:
	/*
	 * we always create lost+found in the root snapshot; we don't want
	 * different branches of the snapshot tree to have different lost+found
	 */
	snapshot = le32_to_cpu(st.root_snapshot);
	/*
	 * XXX: we could have a nicer log message here  if we had a nice way to
	 * walk backpointers to print a path
	 */
	bch_notice(c, "creating lost+found in subvol %llu snapshot %u",
		   root_inum.subvol, le32_to_cpu(st.root_snapshot));

	u64 now = bch2_current_time(c);
	struct btree_iter lostfound_iter = { NULL };
	u64 cpu = raw_smp_processor_id();

	bch2_inode_init_early(c, lostfound);
	bch2_inode_init_late(lostfound, now, 0, 0, S_IFDIR|0700, 0, &root_inode);
	lostfound->bi_dir = root_inode.bi_inum;
	lostfound->bi_snapshot = le32_to_cpu(st.root_snapshot);

	root_inode.bi_nlink++;

	ret = bch2_inode_create(trans, &lostfound_iter, lostfound, snapshot, cpu);
	if (ret)
		goto err;

	bch2_btree_iter_set_snapshot(&lostfound_iter, snapshot);
	ret = bch2_btree_iter_traverse(&lostfound_iter);
	if (ret)
		goto err;

	ret =   bch2_dirent_create_snapshot(trans,
				0, root_inode.bi_inum, snapshot, &root_hash_info,
				mode_to_type(lostfound->bi_mode),
				&lostfound_str,
				lostfound->bi_inum,
				&lostfound->bi_dir_offset,
				STR_HASH_must_create) ?:
		bch2_inode_write_flags(trans, &lostfound_iter, lostfound,
				       BTREE_UPDATE_internal_snapshot_node);
err:
	bch_err_msg(c, ret, "creating lost+found");
	bch2_trans_iter_exit(trans, &lostfound_iter);
	return ret;
}

static int reattach_inode(struct btree_trans *trans, struct bch_inode_unpacked *inode)
{
	struct bch_fs *c = trans->c;
	struct bch_hash_info dir_hash;
	struct bch_inode_unpacked lostfound;
	char name_buf[20];
	struct qstr name;
	u64 dir_offset = 0;
	u32 dirent_snapshot = inode->bi_snapshot;
	int ret;

	if (inode->bi_subvol) {
		inode->bi_parent_subvol = BCACHEFS_ROOT_SUBVOL;

		u64 root_inum;
		ret = subvol_lookup(trans, inode->bi_parent_subvol,
				    &dirent_snapshot, &root_inum);
		if (ret)
			return ret;

		snprintf(name_buf, sizeof(name_buf), "subvol-%u", inode->bi_subvol);
	} else {
		snprintf(name_buf, sizeof(name_buf), "%llu", inode->bi_inum);
	}

	ret = lookup_lostfound(trans, dirent_snapshot, &lostfound, inode->bi_inum);
	if (ret)
		return ret;

	lostfound.bi_nlink += S_ISDIR(inode->bi_mode);

	/* ensure lost+found inode is also present in inode snapshot */
	if (!inode->bi_subvol) {
		BUG_ON(!bch2_snapshot_is_ancestor(c, inode->bi_snapshot, lostfound.bi_snapshot));
		lostfound.bi_snapshot = inode->bi_snapshot;
	}

	ret = __bch2_fsck_write_inode(trans, &lostfound);
	if (ret)
		return ret;

	dir_hash = bch2_hash_info_init(c, &lostfound);

	name = (struct qstr) QSTR(name_buf);

	ret = bch2_dirent_create_snapshot(trans,
				inode->bi_parent_subvol, lostfound.bi_inum,
				dirent_snapshot,
				&dir_hash,
				inode_d_type(inode),
				&name,
				inode->bi_subvol ?: inode->bi_inum,
				&dir_offset,
				STR_HASH_must_create);
	if (ret) {
		bch_err_msg(c, ret, "error creating dirent");
		return ret;
	}

	inode->bi_dir		= lostfound.bi_inum;
	inode->bi_dir_offset	= dir_offset;

	return __bch2_fsck_write_inode(trans, inode);
}

static int remove_backpointer(struct btree_trans *trans,
			      struct bch_inode_unpacked *inode)
{
	if (!inode->bi_dir)
		return 0;

	struct bch_fs *c = trans->c;
	struct btree_iter iter;
	struct bkey_s_c_dirent d =
		bch2_bkey_get_iter_typed(trans, &iter, BTREE_ID_dirents,
				     SPOS(inode->bi_dir, inode->bi_dir_offset, inode->bi_snapshot), 0,
				     dirent);
	int ret =   bkey_err(d) ?:
		dirent_points_to_inode(c, d, inode) ?:
		__remove_dirent(trans, d.k->p);
	bch2_trans_iter_exit(trans, &iter);
	return ret;
}

static int reattach_subvol(struct btree_trans *trans, struct bkey_s_c_subvolume s)
{
	struct bch_fs *c = trans->c;

	struct bch_inode_unpacked inode;
	int ret = bch2_inode_find_by_inum_trans(trans,
				(subvol_inum) { s.k->p.offset, le64_to_cpu(s.v->inode) },
				&inode);
	if (ret)
		return ret;

	ret = remove_backpointer(trans, &inode);
	if (!bch2_err_matches(ret, ENOENT))
		bch_err_msg(c, ret, "removing dirent");
	if (ret)
		return ret;

	ret = reattach_inode(trans, &inode);
	bch_err_msg(c, ret, "reattaching inode %llu", inode.bi_inum);
	return ret;
}

static int reconstruct_subvol(struct btree_trans *trans, u32 snapshotid, u32 subvolid, u64 inum)
{
	struct bch_fs *c = trans->c;

	if (!bch2_snapshot_is_leaf(c, snapshotid)) {
		bch_err(c, "need to reconstruct subvol, but have interior node snapshot");
		return -BCH_ERR_fsck_repair_unimplemented;
	}

	/*
	 * If inum isn't set, that means we're being called from check_dirents,
	 * not check_inodes - the root of this subvolume doesn't exist or we
	 * would have found it there:
	 */
	if (!inum) {
		struct btree_iter inode_iter = {};
		struct bch_inode_unpacked new_inode;
		u64 cpu = raw_smp_processor_id();

		bch2_inode_init_early(c, &new_inode);
		bch2_inode_init_late(&new_inode, bch2_current_time(c), 0, 0, S_IFDIR|0755, 0, NULL);

		new_inode.bi_subvol = subvolid;

		int ret = bch2_inode_create(trans, &inode_iter, &new_inode, snapshotid, cpu) ?:
			  bch2_btree_iter_traverse(&inode_iter) ?:
			  bch2_inode_write(trans, &inode_iter, &new_inode);
		bch2_trans_iter_exit(trans, &inode_iter);
		if (ret)
			return ret;

		inum = new_inode.bi_inum;
	}

	bch_info(c, "reconstructing subvol %u with root inode %llu", subvolid, inum);

	struct bkey_i_subvolume *new_subvol = bch2_trans_kmalloc(trans, sizeof(*new_subvol));
	int ret = PTR_ERR_OR_ZERO(new_subvol);
	if (ret)
		return ret;

	bkey_subvolume_init(&new_subvol->k_i);
	new_subvol->k.p.offset	= subvolid;
	new_subvol->v.snapshot	= cpu_to_le32(snapshotid);
	new_subvol->v.inode	= cpu_to_le64(inum);
	ret = bch2_btree_insert_trans(trans, BTREE_ID_subvolumes, &new_subvol->k_i, 0);
	if (ret)
		return ret;

	struct btree_iter iter;
	struct bkey_i_snapshot *s = bch2_bkey_get_mut_typed(trans, &iter,
			BTREE_ID_snapshots, POS(0, snapshotid),
			0, snapshot);
	ret = PTR_ERR_OR_ZERO(s);
	bch_err_msg(c, ret, "getting snapshot %u", snapshotid);
	if (ret)
		return ret;

	u32 snapshot_tree = le32_to_cpu(s->v.tree);

	s->v.subvol = cpu_to_le32(subvolid);
	SET_BCH_SNAPSHOT_SUBVOL(&s->v, true);
	bch2_trans_iter_exit(trans, &iter);

	struct bkey_i_snapshot_tree *st = bch2_bkey_get_mut_typed(trans, &iter,
			BTREE_ID_snapshot_trees, POS(0, snapshot_tree),
			0, snapshot_tree);
	ret = PTR_ERR_OR_ZERO(st);
	bch_err_msg(c, ret, "getting snapshot tree %u", snapshot_tree);
	if (ret)
		return ret;

	if (!st->v.master_subvol)
		st->v.master_subvol = cpu_to_le32(subvolid);

	bch2_trans_iter_exit(trans, &iter);
	return 0;
}

static int reconstruct_inode(struct btree_trans *trans, enum btree_id btree, u32 snapshot, u64 inum)
{
	struct bch_fs *c = trans->c;
	unsigned i_mode = S_IFREG;
	u64 i_size = 0;

	switch (btree) {
	case BTREE_ID_extents: {
		struct btree_iter iter = {};

		bch2_trans_iter_init(trans, &iter, BTREE_ID_extents, SPOS(inum, U64_MAX, snapshot), 0);
		struct bkey_s_c k = bch2_btree_iter_peek_prev(&iter);
		bch2_trans_iter_exit(trans, &iter);
		int ret = bkey_err(k);
		if (ret)
			return ret;

		i_size = k.k->p.offset << 9;
		break;
	}
	case BTREE_ID_dirents:
		i_mode = S_IFDIR;
		break;
	case BTREE_ID_xattrs:
		break;
	default:
		BUG();
	}

	struct bch_inode_unpacked new_inode;
	bch2_inode_init_early(c, &new_inode);
	bch2_inode_init_late(&new_inode, bch2_current_time(c), 0, 0, i_mode|0600, 0, NULL);
	new_inode.bi_size = i_size;
	new_inode.bi_inum = inum;
	new_inode.bi_snapshot = snapshot;

	return __bch2_fsck_write_inode(trans, &new_inode);
}

struct snapshots_seen {
	struct bpos			pos;
	snapshot_id_list		ids;
};

static inline void snapshots_seen_exit(struct snapshots_seen *s)
{
	darray_exit(&s->ids);
}

static inline void snapshots_seen_init(struct snapshots_seen *s)
{
	memset(s, 0, sizeof(*s));
}

static int snapshots_seen_add_inorder(struct bch_fs *c, struct snapshots_seen *s, u32 id)
{
	u32 *i;
	__darray_for_each(s->ids, i) {
		if (*i == id)
			return 0;
		if (*i > id)
			break;
	}

	int ret = darray_insert_item(&s->ids, i - s->ids.data, id);
	if (ret)
		bch_err(c, "error reallocating snapshots_seen table (size %zu)",
			s->ids.size);
	return ret;
}

static int snapshots_seen_update(struct bch_fs *c, struct snapshots_seen *s,
				 enum btree_id btree_id, struct bpos pos)
{
	if (!bkey_eq(s->pos, pos))
		s->ids.nr = 0;
	s->pos = pos;

	return snapshot_list_add_nodup(c, &s->ids, pos.snapshot);
}

/**
 * key_visible_in_snapshot - returns true if @id is a descendent of @ancestor,
 * and @ancestor hasn't been overwritten in @seen
 *
 * @c:		filesystem handle
 * @seen:	list of snapshot ids already seen at current position
 * @id:		descendent snapshot id
 * @ancestor:	ancestor snapshot id
 *
 * Returns:	whether key in @ancestor snapshot is visible in @id snapshot
 */
static bool key_visible_in_snapshot(struct bch_fs *c, struct snapshots_seen *seen,
				    u32 id, u32 ancestor)
{
	ssize_t i;

	EBUG_ON(id > ancestor);

	/* @ancestor should be the snapshot most recently added to @seen */
	EBUG_ON(ancestor != seen->pos.snapshot);
	EBUG_ON(ancestor != darray_last(seen->ids));

	if (id == ancestor)
		return true;

	if (!bch2_snapshot_is_ancestor(c, id, ancestor))
		return false;

	/*
	 * We know that @id is a descendant of @ancestor, we're checking if
	 * we've seen a key that overwrote @ancestor - i.e. also a descendent of
	 * @ascestor and with @id as a descendent.
	 *
	 * But we already know that we're scanning IDs between @id and @ancestor
	 * numerically, since snapshot ID lists are kept sorted, so if we find
	 * an id that's an ancestor of @id we're done:
	 */

	for (i = seen->ids.nr - 2;
	     i >= 0 && seen->ids.data[i] >= id;
	     --i)
		if (bch2_snapshot_is_ancestor(c, id, seen->ids.data[i]))
			return false;

	return true;
}

/**
 * ref_visible - given a key with snapshot id @src that points to a key with
 * snapshot id @dst, test whether there is some snapshot in which @dst is
 * visible.
 *
 * @c:		filesystem handle
 * @s:		list of snapshot IDs already seen at @src
 * @src:	snapshot ID of src key
 * @dst:	snapshot ID of dst key
 * Returns:	true if there is some snapshot in which @dst is visible
 *
 * Assumes we're visiting @src keys in natural key order
 */
static bool ref_visible(struct bch_fs *c, struct snapshots_seen *s,
			u32 src, u32 dst)
{
	return dst <= src
		? key_visible_in_snapshot(c, s, dst, src)
		: bch2_snapshot_is_ancestor(c, src, dst);
}

static int ref_visible2(struct bch_fs *c,
			u32 src, struct snapshots_seen *src_seen,
			u32 dst, struct snapshots_seen *dst_seen)
{
	if (dst > src) {
		swap(dst, src);
		swap(dst_seen, src_seen);
	}
	return key_visible_in_snapshot(c, src_seen, dst, src);
}

#define for_each_visible_inode(_c, _s, _w, _snapshot, _i)				\
	for (_i = (_w)->inodes.data; _i < (_w)->inodes.data + (_w)->inodes.nr &&	\
	     (_i)->snapshot <= (_snapshot); _i++)					\
		if (key_visible_in_snapshot(_c, _s, _i->snapshot, _snapshot))

struct inode_walker_entry {
	struct bch_inode_unpacked inode;
	u32			snapshot;
	u64			count;
};

struct inode_walker {
	bool				first_this_inode;
	bool				have_inodes;
	bool				recalculate_sums;
	struct bpos			last_pos;

	DARRAY(struct inode_walker_entry) inodes;
};

static void inode_walker_exit(struct inode_walker *w)
{
	darray_exit(&w->inodes);
}

static struct inode_walker inode_walker_init(void)
{
	return (struct inode_walker) { 0, };
}

static int add_inode(struct bch_fs *c, struct inode_walker *w,
		     struct bkey_s_c inode)
{
	struct bch_inode_unpacked u;

	BUG_ON(bch2_inode_unpack(inode, &u));

	return darray_push(&w->inodes, ((struct inode_walker_entry) {
		.inode		= u,
		.snapshot	= inode.k->p.snapshot,
	}));
}

static int get_inodes_all_snapshots(struct btree_trans *trans,
				    struct inode_walker *w, u64 inum)
{
	struct bch_fs *c = trans->c;
	struct btree_iter iter;
	struct bkey_s_c k;
	int ret;

	/*
	 * We no longer have inodes for w->last_pos; clear this to avoid
	 * screwing up check_i_sectors/check_subdir_count if we take a
	 * transaction restart here:
	 */
	w->have_inodes = false;
	w->recalculate_sums = false;
	w->inodes.nr = 0;

	for_each_btree_key_norestart(trans, iter, BTREE_ID_inodes, POS(0, inum),
				     BTREE_ITER_all_snapshots, k, ret) {
		if (k.k->p.offset != inum)
			break;

		if (bkey_is_inode(k.k))
			add_inode(c, w, k);
	}
	bch2_trans_iter_exit(trans, &iter);

	if (ret)
		return ret;

	w->first_this_inode = true;
	w->have_inodes = true;
	return 0;
}

static struct inode_walker_entry *
lookup_inode_for_snapshot(struct bch_fs *c, struct inode_walker *w, struct bkey_s_c k)
{
	bool is_whiteout = k.k->type == KEY_TYPE_whiteout;

	struct inode_walker_entry *i;
	__darray_for_each(w->inodes, i)
		if (bch2_snapshot_is_ancestor(c, k.k->p.snapshot, i->snapshot))
			goto found;

	return NULL;
found:
	BUG_ON(k.k->p.snapshot > i->snapshot);

	if (k.k->p.snapshot != i->snapshot && !is_whiteout) {
		struct inode_walker_entry new = *i;

		new.snapshot = k.k->p.snapshot;
		new.count = 0;

		struct printbuf buf = PRINTBUF;
		bch2_bkey_val_to_text(&buf, c, k);

		bch_info(c, "have key for inode %llu:%u but have inode in ancestor snapshot %u\n"
			 "unexpected because we should always update the inode when we update a key in that inode\n"
			 "%s",
			 w->last_pos.inode, k.k->p.snapshot, i->snapshot, buf.buf);
		printbuf_exit(&buf);

		while (i > w->inodes.data && i[-1].snapshot > k.k->p.snapshot)
			--i;

		size_t pos = i - w->inodes.data;
		int ret = darray_insert_item(&w->inodes, pos, new);
		if (ret)
			return ERR_PTR(ret);

		i = w->inodes.data + pos;
	}

	return i;
}

static struct inode_walker_entry *walk_inode(struct btree_trans *trans,
					     struct inode_walker *w,
					     struct bkey_s_c k)
{
	if (w->last_pos.inode != k.k->p.inode) {
		int ret = get_inodes_all_snapshots(trans, w, k.k->p.inode);
		if (ret)
			return ERR_PTR(ret);
	}

	w->last_pos = k.k->p;

	return lookup_inode_for_snapshot(trans->c, w, k);
}

static int get_visible_inodes(struct btree_trans *trans,
			      struct inode_walker *w,
			      struct snapshots_seen *s,
			      u64 inum)
{
	struct bch_fs *c = trans->c;
	struct btree_iter iter;
	struct bkey_s_c k;
	int ret;

	w->inodes.nr = 0;

	for_each_btree_key_norestart(trans, iter, BTREE_ID_inodes, POS(0, inum),
			   BTREE_ITER_all_snapshots, k, ret) {
		if (k.k->p.offset != inum)
			break;

		if (!ref_visible(c, s, s->pos.snapshot, k.k->p.snapshot))
			continue;

		if (bkey_is_inode(k.k))
			add_inode(c, w, k);

		if (k.k->p.snapshot >= s->pos.snapshot)
			break;
	}
	bch2_trans_iter_exit(trans, &iter);

	return ret;
}

static int hash_redo_key(struct btree_trans *trans,
			 const struct bch_hash_desc desc,
			 struct bch_hash_info *hash_info,
			 struct btree_iter *k_iter, struct bkey_s_c k)
{
	struct bkey_i *delete;
	struct bkey_i *tmp;

	delete = bch2_trans_kmalloc(trans, sizeof(*delete));
	if (IS_ERR(delete))
		return PTR_ERR(delete);

	tmp = bch2_bkey_make_mut_noupdate(trans, k);
	if (IS_ERR(tmp))
		return PTR_ERR(tmp);

	bkey_init(&delete->k);
	delete->k.p = k_iter->pos;
	return  bch2_btree_iter_traverse(k_iter) ?:
		bch2_trans_update(trans, k_iter, delete, 0) ?:
		bch2_hash_set_in_snapshot(trans, desc, hash_info,
				       (subvol_inum) { 0, k.k->p.inode },
				       k.k->p.snapshot, tmp,
				       STR_HASH_must_create|
				       BTREE_UPDATE_internal_snapshot_node) ?:
		bch2_trans_commit(trans, NULL, NULL, BCH_TRANS_COMMIT_no_enospc);
}

static int hash_check_key(struct btree_trans *trans,
			  const struct bch_hash_desc desc,
			  struct bch_hash_info *hash_info,
			  struct btree_iter *k_iter, struct bkey_s_c hash_k)
{
	struct bch_fs *c = trans->c;
	struct btree_iter iter = { NULL };
	struct printbuf buf = PRINTBUF;
	struct bkey_s_c k;
	u64 hash;
	int ret = 0;

	if (hash_k.k->type != desc.key_type)
		return 0;

	hash = desc.hash_bkey(hash_info, hash_k);

	if (likely(hash == hash_k.k->p.offset))
		return 0;

	if (hash_k.k->p.offset < hash)
		goto bad_hash;

	for_each_btree_key_norestart(trans, iter, desc.btree_id,
				     SPOS(hash_k.k->p.inode, hash, hash_k.k->p.snapshot),
				     BTREE_ITER_slots, k, ret) {
		if (bkey_eq(k.k->p, hash_k.k->p))
			break;

		if (fsck_err_on(k.k->type == desc.key_type &&
				!desc.cmp_bkey(k, hash_k),
				trans, hash_table_key_duplicate,
				"duplicate hash table keys:\n%s",
				(printbuf_reset(&buf),
				 bch2_bkey_val_to_text(&buf, c, hash_k),
				 buf.buf))) {
			ret = bch2_hash_delete_at(trans, desc, hash_info, k_iter, 0) ?: 1;
			break;
		}

		if (bkey_deleted(k.k)) {
			bch2_trans_iter_exit(trans, &iter);
			goto bad_hash;
		}
	}
out:
	bch2_trans_iter_exit(trans, &iter);
	printbuf_exit(&buf);
	return ret;
bad_hash:
	if (fsck_err(trans, hash_table_key_wrong_offset,
		     "hash table key at wrong offset: btree %s inode %llu offset %llu, hashed to %llu\n%s",
		     bch2_btree_id_str(desc.btree_id), hash_k.k->p.inode, hash_k.k->p.offset, hash,
		     (printbuf_reset(&buf),
		      bch2_bkey_val_to_text(&buf, c, hash_k), buf.buf))) {
		ret = hash_redo_key(trans, desc, hash_info, k_iter, hash_k);
		bch_err_fn(c, ret);
		if (ret)
			return ret;
		ret = -BCH_ERR_transaction_restart_nested;
	}
fsck_err:
	goto out;
}

static struct bkey_s_c_dirent dirent_get_by_pos(struct btree_trans *trans,
						struct btree_iter *iter,
						struct bpos pos)
{
	return bch2_bkey_get_iter_typed(trans, iter, BTREE_ID_dirents, pos, 0, dirent);
}

static struct bkey_s_c_dirent inode_get_dirent(struct btree_trans *trans,
					       struct btree_iter *iter,
					       struct bch_inode_unpacked *inode,
					       u32 *snapshot)
{
	if (inode->bi_subvol) {
		u64 inum;
		int ret = subvol_lookup(trans, inode->bi_parent_subvol, snapshot, &inum);
		if (ret)
			return ((struct bkey_s_c_dirent) { .k = ERR_PTR(ret) });
	}

	return dirent_get_by_pos(trans, iter, SPOS(inode->bi_dir, inode->bi_dir_offset, *snapshot));
}

static int check_inode_deleted_list(struct btree_trans *trans, struct bpos p)
{
	struct btree_iter iter;
	struct bkey_s_c k = bch2_bkey_get_iter(trans, &iter, BTREE_ID_deleted_inodes, p, 0);
	int ret = bkey_err(k) ?: k.k->type == KEY_TYPE_set;
	bch2_trans_iter_exit(trans, &iter);
	return ret;
}

static int check_inode_dirent_inode(struct btree_trans *trans,
				    struct bch_inode_unpacked *inode,
				    bool *write_inode)
{
	struct bch_fs *c = trans->c;
	struct printbuf buf = PRINTBUF;

	u32 inode_snapshot = inode->bi_snapshot;
	struct btree_iter dirent_iter = {};
	struct bkey_s_c_dirent d = inode_get_dirent(trans, &dirent_iter, inode, &inode_snapshot);
	int ret = bkey_err(d);
	if (ret && !bch2_err_matches(ret, ENOENT))
		return ret;

	if (fsck_err_on(ret,
			trans, inode_points_to_missing_dirent,
			"inode points to missing dirent\n%s",
			(bch2_inode_unpacked_to_text(&buf, inode), buf.buf)) ||
	    fsck_err_on(!ret && dirent_points_to_inode_nowarn(d, inode),
			trans, inode_points_to_wrong_dirent,
			"%s",
			(printbuf_reset(&buf),
			 dirent_inode_mismatch_msg(&buf, c, d, inode),
			 buf.buf))) {
		/*
		 * We just clear the backpointer fields for now. If we find a
		 * dirent that points to this inode in check_dirents(), we'll
		 * update it then; then when we get to check_path() if the
		 * backpointer is still 0 we'll reattach it.
		 */
		inode->bi_dir = 0;
		inode->bi_dir_offset = 0;
		inode->bi_flags &= ~BCH_INODE_backptr_untrusted;
		*write_inode = true;
	}

	ret = 0;
fsck_err:
	bch2_trans_iter_exit(trans, &dirent_iter);
	printbuf_exit(&buf);
	bch_err_fn(c, ret);
	return ret;
}

static bool bch2_inode_is_open(struct bch_fs *c, struct bpos p)
{
	subvol_inum inum = {
		.subvol = snapshot_t(c, p.snapshot)->subvol,
		.inum	= p.offset,
	};

	/* snapshot tree corruption, can't safely delete */
	if (!inum.subvol) {
		bch_warn_ratelimited(c, "%s(): snapshot %u has no subvol, unlinked but can't safely delete", __func__, p.snapshot);
		return true;
	}

	return __bch2_inode_hash_find(c, inum) != NULL;
}

static int check_inode(struct btree_trans *trans,
		       struct btree_iter *iter,
		       struct bkey_s_c k,
		       struct bch_inode_unpacked *prev,
		       struct snapshots_seen *s,
		       bool full)
{
	struct bch_fs *c = trans->c;
	struct printbuf buf = PRINTBUF;
	struct bch_inode_unpacked u;
	bool do_update = false;
	int ret;

	ret = bch2_check_key_has_snapshot(trans, iter, k);
	if (ret < 0)
		goto err;
	if (ret)
		return 0;

	ret = snapshots_seen_update(c, s, iter->btree_id, k.k->p);
	if (ret)
		goto err;

	if (!bkey_is_inode(k.k))
		return 0;

	BUG_ON(bch2_inode_unpack(k, &u));

	if (!full &&
	    !(u.bi_flags & (BCH_INODE_i_size_dirty|
			    BCH_INODE_i_sectors_dirty|
			    BCH_INODE_unlinked)))
		return 0;

	if (prev->bi_inum != u.bi_inum)
		*prev = u;

	if (fsck_err_on(prev->bi_hash_seed	!= u.bi_hash_seed ||
			inode_d_type(prev)	!= inode_d_type(&u),
			trans, inode_snapshot_mismatch,
			"inodes in different snapshots don't match")) {
		bch_err(c, "repair not implemented yet");
		ret = -BCH_ERR_fsck_repair_unimplemented;
		goto err_noprint;
	}

	if (u.bi_dir || u.bi_dir_offset) {
		ret = check_inode_dirent_inode(trans, &u, &do_update);
		if (ret)
			goto err;
	}

	if (fsck_err_on(u.bi_dir && (u.bi_flags & BCH_INODE_unlinked),
			trans, inode_unlinked_but_has_dirent,
			"inode unlinked but has dirent\n%s",
			(printbuf_reset(&buf),
			 bch2_inode_unpacked_to_text(&buf, &u),
			 buf.buf))) {
		u.bi_flags &= ~BCH_INODE_unlinked;
		do_update = true;
	}

	if (S_ISDIR(u.bi_mode) && (u.bi_flags & BCH_INODE_unlinked)) {
		/* Check for this early so that check_unreachable_inode() will reattach it */

		ret = bch2_empty_dir_snapshot(trans, k.k->p.offset, 0, k.k->p.snapshot);
		if (ret && ret != -BCH_ERR_ENOTEMPTY_dir_not_empty)
			goto err;

		fsck_err_on(ret, trans, inode_dir_unlinked_but_not_empty,
			    "dir unlinked but not empty\n%s",
			    (printbuf_reset(&buf),
			     bch2_inode_unpacked_to_text(&buf, &u),
			     buf.buf));
		u.bi_flags &= ~BCH_INODE_unlinked;
		do_update = true;
		ret = 0;
	}

	if ((u.bi_flags & (BCH_INODE_i_size_dirty|BCH_INODE_unlinked)) &&
	    bch2_key_has_snapshot_overwrites(trans, BTREE_ID_inodes, k.k->p)) {
		struct bpos new_min_pos;

		ret = bch2_propagate_key_to_snapshot_leaves(trans, iter->btree_id, k, &new_min_pos);
		if (ret)
			goto err;

		u.bi_flags &= ~BCH_INODE_i_size_dirty|BCH_INODE_unlinked;

		ret = __bch2_fsck_write_inode(trans, &u);

		bch_err_msg(c, ret, "in fsck updating inode");
		if (ret)
			goto err_noprint;

		if (!bpos_eq(new_min_pos, POS_MIN))
			bch2_btree_iter_set_pos(iter, bpos_predecessor(new_min_pos));
		goto err_noprint;
	}

	if (u.bi_flags & BCH_INODE_unlinked) {
		if (!test_bit(BCH_FS_started, &c->flags)) {
			/*
			 * If we're not in online fsck, don't delete unlinked
			 * inodes, just make sure they're on the deleted list.
			 *
			 * They might be referred to by a logged operation -
			 * i.e. we might have crashed in the middle of a
			 * truncate on an unlinked but open file - so we want to
			 * let the delete_dead_inodes kill it after resuming
			 * logged ops.
			 */
			ret = check_inode_deleted_list(trans, k.k->p);
			if (ret < 0)
<<<<<<< HEAD
				return ret;
=======
				goto err_noprint;
>>>>>>> 9372b6c4

			fsck_err_on(!ret,
				    trans, unlinked_inode_not_on_deleted_list,
				    "inode %llu:%u unlinked, but not on deleted list",
				    u.bi_inum, k.k->p.snapshot);

			ret = bch2_btree_bit_mod_buffered(trans, BTREE_ID_deleted_inodes, k.k->p, 1);
			if (ret)
				goto err;
		} else {
<<<<<<< HEAD
			if (fsck_err_on(bch2_inode_is_open(c, k.k->p),
=======
			if (fsck_err_on(!bch2_inode_is_open(c, k.k->p),
>>>>>>> 9372b6c4
					trans, inode_unlinked_and_not_open,
				      "inode %llu%u unlinked and not open",
				      u.bi_inum, u.bi_snapshot)) {
				ret = bch2_inode_rm_snapshot(trans, u.bi_inum, iter->pos.snapshot);
				bch_err_msg(c, ret, "in fsck deleting inode");
<<<<<<< HEAD
				return ret;
=======
				goto err_noprint;
>>>>>>> 9372b6c4
			}
		}
	}

	/* i_size_dirty is vestigal, since we now have logged ops for truncate * */
	if (u.bi_flags & BCH_INODE_i_size_dirty &&
	    (!test_bit(BCH_FS_clean_recovery, &c->flags) ||
	     fsck_err(trans, inode_i_size_dirty_but_clean,
		      "filesystem marked clean, but inode %llu has i_size dirty",
		      u.bi_inum))) {
		bch_verbose(c, "truncating inode %llu", u.bi_inum);

		/*
		 * XXX: need to truncate partial blocks too here - or ideally
		 * just switch units to bytes and that issue goes away
		 */
		ret = bch2_btree_delete_range_trans(trans, BTREE_ID_extents,
				SPOS(u.bi_inum, round_up(u.bi_size, block_bytes(c)) >> 9,
				     iter->pos.snapshot),
				POS(u.bi_inum, U64_MAX),
				0, NULL);
		bch_err_msg(c, ret, "in fsck truncating inode");
		if (ret)
			return ret;

		/*
		 * We truncated without our normal sector accounting hook, just
		 * make sure we recalculate it:
		 */
		u.bi_flags |= BCH_INODE_i_sectors_dirty;

		u.bi_flags &= ~BCH_INODE_i_size_dirty;
		do_update = true;
	}

	/* i_sectors_dirty is vestigal, i_sectors is always updated transactionally */
	if (u.bi_flags & BCH_INODE_i_sectors_dirty &&
	    (!test_bit(BCH_FS_clean_recovery, &c->flags) ||
	     fsck_err(trans, inode_i_sectors_dirty_but_clean,
		      "filesystem marked clean, but inode %llu has i_sectors dirty",
		      u.bi_inum))) {
		s64 sectors;

		bch_verbose(c, "recounting sectors for inode %llu",
			    u.bi_inum);

		sectors = bch2_count_inode_sectors(trans, u.bi_inum, iter->pos.snapshot);
		if (sectors < 0) {
			bch_err_msg(c, sectors, "in fsck recounting inode sectors");
			return sectors;
		}

		u.bi_sectors = sectors;
		u.bi_flags &= ~BCH_INODE_i_sectors_dirty;
		do_update = true;
	}

	if (u.bi_flags & BCH_INODE_backptr_untrusted) {
		u.bi_dir = 0;
		u.bi_dir_offset = 0;
		u.bi_flags &= ~BCH_INODE_backptr_untrusted;
		do_update = true;
	}

<<<<<<< HEAD
	if (u.bi_dir || u.bi_dir_offset) {
		ret = check_inode_dirent_inode(trans, &u, &do_update);
		if (ret)
			goto err;
	}

=======
>>>>>>> 9372b6c4
	if (fsck_err_on(u.bi_parent_subvol &&
			(u.bi_subvol == 0 ||
			 u.bi_subvol == BCACHEFS_ROOT_SUBVOL),
			trans, inode_bi_parent_nonzero,
			"inode %llu:%u has subvol %u but nonzero parent subvol %u",
			u.bi_inum, k.k->p.snapshot, u.bi_subvol, u.bi_parent_subvol)) {
		u.bi_parent_subvol = 0;
		do_update = true;
	}

	if (u.bi_subvol) {
		struct bch_subvolume s;

		ret = bch2_subvolume_get(trans, u.bi_subvol, false, 0, &s);
		if (ret && !bch2_err_matches(ret, ENOENT))
			goto err;

		if (ret && (c->sb.btrees_lost_data & BIT_ULL(BTREE_ID_subvolumes))) {
			ret = reconstruct_subvol(trans, k.k->p.snapshot, u.bi_subvol, u.bi_inum);
			goto do_update;
		}

		if (fsck_err_on(ret,
				trans, inode_bi_subvol_missing,
				"inode %llu:%u bi_subvol points to missing subvolume %u",
				u.bi_inum, k.k->p.snapshot, u.bi_subvol) ||
		    fsck_err_on(le64_to_cpu(s.inode) != u.bi_inum ||
				!bch2_snapshot_is_ancestor(c, le32_to_cpu(s.snapshot),
							   k.k->p.snapshot),
				trans, inode_bi_subvol_wrong,
				"inode %llu:%u points to subvol %u, but subvol points to %llu:%u",
				u.bi_inum, k.k->p.snapshot, u.bi_subvol,
				le64_to_cpu(s.inode),
				le32_to_cpu(s.snapshot))) {
			u.bi_subvol = 0;
			u.bi_parent_subvol = 0;
			do_update = true;
		}
	}
do_update:
	if (do_update) {
		ret = __bch2_fsck_write_inode(trans, &u);
		bch_err_msg(c, ret, "in fsck updating inode");
		if (ret)
			goto err_noprint;
	}
err:
fsck_err:
	bch_err_fn(c, ret);
err_noprint:
	printbuf_exit(&buf);
	return ret;
}

int bch2_check_inodes(struct bch_fs *c)
{
	bool full = c->opts.fsck;
	struct bch_inode_unpacked prev = { 0 };
	struct snapshots_seen s;

	snapshots_seen_init(&s);

	int ret = bch2_trans_run(c,
		for_each_btree_key_commit(trans, iter, BTREE_ID_inodes,
				POS_MIN,
				BTREE_ITER_prefetch|BTREE_ITER_all_snapshots, k,
				NULL, NULL, BCH_TRANS_COMMIT_no_enospc,
			check_inode(trans, &iter, k, &prev, &s, full)));

	snapshots_seen_exit(&s);
	bch_err_fn(c, ret);
	return ret;
}

static inline bool btree_matches_i_mode(enum btree_id btree, unsigned mode)
{
	switch (btree) {
	case BTREE_ID_extents:
		return S_ISREG(mode) || S_ISLNK(mode);
	case BTREE_ID_dirents:
		return S_ISDIR(mode);
	case BTREE_ID_xattrs:
		return true;
	default:
		BUG();
	}
}

static int check_key_has_inode(struct btree_trans *trans,
			       struct btree_iter *iter,
			       struct inode_walker *inode,
			       struct inode_walker_entry *i,
			       struct bkey_s_c k)
{
	struct bch_fs *c = trans->c;
	struct printbuf buf = PRINTBUF;
	int ret = PTR_ERR_OR_ZERO(i);
	if (ret)
		return ret;

	if (k.k->type == KEY_TYPE_whiteout)
		goto out;

	if (!i && (c->sb.btrees_lost_data & BIT_ULL(BTREE_ID_inodes))) {
		ret =   reconstruct_inode(trans, iter->btree_id, k.k->p.snapshot, k.k->p.inode) ?:
			bch2_trans_commit(trans, NULL, NULL, BCH_TRANS_COMMIT_no_enospc);
		if (ret)
			goto err;

		inode->last_pos.inode--;
		ret = -BCH_ERR_transaction_restart_nested;
		goto err;
	}

	if (fsck_err_on(!i,
			trans, key_in_missing_inode,
			"key in missing inode:\n  %s",
			(printbuf_reset(&buf),
			 bch2_bkey_val_to_text(&buf, c, k), buf.buf)))
		goto delete;

	if (fsck_err_on(i && !btree_matches_i_mode(iter->btree_id, i->inode.bi_mode),
			trans, key_in_wrong_inode_type,
			"key for wrong inode mode %o:\n  %s",
			i->inode.bi_mode,
			(printbuf_reset(&buf),
			 bch2_bkey_val_to_text(&buf, c, k), buf.buf)))
		goto delete;
out:
err:
fsck_err:
	printbuf_exit(&buf);
	bch_err_fn(c, ret);
	return ret;
delete:
	ret = bch2_btree_delete_at(trans, iter, BTREE_UPDATE_internal_snapshot_node);
	goto out;
}

static int check_i_sectors_notnested(struct btree_trans *trans, struct inode_walker *w)
{
	struct bch_fs *c = trans->c;
	int ret = 0;
	s64 count2;

	darray_for_each(w->inodes, i) {
		if (i->inode.bi_sectors == i->count)
			continue;

		count2 = bch2_count_inode_sectors(trans, w->last_pos.inode, i->snapshot);

		if (w->recalculate_sums)
			i->count = count2;

		if (i->count != count2) {
			bch_err_ratelimited(c, "fsck counted i_sectors wrong for inode %llu:%u: got %llu should be %llu",
					    w->last_pos.inode, i->snapshot, i->count, count2);
			return -BCH_ERR_internal_fsck_err;
		}

		if (fsck_err_on(!(i->inode.bi_flags & BCH_INODE_i_sectors_dirty),
				trans, inode_i_sectors_wrong,
				"inode %llu:%u has incorrect i_sectors: got %llu, should be %llu",
				w->last_pos.inode, i->snapshot,
				i->inode.bi_sectors, i->count)) {
			i->inode.bi_sectors = i->count;
			ret = bch2_fsck_write_inode(trans, &i->inode);
			if (ret)
				break;
		}
	}
fsck_err:
	bch_err_fn(c, ret);
	return ret;
}

static int check_i_sectors(struct btree_trans *trans, struct inode_walker *w)
{
	u32 restart_count = trans->restart_count;
	return check_i_sectors_notnested(trans, w) ?:
		trans_was_restarted(trans, restart_count);
}

struct extent_end {
	u32			snapshot;
	u64			offset;
	struct snapshots_seen	seen;
};

struct extent_ends {
	struct bpos			last_pos;
	DARRAY(struct extent_end)	e;
};

static void extent_ends_reset(struct extent_ends *extent_ends)
{
	darray_for_each(extent_ends->e, i)
		snapshots_seen_exit(&i->seen);
	extent_ends->e.nr = 0;
}

static void extent_ends_exit(struct extent_ends *extent_ends)
{
	extent_ends_reset(extent_ends);
	darray_exit(&extent_ends->e);
}

static void extent_ends_init(struct extent_ends *extent_ends)
{
	memset(extent_ends, 0, sizeof(*extent_ends));
}

static int extent_ends_at(struct bch_fs *c,
			  struct extent_ends *extent_ends,
			  struct snapshots_seen *seen,
			  struct bkey_s_c k)
{
	struct extent_end *i, n = (struct extent_end) {
		.offset		= k.k->p.offset,
		.snapshot	= k.k->p.snapshot,
		.seen		= *seen,
	};

	n.seen.ids.data = kmemdup(seen->ids.data,
			      sizeof(seen->ids.data[0]) * seen->ids.size,
			      GFP_KERNEL);
	if (!n.seen.ids.data)
		return -BCH_ERR_ENOMEM_fsck_extent_ends_at;

	__darray_for_each(extent_ends->e, i) {
		if (i->snapshot == k.k->p.snapshot) {
			snapshots_seen_exit(&i->seen);
			*i = n;
			return 0;
		}

		if (i->snapshot >= k.k->p.snapshot)
			break;
	}

	return darray_insert_item(&extent_ends->e, i - extent_ends->e.data, n);
}

static int overlapping_extents_found(struct btree_trans *trans,
				     enum btree_id btree,
				     struct bpos pos1, struct snapshots_seen *pos1_seen,
				     struct bkey pos2,
				     bool *fixed,
				     struct extent_end *extent_end)
{
	struct bch_fs *c = trans->c;
	struct printbuf buf = PRINTBUF;
	struct btree_iter iter1, iter2 = { NULL };
	struct bkey_s_c k1, k2;
	int ret;

	BUG_ON(bkey_le(pos1, bkey_start_pos(&pos2)));

	bch2_trans_iter_init(trans, &iter1, btree, pos1,
			     BTREE_ITER_all_snapshots|
			     BTREE_ITER_not_extents);
	k1 = bch2_btree_iter_peek_upto(&iter1, POS(pos1.inode, U64_MAX));
	ret = bkey_err(k1);
	if (ret)
		goto err;

	prt_str(&buf, "\n  ");
	bch2_bkey_val_to_text(&buf, c, k1);

	if (!bpos_eq(pos1, k1.k->p)) {
		prt_str(&buf, "\n  wanted\n  ");
		bch2_bpos_to_text(&buf, pos1);
		prt_str(&buf, "\n  ");
		bch2_bkey_to_text(&buf, &pos2);

		bch_err(c, "%s: error finding first overlapping extent when repairing, got%s",
			__func__, buf.buf);
		ret = -BCH_ERR_internal_fsck_err;
		goto err;
	}

	bch2_trans_copy_iter(&iter2, &iter1);

	while (1) {
		bch2_btree_iter_advance(&iter2);

		k2 = bch2_btree_iter_peek_upto(&iter2, POS(pos1.inode, U64_MAX));
		ret = bkey_err(k2);
		if (ret)
			goto err;

		if (bpos_ge(k2.k->p, pos2.p))
			break;
	}

	prt_str(&buf, "\n  ");
	bch2_bkey_val_to_text(&buf, c, k2);

	if (bpos_gt(k2.k->p, pos2.p) ||
	    pos2.size != k2.k->size) {
		bch_err(c, "%s: error finding seconding overlapping extent when repairing%s",
			__func__, buf.buf);
		ret = -BCH_ERR_internal_fsck_err;
		goto err;
	}

	prt_printf(&buf, "\n  overwriting %s extent",
		   pos1.snapshot >= pos2.p.snapshot ? "first" : "second");

	if (fsck_err(trans, extent_overlapping,
		     "overlapping extents%s", buf.buf)) {
		struct btree_iter *old_iter = &iter1;
		struct disk_reservation res = { 0 };

		if (pos1.snapshot < pos2.p.snapshot) {
			old_iter = &iter2;
			swap(k1, k2);
		}

		trans->extra_disk_res += bch2_bkey_sectors_compressed(k2);

		ret =   bch2_trans_update_extent_overwrite(trans, old_iter,
				BTREE_UPDATE_internal_snapshot_node,
				k1, k2) ?:
			bch2_trans_commit(trans, &res, NULL, BCH_TRANS_COMMIT_no_enospc);
		bch2_disk_reservation_put(c, &res);

		if (ret)
			goto err;

		*fixed = true;

		if (pos1.snapshot == pos2.p.snapshot) {
			/*
			 * We overwrote the first extent, and did the overwrite
			 * in the same snapshot:
			 */
			extent_end->offset = bkey_start_offset(&pos2);
		} else if (pos1.snapshot > pos2.p.snapshot) {
			/*
			 * We overwrote the first extent in pos2's snapshot:
			 */
			ret = snapshots_seen_add_inorder(c, pos1_seen, pos2.p.snapshot);
		} else {
			/*
			 * We overwrote the second extent - restart
			 * check_extent() from the top:
			 */
			ret = -BCH_ERR_transaction_restart_nested;
		}
	}
fsck_err:
err:
	bch2_trans_iter_exit(trans, &iter2);
	bch2_trans_iter_exit(trans, &iter1);
	printbuf_exit(&buf);
	return ret;
}

static int check_overlapping_extents(struct btree_trans *trans,
			      struct snapshots_seen *seen,
			      struct extent_ends *extent_ends,
			      struct bkey_s_c k,
			      struct btree_iter *iter,
			      bool *fixed)
{
	struct bch_fs *c = trans->c;
	int ret = 0;

	/* transaction restart, running again */
	if (bpos_eq(extent_ends->last_pos, k.k->p))
		return 0;

	if (extent_ends->last_pos.inode != k.k->p.inode)
		extent_ends_reset(extent_ends);

	darray_for_each(extent_ends->e, i) {
		if (i->offset <= bkey_start_offset(k.k))
			continue;

		if (!ref_visible2(c,
				  k.k->p.snapshot, seen,
				  i->snapshot, &i->seen))
			continue;

		ret = overlapping_extents_found(trans, iter->btree_id,
						SPOS(iter->pos.inode,
						     i->offset,
						     i->snapshot),
						&i->seen,
						*k.k, fixed, i);
		if (ret)
			goto err;
	}

	extent_ends->last_pos = k.k->p;
err:
	return ret;
}

static int check_extent_overbig(struct btree_trans *trans, struct btree_iter *iter,
				struct bkey_s_c k)
{
	struct bch_fs *c = trans->c;
	struct bkey_ptrs_c ptrs = bch2_bkey_ptrs_c(k);
	struct bch_extent_crc_unpacked crc;
	const union bch_extent_entry *i;
	unsigned encoded_extent_max_sectors = c->opts.encoded_extent_max >> 9;

	bkey_for_each_crc(k.k, ptrs, crc, i)
		if (crc_is_encoded(crc) &&
		    crc.uncompressed_size > encoded_extent_max_sectors) {
			struct printbuf buf = PRINTBUF;

			bch2_bkey_val_to_text(&buf, c, k);
			bch_err(c, "overbig encoded extent, please report this:\n  %s", buf.buf);
			printbuf_exit(&buf);
		}

	return 0;
}

static int check_extent(struct btree_trans *trans, struct btree_iter *iter,
			struct bkey_s_c k,
			struct inode_walker *inode,
			struct snapshots_seen *s,
			struct extent_ends *extent_ends,
			struct disk_reservation *res)
{
	struct bch_fs *c = trans->c;
	struct printbuf buf = PRINTBUF;
	int ret = 0;

	ret = bch2_check_key_has_snapshot(trans, iter, k);
	if (ret) {
		ret = ret < 0 ? ret : 0;
		goto out;
	}

	if (inode->last_pos.inode != k.k->p.inode && inode->have_inodes) {
		ret = check_i_sectors(trans, inode);
		if (ret)
			goto err;
	}

	ret = snapshots_seen_update(c, s, iter->btree_id, k.k->p);
	if (ret)
		goto err;

	struct inode_walker_entry *extent_i = walk_inode(trans, inode, k);
	ret = PTR_ERR_OR_ZERO(extent_i);
	if (ret)
		goto err;

	ret = check_key_has_inode(trans, iter, inode, extent_i, k);
	if (ret)
		goto err;

	if (k.k->type != KEY_TYPE_whiteout) {
		ret = check_overlapping_extents(trans, s, extent_ends, k, iter,
						&inode->recalculate_sums);
		if (ret)
			goto err;

		/*
		 * Check inodes in reverse order, from oldest snapshots to
		 * newest, starting from the inode that matches this extent's
		 * snapshot. If we didn't have one, iterate over all inodes:
		 */
		for (struct inode_walker_entry *i = extent_i ?: &darray_last(inode->inodes);
		     inode->inodes.data && i >= inode->inodes.data;
		     --i) {
			if (i->snapshot > k.k->p.snapshot ||
			    !key_visible_in_snapshot(c, s, i->snapshot, k.k->p.snapshot))
				continue;

			if (fsck_err_on(!(i->inode.bi_flags & BCH_INODE_i_size_dirty) &&
					k.k->p.offset > round_up(i->inode.bi_size, block_bytes(c)) >> 9 &&
					!bkey_extent_is_reservation(k),
					trans, extent_past_end_of_inode,
					"extent type past end of inode %llu:%u, i_size %llu\n  %s",
					i->inode.bi_inum, i->snapshot, i->inode.bi_size,
					(bch2_bkey_val_to_text(&buf, c, k), buf.buf))) {
				struct btree_iter iter2;

				bch2_trans_copy_iter(&iter2, iter);
				bch2_btree_iter_set_snapshot(&iter2, i->snapshot);
				ret =   bch2_btree_iter_traverse(&iter2) ?:
					bch2_btree_delete_at(trans, &iter2,
						BTREE_UPDATE_internal_snapshot_node);
				bch2_trans_iter_exit(trans, &iter2);
				if (ret)
					goto err;

				iter->k.type = KEY_TYPE_whiteout;
				break;
			}
		}
	}

	ret = bch2_trans_commit(trans, res, NULL, BCH_TRANS_COMMIT_no_enospc);
	if (ret)
		goto err;

	if (bkey_extent_is_allocation(k.k)) {
		for (struct inode_walker_entry *i = extent_i ?: &darray_last(inode->inodes);
		     inode->inodes.data && i >= inode->inodes.data;
		     --i) {
			if (i->snapshot > k.k->p.snapshot ||
			    !key_visible_in_snapshot(c, s, i->snapshot, k.k->p.snapshot))
				continue;

			i->count += k.k->size;
		}
	}

	if (k.k->type != KEY_TYPE_whiteout) {
		ret = extent_ends_at(c, extent_ends, s, k);
		if (ret)
			goto err;
	}
out:
err:
fsck_err:
	printbuf_exit(&buf);
	bch_err_fn(c, ret);
	return ret;
}

/*
 * Walk extents: verify that extents have a corresponding S_ISREG inode, and
 * that i_size an i_sectors are consistent
 */
int bch2_check_extents(struct bch_fs *c)
{
	struct inode_walker w = inode_walker_init();
	struct snapshots_seen s;
	struct extent_ends extent_ends;
	struct disk_reservation res = { 0 };

	snapshots_seen_init(&s);
	extent_ends_init(&extent_ends);

	int ret = bch2_trans_run(c,
		for_each_btree_key(trans, iter, BTREE_ID_extents,
				POS(BCACHEFS_ROOT_INO, 0),
				BTREE_ITER_prefetch|BTREE_ITER_all_snapshots, k, ({
			bch2_disk_reservation_put(c, &res);
			check_extent(trans, &iter, k, &w, &s, &extent_ends, &res) ?:
			check_extent_overbig(trans, &iter, k);
		})) ?:
		check_i_sectors_notnested(trans, &w));

	bch2_disk_reservation_put(c, &res);
	extent_ends_exit(&extent_ends);
	inode_walker_exit(&w);
	snapshots_seen_exit(&s);

	bch_err_fn(c, ret);
	return ret;
}

int bch2_check_indirect_extents(struct bch_fs *c)
{
	struct disk_reservation res = { 0 };

	int ret = bch2_trans_run(c,
		for_each_btree_key_commit(trans, iter, BTREE_ID_reflink,
				POS_MIN,
				BTREE_ITER_prefetch, k,
				&res, NULL,
				BCH_TRANS_COMMIT_no_enospc, ({
			bch2_disk_reservation_put(c, &res);
			check_extent_overbig(trans, &iter, k);
		})));

	bch2_disk_reservation_put(c, &res);
	bch_err_fn(c, ret);
	return ret;
}

static int check_subdir_count_notnested(struct btree_trans *trans, struct inode_walker *w)
{
	struct bch_fs *c = trans->c;
	int ret = 0;
	s64 count2;

	darray_for_each(w->inodes, i) {
		if (i->inode.bi_nlink == i->count)
			continue;

		count2 = bch2_count_subdirs(trans, w->last_pos.inode, i->snapshot);
		if (count2 < 0)
			return count2;

		if (i->count != count2) {
			bch_err_ratelimited(c, "fsck counted subdirectories wrong for inum %llu:%u: got %llu should be %llu",
					    w->last_pos.inode, i->snapshot, i->count, count2);
			i->count = count2;
			if (i->inode.bi_nlink == i->count)
				continue;
		}

		if (fsck_err_on(i->inode.bi_nlink != i->count,
				trans, inode_dir_wrong_nlink,
				"directory %llu:%u with wrong i_nlink: got %u, should be %llu",
				w->last_pos.inode, i->snapshot, i->inode.bi_nlink, i->count)) {
			i->inode.bi_nlink = i->count;
			ret = bch2_fsck_write_inode(trans, &i->inode);
			if (ret)
				break;
		}
	}
fsck_err:
	bch_err_fn(c, ret);
	return ret;
}

static int check_subdir_count(struct btree_trans *trans, struct inode_walker *w)
{
	u32 restart_count = trans->restart_count;
	return check_subdir_count_notnested(trans, w) ?:
		trans_was_restarted(trans, restart_count);
}

noinline_for_stack
static int check_dirent_inode_dirent(struct btree_trans *trans,
				   struct btree_iter *iter,
				   struct bkey_s_c_dirent d,
				   struct bch_inode_unpacked *target)
{
	struct bch_fs *c = trans->c;
	struct printbuf buf = PRINTBUF;
	struct btree_iter bp_iter = { NULL };
	int ret = 0;

	if (inode_points_to_dirent(target, d))
		return 0;

	if (!target->bi_dir &&
	    !target->bi_dir_offset) {
		fsck_err_on(S_ISDIR(target->bi_mode),
			    trans, inode_dir_missing_backpointer,
			    "directory with missing backpointer\n%s",
			    (printbuf_reset(&buf),
			     bch2_bkey_val_to_text(&buf, c, d.s_c),
			     prt_printf(&buf, "\n"),
			     bch2_inode_unpacked_to_text(&buf, target),
			     buf.buf));

		fsck_err_on(target->bi_flags & BCH_INODE_unlinked,
			    trans, inode_unlinked_but_has_dirent,
			    "inode unlinked but has dirent\n%s",
			    (printbuf_reset(&buf),
			     bch2_bkey_val_to_text(&buf, c, d.s_c),
			     prt_printf(&buf, "\n"),
			     bch2_inode_unpacked_to_text(&buf, target),
			     buf.buf));

		target->bi_flags &= ~BCH_INODE_unlinked;
		target->bi_dir		= d.k->p.inode;
		target->bi_dir_offset	= d.k->p.offset;
		return __bch2_fsck_write_inode(trans, target);
	}

	if (bch2_inode_should_have_bp(target) &&
	    !fsck_err(trans, inode_wrong_backpointer,
		      "dirent points to inode that does not point back:\n  %s",
		      (bch2_bkey_val_to_text(&buf, c, d.s_c),
		       prt_printf(&buf, "\n  "),
		       bch2_inode_unpacked_to_text(&buf, target),
		       buf.buf)))
		goto err;
<<<<<<< HEAD

	if (!target->bi_dir &&
	    !target->bi_dir_offset) {
		target->bi_dir		= d.k->p.inode;
		target->bi_dir_offset	= d.k->p.offset;
		return __bch2_fsck_write_inode(trans, target, target_snapshot);
	}
=======
>>>>>>> 9372b6c4

	struct bkey_s_c_dirent bp_dirent = dirent_get_by_pos(trans, &bp_iter,
			      SPOS(target->bi_dir, target->bi_dir_offset, target->bi_snapshot));
	ret = bkey_err(bp_dirent);
	if (ret && !bch2_err_matches(ret, ENOENT))
		goto err;

	bool backpointer_exists = !ret;
	ret = 0;

	if (fsck_err_on(!backpointer_exists,
			trans, inode_wrong_backpointer,
			"inode %llu:%u has wrong backpointer:\n"
			"got       %llu:%llu\n"
			"should be %llu:%llu",
			target->bi_inum, target->bi_snapshot,
			target->bi_dir,
			target->bi_dir_offset,
			d.k->p.inode,
			d.k->p.offset)) {
		target->bi_dir		= d.k->p.inode;
		target->bi_dir_offset	= d.k->p.offset;
		ret = __bch2_fsck_write_inode(trans, target);
		goto out;
	}

	bch2_bkey_val_to_text(&buf, c, d.s_c);
	prt_newline(&buf);
	if (backpointer_exists)
		bch2_bkey_val_to_text(&buf, c, bp_dirent.s_c);

	if (fsck_err_on(backpointer_exists &&
			(S_ISDIR(target->bi_mode) ||
			 target->bi_subvol),
			trans, inode_dir_multiple_links,
			"%s %llu:%u with multiple links\n%s",
			S_ISDIR(target->bi_mode) ? "directory" : "subvolume",
			target->bi_inum, target->bi_snapshot, buf.buf)) {
		ret = __remove_dirent(trans, d.k->p);
		goto out;
	}

	/*
	 * hardlinked file with nlink 0:
	 * We're just adjusting nlink here so check_nlinks() will pick
	 * it up, it ignores inodes with nlink 0
	 */
	if (fsck_err_on(backpointer_exists && !target->bi_nlink,
			trans, inode_multiple_links_but_nlink_0,
			"inode %llu:%u type %s has multiple links but i_nlink 0\n%s",
			target->bi_inum, target->bi_snapshot, bch2_d_types[d.v->d_type], buf.buf)) {
		target->bi_nlink++;
		target->bi_flags &= ~BCH_INODE_unlinked;
		ret = __bch2_fsck_write_inode(trans, target);
		if (ret)
			goto err;
	}
out:
err:
fsck_err:
	bch2_trans_iter_exit(trans, &bp_iter);
	printbuf_exit(&buf);
	bch_err_fn(c, ret);
	return ret;
}

noinline_for_stack
static int check_dirent_target(struct btree_trans *trans,
			       struct btree_iter *iter,
			       struct bkey_s_c_dirent d,
			       struct bch_inode_unpacked *target)
{
	struct bch_fs *c = trans->c;
	struct bkey_i_dirent *n;
	struct printbuf buf = PRINTBUF;
	int ret = 0;

	ret = check_dirent_inode_dirent(trans, iter, d, target);
	if (ret)
		goto err;

	if (fsck_err_on(d.v->d_type != inode_d_type(target),
			trans, dirent_d_type_wrong,
			"incorrect d_type: got %s, should be %s:\n%s",
			bch2_d_type_str(d.v->d_type),
			bch2_d_type_str(inode_d_type(target)),
			(printbuf_reset(&buf),
			 bch2_bkey_val_to_text(&buf, c, d.s_c), buf.buf))) {
		n = bch2_trans_kmalloc(trans, bkey_bytes(d.k));
		ret = PTR_ERR_OR_ZERO(n);
		if (ret)
			goto err;

		bkey_reassemble(&n->k_i, d.s_c);
		n->v.d_type = inode_d_type(target);
		if (n->v.d_type == DT_SUBVOL) {
			n->v.d_parent_subvol = cpu_to_le32(target->bi_parent_subvol);
			n->v.d_child_subvol = cpu_to_le32(target->bi_subvol);
		} else {
			n->v.d_inum = cpu_to_le64(target->bi_inum);
		}

		ret = bch2_trans_update(trans, iter, &n->k_i, 0);
		if (ret)
			goto err;

		d = dirent_i_to_s_c(n);
	}
err:
fsck_err:
	printbuf_exit(&buf);
	bch_err_fn(c, ret);
	return ret;
}

/* find a subvolume that's a descendent of @snapshot: */
static int find_snapshot_subvol(struct btree_trans *trans, u32 snapshot, u32 *subvolid)
{
	struct btree_iter iter;
	struct bkey_s_c k;
	int ret;

	for_each_btree_key_norestart(trans, iter, BTREE_ID_subvolumes, POS_MIN, 0, k, ret) {
		if (k.k->type != KEY_TYPE_subvolume)
			continue;

		struct bkey_s_c_subvolume s = bkey_s_c_to_subvolume(k);
		if (bch2_snapshot_is_ancestor(trans->c, le32_to_cpu(s.v->snapshot), snapshot)) {
			bch2_trans_iter_exit(trans, &iter);
			*subvolid = k.k->p.offset;
			goto found;
		}
	}
	if (!ret)
		ret = -ENOENT;
found:
	bch2_trans_iter_exit(trans, &iter);
	return ret;
}

noinline_for_stack
static int check_dirent_to_subvol(struct btree_trans *trans, struct btree_iter *iter,
				  struct bkey_s_c_dirent d)
{
	struct bch_fs *c = trans->c;
	struct btree_iter subvol_iter = {};
	struct bch_inode_unpacked subvol_root;
	u32 parent_subvol = le32_to_cpu(d.v->d_parent_subvol);
	u32 target_subvol = le32_to_cpu(d.v->d_child_subvol);
	u32 parent_snapshot;
	u32 new_parent_subvol = 0;
	u64 parent_inum;
	struct printbuf buf = PRINTBUF;
	int ret = 0;

	ret = subvol_lookup(trans, parent_subvol, &parent_snapshot, &parent_inum);
	if (ret && !bch2_err_matches(ret, ENOENT))
		return ret;

	if (ret ||
	    (!ret && !bch2_snapshot_is_ancestor(c, parent_snapshot, d.k->p.snapshot))) {
		int ret2 = find_snapshot_subvol(trans, d.k->p.snapshot, &new_parent_subvol);
		if (ret2 && !bch2_err_matches(ret, ENOENT))
			return ret2;
	}

	if (ret &&
	    !new_parent_subvol &&
	    (c->sb.btrees_lost_data & BIT_ULL(BTREE_ID_subvolumes))) {
		/*
		 * Couldn't find a subvol for dirent's snapshot - but we lost
		 * subvols, so we need to reconstruct:
		 */
		ret = reconstruct_subvol(trans, d.k->p.snapshot, parent_subvol, 0);
		if (ret)
			return ret;

		parent_snapshot = d.k->p.snapshot;
	}

	if (fsck_err_on(ret,
			trans, dirent_to_missing_parent_subvol,
			"dirent parent_subvol points to missing subvolume\n%s",
			(bch2_bkey_val_to_text(&buf, c, d.s_c), buf.buf)) ||
	    fsck_err_on(!ret && !bch2_snapshot_is_ancestor(c, parent_snapshot, d.k->p.snapshot),
			trans, dirent_not_visible_in_parent_subvol,
			"dirent not visible in parent_subvol (not an ancestor of subvol snap %u)\n%s",
			parent_snapshot,
			(bch2_bkey_val_to_text(&buf, c, d.s_c), buf.buf))) {
		if (!new_parent_subvol) {
			bch_err(c, "could not find a subvol for snapshot %u", d.k->p.snapshot);
			return -BCH_ERR_fsck_repair_unimplemented;
		}

		struct bkey_i_dirent *new_dirent = bch2_bkey_make_mut_typed(trans, iter, &d.s_c, 0, dirent);
		ret = PTR_ERR_OR_ZERO(new_dirent);
		if (ret)
			goto err;

		new_dirent->v.d_parent_subvol = cpu_to_le32(new_parent_subvol);
	}

	struct bkey_s_c_subvolume s =
		bch2_bkey_get_iter_typed(trans, &subvol_iter,
					 BTREE_ID_subvolumes, POS(0, target_subvol),
					 0, subvolume);
	ret = bkey_err(s.s_c);
	if (ret && !bch2_err_matches(ret, ENOENT))
		return ret;

	if (ret) {
		if (fsck_err(trans, dirent_to_missing_subvol,
			     "dirent points to missing subvolume\n%s",
			     (bch2_bkey_val_to_text(&buf, c, d.s_c), buf.buf)))
			return __remove_dirent(trans, d.k->p);
		ret = 0;
		goto out;
	}

	if (fsck_err_on(le32_to_cpu(s.v->fs_path_parent) != parent_subvol,
			trans, subvol_fs_path_parent_wrong,
			"subvol with wrong fs_path_parent, should be be %u\n%s",
			parent_subvol,
			(bch2_bkey_val_to_text(&buf, c, s.s_c), buf.buf))) {
		struct bkey_i_subvolume *n =
			bch2_bkey_make_mut_typed(trans, &subvol_iter, &s.s_c, 0, subvolume);
		ret = PTR_ERR_OR_ZERO(n);
		if (ret)
			goto err;

		n->v.fs_path_parent = cpu_to_le32(parent_subvol);
	}

	u64 target_inum = le64_to_cpu(s.v->inode);
	u32 target_snapshot = le32_to_cpu(s.v->snapshot);

	ret = lookup_inode(trans, target_inum, target_snapshot, &subvol_root);
	if (ret && !bch2_err_matches(ret, ENOENT))
		goto err;

	if (ret) {
		bch_err(c, "subvol %u points to missing inode root %llu", target_subvol, target_inum);
		ret = -BCH_ERR_fsck_repair_unimplemented;
		goto err;
	}

	if (fsck_err_on(!ret && parent_subvol != subvol_root.bi_parent_subvol,
			trans, inode_bi_parent_wrong,
			"subvol root %llu has wrong bi_parent_subvol: got %u, should be %u",
			target_inum,
			subvol_root.bi_parent_subvol, parent_subvol)) {
		subvol_root.bi_parent_subvol = parent_subvol;
		subvol_root.bi_snapshot = le32_to_cpu(s.v->snapshot);
		ret = __bch2_fsck_write_inode(trans, &subvol_root);
		if (ret)
			goto err;
	}

	ret = check_dirent_target(trans, iter, d, &subvol_root);
	if (ret)
		goto err;
out:
err:
fsck_err:
	bch2_trans_iter_exit(trans, &subvol_iter);
	printbuf_exit(&buf);
	return ret;
}

static int check_dirent(struct btree_trans *trans, struct btree_iter *iter,
			struct bkey_s_c k,
			struct bch_hash_info *hash_info,
			struct inode_walker *dir,
			struct inode_walker *target,
			struct snapshots_seen *s)
{
	struct bch_fs *c = trans->c;
	struct inode_walker_entry *i;
	struct printbuf buf = PRINTBUF;
	int ret = 0;

	ret = bch2_check_key_has_snapshot(trans, iter, k);
	if (ret) {
		ret = ret < 0 ? ret : 0;
		goto out;
	}

	ret = snapshots_seen_update(c, s, iter->btree_id, k.k->p);
	if (ret)
		goto err;

	if (k.k->type == KEY_TYPE_whiteout)
		goto out;

	if (dir->last_pos.inode != k.k->p.inode && dir->have_inodes) {
		ret = check_subdir_count(trans, dir);
		if (ret)
			goto err;
	}

	i = walk_inode(trans, dir, k);
	ret = PTR_ERR_OR_ZERO(i);
	if (ret < 0)
		goto err;

	ret = check_key_has_inode(trans, iter, dir, i, k);
	if (ret)
		goto err;

	if (!i)
		goto out;

	if (dir->first_this_inode)
		*hash_info = bch2_hash_info_init(c, &i->inode);
	dir->first_this_inode = false;

	ret = hash_check_key(trans, bch2_dirent_hash_desc, hash_info, iter, k);
	if (ret < 0)
		goto err;
	if (ret) {
		/* dirent has been deleted */
		ret = 0;
		goto out;
	}

	if (k.k->type != KEY_TYPE_dirent)
		goto out;

	struct bkey_s_c_dirent d = bkey_s_c_to_dirent(k);

	if (d.v->d_type == DT_SUBVOL) {
		ret = check_dirent_to_subvol(trans, iter, d);
		if (ret)
			goto err;
	} else {
		ret = get_visible_inodes(trans, target, s, le64_to_cpu(d.v->d_inum));
		if (ret)
			goto err;

		if (fsck_err_on(!target->inodes.nr,
				trans, dirent_to_missing_inode,
				"dirent points to missing inode:\n%s",
				(printbuf_reset(&buf),
				 bch2_bkey_val_to_text(&buf, c, k),
				 buf.buf))) {
			ret = __remove_dirent(trans, d.k->p);
			if (ret)
				goto err;
		}

		darray_for_each(target->inodes, i) {
			ret = check_dirent_target(trans, iter, d, &i->inode);
			if (ret)
				goto err;
		}
	}

	ret = bch2_trans_commit(trans, NULL, NULL, BCH_TRANS_COMMIT_no_enospc);
	if (ret)
		goto err;

	if (d.v->d_type == DT_DIR)
		for_each_visible_inode(c, s, dir, d.k->p.snapshot, i)
			i->count++;
out:
err:
fsck_err:
	printbuf_exit(&buf);
	bch_err_fn(c, ret);
	return ret;
}

/*
 * Walk dirents: verify that they all have a corresponding S_ISDIR inode,
 * validate d_type
 */
int bch2_check_dirents(struct bch_fs *c)
{
	struct inode_walker dir = inode_walker_init();
	struct inode_walker target = inode_walker_init();
	struct snapshots_seen s;
	struct bch_hash_info hash_info;

	snapshots_seen_init(&s);

	int ret = bch2_trans_run(c,
		for_each_btree_key(trans, iter, BTREE_ID_dirents,
				POS(BCACHEFS_ROOT_INO, 0),
				BTREE_ITER_prefetch|BTREE_ITER_all_snapshots, k,
			check_dirent(trans, &iter, k, &hash_info, &dir, &target, &s)) ?:
		check_subdir_count_notnested(trans, &dir));

	snapshots_seen_exit(&s);
	inode_walker_exit(&dir);
	inode_walker_exit(&target);
	bch_err_fn(c, ret);
	return ret;
}

static int check_xattr(struct btree_trans *trans, struct btree_iter *iter,
		       struct bkey_s_c k,
		       struct bch_hash_info *hash_info,
		       struct inode_walker *inode)
{
	struct bch_fs *c = trans->c;
	struct inode_walker_entry *i;
	int ret;

	ret = bch2_check_key_has_snapshot(trans, iter, k);
	if (ret < 0)
		return ret;
	if (ret)
		return 0;

	i = walk_inode(trans, inode, k);
	ret = PTR_ERR_OR_ZERO(i);
	if (ret)
		return ret;

	ret = check_key_has_inode(trans, iter, inode, i, k);
	if (ret)
		return ret;

	if (!i)
		return 0;

	if (inode->first_this_inode)
		*hash_info = bch2_hash_info_init(c, &i->inode);
	inode->first_this_inode = false;

	ret = hash_check_key(trans, bch2_xattr_hash_desc, hash_info, iter, k);
	bch_err_fn(c, ret);
	return ret;
}

/*
 * Walk xattrs: verify that they all have a corresponding inode
 */
int bch2_check_xattrs(struct bch_fs *c)
{
	struct inode_walker inode = inode_walker_init();
	struct bch_hash_info hash_info;
	int ret = 0;

	ret = bch2_trans_run(c,
		for_each_btree_key_commit(trans, iter, BTREE_ID_xattrs,
			POS(BCACHEFS_ROOT_INO, 0),
			BTREE_ITER_prefetch|BTREE_ITER_all_snapshots,
			k,
			NULL, NULL,
			BCH_TRANS_COMMIT_no_enospc,
		check_xattr(trans, &iter, k, &hash_info, &inode)));

	inode_walker_exit(&inode);
	bch_err_fn(c, ret);
	return ret;
}

static int check_root_trans(struct btree_trans *trans)
{
	struct bch_fs *c = trans->c;
	struct bch_inode_unpacked root_inode;
	u32 snapshot;
	u64 inum;
	int ret;

	ret = subvol_lookup(trans, BCACHEFS_ROOT_SUBVOL, &snapshot, &inum);
	if (ret && !bch2_err_matches(ret, ENOENT))
		return ret;

	if (mustfix_fsck_err_on(ret, trans, root_subvol_missing,
				"root subvol missing")) {
		struct bkey_i_subvolume *root_subvol =
			bch2_trans_kmalloc(trans, sizeof(*root_subvol));
		ret = PTR_ERR_OR_ZERO(root_subvol);
		if (ret)
			goto err;

		snapshot	= U32_MAX;
		inum		= BCACHEFS_ROOT_INO;

		bkey_subvolume_init(&root_subvol->k_i);
		root_subvol->k.p.offset = BCACHEFS_ROOT_SUBVOL;
		root_subvol->v.flags	= 0;
		root_subvol->v.snapshot	= cpu_to_le32(snapshot);
		root_subvol->v.inode	= cpu_to_le64(inum);
		ret = bch2_btree_insert_trans(trans, BTREE_ID_subvolumes, &root_subvol->k_i, 0);
		bch_err_msg(c, ret, "writing root subvol");
		if (ret)
			goto err;
	}

	ret = lookup_inode(trans, BCACHEFS_ROOT_INO, snapshot, &root_inode);
	if (ret && !bch2_err_matches(ret, ENOENT))
		return ret;

	if (mustfix_fsck_err_on(ret,
				trans, root_dir_missing,
				"root directory missing") ||
	    mustfix_fsck_err_on(!S_ISDIR(root_inode.bi_mode),
				trans, root_inode_not_dir,
				"root inode not a directory")) {
		bch2_inode_init(c, &root_inode, 0, 0, S_IFDIR|0755,
				0, NULL);
		root_inode.bi_inum = inum;
		root_inode.bi_snapshot = snapshot;

		ret = __bch2_fsck_write_inode(trans, &root_inode);
		bch_err_msg(c, ret, "writing root inode");
	}
err:
fsck_err:
	return ret;
}

/* Get root directory, create if it doesn't exist: */
int bch2_check_root(struct bch_fs *c)
{
	int ret = bch2_trans_do(c, NULL, NULL, BCH_TRANS_COMMIT_no_enospc,
		check_root_trans(trans));
	bch_err_fn(c, ret);
	return ret;
}

typedef DARRAY(u32) darray_u32;

static bool darray_u32_has(darray_u32 *d, u32 v)
{
	darray_for_each(*d, i)
		if (*i == v)
			return true;
	return false;
}

static int check_subvol_path(struct btree_trans *trans, struct btree_iter *iter, struct bkey_s_c k)
{
	struct bch_fs *c = trans->c;
	struct btree_iter parent_iter = {};
	darray_u32 subvol_path = {};
	struct printbuf buf = PRINTBUF;
	int ret = 0;

	if (k.k->type != KEY_TYPE_subvolume)
		return 0;

	while (k.k->p.offset != BCACHEFS_ROOT_SUBVOL) {
		ret = darray_push(&subvol_path, k.k->p.offset);
		if (ret)
			goto err;

		struct bkey_s_c_subvolume s = bkey_s_c_to_subvolume(k);

		struct bch_inode_unpacked subvol_root;
		ret = bch2_inode_find_by_inum_trans(trans,
					(subvol_inum) { s.k->p.offset, le64_to_cpu(s.v->inode) },
					&subvol_root);
		if (ret)
			break;

		/*
		 * We've checked that inode backpointers point to valid dirents;
		 * here, it's sufficient to check that the subvolume root has a
		 * dirent:
		 */
		if (fsck_err_on(!subvol_root.bi_dir,
				trans, subvol_unreachable,
				"unreachable subvolume %s",
				(bch2_bkey_val_to_text(&buf, c, s.s_c),
				 prt_newline(&buf),
				 bch2_inode_unpacked_to_text(&buf, &subvol_root),
				 buf.buf))) {
			ret = reattach_subvol(trans, s);
			break;
		}

		u32 parent = le32_to_cpu(s.v->fs_path_parent);

		if (darray_u32_has(&subvol_path, parent)) {
			if (fsck_err(c, subvol_loop, "subvolume loop"))
				ret = reattach_subvol(trans, s);
			break;
		}

		bch2_trans_iter_exit(trans, &parent_iter);
		bch2_trans_iter_init(trans, &parent_iter,
				     BTREE_ID_subvolumes, POS(0, parent), 0);
		k = bch2_btree_iter_peek_slot(&parent_iter);
		ret = bkey_err(k);
		if (ret)
			goto err;

		if (fsck_err_on(k.k->type != KEY_TYPE_subvolume,
				trans, subvol_unreachable,
				"unreachable subvolume %s",
				(bch2_bkey_val_to_text(&buf, c, s.s_c),
				 buf.buf))) {
			ret = reattach_subvol(trans, s);
			break;
		}
	}
fsck_err:
err:
	printbuf_exit(&buf);
	darray_exit(&subvol_path);
	bch2_trans_iter_exit(trans, &parent_iter);
	return ret;
}

int bch2_check_subvolume_structure(struct bch_fs *c)
{
	int ret = bch2_trans_run(c,
		for_each_btree_key_commit(trans, iter,
				BTREE_ID_subvolumes, POS_MIN, BTREE_ITER_prefetch, k,
				NULL, NULL, BCH_TRANS_COMMIT_no_enospc,
			check_subvol_path(trans, &iter, k)));
	bch_err_fn(c, ret);
	return ret;
}

struct pathbuf_entry {
	u64	inum;
	u32	snapshot;
};

typedef DARRAY(struct pathbuf_entry) pathbuf;

static bool path_is_dup(pathbuf *p, u64 inum, u32 snapshot)
{
	darray_for_each(*p, i)
		if (i->inum	== inum &&
		    i->snapshot	== snapshot)
			return true;
	return false;
}

/*
 * Check that a given inode is reachable from its subvolume root - we already
 * verified subvolume connectivity:
 *
 * XXX: we should also be verifying that inodes are in the right subvolumes
 */
static int check_path(struct btree_trans *trans, pathbuf *p, struct bkey_s_c inode_k)
{
	struct bch_fs *c = trans->c;
	struct btree_iter inode_iter = {};
	struct bch_inode_unpacked inode;
	struct printbuf buf = PRINTBUF;
	u32 snapshot = inode_k.k->p.snapshot;
	int ret = 0;

	p->nr = 0;

	BUG_ON(bch2_inode_unpack(inode_k, &inode));

	while (!inode.bi_subvol) {
		struct btree_iter dirent_iter;
		struct bkey_s_c_dirent d;
		u32 parent_snapshot = snapshot;

		d = inode_get_dirent(trans, &dirent_iter, &inode, &parent_snapshot);
		ret = bkey_err(d.s_c);
		if (ret && !bch2_err_matches(ret, ENOENT))
			break;

		if (!ret && (ret = dirent_points_to_inode(c, d, &inode)))
			bch2_trans_iter_exit(trans, &dirent_iter);

		if (bch2_err_matches(ret, ENOENT)) {
			ret = 0;
			if (fsck_err(trans, inode_unreachable,
				     "unreachable inode\n%s",
				     (printbuf_reset(&buf),
				      bch2_bkey_val_to_text(&buf, c, inode_k),
				      buf.buf)))
				ret = reattach_inode(trans, &inode);
			goto out;
		}

		bch2_trans_iter_exit(trans, &dirent_iter);

		if (!S_ISDIR(inode.bi_mode))
			break;

		ret = darray_push(p, ((struct pathbuf_entry) {
			.inum		= inode.bi_inum,
			.snapshot	= snapshot,
		}));
		if (ret)
			return ret;

		snapshot = parent_snapshot;

		bch2_trans_iter_exit(trans, &inode_iter);
		inode_k = bch2_bkey_get_iter(trans, &inode_iter, BTREE_ID_inodes,
					     SPOS(0, inode.bi_dir, snapshot), 0);
		ret = bkey_err(inode_k) ?:
			!bkey_is_inode(inode_k.k) ? -BCH_ERR_ENOENT_inode
			: bch2_inode_unpack(inode_k, &inode);
		if (ret) {
			/* Should have been caught in dirents pass */
			bch_err_msg(c, ret, "error looking up parent directory");
			break;
		}

		snapshot = inode_k.k->p.snapshot;

		if (path_is_dup(p, inode.bi_inum, snapshot)) {
			/* XXX print path */
			bch_err(c, "directory structure loop");

			darray_for_each(*p, i)
				pr_err("%llu:%u", i->inum, i->snapshot);
			pr_err("%llu:%u", inode.bi_inum, snapshot);

			if (fsck_err(trans, dir_loop, "directory structure loop")) {
				ret = remove_backpointer(trans, &inode);
				bch_err_msg(c, ret, "removing dirent");
				if (ret)
					break;

				ret = reattach_inode(trans, &inode);
				bch_err_msg(c, ret, "reattaching inode %llu", inode.bi_inum);
			}
			break;
		}
	}
out:
fsck_err:
	bch2_trans_iter_exit(trans, &inode_iter);
	printbuf_exit(&buf);
	bch_err_fn(c, ret);
	return ret;
}

/*
 * Check for unreachable inodes, as well as loops in the directory structure:
 * After bch2_check_dirents(), if an inode backpointer doesn't exist that means it's
 * unreachable:
 */
int bch2_check_directory_structure(struct bch_fs *c)
{
	pathbuf path = { 0, };
	int ret;

	ret = bch2_trans_run(c,
		for_each_btree_key_commit(trans, iter, BTREE_ID_inodes, POS_MIN,
					  BTREE_ITER_intent|
					  BTREE_ITER_prefetch|
					  BTREE_ITER_all_snapshots, k,
					  NULL, NULL, BCH_TRANS_COMMIT_no_enospc, ({
			if (!bkey_is_inode(k.k))
				continue;

			if (bch2_inode_flags(k) & BCH_INODE_unlinked)
				continue;

			check_path(trans, &path, k);
		})));
	darray_exit(&path);

	bch_err_fn(c, ret);
	return ret;
}

struct nlink_table {
	size_t		nr;
	size_t		size;

	struct nlink {
		u64	inum;
		u32	snapshot;
		u32	count;
	}		*d;
};

static int add_nlink(struct bch_fs *c, struct nlink_table *t,
		     u64 inum, u32 snapshot)
{
	if (t->nr == t->size) {
		size_t new_size = max_t(size_t, 128UL, t->size * 2);
		void *d = kvmalloc_array(new_size, sizeof(t->d[0]), GFP_KERNEL);

		if (!d) {
			bch_err(c, "fsck: error allocating memory for nlink_table, size %zu",
				new_size);
			return -BCH_ERR_ENOMEM_fsck_add_nlink;
		}

		if (t->d)
			memcpy(d, t->d, t->size * sizeof(t->d[0]));
		kvfree(t->d);

		t->d = d;
		t->size = new_size;
	}


	t->d[t->nr++] = (struct nlink) {
		.inum		= inum,
		.snapshot	= snapshot,
	};

	return 0;
}

static int nlink_cmp(const void *_l, const void *_r)
{
	const struct nlink *l = _l;
	const struct nlink *r = _r;

	return cmp_int(l->inum, r->inum);
}

static void inc_link(struct bch_fs *c, struct snapshots_seen *s,
		     struct nlink_table *links,
		     u64 range_start, u64 range_end, u64 inum, u32 snapshot)
{
	struct nlink *link, key = {
		.inum = inum, .snapshot = U32_MAX,
	};

	if (inum < range_start || inum >= range_end)
		return;

	link = __inline_bsearch(&key, links->d, links->nr,
				sizeof(links->d[0]), nlink_cmp);
	if (!link)
		return;

	while (link > links->d && link[0].inum == link[-1].inum)
		--link;

	for (; link < links->d + links->nr && link->inum == inum; link++)
		if (ref_visible(c, s, snapshot, link->snapshot)) {
			link->count++;
			if (link->snapshot >= snapshot)
				break;
		}
}

noinline_for_stack
static int check_nlinks_find_hardlinks(struct bch_fs *c,
				       struct nlink_table *t,
				       u64 start, u64 *end)
{
	int ret = bch2_trans_run(c,
		for_each_btree_key(trans, iter, BTREE_ID_inodes,
				   POS(0, start),
				   BTREE_ITER_intent|
				   BTREE_ITER_prefetch|
				   BTREE_ITER_all_snapshots, k, ({
			if (!bkey_is_inode(k.k))
				continue;

			/* Should never fail, checked by bch2_inode_invalid: */
			struct bch_inode_unpacked u;
			BUG_ON(bch2_inode_unpack(k, &u));

			/*
			 * Backpointer and directory structure checks are sufficient for
			 * directories, since they can't have hardlinks:
			 */
			if (S_ISDIR(u.bi_mode))
				continue;

			if (!u.bi_nlink)
				continue;

			ret = add_nlink(c, t, k.k->p.offset, k.k->p.snapshot);
			if (ret) {
				*end = k.k->p.offset;
				ret = 0;
				break;
			}
			0;
		})));

	bch_err_fn(c, ret);
	return ret;
}

noinline_for_stack
static int check_nlinks_walk_dirents(struct bch_fs *c, struct nlink_table *links,
				     u64 range_start, u64 range_end)
{
	struct snapshots_seen s;

	snapshots_seen_init(&s);

	int ret = bch2_trans_run(c,
		for_each_btree_key(trans, iter, BTREE_ID_dirents, POS_MIN,
				   BTREE_ITER_intent|
				   BTREE_ITER_prefetch|
				   BTREE_ITER_all_snapshots, k, ({
			ret = snapshots_seen_update(c, &s, iter.btree_id, k.k->p);
			if (ret)
				break;

			if (k.k->type == KEY_TYPE_dirent) {
				struct bkey_s_c_dirent d = bkey_s_c_to_dirent(k);

				if (d.v->d_type != DT_DIR &&
				    d.v->d_type != DT_SUBVOL)
					inc_link(c, &s, links, range_start, range_end,
						 le64_to_cpu(d.v->d_inum), d.k->p.snapshot);
			}
			0;
		})));

	snapshots_seen_exit(&s);

	bch_err_fn(c, ret);
	return ret;
}

static int check_nlinks_update_inode(struct btree_trans *trans, struct btree_iter *iter,
				     struct bkey_s_c k,
				     struct nlink_table *links,
				     size_t *idx, u64 range_end)
{
	struct bch_inode_unpacked u;
	struct nlink *link = &links->d[*idx];
	int ret = 0;

	if (k.k->p.offset >= range_end)
		return 1;

	if (!bkey_is_inode(k.k))
		return 0;

	BUG_ON(bch2_inode_unpack(k, &u));

	if (S_ISDIR(u.bi_mode))
		return 0;

	if (!u.bi_nlink)
		return 0;

	while ((cmp_int(link->inum, k.k->p.offset) ?:
		cmp_int(link->snapshot, k.k->p.snapshot)) < 0) {
		BUG_ON(*idx == links->nr);
		link = &links->d[++*idx];
	}

	if (fsck_err_on(bch2_inode_nlink_get(&u) != link->count,
			trans, inode_wrong_nlink,
			"inode %llu type %s has wrong i_nlink (%u, should be %u)",
			u.bi_inum, bch2_d_types[mode_to_type(u.bi_mode)],
			bch2_inode_nlink_get(&u), link->count)) {
		bch2_inode_nlink_set(&u, link->count);
		ret = __bch2_fsck_write_inode(trans, &u);
	}
fsck_err:
	return ret;
}

noinline_for_stack
static int check_nlinks_update_hardlinks(struct bch_fs *c,
			       struct nlink_table *links,
			       u64 range_start, u64 range_end)
{
	size_t idx = 0;

	int ret = bch2_trans_run(c,
		for_each_btree_key_commit(trans, iter, BTREE_ID_inodes,
				POS(0, range_start),
				BTREE_ITER_intent|BTREE_ITER_prefetch|BTREE_ITER_all_snapshots, k,
				NULL, NULL, BCH_TRANS_COMMIT_no_enospc,
			check_nlinks_update_inode(trans, &iter, k, links, &idx, range_end)));
	if (ret < 0) {
		bch_err(c, "error in fsck walking inodes: %s", bch2_err_str(ret));
		return ret;
	}

	return 0;
}

int bch2_check_nlinks(struct bch_fs *c)
{
	struct nlink_table links = { 0 };
	u64 this_iter_range_start, next_iter_range_start = 0;
	int ret = 0;

	do {
		this_iter_range_start = next_iter_range_start;
		next_iter_range_start = U64_MAX;

		ret = check_nlinks_find_hardlinks(c, &links,
						  this_iter_range_start,
						  &next_iter_range_start);

		ret = check_nlinks_walk_dirents(c, &links,
					  this_iter_range_start,
					  next_iter_range_start);
		if (ret)
			break;

		ret = check_nlinks_update_hardlinks(c, &links,
					 this_iter_range_start,
					 next_iter_range_start);
		if (ret)
			break;

		links.nr = 0;
	} while (next_iter_range_start != U64_MAX);

	kvfree(links.d);
	bch_err_fn(c, ret);
	return ret;
}

static int fix_reflink_p_key(struct btree_trans *trans, struct btree_iter *iter,
			     struct bkey_s_c k)
{
	struct bkey_s_c_reflink_p p;
	struct bkey_i_reflink_p *u;

	if (k.k->type != KEY_TYPE_reflink_p)
		return 0;

	p = bkey_s_c_to_reflink_p(k);

	if (!p.v->front_pad && !p.v->back_pad)
		return 0;

	u = bch2_trans_kmalloc(trans, sizeof(*u));
	int ret = PTR_ERR_OR_ZERO(u);
	if (ret)
		return ret;

	bkey_reassemble(&u->k_i, k);
	u->v.front_pad	= 0;
	u->v.back_pad	= 0;

	return bch2_trans_update(trans, iter, &u->k_i, BTREE_TRIGGER_norun);
}

int bch2_fix_reflink_p(struct bch_fs *c)
{
	if (c->sb.version >= bcachefs_metadata_version_reflink_p_fix)
		return 0;

	int ret = bch2_trans_run(c,
		for_each_btree_key_commit(trans, iter,
				BTREE_ID_extents, POS_MIN,
				BTREE_ITER_intent|BTREE_ITER_prefetch|
				BTREE_ITER_all_snapshots, k,
				NULL, NULL, BCH_TRANS_COMMIT_no_enospc,
			fix_reflink_p_key(trans, &iter, k)));
	bch_err_fn(c, ret);
	return ret;
}<|MERGE_RESOLUTION|>--- conflicted
+++ resolved
@@ -28,13 +28,8 @@
 		inode->bi_dir_offset	== d.k->p.offset;
 }
 
-<<<<<<< HEAD
-static bool dirent_points_to_inode_nowarn(struct bkey_s_c_dirent d,
-				   struct bch_inode_unpacked *inode)
-=======
 static int dirent_points_to_inode_nowarn(struct bkey_s_c_dirent d,
 					 struct bch_inode_unpacked *inode)
->>>>>>> 9372b6c4
 {
 	if (d.v->d_type == DT_SUBVOL
 	    ? le32_to_cpu(d.v->d_child_subvol)	== inode->bi_subvol
@@ -1141,11 +1136,7 @@
 			 */
 			ret = check_inode_deleted_list(trans, k.k->p);
 			if (ret < 0)
-<<<<<<< HEAD
-				return ret;
-=======
 				goto err_noprint;
->>>>>>> 9372b6c4
 
 			fsck_err_on(!ret,
 				    trans, unlinked_inode_not_on_deleted_list,
@@ -1156,21 +1147,13 @@
 			if (ret)
 				goto err;
 		} else {
-<<<<<<< HEAD
-			if (fsck_err_on(bch2_inode_is_open(c, k.k->p),
-=======
 			if (fsck_err_on(!bch2_inode_is_open(c, k.k->p),
->>>>>>> 9372b6c4
 					trans, inode_unlinked_and_not_open,
 				      "inode %llu%u unlinked and not open",
 				      u.bi_inum, u.bi_snapshot)) {
 				ret = bch2_inode_rm_snapshot(trans, u.bi_inum, iter->pos.snapshot);
 				bch_err_msg(c, ret, "in fsck deleting inode");
-<<<<<<< HEAD
-				return ret;
-=======
 				goto err_noprint;
->>>>>>> 9372b6c4
 			}
 		}
 	}
@@ -1235,15 +1218,6 @@
 		do_update = true;
 	}
 
-<<<<<<< HEAD
-	if (u.bi_dir || u.bi_dir_offset) {
-		ret = check_inode_dirent_inode(trans, &u, &do_update);
-		if (ret)
-			goto err;
-	}
-
-=======
->>>>>>> 9372b6c4
 	if (fsck_err_on(u.bi_parent_subvol &&
 			(u.bi_subvol == 0 ||
 			 u.bi_subvol == BCACHEFS_ROOT_SUBVOL),
@@ -1917,16 +1891,6 @@
 		       bch2_inode_unpacked_to_text(&buf, target),
 		       buf.buf)))
 		goto err;
-<<<<<<< HEAD
-
-	if (!target->bi_dir &&
-	    !target->bi_dir_offset) {
-		target->bi_dir		= d.k->p.inode;
-		target->bi_dir_offset	= d.k->p.offset;
-		return __bch2_fsck_write_inode(trans, target, target_snapshot);
-	}
-=======
->>>>>>> 9372b6c4
 
 	struct bkey_s_c_dirent bp_dirent = dirent_get_by_pos(trans, &bp_iter,
 			      SPOS(target->bi_dir, target->bi_dir_offset, target->bi_snapshot));
