/* SPDX-License-Identifier: GPL-2.0 */
#ifndef _BCACHEFS_ERRCODE_H
#define _BCACHEFS_ERRCODE_H

#define BCH_ERRCODES()								\
	x(ERANGE,			ERANGE_option_too_small)		\
	x(ERANGE,			ERANGE_option_too_big)			\
	x(EINVAL,			mount_option)				\
	x(BCH_ERR_mount_option,		option_name)				\
	x(BCH_ERR_mount_option,		option_value)				\
	x(BCH_ERR_mount_option,         option_not_bool)                        \
	x(ENOMEM,			ENOMEM_stripe_buf)			\
	x(ENOMEM,			ENOMEM_replicas_table)			\
	x(ENOMEM,			ENOMEM_cpu_replicas)			\
	x(ENOMEM,			ENOMEM_replicas_gc)			\
	x(ENOMEM,			ENOMEM_disk_groups_validate)		\
	x(ENOMEM,			ENOMEM_disk_groups_to_cpu)		\
	x(ENOMEM,			ENOMEM_mark_snapshot)			\
	x(ENOMEM,			ENOMEM_mark_stripe)			\
	x(ENOMEM,			ENOMEM_mark_stripe_ptr)			\
	x(ENOMEM,			ENOMEM_btree_key_cache_create)		\
	x(ENOMEM,			ENOMEM_btree_key_cache_fill)		\
	x(ENOMEM,			ENOMEM_btree_key_cache_insert)		\
	x(ENOMEM,			ENOMEM_trans_kmalloc)			\
	x(ENOMEM,			ENOMEM_trans_log_msg)			\
	x(ENOMEM,			ENOMEM_do_encrypt)			\
	x(ENOMEM,			ENOMEM_ec_read_extent)			\
	x(ENOMEM,			ENOMEM_ec_stripe_mem_alloc)		\
	x(ENOMEM,			ENOMEM_ec_new_stripe_alloc)		\
	x(ENOMEM,			ENOMEM_fs_btree_cache_init)		\
	x(ENOMEM,			ENOMEM_fs_btree_key_cache_init)		\
	x(ENOMEM,			ENOMEM_fs_counters_init)		\
	x(ENOMEM,			ENOMEM_fs_btree_write_buffer_init)	\
	x(ENOMEM,			ENOMEM_io_clock_init)			\
	x(ENOMEM,			ENOMEM_blacklist_table_init)		\
	x(ENOMEM,			ENOMEM_sb_realloc_injected)		\
	x(ENOMEM,			ENOMEM_sb_bio_realloc)			\
	x(ENOMEM,			ENOMEM_sb_buf_realloc)			\
	x(ENOMEM,			ENOMEM_sb_journal_validate)		\
	x(ENOMEM,			ENOMEM_sb_journal_v2_validate)		\
	x(ENOMEM,			ENOMEM_journal_entry_add)		\
	x(ENOMEM,			ENOMEM_journal_read_buf_realloc)	\
	x(ENOMEM,			ENOMEM_btree_interior_update_worker_init)\
	x(ENOMEM,			ENOMEM_btree_interior_update_pool_init)	\
	x(ENOMEM,			ENOMEM_bio_read_init)			\
	x(ENOMEM,			ENOMEM_bio_read_split_init)		\
	x(ENOMEM,			ENOMEM_bio_write_init)			\
	x(ENOMEM,			ENOMEM_bio_bounce_pages_init)		\
	x(ENOMEM,			ENOMEM_writepage_bioset_init)		\
	x(ENOMEM,			ENOMEM_dio_read_bioset_init)		\
	x(ENOMEM,			ENOMEM_dio_write_bioset_init)		\
	x(ENOMEM,			ENOMEM_nocow_flush_bioset_init)		\
	x(ENOMEM,			ENOMEM_promote_table_init)		\
	x(ENOMEM,			ENOMEM_compression_bounce_read_init)	\
	x(ENOMEM,			ENOMEM_compression_bounce_write_init)	\
	x(ENOMEM,			ENOMEM_compression_workspace_init)	\
	x(ENOMEM,			ENOMEM_decompression_workspace_init)	\
	x(ENOMEM,			ENOMEM_bucket_gens)			\
	x(ENOMEM,			ENOMEM_buckets_nouse)			\
	x(ENOMEM,			ENOMEM_usage_init)			\
	x(ENOMEM,			ENOMEM_btree_node_read_all_replicas)	\
	x(ENOMEM,			ENOMEM_btree_node_reclaim)		\
	x(ENOMEM,			ENOMEM_btree_node_mem_alloc)		\
	x(ENOMEM,			ENOMEM_btree_cache_cannibalize_lock)	\
	x(ENOMEM,			ENOMEM_buckets_waiting_for_journal_init)\
	x(ENOMEM,			ENOMEM_buckets_waiting_for_journal_set)	\
	x(ENOMEM,			ENOMEM_set_nr_journal_buckets)		\
	x(ENOMEM,			ENOMEM_dev_journal_init)		\
	x(ENOMEM,			ENOMEM_journal_pin_fifo)		\
	x(ENOMEM,			ENOMEM_journal_buf)			\
	x(ENOMEM,			ENOMEM_gc_start)			\
	x(ENOMEM,			ENOMEM_gc_alloc_start)			\
	x(ENOMEM,			ENOMEM_gc_reflink_start)		\
	x(ENOMEM,			ENOMEM_gc_gens)				\
	x(ENOMEM,			ENOMEM_gc_repair_key)			\
	x(ENOMEM,			ENOMEM_fsck_extent_ends_at)		\
	x(ENOMEM,			ENOMEM_fsck_add_nlink)			\
	x(ENOMEM,			ENOMEM_journal_key_insert)		\
	x(ENOMEM,			ENOMEM_journal_keys_sort)		\
	x(ENOMEM,			ENOMEM_read_superblock_clean)		\
	x(ENOMEM,			ENOMEM_fs_alloc)			\
	x(ENOMEM,			ENOMEM_fs_name_alloc)			\
	x(ENOMEM,			ENOMEM_fs_other_alloc)			\
	x(ENOMEM,			ENOMEM_dev_alloc)			\
	x(ENOMEM,			ENOMEM_disk_accounting)			\
	x(ENOSPC,			ENOSPC_disk_reservation)		\
	x(ENOSPC,			ENOSPC_bucket_alloc)			\
	x(ENOSPC,			ENOSPC_disk_label_add)			\
	x(ENOSPC,			ENOSPC_stripe_create)			\
	x(ENOSPC,			ENOSPC_inode_create)			\
	x(ENOSPC,			ENOSPC_str_hash_create)			\
	x(ENOSPC,			ENOSPC_snapshot_create)			\
	x(ENOSPC,			ENOSPC_subvolume_create)		\
	x(ENOSPC,			ENOSPC_sb)				\
	x(ENOSPC,			ENOSPC_sb_journal)			\
	x(ENOSPC,			ENOSPC_sb_journal_seq_blacklist)	\
	x(ENOSPC,			ENOSPC_sb_quota)			\
	x(ENOSPC,			ENOSPC_sb_replicas)			\
	x(ENOSPC,			ENOSPC_sb_members)			\
	x(ENOSPC,			ENOSPC_sb_members_v2)			\
	x(ENOSPC,			ENOSPC_sb_crypt)			\
	x(ENOSPC,			ENOSPC_sb_downgrade)			\
	x(ENOSPC,			ENOSPC_btree_slot)			\
	x(ENOSPC,			ENOSPC_snapshot_tree)			\
	x(ENOENT,			ENOENT_bkey_type_mismatch)		\
	x(ENOENT,			ENOENT_str_hash_lookup)			\
	x(ENOENT,			ENOENT_str_hash_set_must_replace)	\
	x(ENOENT,			ENOENT_inode)				\
	x(ENOENT,			ENOENT_not_subvol)			\
	x(ENOENT,			ENOENT_not_directory)			\
	x(ENOENT,			ENOENT_directory_dead)			\
	x(ENOENT,			ENOENT_subvolume)			\
	x(ENOENT,			ENOENT_snapshot_tree)			\
	x(ENOENT,			ENOENT_dirent_doesnt_match_inode)	\
	x(ENOENT,			ENOENT_dev_not_found)			\
	x(ENOENT,			ENOENT_dev_idx_not_found)		\
	x(ENOTEMPTY,			ENOTEMPTY_dir_not_empty)		\
	x(ENOTEMPTY,			ENOTEMPTY_subvol_not_empty)		\
	x(EEXIST,			EEXIST_str_hash_set)			\
	x(EEXIST,			EEXIST_discard_in_flight_add)		\
	x(EEXIST,			EEXIST_subvolume_create)		\
<<<<<<< HEAD
	x(0,				open_buckets_empty)			\
	x(0,				freelist_empty)				\
=======
	x(ENOSPC,			open_buckets_empty)			\
	x(ENOSPC,			freelist_empty)				\
>>>>>>> f1f36e22
	x(BCH_ERR_freelist_empty,	no_buckets_found)			\
	x(0,				transaction_restart)			\
	x(BCH_ERR_transaction_restart,	transaction_restart_fault_inject)	\
	x(BCH_ERR_transaction_restart,	transaction_restart_relock)		\
	x(BCH_ERR_transaction_restart,	transaction_restart_relock_path)	\
	x(BCH_ERR_transaction_restart,	transaction_restart_relock_path_intent)	\
	x(BCH_ERR_transaction_restart,	transaction_restart_relock_after_fill)	\
	x(BCH_ERR_transaction_restart,	transaction_restart_too_many_iters)	\
	x(BCH_ERR_transaction_restart,	transaction_restart_lock_node_reused)	\
	x(BCH_ERR_transaction_restart,	transaction_restart_fill_relock)	\
	x(BCH_ERR_transaction_restart,	transaction_restart_fill_mem_alloc_fail)\
	x(BCH_ERR_transaction_restart,	transaction_restart_mem_realloced)	\
	x(BCH_ERR_transaction_restart,	transaction_restart_in_traverse_all)	\
	x(BCH_ERR_transaction_restart,	transaction_restart_would_deadlock)	\
	x(BCH_ERR_transaction_restart,	transaction_restart_would_deadlock_write)\
	x(BCH_ERR_transaction_restart,	transaction_restart_deadlock_recursion_limit)\
	x(BCH_ERR_transaction_restart,	transaction_restart_upgrade)		\
	x(BCH_ERR_transaction_restart,	transaction_restart_key_cache_upgrade)	\
	x(BCH_ERR_transaction_restart,	transaction_restart_key_cache_fill)	\
	x(BCH_ERR_transaction_restart,	transaction_restart_key_cache_raced)	\
	x(BCH_ERR_transaction_restart,	transaction_restart_key_cache_realloced)\
	x(BCH_ERR_transaction_restart,	transaction_restart_journal_preres_get)	\
	x(BCH_ERR_transaction_restart,	transaction_restart_split_race)		\
	x(BCH_ERR_transaction_restart,	transaction_restart_write_buffer_flush)	\
	x(BCH_ERR_transaction_restart,	transaction_restart_nested)		\
	x(0,				no_btree_node)				\
	x(BCH_ERR_no_btree_node,	no_btree_node_relock)			\
	x(BCH_ERR_no_btree_node,	no_btree_node_upgrade)			\
	x(BCH_ERR_no_btree_node,	no_btree_node_drop)			\
	x(BCH_ERR_no_btree_node,	no_btree_node_lock_root)		\
	x(BCH_ERR_no_btree_node,	no_btree_node_up)			\
	x(BCH_ERR_no_btree_node,	no_btree_node_down)			\
	x(BCH_ERR_no_btree_node,	no_btree_node_init)			\
	x(BCH_ERR_no_btree_node,	no_btree_node_cached)			\
	x(BCH_ERR_no_btree_node,	no_btree_node_srcu_reset)		\
	x(0,				btree_insert_fail)			\
	x(BCH_ERR_btree_insert_fail,	btree_insert_btree_node_full)		\
	x(BCH_ERR_btree_insert_fail,	btree_insert_need_mark_replicas)	\
	x(BCH_ERR_btree_insert_fail,	btree_insert_need_journal_res)		\
	x(BCH_ERR_btree_insert_fail,	btree_insert_need_journal_reclaim)	\
	x(0,				backpointer_to_overwritten_btree_node)	\
	x(0,				lock_fail_root_changed)			\
	x(0,				journal_reclaim_would_deadlock)		\
	x(EINVAL,			fsck)					\
	x(BCH_ERR_fsck,			fsck_fix)				\
	x(BCH_ERR_fsck,			fsck_delete_bkey)			\
	x(BCH_ERR_fsck,			fsck_ignore)				\
	x(BCH_ERR_fsck,			fsck_errors_not_fixed)			\
	x(BCH_ERR_fsck,			fsck_repair_unimplemented)		\
	x(BCH_ERR_fsck,			fsck_repair_impossible)			\
	x(0,				restart_recovery)			\
	x(0,				data_update_done)			\
	x(EINVAL,			device_state_not_allowed)		\
	x(EINVAL,			member_info_missing)			\
	x(EINVAL,			mismatched_block_size)			\
	x(EINVAL,			block_size_too_small)			\
	x(EINVAL,			bucket_size_too_small)			\
	x(EINVAL,			device_size_too_small)			\
	x(EINVAL,			device_size_too_big)			\
	x(EINVAL,			device_not_a_member_of_filesystem)	\
	x(EINVAL,			device_has_been_removed)		\
	x(EINVAL,			device_splitbrain)			\
	x(EINVAL,			device_already_online)			\
	x(EINVAL,			insufficient_devices_to_start)		\
	x(EINVAL,			invalid)				\
	x(EINVAL,			internal_fsck_err)			\
	x(EINVAL,			opt_parse_error)			\
	x(EINVAL,			remove_with_metadata_missing_unimplemented)\
	x(EINVAL,			remove_would_lose_data)			\
	x(EINVAL,			btree_iter_with_journal_not_supported)	\
	x(EROFS,			erofs_trans_commit)			\
	x(EROFS,			erofs_no_writes)			\
	x(EROFS,			erofs_journal_err)			\
	x(EROFS,			erofs_sb_err)				\
	x(EROFS,			erofs_unfixed_errors)			\
	x(EROFS,			erofs_norecovery)			\
	x(EROFS,			erofs_nochanges)			\
	x(EROFS,			insufficient_devices)			\
	x(0,				operation_blocked)			\
	x(BCH_ERR_operation_blocked,	btree_cache_cannibalize_lock_blocked)	\
	x(BCH_ERR_operation_blocked,	journal_res_get_blocked)		\
	x(BCH_ERR_operation_blocked,	journal_preres_get_blocked)		\
	x(BCH_ERR_operation_blocked,	bucket_alloc_blocked)			\
	x(BCH_ERR_operation_blocked,	stripe_alloc_blocked)			\
	x(BCH_ERR_invalid,		invalid_sb)				\
	x(BCH_ERR_invalid_sb,		invalid_sb_magic)			\
	x(BCH_ERR_invalid_sb,		invalid_sb_version)			\
	x(BCH_ERR_invalid_sb,		invalid_sb_features)			\
	x(BCH_ERR_invalid_sb,		invalid_sb_too_big)			\
	x(BCH_ERR_invalid_sb,		invalid_sb_csum_type)			\
	x(BCH_ERR_invalid_sb,		invalid_sb_csum)			\
	x(BCH_ERR_invalid_sb,		invalid_sb_block_size)			\
	x(BCH_ERR_invalid_sb,		invalid_sb_uuid)			\
	x(BCH_ERR_invalid_sb,		invalid_sb_too_many_members)		\
	x(BCH_ERR_invalid_sb,		invalid_sb_dev_idx)			\
	x(BCH_ERR_invalid_sb,		invalid_sb_time_precision)		\
	x(BCH_ERR_invalid_sb,		invalid_sb_field_size)			\
	x(BCH_ERR_invalid_sb,		invalid_sb_layout)			\
	x(BCH_ERR_invalid_sb_layout,	invalid_sb_layout_type)			\
	x(BCH_ERR_invalid_sb_layout,	invalid_sb_layout_nr_superblocks)	\
	x(BCH_ERR_invalid_sb_layout,	invalid_sb_layout_superblocks_overlap)	\
	x(BCH_ERR_invalid_sb,		invalid_sb_members_missing)		\
	x(BCH_ERR_invalid_sb,		invalid_sb_members)			\
	x(BCH_ERR_invalid_sb,		invalid_sb_disk_groups)			\
	x(BCH_ERR_invalid_sb,		invalid_sb_replicas)			\
	x(BCH_ERR_invalid_sb,		invalid_replicas_entry)			\
	x(BCH_ERR_invalid_sb,		invalid_sb_journal)			\
	x(BCH_ERR_invalid_sb,		invalid_sb_journal_seq_blacklist)	\
	x(BCH_ERR_invalid_sb,		invalid_sb_crypt)			\
	x(BCH_ERR_invalid_sb,		invalid_sb_clean)			\
	x(BCH_ERR_invalid_sb,		invalid_sb_quota)			\
	x(BCH_ERR_invalid_sb,		invalid_sb_errors)			\
	x(BCH_ERR_invalid_sb,		invalid_sb_opt_compression)		\
	x(BCH_ERR_invalid_sb,		invalid_sb_ext)				\
	x(BCH_ERR_invalid_sb,		invalid_sb_downgrade)			\
	x(BCH_ERR_invalid,		invalid_bkey)				\
	x(BCH_ERR_operation_blocked,    nocow_lock_blocked)			\
	x(EIO,				btree_node_read_err)			\
	x(EIO,				sb_not_downgraded)			\
	x(EIO,				btree_node_write_all_failed)		\
	x(EIO,				btree_node_read_error)			\
	x(EIO,				btree_node_read_validate_error)		\
	x(EIO,				btree_need_topology_repair)		\
	x(EIO,				bucket_ref_update)			\
	x(EIO,				trigger_pointer)			\
	x(EIO,				trigger_stripe_pointer)			\
	x(EIO,				metadata_bucket_inconsistency)		\
	x(EIO,				mark_stripe)				\
	x(EIO,				stripe_reconstruct)			\
	x(EIO,				key_type_error)				\
	x(EIO,				no_device_to_read_from)			\
	x(EIO,				missing_indirect_extent)		\
	x(EIO,				invalidate_stripe_to_dev)		\
	x(BCH_ERR_btree_node_read_err,	btree_node_read_err_fixable)		\
	x(BCH_ERR_btree_node_read_err,	btree_node_read_err_want_retry)		\
	x(BCH_ERR_btree_node_read_err,	btree_node_read_err_must_retry)		\
	x(BCH_ERR_btree_node_read_err,	btree_node_read_err_bad_node)		\
	x(BCH_ERR_btree_node_read_err,	btree_node_read_err_incompatible)	\
	x(0,				nopromote)				\
	x(BCH_ERR_nopromote,		nopromote_may_not)			\
	x(BCH_ERR_nopromote,		nopromote_already_promoted)		\
	x(BCH_ERR_nopromote,		nopromote_unwritten)			\
	x(BCH_ERR_nopromote,		nopromote_congested)			\
	x(BCH_ERR_nopromote,		nopromote_in_flight)			\
	x(BCH_ERR_nopromote,		nopromote_no_writes)			\
	x(BCH_ERR_nopromote,		nopromote_enomem)			\
	x(0,				invalid_snapshot_node)			\
	x(0,				option_needs_open_fs)

enum bch_errcode {
	BCH_ERR_START		= 2048,
#define x(class, err) BCH_ERR_##err,
	BCH_ERRCODES()
#undef x
	BCH_ERR_MAX
};

const char *bch2_err_str(int);
bool __bch2_err_matches(int, int);

static inline bool _bch2_err_matches(int err, int class)
{
	return err < 0 && __bch2_err_matches(err, class);
}

#define bch2_err_matches(_err, _class)			\
({							\
	BUILD_BUG_ON(!__builtin_constant_p(_class));	\
	unlikely(_bch2_err_matches(_err, _class));	\
})

int __bch2_err_class(int);

static inline long bch2_err_class(long err)
{
	return err < 0 ? __bch2_err_class(err) : err;
}

#define BLK_STS_REMOVED		((__force blk_status_t)128)

const char *bch2_blk_status_to_str(blk_status_t);

#endif /* _BCACHFES_ERRCODE_H */<|MERGE_RESOLUTION|>--- conflicted
+++ resolved
@@ -119,13 +119,8 @@
 	x(EEXIST,			EEXIST_str_hash_set)			\
 	x(EEXIST,			EEXIST_discard_in_flight_add)		\
 	x(EEXIST,			EEXIST_subvolume_create)		\
-<<<<<<< HEAD
-	x(0,				open_buckets_empty)			\
-	x(0,				freelist_empty)				\
-=======
 	x(ENOSPC,			open_buckets_empty)			\
 	x(ENOSPC,			freelist_empty)				\
->>>>>>> f1f36e22
 	x(BCH_ERR_freelist_empty,	no_buckets_found)			\
 	x(0,				transaction_restart)			\
 	x(BCH_ERR_transaction_restart,	transaction_restart_fault_inject)	\
