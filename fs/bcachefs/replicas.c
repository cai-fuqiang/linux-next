// SPDX-License-Identifier: GPL-2.0

#include "bcachefs.h"
#include "buckets.h"
#include "disk_accounting.h"
#include "journal.h"
#include "replicas.h"
#include "super-io.h"

#include <linux/sort.h>

static int bch2_cpu_replicas_to_sb_replicas(struct bch_fs *,
					    struct bch_replicas_cpu *);

/* Some (buggy!) compilers don't allow memcmp to be passed as a pointer */
static int bch2_memcmp(const void *l, const void *r,  const void *priv)
{
	size_t size = (size_t) priv;
	return memcmp(l, r, size);
}

/* Replicas tracking - in memory: */

static void verify_replicas_entry(struct bch_replicas_entry_v1 *e)
{
#ifdef CONFIG_BCACHEFS_DEBUG
	BUG_ON(!e->nr_devs);
	BUG_ON(e->nr_required > 1 &&
	       e->nr_required >= e->nr_devs);

	for (unsigned i = 0; i + 1 < e->nr_devs; i++)
		BUG_ON(e->devs[i] >= e->devs[i + 1]);
#endif
}

void bch2_replicas_entry_sort(struct bch_replicas_entry_v1 *e)
{
	bubble_sort(e->devs, e->nr_devs, u8_cmp);
}

static void bch2_cpu_replicas_sort(struct bch_replicas_cpu *r)
{
	eytzinger0_sort_r(r->entries, r->nr, r->entry_size,
			  bch2_memcmp, NULL, (void *)(size_t)r->entry_size);
}

static void bch2_replicas_entry_v0_to_text(struct printbuf *out,
					   struct bch_replicas_entry_v0 *e)
{
	bch2_prt_data_type(out, e->data_type);

	prt_printf(out, ": %u [", e->nr_devs);
	for (unsigned i = 0; i < e->nr_devs; i++)
		prt_printf(out, i ? " %u" : "%u", e->devs[i]);
	prt_printf(out, "]");
}

void bch2_replicas_entry_to_text(struct printbuf *out,
				 struct bch_replicas_entry_v1 *e)
{
	bch2_prt_data_type(out, e->data_type);

	prt_printf(out, ": %u/%u [", e->nr_required, e->nr_devs);
	for (unsigned i = 0; i < e->nr_devs; i++)
		prt_printf(out, i ? " %u" : "%u", e->devs[i]);
	prt_printf(out, "]");
}

int bch2_replicas_entry_validate(struct bch_replicas_entry_v1 *r,
				 struct bch_sb *sb,
				 struct printbuf *err)
{
	if (!r->nr_devs) {
		prt_printf(err, "no devices in entry ");
		goto bad;
	}

	if (r->nr_required > 1 &&
	    r->nr_required >= r->nr_devs) {
		prt_printf(err, "bad nr_required in entry ");
		goto bad;
	}

	for (unsigned i = 0; i < r->nr_devs; i++)
		if (r->devs[i] != BCH_SB_MEMBER_INVALID &&
		    !bch2_member_exists(sb, r->devs[i])) {
			prt_printf(err, "invalid device %u in entry ", r->devs[i]);
			goto bad;
		}

	return 0;
bad:
	bch2_replicas_entry_to_text(err, r);
	return -BCH_ERR_invalid_replicas_entry;
}

void bch2_cpu_replicas_to_text(struct printbuf *out,
			       struct bch_replicas_cpu *r)
{
	struct bch_replicas_entry_v1 *e;
	bool first = true;

	for_each_cpu_replicas_entry(r, e) {
		if (!first)
			prt_printf(out, " ");
		first = false;

		bch2_replicas_entry_to_text(out, e);
	}
}

static void extent_to_replicas(struct bkey_s_c k,
			       struct bch_replicas_entry_v1 *r)
{
	struct bkey_ptrs_c ptrs = bch2_bkey_ptrs_c(k);
	const union bch_extent_entry *entry;
	struct extent_ptr_decoded p;

	r->nr_required	= 1;

	bkey_for_each_ptr_decode(k.k, ptrs, p, entry) {
		if (p.ptr.cached)
			continue;

		if (!p.has_ec)
			replicas_entry_add_dev(r, p.ptr.dev);
		else
			r->nr_required = 0;
	}
}

static void stripe_to_replicas(struct bkey_s_c k,
			       struct bch_replicas_entry_v1 *r)
{
	struct bkey_s_c_stripe s = bkey_s_c_to_stripe(k);
	const struct bch_extent_ptr *ptr;

	r->nr_required	= s.v->nr_blocks - s.v->nr_redundant;

	for (ptr = s.v->ptrs;
	     ptr < s.v->ptrs + s.v->nr_blocks;
	     ptr++)
		replicas_entry_add_dev(r, ptr->dev);
}

void bch2_bkey_to_replicas(struct bch_replicas_entry_v1 *e,
			   struct bkey_s_c k)
{
	e->nr_devs = 0;

	switch (k.k->type) {
	case KEY_TYPE_btree_ptr:
	case KEY_TYPE_btree_ptr_v2:
		e->data_type = BCH_DATA_btree;
		extent_to_replicas(k, e);
		break;
	case KEY_TYPE_extent:
	case KEY_TYPE_reflink_v:
		e->data_type = BCH_DATA_user;
		extent_to_replicas(k, e);
		break;
	case KEY_TYPE_stripe:
		e->data_type = BCH_DATA_parity;
		stripe_to_replicas(k, e);
		break;
	}

	bch2_replicas_entry_sort(e);
}

void bch2_devlist_to_replicas(struct bch_replicas_entry_v1 *e,
			      enum bch_data_type data_type,
			      struct bch_devs_list devs)
{
	BUG_ON(!data_type ||
	       data_type == BCH_DATA_sb ||
	       data_type >= BCH_DATA_NR);

	e->data_type	= data_type;
	e->nr_devs	= 0;
	e->nr_required	= 1;

	darray_for_each(devs, i)
		replicas_entry_add_dev(e, *i);

	bch2_replicas_entry_sort(e);
}

static struct bch_replicas_cpu
cpu_replicas_add_entry(struct bch_fs *c,
		       struct bch_replicas_cpu *old,
		       struct bch_replicas_entry_v1 *new_entry)
{
	struct bch_replicas_cpu new = {
		.nr		= old->nr + 1,
		.entry_size	= max_t(unsigned, old->entry_size,
					replicas_entry_bytes(new_entry)),
	};

	new.entries = kcalloc(new.nr, new.entry_size, GFP_KERNEL);
	if (!new.entries)
		return new;

	for (unsigned i = 0; i < old->nr; i++)
		memcpy(cpu_replicas_entry(&new, i),
		       cpu_replicas_entry(old, i),
		       old->entry_size);

	memcpy(cpu_replicas_entry(&new, old->nr),
	       new_entry,
	       replicas_entry_bytes(new_entry));

	bch2_cpu_replicas_sort(&new);
	return new;
}

static inline int __replicas_entry_idx(struct bch_replicas_cpu *r,
				       struct bch_replicas_entry_v1 *search)
{
	int idx, entry_size = replicas_entry_bytes(search);

	if (unlikely(entry_size > r->entry_size))
		return -1;

#define entry_cmp(_l, _r)	memcmp(_l, _r, entry_size)
	idx = eytzinger0_find(r->entries, r->nr, r->entry_size,
			      entry_cmp, search);
#undef entry_cmp

	return idx < r->nr ? idx : -1;
}

int bch2_replicas_entry_idx(struct bch_fs *c,
			    struct bch_replicas_entry_v1 *search)
{
	bch2_replicas_entry_sort(search);

	return __replicas_entry_idx(&c->replicas, search);
}

static bool __replicas_has_entry(struct bch_replicas_cpu *r,
				 struct bch_replicas_entry_v1 *search)
{
	return __replicas_entry_idx(r, search) >= 0;
}

bool bch2_replicas_marked_locked(struct bch_fs *c,
			  struct bch_replicas_entry_v1 *search)
{
	verify_replicas_entry(search);

	return !search->nr_devs ||
		(__replicas_has_entry(&c->replicas, search) &&
		 (likely((!c->replicas_gc.entries)) ||
		  __replicas_has_entry(&c->replicas_gc, search)));
}

bool bch2_replicas_marked(struct bch_fs *c,
			  struct bch_replicas_entry_v1 *search)
{
	percpu_down_read(&c->mark_lock);
	bool ret = bch2_replicas_marked_locked(c, search);
	percpu_up_read(&c->mark_lock);

	return ret;
}

noinline
static int bch2_mark_replicas_slowpath(struct bch_fs *c,
				struct bch_replicas_entry_v1 *new_entry)
{
	struct bch_replicas_cpu new_r, new_gc;
	int ret = 0;

	verify_replicas_entry(new_entry);

	memset(&new_r, 0, sizeof(new_r));
	memset(&new_gc, 0, sizeof(new_gc));

	mutex_lock(&c->sb_lock);

	if (c->replicas_gc.entries &&
	    !__replicas_has_entry(&c->replicas_gc, new_entry)) {
		new_gc = cpu_replicas_add_entry(c, &c->replicas_gc, new_entry);
		if (!new_gc.entries) {
			ret = -BCH_ERR_ENOMEM_cpu_replicas;
			goto err;
		}
	}

	if (!__replicas_has_entry(&c->replicas, new_entry)) {
		new_r = cpu_replicas_add_entry(c, &c->replicas, new_entry);
		if (!new_r.entries) {
			ret = -BCH_ERR_ENOMEM_cpu_replicas;
			goto err;
		}

		ret = bch2_cpu_replicas_to_sb_replicas(c, &new_r);
		if (ret)
			goto err;
	}

	if (!new_r.entries &&
	    !new_gc.entries)
		goto out;

	/* allocations done, now commit: */

	if (new_r.entries)
		bch2_write_super(c);

	/* don't update in memory replicas until changes are persistent */
	percpu_down_write(&c->mark_lock);
	if (new_r.entries)
		swap(c->replicas, new_r);
	if (new_gc.entries)
		swap(new_gc, c->replicas_gc);
	percpu_up_write(&c->mark_lock);
out:
	mutex_unlock(&c->sb_lock);

	kfree(new_r.entries);
	kfree(new_gc.entries);

	return ret;
err:
	bch_err_msg(c, ret, "adding replicas entry");
	goto out;
}

int bch2_mark_replicas(struct bch_fs *c, struct bch_replicas_entry_v1 *r)
{
	return likely(bch2_replicas_marked(c, r))
		? 0 : bch2_mark_replicas_slowpath(c, r);
}

/*
 * Old replicas_gc mechanism: only used for journal replicas entries now, should
 * die at some point:
 */

int bch2_replicas_gc_end(struct bch_fs *c, int ret)
{
	lockdep_assert_held(&c->replicas_gc_lock);

	mutex_lock(&c->sb_lock);
	percpu_down_write(&c->mark_lock);

	ret =   ret ?:
		bch2_cpu_replicas_to_sb_replicas(c, &c->replicas_gc);
	if (!ret)
		swap(c->replicas, c->replicas_gc);

	kfree(c->replicas_gc.entries);
	c->replicas_gc.entries = NULL;

	percpu_up_write(&c->mark_lock);

	if (!ret)
		bch2_write_super(c);

	mutex_unlock(&c->sb_lock);

	return ret;
}

int bch2_replicas_gc_start(struct bch_fs *c, unsigned typemask)
{
	struct bch_replicas_entry_v1 *e;
	unsigned i = 0;

	lockdep_assert_held(&c->replicas_gc_lock);

	mutex_lock(&c->sb_lock);
	BUG_ON(c->replicas_gc.entries);

	c->replicas_gc.nr		= 0;
	c->replicas_gc.entry_size	= 0;

	for_each_cpu_replicas_entry(&c->replicas, e) {
		/* Preserve unknown data types */
		if (e->data_type >= BCH_DATA_NR ||
		    !((1 << e->data_type) & typemask)) {
			c->replicas_gc.nr++;
			c->replicas_gc.entry_size =
				max_t(unsigned, c->replicas_gc.entry_size,
				      replicas_entry_bytes(e));
		}
	}

	c->replicas_gc.entries = kcalloc(c->replicas_gc.nr,
					 c->replicas_gc.entry_size,
					 GFP_KERNEL);
	if (!c->replicas_gc.entries) {
		mutex_unlock(&c->sb_lock);
		bch_err(c, "error allocating c->replicas_gc");
		return -BCH_ERR_ENOMEM_replicas_gc;
	}

	for_each_cpu_replicas_entry(&c->replicas, e)
		if (e->data_type >= BCH_DATA_NR ||
		    !((1 << e->data_type) & typemask))
			memcpy(cpu_replicas_entry(&c->replicas_gc, i++),
			       e, c->replicas_gc.entry_size);

	bch2_cpu_replicas_sort(&c->replicas_gc);
	mutex_unlock(&c->sb_lock);

	return 0;
}

/*
 * New much simpler mechanism for clearing out unneeded replicas entries - drop
 * replicas entries that have 0 sectors used.
 *
 * However, we don't track sector counts for journal usage, so this doesn't drop
 * any BCH_DATA_journal entries; the old bch2_replicas_gc_(start|end) mechanism
 * is retained for that.
 */
int bch2_replicas_gc2(struct bch_fs *c)
{
	struct bch_replicas_cpu new = { 0 };
	unsigned nr;
	int ret = 0;

	bch2_accounting_mem_gc(c);
retry:
	nr		= READ_ONCE(c->replicas.nr);
	new.entry_size	= READ_ONCE(c->replicas.entry_size);
	new.entries	= kcalloc(nr, new.entry_size, GFP_KERNEL);
	if (!new.entries) {
		bch_err(c, "error allocating c->replicas_gc");
		return -BCH_ERR_ENOMEM_replicas_gc;
	}

	mutex_lock(&c->sb_lock);
	percpu_down_write(&c->mark_lock);

	if (nr			!= c->replicas.nr ||
	    new.entry_size	!= c->replicas.entry_size) {
		percpu_up_write(&c->mark_lock);
		mutex_unlock(&c->sb_lock);
		kfree(new.entries);
		goto retry;
	}

	for (unsigned i = 0; i < c->replicas.nr; i++) {
		struct bch_replicas_entry_v1 *e =
			cpu_replicas_entry(&c->replicas, i);

		struct disk_accounting_pos k = {
			.type = BCH_DISK_ACCOUNTING_replicas,
		};

		unsafe_memcpy(&k.replicas, e, replicas_entry_bytes(e),
			      "embedded variable length struct");

		struct bpos p = disk_accounting_pos_to_bpos(&k);

		struct bch_accounting_mem *acc = &c->accounting;
		bool kill = eytzinger0_find(acc->k.data, acc->k.nr, sizeof(acc->k.data[0]),
					    accounting_pos_cmp, &p) >= acc->k.nr;

		if (e->data_type == BCH_DATA_journal || !kill)
			memcpy(cpu_replicas_entry(&new, new.nr++),
			       e, new.entry_size);
	}

	bch2_cpu_replicas_sort(&new);

	ret = bch2_cpu_replicas_to_sb_replicas(c, &new);

	if (!ret)
		swap(c->replicas, new);

	kfree(new.entries);

	percpu_up_write(&c->mark_lock);

	if (!ret)
		bch2_write_super(c);

	mutex_unlock(&c->sb_lock);

	return ret;
}

/* Replicas tracking - superblock: */

static int
__bch2_sb_replicas_to_cpu_replicas(struct bch_sb_field_replicas *sb_r,
				   struct bch_replicas_cpu *cpu_r)
{
	struct bch_replicas_entry_v1 *e, *dst;
	unsigned nr = 0, entry_size = 0, idx = 0;

	for_each_replicas_entry(sb_r, e) {
		entry_size = max_t(unsigned, entry_size,
				   replicas_entry_bytes(e));
		nr++;
	}

	cpu_r->entries = kcalloc(nr, entry_size, GFP_KERNEL);
	if (!cpu_r->entries)
		return -BCH_ERR_ENOMEM_cpu_replicas;

	cpu_r->nr		= nr;
	cpu_r->entry_size	= entry_size;

	for_each_replicas_entry(sb_r, e) {
		dst = cpu_replicas_entry(cpu_r, idx++);
		memcpy(dst, e, replicas_entry_bytes(e));
		bch2_replicas_entry_sort(dst);
	}

	return 0;
}

static int
__bch2_sb_replicas_v0_to_cpu_replicas(struct bch_sb_field_replicas_v0 *sb_r,
				      struct bch_replicas_cpu *cpu_r)
{
	struct bch_replicas_entry_v0 *e;
	unsigned nr = 0, entry_size = 0, idx = 0;

	for_each_replicas_entry(sb_r, e) {
		entry_size = max_t(unsigned, entry_size,
				   replicas_entry_bytes(e));
		nr++;
	}

	entry_size += sizeof(struct bch_replicas_entry_v1) -
		sizeof(struct bch_replicas_entry_v0);

	cpu_r->entries = kcalloc(nr, entry_size, GFP_KERNEL);
	if (!cpu_r->entries)
		return -BCH_ERR_ENOMEM_cpu_replicas;

	cpu_r->nr		= nr;
	cpu_r->entry_size	= entry_size;

	for_each_replicas_entry(sb_r, e) {
		struct bch_replicas_entry_v1 *dst =
			cpu_replicas_entry(cpu_r, idx++);

		dst->data_type	= e->data_type;
		dst->nr_devs	= e->nr_devs;
		dst->nr_required = 1;
		memcpy(dst->devs, e->devs, e->nr_devs);
		bch2_replicas_entry_sort(dst);
	}

	return 0;
}

int bch2_sb_replicas_to_cpu_replicas(struct bch_fs *c)
{
	struct bch_sb_field_replicas *sb_v1;
	struct bch_sb_field_replicas_v0 *sb_v0;
	struct bch_replicas_cpu new_r = { 0, 0, NULL };
	int ret = 0;

	if ((sb_v1 = bch2_sb_field_get(c->disk_sb.sb, replicas)))
		ret = __bch2_sb_replicas_to_cpu_replicas(sb_v1, &new_r);
	else if ((sb_v0 = bch2_sb_field_get(c->disk_sb.sb, replicas_v0)))
		ret = __bch2_sb_replicas_v0_to_cpu_replicas(sb_v0, &new_r);
	if (ret)
		return ret;

	bch2_cpu_replicas_sort(&new_r);

	percpu_down_write(&c->mark_lock);
	swap(c->replicas, new_r);
	percpu_up_write(&c->mark_lock);

	kfree(new_r.entries);

	return 0;
}

static int bch2_cpu_replicas_to_sb_replicas_v0(struct bch_fs *c,
					       struct bch_replicas_cpu *r)
{
	struct bch_sb_field_replicas_v0 *sb_r;
	struct bch_replicas_entry_v0 *dst;
	struct bch_replicas_entry_v1 *src;
	size_t bytes;

	bytes = sizeof(struct bch_sb_field_replicas);

	for_each_cpu_replicas_entry(r, src)
		bytes += replicas_entry_bytes(src) - 1;

	sb_r = bch2_sb_field_resize(&c->disk_sb, replicas_v0,
			DIV_ROUND_UP(bytes, sizeof(u64)));
	if (!sb_r)
		return -BCH_ERR_ENOSPC_sb_replicas;

	bch2_sb_field_delete(&c->disk_sb, BCH_SB_FIELD_replicas);
	sb_r = bch2_sb_field_get(c->disk_sb.sb, replicas_v0);

	memset(&sb_r->entries, 0,
	       vstruct_end(&sb_r->field) -
	       (void *) &sb_r->entries);

	dst = sb_r->entries;
	for_each_cpu_replicas_entry(r, src) {
		dst->data_type	= src->data_type;
		dst->nr_devs	= src->nr_devs;
		memcpy(dst->devs, src->devs, src->nr_devs);

		dst = replicas_entry_next(dst);

		BUG_ON((void *) dst > vstruct_end(&sb_r->field));
	}

	return 0;
}

static int bch2_cpu_replicas_to_sb_replicas(struct bch_fs *c,
					    struct bch_replicas_cpu *r)
{
	struct bch_sb_field_replicas *sb_r;
	struct bch_replicas_entry_v1 *dst, *src;
	bool need_v1 = false;
	size_t bytes;

	bytes = sizeof(struct bch_sb_field_replicas);

	for_each_cpu_replicas_entry(r, src) {
		bytes += replicas_entry_bytes(src);
		if (src->nr_required != 1)
			need_v1 = true;
	}

	if (!need_v1)
		return bch2_cpu_replicas_to_sb_replicas_v0(c, r);

	sb_r = bch2_sb_field_resize(&c->disk_sb, replicas,
			DIV_ROUND_UP(bytes, sizeof(u64)));
	if (!sb_r)
		return -BCH_ERR_ENOSPC_sb_replicas;

	bch2_sb_field_delete(&c->disk_sb, BCH_SB_FIELD_replicas_v0);
	sb_r = bch2_sb_field_get(c->disk_sb.sb, replicas);

	memset(&sb_r->entries, 0,
	       vstruct_end(&sb_r->field) -
	       (void *) &sb_r->entries);

	dst = sb_r->entries;
	for_each_cpu_replicas_entry(r, src) {
		memcpy(dst, src, replicas_entry_bytes(src));

		dst = replicas_entry_next(dst);

		BUG_ON((void *) dst > vstruct_end(&sb_r->field));
	}

	return 0;
}

static int bch2_cpu_replicas_validate(struct bch_replicas_cpu *cpu_r,
				      struct bch_sb *sb,
				      struct printbuf *err)
{
	unsigned i;

	sort_r(cpu_r->entries,
	       cpu_r->nr,
	       cpu_r->entry_size,
	       bch2_memcmp, NULL,
	       (void *)(size_t)cpu_r->entry_size);

	for (i = 0; i < cpu_r->nr; i++) {
		struct bch_replicas_entry_v1 *e =
			cpu_replicas_entry(cpu_r, i);

		int ret = bch2_replicas_entry_validate(e, sb, err);
		if (ret)
			return ret;

		if (i + 1 < cpu_r->nr) {
			struct bch_replicas_entry_v1 *n =
				cpu_replicas_entry(cpu_r, i + 1);

			BUG_ON(memcmp(e, n, cpu_r->entry_size) > 0);

			if (!memcmp(e, n, cpu_r->entry_size)) {
				prt_printf(err, "duplicate replicas entry ");
				bch2_replicas_entry_to_text(err, e);
				return -BCH_ERR_invalid_sb_replicas;
			}
		}
	}

	return 0;
}

static int bch2_sb_replicas_validate(struct bch_sb *sb, struct bch_sb_field *f,
				     enum bch_validate_flags flags, struct printbuf *err)
{
	struct bch_sb_field_replicas *sb_r = field_to_type(f, replicas);
	struct bch_replicas_cpu cpu_r;
	int ret;

	ret = __bch2_sb_replicas_to_cpu_replicas(sb_r, &cpu_r);
	if (ret)
		return ret;

	ret = bch2_cpu_replicas_validate(&cpu_r, sb, err);
	kfree(cpu_r.entries);
	return ret;
}

static void bch2_sb_replicas_to_text(struct printbuf *out,
				     struct bch_sb *sb,
				     struct bch_sb_field *f)
{
	struct bch_sb_field_replicas *r = field_to_type(f, replicas);
	struct bch_replicas_entry_v1 *e;
	bool first = true;

	for_each_replicas_entry(r, e) {
		if (!first)
			prt_printf(out, " ");
		first = false;

		bch2_replicas_entry_to_text(out, e);
	}
	prt_newline(out);
}

const struct bch_sb_field_ops bch_sb_field_ops_replicas = {
	.validate	= bch2_sb_replicas_validate,
	.to_text	= bch2_sb_replicas_to_text,
};

static int bch2_sb_replicas_v0_validate(struct bch_sb *sb, struct bch_sb_field *f,
					enum bch_validate_flags flags, struct printbuf *err)
{
	struct bch_sb_field_replicas_v0 *sb_r = field_to_type(f, replicas_v0);
	struct bch_replicas_cpu cpu_r;
	int ret;

	ret = __bch2_sb_replicas_v0_to_cpu_replicas(sb_r, &cpu_r);
	if (ret)
		return ret;

	ret = bch2_cpu_replicas_validate(&cpu_r, sb, err);
	kfree(cpu_r.entries);
	return ret;
}

static void bch2_sb_replicas_v0_to_text(struct printbuf *out,
					struct bch_sb *sb,
					struct bch_sb_field *f)
{
	struct bch_sb_field_replicas_v0 *sb_r = field_to_type(f, replicas_v0);
	struct bch_replicas_entry_v0 *e;
	bool first = true;

	for_each_replicas_entry(sb_r, e) {
		if (!first)
			prt_printf(out, " ");
		first = false;

		bch2_replicas_entry_v0_to_text(out, e);
	}
	prt_newline(out);
}

const struct bch_sb_field_ops bch_sb_field_ops_replicas_v0 = {
	.validate	= bch2_sb_replicas_v0_validate,
	.to_text	= bch2_sb_replicas_v0_to_text,
};

/* Query replicas: */

bool bch2_have_enough_devs(struct bch_fs *c, struct bch_devs_mask devs,
			   unsigned flags, bool print)
{
	struct bch_replicas_entry_v1 *e;
	bool ret = true;

	percpu_down_read(&c->mark_lock);
	for_each_cpu_replicas_entry(&c->replicas, e) {
		unsigned nr_online = 0, nr_failed = 0, dflags = 0;
		bool metadata = e->data_type < BCH_DATA_user;

		if (e->data_type == BCH_DATA_cached)
			continue;

		rcu_read_lock();
		for (unsigned i = 0; i < e->nr_devs; i++) {
			nr_online += test_bit(e->devs[i], devs.d);

<<<<<<< HEAD
			struct bch_dev *ca = bch2_dev_rcu(c, e->devs[i]);
=======
			struct bch_dev *ca = bch2_dev_rcu_noerror(c, e->devs[i]);
>>>>>>> 26de8614
			nr_failed += !ca || ca->mi.state == BCH_MEMBER_STATE_failed;
		}
		rcu_read_unlock();

		if (nr_online + nr_failed == e->nr_devs)
			continue;

		if (nr_online < e->nr_required)
			dflags |= metadata
				? BCH_FORCE_IF_METADATA_LOST
				: BCH_FORCE_IF_DATA_LOST;

		if (nr_online < e->nr_devs)
			dflags |= metadata
				? BCH_FORCE_IF_METADATA_DEGRADED
				: BCH_FORCE_IF_DATA_DEGRADED;

		if (dflags & ~flags) {
			if (print) {
				struct printbuf buf = PRINTBUF;

				bch2_replicas_entry_to_text(&buf, e);
				bch_err(c, "insufficient devices online (%u) for replicas entry %s",
					nr_online, buf.buf);
				printbuf_exit(&buf);
			}
			ret = false;
			break;
		}

	}
	percpu_up_read(&c->mark_lock);

	return ret;
}

unsigned bch2_sb_dev_has_data(struct bch_sb *sb, unsigned dev)
{
	struct bch_sb_field_replicas *replicas;
	struct bch_sb_field_replicas_v0 *replicas_v0;
	unsigned data_has = 0;

	replicas = bch2_sb_field_get(sb, replicas);
	replicas_v0 = bch2_sb_field_get(sb, replicas_v0);

	if (replicas) {
		struct bch_replicas_entry_v1 *r;

		for_each_replicas_entry(replicas, r) {
			if (r->data_type >= sizeof(data_has) * 8)
				continue;

			for (unsigned i = 0; i < r->nr_devs; i++)
				if (r->devs[i] == dev)
					data_has |= 1 << r->data_type;
		}

	} else if (replicas_v0) {
		struct bch_replicas_entry_v0 *r;

		for_each_replicas_entry_v0(replicas_v0, r) {
			if (r->data_type >= sizeof(data_has) * 8)
				continue;

			for (unsigned i = 0; i < r->nr_devs; i++)
				if (r->devs[i] == dev)
					data_has |= 1 << r->data_type;
		}
	}


	return data_has;
}

unsigned bch2_dev_has_data(struct bch_fs *c, struct bch_dev *ca)
{
	mutex_lock(&c->sb_lock);
	unsigned ret = bch2_sb_dev_has_data(c->disk_sb.sb, ca->dev_idx);
	mutex_unlock(&c->sb_lock);

	return ret;
}

void bch2_fs_replicas_exit(struct bch_fs *c)
{
	kfree(c->replicas.entries);
	kfree(c->replicas_gc.entries);
}<|MERGE_RESOLUTION|>--- conflicted
+++ resolved
@@ -795,11 +795,7 @@
 		for (unsigned i = 0; i < e->nr_devs; i++) {
 			nr_online += test_bit(e->devs[i], devs.d);
 
-<<<<<<< HEAD
-			struct bch_dev *ca = bch2_dev_rcu(c, e->devs[i]);
-=======
 			struct bch_dev *ca = bch2_dev_rcu_noerror(c, e->devs[i]);
->>>>>>> 26de8614
 			nr_failed += !ca || ca->mi.state == BCH_MEMBER_STATE_failed;
 		}
 		rcu_read_unlock();
