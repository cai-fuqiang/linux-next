/* SPDX-License-Identifier: GPL-2.0 */
/*
 * Code for manipulating bucket marks for garbage collection.
 *
 * Copyright 2014 Datera, Inc.
 */

#ifndef _BUCKETS_H
#define _BUCKETS_H

#include "buckets_types.h"
#include "extents.h"
#include "sb-members.h"

static inline u64 sector_to_bucket(const struct bch_dev *ca, sector_t s)
{
	return div_u64(s, ca->mi.bucket_size);
}

static inline sector_t bucket_to_sector(const struct bch_dev *ca, size_t b)
{
	return ((sector_t) b) * ca->mi.bucket_size;
}

static inline sector_t bucket_remainder(const struct bch_dev *ca, sector_t s)
{
	u32 remainder;

	div_u64_rem(s, ca->mi.bucket_size, &remainder);
	return remainder;
}

static inline u64 sector_to_bucket_and_offset(const struct bch_dev *ca, sector_t s, u32 *offset)
{
	return div_u64_rem(s, ca->mi.bucket_size, offset);
}

#define for_each_bucket(_b, _buckets)				\
	for (_b = (_buckets)->b + (_buckets)->first_bucket;	\
	     _b < (_buckets)->b + (_buckets)->nbuckets; _b++)

/*
 * Ugly hack alert:
 *
 * We need to cram a spinlock in a single byte, because that's what we have left
 * in struct bucket, and we care about the size of these - during fsck, we need
 * in memory state for every single bucket on every device.
 *
 * We used to do
 *   while (xchg(&b->lock, 1) cpu_relax();
 * but, it turns out not all architectures support xchg on a single byte.
 *
 * So now we use bit_spin_lock(), with fun games since we can't burn a whole
 * ulong for this - we just need to make sure the lock bit always ends up in the
 * first byte.
 */

#if __BYTE_ORDER__ == __ORDER_LITTLE_ENDIAN__
#define BUCKET_LOCK_BITNR	0
#else
#define BUCKET_LOCK_BITNR	(BITS_PER_LONG - 1)
#endif

union ulong_byte_assert {
	ulong	ulong;
	u8	byte;
};

static inline void bucket_unlock(struct bucket *b)
{
	BUILD_BUG_ON(!((union ulong_byte_assert) { .ulong = 1UL << BUCKET_LOCK_BITNR }).byte);

	clear_bit_unlock(BUCKET_LOCK_BITNR, (void *) &b->lock);
	wake_up_bit((void *) &b->lock, BUCKET_LOCK_BITNR);
}

static inline void bucket_lock(struct bucket *b)
{
	wait_on_bit_lock((void *) &b->lock, BUCKET_LOCK_BITNR,
			 TASK_UNINTERRUPTIBLE);
}

static inline struct bucket *gc_bucket(struct bch_dev *ca, size_t b)
{
<<<<<<< HEAD
	struct bucket_array *buckets = gc_bucket_array(ca);

	if (b - buckets->first_bucket >= buckets->nbuckets_minus_first)
		return NULL;
	return buckets->b + b;
=======
	return genradix_ptr(&ca->buckets_gc, b);
>>>>>>> f1f36e22
}

static inline struct bucket_gens *bucket_gens(struct bch_dev *ca)
{
	return rcu_dereference_check(ca->bucket_gens,
				     !ca->fs ||
				     percpu_rwsem_is_held(&ca->fs->mark_lock) ||
				     lockdep_is_held(&ca->fs->state_lock) ||
				     lockdep_is_held(&ca->bucket_lock));
}

static inline u8 *bucket_gen(struct bch_dev *ca, size_t b)
{
	struct bucket_gens *gens = bucket_gens(ca);

	if (b - gens->first_bucket >= gens->nbuckets_minus_first)
		return NULL;
	return gens->b + b;
}

static inline u8 bucket_gen_get(struct bch_dev *ca, size_t b)
{
	rcu_read_lock();
	u8 gen = *bucket_gen(ca, b);
	rcu_read_unlock();
	return gen;
}

static inline size_t PTR_BUCKET_NR(const struct bch_dev *ca,
				   const struct bch_extent_ptr *ptr)
{
	return sector_to_bucket(ca, ptr->offset);
}

static inline struct bpos PTR_BUCKET_POS(const struct bch_dev *ca,
					 const struct bch_extent_ptr *ptr)
{
	return POS(ptr->dev, PTR_BUCKET_NR(ca, ptr));
}

static inline struct bpos PTR_BUCKET_POS_OFFSET(const struct bch_dev *ca,
						const struct bch_extent_ptr *ptr,
						u32 *bucket_offset)
{
	return POS(ptr->dev, sector_to_bucket_and_offset(ca, ptr->offset, bucket_offset));
}

static inline struct bucket *PTR_GC_BUCKET(struct bch_dev *ca,
					   const struct bch_extent_ptr *ptr)
{
	return gc_bucket(ca, PTR_BUCKET_NR(ca, ptr));
}

static inline enum bch_data_type ptr_data_type(const struct bkey *k,
					       const struct bch_extent_ptr *ptr)
{
	if (bkey_is_btree_ptr(k))
		return BCH_DATA_btree;

	return ptr->cached ? BCH_DATA_cached : BCH_DATA_user;
}

static inline s64 ptr_disk_sectors(s64 sectors, struct extent_ptr_decoded p)
{
	EBUG_ON(sectors < 0);

	return crc_is_compressed(p.crc)
		? DIV_ROUND_UP_ULL(sectors * p.crc.compressed_size,
				   p.crc.uncompressed_size)
		: sectors;
}

static inline int gen_cmp(u8 a, u8 b)
{
	return (s8) (a - b);
}

static inline int gen_after(u8 a, u8 b)
{
	int r = gen_cmp(a, b);

	return r > 0 ? r : 0;
}

static inline int dev_ptr_stale_rcu(struct bch_dev *ca, const struct bch_extent_ptr *ptr)
{
	u8 *gen = bucket_gen(ca, PTR_BUCKET_NR(ca, ptr));
	if (!gen)
		return -1;
	return gen_after(*gen, ptr->gen);
}

/**
 * dev_ptr_stale() - check if a pointer points into a bucket that has been
 * invalidated.
 */
static inline int dev_ptr_stale(struct bch_dev *ca, const struct bch_extent_ptr *ptr)
{
	rcu_read_lock();
	int ret = dev_ptr_stale_rcu(ca, ptr);
	rcu_read_unlock();

	return ret;
}

/* Device usage: */

void bch2_dev_usage_read_fast(struct bch_dev *, struct bch_dev_usage *);
static inline struct bch_dev_usage bch2_dev_usage_read(struct bch_dev *ca)
{
	struct bch_dev_usage ret;

	bch2_dev_usage_read_fast(ca, &ret);
	return ret;
}

void bch2_dev_usage_to_text(struct printbuf *, struct bch_dev *, struct bch_dev_usage *);

static inline u64 bch2_dev_buckets_reserved(struct bch_dev *ca, enum bch_watermark watermark)
{
	s64 reserved = 0;

	switch (watermark) {
	case BCH_WATERMARK_NR:
		BUG();
	case BCH_WATERMARK_stripe:
		reserved += ca->mi.nbuckets >> 6;
		fallthrough;
	case BCH_WATERMARK_normal:
		reserved += ca->mi.nbuckets >> 6;
		fallthrough;
	case BCH_WATERMARK_copygc:
		reserved += ca->nr_btree_reserve;
		fallthrough;
	case BCH_WATERMARK_btree:
		reserved += ca->nr_btree_reserve;
		fallthrough;
	case BCH_WATERMARK_btree_copygc:
	case BCH_WATERMARK_reclaim:
	case BCH_WATERMARK_interior_updates:
		break;
	}

	return reserved;
}

static inline u64 dev_buckets_free(struct bch_dev *ca,
				   struct bch_dev_usage usage,
				   enum bch_watermark watermark)
{
	return max_t(s64, 0,
		     usage.d[BCH_DATA_free].buckets -
		     ca->nr_open_buckets -
		     bch2_dev_buckets_reserved(ca, watermark));
}

static inline u64 __dev_buckets_available(struct bch_dev *ca,
					  struct bch_dev_usage usage,
					  enum bch_watermark watermark)
{
	return max_t(s64, 0,
		       usage.d[BCH_DATA_free].buckets
		     + usage.d[BCH_DATA_cached].buckets
		     + usage.d[BCH_DATA_need_gc_gens].buckets
		     + usage.d[BCH_DATA_need_discard].buckets
		     - ca->nr_open_buckets
		     - bch2_dev_buckets_reserved(ca, watermark));
}

static inline u64 dev_buckets_available(struct bch_dev *ca,
					enum bch_watermark watermark)
{
	return __dev_buckets_available(ca, bch2_dev_usage_read(ca), watermark);
}

/* Filesystem usage: */

static inline unsigned dev_usage_u64s(void)
{
	return sizeof(struct bch_dev_usage) / sizeof(u64);
}

struct bch_fs_usage_short
bch2_fs_usage_read_short(struct bch_fs *);

int bch2_bucket_ref_update(struct btree_trans *, struct bch_dev *,
			   struct bkey_s_c, const struct bch_extent_ptr *,
			   s64, enum bch_data_type, u8, u8, u32 *);

int bch2_check_fix_ptrs(struct btree_trans *,
			enum btree_id, unsigned, struct bkey_s_c,
			enum btree_iter_update_trigger_flags);

int bch2_trigger_extent(struct btree_trans *, enum btree_id, unsigned,
			struct bkey_s_c, struct bkey_s,
			enum btree_iter_update_trigger_flags);
int bch2_trigger_reservation(struct btree_trans *, enum btree_id, unsigned,
			  struct bkey_s_c, struct bkey_s,
			  enum btree_iter_update_trigger_flags);

#define trigger_run_overwrite_then_insert(_fn, _trans, _btree_id, _level, _old, _new, _flags)\
({												\
	int ret = 0;										\
												\
	if (_old.k->type)									\
		ret = _fn(_trans, _btree_id, _level, _old, _flags & ~BTREE_TRIGGER_insert);	\
	if (!ret && _new.k->type)								\
		ret = _fn(_trans, _btree_id, _level, _new.s_c, _flags & ~BTREE_TRIGGER_overwrite);\
	ret;											\
})

void bch2_trans_account_disk_usage_change(struct btree_trans *);

int bch2_trans_mark_metadata_bucket(struct btree_trans *, struct bch_dev *, u64,
				    enum bch_data_type, unsigned,
				    enum btree_iter_update_trigger_flags);
int bch2_trans_mark_dev_sb(struct bch_fs *, struct bch_dev *,
				    enum btree_iter_update_trigger_flags);
int bch2_trans_mark_dev_sbs_flags(struct bch_fs *,
				    enum btree_iter_update_trigger_flags);
int bch2_trans_mark_dev_sbs(struct bch_fs *);

static inline bool is_superblock_bucket(struct bch_dev *ca, u64 b)
{
	struct bch_sb_layout *layout = &ca->disk_sb.sb->layout;
	u64 b_offset	= bucket_to_sector(ca, b);
	u64 b_end	= bucket_to_sector(ca, b + 1);
	unsigned i;

	if (!b)
		return true;

	for (i = 0; i < layout->nr_superblocks; i++) {
		u64 offset = le64_to_cpu(layout->sb_offset[i]);
		u64 end = offset + (1 << layout->sb_max_size_bits);

		if (!(offset >= b_end || end <= b_offset))
			return true;
	}

	return false;
}

static inline const char *bch2_data_type_str(enum bch_data_type type)
{
	return type < BCH_DATA_NR
		? __bch2_data_types[type]
		: "(invalid data type)";
}

/* disk reservations: */

static inline void bch2_disk_reservation_put(struct bch_fs *c,
					     struct disk_reservation *res)
{
	if (res->sectors) {
		this_cpu_sub(*c->online_reserved, res->sectors);
		res->sectors = 0;
	}
}

#define BCH_DISK_RESERVATION_NOFAIL		(1 << 0)

int __bch2_disk_reservation_add(struct bch_fs *,
				struct disk_reservation *,
				u64, int);

static inline int bch2_disk_reservation_add(struct bch_fs *c, struct disk_reservation *res,
					    u64 sectors, int flags)
{
#ifdef __KERNEL__
	u64 old, new;

	old = this_cpu_read(c->pcpu->sectors_available);
	do {
		if (sectors > old)
			return __bch2_disk_reservation_add(c, res, sectors, flags);

		new = old - sectors;
	} while (!this_cpu_try_cmpxchg(c->pcpu->sectors_available, &old, new));

	this_cpu_add(*c->online_reserved, sectors);
	res->sectors			+= sectors;
	return 0;
#else
	return __bch2_disk_reservation_add(c, res, sectors, flags);
#endif
}

static inline struct disk_reservation
bch2_disk_reservation_init(struct bch_fs *c, unsigned nr_replicas)
{
	return (struct disk_reservation) {
		.sectors	= 0,
#if 0
		/* not used yet: */
		.gen		= c->capacity_gen,
#endif
		.nr_replicas	= nr_replicas,
	};
}

static inline int bch2_disk_reservation_get(struct bch_fs *c,
					    struct disk_reservation *res,
					    u64 sectors, unsigned nr_replicas,
					    int flags)
{
	*res = bch2_disk_reservation_init(c, nr_replicas);

	return bch2_disk_reservation_add(c, res, sectors * nr_replicas, flags);
}

#define RESERVE_FACTOR	6

static inline u64 avail_factor(u64 r)
{
	return div_u64(r << RESERVE_FACTOR, (1 << RESERVE_FACTOR) + 1);
}

void bch2_buckets_nouse_free(struct bch_fs *);
int bch2_buckets_nouse_alloc(struct bch_fs *);

int bch2_dev_buckets_resize(struct bch_fs *, struct bch_dev *, u64);
void bch2_dev_buckets_free(struct bch_dev *);
int bch2_dev_buckets_alloc(struct bch_fs *, struct bch_dev *);

#endif /* _BUCKETS_H */<|MERGE_RESOLUTION|>--- conflicted
+++ resolved
@@ -82,15 +82,7 @@
 
 static inline struct bucket *gc_bucket(struct bch_dev *ca, size_t b)
 {
-<<<<<<< HEAD
-	struct bucket_array *buckets = gc_bucket_array(ca);
-
-	if (b - buckets->first_bucket >= buckets->nbuckets_minus_first)
-		return NULL;
-	return buckets->b + b;
-=======
 	return genradix_ptr(&ca->buckets_gc, b);
->>>>>>> f1f36e22
 }
 
 static inline struct bucket_gens *bucket_gens(struct bch_dev *ca)
