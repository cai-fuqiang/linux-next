// SPDX-License-Identifier: GPL-2.0

/* erasure coding */

#include "bcachefs.h"
#include "alloc_background.h"
#include "alloc_foreground.h"
#include "backpointers.h"
#include "bkey_buf.h"
#include "bset.h"
#include "btree_gc.h"
#include "btree_update.h"
#include "btree_write_buffer.h"
#include "buckets.h"
#include "checksum.h"
#include "disk_accounting.h"
#include "disk_groups.h"
#include "ec.h"
#include "error.h"
#include "io_read.h"
#include "io_write.h"
#include "keylist.h"
#include "recovery.h"
#include "replicas.h"
#include "super-io.h"
#include "util.h"

#include <linux/sort.h>

#ifdef __KERNEL__

#include <linux/raid/pq.h>
#include <linux/raid/xor.h>

static void raid5_recov(unsigned disks, unsigned failed_idx,
			size_t size, void **data)
{
	unsigned i = 2, nr;

	BUG_ON(failed_idx >= disks);

	swap(data[0], data[failed_idx]);
	memcpy(data[0], data[1], size);

	while (i < disks) {
		nr = min_t(unsigned, disks - i, MAX_XOR_BLOCKS);
		xor_blocks(nr, size, data[0], data + i);
		i += nr;
	}

	swap(data[0], data[failed_idx]);
}

static void raid_gen(int nd, int np, size_t size, void **v)
{
	if (np >= 1)
		raid5_recov(nd + np, nd, size, v);
	if (np >= 2)
		raid6_call.gen_syndrome(nd + np, size, v);
	BUG_ON(np > 2);
}

static void raid_rec(int nr, int *ir, int nd, int np, size_t size, void **v)
{
	switch (nr) {
	case 0:
		break;
	case 1:
		if (ir[0] < nd + 1)
			raid5_recov(nd + 1, ir[0], size, v);
		else
			raid6_call.gen_syndrome(nd + np, size, v);
		break;
	case 2:
		if (ir[1] < nd) {
			/* data+data failure. */
			raid6_2data_recov(nd + np, size, ir[0], ir[1], v);
		} else if (ir[0] < nd) {
			/* data + p/q failure */

			if (ir[1] == nd) /* data + p failure */
				raid6_datap_recov(nd + np, size, ir[0], v);
			else { /* data + q failure */
				raid5_recov(nd + 1, ir[0], size, v);
				raid6_call.gen_syndrome(nd + np, size, v);
			}
		} else {
			raid_gen(nd, np, size, v);
		}
		break;
	default:
		BUG();
	}
}

#else

#include <raid/raid.h>

#endif

struct ec_bio {
	struct bch_dev		*ca;
	struct ec_stripe_buf	*buf;
	size_t			idx;
	struct bio		bio;
};

/* Stripes btree keys: */

int bch2_stripe_validate(struct bch_fs *c, struct bkey_s_c k,
			 enum bch_validate_flags flags)
{
	const struct bch_stripe *s = bkey_s_c_to_stripe(k).v;
	int ret = 0;

	bkey_fsck_err_on(bkey_eq(k.k->p, POS_MIN) ||
			 bpos_gt(k.k->p, POS(0, U32_MAX)),
			 c, stripe_pos_bad,
			 "stripe at bad pos");

	bkey_fsck_err_on(bkey_val_u64s(k.k) < stripe_val_u64s(s),
			 c, stripe_val_size_bad,
			 "incorrect value size (%zu < %u)",
			 bkey_val_u64s(k.k), stripe_val_u64s(s));

	ret = bch2_bkey_ptrs_validate(c, k, flags);
fsck_err:
	return ret;
}

void bch2_stripe_to_text(struct printbuf *out, struct bch_fs *c,
			 struct bkey_s_c k)
{
	const struct bch_stripe *sp = bkey_s_c_to_stripe(k).v;
	struct bch_stripe s = {};

	memcpy(&s, sp, min(sizeof(s), bkey_val_bytes(k.k)));

	unsigned nr_data = s.nr_blocks - s.nr_redundant;

	prt_printf(out, "algo %u sectors %u blocks %u:%u csum ",
		   s.algorithm,
		   le16_to_cpu(s.sectors),
		   nr_data,
		   s.nr_redundant);
	bch2_prt_csum_type(out, s.csum_type);
	prt_printf(out, " gran %u", 1U << s.csum_granularity_bits);

	if (s.disk_label) {
		prt_str(out, " label");
		bch2_disk_path_to_text(out, c, s.disk_label - 1);
	}

	for (unsigned i = 0; i < s.nr_blocks; i++) {
		const struct bch_extent_ptr *ptr = sp->ptrs + i;

		if ((void *) ptr >= bkey_val_end(k))
			break;

		prt_char(out, ' ');
		bch2_extent_ptr_to_text(out, c, ptr);

		if (s.csum_type < BCH_CSUM_NR &&
		    i < nr_data &&
		    stripe_blockcount_offset(&s, i) < bkey_val_bytes(k.k))
			prt_printf(out,  "#%u", stripe_blockcount_get(sp, i));
	}
}

/* Triggers: */

static int __mark_stripe_bucket(struct btree_trans *trans,
				struct bch_dev *ca,
				struct bkey_s_c_stripe s,
				unsigned ptr_idx, bool deleting,
				struct bpos bucket,
				struct bch_alloc_v4 *a,
				enum btree_iter_update_trigger_flags flags)
{
	const struct bch_extent_ptr *ptr = s.v->ptrs + ptr_idx;
	unsigned nr_data = s.v->nr_blocks - s.v->nr_redundant;
	bool parity = ptr_idx >= nr_data;
	enum bch_data_type data_type = parity ? BCH_DATA_parity : BCH_DATA_stripe;
	s64 sectors = parity ? le16_to_cpu(s.v->sectors) : 0;
	struct printbuf buf = PRINTBUF;
	int ret = 0;

	struct bch_fs *c = trans->c;
	if (deleting)
		sectors = -sectors;

	if (!deleting) {
		if (bch2_trans_inconsistent_on(a->stripe ||
					       a->stripe_redundancy, trans,
				"bucket %llu:%llu gen %u data type %s dirty_sectors %u: multiple stripes using same bucket (%u, %llu)\n%s",
				bucket.inode, bucket.offset, a->gen,
				bch2_data_type_str(a->data_type),
				a->dirty_sectors,
				a->stripe, s.k->p.offset,
				(bch2_bkey_val_to_text(&buf, c, s.s_c), buf.buf))) {
			ret = -BCH_ERR_mark_stripe;
			goto err;
		}

		if (bch2_trans_inconsistent_on(parity && bch2_bucket_sectors_total(*a), trans,
				"bucket %llu:%llu gen %u data type %s dirty_sectors %u cached_sectors %u: data already in parity bucket\n%s",
				bucket.inode, bucket.offset, a->gen,
				bch2_data_type_str(a->data_type),
				a->dirty_sectors,
				a->cached_sectors,
				(bch2_bkey_val_to_text(&buf, c, s.s_c), buf.buf))) {
			ret = -BCH_ERR_mark_stripe;
			goto err;
		}
	} else {
		if (bch2_trans_inconsistent_on(a->stripe != s.k->p.offset ||
					       a->stripe_redundancy != s.v->nr_redundant, trans,
				"bucket %llu:%llu gen %u: not marked as stripe when deleting stripe (got %u)\n%s",
				bucket.inode, bucket.offset, a->gen,
				a->stripe,
				(bch2_bkey_val_to_text(&buf, c, s.s_c), buf.buf))) {
			ret = -BCH_ERR_mark_stripe;
			goto err;
		}

		if (bch2_trans_inconsistent_on(a->data_type != data_type, trans,
				"bucket %llu:%llu gen %u data type %s: wrong data type when stripe, should be %s\n%s",
				bucket.inode, bucket.offset, a->gen,
				bch2_data_type_str(a->data_type),
				bch2_data_type_str(data_type),
				(bch2_bkey_val_to_text(&buf, c, s.s_c), buf.buf))) {
			ret = -BCH_ERR_mark_stripe;
			goto err;
		}

		if (bch2_trans_inconsistent_on(parity &&
					       (a->dirty_sectors != -sectors ||
						a->cached_sectors), trans,
				"bucket %llu:%llu gen %u dirty_sectors %u cached_sectors %u: wrong sectors when deleting parity block of stripe\n%s",
				bucket.inode, bucket.offset, a->gen,
				a->dirty_sectors,
				a->cached_sectors,
				(bch2_bkey_val_to_text(&buf, c, s.s_c), buf.buf))) {
			ret = -BCH_ERR_mark_stripe;
			goto err;
		}
	}

	if (sectors) {
		ret = bch2_bucket_ref_update(trans, ca, s.s_c, ptr, sectors, data_type,
					     a->gen, a->data_type, &a->dirty_sectors);
		if (ret)
			goto err;
	}

	if (!deleting) {
		a->stripe		= s.k->p.offset;
		a->stripe_redundancy	= s.v->nr_redundant;
	} else {
		a->stripe		= 0;
		a->stripe_redundancy	= 0;
	}

	alloc_data_type_set(a, data_type);
err:
	printbuf_exit(&buf);
	return ret;
}

static int mark_stripe_bucket(struct btree_trans *trans,
			      struct bkey_s_c_stripe s,
			      unsigned ptr_idx, bool deleting,
			      enum btree_iter_update_trigger_flags flags)
{
	struct bch_fs *c = trans->c;
	const struct bch_extent_ptr *ptr = s.v->ptrs + ptr_idx;
	struct printbuf buf = PRINTBUF;
	int ret = 0;

	struct bch_dev *ca = bch2_dev_tryget(c, ptr->dev);
	if (unlikely(!ca)) {
		if (ptr->dev != BCH_SB_MEMBER_INVALID && !(flags & BTREE_TRIGGER_overwrite))
			ret = -BCH_ERR_mark_stripe;
		goto err;
	}

	struct bpos bucket = PTR_BUCKET_POS(ca, ptr);

	if (flags & BTREE_TRIGGER_transactional) {
		struct bkey_i_alloc_v4 *a =
			bch2_trans_start_alloc_update(trans, bucket, 0);
		ret = PTR_ERR_OR_ZERO(a) ?:
			__mark_stripe_bucket(trans, ca, s, ptr_idx, deleting, bucket, &a->v, flags);
	}

	if (flags & BTREE_TRIGGER_gc) {
		percpu_down_read(&c->mark_lock);
		struct bucket *g = gc_bucket(ca, bucket.offset);
		if (bch2_fs_inconsistent_on(!g, c, "reference to invalid bucket on device %u\n  %s",
					    ptr->dev,
					    (bch2_bkey_val_to_text(&buf, c, s.s_c), buf.buf))) {
<<<<<<< HEAD
			ret = -EIO;
=======
			ret = -BCH_ERR_mark_stripe;
>>>>>>> f1f36e22
			goto err_unlock;
		}

		bucket_lock(g);
		struct bch_alloc_v4 old = bucket_m_to_alloc(*g), new = old;
		ret = __mark_stripe_bucket(trans, ca, s, ptr_idx, deleting, bucket, &new, flags);
		alloc_to_bucket(g, new);
		bucket_unlock(g);
err_unlock:
		percpu_up_read(&c->mark_lock);
		if (!ret)
			ret = bch2_alloc_key_to_dev_counters(trans, ca, &old, &new, flags);
	}
err:
	bch2_dev_put(ca);
	printbuf_exit(&buf);
	return ret;
}

static int mark_stripe_buckets(struct btree_trans *trans,
			       struct bkey_s_c old, struct bkey_s_c new,
			       enum btree_iter_update_trigger_flags flags)
{
	const struct bch_stripe *old_s = old.k->type == KEY_TYPE_stripe
		? bkey_s_c_to_stripe(old).v : NULL;
	const struct bch_stripe *new_s = new.k->type == KEY_TYPE_stripe
		? bkey_s_c_to_stripe(new).v : NULL;

	BUG_ON(old_s && new_s && old_s->nr_blocks != new_s->nr_blocks);

	unsigned nr_blocks = new_s ? new_s->nr_blocks : old_s->nr_blocks;

	for (unsigned i = 0; i < nr_blocks; i++) {
		if (new_s && old_s &&
		    !memcmp(&new_s->ptrs[i],
			    &old_s->ptrs[i],
			    sizeof(new_s->ptrs[i])))
			continue;

		if (new_s) {
			int ret = mark_stripe_bucket(trans,
					bkey_s_c_to_stripe(new), i, false, flags);
			if (ret)
				return ret;
		}

		if (old_s) {
			int ret = mark_stripe_bucket(trans,
					bkey_s_c_to_stripe(old), i, true, flags);
			if (ret)
				return ret;
		}
	}

	return 0;
}

static inline void stripe_to_mem(struct stripe *m, const struct bch_stripe *s)
{
	m->sectors	= le16_to_cpu(s->sectors);
	m->algorithm	= s->algorithm;
	m->nr_blocks	= s->nr_blocks;
	m->nr_redundant	= s->nr_redundant;
	m->disk_label	= s->disk_label;
	m->blocks_nonempty = 0;

	for (unsigned i = 0; i < s->nr_blocks; i++)
		m->blocks_nonempty += !!stripe_blockcount_get(s, i);
}

int bch2_trigger_stripe(struct btree_trans *trans,
			enum btree_id btree, unsigned level,
			struct bkey_s_c old, struct bkey_s _new,
			enum btree_iter_update_trigger_flags flags)
{
	struct bkey_s_c new = _new.s_c;
	struct bch_fs *c = trans->c;
	u64 idx = new.k->p.offset;
	const struct bch_stripe *old_s = old.k->type == KEY_TYPE_stripe
		? bkey_s_c_to_stripe(old).v : NULL;
	const struct bch_stripe *new_s = new.k->type == KEY_TYPE_stripe
		? bkey_s_c_to_stripe(new).v : NULL;

	if (unlikely(flags & BTREE_TRIGGER_check_repair))
		return bch2_check_fix_ptrs(trans, btree, level, _new.s_c, flags);

	BUG_ON(new_s && old_s &&
	       (new_s->nr_blocks	!= old_s->nr_blocks ||
		new_s->nr_redundant	!= old_s->nr_redundant));


	if (flags & (BTREE_TRIGGER_transactional|BTREE_TRIGGER_gc)) {
		/*
		 * If the pointers aren't changing, we don't need to do anything:
		 */
		if (new_s && old_s &&
		    new_s->nr_blocks	== old_s->nr_blocks &&
		    new_s->nr_redundant	== old_s->nr_redundant &&
		    !memcmp(old_s->ptrs, new_s->ptrs,
			    new_s->nr_blocks * sizeof(struct bch_extent_ptr)))
			return 0;

		struct gc_stripe *gc = NULL;
		if (flags & BTREE_TRIGGER_gc) {
			gc = genradix_ptr_alloc(&c->gc_stripes, idx, GFP_KERNEL);
			if (!gc) {
				bch_err(c, "error allocating memory for gc_stripes, idx %llu", idx);
				return -BCH_ERR_ENOMEM_mark_stripe;
			}

			/*
			 * This will be wrong when we bring back runtime gc: we should
			 * be unmarking the old key and then marking the new key
			 *
			 * Also: when we bring back runtime gc, locking
			 */
			gc->alive	= true;
			gc->sectors	= le16_to_cpu(new_s->sectors);
			gc->nr_blocks	= new_s->nr_blocks;
			gc->nr_redundant	= new_s->nr_redundant;

			for (unsigned i = 0; i < new_s->nr_blocks; i++)
				gc->ptrs[i] = new_s->ptrs[i];

			/*
			 * gc recalculates this field from stripe ptr
			 * references:
			 */
			memset(gc->block_sectors, 0, sizeof(gc->block_sectors));
		}

		if (new_s) {
			s64 sectors = (u64) le16_to_cpu(new_s->sectors) * new_s->nr_redundant;

			struct disk_accounting_pos acc = {
				.type = BCH_DISK_ACCOUNTING_replicas,
			};
			bch2_bkey_to_replicas(&acc.replicas, new);
			int ret = bch2_disk_accounting_mod(trans, &acc, &sectors, 1, gc);
			if (ret)
				return ret;

			if (gc)
				memcpy(&gc->r.e, &acc.replicas, replicas_entry_bytes(&acc.replicas));
		}

		if (old_s) {
			s64 sectors = -((s64) le16_to_cpu(old_s->sectors)) * old_s->nr_redundant;

			struct disk_accounting_pos acc = {
				.type = BCH_DISK_ACCOUNTING_replicas,
			};
			bch2_bkey_to_replicas(&acc.replicas, old);
			int ret = bch2_disk_accounting_mod(trans, &acc, &sectors, 1, gc);
			if (ret)
				return ret;
		}

		int ret = mark_stripe_buckets(trans, old, new, flags);
		if (ret)
			return ret;
	}

	if (flags & BTREE_TRIGGER_atomic) {
		struct stripe *m = genradix_ptr(&c->stripes, idx);

		if (!m) {
			struct printbuf buf1 = PRINTBUF;
			struct printbuf buf2 = PRINTBUF;

			bch2_bkey_val_to_text(&buf1, c, old);
			bch2_bkey_val_to_text(&buf2, c, new);
			bch_err_ratelimited(c, "error marking nonexistent stripe %llu while marking\n"
					    "old %s\n"
					    "new %s", idx, buf1.buf, buf2.buf);
			printbuf_exit(&buf2);
			printbuf_exit(&buf1);
			bch2_inconsistent_error(c);
			return -1;
		}

		if (!new_s) {
			bch2_stripes_heap_del(c, m, idx);

			memset(m, 0, sizeof(*m));
		} else {
			stripe_to_mem(m, new_s);

			if (!old_s)
				bch2_stripes_heap_insert(c, m, idx);
			else
				bch2_stripes_heap_update(c, m, idx);
		}
	}

	return 0;
}

/* returns blocknr in stripe that we matched: */
static const struct bch_extent_ptr *bkey_matches_stripe(struct bch_stripe *s,
						struct bkey_s_c k, unsigned *block)
{
	struct bkey_ptrs_c ptrs = bch2_bkey_ptrs_c(k);
	unsigned i, nr_data = s->nr_blocks - s->nr_redundant;

	bkey_for_each_ptr(ptrs, ptr)
		for (i = 0; i < nr_data; i++)
			if (__bch2_ptr_matches_stripe(&s->ptrs[i], ptr,
						      le16_to_cpu(s->sectors))) {
				*block = i;
				return ptr;
			}

	return NULL;
}

static bool extent_has_stripe_ptr(struct bkey_s_c k, u64 idx)
{
	switch (k.k->type) {
	case KEY_TYPE_extent: {
		struct bkey_s_c_extent e = bkey_s_c_to_extent(k);
		const union bch_extent_entry *entry;

		extent_for_each_entry(e, entry)
			if (extent_entry_type(entry) ==
			    BCH_EXTENT_ENTRY_stripe_ptr &&
			    entry->stripe_ptr.idx == idx)
				return true;

		break;
	}
	}

	return false;
}

/* Stripe bufs: */

static void ec_stripe_buf_exit(struct ec_stripe_buf *buf)
{
	if (buf->key.k.type == KEY_TYPE_stripe) {
		struct bkey_i_stripe *s = bkey_i_to_stripe(&buf->key);
		unsigned i;

		for (i = 0; i < s->v.nr_blocks; i++) {
			kvfree(buf->data[i]);
			buf->data[i] = NULL;
		}
	}
}

/* XXX: this is a non-mempoolified memory allocation: */
static int ec_stripe_buf_init(struct ec_stripe_buf *buf,
			      unsigned offset, unsigned size)
{
	struct bch_stripe *v = &bkey_i_to_stripe(&buf->key)->v;
	unsigned csum_granularity = 1U << v->csum_granularity_bits;
	unsigned end = offset + size;
	unsigned i;

	BUG_ON(end > le16_to_cpu(v->sectors));

	offset	= round_down(offset, csum_granularity);
	end	= min_t(unsigned, le16_to_cpu(v->sectors),
			round_up(end, csum_granularity));

	buf->offset	= offset;
	buf->size	= end - offset;

	memset(buf->valid, 0xFF, sizeof(buf->valid));

	for (i = 0; i < v->nr_blocks; i++) {
		buf->data[i] = kvmalloc(buf->size << 9, GFP_KERNEL);
		if (!buf->data[i])
			goto err;
	}

	return 0;
err:
	ec_stripe_buf_exit(buf);
	return -BCH_ERR_ENOMEM_stripe_buf;
}

/* Checksumming: */

static struct bch_csum ec_block_checksum(struct ec_stripe_buf *buf,
					 unsigned block, unsigned offset)
{
	struct bch_stripe *v = &bkey_i_to_stripe(&buf->key)->v;
	unsigned csum_granularity = 1 << v->csum_granularity_bits;
	unsigned end = buf->offset + buf->size;
	unsigned len = min(csum_granularity, end - offset);

	BUG_ON(offset >= end);
	BUG_ON(offset <  buf->offset);
	BUG_ON(offset & (csum_granularity - 1));
	BUG_ON(offset + len != le16_to_cpu(v->sectors) &&
	       (len & (csum_granularity - 1)));

	return bch2_checksum(NULL, v->csum_type,
			     null_nonce(),
			     buf->data[block] + ((offset - buf->offset) << 9),
			     len << 9);
}

static void ec_generate_checksums(struct ec_stripe_buf *buf)
{
	struct bch_stripe *v = &bkey_i_to_stripe(&buf->key)->v;
	unsigned i, j, csums_per_device = stripe_csums_per_device(v);

	if (!v->csum_type)
		return;

	BUG_ON(buf->offset);
	BUG_ON(buf->size != le16_to_cpu(v->sectors));

	for (i = 0; i < v->nr_blocks; i++)
		for (j = 0; j < csums_per_device; j++)
			stripe_csum_set(v, i, j,
				ec_block_checksum(buf, i, j << v->csum_granularity_bits));
}

static void ec_validate_checksums(struct bch_fs *c, struct ec_stripe_buf *buf)
{
	struct bch_stripe *v = &bkey_i_to_stripe(&buf->key)->v;
	unsigned csum_granularity = 1 << v->csum_granularity_bits;
	unsigned i;

	if (!v->csum_type)
		return;

	for (i = 0; i < v->nr_blocks; i++) {
		unsigned offset = buf->offset;
		unsigned end = buf->offset + buf->size;

		if (!test_bit(i, buf->valid))
			continue;

		while (offset < end) {
			unsigned j = offset >> v->csum_granularity_bits;
			unsigned len = min(csum_granularity, end - offset);
			struct bch_csum want = stripe_csum_get(v, i, j);
			struct bch_csum got = ec_block_checksum(buf, i, offset);

			if (bch2_crc_cmp(want, got)) {
				struct bch_dev *ca = bch2_dev_tryget(c, v->ptrs[i].dev);
				if (ca) {
					struct printbuf err = PRINTBUF;

					prt_str(&err, "stripe ");
					bch2_csum_err_msg(&err, v->csum_type, want, got);
					prt_printf(&err, "  for %ps at %u of\n  ", (void *) _RET_IP_, i);
					bch2_bkey_val_to_text(&err, c, bkey_i_to_s_c(&buf->key));
					bch_err_ratelimited(ca, "%s", err.buf);
					printbuf_exit(&err);

					bch2_io_error(ca, BCH_MEMBER_ERROR_checksum);
				}

				clear_bit(i, buf->valid);
				break;
			}

			offset += len;
		}
	}
}

/* Erasure coding: */

static void ec_generate_ec(struct ec_stripe_buf *buf)
{
	struct bch_stripe *v = &bkey_i_to_stripe(&buf->key)->v;
	unsigned nr_data = v->nr_blocks - v->nr_redundant;
	unsigned bytes = le16_to_cpu(v->sectors) << 9;

	raid_gen(nr_data, v->nr_redundant, bytes, buf->data);
}

static unsigned ec_nr_failed(struct ec_stripe_buf *buf)
{
	struct bch_stripe *v = &bkey_i_to_stripe(&buf->key)->v;

	return v->nr_blocks - bitmap_weight(buf->valid, v->nr_blocks);
}

static int ec_do_recov(struct bch_fs *c, struct ec_stripe_buf *buf)
{
	struct bch_stripe *v = &bkey_i_to_stripe(&buf->key)->v;
	unsigned i, failed[BCH_BKEY_PTRS_MAX], nr_failed = 0;
	unsigned nr_data = v->nr_blocks - v->nr_redundant;
	unsigned bytes = buf->size << 9;

	if (ec_nr_failed(buf) > v->nr_redundant) {
		bch_err_ratelimited(c,
			"error doing reconstruct read: unable to read enough blocks");
		return -1;
	}

	for (i = 0; i < nr_data; i++)
		if (!test_bit(i, buf->valid))
			failed[nr_failed++] = i;

	raid_rec(nr_failed, failed, nr_data, v->nr_redundant, bytes, buf->data);
	return 0;
}

/* IO: */

static void ec_block_endio(struct bio *bio)
{
	struct ec_bio *ec_bio = container_of(bio, struct ec_bio, bio);
	struct bch_stripe *v = &bkey_i_to_stripe(&ec_bio->buf->key)->v;
	struct bch_extent_ptr *ptr = &v->ptrs[ec_bio->idx];
	struct bch_dev *ca = ec_bio->ca;
	struct closure *cl = bio->bi_private;

	if (bch2_dev_io_err_on(bio->bi_status, ca,
			       bio_data_dir(bio)
			       ? BCH_MEMBER_ERROR_write
			       : BCH_MEMBER_ERROR_read,
			       "erasure coding %s error: %s",
			       bio_data_dir(bio) ? "write" : "read",
			       bch2_blk_status_to_str(bio->bi_status)))
		clear_bit(ec_bio->idx, ec_bio->buf->valid);

	int stale = dev_ptr_stale(ca, ptr);
	if (stale) {
		bch_err_ratelimited(ca->fs,
				    "error %s stripe: stale/invalid pointer (%i) after io",
				    bio_data_dir(bio) == READ ? "reading from" : "writing to",
				    stale);
		clear_bit(ec_bio->idx, ec_bio->buf->valid);
	}

	bio_put(&ec_bio->bio);
	percpu_ref_put(&ca->io_ref);
	closure_put(cl);
}

static void ec_block_io(struct bch_fs *c, struct ec_stripe_buf *buf,
			blk_opf_t opf, unsigned idx, struct closure *cl)
{
	struct bch_stripe *v = &bkey_i_to_stripe(&buf->key)->v;
	unsigned offset = 0, bytes = buf->size << 9;
	struct bch_extent_ptr *ptr = &v->ptrs[idx];
	enum bch_data_type data_type = idx < v->nr_blocks - v->nr_redundant
		? BCH_DATA_user
		: BCH_DATA_parity;
	int rw = op_is_write(opf);

	struct bch_dev *ca = bch2_dev_get_ioref(c, ptr->dev, rw);
	if (!ca) {
		clear_bit(idx, buf->valid);
		return;
	}

	int stale = dev_ptr_stale(ca, ptr);
	if (stale) {
		bch_err_ratelimited(c,
				    "error %s stripe: stale pointer (%i)",
				    rw == READ ? "reading from" : "writing to",
				    stale);
		clear_bit(idx, buf->valid);
		return;
	}


	this_cpu_add(ca->io_done->sectors[rw][data_type], buf->size);

	while (offset < bytes) {
		unsigned nr_iovecs = min_t(size_t, BIO_MAX_VECS,
					   DIV_ROUND_UP(bytes, PAGE_SIZE));
		unsigned b = min_t(size_t, bytes - offset,
				   nr_iovecs << PAGE_SHIFT);
		struct ec_bio *ec_bio;

		ec_bio = container_of(bio_alloc_bioset(ca->disk_sb.bdev,
						       nr_iovecs,
						       opf,
						       GFP_KERNEL,
						       &c->ec_bioset),
				      struct ec_bio, bio);

		ec_bio->ca			= ca;
		ec_bio->buf			= buf;
		ec_bio->idx			= idx;

		ec_bio->bio.bi_iter.bi_sector	= ptr->offset + buf->offset + (offset >> 9);
		ec_bio->bio.bi_end_io		= ec_block_endio;
		ec_bio->bio.bi_private		= cl;

		bch2_bio_map(&ec_bio->bio, buf->data[idx] + offset, b);

		closure_get(cl);
		percpu_ref_get(&ca->io_ref);

		submit_bio(&ec_bio->bio);

		offset += b;
	}

	percpu_ref_put(&ca->io_ref);
}

static int get_stripe_key_trans(struct btree_trans *trans, u64 idx,
				struct ec_stripe_buf *stripe)
{
	struct btree_iter iter;
	struct bkey_s_c k;
	int ret;

	k = bch2_bkey_get_iter(trans, &iter, BTREE_ID_stripes,
			       POS(0, idx), BTREE_ITER_slots);
	ret = bkey_err(k);
	if (ret)
		goto err;
	if (k.k->type != KEY_TYPE_stripe) {
		ret = -ENOENT;
		goto err;
	}
	bkey_reassemble(&stripe->key, k);
err:
	bch2_trans_iter_exit(trans, &iter);
	return ret;
}

/* recovery read path: */
int bch2_ec_read_extent(struct btree_trans *trans, struct bch_read_bio *rbio,
			struct bkey_s_c orig_k)
{
	struct bch_fs *c = trans->c;
	struct ec_stripe_buf *buf = NULL;
	struct closure cl;
	struct bch_stripe *v;
	unsigned i, offset;
	const char *msg = NULL;
	struct printbuf msgbuf = PRINTBUF;
	int ret = 0;

	closure_init_stack(&cl);

	BUG_ON(!rbio->pick.has_ec);

	buf = kzalloc(sizeof(*buf), GFP_NOFS);
	if (!buf)
		return -BCH_ERR_ENOMEM_ec_read_extent;

	ret = lockrestart_do(trans, get_stripe_key_trans(trans, rbio->pick.ec.idx, buf));
	if (ret) {
		msg = "stripe not found";
		goto err;
	}

	v = &bkey_i_to_stripe(&buf->key)->v;

	if (!bch2_ptr_matches_stripe(v, rbio->pick)) {
		msg = "pointer doesn't match stripe";
		goto err;
	}

	offset = rbio->bio.bi_iter.bi_sector - v->ptrs[rbio->pick.ec.block].offset;
	if (offset + bio_sectors(&rbio->bio) > le16_to_cpu(v->sectors)) {
		msg = "read is bigger than stripe";
		goto err;
	}

	ret = ec_stripe_buf_init(buf, offset, bio_sectors(&rbio->bio));
	if (ret) {
		msg = "-ENOMEM";
		goto err;
	}

	for (i = 0; i < v->nr_blocks; i++)
		ec_block_io(c, buf, REQ_OP_READ, i, &cl);

	closure_sync(&cl);

	if (ec_nr_failed(buf) > v->nr_redundant) {
		msg = "unable to read enough blocks";
		goto err;
	}

	ec_validate_checksums(c, buf);

	ret = ec_do_recov(c, buf);
	if (ret)
		goto err;

	memcpy_to_bio(&rbio->bio, rbio->bio.bi_iter,
		      buf->data[rbio->pick.ec.block] + ((offset - buf->offset) << 9));
out:
	ec_stripe_buf_exit(buf);
	kfree(buf);
	return ret;
err:
	bch2_bkey_val_to_text(&msgbuf, c, orig_k);
	bch_err_ratelimited(c,
			    "error doing reconstruct read: %s\n  %s", msg, msgbuf.buf);
	printbuf_exit(&msgbuf);;
	ret = -BCH_ERR_stripe_reconstruct;
	goto out;
}

/* stripe bucket accounting: */

static int __ec_stripe_mem_alloc(struct bch_fs *c, size_t idx, gfp_t gfp)
{
	ec_stripes_heap n, *h = &c->ec_stripes_heap;

	if (idx >= h->size) {
		if (!init_heap(&n, max(1024UL, roundup_pow_of_two(idx + 1)), gfp))
			return -BCH_ERR_ENOMEM_ec_stripe_mem_alloc;

		mutex_lock(&c->ec_stripes_heap_lock);
		if (n.size > h->size) {
			memcpy(n.data, h->data, h->nr * sizeof(h->data[0]));
			n.nr = h->nr;
			swap(*h, n);
		}
		mutex_unlock(&c->ec_stripes_heap_lock);

		free_heap(&n);
	}

	if (!genradix_ptr_alloc(&c->stripes, idx, gfp))
		return -BCH_ERR_ENOMEM_ec_stripe_mem_alloc;

	if (c->gc_pos.phase != GC_PHASE_not_running &&
	    !genradix_ptr_alloc(&c->gc_stripes, idx, gfp))
		return -BCH_ERR_ENOMEM_ec_stripe_mem_alloc;

	return 0;
}

static int ec_stripe_mem_alloc(struct btree_trans *trans,
			       struct btree_iter *iter)
{
	return allocate_dropping_locks_errcode(trans,
			__ec_stripe_mem_alloc(trans->c, iter->pos.offset, _gfp));
}

/*
 * Hash table of open stripes:
 * Stripes that are being created or modified are kept in a hash table, so that
 * stripe deletion can skip them.
 */

static bool __bch2_stripe_is_open(struct bch_fs *c, u64 idx)
{
	unsigned hash = hash_64(idx, ilog2(ARRAY_SIZE(c->ec_stripes_new)));
	struct ec_stripe_new *s;

	hlist_for_each_entry(s, &c->ec_stripes_new[hash], hash)
		if (s->idx == idx)
			return true;
	return false;
}

static bool bch2_stripe_is_open(struct bch_fs *c, u64 idx)
{
	bool ret = false;

	spin_lock(&c->ec_stripes_new_lock);
	ret = __bch2_stripe_is_open(c, idx);
	spin_unlock(&c->ec_stripes_new_lock);

	return ret;
}

static bool bch2_try_open_stripe(struct bch_fs *c,
				 struct ec_stripe_new *s,
				 u64 idx)
{
	bool ret;

	spin_lock(&c->ec_stripes_new_lock);
	ret = !__bch2_stripe_is_open(c, idx);
	if (ret) {
		unsigned hash = hash_64(idx, ilog2(ARRAY_SIZE(c->ec_stripes_new)));

		s->idx = idx;
		hlist_add_head(&s->hash, &c->ec_stripes_new[hash]);
	}
	spin_unlock(&c->ec_stripes_new_lock);

	return ret;
}

static void bch2_stripe_close(struct bch_fs *c, struct ec_stripe_new *s)
{
	BUG_ON(!s->idx);

	spin_lock(&c->ec_stripes_new_lock);
	hlist_del_init(&s->hash);
	spin_unlock(&c->ec_stripes_new_lock);

	s->idx = 0;
}

/* Heap of all existing stripes, ordered by blocks_nonempty */

static u64 stripe_idx_to_delete(struct bch_fs *c)
{
	ec_stripes_heap *h = &c->ec_stripes_heap;

	lockdep_assert_held(&c->ec_stripes_heap_lock);

	if (h->nr &&
	    h->data[0].blocks_nonempty == 0 &&
	    !bch2_stripe_is_open(c, h->data[0].idx))
		return h->data[0].idx;

	return 0;
}

static inline void ec_stripes_heap_set_backpointer(ec_stripes_heap *h,
						   size_t i)
{
	struct bch_fs *c = container_of(h, struct bch_fs, ec_stripes_heap);

	genradix_ptr(&c->stripes, h->data[i].idx)->heap_idx = i;
}

static inline bool ec_stripes_heap_cmp(const void *l, const void *r, void __always_unused *args)
{
	struct ec_stripe_heap_entry *_l = (struct ec_stripe_heap_entry *)l;
	struct ec_stripe_heap_entry *_r = (struct ec_stripe_heap_entry *)r;

	return ((_l->blocks_nonempty > _r->blocks_nonempty) <
		(_l->blocks_nonempty < _r->blocks_nonempty));
}

static inline void ec_stripes_heap_swap(void *l, void *r, void *h)
{
	struct ec_stripe_heap_entry *_l = (struct ec_stripe_heap_entry *)l;
	struct ec_stripe_heap_entry *_r = (struct ec_stripe_heap_entry *)r;
	ec_stripes_heap *_h = (ec_stripes_heap *)h;
	size_t i = _l - _h->data;
	size_t j = _r - _h->data;

	swap(*_l, *_r);

	ec_stripes_heap_set_backpointer(_h, i);
	ec_stripes_heap_set_backpointer(_h, j);
}

static void heap_verify_backpointer(struct bch_fs *c, size_t idx)
{
	ec_stripes_heap *h = &c->ec_stripes_heap;
	struct stripe *m = genradix_ptr(&c->stripes, idx);

	BUG_ON(m->heap_idx >= h->nr);
	BUG_ON(h->data[m->heap_idx].idx != idx);
}

void bch2_stripes_heap_del(struct bch_fs *c,
			   struct stripe *m, size_t idx)
{
	const struct min_heap_callbacks callbacks = {
		.less = ec_stripes_heap_cmp,
		.swp = ec_stripes_heap_swap,
	};

	mutex_lock(&c->ec_stripes_heap_lock);
	heap_verify_backpointer(c, idx);

	min_heap_del(&c->ec_stripes_heap, m->heap_idx, &callbacks, &c->ec_stripes_heap);
	mutex_unlock(&c->ec_stripes_heap_lock);
}

void bch2_stripes_heap_insert(struct bch_fs *c,
			      struct stripe *m, size_t idx)
{
	const struct min_heap_callbacks callbacks = {
		.less = ec_stripes_heap_cmp,
		.swp = ec_stripes_heap_swap,
	};

	mutex_lock(&c->ec_stripes_heap_lock);
	BUG_ON(min_heap_full(&c->ec_stripes_heap));

	genradix_ptr(&c->stripes, idx)->heap_idx = c->ec_stripes_heap.nr;
	min_heap_push(&c->ec_stripes_heap, &((struct ec_stripe_heap_entry) {
			.idx = idx,
			.blocks_nonempty = m->blocks_nonempty,
		}),
		&callbacks,
		&c->ec_stripes_heap);

	heap_verify_backpointer(c, idx);
	mutex_unlock(&c->ec_stripes_heap_lock);
}

void bch2_stripes_heap_update(struct bch_fs *c,
			      struct stripe *m, size_t idx)
{
	const struct min_heap_callbacks callbacks = {
		.less = ec_stripes_heap_cmp,
		.swp = ec_stripes_heap_swap,
	};
	ec_stripes_heap *h = &c->ec_stripes_heap;
	bool do_deletes;
	size_t i;

	mutex_lock(&c->ec_stripes_heap_lock);
	heap_verify_backpointer(c, idx);

	h->data[m->heap_idx].blocks_nonempty = m->blocks_nonempty;

	i = m->heap_idx;
	min_heap_sift_up(h,	i, &callbacks, &c->ec_stripes_heap);
	min_heap_sift_down(h, i, &callbacks, &c->ec_stripes_heap);

	heap_verify_backpointer(c, idx);

	do_deletes = stripe_idx_to_delete(c) != 0;
	mutex_unlock(&c->ec_stripes_heap_lock);

	if (do_deletes)
		bch2_do_stripe_deletes(c);
}

/* stripe deletion */

static int ec_stripe_delete(struct btree_trans *trans, u64 idx)
{
	struct bch_fs *c = trans->c;
	struct btree_iter iter;
	struct bkey_s_c k;
	struct bkey_s_c_stripe s;
	int ret;

	k = bch2_bkey_get_iter(trans, &iter, BTREE_ID_stripes, POS(0, idx),
			       BTREE_ITER_intent);
	ret = bkey_err(k);
	if (ret)
		goto err;

	if (k.k->type != KEY_TYPE_stripe) {
		bch2_fs_inconsistent(c, "attempting to delete nonexistent stripe %llu", idx);
		ret = -EINVAL;
		goto err;
	}

	s = bkey_s_c_to_stripe(k);
	for (unsigned i = 0; i < s.v->nr_blocks; i++)
		if (stripe_blockcount_get(s.v, i)) {
			struct printbuf buf = PRINTBUF;

			bch2_bkey_val_to_text(&buf, c, k);
			bch2_fs_inconsistent(c, "attempting to delete nonempty stripe %s", buf.buf);
			printbuf_exit(&buf);
			ret = -EINVAL;
			goto err;
		}

	ret = bch2_btree_delete_at(trans, &iter, 0);
err:
	bch2_trans_iter_exit(trans, &iter);
	return ret;
}

static void ec_stripe_delete_work(struct work_struct *work)
{
	struct bch_fs *c =
		container_of(work, struct bch_fs, ec_stripe_delete_work);

	while (1) {
		mutex_lock(&c->ec_stripes_heap_lock);
		u64 idx = stripe_idx_to_delete(c);
		mutex_unlock(&c->ec_stripes_heap_lock);

		if (!idx)
			break;

		int ret = bch2_trans_do(c, NULL, NULL, BCH_TRANS_COMMIT_no_enospc,
					ec_stripe_delete(trans, idx));
		bch_err_fn(c, ret);
		if (ret)
			break;
	}

	bch2_write_ref_put(c, BCH_WRITE_REF_stripe_delete);
}

void bch2_do_stripe_deletes(struct bch_fs *c)
{
	if (bch2_write_ref_tryget(c, BCH_WRITE_REF_stripe_delete) &&
	    !queue_work(c->write_ref_wq, &c->ec_stripe_delete_work))
		bch2_write_ref_put(c, BCH_WRITE_REF_stripe_delete);
}

/* stripe creation: */

static int ec_stripe_key_update(struct btree_trans *trans,
				struct bkey_i_stripe *new,
				bool create)
{
	struct bch_fs *c = trans->c;
	struct btree_iter iter;
	struct bkey_s_c k;
	int ret;

	k = bch2_bkey_get_iter(trans, &iter, BTREE_ID_stripes,
			       new->k.p, BTREE_ITER_intent);
	ret = bkey_err(k);
	if (ret)
		goto err;

	if (k.k->type != (create ? KEY_TYPE_deleted : KEY_TYPE_stripe)) {
		bch2_fs_inconsistent(c, "error %s stripe: got existing key type %s",
				     create ? "creating" : "updating",
				     bch2_bkey_types[k.k->type]);
		ret = -EINVAL;
		goto err;
	}

	if (k.k->type == KEY_TYPE_stripe) {
		const struct bch_stripe *old = bkey_s_c_to_stripe(k).v;
		unsigned i;

		if (old->nr_blocks != new->v.nr_blocks) {
			bch_err(c, "error updating stripe: nr_blocks does not match");
			ret = -EINVAL;
			goto err;
		}

		for (i = 0; i < new->v.nr_blocks; i++) {
			unsigned v = stripe_blockcount_get(old, i);

			BUG_ON(v &&
			       (old->ptrs[i].dev != new->v.ptrs[i].dev ||
				old->ptrs[i].gen != new->v.ptrs[i].gen ||
				old->ptrs[i].offset != new->v.ptrs[i].offset));

			stripe_blockcount_set(&new->v, i, v);
		}
	}

	ret = bch2_trans_update(trans, &iter, &new->k_i, 0);
err:
	bch2_trans_iter_exit(trans, &iter);
	return ret;
}

static int ec_stripe_update_extent(struct btree_trans *trans,
				   struct bch_dev *ca,
				   struct bpos bucket, u8 gen,
				   struct ec_stripe_buf *s,
				   struct bpos *bp_pos)
{
	struct bch_stripe *v = &bkey_i_to_stripe(&s->key)->v;
	struct bch_fs *c = trans->c;
	struct bch_backpointer bp;
	struct btree_iter iter;
	struct bkey_s_c k;
	const struct bch_extent_ptr *ptr_c;
	struct bch_extent_ptr *ec_ptr = NULL;
	struct bch_extent_stripe_ptr stripe_ptr;
	struct bkey_i *n;
	int ret, dev, block;

	ret = bch2_get_next_backpointer(trans, ca, bucket, gen,
				bp_pos, &bp, BTREE_ITER_cached);
	if (ret)
		return ret;
	if (bpos_eq(*bp_pos, SPOS_MAX))
		return 0;

	if (bp.level) {
		struct printbuf buf = PRINTBUF;
		struct btree_iter node_iter;
		struct btree *b;

		b = bch2_backpointer_get_node(trans, &node_iter, *bp_pos, bp);
		bch2_trans_iter_exit(trans, &node_iter);

		if (!b)
			return 0;

		prt_printf(&buf, "found btree node in erasure coded bucket: b=%px\n", b);
		bch2_backpointer_to_text(&buf, &bp);

		bch2_fs_inconsistent(c, "%s", buf.buf);
		printbuf_exit(&buf);
		return -EIO;
	}

	k = bch2_backpointer_get_key(trans, &iter, *bp_pos, bp, BTREE_ITER_intent);
	ret = bkey_err(k);
	if (ret)
		return ret;
	if (!k.k) {
		/*
		 * extent no longer exists - we could flush the btree
		 * write buffer and retry to verify, but no need:
		 */
		return 0;
	}

	if (extent_has_stripe_ptr(k, s->key.k.p.offset))
		goto out;

	ptr_c = bkey_matches_stripe(v, k, &block);
	/*
	 * It doesn't generally make sense to erasure code cached ptrs:
	 * XXX: should we be incrementing a counter?
	 */
	if (!ptr_c || ptr_c->cached)
		goto out;

	dev = v->ptrs[block].dev;

	n = bch2_trans_kmalloc(trans, bkey_bytes(k.k) + sizeof(stripe_ptr));
	ret = PTR_ERR_OR_ZERO(n);
	if (ret)
		goto out;

	bkey_reassemble(n, k);

	bch2_bkey_drop_ptrs_noerror(bkey_i_to_s(n), ptr, ptr->dev != dev);
	ec_ptr = bch2_bkey_has_device(bkey_i_to_s(n), dev);
	BUG_ON(!ec_ptr);

	stripe_ptr = (struct bch_extent_stripe_ptr) {
		.type = 1 << BCH_EXTENT_ENTRY_stripe_ptr,
		.block		= block,
		.redundancy	= v->nr_redundant,
		.idx		= s->key.k.p.offset,
	};

	__extent_entry_insert(n,
			(union bch_extent_entry *) ec_ptr,
			(union bch_extent_entry *) &stripe_ptr);

	ret = bch2_trans_update(trans, &iter, n, 0);
out:
	bch2_trans_iter_exit(trans, &iter);
	return ret;
}

static int ec_stripe_update_bucket(struct btree_trans *trans, struct ec_stripe_buf *s,
				   unsigned block)
{
	struct bch_fs *c = trans->c;
	struct bch_stripe *v = &bkey_i_to_stripe(&s->key)->v;
	struct bch_extent_ptr ptr = v->ptrs[block];
	struct bpos bp_pos = POS_MIN;
	int ret = 0;

	struct bch_dev *ca = bch2_dev_tryget(c, ptr.dev);
	if (!ca)
		return -EIO;

	struct bpos bucket_pos = PTR_BUCKET_POS(ca, &ptr);

	while (1) {
		ret = commit_do(trans, NULL, NULL,
				BCH_TRANS_COMMIT_no_check_rw|
				BCH_TRANS_COMMIT_no_enospc,
			ec_stripe_update_extent(trans, ca, bucket_pos, ptr.gen, s, &bp_pos));
		if (ret)
			break;
		if (bkey_eq(bp_pos, POS_MAX))
			break;

		bp_pos = bpos_nosnap_successor(bp_pos);
	}

	bch2_dev_put(ca);
	return ret;
}

static int ec_stripe_update_extents(struct bch_fs *c, struct ec_stripe_buf *s)
{
	struct btree_trans *trans = bch2_trans_get(c);
	struct bch_stripe *v = &bkey_i_to_stripe(&s->key)->v;
	unsigned i, nr_data = v->nr_blocks - v->nr_redundant;
	int ret = 0;

	ret = bch2_btree_write_buffer_flush_sync(trans);
	if (ret)
		goto err;

	for (i = 0; i < nr_data; i++) {
		ret = ec_stripe_update_bucket(trans, s, i);
		if (ret)
			break;
	}
err:
	bch2_trans_put(trans);

	return ret;
}

static void zero_out_rest_of_ec_bucket(struct bch_fs *c,
				       struct ec_stripe_new *s,
				       unsigned block,
				       struct open_bucket *ob)
{
	struct bch_dev *ca = bch2_dev_get_ioref(c, ob->dev, WRITE);
	if (!ca) {
		s->err = -BCH_ERR_erofs_no_writes;
		return;
	}

	unsigned offset = ca->mi.bucket_size - ob->sectors_free;
	memset(s->new_stripe.data[block] + (offset << 9),
	       0,
	       ob->sectors_free << 9);

	int ret = blkdev_issue_zeroout(ca->disk_sb.bdev,
			ob->bucket * ca->mi.bucket_size + offset,
			ob->sectors_free,
			GFP_KERNEL, 0);

	percpu_ref_put(&ca->io_ref);

	if (ret)
		s->err = ret;
}

void bch2_ec_stripe_new_free(struct bch_fs *c, struct ec_stripe_new *s)
{
	if (s->idx)
		bch2_stripe_close(c, s);
	kfree(s);
}

/*
 * data buckets of new stripe all written: create the stripe
 */
static void ec_stripe_create(struct ec_stripe_new *s)
{
	struct bch_fs *c = s->c;
	struct open_bucket *ob;
	struct bch_stripe *v = &bkey_i_to_stripe(&s->new_stripe.key)->v;
	unsigned i, nr_data = v->nr_blocks - v->nr_redundant;
	int ret;

	BUG_ON(s->h->s == s);

	closure_sync(&s->iodone);

	if (!s->err) {
		for (i = 0; i < nr_data; i++)
			if (s->blocks[i]) {
				ob = c->open_buckets + s->blocks[i];

				if (ob->sectors_free)
					zero_out_rest_of_ec_bucket(c, s, i, ob);
			}
	}

	if (s->err) {
		if (!bch2_err_matches(s->err, EROFS))
			bch_err(c, "error creating stripe: error writing data buckets");
		goto err;
	}

	if (s->have_existing_stripe) {
		ec_validate_checksums(c, &s->existing_stripe);

		if (ec_do_recov(c, &s->existing_stripe)) {
			bch_err(c, "error creating stripe: error reading existing stripe");
			goto err;
		}

		for (i = 0; i < nr_data; i++)
			if (stripe_blockcount_get(&bkey_i_to_stripe(&s->existing_stripe.key)->v, i))
				swap(s->new_stripe.data[i],
				     s->existing_stripe.data[i]);

		ec_stripe_buf_exit(&s->existing_stripe);
	}

	BUG_ON(!s->allocated);
	BUG_ON(!s->idx);

	ec_generate_ec(&s->new_stripe);

	ec_generate_checksums(&s->new_stripe);

	/* write p/q: */
	for (i = nr_data; i < v->nr_blocks; i++)
		ec_block_io(c, &s->new_stripe, REQ_OP_WRITE, i, &s->iodone);
	closure_sync(&s->iodone);

	if (ec_nr_failed(&s->new_stripe)) {
		bch_err(c, "error creating stripe: error writing redundancy buckets");
		goto err;
	}

	ret = bch2_trans_do(c, &s->res, NULL,
			    BCH_TRANS_COMMIT_no_check_rw|
			    BCH_TRANS_COMMIT_no_enospc,
			    ec_stripe_key_update(trans,
					bkey_i_to_stripe(&s->new_stripe.key),
					!s->have_existing_stripe));
	bch_err_msg(c, ret, "creating stripe key");
	if (ret) {
		goto err;
	}

	ret = ec_stripe_update_extents(c, &s->new_stripe);
	bch_err_msg(c, ret, "error updating extents");
	if (ret)
		goto err;
err:
	bch2_disk_reservation_put(c, &s->res);

	for (i = 0; i < v->nr_blocks; i++)
		if (s->blocks[i]) {
			ob = c->open_buckets + s->blocks[i];

			if (i < nr_data) {
				ob->ec = NULL;
				__bch2_open_bucket_put(c, ob);
			} else {
				bch2_open_bucket_put(c, ob);
			}
		}

	mutex_lock(&c->ec_stripe_new_lock);
	list_del(&s->list);
	mutex_unlock(&c->ec_stripe_new_lock);
	wake_up(&c->ec_stripe_new_wait);

	ec_stripe_buf_exit(&s->existing_stripe);
	ec_stripe_buf_exit(&s->new_stripe);
	closure_debug_destroy(&s->iodone);

	ec_stripe_new_put(c, s, STRIPE_REF_stripe);
}

static struct ec_stripe_new *get_pending_stripe(struct bch_fs *c)
{
	struct ec_stripe_new *s;

	mutex_lock(&c->ec_stripe_new_lock);
	list_for_each_entry(s, &c->ec_stripe_new_list, list)
		if (!atomic_read(&s->ref[STRIPE_REF_io]))
			goto out;
	s = NULL;
out:
	mutex_unlock(&c->ec_stripe_new_lock);

	return s;
}

static void ec_stripe_create_work(struct work_struct *work)
{
	struct bch_fs *c = container_of(work,
		struct bch_fs, ec_stripe_create_work);
	struct ec_stripe_new *s;

	while ((s = get_pending_stripe(c)))
		ec_stripe_create(s);

	bch2_write_ref_put(c, BCH_WRITE_REF_stripe_create);
}

void bch2_ec_do_stripe_creates(struct bch_fs *c)
{
	bch2_write_ref_get(c, BCH_WRITE_REF_stripe_create);

	if (!queue_work(system_long_wq, &c->ec_stripe_create_work))
		bch2_write_ref_put(c, BCH_WRITE_REF_stripe_create);
}

static void ec_stripe_new_set_pending(struct bch_fs *c, struct ec_stripe_head *h)
{
	struct ec_stripe_new *s = h->s;

	lockdep_assert_held(&h->lock);

	BUG_ON(!s->allocated && !s->err);

	h->s		= NULL;
	s->pending	= true;

	mutex_lock(&c->ec_stripe_new_lock);
	list_add(&s->list, &c->ec_stripe_new_list);
	mutex_unlock(&c->ec_stripe_new_lock);

	ec_stripe_new_put(c, s, STRIPE_REF_io);
}

static void ec_stripe_new_cancel(struct bch_fs *c, struct ec_stripe_head *h, int err)
{
	h->s->err = err;
	ec_stripe_new_set_pending(c, h);
}

void bch2_ec_bucket_cancel(struct bch_fs *c, struct open_bucket *ob)
{
	struct ec_stripe_new *s = ob->ec;

	s->err = -EIO;
}

void *bch2_writepoint_ec_buf(struct bch_fs *c, struct write_point *wp)
{
	struct open_bucket *ob = ec_open_bucket(c, &wp->ptrs);
	if (!ob)
		return NULL;

	BUG_ON(!ob->ec->new_stripe.data[ob->ec_idx]);

	struct bch_dev *ca	= ob_dev(c, ob);
	unsigned offset		= ca->mi.bucket_size - ob->sectors_free;

	return ob->ec->new_stripe.data[ob->ec_idx] + (offset << 9);
}

static int unsigned_cmp(const void *_l, const void *_r)
{
	unsigned l = *((const unsigned *) _l);
	unsigned r = *((const unsigned *) _r);

	return cmp_int(l, r);
}

/* pick most common bucket size: */
static unsigned pick_blocksize(struct bch_fs *c,
			       struct bch_devs_mask *devs)
{
	unsigned nr = 0, sizes[BCH_SB_MEMBERS_MAX];
	struct {
		unsigned nr, size;
	} cur = { 0, 0 }, best = { 0, 0 };

	for_each_member_device_rcu(c, ca, devs)
		sizes[nr++] = ca->mi.bucket_size;

	sort(sizes, nr, sizeof(unsigned), unsigned_cmp, NULL);

	for (unsigned i = 0; i < nr; i++) {
		if (sizes[i] != cur.size) {
			if (cur.nr > best.nr)
				best = cur;

			cur.nr = 0;
			cur.size = sizes[i];
		}

		cur.nr++;
	}

	if (cur.nr > best.nr)
		best = cur;

	return best.size;
}

static bool may_create_new_stripe(struct bch_fs *c)
{
	return false;
}

static void ec_stripe_key_init(struct bch_fs *c,
			       struct bkey_i *k,
			       unsigned nr_data,
			       unsigned nr_parity,
			       unsigned stripe_size,
			       unsigned disk_label)
{
	struct bkey_i_stripe *s = bkey_stripe_init(k);
	unsigned u64s;

	s->v.sectors			= cpu_to_le16(stripe_size);
	s->v.algorithm			= 0;
	s->v.nr_blocks			= nr_data + nr_parity;
	s->v.nr_redundant		= nr_parity;
	s->v.csum_granularity_bits	= ilog2(c->opts.encoded_extent_max >> 9);
	s->v.csum_type			= BCH_CSUM_crc32c;
	s->v.disk_label			= disk_label;

	while ((u64s = stripe_val_u64s(&s->v)) > BKEY_VAL_U64s_MAX) {
		BUG_ON(1 << s->v.csum_granularity_bits >=
		       le16_to_cpu(s->v.sectors) ||
		       s->v.csum_granularity_bits == U8_MAX);
		s->v.csum_granularity_bits++;
	}

	set_bkey_val_u64s(&s->k, u64s);
}

static int ec_new_stripe_alloc(struct bch_fs *c, struct ec_stripe_head *h)
{
	struct ec_stripe_new *s;

	lockdep_assert_held(&h->lock);

	s = kzalloc(sizeof(*s), GFP_KERNEL);
	if (!s)
		return -BCH_ERR_ENOMEM_ec_new_stripe_alloc;

	mutex_init(&s->lock);
	closure_init(&s->iodone, NULL);
	atomic_set(&s->ref[STRIPE_REF_stripe], 1);
	atomic_set(&s->ref[STRIPE_REF_io], 1);
	s->c		= c;
	s->h		= h;
	s->nr_data	= min_t(unsigned, h->nr_active_devs,
				BCH_BKEY_PTRS_MAX) - h->redundancy;
	s->nr_parity	= h->redundancy;

	ec_stripe_key_init(c, &s->new_stripe.key,
			   s->nr_data, s->nr_parity,
			   h->blocksize, h->disk_label);

	h->s = s;
	h->nr_created++;
	return 0;
}

static void ec_stripe_head_devs_update(struct bch_fs *c, struct ec_stripe_head *h)
{
	struct bch_devs_mask devs = h->devs;

	rcu_read_lock();
	h->devs = target_rw_devs(c, BCH_DATA_user, h->disk_label
				 ? group_to_target(h->disk_label - 1)
				 : 0);
	unsigned nr_devs = dev_mask_nr(&h->devs);

	for_each_member_device_rcu(c, ca, &h->devs)
		if (!ca->mi.durability)
			__clear_bit(ca->dev_idx, h->devs.d);
	unsigned nr_devs_with_durability = dev_mask_nr(&h->devs);

	h->blocksize = pick_blocksize(c, &h->devs);

	h->nr_active_devs = 0;
	for_each_member_device_rcu(c, ca, &h->devs)
		if (ca->mi.bucket_size == h->blocksize)
			h->nr_active_devs++;

	rcu_read_unlock();

	/*
	 * If we only have redundancy + 1 devices, we're better off with just
	 * replication:
	 */
	h->insufficient_devs = h->nr_active_devs < h->redundancy + 2;

	if (h->insufficient_devs) {
		const char *err;

		if (nr_devs < h->redundancy + 2)
			err = NULL;
		else if (nr_devs_with_durability < h->redundancy + 2)
			err = "cannot use durability=0 devices";
		else
			err = "mismatched bucket sizes";

		if (err)
			bch_err(c, "insufficient devices available to create stripe (have %u, need %u): %s",
				h->nr_active_devs, h->redundancy + 2, err);
	}

	struct bch_devs_mask devs_leaving;
	bitmap_andnot(devs_leaving.d, devs.d, h->devs.d, BCH_SB_MEMBERS_MAX);

	if (h->s && !h->s->allocated && dev_mask_nr(&devs_leaving))
		ec_stripe_new_cancel(c, h, -EINTR);

	h->rw_devs_change_count = c->rw_devs_change_count;
}

static struct ec_stripe_head *
ec_new_stripe_head_alloc(struct bch_fs *c, unsigned disk_label,
			 unsigned algo, unsigned redundancy,
			 enum bch_watermark watermark)
{
	struct ec_stripe_head *h;

	h = kzalloc(sizeof(*h), GFP_KERNEL);
	if (!h)
		return NULL;

	mutex_init(&h->lock);
	BUG_ON(!mutex_trylock(&h->lock));

	h->disk_label	= disk_label;
	h->algo		= algo;
	h->redundancy	= redundancy;
	h->watermark	= watermark;

	list_add(&h->list, &c->ec_stripe_head_list);
	return h;
}

void bch2_ec_stripe_head_put(struct bch_fs *c, struct ec_stripe_head *h)
{
	if (h->s &&
	    h->s->allocated &&
	    bitmap_weight(h->s->blocks_allocated,
			  h->s->nr_data) == h->s->nr_data)
		ec_stripe_new_set_pending(c, h);

	mutex_unlock(&h->lock);
}

static struct ec_stripe_head *
__bch2_ec_stripe_head_get(struct btree_trans *trans,
			  unsigned disk_label,
			  unsigned algo,
			  unsigned redundancy,
			  enum bch_watermark watermark)
{
	struct bch_fs *c = trans->c;
	struct ec_stripe_head *h;
	int ret;

	if (!redundancy)
		return NULL;

	ret = bch2_trans_mutex_lock(trans, &c->ec_stripe_head_lock);
	if (ret)
		return ERR_PTR(ret);

	if (test_bit(BCH_FS_going_ro, &c->flags)) {
		h = ERR_PTR(-BCH_ERR_erofs_no_writes);
		goto err;
	}

	list_for_each_entry(h, &c->ec_stripe_head_list, list)
		if (h->disk_label	== disk_label &&
		    h->algo		== algo &&
		    h->redundancy	== redundancy &&
		    h->watermark	== watermark) {
			ret = bch2_trans_mutex_lock(trans, &h->lock);
			if (ret) {
				h = ERR_PTR(ret);
				goto err;
			}
			goto found;
		}

	h = ec_new_stripe_head_alloc(c, disk_label, algo, redundancy, watermark);
found:
	if (h->rw_devs_change_count != c->rw_devs_change_count)
		ec_stripe_head_devs_update(c, h);

	if (h->insufficient_devs) {
		mutex_unlock(&h->lock);
		h = NULL;
	}
err:
	mutex_unlock(&c->ec_stripe_head_lock);
	return h;
}

static int new_stripe_alloc_buckets(struct btree_trans *trans, struct ec_stripe_head *h,
				    enum bch_watermark watermark, struct closure *cl)
{
	struct bch_fs *c = trans->c;
	struct bch_devs_mask devs = h->devs;
	struct open_bucket *ob;
	struct open_buckets buckets;
	struct bch_stripe *v = &bkey_i_to_stripe(&h->s->new_stripe.key)->v;
	unsigned i, j, nr_have_parity = 0, nr_have_data = 0;
	bool have_cache = true;
	int ret = 0;

	BUG_ON(v->nr_blocks	!= h->s->nr_data + h->s->nr_parity);
	BUG_ON(v->nr_redundant	!= h->s->nr_parity);

	/* * We bypass the sector allocator which normally does this: */
	bitmap_and(devs.d, devs.d, c->rw_devs[BCH_DATA_user].d, BCH_SB_MEMBERS_MAX);

	for_each_set_bit(i, h->s->blocks_gotten, v->nr_blocks) {
		__clear_bit(v->ptrs[i].dev, devs.d);
		if (i < h->s->nr_data)
			nr_have_data++;
		else
			nr_have_parity++;
	}

	BUG_ON(nr_have_data	> h->s->nr_data);
	BUG_ON(nr_have_parity	> h->s->nr_parity);

	buckets.nr = 0;
	if (nr_have_parity < h->s->nr_parity) {
		ret = bch2_bucket_alloc_set_trans(trans, &buckets,
					    &h->parity_stripe,
					    &devs,
					    h->s->nr_parity,
					    &nr_have_parity,
					    &have_cache, 0,
					    BCH_DATA_parity,
					    watermark,
					    cl);

		open_bucket_for_each(c, &buckets, ob, i) {
			j = find_next_zero_bit(h->s->blocks_gotten,
					       h->s->nr_data + h->s->nr_parity,
					       h->s->nr_data);
			BUG_ON(j >= h->s->nr_data + h->s->nr_parity);

			h->s->blocks[j] = buckets.v[i];
			v->ptrs[j] = bch2_ob_ptr(c, ob);
			__set_bit(j, h->s->blocks_gotten);
		}

		if (ret)
			return ret;
	}

	buckets.nr = 0;
	if (nr_have_data < h->s->nr_data) {
		ret = bch2_bucket_alloc_set_trans(trans, &buckets,
					    &h->block_stripe,
					    &devs,
					    h->s->nr_data,
					    &nr_have_data,
					    &have_cache, 0,
					    BCH_DATA_user,
					    watermark,
					    cl);

		open_bucket_for_each(c, &buckets, ob, i) {
			j = find_next_zero_bit(h->s->blocks_gotten,
					       h->s->nr_data, 0);
			BUG_ON(j >= h->s->nr_data);

			h->s->blocks[j] = buckets.v[i];
			v->ptrs[j] = bch2_ob_ptr(c, ob);
			__set_bit(j, h->s->blocks_gotten);
		}

		if (ret)
			return ret;
	}

	return 0;
}

static s64 get_existing_stripe(struct bch_fs *c,
			       struct ec_stripe_head *head)
{
	ec_stripes_heap *h = &c->ec_stripes_heap;
	struct stripe *m;
	size_t heap_idx;
	u64 stripe_idx;
	s64 ret = -1;

	if (may_create_new_stripe(c))
		return -1;

	mutex_lock(&c->ec_stripes_heap_lock);
	for (heap_idx = 0; heap_idx < h->nr; heap_idx++) {
		/* No blocks worth reusing, stripe will just be deleted: */
		if (!h->data[heap_idx].blocks_nonempty)
			continue;

		stripe_idx = h->data[heap_idx].idx;

		m = genradix_ptr(&c->stripes, stripe_idx);

		if (m->disk_label	== head->disk_label &&
		    m->algorithm	== head->algo &&
		    m->nr_redundant	== head->redundancy &&
		    m->sectors		== head->blocksize &&
		    m->blocks_nonempty	< m->nr_blocks - m->nr_redundant &&
		    bch2_try_open_stripe(c, head->s, stripe_idx)) {
			ret = stripe_idx;
			break;
		}
	}
	mutex_unlock(&c->ec_stripes_heap_lock);
	return ret;
}

static int __bch2_ec_stripe_head_reuse(struct btree_trans *trans, struct ec_stripe_head *h)
{
	struct bch_fs *c = trans->c;
	struct bch_stripe *new_v = &bkey_i_to_stripe(&h->s->new_stripe.key)->v;
	struct bch_stripe *existing_v;
	unsigned i;
	s64 idx;
	int ret;

	/*
	 * If we can't allocate a new stripe, and there's no stripes with empty
	 * blocks for us to reuse, that means we have to wait on copygc:
	 */
	idx = get_existing_stripe(c, h);
	if (idx < 0)
		return -BCH_ERR_stripe_alloc_blocked;

	ret = get_stripe_key_trans(trans, idx, &h->s->existing_stripe);
	bch2_fs_fatal_err_on(ret && !bch2_err_matches(ret, BCH_ERR_transaction_restart), c,
			     "reading stripe key: %s", bch2_err_str(ret));
	if (ret) {
		bch2_stripe_close(c, h->s);
		return ret;
	}

	existing_v = &bkey_i_to_stripe(&h->s->existing_stripe.key)->v;

	BUG_ON(existing_v->nr_redundant != h->s->nr_parity);
	h->s->nr_data = existing_v->nr_blocks -
		existing_v->nr_redundant;

	ret = ec_stripe_buf_init(&h->s->existing_stripe, 0, h->blocksize);
	if (ret) {
		bch2_stripe_close(c, h->s);
		return ret;
	}

	BUG_ON(h->s->existing_stripe.size != h->blocksize);
	BUG_ON(h->s->existing_stripe.size != le16_to_cpu(existing_v->sectors));

	/*
	 * Free buckets we initially allocated - they might conflict with
	 * blocks from the stripe we're reusing:
	 */
	for_each_set_bit(i, h->s->blocks_gotten, new_v->nr_blocks) {
		bch2_open_bucket_put(c, c->open_buckets + h->s->blocks[i]);
		h->s->blocks[i] = 0;
	}
	memset(h->s->blocks_gotten, 0, sizeof(h->s->blocks_gotten));
	memset(h->s->blocks_allocated, 0, sizeof(h->s->blocks_allocated));

	for (i = 0; i < existing_v->nr_blocks; i++) {
		if (stripe_blockcount_get(existing_v, i)) {
			__set_bit(i, h->s->blocks_gotten);
			__set_bit(i, h->s->blocks_allocated);
		}

		ec_block_io(c, &h->s->existing_stripe, READ, i, &h->s->iodone);
	}

	bkey_copy(&h->s->new_stripe.key, &h->s->existing_stripe.key);
	h->s->have_existing_stripe = true;

	return 0;
}

static int __bch2_ec_stripe_head_reserve(struct btree_trans *trans, struct ec_stripe_head *h)
{
	struct bch_fs *c = trans->c;
	struct btree_iter iter;
	struct bkey_s_c k;
	struct bpos min_pos = POS(0, 1);
	struct bpos start_pos = bpos_max(min_pos, POS(0, c->ec_stripe_hint));
	int ret;

	if (!h->s->res.sectors) {
		ret = bch2_disk_reservation_get(c, &h->s->res,
					h->blocksize,
					h->s->nr_parity,
					BCH_DISK_RESERVATION_NOFAIL);
		if (ret)
			return ret;
	}

	for_each_btree_key_norestart(trans, iter, BTREE_ID_stripes, start_pos,
			   BTREE_ITER_slots|BTREE_ITER_intent, k, ret) {
		if (bkey_gt(k.k->p, POS(0, U32_MAX))) {
			if (start_pos.offset) {
				start_pos = min_pos;
				bch2_btree_iter_set_pos(&iter, start_pos);
				continue;
			}

			ret = -BCH_ERR_ENOSPC_stripe_create;
			break;
		}

		if (bkey_deleted(k.k) &&
		    bch2_try_open_stripe(c, h->s, k.k->p.offset))
			break;
	}

	c->ec_stripe_hint = iter.pos.offset;

	if (ret)
		goto err;

	ret = ec_stripe_mem_alloc(trans, &iter);
	if (ret) {
		bch2_stripe_close(c, h->s);
		goto err;
	}

	h->s->new_stripe.key.k.p = iter.pos;
out:
	bch2_trans_iter_exit(trans, &iter);
	return ret;
err:
	bch2_disk_reservation_put(c, &h->s->res);
	goto out;
}

struct ec_stripe_head *bch2_ec_stripe_head_get(struct btree_trans *trans,
					       unsigned target,
					       unsigned algo,
					       unsigned redundancy,
					       enum bch_watermark watermark,
					       struct closure *cl)
{
	struct bch_fs *c = trans->c;
	struct ec_stripe_head *h;
	bool waiting = false;
	unsigned disk_label = 0;
	struct target t = target_decode(target);
	int ret;

	if (t.type == TARGET_GROUP) {
		if (t.group > U8_MAX) {
			bch_err(c, "cannot create a stripe when disk_label > U8_MAX");
			return NULL;
		}
		disk_label = t.group + 1; /* 0 == no label */
	}

	h = __bch2_ec_stripe_head_get(trans, disk_label, algo, redundancy, watermark);
	if (IS_ERR_OR_NULL(h))
		return h;

	if (!h->s) {
		ret = ec_new_stripe_alloc(c, h);
		if (ret) {
			bch_err(c, "failed to allocate new stripe");
			goto err;
		}
	}

	if (h->s->allocated)
		goto allocated;

	if (h->s->have_existing_stripe)
		goto alloc_existing;

	/* First, try to allocate a full stripe: */
	ret =   new_stripe_alloc_buckets(trans, h, BCH_WATERMARK_stripe, NULL) ?:
		__bch2_ec_stripe_head_reserve(trans, h);
	if (!ret)
		goto allocate_buf;
	if (bch2_err_matches(ret, BCH_ERR_transaction_restart) ||
	    bch2_err_matches(ret, ENOMEM))
		goto err;

	/*
	 * Not enough buckets available for a full stripe: we must reuse an
	 * existing stripe:
	 */
	while (1) {
		ret = __bch2_ec_stripe_head_reuse(trans, h);
		if (!ret)
			break;
		if (waiting || !cl || ret != -BCH_ERR_stripe_alloc_blocked)
			goto err;

		if (watermark == BCH_WATERMARK_copygc) {
			ret =   new_stripe_alloc_buckets(trans, h, watermark, NULL) ?:
				__bch2_ec_stripe_head_reserve(trans, h);
			if (ret)
				goto err;
			goto allocate_buf;
		}

		/* XXX freelist_wait? */
		closure_wait(&c->freelist_wait, cl);
		waiting = true;
	}

	if (waiting)
		closure_wake_up(&c->freelist_wait);
alloc_existing:
	/*
	 * Retry allocating buckets, with the watermark for this
	 * particular write:
	 */
	ret = new_stripe_alloc_buckets(trans, h, watermark, cl);
	if (ret)
		goto err;

allocate_buf:
	ret = ec_stripe_buf_init(&h->s->new_stripe, 0, h->blocksize);
	if (ret)
		goto err;

	h->s->allocated = true;
allocated:
	BUG_ON(!h->s->idx);
	BUG_ON(!h->s->new_stripe.data[0]);
	BUG_ON(trans->restarted);
	return h;
err:
	bch2_ec_stripe_head_put(c, h);
	return ERR_PTR(ret);
}

/* device removal */

static int bch2_invalidate_stripe_to_dev(struct btree_trans *trans, struct bkey_s_c k_a)
{
	struct bch_alloc_v4 a_convert;
	const struct bch_alloc_v4 *a = bch2_alloc_to_v4(k_a, &a_convert);

	if (!a->stripe)
		return 0;

	if (a->stripe_sectors) {
		bch_err(trans->c, "trying to invalidate device in stripe when bucket has stripe data");
		return -BCH_ERR_invalidate_stripe_to_dev;
	}

	struct btree_iter iter;
	struct bkey_i_stripe *s =
		bch2_bkey_get_mut_typed(trans, &iter, BTREE_ID_stripes, POS(0, a->stripe),
					BTREE_ITER_slots, stripe);
	int ret = PTR_ERR_OR_ZERO(s);
	if (ret)
		return ret;

	struct disk_accounting_pos acc = {
		.type = BCH_DISK_ACCOUNTING_replicas,
	};

	s64 sectors = 0;
	for (unsigned i = 0; i < s->v.nr_blocks; i++)
		sectors -= stripe_blockcount_get(&s->v, i);

	bch2_bkey_to_replicas(&acc.replicas, bkey_i_to_s_c(&s->k_i));
	acc.replicas.data_type = BCH_DATA_user;
	ret = bch2_disk_accounting_mod(trans, &acc, &sectors, 1, false);
	if (ret)
		goto err;

	struct bkey_ptrs ptrs = bch2_bkey_ptrs(bkey_i_to_s(&s->k_i));
	bkey_for_each_ptr(ptrs, ptr)
		if (ptr->dev == k_a.k->p.inode)
			ptr->dev = BCH_SB_MEMBER_INVALID;

	sectors = -sectors;

	bch2_bkey_to_replicas(&acc.replicas, bkey_i_to_s_c(&s->k_i));
	acc.replicas.data_type = BCH_DATA_user;
	ret = bch2_disk_accounting_mod(trans, &acc, &sectors, 1, false);
	if (ret)
		goto err;
err:
	bch2_trans_iter_exit(trans, &iter);
	return ret;
}

int bch2_dev_remove_stripes(struct bch_fs *c, unsigned dev_idx)
{
	return bch2_trans_run(c,
		for_each_btree_key_upto_commit(trans, iter,
				  BTREE_ID_alloc, POS(dev_idx, 0), POS(dev_idx, U64_MAX),
				  BTREE_ITER_intent, k,
				  NULL, NULL, 0, ({
			bch2_invalidate_stripe_to_dev(trans, k);
	})));
}

/* startup/shutdown */

static void __bch2_ec_stop(struct bch_fs *c, struct bch_dev *ca)
{
	struct ec_stripe_head *h;
	struct open_bucket *ob;
	unsigned i;

	mutex_lock(&c->ec_stripe_head_lock);
	list_for_each_entry(h, &c->ec_stripe_head_list, list) {
		mutex_lock(&h->lock);
		if (!h->s)
			goto unlock;

		if (!ca)
			goto found;

		for (i = 0; i < bkey_i_to_stripe(&h->s->new_stripe.key)->v.nr_blocks; i++) {
			if (!h->s->blocks[i])
				continue;

			ob = c->open_buckets + h->s->blocks[i];
			if (ob->dev == ca->dev_idx)
				goto found;
		}
		goto unlock;
found:
		ec_stripe_new_cancel(c, h, -BCH_ERR_erofs_no_writes);
unlock:
		mutex_unlock(&h->lock);
	}
	mutex_unlock(&c->ec_stripe_head_lock);
}

void bch2_ec_stop_dev(struct bch_fs *c, struct bch_dev *ca)
{
	__bch2_ec_stop(c, ca);
}

void bch2_fs_ec_stop(struct bch_fs *c)
{
	__bch2_ec_stop(c, NULL);
}

static bool bch2_fs_ec_flush_done(struct bch_fs *c)
{
	bool ret;

	mutex_lock(&c->ec_stripe_new_lock);
	ret = list_empty(&c->ec_stripe_new_list);
	mutex_unlock(&c->ec_stripe_new_lock);

	return ret;
}

void bch2_fs_ec_flush(struct bch_fs *c)
{
	wait_event(c->ec_stripe_new_wait, bch2_fs_ec_flush_done(c));
}

int bch2_stripes_read(struct bch_fs *c)
{
	int ret = bch2_trans_run(c,
		for_each_btree_key(trans, iter, BTREE_ID_stripes, POS_MIN,
				   BTREE_ITER_prefetch, k, ({
			if (k.k->type != KEY_TYPE_stripe)
				continue;

			ret = __ec_stripe_mem_alloc(c, k.k->p.offset, GFP_KERNEL);
			if (ret)
				break;

			struct stripe *m = genradix_ptr(&c->stripes, k.k->p.offset);

			stripe_to_mem(m, bkey_s_c_to_stripe(k).v);

			bch2_stripes_heap_insert(c, m, k.k->p.offset);
			0;
		})));
	bch_err_fn(c, ret);
	return ret;
}

void bch2_stripes_heap_to_text(struct printbuf *out, struct bch_fs *c)
{
	ec_stripes_heap *h = &c->ec_stripes_heap;
	struct stripe *m;
	size_t i;

	mutex_lock(&c->ec_stripes_heap_lock);
	for (i = 0; i < min_t(size_t, h->nr, 50); i++) {
		m = genradix_ptr(&c->stripes, h->data[i].idx);

		prt_printf(out, "%zu %u/%u+%u", h->data[i].idx,
		       h->data[i].blocks_nonempty,
		       m->nr_blocks - m->nr_redundant,
		       m->nr_redundant);
		if (bch2_stripe_is_open(c, h->data[i].idx))
			prt_str(out, " open");
		prt_newline(out);
	}
	mutex_unlock(&c->ec_stripes_heap_lock);
}

static void bch2_new_stripe_to_text(struct printbuf *out, struct bch_fs *c,
				    struct ec_stripe_new *s)
{
	prt_printf(out, "\tidx %llu blocks %u+%u allocated %u ref %u %u %s obs",
		   s->idx, s->nr_data, s->nr_parity,
		   bitmap_weight(s->blocks_allocated, s->nr_data),
		   atomic_read(&s->ref[STRIPE_REF_io]),
		   atomic_read(&s->ref[STRIPE_REF_stripe]),
		   bch2_watermarks[s->h->watermark]);

	struct bch_stripe *v = &bkey_i_to_stripe(&s->new_stripe.key)->v;
	unsigned i;
	for_each_set_bit(i, s->blocks_gotten, v->nr_blocks)
		prt_printf(out, " %u", s->blocks[i]);
	prt_newline(out);
	bch2_bkey_val_to_text(out, c, bkey_i_to_s_c(&s->new_stripe.key));
	prt_newline(out);
}

void bch2_new_stripes_to_text(struct printbuf *out, struct bch_fs *c)
{
	struct ec_stripe_head *h;
	struct ec_stripe_new *s;

	mutex_lock(&c->ec_stripe_head_lock);
	list_for_each_entry(h, &c->ec_stripe_head_list, list) {
		prt_printf(out, "disk label %u algo %u redundancy %u %s nr created %llu:\n",
		       h->disk_label, h->algo, h->redundancy,
		       bch2_watermarks[h->watermark],
		       h->nr_created);

		if (h->s)
			bch2_new_stripe_to_text(out, c, h->s);
	}
	mutex_unlock(&c->ec_stripe_head_lock);

	prt_printf(out, "in flight:\n");

	mutex_lock(&c->ec_stripe_new_lock);
	list_for_each_entry(s, &c->ec_stripe_new_list, list)
		bch2_new_stripe_to_text(out, c, s);
	mutex_unlock(&c->ec_stripe_new_lock);
}

void bch2_fs_ec_exit(struct bch_fs *c)
{
	struct ec_stripe_head *h;
	unsigned i;

	while (1) {
		mutex_lock(&c->ec_stripe_head_lock);
		h = list_first_entry_or_null(&c->ec_stripe_head_list,
					     struct ec_stripe_head, list);
		if (h)
			list_del(&h->list);
		mutex_unlock(&c->ec_stripe_head_lock);
		if (!h)
			break;

		if (h->s) {
			for (i = 0; i < bkey_i_to_stripe(&h->s->new_stripe.key)->v.nr_blocks; i++)
				BUG_ON(h->s->blocks[i]);

			kfree(h->s);
		}
		kfree(h);
	}

	BUG_ON(!list_empty(&c->ec_stripe_new_list));

	free_heap(&c->ec_stripes_heap);
	genradix_free(&c->stripes);
	bioset_exit(&c->ec_bioset);
}

void bch2_fs_ec_init_early(struct bch_fs *c)
{
	spin_lock_init(&c->ec_stripes_new_lock);
	mutex_init(&c->ec_stripes_heap_lock);

	INIT_LIST_HEAD(&c->ec_stripe_head_list);
	mutex_init(&c->ec_stripe_head_lock);

	INIT_LIST_HEAD(&c->ec_stripe_new_list);
	mutex_init(&c->ec_stripe_new_lock);
	init_waitqueue_head(&c->ec_stripe_new_wait);

	INIT_WORK(&c->ec_stripe_create_work, ec_stripe_create_work);
	INIT_WORK(&c->ec_stripe_delete_work, ec_stripe_delete_work);
}

int bch2_fs_ec_init(struct bch_fs *c)
{
	return bioset_init(&c->ec_bioset, 1, offsetof(struct ec_bio, bio),
			   BIOSET_NEED_BVECS);
}<|MERGE_RESOLUTION|>--- conflicted
+++ resolved
@@ -300,11 +300,7 @@
 		if (bch2_fs_inconsistent_on(!g, c, "reference to invalid bucket on device %u\n  %s",
 					    ptr->dev,
 					    (bch2_bkey_val_to_text(&buf, c, s.s_c), buf.buf))) {
-<<<<<<< HEAD
-			ret = -EIO;
-=======
 			ret = -BCH_ERR_mark_stripe;
->>>>>>> f1f36e22
 			goto err_unlock;
 		}
 
