--- conflicted
+++ resolved
@@ -1316,14 +1316,10 @@
 	prt_printf(out, "Device index:\t%u\n", sb->dev_idx);
 
 	prt_printf(out, "Label:\t");
-<<<<<<< HEAD
-	prt_printf(out, "%.*s", (int) sizeof(sb->label), sb->label);
-=======
 	if (!strlen(sb->label))
 		prt_printf(out, "(none)");
 	else
 		prt_printf(out, "%.*s", (int) sizeof(sb->label), sb->label);
->>>>>>> 4e78dd6b
 	prt_newline(out);
 
 	prt_printf(out, "Version:\t");
