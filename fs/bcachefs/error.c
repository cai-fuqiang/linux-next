// SPDX-License-Identifier: GPL-2.0
#include "bcachefs.h"
#include "btree_iter.h"
#include "error.h"
#include "journal.h"
#include "recovery_passes.h"
#include "super.h"
#include "thread_with_file.h"

#define FSCK_ERR_RATELIMIT_NR	10

bool bch2_inconsistent_error(struct bch_fs *c)
{
	set_bit(BCH_FS_error, &c->flags);

	switch (c->opts.errors) {
	case BCH_ON_ERROR_continue:
		return false;
	case BCH_ON_ERROR_fix_safe:
	case BCH_ON_ERROR_ro:
		if (bch2_fs_emergency_read_only(c))
			bch_err(c, "inconsistency detected - emergency read only at journal seq %llu",
				journal_cur_seq(&c->journal));
		return true;
	case BCH_ON_ERROR_panic:
		panic(bch2_fmt(c, "panic after error"));
		return true;
	default:
		BUG();
	}
}

int bch2_topology_error(struct bch_fs *c)
{
	set_bit(BCH_FS_topology_error, &c->flags);
	if (!test_bit(BCH_FS_fsck_running, &c->flags)) {
		bch2_inconsistent_error(c);
		return -BCH_ERR_btree_need_topology_repair;
	} else {
		return bch2_run_explicit_recovery_pass(c, BCH_RECOVERY_PASS_check_topology) ?:
			-BCH_ERR_btree_node_read_validate_error;
	}
}

void bch2_fatal_error(struct bch_fs *c)
{
	if (bch2_fs_emergency_read_only(c))
		bch_err(c, "fatal error - emergency read only");
}

void bch2_io_error_work(struct work_struct *work)
{
	struct bch_dev *ca = container_of(work, struct bch_dev, io_error_work);
	struct bch_fs *c = ca->fs;
	bool dev;

	down_write(&c->state_lock);
	dev = bch2_dev_state_allowed(c, ca, BCH_MEMBER_STATE_ro,
				    BCH_FORCE_IF_DEGRADED);
	if (dev
	    ? __bch2_dev_set_state(c, ca, BCH_MEMBER_STATE_ro,
				  BCH_FORCE_IF_DEGRADED)
	    : bch2_fs_emergency_read_only(c))
		bch_err(ca,
			"too many IO errors, setting %s RO",
			dev ? "device" : "filesystem");
	up_write(&c->state_lock);
}

void bch2_io_error(struct bch_dev *ca, enum bch_member_error_type type)
{
	atomic64_inc(&ca->errors[type]);
	//queue_work(system_long_wq, &ca->io_error_work);
}

enum ask_yn {
	YN_NO,
	YN_YES,
	YN_ALLNO,
	YN_ALLYES,
};

static enum ask_yn parse_yn_response(char *buf)
{
	buf = strim(buf);

	if (strlen(buf) == 1)
		switch (buf[0]) {
		case 'n':
			return YN_NO;
		case 'y':
			return YN_YES;
		case 'N':
			return YN_ALLNO;
		case 'Y':
			return YN_ALLYES;
		}
	return -1;
}

#ifdef __KERNEL__
static enum ask_yn bch2_fsck_ask_yn(struct bch_fs *c, struct btree_trans *trans)
{
	struct stdio_redirect *stdio = c->stdio;

	if (c->stdio_filter && c->stdio_filter != current)
		stdio = NULL;

	if (!stdio)
		return YN_NO;

	if (trans)
		bch2_trans_unlock(trans);

	unsigned long unlock_long_at = trans ? jiffies + HZ * 2 : 0;
	darray_char line = {};
	int ret;

	do {
		unsigned long t;
		bch2_print(c, " (y,n, or Y,N for all errors of this type) ");
rewait:
		t = unlock_long_at
			? max_t(long, unlock_long_at - jiffies, 0)
			: MAX_SCHEDULE_TIMEOUT;

		int r = bch2_stdio_redirect_readline_timeout(stdio, &line, t);
		if (r == -ETIME) {
			bch2_trans_unlock_long(trans);
			unlock_long_at = 0;
			goto rewait;
		}

		if (r < 0) {
			ret = YN_NO;
			break;
		}

		darray_last(line) = '\0';
	} while ((ret = parse_yn_response(line.data)) < 0);

	darray_exit(&line);
	return ret;
}
#else

#include "tools-util.h"

static enum ask_yn bch2_fsck_ask_yn(struct bch_fs *c, struct btree_trans *trans)
{
	char *buf = NULL;
	size_t buflen = 0;
	int ret;

	do {
		fputs(" (y,n, or Y,N for all errors of this type) ", stdout);
		fflush(stdout);

		if (getline(&buf, &buflen, stdin) < 0)
			die("error reading from standard input");
	} while ((ret = parse_yn_response(buf)) < 0);

	free(buf);
	return ret;
}

#endif

static struct fsck_err_state *fsck_err_get(struct bch_fs *c, const char *fmt)
{
	struct fsck_err_state *s;

	if (!test_bit(BCH_FS_fsck_running, &c->flags))
		return NULL;

	list_for_each_entry(s, &c->fsck_error_msgs, list)
		if (s->fmt == fmt) {
			/*
			 * move it to the head of the list: repeated fsck errors
			 * are common
			 */
			list_move(&s->list, &c->fsck_error_msgs);
			return s;
		}

	s = kzalloc(sizeof(*s), GFP_NOFS);
	if (!s) {
		if (!c->fsck_alloc_msgs_err)
			bch_err(c, "kmalloc err, cannot ratelimit fsck errs");
		c->fsck_alloc_msgs_err = true;
		return NULL;
	}

	INIT_LIST_HEAD(&s->list);
	s->fmt = fmt;
	list_add(&s->list, &c->fsck_error_msgs);
	return s;
}

/* s/fix?/fixing/ s/recreate?/recreating/ */
static void prt_actioning(struct printbuf *out, const char *action)
{
	unsigned len = strlen(action);

	BUG_ON(action[len - 1] != '?');
	--len;

	if (action[len - 1] == 'e')
		--len;

	prt_bytes(out, action, len);
	prt_str(out, "ing");
}

static const u8 fsck_flags_extra[] = {
#define x(t, n, flags)		[BCH_FSCK_ERR_##t] = flags,
	BCH_SB_ERRS()
#undef x
};

<<<<<<< HEAD
int bch2_fsck_err(struct bch_fs *c,
=======
int __bch2_fsck_err(struct bch_fs *c,
		  struct btree_trans *trans,
>>>>>>> f1f36e22
		  enum bch_fsck_flags flags,
		  enum bch_sb_error_id err,
		  const char *fmt, ...)
{
	struct fsck_err_state *s = NULL;
	va_list args;
	bool print = true, suppressing = false, inconsistent = false;
	struct printbuf buf = PRINTBUF, *out = &buf;
	int ret = -BCH_ERR_fsck_ignore;
	const char *action_orig = "fix?", *action = action_orig;

<<<<<<< HEAD
	if (!WARN_ON(err >= ARRAY_SIZE(fsck_flags_extra)))
		flags |= fsck_flags_extra[err];

=======
	might_sleep();

	if (!WARN_ON(err >= ARRAY_SIZE(fsck_flags_extra)))
		flags |= fsck_flags_extra[err];

	if (!c)
		c = trans->c;

	/*
	 * Ugly: if there's a transaction in the current task it has to be
	 * passed in to unlock if we prompt for user input.
	 *
	 * But, plumbing a transaction and transaction restarts into
	 * bkey_validate() is problematic.
	 *
	 * So:
	 * - make all bkey errors AUTOFIX, they're simple anyways (we just
	 *   delete the key)
	 * - and we don't need to warn if we're not prompting
	 */
	WARN_ON(!(flags & FSCK_AUTOFIX) && !trans && bch2_current_has_btree_trans(c));

>>>>>>> f1f36e22
	if ((flags & FSCK_CAN_FIX) &&
	    test_bit(err, c->sb.errors_silent))
		return -BCH_ERR_fsck_fix;

	bch2_sb_error_count(c, err);

	va_start(args, fmt);
	prt_vprintf(out, fmt, args);
	va_end(args);

	/* Custom fix/continue/recreate/etc.? */
	if (out->buf[out->pos - 1] == '?') {
		const char *p = strrchr(out->buf, ',');
		if (p) {
			out->pos = p - out->buf;
			action = kstrdup(p + 2, GFP_KERNEL);
			if (!action) {
				ret = -ENOMEM;
				goto err;
			}
		}
	}

	mutex_lock(&c->fsck_error_msgs_lock);
	s = fsck_err_get(c, fmt);
	if (s) {
		/*
		 * We may be called multiple times for the same error on
		 * transaction restart - this memoizes instead of asking the user
		 * multiple times for the same error:
		 */
		if (s->last_msg && !strcmp(buf.buf, s->last_msg)) {
			ret = s->ret;
			mutex_unlock(&c->fsck_error_msgs_lock);
			goto err;
		}

		kfree(s->last_msg);
		s->last_msg = kstrdup(buf.buf, GFP_KERNEL);
		if (!s->last_msg) {
			mutex_unlock(&c->fsck_error_msgs_lock);
			ret = -ENOMEM;
			goto err;
		}

		if (c->opts.ratelimit_errors &&
		    !(flags & FSCK_NO_RATELIMIT) &&
		    s->nr >= FSCK_ERR_RATELIMIT_NR) {
			if (s->nr == FSCK_ERR_RATELIMIT_NR)
				suppressing = true;
			else
				print = false;
		}

		s->nr++;
	}

#ifdef BCACHEFS_LOG_PREFIX
	if (!strncmp(fmt, "bcachefs:", 9))
		prt_printf(out, bch2_log_msg(c, ""));
#endif

	if ((flags & FSCK_CAN_FIX) &&
	    (flags & FSCK_AUTOFIX) &&
	    (c->opts.errors == BCH_ON_ERROR_continue ||
	     c->opts.errors == BCH_ON_ERROR_fix_safe)) {
		prt_str(out, ", ");
		prt_actioning(out, action);
		ret = -BCH_ERR_fsck_fix;
	} else if (!test_bit(BCH_FS_fsck_running, &c->flags)) {
		if (c->opts.errors != BCH_ON_ERROR_continue ||
		    !(flags & (FSCK_CAN_FIX|FSCK_CAN_IGNORE))) {
			prt_str(out, ", shutting down");
			inconsistent = true;
			ret = -BCH_ERR_fsck_errors_not_fixed;
		} else if (flags & FSCK_CAN_FIX) {
			prt_str(out, ", ");
			prt_actioning(out, action);
			ret = -BCH_ERR_fsck_fix;
		} else {
			prt_str(out, ", continuing");
			ret = -BCH_ERR_fsck_ignore;
		}
	} else if (c->opts.fix_errors == FSCK_FIX_exit) {
		prt_str(out, ", exiting");
		ret = -BCH_ERR_fsck_errors_not_fixed;
	} else if (flags & FSCK_CAN_FIX) {
		int fix = s && s->fix
			? s->fix
			: c->opts.fix_errors;

		if (fix == FSCK_FIX_ask) {
			prt_str(out, ", ");
			prt_str(out, action);

			if (bch2_fs_stdio_redirect(c))
				bch2_print(c, "%s", out->buf);
			else
				bch2_print_string_as_lines(KERN_ERR, out->buf);
			print = false;

			int ask = bch2_fsck_ask_yn(c, trans);

			if (trans) {
				ret = bch2_trans_relock(trans);
				if (ret) {
					mutex_unlock(&c->fsck_error_msgs_lock);
					goto err;
				}
			}

			if (ask >= YN_ALLNO && s)
				s->fix = ask == YN_ALLNO
					? FSCK_FIX_no
					: FSCK_FIX_yes;

			ret = ask & 1
				? -BCH_ERR_fsck_fix
				: -BCH_ERR_fsck_ignore;
		} else if (fix == FSCK_FIX_yes ||
			   (c->opts.nochanges &&
			    !(flags & FSCK_CAN_IGNORE))) {
			prt_str(out, ", ");
			prt_actioning(out, action);
			ret = -BCH_ERR_fsck_fix;
		} else {
			prt_str(out, ", not ");
			prt_actioning(out, action);
		}
	} else if (flags & FSCK_NEED_FSCK) {
		prt_str(out, " (run fsck to correct)");
	} else {
		prt_str(out, " (repair unimplemented)");
	}

	if (ret == -BCH_ERR_fsck_ignore &&
	    (c->opts.fix_errors == FSCK_FIX_exit ||
	     !(flags & FSCK_CAN_IGNORE)))
		ret = -BCH_ERR_fsck_errors_not_fixed;

	if (print) {
		if (bch2_fs_stdio_redirect(c))
			bch2_print(c, "%s\n", out->buf);
		else
			bch2_print_string_as_lines(KERN_ERR, out->buf);
	}

	if (test_bit(BCH_FS_fsck_running, &c->flags) &&
	    (ret != -BCH_ERR_fsck_fix &&
	     ret != -BCH_ERR_fsck_ignore))
		bch_err(c, "Unable to continue, halting");
	else if (suppressing)
		bch_err(c, "Ratelimiting new instances of previous error");

	if (s)
		s->ret = ret;

	mutex_unlock(&c->fsck_error_msgs_lock);

	if (inconsistent)
		bch2_inconsistent_error(c);

	if (ret == -BCH_ERR_fsck_fix) {
		set_bit(BCH_FS_errors_fixed, &c->flags);
	} else {
		set_bit(BCH_FS_errors_not_fixed, &c->flags);
		set_bit(BCH_FS_error, &c->flags);
	}
err:
	if (action != action_orig)
		kfree(action);
	printbuf_exit(&buf);
	return ret;
}

int __bch2_bkey_fsck_err(struct bch_fs *c,
			 struct bkey_s_c k,
			 enum bch_fsck_flags flags,
			 enum bch_sb_error_id err,
			 const char *fmt, ...)
{
	struct printbuf buf = PRINTBUF;
	va_list args;

	prt_str(&buf, "invalid bkey ");
	bch2_bkey_val_to_text(&buf, c, k);
	prt_str(&buf, "\n  ");
	va_start(args, fmt);
	prt_vprintf(&buf, fmt, args);
	va_end(args);
	prt_str(&buf, ": delete?");

	int ret = __bch2_fsck_err(c, NULL, flags, err, "%s", buf.buf);
	printbuf_exit(&buf);
	return ret;
}

void bch2_flush_fsck_errs(struct bch_fs *c)
{
	struct fsck_err_state *s, *n;

	mutex_lock(&c->fsck_error_msgs_lock);

	list_for_each_entry_safe(s, n, &c->fsck_error_msgs, list) {
		if (s->ratelimited && s->last_msg)
			bch_err(c, "Saw %llu errors like:\n    %s", s->nr, s->last_msg);

		list_del(&s->list);
		kfree(s->last_msg);
		kfree(s);
	}

	mutex_unlock(&c->fsck_error_msgs_lock);
}<|MERGE_RESOLUTION|>--- conflicted
+++ resolved
@@ -218,12 +218,8 @@
 #undef x
 };
 
-<<<<<<< HEAD
-int bch2_fsck_err(struct bch_fs *c,
-=======
 int __bch2_fsck_err(struct bch_fs *c,
 		  struct btree_trans *trans,
->>>>>>> f1f36e22
 		  enum bch_fsck_flags flags,
 		  enum bch_sb_error_id err,
 		  const char *fmt, ...)
@@ -235,11 +231,6 @@
 	int ret = -BCH_ERR_fsck_ignore;
 	const char *action_orig = "fix?", *action = action_orig;
 
-<<<<<<< HEAD
-	if (!WARN_ON(err >= ARRAY_SIZE(fsck_flags_extra)))
-		flags |= fsck_flags_extra[err];
-
-=======
 	might_sleep();
 
 	if (!WARN_ON(err >= ARRAY_SIZE(fsck_flags_extra)))
@@ -262,7 +253,6 @@
 	 */
 	WARN_ON(!(flags & FSCK_AUTOFIX) && !trans && bch2_current_has_btree_trans(c));
 
->>>>>>> f1f36e22
 	if ((flags & FSCK_CAN_FIX) &&
 	    test_bit(err, c->sb.errors_silent))
 		return -BCH_ERR_fsck_fix;
