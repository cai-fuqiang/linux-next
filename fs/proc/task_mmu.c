--- conflicted
+++ resolved
@@ -974,12 +974,9 @@
 #ifdef CONFIG_X86_USER_SHADOW_STACK
 		[ilog2(VM_SHADOW_STACK)] = "ss",
 #endif
-<<<<<<< HEAD
-=======
 #if defined(CONFIG_64BIT) || defined(CONFIG_PPC32)
 		[ilog2(VM_DROPPABLE)] = "dp",
 #endif
->>>>>>> f1f36e22
 #ifdef CONFIG_64BIT
 		[ilog2(VM_SEALED)] = "sl",
 #endif
