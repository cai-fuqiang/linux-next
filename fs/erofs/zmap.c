// SPDX-License-Identifier: GPL-2.0-only
/*
 * Copyright (C) 2018-2019 HUAWEI, Inc.
 *             https://www.huawei.com/
 */
#include "internal.h"
#include <asm/unaligned.h>
#include <trace/events/erofs.h>

struct z_erofs_maprecorder {
	struct inode *inode;
	struct erofs_map_blocks *map;
	void *kaddr;

	unsigned long lcn;
	/* compression extent information gathered */
	u8  type, headtype;
	u16 clusterofs;
	u16 delta[2];
	erofs_blk_t pblk, compressedblks;
	erofs_off_t nextpackoff;
	bool partialref;
};

static int z_erofs_load_full_lcluster(struct z_erofs_maprecorder *m,
				      unsigned long lcn)
{
	struct inode *const inode = m->inode;
	struct erofs_inode *const vi = EROFS_I(inode);
	const erofs_off_t pos = Z_EROFS_FULL_INDEX_ALIGN(erofs_iloc(inode) +
			vi->inode_isize + vi->xattr_isize) +
			lcn * sizeof(struct z_erofs_lcluster_index);
	struct z_erofs_lcluster_index *di;
	unsigned int advise;

	m->kaddr = erofs_read_metabuf(&m->map->buf, inode->i_sb,
				      pos, EROFS_KMAP);
	if (IS_ERR(m->kaddr))
		return PTR_ERR(m->kaddr);

	m->nextpackoff = pos + sizeof(struct z_erofs_lcluster_index);
	m->lcn = lcn;
	di = m->kaddr;

	advise = le16_to_cpu(di->di_advise);
	m->type = advise & Z_EROFS_LI_LCLUSTER_TYPE_MASK;
	if (m->type == Z_EROFS_LCLUSTER_TYPE_NONHEAD) {
		m->clusterofs = 1 << vi->z_logical_clusterbits;
		m->delta[0] = le16_to_cpu(di->di_u.delta[0]);
		if (m->delta[0] & Z_EROFS_LI_D0_CBLKCNT) {
			if (!(vi->z_advise & (Z_EROFS_ADVISE_BIG_PCLUSTER_1 |
					Z_EROFS_ADVISE_BIG_PCLUSTER_2))) {
				DBG_BUGON(1);
				return -EFSCORRUPTED;
			}
			m->compressedblks = m->delta[0] &
				~Z_EROFS_LI_D0_CBLKCNT;
			m->delta[0] = 1;
		}
		m->delta[1] = le16_to_cpu(di->di_u.delta[1]);
	} else {
		m->partialref = !!(advise & Z_EROFS_LI_PARTIAL_REF);
		m->clusterofs = le16_to_cpu(di->di_clusterofs);
		if (m->clusterofs >= 1 << vi->z_logical_clusterbits) {
			DBG_BUGON(1);
			return -EFSCORRUPTED;
		}
		m->pblk = le32_to_cpu(di->di_u.blkaddr);
	}
	return 0;
}

static unsigned int decode_compactedbits(unsigned int lobits,
					 u8 *in, unsigned int pos, u8 *type)
{
	const unsigned int v = get_unaligned_le32(in + pos / 8) >> (pos & 7);
	const unsigned int lo = v & ((1 << lobits) - 1);

	*type = (v >> lobits) & 3;
	return lo;
}

static int get_compacted_la_distance(unsigned int lobits,
				     unsigned int encodebits,
				     unsigned int vcnt, u8 *in, int i)
{
	unsigned int lo, d1 = 0;
	u8 type;

	DBG_BUGON(i >= vcnt);

	do {
		lo = decode_compactedbits(lobits, in, encodebits * i, &type);

		if (type != Z_EROFS_LCLUSTER_TYPE_NONHEAD)
			return d1;
		++d1;
	} while (++i < vcnt);

	/* vcnt - 1 (Z_EROFS_LCLUSTER_TYPE_NONHEAD) item */
	if (!(lo & Z_EROFS_LI_D0_CBLKCNT))
		d1 += lo - 1;
	return d1;
}

static int unpack_compacted_index(struct z_erofs_maprecorder *m,
				  unsigned int amortizedshift,
				  erofs_off_t pos, bool lookahead)
{
	struct erofs_inode *const vi = EROFS_I(m->inode);
	const unsigned int lclusterbits = vi->z_logical_clusterbits;
	unsigned int vcnt, lo, lobits, encodebits, nblk, bytes;
	int i;
	u8 *in, type;
	bool big_pcluster;

	if (1 << amortizedshift == 4 && lclusterbits <= 14)
		vcnt = 2;
	else if (1 << amortizedshift == 2 && lclusterbits <= 12)
		vcnt = 16;
	else
		return -EOPNOTSUPP;

	/* it doesn't equal to round_up(..) */
	m->nextpackoff = round_down(pos, vcnt << amortizedshift) +
			 (vcnt << amortizedshift);
	big_pcluster = vi->z_advise & Z_EROFS_ADVISE_BIG_PCLUSTER_1;
	lobits = max(lclusterbits, ilog2(Z_EROFS_LI_D0_CBLKCNT) + 1U);
	encodebits = ((vcnt << amortizedshift) - sizeof(__le32)) * 8 / vcnt;
	bytes = pos & ((vcnt << amortizedshift) - 1);

	in = m->kaddr - bytes;

	i = bytes >> amortizedshift;

	lo = decode_compactedbits(lobits, in, encodebits * i, &type);
	m->type = type;
	if (type == Z_EROFS_LCLUSTER_TYPE_NONHEAD) {
		m->clusterofs = 1 << lclusterbits;

		/* figure out lookahead_distance: delta[1] if needed */
		if (lookahead)
			m->delta[1] = get_compacted_la_distance(lobits,
						encodebits, vcnt, in, i);
		if (lo & Z_EROFS_LI_D0_CBLKCNT) {
			if (!big_pcluster) {
				DBG_BUGON(1);
				return -EFSCORRUPTED;
			}
			m->compressedblks = lo & ~Z_EROFS_LI_D0_CBLKCNT;
			m->delta[0] = 1;
			return 0;
		} else if (i + 1 != (int)vcnt) {
			m->delta[0] = lo;
			return 0;
		}
		/*
		 * since the last lcluster in the pack is special,
		 * of which lo saves delta[1] rather than delta[0].
		 * Hence, get delta[0] by the previous lcluster indirectly.
		 */
		lo = decode_compactedbits(lobits, in,
					  encodebits * (i - 1), &type);
		if (type != Z_EROFS_LCLUSTER_TYPE_NONHEAD)
			lo = 0;
		else if (lo & Z_EROFS_LI_D0_CBLKCNT)
			lo = 1;
		m->delta[0] = lo + 1;
		return 0;
	}
	m->clusterofs = lo;
	m->delta[0] = 0;
	/* figout out blkaddr (pblk) for HEAD lclusters */
	if (!big_pcluster) {
		nblk = 1;
		while (i > 0) {
			--i;
			lo = decode_compactedbits(lobits, in,
						  encodebits * i, &type);
			if (type == Z_EROFS_LCLUSTER_TYPE_NONHEAD)
				i -= lo;

			if (i >= 0)
				++nblk;
		}
	} else {
		nblk = 0;
		while (i > 0) {
			--i;
			lo = decode_compactedbits(lobits, in,
						  encodebits * i, &type);
			if (type == Z_EROFS_LCLUSTER_TYPE_NONHEAD) {
				if (lo & Z_EROFS_LI_D0_CBLKCNT) {
					--i;
					nblk += lo & ~Z_EROFS_LI_D0_CBLKCNT;
					continue;
				}
				/* bigpcluster shouldn't have plain d0 == 1 */
				if (lo <= 1) {
					DBG_BUGON(1);
					return -EFSCORRUPTED;
				}
				i -= lo - 2;
				continue;
			}
			++nblk;
		}
	}
	in += (vcnt << amortizedshift) - sizeof(__le32);
	m->pblk = le32_to_cpu(*(__le32 *)in) + nblk;
	return 0;
}

static int z_erofs_load_compact_lcluster(struct z_erofs_maprecorder *m,
					 unsigned long lcn, bool lookahead)
{
	struct inode *const inode = m->inode;
	struct erofs_inode *const vi = EROFS_I(inode);
	const erofs_off_t ebase = sizeof(struct z_erofs_map_header) +
		ALIGN(erofs_iloc(inode) + vi->inode_isize + vi->xattr_isize, 8);
	unsigned int totalidx = erofs_iblks(inode);
	unsigned int compacted_4b_initial, compacted_2b;
	unsigned int amortizedshift;
	erofs_off_t pos;

	if (lcn >= totalidx)
		return -EINVAL;

	m->lcn = lcn;
	/* used to align to 32-byte (compacted_2b) alignment */
	compacted_4b_initial = (32 - ebase % 32) / 4;
	if (compacted_4b_initial == 32 / 4)
		compacted_4b_initial = 0;

	if ((vi->z_advise & Z_EROFS_ADVISE_COMPACTED_2B) &&
	    compacted_4b_initial < totalidx)
		compacted_2b = rounddown(totalidx - compacted_4b_initial, 16);
	else
		compacted_2b = 0;

	pos = ebase;
	if (lcn < compacted_4b_initial) {
		amortizedshift = 2;
		goto out;
	}
	pos += compacted_4b_initial * 4;
	lcn -= compacted_4b_initial;

	if (lcn < compacted_2b) {
		amortizedshift = 1;
		goto out;
	}
	pos += compacted_2b * 2;
	lcn -= compacted_2b;
	amortizedshift = 2;
out:
	pos += lcn * (1 << amortizedshift);
	m->kaddr = erofs_read_metabuf(&m->map->buf, inode->i_sb,
				      pos, EROFS_KMAP);
	if (IS_ERR(m->kaddr))
		return PTR_ERR(m->kaddr);
	return unpack_compacted_index(m, amortizedshift, pos, lookahead);
}

static int z_erofs_load_lcluster_from_disk(struct z_erofs_maprecorder *m,
					   unsigned int lcn, bool lookahead)
{
	switch (EROFS_I(m->inode)->datalayout) {
	case EROFS_INODE_COMPRESSED_FULL:
		return z_erofs_load_full_lcluster(m, lcn);
	case EROFS_INODE_COMPRESSED_COMPACT:
		return z_erofs_load_compact_lcluster(m, lcn, lookahead);
	default:
		return -EINVAL;
	}
}

static int z_erofs_extent_lookback(struct z_erofs_maprecorder *m,
				   unsigned int lookback_distance)
{
	struct super_block *sb = m->inode->i_sb;
	struct erofs_inode *const vi = EROFS_I(m->inode);
	const unsigned int lclusterbits = vi->z_logical_clusterbits;

	while (m->lcn >= lookback_distance) {
		unsigned long lcn = m->lcn - lookback_distance;
		int err;

		err = z_erofs_load_lcluster_from_disk(m, lcn, false);
		if (err)
			return err;

		switch (m->type) {
		case Z_EROFS_LCLUSTER_TYPE_NONHEAD:
			lookback_distance = m->delta[0];
			if (!lookback_distance)
				goto err_bogus;
			continue;
		case Z_EROFS_LCLUSTER_TYPE_PLAIN:
		case Z_EROFS_LCLUSTER_TYPE_HEAD1:
		case Z_EROFS_LCLUSTER_TYPE_HEAD2:
			m->headtype = m->type;
			m->map->m_la = (lcn << lclusterbits) | m->clusterofs;
			return 0;
		default:
			erofs_err(sb, "unknown type %u @ lcn %lu of nid %llu",
				  m->type, lcn, vi->nid);
			DBG_BUGON(1);
			return -EOPNOTSUPP;
		}
	}
err_bogus:
	erofs_err(sb, "bogus lookback distance %u @ lcn %lu of nid %llu",
		  lookback_distance, m->lcn, vi->nid);
	DBG_BUGON(1);
	return -EFSCORRUPTED;
}

static int z_erofs_get_extent_compressedlen(struct z_erofs_maprecorder *m,
					    unsigned int initial_lcn)
{
	struct super_block *sb = m->inode->i_sb;
	struct erofs_inode *const vi = EROFS_I(m->inode);
	struct erofs_map_blocks *const map = m->map;
	const unsigned int lclusterbits = vi->z_logical_clusterbits;
	unsigned long lcn;
	int err;

	DBG_BUGON(m->type != Z_EROFS_LCLUSTER_TYPE_PLAIN &&
		  m->type != Z_EROFS_LCLUSTER_TYPE_HEAD1 &&
		  m->type != Z_EROFS_LCLUSTER_TYPE_HEAD2);
	DBG_BUGON(m->type != m->headtype);

	if (m->headtype == Z_EROFS_LCLUSTER_TYPE_PLAIN ||
	    ((m->headtype == Z_EROFS_LCLUSTER_TYPE_HEAD1) &&
	     !(vi->z_advise & Z_EROFS_ADVISE_BIG_PCLUSTER_1)) ||
	    ((m->headtype == Z_EROFS_LCLUSTER_TYPE_HEAD2) &&
	     !(vi->z_advise & Z_EROFS_ADVISE_BIG_PCLUSTER_2))) {
		map->m_plen = 1ULL << lclusterbits;
		return 0;
	}
	lcn = m->lcn + 1;
	if (m->compressedblks)
		goto out;

	err = z_erofs_load_lcluster_from_disk(m, lcn, false);
	if (err)
		return err;

	/*
	 * If the 1st NONHEAD lcluster has already been handled initially w/o
	 * valid compressedblks, which means at least it mustn't be CBLKCNT, or
	 * an internal implemenatation error is detected.
	 *
	 * The following code can also handle it properly anyway, but let's
	 * BUG_ON in the debugging mode only for developers to notice that.
	 */
	DBG_BUGON(lcn == initial_lcn &&
		  m->type == Z_EROFS_LCLUSTER_TYPE_NONHEAD);

	switch (m->type) {
	case Z_EROFS_LCLUSTER_TYPE_PLAIN:
	case Z_EROFS_LCLUSTER_TYPE_HEAD1:
	case Z_EROFS_LCLUSTER_TYPE_HEAD2:
		/*
		 * if the 1st NONHEAD lcluster is actually PLAIN or HEAD type
		 * rather than CBLKCNT, it's a 1 lcluster-sized pcluster.
		 */
		m->compressedblks = 1 << (lclusterbits - sb->s_blocksize_bits);
		break;
	case Z_EROFS_LCLUSTER_TYPE_NONHEAD:
		if (m->delta[0] != 1)
			goto err_bonus_cblkcnt;
		if (m->compressedblks)
			break;
		fallthrough;
	default:
		erofs_err(sb, "cannot found CBLKCNT @ lcn %lu of nid %llu", lcn,
			  vi->nid);
		DBG_BUGON(1);
		return -EFSCORRUPTED;
	}
out:
	map->m_plen = erofs_pos(sb, m->compressedblks);
	return 0;
err_bonus_cblkcnt:
	erofs_err(sb, "bogus CBLKCNT @ lcn %lu of nid %llu", lcn, vi->nid);
	DBG_BUGON(1);
	return -EFSCORRUPTED;
}

static int z_erofs_get_extent_decompressedlen(struct z_erofs_maprecorder *m)
{
	struct inode *inode = m->inode;
	struct erofs_inode *vi = EROFS_I(inode);
	struct erofs_map_blocks *map = m->map;
	unsigned int lclusterbits = vi->z_logical_clusterbits;
	u64 lcn = m->lcn, headlcn = map->m_la >> lclusterbits;
	int err;

	do {
		/* handle the last EOF pcluster (no next HEAD lcluster) */
		if ((lcn << lclusterbits) >= inode->i_size) {
			map->m_llen = inode->i_size - map->m_la;
			return 0;
		}

		err = z_erofs_load_lcluster_from_disk(m, lcn, true);
		if (err)
			return err;

		if (m->type == Z_EROFS_LCLUSTER_TYPE_NONHEAD) {
			DBG_BUGON(!m->delta[1] &&
				  m->clusterofs != 1 << lclusterbits);
		} else if (m->type == Z_EROFS_LCLUSTER_TYPE_PLAIN ||
			   m->type == Z_EROFS_LCLUSTER_TYPE_HEAD1 ||
			   m->type == Z_EROFS_LCLUSTER_TYPE_HEAD2) {
			/* go on until the next HEAD lcluster */
			if (lcn != headlcn)
				break;
			m->delta[1] = 1;
		} else {
			erofs_err(inode->i_sb, "unknown type %u @ lcn %llu of nid %llu",
				  m->type, lcn, vi->nid);
			DBG_BUGON(1);
			return -EOPNOTSUPP;
		}
		lcn += m->delta[1];
	} while (m->delta[1]);

	map->m_llen = (lcn << lclusterbits) + m->clusterofs - map->m_la;
	return 0;
}

static int z_erofs_do_map_blocks(struct inode *inode,
				 struct erofs_map_blocks *map, int flags)
{
	struct erofs_inode *const vi = EROFS_I(inode);
	bool ztailpacking = vi->z_advise & Z_EROFS_ADVISE_INLINE_PCLUSTER;
	bool fragment = vi->z_advise & Z_EROFS_ADVISE_FRAGMENT_PCLUSTER;
	struct z_erofs_maprecorder m = {
		.inode = inode,
		.map = map,
	};
	int err = 0;
	unsigned int lclusterbits, endoff, afmt;
	unsigned long initial_lcn;
	unsigned long long ofs, end;

	lclusterbits = vi->z_logical_clusterbits;
	ofs = flags & EROFS_GET_BLOCKS_FINDTAIL ? inode->i_size - 1 : map->m_la;
	initial_lcn = ofs >> lclusterbits;
	endoff = ofs & ((1 << lclusterbits) - 1);

	err = z_erofs_load_lcluster_from_disk(&m, initial_lcn, false);
	if (err)
		goto unmap_out;

	if (ztailpacking && (flags & EROFS_GET_BLOCKS_FINDTAIL))
		vi->z_idataoff = m.nextpackoff;

	map->m_flags = EROFS_MAP_MAPPED | EROFS_MAP_ENCODED;
	end = (m.lcn + 1ULL) << lclusterbits;

	switch (m.type) {
	case Z_EROFS_LCLUSTER_TYPE_PLAIN:
	case Z_EROFS_LCLUSTER_TYPE_HEAD1:
	case Z_EROFS_LCLUSTER_TYPE_HEAD2:
		if (endoff >= m.clusterofs) {
			m.headtype = m.type;
			map->m_la = (m.lcn << lclusterbits) | m.clusterofs;
			/*
			 * For ztailpacking files, in order to inline data more
			 * effectively, special EOF lclusters are now supported
			 * which can have three parts at most.
			 */
			if (ztailpacking && end > inode->i_size)
				end = inode->i_size;
			break;
		}
		/* m.lcn should be >= 1 if endoff < m.clusterofs */
		if (!m.lcn) {
			erofs_err(inode->i_sb,
				  "invalid logical cluster 0 at nid %llu",
				  vi->nid);
			err = -EFSCORRUPTED;
			goto unmap_out;
		}
		end = (m.lcn << lclusterbits) | m.clusterofs;
		map->m_flags |= EROFS_MAP_FULL_MAPPED;
		m.delta[0] = 1;
		fallthrough;
	case Z_EROFS_LCLUSTER_TYPE_NONHEAD:
		/* get the corresponding first chunk */
		err = z_erofs_extent_lookback(&m, m.delta[0]);
		if (err)
			goto unmap_out;
		break;
	default:
		erofs_err(inode->i_sb,
			  "unknown type %u @ offset %llu of nid %llu",
			  m.type, ofs, vi->nid);
		err = -EOPNOTSUPP;
		goto unmap_out;
	}
	if (m.partialref)
		map->m_flags |= EROFS_MAP_PARTIAL_REF;
	map->m_llen = end - map->m_la;

	if (flags & EROFS_GET_BLOCKS_FINDTAIL) {
		vi->z_tailextent_headlcn = m.lcn;
		/* for non-compact indexes, fragmentoff is 64 bits */
		if (fragment && vi->datalayout == EROFS_INODE_COMPRESSED_FULL)
			vi->z_fragmentoff |= (u64)m.pblk << 32;
	}
	if (ztailpacking && m.lcn == vi->z_tailextent_headlcn) {
		map->m_flags |= EROFS_MAP_META;
		map->m_pa = vi->z_idataoff;
		map->m_plen = vi->z_idata_size;
	} else if (fragment && m.lcn == vi->z_tailextent_headlcn) {
		map->m_flags |= EROFS_MAP_FRAGMENT;
	} else {
		map->m_pa = erofs_pos(inode->i_sb, m.pblk);
		err = z_erofs_get_extent_compressedlen(&m, initial_lcn);
		if (err)
			goto unmap_out;
	}

	if (m.headtype == Z_EROFS_LCLUSTER_TYPE_PLAIN) {
		if (map->m_llen > map->m_plen) {
			DBG_BUGON(1);
			err = -EFSCORRUPTED;
			goto unmap_out;
		}
		afmt = vi->z_advise & Z_EROFS_ADVISE_INTERLACED_PCLUSTER ?
			Z_EROFS_COMPRESSION_INTERLACED :
			Z_EROFS_COMPRESSION_SHIFTED;
	} else {
		afmt = m.headtype == Z_EROFS_LCLUSTER_TYPE_HEAD2 ?
			vi->z_algorithmtype[1] : vi->z_algorithmtype[0];
		if (!(EROFS_I_SB(inode)->available_compr_algs & (1 << afmt))) {
			erofs_err(inode->i_sb, "inconsistent algorithmtype %u for nid %llu",
				  afmt, vi->nid);
			err = -EFSCORRUPTED;
			goto unmap_out;
		}
	}
	map->m_algorithmformat = afmt;

	if ((flags & EROFS_GET_BLOCKS_FIEMAP) ||
	    ((flags & EROFS_GET_BLOCKS_READMORE) &&
	     (map->m_algorithmformat == Z_EROFS_COMPRESSION_LZMA ||
	      map->m_algorithmformat == Z_EROFS_COMPRESSION_DEFLATE ||
	      map->m_algorithmformat == Z_EROFS_COMPRESSION_ZSTD) &&
	      map->m_llen >= i_blocksize(inode))) {
		err = z_erofs_get_extent_decompressedlen(&m);
		if (!err)
			map->m_flags |= EROFS_MAP_FULL_MAPPED;
	}

unmap_out:
	erofs_unmap_metabuf(&m.map->buf);
	return err;
}

static int z_erofs_fill_inode_lazy(struct inode *inode)
{
	struct erofs_inode *const vi = EROFS_I(inode);
	struct super_block *const sb = inode->i_sb;
	int err, headnr;
	erofs_off_t pos;
	struct erofs_buf buf = __EROFS_BUF_INITIALIZER;
	struct z_erofs_map_header *h;

	if (test_bit(EROFS_I_Z_INITED_BIT, &vi->flags)) {
		/*
		 * paired with smp_mb() at the end of the function to ensure
		 * fields will only be observed after the bit is set.
		 */
		smp_mb();
		return 0;
	}

	if (wait_on_bit_lock(&vi->flags, EROFS_I_BL_Z_BIT, TASK_KILLABLE))
		return -ERESTARTSYS;

	err = 0;
	if (test_bit(EROFS_I_Z_INITED_BIT, &vi->flags))
		goto out_unlock;

	pos = ALIGN(erofs_iloc(inode) + vi->inode_isize + vi->xattr_isize, 8);
	h = erofs_read_metabuf(&buf, sb, pos, EROFS_KMAP);
	if (IS_ERR(h)) {
		err = PTR_ERR(h);
		goto out_unlock;
	}

	/*
	 * if the highest bit of the 8-byte map header is set, the whole file
	 * is stored in the packed inode. The rest bits keeps z_fragmentoff.
	 */
	if (h->h_clusterbits >> Z_EROFS_FRAGMENT_INODE_BIT) {
		vi->z_advise = Z_EROFS_ADVISE_FRAGMENT_PCLUSTER;
		vi->z_fragmentoff = le64_to_cpu(*(__le64 *)h) ^ (1ULL << 63);
		vi->z_tailextent_headlcn = 0;
		goto done;
	}
	vi->z_advise = le16_to_cpu(h->h_advise);
	vi->z_algorithmtype[0] = h->h_algorithmtype & 15;
	vi->z_algorithmtype[1] = h->h_algorithmtype >> 4;

	headnr = 0;
	if (vi->z_algorithmtype[0] >= Z_EROFS_COMPRESSION_MAX ||
	    vi->z_algorithmtype[++headnr] >= Z_EROFS_COMPRESSION_MAX) {
		erofs_err(sb, "unknown HEAD%u format %u for nid %llu, please upgrade kernel",
			  headnr + 1, vi->z_algorithmtype[headnr], vi->nid);
		err = -EOPNOTSUPP;
		goto out_put_metabuf;
	}

	vi->z_logical_clusterbits = sb->s_blocksize_bits + (h->h_clusterbits & 7);
	if (!erofs_sb_has_big_pcluster(EROFS_SB(sb)) &&
	    vi->z_advise & (Z_EROFS_ADVISE_BIG_PCLUSTER_1 |
			    Z_EROFS_ADVISE_BIG_PCLUSTER_2)) {
		erofs_err(sb, "per-inode big pcluster without sb feature for nid %llu",
			  vi->nid);
		err = -EFSCORRUPTED;
		goto out_put_metabuf;
	}
	if (vi->datalayout == EROFS_INODE_COMPRESSED_COMPACT &&
	    !(vi->z_advise & Z_EROFS_ADVISE_BIG_PCLUSTER_1) ^
	    !(vi->z_advise & Z_EROFS_ADVISE_BIG_PCLUSTER_2)) {
		erofs_err(sb, "big pcluster head1/2 of compact indexes should be consistent for nid %llu",
			  vi->nid);
		err = -EFSCORRUPTED;
		goto out_put_metabuf;
	}

	if (vi->z_advise & Z_EROFS_ADVISE_INLINE_PCLUSTER) {
		struct erofs_map_blocks map = {
			.buf = __EROFS_BUF_INITIALIZER
		};

		vi->z_idata_size = le16_to_cpu(h->h_idata_size);
		err = z_erofs_do_map_blocks(inode, &map,
					    EROFS_GET_BLOCKS_FINDTAIL);
		erofs_put_metabuf(&map.buf);

		if (!map.m_plen ||
		    erofs_blkoff(sb, map.m_pa) + map.m_plen > sb->s_blocksize) {
			erofs_err(sb, "invalid tail-packing pclustersize %llu",
				  map.m_plen);
			err = -EFSCORRUPTED;
		}
		if (err < 0)
			goto out_put_metabuf;
	}

	if (vi->z_advise & Z_EROFS_ADVISE_FRAGMENT_PCLUSTER &&
	    !(h->h_clusterbits >> Z_EROFS_FRAGMENT_INODE_BIT)) {
		struct erofs_map_blocks map = {
			.buf = __EROFS_BUF_INITIALIZER
		};

		vi->z_fragmentoff = le32_to_cpu(h->h_fragmentoff);
		err = z_erofs_do_map_blocks(inode, &map,
					    EROFS_GET_BLOCKS_FINDTAIL);
		erofs_put_metabuf(&map.buf);
		if (err < 0)
			goto out_put_metabuf;
	}
done:
	/* paired with smp_mb() at the beginning of the function */
	smp_mb();
	set_bit(EROFS_I_Z_INITED_BIT, &vi->flags);
out_put_metabuf:
	erofs_put_metabuf(&buf);
out_unlock:
	clear_and_wake_up_bit(EROFS_I_BL_Z_BIT, &vi->flags);
	return err;
}

int z_erofs_map_blocks_iter(struct inode *inode, struct erofs_map_blocks *map,
			    int flags)
{
	struct erofs_inode *const vi = EROFS_I(inode);
	int err = 0;

	trace_erofs_map_blocks_enter(inode, map, flags);

	/* when trying to read beyond EOF, leave it unmapped */
	if (map->m_la >= inode->i_size) {
		map->m_llen = map->m_la + 1 - inode->i_size;
		map->m_la = inode->i_size;
		map->m_flags = 0;
		goto out;
	}

	err = z_erofs_fill_inode_lazy(inode);
	if (err)
		goto out;

	if ((vi->z_advise & Z_EROFS_ADVISE_FRAGMENT_PCLUSTER) &&
	    !vi->z_tailextent_headlcn) {
		map->m_la = 0;
		map->m_llen = inode->i_size;
		map->m_flags = EROFS_MAP_MAPPED | EROFS_MAP_FULL_MAPPED |
				EROFS_MAP_FRAGMENT;
		goto out;
	}

	err = z_erofs_do_map_blocks(inode, map, flags);
out:
	if (err)
		map->m_llen = 0;
<<<<<<< HEAD
	trace_z_erofs_map_blocks_iter_exit(inode, map, flags, err);
=======
	trace_erofs_map_blocks_exit(inode, map, flags, err);
>>>>>>> 4e78dd6b
	return err;
}

static int z_erofs_iomap_begin_report(struct inode *inode, loff_t offset,
				loff_t length, unsigned int flags,
				struct iomap *iomap, struct iomap *srcmap)
{
	int ret;
	struct erofs_map_blocks map = { .m_la = offset };

	ret = z_erofs_map_blocks_iter(inode, &map, EROFS_GET_BLOCKS_FIEMAP);
	erofs_put_metabuf(&map.buf);
	if (ret < 0)
		return ret;

	iomap->bdev = inode->i_sb->s_bdev;
	iomap->offset = map.m_la;
	iomap->length = map.m_llen;
	if (map.m_flags & EROFS_MAP_MAPPED) {
		iomap->type = IOMAP_MAPPED;
		iomap->addr = map.m_flags & EROFS_MAP_FRAGMENT ?
			      IOMAP_NULL_ADDR : map.m_pa;
	} else {
		iomap->type = IOMAP_HOLE;
		iomap->addr = IOMAP_NULL_ADDR;
		/*
		 * No strict rule on how to describe extents for post EOF, yet
		 * we need to do like below. Otherwise, iomap itself will get
		 * into an endless loop on post EOF.
		 *
		 * Calculate the effective offset by subtracting extent start
		 * (map.m_la) from the requested offset, and add it to length.
		 * (NB: offset >= map.m_la always)
		 */
		if (iomap->offset >= inode->i_size)
			iomap->length = length + offset - map.m_la;
	}
	iomap->flags = 0;
	return 0;
}

const struct iomap_ops z_erofs_iomap_report_ops = {
	.iomap_begin = z_erofs_iomap_begin_report,
};<|MERGE_RESOLUTION|>--- conflicted
+++ resolved
@@ -713,11 +713,7 @@
 out:
 	if (err)
 		map->m_llen = 0;
-<<<<<<< HEAD
-	trace_z_erofs_map_blocks_iter_exit(inode, map, flags, err);
-=======
 	trace_erofs_map_blocks_exit(inode, map, flags, err);
->>>>>>> 4e78dd6b
 	return err;
 }
 
