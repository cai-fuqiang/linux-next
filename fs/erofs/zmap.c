--- conflicted
+++ resolved
@@ -711,16 +711,7 @@
 		if (err)
 			map->m_llen = 0;
 	}
-<<<<<<< HEAD
-
-	err = z_erofs_do_map_blocks(inode, map, flags);
-out:
-	if (err)
-		map->m_llen = 0;
-	trace_z_erofs_map_blocks_iter_exit(inode, map, flags, err);
-=======
 	trace_erofs_map_blocks_exit(inode, map, flags, err);
->>>>>>> f1f36e22
 	return err;
 }
 
