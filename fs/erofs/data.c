--- conflicted
+++ resolved
@@ -10,7 +10,6 @@
 #include <trace/events/erofs.h>
 
 void erofs_unmap_metabuf(struct erofs_buf *buf)
-<<<<<<< HEAD
 {
 	if (buf->kmap_type == EROFS_KMAP)
 		kunmap(buf->page);
@@ -29,34 +28,10 @@
 	buf->page = NULL;
 }
 
-void *erofs_read_metabuf(struct erofs_buf *buf, struct super_block *sb,
-			erofs_blk_t blkaddr, enum erofs_kmap_type type)
-{
-	struct address_space *const mapping = sb->s_bdev->bd_inode->i_mapping;
-=======
-{
-	if (buf->kmap_type == EROFS_KMAP)
-		kunmap(buf->page);
-	else if (buf->kmap_type == EROFS_KMAP_ATOMIC)
-		kunmap_atomic(buf->base);
-	buf->base = NULL;
-	buf->kmap_type = EROFS_NO_KMAP;
-}
-
-void erofs_put_metabuf(struct erofs_buf *buf)
-{
-	if (!buf->page)
-		return;
-	erofs_unmap_metabuf(buf);
-	put_page(buf->page);
-	buf->page = NULL;
-}
-
 void *erofs_bread(struct erofs_buf *buf, struct inode *inode,
 		  erofs_blk_t blkaddr, enum erofs_kmap_type type)
 {
 	struct address_space *const mapping = inode->i_mapping;
->>>>>>> 95cd2cdc
 	erofs_off_t offset = blknr_to_addr(blkaddr);
 	pgoff_t index = offset >> PAGE_SHIFT;
 	struct page *page = buf->page;
@@ -83,15 +58,12 @@
 	if (type == EROFS_NO_KMAP)
 		return NULL;
 	return buf->base + (offset & ~PAGE_MASK);
-<<<<<<< HEAD
-=======
 }
 
 void *erofs_read_metabuf(struct erofs_buf *buf, struct super_block *sb,
 			 erofs_blk_t blkaddr, enum erofs_kmap_type type)
 {
 	return erofs_bread(buf, sb->s_bdev->bd_inode, blkaddr, type);
->>>>>>> 95cd2cdc
 }
 
 static int erofs_map_blocks_flatmode(struct inode *inode,
