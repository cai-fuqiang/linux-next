--- conflicted
+++ resolved
@@ -191,12 +191,6 @@
 		if (IS_ERR(file))
 			return PTR_ERR(file);
 
-<<<<<<< HEAD
-		dif->file = file;
-		if (!erofs_is_fileio_mode(sbi))
-			dif->dax_dev = fs_dax_get_by_bdev(file_bdev(file),
-					&dif->dax_part_off, NULL, NULL);
-=======
 		if (!erofs_is_fileio_mode(sbi)) {
 			dif->dax_dev = fs_dax_get_by_bdev(file_bdev(file),
 					&dif->dax_part_off, NULL, NULL);
@@ -205,7 +199,6 @@
 			return -EINVAL;
 		}
 		dif->file = file;
->>>>>>> 8a1e6576
 	}
 
 	dif->blocks = le32_to_cpu(dis->blocks);
@@ -725,14 +718,10 @@
 		if (IS_ERR(sbi->fdev))
 			return PTR_ERR(sbi->fdev);
 
-<<<<<<< HEAD
-		return get_tree_nodev(fc, erofs_fc_fill_super);
-=======
 		if (S_ISREG(file_inode(sbi->fdev)->i_mode) &&
 		    sbi->fdev->f_mapping->a_ops->read_folio)
 			return get_tree_nodev(fc, erofs_fc_fill_super);
 		fput(sbi->fdev);
->>>>>>> 8a1e6576
 	}
 #endif
 	return ret;
