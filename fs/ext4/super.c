// SPDX-License-Identifier: GPL-2.0
/*
 *  linux/fs/ext4/super.c
 *
 * Copyright (C) 1992, 1993, 1994, 1995
 * Remy Card (card@masi.ibp.fr)
 * Laboratoire MASI - Institut Blaise Pascal
 * Universite Pierre et Marie Curie (Paris VI)
 *
 *  from
 *
 *  linux/fs/minix/inode.c
 *
 *  Copyright (C) 1991, 1992  Linus Torvalds
 *
 *  Big-endian to little-endian byte-swapping/bitmaps by
 *        David S. Miller (davem@caip.rutgers.edu), 1995
 */

#include <linux/module.h>
#include <linux/string.h>
#include <linux/fs.h>
#include <linux/time.h>
#include <linux/vmalloc.h>
#include <linux/slab.h>
#include <linux/init.h>
#include <linux/blkdev.h>
#include <linux/backing-dev.h>
#include <linux/parser.h>
#include <linux/buffer_head.h>
#include <linux/exportfs.h>
#include <linux/vfs.h>
#include <linux/random.h>
#include <linux/mount.h>
#include <linux/namei.h>
#include <linux/quotaops.h>
#include <linux/seq_file.h>
#include <linux/ctype.h>
#include <linux/log2.h>
#include <linux/crc16.h>
#include <linux/dax.h>
#include <linux/uaccess.h>
#include <linux/iversion.h>
#include <linux/unicode.h>
#include <linux/part_stat.h>
#include <linux/kthread.h>
#include <linux/freezer.h>
#include <linux/fsnotify.h>
#include <linux/fs_context.h>
#include <linux/fs_parser.h>

#include "ext4.h"
#include "ext4_extents.h"	/* Needed for trace points definition */
#include "ext4_jbd2.h"
#include "xattr.h"
#include "acl.h"
#include "mballoc.h"
#include "fsmap.h"

#define CREATE_TRACE_POINTS
#include <trace/events/ext4.h>

static struct ext4_lazy_init *ext4_li_info;
static DEFINE_MUTEX(ext4_li_mtx);
static struct ratelimit_state ext4_mount_msg_ratelimit;

static int ext4_load_journal(struct super_block *, struct ext4_super_block *,
			     unsigned long journal_devnum);
static int ext4_show_options(struct seq_file *seq, struct dentry *root);
static void ext4_update_super(struct super_block *sb);
static int ext4_commit_super(struct super_block *sb);
static int ext4_mark_recovery_complete(struct super_block *sb,
					struct ext4_super_block *es);
static int ext4_clear_journal_err(struct super_block *sb,
				  struct ext4_super_block *es);
static int ext4_sync_fs(struct super_block *sb, int wait);
static int ext4_statfs(struct dentry *dentry, struct kstatfs *buf);
static int ext4_unfreeze(struct super_block *sb);
static int ext4_freeze(struct super_block *sb);
static inline int ext2_feature_set_ok(struct super_block *sb);
static inline int ext3_feature_set_ok(struct super_block *sb);
static void ext4_destroy_lazyinit_thread(void);
static void ext4_unregister_li_request(struct super_block *sb);
static void ext4_clear_request_list(void);
static struct inode *ext4_get_journal_inode(struct super_block *sb,
					    unsigned int journal_inum);
static int ext4_validate_options(struct fs_context *fc);
static int ext4_check_opt_consistency(struct fs_context *fc,
				      struct super_block *sb);
static void ext4_apply_options(struct fs_context *fc, struct super_block *sb);
static int ext4_parse_param(struct fs_context *fc, struct fs_parameter *param);
static int ext4_get_tree(struct fs_context *fc);
static int ext4_reconfigure(struct fs_context *fc);
static void ext4_fc_free(struct fs_context *fc);
static int ext4_init_fs_context(struct fs_context *fc);
static void ext4_kill_sb(struct super_block *sb);
static const struct fs_parameter_spec ext4_param_specs[];

/*
 * Lock ordering
 *
 * page fault path:
 * mmap_lock -> sb_start_pagefault -> invalidate_lock (r) -> transaction start
 *   -> page lock -> i_data_sem (rw)
 *
 * buffered write path:
 * sb_start_write -> i_mutex -> mmap_lock
 * sb_start_write -> i_mutex -> transaction start -> page lock ->
 *   i_data_sem (rw)
 *
 * truncate:
 * sb_start_write -> i_mutex -> invalidate_lock (w) -> i_mmap_rwsem (w) ->
 *   page lock
 * sb_start_write -> i_mutex -> invalidate_lock (w) -> transaction start ->
 *   i_data_sem (rw)
 *
 * direct IO:
 * sb_start_write -> i_mutex -> mmap_lock
 * sb_start_write -> i_mutex -> transaction start -> i_data_sem (rw)
 *
 * writepages:
 * transaction start -> page lock(s) -> i_data_sem (rw)
 */

static const struct fs_context_operations ext4_context_ops = {
	.parse_param	= ext4_parse_param,
	.get_tree	= ext4_get_tree,
	.reconfigure	= ext4_reconfigure,
	.free		= ext4_fc_free,
};


#if !defined(CONFIG_EXT2_FS) && !defined(CONFIG_EXT2_FS_MODULE) && defined(CONFIG_EXT4_USE_FOR_EXT2)
static struct file_system_type ext2_fs_type = {
	.owner			= THIS_MODULE,
	.name			= "ext2",
	.init_fs_context	= ext4_init_fs_context,
	.parameters		= ext4_param_specs,
	.kill_sb		= ext4_kill_sb,
	.fs_flags		= FS_REQUIRES_DEV | FS_ALLOW_HSM,
};
MODULE_ALIAS_FS("ext2");
MODULE_ALIAS("ext2");
#define IS_EXT2_SB(sb) ((sb)->s_type == &ext2_fs_type)
#else
#define IS_EXT2_SB(sb) (0)
#endif


static struct file_system_type ext3_fs_type = {
	.owner			= THIS_MODULE,
	.name			= "ext3",
	.init_fs_context	= ext4_init_fs_context,
	.parameters		= ext4_param_specs,
	.kill_sb		= ext4_kill_sb,
	.fs_flags		= FS_REQUIRES_DEV | FS_ALLOW_HSM,
};
MODULE_ALIAS_FS("ext3");
MODULE_ALIAS("ext3");
#define IS_EXT3_SB(sb) ((sb)->s_type == &ext3_fs_type)


static inline void __ext4_read_bh(struct buffer_head *bh, blk_opf_t op_flags,
				  bh_end_io_t *end_io)
{
	/*
	 * buffer's verified bit is no longer valid after reading from
	 * disk again due to write out error, clear it to make sure we
	 * recheck the buffer contents.
	 */
	clear_buffer_verified(bh);

	bh->b_end_io = end_io ? end_io : end_buffer_read_sync;
	get_bh(bh);
	submit_bh(REQ_OP_READ | op_flags, bh);
}

void ext4_read_bh_nowait(struct buffer_head *bh, blk_opf_t op_flags,
			 bh_end_io_t *end_io)
{
	BUG_ON(!buffer_locked(bh));

	if (ext4_buffer_uptodate(bh)) {
		unlock_buffer(bh);
		return;
	}
	__ext4_read_bh(bh, op_flags, end_io);
}

int ext4_read_bh(struct buffer_head *bh, blk_opf_t op_flags, bh_end_io_t *end_io)
{
	BUG_ON(!buffer_locked(bh));

	if (ext4_buffer_uptodate(bh)) {
		unlock_buffer(bh);
		return 0;
	}

	__ext4_read_bh(bh, op_flags, end_io);

	wait_on_buffer(bh);
	if (buffer_uptodate(bh))
		return 0;
	return -EIO;
}

int ext4_read_bh_lock(struct buffer_head *bh, blk_opf_t op_flags, bool wait)
{
	lock_buffer(bh);
	if (!wait) {
		ext4_read_bh_nowait(bh, op_flags, NULL);
		return 0;
	}
	return ext4_read_bh(bh, op_flags, NULL);
}

/*
 * This works like __bread_gfp() except it uses ERR_PTR for error
 * returns.  Currently with sb_bread it's impossible to distinguish
 * between ENOMEM and EIO situations (since both result in a NULL
 * return.
 */
static struct buffer_head *__ext4_sb_bread_gfp(struct super_block *sb,
					       sector_t block,
					       blk_opf_t op_flags, gfp_t gfp)
{
	struct buffer_head *bh;
	int ret;

	bh = sb_getblk_gfp(sb, block, gfp);
	if (bh == NULL)
		return ERR_PTR(-ENOMEM);
	if (ext4_buffer_uptodate(bh))
		return bh;

	ret = ext4_read_bh_lock(bh, REQ_META | op_flags, true);
	if (ret) {
		put_bh(bh);
		return ERR_PTR(ret);
	}
	return bh;
}

struct buffer_head *ext4_sb_bread(struct super_block *sb, sector_t block,
				   blk_opf_t op_flags)
{
	gfp_t gfp = mapping_gfp_constraint(sb->s_bdev->bd_mapping,
			~__GFP_FS) | __GFP_MOVABLE;

	return __ext4_sb_bread_gfp(sb, block, op_flags, gfp);
}

struct buffer_head *ext4_sb_bread_unmovable(struct super_block *sb,
					    sector_t block)
{
	gfp_t gfp = mapping_gfp_constraint(sb->s_bdev->bd_mapping,
			~__GFP_FS);

	return __ext4_sb_bread_gfp(sb, block, 0, gfp);
}

void ext4_sb_breadahead_unmovable(struct super_block *sb, sector_t block)
{
	struct buffer_head *bh = bdev_getblk(sb->s_bdev, block,
			sb->s_blocksize, GFP_NOWAIT | __GFP_NOWARN);

	if (likely(bh)) {
		if (trylock_buffer(bh))
			ext4_read_bh_nowait(bh, REQ_RAHEAD, NULL);
		brelse(bh);
	}
}

static int ext4_verify_csum_type(struct super_block *sb,
				 struct ext4_super_block *es)
{
	if (!ext4_has_feature_metadata_csum(sb))
		return 1;

	return es->s_checksum_type == EXT4_CRC32C_CHKSUM;
}

__le32 ext4_superblock_csum(struct super_block *sb,
			    struct ext4_super_block *es)
{
	struct ext4_sb_info *sbi = EXT4_SB(sb);
	int offset = offsetof(struct ext4_super_block, s_checksum);
	__u32 csum;

	csum = ext4_chksum(sbi, ~0, (char *)es, offset);

	return cpu_to_le32(csum);
}

static int ext4_superblock_csum_verify(struct super_block *sb,
				       struct ext4_super_block *es)
{
	if (!ext4_has_metadata_csum(sb))
		return 1;

	return es->s_checksum == ext4_superblock_csum(sb, es);
}

void ext4_superblock_csum_set(struct super_block *sb)
{
	struct ext4_super_block *es = EXT4_SB(sb)->s_es;

	if (!ext4_has_metadata_csum(sb))
		return;

	es->s_checksum = ext4_superblock_csum(sb, es);
}

ext4_fsblk_t ext4_block_bitmap(struct super_block *sb,
			       struct ext4_group_desc *bg)
{
	return le32_to_cpu(bg->bg_block_bitmap_lo) |
		(EXT4_DESC_SIZE(sb) >= EXT4_MIN_DESC_SIZE_64BIT ?
		 (ext4_fsblk_t)le32_to_cpu(bg->bg_block_bitmap_hi) << 32 : 0);
}

ext4_fsblk_t ext4_inode_bitmap(struct super_block *sb,
			       struct ext4_group_desc *bg)
{
	return le32_to_cpu(bg->bg_inode_bitmap_lo) |
		(EXT4_DESC_SIZE(sb) >= EXT4_MIN_DESC_SIZE_64BIT ?
		 (ext4_fsblk_t)le32_to_cpu(bg->bg_inode_bitmap_hi) << 32 : 0);
}

ext4_fsblk_t ext4_inode_table(struct super_block *sb,
			      struct ext4_group_desc *bg)
{
	return le32_to_cpu(bg->bg_inode_table_lo) |
		(EXT4_DESC_SIZE(sb) >= EXT4_MIN_DESC_SIZE_64BIT ?
		 (ext4_fsblk_t)le32_to_cpu(bg->bg_inode_table_hi) << 32 : 0);
}

__u32 ext4_free_group_clusters(struct super_block *sb,
			       struct ext4_group_desc *bg)
{
	return le16_to_cpu(bg->bg_free_blocks_count_lo) |
		(EXT4_DESC_SIZE(sb) >= EXT4_MIN_DESC_SIZE_64BIT ?
		 (__u32)le16_to_cpu(bg->bg_free_blocks_count_hi) << 16 : 0);
}

__u32 ext4_free_inodes_count(struct super_block *sb,
			      struct ext4_group_desc *bg)
{
	return le16_to_cpu(bg->bg_free_inodes_count_lo) |
		(EXT4_DESC_SIZE(sb) >= EXT4_MIN_DESC_SIZE_64BIT ?
		 (__u32)le16_to_cpu(bg->bg_free_inodes_count_hi) << 16 : 0);
}

__u32 ext4_used_dirs_count(struct super_block *sb,
			      struct ext4_group_desc *bg)
{
	return le16_to_cpu(bg->bg_used_dirs_count_lo) |
		(EXT4_DESC_SIZE(sb) >= EXT4_MIN_DESC_SIZE_64BIT ?
		 (__u32)le16_to_cpu(bg->bg_used_dirs_count_hi) << 16 : 0);
}

__u32 ext4_itable_unused_count(struct super_block *sb,
			      struct ext4_group_desc *bg)
{
	return le16_to_cpu(bg->bg_itable_unused_lo) |
		(EXT4_DESC_SIZE(sb) >= EXT4_MIN_DESC_SIZE_64BIT ?
		 (__u32)le16_to_cpu(bg->bg_itable_unused_hi) << 16 : 0);
}

void ext4_block_bitmap_set(struct super_block *sb,
			   struct ext4_group_desc *bg, ext4_fsblk_t blk)
{
	bg->bg_block_bitmap_lo = cpu_to_le32((u32)blk);
	if (EXT4_DESC_SIZE(sb) >= EXT4_MIN_DESC_SIZE_64BIT)
		bg->bg_block_bitmap_hi = cpu_to_le32(blk >> 32);
}

void ext4_inode_bitmap_set(struct super_block *sb,
			   struct ext4_group_desc *bg, ext4_fsblk_t blk)
{
	bg->bg_inode_bitmap_lo  = cpu_to_le32((u32)blk);
	if (EXT4_DESC_SIZE(sb) >= EXT4_MIN_DESC_SIZE_64BIT)
		bg->bg_inode_bitmap_hi = cpu_to_le32(blk >> 32);
}

void ext4_inode_table_set(struct super_block *sb,
			  struct ext4_group_desc *bg, ext4_fsblk_t blk)
{
	bg->bg_inode_table_lo = cpu_to_le32((u32)blk);
	if (EXT4_DESC_SIZE(sb) >= EXT4_MIN_DESC_SIZE_64BIT)
		bg->bg_inode_table_hi = cpu_to_le32(blk >> 32);
}

void ext4_free_group_clusters_set(struct super_block *sb,
				  struct ext4_group_desc *bg, __u32 count)
{
	bg->bg_free_blocks_count_lo = cpu_to_le16((__u16)count);
	if (EXT4_DESC_SIZE(sb) >= EXT4_MIN_DESC_SIZE_64BIT)
		bg->bg_free_blocks_count_hi = cpu_to_le16(count >> 16);
}

void ext4_free_inodes_set(struct super_block *sb,
			  struct ext4_group_desc *bg, __u32 count)
{
	bg->bg_free_inodes_count_lo = cpu_to_le16((__u16)count);
	if (EXT4_DESC_SIZE(sb) >= EXT4_MIN_DESC_SIZE_64BIT)
		bg->bg_free_inodes_count_hi = cpu_to_le16(count >> 16);
}

void ext4_used_dirs_set(struct super_block *sb,
			  struct ext4_group_desc *bg, __u32 count)
{
	bg->bg_used_dirs_count_lo = cpu_to_le16((__u16)count);
	if (EXT4_DESC_SIZE(sb) >= EXT4_MIN_DESC_SIZE_64BIT)
		bg->bg_used_dirs_count_hi = cpu_to_le16(count >> 16);
}

void ext4_itable_unused_set(struct super_block *sb,
			  struct ext4_group_desc *bg, __u32 count)
{
	bg->bg_itable_unused_lo = cpu_to_le16((__u16)count);
	if (EXT4_DESC_SIZE(sb) >= EXT4_MIN_DESC_SIZE_64BIT)
		bg->bg_itable_unused_hi = cpu_to_le16(count >> 16);
}

static void __ext4_update_tstamp(__le32 *lo, __u8 *hi, time64_t now)
{
	now = clamp_val(now, 0, (1ull << 40) - 1);

	*lo = cpu_to_le32(lower_32_bits(now));
	*hi = upper_32_bits(now);
}

static time64_t __ext4_get_tstamp(__le32 *lo, __u8 *hi)
{
	return ((time64_t)(*hi) << 32) + le32_to_cpu(*lo);
}
#define ext4_update_tstamp(es, tstamp) \
	__ext4_update_tstamp(&(es)->tstamp, &(es)->tstamp ## _hi, \
			     ktime_get_real_seconds())
#define ext4_get_tstamp(es, tstamp) \
	__ext4_get_tstamp(&(es)->tstamp, &(es)->tstamp ## _hi)

#define EXT4_SB_REFRESH_INTERVAL_SEC (3600) /* seconds (1 hour) */
#define EXT4_SB_REFRESH_INTERVAL_KB (16384) /* kilobytes (16MB) */

/*
 * The ext4_maybe_update_superblock() function checks and updates the
 * superblock if needed.
 *
 * This function is designed to update the on-disk superblock only under
 * certain conditions to prevent excessive disk writes and unnecessary
 * waking of the disk from sleep. The superblock will be updated if:
 * 1. More than an hour has passed since the last superblock update, and
 * 2. More than 16MB have been written since the last superblock update.
 *
 * @sb: The superblock
 */
static void ext4_maybe_update_superblock(struct super_block *sb)
{
	struct ext4_sb_info *sbi = EXT4_SB(sb);
	struct ext4_super_block *es = sbi->s_es;
	journal_t *journal = sbi->s_journal;
	time64_t now;
	__u64 last_update;
	__u64 lifetime_write_kbytes;
	__u64 diff_size;

	if (sb_rdonly(sb) || !(sb->s_flags & SB_ACTIVE) ||
	    !journal || (journal->j_flags & JBD2_UNMOUNT))
		return;

	now = ktime_get_real_seconds();
	last_update = ext4_get_tstamp(es, s_wtime);

	if (likely(now - last_update < EXT4_SB_REFRESH_INTERVAL_SEC))
		return;

	lifetime_write_kbytes = sbi->s_kbytes_written +
		((part_stat_read(sb->s_bdev, sectors[STAT_WRITE]) -
		  sbi->s_sectors_written_start) >> 1);

	/* Get the number of kilobytes not written to disk to account
	 * for statistics and compare with a multiple of 16 MB. This
	 * is used to determine when the next superblock commit should
	 * occur (i.e. not more often than once per 16MB if there was
	 * less written in an hour).
	 */
	diff_size = lifetime_write_kbytes - le64_to_cpu(es->s_kbytes_written);

	if (diff_size > EXT4_SB_REFRESH_INTERVAL_KB)
		schedule_work(&EXT4_SB(sb)->s_sb_upd_work);
}

static void ext4_journal_commit_callback(journal_t *journal, transaction_t *txn)
{
	struct super_block		*sb = journal->j_private;
	struct ext4_sb_info		*sbi = EXT4_SB(sb);
	int				error = is_journal_aborted(journal);
	struct ext4_journal_cb_entry	*jce;

	BUG_ON(txn->t_state == T_FINISHED);

	ext4_process_freed_data(sb, txn->t_tid);
	ext4_maybe_update_superblock(sb);

	spin_lock(&sbi->s_md_lock);
	while (!list_empty(&txn->t_private_list)) {
		jce = list_entry(txn->t_private_list.next,
				 struct ext4_journal_cb_entry, jce_list);
		list_del_init(&jce->jce_list);
		spin_unlock(&sbi->s_md_lock);
		jce->jce_func(sb, jce, error);
		spin_lock(&sbi->s_md_lock);
	}
	spin_unlock(&sbi->s_md_lock);
}

/*
 * This writepage callback for write_cache_pages()
 * takes care of a few cases after page cleaning.
 *
 * write_cache_pages() already checks for dirty pages
 * and calls clear_page_dirty_for_io(), which we want,
 * to write protect the pages.
 *
 * However, we may have to redirty a page (see below.)
 */
static int ext4_journalled_writepage_callback(struct folio *folio,
					      struct writeback_control *wbc,
					      void *data)
{
	transaction_t *transaction = (transaction_t *) data;
	struct buffer_head *bh, *head;
	struct journal_head *jh;

	bh = head = folio_buffers(folio);
	do {
		/*
		 * We have to redirty a page in these cases:
		 * 1) If buffer is dirty, it means the page was dirty because it
		 * contains a buffer that needs checkpointing. So the dirty bit
		 * needs to be preserved so that checkpointing writes the buffer
		 * properly.
		 * 2) If buffer is not part of the committing transaction
		 * (we may have just accidentally come across this buffer because
		 * inode range tracking is not exact) or if the currently running
		 * transaction already contains this buffer as well, dirty bit
		 * needs to be preserved so that the buffer gets writeprotected
		 * properly on running transaction's commit.
		 */
		jh = bh2jh(bh);
		if (buffer_dirty(bh) ||
		    (jh && (jh->b_transaction != transaction ||
			    jh->b_next_transaction))) {
			folio_redirty_for_writepage(wbc, folio);
			goto out;
		}
	} while ((bh = bh->b_this_page) != head);

out:
	return AOP_WRITEPAGE_ACTIVATE;
}

static int ext4_journalled_submit_inode_data_buffers(struct jbd2_inode *jinode)
{
	struct address_space *mapping = jinode->i_vfs_inode->i_mapping;
	struct writeback_control wbc = {
		.sync_mode =  WB_SYNC_ALL,
		.nr_to_write = LONG_MAX,
		.range_start = jinode->i_dirty_start,
		.range_end = jinode->i_dirty_end,
        };

	return write_cache_pages(mapping, &wbc,
				 ext4_journalled_writepage_callback,
				 jinode->i_transaction);
}

static int ext4_journal_submit_inode_data_buffers(struct jbd2_inode *jinode)
{
	int ret;

	if (ext4_should_journal_data(jinode->i_vfs_inode))
		ret = ext4_journalled_submit_inode_data_buffers(jinode);
	else
		ret = ext4_normal_submit_inode_data_buffers(jinode);
	return ret;
}

static int ext4_journal_finish_inode_data_buffers(struct jbd2_inode *jinode)
{
	int ret = 0;

	if (!ext4_should_journal_data(jinode->i_vfs_inode))
		ret = jbd2_journal_finish_inode_data_buffers(jinode);

	return ret;
}

static bool system_going_down(void)
{
	return system_state == SYSTEM_HALT || system_state == SYSTEM_POWER_OFF
		|| system_state == SYSTEM_RESTART;
}

struct ext4_err_translation {
	int code;
	int errno;
};

#define EXT4_ERR_TRANSLATE(err) { .code = EXT4_ERR_##err, .errno = err }

static struct ext4_err_translation err_translation[] = {
	EXT4_ERR_TRANSLATE(EIO),
	EXT4_ERR_TRANSLATE(ENOMEM),
	EXT4_ERR_TRANSLATE(EFSBADCRC),
	EXT4_ERR_TRANSLATE(EFSCORRUPTED),
	EXT4_ERR_TRANSLATE(ENOSPC),
	EXT4_ERR_TRANSLATE(ENOKEY),
	EXT4_ERR_TRANSLATE(EROFS),
	EXT4_ERR_TRANSLATE(EFBIG),
	EXT4_ERR_TRANSLATE(EEXIST),
	EXT4_ERR_TRANSLATE(ERANGE),
	EXT4_ERR_TRANSLATE(EOVERFLOW),
	EXT4_ERR_TRANSLATE(EBUSY),
	EXT4_ERR_TRANSLATE(ENOTDIR),
	EXT4_ERR_TRANSLATE(ENOTEMPTY),
	EXT4_ERR_TRANSLATE(ESHUTDOWN),
	EXT4_ERR_TRANSLATE(EFAULT),
};

static int ext4_errno_to_code(int errno)
{
	int i;

	for (i = 0; i < ARRAY_SIZE(err_translation); i++)
		if (err_translation[i].errno == errno)
			return err_translation[i].code;
	return EXT4_ERR_UNKNOWN;
}

static void save_error_info(struct super_block *sb, int error,
			    __u32 ino, __u64 block,
			    const char *func, unsigned int line)
{
	struct ext4_sb_info *sbi = EXT4_SB(sb);

	/* We default to EFSCORRUPTED error... */
	if (error == 0)
		error = EFSCORRUPTED;

	spin_lock(&sbi->s_error_lock);
	sbi->s_add_error_count++;
	sbi->s_last_error_code = error;
	sbi->s_last_error_line = line;
	sbi->s_last_error_ino = ino;
	sbi->s_last_error_block = block;
	sbi->s_last_error_func = func;
	sbi->s_last_error_time = ktime_get_real_seconds();
	if (!sbi->s_first_error_time) {
		sbi->s_first_error_code = error;
		sbi->s_first_error_line = line;
		sbi->s_first_error_ino = ino;
		sbi->s_first_error_block = block;
		sbi->s_first_error_func = func;
		sbi->s_first_error_time = sbi->s_last_error_time;
	}
	spin_unlock(&sbi->s_error_lock);
}

/* Deal with the reporting of failure conditions on a filesystem such as
 * inconsistencies detected or read IO failures.
 *
 * On ext2, we can store the error state of the filesystem in the
 * superblock.  That is not possible on ext4, because we may have other
 * write ordering constraints on the superblock which prevent us from
 * writing it out straight away; and given that the journal is about to
 * be aborted, we can't rely on the current, or future, transactions to
 * write out the superblock safely.
 *
 * We'll just use the jbd2_journal_abort() error code to record an error in
 * the journal instead.  On recovery, the journal will complain about
 * that error until we've noted it down and cleared it.
 *
 * If force_ro is set, we unconditionally force the filesystem into an
 * ABORT|READONLY state, unless the error response on the fs has been set to
 * panic in which case we take the easy way out and panic immediately. This is
 * used to deal with unrecoverable failures such as journal IO errors or ENOMEM
 * at a critical moment in log management.
 */
static void ext4_handle_error(struct super_block *sb, bool force_ro, int error,
			      __u32 ino, __u64 block,
			      const char *func, unsigned int line)
{
	journal_t *journal = EXT4_SB(sb)->s_journal;
	bool continue_fs = !force_ro && test_opt(sb, ERRORS_CONT);

	EXT4_SB(sb)->s_mount_state |= EXT4_ERROR_FS;
	if (test_opt(sb, WARN_ON_ERROR))
		WARN_ON_ONCE(1);

	if (!continue_fs && !sb_rdonly(sb)) {
		set_bit(EXT4_FLAGS_SHUTDOWN, &EXT4_SB(sb)->s_ext4_flags);
		if (journal)
			jbd2_journal_abort(journal, -EIO);
	}

	if (!bdev_read_only(sb->s_bdev)) {
		save_error_info(sb, error, ino, block, func, line);
		/*
		 * In case the fs should keep running, we need to writeout
		 * superblock through the journal. Due to lock ordering
		 * constraints, it may not be safe to do it right here so we
		 * defer superblock flushing to a workqueue.
		 */
		if (continue_fs && journal)
			schedule_work(&EXT4_SB(sb)->s_sb_upd_work);
		else
			ext4_commit_super(sb);
	}

	/*
	 * We force ERRORS_RO behavior when system is rebooting. Otherwise we
	 * could panic during 'reboot -f' as the underlying device got already
	 * disabled.
	 */
	if (test_opt(sb, ERRORS_PANIC) && !system_going_down()) {
		panic("EXT4-fs (device %s): panic forced after error\n",
			sb->s_id);
	}

	if (sb_rdonly(sb) || continue_fs)
		return;

	ext4_msg(sb, KERN_CRIT, "Remounting filesystem read-only");
	/*
	 * EXT4_FLAGS_SHUTDOWN was set which stops all filesystem
	 * modifications. We don't set SB_RDONLY because that requires
	 * sb->s_umount semaphore and setting it without proper remount
	 * procedure is confusing code such as freeze_super() leading to
	 * deadlocks and other problems.
	 */
}

static void update_super_work(struct work_struct *work)
{
	struct ext4_sb_info *sbi = container_of(work, struct ext4_sb_info,
						s_sb_upd_work);
	journal_t *journal = sbi->s_journal;
	handle_t *handle;

	/*
	 * If the journal is still running, we have to write out superblock
	 * through the journal to avoid collisions of other journalled sb
	 * updates.
	 *
	 * We use directly jbd2 functions here to avoid recursing back into
	 * ext4 error handling code during handling of previous errors.
	 */
	if (!sb_rdonly(sbi->s_sb) && journal) {
		struct buffer_head *sbh = sbi->s_sbh;
		bool call_notify_err = false;

		handle = jbd2_journal_start(journal, 1);
		if (IS_ERR(handle))
			goto write_directly;
		if (jbd2_journal_get_write_access(handle, sbh)) {
			jbd2_journal_stop(handle);
			goto write_directly;
		}

		if (sbi->s_add_error_count > 0)
			call_notify_err = true;

		ext4_update_super(sbi->s_sb);
		if (buffer_write_io_error(sbh) || !buffer_uptodate(sbh)) {
			ext4_msg(sbi->s_sb, KERN_ERR, "previous I/O error to "
				 "superblock detected");
			clear_buffer_write_io_error(sbh);
			set_buffer_uptodate(sbh);
		}

		if (jbd2_journal_dirty_metadata(handle, sbh)) {
			jbd2_journal_stop(handle);
			goto write_directly;
		}
		jbd2_journal_stop(handle);

		if (call_notify_err)
			ext4_notify_error_sysfs(sbi);

		return;
	}
write_directly:
	/*
	 * Write through journal failed. Write sb directly to get error info
	 * out and hope for the best.
	 */
	ext4_commit_super(sbi->s_sb);
	ext4_notify_error_sysfs(sbi);
}

#define ext4_error_ratelimit(sb)					\
		___ratelimit(&(EXT4_SB(sb)->s_err_ratelimit_state),	\
			     "EXT4-fs error")

void __ext4_error(struct super_block *sb, const char *function,
		  unsigned int line, bool force_ro, int error, __u64 block,
		  const char *fmt, ...)
{
	struct va_format vaf;
	va_list args;

	if (unlikely(ext4_forced_shutdown(sb)))
		return;

	trace_ext4_error(sb, function, line);
	if (ext4_error_ratelimit(sb)) {
		va_start(args, fmt);
		vaf.fmt = fmt;
		vaf.va = &args;
		printk(KERN_CRIT
		       "EXT4-fs error (device %s): %s:%d: comm %s: %pV\n",
		       sb->s_id, function, line, current->comm, &vaf);
		va_end(args);
	}
	fsnotify_sb_error(sb, NULL, error ? error : EFSCORRUPTED);

	ext4_handle_error(sb, force_ro, error, 0, block, function, line);
}

void __ext4_error_inode(struct inode *inode, const char *function,
			unsigned int line, ext4_fsblk_t block, int error,
			const char *fmt, ...)
{
	va_list args;
	struct va_format vaf;

	if (unlikely(ext4_forced_shutdown(inode->i_sb)))
		return;

	trace_ext4_error(inode->i_sb, function, line);
	if (ext4_error_ratelimit(inode->i_sb)) {
		va_start(args, fmt);
		vaf.fmt = fmt;
		vaf.va = &args;
		if (block)
			printk(KERN_CRIT "EXT4-fs error (device %s): %s:%d: "
			       "inode #%lu: block %llu: comm %s: %pV\n",
			       inode->i_sb->s_id, function, line, inode->i_ino,
			       block, current->comm, &vaf);
		else
			printk(KERN_CRIT "EXT4-fs error (device %s): %s:%d: "
			       "inode #%lu: comm %s: %pV\n",
			       inode->i_sb->s_id, function, line, inode->i_ino,
			       current->comm, &vaf);
		va_end(args);
	}
	fsnotify_sb_error(inode->i_sb, inode, error ? error : EFSCORRUPTED);

	ext4_handle_error(inode->i_sb, false, error, inode->i_ino, block,
			  function, line);
}

void __ext4_error_file(struct file *file, const char *function,
		       unsigned int line, ext4_fsblk_t block,
		       const char *fmt, ...)
{
	va_list args;
	struct va_format vaf;
	struct inode *inode = file_inode(file);
	char pathname[80], *path;

	if (unlikely(ext4_forced_shutdown(inode->i_sb)))
		return;

	trace_ext4_error(inode->i_sb, function, line);
	if (ext4_error_ratelimit(inode->i_sb)) {
		path = file_path(file, pathname, sizeof(pathname));
		if (IS_ERR(path))
			path = "(unknown)";
		va_start(args, fmt);
		vaf.fmt = fmt;
		vaf.va = &args;
		if (block)
			printk(KERN_CRIT
			       "EXT4-fs error (device %s): %s:%d: inode #%lu: "
			       "block %llu: comm %s: path %s: %pV\n",
			       inode->i_sb->s_id, function, line, inode->i_ino,
			       block, current->comm, path, &vaf);
		else
			printk(KERN_CRIT
			       "EXT4-fs error (device %s): %s:%d: inode #%lu: "
			       "comm %s: path %s: %pV\n",
			       inode->i_sb->s_id, function, line, inode->i_ino,
			       current->comm, path, &vaf);
		va_end(args);
	}
	fsnotify_sb_error(inode->i_sb, inode, EFSCORRUPTED);

	ext4_handle_error(inode->i_sb, false, EFSCORRUPTED, inode->i_ino, block,
			  function, line);
}

const char *ext4_decode_error(struct super_block *sb, int errno,
			      char nbuf[16])
{
	char *errstr = NULL;

	switch (errno) {
	case -EFSCORRUPTED:
		errstr = "Corrupt filesystem";
		break;
	case -EFSBADCRC:
		errstr = "Filesystem failed CRC";
		break;
	case -EIO:
		errstr = "IO failure";
		break;
	case -ENOMEM:
		errstr = "Out of memory";
		break;
	case -EROFS:
		if (!sb || (EXT4_SB(sb)->s_journal &&
			    EXT4_SB(sb)->s_journal->j_flags & JBD2_ABORT))
			errstr = "Journal has aborted";
		else
			errstr = "Readonly filesystem";
		break;
	default:
		/* If the caller passed in an extra buffer for unknown
		 * errors, textualise them now.  Else we just return
		 * NULL. */
		if (nbuf) {
			/* Check for truncated error codes... */
			if (snprintf(nbuf, 16, "error %d", -errno) >= 0)
				errstr = nbuf;
		}
		break;
	}

	return errstr;
}

/* __ext4_std_error decodes expected errors from journaling functions
 * automatically and invokes the appropriate error response.  */

void __ext4_std_error(struct super_block *sb, const char *function,
		      unsigned int line, int errno)
{
	char nbuf[16];
	const char *errstr;

	if (unlikely(ext4_forced_shutdown(sb)))
		return;

	/* Special case: if the error is EROFS, and we're not already
	 * inside a transaction, then there's really no point in logging
	 * an error. */
	if (errno == -EROFS && journal_current_handle() == NULL && sb_rdonly(sb))
		return;

	if (ext4_error_ratelimit(sb)) {
		errstr = ext4_decode_error(sb, errno, nbuf);
		printk(KERN_CRIT "EXT4-fs error (device %s) in %s:%d: %s\n",
		       sb->s_id, function, line, errstr);
	}
	fsnotify_sb_error(sb, NULL, errno ? errno : EFSCORRUPTED);

	ext4_handle_error(sb, false, -errno, 0, 0, function, line);
}

void __ext4_msg(struct super_block *sb,
		const char *prefix, const char *fmt, ...)
{
	struct va_format vaf;
	va_list args;

	if (sb) {
		atomic_inc(&EXT4_SB(sb)->s_msg_count);
		if (!___ratelimit(&(EXT4_SB(sb)->s_msg_ratelimit_state),
				  "EXT4-fs"))
			return;
	}

	va_start(args, fmt);
	vaf.fmt = fmt;
	vaf.va = &args;
	if (sb)
		printk("%sEXT4-fs (%s): %pV\n", prefix, sb->s_id, &vaf);
	else
		printk("%sEXT4-fs: %pV\n", prefix, &vaf);
	va_end(args);
}

static int ext4_warning_ratelimit(struct super_block *sb)
{
	atomic_inc(&EXT4_SB(sb)->s_warning_count);
	return ___ratelimit(&(EXT4_SB(sb)->s_warning_ratelimit_state),
			    "EXT4-fs warning");
}

void __ext4_warning(struct super_block *sb, const char *function,
		    unsigned int line, const char *fmt, ...)
{
	struct va_format vaf;
	va_list args;

	if (!ext4_warning_ratelimit(sb))
		return;

	va_start(args, fmt);
	vaf.fmt = fmt;
	vaf.va = &args;
	printk(KERN_WARNING "EXT4-fs warning (device %s): %s:%d: %pV\n",
	       sb->s_id, function, line, &vaf);
	va_end(args);
}

void __ext4_warning_inode(const struct inode *inode, const char *function,
			  unsigned int line, const char *fmt, ...)
{
	struct va_format vaf;
	va_list args;

	if (!ext4_warning_ratelimit(inode->i_sb))
		return;

	va_start(args, fmt);
	vaf.fmt = fmt;
	vaf.va = &args;
	printk(KERN_WARNING "EXT4-fs warning (device %s): %s:%d: "
	       "inode #%lu: comm %s: %pV\n", inode->i_sb->s_id,
	       function, line, inode->i_ino, current->comm, &vaf);
	va_end(args);
}

void __ext4_grp_locked_error(const char *function, unsigned int line,
			     struct super_block *sb, ext4_group_t grp,
			     unsigned long ino, ext4_fsblk_t block,
			     const char *fmt, ...)
__releases(bitlock)
__acquires(bitlock)
{
	struct va_format vaf;
	va_list args;

	if (unlikely(ext4_forced_shutdown(sb)))
		return;

	trace_ext4_error(sb, function, line);
	if (ext4_error_ratelimit(sb)) {
		va_start(args, fmt);
		vaf.fmt = fmt;
		vaf.va = &args;
		printk(KERN_CRIT "EXT4-fs error (device %s): %s:%d: group %u, ",
		       sb->s_id, function, line, grp);
		if (ino)
			printk(KERN_CONT "inode %lu: ", ino);
		if (block)
			printk(KERN_CONT "block %llu:",
			       (unsigned long long) block);
		printk(KERN_CONT "%pV\n", &vaf);
		va_end(args);
	}

	if (test_opt(sb, ERRORS_CONT)) {
		if (test_opt(sb, WARN_ON_ERROR))
			WARN_ON_ONCE(1);
		EXT4_SB(sb)->s_mount_state |= EXT4_ERROR_FS;
		if (!bdev_read_only(sb->s_bdev)) {
			save_error_info(sb, EFSCORRUPTED, ino, block, function,
					line);
			schedule_work(&EXT4_SB(sb)->s_sb_upd_work);
		}
		return;
	}
	ext4_unlock_group(sb, grp);
	ext4_handle_error(sb, false, EFSCORRUPTED, ino, block, function, line);
	/*
	 * We only get here in the ERRORS_RO case; relocking the group
	 * may be dangerous, but nothing bad will happen since the
	 * filesystem will have already been marked read/only and the
	 * journal has been aborted.  We return 1 as a hint to callers
	 * who might what to use the return value from
	 * ext4_grp_locked_error() to distinguish between the
	 * ERRORS_CONT and ERRORS_RO case, and perhaps return more
	 * aggressively from the ext4 function in question, with a
	 * more appropriate error code.
	 */
	ext4_lock_group(sb, grp);
	return;
}

void ext4_mark_group_bitmap_corrupted(struct super_block *sb,
				     ext4_group_t group,
				     unsigned int flags)
{
	struct ext4_sb_info *sbi = EXT4_SB(sb);
	struct ext4_group_info *grp = ext4_get_group_info(sb, group);
	struct ext4_group_desc *gdp = ext4_get_group_desc(sb, group, NULL);
	int ret;

	if (!grp || !gdp)
		return;
	if (flags & EXT4_GROUP_INFO_BBITMAP_CORRUPT) {
		ret = ext4_test_and_set_bit(EXT4_GROUP_INFO_BBITMAP_CORRUPT_BIT,
					    &grp->bb_state);
		if (!ret)
			percpu_counter_sub(&sbi->s_freeclusters_counter,
					   grp->bb_free);
	}

	if (flags & EXT4_GROUP_INFO_IBITMAP_CORRUPT) {
		ret = ext4_test_and_set_bit(EXT4_GROUP_INFO_IBITMAP_CORRUPT_BIT,
					    &grp->bb_state);
		if (!ret && gdp) {
			int count;

			count = ext4_free_inodes_count(sb, gdp);
			percpu_counter_sub(&sbi->s_freeinodes_counter,
					   count);
		}
	}
}

void ext4_update_dynamic_rev(struct super_block *sb)
{
	struct ext4_super_block *es = EXT4_SB(sb)->s_es;

	if (le32_to_cpu(es->s_rev_level) > EXT4_GOOD_OLD_REV)
		return;

	ext4_warning(sb,
		     "updating to rev %d because of new feature flag, "
		     "running e2fsck is recommended",
		     EXT4_DYNAMIC_REV);

	es->s_first_ino = cpu_to_le32(EXT4_GOOD_OLD_FIRST_INO);
	es->s_inode_size = cpu_to_le16(EXT4_GOOD_OLD_INODE_SIZE);
	es->s_rev_level = cpu_to_le32(EXT4_DYNAMIC_REV);
	/* leave es->s_feature_*compat flags alone */
	/* es->s_uuid will be set by e2fsck if empty */

	/*
	 * The rest of the superblock fields should be zero, and if not it
	 * means they are likely already in use, so leave them alone.  We
	 * can leave it up to e2fsck to clean up any inconsistencies there.
	 */
}

static inline struct inode *orphan_list_entry(struct list_head *l)
{
	return &list_entry(l, struct ext4_inode_info, i_orphan)->vfs_inode;
}

static void dump_orphan_list(struct super_block *sb, struct ext4_sb_info *sbi)
{
	struct list_head *l;

	ext4_msg(sb, KERN_ERR, "sb orphan head is %d",
		 le32_to_cpu(sbi->s_es->s_last_orphan));

	printk(KERN_ERR "sb_info orphan list:\n");
	list_for_each(l, &sbi->s_orphan) {
		struct inode *inode = orphan_list_entry(l);
		printk(KERN_ERR "  "
		       "inode %s:%lu at %p: mode %o, nlink %d, next %d\n",
		       inode->i_sb->s_id, inode->i_ino, inode,
		       inode->i_mode, inode->i_nlink,
		       NEXT_ORPHAN(inode));
	}
}

#ifdef CONFIG_QUOTA
static int ext4_quota_off(struct super_block *sb, int type);

static inline void ext4_quotas_off(struct super_block *sb, int type)
{
	BUG_ON(type > EXT4_MAXQUOTAS);

	/* Use our quota_off function to clear inode flags etc. */
	for (type--; type >= 0; type--)
		ext4_quota_off(sb, type);
}

/*
 * This is a helper function which is used in the mount/remount
 * codepaths (which holds s_umount) to fetch the quota file name.
 */
static inline char *get_qf_name(struct super_block *sb,
				struct ext4_sb_info *sbi,
				int type)
{
	return rcu_dereference_protected(sbi->s_qf_names[type],
					 lockdep_is_held(&sb->s_umount));
}
#else
static inline void ext4_quotas_off(struct super_block *sb, int type)
{
}
#endif

static int ext4_percpu_param_init(struct ext4_sb_info *sbi)
{
	ext4_fsblk_t block;
	int err;

	block = ext4_count_free_clusters(sbi->s_sb);
	ext4_free_blocks_count_set(sbi->s_es, EXT4_C2B(sbi, block));
	err = percpu_counter_init(&sbi->s_freeclusters_counter, block,
				  GFP_KERNEL);
	if (!err) {
		unsigned long freei = ext4_count_free_inodes(sbi->s_sb);
		sbi->s_es->s_free_inodes_count = cpu_to_le32(freei);
		err = percpu_counter_init(&sbi->s_freeinodes_counter, freei,
					  GFP_KERNEL);
	}
	if (!err)
		err = percpu_counter_init(&sbi->s_dirs_counter,
					  ext4_count_dirs(sbi->s_sb), GFP_KERNEL);
	if (!err)
		err = percpu_counter_init(&sbi->s_dirtyclusters_counter, 0,
					  GFP_KERNEL);
	if (!err)
		err = percpu_counter_init(&sbi->s_sra_exceeded_retry_limit, 0,
					  GFP_KERNEL);
	if (!err)
		err = percpu_init_rwsem(&sbi->s_writepages_rwsem);

	if (err)
		ext4_msg(sbi->s_sb, KERN_ERR, "insufficient memory");

	return err;
}

static void ext4_percpu_param_destroy(struct ext4_sb_info *sbi)
{
	percpu_counter_destroy(&sbi->s_freeclusters_counter);
	percpu_counter_destroy(&sbi->s_freeinodes_counter);
	percpu_counter_destroy(&sbi->s_dirs_counter);
	percpu_counter_destroy(&sbi->s_dirtyclusters_counter);
	percpu_counter_destroy(&sbi->s_sra_exceeded_retry_limit);
	percpu_free_rwsem(&sbi->s_writepages_rwsem);
}

static void ext4_group_desc_free(struct ext4_sb_info *sbi)
{
	struct buffer_head **group_desc;
	int i;

	rcu_read_lock();
	group_desc = rcu_dereference(sbi->s_group_desc);
	for (i = 0; i < sbi->s_gdb_count; i++)
		brelse(group_desc[i]);
	kvfree(group_desc);
	rcu_read_unlock();
}

static void ext4_flex_groups_free(struct ext4_sb_info *sbi)
{
	struct flex_groups **flex_groups;
	int i;

	rcu_read_lock();
	flex_groups = rcu_dereference(sbi->s_flex_groups);
	if (flex_groups) {
		for (i = 0; i < sbi->s_flex_groups_allocated; i++)
			kvfree(flex_groups[i]);
		kvfree(flex_groups);
	}
	rcu_read_unlock();
}

static void ext4_put_super(struct super_block *sb)
{
	struct ext4_sb_info *sbi = EXT4_SB(sb);
	struct ext4_super_block *es = sbi->s_es;
	int aborted = 0;
	int err;

	/*
	 * Unregister sysfs before destroying jbd2 journal.
	 * Since we could still access attr_journal_task attribute via sysfs
	 * path which could have sbi->s_journal->j_task as NULL
	 * Unregister sysfs before flush sbi->s_sb_upd_work.
	 * Since user may read /proc/fs/ext4/xx/mb_groups during umount, If
	 * read metadata verify failed then will queue error work.
	 * update_super_work will call start_this_handle may trigger
	 * BUG_ON.
	 */
	ext4_unregister_sysfs(sb);

	if (___ratelimit(&ext4_mount_msg_ratelimit, "EXT4-fs unmount"))
		ext4_msg(sb, KERN_INFO, "unmounting filesystem %pU.",
			 &sb->s_uuid);

	ext4_unregister_li_request(sb);
	ext4_quotas_off(sb, EXT4_MAXQUOTAS);

	flush_work(&sbi->s_sb_upd_work);
	destroy_workqueue(sbi->rsv_conversion_wq);
	ext4_release_orphan_info(sb);

	if (sbi->s_journal) {
		aborted = is_journal_aborted(sbi->s_journal);
		err = jbd2_journal_destroy(sbi->s_journal);
		sbi->s_journal = NULL;
		if ((err < 0) && !aborted) {
			ext4_abort(sb, -err, "Couldn't clean up the journal");
		}
	}

	ext4_es_unregister_shrinker(sbi);
	timer_shutdown_sync(&sbi->s_err_report);
	ext4_release_system_zone(sb);
	ext4_mb_release(sb);
	ext4_ext_release(sb);

	if (!sb_rdonly(sb) && !aborted) {
		ext4_clear_feature_journal_needs_recovery(sb);
		ext4_clear_feature_orphan_present(sb);
		es->s_state = cpu_to_le16(sbi->s_mount_state);
	}
	if (!sb_rdonly(sb))
		ext4_commit_super(sb);

	ext4_group_desc_free(sbi);
	ext4_flex_groups_free(sbi);

	WARN_ON_ONCE(!(sbi->s_mount_state & EXT4_ERROR_FS) &&
		     percpu_counter_sum(&sbi->s_dirtyclusters_counter));
	ext4_percpu_param_destroy(sbi);
#ifdef CONFIG_QUOTA
	for (int i = 0; i < EXT4_MAXQUOTAS; i++)
		kfree(get_qf_name(sb, sbi, i));
#endif

	/* Debugging code just in case the in-memory inode orphan list
	 * isn't empty.  The on-disk one can be non-empty if we've
	 * detected an error and taken the fs readonly, but the
	 * in-memory list had better be clean by this point. */
	if (!list_empty(&sbi->s_orphan))
		dump_orphan_list(sb, sbi);
	ASSERT(list_empty(&sbi->s_orphan));

	sync_blockdev(sb->s_bdev);
	invalidate_bdev(sb->s_bdev);
	if (sbi->s_journal_bdev_file) {
		/*
		 * Invalidate the journal device's buffers.  We don't want them
		 * floating about in memory - the physical journal device may
		 * hotswapped, and it breaks the `ro-after' testing code.
		 */
		sync_blockdev(file_bdev(sbi->s_journal_bdev_file));
		invalidate_bdev(file_bdev(sbi->s_journal_bdev_file));
	}

	ext4_xattr_destroy_cache(sbi->s_ea_inode_cache);
	sbi->s_ea_inode_cache = NULL;

	ext4_xattr_destroy_cache(sbi->s_ea_block_cache);
	sbi->s_ea_block_cache = NULL;

	ext4_stop_mmpd(sbi);

	brelse(sbi->s_sbh);
	sb->s_fs_info = NULL;
	/*
	 * Now that we are completely done shutting down the
	 * superblock, we need to actually destroy the kobject.
	 */
	kobject_put(&sbi->s_kobj);
	wait_for_completion(&sbi->s_kobj_unregister);
	if (sbi->s_chksum_driver)
		crypto_free_shash(sbi->s_chksum_driver);
	kfree(sbi->s_blockgroup_lock);
	fs_put_dax(sbi->s_daxdev, NULL);
	fscrypt_free_dummy_policy(&sbi->s_dummy_enc_policy);
#if IS_ENABLED(CONFIG_UNICODE)
	utf8_unload(sb->s_encoding);
#endif
	kfree(sbi);
}

static struct kmem_cache *ext4_inode_cachep;

/*
 * Called inside transaction, so use GFP_NOFS
 */
static struct inode *ext4_alloc_inode(struct super_block *sb)
{
	struct ext4_inode_info *ei;

	ei = alloc_inode_sb(sb, ext4_inode_cachep, GFP_NOFS);
	if (!ei)
		return NULL;

	inode_set_iversion(&ei->vfs_inode, 1);
	ei->i_flags = 0;
	spin_lock_init(&ei->i_raw_lock);
	ei->i_prealloc_node = RB_ROOT;
	atomic_set(&ei->i_prealloc_active, 0);
	rwlock_init(&ei->i_prealloc_lock);
	ext4_es_init_tree(&ei->i_es_tree);
	rwlock_init(&ei->i_es_lock);
	INIT_LIST_HEAD(&ei->i_es_list);
	ei->i_es_all_nr = 0;
	ei->i_es_shk_nr = 0;
	ei->i_es_shrink_lblk = 0;
	ei->i_reserved_data_blocks = 0;
	spin_lock_init(&(ei->i_block_reservation_lock));
	ext4_init_pending_tree(&ei->i_pending_tree);
#ifdef CONFIG_QUOTA
	ei->i_reserved_quota = 0;
	memset(&ei->i_dquot, 0, sizeof(ei->i_dquot));
#endif
	ei->jinode = NULL;
	INIT_LIST_HEAD(&ei->i_rsv_conversion_list);
	spin_lock_init(&ei->i_completed_io_lock);
	ei->i_sync_tid = 0;
	ei->i_datasync_tid = 0;
	atomic_set(&ei->i_unwritten, 0);
	INIT_WORK(&ei->i_rsv_conversion_work, ext4_end_io_rsv_work);
	ext4_fc_init_inode(&ei->vfs_inode);
	mutex_init(&ei->i_fc_lock);
	return &ei->vfs_inode;
}

static int ext4_drop_inode(struct inode *inode)
{
	int drop = generic_drop_inode(inode);

	if (!drop)
		drop = fscrypt_drop_inode(inode);

	trace_ext4_drop_inode(inode, drop);
	return drop;
}

static void ext4_free_in_core_inode(struct inode *inode)
{
	fscrypt_free_inode(inode);
	if (!list_empty(&(EXT4_I(inode)->i_fc_list))) {
		pr_warn("%s: inode %ld still in fc list",
			__func__, inode->i_ino);
	}
	kmem_cache_free(ext4_inode_cachep, EXT4_I(inode));
}

static void ext4_destroy_inode(struct inode *inode)
{
	if (!list_empty(&(EXT4_I(inode)->i_orphan))) {
		ext4_msg(inode->i_sb, KERN_ERR,
			 "Inode %lu (%p): orphan list check failed!",
			 inode->i_ino, EXT4_I(inode));
		print_hex_dump(KERN_INFO, "", DUMP_PREFIX_ADDRESS, 16, 4,
				EXT4_I(inode), sizeof(struct ext4_inode_info),
				true);
		dump_stack();
	}

	if (!(EXT4_SB(inode->i_sb)->s_mount_state & EXT4_ERROR_FS) &&
	    WARN_ON_ONCE(EXT4_I(inode)->i_reserved_data_blocks))
		ext4_msg(inode->i_sb, KERN_ERR,
			 "Inode %lu (%p): i_reserved_data_blocks (%u) not cleared!",
			 inode->i_ino, EXT4_I(inode),
			 EXT4_I(inode)->i_reserved_data_blocks);
}

static void ext4_shutdown(struct super_block *sb)
{
       ext4_force_shutdown(sb, EXT4_GOING_FLAGS_NOLOGFLUSH);
}

static void init_once(void *foo)
{
	struct ext4_inode_info *ei = foo;

	INIT_LIST_HEAD(&ei->i_orphan);
	init_rwsem(&ei->xattr_sem);
	init_rwsem(&ei->i_data_sem);
	inode_init_once(&ei->vfs_inode);
	ext4_fc_init_inode(&ei->vfs_inode);
}

static int __init init_inodecache(void)
{
	ext4_inode_cachep = kmem_cache_create_usercopy("ext4_inode_cache",
				sizeof(struct ext4_inode_info), 0,
				SLAB_RECLAIM_ACCOUNT | SLAB_ACCOUNT,
				offsetof(struct ext4_inode_info, i_data),
				sizeof_field(struct ext4_inode_info, i_data),
				init_once);
	if (ext4_inode_cachep == NULL)
		return -ENOMEM;
	return 0;
}

static void destroy_inodecache(void)
{
	/*
	 * Make sure all delayed rcu free inodes are flushed before we
	 * destroy cache.
	 */
	rcu_barrier();
	kmem_cache_destroy(ext4_inode_cachep);
}

void ext4_clear_inode(struct inode *inode)
{
	ext4_fc_del(inode);
	invalidate_inode_buffers(inode);
	clear_inode(inode);
	ext4_discard_preallocations(inode);
	ext4_es_remove_extent(inode, 0, EXT_MAX_BLOCKS);
	dquot_drop(inode);
	if (EXT4_I(inode)->jinode) {
		jbd2_journal_release_jbd_inode(EXT4_JOURNAL(inode),
					       EXT4_I(inode)->jinode);
		jbd2_free_inode(EXT4_I(inode)->jinode);
		EXT4_I(inode)->jinode = NULL;
	}
	fscrypt_put_encryption_info(inode);
	fsverity_cleanup_inode(inode);
}

static struct inode *ext4_nfs_get_inode(struct super_block *sb,
					u64 ino, u32 generation)
{
	struct inode *inode;

	/*
	 * Currently we don't know the generation for parent directory, so
	 * a generation of 0 means "accept any"
	 */
	inode = ext4_iget(sb, ino, EXT4_IGET_HANDLE);
	if (IS_ERR(inode))
		return ERR_CAST(inode);
	if (generation && inode->i_generation != generation) {
		iput(inode);
		return ERR_PTR(-ESTALE);
	}

	return inode;
}

static struct dentry *ext4_fh_to_dentry(struct super_block *sb, struct fid *fid,
					int fh_len, int fh_type)
{
	return generic_fh_to_dentry(sb, fid, fh_len, fh_type,
				    ext4_nfs_get_inode);
}

static struct dentry *ext4_fh_to_parent(struct super_block *sb, struct fid *fid,
					int fh_len, int fh_type)
{
	return generic_fh_to_parent(sb, fid, fh_len, fh_type,
				    ext4_nfs_get_inode);
}

static int ext4_nfs_commit_metadata(struct inode *inode)
{
	struct writeback_control wbc = {
		.sync_mode = WB_SYNC_ALL
	};

	trace_ext4_nfs_commit_metadata(inode);
	return ext4_write_inode(inode, &wbc);
}

#ifdef CONFIG_QUOTA
static const char * const quotatypes[] = INITQFNAMES;
#define QTYPE2NAME(t) (quotatypes[t])

static int ext4_write_dquot(struct dquot *dquot);
static int ext4_acquire_dquot(struct dquot *dquot);
static int ext4_release_dquot(struct dquot *dquot);
static int ext4_mark_dquot_dirty(struct dquot *dquot);
static int ext4_write_info(struct super_block *sb, int type);
static int ext4_quota_on(struct super_block *sb, int type, int format_id,
			 const struct path *path);
static ssize_t ext4_quota_read(struct super_block *sb, int type, char *data,
			       size_t len, loff_t off);
static ssize_t ext4_quota_write(struct super_block *sb, int type,
				const char *data, size_t len, loff_t off);
static int ext4_quota_enable(struct super_block *sb, int type, int format_id,
			     unsigned int flags);

static struct dquot __rcu **ext4_get_dquots(struct inode *inode)
{
	return EXT4_I(inode)->i_dquot;
}

static const struct dquot_operations ext4_quota_operations = {
	.get_reserved_space	= ext4_get_reserved_space,
	.write_dquot		= ext4_write_dquot,
	.acquire_dquot		= ext4_acquire_dquot,
	.release_dquot		= ext4_release_dquot,
	.mark_dirty		= ext4_mark_dquot_dirty,
	.write_info		= ext4_write_info,
	.alloc_dquot		= dquot_alloc,
	.destroy_dquot		= dquot_destroy,
	.get_projid		= ext4_get_projid,
	.get_inode_usage	= ext4_get_inode_usage,
	.get_next_id		= dquot_get_next_id,
};

static const struct quotactl_ops ext4_qctl_operations = {
	.quota_on	= ext4_quota_on,
	.quota_off	= ext4_quota_off,
	.quota_sync	= dquot_quota_sync,
	.get_state	= dquot_get_state,
	.set_info	= dquot_set_dqinfo,
	.get_dqblk	= dquot_get_dqblk,
	.set_dqblk	= dquot_set_dqblk,
	.get_nextdqblk	= dquot_get_next_dqblk,
};
#endif

static const struct super_operations ext4_sops = {
	.alloc_inode	= ext4_alloc_inode,
	.free_inode	= ext4_free_in_core_inode,
	.destroy_inode	= ext4_destroy_inode,
	.write_inode	= ext4_write_inode,
	.dirty_inode	= ext4_dirty_inode,
	.drop_inode	= ext4_drop_inode,
	.evict_inode	= ext4_evict_inode,
	.put_super	= ext4_put_super,
	.sync_fs	= ext4_sync_fs,
	.freeze_fs	= ext4_freeze,
	.unfreeze_fs	= ext4_unfreeze,
	.statfs		= ext4_statfs,
	.show_options	= ext4_show_options,
	.shutdown	= ext4_shutdown,
#ifdef CONFIG_QUOTA
	.quota_read	= ext4_quota_read,
	.quota_write	= ext4_quota_write,
	.get_dquots	= ext4_get_dquots,
#endif
};

static const struct export_operations ext4_export_ops = {
	.encode_fh = generic_encode_ino32_fh,
	.fh_to_dentry = ext4_fh_to_dentry,
	.fh_to_parent = ext4_fh_to_parent,
	.get_parent = ext4_get_parent,
	.commit_metadata = ext4_nfs_commit_metadata,
};

enum {
	Opt_bsd_df, Opt_minix_df, Opt_grpid, Opt_nogrpid,
	Opt_resgid, Opt_resuid, Opt_sb,
	Opt_nouid32, Opt_debug, Opt_removed,
	Opt_user_xattr, Opt_acl,
	Opt_auto_da_alloc, Opt_noauto_da_alloc, Opt_noload,
	Opt_commit, Opt_min_batch_time, Opt_max_batch_time, Opt_journal_dev,
	Opt_journal_path, Opt_journal_checksum, Opt_journal_async_commit,
	Opt_abort, Opt_data_journal, Opt_data_ordered, Opt_data_writeback,
	Opt_data_err_abort, Opt_data_err_ignore, Opt_test_dummy_encryption,
	Opt_inlinecrypt,
	Opt_usrjquota, Opt_grpjquota, Opt_quota,
	Opt_noquota, Opt_barrier, Opt_nobarrier, Opt_err,
	Opt_usrquota, Opt_grpquota, Opt_prjquota,
	Opt_dax, Opt_dax_always, Opt_dax_inode, Opt_dax_never,
	Opt_stripe, Opt_delalloc, Opt_nodelalloc, Opt_warn_on_error,
	Opt_nowarn_on_error, Opt_mblk_io_submit, Opt_debug_want_extra_isize,
	Opt_nomblk_io_submit, Opt_block_validity, Opt_noblock_validity,
	Opt_inode_readahead_blks, Opt_journal_ioprio,
	Opt_dioread_nolock, Opt_dioread_lock,
	Opt_discard, Opt_nodiscard, Opt_init_itable, Opt_noinit_itable,
	Opt_max_dir_size_kb, Opt_nojournal_checksum, Opt_nombcache,
	Opt_no_prefetch_block_bitmaps, Opt_mb_optimize_scan,
	Opt_errors, Opt_data, Opt_data_err, Opt_jqfmt, Opt_dax_type,
#ifdef CONFIG_EXT4_DEBUG
	Opt_fc_debug_max_replay, Opt_fc_debug_force
#endif
};

static const struct constant_table ext4_param_errors[] = {
	{"continue",	EXT4_MOUNT_ERRORS_CONT},
	{"panic",	EXT4_MOUNT_ERRORS_PANIC},
	{"remount-ro",	EXT4_MOUNT_ERRORS_RO},
	{}
};

static const struct constant_table ext4_param_data[] = {
	{"journal",	EXT4_MOUNT_JOURNAL_DATA},
	{"ordered",	EXT4_MOUNT_ORDERED_DATA},
	{"writeback",	EXT4_MOUNT_WRITEBACK_DATA},
	{}
};

static const struct constant_table ext4_param_data_err[] = {
	{"abort",	Opt_data_err_abort},
	{"ignore",	Opt_data_err_ignore},
	{}
};

static const struct constant_table ext4_param_jqfmt[] = {
	{"vfsold",	QFMT_VFS_OLD},
	{"vfsv0",	QFMT_VFS_V0},
	{"vfsv1",	QFMT_VFS_V1},
	{}
};

static const struct constant_table ext4_param_dax[] = {
	{"always",	Opt_dax_always},
	{"inode",	Opt_dax_inode},
	{"never",	Opt_dax_never},
	{}
};

/*
 * Mount option specification
 * We don't use fsparam_flag_no because of the way we set the
 * options and the way we show them in _ext4_show_options(). To
 * keep the changes to a minimum, let's keep the negative options
 * separate for now.
 */
static const struct fs_parameter_spec ext4_param_specs[] = {
	fsparam_flag	("bsddf",		Opt_bsd_df),
	fsparam_flag	("minixdf",		Opt_minix_df),
	fsparam_flag	("grpid",		Opt_grpid),
	fsparam_flag	("bsdgroups",		Opt_grpid),
	fsparam_flag	("nogrpid",		Opt_nogrpid),
	fsparam_flag	("sysvgroups",		Opt_nogrpid),
	fsparam_gid	("resgid",		Opt_resgid),
	fsparam_uid	("resuid",		Opt_resuid),
	fsparam_u32	("sb",			Opt_sb),
	fsparam_enum	("errors",		Opt_errors, ext4_param_errors),
	fsparam_flag	("nouid32",		Opt_nouid32),
	fsparam_flag	("debug",		Opt_debug),
	fsparam_flag	("oldalloc",		Opt_removed),
	fsparam_flag	("orlov",		Opt_removed),
	fsparam_flag	("user_xattr",		Opt_user_xattr),
	fsparam_flag	("acl",			Opt_acl),
	fsparam_flag	("norecovery",		Opt_noload),
	fsparam_flag	("noload",		Opt_noload),
	fsparam_flag	("bh",			Opt_removed),
	fsparam_flag	("nobh",		Opt_removed),
	fsparam_u32	("commit",		Opt_commit),
	fsparam_u32	("min_batch_time",	Opt_min_batch_time),
	fsparam_u32	("max_batch_time",	Opt_max_batch_time),
	fsparam_u32	("journal_dev",		Opt_journal_dev),
	fsparam_bdev	("journal_path",	Opt_journal_path),
	fsparam_flag	("journal_checksum",	Opt_journal_checksum),
	fsparam_flag	("nojournal_checksum",	Opt_nojournal_checksum),
	fsparam_flag	("journal_async_commit",Opt_journal_async_commit),
	fsparam_flag	("abort",		Opt_abort),
	fsparam_enum	("data",		Opt_data, ext4_param_data),
	fsparam_enum	("data_err",		Opt_data_err,
						ext4_param_data_err),
	fsparam_string_empty
			("usrjquota",		Opt_usrjquota),
	fsparam_string_empty
			("grpjquota",		Opt_grpjquota),
	fsparam_enum	("jqfmt",		Opt_jqfmt, ext4_param_jqfmt),
	fsparam_flag	("grpquota",		Opt_grpquota),
	fsparam_flag	("quota",		Opt_quota),
	fsparam_flag	("noquota",		Opt_noquota),
	fsparam_flag	("usrquota",		Opt_usrquota),
	fsparam_flag	("prjquota",		Opt_prjquota),
	fsparam_flag	("barrier",		Opt_barrier),
	fsparam_u32	("barrier",		Opt_barrier),
	fsparam_flag	("nobarrier",		Opt_nobarrier),
	fsparam_flag	("i_version",		Opt_removed),
	fsparam_flag	("dax",			Opt_dax),
	fsparam_enum	("dax",			Opt_dax_type, ext4_param_dax),
	fsparam_u32	("stripe",		Opt_stripe),
	fsparam_flag	("delalloc",		Opt_delalloc),
	fsparam_flag	("nodelalloc",		Opt_nodelalloc),
	fsparam_flag	("warn_on_error",	Opt_warn_on_error),
	fsparam_flag	("nowarn_on_error",	Opt_nowarn_on_error),
	fsparam_u32	("debug_want_extra_isize",
						Opt_debug_want_extra_isize),
	fsparam_flag	("mblk_io_submit",	Opt_removed),
	fsparam_flag	("nomblk_io_submit",	Opt_removed),
	fsparam_flag	("block_validity",	Opt_block_validity),
	fsparam_flag	("noblock_validity",	Opt_noblock_validity),
	fsparam_u32	("inode_readahead_blks",
						Opt_inode_readahead_blks),
	fsparam_u32	("journal_ioprio",	Opt_journal_ioprio),
	fsparam_u32	("auto_da_alloc",	Opt_auto_da_alloc),
	fsparam_flag	("auto_da_alloc",	Opt_auto_da_alloc),
	fsparam_flag	("noauto_da_alloc",	Opt_noauto_da_alloc),
	fsparam_flag	("dioread_nolock",	Opt_dioread_nolock),
	fsparam_flag	("nodioread_nolock",	Opt_dioread_lock),
	fsparam_flag	("dioread_lock",	Opt_dioread_lock),
	fsparam_flag	("discard",		Opt_discard),
	fsparam_flag	("nodiscard",		Opt_nodiscard),
	fsparam_u32	("init_itable",		Opt_init_itable),
	fsparam_flag	("init_itable",		Opt_init_itable),
	fsparam_flag	("noinit_itable",	Opt_noinit_itable),
#ifdef CONFIG_EXT4_DEBUG
	fsparam_flag	("fc_debug_force",	Opt_fc_debug_force),
	fsparam_u32	("fc_debug_max_replay",	Opt_fc_debug_max_replay),
#endif
	fsparam_u32	("max_dir_size_kb",	Opt_max_dir_size_kb),
	fsparam_flag	("test_dummy_encryption",
						Opt_test_dummy_encryption),
	fsparam_string	("test_dummy_encryption",
						Opt_test_dummy_encryption),
	fsparam_flag	("inlinecrypt",		Opt_inlinecrypt),
	fsparam_flag	("nombcache",		Opt_nombcache),
	fsparam_flag	("no_mbcache",		Opt_nombcache),	/* for backward compatibility */
	fsparam_flag	("prefetch_block_bitmaps",
						Opt_removed),
	fsparam_flag	("no_prefetch_block_bitmaps",
						Opt_no_prefetch_block_bitmaps),
	fsparam_s32	("mb_optimize_scan",	Opt_mb_optimize_scan),
	fsparam_string	("check",		Opt_removed),	/* mount option from ext2/3 */
	fsparam_flag	("nocheck",		Opt_removed),	/* mount option from ext2/3 */
	fsparam_flag	("reservation",		Opt_removed),	/* mount option from ext2/3 */
	fsparam_flag	("noreservation",	Opt_removed),	/* mount option from ext2/3 */
	fsparam_u32	("journal",		Opt_removed),	/* mount option from ext2/3 */
	{}
};

#define DEFAULT_JOURNAL_IOPRIO (IOPRIO_PRIO_VALUE(IOPRIO_CLASS_BE, 3))

#define MOPT_SET	0x0001
#define MOPT_CLEAR	0x0002
#define MOPT_NOSUPPORT	0x0004
#define MOPT_EXPLICIT	0x0008
#ifdef CONFIG_QUOTA
#define MOPT_Q		0
#define MOPT_QFMT	0x0010
#else
#define MOPT_Q		MOPT_NOSUPPORT
#define MOPT_QFMT	MOPT_NOSUPPORT
#endif
#define MOPT_NO_EXT2	0x0020
#define MOPT_NO_EXT3	0x0040
#define MOPT_EXT4_ONLY	(MOPT_NO_EXT2 | MOPT_NO_EXT3)
#define MOPT_SKIP	0x0080
#define	MOPT_2		0x0100

static const struct mount_opts {
	int	token;
	int	mount_opt;
	int	flags;
} ext4_mount_opts[] = {
	{Opt_minix_df, EXT4_MOUNT_MINIX_DF, MOPT_SET},
	{Opt_bsd_df, EXT4_MOUNT_MINIX_DF, MOPT_CLEAR},
	{Opt_grpid, EXT4_MOUNT_GRPID, MOPT_SET},
	{Opt_nogrpid, EXT4_MOUNT_GRPID, MOPT_CLEAR},
	{Opt_block_validity, EXT4_MOUNT_BLOCK_VALIDITY, MOPT_SET},
	{Opt_noblock_validity, EXT4_MOUNT_BLOCK_VALIDITY, MOPT_CLEAR},
	{Opt_dioread_nolock, EXT4_MOUNT_DIOREAD_NOLOCK,
	 MOPT_EXT4_ONLY | MOPT_SET},
	{Opt_dioread_lock, EXT4_MOUNT_DIOREAD_NOLOCK,
	 MOPT_EXT4_ONLY | MOPT_CLEAR},
	{Opt_discard, EXT4_MOUNT_DISCARD, MOPT_SET},
	{Opt_nodiscard, EXT4_MOUNT_DISCARD, MOPT_CLEAR},
	{Opt_delalloc, EXT4_MOUNT_DELALLOC,
	 MOPT_EXT4_ONLY | MOPT_SET | MOPT_EXPLICIT},
	{Opt_nodelalloc, EXT4_MOUNT_DELALLOC,
	 MOPT_EXT4_ONLY | MOPT_CLEAR},
	{Opt_warn_on_error, EXT4_MOUNT_WARN_ON_ERROR, MOPT_SET},
	{Opt_nowarn_on_error, EXT4_MOUNT_WARN_ON_ERROR, MOPT_CLEAR},
	{Opt_commit, 0, MOPT_NO_EXT2},
	{Opt_nojournal_checksum, EXT4_MOUNT_JOURNAL_CHECKSUM,
	 MOPT_EXT4_ONLY | MOPT_CLEAR},
	{Opt_journal_checksum, EXT4_MOUNT_JOURNAL_CHECKSUM,
	 MOPT_EXT4_ONLY | MOPT_SET | MOPT_EXPLICIT},
	{Opt_journal_async_commit, (EXT4_MOUNT_JOURNAL_ASYNC_COMMIT |
				    EXT4_MOUNT_JOURNAL_CHECKSUM),
	 MOPT_EXT4_ONLY | MOPT_SET | MOPT_EXPLICIT},
	{Opt_noload, EXT4_MOUNT_NOLOAD, MOPT_NO_EXT2 | MOPT_SET},
	{Opt_data_err, EXT4_MOUNT_DATA_ERR_ABORT, MOPT_NO_EXT2},
	{Opt_barrier, EXT4_MOUNT_BARRIER, MOPT_SET},
	{Opt_nobarrier, EXT4_MOUNT_BARRIER, MOPT_CLEAR},
	{Opt_noauto_da_alloc, EXT4_MOUNT_NO_AUTO_DA_ALLOC, MOPT_SET},
	{Opt_auto_da_alloc, EXT4_MOUNT_NO_AUTO_DA_ALLOC, MOPT_CLEAR},
	{Opt_noinit_itable, EXT4_MOUNT_INIT_INODE_TABLE, MOPT_CLEAR},
	{Opt_dax_type, 0, MOPT_EXT4_ONLY},
	{Opt_journal_dev, 0, MOPT_NO_EXT2},
	{Opt_journal_path, 0, MOPT_NO_EXT2},
	{Opt_journal_ioprio, 0, MOPT_NO_EXT2},
	{Opt_data, 0, MOPT_NO_EXT2},
	{Opt_user_xattr, EXT4_MOUNT_XATTR_USER, MOPT_SET},
#ifdef CONFIG_EXT4_FS_POSIX_ACL
	{Opt_acl, EXT4_MOUNT_POSIX_ACL, MOPT_SET},
#else
	{Opt_acl, 0, MOPT_NOSUPPORT},
#endif
	{Opt_nouid32, EXT4_MOUNT_NO_UID32, MOPT_SET},
	{Opt_debug, EXT4_MOUNT_DEBUG, MOPT_SET},
	{Opt_quota, EXT4_MOUNT_QUOTA | EXT4_MOUNT_USRQUOTA, MOPT_SET | MOPT_Q},
	{Opt_usrquota, EXT4_MOUNT_QUOTA | EXT4_MOUNT_USRQUOTA,
							MOPT_SET | MOPT_Q},
	{Opt_grpquota, EXT4_MOUNT_QUOTA | EXT4_MOUNT_GRPQUOTA,
							MOPT_SET | MOPT_Q},
	{Opt_prjquota, EXT4_MOUNT_QUOTA | EXT4_MOUNT_PRJQUOTA,
							MOPT_SET | MOPT_Q},
	{Opt_noquota, (EXT4_MOUNT_QUOTA | EXT4_MOUNT_USRQUOTA |
		       EXT4_MOUNT_GRPQUOTA | EXT4_MOUNT_PRJQUOTA),
							MOPT_CLEAR | MOPT_Q},
	{Opt_usrjquota, 0, MOPT_Q},
	{Opt_grpjquota, 0, MOPT_Q},
	{Opt_jqfmt, 0, MOPT_QFMT},
	{Opt_nombcache, EXT4_MOUNT_NO_MBCACHE, MOPT_SET},
	{Opt_no_prefetch_block_bitmaps, EXT4_MOUNT_NO_PREFETCH_BLOCK_BITMAPS,
	 MOPT_SET},
#ifdef CONFIG_EXT4_DEBUG
	{Opt_fc_debug_force, EXT4_MOUNT2_JOURNAL_FAST_COMMIT,
	 MOPT_SET | MOPT_2 | MOPT_EXT4_ONLY},
#endif
	{Opt_abort, EXT4_MOUNT2_ABORT, MOPT_SET | MOPT_2},
	{Opt_err, 0, 0}
};

#if IS_ENABLED(CONFIG_UNICODE)
static const struct ext4_sb_encodings {
	__u16 magic;
	char *name;
	unsigned int version;
} ext4_sb_encoding_map[] = {
	{EXT4_ENC_UTF8_12_1, "utf8", UNICODE_AGE(12, 1, 0)},
};

static const struct ext4_sb_encodings *
ext4_sb_read_encoding(const struct ext4_super_block *es)
{
	__u16 magic = le16_to_cpu(es->s_encoding);
	int i;

	for (i = 0; i < ARRAY_SIZE(ext4_sb_encoding_map); i++)
		if (magic == ext4_sb_encoding_map[i].magic)
			return &ext4_sb_encoding_map[i];

	return NULL;
}
#endif

#define EXT4_SPEC_JQUOTA			(1 <<  0)
#define EXT4_SPEC_JQFMT				(1 <<  1)
#define EXT4_SPEC_DATAJ				(1 <<  2)
#define EXT4_SPEC_SB_BLOCK			(1 <<  3)
#define EXT4_SPEC_JOURNAL_DEV			(1 <<  4)
#define EXT4_SPEC_JOURNAL_IOPRIO		(1 <<  5)
#define EXT4_SPEC_s_want_extra_isize		(1 <<  7)
#define EXT4_SPEC_s_max_batch_time		(1 <<  8)
#define EXT4_SPEC_s_min_batch_time		(1 <<  9)
#define EXT4_SPEC_s_inode_readahead_blks	(1 << 10)
#define EXT4_SPEC_s_li_wait_mult		(1 << 11)
#define EXT4_SPEC_s_max_dir_size_kb		(1 << 12)
#define EXT4_SPEC_s_stripe			(1 << 13)
#define EXT4_SPEC_s_resuid			(1 << 14)
#define EXT4_SPEC_s_resgid			(1 << 15)
#define EXT4_SPEC_s_commit_interval		(1 << 16)
#define EXT4_SPEC_s_fc_debug_max_replay		(1 << 17)
#define EXT4_SPEC_s_sb_block			(1 << 18)
#define EXT4_SPEC_mb_optimize_scan		(1 << 19)

struct ext4_fs_context {
	char		*s_qf_names[EXT4_MAXQUOTAS];
	struct fscrypt_dummy_policy dummy_enc_policy;
	int		s_jquota_fmt;	/* Format of quota to use */
#ifdef CONFIG_EXT4_DEBUG
	int s_fc_debug_max_replay;
#endif
	unsigned short	qname_spec;
	unsigned long	vals_s_flags;	/* Bits to set in s_flags */
	unsigned long	mask_s_flags;	/* Bits changed in s_flags */
	unsigned long	journal_devnum;
	unsigned long	s_commit_interval;
	unsigned long	s_stripe;
	unsigned int	s_inode_readahead_blks;
	unsigned int	s_want_extra_isize;
	unsigned int	s_li_wait_mult;
	unsigned int	s_max_dir_size_kb;
	unsigned int	journal_ioprio;
	unsigned int	vals_s_mount_opt;
	unsigned int	mask_s_mount_opt;
	unsigned int	vals_s_mount_opt2;
	unsigned int	mask_s_mount_opt2;
	unsigned int	opt_flags;	/* MOPT flags */
	unsigned int	spec;
	u32		s_max_batch_time;
	u32		s_min_batch_time;
	kuid_t		s_resuid;
	kgid_t		s_resgid;
	ext4_fsblk_t	s_sb_block;
};

static void ext4_fc_free(struct fs_context *fc)
{
	struct ext4_fs_context *ctx = fc->fs_private;
	int i;

	if (!ctx)
		return;

	for (i = 0; i < EXT4_MAXQUOTAS; i++)
		kfree(ctx->s_qf_names[i]);

	fscrypt_free_dummy_policy(&ctx->dummy_enc_policy);
	kfree(ctx);
}

int ext4_init_fs_context(struct fs_context *fc)
{
	struct ext4_fs_context *ctx;

	ctx = kzalloc(sizeof(struct ext4_fs_context), GFP_KERNEL);
	if (!ctx)
		return -ENOMEM;

	fc->fs_private = ctx;
	fc->ops = &ext4_context_ops;

	return 0;
}

#ifdef CONFIG_QUOTA
/*
 * Note the name of the specified quota file.
 */
static int note_qf_name(struct fs_context *fc, int qtype,
		       struct fs_parameter *param)
{
	struct ext4_fs_context *ctx = fc->fs_private;
	char *qname;

	if (param->size < 1) {
		ext4_msg(NULL, KERN_ERR, "Missing quota name");
		return -EINVAL;
	}
	if (strchr(param->string, '/')) {
		ext4_msg(NULL, KERN_ERR,
			 "quotafile must be on filesystem root");
		return -EINVAL;
	}
	if (ctx->s_qf_names[qtype]) {
		if (strcmp(ctx->s_qf_names[qtype], param->string) != 0) {
			ext4_msg(NULL, KERN_ERR,
				 "%s quota file already specified",
				 QTYPE2NAME(qtype));
			return -EINVAL;
		}
		return 0;
	}

	qname = kmemdup_nul(param->string, param->size, GFP_KERNEL);
	if (!qname) {
		ext4_msg(NULL, KERN_ERR,
			 "Not enough memory for storing quotafile name");
		return -ENOMEM;
	}
	ctx->s_qf_names[qtype] = qname;
	ctx->qname_spec |= 1 << qtype;
	ctx->spec |= EXT4_SPEC_JQUOTA;
	return 0;
}

/*
 * Clear the name of the specified quota file.
 */
static int unnote_qf_name(struct fs_context *fc, int qtype)
{
	struct ext4_fs_context *ctx = fc->fs_private;

	kfree(ctx->s_qf_names[qtype]);

	ctx->s_qf_names[qtype] = NULL;
	ctx->qname_spec |= 1 << qtype;
	ctx->spec |= EXT4_SPEC_JQUOTA;
	return 0;
}
#endif

static int ext4_parse_test_dummy_encryption(const struct fs_parameter *param,
					    struct ext4_fs_context *ctx)
{
	int err;

	if (!IS_ENABLED(CONFIG_FS_ENCRYPTION)) {
		ext4_msg(NULL, KERN_WARNING,
			 "test_dummy_encryption option not supported");
		return -EINVAL;
	}
	err = fscrypt_parse_test_dummy_encryption(param,
						  &ctx->dummy_enc_policy);
	if (err == -EINVAL) {
		ext4_msg(NULL, KERN_WARNING,
			 "Value of option \"%s\" is unrecognized", param->key);
	} else if (err == -EEXIST) {
		ext4_msg(NULL, KERN_WARNING,
			 "Conflicting test_dummy_encryption options");
		return -EINVAL;
	}
	return err;
}

#define EXT4_SET_CTX(name)						\
static inline void ctx_set_##name(struct ext4_fs_context *ctx,		\
				  unsigned long flag)			\
{									\
	ctx->mask_s_##name |= flag;					\
	ctx->vals_s_##name |= flag;					\
}

#define EXT4_CLEAR_CTX(name)						\
static inline void ctx_clear_##name(struct ext4_fs_context *ctx,	\
				    unsigned long flag)			\
{									\
	ctx->mask_s_##name |= flag;					\
	ctx->vals_s_##name &= ~flag;					\
}

#define EXT4_TEST_CTX(name)						\
static inline unsigned long						\
ctx_test_##name(struct ext4_fs_context *ctx, unsigned long flag)	\
{									\
	return (ctx->vals_s_##name & flag);				\
}

EXT4_SET_CTX(flags); /* set only */
EXT4_SET_CTX(mount_opt);
EXT4_CLEAR_CTX(mount_opt);
EXT4_TEST_CTX(mount_opt);
EXT4_SET_CTX(mount_opt2);
EXT4_CLEAR_CTX(mount_opt2);
EXT4_TEST_CTX(mount_opt2);

static int ext4_parse_param(struct fs_context *fc, struct fs_parameter *param)
{
	struct ext4_fs_context *ctx = fc->fs_private;
	struct fs_parse_result result;
	const struct mount_opts *m;
	int is_remount;
	int token;

	token = fs_parse(fc, ext4_param_specs, param, &result);
	if (token < 0)
		return token;
	is_remount = fc->purpose == FS_CONTEXT_FOR_RECONFIGURE;

	for (m = ext4_mount_opts; m->token != Opt_err; m++)
		if (token == m->token)
			break;

	ctx->opt_flags |= m->flags;

	if (m->flags & MOPT_EXPLICIT) {
		if (m->mount_opt & EXT4_MOUNT_DELALLOC) {
			ctx_set_mount_opt2(ctx, EXT4_MOUNT2_EXPLICIT_DELALLOC);
		} else if (m->mount_opt & EXT4_MOUNT_JOURNAL_CHECKSUM) {
			ctx_set_mount_opt2(ctx,
				       EXT4_MOUNT2_EXPLICIT_JOURNAL_CHECKSUM);
		} else
			return -EINVAL;
	}

	if (m->flags & MOPT_NOSUPPORT) {
		ext4_msg(NULL, KERN_ERR, "%s option not supported",
			 param->key);
		return 0;
	}

	switch (token) {
#ifdef CONFIG_QUOTA
	case Opt_usrjquota:
		if (!*param->string)
			return unnote_qf_name(fc, USRQUOTA);
		else
			return note_qf_name(fc, USRQUOTA, param);
	case Opt_grpjquota:
		if (!*param->string)
			return unnote_qf_name(fc, GRPQUOTA);
		else
			return note_qf_name(fc, GRPQUOTA, param);
#endif
	case Opt_sb:
		if (fc->purpose == FS_CONTEXT_FOR_RECONFIGURE) {
			ext4_msg(NULL, KERN_WARNING,
				 "Ignoring %s option on remount", param->key);
		} else {
			ctx->s_sb_block = result.uint_32;
			ctx->spec |= EXT4_SPEC_s_sb_block;
		}
		return 0;
	case Opt_removed:
		ext4_msg(NULL, KERN_WARNING, "Ignoring removed %s option",
			 param->key);
		return 0;
	case Opt_inlinecrypt:
#ifdef CONFIG_FS_ENCRYPTION_INLINE_CRYPT
		ctx_set_flags(ctx, SB_INLINECRYPT);
#else
		ext4_msg(NULL, KERN_ERR, "inline encryption not supported");
#endif
		return 0;
	case Opt_errors:
		ctx_clear_mount_opt(ctx, EXT4_MOUNT_ERRORS_MASK);
		ctx_set_mount_opt(ctx, result.uint_32);
		return 0;
#ifdef CONFIG_QUOTA
	case Opt_jqfmt:
		ctx->s_jquota_fmt = result.uint_32;
		ctx->spec |= EXT4_SPEC_JQFMT;
		return 0;
#endif
	case Opt_data:
		ctx_clear_mount_opt(ctx, EXT4_MOUNT_DATA_FLAGS);
		ctx_set_mount_opt(ctx, result.uint_32);
		ctx->spec |= EXT4_SPEC_DATAJ;
		return 0;
	case Opt_commit:
		if (result.uint_32 == 0)
			result.uint_32 = JBD2_DEFAULT_MAX_COMMIT_AGE;
		else if (result.uint_32 > INT_MAX / HZ) {
			ext4_msg(NULL, KERN_ERR,
				 "Invalid commit interval %d, "
				 "must be smaller than %d",
				 result.uint_32, INT_MAX / HZ);
			return -EINVAL;
		}
		ctx->s_commit_interval = HZ * result.uint_32;
		ctx->spec |= EXT4_SPEC_s_commit_interval;
		return 0;
	case Opt_debug_want_extra_isize:
		if ((result.uint_32 & 1) || (result.uint_32 < 4)) {
			ext4_msg(NULL, KERN_ERR,
				 "Invalid want_extra_isize %d", result.uint_32);
			return -EINVAL;
		}
		ctx->s_want_extra_isize = result.uint_32;
		ctx->spec |= EXT4_SPEC_s_want_extra_isize;
		return 0;
	case Opt_max_batch_time:
		ctx->s_max_batch_time = result.uint_32;
		ctx->spec |= EXT4_SPEC_s_max_batch_time;
		return 0;
	case Opt_min_batch_time:
		ctx->s_min_batch_time = result.uint_32;
		ctx->spec |= EXT4_SPEC_s_min_batch_time;
		return 0;
	case Opt_inode_readahead_blks:
		if (result.uint_32 &&
		    (result.uint_32 > (1 << 30) ||
		     !is_power_of_2(result.uint_32))) {
			ext4_msg(NULL, KERN_ERR,
				 "EXT4-fs: inode_readahead_blks must be "
				 "0 or a power of 2 smaller than 2^31");
			return -EINVAL;
		}
		ctx->s_inode_readahead_blks = result.uint_32;
		ctx->spec |= EXT4_SPEC_s_inode_readahead_blks;
		return 0;
	case Opt_init_itable:
		ctx_set_mount_opt(ctx, EXT4_MOUNT_INIT_INODE_TABLE);
		ctx->s_li_wait_mult = EXT4_DEF_LI_WAIT_MULT;
		if (param->type == fs_value_is_string)
			ctx->s_li_wait_mult = result.uint_32;
		ctx->spec |= EXT4_SPEC_s_li_wait_mult;
		return 0;
	case Opt_max_dir_size_kb:
		ctx->s_max_dir_size_kb = result.uint_32;
		ctx->spec |= EXT4_SPEC_s_max_dir_size_kb;
		return 0;
#ifdef CONFIG_EXT4_DEBUG
	case Opt_fc_debug_max_replay:
		ctx->s_fc_debug_max_replay = result.uint_32;
		ctx->spec |= EXT4_SPEC_s_fc_debug_max_replay;
		return 0;
#endif
	case Opt_stripe:
		ctx->s_stripe = result.uint_32;
		ctx->spec |= EXT4_SPEC_s_stripe;
		return 0;
	case Opt_resuid:
		ctx->s_resuid = result.uid;
		ctx->spec |= EXT4_SPEC_s_resuid;
		return 0;
	case Opt_resgid:
		ctx->s_resgid = result.gid;
		ctx->spec |= EXT4_SPEC_s_resgid;
		return 0;
	case Opt_journal_dev:
		if (is_remount) {
			ext4_msg(NULL, KERN_ERR,
				 "Cannot specify journal on remount");
			return -EINVAL;
		}
		ctx->journal_devnum = result.uint_32;
		ctx->spec |= EXT4_SPEC_JOURNAL_DEV;
		return 0;
	case Opt_journal_path:
	{
		struct inode *journal_inode;
		struct path path;
		int error;

		if (is_remount) {
			ext4_msg(NULL, KERN_ERR,
				 "Cannot specify journal on remount");
			return -EINVAL;
		}

		error = fs_lookup_param(fc, param, 1, LOOKUP_FOLLOW, &path);
		if (error) {
			ext4_msg(NULL, KERN_ERR, "error: could not find "
				 "journal device path");
			return -EINVAL;
		}

		journal_inode = d_inode(path.dentry);
		ctx->journal_devnum = new_encode_dev(journal_inode->i_rdev);
		ctx->spec |= EXT4_SPEC_JOURNAL_DEV;
		path_put(&path);
		return 0;
	}
	case Opt_journal_ioprio:
		if (result.uint_32 > 7) {
			ext4_msg(NULL, KERN_ERR, "Invalid journal IO priority"
				 " (must be 0-7)");
			return -EINVAL;
		}
		ctx->journal_ioprio =
			IOPRIO_PRIO_VALUE(IOPRIO_CLASS_BE, result.uint_32);
		ctx->spec |= EXT4_SPEC_JOURNAL_IOPRIO;
		return 0;
	case Opt_test_dummy_encryption:
		return ext4_parse_test_dummy_encryption(param, ctx);
	case Opt_dax:
	case Opt_dax_type:
#ifdef CONFIG_FS_DAX
	{
		int type = (token == Opt_dax) ?
			   Opt_dax : result.uint_32;

		switch (type) {
		case Opt_dax:
		case Opt_dax_always:
			ctx_set_mount_opt(ctx, EXT4_MOUNT_DAX_ALWAYS);
			ctx_clear_mount_opt2(ctx, EXT4_MOUNT2_DAX_NEVER);
			break;
		case Opt_dax_never:
			ctx_set_mount_opt2(ctx, EXT4_MOUNT2_DAX_NEVER);
			ctx_clear_mount_opt(ctx, EXT4_MOUNT_DAX_ALWAYS);
			break;
		case Opt_dax_inode:
			ctx_clear_mount_opt(ctx, EXT4_MOUNT_DAX_ALWAYS);
			ctx_clear_mount_opt2(ctx, EXT4_MOUNT2_DAX_NEVER);
			/* Strictly for printing options */
			ctx_set_mount_opt2(ctx, EXT4_MOUNT2_DAX_INODE);
			break;
		}
		return 0;
	}
#else
		ext4_msg(NULL, KERN_INFO, "dax option not supported");
		return -EINVAL;
#endif
	case Opt_data_err:
		if (result.uint_32 == Opt_data_err_abort)
			ctx_set_mount_opt(ctx, m->mount_opt);
		else if (result.uint_32 == Opt_data_err_ignore)
			ctx_clear_mount_opt(ctx, m->mount_opt);
		return 0;
	case Opt_mb_optimize_scan:
		if (result.int_32 == 1) {
			ctx_set_mount_opt2(ctx, EXT4_MOUNT2_MB_OPTIMIZE_SCAN);
			ctx->spec |= EXT4_SPEC_mb_optimize_scan;
		} else if (result.int_32 == 0) {
			ctx_clear_mount_opt2(ctx, EXT4_MOUNT2_MB_OPTIMIZE_SCAN);
			ctx->spec |= EXT4_SPEC_mb_optimize_scan;
		} else {
			ext4_msg(NULL, KERN_WARNING,
				 "mb_optimize_scan should be set to 0 or 1.");
			return -EINVAL;
		}
		return 0;
	}

	/*
	 * At this point we should only be getting options requiring MOPT_SET,
	 * or MOPT_CLEAR. Anything else is a bug
	 */
	if (m->token == Opt_err) {
		ext4_msg(NULL, KERN_WARNING, "buggy handling of option %s",
			 param->key);
		WARN_ON(1);
		return -EINVAL;
	}

	else {
		unsigned int set = 0;

		if ((param->type == fs_value_is_flag) ||
		    result.uint_32 > 0)
			set = 1;

		if (m->flags & MOPT_CLEAR)
			set = !set;
		else if (unlikely(!(m->flags & MOPT_SET))) {
			ext4_msg(NULL, KERN_WARNING,
				 "buggy handling of option %s",
				 param->key);
			WARN_ON(1);
			return -EINVAL;
		}
		if (m->flags & MOPT_2) {
			if (set != 0)
				ctx_set_mount_opt2(ctx, m->mount_opt);
			else
				ctx_clear_mount_opt2(ctx, m->mount_opt);
		} else {
			if (set != 0)
				ctx_set_mount_opt(ctx, m->mount_opt);
			else
				ctx_clear_mount_opt(ctx, m->mount_opt);
		}
	}

	return 0;
}

static int parse_options(struct fs_context *fc, char *options)
{
	struct fs_parameter param;
	int ret;
	char *key;

	if (!options)
		return 0;

	while ((key = strsep(&options, ",")) != NULL) {
		if (*key) {
			size_t v_len = 0;
			char *value = strchr(key, '=');

			param.type = fs_value_is_flag;
			param.string = NULL;

			if (value) {
				if (value == key)
					continue;

				*value++ = 0;
				v_len = strlen(value);
				param.string = kmemdup_nul(value, v_len,
							   GFP_KERNEL);
				if (!param.string)
					return -ENOMEM;
				param.type = fs_value_is_string;
			}

			param.key = key;
			param.size = v_len;

			ret = ext4_parse_param(fc, &param);
			kfree(param.string);
			if (ret < 0)
				return ret;
		}
	}

	ret = ext4_validate_options(fc);
	if (ret < 0)
		return ret;

	return 0;
}

static int parse_apply_sb_mount_options(struct super_block *sb,
					struct ext4_fs_context *m_ctx)
{
	struct ext4_sb_info *sbi = EXT4_SB(sb);
	char *s_mount_opts = NULL;
	struct ext4_fs_context *s_ctx = NULL;
	struct fs_context *fc = NULL;
	int ret = -ENOMEM;

	if (!sbi->s_es->s_mount_opts[0])
		return 0;

	s_mount_opts = kstrndup(sbi->s_es->s_mount_opts,
				sizeof(sbi->s_es->s_mount_opts),
				GFP_KERNEL);
	if (!s_mount_opts)
		return ret;

	fc = kzalloc(sizeof(struct fs_context), GFP_KERNEL);
	if (!fc)
		goto out_free;

	s_ctx = kzalloc(sizeof(struct ext4_fs_context), GFP_KERNEL);
	if (!s_ctx)
		goto out_free;

	fc->fs_private = s_ctx;
	fc->s_fs_info = sbi;

	ret = parse_options(fc, s_mount_opts);
	if (ret < 0)
		goto parse_failed;

	ret = ext4_check_opt_consistency(fc, sb);
	if (ret < 0) {
parse_failed:
		ext4_msg(sb, KERN_WARNING,
			 "failed to parse options in superblock: %s",
			 s_mount_opts);
		ret = 0;
		goto out_free;
	}

	if (s_ctx->spec & EXT4_SPEC_JOURNAL_DEV)
		m_ctx->journal_devnum = s_ctx->journal_devnum;
	if (s_ctx->spec & EXT4_SPEC_JOURNAL_IOPRIO)
		m_ctx->journal_ioprio = s_ctx->journal_ioprio;

	ext4_apply_options(fc, sb);
	ret = 0;

out_free:
	if (fc) {
		ext4_fc_free(fc);
		kfree(fc);
	}
	kfree(s_mount_opts);
	return ret;
}

static void ext4_apply_quota_options(struct fs_context *fc,
				     struct super_block *sb)
{
#ifdef CONFIG_QUOTA
	bool quota_feature = ext4_has_feature_quota(sb);
	struct ext4_fs_context *ctx = fc->fs_private;
	struct ext4_sb_info *sbi = EXT4_SB(sb);
	char *qname;
	int i;

	if (quota_feature)
		return;

	if (ctx->spec & EXT4_SPEC_JQUOTA) {
		for (i = 0; i < EXT4_MAXQUOTAS; i++) {
			if (!(ctx->qname_spec & (1 << i)))
				continue;

			qname = ctx->s_qf_names[i]; /* May be NULL */
			if (qname)
				set_opt(sb, QUOTA);
			ctx->s_qf_names[i] = NULL;
			qname = rcu_replace_pointer(sbi->s_qf_names[i], qname,
						lockdep_is_held(&sb->s_umount));
			if (qname)
				kfree_rcu_mightsleep(qname);
		}
	}

	if (ctx->spec & EXT4_SPEC_JQFMT)
		sbi->s_jquota_fmt = ctx->s_jquota_fmt;
#endif
}

/*
 * Check quota settings consistency.
 */
static int ext4_check_quota_consistency(struct fs_context *fc,
					struct super_block *sb)
{
#ifdef CONFIG_QUOTA
	struct ext4_fs_context *ctx = fc->fs_private;
	struct ext4_sb_info *sbi = EXT4_SB(sb);
	bool quota_feature = ext4_has_feature_quota(sb);
	bool quota_loaded = sb_any_quota_loaded(sb);
	bool usr_qf_name, grp_qf_name, usrquota, grpquota;
	int quota_flags, i;

	/*
	 * We do the test below only for project quotas. 'usrquota' and
	 * 'grpquota' mount options are allowed even without quota feature
	 * to support legacy quotas in quota files.
	 */
	if (ctx_test_mount_opt(ctx, EXT4_MOUNT_PRJQUOTA) &&
	    !ext4_has_feature_project(sb)) {
		ext4_msg(NULL, KERN_ERR, "Project quota feature not enabled. "
			 "Cannot enable project quota enforcement.");
		return -EINVAL;
	}

	quota_flags = EXT4_MOUNT_QUOTA | EXT4_MOUNT_USRQUOTA |
		      EXT4_MOUNT_GRPQUOTA | EXT4_MOUNT_PRJQUOTA;
	if (quota_loaded &&
	    ctx->mask_s_mount_opt & quota_flags &&
	    !ctx_test_mount_opt(ctx, quota_flags))
		goto err_quota_change;

	if (ctx->spec & EXT4_SPEC_JQUOTA) {

		for (i = 0; i < EXT4_MAXQUOTAS; i++) {
			if (!(ctx->qname_spec & (1 << i)))
				continue;

			if (quota_loaded &&
			    !!sbi->s_qf_names[i] != !!ctx->s_qf_names[i])
				goto err_jquota_change;

			if (sbi->s_qf_names[i] && ctx->s_qf_names[i] &&
			    strcmp(get_qf_name(sb, sbi, i),
				   ctx->s_qf_names[i]) != 0)
				goto err_jquota_specified;
		}

		if (quota_feature) {
			ext4_msg(NULL, KERN_INFO,
				 "Journaled quota options ignored when "
				 "QUOTA feature is enabled");
			return 0;
		}
	}

	if (ctx->spec & EXT4_SPEC_JQFMT) {
		if (sbi->s_jquota_fmt != ctx->s_jquota_fmt && quota_loaded)
			goto err_jquota_change;
		if (quota_feature) {
			ext4_msg(NULL, KERN_INFO, "Quota format mount options "
				 "ignored when QUOTA feature is enabled");
			return 0;
		}
	}

	/* Make sure we don't mix old and new quota format */
	usr_qf_name = (get_qf_name(sb, sbi, USRQUOTA) ||
		       ctx->s_qf_names[USRQUOTA]);
	grp_qf_name = (get_qf_name(sb, sbi, GRPQUOTA) ||
		       ctx->s_qf_names[GRPQUOTA]);

	usrquota = (ctx_test_mount_opt(ctx, EXT4_MOUNT_USRQUOTA) ||
		    test_opt(sb, USRQUOTA));

	grpquota = (ctx_test_mount_opt(ctx, EXT4_MOUNT_GRPQUOTA) ||
		    test_opt(sb, GRPQUOTA));

	if (usr_qf_name) {
		ctx_clear_mount_opt(ctx, EXT4_MOUNT_USRQUOTA);
		usrquota = false;
	}
	if (grp_qf_name) {
		ctx_clear_mount_opt(ctx, EXT4_MOUNT_GRPQUOTA);
		grpquota = false;
	}

	if (usr_qf_name || grp_qf_name) {
		if (usrquota || grpquota) {
			ext4_msg(NULL, KERN_ERR, "old and new quota "
				 "format mixing");
			return -EINVAL;
		}

		if (!(ctx->spec & EXT4_SPEC_JQFMT || sbi->s_jquota_fmt)) {
			ext4_msg(NULL, KERN_ERR, "journaled quota format "
				 "not specified");
			return -EINVAL;
		}
	}

	return 0;

err_quota_change:
	ext4_msg(NULL, KERN_ERR,
		 "Cannot change quota options when quota turned on");
	return -EINVAL;
err_jquota_change:
	ext4_msg(NULL, KERN_ERR, "Cannot change journaled quota "
		 "options when quota turned on");
	return -EINVAL;
err_jquota_specified:
	ext4_msg(NULL, KERN_ERR, "%s quota file already specified",
		 QTYPE2NAME(i));
	return -EINVAL;
#else
	return 0;
#endif
}

static int ext4_check_test_dummy_encryption(const struct fs_context *fc,
					    struct super_block *sb)
{
	const struct ext4_fs_context *ctx = fc->fs_private;
	const struct ext4_sb_info *sbi = EXT4_SB(sb);

	if (!fscrypt_is_dummy_policy_set(&ctx->dummy_enc_policy))
		return 0;

	if (!ext4_has_feature_encrypt(sb)) {
		ext4_msg(NULL, KERN_WARNING,
			 "test_dummy_encryption requires encrypt feature");
		return -EINVAL;
	}
	/*
	 * This mount option is just for testing, and it's not worthwhile to
	 * implement the extra complexity (e.g. RCU protection) that would be
	 * needed to allow it to be set or changed during remount.  We do allow
	 * it to be specified during remount, but only if there is no change.
	 */
	if (fc->purpose == FS_CONTEXT_FOR_RECONFIGURE) {
		if (fscrypt_dummy_policies_equal(&sbi->s_dummy_enc_policy,
						 &ctx->dummy_enc_policy))
			return 0;
		ext4_msg(NULL, KERN_WARNING,
			 "Can't set or change test_dummy_encryption on remount");
		return -EINVAL;
	}
	/* Also make sure s_mount_opts didn't contain a conflicting value. */
	if (fscrypt_is_dummy_policy_set(&sbi->s_dummy_enc_policy)) {
		if (fscrypt_dummy_policies_equal(&sbi->s_dummy_enc_policy,
						 &ctx->dummy_enc_policy))
			return 0;
		ext4_msg(NULL, KERN_WARNING,
			 "Conflicting test_dummy_encryption options");
		return -EINVAL;
	}
	return 0;
}

static void ext4_apply_test_dummy_encryption(struct ext4_fs_context *ctx,
					     struct super_block *sb)
{
	if (!fscrypt_is_dummy_policy_set(&ctx->dummy_enc_policy) ||
	    /* if already set, it was already verified to be the same */
	    fscrypt_is_dummy_policy_set(&EXT4_SB(sb)->s_dummy_enc_policy))
		return;
	EXT4_SB(sb)->s_dummy_enc_policy = ctx->dummy_enc_policy;
	memset(&ctx->dummy_enc_policy, 0, sizeof(ctx->dummy_enc_policy));
	ext4_msg(sb, KERN_WARNING, "Test dummy encryption mode enabled");
}

static int ext4_check_opt_consistency(struct fs_context *fc,
				      struct super_block *sb)
{
	struct ext4_fs_context *ctx = fc->fs_private;
	struct ext4_sb_info *sbi = fc->s_fs_info;
	int is_remount = fc->purpose == FS_CONTEXT_FOR_RECONFIGURE;
	int err;

	if ((ctx->opt_flags & MOPT_NO_EXT2) && IS_EXT2_SB(sb)) {
		ext4_msg(NULL, KERN_ERR,
			 "Mount option(s) incompatible with ext2");
		return -EINVAL;
	}
	if ((ctx->opt_flags & MOPT_NO_EXT3) && IS_EXT3_SB(sb)) {
		ext4_msg(NULL, KERN_ERR,
			 "Mount option(s) incompatible with ext3");
		return -EINVAL;
	}

	if (ctx->s_want_extra_isize >
	    (sbi->s_inode_size - EXT4_GOOD_OLD_INODE_SIZE)) {
		ext4_msg(NULL, KERN_ERR,
			 "Invalid want_extra_isize %d",
			 ctx->s_want_extra_isize);
		return -EINVAL;
	}

	err = ext4_check_test_dummy_encryption(fc, sb);
	if (err)
		return err;

	if ((ctx->spec & EXT4_SPEC_DATAJ) && is_remount) {
		if (!sbi->s_journal) {
			ext4_msg(NULL, KERN_WARNING,
				 "Remounting file system with no journal "
				 "so ignoring journalled data option");
			ctx_clear_mount_opt(ctx, EXT4_MOUNT_DATA_FLAGS);
		} else if (ctx_test_mount_opt(ctx, EXT4_MOUNT_DATA_FLAGS) !=
			   test_opt(sb, DATA_FLAGS)) {
			ext4_msg(NULL, KERN_ERR, "Cannot change data mode "
				 "on remount");
			return -EINVAL;
		}
	}

	if (is_remount) {
		if (ctx_test_mount_opt(ctx, EXT4_MOUNT_DAX_ALWAYS) &&
		    (test_opt(sb, DATA_FLAGS) == EXT4_MOUNT_JOURNAL_DATA)) {
			ext4_msg(NULL, KERN_ERR, "can't mount with "
				 "both data=journal and dax");
			return -EINVAL;
		}

		if (ctx_test_mount_opt(ctx, EXT4_MOUNT_DAX_ALWAYS) &&
		    (!(sbi->s_mount_opt & EXT4_MOUNT_DAX_ALWAYS) ||
		     (sbi->s_mount_opt2 & EXT4_MOUNT2_DAX_NEVER))) {
fail_dax_change_remount:
			ext4_msg(NULL, KERN_ERR, "can't change "
				 "dax mount option while remounting");
			return -EINVAL;
		} else if (ctx_test_mount_opt2(ctx, EXT4_MOUNT2_DAX_NEVER) &&
			 (!(sbi->s_mount_opt2 & EXT4_MOUNT2_DAX_NEVER) ||
			  (sbi->s_mount_opt & EXT4_MOUNT_DAX_ALWAYS))) {
			goto fail_dax_change_remount;
		} else if (ctx_test_mount_opt2(ctx, EXT4_MOUNT2_DAX_INODE) &&
			   ((sbi->s_mount_opt & EXT4_MOUNT_DAX_ALWAYS) ||
			    (sbi->s_mount_opt2 & EXT4_MOUNT2_DAX_NEVER) ||
			    !(sbi->s_mount_opt2 & EXT4_MOUNT2_DAX_INODE))) {
			goto fail_dax_change_remount;
		}
	}

	return ext4_check_quota_consistency(fc, sb);
}

static void ext4_apply_options(struct fs_context *fc, struct super_block *sb)
{
	struct ext4_fs_context *ctx = fc->fs_private;
	struct ext4_sb_info *sbi = fc->s_fs_info;

	sbi->s_mount_opt &= ~ctx->mask_s_mount_opt;
	sbi->s_mount_opt |= ctx->vals_s_mount_opt;
	sbi->s_mount_opt2 &= ~ctx->mask_s_mount_opt2;
	sbi->s_mount_opt2 |= ctx->vals_s_mount_opt2;
	sb->s_flags &= ~ctx->mask_s_flags;
	sb->s_flags |= ctx->vals_s_flags;

#define APPLY(X) ({ if (ctx->spec & EXT4_SPEC_##X) sbi->X = ctx->X; })
	APPLY(s_commit_interval);
	APPLY(s_stripe);
	APPLY(s_max_batch_time);
	APPLY(s_min_batch_time);
	APPLY(s_want_extra_isize);
	APPLY(s_inode_readahead_blks);
	APPLY(s_max_dir_size_kb);
	APPLY(s_li_wait_mult);
	APPLY(s_resgid);
	APPLY(s_resuid);

#ifdef CONFIG_EXT4_DEBUG
	APPLY(s_fc_debug_max_replay);
#endif

	ext4_apply_quota_options(fc, sb);
	ext4_apply_test_dummy_encryption(ctx, sb);
}


static int ext4_validate_options(struct fs_context *fc)
{
#ifdef CONFIG_QUOTA
	struct ext4_fs_context *ctx = fc->fs_private;
	char *usr_qf_name, *grp_qf_name;

	usr_qf_name = ctx->s_qf_names[USRQUOTA];
	grp_qf_name = ctx->s_qf_names[GRPQUOTA];

	if (usr_qf_name || grp_qf_name) {
		if (ctx_test_mount_opt(ctx, EXT4_MOUNT_USRQUOTA) && usr_qf_name)
			ctx_clear_mount_opt(ctx, EXT4_MOUNT_USRQUOTA);

		if (ctx_test_mount_opt(ctx, EXT4_MOUNT_GRPQUOTA) && grp_qf_name)
			ctx_clear_mount_opt(ctx, EXT4_MOUNT_GRPQUOTA);

		if (ctx_test_mount_opt(ctx, EXT4_MOUNT_USRQUOTA) ||
		    ctx_test_mount_opt(ctx, EXT4_MOUNT_GRPQUOTA)) {
			ext4_msg(NULL, KERN_ERR, "old and new quota "
				 "format mixing");
			return -EINVAL;
		}
	}
#endif
	return 1;
}

static inline void ext4_show_quota_options(struct seq_file *seq,
					   struct super_block *sb)
{
#if defined(CONFIG_QUOTA)
	struct ext4_sb_info *sbi = EXT4_SB(sb);
	char *usr_qf_name, *grp_qf_name;

	if (sbi->s_jquota_fmt) {
		char *fmtname = "";

		switch (sbi->s_jquota_fmt) {
		case QFMT_VFS_OLD:
			fmtname = "vfsold";
			break;
		case QFMT_VFS_V0:
			fmtname = "vfsv0";
			break;
		case QFMT_VFS_V1:
			fmtname = "vfsv1";
			break;
		}
		seq_printf(seq, ",jqfmt=%s", fmtname);
	}

	rcu_read_lock();
	usr_qf_name = rcu_dereference(sbi->s_qf_names[USRQUOTA]);
	grp_qf_name = rcu_dereference(sbi->s_qf_names[GRPQUOTA]);
	if (usr_qf_name)
		seq_show_option(seq, "usrjquota", usr_qf_name);
	if (grp_qf_name)
		seq_show_option(seq, "grpjquota", grp_qf_name);
	rcu_read_unlock();
#endif
}

static const char *token2str(int token)
{
	const struct fs_parameter_spec *spec;

	for (spec = ext4_param_specs; spec->name != NULL; spec++)
		if (spec->opt == token && !spec->type)
			break;
	return spec->name;
}

/*
 * Show an option if
 *  - it's set to a non-default value OR
 *  - if the per-sb default is different from the global default
 */
static int _ext4_show_options(struct seq_file *seq, struct super_block *sb,
			      int nodefs)
{
	struct ext4_sb_info *sbi = EXT4_SB(sb);
	struct ext4_super_block *es = sbi->s_es;
	int def_errors;
	const struct mount_opts *m;
	char sep = nodefs ? '\n' : ',';

#define SEQ_OPTS_PUTS(str) seq_printf(seq, "%c" str, sep)
#define SEQ_OPTS_PRINT(str, arg) seq_printf(seq, "%c" str, sep, arg)

	if (sbi->s_sb_block != 1)
		SEQ_OPTS_PRINT("sb=%llu", sbi->s_sb_block);

	for (m = ext4_mount_opts; m->token != Opt_err; m++) {
		int want_set = m->flags & MOPT_SET;
		int opt_2 = m->flags & MOPT_2;
		unsigned int mount_opt, def_mount_opt;

		if (((m->flags & (MOPT_SET|MOPT_CLEAR)) == 0) ||
		    m->flags & MOPT_SKIP)
			continue;

		if (opt_2) {
			mount_opt = sbi->s_mount_opt2;
			def_mount_opt = sbi->s_def_mount_opt2;
		} else {
			mount_opt = sbi->s_mount_opt;
			def_mount_opt = sbi->s_def_mount_opt;
		}
		/* skip if same as the default */
		if (!nodefs && !(m->mount_opt & (mount_opt ^ def_mount_opt)))
			continue;
		/* select Opt_noFoo vs Opt_Foo */
		if ((want_set &&
		     (mount_opt & m->mount_opt) != m->mount_opt) ||
		    (!want_set && (mount_opt & m->mount_opt)))
			continue;
		SEQ_OPTS_PRINT("%s", token2str(m->token));
	}

	if (nodefs || !uid_eq(sbi->s_resuid, make_kuid(&init_user_ns, EXT4_DEF_RESUID)) ||
	    le16_to_cpu(es->s_def_resuid) != EXT4_DEF_RESUID)
		SEQ_OPTS_PRINT("resuid=%u",
				from_kuid_munged(&init_user_ns, sbi->s_resuid));
	if (nodefs || !gid_eq(sbi->s_resgid, make_kgid(&init_user_ns, EXT4_DEF_RESGID)) ||
	    le16_to_cpu(es->s_def_resgid) != EXT4_DEF_RESGID)
		SEQ_OPTS_PRINT("resgid=%u",
				from_kgid_munged(&init_user_ns, sbi->s_resgid));
	def_errors = nodefs ? -1 : le16_to_cpu(es->s_errors);
	if (test_opt(sb, ERRORS_RO) && def_errors != EXT4_ERRORS_RO)
		SEQ_OPTS_PUTS("errors=remount-ro");
	if (test_opt(sb, ERRORS_CONT) && def_errors != EXT4_ERRORS_CONTINUE)
		SEQ_OPTS_PUTS("errors=continue");
	if (test_opt(sb, ERRORS_PANIC) && def_errors != EXT4_ERRORS_PANIC)
		SEQ_OPTS_PUTS("errors=panic");
	if (nodefs || sbi->s_commit_interval != JBD2_DEFAULT_MAX_COMMIT_AGE*HZ)
		SEQ_OPTS_PRINT("commit=%lu", sbi->s_commit_interval / HZ);
	if (nodefs || sbi->s_min_batch_time != EXT4_DEF_MIN_BATCH_TIME)
		SEQ_OPTS_PRINT("min_batch_time=%u", sbi->s_min_batch_time);
	if (nodefs || sbi->s_max_batch_time != EXT4_DEF_MAX_BATCH_TIME)
		SEQ_OPTS_PRINT("max_batch_time=%u", sbi->s_max_batch_time);
	if (nodefs || sbi->s_stripe)
		SEQ_OPTS_PRINT("stripe=%lu", sbi->s_stripe);
	if (nodefs || EXT4_MOUNT_DATA_FLAGS &
			(sbi->s_mount_opt ^ sbi->s_def_mount_opt)) {
		if (test_opt(sb, DATA_FLAGS) == EXT4_MOUNT_JOURNAL_DATA)
			SEQ_OPTS_PUTS("data=journal");
		else if (test_opt(sb, DATA_FLAGS) == EXT4_MOUNT_ORDERED_DATA)
			SEQ_OPTS_PUTS("data=ordered");
		else if (test_opt(sb, DATA_FLAGS) == EXT4_MOUNT_WRITEBACK_DATA)
			SEQ_OPTS_PUTS("data=writeback");
	}
	if (nodefs ||
	    sbi->s_inode_readahead_blks != EXT4_DEF_INODE_READAHEAD_BLKS)
		SEQ_OPTS_PRINT("inode_readahead_blks=%u",
			       sbi->s_inode_readahead_blks);

	if (test_opt(sb, INIT_INODE_TABLE) && (nodefs ||
		       (sbi->s_li_wait_mult != EXT4_DEF_LI_WAIT_MULT)))
		SEQ_OPTS_PRINT("init_itable=%u", sbi->s_li_wait_mult);
	if (nodefs || sbi->s_max_dir_size_kb)
		SEQ_OPTS_PRINT("max_dir_size_kb=%u", sbi->s_max_dir_size_kb);
	if (test_opt(sb, DATA_ERR_ABORT))
		SEQ_OPTS_PUTS("data_err=abort");

	fscrypt_show_test_dummy_encryption(seq, sep, sb);

	if (sb->s_flags & SB_INLINECRYPT)
		SEQ_OPTS_PUTS("inlinecrypt");

	if (test_opt(sb, DAX_ALWAYS)) {
		if (IS_EXT2_SB(sb))
			SEQ_OPTS_PUTS("dax");
		else
			SEQ_OPTS_PUTS("dax=always");
	} else if (test_opt2(sb, DAX_NEVER)) {
		SEQ_OPTS_PUTS("dax=never");
	} else if (test_opt2(sb, DAX_INODE)) {
		SEQ_OPTS_PUTS("dax=inode");
	}

	if (sbi->s_groups_count >= MB_DEFAULT_LINEAR_SCAN_THRESHOLD &&
			!test_opt2(sb, MB_OPTIMIZE_SCAN)) {
		SEQ_OPTS_PUTS("mb_optimize_scan=0");
	} else if (sbi->s_groups_count < MB_DEFAULT_LINEAR_SCAN_THRESHOLD &&
			test_opt2(sb, MB_OPTIMIZE_SCAN)) {
		SEQ_OPTS_PUTS("mb_optimize_scan=1");
	}

	ext4_show_quota_options(seq, sb);
	return 0;
}

static int ext4_show_options(struct seq_file *seq, struct dentry *root)
{
	return _ext4_show_options(seq, root->d_sb, 0);
}

int ext4_seq_options_show(struct seq_file *seq, void *offset)
{
	struct super_block *sb = seq->private;
	int rc;

	seq_puts(seq, sb_rdonly(sb) ? "ro" : "rw");
	rc = _ext4_show_options(seq, sb, 1);
	seq_putc(seq, '\n');
	return rc;
}

static int ext4_setup_super(struct super_block *sb, struct ext4_super_block *es,
			    int read_only)
{
	struct ext4_sb_info *sbi = EXT4_SB(sb);
	int err = 0;

	if (le32_to_cpu(es->s_rev_level) > EXT4_MAX_SUPP_REV) {
		ext4_msg(sb, KERN_ERR, "revision level too high, "
			 "forcing read-only mode");
		err = -EROFS;
		goto done;
	}
	if (read_only)
		goto done;
	if (!(sbi->s_mount_state & EXT4_VALID_FS))
		ext4_msg(sb, KERN_WARNING, "warning: mounting unchecked fs, "
			 "running e2fsck is recommended");
	else if (sbi->s_mount_state & EXT4_ERROR_FS)
		ext4_msg(sb, KERN_WARNING,
			 "warning: mounting fs with errors, "
			 "running e2fsck is recommended");
	else if ((__s16) le16_to_cpu(es->s_max_mnt_count) > 0 &&
		 le16_to_cpu(es->s_mnt_count) >=
		 (unsigned short) (__s16) le16_to_cpu(es->s_max_mnt_count))
		ext4_msg(sb, KERN_WARNING,
			 "warning: maximal mount count reached, "
			 "running e2fsck is recommended");
	else if (le32_to_cpu(es->s_checkinterval) &&
		 (ext4_get_tstamp(es, s_lastcheck) +
		  le32_to_cpu(es->s_checkinterval) <= ktime_get_real_seconds()))
		ext4_msg(sb, KERN_WARNING,
			 "warning: checktime reached, "
			 "running e2fsck is recommended");
	if (!sbi->s_journal)
		es->s_state &= cpu_to_le16(~EXT4_VALID_FS);
	if (!(__s16) le16_to_cpu(es->s_max_mnt_count))
		es->s_max_mnt_count = cpu_to_le16(EXT4_DFL_MAX_MNT_COUNT);
	le16_add_cpu(&es->s_mnt_count, 1);
	ext4_update_tstamp(es, s_mtime);
	if (sbi->s_journal) {
		ext4_set_feature_journal_needs_recovery(sb);
		if (ext4_has_feature_orphan_file(sb))
			ext4_set_feature_orphan_present(sb);
	}

	err = ext4_commit_super(sb);
done:
	if (test_opt(sb, DEBUG))
		printk(KERN_INFO "[EXT4 FS bs=%lu, gc=%u, "
				"bpg=%lu, ipg=%lu, mo=%04x, mo2=%04x]\n",
			sb->s_blocksize,
			sbi->s_groups_count,
			EXT4_BLOCKS_PER_GROUP(sb),
			EXT4_INODES_PER_GROUP(sb),
			sbi->s_mount_opt, sbi->s_mount_opt2);
	return err;
}

int ext4_alloc_flex_bg_array(struct super_block *sb, ext4_group_t ngroup)
{
	struct ext4_sb_info *sbi = EXT4_SB(sb);
	struct flex_groups **old_groups, **new_groups;
	int size, i, j;

	if (!sbi->s_log_groups_per_flex)
		return 0;

	size = ext4_flex_group(sbi, ngroup - 1) + 1;
	if (size <= sbi->s_flex_groups_allocated)
		return 0;

	new_groups = kvzalloc(roundup_pow_of_two(size *
			      sizeof(*sbi->s_flex_groups)), GFP_KERNEL);
	if (!new_groups) {
		ext4_msg(sb, KERN_ERR,
			 "not enough memory for %d flex group pointers", size);
		return -ENOMEM;
	}
	for (i = sbi->s_flex_groups_allocated; i < size; i++) {
		new_groups[i] = kvzalloc(roundup_pow_of_two(
					 sizeof(struct flex_groups)),
					 GFP_KERNEL);
		if (!new_groups[i]) {
			for (j = sbi->s_flex_groups_allocated; j < i; j++)
				kvfree(new_groups[j]);
			kvfree(new_groups);
			ext4_msg(sb, KERN_ERR,
				 "not enough memory for %d flex groups", size);
			return -ENOMEM;
		}
	}
	rcu_read_lock();
	old_groups = rcu_dereference(sbi->s_flex_groups);
	if (old_groups)
		memcpy(new_groups, old_groups,
		       (sbi->s_flex_groups_allocated *
			sizeof(struct flex_groups *)));
	rcu_read_unlock();
	rcu_assign_pointer(sbi->s_flex_groups, new_groups);
	sbi->s_flex_groups_allocated = size;
	if (old_groups)
		ext4_kvfree_array_rcu(old_groups);
	return 0;
}

static int ext4_fill_flex_info(struct super_block *sb)
{
	struct ext4_sb_info *sbi = EXT4_SB(sb);
	struct ext4_group_desc *gdp = NULL;
	struct flex_groups *fg;
	ext4_group_t flex_group;
	int i, err;

	sbi->s_log_groups_per_flex = sbi->s_es->s_log_groups_per_flex;
	if (sbi->s_log_groups_per_flex < 1 || sbi->s_log_groups_per_flex > 31) {
		sbi->s_log_groups_per_flex = 0;
		return 1;
	}

	err = ext4_alloc_flex_bg_array(sb, sbi->s_groups_count);
	if (err)
		goto failed;

	for (i = 0; i < sbi->s_groups_count; i++) {
		gdp = ext4_get_group_desc(sb, i, NULL);

		flex_group = ext4_flex_group(sbi, i);
		fg = sbi_array_rcu_deref(sbi, s_flex_groups, flex_group);
		atomic_add(ext4_free_inodes_count(sb, gdp), &fg->free_inodes);
		atomic64_add(ext4_free_group_clusters(sb, gdp),
			     &fg->free_clusters);
		atomic_add(ext4_used_dirs_count(sb, gdp), &fg->used_dirs);
	}

	return 1;
failed:
	return 0;
}

static __le16 ext4_group_desc_csum(struct super_block *sb, __u32 block_group,
				   struct ext4_group_desc *gdp)
{
	int offset = offsetof(struct ext4_group_desc, bg_checksum);
	__u16 crc = 0;
	__le32 le_group = cpu_to_le32(block_group);
	struct ext4_sb_info *sbi = EXT4_SB(sb);

	if (ext4_has_metadata_csum(sbi->s_sb)) {
		/* Use new metadata_csum algorithm */
		__u32 csum32;
		__u16 dummy_csum = 0;

		csum32 = ext4_chksum(sbi, sbi->s_csum_seed, (__u8 *)&le_group,
				     sizeof(le_group));
		csum32 = ext4_chksum(sbi, csum32, (__u8 *)gdp, offset);
		csum32 = ext4_chksum(sbi, csum32, (__u8 *)&dummy_csum,
				     sizeof(dummy_csum));
		offset += sizeof(dummy_csum);
		if (offset < sbi->s_desc_size)
			csum32 = ext4_chksum(sbi, csum32, (__u8 *)gdp + offset,
					     sbi->s_desc_size - offset);

		crc = csum32 & 0xFFFF;
		goto out;
	}

	/* old crc16 code */
	if (!ext4_has_feature_gdt_csum(sb))
		return 0;

	crc = crc16(~0, sbi->s_es->s_uuid, sizeof(sbi->s_es->s_uuid));
	crc = crc16(crc, (__u8 *)&le_group, sizeof(le_group));
	crc = crc16(crc, (__u8 *)gdp, offset);
	offset += sizeof(gdp->bg_checksum); /* skip checksum */
	/* for checksum of struct ext4_group_desc do the rest...*/
	if (ext4_has_feature_64bit(sb) && offset < sbi->s_desc_size)
		crc = crc16(crc, (__u8 *)gdp + offset,
			    sbi->s_desc_size - offset);

out:
	return cpu_to_le16(crc);
}

int ext4_group_desc_csum_verify(struct super_block *sb, __u32 block_group,
				struct ext4_group_desc *gdp)
{
	if (ext4_has_group_desc_csum(sb) &&
	    (gdp->bg_checksum != ext4_group_desc_csum(sb, block_group, gdp)))
		return 0;

	return 1;
}

void ext4_group_desc_csum_set(struct super_block *sb, __u32 block_group,
			      struct ext4_group_desc *gdp)
{
	if (!ext4_has_group_desc_csum(sb))
		return;
	gdp->bg_checksum = ext4_group_desc_csum(sb, block_group, gdp);
}

/* Called at mount-time, super-block is locked */
static int ext4_check_descriptors(struct super_block *sb,
				  ext4_fsblk_t sb_block,
				  ext4_group_t *first_not_zeroed)
{
	struct ext4_sb_info *sbi = EXT4_SB(sb);
	ext4_fsblk_t first_block = le32_to_cpu(sbi->s_es->s_first_data_block);
	ext4_fsblk_t last_block;
	ext4_fsblk_t last_bg_block = sb_block + ext4_bg_num_gdb(sb, 0);
	ext4_fsblk_t block_bitmap;
	ext4_fsblk_t inode_bitmap;
	ext4_fsblk_t inode_table;
	int flexbg_flag = 0;
	ext4_group_t i, grp = sbi->s_groups_count;

	if (ext4_has_feature_flex_bg(sb))
		flexbg_flag = 1;

	ext4_debug("Checking group descriptors");

	for (i = 0; i < sbi->s_groups_count; i++) {
		struct ext4_group_desc *gdp = ext4_get_group_desc(sb, i, NULL);

		if (i == sbi->s_groups_count - 1 || flexbg_flag)
			last_block = ext4_blocks_count(sbi->s_es) - 1;
		else
			last_block = first_block +
				(EXT4_BLOCKS_PER_GROUP(sb) - 1);

		if ((grp == sbi->s_groups_count) &&
		   !(gdp->bg_flags & cpu_to_le16(EXT4_BG_INODE_ZEROED)))
			grp = i;

		block_bitmap = ext4_block_bitmap(sb, gdp);
		if (block_bitmap == sb_block) {
			ext4_msg(sb, KERN_ERR, "ext4_check_descriptors: "
				 "Block bitmap for group %u overlaps "
				 "superblock", i);
			if (!sb_rdonly(sb))
				return 0;
		}
		if (block_bitmap >= sb_block + 1 &&
		    block_bitmap <= last_bg_block) {
			ext4_msg(sb, KERN_ERR, "ext4_check_descriptors: "
				 "Block bitmap for group %u overlaps "
				 "block group descriptors", i);
			if (!sb_rdonly(sb))
				return 0;
		}
		if (block_bitmap < first_block || block_bitmap > last_block) {
			ext4_msg(sb, KERN_ERR, "ext4_check_descriptors: "
			       "Block bitmap for group %u not in group "
			       "(block %llu)!", i, block_bitmap);
			return 0;
		}
		inode_bitmap = ext4_inode_bitmap(sb, gdp);
		if (inode_bitmap == sb_block) {
			ext4_msg(sb, KERN_ERR, "ext4_check_descriptors: "
				 "Inode bitmap for group %u overlaps "
				 "superblock", i);
			if (!sb_rdonly(sb))
				return 0;
		}
		if (inode_bitmap >= sb_block + 1 &&
		    inode_bitmap <= last_bg_block) {
			ext4_msg(sb, KERN_ERR, "ext4_check_descriptors: "
				 "Inode bitmap for group %u overlaps "
				 "block group descriptors", i);
			if (!sb_rdonly(sb))
				return 0;
		}
		if (inode_bitmap < first_block || inode_bitmap > last_block) {
			ext4_msg(sb, KERN_ERR, "ext4_check_descriptors: "
			       "Inode bitmap for group %u not in group "
			       "(block %llu)!", i, inode_bitmap);
			return 0;
		}
		inode_table = ext4_inode_table(sb, gdp);
		if (inode_table == sb_block) {
			ext4_msg(sb, KERN_ERR, "ext4_check_descriptors: "
				 "Inode table for group %u overlaps "
				 "superblock", i);
			if (!sb_rdonly(sb))
				return 0;
		}
		if (inode_table >= sb_block + 1 &&
		    inode_table <= last_bg_block) {
			ext4_msg(sb, KERN_ERR, "ext4_check_descriptors: "
				 "Inode table for group %u overlaps "
				 "block group descriptors", i);
			if (!sb_rdonly(sb))
				return 0;
		}
		if (inode_table < first_block ||
		    inode_table + sbi->s_itb_per_group - 1 > last_block) {
			ext4_msg(sb, KERN_ERR, "ext4_check_descriptors: "
			       "Inode table for group %u not in group "
			       "(block %llu)!", i, inode_table);
			return 0;
		}
		ext4_lock_group(sb, i);
		if (!ext4_group_desc_csum_verify(sb, i, gdp)) {
			ext4_msg(sb, KERN_ERR, "ext4_check_descriptors: "
				 "Checksum for group %u failed (%u!=%u)",
				 i, le16_to_cpu(ext4_group_desc_csum(sb, i,
				     gdp)), le16_to_cpu(gdp->bg_checksum));
			if (!sb_rdonly(sb)) {
				ext4_unlock_group(sb, i);
				return 0;
			}
		}
		ext4_unlock_group(sb, i);
		if (!flexbg_flag)
			first_block += EXT4_BLOCKS_PER_GROUP(sb);
	}
	if (NULL != first_not_zeroed)
		*first_not_zeroed = grp;
	return 1;
}

/*
 * Maximal extent format file size.
 * Resulting logical blkno at s_maxbytes must fit in our on-disk
 * extent format containers, within a sector_t, and within i_blocks
 * in the vfs.  ext4 inode has 48 bits of i_block in fsblock units,
 * so that won't be a limiting factor.
 *
 * However there is other limiting factor. We do store extents in the form
 * of starting block and length, hence the resulting length of the extent
 * covering maximum file size must fit into on-disk format containers as
 * well. Given that length is always by 1 unit bigger than max unit (because
 * we count 0 as well) we have to lower the s_maxbytes by one fs block.
 *
 * Note, this does *not* consider any metadata overhead for vfs i_blocks.
 */
static loff_t ext4_max_size(int blkbits, int has_huge_files)
{
	loff_t res;
	loff_t upper_limit = MAX_LFS_FILESIZE;

	BUILD_BUG_ON(sizeof(blkcnt_t) < sizeof(u64));

	if (!has_huge_files) {
		upper_limit = (1LL << 32) - 1;

		/* total blocks in file system block size */
		upper_limit >>= (blkbits - 9);
		upper_limit <<= blkbits;
	}

	/*
	 * 32-bit extent-start container, ee_block. We lower the maxbytes
	 * by one fs block, so ee_len can cover the extent of maximum file
	 * size
	 */
	res = (1LL << 32) - 1;
	res <<= blkbits;

	/* Sanity check against vm- & vfs- imposed limits */
	if (res > upper_limit)
		res = upper_limit;

	return res;
}

/*
 * Maximal bitmap file size.  There is a direct, and {,double-,triple-}indirect
 * block limit, and also a limit of (2^48 - 1) 512-byte sectors in i_blocks.
 * We need to be 1 filesystem block less than the 2^48 sector limit.
 */
static loff_t ext4_max_bitmap_size(int bits, int has_huge_files)
{
	loff_t upper_limit, res = EXT4_NDIR_BLOCKS;
	int meta_blocks;
	unsigned int ppb = 1 << (bits - 2);

	/*
	 * This is calculated to be the largest file size for a dense, block
	 * mapped file such that the file's total number of 512-byte sectors,
	 * including data and all indirect blocks, does not exceed (2^48 - 1).
	 *
	 * __u32 i_blocks_lo and _u16 i_blocks_high represent the total
	 * number of 512-byte sectors of the file.
	 */
	if (!has_huge_files) {
		/*
		 * !has_huge_files or implies that the inode i_block field
		 * represents total file blocks in 2^32 512-byte sectors ==
		 * size of vfs inode i_blocks * 8
		 */
		upper_limit = (1LL << 32) - 1;

		/* total blocks in file system block size */
		upper_limit >>= (bits - 9);

	} else {
		/*
		 * We use 48 bit ext4_inode i_blocks
		 * With EXT4_HUGE_FILE_FL set the i_blocks
		 * represent total number of blocks in
		 * file system block size
		 */
		upper_limit = (1LL << 48) - 1;

	}

	/* Compute how many blocks we can address by block tree */
	res += ppb;
	res += ppb * ppb;
	res += ((loff_t)ppb) * ppb * ppb;
	/* Compute how many metadata blocks are needed */
	meta_blocks = 1;
	meta_blocks += 1 + ppb;
	meta_blocks += 1 + ppb + ppb * ppb;
	/* Does block tree limit file size? */
	if (res + meta_blocks <= upper_limit)
		goto check_lfs;

	res = upper_limit;
	/* How many metadata blocks are needed for addressing upper_limit? */
	upper_limit -= EXT4_NDIR_BLOCKS;
	/* indirect blocks */
	meta_blocks = 1;
	upper_limit -= ppb;
	/* double indirect blocks */
	if (upper_limit < ppb * ppb) {
		meta_blocks += 1 + DIV_ROUND_UP_ULL(upper_limit, ppb);
		res -= meta_blocks;
		goto check_lfs;
	}
	meta_blocks += 1 + ppb;
	upper_limit -= ppb * ppb;
	/* tripple indirect blocks for the rest */
	meta_blocks += 1 + DIV_ROUND_UP_ULL(upper_limit, ppb) +
		DIV_ROUND_UP_ULL(upper_limit, ppb*ppb);
	res -= meta_blocks;
check_lfs:
	res <<= bits;
	if (res > MAX_LFS_FILESIZE)
		res = MAX_LFS_FILESIZE;

	return res;
}

static ext4_fsblk_t descriptor_loc(struct super_block *sb,
				   ext4_fsblk_t logical_sb_block, int nr)
{
	struct ext4_sb_info *sbi = EXT4_SB(sb);
	ext4_group_t bg, first_meta_bg;
	int has_super = 0;

	first_meta_bg = le32_to_cpu(sbi->s_es->s_first_meta_bg);

	if (!ext4_has_feature_meta_bg(sb) || nr < first_meta_bg)
		return logical_sb_block + nr + 1;
	bg = sbi->s_desc_per_block * nr;
	if (ext4_bg_has_super(sb, bg))
		has_super = 1;

	/*
	 * If we have a meta_bg fs with 1k blocks, group 0's GDT is at
	 * block 2, not 1.  If s_first_data_block == 0 (bigalloc is enabled
	 * on modern mke2fs or blksize > 1k on older mke2fs) then we must
	 * compensate.
	 */
	if (sb->s_blocksize == 1024 && nr == 0 &&
	    le32_to_cpu(sbi->s_es->s_first_data_block) == 0)
		has_super++;

	return (has_super + ext4_group_first_block_no(sb, bg));
}

/**
 * ext4_get_stripe_size: Get the stripe size.
 * @sbi: In memory super block info
 *
 * If we have specified it via mount option, then
 * use the mount option value. If the value specified at mount time is
 * greater than the blocks per group use the super block value.
 * If the super block value is greater than blocks per group return 0.
 * Allocator needs it be less than blocks per group.
 *
 */
static unsigned long ext4_get_stripe_size(struct ext4_sb_info *sbi)
{
	unsigned long stride = le16_to_cpu(sbi->s_es->s_raid_stride);
	unsigned long stripe_width =
			le32_to_cpu(sbi->s_es->s_raid_stripe_width);
	int ret;

	if (sbi->s_stripe && sbi->s_stripe <= sbi->s_blocks_per_group)
		ret = sbi->s_stripe;
	else if (stripe_width && stripe_width <= sbi->s_blocks_per_group)
		ret = stripe_width;
	else if (stride && stride <= sbi->s_blocks_per_group)
		ret = stride;
	else
		ret = 0;

	/*
	 * If the stripe width is 1, this makes no sense and
	 * we set it to 0 to turn off stripe handling code.
	 */
	if (ret <= 1)
		ret = 0;

	return ret;
}

/*
 * Check whether this filesystem can be mounted based on
 * the features present and the RDONLY/RDWR mount requested.
 * Returns 1 if this filesystem can be mounted as requested,
 * 0 if it cannot be.
 */
int ext4_feature_set_ok(struct super_block *sb, int readonly)
{
	if (ext4_has_unknown_ext4_incompat_features(sb)) {
		ext4_msg(sb, KERN_ERR,
			"Couldn't mount because of "
			"unsupported optional features (%x)",
			(le32_to_cpu(EXT4_SB(sb)->s_es->s_feature_incompat) &
			~EXT4_FEATURE_INCOMPAT_SUPP));
		return 0;
	}

	if (!IS_ENABLED(CONFIG_UNICODE) && ext4_has_feature_casefold(sb)) {
		ext4_msg(sb, KERN_ERR,
			 "Filesystem with casefold feature cannot be "
			 "mounted without CONFIG_UNICODE");
		return 0;
	}

	if (readonly)
		return 1;

	if (ext4_has_feature_readonly(sb)) {
		ext4_msg(sb, KERN_INFO, "filesystem is read-only");
		sb->s_flags |= SB_RDONLY;
		return 1;
	}

	/* Check that feature set is OK for a read-write mount */
	if (ext4_has_unknown_ext4_ro_compat_features(sb)) {
		ext4_msg(sb, KERN_ERR, "couldn't mount RDWR because of "
			 "unsupported optional features (%x)",
			 (le32_to_cpu(EXT4_SB(sb)->s_es->s_feature_ro_compat) &
				~EXT4_FEATURE_RO_COMPAT_SUPP));
		return 0;
	}
	if (ext4_has_feature_bigalloc(sb) && !ext4_has_feature_extents(sb)) {
		ext4_msg(sb, KERN_ERR,
			 "Can't support bigalloc feature without "
			 "extents feature\n");
		return 0;
	}

#if !IS_ENABLED(CONFIG_QUOTA) || !IS_ENABLED(CONFIG_QFMT_V2)
	if (!readonly && (ext4_has_feature_quota(sb) ||
			  ext4_has_feature_project(sb))) {
		ext4_msg(sb, KERN_ERR,
			 "The kernel was not built with CONFIG_QUOTA and CONFIG_QFMT_V2");
		return 0;
	}
#endif  /* CONFIG_QUOTA */
	return 1;
}

/*
 * This function is called once a day if we have errors logged
 * on the file system
 */
static void print_daily_error_info(struct timer_list *t)
{
	struct ext4_sb_info *sbi = from_timer(sbi, t, s_err_report);
	struct super_block *sb = sbi->s_sb;
	struct ext4_super_block *es = sbi->s_es;

	if (es->s_error_count)
		/* fsck newer than v1.41.13 is needed to clean this condition. */
		ext4_msg(sb, KERN_NOTICE, "error count since last fsck: %u",
			 le32_to_cpu(es->s_error_count));
	if (es->s_first_error_time) {
		printk(KERN_NOTICE "EXT4-fs (%s): initial error at time %llu: %.*s:%d",
		       sb->s_id,
		       ext4_get_tstamp(es, s_first_error_time),
		       (int) sizeof(es->s_first_error_func),
		       es->s_first_error_func,
		       le32_to_cpu(es->s_first_error_line));
		if (es->s_first_error_ino)
			printk(KERN_CONT ": inode %u",
			       le32_to_cpu(es->s_first_error_ino));
		if (es->s_first_error_block)
			printk(KERN_CONT ": block %llu", (unsigned long long)
			       le64_to_cpu(es->s_first_error_block));
		printk(KERN_CONT "\n");
	}
	if (es->s_last_error_time) {
		printk(KERN_NOTICE "EXT4-fs (%s): last error at time %llu: %.*s:%d",
		       sb->s_id,
		       ext4_get_tstamp(es, s_last_error_time),
		       (int) sizeof(es->s_last_error_func),
		       es->s_last_error_func,
		       le32_to_cpu(es->s_last_error_line));
		if (es->s_last_error_ino)
			printk(KERN_CONT ": inode %u",
			       le32_to_cpu(es->s_last_error_ino));
		if (es->s_last_error_block)
			printk(KERN_CONT ": block %llu", (unsigned long long)
			       le64_to_cpu(es->s_last_error_block));
		printk(KERN_CONT "\n");
	}
	mod_timer(&sbi->s_err_report, jiffies + 24*60*60*HZ);  /* Once a day */
}

/* Find next suitable group and run ext4_init_inode_table */
static int ext4_run_li_request(struct ext4_li_request *elr)
{
	struct ext4_group_desc *gdp = NULL;
	struct super_block *sb = elr->lr_super;
	ext4_group_t ngroups = EXT4_SB(sb)->s_groups_count;
	ext4_group_t group = elr->lr_next_group;
	unsigned int prefetch_ios = 0;
	int ret = 0;
	int nr = EXT4_SB(sb)->s_mb_prefetch;
	u64 start_time;

	if (elr->lr_mode == EXT4_LI_MODE_PREFETCH_BBITMAP) {
		elr->lr_next_group = ext4_mb_prefetch(sb, group, nr, &prefetch_ios);
		ext4_mb_prefetch_fini(sb, elr->lr_next_group, nr);
		trace_ext4_prefetch_bitmaps(sb, group, elr->lr_next_group, nr);
		if (group >= elr->lr_next_group) {
			ret = 1;
			if (elr->lr_first_not_zeroed != ngroups &&
			    !sb_rdonly(sb) && test_opt(sb, INIT_INODE_TABLE)) {
				elr->lr_next_group = elr->lr_first_not_zeroed;
				elr->lr_mode = EXT4_LI_MODE_ITABLE;
				ret = 0;
			}
		}
		return ret;
	}

	for (; group < ngroups; group++) {
		gdp = ext4_get_group_desc(sb, group, NULL);
		if (!gdp) {
			ret = 1;
			break;
		}

		if (!(gdp->bg_flags & cpu_to_le16(EXT4_BG_INODE_ZEROED)))
			break;
	}

	if (group >= ngroups)
		ret = 1;

	if (!ret) {
		start_time = ktime_get_real_ns();
		ret = ext4_init_inode_table(sb, group,
					    elr->lr_timeout ? 0 : 1);
		trace_ext4_lazy_itable_init(sb, group);
		if (elr->lr_timeout == 0) {
			elr->lr_timeout = nsecs_to_jiffies((ktime_get_real_ns() - start_time) *
				EXT4_SB(elr->lr_super)->s_li_wait_mult);
		}
		elr->lr_next_sched = jiffies + elr->lr_timeout;
		elr->lr_next_group = group + 1;
	}
	return ret;
}

/*
 * Remove lr_request from the list_request and free the
 * request structure. Should be called with li_list_mtx held
 */
static void ext4_remove_li_request(struct ext4_li_request *elr)
{
	if (!elr)
		return;

	list_del(&elr->lr_request);
	EXT4_SB(elr->lr_super)->s_li_request = NULL;
	kfree(elr);
}

static void ext4_unregister_li_request(struct super_block *sb)
{
	mutex_lock(&ext4_li_mtx);
	if (!ext4_li_info) {
		mutex_unlock(&ext4_li_mtx);
		return;
	}

	mutex_lock(&ext4_li_info->li_list_mtx);
	ext4_remove_li_request(EXT4_SB(sb)->s_li_request);
	mutex_unlock(&ext4_li_info->li_list_mtx);
	mutex_unlock(&ext4_li_mtx);
}

static struct task_struct *ext4_lazyinit_task;

/*
 * This is the function where ext4lazyinit thread lives. It walks
 * through the request list searching for next scheduled filesystem.
 * When such a fs is found, run the lazy initialization request
 * (ext4_rn_li_request) and keep track of the time spend in this
 * function. Based on that time we compute next schedule time of
 * the request. When walking through the list is complete, compute
 * next waking time and put itself into sleep.
 */
static int ext4_lazyinit_thread(void *arg)
{
	struct ext4_lazy_init *eli = arg;
	struct list_head *pos, *n;
	struct ext4_li_request *elr;
	unsigned long next_wakeup, cur;

	BUG_ON(NULL == eli);
	set_freezable();

cont_thread:
	while (true) {
		next_wakeup = MAX_JIFFY_OFFSET;

		mutex_lock(&eli->li_list_mtx);
		if (list_empty(&eli->li_request_list)) {
			mutex_unlock(&eli->li_list_mtx);
			goto exit_thread;
		}
		list_for_each_safe(pos, n, &eli->li_request_list) {
			int err = 0;
			int progress = 0;
			elr = list_entry(pos, struct ext4_li_request,
					 lr_request);

			if (time_before(jiffies, elr->lr_next_sched)) {
				if (time_before(elr->lr_next_sched, next_wakeup))
					next_wakeup = elr->lr_next_sched;
				continue;
			}
			if (down_read_trylock(&elr->lr_super->s_umount)) {
				if (sb_start_write_trylock(elr->lr_super)) {
					progress = 1;
					/*
					 * We hold sb->s_umount, sb can not
					 * be removed from the list, it is
					 * now safe to drop li_list_mtx
					 */
					mutex_unlock(&eli->li_list_mtx);
					err = ext4_run_li_request(elr);
					sb_end_write(elr->lr_super);
					mutex_lock(&eli->li_list_mtx);
					n = pos->next;
				}
				up_read((&elr->lr_super->s_umount));
			}
			/* error, remove the lazy_init job */
			if (err) {
				ext4_remove_li_request(elr);
				continue;
			}
			if (!progress) {
				elr->lr_next_sched = jiffies +
					get_random_u32_below(EXT4_DEF_LI_MAX_START_DELAY * HZ);
			}
			if (time_before(elr->lr_next_sched, next_wakeup))
				next_wakeup = elr->lr_next_sched;
		}
		mutex_unlock(&eli->li_list_mtx);

		try_to_freeze();

		cur = jiffies;
		if ((time_after_eq(cur, next_wakeup)) ||
		    (MAX_JIFFY_OFFSET == next_wakeup)) {
			cond_resched();
			continue;
		}

		schedule_timeout_interruptible(next_wakeup - cur);

		if (kthread_should_stop()) {
			ext4_clear_request_list();
			goto exit_thread;
		}
	}

exit_thread:
	/*
	 * It looks like the request list is empty, but we need
	 * to check it under the li_list_mtx lock, to prevent any
	 * additions into it, and of course we should lock ext4_li_mtx
	 * to atomically free the list and ext4_li_info, because at
	 * this point another ext4 filesystem could be registering
	 * new one.
	 */
	mutex_lock(&ext4_li_mtx);
	mutex_lock(&eli->li_list_mtx);
	if (!list_empty(&eli->li_request_list)) {
		mutex_unlock(&eli->li_list_mtx);
		mutex_unlock(&ext4_li_mtx);
		goto cont_thread;
	}
	mutex_unlock(&eli->li_list_mtx);
	kfree(ext4_li_info);
	ext4_li_info = NULL;
	mutex_unlock(&ext4_li_mtx);

	return 0;
}

static void ext4_clear_request_list(void)
{
	struct list_head *pos, *n;
	struct ext4_li_request *elr;

	mutex_lock(&ext4_li_info->li_list_mtx);
	list_for_each_safe(pos, n, &ext4_li_info->li_request_list) {
		elr = list_entry(pos, struct ext4_li_request,
				 lr_request);
		ext4_remove_li_request(elr);
	}
	mutex_unlock(&ext4_li_info->li_list_mtx);
}

static int ext4_run_lazyinit_thread(void)
{
	ext4_lazyinit_task = kthread_run(ext4_lazyinit_thread,
					 ext4_li_info, "ext4lazyinit");
	if (IS_ERR(ext4_lazyinit_task)) {
		int err = PTR_ERR(ext4_lazyinit_task);
		ext4_clear_request_list();
		kfree(ext4_li_info);
		ext4_li_info = NULL;
		printk(KERN_CRIT "EXT4-fs: error %d creating inode table "
				 "initialization thread\n",
				 err);
		return err;
	}
	ext4_li_info->li_state |= EXT4_LAZYINIT_RUNNING;
	return 0;
}

/*
 * Check whether it make sense to run itable init. thread or not.
 * If there is at least one uninitialized inode table, return
 * corresponding group number, else the loop goes through all
 * groups and return total number of groups.
 */
static ext4_group_t ext4_has_uninit_itable(struct super_block *sb)
{
	ext4_group_t group, ngroups = EXT4_SB(sb)->s_groups_count;
	struct ext4_group_desc *gdp = NULL;

	if (!ext4_has_group_desc_csum(sb))
		return ngroups;

	for (group = 0; group < ngroups; group++) {
		gdp = ext4_get_group_desc(sb, group, NULL);
		if (!gdp)
			continue;

		if (!(gdp->bg_flags & cpu_to_le16(EXT4_BG_INODE_ZEROED)))
			break;
	}

	return group;
}

static int ext4_li_info_new(void)
{
	struct ext4_lazy_init *eli = NULL;

	eli = kzalloc(sizeof(*eli), GFP_KERNEL);
	if (!eli)
		return -ENOMEM;

	INIT_LIST_HEAD(&eli->li_request_list);
	mutex_init(&eli->li_list_mtx);

	eli->li_state |= EXT4_LAZYINIT_QUIT;

	ext4_li_info = eli;

	return 0;
}

static struct ext4_li_request *ext4_li_request_new(struct super_block *sb,
					    ext4_group_t start)
{
	struct ext4_li_request *elr;

	elr = kzalloc(sizeof(*elr), GFP_KERNEL);
	if (!elr)
		return NULL;

	elr->lr_super = sb;
	elr->lr_first_not_zeroed = start;
	if (test_opt(sb, NO_PREFETCH_BLOCK_BITMAPS)) {
		elr->lr_mode = EXT4_LI_MODE_ITABLE;
		elr->lr_next_group = start;
	} else {
		elr->lr_mode = EXT4_LI_MODE_PREFETCH_BBITMAP;
	}

	/*
	 * Randomize first schedule time of the request to
	 * spread the inode table initialization requests
	 * better.
	 */
	elr->lr_next_sched = jiffies + get_random_u32_below(EXT4_DEF_LI_MAX_START_DELAY * HZ);
	return elr;
}

int ext4_register_li_request(struct super_block *sb,
			     ext4_group_t first_not_zeroed)
{
	struct ext4_sb_info *sbi = EXT4_SB(sb);
	struct ext4_li_request *elr = NULL;
	ext4_group_t ngroups = sbi->s_groups_count;
	int ret = 0;

	mutex_lock(&ext4_li_mtx);
	if (sbi->s_li_request != NULL) {
		/*
		 * Reset timeout so it can be computed again, because
		 * s_li_wait_mult might have changed.
		 */
		sbi->s_li_request->lr_timeout = 0;
		goto out;
	}

	if (sb_rdonly(sb) ||
	    (test_opt(sb, NO_PREFETCH_BLOCK_BITMAPS) &&
	     (first_not_zeroed == ngroups || !test_opt(sb, INIT_INODE_TABLE))))
		goto out;

	elr = ext4_li_request_new(sb, first_not_zeroed);
	if (!elr) {
		ret = -ENOMEM;
		goto out;
	}

	if (NULL == ext4_li_info) {
		ret = ext4_li_info_new();
		if (ret)
			goto out;
	}

	mutex_lock(&ext4_li_info->li_list_mtx);
	list_add(&elr->lr_request, &ext4_li_info->li_request_list);
	mutex_unlock(&ext4_li_info->li_list_mtx);

	sbi->s_li_request = elr;
	/*
	 * set elr to NULL here since it has been inserted to
	 * the request_list and the removal and free of it is
	 * handled by ext4_clear_request_list from now on.
	 */
	elr = NULL;

	if (!(ext4_li_info->li_state & EXT4_LAZYINIT_RUNNING)) {
		ret = ext4_run_lazyinit_thread();
		if (ret)
			goto out;
	}
out:
	mutex_unlock(&ext4_li_mtx);
	if (ret)
		kfree(elr);
	return ret;
}

/*
 * We do not need to lock anything since this is called on
 * module unload.
 */
static void ext4_destroy_lazyinit_thread(void)
{
	/*
	 * If thread exited earlier
	 * there's nothing to be done.
	 */
	if (!ext4_li_info || !ext4_lazyinit_task)
		return;

	kthread_stop(ext4_lazyinit_task);
}

static int set_journal_csum_feature_set(struct super_block *sb)
{
	int ret = 1;
	int compat, incompat;
	struct ext4_sb_info *sbi = EXT4_SB(sb);

	if (ext4_has_metadata_csum(sb)) {
		/* journal checksum v3 */
		compat = 0;
		incompat = JBD2_FEATURE_INCOMPAT_CSUM_V3;
	} else {
		/* journal checksum v1 */
		compat = JBD2_FEATURE_COMPAT_CHECKSUM;
		incompat = 0;
	}

	jbd2_journal_clear_features(sbi->s_journal,
			JBD2_FEATURE_COMPAT_CHECKSUM, 0,
			JBD2_FEATURE_INCOMPAT_CSUM_V3 |
			JBD2_FEATURE_INCOMPAT_CSUM_V2);
	if (test_opt(sb, JOURNAL_ASYNC_COMMIT)) {
		ret = jbd2_journal_set_features(sbi->s_journal,
				compat, 0,
				JBD2_FEATURE_INCOMPAT_ASYNC_COMMIT |
				incompat);
	} else if (test_opt(sb, JOURNAL_CHECKSUM)) {
		ret = jbd2_journal_set_features(sbi->s_journal,
				compat, 0,
				incompat);
		jbd2_journal_clear_features(sbi->s_journal, 0, 0,
				JBD2_FEATURE_INCOMPAT_ASYNC_COMMIT);
	} else {
		jbd2_journal_clear_features(sbi->s_journal, 0, 0,
				JBD2_FEATURE_INCOMPAT_ASYNC_COMMIT);
	}

	return ret;
}

/*
 * Note: calculating the overhead so we can be compatible with
 * historical BSD practice is quite difficult in the face of
 * clusters/bigalloc.  This is because multiple metadata blocks from
 * different block group can end up in the same allocation cluster.
 * Calculating the exact overhead in the face of clustered allocation
 * requires either O(all block bitmaps) in memory or O(number of block
 * groups**2) in time.  We will still calculate the superblock for
 * older file systems --- and if we come across with a bigalloc file
 * system with zero in s_overhead_clusters the estimate will be close to
 * correct especially for very large cluster sizes --- but for newer
 * file systems, it's better to calculate this figure once at mkfs
 * time, and store it in the superblock.  If the superblock value is
 * present (even for non-bigalloc file systems), we will use it.
 */
static int count_overhead(struct super_block *sb, ext4_group_t grp,
			  char *buf)
{
	struct ext4_sb_info	*sbi = EXT4_SB(sb);
	struct ext4_group_desc	*gdp;
	ext4_fsblk_t		first_block, last_block, b;
	ext4_group_t		i, ngroups = ext4_get_groups_count(sb);
	int			s, j, count = 0;
	int			has_super = ext4_bg_has_super(sb, grp);

	if (!ext4_has_feature_bigalloc(sb))
		return (has_super + ext4_bg_num_gdb(sb, grp) +
			(has_super ? le16_to_cpu(sbi->s_es->s_reserved_gdt_blocks) : 0) +
			sbi->s_itb_per_group + 2);

	first_block = le32_to_cpu(sbi->s_es->s_first_data_block) +
		(grp * EXT4_BLOCKS_PER_GROUP(sb));
	last_block = first_block + EXT4_BLOCKS_PER_GROUP(sb) - 1;
	for (i = 0; i < ngroups; i++) {
		gdp = ext4_get_group_desc(sb, i, NULL);
		b = ext4_block_bitmap(sb, gdp);
		if (b >= first_block && b <= last_block) {
			ext4_set_bit(EXT4_B2C(sbi, b - first_block), buf);
			count++;
		}
		b = ext4_inode_bitmap(sb, gdp);
		if (b >= first_block && b <= last_block) {
			ext4_set_bit(EXT4_B2C(sbi, b - first_block), buf);
			count++;
		}
		b = ext4_inode_table(sb, gdp);
		if (b >= first_block && b + sbi->s_itb_per_group <= last_block)
			for (j = 0; j < sbi->s_itb_per_group; j++, b++) {
				int c = EXT4_B2C(sbi, b - first_block);
				ext4_set_bit(c, buf);
				count++;
			}
		if (i != grp)
			continue;
		s = 0;
		if (ext4_bg_has_super(sb, grp)) {
			ext4_set_bit(s++, buf);
			count++;
		}
		j = ext4_bg_num_gdb(sb, grp);
		if (s + j > EXT4_BLOCKS_PER_GROUP(sb)) {
			ext4_error(sb, "Invalid number of block group "
				   "descriptor blocks: %d", j);
			j = EXT4_BLOCKS_PER_GROUP(sb) - s;
		}
		count += j;
		for (; j > 0; j--)
			ext4_set_bit(EXT4_B2C(sbi, s++), buf);
	}
	if (!count)
		return 0;
	return EXT4_CLUSTERS_PER_GROUP(sb) -
		ext4_count_free(buf, EXT4_CLUSTERS_PER_GROUP(sb) / 8);
}

/*
 * Compute the overhead and stash it in sbi->s_overhead
 */
int ext4_calculate_overhead(struct super_block *sb)
{
	struct ext4_sb_info *sbi = EXT4_SB(sb);
	struct ext4_super_block *es = sbi->s_es;
	struct inode *j_inode;
	unsigned int j_blocks, j_inum = le32_to_cpu(es->s_journal_inum);
	ext4_group_t i, ngroups = ext4_get_groups_count(sb);
	ext4_fsblk_t overhead = 0;
	char *buf = (char *) get_zeroed_page(GFP_NOFS);

	if (!buf)
		return -ENOMEM;

	/*
	 * Compute the overhead (FS structures).  This is constant
	 * for a given filesystem unless the number of block groups
	 * changes so we cache the previous value until it does.
	 */

	/*
	 * All of the blocks before first_data_block are overhead
	 */
	overhead = EXT4_B2C(sbi, le32_to_cpu(es->s_first_data_block));

	/*
	 * Add the overhead found in each block group
	 */
	for (i = 0; i < ngroups; i++) {
		int blks;

		blks = count_overhead(sb, i, buf);
		overhead += blks;
		if (blks)
			memset(buf, 0, PAGE_SIZE);
		cond_resched();
	}

	/*
	 * Add the internal journal blocks whether the journal has been
	 * loaded or not
	 */
	if (sbi->s_journal && !sbi->s_journal_bdev_file)
		overhead += EXT4_NUM_B2C(sbi, sbi->s_journal->j_total_len);
	else if (ext4_has_feature_journal(sb) && !sbi->s_journal && j_inum) {
		/* j_inum for internal journal is non-zero */
		j_inode = ext4_get_journal_inode(sb, j_inum);
		if (!IS_ERR(j_inode)) {
			j_blocks = j_inode->i_size >> sb->s_blocksize_bits;
			overhead += EXT4_NUM_B2C(sbi, j_blocks);
			iput(j_inode);
		} else {
			ext4_msg(sb, KERN_ERR, "can't get journal size");
		}
	}
	sbi->s_overhead = overhead;
	smp_wmb();
	free_page((unsigned long) buf);
	return 0;
}

static void ext4_set_resv_clusters(struct super_block *sb)
{
	ext4_fsblk_t resv_clusters;
	struct ext4_sb_info *sbi = EXT4_SB(sb);

	/*
	 * There's no need to reserve anything when we aren't using extents.
	 * The space estimates are exact, there are no unwritten extents,
	 * hole punching doesn't need new metadata... This is needed especially
	 * to keep ext2/3 backward compatibility.
	 */
	if (!ext4_has_feature_extents(sb))
		return;
	/*
	 * By default we reserve 2% or 4096 clusters, whichever is smaller.
	 * This should cover the situations where we can not afford to run
	 * out of space like for example punch hole, or converting
	 * unwritten extents in delalloc path. In most cases such
	 * allocation would require 1, or 2 blocks, higher numbers are
	 * very rare.
	 */
	resv_clusters = (ext4_blocks_count(sbi->s_es) >>
			 sbi->s_cluster_bits);

	do_div(resv_clusters, 50);
	resv_clusters = min_t(ext4_fsblk_t, resv_clusters, 4096);

	atomic64_set(&sbi->s_resv_clusters, resv_clusters);
}

static const char *ext4_quota_mode(struct super_block *sb)
{
#ifdef CONFIG_QUOTA
	if (!ext4_quota_capable(sb))
		return "none";

	if (EXT4_SB(sb)->s_journal && ext4_is_quota_journalled(sb))
		return "journalled";
	else
		return "writeback";
#else
	return "disabled";
#endif
}

static void ext4_setup_csum_trigger(struct super_block *sb,
				    enum ext4_journal_trigger_type type,
				    void (*trigger)(
					struct jbd2_buffer_trigger_type *type,
					struct buffer_head *bh,
					void *mapped_data,
					size_t size))
{
	struct ext4_sb_info *sbi = EXT4_SB(sb);

	sbi->s_journal_triggers[type].sb = sb;
	sbi->s_journal_triggers[type].tr_triggers.t_frozen = trigger;
}

static void ext4_free_sbi(struct ext4_sb_info *sbi)
{
	if (!sbi)
		return;

	kfree(sbi->s_blockgroup_lock);
	fs_put_dax(sbi->s_daxdev, NULL);
	kfree(sbi);
}

static struct ext4_sb_info *ext4_alloc_sbi(struct super_block *sb)
{
	struct ext4_sb_info *sbi;

	sbi = kzalloc(sizeof(*sbi), GFP_KERNEL);
	if (!sbi)
		return NULL;

	sbi->s_daxdev = fs_dax_get_by_bdev(sb->s_bdev, &sbi->s_dax_part_off,
					   NULL, NULL);

	sbi->s_blockgroup_lock =
		kzalloc(sizeof(struct blockgroup_lock), GFP_KERNEL);

	if (!sbi->s_blockgroup_lock)
		goto err_out;

	sb->s_fs_info = sbi;
	sbi->s_sb = sb;
	return sbi;
err_out:
	fs_put_dax(sbi->s_daxdev, NULL);
	kfree(sbi);
	return NULL;
}

static void ext4_set_def_opts(struct super_block *sb,
			      struct ext4_super_block *es)
{
	unsigned long def_mount_opts;

	/* Set defaults before we parse the mount options */
	def_mount_opts = le32_to_cpu(es->s_default_mount_opts);
	set_opt(sb, INIT_INODE_TABLE);
	if (def_mount_opts & EXT4_DEFM_DEBUG)
		set_opt(sb, DEBUG);
	if (def_mount_opts & EXT4_DEFM_BSDGROUPS)
		set_opt(sb, GRPID);
	if (def_mount_opts & EXT4_DEFM_UID16)
		set_opt(sb, NO_UID32);
	/* xattr user namespace & acls are now defaulted on */
	set_opt(sb, XATTR_USER);
#ifdef CONFIG_EXT4_FS_POSIX_ACL
	set_opt(sb, POSIX_ACL);
#endif
	if (ext4_has_feature_fast_commit(sb))
		set_opt2(sb, JOURNAL_FAST_COMMIT);
	/* don't forget to enable journal_csum when metadata_csum is enabled. */
	if (ext4_has_metadata_csum(sb))
		set_opt(sb, JOURNAL_CHECKSUM);

	if ((def_mount_opts & EXT4_DEFM_JMODE) == EXT4_DEFM_JMODE_DATA)
		set_opt(sb, JOURNAL_DATA);
	else if ((def_mount_opts & EXT4_DEFM_JMODE) == EXT4_DEFM_JMODE_ORDERED)
		set_opt(sb, ORDERED_DATA);
	else if ((def_mount_opts & EXT4_DEFM_JMODE) == EXT4_DEFM_JMODE_WBACK)
		set_opt(sb, WRITEBACK_DATA);

	if (le16_to_cpu(es->s_errors) == EXT4_ERRORS_PANIC)
		set_opt(sb, ERRORS_PANIC);
	else if (le16_to_cpu(es->s_errors) == EXT4_ERRORS_CONTINUE)
		set_opt(sb, ERRORS_CONT);
	else
		set_opt(sb, ERRORS_RO);
	/* block_validity enabled by default; disable with noblock_validity */
	set_opt(sb, BLOCK_VALIDITY);
	if (def_mount_opts & EXT4_DEFM_DISCARD)
		set_opt(sb, DISCARD);

	if ((def_mount_opts & EXT4_DEFM_NOBARRIER) == 0)
		set_opt(sb, BARRIER);

	/*
	 * enable delayed allocation by default
	 * Use -o nodelalloc to turn it off
	 */
	if (!IS_EXT3_SB(sb) && !IS_EXT2_SB(sb) &&
	    ((def_mount_opts & EXT4_DEFM_NODELALLOC) == 0))
		set_opt(sb, DELALLOC);

	if (sb->s_blocksize <= PAGE_SIZE)
		set_opt(sb, DIOREAD_NOLOCK);
}

static int ext4_handle_clustersize(struct super_block *sb)
{
	struct ext4_sb_info *sbi = EXT4_SB(sb);
	struct ext4_super_block *es = sbi->s_es;
	int clustersize;

	/* Handle clustersize */
	clustersize = BLOCK_SIZE << le32_to_cpu(es->s_log_cluster_size);
	if (ext4_has_feature_bigalloc(sb)) {
		if (clustersize < sb->s_blocksize) {
			ext4_msg(sb, KERN_ERR,
				 "cluster size (%d) smaller than "
				 "block size (%lu)", clustersize, sb->s_blocksize);
			return -EINVAL;
		}
		sbi->s_cluster_bits = le32_to_cpu(es->s_log_cluster_size) -
			le32_to_cpu(es->s_log_block_size);
	} else {
		if (clustersize != sb->s_blocksize) {
			ext4_msg(sb, KERN_ERR,
				 "fragment/cluster size (%d) != "
				 "block size (%lu)", clustersize, sb->s_blocksize);
			return -EINVAL;
		}
		if (sbi->s_blocks_per_group > sb->s_blocksize * 8) {
			ext4_msg(sb, KERN_ERR,
				 "#blocks per group too big: %lu",
				 sbi->s_blocks_per_group);
			return -EINVAL;
		}
		sbi->s_cluster_bits = 0;
	}
	sbi->s_clusters_per_group = le32_to_cpu(es->s_clusters_per_group);
	if (sbi->s_clusters_per_group > sb->s_blocksize * 8) {
		ext4_msg(sb, KERN_ERR, "#clusters per group too big: %lu",
			 sbi->s_clusters_per_group);
		return -EINVAL;
	}
	if (sbi->s_blocks_per_group !=
	    (sbi->s_clusters_per_group * (clustersize / sb->s_blocksize))) {
		ext4_msg(sb, KERN_ERR,
			 "blocks per group (%lu) and clusters per group (%lu) inconsistent",
			 sbi->s_blocks_per_group, sbi->s_clusters_per_group);
		return -EINVAL;
	}
	sbi->s_cluster_ratio = clustersize / sb->s_blocksize;

	/* Do we have standard group size of clustersize * 8 blocks ? */
	if (sbi->s_blocks_per_group == clustersize << 3)
		set_opt2(sb, STD_GROUP_SIZE);

	return 0;
}

static void ext4_fast_commit_init(struct super_block *sb)
{
	struct ext4_sb_info *sbi = EXT4_SB(sb);

	/* Initialize fast commit stuff */
	atomic_set(&sbi->s_fc_subtid, 0);
	INIT_LIST_HEAD(&sbi->s_fc_q[FC_Q_MAIN]);
	INIT_LIST_HEAD(&sbi->s_fc_q[FC_Q_STAGING]);
	INIT_LIST_HEAD(&sbi->s_fc_dentry_q[FC_Q_MAIN]);
	INIT_LIST_HEAD(&sbi->s_fc_dentry_q[FC_Q_STAGING]);
	sbi->s_fc_bytes = 0;
	ext4_clear_mount_flag(sb, EXT4_MF_FC_INELIGIBLE);
	sbi->s_fc_ineligible_tid = 0;
	spin_lock_init(&sbi->s_fc_lock);
	memset(&sbi->s_fc_stats, 0, sizeof(sbi->s_fc_stats));
	sbi->s_fc_replay_state.fc_regions = NULL;
	sbi->s_fc_replay_state.fc_regions_size = 0;
	sbi->s_fc_replay_state.fc_regions_used = 0;
	sbi->s_fc_replay_state.fc_regions_valid = 0;
	sbi->s_fc_replay_state.fc_modified_inodes = NULL;
	sbi->s_fc_replay_state.fc_modified_inodes_size = 0;
	sbi->s_fc_replay_state.fc_modified_inodes_used = 0;
}

static int ext4_inode_info_init(struct super_block *sb,
				struct ext4_super_block *es)
{
	struct ext4_sb_info *sbi = EXT4_SB(sb);

	if (le32_to_cpu(es->s_rev_level) == EXT4_GOOD_OLD_REV) {
		sbi->s_inode_size = EXT4_GOOD_OLD_INODE_SIZE;
		sbi->s_first_ino = EXT4_GOOD_OLD_FIRST_INO;
	} else {
		sbi->s_inode_size = le16_to_cpu(es->s_inode_size);
		sbi->s_first_ino = le32_to_cpu(es->s_first_ino);
		if (sbi->s_first_ino < EXT4_GOOD_OLD_FIRST_INO) {
			ext4_msg(sb, KERN_ERR, "invalid first ino: %u",
				 sbi->s_first_ino);
			return -EINVAL;
		}
		if ((sbi->s_inode_size < EXT4_GOOD_OLD_INODE_SIZE) ||
		    (!is_power_of_2(sbi->s_inode_size)) ||
		    (sbi->s_inode_size > sb->s_blocksize)) {
			ext4_msg(sb, KERN_ERR,
			       "unsupported inode size: %d",
			       sbi->s_inode_size);
			ext4_msg(sb, KERN_ERR, "blocksize: %lu", sb->s_blocksize);
			return -EINVAL;
		}
		/*
		 * i_atime_extra is the last extra field available for
		 * [acm]times in struct ext4_inode. Checking for that
		 * field should suffice to ensure we have extra space
		 * for all three.
		 */
		if (sbi->s_inode_size >= offsetof(struct ext4_inode, i_atime_extra) +
			sizeof(((struct ext4_inode *)0)->i_atime_extra)) {
			sb->s_time_gran = 1;
			sb->s_time_max = EXT4_EXTRA_TIMESTAMP_MAX;
		} else {
			sb->s_time_gran = NSEC_PER_SEC;
			sb->s_time_max = EXT4_NON_EXTRA_TIMESTAMP_MAX;
		}
		sb->s_time_min = EXT4_TIMESTAMP_MIN;
	}

	if (sbi->s_inode_size > EXT4_GOOD_OLD_INODE_SIZE) {
		sbi->s_want_extra_isize = sizeof(struct ext4_inode) -
			EXT4_GOOD_OLD_INODE_SIZE;
		if (ext4_has_feature_extra_isize(sb)) {
			unsigned v, max = (sbi->s_inode_size -
					   EXT4_GOOD_OLD_INODE_SIZE);

			v = le16_to_cpu(es->s_want_extra_isize);
			if (v > max) {
				ext4_msg(sb, KERN_ERR,
					 "bad s_want_extra_isize: %d", v);
				return -EINVAL;
			}
			if (sbi->s_want_extra_isize < v)
				sbi->s_want_extra_isize = v;

			v = le16_to_cpu(es->s_min_extra_isize);
			if (v > max) {
				ext4_msg(sb, KERN_ERR,
					 "bad s_min_extra_isize: %d", v);
				return -EINVAL;
			}
			if (sbi->s_want_extra_isize < v)
				sbi->s_want_extra_isize = v;
		}
	}

	return 0;
}

#if IS_ENABLED(CONFIG_UNICODE)
static int ext4_encoding_init(struct super_block *sb, struct ext4_super_block *es)
{
	const struct ext4_sb_encodings *encoding_info;
	struct unicode_map *encoding;
	__u16 encoding_flags = le16_to_cpu(es->s_encoding_flags);

	if (!ext4_has_feature_casefold(sb) || sb->s_encoding)
		return 0;

	encoding_info = ext4_sb_read_encoding(es);
	if (!encoding_info) {
		ext4_msg(sb, KERN_ERR,
			"Encoding requested by superblock is unknown");
		return -EINVAL;
	}

	encoding = utf8_load(encoding_info->version);
	if (IS_ERR(encoding)) {
		ext4_msg(sb, KERN_ERR,
			"can't mount with superblock charset: %s-%u.%u.%u "
			"not supported by the kernel. flags: 0x%x.",
			encoding_info->name,
			unicode_major(encoding_info->version),
			unicode_minor(encoding_info->version),
			unicode_rev(encoding_info->version),
			encoding_flags);
		return -EINVAL;
	}
	ext4_msg(sb, KERN_INFO,"Using encoding defined by superblock: "
		"%s-%u.%u.%u with flags 0x%hx", encoding_info->name,
		unicode_major(encoding_info->version),
		unicode_minor(encoding_info->version),
		unicode_rev(encoding_info->version),
		encoding_flags);

	sb->s_encoding = encoding;
	sb->s_encoding_flags = encoding_flags;

	return 0;
}
#else
static inline int ext4_encoding_init(struct super_block *sb, struct ext4_super_block *es)
{
	return 0;
}
#endif

static int ext4_init_metadata_csum(struct super_block *sb, struct ext4_super_block *es)
{
	struct ext4_sb_info *sbi = EXT4_SB(sb);

	/* Warn if metadata_csum and gdt_csum are both set. */
	if (ext4_has_feature_metadata_csum(sb) &&
	    ext4_has_feature_gdt_csum(sb))
		ext4_warning(sb, "metadata_csum and uninit_bg are "
			     "redundant flags; please run fsck.");

	/* Check for a known checksum algorithm */
	if (!ext4_verify_csum_type(sb, es)) {
		ext4_msg(sb, KERN_ERR, "VFS: Found ext4 filesystem with "
			 "unknown checksum algorithm.");
		return -EINVAL;
	}
	ext4_setup_csum_trigger(sb, EXT4_JTR_ORPHAN_FILE,
				ext4_orphan_file_block_trigger);

	/* Load the checksum driver */
	sbi->s_chksum_driver = crypto_alloc_shash("crc32c", 0, 0);
	if (IS_ERR(sbi->s_chksum_driver)) {
		int ret = PTR_ERR(sbi->s_chksum_driver);
		ext4_msg(sb, KERN_ERR, "Cannot load crc32c driver.");
		sbi->s_chksum_driver = NULL;
		return ret;
	}

	/* Check superblock checksum */
	if (!ext4_superblock_csum_verify(sb, es)) {
		ext4_msg(sb, KERN_ERR, "VFS: Found ext4 filesystem with "
			 "invalid superblock checksum.  Run e2fsck?");
		return -EFSBADCRC;
	}

	/* Precompute checksum seed for all metadata */
	if (ext4_has_feature_csum_seed(sb))
		sbi->s_csum_seed = le32_to_cpu(es->s_checksum_seed);
	else if (ext4_has_metadata_csum(sb) || ext4_has_feature_ea_inode(sb))
		sbi->s_csum_seed = ext4_chksum(sbi, ~0, es->s_uuid,
					       sizeof(es->s_uuid));
	return 0;
}

static int ext4_check_feature_compatibility(struct super_block *sb,
					    struct ext4_super_block *es,
					    int silent)
{
	struct ext4_sb_info *sbi = EXT4_SB(sb);

	if (le32_to_cpu(es->s_rev_level) == EXT4_GOOD_OLD_REV &&
	    (ext4_has_compat_features(sb) ||
	     ext4_has_ro_compat_features(sb) ||
	     ext4_has_incompat_features(sb)))
		ext4_msg(sb, KERN_WARNING,
		       "feature flags set on rev 0 fs, "
		       "running e2fsck is recommended");

	if (es->s_creator_os == cpu_to_le32(EXT4_OS_HURD)) {
		set_opt2(sb, HURD_COMPAT);
		if (ext4_has_feature_64bit(sb)) {
			ext4_msg(sb, KERN_ERR,
				 "The Hurd can't support 64-bit file systems");
			return -EINVAL;
		}

		/*
		 * ea_inode feature uses l_i_version field which is not
		 * available in HURD_COMPAT mode.
		 */
		if (ext4_has_feature_ea_inode(sb)) {
			ext4_msg(sb, KERN_ERR,
				 "ea_inode feature is not supported for Hurd");
			return -EINVAL;
		}
	}

	if (IS_EXT2_SB(sb)) {
		if (ext2_feature_set_ok(sb))
			ext4_msg(sb, KERN_INFO, "mounting ext2 file system "
				 "using the ext4 subsystem");
		else {
			/*
			 * If we're probing be silent, if this looks like
			 * it's actually an ext[34] filesystem.
			 */
			if (silent && ext4_feature_set_ok(sb, sb_rdonly(sb)))
				return -EINVAL;
			ext4_msg(sb, KERN_ERR, "couldn't mount as ext2 due "
				 "to feature incompatibilities");
			return -EINVAL;
		}
	}

	if (IS_EXT3_SB(sb)) {
		if (ext3_feature_set_ok(sb))
			ext4_msg(sb, KERN_INFO, "mounting ext3 file system "
				 "using the ext4 subsystem");
		else {
			/*
			 * If we're probing be silent, if this looks like
			 * it's actually an ext4 filesystem.
			 */
			if (silent && ext4_feature_set_ok(sb, sb_rdonly(sb)))
				return -EINVAL;
			ext4_msg(sb, KERN_ERR, "couldn't mount as ext3 due "
				 "to feature incompatibilities");
			return -EINVAL;
		}
	}

	/*
	 * Check feature flags regardless of the revision level, since we
	 * previously didn't change the revision level when setting the flags,
	 * so there is a chance incompat flags are set on a rev 0 filesystem.
	 */
	if (!ext4_feature_set_ok(sb, (sb_rdonly(sb))))
		return -EINVAL;

	if (sbi->s_daxdev) {
		if (sb->s_blocksize == PAGE_SIZE)
			set_bit(EXT4_FLAGS_BDEV_IS_DAX, &sbi->s_ext4_flags);
		else
			ext4_msg(sb, KERN_ERR, "unsupported blocksize for DAX\n");
	}

	if (sbi->s_mount_opt & EXT4_MOUNT_DAX_ALWAYS) {
		if (ext4_has_feature_inline_data(sb)) {
			ext4_msg(sb, KERN_ERR, "Cannot use DAX on a filesystem"
					" that may contain inline data");
			return -EINVAL;
		}
		if (!test_bit(EXT4_FLAGS_BDEV_IS_DAX, &sbi->s_ext4_flags)) {
			ext4_msg(sb, KERN_ERR,
				"DAX unsupported by block device.");
			return -EINVAL;
		}
	}

	if (ext4_has_feature_encrypt(sb) && es->s_encryption_level) {
		ext4_msg(sb, KERN_ERR, "Unsupported encryption level %d",
			 es->s_encryption_level);
		return -EINVAL;
	}

	return 0;
}

static int ext4_check_geometry(struct super_block *sb,
			       struct ext4_super_block *es)
{
	struct ext4_sb_info *sbi = EXT4_SB(sb);
	__u64 blocks_count;
	int err;

	if (le16_to_cpu(sbi->s_es->s_reserved_gdt_blocks) > (sb->s_blocksize / 4)) {
		ext4_msg(sb, KERN_ERR,
			 "Number of reserved GDT blocks insanely large: %d",
			 le16_to_cpu(sbi->s_es->s_reserved_gdt_blocks));
		return -EINVAL;
	}
	/*
	 * Test whether we have more sectors than will fit in sector_t,
	 * and whether the max offset is addressable by the page cache.
	 */
	err = generic_check_addressable(sb->s_blocksize_bits,
					ext4_blocks_count(es));
	if (err) {
		ext4_msg(sb, KERN_ERR, "filesystem"
			 " too large to mount safely on this system");
		return err;
	}

	/* check blocks count against device size */
	blocks_count = sb_bdev_nr_blocks(sb);
	if (blocks_count && ext4_blocks_count(es) > blocks_count) {
		ext4_msg(sb, KERN_WARNING, "bad geometry: block count %llu "
		       "exceeds size of device (%llu blocks)",
		       ext4_blocks_count(es), blocks_count);
		return -EINVAL;
	}

	/*
	 * It makes no sense for the first data block to be beyond the end
	 * of the filesystem.
	 */
	if (le32_to_cpu(es->s_first_data_block) >= ext4_blocks_count(es)) {
		ext4_msg(sb, KERN_WARNING, "bad geometry: first data "
			 "block %u is beyond end of filesystem (%llu)",
			 le32_to_cpu(es->s_first_data_block),
			 ext4_blocks_count(es));
		return -EINVAL;
	}
	if ((es->s_first_data_block == 0) && (es->s_log_block_size == 0) &&
	    (sbi->s_cluster_ratio == 1)) {
		ext4_msg(sb, KERN_WARNING, "bad geometry: first data "
			 "block is 0 with a 1k block and cluster size");
		return -EINVAL;
	}

	blocks_count = (ext4_blocks_count(es) -
			le32_to_cpu(es->s_first_data_block) +
			EXT4_BLOCKS_PER_GROUP(sb) - 1);
	do_div(blocks_count, EXT4_BLOCKS_PER_GROUP(sb));
	if (blocks_count > ((uint64_t)1<<32) - EXT4_DESC_PER_BLOCK(sb)) {
		ext4_msg(sb, KERN_WARNING, "groups count too large: %llu "
		       "(block count %llu, first data block %u, "
		       "blocks per group %lu)", blocks_count,
		       ext4_blocks_count(es),
		       le32_to_cpu(es->s_first_data_block),
		       EXT4_BLOCKS_PER_GROUP(sb));
		return -EINVAL;
	}
	sbi->s_groups_count = blocks_count;
	sbi->s_blockfile_groups = min_t(ext4_group_t, sbi->s_groups_count,
			(EXT4_MAX_BLOCK_FILE_PHYS / EXT4_BLOCKS_PER_GROUP(sb)));
	if (((u64)sbi->s_groups_count * sbi->s_inodes_per_group) !=
	    le32_to_cpu(es->s_inodes_count)) {
		ext4_msg(sb, KERN_ERR, "inodes count not valid: %u vs %llu",
			 le32_to_cpu(es->s_inodes_count),
			 ((u64)sbi->s_groups_count * sbi->s_inodes_per_group));
		return -EINVAL;
	}

	return 0;
}

static int ext4_group_desc_init(struct super_block *sb,
				struct ext4_super_block *es,
				ext4_fsblk_t logical_sb_block,
				ext4_group_t *first_not_zeroed)
{
	struct ext4_sb_info *sbi = EXT4_SB(sb);
	unsigned int db_count;
	ext4_fsblk_t block;
	int i;

	db_count = (sbi->s_groups_count + EXT4_DESC_PER_BLOCK(sb) - 1) /
		   EXT4_DESC_PER_BLOCK(sb);
	if (ext4_has_feature_meta_bg(sb)) {
		if (le32_to_cpu(es->s_first_meta_bg) > db_count) {
			ext4_msg(sb, KERN_WARNING,
				 "first meta block group too large: %u "
				 "(group descriptor block count %u)",
				 le32_to_cpu(es->s_first_meta_bg), db_count);
			return -EINVAL;
		}
	}
	rcu_assign_pointer(sbi->s_group_desc,
			   kvmalloc_array(db_count,
					  sizeof(struct buffer_head *),
					  GFP_KERNEL));
	if (sbi->s_group_desc == NULL) {
		ext4_msg(sb, KERN_ERR, "not enough memory");
		return -ENOMEM;
	}

	bgl_lock_init(sbi->s_blockgroup_lock);

	/* Pre-read the descriptors into the buffer cache */
	for (i = 0; i < db_count; i++) {
		block = descriptor_loc(sb, logical_sb_block, i);
		ext4_sb_breadahead_unmovable(sb, block);
	}

	for (i = 0; i < db_count; i++) {
		struct buffer_head *bh;

		block = descriptor_loc(sb, logical_sb_block, i);
		bh = ext4_sb_bread_unmovable(sb, block);
		if (IS_ERR(bh)) {
			ext4_msg(sb, KERN_ERR,
			       "can't read group descriptor %d", i);
			sbi->s_gdb_count = i;
			return PTR_ERR(bh);
		}
		rcu_read_lock();
		rcu_dereference(sbi->s_group_desc)[i] = bh;
		rcu_read_unlock();
	}
	sbi->s_gdb_count = db_count;
	if (!ext4_check_descriptors(sb, logical_sb_block, first_not_zeroed)) {
		ext4_msg(sb, KERN_ERR, "group descriptors corrupted!");
		return -EFSCORRUPTED;
	}

	return 0;
}

static int ext4_load_and_init_journal(struct super_block *sb,
				      struct ext4_super_block *es,
				      struct ext4_fs_context *ctx)
{
	struct ext4_sb_info *sbi = EXT4_SB(sb);
	int err;

	err = ext4_load_journal(sb, es, ctx->journal_devnum);
	if (err)
		return err;

	if (ext4_has_feature_64bit(sb) &&
	    !jbd2_journal_set_features(EXT4_SB(sb)->s_journal, 0, 0,
				       JBD2_FEATURE_INCOMPAT_64BIT)) {
		ext4_msg(sb, KERN_ERR, "Failed to set 64-bit journal feature");
		goto out;
	}

	if (!set_journal_csum_feature_set(sb)) {
		ext4_msg(sb, KERN_ERR, "Failed to set journal checksum "
			 "feature set");
		goto out;
	}

	if (test_opt2(sb, JOURNAL_FAST_COMMIT) &&
		!jbd2_journal_set_features(EXT4_SB(sb)->s_journal, 0, 0,
					  JBD2_FEATURE_INCOMPAT_FAST_COMMIT)) {
		ext4_msg(sb, KERN_ERR,
			"Failed to set fast commit journal feature");
		goto out;
	}

	/* We have now updated the journal if required, so we can
	 * validate the data journaling mode. */
	switch (test_opt(sb, DATA_FLAGS)) {
	case 0:
		/* No mode set, assume a default based on the journal
		 * capabilities: ORDERED_DATA if the journal can
		 * cope, else JOURNAL_DATA
		 */
		if (jbd2_journal_check_available_features
		    (sbi->s_journal, 0, 0, JBD2_FEATURE_INCOMPAT_REVOKE)) {
			set_opt(sb, ORDERED_DATA);
			sbi->s_def_mount_opt |= EXT4_MOUNT_ORDERED_DATA;
		} else {
			set_opt(sb, JOURNAL_DATA);
			sbi->s_def_mount_opt |= EXT4_MOUNT_JOURNAL_DATA;
		}
		break;

	case EXT4_MOUNT_ORDERED_DATA:
	case EXT4_MOUNT_WRITEBACK_DATA:
		if (!jbd2_journal_check_available_features
		    (sbi->s_journal, 0, 0, JBD2_FEATURE_INCOMPAT_REVOKE)) {
			ext4_msg(sb, KERN_ERR, "Journal does not support "
			       "requested data journaling mode");
			goto out;
		}
		break;
	default:
		break;
	}

	if (test_opt(sb, DATA_FLAGS) == EXT4_MOUNT_ORDERED_DATA &&
	    test_opt(sb, JOURNAL_ASYNC_COMMIT)) {
		ext4_msg(sb, KERN_ERR, "can't mount with "
			"journal_async_commit in data=ordered mode");
		goto out;
	}

	set_task_ioprio(sbi->s_journal->j_task, ctx->journal_ioprio);

	sbi->s_journal->j_submit_inode_data_buffers =
		ext4_journal_submit_inode_data_buffers;
	sbi->s_journal->j_finish_inode_data_buffers =
		ext4_journal_finish_inode_data_buffers;

	return 0;

out:
	/* flush s_sb_upd_work before destroying the journal. */
	flush_work(&sbi->s_sb_upd_work);
	jbd2_journal_destroy(sbi->s_journal);
	sbi->s_journal = NULL;
	return -EINVAL;
}

static int ext4_check_journal_data_mode(struct super_block *sb)
{
	if (test_opt(sb, DATA_FLAGS) == EXT4_MOUNT_JOURNAL_DATA) {
		printk_once(KERN_WARNING "EXT4-fs: Warning: mounting with "
			    "data=journal disables delayed allocation, "
			    "dioread_nolock, O_DIRECT and fast_commit support!\n");
		/* can't mount with both data=journal and dioread_nolock. */
		clear_opt(sb, DIOREAD_NOLOCK);
		clear_opt2(sb, JOURNAL_FAST_COMMIT);
		if (test_opt2(sb, EXPLICIT_DELALLOC)) {
			ext4_msg(sb, KERN_ERR, "can't mount with "
				 "both data=journal and delalloc");
			return -EINVAL;
		}
		if (test_opt(sb, DAX_ALWAYS)) {
			ext4_msg(sb, KERN_ERR, "can't mount with "
				 "both data=journal and dax");
			return -EINVAL;
		}
		if (ext4_has_feature_encrypt(sb)) {
			ext4_msg(sb, KERN_WARNING,
				 "encrypted files will use data=ordered "
				 "instead of data journaling mode");
		}
		if (test_opt(sb, DELALLOC))
			clear_opt(sb, DELALLOC);
	} else {
		sb->s_iflags |= SB_I_CGROUPWB;
	}

	return 0;
}

static int ext4_load_super(struct super_block *sb, ext4_fsblk_t *lsb,
			   int silent)
{
	struct ext4_sb_info *sbi = EXT4_SB(sb);
	struct ext4_super_block *es;
	ext4_fsblk_t logical_sb_block;
	unsigned long offset = 0;
	struct buffer_head *bh;
	int ret = -EINVAL;
	int blocksize;

	blocksize = sb_min_blocksize(sb, EXT4_MIN_BLOCK_SIZE);
	if (!blocksize) {
		ext4_msg(sb, KERN_ERR, "unable to set blocksize");
		return -EINVAL;
	}

	/*
	 * The ext4 superblock will not be buffer aligned for other than 1kB
	 * block sizes.  We need to calculate the offset from buffer start.
	 */
	if (blocksize != EXT4_MIN_BLOCK_SIZE) {
		logical_sb_block = sbi->s_sb_block * EXT4_MIN_BLOCK_SIZE;
		offset = do_div(logical_sb_block, blocksize);
	} else {
		logical_sb_block = sbi->s_sb_block;
	}

	bh = ext4_sb_bread_unmovable(sb, logical_sb_block);
	if (IS_ERR(bh)) {
		ext4_msg(sb, KERN_ERR, "unable to read superblock");
		return PTR_ERR(bh);
	}
	/*
	 * Note: s_es must be initialized as soon as possible because
	 *       some ext4 macro-instructions depend on its value
	 */
	es = (struct ext4_super_block *) (bh->b_data + offset);
	sbi->s_es = es;
	sb->s_magic = le16_to_cpu(es->s_magic);
	if (sb->s_magic != EXT4_SUPER_MAGIC) {
		if (!silent)
			ext4_msg(sb, KERN_ERR, "VFS: Can't find ext4 filesystem");
		goto out;
	}

	if (le32_to_cpu(es->s_log_block_size) >
	    (EXT4_MAX_BLOCK_LOG_SIZE - EXT4_MIN_BLOCK_LOG_SIZE)) {
		ext4_msg(sb, KERN_ERR,
			 "Invalid log block size: %u",
			 le32_to_cpu(es->s_log_block_size));
		goto out;
	}
	if (le32_to_cpu(es->s_log_cluster_size) >
	    (EXT4_MAX_CLUSTER_LOG_SIZE - EXT4_MIN_BLOCK_LOG_SIZE)) {
		ext4_msg(sb, KERN_ERR,
			 "Invalid log cluster size: %u",
			 le32_to_cpu(es->s_log_cluster_size));
		goto out;
	}

	blocksize = EXT4_MIN_BLOCK_SIZE << le32_to_cpu(es->s_log_block_size);

	/*
	 * If the default block size is not the same as the real block size,
	 * we need to reload it.
	 */
	if (sb->s_blocksize == blocksize) {
		*lsb = logical_sb_block;
		sbi->s_sbh = bh;
		return 0;
	}

	/*
	 * bh must be released before kill_bdev(), otherwise
	 * it won't be freed and its page also. kill_bdev()
	 * is called by sb_set_blocksize().
	 */
	brelse(bh);
	/* Validate the filesystem blocksize */
	if (!sb_set_blocksize(sb, blocksize)) {
		ext4_msg(sb, KERN_ERR, "bad block size %d",
				blocksize);
		bh = NULL;
		goto out;
	}

	logical_sb_block = sbi->s_sb_block * EXT4_MIN_BLOCK_SIZE;
	offset = do_div(logical_sb_block, blocksize);
	bh = ext4_sb_bread_unmovable(sb, logical_sb_block);
	if (IS_ERR(bh)) {
		ext4_msg(sb, KERN_ERR, "Can't read superblock on 2nd try");
		ret = PTR_ERR(bh);
		bh = NULL;
		goto out;
	}
	es = (struct ext4_super_block *)(bh->b_data + offset);
	sbi->s_es = es;
	if (es->s_magic != cpu_to_le16(EXT4_SUPER_MAGIC)) {
		ext4_msg(sb, KERN_ERR, "Magic mismatch, very weird!");
		goto out;
	}
	*lsb = logical_sb_block;
	sbi->s_sbh = bh;
	return 0;
out:
	brelse(bh);
	return ret;
}

static int ext4_hash_info_init(struct super_block *sb)
{
	struct ext4_sb_info *sbi = EXT4_SB(sb);
	struct ext4_super_block *es = sbi->s_es;
	unsigned int i;

	sbi->s_def_hash_version = es->s_def_hash_version;

	if (sbi->s_def_hash_version > DX_HASH_LAST) {
		ext4_msg(sb, KERN_ERR,
			 "Invalid default hash set in the superblock");
		return -EINVAL;
	} else if (sbi->s_def_hash_version == DX_HASH_SIPHASH) {
		ext4_msg(sb, KERN_ERR,
			 "SIPHASH is not a valid default hash value");
		return -EINVAL;
	}

	for (i = 0; i < 4; i++)
		sbi->s_hash_seed[i] = le32_to_cpu(es->s_hash_seed[i]);

	if (ext4_has_feature_dir_index(sb)) {
		i = le32_to_cpu(es->s_flags);
		if (i & EXT2_FLAGS_UNSIGNED_HASH)
			sbi->s_hash_unsigned = 3;
		else if ((i & EXT2_FLAGS_SIGNED_HASH) == 0) {
#ifdef __CHAR_UNSIGNED__
			if (!sb_rdonly(sb))
				es->s_flags |=
					cpu_to_le32(EXT2_FLAGS_UNSIGNED_HASH);
			sbi->s_hash_unsigned = 3;
#else
			if (!sb_rdonly(sb))
				es->s_flags |=
					cpu_to_le32(EXT2_FLAGS_SIGNED_HASH);
#endif
		}
	}
	return 0;
}

static int ext4_block_group_meta_init(struct super_block *sb, int silent)
{
	struct ext4_sb_info *sbi = EXT4_SB(sb);
	struct ext4_super_block *es = sbi->s_es;
	int has_huge_files;

	has_huge_files = ext4_has_feature_huge_file(sb);
	sbi->s_bitmap_maxbytes = ext4_max_bitmap_size(sb->s_blocksize_bits,
						      has_huge_files);
	sb->s_maxbytes = ext4_max_size(sb->s_blocksize_bits, has_huge_files);

	sbi->s_desc_size = le16_to_cpu(es->s_desc_size);
	if (ext4_has_feature_64bit(sb)) {
		if (sbi->s_desc_size < EXT4_MIN_DESC_SIZE_64BIT ||
		    sbi->s_desc_size > EXT4_MAX_DESC_SIZE ||
		    !is_power_of_2(sbi->s_desc_size)) {
			ext4_msg(sb, KERN_ERR,
			       "unsupported descriptor size %lu",
			       sbi->s_desc_size);
			return -EINVAL;
		}
	} else
		sbi->s_desc_size = EXT4_MIN_DESC_SIZE;

	sbi->s_blocks_per_group = le32_to_cpu(es->s_blocks_per_group);
	sbi->s_inodes_per_group = le32_to_cpu(es->s_inodes_per_group);

	sbi->s_inodes_per_block = sb->s_blocksize / EXT4_INODE_SIZE(sb);
	if (sbi->s_inodes_per_block == 0 || sbi->s_blocks_per_group == 0) {
		if (!silent)
			ext4_msg(sb, KERN_ERR, "VFS: Can't find ext4 filesystem");
		return -EINVAL;
	}
	if (sbi->s_inodes_per_group < sbi->s_inodes_per_block ||
	    sbi->s_inodes_per_group > sb->s_blocksize * 8) {
		ext4_msg(sb, KERN_ERR, "invalid inodes per group: %lu\n",
			 sbi->s_inodes_per_group);
		return -EINVAL;
	}
	sbi->s_itb_per_group = sbi->s_inodes_per_group /
					sbi->s_inodes_per_block;
	sbi->s_desc_per_block = sb->s_blocksize / EXT4_DESC_SIZE(sb);
	sbi->s_mount_state = le16_to_cpu(es->s_state) & ~EXT4_FC_REPLAY;
	sbi->s_addr_per_block_bits = ilog2(EXT4_ADDR_PER_BLOCK(sb));
	sbi->s_desc_per_block_bits = ilog2(EXT4_DESC_PER_BLOCK(sb));

	return 0;
}

/*
 * It's hard to get stripe aligned blocks if stripe is not aligned with
 * cluster, just disable stripe and alert user to simplify code and avoid
 * stripe aligned allocation which will rarely succeed.
 */
static bool ext4_is_stripe_incompatible(struct super_block *sb, unsigned long stripe)
{
	struct ext4_sb_info *sbi = EXT4_SB(sb);
	return (stripe > 0 && sbi->s_cluster_ratio > 1 &&
		stripe % sbi->s_cluster_ratio != 0);
}

static int __ext4_fill_super(struct fs_context *fc, struct super_block *sb)
{
	struct ext4_super_block *es = NULL;
	struct ext4_sb_info *sbi = EXT4_SB(sb);
	ext4_fsblk_t logical_sb_block;
	struct inode *root;
	int needs_recovery;
	int err;
	ext4_group_t first_not_zeroed;
	struct ext4_fs_context *ctx = fc->fs_private;
	int silent = fc->sb_flags & SB_SILENT;

	/* Set defaults for the variables that will be set during parsing */
	if (!(ctx->spec & EXT4_SPEC_JOURNAL_IOPRIO))
		ctx->journal_ioprio = DEFAULT_JOURNAL_IOPRIO;

	sbi->s_inode_readahead_blks = EXT4_DEF_INODE_READAHEAD_BLKS;
	sbi->s_sectors_written_start =
		part_stat_read(sb->s_bdev, sectors[STAT_WRITE]);

	err = ext4_load_super(sb, &logical_sb_block, silent);
	if (err)
		goto out_fail;

	es = sbi->s_es;
	sbi->s_kbytes_written = le64_to_cpu(es->s_kbytes_written);

	err = ext4_init_metadata_csum(sb, es);
	if (err)
		goto failed_mount;

	ext4_set_def_opts(sb, es);

	sbi->s_resuid = make_kuid(&init_user_ns, le16_to_cpu(es->s_def_resuid));
	sbi->s_resgid = make_kgid(&init_user_ns, le16_to_cpu(es->s_def_resgid));
	sbi->s_commit_interval = JBD2_DEFAULT_MAX_COMMIT_AGE * HZ;
	sbi->s_min_batch_time = EXT4_DEF_MIN_BATCH_TIME;
	sbi->s_max_batch_time = EXT4_DEF_MAX_BATCH_TIME;

	/*
	 * set default s_li_wait_mult for lazyinit, for the case there is
	 * no mount option specified.
	 */
	sbi->s_li_wait_mult = EXT4_DEF_LI_WAIT_MULT;

	err = ext4_inode_info_init(sb, es);
	if (err)
		goto failed_mount;

	err = parse_apply_sb_mount_options(sb, ctx);
	if (err < 0)
		goto failed_mount;

	sbi->s_def_mount_opt = sbi->s_mount_opt;
	sbi->s_def_mount_opt2 = sbi->s_mount_opt2;

	err = ext4_check_opt_consistency(fc, sb);
	if (err < 0)
		goto failed_mount;

	ext4_apply_options(fc, sb);

	err = ext4_encoding_init(sb, es);
	if (err)
		goto failed_mount;

	err = ext4_check_journal_data_mode(sb);
	if (err)
		goto failed_mount;

	sb->s_flags = (sb->s_flags & ~SB_POSIXACL) |
		(test_opt(sb, POSIX_ACL) ? SB_POSIXACL : 0);

	/* i_version is always enabled now */
	sb->s_flags |= SB_I_VERSION;

	err = ext4_check_feature_compatibility(sb, es, silent);
	if (err)
		goto failed_mount;

	err = ext4_block_group_meta_init(sb, silent);
	if (err)
		goto failed_mount;

	err = ext4_hash_info_init(sb);
	if (err)
		goto failed_mount;

	err = ext4_handle_clustersize(sb);
	if (err)
		goto failed_mount;

	err = ext4_check_geometry(sb, es);
	if (err)
		goto failed_mount;

	timer_setup(&sbi->s_err_report, print_daily_error_info, 0);
	spin_lock_init(&sbi->s_error_lock);
	INIT_WORK(&sbi->s_sb_upd_work, update_super_work);

	err = ext4_group_desc_init(sb, es, logical_sb_block, &first_not_zeroed);
	if (err)
		goto failed_mount3;

	err = ext4_es_register_shrinker(sbi);
	if (err)
		goto failed_mount3;

	sbi->s_stripe = ext4_get_stripe_size(sbi);
	if (ext4_is_stripe_incompatible(sb, sbi->s_stripe)) {
		ext4_msg(sb, KERN_WARNING,
			 "stripe (%lu) is not aligned with cluster size (%u), "
			 "stripe is disabled",
			 sbi->s_stripe, sbi->s_cluster_ratio);
		sbi->s_stripe = 0;
	}
	sbi->s_extent_max_zeroout_kb = 32;

	/*
	 * set up enough so that it can read an inode
	 */
	sb->s_op = &ext4_sops;
	sb->s_export_op = &ext4_export_ops;
	sb->s_xattr = ext4_xattr_handlers;
#ifdef CONFIG_FS_ENCRYPTION
	sb->s_cop = &ext4_cryptops;
#endif
#ifdef CONFIG_FS_VERITY
	sb->s_vop = &ext4_verityops;
#endif
#ifdef CONFIG_QUOTA
	sb->dq_op = &ext4_quota_operations;
	if (ext4_has_feature_quota(sb))
		sb->s_qcop = &dquot_quotactl_sysfile_ops;
	else
		sb->s_qcop = &ext4_qctl_operations;
	sb->s_quota_types = QTYPE_MASK_USR | QTYPE_MASK_GRP | QTYPE_MASK_PRJ;
#endif
	super_set_uuid(sb, es->s_uuid, sizeof(es->s_uuid));
	super_set_sysfs_name_bdev(sb);

	INIT_LIST_HEAD(&sbi->s_orphan); /* unlinked but open files */
	mutex_init(&sbi->s_orphan_lock);

	spin_lock_init(&sbi->s_bdev_wb_lock);

	ext4_fast_commit_init(sb);

	sb->s_root = NULL;

	needs_recovery = (es->s_last_orphan != 0 ||
			  ext4_has_feature_orphan_present(sb) ||
			  ext4_has_feature_journal_needs_recovery(sb));

	if (ext4_has_feature_mmp(sb) && !sb_rdonly(sb)) {
		err = ext4_multi_mount_protect(sb, le64_to_cpu(es->s_mmp_block));
		if (err)
			goto failed_mount3a;
	}

	err = -EINVAL;
	/*
	 * The first inode we look at is the journal inode.  Don't try
	 * root first: it may be modified in the journal!
	 */
	if (!test_opt(sb, NOLOAD) && ext4_has_feature_journal(sb)) {
		err = ext4_load_and_init_journal(sb, es, ctx);
		if (err)
			goto failed_mount3a;
	} else if (test_opt(sb, NOLOAD) && !sb_rdonly(sb) &&
		   ext4_has_feature_journal_needs_recovery(sb)) {
		ext4_msg(sb, KERN_ERR, "required journal recovery "
		       "suppressed and not mounted read-only");
		goto failed_mount3a;
	} else {
		/* Nojournal mode, all journal mount options are illegal */
		if (test_opt(sb, JOURNAL_ASYNC_COMMIT)) {
			ext4_msg(sb, KERN_ERR, "can't mount with "
				 "journal_async_commit, fs mounted w/o journal");
			goto failed_mount3a;
		}

		if (test_opt2(sb, EXPLICIT_JOURNAL_CHECKSUM)) {
			ext4_msg(sb, KERN_ERR, "can't mount with "
				 "journal_checksum, fs mounted w/o journal");
			goto failed_mount3a;
		}
		if (sbi->s_commit_interval != JBD2_DEFAULT_MAX_COMMIT_AGE*HZ) {
			ext4_msg(sb, KERN_ERR, "can't mount with "
				 "commit=%lu, fs mounted w/o journal",
				 sbi->s_commit_interval / HZ);
			goto failed_mount3a;
		}
		if (EXT4_MOUNT_DATA_FLAGS &
		    (sbi->s_mount_opt ^ sbi->s_def_mount_opt)) {
			ext4_msg(sb, KERN_ERR, "can't mount with "
				 "data=, fs mounted w/o journal");
			goto failed_mount3a;
		}
		sbi->s_def_mount_opt &= ~EXT4_MOUNT_JOURNAL_CHECKSUM;
		clear_opt(sb, JOURNAL_CHECKSUM);
		clear_opt(sb, DATA_FLAGS);
		clear_opt2(sb, JOURNAL_FAST_COMMIT);
		sbi->s_journal = NULL;
		needs_recovery = 0;
	}

	if (!test_opt(sb, NO_MBCACHE)) {
		sbi->s_ea_block_cache = ext4_xattr_create_cache();
		if (!sbi->s_ea_block_cache) {
			ext4_msg(sb, KERN_ERR,
				 "Failed to create ea_block_cache");
			err = -EINVAL;
			goto failed_mount_wq;
		}

		if (ext4_has_feature_ea_inode(sb)) {
			sbi->s_ea_inode_cache = ext4_xattr_create_cache();
			if (!sbi->s_ea_inode_cache) {
				ext4_msg(sb, KERN_ERR,
					 "Failed to create ea_inode_cache");
				err = -EINVAL;
				goto failed_mount_wq;
			}
		}
	}

	/*
	 * Get the # of file system overhead blocks from the
	 * superblock if present.
	 */
	sbi->s_overhead = le32_to_cpu(es->s_overhead_clusters);
	/* ignore the precalculated value if it is ridiculous */
	if (sbi->s_overhead > ext4_blocks_count(es))
		sbi->s_overhead = 0;
	/*
	 * If the bigalloc feature is not enabled recalculating the
	 * overhead doesn't take long, so we might as well just redo
	 * it to make sure we are using the correct value.
	 */
	if (!ext4_has_feature_bigalloc(sb))
		sbi->s_overhead = 0;
	if (sbi->s_overhead == 0) {
		err = ext4_calculate_overhead(sb);
		if (err)
			goto failed_mount_wq;
	}

	/*
	 * The maximum number of concurrent works can be high and
	 * concurrency isn't really necessary.  Limit it to 1.
	 */
	EXT4_SB(sb)->rsv_conversion_wq =
		alloc_workqueue("ext4-rsv-conversion", WQ_MEM_RECLAIM | WQ_UNBOUND, 1);
	if (!EXT4_SB(sb)->rsv_conversion_wq) {
		printk(KERN_ERR "EXT4-fs: failed to create workqueue\n");
		err = -ENOMEM;
		goto failed_mount4;
	}

	/*
	 * The jbd2_journal_load will have done any necessary log recovery,
	 * so we can safely mount the rest of the filesystem now.
	 */

	root = ext4_iget(sb, EXT4_ROOT_INO, EXT4_IGET_SPECIAL);
	if (IS_ERR(root)) {
		ext4_msg(sb, KERN_ERR, "get root inode failed");
		err = PTR_ERR(root);
		root = NULL;
		goto failed_mount4;
	}
	if (!S_ISDIR(root->i_mode) || !root->i_blocks || !root->i_size) {
		ext4_msg(sb, KERN_ERR, "corrupt root inode, run e2fsck");
		iput(root);
		err = -EFSCORRUPTED;
		goto failed_mount4;
	}

	generic_set_sb_d_ops(sb);
	sb->s_root = d_make_root(root);
	if (!sb->s_root) {
		ext4_msg(sb, KERN_ERR, "get root dentry failed");
		err = -ENOMEM;
		goto failed_mount4;
	}

	err = ext4_setup_super(sb, es, sb_rdonly(sb));
	if (err == -EROFS) {
		sb->s_flags |= SB_RDONLY;
	} else if (err)
		goto failed_mount4a;

	ext4_set_resv_clusters(sb);

	if (test_opt(sb, BLOCK_VALIDITY)) {
		err = ext4_setup_system_zone(sb);
		if (err) {
			ext4_msg(sb, KERN_ERR, "failed to initialize system "
				 "zone (%d)", err);
			goto failed_mount4a;
		}
	}
	ext4_fc_replay_cleanup(sb);

	ext4_ext_init(sb);

	/*
	 * Enable optimize_scan if number of groups is > threshold. This can be
	 * turned off by passing "mb_optimize_scan=0". This can also be
	 * turned on forcefully by passing "mb_optimize_scan=1".
	 */
	if (!(ctx->spec & EXT4_SPEC_mb_optimize_scan)) {
		if (sbi->s_groups_count >= MB_DEFAULT_LINEAR_SCAN_THRESHOLD)
			set_opt2(sb, MB_OPTIMIZE_SCAN);
		else
			clear_opt2(sb, MB_OPTIMIZE_SCAN);
	}

	err = ext4_mb_init(sb);
	if (err) {
		ext4_msg(sb, KERN_ERR, "failed to initialize mballoc (%d)",
			 err);
		goto failed_mount5;
	}

	/*
	 * We can only set up the journal commit callback once
	 * mballoc is initialized
	 */
	if (sbi->s_journal)
		sbi->s_journal->j_commit_callback =
			ext4_journal_commit_callback;

	err = ext4_percpu_param_init(sbi);
	if (err)
		goto failed_mount6;

	if (ext4_has_feature_flex_bg(sb))
		if (!ext4_fill_flex_info(sb)) {
			ext4_msg(sb, KERN_ERR,
			       "unable to initialize "
			       "flex_bg meta info!");
			err = -ENOMEM;
			goto failed_mount6;
		}

	err = ext4_register_li_request(sb, first_not_zeroed);
	if (err)
		goto failed_mount6;

	err = ext4_init_orphan_info(sb);
	if (err)
		goto failed_mount7;
#ifdef CONFIG_QUOTA
	/* Enable quota usage during mount. */
	if (ext4_has_feature_quota(sb) && !sb_rdonly(sb)) {
		err = ext4_enable_quotas(sb);
		if (err)
			goto failed_mount8;
	}
#endif  /* CONFIG_QUOTA */

	/*
	 * Save the original bdev mapping's wb_err value which could be
	 * used to detect the metadata async write error.
	 */
	errseq_check_and_advance(&sb->s_bdev->bd_mapping->wb_err,
				 &sbi->s_bdev_wb_err);
	EXT4_SB(sb)->s_mount_state |= EXT4_ORPHAN_FS;
	ext4_orphan_cleanup(sb, es);
	EXT4_SB(sb)->s_mount_state &= ~EXT4_ORPHAN_FS;
	/*
	 * Update the checksum after updating free space/inode counters and
	 * ext4_orphan_cleanup. Otherwise the superblock can have an incorrect
	 * checksum in the buffer cache until it is written out and
	 * e2fsprogs programs trying to open a file system immediately
	 * after it is mounted can fail.
	 */
	ext4_superblock_csum_set(sb);
	if (needs_recovery) {
		ext4_msg(sb, KERN_INFO, "recovery complete");
		err = ext4_mark_recovery_complete(sb, es);
		if (err)
			goto failed_mount9;
	}

	if (test_opt(sb, DISCARD) && !bdev_max_discard_sectors(sb->s_bdev))
		ext4_msg(sb, KERN_WARNING,
			 "mounting with \"discard\" option, but the device does not support discard");

	if (es->s_error_count)
		mod_timer(&sbi->s_err_report, jiffies + 300*HZ); /* 5 minutes */

	/* Enable message ratelimiting. Default is 10 messages per 5 secs. */
	ratelimit_state_init(&sbi->s_err_ratelimit_state, 5 * HZ, 10);
	ratelimit_state_init(&sbi->s_warning_ratelimit_state, 5 * HZ, 10);
	ratelimit_state_init(&sbi->s_msg_ratelimit_state, 5 * HZ, 10);
	atomic_set(&sbi->s_warning_count, 0);
	atomic_set(&sbi->s_msg_count, 0);

	/* Register sysfs after all initializations are complete. */
	err = ext4_register_sysfs(sb);
	if (err)
		goto failed_mount9;

	return 0;

failed_mount9:
	ext4_quotas_off(sb, EXT4_MAXQUOTAS);
failed_mount8: __maybe_unused
	ext4_release_orphan_info(sb);
failed_mount7:
	ext4_unregister_li_request(sb);
failed_mount6:
	ext4_mb_release(sb);
	ext4_flex_groups_free(sbi);
	ext4_percpu_param_destroy(sbi);
failed_mount5:
	ext4_ext_release(sb);
	ext4_release_system_zone(sb);
failed_mount4a:
	dput(sb->s_root);
	sb->s_root = NULL;
failed_mount4:
	ext4_msg(sb, KERN_ERR, "mount failed");
	if (EXT4_SB(sb)->rsv_conversion_wq)
		destroy_workqueue(EXT4_SB(sb)->rsv_conversion_wq);
failed_mount_wq:
	ext4_xattr_destroy_cache(sbi->s_ea_inode_cache);
	sbi->s_ea_inode_cache = NULL;

	ext4_xattr_destroy_cache(sbi->s_ea_block_cache);
	sbi->s_ea_block_cache = NULL;

	if (sbi->s_journal) {
		/* flush s_sb_upd_work before journal destroy. */
		flush_work(&sbi->s_sb_upd_work);
		jbd2_journal_destroy(sbi->s_journal);
		sbi->s_journal = NULL;
	}
failed_mount3a:
	ext4_es_unregister_shrinker(sbi);
failed_mount3:
	/* flush s_sb_upd_work before sbi destroy */
	flush_work(&sbi->s_sb_upd_work);
	ext4_stop_mmpd(sbi);
	del_timer_sync(&sbi->s_err_report);
	ext4_group_desc_free(sbi);
failed_mount:
	if (sbi->s_chksum_driver)
		crypto_free_shash(sbi->s_chksum_driver);

#if IS_ENABLED(CONFIG_UNICODE)
	utf8_unload(sb->s_encoding);
#endif

#ifdef CONFIG_QUOTA
	for (unsigned int i = 0; i < EXT4_MAXQUOTAS; i++)
		kfree(get_qf_name(sb, sbi, i));
#endif
	fscrypt_free_dummy_policy(&sbi->s_dummy_enc_policy);
	brelse(sbi->s_sbh);
	if (sbi->s_journal_bdev_file) {
		invalidate_bdev(file_bdev(sbi->s_journal_bdev_file));
		bdev_fput(sbi->s_journal_bdev_file);
	}
out_fail:
	invalidate_bdev(sb->s_bdev);
	sb->s_fs_info = NULL;
	return err;
}

static int ext4_fill_super(struct super_block *sb, struct fs_context *fc)
{
	struct ext4_fs_context *ctx = fc->fs_private;
	struct ext4_sb_info *sbi;
	const char *descr;
	int ret;

	sbi = ext4_alloc_sbi(sb);
	if (!sbi)
		return -ENOMEM;

	fc->s_fs_info = sbi;

	/* Cleanup superblock name */
	strreplace(sb->s_id, '/', '!');

	sbi->s_sb_block = 1;	/* Default super block location */
	if (ctx->spec & EXT4_SPEC_s_sb_block)
		sbi->s_sb_block = ctx->s_sb_block;

	ret = __ext4_fill_super(fc, sb);
	if (ret < 0)
		goto free_sbi;

	if (sbi->s_journal) {
		if (test_opt(sb, DATA_FLAGS) == EXT4_MOUNT_JOURNAL_DATA)
			descr = " journalled data mode";
		else if (test_opt(sb, DATA_FLAGS) == EXT4_MOUNT_ORDERED_DATA)
			descr = " ordered data mode";
		else
			descr = " writeback data mode";
	} else
		descr = "out journal";

	if (___ratelimit(&ext4_mount_msg_ratelimit, "EXT4-fs mount"))
		ext4_msg(sb, KERN_INFO, "mounted filesystem %pU %s with%s. "
			 "Quota mode: %s.", &sb->s_uuid,
			 sb_rdonly(sb) ? "ro" : "r/w", descr,
			 ext4_quota_mode(sb));

	/* Update the s_overhead_clusters if necessary */
	ext4_update_overhead(sb, false);
	return 0;

free_sbi:
	ext4_free_sbi(sbi);
	fc->s_fs_info = NULL;
	return ret;
}

static int ext4_get_tree(struct fs_context *fc)
{
	return get_tree_bdev(fc, ext4_fill_super);
}

/*
 * Setup any per-fs journal parameters now.  We'll do this both on
 * initial mount, once the journal has been initialised but before we've
 * done any recovery; and again on any subsequent remount.
 */
static void ext4_init_journal_params(struct super_block *sb, journal_t *journal)
{
	struct ext4_sb_info *sbi = EXT4_SB(sb);

	journal->j_commit_interval = sbi->s_commit_interval;
	journal->j_min_batch_time = sbi->s_min_batch_time;
	journal->j_max_batch_time = sbi->s_max_batch_time;
	ext4_fc_init(sb, journal);

	write_lock(&journal->j_state_lock);
	if (test_opt(sb, BARRIER))
		journal->j_flags |= JBD2_BARRIER;
	else
		journal->j_flags &= ~JBD2_BARRIER;
	if (test_opt(sb, DATA_ERR_ABORT))
		journal->j_flags |= JBD2_ABORT_ON_SYNCDATA_ERR;
	else
		journal->j_flags &= ~JBD2_ABORT_ON_SYNCDATA_ERR;
	/*
	 * Always enable journal cycle record option, letting the journal
	 * records log transactions continuously between each mount.
	 */
	journal->j_flags |= JBD2_CYCLE_RECORD;
	write_unlock(&journal->j_state_lock);
}

static struct inode *ext4_get_journal_inode(struct super_block *sb,
					     unsigned int journal_inum)
{
	struct inode *journal_inode;

	/*
	 * Test for the existence of a valid inode on disk.  Bad things
	 * happen if we iget() an unused inode, as the subsequent iput()
	 * will try to delete it.
	 */
	journal_inode = ext4_iget(sb, journal_inum, EXT4_IGET_SPECIAL);
	if (IS_ERR(journal_inode)) {
		ext4_msg(sb, KERN_ERR, "no journal found");
		return ERR_CAST(journal_inode);
	}
	if (!journal_inode->i_nlink) {
		make_bad_inode(journal_inode);
		iput(journal_inode);
		ext4_msg(sb, KERN_ERR, "journal inode is deleted");
		return ERR_PTR(-EFSCORRUPTED);
	}
	if (!S_ISREG(journal_inode->i_mode) || IS_ENCRYPTED(journal_inode)) {
		ext4_msg(sb, KERN_ERR, "invalid journal inode");
		iput(journal_inode);
		return ERR_PTR(-EFSCORRUPTED);
	}

	ext4_debug("Journal inode found at %p: %lld bytes\n",
		  journal_inode, journal_inode->i_size);
	return journal_inode;
}

static int ext4_journal_bmap(journal_t *journal, sector_t *block)
{
	struct ext4_map_blocks map;
	int ret;

	if (journal->j_inode == NULL)
		return 0;

	map.m_lblk = *block;
	map.m_len = 1;
	ret = ext4_map_blocks(NULL, journal->j_inode, &map, 0);
	if (ret <= 0) {
		ext4_msg(journal->j_inode->i_sb, KERN_CRIT,
			 "journal bmap failed: block %llu ret %d\n",
			 *block, ret);
		jbd2_journal_abort(journal, ret ? ret : -EIO);
		return ret;
	}
	*block = map.m_pblk;
	return 0;
}

static journal_t *ext4_open_inode_journal(struct super_block *sb,
					  unsigned int journal_inum)
{
	struct inode *journal_inode;
	journal_t *journal;

	journal_inode = ext4_get_journal_inode(sb, journal_inum);
	if (IS_ERR(journal_inode))
		return ERR_CAST(journal_inode);

	journal = jbd2_journal_init_inode(journal_inode);
	if (IS_ERR(journal)) {
		ext4_msg(sb, KERN_ERR, "Could not load journal inode");
		iput(journal_inode);
		return ERR_CAST(journal);
	}
	journal->j_private = sb;
	journal->j_bmap = ext4_journal_bmap;
	ext4_init_journal_params(sb, journal);
	return journal;
}

static struct file *ext4_get_journal_blkdev(struct super_block *sb,
					dev_t j_dev, ext4_fsblk_t *j_start,
					ext4_fsblk_t *j_len)
{
	struct buffer_head *bh;
	struct block_device *bdev;
	struct file *bdev_file;
	int hblock, blocksize;
	ext4_fsblk_t sb_block;
	unsigned long offset;
	struct ext4_super_block *es;
	int errno;

	bdev_file = bdev_file_open_by_dev(j_dev,
		BLK_OPEN_READ | BLK_OPEN_WRITE | BLK_OPEN_RESTRICT_WRITES,
		sb, &fs_holder_ops);
	if (IS_ERR(bdev_file)) {
		ext4_msg(sb, KERN_ERR,
			 "failed to open journal device unknown-block(%u,%u) %ld",
			 MAJOR(j_dev), MINOR(j_dev), PTR_ERR(bdev_file));
		return bdev_file;
	}

	bdev = file_bdev(bdev_file);
	blocksize = sb->s_blocksize;
	hblock = bdev_logical_block_size(bdev);
	if (blocksize < hblock) {
		ext4_msg(sb, KERN_ERR,
			"blocksize too small for journal device");
		errno = -EINVAL;
		goto out_bdev;
	}

	sb_block = EXT4_MIN_BLOCK_SIZE / blocksize;
	offset = EXT4_MIN_BLOCK_SIZE % blocksize;
	set_blocksize(bdev_file, blocksize);
	bh = __bread(bdev, sb_block, blocksize);
	if (!bh) {
		ext4_msg(sb, KERN_ERR, "couldn't read superblock of "
		       "external journal");
		errno = -EINVAL;
		goto out_bdev;
	}

	es = (struct ext4_super_block *) (bh->b_data + offset);
	if ((le16_to_cpu(es->s_magic) != EXT4_SUPER_MAGIC) ||
	    !(le32_to_cpu(es->s_feature_incompat) &
	      EXT4_FEATURE_INCOMPAT_JOURNAL_DEV)) {
		ext4_msg(sb, KERN_ERR, "external journal has bad superblock");
		errno = -EFSCORRUPTED;
		goto out_bh;
	}

	if ((le32_to_cpu(es->s_feature_ro_compat) &
	     EXT4_FEATURE_RO_COMPAT_METADATA_CSUM) &&
	    es->s_checksum != ext4_superblock_csum(sb, es)) {
		ext4_msg(sb, KERN_ERR, "external journal has corrupt superblock");
		errno = -EFSCORRUPTED;
		goto out_bh;
	}

	if (memcmp(EXT4_SB(sb)->s_es->s_journal_uuid, es->s_uuid, 16)) {
		ext4_msg(sb, KERN_ERR, "journal UUID does not match");
		errno = -EFSCORRUPTED;
		goto out_bh;
	}

	*j_start = sb_block + 1;
	*j_len = ext4_blocks_count(es);
	brelse(bh);
	return bdev_file;

out_bh:
	brelse(bh);
out_bdev:
	bdev_fput(bdev_file);
	return ERR_PTR(errno);
}

static journal_t *ext4_open_dev_journal(struct super_block *sb,
					dev_t j_dev)
{
	journal_t *journal;
	ext4_fsblk_t j_start;
	ext4_fsblk_t j_len;
	struct file *bdev_file;
	int errno = 0;

	bdev_file = ext4_get_journal_blkdev(sb, j_dev, &j_start, &j_len);
	if (IS_ERR(bdev_file))
		return ERR_CAST(bdev_file);

	journal = jbd2_journal_init_dev(file_bdev(bdev_file), sb->s_bdev, j_start,
					j_len, sb->s_blocksize);
	if (IS_ERR(journal)) {
		ext4_msg(sb, KERN_ERR, "failed to create device journal");
		errno = PTR_ERR(journal);
		goto out_bdev;
	}
	if (be32_to_cpu(journal->j_superblock->s_nr_users) != 1) {
		ext4_msg(sb, KERN_ERR, "External journal has more than one "
					"user (unsupported) - %d",
			be32_to_cpu(journal->j_superblock->s_nr_users));
		errno = -EINVAL;
		goto out_journal;
	}
	journal->j_private = sb;
	EXT4_SB(sb)->s_journal_bdev_file = bdev_file;
	ext4_init_journal_params(sb, journal);
	return journal;

out_journal:
	jbd2_journal_destroy(journal);
out_bdev:
	bdev_fput(bdev_file);
	return ERR_PTR(errno);
}

static int ext4_load_journal(struct super_block *sb,
			     struct ext4_super_block *es,
			     unsigned long journal_devnum)
{
	journal_t *journal;
	unsigned int journal_inum = le32_to_cpu(es->s_journal_inum);
	dev_t journal_dev;
	int err = 0;
	int really_read_only;
	int journal_dev_ro;

	if (WARN_ON_ONCE(!ext4_has_feature_journal(sb)))
		return -EFSCORRUPTED;

	if (journal_devnum &&
	    journal_devnum != le32_to_cpu(es->s_journal_dev)) {
		ext4_msg(sb, KERN_INFO, "external journal device major/minor "
			"numbers have changed");
		journal_dev = new_decode_dev(journal_devnum);
	} else
		journal_dev = new_decode_dev(le32_to_cpu(es->s_journal_dev));

	if (journal_inum && journal_dev) {
		ext4_msg(sb, KERN_ERR,
			 "filesystem has both journal inode and journal device!");
		return -EINVAL;
	}

	if (journal_inum) {
		journal = ext4_open_inode_journal(sb, journal_inum);
		if (IS_ERR(journal))
			return PTR_ERR(journal);
	} else {
		journal = ext4_open_dev_journal(sb, journal_dev);
		if (IS_ERR(journal))
			return PTR_ERR(journal);
	}

	journal_dev_ro = bdev_read_only(journal->j_dev);
	really_read_only = bdev_read_only(sb->s_bdev) | journal_dev_ro;

	if (journal_dev_ro && !sb_rdonly(sb)) {
		ext4_msg(sb, KERN_ERR,
			 "journal device read-only, try mounting with '-o ro'");
		err = -EROFS;
		goto err_out;
	}

	/*
	 * Are we loading a blank journal or performing recovery after a
	 * crash?  For recovery, we need to check in advance whether we
	 * can get read-write access to the device.
	 */
	if (ext4_has_feature_journal_needs_recovery(sb)) {
		if (sb_rdonly(sb)) {
			ext4_msg(sb, KERN_INFO, "INFO: recovery "
					"required on readonly filesystem");
			if (really_read_only) {
				ext4_msg(sb, KERN_ERR, "write access "
					"unavailable, cannot proceed "
					"(try mounting with noload)");
				err = -EROFS;
				goto err_out;
			}
			ext4_msg(sb, KERN_INFO, "write access will "
			       "be enabled during recovery");
		}
	}

	if (!(journal->j_flags & JBD2_BARRIER))
		ext4_msg(sb, KERN_INFO, "barriers disabled");

	if (!ext4_has_feature_journal_needs_recovery(sb))
		err = jbd2_journal_wipe(journal, !really_read_only);
	if (!err) {
		char *save = kmalloc(EXT4_S_ERR_LEN, GFP_KERNEL);
		__le16 orig_state;
		bool changed = false;

		if (save)
			memcpy(save, ((char *) es) +
			       EXT4_S_ERR_START, EXT4_S_ERR_LEN);
		err = jbd2_journal_load(journal);
		if (save && memcmp(((char *) es) + EXT4_S_ERR_START,
				   save, EXT4_S_ERR_LEN)) {
			memcpy(((char *) es) + EXT4_S_ERR_START,
			       save, EXT4_S_ERR_LEN);
			changed = true;
		}
		kfree(save);
		orig_state = es->s_state;
		es->s_state |= cpu_to_le16(EXT4_SB(sb)->s_mount_state &
					   EXT4_ERROR_FS);
		if (orig_state != es->s_state)
			changed = true;
		/* Write out restored error information to the superblock */
		if (changed && !really_read_only) {
			int err2;
			err2 = ext4_commit_super(sb);
			err = err ? : err2;
		}
	}

	if (err) {
		ext4_msg(sb, KERN_ERR, "error loading journal");
		goto err_out;
	}

	EXT4_SB(sb)->s_journal = journal;
	err = ext4_clear_journal_err(sb, es);
	if (err) {
		EXT4_SB(sb)->s_journal = NULL;
		jbd2_journal_destroy(journal);
		return err;
	}

	if (!really_read_only && journal_devnum &&
	    journal_devnum != le32_to_cpu(es->s_journal_dev)) {
		es->s_journal_dev = cpu_to_le32(journal_devnum);
		ext4_commit_super(sb);
	}
	if (!really_read_only && journal_inum &&
	    journal_inum != le32_to_cpu(es->s_journal_inum)) {
		es->s_journal_inum = cpu_to_le32(journal_inum);
		ext4_commit_super(sb);
	}

	return 0;

err_out:
	jbd2_journal_destroy(journal);
	return err;
}

/* Copy state of EXT4_SB(sb) into buffer for on-disk superblock */
static void ext4_update_super(struct super_block *sb)
{
	struct ext4_sb_info *sbi = EXT4_SB(sb);
	struct ext4_super_block *es = sbi->s_es;
	struct buffer_head *sbh = sbi->s_sbh;

	lock_buffer(sbh);
	/*
	 * If the file system is mounted read-only, don't update the
	 * superblock write time.  This avoids updating the superblock
	 * write time when we are mounting the root file system
	 * read/only but we need to replay the journal; at that point,
	 * for people who are east of GMT and who make their clock
	 * tick in localtime for Windows bug-for-bug compatibility,
	 * the clock is set in the future, and this will cause e2fsck
	 * to complain and force a full file system check.
	 */
	if (!sb_rdonly(sb))
		ext4_update_tstamp(es, s_wtime);
	es->s_kbytes_written =
		cpu_to_le64(sbi->s_kbytes_written +
		    ((part_stat_read(sb->s_bdev, sectors[STAT_WRITE]) -
		      sbi->s_sectors_written_start) >> 1));
	if (percpu_counter_initialized(&sbi->s_freeclusters_counter))
		ext4_free_blocks_count_set(es,
			EXT4_C2B(sbi, percpu_counter_sum_positive(
				&sbi->s_freeclusters_counter)));
	if (percpu_counter_initialized(&sbi->s_freeinodes_counter))
		es->s_free_inodes_count =
			cpu_to_le32(percpu_counter_sum_positive(
				&sbi->s_freeinodes_counter));
	/* Copy error information to the on-disk superblock */
	spin_lock(&sbi->s_error_lock);
	if (sbi->s_add_error_count > 0) {
		es->s_state |= cpu_to_le16(EXT4_ERROR_FS);
		if (!es->s_first_error_time && !es->s_first_error_time_hi) {
			__ext4_update_tstamp(&es->s_first_error_time,
					     &es->s_first_error_time_hi,
					     sbi->s_first_error_time);
			strtomem_pad(es->s_first_error_func,
				     sbi->s_first_error_func, 0);
			es->s_first_error_line =
				cpu_to_le32(sbi->s_first_error_line);
			es->s_first_error_ino =
				cpu_to_le32(sbi->s_first_error_ino);
			es->s_first_error_block =
				cpu_to_le64(sbi->s_first_error_block);
			es->s_first_error_errcode =
				ext4_errno_to_code(sbi->s_first_error_code);
		}
		__ext4_update_tstamp(&es->s_last_error_time,
				     &es->s_last_error_time_hi,
				     sbi->s_last_error_time);
		strtomem_pad(es->s_last_error_func, sbi->s_last_error_func, 0);
		es->s_last_error_line = cpu_to_le32(sbi->s_last_error_line);
		es->s_last_error_ino = cpu_to_le32(sbi->s_last_error_ino);
		es->s_last_error_block = cpu_to_le64(sbi->s_last_error_block);
		es->s_last_error_errcode =
				ext4_errno_to_code(sbi->s_last_error_code);
		/*
		 * Start the daily error reporting function if it hasn't been
		 * started already
		 */
		if (!es->s_error_count)
			mod_timer(&sbi->s_err_report, jiffies + 24*60*60*HZ);
		le32_add_cpu(&es->s_error_count, sbi->s_add_error_count);
		sbi->s_add_error_count = 0;
	}
	spin_unlock(&sbi->s_error_lock);

	ext4_superblock_csum_set(sb);
	unlock_buffer(sbh);
}

static int ext4_commit_super(struct super_block *sb)
{
	struct buffer_head *sbh = EXT4_SB(sb)->s_sbh;

	if (!sbh)
		return -EINVAL;

	ext4_update_super(sb);

	lock_buffer(sbh);
	/* Buffer got discarded which means block device got invalidated */
	if (!buffer_mapped(sbh)) {
		unlock_buffer(sbh);
		return -EIO;
	}

	if (buffer_write_io_error(sbh) || !buffer_uptodate(sbh)) {
		/*
		 * Oh, dear.  A previous attempt to write the
		 * superblock failed.  This could happen because the
		 * USB device was yanked out.  Or it could happen to
		 * be a transient write error and maybe the block will
		 * be remapped.  Nothing we can do but to retry the
		 * write and hope for the best.
		 */
		ext4_msg(sb, KERN_ERR, "previous I/O error to "
		       "superblock detected");
		clear_buffer_write_io_error(sbh);
		set_buffer_uptodate(sbh);
	}
	get_bh(sbh);
	/* Clear potential dirty bit if it was journalled update */
	clear_buffer_dirty(sbh);
	sbh->b_end_io = end_buffer_write_sync;
	submit_bh(REQ_OP_WRITE | REQ_SYNC |
		  (test_opt(sb, BARRIER) ? REQ_FUA : 0), sbh);
	wait_on_buffer(sbh);
	if (buffer_write_io_error(sbh)) {
		ext4_msg(sb, KERN_ERR, "I/O error while writing "
		       "superblock");
		clear_buffer_write_io_error(sbh);
		set_buffer_uptodate(sbh);
		return -EIO;
	}
	return 0;
}

/*
 * Have we just finished recovery?  If so, and if we are mounting (or
 * remounting) the filesystem readonly, then we will end up with a
 * consistent fs on disk.  Record that fact.
 */
static int ext4_mark_recovery_complete(struct super_block *sb,
				       struct ext4_super_block *es)
{
	int err;
	journal_t *journal = EXT4_SB(sb)->s_journal;

	if (!ext4_has_feature_journal(sb)) {
		if (journal != NULL) {
			ext4_error(sb, "Journal got removed while the fs was "
				   "mounted!");
			return -EFSCORRUPTED;
		}
		return 0;
	}
	jbd2_journal_lock_updates(journal);
	err = jbd2_journal_flush(journal, 0);
	if (err < 0)
		goto out;

	if (sb_rdonly(sb) && (ext4_has_feature_journal_needs_recovery(sb) ||
	    ext4_has_feature_orphan_present(sb))) {
		if (!ext4_orphan_file_empty(sb)) {
			ext4_error(sb, "Orphan file not empty on read-only fs.");
			err = -EFSCORRUPTED;
			goto out;
		}
		ext4_clear_feature_journal_needs_recovery(sb);
		ext4_clear_feature_orphan_present(sb);
		ext4_commit_super(sb);
	}
out:
	jbd2_journal_unlock_updates(journal);
	return err;
}

/*
 * If we are mounting (or read-write remounting) a filesystem whose journal
 * has recorded an error from a previous lifetime, move that error to the
 * main filesystem now.
 */
static int ext4_clear_journal_err(struct super_block *sb,
				   struct ext4_super_block *es)
{
	journal_t *journal;
	int j_errno;
	const char *errstr;

	if (!ext4_has_feature_journal(sb)) {
		ext4_error(sb, "Journal got removed while the fs was mounted!");
		return -EFSCORRUPTED;
	}

	journal = EXT4_SB(sb)->s_journal;

	/*
	 * Now check for any error status which may have been recorded in the
	 * journal by a prior ext4_error() or ext4_abort()
	 */

	j_errno = jbd2_journal_errno(journal);
	if (j_errno) {
		char nbuf[16];

		errstr = ext4_decode_error(sb, j_errno, nbuf);
		ext4_warning(sb, "Filesystem error recorded "
			     "from previous mount: %s", errstr);

		EXT4_SB(sb)->s_mount_state |= EXT4_ERROR_FS;
		es->s_state |= cpu_to_le16(EXT4_ERROR_FS);
		j_errno = ext4_commit_super(sb);
		if (j_errno)
			return j_errno;
		ext4_warning(sb, "Marked fs in need of filesystem check.");

		jbd2_journal_clear_err(journal);
		jbd2_journal_update_sb_errno(journal);
	}
	return 0;
}

/*
 * Force the running and committing transactions to commit,
 * and wait on the commit.
 */
int ext4_force_commit(struct super_block *sb)
{
	return ext4_journal_force_commit(EXT4_SB(sb)->s_journal);
}

static int ext4_sync_fs(struct super_block *sb, int wait)
{
	int ret = 0;
	tid_t target;
	bool needs_barrier = false;
	struct ext4_sb_info *sbi = EXT4_SB(sb);

	if (unlikely(ext4_forced_shutdown(sb)))
		return 0;

	trace_ext4_sync_fs(sb, wait);
	flush_workqueue(sbi->rsv_conversion_wq);
	/*
	 * Writeback quota in non-journalled quota case - journalled quota has
	 * no dirty dquots
	 */
	dquot_writeback_dquots(sb, -1);
	/*
	 * Data writeback is possible w/o journal transaction, so barrier must
	 * being sent at the end of the function. But we can skip it if
	 * transaction_commit will do it for us.
	 */
	if (sbi->s_journal) {
		target = jbd2_get_latest_transaction(sbi->s_journal);
		if (wait && sbi->s_journal->j_flags & JBD2_BARRIER &&
		    !jbd2_trans_will_send_data_barrier(sbi->s_journal, target))
			needs_barrier = true;

		if (jbd2_journal_start_commit(sbi->s_journal, &target)) {
			if (wait)
				ret = jbd2_log_wait_commit(sbi->s_journal,
							   target);
		}
	} else if (wait && test_opt(sb, BARRIER))
		needs_barrier = true;
	if (needs_barrier) {
		int err;
		err = blkdev_issue_flush(sb->s_bdev);
		if (!ret)
			ret = err;
	}

	return ret;
}

/*
 * LVM calls this function before a (read-only) snapshot is created.  This
 * gives us a chance to flush the journal completely and mark the fs clean.
 *
 * Note that only this function cannot bring a filesystem to be in a clean
 * state independently. It relies on upper layer to stop all data & metadata
 * modifications.
 */
static int ext4_freeze(struct super_block *sb)
{
	int error = 0;
	journal_t *journal = EXT4_SB(sb)->s_journal;

	if (journal) {
		/* Now we set up the journal barrier. */
		jbd2_journal_lock_updates(journal);

		/*
		 * Don't clear the needs_recovery flag if we failed to
		 * flush the journal.
		 */
		error = jbd2_journal_flush(journal, 0);
		if (error < 0)
			goto out;

		/* Journal blocked and flushed, clear needs_recovery flag. */
		ext4_clear_feature_journal_needs_recovery(sb);
		if (ext4_orphan_file_empty(sb))
			ext4_clear_feature_orphan_present(sb);
	}

	error = ext4_commit_super(sb);
out:
	if (journal)
		/* we rely on upper layer to stop further updates */
		jbd2_journal_unlock_updates(journal);
	return error;
}

/*
 * Called by LVM after the snapshot is done.  We need to reset the RECOVER
 * flag here, even though the filesystem is not technically dirty yet.
 */
static int ext4_unfreeze(struct super_block *sb)
{
	if (ext4_forced_shutdown(sb))
		return 0;

	if (EXT4_SB(sb)->s_journal) {
		/* Reset the needs_recovery flag before the fs is unlocked. */
		ext4_set_feature_journal_needs_recovery(sb);
		if (ext4_has_feature_orphan_file(sb))
			ext4_set_feature_orphan_present(sb);
	}

	ext4_commit_super(sb);
	return 0;
}

/*
 * Structure to save mount options for ext4_remount's benefit
 */
struct ext4_mount_options {
	unsigned long s_mount_opt;
	unsigned long s_mount_opt2;
	kuid_t s_resuid;
	kgid_t s_resgid;
	unsigned long s_commit_interval;
	u32 s_min_batch_time, s_max_batch_time;
#ifdef CONFIG_QUOTA
	int s_jquota_fmt;
	char *s_qf_names[EXT4_MAXQUOTAS];
#endif
};

static int __ext4_remount(struct fs_context *fc, struct super_block *sb)
{
	struct ext4_fs_context *ctx = fc->fs_private;
	struct ext4_super_block *es;
	struct ext4_sb_info *sbi = EXT4_SB(sb);
	unsigned long old_sb_flags;
	struct ext4_mount_options old_opts;
	ext4_group_t g;
	int err = 0;
	int alloc_ctx;
#ifdef CONFIG_QUOTA
	int enable_quota = 0;
	int i, j;
	char *to_free[EXT4_MAXQUOTAS];
#endif


	/* Store the original options */
	old_sb_flags = sb->s_flags;
	old_opts.s_mount_opt = sbi->s_mount_opt;
	old_opts.s_mount_opt2 = sbi->s_mount_opt2;
	old_opts.s_resuid = sbi->s_resuid;
	old_opts.s_resgid = sbi->s_resgid;
	old_opts.s_commit_interval = sbi->s_commit_interval;
	old_opts.s_min_batch_time = sbi->s_min_batch_time;
	old_opts.s_max_batch_time = sbi->s_max_batch_time;
#ifdef CONFIG_QUOTA
	old_opts.s_jquota_fmt = sbi->s_jquota_fmt;
	for (i = 0; i < EXT4_MAXQUOTAS; i++)
		if (sbi->s_qf_names[i]) {
			char *qf_name = get_qf_name(sb, sbi, i);

			old_opts.s_qf_names[i] = kstrdup(qf_name, GFP_KERNEL);
			if (!old_opts.s_qf_names[i]) {
				for (j = 0; j < i; j++)
					kfree(old_opts.s_qf_names[j]);
				return -ENOMEM;
			}
		} else
			old_opts.s_qf_names[i] = NULL;
#endif
	if (!(ctx->spec & EXT4_SPEC_JOURNAL_IOPRIO)) {
		if (sbi->s_journal && sbi->s_journal->j_task->io_context)
			ctx->journal_ioprio =
				sbi->s_journal->j_task->io_context->ioprio;
		else
			ctx->journal_ioprio = DEFAULT_JOURNAL_IOPRIO;

	}

	if ((ctx->spec & EXT4_SPEC_s_stripe) &&
	    ext4_is_stripe_incompatible(sb, ctx->s_stripe)) {
		ext4_msg(sb, KERN_WARNING,
			 "stripe (%lu) is not aligned with cluster size (%u), "
			 "stripe is disabled",
			 ctx->s_stripe, sbi->s_cluster_ratio);
		ctx->s_stripe = 0;
	}

	/*
	 * Changing the DIOREAD_NOLOCK or DELALLOC mount options may cause
	 * two calls to ext4_should_dioread_nolock() to return inconsistent
	 * values, triggering WARN_ON in ext4_add_complete_io(). we grab
	 * here s_writepages_rwsem to avoid race between writepages ops and
	 * remount.
	 */
	alloc_ctx = ext4_writepages_down_write(sb);
	ext4_apply_options(fc, sb);
	ext4_writepages_up_write(sb, alloc_ctx);

	if ((old_opts.s_mount_opt & EXT4_MOUNT_JOURNAL_CHECKSUM) ^
	    test_opt(sb, JOURNAL_CHECKSUM)) {
		ext4_msg(sb, KERN_ERR, "changing journal_checksum "
			 "during remount not supported; ignoring");
		sbi->s_mount_opt ^= EXT4_MOUNT_JOURNAL_CHECKSUM;
	}

	if (test_opt(sb, DATA_FLAGS) == EXT4_MOUNT_JOURNAL_DATA) {
		if (test_opt2(sb, EXPLICIT_DELALLOC)) {
			ext4_msg(sb, KERN_ERR, "can't mount with "
				 "both data=journal and delalloc");
			err = -EINVAL;
			goto restore_opts;
		}
		if (test_opt(sb, DIOREAD_NOLOCK)) {
			ext4_msg(sb, KERN_ERR, "can't mount with "
				 "both data=journal and dioread_nolock");
			err = -EINVAL;
			goto restore_opts;
		}
	} else if (test_opt(sb, DATA_FLAGS) == EXT4_MOUNT_ORDERED_DATA) {
		if (test_opt(sb, JOURNAL_ASYNC_COMMIT)) {
			ext4_msg(sb, KERN_ERR, "can't mount with "
				"journal_async_commit in data=ordered mode");
			err = -EINVAL;
			goto restore_opts;
		}
	}

	if ((sbi->s_mount_opt ^ old_opts.s_mount_opt) & EXT4_MOUNT_NO_MBCACHE) {
		ext4_msg(sb, KERN_ERR, "can't enable nombcache during remount");
		err = -EINVAL;
		goto restore_opts;
	}

	if (test_opt2(sb, ABORT))
		ext4_abort(sb, ESHUTDOWN, "Abort forced by user");

	sb->s_flags = (sb->s_flags & ~SB_POSIXACL) |
		(test_opt(sb, POSIX_ACL) ? SB_POSIXACL : 0);

	es = sbi->s_es;

	if (sbi->s_journal) {
		ext4_init_journal_params(sb, sbi->s_journal);
		set_task_ioprio(sbi->s_journal->j_task, ctx->journal_ioprio);
	}

	/* Flush outstanding errors before changing fs state */
	flush_work(&sbi->s_sb_upd_work);

	if ((bool)(fc->sb_flags & SB_RDONLY) != sb_rdonly(sb)) {
		if (ext4_forced_shutdown(sb)) {
			err = -EROFS;
			goto restore_opts;
		}

		if (fc->sb_flags & SB_RDONLY) {
			err = sync_filesystem(sb);
			if (err < 0)
				goto restore_opts;
			err = dquot_suspend(sb, -1);
			if (err < 0)
				goto restore_opts;

			/*
			 * First of all, the unconditional stuff we have to do
			 * to disable replay of the journal when we next remount
			 */
			sb->s_flags |= SB_RDONLY;

			/*
			 * OK, test if we are remounting a valid rw partition
			 * readonly, and if so set the rdonly flag and then
			 * mark the partition as valid again.
			 */
			if (!(es->s_state & cpu_to_le16(EXT4_VALID_FS)) &&
			    (sbi->s_mount_state & EXT4_VALID_FS))
				es->s_state = cpu_to_le16(sbi->s_mount_state);

			if (sbi->s_journal) {
				/*
				 * We let remount-ro finish even if marking fs
				 * as clean failed...
				 */
				ext4_mark_recovery_complete(sb, es);
			}
		} else {
			/* Make sure we can mount this feature set readwrite */
			if (ext4_has_feature_readonly(sb) ||
			    !ext4_feature_set_ok(sb, 0)) {
				err = -EROFS;
				goto restore_opts;
			}
			/*
			 * Make sure the group descriptor checksums
			 * are sane.  If they aren't, refuse to remount r/w.
			 */
			for (g = 0; g < sbi->s_groups_count; g++) {
				struct ext4_group_desc *gdp =
					ext4_get_group_desc(sb, g, NULL);

				if (!ext4_group_desc_csum_verify(sb, g, gdp)) {
					ext4_msg(sb, KERN_ERR,
	       "ext4_remount: Checksum for group %u failed (%u!=%u)",
		g, le16_to_cpu(ext4_group_desc_csum(sb, g, gdp)),
					       le16_to_cpu(gdp->bg_checksum));
					err = -EFSBADCRC;
					goto restore_opts;
				}
			}

			/*
			 * If we have an unprocessed orphan list hanging
			 * around from a previously readonly bdev mount,
			 * require a full umount/remount for now.
			 */
			if (es->s_last_orphan || !ext4_orphan_file_empty(sb)) {
				ext4_msg(sb, KERN_WARNING, "Couldn't "
				       "remount RDWR because of unprocessed "
				       "orphan inode list.  Please "
				       "umount/remount instead");
				err = -EINVAL;
				goto restore_opts;
			}

			/*
			 * Mounting a RDONLY partition read-write, so reread
			 * and store the current valid flag.  (It may have
			 * been changed by e2fsck since we originally mounted
			 * the partition.)
			 */
			if (sbi->s_journal) {
				err = ext4_clear_journal_err(sb, es);
				if (err)
					goto restore_opts;
			}
			sbi->s_mount_state = (le16_to_cpu(es->s_state) &
					      ~EXT4_FC_REPLAY);

			err = ext4_setup_super(sb, es, 0);
			if (err)
				goto restore_opts;

			sb->s_flags &= ~SB_RDONLY;
			if (ext4_has_feature_mmp(sb)) {
				err = ext4_multi_mount_protect(sb,
						le64_to_cpu(es->s_mmp_block));
				if (err)
					goto restore_opts;
			}
#ifdef CONFIG_QUOTA
			enable_quota = 1;
#endif
		}
	}

	/*
	 * Handle creation of system zone data early because it can fail.
	 * Releasing of existing data is done when we are sure remount will
	 * succeed.
	 */
	if (test_opt(sb, BLOCK_VALIDITY) && !sbi->s_system_blks) {
		err = ext4_setup_system_zone(sb);
		if (err)
			goto restore_opts;
	}

	if (sbi->s_journal == NULL && !(old_sb_flags & SB_RDONLY)) {
		err = ext4_commit_super(sb);
		if (err)
			goto restore_opts;
	}

#ifdef CONFIG_QUOTA
	if (enable_quota) {
		if (sb_any_quota_suspended(sb))
			dquot_resume(sb, -1);
		else if (ext4_has_feature_quota(sb)) {
			err = ext4_enable_quotas(sb);
			if (err)
				goto restore_opts;
		}
	}
	/* Release old quota file names */
	for (i = 0; i < EXT4_MAXQUOTAS; i++)
		kfree(old_opts.s_qf_names[i]);
#endif
	if (!test_opt(sb, BLOCK_VALIDITY) && sbi->s_system_blks)
		ext4_release_system_zone(sb);

	/*
	 * Reinitialize lazy itable initialization thread based on
	 * current settings
	 */
	if (sb_rdonly(sb) || !test_opt(sb, INIT_INODE_TABLE))
		ext4_unregister_li_request(sb);
	else {
		ext4_group_t first_not_zeroed;
		first_not_zeroed = ext4_has_uninit_itable(sb);
		ext4_register_li_request(sb, first_not_zeroed);
	}

	if (!ext4_has_feature_mmp(sb) || sb_rdonly(sb))
		ext4_stop_mmpd(sbi);

	return 0;

restore_opts:
	/*
	 * If there was a failing r/w to ro transition, we may need to
	 * re-enable quota
	 */
	if (sb_rdonly(sb) && !(old_sb_flags & SB_RDONLY) &&
	    sb_any_quota_suspended(sb))
		dquot_resume(sb, -1);

	alloc_ctx = ext4_writepages_down_write(sb);
	sb->s_flags = old_sb_flags;
	sbi->s_mount_opt = old_opts.s_mount_opt;
	sbi->s_mount_opt2 = old_opts.s_mount_opt2;
	sbi->s_resuid = old_opts.s_resuid;
	sbi->s_resgid = old_opts.s_resgid;
	sbi->s_commit_interval = old_opts.s_commit_interval;
	sbi->s_min_batch_time = old_opts.s_min_batch_time;
	sbi->s_max_batch_time = old_opts.s_max_batch_time;
	ext4_writepages_up_write(sb, alloc_ctx);

	if (!test_opt(sb, BLOCK_VALIDITY) && sbi->s_system_blks)
		ext4_release_system_zone(sb);
#ifdef CONFIG_QUOTA
	sbi->s_jquota_fmt = old_opts.s_jquota_fmt;
	for (i = 0; i < EXT4_MAXQUOTAS; i++) {
		to_free[i] = get_qf_name(sb, sbi, i);
		rcu_assign_pointer(sbi->s_qf_names[i], old_opts.s_qf_names[i]);
	}
	synchronize_rcu();
	for (i = 0; i < EXT4_MAXQUOTAS; i++)
		kfree(to_free[i]);
#endif
	if (!ext4_has_feature_mmp(sb) || sb_rdonly(sb))
		ext4_stop_mmpd(sbi);
	return err;
}

static int ext4_reconfigure(struct fs_context *fc)
{
	struct super_block *sb = fc->root->d_sb;
	int ret;

	fc->s_fs_info = EXT4_SB(sb);

	ret = ext4_check_opt_consistency(fc, sb);
	if (ret < 0)
		return ret;

	ret = __ext4_remount(fc, sb);
	if (ret < 0)
		return ret;

	ext4_msg(sb, KERN_INFO, "re-mounted %pU %s. Quota mode: %s.",
		 &sb->s_uuid, sb_rdonly(sb) ? "ro" : "r/w",
		 ext4_quota_mode(sb));

	return 0;
}

#ifdef CONFIG_QUOTA
static int ext4_statfs_project(struct super_block *sb,
			       kprojid_t projid, struct kstatfs *buf)
{
	struct kqid qid;
	struct dquot *dquot;
	u64 limit;
	u64 curblock;

	qid = make_kqid_projid(projid);
	dquot = dqget(sb, qid);
	if (IS_ERR(dquot))
		return PTR_ERR(dquot);
	spin_lock(&dquot->dq_dqb_lock);

	limit = min_not_zero(dquot->dq_dqb.dqb_bsoftlimit,
			     dquot->dq_dqb.dqb_bhardlimit);
	limit >>= sb->s_blocksize_bits;

	if (limit && buf->f_blocks > limit) {
		curblock = (dquot->dq_dqb.dqb_curspace +
			    dquot->dq_dqb.dqb_rsvspace) >> sb->s_blocksize_bits;
		buf->f_blocks = limit;
		buf->f_bfree = buf->f_bavail =
			(buf->f_blocks > curblock) ?
			 (buf->f_blocks - curblock) : 0;
	}

	limit = min_not_zero(dquot->dq_dqb.dqb_isoftlimit,
			     dquot->dq_dqb.dqb_ihardlimit);
	if (limit && buf->f_files > limit) {
		buf->f_files = limit;
		buf->f_ffree =
			(buf->f_files > dquot->dq_dqb.dqb_curinodes) ?
			 (buf->f_files - dquot->dq_dqb.dqb_curinodes) : 0;
	}

	spin_unlock(&dquot->dq_dqb_lock);
	dqput(dquot);
	return 0;
}
#endif

static int ext4_statfs(struct dentry *dentry, struct kstatfs *buf)
{
	struct super_block *sb = dentry->d_sb;
	struct ext4_sb_info *sbi = EXT4_SB(sb);
	struct ext4_super_block *es = sbi->s_es;
	ext4_fsblk_t overhead = 0, resv_blocks;
	s64 bfree;
	resv_blocks = EXT4_C2B(sbi, atomic64_read(&sbi->s_resv_clusters));

	if (!test_opt(sb, MINIX_DF))
		overhead = sbi->s_overhead;

	buf->f_type = EXT4_SUPER_MAGIC;
	buf->f_bsize = sb->s_blocksize;
	buf->f_blocks = ext4_blocks_count(es) - EXT4_C2B(sbi, overhead);
	bfree = percpu_counter_sum_positive(&sbi->s_freeclusters_counter) -
		percpu_counter_sum_positive(&sbi->s_dirtyclusters_counter);
	/* prevent underflow in case that few free space is available */
	buf->f_bfree = EXT4_C2B(sbi, max_t(s64, bfree, 0));
	buf->f_bavail = buf->f_bfree -
			(ext4_r_blocks_count(es) + resv_blocks);
	if (buf->f_bfree < (ext4_r_blocks_count(es) + resv_blocks))
		buf->f_bavail = 0;
	buf->f_files = le32_to_cpu(es->s_inodes_count);
	buf->f_ffree = percpu_counter_sum_positive(&sbi->s_freeinodes_counter);
	buf->f_namelen = EXT4_NAME_LEN;
	buf->f_fsid = uuid_to_fsid(es->s_uuid);

#ifdef CONFIG_QUOTA
	if (ext4_test_inode_flag(dentry->d_inode, EXT4_INODE_PROJINHERIT) &&
	    sb_has_quota_limits_enabled(sb, PRJQUOTA))
		ext4_statfs_project(sb, EXT4_I(dentry->d_inode)->i_projid, buf);
#endif
	return 0;
}


#ifdef CONFIG_QUOTA

/*
 * Helper functions so that transaction is started before we acquire dqio_sem
 * to keep correct lock ordering of transaction > dqio_sem
 */
static inline struct inode *dquot_to_inode(struct dquot *dquot)
{
	return sb_dqopt(dquot->dq_sb)->files[dquot->dq_id.type];
}

static int ext4_write_dquot(struct dquot *dquot)
{
	int ret, err;
	handle_t *handle;
	struct inode *inode;

	inode = dquot_to_inode(dquot);
	handle = ext4_journal_start(inode, EXT4_HT_QUOTA,
				    EXT4_QUOTA_TRANS_BLOCKS(dquot->dq_sb));
	if (IS_ERR(handle))
		return PTR_ERR(handle);
	ret = dquot_commit(dquot);
	if (ret < 0)
		ext4_error_err(dquot->dq_sb, -ret,
			       "Failed to commit dquot type %d",
			       dquot->dq_id.type);
	err = ext4_journal_stop(handle);
	if (!ret)
		ret = err;
	return ret;
}

static int ext4_acquire_dquot(struct dquot *dquot)
{
	int ret, err;
	handle_t *handle;

	handle = ext4_journal_start(dquot_to_inode(dquot), EXT4_HT_QUOTA,
				    EXT4_QUOTA_INIT_BLOCKS(dquot->dq_sb));
	if (IS_ERR(handle))
		return PTR_ERR(handle);
	ret = dquot_acquire(dquot);
	if (ret < 0)
		ext4_error_err(dquot->dq_sb, -ret,
			      "Failed to acquire dquot type %d",
			      dquot->dq_id.type);
	err = ext4_journal_stop(handle);
	if (!ret)
		ret = err;
	return ret;
}

static int ext4_release_dquot(struct dquot *dquot)
{
	int ret, err;
	handle_t *handle;

	handle = ext4_journal_start(dquot_to_inode(dquot), EXT4_HT_QUOTA,
				    EXT4_QUOTA_DEL_BLOCKS(dquot->dq_sb));
	if (IS_ERR(handle)) {
		/* Release dquot anyway to avoid endless cycle in dqput() */
		dquot_release(dquot);
		return PTR_ERR(handle);
	}
	ret = dquot_release(dquot);
	if (ret < 0)
		ext4_error_err(dquot->dq_sb, -ret,
			       "Failed to release dquot type %d",
			       dquot->dq_id.type);
	err = ext4_journal_stop(handle);
	if (!ret)
		ret = err;
	return ret;
}

static int ext4_mark_dquot_dirty(struct dquot *dquot)
{
	struct super_block *sb = dquot->dq_sb;

	if (ext4_is_quota_journalled(sb)) {
		dquot_mark_dquot_dirty(dquot);
		return ext4_write_dquot(dquot);
	} else {
		return dquot_mark_dquot_dirty(dquot);
	}
}

static int ext4_write_info(struct super_block *sb, int type)
{
	int ret, err;
	handle_t *handle;

	/* Data block + inode block */
	handle = ext4_journal_start_sb(sb, EXT4_HT_QUOTA, 2);
	if (IS_ERR(handle))
		return PTR_ERR(handle);
	ret = dquot_commit_info(sb, type);
	err = ext4_journal_stop(handle);
	if (!ret)
		ret = err;
	return ret;
}

static void lockdep_set_quota_inode(struct inode *inode, int subclass)
{
	struct ext4_inode_info *ei = EXT4_I(inode);

	/* The first argument of lockdep_set_subclass has to be
	 * *exactly* the same as the argument to init_rwsem() --- in
	 * this case, in init_once() --- or lockdep gets unhappy
	 * because the name of the lock is set using the
	 * stringification of the argument to init_rwsem().
	 */
	(void) ei;	/* shut up clang warning if !CONFIG_LOCKDEP */
	lockdep_set_subclass(&ei->i_data_sem, subclass);
}

/*
 * Standard function to be called on quota_on
 */
static int ext4_quota_on(struct super_block *sb, int type, int format_id,
			 const struct path *path)
{
	int err;

	if (!test_opt(sb, QUOTA))
		return -EINVAL;

	/* Quotafile not on the same filesystem? */
	if (path->dentry->d_sb != sb)
		return -EXDEV;

	/* Quota already enabled for this file? */
	if (IS_NOQUOTA(d_inode(path->dentry)))
		return -EBUSY;

	/* Journaling quota? */
	if (EXT4_SB(sb)->s_qf_names[type]) {
		/* Quotafile not in fs root? */
		if (path->dentry->d_parent != sb->s_root)
			ext4_msg(sb, KERN_WARNING,
				"Quota file not on filesystem root. "
				"Journaled quota will not work");
		sb_dqopt(sb)->flags |= DQUOT_NOLIST_DIRTY;
	} else {
		/*
		 * Clear the flag just in case mount options changed since
		 * last time.
		 */
		sb_dqopt(sb)->flags &= ~DQUOT_NOLIST_DIRTY;
	}

	lockdep_set_quota_inode(path->dentry->d_inode, I_DATA_SEM_QUOTA);
	err = dquot_quota_on(sb, type, format_id, path);
	if (!err) {
		struct inode *inode = d_inode(path->dentry);
		handle_t *handle;

		/*
		 * Set inode flags to prevent userspace from messing with quota
		 * files. If this fails, we return success anyway since quotas
		 * are already enabled and this is not a hard failure.
		 */
		inode_lock(inode);
		handle = ext4_journal_start(inode, EXT4_HT_QUOTA, 1);
		if (IS_ERR(handle))
			goto unlock_inode;
		EXT4_I(inode)->i_flags |= EXT4_NOATIME_FL | EXT4_IMMUTABLE_FL;
		inode_set_flags(inode, S_NOATIME | S_IMMUTABLE,
				S_NOATIME | S_IMMUTABLE);
		err = ext4_mark_inode_dirty(handle, inode);
		ext4_journal_stop(handle);
	unlock_inode:
		inode_unlock(inode);
		if (err)
			dquot_quota_off(sb, type);
	}
	if (err)
		lockdep_set_quota_inode(path->dentry->d_inode,
					     I_DATA_SEM_NORMAL);
	return err;
}

static inline bool ext4_check_quota_inum(int type, unsigned long qf_inum)
{
	switch (type) {
	case USRQUOTA:
		return qf_inum == EXT4_USR_QUOTA_INO;
	case GRPQUOTA:
		return qf_inum == EXT4_GRP_QUOTA_INO;
	case PRJQUOTA:
		return qf_inum >= EXT4_GOOD_OLD_FIRST_INO;
	default:
		BUG();
	}
}

static int ext4_quota_enable(struct super_block *sb, int type, int format_id,
			     unsigned int flags)
{
	int err;
	struct inode *qf_inode;
	unsigned long qf_inums[EXT4_MAXQUOTAS] = {
		le32_to_cpu(EXT4_SB(sb)->s_es->s_usr_quota_inum),
		le32_to_cpu(EXT4_SB(sb)->s_es->s_grp_quota_inum),
		le32_to_cpu(EXT4_SB(sb)->s_es->s_prj_quota_inum)
	};

	BUG_ON(!ext4_has_feature_quota(sb));

	if (!qf_inums[type])
		return -EPERM;

	if (!ext4_check_quota_inum(type, qf_inums[type])) {
		ext4_error(sb, "Bad quota inum: %lu, type: %d",
				qf_inums[type], type);
		return -EUCLEAN;
	}

	qf_inode = ext4_iget(sb, qf_inums[type], EXT4_IGET_SPECIAL);
	if (IS_ERR(qf_inode)) {
		ext4_error(sb, "Bad quota inode: %lu, type: %d",
				qf_inums[type], type);
		return PTR_ERR(qf_inode);
	}

	/* Don't account quota for quota files to avoid recursion */
	qf_inode->i_flags |= S_NOQUOTA;
	lockdep_set_quota_inode(qf_inode, I_DATA_SEM_QUOTA);
	err = dquot_load_quota_inode(qf_inode, type, format_id, flags);
	if (err)
		lockdep_set_quota_inode(qf_inode, I_DATA_SEM_NORMAL);
	iput(qf_inode);

	return err;
}

/* Enable usage tracking for all quota types. */
int ext4_enable_quotas(struct super_block *sb)
{
	int type, err = 0;
	unsigned long qf_inums[EXT4_MAXQUOTAS] = {
		le32_to_cpu(EXT4_SB(sb)->s_es->s_usr_quota_inum),
		le32_to_cpu(EXT4_SB(sb)->s_es->s_grp_quota_inum),
		le32_to_cpu(EXT4_SB(sb)->s_es->s_prj_quota_inum)
	};
	bool quota_mopt[EXT4_MAXQUOTAS] = {
		test_opt(sb, USRQUOTA),
		test_opt(sb, GRPQUOTA),
		test_opt(sb, PRJQUOTA),
	};

	sb_dqopt(sb)->flags |= DQUOT_QUOTA_SYS_FILE | DQUOT_NOLIST_DIRTY;
	for (type = 0; type < EXT4_MAXQUOTAS; type++) {
		if (qf_inums[type]) {
			err = ext4_quota_enable(sb, type, QFMT_VFS_V1,
				DQUOT_USAGE_ENABLED |
				(quota_mopt[type] ? DQUOT_LIMITS_ENABLED : 0));
			if (err) {
				ext4_warning(sb,
					"Failed to enable quota tracking "
					"(type=%d, err=%d, ino=%lu). "
					"Please run e2fsck to fix.", type,
					err, qf_inums[type]);

				ext4_quotas_off(sb, type);
				return err;
			}
		}
	}
	return 0;
}

static int ext4_quota_off(struct super_block *sb, int type)
{
	struct inode *inode = sb_dqopt(sb)->files[type];
	handle_t *handle;
	int err;

	/* Force all delayed allocation blocks to be allocated.
	 * Caller already holds s_umount sem */
	if (test_opt(sb, DELALLOC))
		sync_filesystem(sb);

	if (!inode || !igrab(inode))
		goto out;

	err = dquot_quota_off(sb, type);
	if (err || ext4_has_feature_quota(sb))
		goto out_put;
	/*
	 * When the filesystem was remounted read-only first, we cannot cleanup
	 * inode flags here. Bad luck but people should be using QUOTA feature
	 * these days anyway.
	 */
	if (sb_rdonly(sb))
		goto out_put;

	inode_lock(inode);
	/*
	 * Update modification times of quota files when userspace can
	 * start looking at them. If we fail, we return success anyway since
	 * this is not a hard failure and quotas are already disabled.
	 */
	handle = ext4_journal_start(inode, EXT4_HT_QUOTA, 1);
	if (IS_ERR(handle)) {
		err = PTR_ERR(handle);
		goto out_unlock;
	}
	EXT4_I(inode)->i_flags &= ~(EXT4_NOATIME_FL | EXT4_IMMUTABLE_FL);
	inode_set_flags(inode, 0, S_NOATIME | S_IMMUTABLE);
	inode_set_mtime_to_ts(inode, inode_set_ctime_current(inode));
	err = ext4_mark_inode_dirty(handle, inode);
	ext4_journal_stop(handle);
out_unlock:
	inode_unlock(inode);
out_put:
	lockdep_set_quota_inode(inode, I_DATA_SEM_NORMAL);
	iput(inode);
	return err;
out:
	return dquot_quota_off(sb, type);
}

/* Read data from quotafile - avoid pagecache and such because we cannot afford
 * acquiring the locks... As quota files are never truncated and quota code
 * itself serializes the operations (and no one else should touch the files)
 * we don't have to be afraid of races */
static ssize_t ext4_quota_read(struct super_block *sb, int type, char *data,
			       size_t len, loff_t off)
{
	struct inode *inode = sb_dqopt(sb)->files[type];
	ext4_lblk_t blk = off >> EXT4_BLOCK_SIZE_BITS(sb);
	int offset = off & (sb->s_blocksize - 1);
	int tocopy;
	size_t toread;
	struct buffer_head *bh;
	loff_t i_size = i_size_read(inode);

	if (off > i_size)
		return 0;
	if (off+len > i_size)
		len = i_size-off;
	toread = len;
	while (toread > 0) {
		tocopy = min_t(unsigned long, sb->s_blocksize - offset, toread);
		bh = ext4_bread(NULL, inode, blk, 0);
		if (IS_ERR(bh))
			return PTR_ERR(bh);
		if (!bh)	/* A hole? */
			memset(data, 0, tocopy);
		else
			memcpy(data, bh->b_data+offset, tocopy);
		brelse(bh);
		offset = 0;
		toread -= tocopy;
		data += tocopy;
		blk++;
	}
	return len;
}

/* Write to quotafile (we know the transaction is already started and has
 * enough credits) */
static ssize_t ext4_quota_write(struct super_block *sb, int type,
				const char *data, size_t len, loff_t off)
{
	struct inode *inode = sb_dqopt(sb)->files[type];
	ext4_lblk_t blk = off >> EXT4_BLOCK_SIZE_BITS(sb);
	int err = 0, err2 = 0, offset = off & (sb->s_blocksize - 1);
	int retries = 0;
	struct buffer_head *bh;
	handle_t *handle = journal_current_handle();

	if (!handle) {
		ext4_msg(sb, KERN_WARNING, "Quota write (off=%llu, len=%llu)"
			" cancelled because transaction is not started",
			(unsigned long long)off, (unsigned long long)len);
		return -EIO;
	}
	/*
	 * Since we account only one data block in transaction credits,
	 * then it is impossible to cross a block boundary.
	 */
	if (sb->s_blocksize - offset < len) {
		ext4_msg(sb, KERN_WARNING, "Quota write (off=%llu, len=%llu)"
			" cancelled because not block aligned",
			(unsigned long long)off, (unsigned long long)len);
		return -EIO;
	}

	do {
		bh = ext4_bread(handle, inode, blk,
				EXT4_GET_BLOCKS_CREATE |
				EXT4_GET_BLOCKS_METADATA_NOFAIL);
	} while (PTR_ERR(bh) == -ENOSPC &&
		 ext4_should_retry_alloc(inode->i_sb, &retries));
	if (IS_ERR(bh))
		return PTR_ERR(bh);
	if (!bh)
		goto out;
	BUFFER_TRACE(bh, "get write access");
	err = ext4_journal_get_write_access(handle, sb, bh, EXT4_JTR_NONE);
	if (err) {
		brelse(bh);
		return err;
	}
	lock_buffer(bh);
	memcpy(bh->b_data+offset, data, len);
	flush_dcache_page(bh->b_page);
	unlock_buffer(bh);
	err = ext4_handle_dirty_metadata(handle, NULL, bh);
	brelse(bh);
out:
	if (inode->i_size < off + len) {
		i_size_write(inode, off + len);
		EXT4_I(inode)->i_disksize = inode->i_size;
		err2 = ext4_mark_inode_dirty(handle, inode);
		if (unlikely(err2 && !err))
			err = err2;
	}
	return err ? err : len;
}
#endif

#if !defined(CONFIG_EXT2_FS) && !defined(CONFIG_EXT2_FS_MODULE) && defined(CONFIG_EXT4_USE_FOR_EXT2)
static inline void register_as_ext2(void)
{
	int err = register_filesystem(&ext2_fs_type);
	if (err)
		printk(KERN_WARNING
		       "EXT4-fs: Unable to register as ext2 (%d)\n", err);
}

static inline void unregister_as_ext2(void)
{
	unregister_filesystem(&ext2_fs_type);
}

static inline int ext2_feature_set_ok(struct super_block *sb)
{
	if (ext4_has_unknown_ext2_incompat_features(sb))
		return 0;
	if (sb_rdonly(sb))
		return 1;
	if (ext4_has_unknown_ext2_ro_compat_features(sb))
		return 0;
	return 1;
}
#else
static inline void register_as_ext2(void) { }
static inline void unregister_as_ext2(void) { }
static inline int ext2_feature_set_ok(struct super_block *sb) { return 0; }
#endif

static inline void register_as_ext3(void)
{
	int err = register_filesystem(&ext3_fs_type);
	if (err)
		printk(KERN_WARNING
		       "EXT4-fs: Unable to register as ext3 (%d)\n", err);
}

static inline void unregister_as_ext3(void)
{
	unregister_filesystem(&ext3_fs_type);
}

static inline int ext3_feature_set_ok(struct super_block *sb)
{
	if (ext4_has_unknown_ext3_incompat_features(sb))
		return 0;
	if (!ext4_has_feature_journal(sb))
		return 0;
	if (sb_rdonly(sb))
		return 1;
	if (ext4_has_unknown_ext3_ro_compat_features(sb))
		return 0;
	return 1;
}

static void ext4_kill_sb(struct super_block *sb)
{
	struct ext4_sb_info *sbi = EXT4_SB(sb);
	struct file *bdev_file = sbi ? sbi->s_journal_bdev_file : NULL;

	kill_block_super(sb);

	if (bdev_file)
		bdev_fput(bdev_file);
}

static struct file_system_type ext4_fs_type = {
	.owner			= THIS_MODULE,
	.name			= "ext4",
	.init_fs_context	= ext4_init_fs_context,
	.parameters		= ext4_param_specs,
	.kill_sb		= ext4_kill_sb,
<<<<<<< HEAD
	.fs_flags		= FS_REQUIRES_DEV | FS_ALLOW_IDMAP | FS_ALLOW_HSM,
=======
	.fs_flags		= FS_REQUIRES_DEV | FS_ALLOW_IDMAP | FS_MGTIME,
>>>>>>> c72f8f06
};
MODULE_ALIAS_FS("ext4");

/* Shared across all ext4 file systems */
wait_queue_head_t ext4__ioend_wq[EXT4_WQ_HASH_SZ];

static int __init ext4_init_fs(void)
{
	int i, err;

	ratelimit_state_init(&ext4_mount_msg_ratelimit, 30 * HZ, 64);
	ext4_li_info = NULL;

	/* Build-time check for flags consistency */
	ext4_check_flag_values();

	for (i = 0; i < EXT4_WQ_HASH_SZ; i++)
		init_waitqueue_head(&ext4__ioend_wq[i]);

	err = ext4_init_es();
	if (err)
		return err;

	err = ext4_init_pending();
	if (err)
		goto out7;

	err = ext4_init_post_read_processing();
	if (err)
		goto out6;

	err = ext4_init_pageio();
	if (err)
		goto out5;

	err = ext4_init_system_zone();
	if (err)
		goto out4;

	err = ext4_init_sysfs();
	if (err)
		goto out3;

	err = ext4_init_mballoc();
	if (err)
		goto out2;
	err = init_inodecache();
	if (err)
		goto out1;

	err = ext4_fc_init_dentry_cache();
	if (err)
		goto out05;

	register_as_ext3();
	register_as_ext2();
	err = register_filesystem(&ext4_fs_type);
	if (err)
		goto out;

	return 0;
out:
	unregister_as_ext2();
	unregister_as_ext3();
	ext4_fc_destroy_dentry_cache();
out05:
	destroy_inodecache();
out1:
	ext4_exit_mballoc();
out2:
	ext4_exit_sysfs();
out3:
	ext4_exit_system_zone();
out4:
	ext4_exit_pageio();
out5:
	ext4_exit_post_read_processing();
out6:
	ext4_exit_pending();
out7:
	ext4_exit_es();

	return err;
}

static void __exit ext4_exit_fs(void)
{
	ext4_destroy_lazyinit_thread();
	unregister_as_ext2();
	unregister_as_ext3();
	unregister_filesystem(&ext4_fs_type);
	ext4_fc_destroy_dentry_cache();
	destroy_inodecache();
	ext4_exit_mballoc();
	ext4_exit_sysfs();
	ext4_exit_system_zone();
	ext4_exit_pageio();
	ext4_exit_post_read_processing();
	ext4_exit_es();
	ext4_exit_pending();
}

MODULE_AUTHOR("Remy Card, Stephen Tweedie, Andrew Morton, Andreas Dilger, Theodore Ts'o and others");
MODULE_DESCRIPTION("Fourth Extended Filesystem");
MODULE_LICENSE("GPL");
MODULE_SOFTDEP("pre: crc32c");
module_init(ext4_init_fs)
module_exit(ext4_exit_fs)<|MERGE_RESOLUTION|>--- conflicted
+++ resolved
@@ -7329,11 +7329,8 @@
 	.init_fs_context	= ext4_init_fs_context,
 	.parameters		= ext4_param_specs,
 	.kill_sb		= ext4_kill_sb,
-<<<<<<< HEAD
-	.fs_flags		= FS_REQUIRES_DEV | FS_ALLOW_IDMAP | FS_ALLOW_HSM,
-=======
-	.fs_flags		= FS_REQUIRES_DEV | FS_ALLOW_IDMAP | FS_MGTIME,
->>>>>>> c72f8f06
+	.fs_flags		= FS_REQUIRES_DEV | FS_ALLOW_IDMAP |
+				  FS_ALLOW_HSM | FS_MGTIME,
 };
 MODULE_ALIAS_FS("ext4");
 
