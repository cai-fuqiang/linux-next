--- conflicted
+++ resolved
@@ -743,11 +743,7 @@
 
 			ret = btrfs_bio_csum(bbio);
 			if (ret)
-<<<<<<< HEAD
-				goto fail_put_bio;
-=======
 				goto fail;
->>>>>>> f1f36e22
 		} else if (use_append ||
 			   (btrfs_is_zoned(fs_info) && inode &&
 			    inode->flags & BTRFS_INODE_NODATASUM)) {
