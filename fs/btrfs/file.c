// SPDX-License-Identifier: GPL-2.0
/*
 * Copyright (C) 2007 Oracle.  All rights reserved.
 */

#include <linux/fs.h>
#include <linux/pagemap.h>
#include <linux/time.h>
#include <linux/init.h>
#include <linux/string.h>
#include <linux/backing-dev.h>
#include <linux/falloc.h>
#include <linux/writeback.h>
#include <linux/compat.h>
#include <linux/slab.h>
#include <linux/btrfs.h>
#include <linux/uio.h>
#include <linux/iversion.h>
#include <linux/fsverity.h>
#include "ctree.h"
#include "direct-io.h"
#include "disk-io.h"
#include "transaction.h"
#include "btrfs_inode.h"
#include "tree-log.h"
#include "locking.h"
#include "qgroup.h"
#include "compression.h"
#include "delalloc-space.h"
#include "reflink.h"
#include "subpage.h"
#include "fs.h"
#include "accessors.h"
#include "extent-tree.h"
#include "file-item.h"
#include "ioctl.h"
#include "file.h"
#include "super.h"

/* simple helper to fault in pages and copy.  This should go away
 * and be replaced with calls into generic code.
 */
static noinline int btrfs_copy_from_user(loff_t pos, size_t write_bytes,
					 struct page **prepared_pages,
					 struct iov_iter *i)
{
	size_t copied = 0;
	size_t total_copied = 0;
	int pg = 0;
	int offset = offset_in_page(pos);

	while (write_bytes > 0) {
		size_t count = min_t(size_t,
				     PAGE_SIZE - offset, write_bytes);
		struct page *page = prepared_pages[pg];
		/*
		 * Copy data from userspace to the current page
		 */
		copied = copy_page_from_iter_atomic(page, offset, count, i);

		/* Flush processor's dcache for this page */
		flush_dcache_page(page);

		/*
		 * if we get a partial write, we can end up with
		 * partially up to date pages.  These add
		 * a lot of complexity, so make sure they don't
		 * happen by forcing this copy to be retried.
		 *
		 * The rest of the btrfs_file_write code will fall
		 * back to page at a time copies after we return 0.
		 */
		if (unlikely(copied < count)) {
			if (!PageUptodate(page)) {
				iov_iter_revert(i, copied);
				copied = 0;
			}
			if (!copied)
				break;
		}

		write_bytes -= copied;
		total_copied += copied;
		offset += copied;
		if (offset == PAGE_SIZE) {
			pg++;
			offset = 0;
		}
	}
	return total_copied;
}

/*
 * unlocks pages after btrfs_file_write is done with them
 */
static void btrfs_drop_pages(struct btrfs_fs_info *fs_info,
			     struct page **pages, size_t num_pages,
			     u64 pos, u64 copied)
{
	size_t i;
	u64 block_start = round_down(pos, fs_info->sectorsize);
	u64 block_len = round_up(pos + copied, fs_info->sectorsize) - block_start;

	ASSERT(block_len <= U32_MAX);
	for (i = 0; i < num_pages; i++) {
		/* page checked is some magic around finding pages that
		 * have been modified without going through btrfs_set_page_dirty
		 * clear it here. There should be no need to mark the pages
		 * accessed as prepare_pages should have marked them accessed
		 * in prepare_pages via find_or_create_page()
		 */
		btrfs_folio_clamp_clear_checked(fs_info, page_folio(pages[i]),
						block_start, block_len);
		unlock_page(pages[i]);
		put_page(pages[i]);
	}
}

/*
 * After btrfs_copy_from_user(), update the following things for delalloc:
 * - Mark newly dirtied pages as DELALLOC in the io tree.
 *   Used to advise which range is to be written back.
 * - Mark modified pages as Uptodate/Dirty and not needing COW fixup
 * - Update inode size for past EOF write
 */
int btrfs_dirty_pages(struct btrfs_inode *inode, struct page **pages,
		      size_t num_pages, loff_t pos, size_t write_bytes,
		      struct extent_state **cached, bool noreserve)
{
	struct btrfs_fs_info *fs_info = inode->root->fs_info;
	int ret = 0;
	int i;
	u64 num_bytes;
	u64 start_pos;
	u64 end_of_last_block;
	u64 end_pos = pos + write_bytes;
	loff_t isize = i_size_read(&inode->vfs_inode);
	unsigned int extra_bits = 0;

	if (write_bytes == 0)
		return 0;

	if (noreserve)
		extra_bits |= EXTENT_NORESERVE;

	start_pos = round_down(pos, fs_info->sectorsize);
	num_bytes = round_up(write_bytes + pos - start_pos,
			     fs_info->sectorsize);
	ASSERT(num_bytes <= U32_MAX);

	end_of_last_block = start_pos + num_bytes - 1;

	/*
	 * The pages may have already been dirty, clear out old accounting so
	 * we can set things up properly
	 */
	clear_extent_bit(&inode->io_tree, start_pos, end_of_last_block,
			 EXTENT_DELALLOC | EXTENT_DO_ACCOUNTING | EXTENT_DEFRAG,
			 cached);

	ret = btrfs_set_extent_delalloc(inode, start_pos, end_of_last_block,
					extra_bits, cached);
	if (ret)
		return ret;

	for (i = 0; i < num_pages; i++) {
		struct page *p = pages[i];

		btrfs_folio_clamp_set_uptodate(fs_info, page_folio(p),
					       start_pos, num_bytes);
		btrfs_folio_clamp_clear_checked(fs_info, page_folio(p),
						start_pos, num_bytes);
		btrfs_folio_clamp_set_dirty(fs_info, page_folio(p),
					    start_pos, num_bytes);
	}

	/*
	 * we've only changed i_size in ram, and we haven't updated
	 * the disk i_size.  There is no need to log the inode
	 * at this time.
	 */
	if (end_pos > isize)
		i_size_write(&inode->vfs_inode, end_pos);
	return 0;
}

/*
 * this is very complex, but the basic idea is to drop all extents
 * in the range start - end.  hint_block is filled in with a block number
 * that would be a good hint to the block allocator for this file.
 *
 * If an extent intersects the range but is not entirely inside the range
 * it is either truncated or split.  Anything entirely inside the range
 * is deleted from the tree.
 *
 * Note: the VFS' inode number of bytes is not updated, it's up to the caller
 * to deal with that. We set the field 'bytes_found' of the arguments structure
 * with the number of allocated bytes found in the target range, so that the
 * caller can update the inode's number of bytes in an atomic way when
 * replacing extents in a range to avoid races with stat(2).
 */
int btrfs_drop_extents(struct btrfs_trans_handle *trans,
		       struct btrfs_root *root, struct btrfs_inode *inode,
		       struct btrfs_drop_extents_args *args)
{
	struct btrfs_fs_info *fs_info = root->fs_info;
	struct extent_buffer *leaf;
	struct btrfs_file_extent_item *fi;
	struct btrfs_key key;
	struct btrfs_key new_key;
	u64 ino = btrfs_ino(inode);
	u64 search_start = args->start;
	u64 disk_bytenr = 0;
	u64 num_bytes = 0;
	u64 extent_offset = 0;
	u64 extent_end = 0;
	u64 last_end = args->start;
	int del_nr = 0;
	int del_slot = 0;
	int extent_type;
	int recow;
	int ret;
	int modify_tree = -1;
	int update_refs;
	int found = 0;
	struct btrfs_path *path = args->path;

	args->bytes_found = 0;
	args->extent_inserted = false;

	/* Must always have a path if ->replace_extent is true */
	ASSERT(!(args->replace_extent && !args->path));

	if (!path) {
		path = btrfs_alloc_path();
		if (!path) {
			ret = -ENOMEM;
			goto out;
		}
	}

	if (args->drop_cache)
		btrfs_drop_extent_map_range(inode, args->start, args->end - 1, false);

	if (args->start >= inode->disk_i_size && !args->replace_extent)
		modify_tree = 0;

	update_refs = (btrfs_root_id(root) != BTRFS_TREE_LOG_OBJECTID);
	while (1) {
		recow = 0;
		ret = btrfs_lookup_file_extent(trans, root, path, ino,
					       search_start, modify_tree);
		if (ret < 0)
			break;
		if (ret > 0 && path->slots[0] > 0 && search_start == args->start) {
			leaf = path->nodes[0];
			btrfs_item_key_to_cpu(leaf, &key, path->slots[0] - 1);
			if (key.objectid == ino &&
			    key.type == BTRFS_EXTENT_DATA_KEY)
				path->slots[0]--;
		}
		ret = 0;
next_slot:
		leaf = path->nodes[0];
		if (path->slots[0] >= btrfs_header_nritems(leaf)) {
			BUG_ON(del_nr > 0);
			ret = btrfs_next_leaf(root, path);
			if (ret < 0)
				break;
			if (ret > 0) {
				ret = 0;
				break;
			}
			leaf = path->nodes[0];
			recow = 1;
		}

		btrfs_item_key_to_cpu(leaf, &key, path->slots[0]);

		if (key.objectid > ino)
			break;
		if (WARN_ON_ONCE(key.objectid < ino) ||
		    key.type < BTRFS_EXTENT_DATA_KEY) {
			ASSERT(del_nr == 0);
			path->slots[0]++;
			goto next_slot;
		}
		if (key.type > BTRFS_EXTENT_DATA_KEY || key.offset >= args->end)
			break;

		fi = btrfs_item_ptr(leaf, path->slots[0],
				    struct btrfs_file_extent_item);
		extent_type = btrfs_file_extent_type(leaf, fi);

		if (extent_type == BTRFS_FILE_EXTENT_REG ||
		    extent_type == BTRFS_FILE_EXTENT_PREALLOC) {
			disk_bytenr = btrfs_file_extent_disk_bytenr(leaf, fi);
			num_bytes = btrfs_file_extent_disk_num_bytes(leaf, fi);
			extent_offset = btrfs_file_extent_offset(leaf, fi);
			extent_end = key.offset +
				btrfs_file_extent_num_bytes(leaf, fi);
		} else if (extent_type == BTRFS_FILE_EXTENT_INLINE) {
			extent_end = key.offset +
				btrfs_file_extent_ram_bytes(leaf, fi);
		} else {
			/* can't happen */
			BUG();
		}

		/*
		 * Don't skip extent items representing 0 byte lengths. They
		 * used to be created (bug) if while punching holes we hit
		 * -ENOSPC condition. So if we find one here, just ensure we
		 * delete it, otherwise we would insert a new file extent item
		 * with the same key (offset) as that 0 bytes length file
		 * extent item in the call to setup_items_for_insert() later
		 * in this function.
		 */
		if (extent_end == key.offset && extent_end >= search_start) {
			last_end = extent_end;
			goto delete_extent_item;
		}

		if (extent_end <= search_start) {
			path->slots[0]++;
			goto next_slot;
		}

		found = 1;
		search_start = max(key.offset, args->start);
		if (recow || !modify_tree) {
			modify_tree = -1;
			btrfs_release_path(path);
			continue;
		}

		/*
		 *     | - range to drop - |
		 *  | -------- extent -------- |
		 */
		if (args->start > key.offset && args->end < extent_end) {
			BUG_ON(del_nr > 0);
			if (extent_type == BTRFS_FILE_EXTENT_INLINE) {
				ret = -EOPNOTSUPP;
				break;
			}

			memcpy(&new_key, &key, sizeof(new_key));
			new_key.offset = args->start;
			ret = btrfs_duplicate_item(trans, root, path,
						   &new_key);
			if (ret == -EAGAIN) {
				btrfs_release_path(path);
				continue;
			}
			if (ret < 0)
				break;

			leaf = path->nodes[0];
			fi = btrfs_item_ptr(leaf, path->slots[0] - 1,
					    struct btrfs_file_extent_item);
			btrfs_set_file_extent_num_bytes(leaf, fi,
							args->start - key.offset);

			fi = btrfs_item_ptr(leaf, path->slots[0],
					    struct btrfs_file_extent_item);

			extent_offset += args->start - key.offset;
			btrfs_set_file_extent_offset(leaf, fi, extent_offset);
			btrfs_set_file_extent_num_bytes(leaf, fi,
							extent_end - args->start);
			btrfs_mark_buffer_dirty(trans, leaf);

			if (update_refs && disk_bytenr > 0) {
				struct btrfs_ref ref = {
					.action = BTRFS_ADD_DELAYED_REF,
					.bytenr = disk_bytenr,
					.num_bytes = num_bytes,
					.parent = 0,
					.owning_root = btrfs_root_id(root),
					.ref_root = btrfs_root_id(root),
				};
				btrfs_init_data_ref(&ref, new_key.objectid,
						    args->start - extent_offset,
						    0, false);
				ret = btrfs_inc_extent_ref(trans, &ref);
				if (ret) {
					btrfs_abort_transaction(trans, ret);
					break;
				}
			}
			key.offset = args->start;
		}
		/*
		 * From here on out we will have actually dropped something, so
		 * last_end can be updated.
		 */
		last_end = extent_end;

		/*
		 *  | ---- range to drop ----- |
		 *      | -------- extent -------- |
		 */
		if (args->start <= key.offset && args->end < extent_end) {
			if (extent_type == BTRFS_FILE_EXTENT_INLINE) {
				ret = -EOPNOTSUPP;
				break;
			}

			memcpy(&new_key, &key, sizeof(new_key));
			new_key.offset = args->end;
			btrfs_set_item_key_safe(trans, path, &new_key);

			extent_offset += args->end - key.offset;
			btrfs_set_file_extent_offset(leaf, fi, extent_offset);
			btrfs_set_file_extent_num_bytes(leaf, fi,
							extent_end - args->end);
			btrfs_mark_buffer_dirty(trans, leaf);
			if (update_refs && disk_bytenr > 0)
				args->bytes_found += args->end - key.offset;
			break;
		}

		search_start = extent_end;
		/*
		 *       | ---- range to drop ----- |
		 *  | -------- extent -------- |
		 */
		if (args->start > key.offset && args->end >= extent_end) {
			BUG_ON(del_nr > 0);
			if (extent_type == BTRFS_FILE_EXTENT_INLINE) {
				ret = -EOPNOTSUPP;
				break;
			}

			btrfs_set_file_extent_num_bytes(leaf, fi,
							args->start - key.offset);
			btrfs_mark_buffer_dirty(trans, leaf);
			if (update_refs && disk_bytenr > 0)
				args->bytes_found += extent_end - args->start;
			if (args->end == extent_end)
				break;

			path->slots[0]++;
			goto next_slot;
		}

		/*
		 *  | ---- range to drop ----- |
		 *    | ------ extent ------ |
		 */
		if (args->start <= key.offset && args->end >= extent_end) {
delete_extent_item:
			if (del_nr == 0) {
				del_slot = path->slots[0];
				del_nr = 1;
			} else {
				BUG_ON(del_slot + del_nr != path->slots[0]);
				del_nr++;
			}

			if (update_refs &&
			    extent_type == BTRFS_FILE_EXTENT_INLINE) {
				args->bytes_found += extent_end - key.offset;
				extent_end = ALIGN(extent_end,
						   fs_info->sectorsize);
			} else if (update_refs && disk_bytenr > 0) {
				struct btrfs_ref ref = {
					.action = BTRFS_DROP_DELAYED_REF,
					.bytenr = disk_bytenr,
					.num_bytes = num_bytes,
					.parent = 0,
					.owning_root = btrfs_root_id(root),
					.ref_root = btrfs_root_id(root),
				};
				btrfs_init_data_ref(&ref, key.objectid,
						    key.offset - extent_offset,
						    0, false);
				ret = btrfs_free_extent(trans, &ref);
				if (ret) {
					btrfs_abort_transaction(trans, ret);
					break;
				}
				args->bytes_found += extent_end - key.offset;
			}

			if (args->end == extent_end)
				break;

			if (path->slots[0] + 1 < btrfs_header_nritems(leaf)) {
				path->slots[0]++;
				goto next_slot;
			}

			ret = btrfs_del_items(trans, root, path, del_slot,
					      del_nr);
			if (ret) {
				btrfs_abort_transaction(trans, ret);
				break;
			}

			del_nr = 0;
			del_slot = 0;

			btrfs_release_path(path);
			continue;
		}

		BUG();
	}

	if (!ret && del_nr > 0) {
		/*
		 * Set path->slots[0] to first slot, so that after the delete
		 * if items are move off from our leaf to its immediate left or
		 * right neighbor leafs, we end up with a correct and adjusted
		 * path->slots[0] for our insertion (if args->replace_extent).
		 */
		path->slots[0] = del_slot;
		ret = btrfs_del_items(trans, root, path, del_slot, del_nr);
		if (ret)
			btrfs_abort_transaction(trans, ret);
	}

	leaf = path->nodes[0];
	/*
	 * If btrfs_del_items() was called, it might have deleted a leaf, in
	 * which case it unlocked our path, so check path->locks[0] matches a
	 * write lock.
	 */
	if (!ret && args->replace_extent &&
	    path->locks[0] == BTRFS_WRITE_LOCK &&
	    btrfs_leaf_free_space(leaf) >=
	    sizeof(struct btrfs_item) + args->extent_item_size) {

		key.objectid = ino;
		key.type = BTRFS_EXTENT_DATA_KEY;
		key.offset = args->start;
		if (!del_nr && path->slots[0] < btrfs_header_nritems(leaf)) {
			struct btrfs_key slot_key;

			btrfs_item_key_to_cpu(leaf, &slot_key, path->slots[0]);
			if (btrfs_comp_cpu_keys(&key, &slot_key) > 0)
				path->slots[0]++;
		}
		btrfs_setup_item_for_insert(trans, root, path, &key,
					    args->extent_item_size);
		args->extent_inserted = true;
	}

	if (!args->path)
		btrfs_free_path(path);
	else if (!args->extent_inserted)
		btrfs_release_path(path);
out:
	args->drop_end = found ? min(args->end, last_end) : args->end;

	return ret;
}

static int extent_mergeable(struct extent_buffer *leaf, int slot,
			    u64 objectid, u64 bytenr, u64 orig_offset,
			    u64 *start, u64 *end)
{
	struct btrfs_file_extent_item *fi;
	struct btrfs_key key;
	u64 extent_end;

	if (slot < 0 || slot >= btrfs_header_nritems(leaf))
		return 0;

	btrfs_item_key_to_cpu(leaf, &key, slot);
	if (key.objectid != objectid || key.type != BTRFS_EXTENT_DATA_KEY)
		return 0;

	fi = btrfs_item_ptr(leaf, slot, struct btrfs_file_extent_item);
	if (btrfs_file_extent_type(leaf, fi) != BTRFS_FILE_EXTENT_REG ||
	    btrfs_file_extent_disk_bytenr(leaf, fi) != bytenr ||
	    btrfs_file_extent_offset(leaf, fi) != key.offset - orig_offset ||
	    btrfs_file_extent_compression(leaf, fi) ||
	    btrfs_file_extent_encryption(leaf, fi) ||
	    btrfs_file_extent_other_encoding(leaf, fi))
		return 0;

	extent_end = key.offset + btrfs_file_extent_num_bytes(leaf, fi);
	if ((*start && *start != key.offset) || (*end && *end != extent_end))
		return 0;

	*start = key.offset;
	*end = extent_end;
	return 1;
}

/*
 * Mark extent in the range start - end as written.
 *
 * This changes extent type from 'pre-allocated' to 'regular'. If only
 * part of extent is marked as written, the extent will be split into
 * two or three.
 */
int btrfs_mark_extent_written(struct btrfs_trans_handle *trans,
			      struct btrfs_inode *inode, u64 start, u64 end)
{
	struct btrfs_root *root = inode->root;
	struct extent_buffer *leaf;
	struct btrfs_path *path;
	struct btrfs_file_extent_item *fi;
	struct btrfs_ref ref = { 0 };
	struct btrfs_key key;
	struct btrfs_key new_key;
	u64 bytenr;
	u64 num_bytes;
	u64 extent_end;
	u64 orig_offset;
	u64 other_start;
	u64 other_end;
	u64 split;
	int del_nr = 0;
	int del_slot = 0;
	int recow;
	int ret = 0;
	u64 ino = btrfs_ino(inode);

	path = btrfs_alloc_path();
	if (!path)
		return -ENOMEM;
again:
	recow = 0;
	split = start;
	key.objectid = ino;
	key.type = BTRFS_EXTENT_DATA_KEY;
	key.offset = split;

	ret = btrfs_search_slot(trans, root, &key, path, -1, 1);
	if (ret < 0)
		goto out;
	if (ret > 0 && path->slots[0] > 0)
		path->slots[0]--;

	leaf = path->nodes[0];
	btrfs_item_key_to_cpu(leaf, &key, path->slots[0]);
	if (key.objectid != ino ||
	    key.type != BTRFS_EXTENT_DATA_KEY) {
		ret = -EINVAL;
		btrfs_abort_transaction(trans, ret);
		goto out;
	}
	fi = btrfs_item_ptr(leaf, path->slots[0],
			    struct btrfs_file_extent_item);
	if (btrfs_file_extent_type(leaf, fi) != BTRFS_FILE_EXTENT_PREALLOC) {
		ret = -EINVAL;
		btrfs_abort_transaction(trans, ret);
		goto out;
	}
	extent_end = key.offset + btrfs_file_extent_num_bytes(leaf, fi);
	if (key.offset > start || extent_end < end) {
		ret = -EINVAL;
		btrfs_abort_transaction(trans, ret);
		goto out;
	}

	bytenr = btrfs_file_extent_disk_bytenr(leaf, fi);
	num_bytes = btrfs_file_extent_disk_num_bytes(leaf, fi);
	orig_offset = key.offset - btrfs_file_extent_offset(leaf, fi);
	memcpy(&new_key, &key, sizeof(new_key));

	if (start == key.offset && end < extent_end) {
		other_start = 0;
		other_end = start;
		if (extent_mergeable(leaf, path->slots[0] - 1,
				     ino, bytenr, orig_offset,
				     &other_start, &other_end)) {
			new_key.offset = end;
			btrfs_set_item_key_safe(trans, path, &new_key);
			fi = btrfs_item_ptr(leaf, path->slots[0],
					    struct btrfs_file_extent_item);
			btrfs_set_file_extent_generation(leaf, fi,
							 trans->transid);
			btrfs_set_file_extent_num_bytes(leaf, fi,
							extent_end - end);
			btrfs_set_file_extent_offset(leaf, fi,
						     end - orig_offset);
			fi = btrfs_item_ptr(leaf, path->slots[0] - 1,
					    struct btrfs_file_extent_item);
			btrfs_set_file_extent_generation(leaf, fi,
							 trans->transid);
			btrfs_set_file_extent_num_bytes(leaf, fi,
							end - other_start);
			btrfs_mark_buffer_dirty(trans, leaf);
			goto out;
		}
	}

	if (start > key.offset && end == extent_end) {
		other_start = end;
		other_end = 0;
		if (extent_mergeable(leaf, path->slots[0] + 1,
				     ino, bytenr, orig_offset,
				     &other_start, &other_end)) {
			fi = btrfs_item_ptr(leaf, path->slots[0],
					    struct btrfs_file_extent_item);
			btrfs_set_file_extent_num_bytes(leaf, fi,
							start - key.offset);
			btrfs_set_file_extent_generation(leaf, fi,
							 trans->transid);
			path->slots[0]++;
			new_key.offset = start;
			btrfs_set_item_key_safe(trans, path, &new_key);

			fi = btrfs_item_ptr(leaf, path->slots[0],
					    struct btrfs_file_extent_item);
			btrfs_set_file_extent_generation(leaf, fi,
							 trans->transid);
			btrfs_set_file_extent_num_bytes(leaf, fi,
							other_end - start);
			btrfs_set_file_extent_offset(leaf, fi,
						     start - orig_offset);
			btrfs_mark_buffer_dirty(trans, leaf);
			goto out;
		}
	}

	while (start > key.offset || end < extent_end) {
		if (key.offset == start)
			split = end;

		new_key.offset = split;
		ret = btrfs_duplicate_item(trans, root, path, &new_key);
		if (ret == -EAGAIN) {
			btrfs_release_path(path);
			goto again;
		}
		if (ret < 0) {
			btrfs_abort_transaction(trans, ret);
			goto out;
		}

		leaf = path->nodes[0];
		fi = btrfs_item_ptr(leaf, path->slots[0] - 1,
				    struct btrfs_file_extent_item);
		btrfs_set_file_extent_generation(leaf, fi, trans->transid);
		btrfs_set_file_extent_num_bytes(leaf, fi,
						split - key.offset);

		fi = btrfs_item_ptr(leaf, path->slots[0],
				    struct btrfs_file_extent_item);

		btrfs_set_file_extent_generation(leaf, fi, trans->transid);
		btrfs_set_file_extent_offset(leaf, fi, split - orig_offset);
		btrfs_set_file_extent_num_bytes(leaf, fi,
						extent_end - split);
		btrfs_mark_buffer_dirty(trans, leaf);

		ref.action = BTRFS_ADD_DELAYED_REF;
		ref.bytenr = bytenr;
		ref.num_bytes = num_bytes;
		ref.parent = 0;
		ref.owning_root = btrfs_root_id(root);
		ref.ref_root = btrfs_root_id(root);
		btrfs_init_data_ref(&ref, ino, orig_offset, 0, false);
		ret = btrfs_inc_extent_ref(trans, &ref);
		if (ret) {
			btrfs_abort_transaction(trans, ret);
			goto out;
		}

		if (split == start) {
			key.offset = start;
		} else {
			if (start != key.offset) {
				ret = -EINVAL;
				btrfs_abort_transaction(trans, ret);
				goto out;
			}
			path->slots[0]--;
			extent_end = end;
		}
		recow = 1;
	}

	other_start = end;
	other_end = 0;

	ref.action = BTRFS_DROP_DELAYED_REF;
	ref.bytenr = bytenr;
	ref.num_bytes = num_bytes;
	ref.parent = 0;
	ref.owning_root = btrfs_root_id(root);
	ref.ref_root = btrfs_root_id(root);
	btrfs_init_data_ref(&ref, ino, orig_offset, 0, false);
	if (extent_mergeable(leaf, path->slots[0] + 1,
			     ino, bytenr, orig_offset,
			     &other_start, &other_end)) {
		if (recow) {
			btrfs_release_path(path);
			goto again;
		}
		extent_end = other_end;
		del_slot = path->slots[0] + 1;
		del_nr++;
		ret = btrfs_free_extent(trans, &ref);
		if (ret) {
			btrfs_abort_transaction(trans, ret);
			goto out;
		}
	}
	other_start = 0;
	other_end = start;
	if (extent_mergeable(leaf, path->slots[0] - 1,
			     ino, bytenr, orig_offset,
			     &other_start, &other_end)) {
		if (recow) {
			btrfs_release_path(path);
			goto again;
		}
		key.offset = other_start;
		del_slot = path->slots[0];
		del_nr++;
		ret = btrfs_free_extent(trans, &ref);
		if (ret) {
			btrfs_abort_transaction(trans, ret);
			goto out;
		}
	}
	if (del_nr == 0) {
		fi = btrfs_item_ptr(leaf, path->slots[0],
			   struct btrfs_file_extent_item);
		btrfs_set_file_extent_type(leaf, fi,
					   BTRFS_FILE_EXTENT_REG);
		btrfs_set_file_extent_generation(leaf, fi, trans->transid);
		btrfs_mark_buffer_dirty(trans, leaf);
	} else {
		fi = btrfs_item_ptr(leaf, del_slot - 1,
			   struct btrfs_file_extent_item);
		btrfs_set_file_extent_type(leaf, fi,
					   BTRFS_FILE_EXTENT_REG);
		btrfs_set_file_extent_generation(leaf, fi, trans->transid);
		btrfs_set_file_extent_num_bytes(leaf, fi,
						extent_end - key.offset);
		btrfs_mark_buffer_dirty(trans, leaf);

		ret = btrfs_del_items(trans, root, path, del_slot, del_nr);
		if (ret < 0) {
			btrfs_abort_transaction(trans, ret);
			goto out;
		}
	}
out:
	btrfs_free_path(path);
	return ret;
}

/*
 * on error we return an unlocked page and the error value
 * on success we return a locked page and 0
 */
static int prepare_uptodate_page(struct inode *inode,
				 struct page *page, u64 pos,
				 bool force_uptodate)
{
	struct folio *folio = page_folio(page);
	int ret = 0;

	if (((pos & (PAGE_SIZE - 1)) || force_uptodate) &&
	    !PageUptodate(page)) {
		ret = btrfs_read_folio(NULL, folio);
		if (ret)
			return ret;
		lock_page(page);
		if (!PageUptodate(page)) {
			unlock_page(page);
			return -EIO;
		}

		/*
		 * Since btrfs_read_folio() will unlock the folio before it
		 * returns, there is a window where btrfs_release_folio() can be
		 * called to release the page.  Here we check both inode
		 * mapping and PagePrivate() to make sure the page was not
		 * released.
		 *
		 * The private flag check is essential for subpage as we need
		 * to store extra bitmap using folio private.
		 */
		if (page->mapping != inode->i_mapping || !folio_test_private(folio)) {
			unlock_page(page);
			return -EAGAIN;
		}
	}
	return 0;
}

static fgf_t get_prepare_fgp_flags(bool nowait)
{
	fgf_t fgp_flags = FGP_LOCK | FGP_ACCESSED | FGP_CREAT;

	if (nowait)
		fgp_flags |= FGP_NOWAIT;

	return fgp_flags;
}

static gfp_t get_prepare_gfp_flags(struct inode *inode, bool nowait)
{
	gfp_t gfp;

	gfp = btrfs_alloc_write_mask(inode->i_mapping);
	if (nowait) {
		gfp &= ~__GFP_DIRECT_RECLAIM;
		gfp |= GFP_NOWAIT;
	}

	return gfp;
}

/*
 * this just gets pages into the page cache and locks them down.
 */
static noinline int prepare_pages(struct inode *inode, struct page **pages,
				  size_t num_pages, loff_t pos,
				  size_t write_bytes, bool force_uptodate,
				  bool nowait)
{
	int i;
	unsigned long index = pos >> PAGE_SHIFT;
	gfp_t mask = get_prepare_gfp_flags(inode, nowait);
	fgf_t fgp_flags = get_prepare_fgp_flags(nowait);
	int ret = 0;
	int faili;

	for (i = 0; i < num_pages; i++) {
again:
		pages[i] = pagecache_get_page(inode->i_mapping, index + i,
					      fgp_flags, mask | __GFP_WRITE);
		if (!pages[i]) {
			faili = i - 1;
			if (nowait)
				ret = -EAGAIN;
			else
				ret = -ENOMEM;
			goto fail;
		}

		ret = set_page_extent_mapped(pages[i]);
		if (ret < 0) {
			faili = i;
			goto fail;
		}

		if (i == 0)
			ret = prepare_uptodate_page(inode, pages[i], pos,
						    force_uptodate);
		if (!ret && i == num_pages - 1)
			ret = prepare_uptodate_page(inode, pages[i],
						    pos + write_bytes, false);
		if (ret) {
			put_page(pages[i]);
			if (!nowait && ret == -EAGAIN) {
				ret = 0;
				goto again;
			}
			faili = i - 1;
			goto fail;
		}
		wait_on_page_writeback(pages[i]);
	}

	return 0;
fail:
	while (faili >= 0) {
		unlock_page(pages[faili]);
		put_page(pages[faili]);
		faili--;
	}
	return ret;

}

/*
 * This function locks the extent and properly waits for data=ordered extents
 * to finish before allowing the pages to be modified if need.
 *
 * The return value:
 * 1 - the extent is locked
 * 0 - the extent is not locked, and everything is OK
 * -EAGAIN - need re-prepare the pages
 * the other < 0 number - Something wrong happens
 */
static noinline int
lock_and_cleanup_extent_if_need(struct btrfs_inode *inode, struct page **pages,
				size_t num_pages, loff_t pos,
				size_t write_bytes,
				u64 *lockstart, u64 *lockend, bool nowait,
				struct extent_state **cached_state)
{
	struct btrfs_fs_info *fs_info = inode->root->fs_info;
	u64 start_pos;
	u64 last_pos;
	int i;
	int ret = 0;

	start_pos = round_down(pos, fs_info->sectorsize);
	last_pos = round_up(pos + write_bytes, fs_info->sectorsize) - 1;

	if (start_pos < inode->vfs_inode.i_size) {
		struct btrfs_ordered_extent *ordered;

		if (nowait) {
			if (!try_lock_extent(&inode->io_tree, start_pos, last_pos,
					     cached_state)) {
				for (i = 0; i < num_pages; i++) {
					unlock_page(pages[i]);
					put_page(pages[i]);
					pages[i] = NULL;
				}

				return -EAGAIN;
			}
		} else {
			lock_extent(&inode->io_tree, start_pos, last_pos, cached_state);
		}

		ordered = btrfs_lookup_ordered_range(inode, start_pos,
						     last_pos - start_pos + 1);
		if (ordered &&
		    ordered->file_offset + ordered->num_bytes > start_pos &&
		    ordered->file_offset <= last_pos) {
			unlock_extent(&inode->io_tree, start_pos, last_pos,
				      cached_state);
			for (i = 0; i < num_pages; i++) {
				unlock_page(pages[i]);
				put_page(pages[i]);
			}
			btrfs_start_ordered_extent(ordered);
			btrfs_put_ordered_extent(ordered);
			return -EAGAIN;
		}
		if (ordered)
			btrfs_put_ordered_extent(ordered);

		*lockstart = start_pos;
		*lockend = last_pos;
		ret = 1;
	}

	/*
	 * We should be called after prepare_pages() which should have locked
	 * all pages in the range.
	 */
	for (i = 0; i < num_pages; i++)
		WARN_ON(!PageLocked(pages[i]));

	return ret;
}

/*
 * Check if we can do nocow write into the range [@pos, @pos + @write_bytes)
 *
 * @pos:         File offset.
 * @write_bytes: The length to write, will be updated to the nocow writeable
 *               range.
 *
 * This function will flush ordered extents in the range to ensure proper
 * nocow checks.
 *
 * Return:
 * > 0          If we can nocow, and updates @write_bytes.
 *  0           If we can't do a nocow write.
 * -EAGAIN      If we can't do a nocow write because snapshoting of the inode's
 *              root is in progress.
 * < 0          If an error happened.
 *
 * NOTE: Callers need to call btrfs_check_nocow_unlock() if we return > 0.
 */
int btrfs_check_nocow_lock(struct btrfs_inode *inode, loff_t pos,
			   size_t *write_bytes, bool nowait)
{
	struct btrfs_fs_info *fs_info = inode->root->fs_info;
	struct btrfs_root *root = inode->root;
	struct extent_state *cached_state = NULL;
	u64 lockstart, lockend;
	u64 num_bytes;
	int ret;

	if (!(inode->flags & (BTRFS_INODE_NODATACOW | BTRFS_INODE_PREALLOC)))
		return 0;

	if (!btrfs_drew_try_write_lock(&root->snapshot_lock))
		return -EAGAIN;

	lockstart = round_down(pos, fs_info->sectorsize);
	lockend = round_up(pos + *write_bytes,
			   fs_info->sectorsize) - 1;
	num_bytes = lockend - lockstart + 1;

	if (nowait) {
		if (!btrfs_try_lock_ordered_range(inode, lockstart, lockend,
						  &cached_state)) {
			btrfs_drew_write_unlock(&root->snapshot_lock);
			return -EAGAIN;
		}
	} else {
		btrfs_lock_and_flush_ordered_range(inode, lockstart, lockend,
						   &cached_state);
	}
	ret = can_nocow_extent(&inode->vfs_inode, lockstart, &num_bytes,
			       NULL, nowait, false);
	if (ret <= 0)
		btrfs_drew_write_unlock(&root->snapshot_lock);
	else
		*write_bytes = min_t(size_t, *write_bytes ,
				     num_bytes - pos + lockstart);
	unlock_extent(&inode->io_tree, lockstart, lockend, &cached_state);

	return ret;
}

void btrfs_check_nocow_unlock(struct btrfs_inode *inode)
{
	btrfs_drew_write_unlock(&inode->root->snapshot_lock);
}

static void update_time_for_write(struct inode *inode)
{
	struct timespec64 now, ts;

	if (IS_NOCMTIME(inode))
		return;

	now = current_time(inode);
	ts = inode_get_mtime(inode);
	if (!timespec64_equal(&ts, &now))
		inode_set_mtime_to_ts(inode, now);

	ts = inode_get_ctime(inode);
	if (!timespec64_equal(&ts, &now))
		inode_set_ctime_to_ts(inode, now);

	if (IS_I_VERSION(inode))
		inode_inc_iversion(inode);
}

int btrfs_write_check(struct kiocb *iocb, struct iov_iter *from, size_t count)
{
	struct file *file = iocb->ki_filp;
	struct inode *inode = file_inode(file);
	struct btrfs_fs_info *fs_info = inode_to_fs_info(inode);
	loff_t pos = iocb->ki_pos;
	int ret;
	loff_t oldsize;
	loff_t start_pos;

	/*
	 * Quickly bail out on NOWAIT writes if we don't have the nodatacow or
	 * prealloc flags, as without those flags we always have to COW. We will
	 * later check if we can really COW into the target range (using
	 * can_nocow_extent() at btrfs_get_blocks_direct_write()).
	 */
	if ((iocb->ki_flags & IOCB_NOWAIT) &&
	    !(BTRFS_I(inode)->flags & (BTRFS_INODE_NODATACOW | BTRFS_INODE_PREALLOC)))
		return -EAGAIN;

	ret = file_remove_privs(file);
	if (ret)
		return ret;

	/*
	 * We reserve space for updating the inode when we reserve space for the
	 * extent we are going to write, so we will enospc out there.  We don't
	 * need to start yet another transaction to update the inode as we will
	 * update the inode when we finish writing whatever data we write.
	 */
	update_time_for_write(inode);

	start_pos = round_down(pos, fs_info->sectorsize);
	oldsize = i_size_read(inode);
	if (start_pos > oldsize) {
		/* Expand hole size to cover write data, preventing empty gap */
		loff_t end_pos = round_up(pos + count, fs_info->sectorsize);

		ret = btrfs_cont_expand(BTRFS_I(inode), oldsize, end_pos);
		if (ret)
			return ret;
	}

	return 0;
}

ssize_t btrfs_buffered_write(struct kiocb *iocb, struct iov_iter *i)
{
	struct file *file = iocb->ki_filp;
	loff_t pos;
	struct inode *inode = file_inode(file);
	struct btrfs_fs_info *fs_info = inode_to_fs_info(inode);
	struct page **pages = NULL;
	struct extent_changeset *data_reserved = NULL;
	u64 release_bytes = 0;
	u64 lockstart;
	u64 lockend;
	size_t num_written = 0;
	int nrptrs;
	ssize_t ret;
	bool only_release_metadata = false;
	bool force_page_uptodate = false;
	loff_t old_isize = i_size_read(inode);
	unsigned int ilock_flags = 0;
	const bool nowait = (iocb->ki_flags & IOCB_NOWAIT);
	unsigned int bdp_flags = (nowait ? BDP_ASYNC : 0);

	if (nowait)
		ilock_flags |= BTRFS_ILOCK_TRY;

	ret = btrfs_inode_lock(BTRFS_I(inode), ilock_flags);
	if (ret < 0)
		return ret;

	ret = generic_write_checks(iocb, i);
	if (ret <= 0)
		goto out;

	ret = btrfs_write_check(iocb, i, ret);
	if (ret < 0)
		goto out;

	pos = iocb->ki_pos;
	nrptrs = min(DIV_ROUND_UP(iov_iter_count(i), PAGE_SIZE),
			PAGE_SIZE / (sizeof(struct page *)));
	nrptrs = min(nrptrs, current->nr_dirtied_pause - current->nr_dirtied);
	nrptrs = max(nrptrs, 8);
	pages = kmalloc_array(nrptrs, sizeof(struct page *), GFP_KERNEL);
	if (!pages) {
		ret = -ENOMEM;
		goto out;
	}

	while (iov_iter_count(i) > 0) {
		struct extent_state *cached_state = NULL;
		size_t offset = offset_in_page(pos);
		size_t sector_offset;
		size_t write_bytes = min(iov_iter_count(i),
					 nrptrs * (size_t)PAGE_SIZE -
					 offset);
		size_t num_pages;
		size_t reserve_bytes;
		size_t dirty_pages;
		size_t copied;
		size_t dirty_sectors;
		size_t num_sectors;
		int extents_locked;

		/*
		 * Fault pages before locking them in prepare_pages
		 * to avoid recursive lock
		 */
		if (unlikely(fault_in_iov_iter_readable(i, write_bytes))) {
			ret = -EFAULT;
			break;
		}

		only_release_metadata = false;
		sector_offset = pos & (fs_info->sectorsize - 1);

		extent_changeset_release(data_reserved);
		ret = btrfs_check_data_free_space(BTRFS_I(inode),
						  &data_reserved, pos,
						  write_bytes, nowait);
		if (ret < 0) {
			int can_nocow;

			if (nowait && (ret == -ENOSPC || ret == -EAGAIN)) {
				ret = -EAGAIN;
				break;
			}

			/*
			 * If we don't have to COW at the offset, reserve
			 * metadata only. write_bytes may get smaller than
			 * requested here.
			 */
			can_nocow = btrfs_check_nocow_lock(BTRFS_I(inode), pos,
							   &write_bytes, nowait);
			if (can_nocow < 0)
				ret = can_nocow;
			if (can_nocow > 0)
				ret = 0;
			if (ret)
				break;
			only_release_metadata = true;
		}

		num_pages = DIV_ROUND_UP(write_bytes + offset, PAGE_SIZE);
		WARN_ON(num_pages > nrptrs);
		reserve_bytes = round_up(write_bytes + sector_offset,
					 fs_info->sectorsize);
		WARN_ON(reserve_bytes == 0);
		ret = btrfs_delalloc_reserve_metadata(BTRFS_I(inode),
						      reserve_bytes,
						      reserve_bytes, nowait);
		if (ret) {
			if (!only_release_metadata)
				btrfs_free_reserved_data_space(BTRFS_I(inode),
						data_reserved, pos,
						write_bytes);
			else
				btrfs_check_nocow_unlock(BTRFS_I(inode));

			if (nowait && ret == -ENOSPC)
				ret = -EAGAIN;
			break;
		}

		release_bytes = reserve_bytes;
again:
		ret = balance_dirty_pages_ratelimited_flags(inode->i_mapping, bdp_flags);
		if (ret) {
			btrfs_delalloc_release_extents(BTRFS_I(inode), reserve_bytes);
			break;
		}

		/*
		 * This is going to setup the pages array with the number of
		 * pages we want, so we don't really need to worry about the
		 * contents of pages from loop to loop
		 */
		ret = prepare_pages(inode, pages, num_pages,
				    pos, write_bytes, force_page_uptodate, false);
		if (ret) {
			btrfs_delalloc_release_extents(BTRFS_I(inode),
						       reserve_bytes);
			break;
		}

		extents_locked = lock_and_cleanup_extent_if_need(
				BTRFS_I(inode), pages,
				num_pages, pos, write_bytes, &lockstart,
				&lockend, nowait, &cached_state);
		if (extents_locked < 0) {
			if (!nowait && extents_locked == -EAGAIN)
				goto again;

			btrfs_delalloc_release_extents(BTRFS_I(inode),
						       reserve_bytes);
			ret = extents_locked;
			break;
		}

		copied = btrfs_copy_from_user(pos, write_bytes, pages, i);

		num_sectors = BTRFS_BYTES_TO_BLKS(fs_info, reserve_bytes);
		dirty_sectors = round_up(copied + sector_offset,
					fs_info->sectorsize);
		dirty_sectors = BTRFS_BYTES_TO_BLKS(fs_info, dirty_sectors);

		/*
		 * if we have trouble faulting in the pages, fall
		 * back to one page at a time
		 */
		if (copied < write_bytes)
			nrptrs = 1;

		if (copied == 0) {
			force_page_uptodate = true;
			dirty_sectors = 0;
			dirty_pages = 0;
		} else {
			force_page_uptodate = false;
			dirty_pages = DIV_ROUND_UP(copied + offset,
						   PAGE_SIZE);
		}

		if (num_sectors > dirty_sectors) {
			/* release everything except the sectors we dirtied */
			release_bytes -= dirty_sectors << fs_info->sectorsize_bits;
			if (only_release_metadata) {
				btrfs_delalloc_release_metadata(BTRFS_I(inode),
							release_bytes, true);
			} else {
				u64 __pos;

				__pos = round_down(pos,
						   fs_info->sectorsize) +
					(dirty_pages << PAGE_SHIFT);
				btrfs_delalloc_release_space(BTRFS_I(inode),
						data_reserved, __pos,
						release_bytes, true);
			}
		}

		release_bytes = round_up(copied + sector_offset,
					fs_info->sectorsize);

		ret = btrfs_dirty_pages(BTRFS_I(inode), pages,
					dirty_pages, pos, copied,
					&cached_state, only_release_metadata);

		/*
		 * If we have not locked the extent range, because the range's
		 * start offset is >= i_size, we might still have a non-NULL
		 * cached extent state, acquired while marking the extent range
		 * as delalloc through btrfs_dirty_pages(). Therefore free any
		 * possible cached extent state to avoid a memory leak.
		 */
		if (extents_locked)
			unlock_extent(&BTRFS_I(inode)->io_tree, lockstart,
				      lockend, &cached_state);
		else
			free_extent_state(cached_state);

		btrfs_delalloc_release_extents(BTRFS_I(inode), reserve_bytes);
		if (ret) {
			btrfs_drop_pages(fs_info, pages, num_pages, pos, copied);
			break;
		}

		release_bytes = 0;
		if (only_release_metadata)
			btrfs_check_nocow_unlock(BTRFS_I(inode));

		btrfs_drop_pages(fs_info, pages, num_pages, pos, copied);

		cond_resched();

		pos += copied;
		num_written += copied;
	}

	kfree(pages);

	if (release_bytes) {
		if (only_release_metadata) {
			btrfs_check_nocow_unlock(BTRFS_I(inode));
			btrfs_delalloc_release_metadata(BTRFS_I(inode),
					release_bytes, true);
		} else {
			btrfs_delalloc_release_space(BTRFS_I(inode),
					data_reserved,
					round_down(pos, fs_info->sectorsize),
					release_bytes, true);
		}
	}

	extent_changeset_free(data_reserved);
	if (num_written > 0) {
		pagecache_isize_extended(inode, old_isize, iocb->ki_pos);
		iocb->ki_pos += num_written;
	}
out:
	btrfs_inode_unlock(BTRFS_I(inode), ilock_flags);
	return num_written ? num_written : ret;
}

static ssize_t btrfs_encoded_write(struct kiocb *iocb, struct iov_iter *from,
			const struct btrfs_ioctl_encoded_io_args *encoded)
{
	struct file *file = iocb->ki_filp;
	struct inode *inode = file_inode(file);
	loff_t count;
	ssize_t ret;

	btrfs_inode_lock(BTRFS_I(inode), 0);
	count = encoded->len;
	ret = generic_write_checks_count(iocb, &count);
	if (ret == 0 && count != encoded->len) {
		/*
		 * The write got truncated by generic_write_checks_count(). We
		 * can't do a partial encoded write.
		 */
		ret = -EFBIG;
	}
	if (ret || encoded->len == 0)
		goto out;

	ret = btrfs_write_check(iocb, from, encoded->len);
	if (ret < 0)
		goto out;

	ret = btrfs_do_encoded_write(iocb, from, encoded);
out:
	btrfs_inode_unlock(BTRFS_I(inode), 0);
	return ret;
}

ssize_t btrfs_do_write_iter(struct kiocb *iocb, struct iov_iter *from,
			    const struct btrfs_ioctl_encoded_io_args *encoded)
{
	struct file *file = iocb->ki_filp;
	struct btrfs_inode *inode = BTRFS_I(file_inode(file));
	ssize_t num_written, num_sync;

	/*
	 * If the fs flips readonly due to some impossible error, although we
	 * have opened a file as writable, we have to stop this write operation
	 * to ensure consistency.
	 */
	if (BTRFS_FS_ERROR(inode->root->fs_info))
		return -EROFS;

	if (encoded && (iocb->ki_flags & IOCB_NOWAIT))
		return -EOPNOTSUPP;

	if (encoded) {
		num_written = btrfs_encoded_write(iocb, from, encoded);
		num_sync = encoded->len;
	} else if (iocb->ki_flags & IOCB_DIRECT) {
		num_written = btrfs_direct_write(iocb, from);
		num_sync = num_written;
	} else {
		num_written = btrfs_buffered_write(iocb, from);
		num_sync = num_written;
	}

	btrfs_set_inode_last_sub_trans(inode);

	if (num_sync > 0) {
		num_sync = generic_write_sync(iocb, num_sync);
		if (num_sync < 0)
			num_written = num_sync;
	}

	return num_written;
}

static ssize_t btrfs_file_write_iter(struct kiocb *iocb, struct iov_iter *from)
{
	return btrfs_do_write_iter(iocb, from, NULL);
}

int btrfs_release_file(struct inode *inode, struct file *filp)
{
	struct btrfs_file_private *private = filp->private_data;

	if (private) {
		kfree(private->filldir_buf);
		free_extent_state(private->llseek_cached_state);
		kfree(private);
		filp->private_data = NULL;
	}

	/*
	 * Set by setattr when we are about to truncate a file from a non-zero
	 * size to a zero size.  This tries to flush down new bytes that may
	 * have been written if the application were using truncate to replace
	 * a file in place.
	 */
	if (test_and_clear_bit(BTRFS_INODE_FLUSH_ON_CLOSE,
			       &BTRFS_I(inode)->runtime_flags))
			filemap_flush(inode->i_mapping);
	return 0;
}

static int start_ordered_ops(struct btrfs_inode *inode, loff_t start, loff_t end)
{
	int ret;
	struct blk_plug plug;

	/*
	 * This is only called in fsync, which would do synchronous writes, so
	 * a plug can merge adjacent IOs as much as possible.  Esp. in case of
	 * multiple disks using raid profile, a large IO can be split to
	 * several segments of stripe length (currently 64K).
	 */
	blk_start_plug(&plug);
	ret = btrfs_fdatawrite_range(inode, start, end);
	blk_finish_plug(&plug);

	return ret;
}

static inline bool skip_inode_logging(const struct btrfs_log_ctx *ctx)
{
	struct btrfs_inode *inode = ctx->inode;
	struct btrfs_fs_info *fs_info = inode->root->fs_info;

	if (btrfs_inode_in_log(inode, btrfs_get_fs_generation(fs_info)) &&
	    list_empty(&ctx->ordered_extents))
		return true;

	/*
	 * If we are doing a fast fsync we can not bail out if the inode's
	 * last_trans is <= then the last committed transaction, because we only
	 * update the last_trans of the inode during ordered extent completion,
	 * and for a fast fsync we don't wait for that, we only wait for the
	 * writeback to complete.
	 */
	if (inode->last_trans <= btrfs_get_last_trans_committed(fs_info) &&
	    (test_bit(BTRFS_INODE_NEEDS_FULL_SYNC, &inode->runtime_flags) ||
	     list_empty(&ctx->ordered_extents)))
		return true;

	return false;
}

/*
 * fsync call for both files and directories.  This logs the inode into
 * the tree log instead of forcing full commits whenever possible.
 *
 * It needs to call filemap_fdatawait so that all ordered extent updates are
 * in the metadata btree are up to date for copying to the log.
 *
 * It drops the inode mutex before doing the tree log commit.  This is an
 * important optimization for directories because holding the mutex prevents
 * new operations on the dir while we write to disk.
 */
int btrfs_sync_file(struct file *file, loff_t start, loff_t end, int datasync)
{
	struct dentry *dentry = file_dentry(file);
	struct btrfs_inode *inode = BTRFS_I(d_inode(dentry));
	struct btrfs_root *root = inode->root;
	struct btrfs_fs_info *fs_info = root->fs_info;
	struct btrfs_trans_handle *trans;
	struct btrfs_log_ctx ctx;
	int ret = 0, err;
	u64 len;
	bool full_sync;
	bool skip_ilock = false;

	if (current->journal_info == BTRFS_TRANS_DIO_WRITE_STUB) {
		skip_ilock = true;
		current->journal_info = NULL;
<<<<<<< HEAD
		lockdep_assert_held(&inode->vfs_inode.i_rwsem);
=======
		btrfs_assert_inode_locked(inode);
>>>>>>> d74e6dc8
	}

	trace_btrfs_sync_file(file, datasync);

	btrfs_init_log_ctx(&ctx, inode);

	/*
	 * Always set the range to a full range, otherwise we can get into
	 * several problems, from missing file extent items to represent holes
	 * when not using the NO_HOLES feature, to log tree corruption due to
	 * races between hole detection during logging and completion of ordered
	 * extents outside the range, to missing checksums due to ordered extents
	 * for which we flushed only a subset of their pages.
	 */
	start = 0;
	end = LLONG_MAX;
	len = (u64)LLONG_MAX + 1;

	/*
	 * We write the dirty pages in the range and wait until they complete
	 * out of the ->i_mutex. If so, we can flush the dirty pages by
	 * multi-task, and make the performance up.  See
	 * btrfs_wait_ordered_range for an explanation of the ASYNC check.
	 */
	ret = start_ordered_ops(inode, start, end);
	if (ret)
		goto out;

	if (skip_ilock)
		down_write(&inode->i_mmap_lock);
	else
		btrfs_inode_lock(inode, BTRFS_ILOCK_MMAP);

	atomic_inc(&root->log_batch);

	/*
	 * Before we acquired the inode's lock and the mmap lock, someone may
	 * have dirtied more pages in the target range. We need to make sure
	 * that writeback for any such pages does not start while we are logging
	 * the inode, because if it does, any of the following might happen when
	 * we are not doing a full inode sync:
	 *
	 * 1) We log an extent after its writeback finishes but before its
	 *    checksums are added to the csum tree, leading to -EIO errors
	 *    when attempting to read the extent after a log replay.
	 *
	 * 2) We can end up logging an extent before its writeback finishes.
	 *    Therefore after the log replay we will have a file extent item
	 *    pointing to an unwritten extent (and no data checksums as well).
	 *
	 * So trigger writeback for any eventual new dirty pages and then we
	 * wait for all ordered extents to complete below.
	 */
	ret = start_ordered_ops(inode, start, end);
	if (ret) {
		if (skip_ilock)
			up_write(&inode->i_mmap_lock);
		else
			btrfs_inode_unlock(inode, BTRFS_ILOCK_MMAP);
		goto out;
	}

	/*
	 * Always check for the full sync flag while holding the inode's lock,
	 * to avoid races with other tasks. The flag must be either set all the
	 * time during logging or always off all the time while logging.
	 * We check the flag here after starting delalloc above, because when
	 * running delalloc the full sync flag may be set if we need to drop
	 * extra extent map ranges due to temporary memory allocation failures.
	 */
	full_sync = test_bit(BTRFS_INODE_NEEDS_FULL_SYNC, &inode->runtime_flags);

	/*
	 * We have to do this here to avoid the priority inversion of waiting on
	 * IO of a lower priority task while holding a transaction open.
	 *
	 * For a full fsync we wait for the ordered extents to complete while
	 * for a fast fsync we wait just for writeback to complete, and then
	 * attach the ordered extents to the transaction so that a transaction
	 * commit waits for their completion, to avoid data loss if we fsync,
	 * the current transaction commits before the ordered extents complete
	 * and a power failure happens right after that.
	 *
	 * For zoned filesystem, if a write IO uses a ZONE_APPEND command, the
	 * logical address recorded in the ordered extent may change. We need
	 * to wait for the IO to stabilize the logical address.
	 */
	if (full_sync || btrfs_is_zoned(fs_info)) {
		ret = btrfs_wait_ordered_range(inode, start, len);
		clear_bit(BTRFS_INODE_COW_WRITE_ERROR, &inode->runtime_flags);
	} else {
		/*
		 * Get our ordered extents as soon as possible to avoid doing
		 * checksum lookups in the csum tree, and use instead the
		 * checksums attached to the ordered extents.
		 */
		btrfs_get_ordered_extents_for_logging(inode, &ctx.ordered_extents);
		ret = filemap_fdatawait_range(inode->vfs_inode.i_mapping, start, end);
		if (ret)
			goto out_release_extents;

		/*
		 * Check and clear the BTRFS_INODE_COW_WRITE_ERROR now after
		 * starting and waiting for writeback, because for buffered IO
		 * it may have been set during the end IO callback
		 * (end_bbio_data_write() -> btrfs_finish_ordered_extent()) in
		 * case an error happened and we need to wait for ordered
		 * extents to complete so that any extent maps that point to
		 * unwritten locations are dropped and we don't log them.
		 */
		if (test_and_clear_bit(BTRFS_INODE_COW_WRITE_ERROR, &inode->runtime_flags))
			ret = btrfs_wait_ordered_range(inode, start, len);
	}

	if (ret)
		goto out_release_extents;

	atomic_inc(&root->log_batch);

	if (skip_inode_logging(&ctx)) {
		/*
		 * We've had everything committed since the last time we were
		 * modified so clear this flag in case it was set for whatever
		 * reason, it's no longer relevant.
		 */
		clear_bit(BTRFS_INODE_NEEDS_FULL_SYNC, &inode->runtime_flags);
		/*
		 * An ordered extent might have started before and completed
		 * already with io errors, in which case the inode was not
		 * updated and we end up here. So check the inode's mapping
		 * for any errors that might have happened since we last
		 * checked called fsync.
		 */
		ret = filemap_check_wb_err(inode->vfs_inode.i_mapping, file->f_wb_err);
		goto out_release_extents;
	}

	btrfs_init_log_ctx_scratch_eb(&ctx);

	/*
	 * We use start here because we will need to wait on the IO to complete
	 * in btrfs_sync_log, which could require joining a transaction (for
	 * example checking cross references in the nocow path).  If we use join
	 * here we could get into a situation where we're waiting on IO to
	 * happen that is blocked on a transaction trying to commit.  With start
	 * we inc the extwriter counter, so we wait for all extwriters to exit
	 * before we start blocking joiners.  This comment is to keep somebody
	 * from thinking they are super smart and changing this to
	 * btrfs_join_transaction *cough*Josef*cough*.
	 */
	trans = btrfs_start_transaction(root, 0);
	if (IS_ERR(trans)) {
		ret = PTR_ERR(trans);
		goto out_release_extents;
	}
	trans->in_fsync = true;

	ret = btrfs_log_dentry_safe(trans, dentry, &ctx);
	/*
	 * Scratch eb no longer needed, release before syncing log or commit
	 * transaction, to avoid holding unnecessary memory during such long
	 * operations.
	 */
	if (ctx.scratch_eb) {
		free_extent_buffer(ctx.scratch_eb);
		ctx.scratch_eb = NULL;
	}
	btrfs_release_log_ctx_extents(&ctx);
	if (ret < 0) {
		/* Fallthrough and commit/free transaction. */
		ret = BTRFS_LOG_FORCE_COMMIT;
	}

	/* we've logged all the items and now have a consistent
	 * version of the file in the log.  It is possible that
	 * someone will come in and modify the file, but that's
	 * fine because the log is consistent on disk, and we
	 * have references to all of the file's extents
	 *
	 * It is possible that someone will come in and log the
	 * file again, but that will end up using the synchronization
	 * inside btrfs_sync_log to keep things safe.
	 */
	if (skip_ilock)
		up_write(&inode->i_mmap_lock);
	else
		btrfs_inode_unlock(inode, BTRFS_ILOCK_MMAP);

	if (ret == BTRFS_NO_LOG_SYNC) {
		ret = btrfs_end_transaction(trans);
		goto out;
	}

	/* We successfully logged the inode, attempt to sync the log. */
	if (!ret) {
		ret = btrfs_sync_log(trans, root, &ctx);
		if (!ret) {
			ret = btrfs_end_transaction(trans);
			goto out;
		}
	}

	/*
	 * At this point we need to commit the transaction because we had
	 * btrfs_need_log_full_commit() or some other error.
	 *
	 * If we didn't do a full sync we have to stop the trans handle, wait on
	 * the ordered extents, start it again and commit the transaction.  If
	 * we attempt to wait on the ordered extents here we could deadlock with
	 * something like fallocate() that is holding the extent lock trying to
	 * start a transaction while some other thread is trying to commit the
	 * transaction while we (fsync) are currently holding the transaction
	 * open.
	 */
	if (!full_sync) {
		ret = btrfs_end_transaction(trans);
		if (ret)
			goto out;
		ret = btrfs_wait_ordered_range(inode, start, len);
		if (ret)
			goto out;

		/*
		 * This is safe to use here because we're only interested in
		 * making sure the transaction that had the ordered extents is
		 * committed.  We aren't waiting on anything past this point,
		 * we're purely getting the transaction and committing it.
		 */
		trans = btrfs_attach_transaction_barrier(root);
		if (IS_ERR(trans)) {
			ret = PTR_ERR(trans);

			/*
			 * We committed the transaction and there's no currently
			 * running transaction, this means everything we care
			 * about made it to disk and we are done.
			 */
			if (ret == -ENOENT)
				ret = 0;
			goto out;
		}
	}

	ret = btrfs_commit_transaction(trans);
out:
	free_extent_buffer(ctx.scratch_eb);
	ASSERT(list_empty(&ctx.list));
	ASSERT(list_empty(&ctx.conflict_inodes));
	err = file_check_and_advance_wb_err(file);
	if (!ret)
		ret = err;
	return ret > 0 ? -EIO : ret;

out_release_extents:
	btrfs_release_log_ctx_extents(&ctx);
	if (skip_ilock)
		up_write(&inode->i_mmap_lock);
	else
		btrfs_inode_unlock(inode, BTRFS_ILOCK_MMAP);
	goto out;
}

/*
 * btrfs_page_mkwrite() is not allowed to change the file size as it gets
 * called from a page fault handler when a page is first dirtied. Hence we must
 * be careful to check for EOF conditions here. We set the page up correctly
 * for a written page which means we get ENOSPC checking when writing into
 * holes and correct delalloc and unwritten extent mapping on filesystems that
 * support these features.
 *
 * We are not allowed to take the i_mutex here so we have to play games to
 * protect against truncate races as the page could now be beyond EOF.  Because
 * truncate_setsize() writes the inode size before removing pages, once we have
 * the page lock we can determine safely if the page is beyond EOF. If it is not
 * beyond EOF, then the page is guaranteed safe against truncation until we
 * unlock the page.
 */
static vm_fault_t btrfs_page_mkwrite(struct vm_fault *vmf)
{
	struct page *page = vmf->page;
	struct folio *folio = page_folio(page);
	struct inode *inode = file_inode(vmf->vma->vm_file);
	struct btrfs_fs_info *fs_info = inode_to_fs_info(inode);
	struct extent_io_tree *io_tree = &BTRFS_I(inode)->io_tree;
	struct btrfs_ordered_extent *ordered;
	struct extent_state *cached_state = NULL;
	struct extent_changeset *data_reserved = NULL;
	unsigned long zero_start;
	loff_t size;
	vm_fault_t ret;
	int ret2;
	int reserved = 0;
	u64 reserved_space;
	u64 page_start;
	u64 page_end;
	u64 end;

	ASSERT(folio_order(folio) == 0);

	reserved_space = PAGE_SIZE;

	sb_start_pagefault(inode->i_sb);
	page_start = folio_pos(folio);
	page_end = page_start + folio_size(folio) - 1;
	end = page_end;

	/*
	 * Reserving delalloc space after obtaining the page lock can lead to
	 * deadlock. For example, if a dirty page is locked by this function
	 * and the call to btrfs_delalloc_reserve_space() ends up triggering
	 * dirty page write out, then the btrfs_writepages() function could
	 * end up waiting indefinitely to get a lock on the page currently
	 * being processed by btrfs_page_mkwrite() function.
	 */
	ret2 = btrfs_delalloc_reserve_space(BTRFS_I(inode), &data_reserved,
					    page_start, reserved_space);
	if (!ret2) {
		ret2 = file_update_time(vmf->vma->vm_file);
		reserved = 1;
	}
	if (ret2) {
		ret = vmf_error(ret2);
		if (reserved)
			goto out;
		goto out_noreserve;
	}

	/* Make the VM retry the fault. */
	ret = VM_FAULT_NOPAGE;
again:
	down_read(&BTRFS_I(inode)->i_mmap_lock);
	folio_lock(folio);
	size = i_size_read(inode);

	if ((folio->mapping != inode->i_mapping) ||
	    (page_start >= size)) {
		/* Page got truncated out from underneath us. */
		goto out_unlock;
	}
	folio_wait_writeback(folio);

	lock_extent(io_tree, page_start, page_end, &cached_state);
	ret2 = set_folio_extent_mapped(folio);
	if (ret2 < 0) {
		ret = vmf_error(ret2);
		unlock_extent(io_tree, page_start, page_end, &cached_state);
		goto out_unlock;
	}

	/*
	 * We can't set the delalloc bits if there are pending ordered
	 * extents.  Drop our locks and wait for them to finish.
	 */
	ordered = btrfs_lookup_ordered_range(BTRFS_I(inode), page_start, PAGE_SIZE);
	if (ordered) {
		unlock_extent(io_tree, page_start, page_end, &cached_state);
		folio_unlock(folio);
		up_read(&BTRFS_I(inode)->i_mmap_lock);
		btrfs_start_ordered_extent(ordered);
		btrfs_put_ordered_extent(ordered);
		goto again;
	}

	if (folio->index == ((size - 1) >> PAGE_SHIFT)) {
		reserved_space = round_up(size - page_start, fs_info->sectorsize);
		if (reserved_space < PAGE_SIZE) {
			end = page_start + reserved_space - 1;
			btrfs_delalloc_release_space(BTRFS_I(inode),
					data_reserved, page_start,
					PAGE_SIZE - reserved_space, true);
		}
	}

	/*
	 * page_mkwrite gets called when the page is firstly dirtied after it's
	 * faulted in, but write(2) could also dirty a page and set delalloc
	 * bits, thus in this case for space account reason, we still need to
	 * clear any delalloc bits within this page range since we have to
	 * reserve data&meta space before lock_page() (see above comments).
	 */
	clear_extent_bit(&BTRFS_I(inode)->io_tree, page_start, end,
			  EXTENT_DELALLOC | EXTENT_DO_ACCOUNTING |
			  EXTENT_DEFRAG, &cached_state);

	ret2 = btrfs_set_extent_delalloc(BTRFS_I(inode), page_start, end, 0,
					&cached_state);
	if (ret2) {
		unlock_extent(io_tree, page_start, page_end, &cached_state);
		ret = VM_FAULT_SIGBUS;
		goto out_unlock;
	}

	/* Page is wholly or partially inside EOF. */
	if (page_start + folio_size(folio) > size)
		zero_start = offset_in_folio(folio, size);
	else
		zero_start = PAGE_SIZE;

	if (zero_start != PAGE_SIZE)
		folio_zero_range(folio, zero_start, folio_size(folio) - zero_start);

	btrfs_folio_clear_checked(fs_info, folio, page_start, PAGE_SIZE);
	btrfs_folio_set_dirty(fs_info, folio, page_start, end + 1 - page_start);
	btrfs_folio_set_uptodate(fs_info, folio, page_start, end + 1 - page_start);

	btrfs_set_inode_last_sub_trans(BTRFS_I(inode));

	unlock_extent(io_tree, page_start, page_end, &cached_state);
	up_read(&BTRFS_I(inode)->i_mmap_lock);

	btrfs_delalloc_release_extents(BTRFS_I(inode), PAGE_SIZE);
	sb_end_pagefault(inode->i_sb);
	extent_changeset_free(data_reserved);
	return VM_FAULT_LOCKED;

out_unlock:
	folio_unlock(folio);
	up_read(&BTRFS_I(inode)->i_mmap_lock);
out:
	btrfs_delalloc_release_extents(BTRFS_I(inode), PAGE_SIZE);
	btrfs_delalloc_release_space(BTRFS_I(inode), data_reserved, page_start,
				     reserved_space, (ret != 0));
out_noreserve:
	sb_end_pagefault(inode->i_sb);
	extent_changeset_free(data_reserved);
	return ret;
}

static const struct vm_operations_struct btrfs_file_vm_ops = {
	.fault		= filemap_fault,
	.map_pages	= filemap_map_pages,
	.page_mkwrite	= btrfs_page_mkwrite,
};

static int btrfs_file_mmap(struct file	*filp, struct vm_area_struct *vma)
{
	struct address_space *mapping = filp->f_mapping;

	if (!mapping->a_ops->read_folio)
		return -ENOEXEC;

	file_accessed(filp);
	vma->vm_ops = &btrfs_file_vm_ops;

	return 0;
}

static int hole_mergeable(struct btrfs_inode *inode, struct extent_buffer *leaf,
			  int slot, u64 start, u64 end)
{
	struct btrfs_file_extent_item *fi;
	struct btrfs_key key;

	if (slot < 0 || slot >= btrfs_header_nritems(leaf))
		return 0;

	btrfs_item_key_to_cpu(leaf, &key, slot);
	if (key.objectid != btrfs_ino(inode) ||
	    key.type != BTRFS_EXTENT_DATA_KEY)
		return 0;

	fi = btrfs_item_ptr(leaf, slot, struct btrfs_file_extent_item);

	if (btrfs_file_extent_type(leaf, fi) != BTRFS_FILE_EXTENT_REG)
		return 0;

	if (btrfs_file_extent_disk_bytenr(leaf, fi))
		return 0;

	if (key.offset == end)
		return 1;
	if (key.offset + btrfs_file_extent_num_bytes(leaf, fi) == start)
		return 1;
	return 0;
}

static int fill_holes(struct btrfs_trans_handle *trans,
		struct btrfs_inode *inode,
		struct btrfs_path *path, u64 offset, u64 end)
{
	struct btrfs_fs_info *fs_info = trans->fs_info;
	struct btrfs_root *root = inode->root;
	struct extent_buffer *leaf;
	struct btrfs_file_extent_item *fi;
	struct extent_map *hole_em;
	struct btrfs_key key;
	int ret;

	if (btrfs_fs_incompat(fs_info, NO_HOLES))
		goto out;

	key.objectid = btrfs_ino(inode);
	key.type = BTRFS_EXTENT_DATA_KEY;
	key.offset = offset;

	ret = btrfs_search_slot(trans, root, &key, path, 0, 1);
	if (ret <= 0) {
		/*
		 * We should have dropped this offset, so if we find it then
		 * something has gone horribly wrong.
		 */
		if (ret == 0)
			ret = -EINVAL;
		return ret;
	}

	leaf = path->nodes[0];
	if (hole_mergeable(inode, leaf, path->slots[0] - 1, offset, end)) {
		u64 num_bytes;

		path->slots[0]--;
		fi = btrfs_item_ptr(leaf, path->slots[0],
				    struct btrfs_file_extent_item);
		num_bytes = btrfs_file_extent_num_bytes(leaf, fi) +
			end - offset;
		btrfs_set_file_extent_num_bytes(leaf, fi, num_bytes);
		btrfs_set_file_extent_ram_bytes(leaf, fi, num_bytes);
		btrfs_set_file_extent_offset(leaf, fi, 0);
		btrfs_set_file_extent_generation(leaf, fi, trans->transid);
		btrfs_mark_buffer_dirty(trans, leaf);
		goto out;
	}

	if (hole_mergeable(inode, leaf, path->slots[0], offset, end)) {
		u64 num_bytes;

		key.offset = offset;
		btrfs_set_item_key_safe(trans, path, &key);
		fi = btrfs_item_ptr(leaf, path->slots[0],
				    struct btrfs_file_extent_item);
		num_bytes = btrfs_file_extent_num_bytes(leaf, fi) + end -
			offset;
		btrfs_set_file_extent_num_bytes(leaf, fi, num_bytes);
		btrfs_set_file_extent_ram_bytes(leaf, fi, num_bytes);
		btrfs_set_file_extent_offset(leaf, fi, 0);
		btrfs_set_file_extent_generation(leaf, fi, trans->transid);
		btrfs_mark_buffer_dirty(trans, leaf);
		goto out;
	}
	btrfs_release_path(path);

	ret = btrfs_insert_hole_extent(trans, root, btrfs_ino(inode), offset,
				       end - offset);
	if (ret)
		return ret;

out:
	btrfs_release_path(path);

	hole_em = alloc_extent_map();
	if (!hole_em) {
		btrfs_drop_extent_map_range(inode, offset, end - 1, false);
		btrfs_set_inode_full_sync(inode);
	} else {
		hole_em->start = offset;
		hole_em->len = end - offset;
		hole_em->ram_bytes = hole_em->len;

		hole_em->disk_bytenr = EXTENT_MAP_HOLE;
		hole_em->disk_num_bytes = 0;
		hole_em->generation = trans->transid;

		ret = btrfs_replace_extent_map_range(inode, hole_em, true);
		free_extent_map(hole_em);
		if (ret)
			btrfs_set_inode_full_sync(inode);
	}

	return 0;
}

/*
 * Find a hole extent on given inode and change start/len to the end of hole
 * extent.(hole/vacuum extent whose em->start <= start &&
 *	   em->start + em->len > start)
 * When a hole extent is found, return 1 and modify start/len.
 */
static int find_first_non_hole(struct btrfs_inode *inode, u64 *start, u64 *len)
{
	struct btrfs_fs_info *fs_info = inode->root->fs_info;
	struct extent_map *em;
	int ret = 0;

	em = btrfs_get_extent(inode, NULL,
			      round_down(*start, fs_info->sectorsize),
			      round_up(*len, fs_info->sectorsize));
	if (IS_ERR(em))
		return PTR_ERR(em);

	/* Hole or vacuum extent(only exists in no-hole mode) */
	if (em->disk_bytenr == EXTENT_MAP_HOLE) {
		ret = 1;
		*len = em->start + em->len > *start + *len ?
		       0 : *start + *len - em->start - em->len;
		*start = em->start + em->len;
	}
	free_extent_map(em);
	return ret;
}

static void btrfs_punch_hole_lock_range(struct inode *inode,
					const u64 lockstart,
					const u64 lockend,
					struct extent_state **cached_state)
{
	/*
	 * For subpage case, if the range is not at page boundary, we could
	 * have pages at the leading/tailing part of the range.
	 * This could lead to dead loop since filemap_range_has_page()
	 * will always return true.
	 * So here we need to do extra page alignment for
	 * filemap_range_has_page().
	 */
	const u64 page_lockstart = round_up(lockstart, PAGE_SIZE);
	const u64 page_lockend = round_down(lockend + 1, PAGE_SIZE) - 1;

	while (1) {
		truncate_pagecache_range(inode, lockstart, lockend);

		lock_extent(&BTRFS_I(inode)->io_tree, lockstart, lockend,
			    cached_state);
		/*
		 * We can't have ordered extents in the range, nor dirty/writeback
		 * pages, because we have locked the inode's VFS lock in exclusive
		 * mode, we have locked the inode's i_mmap_lock in exclusive mode,
		 * we have flushed all delalloc in the range and we have waited
		 * for any ordered extents in the range to complete.
		 * We can race with anyone reading pages from this range, so after
		 * locking the range check if we have pages in the range, and if
		 * we do, unlock the range and retry.
		 */
		if (!filemap_range_has_page(inode->i_mapping, page_lockstart,
					    page_lockend))
			break;

		unlock_extent(&BTRFS_I(inode)->io_tree, lockstart, lockend,
			      cached_state);
	}

	btrfs_assert_inode_range_clean(BTRFS_I(inode), lockstart, lockend);
}

static int btrfs_insert_replace_extent(struct btrfs_trans_handle *trans,
				     struct btrfs_inode *inode,
				     struct btrfs_path *path,
				     struct btrfs_replace_extent_info *extent_info,
				     const u64 replace_len,
				     const u64 bytes_to_drop)
{
	struct btrfs_fs_info *fs_info = trans->fs_info;
	struct btrfs_root *root = inode->root;
	struct btrfs_file_extent_item *extent;
	struct extent_buffer *leaf;
	struct btrfs_key key;
	int slot;
	int ret;

	if (replace_len == 0)
		return 0;

	if (extent_info->disk_offset == 0 &&
	    btrfs_fs_incompat(fs_info, NO_HOLES)) {
		btrfs_update_inode_bytes(inode, 0, bytes_to_drop);
		return 0;
	}

	key.objectid = btrfs_ino(inode);
	key.type = BTRFS_EXTENT_DATA_KEY;
	key.offset = extent_info->file_offset;
	ret = btrfs_insert_empty_item(trans, root, path, &key,
				      sizeof(struct btrfs_file_extent_item));
	if (ret)
		return ret;
	leaf = path->nodes[0];
	slot = path->slots[0];
	write_extent_buffer(leaf, extent_info->extent_buf,
			    btrfs_item_ptr_offset(leaf, slot),
			    sizeof(struct btrfs_file_extent_item));
	extent = btrfs_item_ptr(leaf, slot, struct btrfs_file_extent_item);
	ASSERT(btrfs_file_extent_type(leaf, extent) != BTRFS_FILE_EXTENT_INLINE);
	btrfs_set_file_extent_offset(leaf, extent, extent_info->data_offset);
	btrfs_set_file_extent_num_bytes(leaf, extent, replace_len);
	if (extent_info->is_new_extent)
		btrfs_set_file_extent_generation(leaf, extent, trans->transid);
	btrfs_mark_buffer_dirty(trans, leaf);
	btrfs_release_path(path);

	ret = btrfs_inode_set_file_extent_range(inode, extent_info->file_offset,
						replace_len);
	if (ret)
		return ret;

	/* If it's a hole, nothing more needs to be done. */
	if (extent_info->disk_offset == 0) {
		btrfs_update_inode_bytes(inode, 0, bytes_to_drop);
		return 0;
	}

	btrfs_update_inode_bytes(inode, replace_len, bytes_to_drop);

	if (extent_info->is_new_extent && extent_info->insertions == 0) {
		key.objectid = extent_info->disk_offset;
		key.type = BTRFS_EXTENT_ITEM_KEY;
		key.offset = extent_info->disk_len;
		ret = btrfs_alloc_reserved_file_extent(trans, root,
						       btrfs_ino(inode),
						       extent_info->file_offset,
						       extent_info->qgroup_reserved,
						       &key);
	} else {
		struct btrfs_ref ref = {
			.action = BTRFS_ADD_DELAYED_REF,
			.bytenr = extent_info->disk_offset,
			.num_bytes = extent_info->disk_len,
			.owning_root = btrfs_root_id(root),
			.ref_root = btrfs_root_id(root),
		};
		u64 ref_offset;

		ref_offset = extent_info->file_offset - extent_info->data_offset;
		btrfs_init_data_ref(&ref, btrfs_ino(inode), ref_offset, 0, false);
		ret = btrfs_inc_extent_ref(trans, &ref);
	}

	extent_info->insertions++;

	return ret;
}

/*
 * The respective range must have been previously locked, as well as the inode.
 * The end offset is inclusive (last byte of the range).
 * @extent_info is NULL for fallocate's hole punching and non-NULL when replacing
 * the file range with an extent.
 * When not punching a hole, we don't want to end up in a state where we dropped
 * extents without inserting a new one, so we must abort the transaction to avoid
 * a corruption.
 */
int btrfs_replace_file_extents(struct btrfs_inode *inode,
			       struct btrfs_path *path, const u64 start,
			       const u64 end,
			       struct btrfs_replace_extent_info *extent_info,
			       struct btrfs_trans_handle **trans_out)
{
	struct btrfs_drop_extents_args drop_args = { 0 };
	struct btrfs_root *root = inode->root;
	struct btrfs_fs_info *fs_info = root->fs_info;
	u64 min_size = btrfs_calc_insert_metadata_size(fs_info, 1);
	u64 ino_size = round_up(inode->vfs_inode.i_size, fs_info->sectorsize);
	struct btrfs_trans_handle *trans = NULL;
	struct btrfs_block_rsv *rsv;
	unsigned int rsv_count;
	u64 cur_offset;
	u64 len = end - start;
	int ret = 0;

	if (end <= start)
		return -EINVAL;

	rsv = btrfs_alloc_block_rsv(fs_info, BTRFS_BLOCK_RSV_TEMP);
	if (!rsv) {
		ret = -ENOMEM;
		goto out;
	}
	rsv->size = btrfs_calc_insert_metadata_size(fs_info, 1);
	rsv->failfast = true;

	/*
	 * 1 - update the inode
	 * 1 - removing the extents in the range
	 * 1 - adding the hole extent if no_holes isn't set or if we are
	 *     replacing the range with a new extent
	 */
	if (!btrfs_fs_incompat(fs_info, NO_HOLES) || extent_info)
		rsv_count = 3;
	else
		rsv_count = 2;

	trans = btrfs_start_transaction(root, rsv_count);
	if (IS_ERR(trans)) {
		ret = PTR_ERR(trans);
		trans = NULL;
		goto out_free;
	}

	ret = btrfs_block_rsv_migrate(&fs_info->trans_block_rsv, rsv,
				      min_size, false);
	if (WARN_ON(ret))
		goto out_trans;
	trans->block_rsv = rsv;

	cur_offset = start;
	drop_args.path = path;
	drop_args.end = end + 1;
	drop_args.drop_cache = true;
	while (cur_offset < end) {
		drop_args.start = cur_offset;
		ret = btrfs_drop_extents(trans, root, inode, &drop_args);
		/* If we are punching a hole decrement the inode's byte count */
		if (!extent_info)
			btrfs_update_inode_bytes(inode, 0,
						 drop_args.bytes_found);
		if (ret != -ENOSPC) {
			/*
			 * The only time we don't want to abort is if we are
			 * attempting to clone a partial inline extent, in which
			 * case we'll get EOPNOTSUPP.  However if we aren't
			 * clone we need to abort no matter what, because if we
			 * got EOPNOTSUPP via prealloc then we messed up and
			 * need to abort.
			 */
			if (ret &&
			    (ret != -EOPNOTSUPP ||
			     (extent_info && extent_info->is_new_extent)))
				btrfs_abort_transaction(trans, ret);
			break;
		}

		trans->block_rsv = &fs_info->trans_block_rsv;

		if (!extent_info && cur_offset < drop_args.drop_end &&
		    cur_offset < ino_size) {
			ret = fill_holes(trans, inode, path, cur_offset,
					 drop_args.drop_end);
			if (ret) {
				/*
				 * If we failed then we didn't insert our hole
				 * entries for the area we dropped, so now the
				 * fs is corrupted, so we must abort the
				 * transaction.
				 */
				btrfs_abort_transaction(trans, ret);
				break;
			}
		} else if (!extent_info && cur_offset < drop_args.drop_end) {
			/*
			 * We are past the i_size here, but since we didn't
			 * insert holes we need to clear the mapped area so we
			 * know to not set disk_i_size in this area until a new
			 * file extent is inserted here.
			 */
			ret = btrfs_inode_clear_file_extent_range(inode,
					cur_offset,
					drop_args.drop_end - cur_offset);
			if (ret) {
				/*
				 * We couldn't clear our area, so we could
				 * presumably adjust up and corrupt the fs, so
				 * we need to abort.
				 */
				btrfs_abort_transaction(trans, ret);
				break;
			}
		}

		if (extent_info &&
		    drop_args.drop_end > extent_info->file_offset) {
			u64 replace_len = drop_args.drop_end -
					  extent_info->file_offset;

			ret = btrfs_insert_replace_extent(trans, inode,	path,
					extent_info, replace_len,
					drop_args.bytes_found);
			if (ret) {
				btrfs_abort_transaction(trans, ret);
				break;
			}
			extent_info->data_len -= replace_len;
			extent_info->data_offset += replace_len;
			extent_info->file_offset += replace_len;
		}

		/*
		 * We are releasing our handle on the transaction, balance the
		 * dirty pages of the btree inode and flush delayed items, and
		 * then get a new transaction handle, which may now point to a
		 * new transaction in case someone else may have committed the
		 * transaction we used to replace/drop file extent items. So
		 * bump the inode's iversion and update mtime and ctime except
		 * if we are called from a dedupe context. This is because a
		 * power failure/crash may happen after the transaction is
		 * committed and before we finish replacing/dropping all the
		 * file extent items we need.
		 */
		inode_inc_iversion(&inode->vfs_inode);

		if (!extent_info || extent_info->update_times)
			inode_set_mtime_to_ts(&inode->vfs_inode,
					      inode_set_ctime_current(&inode->vfs_inode));

		ret = btrfs_update_inode(trans, inode);
		if (ret)
			break;

		btrfs_end_transaction(trans);
		btrfs_btree_balance_dirty(fs_info);

		trans = btrfs_start_transaction(root, rsv_count);
		if (IS_ERR(trans)) {
			ret = PTR_ERR(trans);
			trans = NULL;
			break;
		}

		ret = btrfs_block_rsv_migrate(&fs_info->trans_block_rsv,
					      rsv, min_size, false);
		if (WARN_ON(ret))
			break;
		trans->block_rsv = rsv;

		cur_offset = drop_args.drop_end;
		len = end - cur_offset;
		if (!extent_info && len) {
			ret = find_first_non_hole(inode, &cur_offset, &len);
			if (unlikely(ret < 0))
				break;
			if (ret && !len) {
				ret = 0;
				break;
			}
		}
	}

	/*
	 * If we were cloning, force the next fsync to be a full one since we
	 * we replaced (or just dropped in the case of cloning holes when
	 * NO_HOLES is enabled) file extent items and did not setup new extent
	 * maps for the replacement extents (or holes).
	 */
	if (extent_info && !extent_info->is_new_extent)
		btrfs_set_inode_full_sync(inode);

	if (ret)
		goto out_trans;

	trans->block_rsv = &fs_info->trans_block_rsv;
	/*
	 * If we are using the NO_HOLES feature we might have had already an
	 * hole that overlaps a part of the region [lockstart, lockend] and
	 * ends at (or beyond) lockend. Since we have no file extent items to
	 * represent holes, drop_end can be less than lockend and so we must
	 * make sure we have an extent map representing the existing hole (the
	 * call to __btrfs_drop_extents() might have dropped the existing extent
	 * map representing the existing hole), otherwise the fast fsync path
	 * will not record the existence of the hole region
	 * [existing_hole_start, lockend].
	 */
	if (drop_args.drop_end <= end)
		drop_args.drop_end = end + 1;
	/*
	 * Don't insert file hole extent item if it's for a range beyond eof
	 * (because it's useless) or if it represents a 0 bytes range (when
	 * cur_offset == drop_end).
	 */
	if (!extent_info && cur_offset < ino_size &&
	    cur_offset < drop_args.drop_end) {
		ret = fill_holes(trans, inode, path, cur_offset,
				 drop_args.drop_end);
		if (ret) {
			/* Same comment as above. */
			btrfs_abort_transaction(trans, ret);
			goto out_trans;
		}
	} else if (!extent_info && cur_offset < drop_args.drop_end) {
		/* See the comment in the loop above for the reasoning here. */
		ret = btrfs_inode_clear_file_extent_range(inode, cur_offset,
					drop_args.drop_end - cur_offset);
		if (ret) {
			btrfs_abort_transaction(trans, ret);
			goto out_trans;
		}

	}
	if (extent_info) {
		ret = btrfs_insert_replace_extent(trans, inode, path,
				extent_info, extent_info->data_len,
				drop_args.bytes_found);
		if (ret) {
			btrfs_abort_transaction(trans, ret);
			goto out_trans;
		}
	}

out_trans:
	if (!trans)
		goto out_free;

	trans->block_rsv = &fs_info->trans_block_rsv;
	if (ret)
		btrfs_end_transaction(trans);
	else
		*trans_out = trans;
out_free:
	btrfs_free_block_rsv(fs_info, rsv);
out:
	return ret;
}

static int btrfs_punch_hole(struct file *file, loff_t offset, loff_t len)
{
	struct inode *inode = file_inode(file);
	struct btrfs_fs_info *fs_info = inode_to_fs_info(inode);
	struct btrfs_root *root = BTRFS_I(inode)->root;
	struct extent_state *cached_state = NULL;
	struct btrfs_path *path;
	struct btrfs_trans_handle *trans = NULL;
	u64 lockstart;
	u64 lockend;
	u64 tail_start;
	u64 tail_len;
	u64 orig_start = offset;
	int ret = 0;
	bool same_block;
	u64 ino_size;
	bool truncated_block = false;
	bool updated_inode = false;

	btrfs_inode_lock(BTRFS_I(inode), BTRFS_ILOCK_MMAP);

	ret = btrfs_wait_ordered_range(BTRFS_I(inode), offset, len);
	if (ret)
		goto out_only_mutex;

	ino_size = round_up(inode->i_size, fs_info->sectorsize);
	ret = find_first_non_hole(BTRFS_I(inode), &offset, &len);
	if (ret < 0)
		goto out_only_mutex;
	if (ret && !len) {
		/* Already in a large hole */
		ret = 0;
		goto out_only_mutex;
	}

	ret = file_modified(file);
	if (ret)
		goto out_only_mutex;

	lockstart = round_up(offset, fs_info->sectorsize);
	lockend = round_down(offset + len, fs_info->sectorsize) - 1;
	same_block = (BTRFS_BYTES_TO_BLKS(fs_info, offset))
		== (BTRFS_BYTES_TO_BLKS(fs_info, offset + len - 1));
	/*
	 * We needn't truncate any block which is beyond the end of the file
	 * because we are sure there is no data there.
	 */
	/*
	 * Only do this if we are in the same block and we aren't doing the
	 * entire block.
	 */
	if (same_block && len < fs_info->sectorsize) {
		if (offset < ino_size) {
			truncated_block = true;
			ret = btrfs_truncate_block(BTRFS_I(inode), offset, len,
						   0);
		} else {
			ret = 0;
		}
		goto out_only_mutex;
	}

	/* zero back part of the first block */
	if (offset < ino_size) {
		truncated_block = true;
		ret = btrfs_truncate_block(BTRFS_I(inode), offset, 0, 0);
		if (ret) {
			btrfs_inode_unlock(BTRFS_I(inode), BTRFS_ILOCK_MMAP);
			return ret;
		}
	}

	/* Check the aligned pages after the first unaligned page,
	 * if offset != orig_start, which means the first unaligned page
	 * including several following pages are already in holes,
	 * the extra check can be skipped */
	if (offset == orig_start) {
		/* after truncate page, check hole again */
		len = offset + len - lockstart;
		offset = lockstart;
		ret = find_first_non_hole(BTRFS_I(inode), &offset, &len);
		if (ret < 0)
			goto out_only_mutex;
		if (ret && !len) {
			ret = 0;
			goto out_only_mutex;
		}
		lockstart = offset;
	}

	/* Check the tail unaligned part is in a hole */
	tail_start = lockend + 1;
	tail_len = offset + len - tail_start;
	if (tail_len) {
		ret = find_first_non_hole(BTRFS_I(inode), &tail_start, &tail_len);
		if (unlikely(ret < 0))
			goto out_only_mutex;
		if (!ret) {
			/* zero the front end of the last page */
			if (tail_start + tail_len < ino_size) {
				truncated_block = true;
				ret = btrfs_truncate_block(BTRFS_I(inode),
							tail_start + tail_len,
							0, 1);
				if (ret)
					goto out_only_mutex;
			}
		}
	}

	if (lockend < lockstart) {
		ret = 0;
		goto out_only_mutex;
	}

	btrfs_punch_hole_lock_range(inode, lockstart, lockend, &cached_state);

	path = btrfs_alloc_path();
	if (!path) {
		ret = -ENOMEM;
		goto out;
	}

	ret = btrfs_replace_file_extents(BTRFS_I(inode), path, lockstart,
					 lockend, NULL, &trans);
	btrfs_free_path(path);
	if (ret)
		goto out;

	ASSERT(trans != NULL);
	inode_inc_iversion(inode);
	inode_set_mtime_to_ts(inode, inode_set_ctime_current(inode));
	ret = btrfs_update_inode(trans, BTRFS_I(inode));
	updated_inode = true;
	btrfs_end_transaction(trans);
	btrfs_btree_balance_dirty(fs_info);
out:
	unlock_extent(&BTRFS_I(inode)->io_tree, lockstart, lockend,
		      &cached_state);
out_only_mutex:
	if (!updated_inode && truncated_block && !ret) {
		/*
		 * If we only end up zeroing part of a page, we still need to
		 * update the inode item, so that all the time fields are
		 * updated as well as the necessary btrfs inode in memory fields
		 * for detecting, at fsync time, if the inode isn't yet in the
		 * log tree or it's there but not up to date.
		 */
		struct timespec64 now = inode_set_ctime_current(inode);

		inode_inc_iversion(inode);
		inode_set_mtime_to_ts(inode, now);
		trans = btrfs_start_transaction(root, 1);
		if (IS_ERR(trans)) {
			ret = PTR_ERR(trans);
		} else {
			int ret2;

			ret = btrfs_update_inode(trans, BTRFS_I(inode));
			ret2 = btrfs_end_transaction(trans);
			if (!ret)
				ret = ret2;
		}
	}
	btrfs_inode_unlock(BTRFS_I(inode), BTRFS_ILOCK_MMAP);
	return ret;
}

/* Helper structure to record which range is already reserved */
struct falloc_range {
	struct list_head list;
	u64 start;
	u64 len;
};

/*
 * Helper function to add falloc range
 *
 * Caller should have locked the larger range of extent containing
 * [start, len)
 */
static int add_falloc_range(struct list_head *head, u64 start, u64 len)
{
	struct falloc_range *range = NULL;

	if (!list_empty(head)) {
		/*
		 * As fallocate iterates by bytenr order, we only need to check
		 * the last range.
		 */
		range = list_last_entry(head, struct falloc_range, list);
		if (range->start + range->len == start) {
			range->len += len;
			return 0;
		}
	}

	range = kmalloc(sizeof(*range), GFP_KERNEL);
	if (!range)
		return -ENOMEM;
	range->start = start;
	range->len = len;
	list_add_tail(&range->list, head);
	return 0;
}

static int btrfs_fallocate_update_isize(struct inode *inode,
					const u64 end,
					const int mode)
{
	struct btrfs_trans_handle *trans;
	struct btrfs_root *root = BTRFS_I(inode)->root;
	int ret;
	int ret2;

	if (mode & FALLOC_FL_KEEP_SIZE || end <= i_size_read(inode))
		return 0;

	trans = btrfs_start_transaction(root, 1);
	if (IS_ERR(trans))
		return PTR_ERR(trans);

	inode_set_ctime_current(inode);
	i_size_write(inode, end);
	btrfs_inode_safe_disk_i_size_write(BTRFS_I(inode), 0);
	ret = btrfs_update_inode(trans, BTRFS_I(inode));
	ret2 = btrfs_end_transaction(trans);

	return ret ? ret : ret2;
}

enum {
	RANGE_BOUNDARY_WRITTEN_EXTENT,
	RANGE_BOUNDARY_PREALLOC_EXTENT,
	RANGE_BOUNDARY_HOLE,
};

static int btrfs_zero_range_check_range_boundary(struct btrfs_inode *inode,
						 u64 offset)
{
	const u64 sectorsize = inode->root->fs_info->sectorsize;
	struct extent_map *em;
	int ret;

	offset = round_down(offset, sectorsize);
	em = btrfs_get_extent(inode, NULL, offset, sectorsize);
	if (IS_ERR(em))
		return PTR_ERR(em);

	if (em->disk_bytenr == EXTENT_MAP_HOLE)
		ret = RANGE_BOUNDARY_HOLE;
	else if (em->flags & EXTENT_FLAG_PREALLOC)
		ret = RANGE_BOUNDARY_PREALLOC_EXTENT;
	else
		ret = RANGE_BOUNDARY_WRITTEN_EXTENT;

	free_extent_map(em);
	return ret;
}

static int btrfs_zero_range(struct inode *inode,
			    loff_t offset,
			    loff_t len,
			    const int mode)
{
	struct btrfs_fs_info *fs_info = BTRFS_I(inode)->root->fs_info;
	struct extent_map *em;
	struct extent_changeset *data_reserved = NULL;
	int ret;
	u64 alloc_hint = 0;
	const u64 sectorsize = fs_info->sectorsize;
	u64 alloc_start = round_down(offset, sectorsize);
	u64 alloc_end = round_up(offset + len, sectorsize);
	u64 bytes_to_reserve = 0;
	bool space_reserved = false;

	em = btrfs_get_extent(BTRFS_I(inode), NULL, alloc_start,
			      alloc_end - alloc_start);
	if (IS_ERR(em)) {
		ret = PTR_ERR(em);
		goto out;
	}

	/*
	 * Avoid hole punching and extent allocation for some cases. More cases
	 * could be considered, but these are unlikely common and we keep things
	 * as simple as possible for now. Also, intentionally, if the target
	 * range contains one or more prealloc extents together with regular
	 * extents and holes, we drop all the existing extents and allocate a
	 * new prealloc extent, so that we get a larger contiguous disk extent.
	 */
	if (em->start <= alloc_start && (em->flags & EXTENT_FLAG_PREALLOC)) {
		const u64 em_end = em->start + em->len;

		if (em_end >= offset + len) {
			/*
			 * The whole range is already a prealloc extent,
			 * do nothing except updating the inode's i_size if
			 * needed.
			 */
			free_extent_map(em);
			ret = btrfs_fallocate_update_isize(inode, offset + len,
							   mode);
			goto out;
		}
		/*
		 * Part of the range is already a prealloc extent, so operate
		 * only on the remaining part of the range.
		 */
		alloc_start = em_end;
		ASSERT(IS_ALIGNED(alloc_start, sectorsize));
		len = offset + len - alloc_start;
		offset = alloc_start;
		alloc_hint = extent_map_block_start(em) + em->len;
	}
	free_extent_map(em);

	if (BTRFS_BYTES_TO_BLKS(fs_info, offset) ==
	    BTRFS_BYTES_TO_BLKS(fs_info, offset + len - 1)) {
		em = btrfs_get_extent(BTRFS_I(inode), NULL, alloc_start, sectorsize);
		if (IS_ERR(em)) {
			ret = PTR_ERR(em);
			goto out;
		}

		if (em->flags & EXTENT_FLAG_PREALLOC) {
			free_extent_map(em);
			ret = btrfs_fallocate_update_isize(inode, offset + len,
							   mode);
			goto out;
		}
		if (len < sectorsize && em->disk_bytenr != EXTENT_MAP_HOLE) {
			free_extent_map(em);
			ret = btrfs_truncate_block(BTRFS_I(inode), offset, len,
						   0);
			if (!ret)
				ret = btrfs_fallocate_update_isize(inode,
								   offset + len,
								   mode);
			return ret;
		}
		free_extent_map(em);
		alloc_start = round_down(offset, sectorsize);
		alloc_end = alloc_start + sectorsize;
		goto reserve_space;
	}

	alloc_start = round_up(offset, sectorsize);
	alloc_end = round_down(offset + len, sectorsize);

	/*
	 * For unaligned ranges, check the pages at the boundaries, they might
	 * map to an extent, in which case we need to partially zero them, or
	 * they might map to a hole, in which case we need our allocation range
	 * to cover them.
	 */
	if (!IS_ALIGNED(offset, sectorsize)) {
		ret = btrfs_zero_range_check_range_boundary(BTRFS_I(inode),
							    offset);
		if (ret < 0)
			goto out;
		if (ret == RANGE_BOUNDARY_HOLE) {
			alloc_start = round_down(offset, sectorsize);
			ret = 0;
		} else if (ret == RANGE_BOUNDARY_WRITTEN_EXTENT) {
			ret = btrfs_truncate_block(BTRFS_I(inode), offset, 0, 0);
			if (ret)
				goto out;
		} else {
			ret = 0;
		}
	}

	if (!IS_ALIGNED(offset + len, sectorsize)) {
		ret = btrfs_zero_range_check_range_boundary(BTRFS_I(inode),
							    offset + len);
		if (ret < 0)
			goto out;
		if (ret == RANGE_BOUNDARY_HOLE) {
			alloc_end = round_up(offset + len, sectorsize);
			ret = 0;
		} else if (ret == RANGE_BOUNDARY_WRITTEN_EXTENT) {
			ret = btrfs_truncate_block(BTRFS_I(inode), offset + len,
						   0, 1);
			if (ret)
				goto out;
		} else {
			ret = 0;
		}
	}

reserve_space:
	if (alloc_start < alloc_end) {
		struct extent_state *cached_state = NULL;
		const u64 lockstart = alloc_start;
		const u64 lockend = alloc_end - 1;

		bytes_to_reserve = alloc_end - alloc_start;
		ret = btrfs_alloc_data_chunk_ondemand(BTRFS_I(inode),
						      bytes_to_reserve);
		if (ret < 0)
			goto out;
		space_reserved = true;
		btrfs_punch_hole_lock_range(inode, lockstart, lockend,
					    &cached_state);
		ret = btrfs_qgroup_reserve_data(BTRFS_I(inode), &data_reserved,
						alloc_start, bytes_to_reserve);
		if (ret) {
			unlock_extent(&BTRFS_I(inode)->io_tree, lockstart,
				      lockend, &cached_state);
			goto out;
		}
		ret = btrfs_prealloc_file_range(inode, mode, alloc_start,
						alloc_end - alloc_start,
						fs_info->sectorsize,
						offset + len, &alloc_hint);
		unlock_extent(&BTRFS_I(inode)->io_tree, lockstart, lockend,
			      &cached_state);
		/* btrfs_prealloc_file_range releases reserved space on error */
		if (ret) {
			space_reserved = false;
			goto out;
		}
	}
	ret = btrfs_fallocate_update_isize(inode, offset + len, mode);
 out:
	if (ret && space_reserved)
		btrfs_free_reserved_data_space(BTRFS_I(inode), data_reserved,
					       alloc_start, bytes_to_reserve);
	extent_changeset_free(data_reserved);

	return ret;
}

static long btrfs_fallocate(struct file *file, int mode,
			    loff_t offset, loff_t len)
{
	struct inode *inode = file_inode(file);
	struct extent_state *cached_state = NULL;
	struct extent_changeset *data_reserved = NULL;
	struct falloc_range *range;
	struct falloc_range *tmp;
	LIST_HEAD(reserve_list);
	u64 cur_offset;
	u64 last_byte;
	u64 alloc_start;
	u64 alloc_end;
	u64 alloc_hint = 0;
	u64 locked_end;
	u64 actual_end = 0;
	u64 data_space_needed = 0;
	u64 data_space_reserved = 0;
	u64 qgroup_reserved = 0;
	struct extent_map *em;
	int blocksize = BTRFS_I(inode)->root->fs_info->sectorsize;
	int ret;

	/* Do not allow fallocate in ZONED mode */
	if (btrfs_is_zoned(inode_to_fs_info(inode)))
		return -EOPNOTSUPP;

	alloc_start = round_down(offset, blocksize);
	alloc_end = round_up(offset + len, blocksize);
	cur_offset = alloc_start;

	/* Make sure we aren't being give some crap mode */
	if (mode & ~(FALLOC_FL_KEEP_SIZE | FALLOC_FL_PUNCH_HOLE |
		     FALLOC_FL_ZERO_RANGE))
		return -EOPNOTSUPP;

	if (mode & FALLOC_FL_PUNCH_HOLE)
		return btrfs_punch_hole(file, offset, len);

	btrfs_inode_lock(BTRFS_I(inode), BTRFS_ILOCK_MMAP);

	if (!(mode & FALLOC_FL_KEEP_SIZE) && offset + len > inode->i_size) {
		ret = inode_newsize_ok(inode, offset + len);
		if (ret)
			goto out;
	}

	ret = file_modified(file);
	if (ret)
		goto out;

	/*
	 * TODO: Move these two operations after we have checked
	 * accurate reserved space, or fallocate can still fail but
	 * with page truncated or size expanded.
	 *
	 * But that's a minor problem and won't do much harm BTW.
	 */
	if (alloc_start > inode->i_size) {
		ret = btrfs_cont_expand(BTRFS_I(inode), i_size_read(inode),
					alloc_start);
		if (ret)
			goto out;
	} else if (offset + len > inode->i_size) {
		/*
		 * If we are fallocating from the end of the file onward we
		 * need to zero out the end of the block if i_size lands in the
		 * middle of a block.
		 */
		ret = btrfs_truncate_block(BTRFS_I(inode), inode->i_size, 0, 0);
		if (ret)
			goto out;
	}

	/*
	 * We have locked the inode at the VFS level (in exclusive mode) and we
	 * have locked the i_mmap_lock lock (in exclusive mode). Now before
	 * locking the file range, flush all dealloc in the range and wait for
	 * all ordered extents in the range to complete. After this we can lock
	 * the file range and, due to the previous locking we did, we know there
	 * can't be more delalloc or ordered extents in the range.
	 */
	ret = btrfs_wait_ordered_range(BTRFS_I(inode), alloc_start,
				       alloc_end - alloc_start);
	if (ret)
		goto out;

	if (mode & FALLOC_FL_ZERO_RANGE) {
		ret = btrfs_zero_range(inode, offset, len, mode);
		btrfs_inode_unlock(BTRFS_I(inode), BTRFS_ILOCK_MMAP);
		return ret;
	}

	locked_end = alloc_end - 1;
	lock_extent(&BTRFS_I(inode)->io_tree, alloc_start, locked_end,
		    &cached_state);

	btrfs_assert_inode_range_clean(BTRFS_I(inode), alloc_start, locked_end);

	/* First, check if we exceed the qgroup limit */
	while (cur_offset < alloc_end) {
		em = btrfs_get_extent(BTRFS_I(inode), NULL, cur_offset,
				      alloc_end - cur_offset);
		if (IS_ERR(em)) {
			ret = PTR_ERR(em);
			break;
		}
		last_byte = min(extent_map_end(em), alloc_end);
		actual_end = min_t(u64, extent_map_end(em), offset + len);
		last_byte = ALIGN(last_byte, blocksize);
		if (em->disk_bytenr == EXTENT_MAP_HOLE ||
		    (cur_offset >= inode->i_size &&
		     !(em->flags & EXTENT_FLAG_PREALLOC))) {
			const u64 range_len = last_byte - cur_offset;

			ret = add_falloc_range(&reserve_list, cur_offset, range_len);
			if (ret < 0) {
				free_extent_map(em);
				break;
			}
			ret = btrfs_qgroup_reserve_data(BTRFS_I(inode),
					&data_reserved, cur_offset, range_len);
			if (ret < 0) {
				free_extent_map(em);
				break;
			}
			qgroup_reserved += range_len;
			data_space_needed += range_len;
		}
		free_extent_map(em);
		cur_offset = last_byte;
	}

	if (!ret && data_space_needed > 0) {
		/*
		 * We are safe to reserve space here as we can't have delalloc
		 * in the range, see above.
		 */
		ret = btrfs_alloc_data_chunk_ondemand(BTRFS_I(inode),
						      data_space_needed);
		if (!ret)
			data_space_reserved = data_space_needed;
	}

	/*
	 * If ret is still 0, means we're OK to fallocate.
	 * Or just cleanup the list and exit.
	 */
	list_for_each_entry_safe(range, tmp, &reserve_list, list) {
		if (!ret) {
			ret = btrfs_prealloc_file_range(inode, mode,
					range->start,
					range->len, blocksize,
					offset + len, &alloc_hint);
			/*
			 * btrfs_prealloc_file_range() releases space even
			 * if it returns an error.
			 */
			data_space_reserved -= range->len;
			qgroup_reserved -= range->len;
		} else if (data_space_reserved > 0) {
			btrfs_free_reserved_data_space(BTRFS_I(inode),
					       data_reserved, range->start,
					       range->len);
			data_space_reserved -= range->len;
			qgroup_reserved -= range->len;
		} else if (qgroup_reserved > 0) {
			btrfs_qgroup_free_data(BTRFS_I(inode), data_reserved,
					       range->start, range->len, NULL);
			qgroup_reserved -= range->len;
		}
		list_del(&range->list);
		kfree(range);
	}
	if (ret < 0)
		goto out_unlock;

	/*
	 * We didn't need to allocate any more space, but we still extended the
	 * size of the file so we need to update i_size and the inode item.
	 */
	ret = btrfs_fallocate_update_isize(inode, actual_end, mode);
out_unlock:
	unlock_extent(&BTRFS_I(inode)->io_tree, alloc_start, locked_end,
		      &cached_state);
out:
	btrfs_inode_unlock(BTRFS_I(inode), BTRFS_ILOCK_MMAP);
	extent_changeset_free(data_reserved);
	return ret;
}

/*
 * Helper for btrfs_find_delalloc_in_range(). Find a subrange in a given range
 * that has unflushed and/or flushing delalloc. There might be other adjacent
 * subranges after the one it found, so btrfs_find_delalloc_in_range() keeps
 * looping while it gets adjacent subranges, and merging them together.
 */
static bool find_delalloc_subrange(struct btrfs_inode *inode, u64 start, u64 end,
				   struct extent_state **cached_state,
				   bool *search_io_tree,
				   u64 *delalloc_start_ret, u64 *delalloc_end_ret)
{
	u64 len = end + 1 - start;
	u64 delalloc_len = 0;
	struct btrfs_ordered_extent *oe;
	u64 oe_start;
	u64 oe_end;

	/*
	 * Search the io tree first for EXTENT_DELALLOC. If we find any, it
	 * means we have delalloc (dirty pages) for which writeback has not
	 * started yet.
	 */
	if (*search_io_tree) {
		spin_lock(&inode->lock);
		if (inode->delalloc_bytes > 0) {
			spin_unlock(&inode->lock);
			*delalloc_start_ret = start;
			delalloc_len = count_range_bits(&inode->io_tree,
							delalloc_start_ret, end,
							len, EXTENT_DELALLOC, 1,
							cached_state);
		} else {
			spin_unlock(&inode->lock);
		}
	}

	if (delalloc_len > 0) {
		/*
		 * If delalloc was found then *delalloc_start_ret has a sector size
		 * aligned value (rounded down).
		 */
		*delalloc_end_ret = *delalloc_start_ret + delalloc_len - 1;

		if (*delalloc_start_ret == start) {
			/* Delalloc for the whole range, nothing more to do. */
			if (*delalloc_end_ret == end)
				return true;
			/* Else trim our search range for ordered extents. */
			start = *delalloc_end_ret + 1;
			len = end + 1 - start;
		}
	} else {
		/* No delalloc, future calls don't need to search again. */
		*search_io_tree = false;
	}

	/*
	 * Now also check if there's any ordered extent in the range.
	 * We do this because:
	 *
	 * 1) When delalloc is flushed, the file range is locked, we clear the
	 *    EXTENT_DELALLOC bit from the io tree and create an extent map and
	 *    an ordered extent for the write. So we might just have been called
	 *    after delalloc is flushed and before the ordered extent completes
	 *    and inserts the new file extent item in the subvolume's btree;
	 *
	 * 2) We may have an ordered extent created by flushing delalloc for a
	 *    subrange that starts before the subrange we found marked with
	 *    EXTENT_DELALLOC in the io tree.
	 *
	 * We could also use the extent map tree to find such delalloc that is
	 * being flushed, but using the ordered extents tree is more efficient
	 * because it's usually much smaller as ordered extents are removed from
	 * the tree once they complete. With the extent maps, we mau have them
	 * in the extent map tree for a very long time, and they were either
	 * created by previous writes or loaded by read operations.
	 */
	oe = btrfs_lookup_first_ordered_range(inode, start, len);
	if (!oe)
		return (delalloc_len > 0);

	/* The ordered extent may span beyond our search range. */
	oe_start = max(oe->file_offset, start);
	oe_end = min(oe->file_offset + oe->num_bytes - 1, end);

	btrfs_put_ordered_extent(oe);

	/* Don't have unflushed delalloc, return the ordered extent range. */
	if (delalloc_len == 0) {
		*delalloc_start_ret = oe_start;
		*delalloc_end_ret = oe_end;
		return true;
	}

	/*
	 * We have both unflushed delalloc (io_tree) and an ordered extent.
	 * If the ranges are adjacent returned a combined range, otherwise
	 * return the leftmost range.
	 */
	if (oe_start < *delalloc_start_ret) {
		if (oe_end < *delalloc_start_ret)
			*delalloc_end_ret = oe_end;
		*delalloc_start_ret = oe_start;
	} else if (*delalloc_end_ret + 1 == oe_start) {
		*delalloc_end_ret = oe_end;
	}

	return true;
}

/*
 * Check if there's delalloc in a given range.
 *
 * @inode:               The inode.
 * @start:               The start offset of the range. It does not need to be
 *                       sector size aligned.
 * @end:                 The end offset (inclusive value) of the search range.
 *                       It does not need to be sector size aligned.
 * @cached_state:        Extent state record used for speeding up delalloc
 *                       searches in the inode's io_tree. Can be NULL.
 * @delalloc_start_ret:  Output argument, set to the start offset of the
 *                       subrange found with delalloc (may not be sector size
 *                       aligned).
 * @delalloc_end_ret:    Output argument, set to he end offset (inclusive value)
 *                       of the subrange found with delalloc.
 *
 * Returns true if a subrange with delalloc is found within the given range, and
 * if so it sets @delalloc_start_ret and @delalloc_end_ret with the start and
 * end offsets of the subrange.
 */
bool btrfs_find_delalloc_in_range(struct btrfs_inode *inode, u64 start, u64 end,
				  struct extent_state **cached_state,
				  u64 *delalloc_start_ret, u64 *delalloc_end_ret)
{
	u64 cur_offset = round_down(start, inode->root->fs_info->sectorsize);
	u64 prev_delalloc_end = 0;
	bool search_io_tree = true;
	bool ret = false;

	while (cur_offset <= end) {
		u64 delalloc_start;
		u64 delalloc_end;
		bool delalloc;

		delalloc = find_delalloc_subrange(inode, cur_offset, end,
						  cached_state, &search_io_tree,
						  &delalloc_start,
						  &delalloc_end);
		if (!delalloc)
			break;

		if (prev_delalloc_end == 0) {
			/* First subrange found. */
			*delalloc_start_ret = max(delalloc_start, start);
			*delalloc_end_ret = delalloc_end;
			ret = true;
		} else if (delalloc_start == prev_delalloc_end + 1) {
			/* Subrange adjacent to the previous one, merge them. */
			*delalloc_end_ret = delalloc_end;
		} else {
			/* Subrange not adjacent to the previous one, exit. */
			break;
		}

		prev_delalloc_end = delalloc_end;
		cur_offset = delalloc_end + 1;
		cond_resched();
	}

	return ret;
}

/*
 * Check if there's a hole or delalloc range in a range representing a hole (or
 * prealloc extent) found in the inode's subvolume btree.
 *
 * @inode:      The inode.
 * @whence:     Seek mode (SEEK_DATA or SEEK_HOLE).
 * @start:      Start offset of the hole region. It does not need to be sector
 *              size aligned.
 * @end:        End offset (inclusive value) of the hole region. It does not
 *              need to be sector size aligned.
 * @start_ret:  Return parameter, used to set the start of the subrange in the
 *              hole that matches the search criteria (seek mode), if such
 *              subrange is found (return value of the function is true).
 *              The value returned here may not be sector size aligned.
 *
 * Returns true if a subrange matching the given seek mode is found, and if one
 * is found, it updates @start_ret with the start of the subrange.
 */
static bool find_desired_extent_in_hole(struct btrfs_inode *inode, int whence,
					struct extent_state **cached_state,
					u64 start, u64 end, u64 *start_ret)
{
	u64 delalloc_start;
	u64 delalloc_end;
	bool delalloc;

	delalloc = btrfs_find_delalloc_in_range(inode, start, end, cached_state,
						&delalloc_start, &delalloc_end);
	if (delalloc && whence == SEEK_DATA) {
		*start_ret = delalloc_start;
		return true;
	}

	if (delalloc && whence == SEEK_HOLE) {
		/*
		 * We found delalloc but it starts after out start offset. So we
		 * have a hole between our start offset and the delalloc start.
		 */
		if (start < delalloc_start) {
			*start_ret = start;
			return true;
		}
		/*
		 * Delalloc range starts at our start offset.
		 * If the delalloc range's length is smaller than our range,
		 * then it means we have a hole that starts where the delalloc
		 * subrange ends.
		 */
		if (delalloc_end < end) {
			*start_ret = delalloc_end + 1;
			return true;
		}

		/* There's delalloc for the whole range. */
		return false;
	}

	if (!delalloc && whence == SEEK_HOLE) {
		*start_ret = start;
		return true;
	}

	/*
	 * No delalloc in the range and we are seeking for data. The caller has
	 * to iterate to the next extent item in the subvolume btree.
	 */
	return false;
}

static loff_t find_desired_extent(struct file *file, loff_t offset, int whence)
{
	struct btrfs_inode *inode = BTRFS_I(file->f_mapping->host);
	struct btrfs_file_private *private = file->private_data;
	struct btrfs_fs_info *fs_info = inode->root->fs_info;
	struct extent_state *cached_state = NULL;
	struct extent_state **delalloc_cached_state;
	const loff_t i_size = i_size_read(&inode->vfs_inode);
	const u64 ino = btrfs_ino(inode);
	struct btrfs_root *root = inode->root;
	struct btrfs_path *path;
	struct btrfs_key key;
	u64 last_extent_end;
	u64 lockstart;
	u64 lockend;
	u64 start;
	int ret;
	bool found = false;

	if (i_size == 0 || offset >= i_size)
		return -ENXIO;

	/*
	 * Quick path. If the inode has no prealloc extents and its number of
	 * bytes used matches its i_size, then it can not have holes.
	 */
	if (whence == SEEK_HOLE &&
	    !(inode->flags & BTRFS_INODE_PREALLOC) &&
	    inode_get_bytes(&inode->vfs_inode) == i_size)
		return i_size;

	if (!private) {
		private = kzalloc(sizeof(*private), GFP_KERNEL);
		/*
		 * No worries if memory allocation failed.
		 * The private structure is used only for speeding up multiple
		 * lseek SEEK_HOLE/DATA calls to a file when there's delalloc,
		 * so everything will still be correct.
		 */
		file->private_data = private;
	}

	if (private)
		delalloc_cached_state = &private->llseek_cached_state;
	else
		delalloc_cached_state = NULL;

	/*
	 * offset can be negative, in this case we start finding DATA/HOLE from
	 * the very start of the file.
	 */
	start = max_t(loff_t, 0, offset);

	lockstart = round_down(start, fs_info->sectorsize);
	lockend = round_up(i_size, fs_info->sectorsize);
	if (lockend <= lockstart)
		lockend = lockstart + fs_info->sectorsize;
	lockend--;

	path = btrfs_alloc_path();
	if (!path)
		return -ENOMEM;
	path->reada = READA_FORWARD;

	key.objectid = ino;
	key.type = BTRFS_EXTENT_DATA_KEY;
	key.offset = start;

	last_extent_end = lockstart;

	lock_extent(&inode->io_tree, lockstart, lockend, &cached_state);

	ret = btrfs_search_slot(NULL, root, &key, path, 0, 0);
	if (ret < 0) {
		goto out;
	} else if (ret > 0 && path->slots[0] > 0) {
		btrfs_item_key_to_cpu(path->nodes[0], &key, path->slots[0] - 1);
		if (key.objectid == ino && key.type == BTRFS_EXTENT_DATA_KEY)
			path->slots[0]--;
	}

	while (start < i_size) {
		struct extent_buffer *leaf = path->nodes[0];
		struct btrfs_file_extent_item *extent;
		u64 extent_end;
		u8 type;

		if (path->slots[0] >= btrfs_header_nritems(leaf)) {
			ret = btrfs_next_leaf(root, path);
			if (ret < 0)
				goto out;
			else if (ret > 0)
				break;

			leaf = path->nodes[0];
		}

		btrfs_item_key_to_cpu(leaf, &key, path->slots[0]);
		if (key.objectid != ino || key.type != BTRFS_EXTENT_DATA_KEY)
			break;

		extent_end = btrfs_file_extent_end(path);

		/*
		 * In the first iteration we may have a slot that points to an
		 * extent that ends before our start offset, so skip it.
		 */
		if (extent_end <= start) {
			path->slots[0]++;
			continue;
		}

		/* We have an implicit hole, NO_HOLES feature is likely set. */
		if (last_extent_end < key.offset) {
			u64 search_start = last_extent_end;
			u64 found_start;

			/*
			 * First iteration, @start matches @offset and it's
			 * within the hole.
			 */
			if (start == offset)
				search_start = offset;

			found = find_desired_extent_in_hole(inode, whence,
							    delalloc_cached_state,
							    search_start,
							    key.offset - 1,
							    &found_start);
			if (found) {
				start = found_start;
				break;
			}
			/*
			 * Didn't find data or a hole (due to delalloc) in the
			 * implicit hole range, so need to analyze the extent.
			 */
		}

		extent = btrfs_item_ptr(leaf, path->slots[0],
					struct btrfs_file_extent_item);
		type = btrfs_file_extent_type(leaf, extent);

		/*
		 * Can't access the extent's disk_bytenr field if this is an
		 * inline extent, since at that offset, it's where the extent
		 * data starts.
		 */
		if (type == BTRFS_FILE_EXTENT_PREALLOC ||
		    (type == BTRFS_FILE_EXTENT_REG &&
		     btrfs_file_extent_disk_bytenr(leaf, extent) == 0)) {
			/*
			 * Explicit hole or prealloc extent, search for delalloc.
			 * A prealloc extent is treated like a hole.
			 */
			u64 search_start = key.offset;
			u64 found_start;

			/*
			 * First iteration, @start matches @offset and it's
			 * within the hole.
			 */
			if (start == offset)
				search_start = offset;

			found = find_desired_extent_in_hole(inode, whence,
							    delalloc_cached_state,
							    search_start,
							    extent_end - 1,
							    &found_start);
			if (found) {
				start = found_start;
				break;
			}
			/*
			 * Didn't find data or a hole (due to delalloc) in the
			 * implicit hole range, so need to analyze the next
			 * extent item.
			 */
		} else {
			/*
			 * Found a regular or inline extent.
			 * If we are seeking for data, adjust the start offset
			 * and stop, we're done.
			 */
			if (whence == SEEK_DATA) {
				start = max_t(u64, key.offset, offset);
				found = true;
				break;
			}
			/*
			 * Else, we are seeking for a hole, check the next file
			 * extent item.
			 */
		}

		start = extent_end;
		last_extent_end = extent_end;
		path->slots[0]++;
		if (fatal_signal_pending(current)) {
			ret = -EINTR;
			goto out;
		}
		cond_resched();
	}

	/* We have an implicit hole from the last extent found up to i_size. */
	if (!found && start < i_size) {
		found = find_desired_extent_in_hole(inode, whence,
						    delalloc_cached_state, start,
						    i_size - 1, &start);
		if (!found)
			start = i_size;
	}

out:
	unlock_extent(&inode->io_tree, lockstart, lockend, &cached_state);
	btrfs_free_path(path);

	if (ret < 0)
		return ret;

	if (whence == SEEK_DATA && start >= i_size)
		return -ENXIO;

	return min_t(loff_t, start, i_size);
}

static loff_t btrfs_file_llseek(struct file *file, loff_t offset, int whence)
{
	struct inode *inode = file->f_mapping->host;

	switch (whence) {
	default:
		return generic_file_llseek(file, offset, whence);
	case SEEK_DATA:
	case SEEK_HOLE:
		btrfs_inode_lock(BTRFS_I(inode), BTRFS_ILOCK_SHARED);
		offset = find_desired_extent(file, offset, whence);
		btrfs_inode_unlock(BTRFS_I(inode), BTRFS_ILOCK_SHARED);
		break;
	}

	if (offset < 0)
		return offset;

	return vfs_setpos(file, offset, inode->i_sb->s_maxbytes);
}

static int btrfs_file_open(struct inode *inode, struct file *filp)
{
	int ret;

	filp->f_mode |= FMODE_NOWAIT | FMODE_CAN_ODIRECT;

	ret = fsverity_file_open(inode, filp);
	if (ret)
		return ret;
	return generic_file_open(inode, filp);
}

static ssize_t btrfs_file_read_iter(struct kiocb *iocb, struct iov_iter *to)
{
	ssize_t ret = 0;

	if (iocb->ki_flags & IOCB_DIRECT) {
		ret = btrfs_direct_read(iocb, to);
		if (ret < 0 || !iov_iter_count(to) ||
		    iocb->ki_pos >= i_size_read(file_inode(iocb->ki_filp)))
			return ret;
	}

	return filemap_read(iocb, to, ret);
}

const struct file_operations btrfs_file_operations = {
	.llseek		= btrfs_file_llseek,
	.read_iter      = btrfs_file_read_iter,
	.splice_read	= filemap_splice_read,
	.write_iter	= btrfs_file_write_iter,
	.splice_write	= iter_file_splice_write,
	.mmap		= btrfs_file_mmap,
	.open		= btrfs_file_open,
	.release	= btrfs_release_file,
	.get_unmapped_area = thp_get_unmapped_area,
	.fsync		= btrfs_sync_file,
	.fallocate	= btrfs_fallocate,
	.unlocked_ioctl	= btrfs_ioctl,
#ifdef CONFIG_COMPAT
	.compat_ioctl	= btrfs_compat_ioctl,
#endif
	.remap_file_range = btrfs_remap_file_range,
	.fop_flags	= FOP_BUFFER_RASYNC | FOP_BUFFER_WASYNC,
};

int btrfs_fdatawrite_range(struct btrfs_inode *inode, loff_t start, loff_t end)
{
	struct address_space *mapping = inode->vfs_inode.i_mapping;
	int ret;

	/*
	 * So with compression we will find and lock a dirty page and clear the
	 * first one as dirty, setup an async extent, and immediately return
	 * with the entire range locked but with nobody actually marked with
	 * writeback.  So we can't just filemap_write_and_wait_range() and
	 * expect it to work since it will just kick off a thread to do the
	 * actual work.  So we need to call filemap_fdatawrite_range _again_
	 * since it will wait on the page lock, which won't be unlocked until
	 * after the pages have been marked as writeback and so we're good to go
	 * from there.  We have to do this otherwise we'll miss the ordered
	 * extents and that results in badness.  Please Josef, do not think you
	 * know better and pull this out at some point in the future, it is
	 * right and you are wrong.
	 */
	ret = filemap_fdatawrite_range(mapping, start, end);
	if (!ret && test_bit(BTRFS_INODE_HAS_ASYNC_EXTENT, &inode->runtime_flags))
		ret = filemap_fdatawrite_range(mapping, start, end);

	return ret;
}<|MERGE_RESOLUTION|>--- conflicted
+++ resolved
@@ -1617,11 +1617,7 @@
 	if (current->journal_info == BTRFS_TRANS_DIO_WRITE_STUB) {
 		skip_ilock = true;
 		current->journal_info = NULL;
-<<<<<<< HEAD
-		lockdep_assert_held(&inode->vfs_inode.i_rwsem);
-=======
 		btrfs_assert_inode_locked(inode);
->>>>>>> d74e6dc8
 	}
 
 	trace_btrfs_sync_file(file, datasync);
