--- conflicted
+++ resolved
@@ -208,19 +208,12 @@
 	struct inode_defrag *defrag, *next;
 
 	spin_lock(&fs_info->defrag_inodes_lock);
-<<<<<<< HEAD
 
 	rbtree_postorder_for_each_entry_safe(defrag, next,
 					     &fs_info->defrag_inodes, rb_node)
 		kmem_cache_free(btrfs_inode_defrag_cachep, defrag);
-=======
-
-	rbtree_postorder_for_each_entry_safe(defrag, next,
-					     &fs_info->defrag_inodes, rb_node)
-		kmem_cache_free(btrfs_inode_defrag_cachep, defrag);
 
 	fs_info->defrag_inodes = RB_ROOT;
->>>>>>> 26de8614
 
 	spin_unlock(&fs_info->defrag_inodes_lock);
 }
