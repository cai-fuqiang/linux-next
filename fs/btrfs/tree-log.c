// SPDX-License-Identifier: GPL-2.0
/*
 * Copyright (C) 2008 Oracle.  All rights reserved.
 */

#include <linux/sched.h>
#include <linux/slab.h>
#include <linux/blkdev.h>
#include <linux/list_sort.h>
#include <linux/iversion.h>
#include "misc.h"
#include "ctree.h"
#include "tree-log.h"
#include "disk-io.h"
#include "locking.h"
#include "print-tree.h"
#include "backref.h"
#include "compression.h"
#include "qgroup.h"
#include "block-group.h"
#include "space-info.h"
#include "zoned.h"
#include "inode-item.h"

/* magic values for the inode_only field in btrfs_log_inode:
 *
 * LOG_INODE_ALL means to log everything
 * LOG_INODE_EXISTS means to log just enough to recreate the inode
 * during log replay
 */
enum {
	LOG_INODE_ALL,
	LOG_INODE_EXISTS,
	LOG_OTHER_INODE,
	LOG_OTHER_INODE_ALL,
};

/*
 * directory trouble cases
 *
 * 1) on rename or unlink, if the inode being unlinked isn't in the fsync
 * log, we must force a full commit before doing an fsync of the directory
 * where the unlink was done.
 * ---> record transid of last unlink/rename per directory
 *
 * mkdir foo/some_dir
 * normal commit
 * rename foo/some_dir foo2/some_dir
 * mkdir foo/some_dir
 * fsync foo/some_dir/some_file
 *
 * The fsync above will unlink the original some_dir without recording
 * it in its new location (foo2).  After a crash, some_dir will be gone
 * unless the fsync of some_file forces a full commit
 *
 * 2) we must log any new names for any file or dir that is in the fsync
 * log. ---> check inode while renaming/linking.
 *
 * 2a) we must log any new names for any file or dir during rename
 * when the directory they are being removed from was logged.
 * ---> check inode and old parent dir during rename
 *
 *  2a is actually the more important variant.  With the extra logging
 *  a crash might unlink the old name without recreating the new one
 *
 * 3) after a crash, we must go through any directories with a link count
 * of zero and redo the rm -rf
 *
 * mkdir f1/foo
 * normal commit
 * rm -rf f1/foo
 * fsync(f1)
 *
 * The directory f1 was fully removed from the FS, but fsync was never
 * called on f1, only its parent dir.  After a crash the rm -rf must
 * be replayed.  This must be able to recurse down the entire
 * directory tree.  The inode link count fixup code takes care of the
 * ugly details.
 */

/*
 * stages for the tree walking.  The first
 * stage (0) is to only pin down the blocks we find
 * the second stage (1) is to make sure that all the inodes
 * we find in the log are created in the subvolume.
 *
 * The last stage is to deal with directories and links and extents
 * and all the other fun semantics
 */
enum {
	LOG_WALK_PIN_ONLY,
	LOG_WALK_REPLAY_INODES,
	LOG_WALK_REPLAY_DIR_INDEX,
	LOG_WALK_REPLAY_ALL,
};

static int btrfs_log_inode(struct btrfs_trans_handle *trans,
			   struct btrfs_inode *inode,
			   int inode_only,
			   struct btrfs_log_ctx *ctx);
static int link_to_fixup_dir(struct btrfs_trans_handle *trans,
			     struct btrfs_root *root,
			     struct btrfs_path *path, u64 objectid);
static noinline int replay_dir_deletes(struct btrfs_trans_handle *trans,
				       struct btrfs_root *root,
				       struct btrfs_root *log,
				       struct btrfs_path *path,
				       u64 dirid, int del_all);
static void wait_log_commit(struct btrfs_root *root, int transid);

/*
 * tree logging is a special write ahead log used to make sure that
 * fsyncs and O_SYNCs can happen without doing full tree commits.
 *
 * Full tree commits are expensive because they require commonly
 * modified blocks to be recowed, creating many dirty pages in the
 * extent tree an 4x-6x higher write load than ext3.
 *
 * Instead of doing a tree commit on every fsync, we use the
 * key ranges and transaction ids to find items for a given file or directory
 * that have changed in this transaction.  Those items are copied into
 * a special tree (one per subvolume root), that tree is written to disk
 * and then the fsync is considered complete.
 *
 * After a crash, items are copied out of the log-tree back into the
 * subvolume tree.  Any file data extents found are recorded in the extent
 * allocation tree, and the log-tree freed.
 *
 * The log tree is read three times, once to pin down all the extents it is
 * using in ram and once, once to create all the inodes logged in the tree
 * and once to do all the other items.
 */

/*
 * start a sub transaction and setup the log tree
 * this increments the log tree writer count to make the people
 * syncing the tree wait for us to finish
 */
static int start_log_trans(struct btrfs_trans_handle *trans,
			   struct btrfs_root *root,
			   struct btrfs_log_ctx *ctx)
{
	struct btrfs_fs_info *fs_info = root->fs_info;
	struct btrfs_root *tree_root = fs_info->tree_root;
	const bool zoned = btrfs_is_zoned(fs_info);
	int ret = 0;
	bool created = false;

	/*
	 * First check if the log root tree was already created. If not, create
	 * it before locking the root's log_mutex, just to keep lockdep happy.
	 */
	if (!test_bit(BTRFS_ROOT_HAS_LOG_TREE, &tree_root->state)) {
		mutex_lock(&tree_root->log_mutex);
		if (!fs_info->log_root_tree) {
			ret = btrfs_init_log_root_tree(trans, fs_info);
			if (!ret) {
				set_bit(BTRFS_ROOT_HAS_LOG_TREE, &tree_root->state);
				created = true;
			}
		}
		mutex_unlock(&tree_root->log_mutex);
		if (ret)
			return ret;
	}

	mutex_lock(&root->log_mutex);

again:
	if (root->log_root) {
		int index = (root->log_transid + 1) % 2;

		if (btrfs_need_log_full_commit(trans)) {
			ret = -EAGAIN;
			goto out;
		}

		if (zoned && atomic_read(&root->log_commit[index])) {
			wait_log_commit(root, root->log_transid - 1);
			goto again;
		}

		if (!root->log_start_pid) {
			clear_bit(BTRFS_ROOT_MULTI_LOG_TASKS, &root->state);
			root->log_start_pid = current->pid;
		} else if (root->log_start_pid != current->pid) {
			set_bit(BTRFS_ROOT_MULTI_LOG_TASKS, &root->state);
		}
	} else {
		/*
		 * This means fs_info->log_root_tree was already created
		 * for some other FS trees. Do the full commit not to mix
		 * nodes from multiple log transactions to do sequential
		 * writing.
		 */
		if (zoned && !created) {
			ret = -EAGAIN;
			goto out;
		}

		ret = btrfs_add_log_tree(trans, root);
		if (ret)
			goto out;

		set_bit(BTRFS_ROOT_HAS_LOG_TREE, &root->state);
		clear_bit(BTRFS_ROOT_MULTI_LOG_TASKS, &root->state);
		root->log_start_pid = current->pid;
	}

	atomic_inc(&root->log_writers);
	if (!ctx->logging_new_name) {
		int index = root->log_transid % 2;
		list_add_tail(&ctx->list, &root->log_ctxs[index]);
		ctx->log_transid = root->log_transid;
	}

out:
	mutex_unlock(&root->log_mutex);
	return ret;
}

/*
 * returns 0 if there was a log transaction running and we were able
 * to join, or returns -ENOENT if there were not transactions
 * in progress
 */
static int join_running_log_trans(struct btrfs_root *root)
{
	const bool zoned = btrfs_is_zoned(root->fs_info);
	int ret = -ENOENT;

	if (!test_bit(BTRFS_ROOT_HAS_LOG_TREE, &root->state))
		return ret;

	mutex_lock(&root->log_mutex);
again:
	if (root->log_root) {
		int index = (root->log_transid + 1) % 2;

		ret = 0;
		if (zoned && atomic_read(&root->log_commit[index])) {
			wait_log_commit(root, root->log_transid - 1);
			goto again;
		}
		atomic_inc(&root->log_writers);
	}
	mutex_unlock(&root->log_mutex);
	return ret;
}

/*
 * This either makes the current running log transaction wait
 * until you call btrfs_end_log_trans() or it makes any future
 * log transactions wait until you call btrfs_end_log_trans()
 */
void btrfs_pin_log_trans(struct btrfs_root *root)
{
	atomic_inc(&root->log_writers);
}

/*
 * indicate we're done making changes to the log tree
 * and wake up anyone waiting to do a sync
 */
void btrfs_end_log_trans(struct btrfs_root *root)
{
	if (atomic_dec_and_test(&root->log_writers)) {
		/* atomic_dec_and_test implies a barrier */
		cond_wake_up_nomb(&root->log_writer_wait);
	}
}

static void btrfs_wait_tree_block_writeback(struct extent_buffer *buf)
{
	filemap_fdatawait_range(buf->pages[0]->mapping,
			        buf->start, buf->start + buf->len - 1);
}

/*
 * the walk control struct is used to pass state down the chain when
 * processing the log tree.  The stage field tells us which part
 * of the log tree processing we are currently doing.  The others
 * are state fields used for that specific part
 */
struct walk_control {
	/* should we free the extent on disk when done?  This is used
	 * at transaction commit time while freeing a log tree
	 */
	int free;

	/* pin only walk, we record which extents on disk belong to the
	 * log trees
	 */
	int pin;

	/* what stage of the replay code we're currently in */
	int stage;

	/*
	 * Ignore any items from the inode currently being processed. Needs
	 * to be set every time we find a BTRFS_INODE_ITEM_KEY and we are in
	 * the LOG_WALK_REPLAY_INODES stage.
	 */
	bool ignore_cur_inode;

	/* the root we are currently replaying */
	struct btrfs_root *replay_dest;

	/* the trans handle for the current replay */
	struct btrfs_trans_handle *trans;

	/* the function that gets used to process blocks we find in the
	 * tree.  Note the extent_buffer might not be up to date when it is
	 * passed in, and it must be checked or read if you need the data
	 * inside it
	 */
	int (*process_func)(struct btrfs_root *log, struct extent_buffer *eb,
			    struct walk_control *wc, u64 gen, int level);
};

/*
 * process_func used to pin down extents, write them or wait on them
 */
static int process_one_buffer(struct btrfs_root *log,
			      struct extent_buffer *eb,
			      struct walk_control *wc, u64 gen, int level)
{
	struct btrfs_fs_info *fs_info = log->fs_info;
	int ret = 0;

	/*
	 * If this fs is mixed then we need to be able to process the leaves to
	 * pin down any logged extents, so we have to read the block.
	 */
	if (btrfs_fs_incompat(fs_info, MIXED_GROUPS)) {
		ret = btrfs_read_buffer(eb, gen, level, NULL);
		if (ret)
			return ret;
	}

	if (wc->pin) {
		ret = btrfs_pin_extent_for_log_replay(wc->trans, eb->start,
						      eb->len);
		if (ret)
			return ret;

		if (btrfs_buffer_uptodate(eb, gen, 0) &&
		    btrfs_header_level(eb) == 0)
			ret = btrfs_exclude_logged_extents(eb);
	}
	return ret;
}

static int do_overwrite_item(struct btrfs_trans_handle *trans,
			     struct btrfs_root *root,
			     struct btrfs_path *path,
			     struct extent_buffer *eb, int slot,
			     struct btrfs_key *key)
{
	int ret;
	u32 item_size;
	u64 saved_i_size = 0;
	int save_old_i_size = 0;
	unsigned long src_ptr;
	unsigned long dst_ptr;
	int overwrite_root = 0;
	bool inode_item = key->type == BTRFS_INODE_ITEM_KEY;

	if (root->root_key.objectid != BTRFS_TREE_LOG_OBJECTID)
		overwrite_root = 1;

	item_size = btrfs_item_size(eb, slot);
	src_ptr = btrfs_item_ptr_offset(eb, slot);

	/* Our caller must have done a search for the key for us. */
	ASSERT(path->nodes[0] != NULL);

	/*
	 * And the slot must point to the exact key or the slot where the key
	 * should be at (the first item with a key greater than 'key')
	 */
	if (path->slots[0] < btrfs_header_nritems(path->nodes[0])) {
		struct btrfs_key found_key;

		btrfs_item_key_to_cpu(path->nodes[0], &found_key, path->slots[0]);
		ret = btrfs_comp_cpu_keys(&found_key, key);
		ASSERT(ret >= 0);
	} else {
		ret = 1;
	}

	if (ret == 0) {
		char *src_copy;
		char *dst_copy;
		u32 dst_size = btrfs_item_size(path->nodes[0],
						  path->slots[0]);
		if (dst_size != item_size)
			goto insert;

		if (item_size == 0) {
			btrfs_release_path(path);
			return 0;
		}
		dst_copy = kmalloc(item_size, GFP_NOFS);
		src_copy = kmalloc(item_size, GFP_NOFS);
		if (!dst_copy || !src_copy) {
			btrfs_release_path(path);
			kfree(dst_copy);
			kfree(src_copy);
			return -ENOMEM;
		}

		read_extent_buffer(eb, src_copy, src_ptr, item_size);

		dst_ptr = btrfs_item_ptr_offset(path->nodes[0], path->slots[0]);
		read_extent_buffer(path->nodes[0], dst_copy, dst_ptr,
				   item_size);
		ret = memcmp(dst_copy, src_copy, item_size);

		kfree(dst_copy);
		kfree(src_copy);
		/*
		 * they have the same contents, just return, this saves
		 * us from cowing blocks in the destination tree and doing
		 * extra writes that may not have been done by a previous
		 * sync
		 */
		if (ret == 0) {
			btrfs_release_path(path);
			return 0;
		}

		/*
		 * We need to load the old nbytes into the inode so when we
		 * replay the extents we've logged we get the right nbytes.
		 */
		if (inode_item) {
			struct btrfs_inode_item *item;
			u64 nbytes;
			u32 mode;

			item = btrfs_item_ptr(path->nodes[0], path->slots[0],
					      struct btrfs_inode_item);
			nbytes = btrfs_inode_nbytes(path->nodes[0], item);
			item = btrfs_item_ptr(eb, slot,
					      struct btrfs_inode_item);
			btrfs_set_inode_nbytes(eb, item, nbytes);

			/*
			 * If this is a directory we need to reset the i_size to
			 * 0 so that we can set it up properly when replaying
			 * the rest of the items in this log.
			 */
			mode = btrfs_inode_mode(eb, item);
			if (S_ISDIR(mode))
				btrfs_set_inode_size(eb, item, 0);
		}
	} else if (inode_item) {
		struct btrfs_inode_item *item;
		u32 mode;

		/*
		 * New inode, set nbytes to 0 so that the nbytes comes out
		 * properly when we replay the extents.
		 */
		item = btrfs_item_ptr(eb, slot, struct btrfs_inode_item);
		btrfs_set_inode_nbytes(eb, item, 0);

		/*
		 * If this is a directory we need to reset the i_size to 0 so
		 * that we can set it up properly when replaying the rest of
		 * the items in this log.
		 */
		mode = btrfs_inode_mode(eb, item);
		if (S_ISDIR(mode))
			btrfs_set_inode_size(eb, item, 0);
	}
insert:
	btrfs_release_path(path);
	/* try to insert the key into the destination tree */
	path->skip_release_on_error = 1;
	ret = btrfs_insert_empty_item(trans, root, path,
				      key, item_size);
	path->skip_release_on_error = 0;

	/* make sure any existing item is the correct size */
	if (ret == -EEXIST || ret == -EOVERFLOW) {
		u32 found_size;
		found_size = btrfs_item_size(path->nodes[0],
						path->slots[0]);
		if (found_size > item_size)
			btrfs_truncate_item(path, item_size, 1);
		else if (found_size < item_size)
			btrfs_extend_item(path, item_size - found_size);
	} else if (ret) {
		return ret;
	}
	dst_ptr = btrfs_item_ptr_offset(path->nodes[0],
					path->slots[0]);

	/* don't overwrite an existing inode if the generation number
	 * was logged as zero.  This is done when the tree logging code
	 * is just logging an inode to make sure it exists after recovery.
	 *
	 * Also, don't overwrite i_size on directories during replay.
	 * log replay inserts and removes directory items based on the
	 * state of the tree found in the subvolume, and i_size is modified
	 * as it goes
	 */
	if (key->type == BTRFS_INODE_ITEM_KEY && ret == -EEXIST) {
		struct btrfs_inode_item *src_item;
		struct btrfs_inode_item *dst_item;

		src_item = (struct btrfs_inode_item *)src_ptr;
		dst_item = (struct btrfs_inode_item *)dst_ptr;

		if (btrfs_inode_generation(eb, src_item) == 0) {
			struct extent_buffer *dst_eb = path->nodes[0];
			const u64 ino_size = btrfs_inode_size(eb, src_item);

			/*
			 * For regular files an ino_size == 0 is used only when
			 * logging that an inode exists, as part of a directory
			 * fsync, and the inode wasn't fsynced before. In this
			 * case don't set the size of the inode in the fs/subvol
			 * tree, otherwise we would be throwing valid data away.
			 */
			if (S_ISREG(btrfs_inode_mode(eb, src_item)) &&
			    S_ISREG(btrfs_inode_mode(dst_eb, dst_item)) &&
			    ino_size != 0)
				btrfs_set_inode_size(dst_eb, dst_item, ino_size);
			goto no_copy;
		}

		if (overwrite_root &&
		    S_ISDIR(btrfs_inode_mode(eb, src_item)) &&
		    S_ISDIR(btrfs_inode_mode(path->nodes[0], dst_item))) {
			save_old_i_size = 1;
			saved_i_size = btrfs_inode_size(path->nodes[0],
							dst_item);
		}
	}

	copy_extent_buffer(path->nodes[0], eb, dst_ptr,
			   src_ptr, item_size);

	if (save_old_i_size) {
		struct btrfs_inode_item *dst_item;
		dst_item = (struct btrfs_inode_item *)dst_ptr;
		btrfs_set_inode_size(path->nodes[0], dst_item, saved_i_size);
	}

	/* make sure the generation is filled in */
	if (key->type == BTRFS_INODE_ITEM_KEY) {
		struct btrfs_inode_item *dst_item;
		dst_item = (struct btrfs_inode_item *)dst_ptr;
		if (btrfs_inode_generation(path->nodes[0], dst_item) == 0) {
			btrfs_set_inode_generation(path->nodes[0], dst_item,
						   trans->transid);
		}
	}
no_copy:
	btrfs_mark_buffer_dirty(path->nodes[0]);
	btrfs_release_path(path);
	return 0;
}

/*
 * Item overwrite used by replay and tree logging.  eb, slot and key all refer
 * to the src data we are copying out.
 *
 * root is the tree we are copying into, and path is a scratch
 * path for use in this function (it should be released on entry and
 * will be released on exit).
 *
 * If the key is already in the destination tree the existing item is
 * overwritten.  If the existing item isn't big enough, it is extended.
 * If it is too large, it is truncated.
 *
 * If the key isn't in the destination yet, a new item is inserted.
 */
static int overwrite_item(struct btrfs_trans_handle *trans,
			  struct btrfs_root *root,
			  struct btrfs_path *path,
			  struct extent_buffer *eb, int slot,
			  struct btrfs_key *key)
{
	int ret;

	/* Look for the key in the destination tree. */
	ret = btrfs_search_slot(NULL, root, key, path, 0, 0);
	if (ret < 0)
		return ret;

	return do_overwrite_item(trans, root, path, eb, slot, key);
}

/*
 * simple helper to read an inode off the disk from a given root
 * This can only be called for subvolume roots and not for the log
 */
static noinline struct inode *read_one_inode(struct btrfs_root *root,
					     u64 objectid)
{
	struct inode *inode;

	inode = btrfs_iget(root->fs_info->sb, objectid, root);
	if (IS_ERR(inode))
		inode = NULL;
	return inode;
}

/* replays a single extent in 'eb' at 'slot' with 'key' into the
 * subvolume 'root'.  path is released on entry and should be released
 * on exit.
 *
 * extents in the log tree have not been allocated out of the extent
 * tree yet.  So, this completes the allocation, taking a reference
 * as required if the extent already exists or creating a new extent
 * if it isn't in the extent allocation tree yet.
 *
 * The extent is inserted into the file, dropping any existing extents
 * from the file that overlap the new one.
 */
static noinline int replay_one_extent(struct btrfs_trans_handle *trans,
				      struct btrfs_root *root,
				      struct btrfs_path *path,
				      struct extent_buffer *eb, int slot,
				      struct btrfs_key *key)
{
	struct btrfs_drop_extents_args drop_args = { 0 };
	struct btrfs_fs_info *fs_info = root->fs_info;
	int found_type;
	u64 extent_end;
	u64 start = key->offset;
	u64 nbytes = 0;
	struct btrfs_file_extent_item *item;
	struct inode *inode = NULL;
	unsigned long size;
	int ret = 0;

	item = btrfs_item_ptr(eb, slot, struct btrfs_file_extent_item);
	found_type = btrfs_file_extent_type(eb, item);

	if (found_type == BTRFS_FILE_EXTENT_REG ||
	    found_type == BTRFS_FILE_EXTENT_PREALLOC) {
		nbytes = btrfs_file_extent_num_bytes(eb, item);
		extent_end = start + nbytes;

		/*
		 * We don't add to the inodes nbytes if we are prealloc or a
		 * hole.
		 */
		if (btrfs_file_extent_disk_bytenr(eb, item) == 0)
			nbytes = 0;
	} else if (found_type == BTRFS_FILE_EXTENT_INLINE) {
		size = btrfs_file_extent_ram_bytes(eb, item);
		nbytes = btrfs_file_extent_ram_bytes(eb, item);
		extent_end = ALIGN(start + size,
				   fs_info->sectorsize);
	} else {
		ret = 0;
		goto out;
	}

	inode = read_one_inode(root, key->objectid);
	if (!inode) {
		ret = -EIO;
		goto out;
	}

	/*
	 * first check to see if we already have this extent in the
	 * file.  This must be done before the btrfs_drop_extents run
	 * so we don't try to drop this extent.
	 */
	ret = btrfs_lookup_file_extent(trans, root, path,
			btrfs_ino(BTRFS_I(inode)), start, 0);

	if (ret == 0 &&
	    (found_type == BTRFS_FILE_EXTENT_REG ||
	     found_type == BTRFS_FILE_EXTENT_PREALLOC)) {
		struct btrfs_file_extent_item cmp1;
		struct btrfs_file_extent_item cmp2;
		struct btrfs_file_extent_item *existing;
		struct extent_buffer *leaf;

		leaf = path->nodes[0];
		existing = btrfs_item_ptr(leaf, path->slots[0],
					  struct btrfs_file_extent_item);

		read_extent_buffer(eb, &cmp1, (unsigned long)item,
				   sizeof(cmp1));
		read_extent_buffer(leaf, &cmp2, (unsigned long)existing,
				   sizeof(cmp2));

		/*
		 * we already have a pointer to this exact extent,
		 * we don't have to do anything
		 */
		if (memcmp(&cmp1, &cmp2, sizeof(cmp1)) == 0) {
			btrfs_release_path(path);
			goto out;
		}
	}
	btrfs_release_path(path);

	/* drop any overlapping extents */
	drop_args.start = start;
	drop_args.end = extent_end;
	drop_args.drop_cache = true;
	ret = btrfs_drop_extents(trans, root, BTRFS_I(inode), &drop_args);
	if (ret)
		goto out;

	if (found_type == BTRFS_FILE_EXTENT_REG ||
	    found_type == BTRFS_FILE_EXTENT_PREALLOC) {
		u64 offset;
		unsigned long dest_offset;
		struct btrfs_key ins;

		if (btrfs_file_extent_disk_bytenr(eb, item) == 0 &&
		    btrfs_fs_incompat(fs_info, NO_HOLES))
			goto update_inode;

		ret = btrfs_insert_empty_item(trans, root, path, key,
					      sizeof(*item));
		if (ret)
			goto out;
		dest_offset = btrfs_item_ptr_offset(path->nodes[0],
						    path->slots[0]);
		copy_extent_buffer(path->nodes[0], eb, dest_offset,
				(unsigned long)item,  sizeof(*item));

		ins.objectid = btrfs_file_extent_disk_bytenr(eb, item);
		ins.offset = btrfs_file_extent_disk_num_bytes(eb, item);
		ins.type = BTRFS_EXTENT_ITEM_KEY;
		offset = key->offset - btrfs_file_extent_offset(eb, item);

		/*
		 * Manually record dirty extent, as here we did a shallow
		 * file extent item copy and skip normal backref update,
		 * but modifying extent tree all by ourselves.
		 * So need to manually record dirty extent for qgroup,
		 * as the owner of the file extent changed from log tree
		 * (doesn't affect qgroup) to fs/file tree(affects qgroup)
		 */
		ret = btrfs_qgroup_trace_extent(trans,
				btrfs_file_extent_disk_bytenr(eb, item),
				btrfs_file_extent_disk_num_bytes(eb, item),
				GFP_NOFS);
		if (ret < 0)
			goto out;

		if (ins.objectid > 0) {
			struct btrfs_ref ref = { 0 };
			u64 csum_start;
			u64 csum_end;
			LIST_HEAD(ordered_sums);

			/*
			 * is this extent already allocated in the extent
			 * allocation tree?  If so, just add a reference
			 */
			ret = btrfs_lookup_data_extent(fs_info, ins.objectid,
						ins.offset);
			if (ret < 0) {
				goto out;
			} else if (ret == 0) {
				btrfs_init_generic_ref(&ref,
						BTRFS_ADD_DELAYED_REF,
						ins.objectid, ins.offset, 0);
				btrfs_init_data_ref(&ref,
						root->root_key.objectid,
						key->objectid, offset, 0, false);
				ret = btrfs_inc_extent_ref(trans, &ref);
				if (ret)
					goto out;
			} else {
				/*
				 * insert the extent pointer in the extent
				 * allocation tree
				 */
				ret = btrfs_alloc_logged_file_extent(trans,
						root->root_key.objectid,
						key->objectid, offset, &ins);
				if (ret)
					goto out;
			}
			btrfs_release_path(path);

			if (btrfs_file_extent_compression(eb, item)) {
				csum_start = ins.objectid;
				csum_end = csum_start + ins.offset;
			} else {
				csum_start = ins.objectid +
					btrfs_file_extent_offset(eb, item);
				csum_end = csum_start +
					btrfs_file_extent_num_bytes(eb, item);
			}

			ret = btrfs_lookup_csums_range(root->log_root,
						csum_start, csum_end - 1,
						&ordered_sums, 0);
			if (ret)
				goto out;
			/*
			 * Now delete all existing cums in the csum root that
			 * cover our range. We do this because we can have an
			 * extent that is completely referenced by one file
			 * extent item and partially referenced by another
			 * file extent item (like after using the clone or
			 * extent_same ioctls). In this case if we end up doing
			 * the replay of the one that partially references the
			 * extent first, and we do not do the csum deletion
			 * below, we can get 2 csum items in the csum tree that
			 * overlap each other. For example, imagine our log has
			 * the two following file extent items:
			 *
			 * key (257 EXTENT_DATA 409600)
			 *     extent data disk byte 12845056 nr 102400
			 *     extent data offset 20480 nr 20480 ram 102400
			 *
			 * key (257 EXTENT_DATA 819200)
			 *     extent data disk byte 12845056 nr 102400
			 *     extent data offset 0 nr 102400 ram 102400
			 *
			 * Where the second one fully references the 100K extent
			 * that starts at disk byte 12845056, and the log tree
			 * has a single csum item that covers the entire range
			 * of the extent:
			 *
			 * key (EXTENT_CSUM EXTENT_CSUM 12845056) itemsize 100
			 *
			 * After the first file extent item is replayed, the
			 * csum tree gets the following csum item:
			 *
			 * key (EXTENT_CSUM EXTENT_CSUM 12865536) itemsize 20
			 *
			 * Which covers the 20K sub-range starting at offset 20K
			 * of our extent. Now when we replay the second file
			 * extent item, if we do not delete existing csum items
			 * that cover any of its blocks, we end up getting two
			 * csum items in our csum tree that overlap each other:
			 *
			 * key (EXTENT_CSUM EXTENT_CSUM 12845056) itemsize 100
			 * key (EXTENT_CSUM EXTENT_CSUM 12865536) itemsize 20
			 *
			 * Which is a problem, because after this anyone trying
			 * to lookup up for the checksum of any block of our
			 * extent starting at an offset of 40K or higher, will
			 * end up looking at the second csum item only, which
			 * does not contain the checksum for any block starting
			 * at offset 40K or higher of our extent.
			 */
			while (!list_empty(&ordered_sums)) {
				struct btrfs_ordered_sum *sums;
				struct btrfs_root *csum_root;

				sums = list_entry(ordered_sums.next,
						struct btrfs_ordered_sum,
						list);
				csum_root = btrfs_csum_root(fs_info,
							    sums->bytenr);
				if (!ret)
					ret = btrfs_del_csums(trans, csum_root,
							      sums->bytenr,
							      sums->len);
				if (!ret)
					ret = btrfs_csum_file_blocks(trans,
								     csum_root,
								     sums);
				list_del(&sums->list);
				kfree(sums);
			}
			if (ret)
				goto out;
		} else {
			btrfs_release_path(path);
		}
	} else if (found_type == BTRFS_FILE_EXTENT_INLINE) {
		/* inline extents are easy, we just overwrite them */
		ret = overwrite_item(trans, root, path, eb, slot, key);
		if (ret)
			goto out;
	}

	ret = btrfs_inode_set_file_extent_range(BTRFS_I(inode), start,
						extent_end - start);
	if (ret)
		goto out;

update_inode:
	btrfs_update_inode_bytes(BTRFS_I(inode), nbytes, drop_args.bytes_found);
	ret = btrfs_update_inode(trans, root, BTRFS_I(inode));
out:
	if (inode)
		iput(inode);
	return ret;
}

static int unlink_inode_for_log_replay(struct btrfs_trans_handle *trans,
				       struct btrfs_inode *dir,
				       struct btrfs_inode *inode,
				       const char *name,
				       int name_len)
{
	int ret;

	ret = btrfs_unlink_inode(trans, dir, inode, name, name_len);
	if (ret)
		return ret;
	/*
	 * Whenever we need to check if a name exists or not, we check the
	 * fs/subvolume tree. So after an unlink we must run delayed items, so
	 * that future checks for a name during log replay see that the name
	 * does not exists anymore.
	 */
	return btrfs_run_delayed_items(trans);
}

/*
 * when cleaning up conflicts between the directory names in the
 * subvolume, directory names in the log and directory names in the
 * inode back references, we may have to unlink inodes from directories.
 *
 * This is a helper function to do the unlink of a specific directory
 * item
 */
static noinline int drop_one_dir_item(struct btrfs_trans_handle *trans,
				      struct btrfs_path *path,
				      struct btrfs_inode *dir,
				      struct btrfs_dir_item *di)
{
	struct btrfs_root *root = dir->root;
	struct inode *inode;
	char *name;
	int name_len;
	struct extent_buffer *leaf;
	struct btrfs_key location;
	int ret;

	leaf = path->nodes[0];

	btrfs_dir_item_key_to_cpu(leaf, di, &location);
	name_len = btrfs_dir_name_len(leaf, di);
	name = kmalloc(name_len, GFP_NOFS);
	if (!name)
		return -ENOMEM;

	read_extent_buffer(leaf, name, (unsigned long)(di + 1), name_len);
	btrfs_release_path(path);

	inode = read_one_inode(root, location.objectid);
	if (!inode) {
		ret = -EIO;
		goto out;
	}

	ret = link_to_fixup_dir(trans, root, path, location.objectid);
	if (ret)
		goto out;

	ret = unlink_inode_for_log_replay(trans, dir, BTRFS_I(inode), name,
			name_len);
out:
	kfree(name);
	iput(inode);
	return ret;
}

/*
 * See if a given name and sequence number found in an inode back reference are
 * already in a directory and correctly point to this inode.
 *
 * Returns: < 0 on error, 0 if the directory entry does not exists and 1 if it
 * exists.
 */
static noinline int inode_in_dir(struct btrfs_root *root,
				 struct btrfs_path *path,
				 u64 dirid, u64 objectid, u64 index,
				 const char *name, int name_len)
{
	struct btrfs_dir_item *di;
	struct btrfs_key location;
	int ret = 0;

	di = btrfs_lookup_dir_index_item(NULL, root, path, dirid,
					 index, name, name_len, 0);
	if (IS_ERR(di)) {
		ret = PTR_ERR(di);
		goto out;
	} else if (di) {
		btrfs_dir_item_key_to_cpu(path->nodes[0], di, &location);
		if (location.objectid != objectid)
			goto out;
	} else {
		goto out;
	}

	btrfs_release_path(path);
	di = btrfs_lookup_dir_item(NULL, root, path, dirid, name, name_len, 0);
	if (IS_ERR(di)) {
		ret = PTR_ERR(di);
		goto out;
	} else if (di) {
		btrfs_dir_item_key_to_cpu(path->nodes[0], di, &location);
		if (location.objectid == objectid)
			ret = 1;
	}
out:
	btrfs_release_path(path);
	return ret;
}

/*
 * helper function to check a log tree for a named back reference in
 * an inode.  This is used to decide if a back reference that is
 * found in the subvolume conflicts with what we find in the log.
 *
 * inode backreferences may have multiple refs in a single item,
 * during replay we process one reference at a time, and we don't
 * want to delete valid links to a file from the subvolume if that
 * link is also in the log.
 */
static noinline int backref_in_log(struct btrfs_root *log,
				   struct btrfs_key *key,
				   u64 ref_objectid,
				   const char *name, int namelen)
{
	struct btrfs_path *path;
	int ret;

	path = btrfs_alloc_path();
	if (!path)
		return -ENOMEM;

	ret = btrfs_search_slot(NULL, log, key, path, 0, 0);
	if (ret < 0) {
		goto out;
	} else if (ret == 1) {
		ret = 0;
		goto out;
	}

	if (key->type == BTRFS_INODE_EXTREF_KEY)
		ret = !!btrfs_find_name_in_ext_backref(path->nodes[0],
						       path->slots[0],
						       ref_objectid,
						       name, namelen);
	else
		ret = !!btrfs_find_name_in_backref(path->nodes[0],
						   path->slots[0],
						   name, namelen);
out:
	btrfs_free_path(path);
	return ret;
}

static inline int __add_inode_ref(struct btrfs_trans_handle *trans,
				  struct btrfs_root *root,
				  struct btrfs_path *path,
				  struct btrfs_root *log_root,
				  struct btrfs_inode *dir,
				  struct btrfs_inode *inode,
				  u64 inode_objectid, u64 parent_objectid,
				  u64 ref_index, char *name, int namelen,
				  int *search_done)
{
	int ret;
	char *victim_name;
	int victim_name_len;
	struct extent_buffer *leaf;
	struct btrfs_dir_item *di;
	struct btrfs_key search_key;
	struct btrfs_inode_extref *extref;

again:
	/* Search old style refs */
	search_key.objectid = inode_objectid;
	search_key.type = BTRFS_INODE_REF_KEY;
	search_key.offset = parent_objectid;
	ret = btrfs_search_slot(NULL, root, &search_key, path, 0, 0);
	if (ret == 0) {
		struct btrfs_inode_ref *victim_ref;
		unsigned long ptr;
		unsigned long ptr_end;

		leaf = path->nodes[0];

		/* are we trying to overwrite a back ref for the root directory
		 * if so, just jump out, we're done
		 */
		if (search_key.objectid == search_key.offset)
			return 1;

		/* check all the names in this back reference to see
		 * if they are in the log.  if so, we allow them to stay
		 * otherwise they must be unlinked as a conflict
		 */
		ptr = btrfs_item_ptr_offset(leaf, path->slots[0]);
		ptr_end = ptr + btrfs_item_size(leaf, path->slots[0]);
		while (ptr < ptr_end) {
			victim_ref = (struct btrfs_inode_ref *)ptr;
			victim_name_len = btrfs_inode_ref_name_len(leaf,
								   victim_ref);
			victim_name = kmalloc(victim_name_len, GFP_NOFS);
			if (!victim_name)
				return -ENOMEM;

			read_extent_buffer(leaf, victim_name,
					   (unsigned long)(victim_ref + 1),
					   victim_name_len);

			ret = backref_in_log(log_root, &search_key,
					     parent_objectid, victim_name,
					     victim_name_len);
			if (ret < 0) {
				kfree(victim_name);
				return ret;
			} else if (!ret) {
				inc_nlink(&inode->vfs_inode);
				btrfs_release_path(path);

				ret = unlink_inode_for_log_replay(trans, dir, inode,
						victim_name, victim_name_len);
				kfree(victim_name);
				if (ret)
					return ret;
				*search_done = 1;
				goto again;
			}
			kfree(victim_name);

			ptr = (unsigned long)(victim_ref + 1) + victim_name_len;
		}

		/*
		 * NOTE: we have searched root tree and checked the
		 * corresponding ref, it does not need to check again.
		 */
		*search_done = 1;
	}
	btrfs_release_path(path);

	/* Same search but for extended refs */
	extref = btrfs_lookup_inode_extref(NULL, root, path, name, namelen,
					   inode_objectid, parent_objectid, 0,
					   0);
	if (!IS_ERR_OR_NULL(extref)) {
		u32 item_size;
		u32 cur_offset = 0;
		unsigned long base;
		struct inode *victim_parent;

		leaf = path->nodes[0];

		item_size = btrfs_item_size(leaf, path->slots[0]);
		base = btrfs_item_ptr_offset(leaf, path->slots[0]);

		while (cur_offset < item_size) {
			extref = (struct btrfs_inode_extref *)(base + cur_offset);

			victim_name_len = btrfs_inode_extref_name_len(leaf, extref);

			if (btrfs_inode_extref_parent(leaf, extref) != parent_objectid)
				goto next;

			victim_name = kmalloc(victim_name_len, GFP_NOFS);
			if (!victim_name)
				return -ENOMEM;
			read_extent_buffer(leaf, victim_name, (unsigned long)&extref->name,
					   victim_name_len);

			search_key.objectid = inode_objectid;
			search_key.type = BTRFS_INODE_EXTREF_KEY;
			search_key.offset = btrfs_extref_hash(parent_objectid,
							      victim_name,
							      victim_name_len);
			ret = backref_in_log(log_root, &search_key,
					     parent_objectid, victim_name,
					     victim_name_len);
			if (ret < 0) {
				kfree(victim_name);
				return ret;
			} else if (!ret) {
				ret = -ENOENT;
				victim_parent = read_one_inode(root,
						parent_objectid);
				if (victim_parent) {
					inc_nlink(&inode->vfs_inode);
					btrfs_release_path(path);

					ret = unlink_inode_for_log_replay(trans,
							BTRFS_I(victim_parent),
							inode,
							victim_name,
							victim_name_len);
				}
				iput(victim_parent);
				kfree(victim_name);
				if (ret)
					return ret;
				*search_done = 1;
				goto again;
			}
			kfree(victim_name);
next:
			cur_offset += victim_name_len + sizeof(*extref);
		}
		*search_done = 1;
	}
	btrfs_release_path(path);

	/* look for a conflicting sequence number */
	di = btrfs_lookup_dir_index_item(trans, root, path, btrfs_ino(dir),
					 ref_index, name, namelen, 0);
	if (IS_ERR(di)) {
		return PTR_ERR(di);
	} else if (di) {
		ret = drop_one_dir_item(trans, path, dir, di);
		if (ret)
			return ret;
	}
	btrfs_release_path(path);

	/* look for a conflicting name */
	di = btrfs_lookup_dir_item(trans, root, path, btrfs_ino(dir),
				   name, namelen, 0);
	if (IS_ERR(di)) {
		return PTR_ERR(di);
	} else if (di) {
		ret = drop_one_dir_item(trans, path, dir, di);
		if (ret)
			return ret;
	}
	btrfs_release_path(path);

	return 0;
}

static int extref_get_fields(struct extent_buffer *eb, unsigned long ref_ptr,
			     u32 *namelen, char **name, u64 *index,
			     u64 *parent_objectid)
{
	struct btrfs_inode_extref *extref;

	extref = (struct btrfs_inode_extref *)ref_ptr;

	*namelen = btrfs_inode_extref_name_len(eb, extref);
	*name = kmalloc(*namelen, GFP_NOFS);
	if (*name == NULL)
		return -ENOMEM;

	read_extent_buffer(eb, *name, (unsigned long)&extref->name,
			   *namelen);

	if (index)
		*index = btrfs_inode_extref_index(eb, extref);
	if (parent_objectid)
		*parent_objectid = btrfs_inode_extref_parent(eb, extref);

	return 0;
}

static int ref_get_fields(struct extent_buffer *eb, unsigned long ref_ptr,
			  u32 *namelen, char **name, u64 *index)
{
	struct btrfs_inode_ref *ref;

	ref = (struct btrfs_inode_ref *)ref_ptr;

	*namelen = btrfs_inode_ref_name_len(eb, ref);
	*name = kmalloc(*namelen, GFP_NOFS);
	if (*name == NULL)
		return -ENOMEM;

	read_extent_buffer(eb, *name, (unsigned long)(ref + 1), *namelen);

	if (index)
		*index = btrfs_inode_ref_index(eb, ref);

	return 0;
}

/*
 * Take an inode reference item from the log tree and iterate all names from the
 * inode reference item in the subvolume tree with the same key (if it exists).
 * For any name that is not in the inode reference item from the log tree, do a
 * proper unlink of that name (that is, remove its entry from the inode
 * reference item and both dir index keys).
 */
static int unlink_old_inode_refs(struct btrfs_trans_handle *trans,
				 struct btrfs_root *root,
				 struct btrfs_path *path,
				 struct btrfs_inode *inode,
				 struct extent_buffer *log_eb,
				 int log_slot,
				 struct btrfs_key *key)
{
	int ret;
	unsigned long ref_ptr;
	unsigned long ref_end;
	struct extent_buffer *eb;

again:
	btrfs_release_path(path);
	ret = btrfs_search_slot(NULL, root, key, path, 0, 0);
	if (ret > 0) {
		ret = 0;
		goto out;
	}
	if (ret < 0)
		goto out;

	eb = path->nodes[0];
	ref_ptr = btrfs_item_ptr_offset(eb, path->slots[0]);
	ref_end = ref_ptr + btrfs_item_size(eb, path->slots[0]);
	while (ref_ptr < ref_end) {
		char *name = NULL;
		int namelen;
		u64 parent_id;

		if (key->type == BTRFS_INODE_EXTREF_KEY) {
			ret = extref_get_fields(eb, ref_ptr, &namelen, &name,
						NULL, &parent_id);
		} else {
			parent_id = key->offset;
			ret = ref_get_fields(eb, ref_ptr, &namelen, &name,
					     NULL);
		}
		if (ret)
			goto out;

		if (key->type == BTRFS_INODE_EXTREF_KEY)
			ret = !!btrfs_find_name_in_ext_backref(log_eb, log_slot,
							       parent_id, name,
							       namelen);
		else
			ret = !!btrfs_find_name_in_backref(log_eb, log_slot,
							   name, namelen);

		if (!ret) {
			struct inode *dir;

			btrfs_release_path(path);
			dir = read_one_inode(root, parent_id);
			if (!dir) {
				ret = -ENOENT;
				kfree(name);
				goto out;
			}
			ret = unlink_inode_for_log_replay(trans, BTRFS_I(dir),
						 inode, name, namelen);
			kfree(name);
			iput(dir);
			if (ret)
				goto out;
			goto again;
		}

		kfree(name);
		ref_ptr += namelen;
		if (key->type == BTRFS_INODE_EXTREF_KEY)
			ref_ptr += sizeof(struct btrfs_inode_extref);
		else
			ref_ptr += sizeof(struct btrfs_inode_ref);
	}
	ret = 0;
 out:
	btrfs_release_path(path);
	return ret;
}

static int btrfs_inode_ref_exists(struct inode *inode, struct inode *dir,
				  const u8 ref_type, const char *name,
				  const int namelen)
{
	struct btrfs_key key;
	struct btrfs_path *path;
	const u64 parent_id = btrfs_ino(BTRFS_I(dir));
	int ret;

	path = btrfs_alloc_path();
	if (!path)
		return -ENOMEM;

	key.objectid = btrfs_ino(BTRFS_I(inode));
	key.type = ref_type;
	if (key.type == BTRFS_INODE_REF_KEY)
		key.offset = parent_id;
	else
		key.offset = btrfs_extref_hash(parent_id, name, namelen);

	ret = btrfs_search_slot(NULL, BTRFS_I(inode)->root, &key, path, 0, 0);
	if (ret < 0)
		goto out;
	if (ret > 0) {
		ret = 0;
		goto out;
	}
	if (key.type == BTRFS_INODE_EXTREF_KEY)
		ret = !!btrfs_find_name_in_ext_backref(path->nodes[0],
				path->slots[0], parent_id, name, namelen);
	else
		ret = !!btrfs_find_name_in_backref(path->nodes[0], path->slots[0],
						   name, namelen);

out:
	btrfs_free_path(path);
	return ret;
}

static int add_link(struct btrfs_trans_handle *trans,
		    struct inode *dir, struct inode *inode, const char *name,
		    int namelen, u64 ref_index)
{
	struct btrfs_root *root = BTRFS_I(dir)->root;
	struct btrfs_dir_item *dir_item;
	struct btrfs_key key;
	struct btrfs_path *path;
	struct inode *other_inode = NULL;
	int ret;

	path = btrfs_alloc_path();
	if (!path)
		return -ENOMEM;

	dir_item = btrfs_lookup_dir_item(NULL, root, path,
					 btrfs_ino(BTRFS_I(dir)),
					 name, namelen, 0);
	if (!dir_item) {
		btrfs_release_path(path);
		goto add_link;
	} else if (IS_ERR(dir_item)) {
		ret = PTR_ERR(dir_item);
		goto out;
	}

	/*
	 * Our inode's dentry collides with the dentry of another inode which is
	 * in the log but not yet processed since it has a higher inode number.
	 * So delete that other dentry.
	 */
	btrfs_dir_item_key_to_cpu(path->nodes[0], dir_item, &key);
	btrfs_release_path(path);
	other_inode = read_one_inode(root, key.objectid);
	if (!other_inode) {
		ret = -ENOENT;
		goto out;
	}
	ret = unlink_inode_for_log_replay(trans, BTRFS_I(dir), BTRFS_I(other_inode),
					  name, namelen);
	if (ret)
		goto out;
	/*
	 * If we dropped the link count to 0, bump it so that later the iput()
	 * on the inode will not free it. We will fixup the link count later.
	 */
	if (other_inode->i_nlink == 0)
		inc_nlink(other_inode);
add_link:
	ret = btrfs_add_link(trans, BTRFS_I(dir), BTRFS_I(inode),
			     name, namelen, 0, ref_index);
out:
	iput(other_inode);
	btrfs_free_path(path);

	return ret;
}

/*
 * replay one inode back reference item found in the log tree.
 * eb, slot and key refer to the buffer and key found in the log tree.
 * root is the destination we are replaying into, and path is for temp
 * use by this function.  (it should be released on return).
 */
static noinline int add_inode_ref(struct btrfs_trans_handle *trans,
				  struct btrfs_root *root,
				  struct btrfs_root *log,
				  struct btrfs_path *path,
				  struct extent_buffer *eb, int slot,
				  struct btrfs_key *key)
{
	struct inode *dir = NULL;
	struct inode *inode = NULL;
	unsigned long ref_ptr;
	unsigned long ref_end;
	char *name = NULL;
	int namelen;
	int ret;
	int search_done = 0;
	int log_ref_ver = 0;
	u64 parent_objectid;
	u64 inode_objectid;
	u64 ref_index = 0;
	int ref_struct_size;

	ref_ptr = btrfs_item_ptr_offset(eb, slot);
	ref_end = ref_ptr + btrfs_item_size(eb, slot);

	if (key->type == BTRFS_INODE_EXTREF_KEY) {
		struct btrfs_inode_extref *r;

		ref_struct_size = sizeof(struct btrfs_inode_extref);
		log_ref_ver = 1;
		r = (struct btrfs_inode_extref *)ref_ptr;
		parent_objectid = btrfs_inode_extref_parent(eb, r);
	} else {
		ref_struct_size = sizeof(struct btrfs_inode_ref);
		parent_objectid = key->offset;
	}
	inode_objectid = key->objectid;

	/*
	 * it is possible that we didn't log all the parent directories
	 * for a given inode.  If we don't find the dir, just don't
	 * copy the back ref in.  The link count fixup code will take
	 * care of the rest
	 */
	dir = read_one_inode(root, parent_objectid);
	if (!dir) {
		ret = -ENOENT;
		goto out;
	}

	inode = read_one_inode(root, inode_objectid);
	if (!inode) {
		ret = -EIO;
		goto out;
	}

	while (ref_ptr < ref_end) {
		if (log_ref_ver) {
			ret = extref_get_fields(eb, ref_ptr, &namelen, &name,
						&ref_index, &parent_objectid);
			/*
			 * parent object can change from one array
			 * item to another.
			 */
			if (!dir)
				dir = read_one_inode(root, parent_objectid);
			if (!dir) {
				ret = -ENOENT;
				goto out;
			}
		} else {
			ret = ref_get_fields(eb, ref_ptr, &namelen, &name,
					     &ref_index);
		}
		if (ret)
			goto out;

		ret = inode_in_dir(root, path, btrfs_ino(BTRFS_I(dir)),
				   btrfs_ino(BTRFS_I(inode)), ref_index,
				   name, namelen);
		if (ret < 0) {
			goto out;
		} else if (ret == 0) {
			/*
			 * look for a conflicting back reference in the
			 * metadata. if we find one we have to unlink that name
			 * of the file before we add our new link.  Later on, we
			 * overwrite any existing back reference, and we don't
			 * want to create dangling pointers in the directory.
			 */

			if (!search_done) {
				ret = __add_inode_ref(trans, root, path, log,
						      BTRFS_I(dir),
						      BTRFS_I(inode),
						      inode_objectid,
						      parent_objectid,
						      ref_index, name, namelen,
						      &search_done);
				if (ret) {
					if (ret == 1)
						ret = 0;
					goto out;
				}
			}

			/*
			 * If a reference item already exists for this inode
			 * with the same parent and name, but different index,
			 * drop it and the corresponding directory index entries
			 * from the parent before adding the new reference item
			 * and dir index entries, otherwise we would fail with
			 * -EEXIST returned from btrfs_add_link() below.
			 */
			ret = btrfs_inode_ref_exists(inode, dir, key->type,
						     name, namelen);
			if (ret > 0) {
				ret = unlink_inode_for_log_replay(trans,
							 BTRFS_I(dir),
							 BTRFS_I(inode),
							 name, namelen);
				/*
				 * If we dropped the link count to 0, bump it so
				 * that later the iput() on the inode will not
				 * free it. We will fixup the link count later.
				 */
				if (!ret && inode->i_nlink == 0)
					inc_nlink(inode);
			}
			if (ret < 0)
				goto out;

			/* insert our name */
			ret = add_link(trans, dir, inode, name, namelen,
				       ref_index);
			if (ret)
				goto out;

			ret = btrfs_update_inode(trans, root, BTRFS_I(inode));
			if (ret)
				goto out;
		}
		/* Else, ret == 1, we already have a perfect match, we're done. */

		ref_ptr = (unsigned long)(ref_ptr + ref_struct_size) + namelen;
		kfree(name);
		name = NULL;
		if (log_ref_ver) {
			iput(dir);
			dir = NULL;
		}
	}

	/*
	 * Before we overwrite the inode reference item in the subvolume tree
	 * with the item from the log tree, we must unlink all names from the
	 * parent directory that are in the subvolume's tree inode reference
	 * item, otherwise we end up with an inconsistent subvolume tree where
	 * dir index entries exist for a name but there is no inode reference
	 * item with the same name.
	 */
	ret = unlink_old_inode_refs(trans, root, path, BTRFS_I(inode), eb, slot,
				    key);
	if (ret)
		goto out;

	/* finally write the back reference in the inode */
	ret = overwrite_item(trans, root, path, eb, slot, key);
out:
	btrfs_release_path(path);
	kfree(name);
	iput(dir);
	iput(inode);
	return ret;
}

static int count_inode_extrefs(struct btrfs_root *root,
		struct btrfs_inode *inode, struct btrfs_path *path)
{
	int ret = 0;
	int name_len;
	unsigned int nlink = 0;
	u32 item_size;
	u32 cur_offset = 0;
	u64 inode_objectid = btrfs_ino(inode);
	u64 offset = 0;
	unsigned long ptr;
	struct btrfs_inode_extref *extref;
	struct extent_buffer *leaf;

	while (1) {
		ret = btrfs_find_one_extref(root, inode_objectid, offset, path,
					    &extref, &offset);
		if (ret)
			break;

		leaf = path->nodes[0];
		item_size = btrfs_item_size(leaf, path->slots[0]);
		ptr = btrfs_item_ptr_offset(leaf, path->slots[0]);
		cur_offset = 0;

		while (cur_offset < item_size) {
			extref = (struct btrfs_inode_extref *) (ptr + cur_offset);
			name_len = btrfs_inode_extref_name_len(leaf, extref);

			nlink++;

			cur_offset += name_len + sizeof(*extref);
		}

		offset++;
		btrfs_release_path(path);
	}
	btrfs_release_path(path);

	if (ret < 0 && ret != -ENOENT)
		return ret;
	return nlink;
}

static int count_inode_refs(struct btrfs_root *root,
			struct btrfs_inode *inode, struct btrfs_path *path)
{
	int ret;
	struct btrfs_key key;
	unsigned int nlink = 0;
	unsigned long ptr;
	unsigned long ptr_end;
	int name_len;
	u64 ino = btrfs_ino(inode);

	key.objectid = ino;
	key.type = BTRFS_INODE_REF_KEY;
	key.offset = (u64)-1;

	while (1) {
		ret = btrfs_search_slot(NULL, root, &key, path, 0, 0);
		if (ret < 0)
			break;
		if (ret > 0) {
			if (path->slots[0] == 0)
				break;
			path->slots[0]--;
		}
process_slot:
		btrfs_item_key_to_cpu(path->nodes[0], &key,
				      path->slots[0]);
		if (key.objectid != ino ||
		    key.type != BTRFS_INODE_REF_KEY)
			break;
		ptr = btrfs_item_ptr_offset(path->nodes[0], path->slots[0]);
		ptr_end = ptr + btrfs_item_size(path->nodes[0],
						   path->slots[0]);
		while (ptr < ptr_end) {
			struct btrfs_inode_ref *ref;

			ref = (struct btrfs_inode_ref *)ptr;
			name_len = btrfs_inode_ref_name_len(path->nodes[0],
							    ref);
			ptr = (unsigned long)(ref + 1) + name_len;
			nlink++;
		}

		if (key.offset == 0)
			break;
		if (path->slots[0] > 0) {
			path->slots[0]--;
			goto process_slot;
		}
		key.offset--;
		btrfs_release_path(path);
	}
	btrfs_release_path(path);

	return nlink;
}

/*
 * There are a few corners where the link count of the file can't
 * be properly maintained during replay.  So, instead of adding
 * lots of complexity to the log code, we just scan the backrefs
 * for any file that has been through replay.
 *
 * The scan will update the link count on the inode to reflect the
 * number of back refs found.  If it goes down to zero, the iput
 * will free the inode.
 */
static noinline int fixup_inode_link_count(struct btrfs_trans_handle *trans,
					   struct btrfs_root *root,
					   struct inode *inode)
{
	struct btrfs_path *path;
	int ret;
	u64 nlink = 0;
	u64 ino = btrfs_ino(BTRFS_I(inode));

	path = btrfs_alloc_path();
	if (!path)
		return -ENOMEM;

	ret = count_inode_refs(root, BTRFS_I(inode), path);
	if (ret < 0)
		goto out;

	nlink = ret;

	ret = count_inode_extrefs(root, BTRFS_I(inode), path);
	if (ret < 0)
		goto out;

	nlink += ret;

	ret = 0;

	if (nlink != inode->i_nlink) {
		set_nlink(inode, nlink);
		ret = btrfs_update_inode(trans, root, BTRFS_I(inode));
		if (ret)
			goto out;
	}
	BTRFS_I(inode)->index_cnt = (u64)-1;

	if (inode->i_nlink == 0) {
		if (S_ISDIR(inode->i_mode)) {
			ret = replay_dir_deletes(trans, root, NULL, path,
						 ino, 1);
			if (ret)
				goto out;
		}
		ret = btrfs_insert_orphan_item(trans, root, ino);
		if (ret == -EEXIST)
			ret = 0;
	}

out:
	btrfs_free_path(path);
	return ret;
}

static noinline int fixup_inode_link_counts(struct btrfs_trans_handle *trans,
					    struct btrfs_root *root,
					    struct btrfs_path *path)
{
	int ret;
	struct btrfs_key key;
	struct inode *inode;

	key.objectid = BTRFS_TREE_LOG_FIXUP_OBJECTID;
	key.type = BTRFS_ORPHAN_ITEM_KEY;
	key.offset = (u64)-1;
	while (1) {
		ret = btrfs_search_slot(trans, root, &key, path, -1, 1);
		if (ret < 0)
			break;

		if (ret == 1) {
			ret = 0;
			if (path->slots[0] == 0)
				break;
			path->slots[0]--;
		}

		btrfs_item_key_to_cpu(path->nodes[0], &key, path->slots[0]);
		if (key.objectid != BTRFS_TREE_LOG_FIXUP_OBJECTID ||
		    key.type != BTRFS_ORPHAN_ITEM_KEY)
			break;

		ret = btrfs_del_item(trans, root, path);
		if (ret)
			break;

		btrfs_release_path(path);
		inode = read_one_inode(root, key.offset);
		if (!inode) {
			ret = -EIO;
			break;
		}

		ret = fixup_inode_link_count(trans, root, inode);
		iput(inode);
		if (ret)
			break;

		/*
		 * fixup on a directory may create new entries,
		 * make sure we always look for the highset possible
		 * offset
		 */
		key.offset = (u64)-1;
	}
	btrfs_release_path(path);
	return ret;
}


/*
 * record a given inode in the fixup dir so we can check its link
 * count when replay is done.  The link count is incremented here
 * so the inode won't go away until we check it
 */
static noinline int link_to_fixup_dir(struct btrfs_trans_handle *trans,
				      struct btrfs_root *root,
				      struct btrfs_path *path,
				      u64 objectid)
{
	struct btrfs_key key;
	int ret = 0;
	struct inode *inode;

	inode = read_one_inode(root, objectid);
	if (!inode)
		return -EIO;

	key.objectid = BTRFS_TREE_LOG_FIXUP_OBJECTID;
	key.type = BTRFS_ORPHAN_ITEM_KEY;
	key.offset = objectid;

	ret = btrfs_insert_empty_item(trans, root, path, &key, 0);

	btrfs_release_path(path);
	if (ret == 0) {
		if (!inode->i_nlink)
			set_nlink(inode, 1);
		else
			inc_nlink(inode);
		ret = btrfs_update_inode(trans, root, BTRFS_I(inode));
	} else if (ret == -EEXIST) {
		ret = 0;
	}
	iput(inode);

	return ret;
}

/*
 * when replaying the log for a directory, we only insert names
 * for inodes that actually exist.  This means an fsync on a directory
 * does not implicitly fsync all the new files in it
 */
static noinline int insert_one_name(struct btrfs_trans_handle *trans,
				    struct btrfs_root *root,
				    u64 dirid, u64 index,
				    char *name, int name_len,
				    struct btrfs_key *location)
{
	struct inode *inode;
	struct inode *dir;
	int ret;

	inode = read_one_inode(root, location->objectid);
	if (!inode)
		return -ENOENT;

	dir = read_one_inode(root, dirid);
	if (!dir) {
		iput(inode);
		return -EIO;
	}

	ret = btrfs_add_link(trans, BTRFS_I(dir), BTRFS_I(inode), name,
			name_len, 1, index);

	/* FIXME, put inode into FIXUP list */

	iput(inode);
	iput(dir);
	return ret;
}

static int delete_conflicting_dir_entry(struct btrfs_trans_handle *trans,
					struct btrfs_inode *dir,
					struct btrfs_path *path,
					struct btrfs_dir_item *dst_di,
					const struct btrfs_key *log_key,
					u8 log_type,
					bool exists)
{
	struct btrfs_key found_key;

	btrfs_dir_item_key_to_cpu(path->nodes[0], dst_di, &found_key);
	/* The existing dentry points to the same inode, don't delete it. */
	if (found_key.objectid == log_key->objectid &&
	    found_key.type == log_key->type &&
	    found_key.offset == log_key->offset &&
	    btrfs_dir_type(path->nodes[0], dst_di) == log_type)
		return 1;

	/*
	 * Don't drop the conflicting directory entry if the inode for the new
	 * entry doesn't exist.
	 */
	if (!exists)
		return 0;

	return drop_one_dir_item(trans, path, dir, dst_di);
}

/*
 * take a single entry in a log directory item and replay it into
 * the subvolume.
 *
 * if a conflicting item exists in the subdirectory already,
 * the inode it points to is unlinked and put into the link count
 * fix up tree.
 *
 * If a name from the log points to a file or directory that does
 * not exist in the FS, it is skipped.  fsyncs on directories
 * do not force down inodes inside that directory, just changes to the
 * names or unlinks in a directory.
 *
 * Returns < 0 on error, 0 if the name wasn't replayed (dentry points to a
 * non-existing inode) and 1 if the name was replayed.
 */
static noinline int replay_one_name(struct btrfs_trans_handle *trans,
				    struct btrfs_root *root,
				    struct btrfs_path *path,
				    struct extent_buffer *eb,
				    struct btrfs_dir_item *di,
				    struct btrfs_key *key)
{
	char *name;
	int name_len;
	struct btrfs_dir_item *dir_dst_di;
	struct btrfs_dir_item *index_dst_di;
	bool dir_dst_matches = false;
	bool index_dst_matches = false;
	struct btrfs_key log_key;
	struct btrfs_key search_key;
	struct inode *dir;
	u8 log_type;
	bool exists;
	int ret;
	bool update_size = true;
	bool name_added = false;

	dir = read_one_inode(root, key->objectid);
	if (!dir)
		return -EIO;

	name_len = btrfs_dir_name_len(eb, di);
	name = kmalloc(name_len, GFP_NOFS);
	if (!name) {
		ret = -ENOMEM;
		goto out;
	}

	log_type = btrfs_dir_type(eb, di);
	read_extent_buffer(eb, name, (unsigned long)(di + 1),
		   name_len);

	btrfs_dir_item_key_to_cpu(eb, di, &log_key);
	ret = btrfs_lookup_inode(trans, root, path, &log_key, 0);
	btrfs_release_path(path);
	if (ret < 0)
		goto out;
	exists = (ret == 0);
	ret = 0;

	dir_dst_di = btrfs_lookup_dir_item(trans, root, path, key->objectid,
					   name, name_len, 1);
	if (IS_ERR(dir_dst_di)) {
		ret = PTR_ERR(dir_dst_di);
		goto out;
	} else if (dir_dst_di) {
		ret = delete_conflicting_dir_entry(trans, BTRFS_I(dir), path,
						   dir_dst_di, &log_key, log_type,
						   exists);
		if (ret < 0)
			goto out;
		dir_dst_matches = (ret == 1);
	}

	btrfs_release_path(path);

	index_dst_di = btrfs_lookup_dir_index_item(trans, root, path,
						   key->objectid, key->offset,
						   name, name_len, 1);
	if (IS_ERR(index_dst_di)) {
		ret = PTR_ERR(index_dst_di);
		goto out;
	} else if (index_dst_di) {
		ret = delete_conflicting_dir_entry(trans, BTRFS_I(dir), path,
						   index_dst_di, &log_key,
						   log_type, exists);
		if (ret < 0)
			goto out;
		index_dst_matches = (ret == 1);
	}

	btrfs_release_path(path);

	if (dir_dst_matches && index_dst_matches) {
		ret = 0;
		update_size = false;
		goto out;
	}

	/*
	 * Check if the inode reference exists in the log for the given name,
	 * inode and parent inode
	 */
	search_key.objectid = log_key.objectid;
	search_key.type = BTRFS_INODE_REF_KEY;
	search_key.offset = key->objectid;
	ret = backref_in_log(root->log_root, &search_key, 0, name, name_len);
	if (ret < 0) {
	        goto out;
	} else if (ret) {
	        /* The dentry will be added later. */
	        ret = 0;
	        update_size = false;
	        goto out;
	}

	search_key.objectid = log_key.objectid;
	search_key.type = BTRFS_INODE_EXTREF_KEY;
	search_key.offset = key->objectid;
	ret = backref_in_log(root->log_root, &search_key, key->objectid, name,
			     name_len);
	if (ret < 0) {
		goto out;
	} else if (ret) {
		/* The dentry will be added later. */
		ret = 0;
		update_size = false;
		goto out;
	}
	btrfs_release_path(path);
	ret = insert_one_name(trans, root, key->objectid, key->offset,
			      name, name_len, &log_key);
	if (ret && ret != -ENOENT && ret != -EEXIST)
		goto out;
	if (!ret)
		name_added = true;
	update_size = false;
	ret = 0;

out:
	if (!ret && update_size) {
		btrfs_i_size_write(BTRFS_I(dir), dir->i_size + name_len * 2);
		ret = btrfs_update_inode(trans, root, BTRFS_I(dir));
	}
	kfree(name);
	iput(dir);
	if (!ret && name_added)
		ret = 1;
	return ret;
}

/* Replay one dir item from a BTRFS_DIR_INDEX_KEY key. */
static noinline int replay_one_dir_item(struct btrfs_trans_handle *trans,
					struct btrfs_root *root,
					struct btrfs_path *path,
					struct extent_buffer *eb, int slot,
					struct btrfs_key *key)
{
	int ret;
	struct btrfs_dir_item *di;

	/* We only log dir index keys, which only contain a single dir item. */
	ASSERT(key->type == BTRFS_DIR_INDEX_KEY);

	di = btrfs_item_ptr(eb, slot, struct btrfs_dir_item);
	ret = replay_one_name(trans, root, path, eb, di, key);
	if (ret < 0)
		return ret;

	/*
	 * If this entry refers to a non-directory (directories can not have a
	 * link count > 1) and it was added in the transaction that was not
	 * committed, make sure we fixup the link count of the inode the entry
	 * points to. Otherwise something like the following would result in a
	 * directory pointing to an inode with a wrong link that does not account
	 * for this dir entry:
	 *
	 * mkdir testdir
	 * touch testdir/foo
	 * touch testdir/bar
	 * sync
	 *
	 * ln testdir/bar testdir/bar_link
	 * ln testdir/foo testdir/foo_link
	 * xfs_io -c "fsync" testdir/bar
	 *
	 * <power failure>
	 *
	 * mount fs, log replay happens
	 *
	 * File foo would remain with a link count of 1 when it has two entries
	 * pointing to it in the directory testdir. This would make it impossible
	 * to ever delete the parent directory has it would result in stale
	 * dentries that can never be deleted.
	 */
	if (ret == 1 && btrfs_dir_type(eb, di) != BTRFS_FT_DIR) {
		struct btrfs_path *fixup_path;
		struct btrfs_key di_key;

		fixup_path = btrfs_alloc_path();
		if (!fixup_path)
			return -ENOMEM;

		btrfs_dir_item_key_to_cpu(eb, di, &di_key);
		ret = link_to_fixup_dir(trans, root, fixup_path, di_key.objectid);
		btrfs_free_path(fixup_path);
	}

	return ret;
}

/*
 * directory replay has two parts.  There are the standard directory
 * items in the log copied from the subvolume, and range items
 * created in the log while the subvolume was logged.
 *
 * The range items tell us which parts of the key space the log
 * is authoritative for.  During replay, if a key in the subvolume
 * directory is in a logged range item, but not actually in the log
 * that means it was deleted from the directory before the fsync
 * and should be removed.
 */
static noinline int find_dir_range(struct btrfs_root *root,
				   struct btrfs_path *path,
				   u64 dirid,
				   u64 *start_ret, u64 *end_ret)
{
	struct btrfs_key key;
	u64 found_end;
	struct btrfs_dir_log_item *item;
	int ret;
	int nritems;

	if (*start_ret == (u64)-1)
		return 1;

	key.objectid = dirid;
	key.type = BTRFS_DIR_LOG_INDEX_KEY;
	key.offset = *start_ret;

	ret = btrfs_search_slot(NULL, root, &key, path, 0, 0);
	if (ret < 0)
		goto out;
	if (ret > 0) {
		if (path->slots[0] == 0)
			goto out;
		path->slots[0]--;
	}
	if (ret != 0)
		btrfs_item_key_to_cpu(path->nodes[0], &key, path->slots[0]);

	if (key.type != BTRFS_DIR_LOG_INDEX_KEY || key.objectid != dirid) {
		ret = 1;
		goto next;
	}
	item = btrfs_item_ptr(path->nodes[0], path->slots[0],
			      struct btrfs_dir_log_item);
	found_end = btrfs_dir_log_end(path->nodes[0], item);

	if (*start_ret >= key.offset && *start_ret <= found_end) {
		ret = 0;
		*start_ret = key.offset;
		*end_ret = found_end;
		goto out;
	}
	ret = 1;
next:
	/* check the next slot in the tree to see if it is a valid item */
	nritems = btrfs_header_nritems(path->nodes[0]);
	path->slots[0]++;
	if (path->slots[0] >= nritems) {
		ret = btrfs_next_leaf(root, path);
		if (ret)
			goto out;
	}

	btrfs_item_key_to_cpu(path->nodes[0], &key, path->slots[0]);

	if (key.type != BTRFS_DIR_LOG_INDEX_KEY || key.objectid != dirid) {
		ret = 1;
		goto out;
	}
	item = btrfs_item_ptr(path->nodes[0], path->slots[0],
			      struct btrfs_dir_log_item);
	found_end = btrfs_dir_log_end(path->nodes[0], item);
	*start_ret = key.offset;
	*end_ret = found_end;
	ret = 0;
out:
	btrfs_release_path(path);
	return ret;
}

/*
 * this looks for a given directory item in the log.  If the directory
 * item is not in the log, the item is removed and the inode it points
 * to is unlinked
 */
static noinline int check_item_in_log(struct btrfs_trans_handle *trans,
				      struct btrfs_root *log,
				      struct btrfs_path *path,
				      struct btrfs_path *log_path,
				      struct inode *dir,
				      struct btrfs_key *dir_key)
{
	struct btrfs_root *root = BTRFS_I(dir)->root;
	int ret;
	struct extent_buffer *eb;
	int slot;
	struct btrfs_dir_item *di;
	int name_len;
	char *name;
	struct inode *inode = NULL;
	struct btrfs_key location;

	/*
	 * Currenly we only log dir index keys. Even if we replay a log created
	 * by an older kernel that logged both dir index and dir item keys, all
	 * we need to do is process the dir index keys, we (and our caller) can
	 * safely ignore dir item keys (key type BTRFS_DIR_ITEM_KEY).
	 */
	ASSERT(dir_key->type == BTRFS_DIR_INDEX_KEY);

	eb = path->nodes[0];
	slot = path->slots[0];
	di = btrfs_item_ptr(eb, slot, struct btrfs_dir_item);
	name_len = btrfs_dir_name_len(eb, di);
	name = kmalloc(name_len, GFP_NOFS);
	if (!name) {
		ret = -ENOMEM;
		goto out;
	}

	read_extent_buffer(eb, name, (unsigned long)(di + 1), name_len);

	if (log) {
		struct btrfs_dir_item *log_di;

		log_di = btrfs_lookup_dir_index_item(trans, log, log_path,
						     dir_key->objectid,
						     dir_key->offset,
						     name, name_len, 0);
		if (IS_ERR(log_di)) {
			ret = PTR_ERR(log_di);
			goto out;
		} else if (log_di) {
			/* The dentry exists in the log, we have nothing to do. */
			ret = 0;
			goto out;
		}
	}

	btrfs_dir_item_key_to_cpu(eb, di, &location);
	btrfs_release_path(path);
	btrfs_release_path(log_path);
	inode = read_one_inode(root, location.objectid);
	if (!inode) {
		ret = -EIO;
		goto out;
	}

	ret = link_to_fixup_dir(trans, root, path, location.objectid);
	if (ret)
		goto out;

	inc_nlink(inode);
<<<<<<< HEAD
	ret = btrfs_unlink_inode(trans, BTRFS_I(dir), BTRFS_I(inode), name,
				 name_len);
	if (ret)
		goto out;

	ret = btrfs_run_delayed_items(trans);
	if (ret)
		goto out;

=======
	ret = unlink_inode_for_log_replay(trans, BTRFS_I(dir), BTRFS_I(inode),
					  name, name_len);
>>>>>>> 95cd2cdc
	/*
	 * Unlike dir item keys, dir index keys can only have one name (entry) in
	 * them, as there are no key collisions since each key has a unique offset
	 * (an index number), so we're done.
	 */
out:
	btrfs_release_path(path);
	btrfs_release_path(log_path);
	kfree(name);
	iput(inode);
	return ret;
}

static int replay_xattr_deletes(struct btrfs_trans_handle *trans,
			      struct btrfs_root *root,
			      struct btrfs_root *log,
			      struct btrfs_path *path,
			      const u64 ino)
{
	struct btrfs_key search_key;
	struct btrfs_path *log_path;
	int i;
	int nritems;
	int ret;

	log_path = btrfs_alloc_path();
	if (!log_path)
		return -ENOMEM;

	search_key.objectid = ino;
	search_key.type = BTRFS_XATTR_ITEM_KEY;
	search_key.offset = 0;
again:
	ret = btrfs_search_slot(NULL, root, &search_key, path, 0, 0);
	if (ret < 0)
		goto out;
process_leaf:
	nritems = btrfs_header_nritems(path->nodes[0]);
	for (i = path->slots[0]; i < nritems; i++) {
		struct btrfs_key key;
		struct btrfs_dir_item *di;
		struct btrfs_dir_item *log_di;
		u32 total_size;
		u32 cur;

		btrfs_item_key_to_cpu(path->nodes[0], &key, i);
		if (key.objectid != ino || key.type != BTRFS_XATTR_ITEM_KEY) {
			ret = 0;
			goto out;
		}

		di = btrfs_item_ptr(path->nodes[0], i, struct btrfs_dir_item);
		total_size = btrfs_item_size(path->nodes[0], i);
		cur = 0;
		while (cur < total_size) {
			u16 name_len = btrfs_dir_name_len(path->nodes[0], di);
			u16 data_len = btrfs_dir_data_len(path->nodes[0], di);
			u32 this_len = sizeof(*di) + name_len + data_len;
			char *name;

			name = kmalloc(name_len, GFP_NOFS);
			if (!name) {
				ret = -ENOMEM;
				goto out;
			}
			read_extent_buffer(path->nodes[0], name,
					   (unsigned long)(di + 1), name_len);

			log_di = btrfs_lookup_xattr(NULL, log, log_path, ino,
						    name, name_len, 0);
			btrfs_release_path(log_path);
			if (!log_di) {
				/* Doesn't exist in log tree, so delete it. */
				btrfs_release_path(path);
				di = btrfs_lookup_xattr(trans, root, path, ino,
							name, name_len, -1);
				kfree(name);
				if (IS_ERR(di)) {
					ret = PTR_ERR(di);
					goto out;
				}
				ASSERT(di);
				ret = btrfs_delete_one_dir_name(trans, root,
								path, di);
				if (ret)
					goto out;
				btrfs_release_path(path);
				search_key = key;
				goto again;
			}
			kfree(name);
			if (IS_ERR(log_di)) {
				ret = PTR_ERR(log_di);
				goto out;
			}
			cur += this_len;
			di = (struct btrfs_dir_item *)((char *)di + this_len);
		}
	}
	ret = btrfs_next_leaf(root, path);
	if (ret > 0)
		ret = 0;
	else if (ret == 0)
		goto process_leaf;
out:
	btrfs_free_path(log_path);
	btrfs_release_path(path);
	return ret;
}


/*
 * deletion replay happens before we copy any new directory items
 * out of the log or out of backreferences from inodes.  It
 * scans the log to find ranges of keys that log is authoritative for,
 * and then scans the directory to find items in those ranges that are
 * not present in the log.
 *
 * Anything we don't find in the log is unlinked and removed from the
 * directory.
 */
static noinline int replay_dir_deletes(struct btrfs_trans_handle *trans,
				       struct btrfs_root *root,
				       struct btrfs_root *log,
				       struct btrfs_path *path,
				       u64 dirid, int del_all)
{
	u64 range_start;
	u64 range_end;
	int ret = 0;
	struct btrfs_key dir_key;
	struct btrfs_key found_key;
	struct btrfs_path *log_path;
	struct inode *dir;

	dir_key.objectid = dirid;
	dir_key.type = BTRFS_DIR_INDEX_KEY;
	log_path = btrfs_alloc_path();
	if (!log_path)
		return -ENOMEM;

	dir = read_one_inode(root, dirid);
	/* it isn't an error if the inode isn't there, that can happen
	 * because we replay the deletes before we copy in the inode item
	 * from the log
	 */
	if (!dir) {
		btrfs_free_path(log_path);
		return 0;
	}

	range_start = 0;
	range_end = 0;
	while (1) {
		if (del_all)
			range_end = (u64)-1;
		else {
			ret = find_dir_range(log, path, dirid,
					     &range_start, &range_end);
			if (ret < 0)
				goto out;
			else if (ret > 0)
				break;
		}

		dir_key.offset = range_start;
		while (1) {
			int nritems;
			ret = btrfs_search_slot(NULL, root, &dir_key, path,
						0, 0);
			if (ret < 0)
				goto out;

			nritems = btrfs_header_nritems(path->nodes[0]);
			if (path->slots[0] >= nritems) {
				ret = btrfs_next_leaf(root, path);
				if (ret == 1)
					break;
				else if (ret < 0)
					goto out;
			}
			btrfs_item_key_to_cpu(path->nodes[0], &found_key,
					      path->slots[0]);
			if (found_key.objectid != dirid ||
			    found_key.type != dir_key.type) {
				ret = 0;
				goto out;
			}

			if (found_key.offset > range_end)
				break;

			ret = check_item_in_log(trans, log, path,
						log_path, dir,
						&found_key);
			if (ret)
				goto out;
			if (found_key.offset == (u64)-1)
				break;
			dir_key.offset = found_key.offset + 1;
		}
		btrfs_release_path(path);
		if (range_end == (u64)-1)
			break;
		range_start = range_end + 1;
	}
	ret = 0;
out:
	btrfs_release_path(path);
	btrfs_free_path(log_path);
	iput(dir);
	return ret;
}

/*
 * the process_func used to replay items from the log tree.  This
 * gets called in two different stages.  The first stage just looks
 * for inodes and makes sure they are all copied into the subvolume.
 *
 * The second stage copies all the other item types from the log into
 * the subvolume.  The two stage approach is slower, but gets rid of
 * lots of complexity around inodes referencing other inodes that exist
 * only in the log (references come from either directory items or inode
 * back refs).
 */
static int replay_one_buffer(struct btrfs_root *log, struct extent_buffer *eb,
			     struct walk_control *wc, u64 gen, int level)
{
	int nritems;
	struct btrfs_path *path;
	struct btrfs_root *root = wc->replay_dest;
	struct btrfs_key key;
	int i;
	int ret;

	ret = btrfs_read_buffer(eb, gen, level, NULL);
	if (ret)
		return ret;

	level = btrfs_header_level(eb);

	if (level != 0)
		return 0;

	path = btrfs_alloc_path();
	if (!path)
		return -ENOMEM;

	nritems = btrfs_header_nritems(eb);
	for (i = 0; i < nritems; i++) {
		btrfs_item_key_to_cpu(eb, &key, i);

		/* inode keys are done during the first stage */
		if (key.type == BTRFS_INODE_ITEM_KEY &&
		    wc->stage == LOG_WALK_REPLAY_INODES) {
			struct btrfs_inode_item *inode_item;
			u32 mode;

			inode_item = btrfs_item_ptr(eb, i,
					    struct btrfs_inode_item);
			/*
			 * If we have a tmpfile (O_TMPFILE) that got fsync'ed
			 * and never got linked before the fsync, skip it, as
			 * replaying it is pointless since it would be deleted
			 * later. We skip logging tmpfiles, but it's always
			 * possible we are replaying a log created with a kernel
			 * that used to log tmpfiles.
			 */
			if (btrfs_inode_nlink(eb, inode_item) == 0) {
				wc->ignore_cur_inode = true;
				continue;
			} else {
				wc->ignore_cur_inode = false;
			}
			ret = replay_xattr_deletes(wc->trans, root, log,
						   path, key.objectid);
			if (ret)
				break;
			mode = btrfs_inode_mode(eb, inode_item);
			if (S_ISDIR(mode)) {
				ret = replay_dir_deletes(wc->trans,
					 root, log, path, key.objectid, 0);
				if (ret)
					break;
			}
			ret = overwrite_item(wc->trans, root, path,
					     eb, i, &key);
			if (ret)
				break;

			/*
			 * Before replaying extents, truncate the inode to its
			 * size. We need to do it now and not after log replay
			 * because before an fsync we can have prealloc extents
			 * added beyond the inode's i_size. If we did it after,
			 * through orphan cleanup for example, we would drop
			 * those prealloc extents just after replaying them.
			 */
			if (S_ISREG(mode)) {
				struct btrfs_drop_extents_args drop_args = { 0 };
				struct inode *inode;
				u64 from;

				inode = read_one_inode(root, key.objectid);
				if (!inode) {
					ret = -EIO;
					break;
				}
				from = ALIGN(i_size_read(inode),
					     root->fs_info->sectorsize);
				drop_args.start = from;
				drop_args.end = (u64)-1;
				drop_args.drop_cache = true;
				ret = btrfs_drop_extents(wc->trans, root,
							 BTRFS_I(inode),
							 &drop_args);
				if (!ret) {
					inode_sub_bytes(inode,
							drop_args.bytes_found);
					/* Update the inode's nbytes. */
					ret = btrfs_update_inode(wc->trans,
							root, BTRFS_I(inode));
				}
				iput(inode);
				if (ret)
					break;
			}

			ret = link_to_fixup_dir(wc->trans, root,
						path, key.objectid);
			if (ret)
				break;
		}

		if (wc->ignore_cur_inode)
			continue;

		if (key.type == BTRFS_DIR_INDEX_KEY &&
		    wc->stage == LOG_WALK_REPLAY_DIR_INDEX) {
			ret = replay_one_dir_item(wc->trans, root, path,
						  eb, i, &key);
			if (ret)
				break;
		}

		if (wc->stage < LOG_WALK_REPLAY_ALL)
			continue;

		/* these keys are simply copied */
		if (key.type == BTRFS_XATTR_ITEM_KEY) {
			ret = overwrite_item(wc->trans, root, path,
					     eb, i, &key);
			if (ret)
				break;
		} else if (key.type == BTRFS_INODE_REF_KEY ||
			   key.type == BTRFS_INODE_EXTREF_KEY) {
			ret = add_inode_ref(wc->trans, root, log, path,
					    eb, i, &key);
			if (ret && ret != -ENOENT)
				break;
			ret = 0;
		} else if (key.type == BTRFS_EXTENT_DATA_KEY) {
			ret = replay_one_extent(wc->trans, root, path,
						eb, i, &key);
			if (ret)
				break;
		}
		/*
		 * We don't log BTRFS_DIR_ITEM_KEY keys anymore, only the
		 * BTRFS_DIR_INDEX_KEY items which we use to derive the
		 * BTRFS_DIR_ITEM_KEY items. If we are replaying a log from an
		 * older kernel with such keys, ignore them.
		 */
	}
	btrfs_free_path(path);
	return ret;
}

/*
 * Correctly adjust the reserved bytes occupied by a log tree extent buffer
 */
static void unaccount_log_buffer(struct btrfs_fs_info *fs_info, u64 start)
{
	struct btrfs_block_group *cache;

	cache = btrfs_lookup_block_group(fs_info, start);
	if (!cache) {
		btrfs_err(fs_info, "unable to find block group for %llu", start);
		return;
	}

	spin_lock(&cache->space_info->lock);
	spin_lock(&cache->lock);
	cache->reserved -= fs_info->nodesize;
	cache->space_info->bytes_reserved -= fs_info->nodesize;
	spin_unlock(&cache->lock);
	spin_unlock(&cache->space_info->lock);

	btrfs_put_block_group(cache);
}

static noinline int walk_down_log_tree(struct btrfs_trans_handle *trans,
				   struct btrfs_root *root,
				   struct btrfs_path *path, int *level,
				   struct walk_control *wc)
{
	struct btrfs_fs_info *fs_info = root->fs_info;
	u64 bytenr;
	u64 ptr_gen;
	struct extent_buffer *next;
	struct extent_buffer *cur;
	u32 blocksize;
	int ret = 0;

	while (*level > 0) {
		struct btrfs_key first_key;

		cur = path->nodes[*level];

		WARN_ON(btrfs_header_level(cur) != *level);

		if (path->slots[*level] >=
		    btrfs_header_nritems(cur))
			break;

		bytenr = btrfs_node_blockptr(cur, path->slots[*level]);
		ptr_gen = btrfs_node_ptr_generation(cur, path->slots[*level]);
		btrfs_node_key_to_cpu(cur, &first_key, path->slots[*level]);
		blocksize = fs_info->nodesize;

		next = btrfs_find_create_tree_block(fs_info, bytenr,
						    btrfs_header_owner(cur),
						    *level - 1);
		if (IS_ERR(next))
			return PTR_ERR(next);

		if (*level == 1) {
			ret = wc->process_func(root, next, wc, ptr_gen,
					       *level - 1);
			if (ret) {
				free_extent_buffer(next);
				return ret;
			}

			path->slots[*level]++;
			if (wc->free) {
				ret = btrfs_read_buffer(next, ptr_gen,
							*level - 1, &first_key);
				if (ret) {
					free_extent_buffer(next);
					return ret;
				}

				if (trans) {
					btrfs_tree_lock(next);
					btrfs_clean_tree_block(next);
					btrfs_wait_tree_block_writeback(next);
					btrfs_tree_unlock(next);
					ret = btrfs_pin_reserved_extent(trans,
							bytenr, blocksize);
					if (ret) {
						free_extent_buffer(next);
						return ret;
					}
					btrfs_redirty_list_add(
						trans->transaction, next);
				} else {
					if (test_and_clear_bit(EXTENT_BUFFER_DIRTY, &next->bflags))
						clear_extent_buffer_dirty(next);
					unaccount_log_buffer(fs_info, bytenr);
				}
			}
			free_extent_buffer(next);
			continue;
		}
		ret = btrfs_read_buffer(next, ptr_gen, *level - 1, &first_key);
		if (ret) {
			free_extent_buffer(next);
			return ret;
		}

		if (path->nodes[*level-1])
			free_extent_buffer(path->nodes[*level-1]);
		path->nodes[*level-1] = next;
		*level = btrfs_header_level(next);
		path->slots[*level] = 0;
		cond_resched();
	}
	path->slots[*level] = btrfs_header_nritems(path->nodes[*level]);

	cond_resched();
	return 0;
}

static noinline int walk_up_log_tree(struct btrfs_trans_handle *trans,
				 struct btrfs_root *root,
				 struct btrfs_path *path, int *level,
				 struct walk_control *wc)
{
	struct btrfs_fs_info *fs_info = root->fs_info;
	int i;
	int slot;
	int ret;

	for (i = *level; i < BTRFS_MAX_LEVEL - 1 && path->nodes[i]; i++) {
		slot = path->slots[i];
		if (slot + 1 < btrfs_header_nritems(path->nodes[i])) {
			path->slots[i]++;
			*level = i;
			WARN_ON(*level == 0);
			return 0;
		} else {
			ret = wc->process_func(root, path->nodes[*level], wc,
				 btrfs_header_generation(path->nodes[*level]),
				 *level);
			if (ret)
				return ret;

			if (wc->free) {
				struct extent_buffer *next;

				next = path->nodes[*level];

				if (trans) {
					btrfs_tree_lock(next);
					btrfs_clean_tree_block(next);
					btrfs_wait_tree_block_writeback(next);
					btrfs_tree_unlock(next);
					ret = btrfs_pin_reserved_extent(trans,
						     path->nodes[*level]->start,
						     path->nodes[*level]->len);
					if (ret)
						return ret;
					btrfs_redirty_list_add(trans->transaction,
							       next);
				} else {
					if (test_and_clear_bit(EXTENT_BUFFER_DIRTY, &next->bflags))
						clear_extent_buffer_dirty(next);

					unaccount_log_buffer(fs_info,
						path->nodes[*level]->start);
				}
			}
			free_extent_buffer(path->nodes[*level]);
			path->nodes[*level] = NULL;
			*level = i + 1;
		}
	}
	return 1;
}

/*
 * drop the reference count on the tree rooted at 'snap'.  This traverses
 * the tree freeing any blocks that have a ref count of zero after being
 * decremented.
 */
static int walk_log_tree(struct btrfs_trans_handle *trans,
			 struct btrfs_root *log, struct walk_control *wc)
{
	struct btrfs_fs_info *fs_info = log->fs_info;
	int ret = 0;
	int wret;
	int level;
	struct btrfs_path *path;
	int orig_level;

	path = btrfs_alloc_path();
	if (!path)
		return -ENOMEM;

	level = btrfs_header_level(log->node);
	orig_level = level;
	path->nodes[level] = log->node;
	atomic_inc(&log->node->refs);
	path->slots[level] = 0;

	while (1) {
		wret = walk_down_log_tree(trans, log, path, &level, wc);
		if (wret > 0)
			break;
		if (wret < 0) {
			ret = wret;
			goto out;
		}

		wret = walk_up_log_tree(trans, log, path, &level, wc);
		if (wret > 0)
			break;
		if (wret < 0) {
			ret = wret;
			goto out;
		}
	}

	/* was the root node processed? if not, catch it here */
	if (path->nodes[orig_level]) {
		ret = wc->process_func(log, path->nodes[orig_level], wc,
			 btrfs_header_generation(path->nodes[orig_level]),
			 orig_level);
		if (ret)
			goto out;
		if (wc->free) {
			struct extent_buffer *next;

			next = path->nodes[orig_level];

			if (trans) {
				btrfs_tree_lock(next);
				btrfs_clean_tree_block(next);
				btrfs_wait_tree_block_writeback(next);
				btrfs_tree_unlock(next);
				ret = btrfs_pin_reserved_extent(trans,
						next->start, next->len);
				if (ret)
					goto out;
				btrfs_redirty_list_add(trans->transaction, next);
			} else {
				if (test_and_clear_bit(EXTENT_BUFFER_DIRTY, &next->bflags))
					clear_extent_buffer_dirty(next);
				unaccount_log_buffer(fs_info, next->start);
			}
		}
	}

out:
	btrfs_free_path(path);
	return ret;
}

/*
 * helper function to update the item for a given subvolumes log root
 * in the tree of log roots
 */
static int update_log_root(struct btrfs_trans_handle *trans,
			   struct btrfs_root *log,
			   struct btrfs_root_item *root_item)
{
	struct btrfs_fs_info *fs_info = log->fs_info;
	int ret;

	if (log->log_transid == 1) {
		/* insert root item on the first sync */
		ret = btrfs_insert_root(trans, fs_info->log_root_tree,
				&log->root_key, root_item);
	} else {
		ret = btrfs_update_root(trans, fs_info->log_root_tree,
				&log->root_key, root_item);
	}
	return ret;
}

static void wait_log_commit(struct btrfs_root *root, int transid)
{
	DEFINE_WAIT(wait);
	int index = transid % 2;

	/*
	 * we only allow two pending log transactions at a time,
	 * so we know that if ours is more than 2 older than the
	 * current transaction, we're done
	 */
	for (;;) {
		prepare_to_wait(&root->log_commit_wait[index],
				&wait, TASK_UNINTERRUPTIBLE);

		if (!(root->log_transid_committed < transid &&
		      atomic_read(&root->log_commit[index])))
			break;

		mutex_unlock(&root->log_mutex);
		schedule();
		mutex_lock(&root->log_mutex);
	}
	finish_wait(&root->log_commit_wait[index], &wait);
}

static void wait_for_writer(struct btrfs_root *root)
{
	DEFINE_WAIT(wait);

	for (;;) {
		prepare_to_wait(&root->log_writer_wait, &wait,
				TASK_UNINTERRUPTIBLE);
		if (!atomic_read(&root->log_writers))
			break;

		mutex_unlock(&root->log_mutex);
		schedule();
		mutex_lock(&root->log_mutex);
	}
	finish_wait(&root->log_writer_wait, &wait);
}

static inline void btrfs_remove_log_ctx(struct btrfs_root *root,
					struct btrfs_log_ctx *ctx)
{
	mutex_lock(&root->log_mutex);
	list_del_init(&ctx->list);
	mutex_unlock(&root->log_mutex);
}

/* 
 * Invoked in log mutex context, or be sure there is no other task which
 * can access the list.
 */
static inline void btrfs_remove_all_log_ctxs(struct btrfs_root *root,
					     int index, int error)
{
	struct btrfs_log_ctx *ctx;
	struct btrfs_log_ctx *safe;

	list_for_each_entry_safe(ctx, safe, &root->log_ctxs[index], list) {
		list_del_init(&ctx->list);
		ctx->log_ret = error;
	}
}

/*
 * btrfs_sync_log does sends a given tree log down to the disk and
 * updates the super blocks to record it.  When this call is done,
 * you know that any inodes previously logged are safely on disk only
 * if it returns 0.
 *
 * Any other return value means you need to call btrfs_commit_transaction.
 * Some of the edge cases for fsyncing directories that have had unlinks
 * or renames done in the past mean that sometimes the only safe
 * fsync is to commit the whole FS.  When btrfs_sync_log returns -EAGAIN,
 * that has happened.
 */
int btrfs_sync_log(struct btrfs_trans_handle *trans,
		   struct btrfs_root *root, struct btrfs_log_ctx *ctx)
{
	int index1;
	int index2;
	int mark;
	int ret;
	struct btrfs_fs_info *fs_info = root->fs_info;
	struct btrfs_root *log = root->log_root;
	struct btrfs_root *log_root_tree = fs_info->log_root_tree;
	struct btrfs_root_item new_root_item;
	int log_transid = 0;
	struct btrfs_log_ctx root_log_ctx;
	struct blk_plug plug;
	u64 log_root_start;
	u64 log_root_level;

	mutex_lock(&root->log_mutex);
	log_transid = ctx->log_transid;
	if (root->log_transid_committed >= log_transid) {
		mutex_unlock(&root->log_mutex);
		return ctx->log_ret;
	}

	index1 = log_transid % 2;
	if (atomic_read(&root->log_commit[index1])) {
		wait_log_commit(root, log_transid);
		mutex_unlock(&root->log_mutex);
		return ctx->log_ret;
	}
	ASSERT(log_transid == root->log_transid);
	atomic_set(&root->log_commit[index1], 1);

	/* wait for previous tree log sync to complete */
	if (atomic_read(&root->log_commit[(index1 + 1) % 2]))
		wait_log_commit(root, log_transid - 1);

	while (1) {
		int batch = atomic_read(&root->log_batch);
		/* when we're on an ssd, just kick the log commit out */
		if (!btrfs_test_opt(fs_info, SSD) &&
		    test_bit(BTRFS_ROOT_MULTI_LOG_TASKS, &root->state)) {
			mutex_unlock(&root->log_mutex);
			schedule_timeout_uninterruptible(1);
			mutex_lock(&root->log_mutex);
		}
		wait_for_writer(root);
		if (batch == atomic_read(&root->log_batch))
			break;
	}

	/* bail out if we need to do a full commit */
	if (btrfs_need_log_full_commit(trans)) {
		ret = -EAGAIN;
		mutex_unlock(&root->log_mutex);
		goto out;
	}

	if (log_transid % 2 == 0)
		mark = EXTENT_DIRTY;
	else
		mark = EXTENT_NEW;

	/* we start IO on  all the marked extents here, but we don't actually
	 * wait for them until later.
	 */
	blk_start_plug(&plug);
	ret = btrfs_write_marked_extents(fs_info, &log->dirty_log_pages, mark);
	/*
	 * -EAGAIN happens when someone, e.g., a concurrent transaction
	 *  commit, writes a dirty extent in this tree-log commit. This
	 *  concurrent write will create a hole writing out the extents,
	 *  and we cannot proceed on a zoned filesystem, requiring
	 *  sequential writing. While we can bail out to a full commit
	 *  here, but we can continue hoping the concurrent writing fills
	 *  the hole.
	 */
	if (ret == -EAGAIN && btrfs_is_zoned(fs_info))
		ret = 0;
	if (ret) {
		blk_finish_plug(&plug);
		btrfs_abort_transaction(trans, ret);
		btrfs_set_log_full_commit(trans);
		mutex_unlock(&root->log_mutex);
		goto out;
	}

	/*
	 * We _must_ update under the root->log_mutex in order to make sure we
	 * have a consistent view of the log root we are trying to commit at
	 * this moment.
	 *
	 * We _must_ copy this into a local copy, because we are not holding the
	 * log_root_tree->log_mutex yet.  This is important because when we
	 * commit the log_root_tree we must have a consistent view of the
	 * log_root_tree when we update the super block to point at the
	 * log_root_tree bytenr.  If we update the log_root_tree here we'll race
	 * with the commit and possibly point at the new block which we may not
	 * have written out.
	 */
	btrfs_set_root_node(&log->root_item, log->node);
	memcpy(&new_root_item, &log->root_item, sizeof(new_root_item));

	root->log_transid++;
	log->log_transid = root->log_transid;
	root->log_start_pid = 0;
	/*
	 * IO has been started, blocks of the log tree have WRITTEN flag set
	 * in their headers. new modifications of the log will be written to
	 * new positions. so it's safe to allow log writers to go in.
	 */
	mutex_unlock(&root->log_mutex);

	if (btrfs_is_zoned(fs_info)) {
		mutex_lock(&fs_info->tree_root->log_mutex);
		if (!log_root_tree->node) {
			ret = btrfs_alloc_log_tree_node(trans, log_root_tree);
			if (ret) {
				mutex_unlock(&fs_info->tree_root->log_mutex);
				goto out;
			}
		}
		mutex_unlock(&fs_info->tree_root->log_mutex);
	}

	btrfs_init_log_ctx(&root_log_ctx, NULL);

	mutex_lock(&log_root_tree->log_mutex);

	index2 = log_root_tree->log_transid % 2;
	list_add_tail(&root_log_ctx.list, &log_root_tree->log_ctxs[index2]);
	root_log_ctx.log_transid = log_root_tree->log_transid;

	/*
	 * Now we are safe to update the log_root_tree because we're under the
	 * log_mutex, and we're a current writer so we're holding the commit
	 * open until we drop the log_mutex.
	 */
	ret = update_log_root(trans, log, &new_root_item);
	if (ret) {
		if (!list_empty(&root_log_ctx.list))
			list_del_init(&root_log_ctx.list);

		blk_finish_plug(&plug);
		btrfs_set_log_full_commit(trans);

		if (ret != -ENOSPC) {
			btrfs_abort_transaction(trans, ret);
			mutex_unlock(&log_root_tree->log_mutex);
			goto out;
		}
		btrfs_wait_tree_log_extents(log, mark);
		mutex_unlock(&log_root_tree->log_mutex);
		ret = -EAGAIN;
		goto out;
	}

	if (log_root_tree->log_transid_committed >= root_log_ctx.log_transid) {
		blk_finish_plug(&plug);
		list_del_init(&root_log_ctx.list);
		mutex_unlock(&log_root_tree->log_mutex);
		ret = root_log_ctx.log_ret;
		goto out;
	}

	index2 = root_log_ctx.log_transid % 2;
	if (atomic_read(&log_root_tree->log_commit[index2])) {
		blk_finish_plug(&plug);
		ret = btrfs_wait_tree_log_extents(log, mark);
		wait_log_commit(log_root_tree,
				root_log_ctx.log_transid);
		mutex_unlock(&log_root_tree->log_mutex);
		if (!ret)
			ret = root_log_ctx.log_ret;
		goto out;
	}
	ASSERT(root_log_ctx.log_transid == log_root_tree->log_transid);
	atomic_set(&log_root_tree->log_commit[index2], 1);

	if (atomic_read(&log_root_tree->log_commit[(index2 + 1) % 2])) {
		wait_log_commit(log_root_tree,
				root_log_ctx.log_transid - 1);
	}

	/*
	 * now that we've moved on to the tree of log tree roots,
	 * check the full commit flag again
	 */
	if (btrfs_need_log_full_commit(trans)) {
		blk_finish_plug(&plug);
		btrfs_wait_tree_log_extents(log, mark);
		mutex_unlock(&log_root_tree->log_mutex);
		ret = -EAGAIN;
		goto out_wake_log_root;
	}

	ret = btrfs_write_marked_extents(fs_info,
					 &log_root_tree->dirty_log_pages,
					 EXTENT_DIRTY | EXTENT_NEW);
	blk_finish_plug(&plug);
	/*
	 * As described above, -EAGAIN indicates a hole in the extents. We
	 * cannot wait for these write outs since the waiting cause a
	 * deadlock. Bail out to the full commit instead.
	 */
	if (ret == -EAGAIN && btrfs_is_zoned(fs_info)) {
		btrfs_set_log_full_commit(trans);
		btrfs_wait_tree_log_extents(log, mark);
		mutex_unlock(&log_root_tree->log_mutex);
		goto out_wake_log_root;
	} else if (ret) {
		btrfs_set_log_full_commit(trans);
		btrfs_abort_transaction(trans, ret);
		mutex_unlock(&log_root_tree->log_mutex);
		goto out_wake_log_root;
	}
	ret = btrfs_wait_tree_log_extents(log, mark);
	if (!ret)
		ret = btrfs_wait_tree_log_extents(log_root_tree,
						  EXTENT_NEW | EXTENT_DIRTY);
	if (ret) {
		btrfs_set_log_full_commit(trans);
		mutex_unlock(&log_root_tree->log_mutex);
		goto out_wake_log_root;
	}

	log_root_start = log_root_tree->node->start;
	log_root_level = btrfs_header_level(log_root_tree->node);
	log_root_tree->log_transid++;
	mutex_unlock(&log_root_tree->log_mutex);

	/*
	 * Here we are guaranteed that nobody is going to write the superblock
	 * for the current transaction before us and that neither we do write
	 * our superblock before the previous transaction finishes its commit
	 * and writes its superblock, because:
	 *
	 * 1) We are holding a handle on the current transaction, so no body
	 *    can commit it until we release the handle;
	 *
	 * 2) Before writing our superblock we acquire the tree_log_mutex, so
	 *    if the previous transaction is still committing, and hasn't yet
	 *    written its superblock, we wait for it to do it, because a
	 *    transaction commit acquires the tree_log_mutex when the commit
	 *    begins and releases it only after writing its superblock.
	 */
	mutex_lock(&fs_info->tree_log_mutex);

	/*
	 * The previous transaction writeout phase could have failed, and thus
	 * marked the fs in an error state.  We must not commit here, as we
	 * could have updated our generation in the super_for_commit and
	 * writing the super here would result in transid mismatches.  If there
	 * is an error here just bail.
	 */
	if (BTRFS_FS_ERROR(fs_info)) {
		ret = -EIO;
		btrfs_set_log_full_commit(trans);
		btrfs_abort_transaction(trans, ret);
		mutex_unlock(&fs_info->tree_log_mutex);
		goto out_wake_log_root;
	}

	btrfs_set_super_log_root(fs_info->super_for_commit, log_root_start);
	btrfs_set_super_log_root_level(fs_info->super_for_commit, log_root_level);
	ret = write_all_supers(fs_info, 1);
	mutex_unlock(&fs_info->tree_log_mutex);
	if (ret) {
		btrfs_set_log_full_commit(trans);
		btrfs_abort_transaction(trans, ret);
		goto out_wake_log_root;
	}

	/*
	 * We know there can only be one task here, since we have not yet set
	 * root->log_commit[index1] to 0 and any task attempting to sync the
	 * log must wait for the previous log transaction to commit if it's
	 * still in progress or wait for the current log transaction commit if
	 * someone else already started it. We use <= and not < because the
	 * first log transaction has an ID of 0.
	 */
	ASSERT(root->last_log_commit <= log_transid);
	root->last_log_commit = log_transid;

out_wake_log_root:
	mutex_lock(&log_root_tree->log_mutex);
	btrfs_remove_all_log_ctxs(log_root_tree, index2, ret);

	log_root_tree->log_transid_committed++;
	atomic_set(&log_root_tree->log_commit[index2], 0);
	mutex_unlock(&log_root_tree->log_mutex);

	/*
	 * The barrier before waitqueue_active (in cond_wake_up) is needed so
	 * all the updates above are seen by the woken threads. It might not be
	 * necessary, but proving that seems to be hard.
	 */
	cond_wake_up(&log_root_tree->log_commit_wait[index2]);
out:
	mutex_lock(&root->log_mutex);
	btrfs_remove_all_log_ctxs(root, index1, ret);
	root->log_transid_committed++;
	atomic_set(&root->log_commit[index1], 0);
	mutex_unlock(&root->log_mutex);

	/*
	 * The barrier before waitqueue_active (in cond_wake_up) is needed so
	 * all the updates above are seen by the woken threads. It might not be
	 * necessary, but proving that seems to be hard.
	 */
	cond_wake_up(&root->log_commit_wait[index1]);
	return ret;
}

static void free_log_tree(struct btrfs_trans_handle *trans,
			  struct btrfs_root *log)
{
	int ret;
	struct walk_control wc = {
		.free = 1,
		.process_func = process_one_buffer
	};

	if (log->node) {
		ret = walk_log_tree(trans, log, &wc);
		if (ret) {
			/*
			 * We weren't able to traverse the entire log tree, the
			 * typical scenario is getting an -EIO when reading an
			 * extent buffer of the tree, due to a previous writeback
			 * failure of it.
			 */
			set_bit(BTRFS_FS_STATE_LOG_CLEANUP_ERROR,
				&log->fs_info->fs_state);

			/*
			 * Some extent buffers of the log tree may still be dirty
			 * and not yet written back to storage, because we may
			 * have updates to a log tree without syncing a log tree,
			 * such as during rename and link operations. So flush
			 * them out and wait for their writeback to complete, so
			 * that we properly cleanup their state and pages.
			 */
			btrfs_write_marked_extents(log->fs_info,
						   &log->dirty_log_pages,
						   EXTENT_DIRTY | EXTENT_NEW);
			btrfs_wait_tree_log_extents(log,
						    EXTENT_DIRTY | EXTENT_NEW);

			if (trans)
				btrfs_abort_transaction(trans, ret);
			else
				btrfs_handle_fs_error(log->fs_info, ret, NULL);
		}
	}

	clear_extent_bits(&log->dirty_log_pages, 0, (u64)-1,
			  EXTENT_DIRTY | EXTENT_NEW | EXTENT_NEED_WAIT);
	extent_io_tree_release(&log->log_csum_range);

	btrfs_put_root(log);
}

/*
 * free all the extents used by the tree log.  This should be called
 * at commit time of the full transaction
 */
int btrfs_free_log(struct btrfs_trans_handle *trans, struct btrfs_root *root)
{
	if (root->log_root) {
		free_log_tree(trans, root->log_root);
		root->log_root = NULL;
		clear_bit(BTRFS_ROOT_HAS_LOG_TREE, &root->state);
	}
	return 0;
}

int btrfs_free_log_root_tree(struct btrfs_trans_handle *trans,
			     struct btrfs_fs_info *fs_info)
{
	if (fs_info->log_root_tree) {
		free_log_tree(trans, fs_info->log_root_tree);
		fs_info->log_root_tree = NULL;
		clear_bit(BTRFS_ROOT_HAS_LOG_TREE, &fs_info->tree_root->state);
	}
	return 0;
}

/*
 * Check if an inode was logged in the current transaction. This correctly deals
 * with the case where the inode was logged but has a logged_trans of 0, which
 * happens if the inode is evicted and loaded again, as logged_trans is an in
 * memory only field (not persisted).
 *
 * Returns 1 if the inode was logged before in the transaction, 0 if it was not,
 * and < 0 on error.
 */
static int inode_logged(struct btrfs_trans_handle *trans,
			struct btrfs_inode *inode,
			struct btrfs_path *path_in)
{
	struct btrfs_path *path = path_in;
	struct btrfs_key key;
	int ret;

	if (inode->logged_trans == trans->transid)
		return 1;

	/*
	 * If logged_trans is not 0, then we know the inode logged was not logged
	 * in this transaction, so we can return false right away.
	 */
	if (inode->logged_trans > 0)
		return 0;

	/*
	 * If no log tree was created for this root in this transaction, then
	 * the inode can not have been logged in this transaction. In that case
	 * set logged_trans to anything greater than 0 and less than the current
	 * transaction's ID, to avoid the search below in a future call in case
	 * a log tree gets created after this.
	 */
	if (!test_bit(BTRFS_ROOT_HAS_LOG_TREE, &inode->root->state)) {
		inode->logged_trans = trans->transid - 1;
		return 0;
	}

	/*
	 * We have a log tree and the inode's logged_trans is 0. We can't tell
	 * for sure if the inode was logged before in this transaction by looking
	 * only at logged_trans. We could be pessimistic and assume it was, but
	 * that can lead to unnecessarily logging an inode during rename and link
	 * operations, and then further updating the log in followup rename and
	 * link operations, specially if it's a directory, which adds latency
	 * visible to applications doing a series of rename or link operations.
	 *
	 * A logged_trans of 0 here can mean several things:
	 *
	 * 1) The inode was never logged since the filesystem was mounted, and may
	 *    or may have not been evicted and loaded again;
	 *
	 * 2) The inode was logged in a previous transaction, then evicted and
	 *    then loaded again;
	 *
	 * 3) The inode was logged in the current transaction, then evicted and
	 *    then loaded again.
	 *
	 * For cases 1) and 2) we don't want to return true, but we need to detect
	 * case 3) and return true. So we do a search in the log root for the inode
	 * item.
	 */
	key.objectid = btrfs_ino(inode);
	key.type = BTRFS_INODE_ITEM_KEY;
	key.offset = 0;

	if (!path) {
		path = btrfs_alloc_path();
		if (!path)
			return -ENOMEM;
	}

	ret = btrfs_search_slot(NULL, inode->root->log_root, &key, path, 0, 0);

	if (path_in)
		btrfs_release_path(path);
	else
		btrfs_free_path(path);

	/*
	 * Logging an inode always results in logging its inode item. So if we
	 * did not find the item we know the inode was not logged for sure.
	 */
	if (ret < 0) {
		return ret;
	} else if (ret > 0) {
		/*
		 * Set logged_trans to a value greater than 0 and less then the
		 * current transaction to avoid doing the search in future calls.
		 */
		inode->logged_trans = trans->transid - 1;
		return 0;
	}

	/*
	 * The inode was previously logged and then evicted, set logged_trans to
	 * the current transacion's ID, to avoid future tree searches as long as
	 * the inode is not evicted again.
	 */
	inode->logged_trans = trans->transid;

	/*
	 * If it's a directory, then we must set last_dir_index_offset to the
	 * maximum possible value, so that the next attempt to log the inode does
	 * not skip checking if dir index keys found in modified subvolume tree
	 * leaves have been logged before, otherwise it would result in attempts
	 * to insert duplicate dir index keys in the log tree. This must be done
	 * because last_dir_index_offset is an in-memory only field, not persisted
	 * in the inode item or any other on-disk structure, so its value is lost
	 * once the inode is evicted.
	 */
	if (S_ISDIR(inode->vfs_inode.i_mode))
		inode->last_dir_index_offset = (u64)-1;

	return 1;
}

/*
 * Delete a directory entry from the log if it exists.
 *
 * Returns < 0 on error
 *           1 if the entry does not exists
 *           0 if the entry existed and was successfully deleted
 */
static int del_logged_dentry(struct btrfs_trans_handle *trans,
			     struct btrfs_root *log,
			     struct btrfs_path *path,
			     u64 dir_ino,
			     const char *name, int name_len,
			     u64 index)
{
	struct btrfs_dir_item *di;

	/*
	 * We only log dir index items of a directory, so we don't need to look
	 * for dir item keys.
	 */
	di = btrfs_lookup_dir_index_item(trans, log, path, dir_ino,
					 index, name, name_len, -1);
	if (IS_ERR(di))
		return PTR_ERR(di);
	else if (!di)
		return 1;

	/*
	 * We do not need to update the size field of the directory's
	 * inode item because on log replay we update the field to reflect
	 * all existing entries in the directory (see overwrite_item()).
	 */
	return btrfs_delete_one_dir_name(trans, log, path, di);
}

/*
 * If both a file and directory are logged, and unlinks or renames are
 * mixed in, we have a few interesting corners:
 *
 * create file X in dir Y
 * link file X to X.link in dir Y
 * fsync file X
 * unlink file X but leave X.link
 * fsync dir Y
 *
 * After a crash we would expect only X.link to exist.  But file X
 * didn't get fsync'd again so the log has back refs for X and X.link.
 *
 * We solve this by removing directory entries and inode backrefs from the
 * log when a file that was logged in the current transaction is
 * unlinked.  Any later fsync will include the updated log entries, and
 * we'll be able to reconstruct the proper directory items from backrefs.
 *
 * This optimizations allows us to avoid relogging the entire inode
 * or the entire directory.
 */
void btrfs_del_dir_entries_in_log(struct btrfs_trans_handle *trans,
				  struct btrfs_root *root,
				  const char *name, int name_len,
				  struct btrfs_inode *dir, u64 index)
{
	struct btrfs_path *path;
	int ret;

	ret = inode_logged(trans, dir, NULL);
	if (ret == 0)
		return;
	else if (ret < 0) {
		btrfs_set_log_full_commit(trans);
		return;
	}

	ret = join_running_log_trans(root);
	if (ret)
		return;

	mutex_lock(&dir->log_mutex);

	path = btrfs_alloc_path();
	if (!path) {
		ret = -ENOMEM;
		goto out_unlock;
	}

<<<<<<< HEAD
	/*
	 * We only log dir index items of a directory, so we don't need to look
	 * for dir item keys.
	 */
	di = btrfs_lookup_dir_index_item(trans, log, path, dir_ino,
					 index, name, name_len, -1);
	if (IS_ERR(di)) {
		err = PTR_ERR(di);
		goto fail;
	}
	if (di) {
		ret = btrfs_delete_one_dir_name(trans, log, path, di);
		if (ret) {
			err = ret;
			goto fail;
		}
	}

	/*
	 * We do not need to update the size field of the directory's inode item
	 * because on log replay we update the field to reflect all existing
	 * entries in the directory (see overwrite_item()).
	 */
fail:
=======
	ret = del_logged_dentry(trans, root->log_root, path, btrfs_ino(dir),
				name, name_len, index);
>>>>>>> 95cd2cdc
	btrfs_free_path(path);
out_unlock:
	mutex_unlock(&dir->log_mutex);
	if (ret < 0)
		btrfs_set_log_full_commit(trans);
	btrfs_end_log_trans(root);
}

/* see comments for btrfs_del_dir_entries_in_log */
void btrfs_del_inode_ref_in_log(struct btrfs_trans_handle *trans,
				struct btrfs_root *root,
				const char *name, int name_len,
				struct btrfs_inode *inode, u64 dirid)
{
	struct btrfs_root *log;
	u64 index;
	int ret;

	ret = inode_logged(trans, inode, NULL);
	if (ret == 0)
		return;
	else if (ret < 0) {
		btrfs_set_log_full_commit(trans);
		return;
	}

	ret = join_running_log_trans(root);
	if (ret)
		return;
	log = root->log_root;
	mutex_lock(&inode->log_mutex);

	ret = btrfs_del_inode_ref(trans, log, name, name_len, btrfs_ino(inode),
				  dirid, &index);
	mutex_unlock(&inode->log_mutex);
	if (ret < 0 && ret != -ENOENT)
		btrfs_set_log_full_commit(trans);
	btrfs_end_log_trans(root);
}

/*
 * creates a range item in the log for 'dirid'.  first_offset and
 * last_offset tell us which parts of the key space the log should
 * be considered authoritative for.
 */
static noinline int insert_dir_log_key(struct btrfs_trans_handle *trans,
				       struct btrfs_root *log,
				       struct btrfs_path *path,
				       u64 dirid,
				       u64 first_offset, u64 last_offset)
{
	int ret;
	struct btrfs_key key;
	struct btrfs_dir_log_item *item;

	key.objectid = dirid;
	key.offset = first_offset;
	key.type = BTRFS_DIR_LOG_INDEX_KEY;
	ret = btrfs_insert_empty_item(trans, log, path, &key, sizeof(*item));
	if (ret)
		return ret;

	item = btrfs_item_ptr(path->nodes[0], path->slots[0],
			      struct btrfs_dir_log_item);
	btrfs_set_dir_log_end(path->nodes[0], item, last_offset);
	btrfs_mark_buffer_dirty(path->nodes[0]);
	btrfs_release_path(path);
	return 0;
}

static int flush_dir_items_batch(struct btrfs_trans_handle *trans,
				 struct btrfs_root *log,
				 struct extent_buffer *src,
				 struct btrfs_path *dst_path,
				 int start_slot,
				 int count)
{
	char *ins_data = NULL;
	struct btrfs_item_batch batch;
	struct extent_buffer *dst;
	unsigned long src_offset;
	unsigned long dst_offset;
	struct btrfs_key key;
	u32 item_size;
	int ret;
	int i;

	ASSERT(count > 0);
	batch.nr = count;

	if (count == 1) {
		btrfs_item_key_to_cpu(src, &key, start_slot);
		item_size = btrfs_item_size(src, start_slot);
		batch.keys = &key;
		batch.data_sizes = &item_size;
		batch.total_data_size = item_size;
	} else {
		struct btrfs_key *ins_keys;
		u32 *ins_sizes;

		ins_data = kmalloc(count * sizeof(u32) +
				   count * sizeof(struct btrfs_key), GFP_NOFS);
		if (!ins_data)
			return -ENOMEM;

		ins_sizes = (u32 *)ins_data;
		ins_keys = (struct btrfs_key *)(ins_data + count * sizeof(u32));
		batch.keys = ins_keys;
		batch.data_sizes = ins_sizes;
		batch.total_data_size = 0;

		for (i = 0; i < count; i++) {
			const int slot = start_slot + i;

			btrfs_item_key_to_cpu(src, &ins_keys[i], slot);
			ins_sizes[i] = btrfs_item_size(src, slot);
			batch.total_data_size += ins_sizes[i];
		}
	}

	ret = btrfs_insert_empty_items(trans, log, dst_path, &batch);
	if (ret)
		goto out;

	dst = dst_path->nodes[0];
	/*
	 * Copy all the items in bulk, in a single copy operation. Item data is
	 * organized such that it's placed at the end of a leaf and from right
	 * to left. For example, the data for the second item ends at an offset
	 * that matches the offset where the data for the first item starts, the
	 * data for the third item ends at an offset that matches the offset
	 * where the data of the second items starts, and so on.
	 * Therefore our source and destination start offsets for copy match the
	 * offsets of the last items (highest slots).
	 */
	dst_offset = btrfs_item_ptr_offset(dst, dst_path->slots[0] + count - 1);
	src_offset = btrfs_item_ptr_offset(src, start_slot + count - 1);
	copy_extent_buffer(dst, src, dst_offset, src_offset, batch.total_data_size);
	btrfs_release_path(dst_path);
out:
	kfree(ins_data);

	return ret;
}

static int process_dir_items_leaf(struct btrfs_trans_handle *trans,
				  struct btrfs_inode *inode,
				  struct btrfs_path *path,
				  struct btrfs_path *dst_path,
<<<<<<< HEAD
				  struct btrfs_log_ctx *ctx)
=======
				  struct btrfs_log_ctx *ctx,
				  u64 *last_old_dentry_offset)
>>>>>>> 95cd2cdc
{
	struct btrfs_root *log = inode->root->log_root;
	struct extent_buffer *src = path->nodes[0];
	const int nritems = btrfs_header_nritems(src);
	const u64 ino = btrfs_ino(inode);
<<<<<<< HEAD
	const bool inode_logged_before = inode_logged(trans, inode);
=======
>>>>>>> 95cd2cdc
	bool last_found = false;
	int batch_start = 0;
	int batch_size = 0;
	int i;

	for (i = path->slots[0]; i < nritems; i++) {
		struct btrfs_dir_item *di;
		struct btrfs_key key;
		int ret;

		btrfs_item_key_to_cpu(src, &key, i);

		if (key.objectid != ino || key.type != BTRFS_DIR_INDEX_KEY) {
			last_found = true;
			break;
		}

		di = btrfs_item_ptr(src, i, struct btrfs_dir_item);
		ctx->last_dir_item_offset = key.offset;

		/*
		 * Skip ranges of items that consist only of dir item keys created
		 * in past transactions. However if we find a gap, we must log a
		 * dir index range item for that gap, so that index keys in that
		 * gap are deleted during log replay.
		 */
		if (btrfs_dir_transid(src, di) < trans->transid) {
			if (key.offset > *last_old_dentry_offset + 1) {
				ret = insert_dir_log_key(trans, log, dst_path,
						 ino, *last_old_dentry_offset + 1,
						 key.offset - 1);
				/*
				 * -EEXIST should never happen because when we
				 * log a directory in full mode (LOG_INODE_ALL)
				 * we drop all BTRFS_DIR_LOG_INDEX_KEY keys from
				 * the log tree.
				 */
				ASSERT(ret != -EEXIST);
				if (ret < 0)
					return ret;
			}

			*last_old_dentry_offset = key.offset;
			continue;
		}
		/*
		 * We must make sure that when we log a directory entry, the
		 * corresponding inode, after log replay, has a matching link
		 * count. For example:
		 *
		 * touch foo
		 * mkdir mydir
		 * sync
		 * ln foo mydir/bar
		 * xfs_io -c "fsync" mydir
		 * <crash>
		 * <mount fs and log replay>
		 *
		 * Would result in a fsync log that when replayed, our file inode
		 * would have a link count of 1, but we get two directory entries
		 * pointing to the same inode. After removing one of the names,
		 * it would not be possible to remove the other name, which
		 * resulted always in stale file handle errors, and would not be
		 * possible to rmdir the parent directory, since its i_size could
		 * never be decremented to the value BTRFS_EMPTY_DIR_SIZE,
		 * resulting in -ENOTEMPTY errors.
		 */
		if (!ctx->log_new_dentries) {
			struct btrfs_key di_key;

			btrfs_dir_item_key_to_cpu(src, di, &di_key);
			if (di_key.type != BTRFS_ROOT_ITEM_KEY)
				ctx->log_new_dentries = true;
		}

		if (!ctx->logged_before)
			goto add_to_batch;

		/*
		 * If we were logged before and have logged dir items, we can skip
		 * checking if any item with a key offset larger than the last one
		 * we logged is in the log tree, saving time and avoiding adding
		 * contention on the log tree. We can only rely on the value of
		 * last_dir_index_offset when we know for sure that the inode was
		 * previously logged in the current transaction.
		 */
		if (key.offset > inode->last_dir_index_offset)
			goto add_to_batch;
		/*
		 * Check if the key was already logged before. If not we can add
		 * it to a batch for bulk insertion.
		 */
		ret = btrfs_search_slot(NULL, log, &key, dst_path, 0, 0);
		if (ret < 0) {
			return ret;
		} else if (ret > 0) {
			btrfs_release_path(dst_path);
			goto add_to_batch;
		}

		/*
		 * Item exists in the log. Overwrite the item in the log if it
		 * has different content or do nothing if it has exactly the same
		 * content. And then flush the current batch if any - do it after
		 * overwriting the current item, or we would deadlock otherwise,
		 * since we are holding a path for the existing item.
		 */
		ret = do_overwrite_item(trans, log, dst_path, src, i, &key);
		if (ret < 0)
			return ret;

		if (batch_size > 0) {
			ret = flush_dir_items_batch(trans, log, src, dst_path,
						    batch_start, batch_size);
			if (ret < 0)
				return ret;
			batch_size = 0;
		}
		continue;
add_to_batch:
		if (batch_size == 0)
			batch_start = i;
		batch_size++;
	}

	if (batch_size > 0) {
		int ret;

		ret = flush_dir_items_batch(trans, log, src, dst_path,
					    batch_start, batch_size);
		if (ret < 0)
			return ret;
	}

	return last_found ? 1 : 0;
}

/*
 * log all the items included in the current transaction for a given
 * directory.  This also creates the range items in the log tree required
 * to replay anything deleted before the fsync
 */
static noinline int log_dir_items(struct btrfs_trans_handle *trans,
			  struct btrfs_inode *inode,
			  struct btrfs_path *path,
			  struct btrfs_path *dst_path,
			  struct btrfs_log_ctx *ctx,
			  u64 min_offset, u64 *last_offset_ret)
{
	struct btrfs_key min_key;
	struct btrfs_root *root = inode->root;
	struct btrfs_root *log = root->log_root;
	int err = 0;
	int ret;
	u64 last_old_dentry_offset = min_offset - 1;
	u64 last_offset = (u64)-1;
	u64 ino = btrfs_ino(inode);

	min_key.objectid = ino;
	min_key.type = BTRFS_DIR_INDEX_KEY;
	min_key.offset = min_offset;

	ret = btrfs_search_forward(root, &min_key, path, trans->transid);

	/*
	 * we didn't find anything from this transaction, see if there
	 * is anything at all
	 */
	if (ret != 0 || min_key.objectid != ino ||
	    min_key.type != BTRFS_DIR_INDEX_KEY) {
		min_key.objectid = ino;
		min_key.type = BTRFS_DIR_INDEX_KEY;
		min_key.offset = (u64)-1;
		btrfs_release_path(path);
		ret = btrfs_search_slot(NULL, root, &min_key, path, 0, 0);
		if (ret < 0) {
			btrfs_release_path(path);
			return ret;
		}
		ret = btrfs_previous_item(root, path, ino, BTRFS_DIR_INDEX_KEY);

		/* if ret == 0 there are items for this type,
		 * create a range to tell us the last key of this type.
		 * otherwise, there are no items in this directory after
		 * *min_offset, and we create a range to indicate that.
		 */
		if (ret == 0) {
			struct btrfs_key tmp;

			btrfs_item_key_to_cpu(path->nodes[0], &tmp,
					      path->slots[0]);
			if (tmp.type == BTRFS_DIR_INDEX_KEY)
<<<<<<< HEAD
				first_offset = max(min_offset, tmp.offset) + 1;
=======
				last_old_dentry_offset = tmp.offset;
>>>>>>> 95cd2cdc
		}
		goto done;
	}

	/* go backward to find any previous key */
	ret = btrfs_previous_item(root, path, ino, BTRFS_DIR_INDEX_KEY);
	if (ret == 0) {
		struct btrfs_key tmp;

		btrfs_item_key_to_cpu(path->nodes[0], &tmp, path->slots[0]);
<<<<<<< HEAD
		if (tmp.type == BTRFS_DIR_INDEX_KEY) {
			first_offset = tmp.offset;
			ret = overwrite_item(trans, log, dst_path,
					     path->nodes[0], path->slots[0],
					     &tmp);
			if (ret) {
				err = ret;
				goto done;
			}
		}
=======
		/*
		 * The dir index key before the first one we found that needs to
		 * be logged might be in a previous leaf, and there might be a
		 * gap between these keys, meaning that we had deletions that
		 * happened. So the key range item we log (key type
		 * BTRFS_DIR_LOG_INDEX_KEY) must cover a range that starts at the
		 * previous key's offset plus 1, so that those deletes are replayed.
		 */
		if (tmp.type == BTRFS_DIR_INDEX_KEY)
			last_old_dentry_offset = tmp.offset;
>>>>>>> 95cd2cdc
	}
	btrfs_release_path(path);

	/*
	 * Find the first key from this transaction again.  See the note for
	 * log_new_dir_dentries, if we're logging a directory recursively we
	 * won't be holding its i_mutex, which means we can modify the directory
	 * while we're logging it.  If we remove an entry between our first
	 * search and this search we'll not find the key again and can just
	 * bail.
	 */
search:
	ret = btrfs_search_slot(NULL, root, &min_key, path, 0, 0);
	if (ret != 0)
		goto done;

	/*
	 * we have a block from this transaction, log every item in it
	 * from our directory
	 */
	while (1) {
<<<<<<< HEAD
		ret = process_dir_items_leaf(trans, inode, path, dst_path, ctx);
=======
		ret = process_dir_items_leaf(trans, inode, path, dst_path, ctx,
					     &last_old_dentry_offset);
>>>>>>> 95cd2cdc
		if (ret != 0) {
			if (ret < 0)
				err = ret;
			goto done;
		}
		path->slots[0] = btrfs_header_nritems(path->nodes[0]);

		/*
		 * look ahead to the next item and see if it is also
		 * from this directory and from this transaction
		 */
		ret = btrfs_next_leaf(root, path);
		if (ret) {
			if (ret == 1)
				last_offset = (u64)-1;
			else
				err = ret;
			goto done;
		}
		btrfs_item_key_to_cpu(path->nodes[0], &min_key, path->slots[0]);
		if (min_key.objectid != ino || min_key.type != BTRFS_DIR_INDEX_KEY) {
			last_offset = (u64)-1;
			goto done;
		}
		if (btrfs_header_generation(path->nodes[0]) != trans->transid) {
			/*
			 * The next leaf was not changed in the current transaction
			 * and has at least one dir index key.
			 * We check for the next key because there might have been
			 * one or more deletions between the last key we logged and
			 * that next key. So the key range item we log (key type
			 * BTRFS_DIR_LOG_INDEX_KEY) must end at the next key's
			 * offset minus 1, so that those deletes are replayed.
			 */
			last_offset = min_key.offset - 1;
			goto done;
		}
		if (need_resched()) {
			btrfs_release_path(path);
			cond_resched();
			goto search;
		}
	}
done:
	btrfs_release_path(path);
	btrfs_release_path(dst_path);

	if (err == 0) {
		*last_offset_ret = last_offset;
		/*
		 * In case the leaf was changed in the current transaction but
		 * all its dir items are from a past transaction, the last item
		 * in the leaf is a dir item and there's no gap between that last
		 * dir item and the first one on the next leaf (which did not
		 * change in the current transaction), then we don't need to log
		 * a range, last_old_dentry_offset is == to last_offset.
		 */
<<<<<<< HEAD
		ret = insert_dir_log_key(trans, log, path, ino, first_offset,
					 last_offset);
		if (ret)
			err = ret;
=======
		ASSERT(last_old_dentry_offset <= last_offset);
		if (last_old_dentry_offset < last_offset) {
			ret = insert_dir_log_key(trans, log, path, ino,
						 last_old_dentry_offset + 1,
						 last_offset);
			if (ret)
				err = ret;
		}
>>>>>>> 95cd2cdc
	}
	return err;
}

/*
 * logging directories is very similar to logging inodes, We find all the items
 * from the current transaction and write them to the log.
 *
 * The recovery code scans the directory in the subvolume, and if it finds a
 * key in the range logged that is not present in the log tree, then it means
 * that dir entry was unlinked during the transaction.
 *
 * In order for that scan to work, we must include one key smaller than
 * the smallest logged by this transaction and one key larger than the largest
 * key logged by this transaction.
 */
static noinline int log_directory_changes(struct btrfs_trans_handle *trans,
			  struct btrfs_inode *inode,
			  struct btrfs_path *path,
			  struct btrfs_path *dst_path,
			  struct btrfs_log_ctx *ctx)
{
	u64 min_key;
	u64 max_key;
	int ret;

<<<<<<< HEAD
	/*
	 * If this is the first time we are being logged in the current
	 * transaction, or we were logged before but the inode was evicted and
	 * reloaded later, in which case its logged_trans is 0, reset the value
	 * of the last logged key offset. Note that we don't use the helper
	 * function inode_logged() here - that is because the function returns
	 * true after an inode eviction, assuming the worst case as it can not
	 * know for sure if the inode was logged before. So we can not skip key
	 * searches in the case the inode was evicted, because it may not have
	 * been logged in this transaction and may have been logged in a past
	 * transaction, so we need to reset the last dir index offset to (u64)-1.
	 */
	if (inode->logged_trans != trans->transid)
		inode->last_dir_index_offset = (u64)-1;

	min_key = 0;
=======
	min_key = BTRFS_DIR_START_INDEX;
>>>>>>> 95cd2cdc
	max_key = 0;
	ctx->last_dir_item_offset = inode->last_dir_index_offset;

	while (1) {
		ret = log_dir_items(trans, inode, path, dst_path,
				ctx, min_key, &max_key);
		if (ret)
			return ret;
		if (max_key == (u64)-1)
			break;
		min_key = max_key + 1;
	}

	inode->last_dir_index_offset = ctx->last_dir_item_offset;

	return 0;
}

/*
 * a helper function to drop items from the log before we relog an
 * inode.  max_key_type indicates the highest item type to remove.
 * This cannot be run for file data extents because it does not
 * free the extents they point to.
 */
static int drop_inode_items(struct btrfs_trans_handle *trans,
				  struct btrfs_root *log,
				  struct btrfs_path *path,
				  struct btrfs_inode *inode,
				  int max_key_type)
{
	int ret;
	struct btrfs_key key;
	struct btrfs_key found_key;
	int start_slot;

	key.objectid = btrfs_ino(inode);
	key.type = max_key_type;
	key.offset = (u64)-1;

	while (1) {
		ret = btrfs_search_slot(trans, log, &key, path, -1, 1);
		BUG_ON(ret == 0); /* Logic error */
		if (ret < 0)
			break;

		if (path->slots[0] == 0)
			break;

		path->slots[0]--;
		btrfs_item_key_to_cpu(path->nodes[0], &found_key,
				      path->slots[0]);

		if (found_key.objectid != key.objectid)
			break;

		found_key.offset = 0;
		found_key.type = 0;
		ret = btrfs_bin_search(path->nodes[0], &found_key, &start_slot);
		if (ret < 0)
			break;

		ret = btrfs_del_items(trans, log, path, start_slot,
				      path->slots[0] - start_slot + 1);
		/*
		 * If start slot isn't 0 then we don't need to re-search, we've
		 * found the last guy with the objectid in this tree.
		 */
		if (ret || start_slot != 0)
			break;
		btrfs_release_path(path);
	}
	btrfs_release_path(path);
	if (ret > 0)
		ret = 0;
	return ret;
}

static int truncate_inode_items(struct btrfs_trans_handle *trans,
				struct btrfs_root *log_root,
				struct btrfs_inode *inode,
				u64 new_size, u32 min_type)
{
	struct btrfs_truncate_control control = {
		.new_size = new_size,
		.ino = btrfs_ino(inode),
		.min_type = min_type,
		.skip_ref_updates = true,
	};

	return btrfs_truncate_inode_items(trans, log_root, &control);
}

static void fill_inode_item(struct btrfs_trans_handle *trans,
			    struct extent_buffer *leaf,
			    struct btrfs_inode_item *item,
			    struct inode *inode, int log_inode_only,
			    u64 logged_isize)
{
	struct btrfs_map_token token;
	u64 flags;

	btrfs_init_map_token(&token, leaf);

	if (log_inode_only) {
		/* set the generation to zero so the recover code
		 * can tell the difference between an logging
		 * just to say 'this inode exists' and a logging
		 * to say 'update this inode with these values'
		 */
		btrfs_set_token_inode_generation(&token, item, 0);
		btrfs_set_token_inode_size(&token, item, logged_isize);
	} else {
		btrfs_set_token_inode_generation(&token, item,
						 BTRFS_I(inode)->generation);
		btrfs_set_token_inode_size(&token, item, inode->i_size);
	}

	btrfs_set_token_inode_uid(&token, item, i_uid_read(inode));
	btrfs_set_token_inode_gid(&token, item, i_gid_read(inode));
	btrfs_set_token_inode_mode(&token, item, inode->i_mode);
	btrfs_set_token_inode_nlink(&token, item, inode->i_nlink);

	btrfs_set_token_timespec_sec(&token, &item->atime,
				     inode->i_atime.tv_sec);
	btrfs_set_token_timespec_nsec(&token, &item->atime,
				      inode->i_atime.tv_nsec);

	btrfs_set_token_timespec_sec(&token, &item->mtime,
				     inode->i_mtime.tv_sec);
	btrfs_set_token_timespec_nsec(&token, &item->mtime,
				      inode->i_mtime.tv_nsec);

	btrfs_set_token_timespec_sec(&token, &item->ctime,
				     inode->i_ctime.tv_sec);
	btrfs_set_token_timespec_nsec(&token, &item->ctime,
				      inode->i_ctime.tv_nsec);

	/*
	 * We do not need to set the nbytes field, in fact during a fast fsync
	 * its value may not even be correct, since a fast fsync does not wait
	 * for ordered extent completion, which is where we update nbytes, it
	 * only waits for writeback to complete. During log replay as we find
	 * file extent items and replay them, we adjust the nbytes field of the
	 * inode item in subvolume tree as needed (see overwrite_item()).
	 */

	btrfs_set_token_inode_sequence(&token, item, inode_peek_iversion(inode));
	btrfs_set_token_inode_transid(&token, item, trans->transid);
	btrfs_set_token_inode_rdev(&token, item, inode->i_rdev);
	flags = btrfs_inode_combine_flags(BTRFS_I(inode)->flags,
					  BTRFS_I(inode)->ro_flags);
	btrfs_set_token_inode_flags(&token, item, flags);
	btrfs_set_token_inode_block_group(&token, item, 0);
}

static int log_inode_item(struct btrfs_trans_handle *trans,
			  struct btrfs_root *log, struct btrfs_path *path,
			  struct btrfs_inode *inode, bool inode_item_dropped)
{
	struct btrfs_inode_item *inode_item;
	int ret;

	/*
	 * If we are doing a fast fsync and the inode was logged before in the
	 * current transaction, then we know the inode was previously logged and
	 * it exists in the log tree. For performance reasons, in this case use
	 * btrfs_search_slot() directly with ins_len set to 0 so that we never
	 * attempt a write lock on the leaf's parent, which adds unnecessary lock
	 * contention in case there are concurrent fsyncs for other inodes of the
	 * same subvolume. Using btrfs_insert_empty_item() when the inode item
	 * already exists can also result in unnecessarily splitting a leaf.
	 */
	if (!inode_item_dropped && inode->logged_trans == trans->transid) {
		ret = btrfs_search_slot(trans, log, &inode->location, path, 0, 1);
		ASSERT(ret <= 0);
		if (ret > 0)
			ret = -ENOENT;
	} else {
		/*
		 * This means it is the first fsync in the current transaction,
		 * so the inode item is not in the log and we need to insert it.
		 * We can never get -EEXIST because we are only called for a fast
		 * fsync and in case an inode eviction happens after the inode was
		 * logged before in the current transaction, when we load again
		 * the inode, we set BTRFS_INODE_NEEDS_FULL_SYNC on its runtime
		 * flags and set ->logged_trans to 0.
		 */
		ret = btrfs_insert_empty_item(trans, log, path, &inode->location,
					      sizeof(*inode_item));
		ASSERT(ret != -EEXIST);
	}
	if (ret)
		return ret;
	inode_item = btrfs_item_ptr(path->nodes[0], path->slots[0],
				    struct btrfs_inode_item);
	fill_inode_item(trans, path->nodes[0], inode_item, &inode->vfs_inode,
			0, 0);
	btrfs_release_path(path);
	return 0;
}

static int log_csums(struct btrfs_trans_handle *trans,
		     struct btrfs_inode *inode,
		     struct btrfs_root *log_root,
		     struct btrfs_ordered_sum *sums)
{
	const u64 lock_end = sums->bytenr + sums->len - 1;
	struct extent_state *cached_state = NULL;
	int ret;

	/*
	 * If this inode was not used for reflink operations in the current
	 * transaction with new extents, then do the fast path, no need to
	 * worry about logging checksum items with overlapping ranges.
	 */
	if (inode->last_reflink_trans < trans->transid)
		return btrfs_csum_file_blocks(trans, log_root, sums);

	/*
	 * Serialize logging for checksums. This is to avoid racing with the
	 * same checksum being logged by another task that is logging another
	 * file which happens to refer to the same extent as well. Such races
	 * can leave checksum items in the log with overlapping ranges.
	 */
	ret = lock_extent_bits(&log_root->log_csum_range, sums->bytenr,
			       lock_end, &cached_state);
	if (ret)
		return ret;
	/*
	 * Due to extent cloning, we might have logged a csum item that covers a
	 * subrange of a cloned extent, and later we can end up logging a csum
	 * item for a larger subrange of the same extent or the entire range.
	 * This would leave csum items in the log tree that cover the same range
	 * and break the searches for checksums in the log tree, resulting in
	 * some checksums missing in the fs/subvolume tree. So just delete (or
	 * trim and adjust) any existing csum items in the log for this range.
	 */
	ret = btrfs_del_csums(trans, log_root, sums->bytenr, sums->len);
	if (!ret)
		ret = btrfs_csum_file_blocks(trans, log_root, sums);

	unlock_extent_cached(&log_root->log_csum_range, sums->bytenr, lock_end,
			     &cached_state);

	return ret;
}

static noinline int copy_items(struct btrfs_trans_handle *trans,
			       struct btrfs_inode *inode,
			       struct btrfs_path *dst_path,
			       struct btrfs_path *src_path,
			       int start_slot, int nr, int inode_only,
			       u64 logged_isize)
{
	struct btrfs_root *log = inode->root->log_root;
	struct btrfs_file_extent_item *extent;
	struct extent_buffer *src = src_path->nodes[0];
	int ret = 0;
	struct btrfs_key *ins_keys;
	u32 *ins_sizes;
	struct btrfs_item_batch batch;
	char *ins_data;
	int i;
	int dst_index;
	const bool skip_csum = (inode->flags & BTRFS_INODE_NODATASUM);
	const u64 i_size = i_size_read(&inode->vfs_inode);

	ins_data = kmalloc(nr * sizeof(struct btrfs_key) +
			   nr * sizeof(u32), GFP_NOFS);
	if (!ins_data)
		return -ENOMEM;

	ins_sizes = (u32 *)ins_data;
	ins_keys = (struct btrfs_key *)(ins_data + nr * sizeof(u32));
	batch.keys = ins_keys;
	batch.data_sizes = ins_sizes;
	batch.total_data_size = 0;
	batch.nr = 0;

	dst_index = 0;
	for (i = 0; i < nr; i++) {
<<<<<<< HEAD
		ins_sizes[i] = btrfs_item_size(src, i + start_slot);
		batch.total_data_size += ins_sizes[i];
		btrfs_item_key_to_cpu(src, ins_keys + i, i + start_slot);
=======
		const int src_slot = start_slot + i;
		struct btrfs_root *csum_root;
		struct btrfs_ordered_sum *sums;
		struct btrfs_ordered_sum *sums_next;
		LIST_HEAD(ordered_sums);
		u64 disk_bytenr;
		u64 disk_num_bytes;
		u64 extent_offset;
		u64 extent_num_bytes;
		bool is_old_extent;

		btrfs_item_key_to_cpu(src, &ins_keys[dst_index], src_slot);

		if (ins_keys[dst_index].type != BTRFS_EXTENT_DATA_KEY)
			goto add_to_batch;

		extent = btrfs_item_ptr(src, src_slot,
					struct btrfs_file_extent_item);

		is_old_extent = (btrfs_file_extent_generation(src, extent) <
				 trans->transid);

		/*
		 * Don't copy extents from past generations. That would make us
		 * log a lot more metadata for common cases like doing only a
		 * few random writes into a file and then fsync it for the first
		 * time or after the full sync flag is set on the inode. We can
		 * get leaves full of extent items, most of which are from past
		 * generations, so we can skip them - as long as the inode has
		 * not been the target of a reflink operation in this transaction,
		 * as in that case it might have had file extent items with old
		 * generations copied into it. We also must always log prealloc
		 * extents that start at or beyond eof, otherwise we would lose
		 * them on log replay.
		 */
		if (is_old_extent &&
		    ins_keys[dst_index].offset < i_size &&
		    inode->last_reflink_trans < trans->transid)
			continue;

		if (skip_csum)
			goto add_to_batch;

		/* Only regular extents have checksums. */
		if (btrfs_file_extent_type(src, extent) != BTRFS_FILE_EXTENT_REG)
			goto add_to_batch;

		/*
		 * If it's an extent created in a past transaction, then its
		 * checksums are already accessible from the committed csum tree,
		 * no need to log them.
		 */
		if (is_old_extent)
			goto add_to_batch;

		disk_bytenr = btrfs_file_extent_disk_bytenr(src, extent);
		/* If it's an explicit hole, there are no checksums. */
		if (disk_bytenr == 0)
			goto add_to_batch;

		disk_num_bytes = btrfs_file_extent_disk_num_bytes(src, extent);

		if (btrfs_file_extent_compression(src, extent)) {
			extent_offset = 0;
			extent_num_bytes = disk_num_bytes;
		} else {
			extent_offset = btrfs_file_extent_offset(src, extent);
			extent_num_bytes = btrfs_file_extent_num_bytes(src, extent);
		}

		csum_root = btrfs_csum_root(trans->fs_info, disk_bytenr);
		disk_bytenr += extent_offset;
		ret = btrfs_lookup_csums_range(csum_root, disk_bytenr,
					       disk_bytenr + extent_num_bytes - 1,
					       &ordered_sums, 0);
		if (ret)
			goto out;

		list_for_each_entry_safe(sums, sums_next, &ordered_sums, list) {
			if (!ret)
				ret = log_csums(trans, inode, log, sums);
			list_del(&sums->list);
			kfree(sums);
		}
		if (ret)
			goto out;

add_to_batch:
		ins_sizes[dst_index] = btrfs_item_size(src, src_slot);
		batch.total_data_size += ins_sizes[dst_index];
		batch.nr++;
		dst_index++;
>>>>>>> 95cd2cdc
	}

	/*
	 * We have a leaf full of old extent items that don't need to be logged,
	 * so we don't need to do anything.
	 */
	if (batch.nr == 0)
		goto out;

	ret = btrfs_insert_empty_items(trans, log, dst_path, &batch);
	if (ret)
		goto out;

	dst_index = 0;
	for (i = 0; i < nr; i++) {
		const int src_slot = start_slot + i;
		const int dst_slot = dst_path->slots[0] + dst_index;
		struct btrfs_key key;
		unsigned long src_offset;
		unsigned long dst_offset;

		/*
		 * We're done, all the remaining items in the source leaf
		 * correspond to old file extent items.
		 */
		if (dst_index >= batch.nr)
			break;

		btrfs_item_key_to_cpu(src, &key, src_slot);

		if (key.type != BTRFS_EXTENT_DATA_KEY)
			goto copy_item;

		extent = btrfs_item_ptr(src, src_slot,
					struct btrfs_file_extent_item);

		/* See the comment in the previous loop, same logic. */
		if (btrfs_file_extent_generation(src, extent) < trans->transid &&
		    key.offset < i_size &&
		    inode->last_reflink_trans < trans->transid)
			continue;

copy_item:
		dst_offset = btrfs_item_ptr_offset(dst_path->nodes[0], dst_slot);
		src_offset = btrfs_item_ptr_offset(src, src_slot);

		if (key.type == BTRFS_INODE_ITEM_KEY) {
			struct btrfs_inode_item *inode_item;

			inode_item = btrfs_item_ptr(dst_path->nodes[0], dst_slot,
						    struct btrfs_inode_item);
			fill_inode_item(trans, dst_path->nodes[0], inode_item,
					&inode->vfs_inode,
					inode_only == LOG_INODE_EXISTS,
					logged_isize);
		} else {
			copy_extent_buffer(dst_path->nodes[0], src, dst_offset,
					   src_offset, ins_sizes[dst_index]);
		}

<<<<<<< HEAD
		/* take a reference on file data extents so that truncates
		 * or deletes of this inode don't have to relog the inode
		 * again
		 */
		if (ins_keys[i].type == BTRFS_EXTENT_DATA_KEY &&
		    !skip_csum) {
			int found_type;
			extent = btrfs_item_ptr(src, start_slot + i,
						struct btrfs_file_extent_item);

			if (btrfs_file_extent_generation(src, extent) < trans->transid)
				continue;

			found_type = btrfs_file_extent_type(src, extent);
			if (found_type == BTRFS_FILE_EXTENT_REG) {
				struct btrfs_root *csum_root;
				u64 ds, dl, cs, cl;
				ds = btrfs_file_extent_disk_bytenr(src,
								extent);
				/* ds == 0 is a hole */
				if (ds == 0)
					continue;

				dl = btrfs_file_extent_disk_num_bytes(src,
								extent);
				cs = btrfs_file_extent_offset(src, extent);
				cl = btrfs_file_extent_num_bytes(src,
								extent);
				if (btrfs_file_extent_compression(src,
								  extent)) {
					cs = 0;
					cl = dl;
				}

				csum_root = btrfs_csum_root(fs_info, ds);
				ret = btrfs_lookup_csums_range(csum_root,
						ds + cs, ds + cs + cl - 1,
						&ordered_sums, 0);
				if (ret)
					break;
			}
		}
=======
		dst_index++;
>>>>>>> 95cd2cdc
	}

	btrfs_mark_buffer_dirty(dst_path->nodes[0]);
	btrfs_release_path(dst_path);
out:
	kfree(ins_data);

	return ret;
}

static int extent_cmp(void *priv, const struct list_head *a,
		      const struct list_head *b)
{
	const struct extent_map *em1, *em2;

	em1 = list_entry(a, struct extent_map, list);
	em2 = list_entry(b, struct extent_map, list);

	if (em1->start < em2->start)
		return -1;
	else if (em1->start > em2->start)
		return 1;
	return 0;
}

static int log_extent_csums(struct btrfs_trans_handle *trans,
			    struct btrfs_inode *inode,
			    struct btrfs_root *log_root,
			    const struct extent_map *em,
			    struct btrfs_log_ctx *ctx)
{
	struct btrfs_ordered_extent *ordered;
	struct btrfs_root *csum_root;
	u64 csum_offset;
	u64 csum_len;
	u64 mod_start = em->mod_start;
	u64 mod_len = em->mod_len;
	LIST_HEAD(ordered_sums);
	int ret = 0;

	if (inode->flags & BTRFS_INODE_NODATASUM ||
	    test_bit(EXTENT_FLAG_PREALLOC, &em->flags) ||
	    em->block_start == EXTENT_MAP_HOLE)
		return 0;

	list_for_each_entry(ordered, &ctx->ordered_extents, log_list) {
		const u64 ordered_end = ordered->file_offset + ordered->num_bytes;
		const u64 mod_end = mod_start + mod_len;
		struct btrfs_ordered_sum *sums;

		if (mod_len == 0)
			break;

		if (ordered_end <= mod_start)
			continue;
		if (mod_end <= ordered->file_offset)
			break;

		/*
		 * We are going to copy all the csums on this ordered extent, so
		 * go ahead and adjust mod_start and mod_len in case this ordered
		 * extent has already been logged.
		 */
		if (ordered->file_offset > mod_start) {
			if (ordered_end >= mod_end)
				mod_len = ordered->file_offset - mod_start;
			/*
			 * If we have this case
			 *
			 * |--------- logged extent ---------|
			 *       |----- ordered extent ----|
			 *
			 * Just don't mess with mod_start and mod_len, we'll
			 * just end up logging more csums than we need and it
			 * will be ok.
			 */
		} else {
			if (ordered_end < mod_end) {
				mod_len = mod_end - ordered_end;
				mod_start = ordered_end;
			} else {
				mod_len = 0;
			}
		}

		/*
		 * To keep us from looping for the above case of an ordered
		 * extent that falls inside of the logged extent.
		 */
		if (test_and_set_bit(BTRFS_ORDERED_LOGGED_CSUM, &ordered->flags))
			continue;

		list_for_each_entry(sums, &ordered->list, list) {
			ret = log_csums(trans, inode, log_root, sums);
			if (ret)
				return ret;
		}
	}

	/* We're done, found all csums in the ordered extents. */
	if (mod_len == 0)
		return 0;

	/* If we're compressed we have to save the entire range of csums. */
	if (em->compress_type) {
		csum_offset = 0;
		csum_len = max(em->block_len, em->orig_block_len);
	} else {
		csum_offset = mod_start - em->start;
		csum_len = mod_len;
	}

	/* block start is already adjusted for the file extent offset. */
	csum_root = btrfs_csum_root(trans->fs_info, em->block_start);
	ret = btrfs_lookup_csums_range(csum_root,
				       em->block_start + csum_offset,
				       em->block_start + csum_offset +
				       csum_len - 1, &ordered_sums, 0);
	if (ret)
		return ret;

	while (!list_empty(&ordered_sums)) {
		struct btrfs_ordered_sum *sums = list_entry(ordered_sums.next,
						   struct btrfs_ordered_sum,
						   list);
		if (!ret)
			ret = log_csums(trans, inode, log_root, sums);
		list_del(&sums->list);
		kfree(sums);
	}

	return ret;
}

static int log_one_extent(struct btrfs_trans_handle *trans,
			  struct btrfs_inode *inode,
			  const struct extent_map *em,
			  struct btrfs_path *path,
			  struct btrfs_log_ctx *ctx)
{
	struct btrfs_drop_extents_args drop_args = { 0 };
	struct btrfs_root *log = inode->root->log_root;
	struct btrfs_file_extent_item fi = { 0 };
	struct extent_buffer *leaf;
	struct btrfs_key key;
	u64 extent_offset = em->start - em->orig_start;
	u64 block_len;
	int ret;

	btrfs_set_stack_file_extent_generation(&fi, trans->transid);
	if (test_bit(EXTENT_FLAG_PREALLOC, &em->flags))
		btrfs_set_stack_file_extent_type(&fi, BTRFS_FILE_EXTENT_PREALLOC);
	else
		btrfs_set_stack_file_extent_type(&fi, BTRFS_FILE_EXTENT_REG);

	block_len = max(em->block_len, em->orig_block_len);
	if (em->compress_type != BTRFS_COMPRESS_NONE) {
		btrfs_set_stack_file_extent_disk_bytenr(&fi, em->block_start);
		btrfs_set_stack_file_extent_disk_num_bytes(&fi, block_len);
	} else if (em->block_start < EXTENT_MAP_LAST_BYTE) {
		btrfs_set_stack_file_extent_disk_bytenr(&fi, em->block_start -
							extent_offset);
		btrfs_set_stack_file_extent_disk_num_bytes(&fi, block_len);
	}

	btrfs_set_stack_file_extent_offset(&fi, extent_offset);
	btrfs_set_stack_file_extent_num_bytes(&fi, em->len);
	btrfs_set_stack_file_extent_ram_bytes(&fi, em->ram_bytes);
	btrfs_set_stack_file_extent_compression(&fi, em->compress_type);

	ret = log_extent_csums(trans, inode, log, em, ctx);
	if (ret)
		return ret;

	/*
	 * If this is the first time we are logging the inode in the current
	 * transaction, we can avoid btrfs_drop_extents(), which is expensive
	 * because it does a deletion search, which always acquires write locks
	 * for extent buffers at levels 2, 1 and 0. This not only wastes time
	 * but also adds significant contention in a log tree, since log trees
	 * are small, with a root at level 2 or 3 at most, due to their short
	 * life span.
	 */
	if (ctx->logged_before) {
		drop_args.path = path;
		drop_args.start = em->start;
		drop_args.end = em->start + em->len;
		drop_args.replace_extent = true;
		drop_args.extent_item_size = sizeof(fi);
		ret = btrfs_drop_extents(trans, log, inode, &drop_args);
		if (ret)
			return ret;
	}

	if (!drop_args.extent_inserted) {
		key.objectid = btrfs_ino(inode);
		key.type = BTRFS_EXTENT_DATA_KEY;
		key.offset = em->start;

		ret = btrfs_insert_empty_item(trans, log, path, &key,
					      sizeof(fi));
		if (ret)
			return ret;
	}
	leaf = path->nodes[0];
	write_extent_buffer(leaf, &fi,
			    btrfs_item_ptr_offset(leaf, path->slots[0]),
			    sizeof(fi));
	btrfs_mark_buffer_dirty(leaf);

	btrfs_release_path(path);

	return ret;
}

/*
 * Log all prealloc extents beyond the inode's i_size to make sure we do not
 * lose them after doing a full/fast fsync and replaying the log. We scan the
 * subvolume's root instead of iterating the inode's extent map tree because
 * otherwise we can log incorrect extent items based on extent map conversion.
 * That can happen due to the fact that extent maps are merged when they
 * are not in the extent map tree's list of modified extents.
 */
static int btrfs_log_prealloc_extents(struct btrfs_trans_handle *trans,
				      struct btrfs_inode *inode,
				      struct btrfs_path *path)
{
	struct btrfs_root *root = inode->root;
	struct btrfs_key key;
	const u64 i_size = i_size_read(&inode->vfs_inode);
	const u64 ino = btrfs_ino(inode);
	struct btrfs_path *dst_path = NULL;
	bool dropped_extents = false;
	u64 truncate_offset = i_size;
	struct extent_buffer *leaf;
	int slot;
	int ins_nr = 0;
	int start_slot;
	int ret;

	if (!(inode->flags & BTRFS_INODE_PREALLOC))
		return 0;

	key.objectid = ino;
	key.type = BTRFS_EXTENT_DATA_KEY;
	key.offset = i_size;
	ret = btrfs_search_slot(NULL, root, &key, path, 0, 0);
	if (ret < 0)
		goto out;

	/*
	 * We must check if there is a prealloc extent that starts before the
	 * i_size and crosses the i_size boundary. This is to ensure later we
	 * truncate down to the end of that extent and not to the i_size, as
	 * otherwise we end up losing part of the prealloc extent after a log
	 * replay and with an implicit hole if there is another prealloc extent
	 * that starts at an offset beyond i_size.
	 */
	ret = btrfs_previous_item(root, path, ino, BTRFS_EXTENT_DATA_KEY);
	if (ret < 0)
		goto out;

	if (ret == 0) {
		struct btrfs_file_extent_item *ei;

		leaf = path->nodes[0];
		slot = path->slots[0];
		ei = btrfs_item_ptr(leaf, slot, struct btrfs_file_extent_item);

		if (btrfs_file_extent_type(leaf, ei) ==
		    BTRFS_FILE_EXTENT_PREALLOC) {
			u64 extent_end;

			btrfs_item_key_to_cpu(leaf, &key, slot);
			extent_end = key.offset +
				btrfs_file_extent_num_bytes(leaf, ei);

			if (extent_end > i_size)
				truncate_offset = extent_end;
		}
	} else {
		ret = 0;
	}

	while (true) {
		leaf = path->nodes[0];
		slot = path->slots[0];

		if (slot >= btrfs_header_nritems(leaf)) {
			if (ins_nr > 0) {
				ret = copy_items(trans, inode, dst_path, path,
						 start_slot, ins_nr, 1, 0);
				if (ret < 0)
					goto out;
				ins_nr = 0;
			}
			ret = btrfs_next_leaf(root, path);
			if (ret < 0)
				goto out;
			if (ret > 0) {
				ret = 0;
				break;
			}
			continue;
		}

		btrfs_item_key_to_cpu(leaf, &key, slot);
		if (key.objectid > ino)
			break;
		if (WARN_ON_ONCE(key.objectid < ino) ||
		    key.type < BTRFS_EXTENT_DATA_KEY ||
		    key.offset < i_size) {
			path->slots[0]++;
			continue;
		}
		if (!dropped_extents) {
			/*
			 * Avoid logging extent items logged in past fsync calls
			 * and leading to duplicate keys in the log tree.
			 */
			ret = truncate_inode_items(trans, root->log_root, inode,
						   truncate_offset,
						   BTRFS_EXTENT_DATA_KEY);
			if (ret)
				goto out;
			dropped_extents = true;
		}
		if (ins_nr == 0)
			start_slot = slot;
		ins_nr++;
		path->slots[0]++;
		if (!dst_path) {
			dst_path = btrfs_alloc_path();
			if (!dst_path) {
				ret = -ENOMEM;
				goto out;
			}
		}
	}
	if (ins_nr > 0)
		ret = copy_items(trans, inode, dst_path, path,
				 start_slot, ins_nr, 1, 0);
out:
	btrfs_release_path(path);
	btrfs_free_path(dst_path);
	return ret;
}

static int btrfs_log_changed_extents(struct btrfs_trans_handle *trans,
				     struct btrfs_inode *inode,
				     struct btrfs_path *path,
				     struct btrfs_log_ctx *ctx)
{
	struct btrfs_ordered_extent *ordered;
	struct btrfs_ordered_extent *tmp;
	struct extent_map *em, *n;
	struct list_head extents;
	struct extent_map_tree *tree = &inode->extent_tree;
	int ret = 0;
	int num = 0;

	INIT_LIST_HEAD(&extents);

	write_lock(&tree->lock);

	list_for_each_entry_safe(em, n, &tree->modified_extents, list) {
		list_del_init(&em->list);
		/*
		 * Just an arbitrary number, this can be really CPU intensive
		 * once we start getting a lot of extents, and really once we
		 * have a bunch of extents we just want to commit since it will
		 * be faster.
		 */
		if (++num > 32768) {
			list_del_init(&tree->modified_extents);
			ret = -EFBIG;
			goto process;
		}

		if (em->generation < trans->transid)
			continue;

		/* We log prealloc extents beyond eof later. */
		if (test_bit(EXTENT_FLAG_PREALLOC, &em->flags) &&
		    em->start >= i_size_read(&inode->vfs_inode))
			continue;

		/* Need a ref to keep it from getting evicted from cache */
		refcount_inc(&em->refs);
		set_bit(EXTENT_FLAG_LOGGING, &em->flags);
		list_add_tail(&em->list, &extents);
		num++;
	}

	list_sort(NULL, &extents, extent_cmp);
process:
	while (!list_empty(&extents)) {
		em = list_entry(extents.next, struct extent_map, list);

		list_del_init(&em->list);

		/*
		 * If we had an error we just need to delete everybody from our
		 * private list.
		 */
		if (ret) {
			clear_em_logging(tree, em);
			free_extent_map(em);
			continue;
		}

		write_unlock(&tree->lock);

		ret = log_one_extent(trans, inode, em, path, ctx);
		write_lock(&tree->lock);
		clear_em_logging(tree, em);
		free_extent_map(em);
	}
	WARN_ON(!list_empty(&extents));
	write_unlock(&tree->lock);

	if (!ret)
		ret = btrfs_log_prealloc_extents(trans, inode, path);
	if (ret)
		return ret;

	/*
	 * We have logged all extents successfully, now make sure the commit of
	 * the current transaction waits for the ordered extents to complete
	 * before it commits and wipes out the log trees, otherwise we would
	 * lose data if an ordered extents completes after the transaction
	 * commits and a power failure happens after the transaction commit.
	 */
	list_for_each_entry_safe(ordered, tmp, &ctx->ordered_extents, log_list) {
		list_del_init(&ordered->log_list);
		set_bit(BTRFS_ORDERED_LOGGED, &ordered->flags);

		if (!test_bit(BTRFS_ORDERED_COMPLETE, &ordered->flags)) {
			spin_lock_irq(&inode->ordered_tree.lock);
			if (!test_bit(BTRFS_ORDERED_COMPLETE, &ordered->flags)) {
				set_bit(BTRFS_ORDERED_PENDING, &ordered->flags);
				atomic_inc(&trans->transaction->pending_ordered);
			}
			spin_unlock_irq(&inode->ordered_tree.lock);
		}
		btrfs_put_ordered_extent(ordered);
	}

	return 0;
}

static int logged_inode_size(struct btrfs_root *log, struct btrfs_inode *inode,
			     struct btrfs_path *path, u64 *size_ret)
{
	struct btrfs_key key;
	int ret;

	key.objectid = btrfs_ino(inode);
	key.type = BTRFS_INODE_ITEM_KEY;
	key.offset = 0;

	ret = btrfs_search_slot(NULL, log, &key, path, 0, 0);
	if (ret < 0) {
		return ret;
	} else if (ret > 0) {
		*size_ret = 0;
	} else {
		struct btrfs_inode_item *item;

		item = btrfs_item_ptr(path->nodes[0], path->slots[0],
				      struct btrfs_inode_item);
		*size_ret = btrfs_inode_size(path->nodes[0], item);
		/*
		 * If the in-memory inode's i_size is smaller then the inode
		 * size stored in the btree, return the inode's i_size, so
		 * that we get a correct inode size after replaying the log
		 * when before a power failure we had a shrinking truncate
		 * followed by addition of a new name (rename / new hard link).
		 * Otherwise return the inode size from the btree, to avoid
		 * data loss when replaying a log due to previously doing a
		 * write that expands the inode's size and logging a new name
		 * immediately after.
		 */
		if (*size_ret > inode->vfs_inode.i_size)
			*size_ret = inode->vfs_inode.i_size;
	}

	btrfs_release_path(path);
	return 0;
}

/*
 * At the moment we always log all xattrs. This is to figure out at log replay
 * time which xattrs must have their deletion replayed. If a xattr is missing
 * in the log tree and exists in the fs/subvol tree, we delete it. This is
 * because if a xattr is deleted, the inode is fsynced and a power failure
 * happens, causing the log to be replayed the next time the fs is mounted,
 * we want the xattr to not exist anymore (same behaviour as other filesystems
 * with a journal, ext3/4, xfs, f2fs, etc).
 */
static int btrfs_log_all_xattrs(struct btrfs_trans_handle *trans,
				struct btrfs_inode *inode,
				struct btrfs_path *path,
				struct btrfs_path *dst_path)
{
	struct btrfs_root *root = inode->root;
	int ret;
	struct btrfs_key key;
	const u64 ino = btrfs_ino(inode);
	int ins_nr = 0;
	int start_slot = 0;
	bool found_xattrs = false;

	if (test_bit(BTRFS_INODE_NO_XATTRS, &inode->runtime_flags))
		return 0;

	key.objectid = ino;
	key.type = BTRFS_XATTR_ITEM_KEY;
	key.offset = 0;

	ret = btrfs_search_slot(NULL, root, &key, path, 0, 0);
	if (ret < 0)
		return ret;

	while (true) {
		int slot = path->slots[0];
		struct extent_buffer *leaf = path->nodes[0];
		int nritems = btrfs_header_nritems(leaf);

		if (slot >= nritems) {
			if (ins_nr > 0) {
				ret = copy_items(trans, inode, dst_path, path,
						 start_slot, ins_nr, 1, 0);
				if (ret < 0)
					return ret;
				ins_nr = 0;
			}
			ret = btrfs_next_leaf(root, path);
			if (ret < 0)
				return ret;
			else if (ret > 0)
				break;
			continue;
		}

		btrfs_item_key_to_cpu(leaf, &key, slot);
		if (key.objectid != ino || key.type != BTRFS_XATTR_ITEM_KEY)
			break;

		if (ins_nr == 0)
			start_slot = slot;
		ins_nr++;
		path->slots[0]++;
		found_xattrs = true;
		cond_resched();
	}
	if (ins_nr > 0) {
		ret = copy_items(trans, inode, dst_path, path,
				 start_slot, ins_nr, 1, 0);
		if (ret < 0)
			return ret;
	}

	if (!found_xattrs)
		set_bit(BTRFS_INODE_NO_XATTRS, &inode->runtime_flags);

	return 0;
}

/*
 * When using the NO_HOLES feature if we punched a hole that causes the
 * deletion of entire leafs or all the extent items of the first leaf (the one
 * that contains the inode item and references) we may end up not processing
 * any extents, because there are no leafs with a generation matching the
 * current transaction that have extent items for our inode. So we need to find
 * if any holes exist and then log them. We also need to log holes after any
 * truncate operation that changes the inode's size.
 */
static int btrfs_log_holes(struct btrfs_trans_handle *trans,
			   struct btrfs_inode *inode,
			   struct btrfs_path *path)
{
	struct btrfs_root *root = inode->root;
	struct btrfs_fs_info *fs_info = root->fs_info;
	struct btrfs_key key;
	const u64 ino = btrfs_ino(inode);
	const u64 i_size = i_size_read(&inode->vfs_inode);
	u64 prev_extent_end = 0;
	int ret;

	if (!btrfs_fs_incompat(fs_info, NO_HOLES) || i_size == 0)
		return 0;

	key.objectid = ino;
	key.type = BTRFS_EXTENT_DATA_KEY;
	key.offset = 0;

	ret = btrfs_search_slot(NULL, root, &key, path, 0, 0);
	if (ret < 0)
		return ret;

	while (true) {
		struct extent_buffer *leaf = path->nodes[0];

		if (path->slots[0] >= btrfs_header_nritems(path->nodes[0])) {
			ret = btrfs_next_leaf(root, path);
			if (ret < 0)
				return ret;
			if (ret > 0) {
				ret = 0;
				break;
			}
			leaf = path->nodes[0];
		}

		btrfs_item_key_to_cpu(leaf, &key, path->slots[0]);
		if (key.objectid != ino || key.type != BTRFS_EXTENT_DATA_KEY)
			break;

		/* We have a hole, log it. */
		if (prev_extent_end < key.offset) {
			const u64 hole_len = key.offset - prev_extent_end;

			/*
			 * Release the path to avoid deadlocks with other code
			 * paths that search the root while holding locks on
			 * leafs from the log root.
			 */
			btrfs_release_path(path);
			ret = btrfs_insert_file_extent(trans, root->log_root,
						       ino, prev_extent_end, 0,
						       0, hole_len, 0, hole_len,
						       0, 0, 0);
			if (ret < 0)
				return ret;

			/*
			 * Search for the same key again in the root. Since it's
			 * an extent item and we are holding the inode lock, the
			 * key must still exist. If it doesn't just emit warning
			 * and return an error to fall back to a transaction
			 * commit.
			 */
			ret = btrfs_search_slot(NULL, root, &key, path, 0, 0);
			if (ret < 0)
				return ret;
			if (WARN_ON(ret > 0))
				return -ENOENT;
			leaf = path->nodes[0];
		}

		prev_extent_end = btrfs_file_extent_end(path);
		path->slots[0]++;
		cond_resched();
	}

	if (prev_extent_end < i_size) {
		u64 hole_len;

		btrfs_release_path(path);
		hole_len = ALIGN(i_size - prev_extent_end, fs_info->sectorsize);
		ret = btrfs_insert_file_extent(trans, root->log_root,
					       ino, prev_extent_end, 0, 0,
					       hole_len, 0, hole_len,
					       0, 0, 0);
		if (ret < 0)
			return ret;
	}

	return 0;
}

/*
 * When we are logging a new inode X, check if it doesn't have a reference that
 * matches the reference from some other inode Y created in a past transaction
 * and that was renamed in the current transaction. If we don't do this, then at
 * log replay time we can lose inode Y (and all its files if it's a directory):
 *
 * mkdir /mnt/x
 * echo "hello world" > /mnt/x/foobar
 * sync
 * mv /mnt/x /mnt/y
 * mkdir /mnt/x                 # or touch /mnt/x
 * xfs_io -c fsync /mnt/x
 * <power fail>
 * mount fs, trigger log replay
 *
 * After the log replay procedure, we would lose the first directory and all its
 * files (file foobar).
 * For the case where inode Y is not a directory we simply end up losing it:
 *
 * echo "123" > /mnt/foo
 * sync
 * mv /mnt/foo /mnt/bar
 * echo "abc" > /mnt/foo
 * xfs_io -c fsync /mnt/foo
 * <power fail>
 *
 * We also need this for cases where a snapshot entry is replaced by some other
 * entry (file or directory) otherwise we end up with an unreplayable log due to
 * attempts to delete the snapshot entry (entry of type BTRFS_ROOT_ITEM_KEY) as
 * if it were a regular entry:
 *
 * mkdir /mnt/x
 * btrfs subvolume snapshot /mnt /mnt/x/snap
 * btrfs subvolume delete /mnt/x/snap
 * rmdir /mnt/x
 * mkdir /mnt/x
 * fsync /mnt/x or fsync some new file inside it
 * <power fail>
 *
 * The snapshot delete, rmdir of x, mkdir of a new x and the fsync all happen in
 * the same transaction.
 */
static int btrfs_check_ref_name_override(struct extent_buffer *eb,
					 const int slot,
					 const struct btrfs_key *key,
					 struct btrfs_inode *inode,
					 u64 *other_ino, u64 *other_parent)
{
	int ret;
	struct btrfs_path *search_path;
	char *name = NULL;
	u32 name_len = 0;
	u32 item_size = btrfs_item_size(eb, slot);
	u32 cur_offset = 0;
	unsigned long ptr = btrfs_item_ptr_offset(eb, slot);

	search_path = btrfs_alloc_path();
	if (!search_path)
		return -ENOMEM;
	search_path->search_commit_root = 1;
	search_path->skip_locking = 1;

	while (cur_offset < item_size) {
		u64 parent;
		u32 this_name_len;
		u32 this_len;
		unsigned long name_ptr;
		struct btrfs_dir_item *di;

		if (key->type == BTRFS_INODE_REF_KEY) {
			struct btrfs_inode_ref *iref;

			iref = (struct btrfs_inode_ref *)(ptr + cur_offset);
			parent = key->offset;
			this_name_len = btrfs_inode_ref_name_len(eb, iref);
			name_ptr = (unsigned long)(iref + 1);
			this_len = sizeof(*iref) + this_name_len;
		} else {
			struct btrfs_inode_extref *extref;

			extref = (struct btrfs_inode_extref *)(ptr +
							       cur_offset);
			parent = btrfs_inode_extref_parent(eb, extref);
			this_name_len = btrfs_inode_extref_name_len(eb, extref);
			name_ptr = (unsigned long)&extref->name;
			this_len = sizeof(*extref) + this_name_len;
		}

		if (this_name_len > name_len) {
			char *new_name;

			new_name = krealloc(name, this_name_len, GFP_NOFS);
			if (!new_name) {
				ret = -ENOMEM;
				goto out;
			}
			name_len = this_name_len;
			name = new_name;
		}

		read_extent_buffer(eb, name, name_ptr, this_name_len);
		di = btrfs_lookup_dir_item(NULL, inode->root, search_path,
				parent, name, this_name_len, 0);
		if (di && !IS_ERR(di)) {
			struct btrfs_key di_key;

			btrfs_dir_item_key_to_cpu(search_path->nodes[0],
						  di, &di_key);
			if (di_key.type == BTRFS_INODE_ITEM_KEY) {
				if (di_key.objectid != key->objectid) {
					ret = 1;
					*other_ino = di_key.objectid;
					*other_parent = parent;
				} else {
					ret = 0;
				}
			} else {
				ret = -EAGAIN;
			}
			goto out;
		} else if (IS_ERR(di)) {
			ret = PTR_ERR(di);
			goto out;
		}
		btrfs_release_path(search_path);

		cur_offset += this_len;
	}
	ret = 0;
out:
	btrfs_free_path(search_path);
	kfree(name);
	return ret;
}

struct btrfs_ino_list {
	u64 ino;
	u64 parent;
	struct list_head list;
};

static int log_conflicting_inodes(struct btrfs_trans_handle *trans,
				  struct btrfs_root *root,
				  struct btrfs_path *path,
				  struct btrfs_log_ctx *ctx,
				  u64 ino, u64 parent)
{
	struct btrfs_ino_list *ino_elem;
	LIST_HEAD(inode_list);
	int ret = 0;

	ino_elem = kmalloc(sizeof(*ino_elem), GFP_NOFS);
	if (!ino_elem)
		return -ENOMEM;
	ino_elem->ino = ino;
	ino_elem->parent = parent;
	list_add_tail(&ino_elem->list, &inode_list);

	while (!list_empty(&inode_list)) {
		struct btrfs_fs_info *fs_info = root->fs_info;
		struct btrfs_key key;
		struct inode *inode;

		ino_elem = list_first_entry(&inode_list, struct btrfs_ino_list,
					    list);
		ino = ino_elem->ino;
		parent = ino_elem->parent;
		list_del(&ino_elem->list);
		kfree(ino_elem);
		if (ret)
			continue;

		btrfs_release_path(path);

		inode = btrfs_iget(fs_info->sb, ino, root);
		/*
		 * If the other inode that had a conflicting dir entry was
		 * deleted in the current transaction, we need to log its parent
		 * directory.
		 */
		if (IS_ERR(inode)) {
			ret = PTR_ERR(inode);
			if (ret == -ENOENT) {
				inode = btrfs_iget(fs_info->sb, parent, root);
				if (IS_ERR(inode)) {
					ret = PTR_ERR(inode);
				} else {
					ret = btrfs_log_inode(trans,
						      BTRFS_I(inode),
						      LOG_OTHER_INODE_ALL,
						      ctx);
					btrfs_add_delayed_iput(inode);
				}
			}
			continue;
		}
		/*
		 * If the inode was already logged skip it - otherwise we can
		 * hit an infinite loop. Example:
		 *
		 * From the commit root (previous transaction) we have the
		 * following inodes:
		 *
		 * inode 257 a directory
		 * inode 258 with references "zz" and "zz_link" on inode 257
		 * inode 259 with reference "a" on inode 257
		 *
		 * And in the current (uncommitted) transaction we have:
		 *
		 * inode 257 a directory, unchanged
		 * inode 258 with references "a" and "a2" on inode 257
		 * inode 259 with reference "zz_link" on inode 257
		 * inode 261 with reference "zz" on inode 257
		 *
		 * When logging inode 261 the following infinite loop could
		 * happen if we don't skip already logged inodes:
		 *
		 * - we detect inode 258 as a conflicting inode, with inode 261
		 *   on reference "zz", and log it;
		 *
		 * - we detect inode 259 as a conflicting inode, with inode 258
		 *   on reference "a", and log it;
		 *
		 * - we detect inode 258 as a conflicting inode, with inode 259
		 *   on reference "zz_link", and log it - again! After this we
		 *   repeat the above steps forever.
		 */
		spin_lock(&BTRFS_I(inode)->lock);
		/*
		 * Check the inode's logged_trans only instead of
		 * btrfs_inode_in_log(). This is because the last_log_commit of
		 * the inode is not updated when we only log that it exists (see
		 * btrfs_log_inode()).
		 */
		if (BTRFS_I(inode)->logged_trans == trans->transid) {
			spin_unlock(&BTRFS_I(inode)->lock);
			btrfs_add_delayed_iput(inode);
			continue;
		}
		spin_unlock(&BTRFS_I(inode)->lock);
		/*
		 * We are safe logging the other inode without acquiring its
		 * lock as long as we log with the LOG_INODE_EXISTS mode. We
		 * are safe against concurrent renames of the other inode as
		 * well because during a rename we pin the log and update the
		 * log with the new name before we unpin it.
		 */
		ret = btrfs_log_inode(trans, BTRFS_I(inode), LOG_OTHER_INODE, ctx);
		if (ret) {
			btrfs_add_delayed_iput(inode);
			continue;
		}

		key.objectid = ino;
		key.type = BTRFS_INODE_REF_KEY;
		key.offset = 0;
		ret = btrfs_search_slot(NULL, root, &key, path, 0, 0);
		if (ret < 0) {
			btrfs_add_delayed_iput(inode);
			continue;
		}

		while (true) {
			struct extent_buffer *leaf = path->nodes[0];
			int slot = path->slots[0];
			u64 other_ino = 0;
			u64 other_parent = 0;

			if (slot >= btrfs_header_nritems(leaf)) {
				ret = btrfs_next_leaf(root, path);
				if (ret < 0) {
					break;
				} else if (ret > 0) {
					ret = 0;
					break;
				}
				continue;
			}

			btrfs_item_key_to_cpu(leaf, &key, slot);
			if (key.objectid != ino ||
			    (key.type != BTRFS_INODE_REF_KEY &&
			     key.type != BTRFS_INODE_EXTREF_KEY)) {
				ret = 0;
				break;
			}

			ret = btrfs_check_ref_name_override(leaf, slot, &key,
					BTRFS_I(inode), &other_ino,
					&other_parent);
			if (ret < 0)
				break;
			if (ret > 0) {
				ino_elem = kmalloc(sizeof(*ino_elem), GFP_NOFS);
				if (!ino_elem) {
					ret = -ENOMEM;
					break;
				}
				ino_elem->ino = other_ino;
				ino_elem->parent = other_parent;
				list_add_tail(&ino_elem->list, &inode_list);
				ret = 0;
			}
			path->slots[0]++;
		}
		btrfs_add_delayed_iput(inode);
	}

	return ret;
}

static int copy_inode_items_to_log(struct btrfs_trans_handle *trans,
				   struct btrfs_inode *inode,
				   struct btrfs_key *min_key,
				   const struct btrfs_key *max_key,
				   struct btrfs_path *path,
				   struct btrfs_path *dst_path,
				   const u64 logged_isize,
				   const bool recursive_logging,
				   const int inode_only,
				   struct btrfs_log_ctx *ctx,
				   bool *need_log_inode_item)
{
	const u64 i_size = i_size_read(&inode->vfs_inode);
	struct btrfs_root *root = inode->root;
	int ins_start_slot = 0;
	int ins_nr = 0;
	int ret;

	while (1) {
		ret = btrfs_search_forward(root, min_key, path, trans->transid);
		if (ret < 0)
			return ret;
		if (ret > 0) {
			ret = 0;
			break;
		}
again:
		/* Note, ins_nr might be > 0 here, cleanup outside the loop */
		if (min_key->objectid != max_key->objectid)
			break;
		if (min_key->type > max_key->type)
			break;

		if (min_key->type == BTRFS_INODE_ITEM_KEY) {
			*need_log_inode_item = false;
		} else if (min_key->type == BTRFS_EXTENT_DATA_KEY &&
			   min_key->offset >= i_size) {
			/*
			 * Extents at and beyond eof are logged with
			 * btrfs_log_prealloc_extents().
			 * Only regular files have BTRFS_EXTENT_DATA_KEY keys,
			 * and no keys greater than that, so bail out.
			 */
			break;
		} else if ((min_key->type == BTRFS_INODE_REF_KEY ||
			    min_key->type == BTRFS_INODE_EXTREF_KEY) &&
			   inode->generation == trans->transid &&
			   !recursive_logging) {
			u64 other_ino = 0;
			u64 other_parent = 0;

			ret = btrfs_check_ref_name_override(path->nodes[0],
					path->slots[0], min_key, inode,
					&other_ino, &other_parent);
			if (ret < 0) {
				return ret;
			} else if (ret > 0 &&
				   other_ino != btrfs_ino(BTRFS_I(ctx->inode))) {
				if (ins_nr > 0) {
					ins_nr++;
				} else {
					ins_nr = 1;
					ins_start_slot = path->slots[0];
				}
				ret = copy_items(trans, inode, dst_path, path,
						 ins_start_slot, ins_nr,
						 inode_only, logged_isize);
				if (ret < 0)
					return ret;
				ins_nr = 0;

				ret = log_conflicting_inodes(trans, root, path,
						ctx, other_ino, other_parent);
				if (ret)
					return ret;
				btrfs_release_path(path);
				goto next_key;
			}
		} else if (min_key->type == BTRFS_XATTR_ITEM_KEY) {
			/* Skip xattrs, logged later with btrfs_log_all_xattrs() */
			if (ins_nr == 0)
				goto next_slot;
			ret = copy_items(trans, inode, dst_path, path,
					 ins_start_slot,
					 ins_nr, inode_only, logged_isize);
			if (ret < 0)
				return ret;
			ins_nr = 0;
			goto next_slot;
		}

		if (ins_nr && ins_start_slot + ins_nr == path->slots[0]) {
			ins_nr++;
			goto next_slot;
		} else if (!ins_nr) {
			ins_start_slot = path->slots[0];
			ins_nr = 1;
			goto next_slot;
		}

		ret = copy_items(trans, inode, dst_path, path, ins_start_slot,
				 ins_nr, inode_only, logged_isize);
		if (ret < 0)
			return ret;
		ins_nr = 1;
		ins_start_slot = path->slots[0];
next_slot:
		path->slots[0]++;
		if (path->slots[0] < btrfs_header_nritems(path->nodes[0])) {
			btrfs_item_key_to_cpu(path->nodes[0], min_key,
					      path->slots[0]);
			goto again;
		}
		if (ins_nr) {
			ret = copy_items(trans, inode, dst_path, path,
					 ins_start_slot, ins_nr, inode_only,
					 logged_isize);
			if (ret < 0)
				return ret;
			ins_nr = 0;
		}
		btrfs_release_path(path);
next_key:
		if (min_key->offset < (u64)-1) {
			min_key->offset++;
		} else if (min_key->type < max_key->type) {
			min_key->type++;
			min_key->offset = 0;
		} else {
			break;
		}

		/*
		 * We may process many leaves full of items for our inode, so
		 * avoid monopolizing a cpu for too long by rescheduling while
		 * not holding locks on any tree.
		 */
		cond_resched();
	}
	if (ins_nr) {
		ret = copy_items(trans, inode, dst_path, path, ins_start_slot,
				 ins_nr, inode_only, logged_isize);
		if (ret)
			return ret;
	}

	if (inode_only == LOG_INODE_ALL && S_ISREG(inode->vfs_inode.i_mode)) {
		/*
		 * Release the path because otherwise we might attempt to double
		 * lock the same leaf with btrfs_log_prealloc_extents() below.
		 */
		btrfs_release_path(path);
		ret = btrfs_log_prealloc_extents(trans, inode, dst_path);
	}

	return ret;
}

/* log a single inode in the tree log.
 * At least one parent directory for this inode must exist in the tree
 * or be logged already.
 *
 * Any items from this inode changed by the current transaction are copied
 * to the log tree.  An extra reference is taken on any extents in this
 * file, allowing us to avoid a whole pile of corner cases around logging
 * blocks that have been removed from the tree.
 *
 * See LOG_INODE_ALL and related defines for a description of what inode_only
 * does.
 *
 * This handles both files and directories.
 */
static int btrfs_log_inode(struct btrfs_trans_handle *trans,
			   struct btrfs_inode *inode,
			   int inode_only,
			   struct btrfs_log_ctx *ctx)
{
	struct btrfs_path *path;
	struct btrfs_path *dst_path;
	struct btrfs_key min_key;
	struct btrfs_key max_key;
	struct btrfs_root *log = inode->root->log_root;
	int ret;
	bool fast_search = false;
	u64 ino = btrfs_ino(inode);
	struct extent_map_tree *em_tree = &inode->extent_tree;
	u64 logged_isize = 0;
	bool need_log_inode_item = true;
	bool xattrs_logged = false;
	bool recursive_logging = false;
	bool inode_item_dropped = true;
	const bool orig_logged_before = ctx->logged_before;

	path = btrfs_alloc_path();
	if (!path)
		return -ENOMEM;
	dst_path = btrfs_alloc_path();
	if (!dst_path) {
		btrfs_free_path(path);
		return -ENOMEM;
	}

	min_key.objectid = ino;
	min_key.type = BTRFS_INODE_ITEM_KEY;
	min_key.offset = 0;

	max_key.objectid = ino;


	/* today the code can only do partial logging of directories */
	if (S_ISDIR(inode->vfs_inode.i_mode) ||
	    (!test_bit(BTRFS_INODE_NEEDS_FULL_SYNC,
		       &inode->runtime_flags) &&
	     inode_only >= LOG_INODE_EXISTS))
		max_key.type = BTRFS_XATTR_ITEM_KEY;
	else
		max_key.type = (u8)-1;
	max_key.offset = (u64)-1;

	/*
	 * Only run delayed items if we are a directory. We want to make sure
	 * all directory indexes hit the fs/subvolume tree so we can find them
	 * and figure out which index ranges have to be logged.
	 */
	if (S_ISDIR(inode->vfs_inode.i_mode)) {
		ret = btrfs_commit_inode_delayed_items(trans, inode);
		if (ret)
			goto out;
	}

	if (inode_only == LOG_OTHER_INODE || inode_only == LOG_OTHER_INODE_ALL) {
		recursive_logging = true;
		if (inode_only == LOG_OTHER_INODE)
			inode_only = LOG_INODE_EXISTS;
		else
			inode_only = LOG_INODE_ALL;
		mutex_lock_nested(&inode->log_mutex, SINGLE_DEPTH_NESTING);
	} else {
		mutex_lock(&inode->log_mutex);
	}

	/*
	 * Before logging the inode item, cache the value returned by
	 * inode_logged(), because after that we have the need to figure out if
	 * the inode was previously logged in this transaction.
	 */
	ret = inode_logged(trans, inode, path);
	if (ret < 0)
		goto out_unlock;
	ctx->logged_before = (ret == 1);
	ret = 0;

	/*
	 * This is for cases where logging a directory could result in losing a
	 * a file after replaying the log. For example, if we move a file from a
	 * directory A to a directory B, then fsync directory A, we have no way
	 * to known the file was moved from A to B, so logging just A would
	 * result in losing the file after a log replay.
	 */
	if (S_ISDIR(inode->vfs_inode.i_mode) &&
	    inode_only == LOG_INODE_ALL &&
	    inode->last_unlink_trans >= trans->transid) {
		btrfs_set_log_full_commit(trans);
		ret = 1;
		goto out_unlock;
	}

	/*
	 * a brute force approach to making sure we get the most uptodate
	 * copies of everything.
	 */
	if (S_ISDIR(inode->vfs_inode.i_mode)) {
		int max_key_type = BTRFS_DIR_LOG_INDEX_KEY;

		clear_bit(BTRFS_INODE_COPY_EVERYTHING, &inode->runtime_flags);
		if (inode_only == LOG_INODE_EXISTS)
			max_key_type = BTRFS_XATTR_ITEM_KEY;
		if (ctx->logged_before)
			ret = drop_inode_items(trans, log, path, inode,
					       max_key_type);
	} else {
		if (inode_only == LOG_INODE_EXISTS && ctx->logged_before) {
			/*
			 * Make sure the new inode item we write to the log has
			 * the same isize as the current one (if it exists).
			 * This is necessary to prevent data loss after log
			 * replay, and also to prevent doing a wrong expanding
			 * truncate - for e.g. create file, write 4K into offset
			 * 0, fsync, write 4K into offset 4096, add hard link,
			 * fsync some other file (to sync log), power fail - if
			 * we use the inode's current i_size, after log replay
			 * we get a 8Kb file, with the last 4Kb extent as a hole
			 * (zeroes), as if an expanding truncate happened,
			 * instead of getting a file of 4Kb only.
			 */
			ret = logged_inode_size(log, inode, path, &logged_isize);
			if (ret)
				goto out_unlock;
		}
		if (test_bit(BTRFS_INODE_NEEDS_FULL_SYNC,
			     &inode->runtime_flags)) {
			if (inode_only == LOG_INODE_EXISTS) {
				max_key.type = BTRFS_XATTR_ITEM_KEY;
				if (ctx->logged_before)
					ret = drop_inode_items(trans, log, path,
							       inode, max_key.type);
			} else {
				clear_bit(BTRFS_INODE_NEEDS_FULL_SYNC,
					  &inode->runtime_flags);
				clear_bit(BTRFS_INODE_COPY_EVERYTHING,
					  &inode->runtime_flags);
				if (ctx->logged_before)
					ret = truncate_inode_items(trans, log,
								   inode, 0, 0);
			}
		} else if (test_and_clear_bit(BTRFS_INODE_COPY_EVERYTHING,
					      &inode->runtime_flags) ||
			   inode_only == LOG_INODE_EXISTS) {
			if (inode_only == LOG_INODE_ALL)
				fast_search = true;
			max_key.type = BTRFS_XATTR_ITEM_KEY;
			if (ctx->logged_before)
				ret = drop_inode_items(trans, log, path, inode,
						       max_key.type);
		} else {
			if (inode_only == LOG_INODE_ALL)
				fast_search = true;
			inode_item_dropped = false;
			goto log_extents;
		}

	}
	if (ret)
		goto out_unlock;

	ret = copy_inode_items_to_log(trans, inode, &min_key, &max_key,
				      path, dst_path, logged_isize,
				      recursive_logging, inode_only, ctx,
				      &need_log_inode_item);
	if (ret)
		goto out_unlock;

	btrfs_release_path(path);
	btrfs_release_path(dst_path);
	ret = btrfs_log_all_xattrs(trans, inode, path, dst_path);
	if (ret)
		goto out_unlock;
	xattrs_logged = true;
	if (max_key.type >= BTRFS_EXTENT_DATA_KEY && !fast_search) {
		btrfs_release_path(path);
		btrfs_release_path(dst_path);
		ret = btrfs_log_holes(trans, inode, path);
		if (ret)
			goto out_unlock;
	}
log_extents:
	btrfs_release_path(path);
	btrfs_release_path(dst_path);
	if (need_log_inode_item) {
		ret = log_inode_item(trans, log, dst_path, inode, inode_item_dropped);
		if (ret)
			goto out_unlock;
		/*
		 * If we are doing a fast fsync and the inode was logged before
		 * in this transaction, we don't need to log the xattrs because
		 * they were logged before. If xattrs were added, changed or
		 * deleted since the last time we logged the inode, then we have
		 * already logged them because the inode had the runtime flag
		 * BTRFS_INODE_COPY_EVERYTHING set.
		 */
		if (!xattrs_logged && inode->logged_trans < trans->transid) {
			ret = btrfs_log_all_xattrs(trans, inode, path, dst_path);
			if (ret)
				goto out_unlock;
			btrfs_release_path(path);
		}
	}
	if (fast_search) {
		ret = btrfs_log_changed_extents(trans, inode, dst_path, ctx);
		if (ret)
			goto out_unlock;
	} else if (inode_only == LOG_INODE_ALL) {
		struct extent_map *em, *n;

		write_lock(&em_tree->lock);
		list_for_each_entry_safe(em, n, &em_tree->modified_extents, list)
			list_del_init(&em->list);
		write_unlock(&em_tree->lock);
	}

	if (inode_only == LOG_INODE_ALL && S_ISDIR(inode->vfs_inode.i_mode)) {
		ret = log_directory_changes(trans, inode, path, dst_path, ctx);
		if (ret)
			goto out_unlock;
	}

	spin_lock(&inode->lock);
	inode->logged_trans = trans->transid;
	/*
	 * Don't update last_log_commit if we logged that an inode exists.
	 * We do this for three reasons:
	 *
	 * 1) We might have had buffered writes to this inode that were
	 *    flushed and had their ordered extents completed in this
	 *    transaction, but we did not previously log the inode with
	 *    LOG_INODE_ALL. Later the inode was evicted and after that
	 *    it was loaded again and this LOG_INODE_EXISTS log operation
	 *    happened. We must make sure that if an explicit fsync against
	 *    the inode is performed later, it logs the new extents, an
	 *    updated inode item, etc, and syncs the log. The same logic
	 *    applies to direct IO writes instead of buffered writes.
	 *
	 * 2) When we log the inode with LOG_INODE_EXISTS, its inode item
	 *    is logged with an i_size of 0 or whatever value was logged
	 *    before. If later the i_size of the inode is increased by a
	 *    truncate operation, the log is synced through an fsync of
	 *    some other inode and then finally an explicit fsync against
	 *    this inode is made, we must make sure this fsync logs the
	 *    inode with the new i_size, the hole between old i_size and
	 *    the new i_size, and syncs the log.
	 *
	 * 3) If we are logging that an ancestor inode exists as part of
	 *    logging a new name from a link or rename operation, don't update
	 *    its last_log_commit - otherwise if an explicit fsync is made
	 *    against an ancestor, the fsync considers the inode in the log
	 *    and doesn't sync the log, resulting in the ancestor missing after
	 *    a power failure unless the log was synced as part of an fsync
	 *    against any other unrelated inode.
	 */
	if (inode_only != LOG_INODE_EXISTS)
		inode->last_log_commit = inode->last_sub_trans;
	spin_unlock(&inode->lock);

	/*
	 * Reset the last_reflink_trans so that the next fsync does not need to
	 * go through the slower path when logging extents and their checksums.
	 */
	if (inode_only == LOG_INODE_ALL)
		inode->last_reflink_trans = 0;

out_unlock:
	mutex_unlock(&inode->log_mutex);
out:
	btrfs_free_path(path);
	btrfs_free_path(dst_path);

	if (recursive_logging)
		ctx->logged_before = orig_logged_before;

	return ret;
}

/*
 * Check if we need to log an inode. This is used in contexts where while
 * logging an inode we need to log another inode (either that it exists or in
 * full mode). This is used instead of btrfs_inode_in_log() because the later
 * requires the inode to be in the log and have the log transaction committed,
 * while here we do not care if the log transaction was already committed - our
 * caller will commit the log later - and we want to avoid logging an inode
 * multiple times when multiple tasks have joined the same log transaction.
 */
static bool need_log_inode(struct btrfs_trans_handle *trans,
			   struct btrfs_inode *inode)
{
	/*
	 * If a directory was not modified, no dentries added or removed, we can
	 * and should avoid logging it.
	 */
	if (S_ISDIR(inode->vfs_inode.i_mode) && inode->last_trans < trans->transid)
		return false;

	/*
	 * If this inode does not have new/updated/deleted xattrs since the last
	 * time it was logged and is flagged as logged in the current transaction,
	 * we can skip logging it. As for new/deleted names, those are updated in
	 * the log by link/unlink/rename operations.
	 * In case the inode was logged and then evicted and reloaded, its
	 * logged_trans will be 0, in which case we have to fully log it since
	 * logged_trans is a transient field, not persisted.
	 */
	if (inode->logged_trans == trans->transid &&
	    !test_bit(BTRFS_INODE_COPY_EVERYTHING, &inode->runtime_flags))
		return false;

	return true;
}

struct btrfs_dir_list {
	u64 ino;
	struct list_head list;
};

/*
 * Log the inodes of the new dentries of a directory. See log_dir_items() for
 * details about the why it is needed.
 * This is a recursive operation - if an existing dentry corresponds to a
 * directory, that directory's new entries are logged too (same behaviour as
 * ext3/4, xfs, f2fs, reiserfs, nilfs2). Note that when logging the inodes
 * the dentries point to we do not lock their i_mutex, otherwise lockdep
 * complains about the following circular lock dependency / possible deadlock:
 *
 *        CPU0                                        CPU1
 *        ----                                        ----
 * lock(&type->i_mutex_dir_key#3/2);
 *                                            lock(sb_internal#2);
 *                                            lock(&type->i_mutex_dir_key#3/2);
 * lock(&sb->s_type->i_mutex_key#14);
 *
 * Where sb_internal is the lock (a counter that works as a lock) acquired by
 * sb_start_intwrite() in btrfs_start_transaction().
 * Not locking i_mutex of the inodes is still safe because:
 *
 * 1) For regular files we log with a mode of LOG_INODE_EXISTS. It's possible
 *    that while logging the inode new references (names) are added or removed
 *    from the inode, leaving the logged inode item with a link count that does
 *    not match the number of logged inode reference items. This is fine because
 *    at log replay time we compute the real number of links and correct the
 *    link count in the inode item (see replay_one_buffer() and
 *    link_to_fixup_dir());
 *
 * 2) For directories we log with a mode of LOG_INODE_ALL. It's possible that
 *    while logging the inode's items new index items (key type
 *    BTRFS_DIR_INDEX_KEY) are added to fs/subvol tree and the logged inode item
 *    has a size that doesn't match the sum of the lengths of all the logged
 *    names - this is ok, not a problem, because at log replay time we set the
 *    directory's i_size to the correct value (see replay_one_name() and
 *    do_overwrite_item()).
 */
static int log_new_dir_dentries(struct btrfs_trans_handle *trans,
				struct btrfs_root *root,
				struct btrfs_inode *start_inode,
				struct btrfs_log_ctx *ctx)
{
	struct btrfs_fs_info *fs_info = root->fs_info;
	struct btrfs_path *path;
	LIST_HEAD(dir_list);
	struct btrfs_dir_list *dir_elem;
	int ret = 0;

	/*
	 * If we are logging a new name, as part of a link or rename operation,
	 * don't bother logging new dentries, as we just want to log the names
	 * of an inode and that any new parents exist.
	 */
	if (ctx->logging_new_name)
		return 0;

	path = btrfs_alloc_path();
	if (!path)
		return -ENOMEM;

	dir_elem = kmalloc(sizeof(*dir_elem), GFP_NOFS);
	if (!dir_elem) {
		btrfs_free_path(path);
		return -ENOMEM;
	}
	dir_elem->ino = btrfs_ino(start_inode);
	list_add_tail(&dir_elem->list, &dir_list);

	while (!list_empty(&dir_list)) {
		struct extent_buffer *leaf;
		struct btrfs_key min_key;
		int nritems;
		int i;

		dir_elem = list_first_entry(&dir_list, struct btrfs_dir_list,
					    list);
		if (ret)
			goto next_dir_inode;

		min_key.objectid = dir_elem->ino;
		min_key.type = BTRFS_DIR_INDEX_KEY;
		min_key.offset = 0;
again:
		btrfs_release_path(path);
		ret = btrfs_search_forward(root, &min_key, path, trans->transid);
		if (ret < 0) {
			goto next_dir_inode;
		} else if (ret > 0) {
			ret = 0;
			goto next_dir_inode;
		}

		leaf = path->nodes[0];
		nritems = btrfs_header_nritems(leaf);
		for (i = path->slots[0]; i < nritems; i++) {
			struct btrfs_dir_item *di;
			struct btrfs_key di_key;
			struct inode *di_inode;
			struct btrfs_dir_list *new_dir_elem;
			int log_mode = LOG_INODE_EXISTS;
			int type;

			btrfs_item_key_to_cpu(leaf, &min_key, i);
			if (min_key.objectid != dir_elem->ino ||
			    min_key.type != BTRFS_DIR_INDEX_KEY)
				goto next_dir_inode;

			di = btrfs_item_ptr(leaf, i, struct btrfs_dir_item);
			type = btrfs_dir_type(leaf, di);
			if (btrfs_dir_transid(leaf, di) < trans->transid)
				continue;
			btrfs_dir_item_key_to_cpu(leaf, di, &di_key);
			if (di_key.type == BTRFS_ROOT_ITEM_KEY)
				continue;

			btrfs_release_path(path);
			di_inode = btrfs_iget(fs_info->sb, di_key.objectid, root);
			if (IS_ERR(di_inode)) {
				ret = PTR_ERR(di_inode);
				goto next_dir_inode;
			}

			if (!need_log_inode(trans, BTRFS_I(di_inode))) {
				btrfs_add_delayed_iput(di_inode);
				break;
			}

			ctx->log_new_dentries = false;
			if (type == BTRFS_FT_DIR || type == BTRFS_FT_SYMLINK)
				log_mode = LOG_INODE_ALL;
			ret = btrfs_log_inode(trans, BTRFS_I(di_inode),
					      log_mode, ctx);
			btrfs_add_delayed_iput(di_inode);
			if (ret)
				goto next_dir_inode;
			if (ctx->log_new_dentries) {
				new_dir_elem = kmalloc(sizeof(*new_dir_elem),
						       GFP_NOFS);
				if (!new_dir_elem) {
					ret = -ENOMEM;
					goto next_dir_inode;
				}
				new_dir_elem->ino = di_key.objectid;
				list_add_tail(&new_dir_elem->list, &dir_list);
			}
			break;
		}
		if (min_key.offset < (u64)-1) {
			min_key.offset++;
			goto again;
		}
next_dir_inode:
		list_del(&dir_elem->list);
		kfree(dir_elem);
	}

	btrfs_free_path(path);
	return ret;
}

static int btrfs_log_all_parents(struct btrfs_trans_handle *trans,
				 struct btrfs_inode *inode,
				 struct btrfs_log_ctx *ctx)
{
	struct btrfs_fs_info *fs_info = trans->fs_info;
	int ret;
	struct btrfs_path *path;
	struct btrfs_key key;
	struct btrfs_root *root = inode->root;
	const u64 ino = btrfs_ino(inode);

	path = btrfs_alloc_path();
	if (!path)
		return -ENOMEM;
	path->skip_locking = 1;
	path->search_commit_root = 1;

	key.objectid = ino;
	key.type = BTRFS_INODE_REF_KEY;
	key.offset = 0;
	ret = btrfs_search_slot(NULL, root, &key, path, 0, 0);
	if (ret < 0)
		goto out;

	while (true) {
		struct extent_buffer *leaf = path->nodes[0];
		int slot = path->slots[0];
		u32 cur_offset = 0;
		u32 item_size;
		unsigned long ptr;

		if (slot >= btrfs_header_nritems(leaf)) {
			ret = btrfs_next_leaf(root, path);
			if (ret < 0)
				goto out;
			else if (ret > 0)
				break;
			continue;
		}

		btrfs_item_key_to_cpu(leaf, &key, slot);
		/* BTRFS_INODE_EXTREF_KEY is BTRFS_INODE_REF_KEY + 1 */
		if (key.objectid != ino || key.type > BTRFS_INODE_EXTREF_KEY)
			break;

		item_size = btrfs_item_size(leaf, slot);
		ptr = btrfs_item_ptr_offset(leaf, slot);
		while (cur_offset < item_size) {
			struct btrfs_key inode_key;
			struct inode *dir_inode;

			inode_key.type = BTRFS_INODE_ITEM_KEY;
			inode_key.offset = 0;

			if (key.type == BTRFS_INODE_EXTREF_KEY) {
				struct btrfs_inode_extref *extref;

				extref = (struct btrfs_inode_extref *)
					(ptr + cur_offset);
				inode_key.objectid = btrfs_inode_extref_parent(
					leaf, extref);
				cur_offset += sizeof(*extref);
				cur_offset += btrfs_inode_extref_name_len(leaf,
					extref);
			} else {
				inode_key.objectid = key.offset;
				cur_offset = item_size;
			}

			dir_inode = btrfs_iget(fs_info->sb, inode_key.objectid,
					       root);
			/*
			 * If the parent inode was deleted, return an error to
			 * fallback to a transaction commit. This is to prevent
			 * getting an inode that was moved from one parent A to
			 * a parent B, got its former parent A deleted and then
			 * it got fsync'ed, from existing at both parents after
			 * a log replay (and the old parent still existing).
			 * Example:
			 *
			 * mkdir /mnt/A
			 * mkdir /mnt/B
			 * touch /mnt/B/bar
			 * sync
			 * mv /mnt/B/bar /mnt/A/bar
			 * mv -T /mnt/A /mnt/B
			 * fsync /mnt/B/bar
			 * <power fail>
			 *
			 * If we ignore the old parent B which got deleted,
			 * after a log replay we would have file bar linked
			 * at both parents and the old parent B would still
			 * exist.
			 */
			if (IS_ERR(dir_inode)) {
				ret = PTR_ERR(dir_inode);
				goto out;
			}

			if (!need_log_inode(trans, BTRFS_I(dir_inode))) {
				btrfs_add_delayed_iput(dir_inode);
				continue;
			}

			ctx->log_new_dentries = false;
			ret = btrfs_log_inode(trans, BTRFS_I(dir_inode),
					      LOG_INODE_ALL, ctx);
			if (!ret && ctx->log_new_dentries)
				ret = log_new_dir_dentries(trans, root,
						   BTRFS_I(dir_inode), ctx);
			btrfs_add_delayed_iput(dir_inode);
			if (ret)
				goto out;
		}
		path->slots[0]++;
	}
	ret = 0;
out:
	btrfs_free_path(path);
	return ret;
}

static int log_new_ancestors(struct btrfs_trans_handle *trans,
			     struct btrfs_root *root,
			     struct btrfs_path *path,
			     struct btrfs_log_ctx *ctx)
{
	struct btrfs_key found_key;

	btrfs_item_key_to_cpu(path->nodes[0], &found_key, path->slots[0]);

	while (true) {
		struct btrfs_fs_info *fs_info = root->fs_info;
		struct extent_buffer *leaf = path->nodes[0];
		int slot = path->slots[0];
		struct btrfs_key search_key;
		struct inode *inode;
		u64 ino;
		int ret = 0;

		btrfs_release_path(path);

		ino = found_key.offset;

		search_key.objectid = found_key.offset;
		search_key.type = BTRFS_INODE_ITEM_KEY;
		search_key.offset = 0;
		inode = btrfs_iget(fs_info->sb, ino, root);
		if (IS_ERR(inode))
			return PTR_ERR(inode);

		if (BTRFS_I(inode)->generation >= trans->transid &&
		    need_log_inode(trans, BTRFS_I(inode)))
			ret = btrfs_log_inode(trans, BTRFS_I(inode),
					      LOG_INODE_EXISTS, ctx);
		btrfs_add_delayed_iput(inode);
		if (ret)
			return ret;

		if (search_key.objectid == BTRFS_FIRST_FREE_OBJECTID)
			break;

		search_key.type = BTRFS_INODE_REF_KEY;
		ret = btrfs_search_slot(NULL, root, &search_key, path, 0, 0);
		if (ret < 0)
			return ret;

		leaf = path->nodes[0];
		slot = path->slots[0];
		if (slot >= btrfs_header_nritems(leaf)) {
			ret = btrfs_next_leaf(root, path);
			if (ret < 0)
				return ret;
			else if (ret > 0)
				return -ENOENT;
			leaf = path->nodes[0];
			slot = path->slots[0];
		}

		btrfs_item_key_to_cpu(leaf, &found_key, slot);
		if (found_key.objectid != search_key.objectid ||
		    found_key.type != BTRFS_INODE_REF_KEY)
			return -ENOENT;
	}
	return 0;
}

static int log_new_ancestors_fast(struct btrfs_trans_handle *trans,
				  struct btrfs_inode *inode,
				  struct dentry *parent,
				  struct btrfs_log_ctx *ctx)
{
	struct btrfs_root *root = inode->root;
	struct dentry *old_parent = NULL;
	struct super_block *sb = inode->vfs_inode.i_sb;
	int ret = 0;

	while (true) {
		if (!parent || d_really_is_negative(parent) ||
		    sb != parent->d_sb)
			break;

		inode = BTRFS_I(d_inode(parent));
		if (root != inode->root)
			break;

		if (inode->generation >= trans->transid &&
		    need_log_inode(trans, inode)) {
			ret = btrfs_log_inode(trans, inode,
					      LOG_INODE_EXISTS, ctx);
			if (ret)
				break;
		}
		if (IS_ROOT(parent))
			break;

		parent = dget_parent(parent);
		dput(old_parent);
		old_parent = parent;
	}
	dput(old_parent);

	return ret;
}

static int log_all_new_ancestors(struct btrfs_trans_handle *trans,
				 struct btrfs_inode *inode,
				 struct dentry *parent,
				 struct btrfs_log_ctx *ctx)
{
	struct btrfs_root *root = inode->root;
	const u64 ino = btrfs_ino(inode);
	struct btrfs_path *path;
	struct btrfs_key search_key;
	int ret;

	/*
	 * For a single hard link case, go through a fast path that does not
	 * need to iterate the fs/subvolume tree.
	 */
	if (inode->vfs_inode.i_nlink < 2)
		return log_new_ancestors_fast(trans, inode, parent, ctx);

	path = btrfs_alloc_path();
	if (!path)
		return -ENOMEM;

	search_key.objectid = ino;
	search_key.type = BTRFS_INODE_REF_KEY;
	search_key.offset = 0;
again:
	ret = btrfs_search_slot(NULL, root, &search_key, path, 0, 0);
	if (ret < 0)
		goto out;
	if (ret == 0)
		path->slots[0]++;

	while (true) {
		struct extent_buffer *leaf = path->nodes[0];
		int slot = path->slots[0];
		struct btrfs_key found_key;

		if (slot >= btrfs_header_nritems(leaf)) {
			ret = btrfs_next_leaf(root, path);
			if (ret < 0)
				goto out;
			else if (ret > 0)
				break;
			continue;
		}

		btrfs_item_key_to_cpu(leaf, &found_key, slot);
		if (found_key.objectid != ino ||
		    found_key.type > BTRFS_INODE_EXTREF_KEY)
			break;

		/*
		 * Don't deal with extended references because they are rare
		 * cases and too complex to deal with (we would need to keep
		 * track of which subitem we are processing for each item in
		 * this loop, etc). So just return some error to fallback to
		 * a transaction commit.
		 */
		if (found_key.type == BTRFS_INODE_EXTREF_KEY) {
			ret = -EMLINK;
			goto out;
		}

		/*
		 * Logging ancestors needs to do more searches on the fs/subvol
		 * tree, so it releases the path as needed to avoid deadlocks.
		 * Keep track of the last inode ref key and resume from that key
		 * after logging all new ancestors for the current hard link.
		 */
		memcpy(&search_key, &found_key, sizeof(search_key));

		ret = log_new_ancestors(trans, root, path, ctx);
		if (ret)
			goto out;
		btrfs_release_path(path);
		goto again;
	}
	ret = 0;
out:
	btrfs_free_path(path);
	return ret;
}

/*
 * helper function around btrfs_log_inode to make sure newly created
 * parent directories also end up in the log.  A minimal inode and backref
 * only logging is done of any parent directories that are older than
 * the last committed transaction
 */
static int btrfs_log_inode_parent(struct btrfs_trans_handle *trans,
				  struct btrfs_inode *inode,
				  struct dentry *parent,
				  int inode_only,
				  struct btrfs_log_ctx *ctx)
{
	struct btrfs_root *root = inode->root;
	struct btrfs_fs_info *fs_info = root->fs_info;
	int ret = 0;
	bool log_dentries = false;

	if (btrfs_test_opt(fs_info, NOTREELOG)) {
		ret = 1;
		goto end_no_trans;
	}

	if (btrfs_root_refs(&root->root_item) == 0) {
		ret = 1;
		goto end_no_trans;
	}

	/*
	 * Skip already logged inodes or inodes corresponding to tmpfiles
	 * (since logging them is pointless, a link count of 0 means they
	 * will never be accessible).
	 */
	if ((btrfs_inode_in_log(inode, trans->transid) &&
	     list_empty(&ctx->ordered_extents)) ||
	    inode->vfs_inode.i_nlink == 0) {
		ret = BTRFS_NO_LOG_SYNC;
		goto end_no_trans;
	}

	ret = start_log_trans(trans, root, ctx);
	if (ret)
		goto end_no_trans;

	ret = btrfs_log_inode(trans, inode, inode_only, ctx);
	if (ret)
		goto end_trans;

	/*
	 * for regular files, if its inode is already on disk, we don't
	 * have to worry about the parents at all.  This is because
	 * we can use the last_unlink_trans field to record renames
	 * and other fun in this file.
	 */
	if (S_ISREG(inode->vfs_inode.i_mode) &&
	    inode->generation < trans->transid &&
	    inode->last_unlink_trans < trans->transid) {
		ret = 0;
		goto end_trans;
	}

	if (S_ISDIR(inode->vfs_inode.i_mode) && ctx->log_new_dentries)
		log_dentries = true;

	/*
	 * On unlink we must make sure all our current and old parent directory
	 * inodes are fully logged. This is to prevent leaving dangling
	 * directory index entries in directories that were our parents but are
	 * not anymore. Not doing this results in old parent directory being
	 * impossible to delete after log replay (rmdir will always fail with
	 * error -ENOTEMPTY).
	 *
	 * Example 1:
	 *
	 * mkdir testdir
	 * touch testdir/foo
	 * ln testdir/foo testdir/bar
	 * sync
	 * unlink testdir/bar
	 * xfs_io -c fsync testdir/foo
	 * <power failure>
	 * mount fs, triggers log replay
	 *
	 * If we don't log the parent directory (testdir), after log replay the
	 * directory still has an entry pointing to the file inode using the bar
	 * name, but a matching BTRFS_INODE_[REF|EXTREF]_KEY does not exist and
	 * the file inode has a link count of 1.
	 *
	 * Example 2:
	 *
	 * mkdir testdir
	 * touch foo
	 * ln foo testdir/foo2
	 * ln foo testdir/foo3
	 * sync
	 * unlink testdir/foo3
	 * xfs_io -c fsync foo
	 * <power failure>
	 * mount fs, triggers log replay
	 *
	 * Similar as the first example, after log replay the parent directory
	 * testdir still has an entry pointing to the inode file with name foo3
	 * but the file inode does not have a matching BTRFS_INODE_REF_KEY item
	 * and has a link count of 2.
	 */
	if (inode->last_unlink_trans >= trans->transid) {
		ret = btrfs_log_all_parents(trans, inode, ctx);
		if (ret)
			goto end_trans;
	}

	ret = log_all_new_ancestors(trans, inode, parent, ctx);
	if (ret)
		goto end_trans;

	if (log_dentries)
		ret = log_new_dir_dentries(trans, root, inode, ctx);
	else
		ret = 0;
end_trans:
	if (ret < 0) {
		btrfs_set_log_full_commit(trans);
		ret = 1;
	}

	if (ret)
		btrfs_remove_log_ctx(root, ctx);
	btrfs_end_log_trans(root);
end_no_trans:
	return ret;
}

/*
 * it is not safe to log dentry if the chunk root has added new
 * chunks.  This returns 0 if the dentry was logged, and 1 otherwise.
 * If this returns 1, you must commit the transaction to safely get your
 * data on disk.
 */
int btrfs_log_dentry_safe(struct btrfs_trans_handle *trans,
			  struct dentry *dentry,
			  struct btrfs_log_ctx *ctx)
{
	struct dentry *parent = dget_parent(dentry);
	int ret;

	ret = btrfs_log_inode_parent(trans, BTRFS_I(d_inode(dentry)), parent,
				     LOG_INODE_ALL, ctx);
	dput(parent);

	return ret;
}

/*
 * should be called during mount to recover any replay any log trees
 * from the FS
 */
int btrfs_recover_log_trees(struct btrfs_root *log_root_tree)
{
	int ret;
	struct btrfs_path *path;
	struct btrfs_trans_handle *trans;
	struct btrfs_key key;
	struct btrfs_key found_key;
	struct btrfs_root *log;
	struct btrfs_fs_info *fs_info = log_root_tree->fs_info;
	struct walk_control wc = {
		.process_func = process_one_buffer,
		.stage = LOG_WALK_PIN_ONLY,
	};

	path = btrfs_alloc_path();
	if (!path)
		return -ENOMEM;

	set_bit(BTRFS_FS_LOG_RECOVERING, &fs_info->flags);

	trans = btrfs_start_transaction(fs_info->tree_root, 0);
	if (IS_ERR(trans)) {
		ret = PTR_ERR(trans);
		goto error;
	}

	wc.trans = trans;
	wc.pin = 1;

	ret = walk_log_tree(trans, log_root_tree, &wc);
	if (ret) {
		btrfs_abort_transaction(trans, ret);
		goto error;
	}

again:
	key.objectid = BTRFS_TREE_LOG_OBJECTID;
	key.offset = (u64)-1;
	key.type = BTRFS_ROOT_ITEM_KEY;

	while (1) {
		ret = btrfs_search_slot(NULL, log_root_tree, &key, path, 0, 0);

		if (ret < 0) {
			btrfs_abort_transaction(trans, ret);
			goto error;
		}
		if (ret > 0) {
			if (path->slots[0] == 0)
				break;
			path->slots[0]--;
		}
		btrfs_item_key_to_cpu(path->nodes[0], &found_key,
				      path->slots[0]);
		btrfs_release_path(path);
		if (found_key.objectid != BTRFS_TREE_LOG_OBJECTID)
			break;

		log = btrfs_read_tree_root(log_root_tree, &found_key);
		if (IS_ERR(log)) {
			ret = PTR_ERR(log);
			btrfs_abort_transaction(trans, ret);
			goto error;
		}

		wc.replay_dest = btrfs_get_fs_root(fs_info, found_key.offset,
						   true);
		if (IS_ERR(wc.replay_dest)) {
			ret = PTR_ERR(wc.replay_dest);

			/*
			 * We didn't find the subvol, likely because it was
			 * deleted.  This is ok, simply skip this log and go to
			 * the next one.
			 *
			 * We need to exclude the root because we can't have
			 * other log replays overwriting this log as we'll read
			 * it back in a few more times.  This will keep our
			 * block from being modified, and we'll just bail for
			 * each subsequent pass.
			 */
			if (ret == -ENOENT)
				ret = btrfs_pin_extent_for_log_replay(trans,
							log->node->start,
							log->node->len);
			btrfs_put_root(log);

			if (!ret)
				goto next;
			btrfs_abort_transaction(trans, ret);
			goto error;
		}

		wc.replay_dest->log_root = log;
		ret = btrfs_record_root_in_trans(trans, wc.replay_dest);
		if (ret)
			/* The loop needs to continue due to the root refs */
			btrfs_abort_transaction(trans, ret);
		else
			ret = walk_log_tree(trans, log, &wc);

		if (!ret && wc.stage == LOG_WALK_REPLAY_ALL) {
			ret = fixup_inode_link_counts(trans, wc.replay_dest,
						      path);
			if (ret)
				btrfs_abort_transaction(trans, ret);
		}

		if (!ret && wc.stage == LOG_WALK_REPLAY_ALL) {
			struct btrfs_root *root = wc.replay_dest;

			btrfs_release_path(path);

			/*
			 * We have just replayed everything, and the highest
			 * objectid of fs roots probably has changed in case
			 * some inode_item's got replayed.
			 *
			 * root->objectid_mutex is not acquired as log replay
			 * could only happen during mount.
			 */
			ret = btrfs_init_root_free_objectid(root);
			if (ret)
				btrfs_abort_transaction(trans, ret);
		}

		wc.replay_dest->log_root = NULL;
		btrfs_put_root(wc.replay_dest);
		btrfs_put_root(log);

		if (ret)
			goto error;
next:
		if (found_key.offset == 0)
			break;
		key.offset = found_key.offset - 1;
	}
	btrfs_release_path(path);

	/* step one is to pin it all, step two is to replay just inodes */
	if (wc.pin) {
		wc.pin = 0;
		wc.process_func = replay_one_buffer;
		wc.stage = LOG_WALK_REPLAY_INODES;
		goto again;
	}
	/* step three is to replay everything */
	if (wc.stage < LOG_WALK_REPLAY_ALL) {
		wc.stage++;
		goto again;
	}

	btrfs_free_path(path);

	/* step 4: commit the transaction, which also unpins the blocks */
	ret = btrfs_commit_transaction(trans);
	if (ret)
		return ret;

	log_root_tree->log_root = NULL;
	clear_bit(BTRFS_FS_LOG_RECOVERING, &fs_info->flags);
	btrfs_put_root(log_root_tree);

	return 0;
error:
	if (wc.trans)
		btrfs_end_transaction(wc.trans);
	clear_bit(BTRFS_FS_LOG_RECOVERING, &fs_info->flags);
	btrfs_free_path(path);
	return ret;
}

/*
 * there are some corner cases where we want to force a full
 * commit instead of allowing a directory to be logged.
 *
 * They revolve around files there were unlinked from the directory, and
 * this function updates the parent directory so that a full commit is
 * properly done if it is fsync'd later after the unlinks are done.
 *
 * Must be called before the unlink operations (updates to the subvolume tree,
 * inodes, etc) are done.
 */
void btrfs_record_unlink_dir(struct btrfs_trans_handle *trans,
			     struct btrfs_inode *dir, struct btrfs_inode *inode,
			     int for_rename)
{
	/*
	 * when we're logging a file, if it hasn't been renamed
	 * or unlinked, and its inode is fully committed on disk,
	 * we don't have to worry about walking up the directory chain
	 * to log its parents.
	 *
	 * So, we use the last_unlink_trans field to put this transid
	 * into the file.  When the file is logged we check it and
	 * don't log the parents if the file is fully on disk.
	 */
	mutex_lock(&inode->log_mutex);
	inode->last_unlink_trans = trans->transid;
	mutex_unlock(&inode->log_mutex);

	/*
	 * if this directory was already logged any new
	 * names for this file/dir will get recorded
	 */
	if (dir->logged_trans == trans->transid)
		return;

	/*
	 * if the inode we're about to unlink was logged,
	 * the log will be properly updated for any new names
	 */
	if (inode->logged_trans == trans->transid)
		return;

	/*
	 * when renaming files across directories, if the directory
	 * there we're unlinking from gets fsync'd later on, there's
	 * no way to find the destination directory later and fsync it
	 * properly.  So, we have to be conservative and force commits
	 * so the new name gets discovered.
	 */
	if (for_rename)
		goto record;

	/* we can safely do the unlink without any special recording */
	return;

record:
	mutex_lock(&dir->log_mutex);
	dir->last_unlink_trans = trans->transid;
	mutex_unlock(&dir->log_mutex);
}

/*
 * Make sure that if someone attempts to fsync the parent directory of a deleted
 * snapshot, it ends up triggering a transaction commit. This is to guarantee
 * that after replaying the log tree of the parent directory's root we will not
 * see the snapshot anymore and at log replay time we will not see any log tree
 * corresponding to the deleted snapshot's root, which could lead to replaying
 * it after replaying the log tree of the parent directory (which would replay
 * the snapshot delete operation).
 *
 * Must be called before the actual snapshot destroy operation (updates to the
 * parent root and tree of tree roots trees, etc) are done.
 */
void btrfs_record_snapshot_destroy(struct btrfs_trans_handle *trans,
				   struct btrfs_inode *dir)
{
	mutex_lock(&dir->log_mutex);
	dir->last_unlink_trans = trans->transid;
	mutex_unlock(&dir->log_mutex);
}

/**
 * Update the log after adding a new name for an inode.
 *
 * @trans:              Transaction handle.
 * @old_dentry:         The dentry associated with the old name and the old
 *                      parent directory.
 * @old_dir:            The inode of the previous parent directory for the case
 *                      of a rename. For a link operation, it must be NULL.
 * @old_dir_index:      The index number associated with the old name, meaningful
 *                      only for rename operations (when @old_dir is not NULL).
 *                      Ignored for link operations.
 * @parent:             The dentry associated with the directory under which the
 *                      new name is located.
 *
 * Call this after adding a new name for an inode, as a result of a link or
 * rename operation, and it will properly update the log to reflect the new name.
 */
void btrfs_log_new_name(struct btrfs_trans_handle *trans,
			struct dentry *old_dentry, struct btrfs_inode *old_dir,
			u64 old_dir_index, struct dentry *parent)
{
	struct btrfs_inode *inode = BTRFS_I(d_inode(old_dentry));
	struct btrfs_root *root = inode->root;
	struct btrfs_log_ctx ctx;
	bool log_pinned = false;
	int ret;

	/*
	 * this will force the logging code to walk the dentry chain
	 * up for the file
	 */
	if (!S_ISDIR(inode->vfs_inode.i_mode))
		inode->last_unlink_trans = trans->transid;

	/*
	 * if this inode hasn't been logged and directory we're renaming it
	 * from hasn't been logged, we don't need to log it
	 */
	ret = inode_logged(trans, inode, NULL);
	if (ret < 0) {
		goto out;
	} else if (ret == 0) {
		if (!old_dir)
			return;
		/*
		 * If the inode was not logged and we are doing a rename (old_dir is not
		 * NULL), check if old_dir was logged - if it was not we can return and
		 * do nothing.
		 */
		ret = inode_logged(trans, old_dir, NULL);
		if (ret < 0)
			goto out;
		else if (ret == 0)
			return;
	}
	ret = 0;

	/*
	 * If we are doing a rename (old_dir is not NULL) from a directory that
<<<<<<< HEAD
	 * was previously logged, make sure the next log attempt on the directory
	 * is not skipped and logs the inode again. This is because the log may
	 * not currently be authoritative for a range including the old
	 * BTRFS_DIR_INDEX_KEY key, so we want to make sure after a log replay we
	 * do not end up with both the new and old dentries around (in case the
	 * inode is a directory we would have a directory with two hard links and
	 * 2 inode references for different parents). The next log attempt of
	 * old_dir will happen at btrfs_log_all_parents(), called through
	 * btrfs_log_inode_parent() below, because we have previously set
	 * inode->last_unlink_trans to the current transaction ID, either here or
	 * at btrfs_record_unlink_dir() in case the inode is a directory.
=======
	 * was previously logged, make sure that on log replay we get the old
	 * dir entry deleted. This is needed because we will also log the new
	 * name of the renamed inode, so we need to make sure that after log
	 * replay we don't end up with both the new and old dir entries existing.
>>>>>>> 95cd2cdc
	 */
	if (old_dir && old_dir->logged_trans == trans->transid) {
		struct btrfs_root *log = old_dir->root->log_root;
		struct btrfs_path *path;

		ASSERT(old_dir_index >= BTRFS_DIR_START_INDEX);

		/*
		 * We have two inodes to update in the log, the old directory and
		 * the inode that got renamed, so we must pin the log to prevent
		 * anyone from syncing the log until we have updated both inodes
		 * in the log.
		 */
		log_pinned = true;
		btrfs_pin_log_trans(root);

		path = btrfs_alloc_path();
		if (!path) {
			ret = -ENOMEM;
			goto out;
		}

		/*
		 * Other concurrent task might be logging the old directory,
		 * as it can be triggered when logging other inode that had or
		 * still has a dentry in the old directory. So take the old
		 * directory's log_mutex to prevent getting an -EEXIST when
		 * logging a key to record the deletion, or having that other
		 * task logging the old directory get an -EEXIST if it attempts
		 * to log the same key after we just did it. In both cases that
		 * would result in falling back to a transaction commit.
		 */
		mutex_lock(&old_dir->log_mutex);
		ret = del_logged_dentry(trans, log, path, btrfs_ino(old_dir),
					old_dentry->d_name.name,
					old_dentry->d_name.len, old_dir_index);
		if (ret > 0) {
			/*
			 * The dentry does not exist in the log, so record its
			 * deletion.
			 */
			btrfs_release_path(path);
			ret = insert_dir_log_key(trans, log, path,
						 btrfs_ino(old_dir),
						 old_dir_index, old_dir_index);
		}
		mutex_unlock(&old_dir->log_mutex);

		btrfs_free_path(path);
		if (ret < 0)
			goto out;
	}

	btrfs_init_log_ctx(&ctx, &inode->vfs_inode);
	ctx.logging_new_name = true;
	/*
	 * We don't care about the return value. If we fail to log the new name
	 * then we know the next attempt to sync the log will fallback to a full
	 * transaction commit (due to a call to btrfs_set_log_full_commit()), so
	 * we don't need to worry about getting a log committed that has an
	 * inconsistent state after a rename operation.
	 */
	btrfs_log_inode_parent(trans, inode, parent, LOG_INODE_EXISTS, &ctx);
out:
	/*
	 * If an error happened mark the log for a full commit because it's not
	 * consistent and up to date or we couldn't find out if one of the
	 * inodes was logged before in this transaction. Do it before unpinning
	 * the log, to avoid any races with someone else trying to commit it.
	 */
	if (ret < 0)
		btrfs_set_log_full_commit(trans);
	if (log_pinned)
		btrfs_end_log_trans(root);
}
<|MERGE_RESOLUTION|>--- conflicted
+++ resolved
@@ -2338,20 +2338,8 @@
 		goto out;
 
 	inc_nlink(inode);
-<<<<<<< HEAD
-	ret = btrfs_unlink_inode(trans, BTRFS_I(dir), BTRFS_I(inode), name,
-				 name_len);
-	if (ret)
-		goto out;
-
-	ret = btrfs_run_delayed_items(trans);
-	if (ret)
-		goto out;
-
-=======
 	ret = unlink_inode_for_log_replay(trans, BTRFS_I(dir), BTRFS_I(inode),
 					  name, name_len);
->>>>>>> 95cd2cdc
 	/*
 	 * Unlike dir item keys, dir index keys can only have one name (entry) in
 	 * them, as there are no key collisions since each key has a unique offset
@@ -3671,35 +3659,8 @@
 		goto out_unlock;
 	}
 
-<<<<<<< HEAD
-	/*
-	 * We only log dir index items of a directory, so we don't need to look
-	 * for dir item keys.
-	 */
-	di = btrfs_lookup_dir_index_item(trans, log, path, dir_ino,
-					 index, name, name_len, -1);
-	if (IS_ERR(di)) {
-		err = PTR_ERR(di);
-		goto fail;
-	}
-	if (di) {
-		ret = btrfs_delete_one_dir_name(trans, log, path, di);
-		if (ret) {
-			err = ret;
-			goto fail;
-		}
-	}
-
-	/*
-	 * We do not need to update the size field of the directory's inode item
-	 * because on log replay we update the field to reflect all existing
-	 * entries in the directory (see overwrite_item()).
-	 */
-fail:
-=======
 	ret = del_logged_dentry(trans, root->log_root, path, btrfs_ino(dir),
 				name, name_len, index);
->>>>>>> 95cd2cdc
 	btrfs_free_path(path);
 out_unlock:
 	mutex_unlock(&dir->log_mutex);
@@ -3849,21 +3810,13 @@
 				  struct btrfs_inode *inode,
 				  struct btrfs_path *path,
 				  struct btrfs_path *dst_path,
-<<<<<<< HEAD
-				  struct btrfs_log_ctx *ctx)
-=======
 				  struct btrfs_log_ctx *ctx,
 				  u64 *last_old_dentry_offset)
->>>>>>> 95cd2cdc
 {
 	struct btrfs_root *log = inode->root->log_root;
 	struct extent_buffer *src = path->nodes[0];
 	const int nritems = btrfs_header_nritems(src);
 	const u64 ino = btrfs_ino(inode);
-<<<<<<< HEAD
-	const bool inode_logged_before = inode_logged(trans, inode);
-=======
->>>>>>> 95cd2cdc
 	bool last_found = false;
 	int batch_start = 0;
 	int batch_size = 0;
@@ -4056,11 +4009,7 @@
 			btrfs_item_key_to_cpu(path->nodes[0], &tmp,
 					      path->slots[0]);
 			if (tmp.type == BTRFS_DIR_INDEX_KEY)
-<<<<<<< HEAD
-				first_offset = max(min_offset, tmp.offset) + 1;
-=======
 				last_old_dentry_offset = tmp.offset;
->>>>>>> 95cd2cdc
 		}
 		goto done;
 	}
@@ -4071,18 +4020,6 @@
 		struct btrfs_key tmp;
 
 		btrfs_item_key_to_cpu(path->nodes[0], &tmp, path->slots[0]);
-<<<<<<< HEAD
-		if (tmp.type == BTRFS_DIR_INDEX_KEY) {
-			first_offset = tmp.offset;
-			ret = overwrite_item(trans, log, dst_path,
-					     path->nodes[0], path->slots[0],
-					     &tmp);
-			if (ret) {
-				err = ret;
-				goto done;
-			}
-		}
-=======
 		/*
 		 * The dir index key before the first one we found that needs to
 		 * be logged might be in a previous leaf, and there might be a
@@ -4093,7 +4030,6 @@
 		 */
 		if (tmp.type == BTRFS_DIR_INDEX_KEY)
 			last_old_dentry_offset = tmp.offset;
->>>>>>> 95cd2cdc
 	}
 	btrfs_release_path(path);
 
@@ -4115,12 +4051,8 @@
 	 * from our directory
 	 */
 	while (1) {
-<<<<<<< HEAD
-		ret = process_dir_items_leaf(trans, inode, path, dst_path, ctx);
-=======
 		ret = process_dir_items_leaf(trans, inode, path, dst_path, ctx,
 					     &last_old_dentry_offset);
->>>>>>> 95cd2cdc
 		if (ret != 0) {
 			if (ret < 0)
 				err = ret;
@@ -4178,12 +4110,6 @@
 		 * change in the current transaction), then we don't need to log
 		 * a range, last_old_dentry_offset is == to last_offset.
 		 */
-<<<<<<< HEAD
-		ret = insert_dir_log_key(trans, log, path, ino, first_offset,
-					 last_offset);
-		if (ret)
-			err = ret;
-=======
 		ASSERT(last_old_dentry_offset <= last_offset);
 		if (last_old_dentry_offset < last_offset) {
 			ret = insert_dir_log_key(trans, log, path, ino,
@@ -4192,7 +4118,6 @@
 			if (ret)
 				err = ret;
 		}
->>>>>>> 95cd2cdc
 	}
 	return err;
 }
@@ -4219,26 +4144,7 @@
 	u64 max_key;
 	int ret;
 
-<<<<<<< HEAD
-	/*
-	 * If this is the first time we are being logged in the current
-	 * transaction, or we were logged before but the inode was evicted and
-	 * reloaded later, in which case its logged_trans is 0, reset the value
-	 * of the last logged key offset. Note that we don't use the helper
-	 * function inode_logged() here - that is because the function returns
-	 * true after an inode eviction, assuming the worst case as it can not
-	 * know for sure if the inode was logged before. So we can not skip key
-	 * searches in the case the inode was evicted, because it may not have
-	 * been logged in this transaction and may have been logged in a past
-	 * transaction, so we need to reset the last dir index offset to (u64)-1.
-	 */
-	if (inode->logged_trans != trans->transid)
-		inode->last_dir_index_offset = (u64)-1;
-
-	min_key = 0;
-=======
 	min_key = BTRFS_DIR_START_INDEX;
->>>>>>> 95cd2cdc
 	max_key = 0;
 	ctx->last_dir_item_offset = inode->last_dir_index_offset;
 
@@ -4520,11 +4426,6 @@
 
 	dst_index = 0;
 	for (i = 0; i < nr; i++) {
-<<<<<<< HEAD
-		ins_sizes[i] = btrfs_item_size(src, i + start_slot);
-		batch.total_data_size += ins_sizes[i];
-		btrfs_item_key_to_cpu(src, ins_keys + i, i + start_slot);
-=======
 		const int src_slot = start_slot + i;
 		struct btrfs_root *csum_root;
 		struct btrfs_ordered_sum *sums;
@@ -4617,7 +4518,6 @@
 		batch.total_data_size += ins_sizes[dst_index];
 		batch.nr++;
 		dst_index++;
->>>>>>> 95cd2cdc
 	}
 
 	/*
@@ -4678,52 +4578,7 @@
 					   src_offset, ins_sizes[dst_index]);
 		}
 
-<<<<<<< HEAD
-		/* take a reference on file data extents so that truncates
-		 * or deletes of this inode don't have to relog the inode
-		 * again
-		 */
-		if (ins_keys[i].type == BTRFS_EXTENT_DATA_KEY &&
-		    !skip_csum) {
-			int found_type;
-			extent = btrfs_item_ptr(src, start_slot + i,
-						struct btrfs_file_extent_item);
-
-			if (btrfs_file_extent_generation(src, extent) < trans->transid)
-				continue;
-
-			found_type = btrfs_file_extent_type(src, extent);
-			if (found_type == BTRFS_FILE_EXTENT_REG) {
-				struct btrfs_root *csum_root;
-				u64 ds, dl, cs, cl;
-				ds = btrfs_file_extent_disk_bytenr(src,
-								extent);
-				/* ds == 0 is a hole */
-				if (ds == 0)
-					continue;
-
-				dl = btrfs_file_extent_disk_num_bytes(src,
-								extent);
-				cs = btrfs_file_extent_offset(src, extent);
-				cl = btrfs_file_extent_num_bytes(src,
-								extent);
-				if (btrfs_file_extent_compression(src,
-								  extent)) {
-					cs = 0;
-					cl = dl;
-				}
-
-				csum_root = btrfs_csum_root(fs_info, ds);
-				ret = btrfs_lookup_csums_range(csum_root,
-						ds + cs, ds + cs + cl - 1,
-						&ordered_sums, 0);
-				if (ret)
-					break;
-			}
-		}
-=======
 		dst_index++;
->>>>>>> 95cd2cdc
 	}
 
 	btrfs_mark_buffer_dirty(dst_path->nodes[0]);
@@ -7134,24 +6989,10 @@
 
 	/*
 	 * If we are doing a rename (old_dir is not NULL) from a directory that
-<<<<<<< HEAD
-	 * was previously logged, make sure the next log attempt on the directory
-	 * is not skipped and logs the inode again. This is because the log may
-	 * not currently be authoritative for a range including the old
-	 * BTRFS_DIR_INDEX_KEY key, so we want to make sure after a log replay we
-	 * do not end up with both the new and old dentries around (in case the
-	 * inode is a directory we would have a directory with two hard links and
-	 * 2 inode references for different parents). The next log attempt of
-	 * old_dir will happen at btrfs_log_all_parents(), called through
-	 * btrfs_log_inode_parent() below, because we have previously set
-	 * inode->last_unlink_trans to the current transaction ID, either here or
-	 * at btrfs_record_unlink_dir() in case the inode is a directory.
-=======
 	 * was previously logged, make sure that on log replay we get the old
 	 * dir entry deleted. This is needed because we will also log the new
 	 * name of the renamed inode, so we need to make sure that after log
 	 * replay we don't end up with both the new and old dir entries existing.
->>>>>>> 95cd2cdc
 	 */
 	if (old_dir && old_dir->logged_trans == trans->transid) {
 		struct btrfs_root *log = old_dir->root->log_root;
