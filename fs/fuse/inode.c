/*
  FUSE: Filesystem in Userspace
  Copyright (C) 2001-2008  Miklos Szeredi <miklos@szeredi.hu>

  This program can be distributed under the terms of the GNU GPL.
  See the file COPYING.
*/

#include "fuse_i.h"

#include <linux/pagemap.h>
#include <linux/slab.h>
#include <linux/file.h>
#include <linux/seq_file.h>
#include <linux/init.h>
#include <linux/module.h>
#include <linux/moduleparam.h>
#include <linux/fs_context.h>
#include <linux/fs_parser.h>
#include <linux/statfs.h>
#include <linux/random.h>
#include <linux/sched.h>
#include <linux/exportfs.h>
#include <linux/posix_acl.h>
#include <linux/pid_namespace.h>
#include <uapi/linux/magic.h>

MODULE_AUTHOR("Miklos Szeredi <miklos@szeredi.hu>");
MODULE_DESCRIPTION("Filesystem in Userspace");
MODULE_LICENSE("GPL");

static struct kmem_cache *fuse_inode_cachep;
struct list_head fuse_conn_list;
DEFINE_MUTEX(fuse_mutex);

static int set_global_limit(const char *val, const struct kernel_param *kp);

unsigned max_user_bgreq;
module_param_call(max_user_bgreq, set_global_limit, param_get_uint,
		  &max_user_bgreq, 0644);
__MODULE_PARM_TYPE(max_user_bgreq, "uint");
MODULE_PARM_DESC(max_user_bgreq,
 "Global limit for the maximum number of backgrounded requests an "
 "unprivileged user can set");

unsigned max_user_congthresh;
module_param_call(max_user_congthresh, set_global_limit, param_get_uint,
		  &max_user_congthresh, 0644);
__MODULE_PARM_TYPE(max_user_congthresh, "uint");
MODULE_PARM_DESC(max_user_congthresh,
 "Global limit for the maximum congestion threshold an "
 "unprivileged user can set");

#define FUSE_DEFAULT_BLKSIZE 512

/** Maximum number of outstanding background requests */
#define FUSE_DEFAULT_MAX_BACKGROUND 12

/** Congestion starts at 75% of maximum */
#define FUSE_DEFAULT_CONGESTION_THRESHOLD (FUSE_DEFAULT_MAX_BACKGROUND * 3 / 4)

#ifdef CONFIG_BLOCK
static struct file_system_type fuseblk_fs_type;
#endif

static struct fuse_submount_lookup *fuse_alloc_submount_lookup(void)
{
	struct fuse_submount_lookup *sl;

	sl = kzalloc(sizeof(struct fuse_submount_lookup), GFP_KERNEL_ACCOUNT);
	if (!sl)
		return NULL;
	sl->forget = fuse_alloc_forget(GFP_KERNEL_ACCOUNT);
	if (!sl->forget)
		goto out_free;

	return sl;

out_free:
	kfree(sl);
	return NULL;
}

static struct inode *fuse_alloc_inode(struct super_block *sb)
{
	struct fuse_inode *fi;
	struct fuse_conn *fc = get_fuse_conn_super(sb);

	fi = alloc_inode_sb(sb, fuse_inode_cachep, GFP_KERNEL);
	if (!fi)
		return NULL;

	fi->i_time = 0;
	fi->inval_mask = ~0;
	fi->nodeid = 0;
	fi->nlookup = 0;
	fi->attr_version = 0;
	fi->orig_ino = 0;
	fi->state = 0;
	fi->submount_lookup = NULL;
	fi->forget = NULL;
	mutex_init(&fi->mutex);
	spin_lock_init(&fi->lock);
	if (!fc->no_forget) {
		fi->forget = fuse_alloc_forget(GFP_KERNEL_ACCOUNT);
		if (!fi->forget)
			goto out_free;
	}

	if (IS_ENABLED(CONFIG_FUSE_DAX) && !fuse_dax_inode_alloc(sb, fi))
		goto out_free_forget;

	if (IS_ENABLED(CONFIG_FUSE_PASSTHROUGH))
		fuse_inode_backing_set(fi, NULL);

	return &fi->inode;

out_free_forget:
	kfree(fi->forget);
out_free:
	kmem_cache_free(fuse_inode_cachep, fi);
	return NULL;
}

static void fuse_free_inode(struct inode *inode)
{
	struct fuse_inode *fi = get_fuse_inode(inode);

	mutex_destroy(&fi->mutex);
	kfree(fi->forget);
#ifdef CONFIG_FUSE_DAX
	kfree(fi->dax);
#endif
	if (IS_ENABLED(CONFIG_FUSE_PASSTHROUGH))
		fuse_backing_put(fuse_inode_backing(fi));

	kmem_cache_free(fuse_inode_cachep, fi);
}

static void fuse_cleanup_submount_lookup(struct fuse_conn *fc,
					 struct fuse_submount_lookup *sl)
{
	if (!refcount_dec_and_test(&sl->count))
		return;

	fuse_queue_forget(fc, sl->forget, sl->nodeid, 1);
	sl->forget = NULL;
	kfree(sl);
}

static void fuse_evict_inode(struct inode *inode)
{
	struct fuse_inode *fi = get_fuse_inode(inode);

	/* Will write inode on close/munmap and in all other dirtiers */
	WARN_ON(inode->i_state & I_DIRTY_INODE);

	truncate_inode_pages_final(&inode->i_data);
	clear_inode(inode);
	if (inode->i_sb->s_flags & SB_ACTIVE) {
		struct fuse_conn *fc = get_fuse_conn(inode);

		if (FUSE_IS_DAX(inode))
			fuse_dax_inode_cleanup(inode);
		if (fi->nlookup) {
			fuse_queue_forget(fc, fi->forget, fi->nodeid,
					  fi->nlookup);
			fi->forget = NULL;
		}

		if (fi->submount_lookup) {
			fuse_cleanup_submount_lookup(fc, fi->submount_lookup);
			fi->submount_lookup = NULL;
		}
	}
	if (S_ISREG(inode->i_mode) && !fuse_is_bad(inode)) {
		WARN_ON(fi->iocachectr != 0);
		WARN_ON(!list_empty(&fi->write_files));
		WARN_ON(!list_empty(&fi->queued_writes));
	}
}

static int fuse_reconfigure(struct fs_context *fsc)
{
	struct super_block *sb = fsc->root->d_sb;

	sync_filesystem(sb);
	if (fsc->sb_flags & SB_MANDLOCK)
		return -EINVAL;

	return 0;
}

/*
 * ino_t is 32-bits on 32-bit arch. We have to squash the 64-bit value down
 * so that it will fit.
 */
static ino_t fuse_squash_ino(u64 ino64)
{
	ino_t ino = (ino_t) ino64;
	if (sizeof(ino_t) < sizeof(u64))
		ino ^= ino64 >> (sizeof(u64) - sizeof(ino_t)) * 8;
	return ino;
}

void fuse_change_attributes_common(struct inode *inode, struct fuse_attr *attr,
				   struct fuse_statx *sx,
				   u64 attr_valid, u32 cache_mask)
{
	struct fuse_conn *fc = get_fuse_conn(inode);
	struct fuse_inode *fi = get_fuse_inode(inode);

	lockdep_assert_held(&fi->lock);

	fi->attr_version = atomic64_inc_return(&fc->attr_version);
	fi->i_time = attr_valid;
	/* Clear basic stats from invalid mask */
	set_mask_bits(&fi->inval_mask, STATX_BASIC_STATS, 0);

	inode->i_ino     = fuse_squash_ino(attr->ino);
	inode->i_mode    = (inode->i_mode & S_IFMT) | (attr->mode & 07777);
	set_nlink(inode, attr->nlink);
	inode->i_uid     = make_kuid(fc->user_ns, attr->uid);
	inode->i_gid     = make_kgid(fc->user_ns, attr->gid);
	inode->i_blocks  = attr->blocks;

	/* Sanitize nsecs */
	attr->atimensec = min_t(u32, attr->atimensec, NSEC_PER_SEC - 1);
	attr->mtimensec = min_t(u32, attr->mtimensec, NSEC_PER_SEC - 1);
	attr->ctimensec = min_t(u32, attr->ctimensec, NSEC_PER_SEC - 1);

	inode_set_atime(inode, attr->atime, attr->atimensec);
	/* mtime from server may be stale due to local buffered write */
	if (!(cache_mask & STATX_MTIME)) {
		inode_set_mtime(inode, attr->mtime, attr->mtimensec);
	}
	if (!(cache_mask & STATX_CTIME)) {
		inode_set_ctime(inode, attr->ctime, attr->ctimensec);
	}
	if (sx) {
		/* Sanitize nsecs */
		sx->btime.tv_nsec =
			min_t(u32, sx->btime.tv_nsec, NSEC_PER_SEC - 1);

		/*
		 * Btime has been queried, cache is valid (whether or not btime
		 * is available or not) so clear STATX_BTIME from inval_mask.
		 *
		 * Availability of the btime attribute is indicated in
		 * FUSE_I_BTIME
		 */
		set_mask_bits(&fi->inval_mask, STATX_BTIME, 0);
		if (sx->mask & STATX_BTIME) {
			set_bit(FUSE_I_BTIME, &fi->state);
			fi->i_btime.tv_sec = sx->btime.tv_sec;
			fi->i_btime.tv_nsec = sx->btime.tv_nsec;
		}
	}

	if (attr->blksize != 0)
		inode->i_blkbits = ilog2(attr->blksize);
	else
		inode->i_blkbits = inode->i_sb->s_blocksize_bits;

	/*
	 * Don't set the sticky bit in i_mode, unless we want the VFS
	 * to check permissions.  This prevents failures due to the
	 * check in may_delete().
	 */
	fi->orig_i_mode = inode->i_mode;
	if (!fc->default_permissions)
		inode->i_mode &= ~S_ISVTX;

	fi->orig_ino = attr->ino;

	/*
	 * We are refreshing inode data and it is possible that another
	 * client set suid/sgid or security.capability xattr. So clear
	 * S_NOSEC. Ideally, we could have cleared it only if suid/sgid
	 * was set or if security.capability xattr was set. But we don't
	 * know if security.capability has been set or not. So clear it
	 * anyway. Its less efficient but should be safe.
	 */
	inode->i_flags &= ~S_NOSEC;
}

u32 fuse_get_cache_mask(struct inode *inode)
{
	struct fuse_conn *fc = get_fuse_conn(inode);

	if (!fc->writeback_cache || !S_ISREG(inode->i_mode))
		return 0;

	return STATX_MTIME | STATX_CTIME | STATX_SIZE;
}

void fuse_change_attributes(struct inode *inode, struct fuse_attr *attr,
			    struct fuse_statx *sx,
			    u64 attr_valid, u64 attr_version)
{
	struct fuse_conn *fc = get_fuse_conn(inode);
	struct fuse_inode *fi = get_fuse_inode(inode);
	u32 cache_mask;
	loff_t oldsize;
	struct timespec64 old_mtime;

	spin_lock(&fi->lock);
	/*
	 * In case of writeback_cache enabled, writes update mtime, ctime and
	 * may update i_size.  In these cases trust the cached value in the
	 * inode.
	 */
	cache_mask = fuse_get_cache_mask(inode);
	if (cache_mask & STATX_SIZE)
		attr->size = i_size_read(inode);

	if (cache_mask & STATX_MTIME) {
		attr->mtime = inode_get_mtime_sec(inode);
		attr->mtimensec = inode_get_mtime_nsec(inode);
	}
	if (cache_mask & STATX_CTIME) {
		attr->ctime = inode_get_ctime_sec(inode);
		attr->ctimensec = inode_get_ctime_nsec(inode);
	}

	if ((attr_version != 0 && fi->attr_version > attr_version) ||
	    test_bit(FUSE_I_SIZE_UNSTABLE, &fi->state)) {
		spin_unlock(&fi->lock);
		return;
	}

	old_mtime = inode_get_mtime(inode);
	fuse_change_attributes_common(inode, attr, sx, attr_valid, cache_mask);

	oldsize = inode->i_size;
	/*
	 * In case of writeback_cache enabled, the cached writes beyond EOF
	 * extend local i_size without keeping userspace server in sync. So,
	 * attr->size coming from server can be stale. We cannot trust it.
	 */
	if (!(cache_mask & STATX_SIZE))
		i_size_write(inode, attr->size);
	spin_unlock(&fi->lock);

	if (!cache_mask && S_ISREG(inode->i_mode)) {
		bool inval = false;

		if (oldsize != attr->size) {
			truncate_pagecache(inode, attr->size);
			if (!fc->explicit_inval_data)
				inval = true;
		} else if (fc->auto_inval_data) {
			struct timespec64 new_mtime = {
				.tv_sec = attr->mtime,
				.tv_nsec = attr->mtimensec,
			};

			/*
			 * Auto inval mode also checks and invalidates if mtime
			 * has changed.
			 */
			if (!timespec64_equal(&old_mtime, &new_mtime))
				inval = true;
		}

		if (inval)
			invalidate_inode_pages2(inode->i_mapping);
	}

	if (IS_ENABLED(CONFIG_FUSE_DAX))
		fuse_dax_dontcache(inode, attr->flags);
}

static void fuse_init_submount_lookup(struct fuse_submount_lookup *sl,
				      u64 nodeid)
{
	sl->nodeid = nodeid;
	refcount_set(&sl->count, 1);
}

static void fuse_init_inode(struct inode *inode, struct fuse_attr *attr,
			    struct fuse_conn *fc)
{
	inode->i_mode = attr->mode & S_IFMT;
	inode->i_size = attr->size;
	inode_set_mtime(inode, attr->mtime, attr->mtimensec);
	inode_set_ctime(inode, attr->ctime, attr->ctimensec);
	if (S_ISREG(inode->i_mode)) {
		fuse_init_common(inode);
		fuse_init_file_inode(inode, attr->flags);
	} else if (S_ISDIR(inode->i_mode))
		fuse_init_dir(inode);
	else if (S_ISLNK(inode->i_mode))
		fuse_init_symlink(inode);
	else if (S_ISCHR(inode->i_mode) || S_ISBLK(inode->i_mode) ||
		 S_ISFIFO(inode->i_mode) || S_ISSOCK(inode->i_mode)) {
		fuse_init_common(inode);
		init_special_inode(inode, inode->i_mode,
				   new_decode_dev(attr->rdev));
	} else
		BUG();
	/*
	 * Ensure that we don't cache acls for daemons without FUSE_POSIX_ACL
	 * so they see the exact same behavior as before.
	 */
	if (!fc->posix_acl)
		inode->i_acl = inode->i_default_acl = ACL_DONT_CACHE;
}

static int fuse_inode_eq(struct inode *inode, void *_nodeidp)
{
	u64 nodeid = *(u64 *) _nodeidp;
	if (get_node_id(inode) == nodeid)
		return 1;
	else
		return 0;
}

static int fuse_inode_set(struct inode *inode, void *_nodeidp)
{
	u64 nodeid = *(u64 *) _nodeidp;
	get_fuse_inode(inode)->nodeid = nodeid;
	return 0;
}

struct inode *fuse_iget(struct super_block *sb, u64 nodeid,
			int generation, struct fuse_attr *attr,
			u64 attr_valid, u64 attr_version)
{
	struct inode *inode;
	struct fuse_inode *fi;
	struct fuse_conn *fc = get_fuse_conn_super(sb);

	/*
	 * Auto mount points get their node id from the submount root, which is
	 * not a unique identifier within this filesystem.
	 *
	 * To avoid conflicts, do not place submount points into the inode hash
	 * table.
	 */
	if (fc->auto_submounts && (attr->flags & FUSE_ATTR_SUBMOUNT) &&
	    S_ISDIR(attr->mode)) {
		struct fuse_inode *fi;

		inode = new_inode(sb);
		if (!inode)
			return NULL;

		fuse_init_inode(inode, attr, fc);
		fi = get_fuse_inode(inode);
		fi->nodeid = nodeid;
		if (!fc->no_forget) {
			fi->submount_lookup = fuse_alloc_submount_lookup();
			if (!fi->submount_lookup) {
				iput(inode);
				return NULL;
			}
			/* Sets nlookup = 1 on fi->submount_lookup->nlookup */
			fuse_init_submount_lookup(fi->submount_lookup, nodeid);
		}
		inode->i_flags |= S_AUTOMOUNT;
		goto done;
	}

retry:
	inode = iget5_locked(sb, nodeid, fuse_inode_eq, fuse_inode_set, &nodeid);
	if (!inode)
		return NULL;

	if ((inode->i_state & I_NEW)) {
		inode->i_flags |= S_NOATIME;
		if (!fc->writeback_cache || !S_ISREG(attr->mode))
			inode->i_flags |= S_NOCMTIME;
		inode->i_generation = generation;
		fuse_init_inode(inode, attr, fc);
		unlock_new_inode(inode);
	} else if (fuse_stale_inode(inode, generation, attr)) {
		/* nodeid was reused, any I/O on the old inode should fail */
		fuse_make_bad(inode);
		if (inode != d_inode(sb->s_root)) {
			remove_inode_hash(inode);
			iput(inode);
			goto retry;
		}
	}
	fi = get_fuse_inode(inode);
	fuse_inc_nlookup(fc, fi);
done:
	fuse_change_attributes(inode, attr, NULL, attr_valid, attr_version);

	return inode;
}

struct inode *fuse_ilookup(struct fuse_conn *fc, u64 nodeid,
			   struct fuse_mount **fm)
{
	struct fuse_mount *fm_iter;
	struct inode *inode;

	WARN_ON(!rwsem_is_locked(&fc->killsb));
	list_for_each_entry(fm_iter, &fc->mounts, fc_entry) {
		if (!fm_iter->sb)
			continue;

		inode = ilookup5(fm_iter->sb, nodeid, fuse_inode_eq, &nodeid);
		if (inode) {
			if (fm)
				*fm = fm_iter;
			return inode;
		}
	}

	return NULL;
}

int fuse_reverse_inval_inode(struct fuse_conn *fc, u64 nodeid,
			     loff_t offset, loff_t len)
{
	struct fuse_inode *fi;
	struct inode *inode;
	pgoff_t pg_start;
	pgoff_t pg_end;

	inode = fuse_ilookup(fc, nodeid, NULL);
	if (!inode)
		return -ENOENT;

	fi = get_fuse_inode(inode);
	spin_lock(&fi->lock);
	fi->attr_version = atomic64_inc_return(&fc->attr_version);
	spin_unlock(&fi->lock);

	fuse_invalidate_attr(inode);
	forget_all_cached_acls(inode);
	if (offset >= 0) {
		pg_start = offset >> PAGE_SHIFT;
		if (len <= 0)
			pg_end = -1;
		else
			pg_end = (offset + len - 1) >> PAGE_SHIFT;
		invalidate_inode_pages2_range(inode->i_mapping,
					      pg_start, pg_end);
	}
	iput(inode);
	return 0;
}

bool fuse_lock_inode(struct inode *inode)
{
	bool locked = false;

	if (!get_fuse_conn(inode)->parallel_dirops) {
		mutex_lock(&get_fuse_inode(inode)->mutex);
		locked = true;
	}

	return locked;
}

void fuse_unlock_inode(struct inode *inode, bool locked)
{
	if (locked)
		mutex_unlock(&get_fuse_inode(inode)->mutex);
}

static void fuse_umount_begin(struct super_block *sb)
{
	struct fuse_conn *fc = get_fuse_conn_super(sb);

	if (fc->no_force_umount)
		return;

	fuse_abort_conn(fc);

	// Only retire block-device-based superblocks.
	if (sb->s_bdev != NULL)
		retire_super(sb);
}

static void fuse_send_destroy(struct fuse_mount *fm)
{
	if (fm->fc->conn_init) {
		FUSE_ARGS(args);

		args.opcode = FUSE_DESTROY;
		args.force = true;
		args.nocreds = true;
		fuse_simple_request(fm, &args);
	}
}

static void convert_fuse_statfs(struct kstatfs *stbuf, struct fuse_kstatfs *attr)
{
	stbuf->f_type    = FUSE_SUPER_MAGIC;
	stbuf->f_bsize   = attr->bsize;
	stbuf->f_frsize  = attr->frsize;
	stbuf->f_blocks  = attr->blocks;
	stbuf->f_bfree   = attr->bfree;
	stbuf->f_bavail  = attr->bavail;
	stbuf->f_files   = attr->files;
	stbuf->f_ffree   = attr->ffree;
	stbuf->f_namelen = attr->namelen;
	/* fsid is left zero */
}

static int fuse_statfs(struct dentry *dentry, struct kstatfs *buf)
{
	struct super_block *sb = dentry->d_sb;
	struct fuse_mount *fm = get_fuse_mount_super(sb);
	FUSE_ARGS(args);
	struct fuse_statfs_out outarg;
	int err;

	if (!fuse_allow_current_process(fm->fc)) {
		buf->f_type = FUSE_SUPER_MAGIC;
		return 0;
	}

	memset(&outarg, 0, sizeof(outarg));
	args.in_numargs = 0;
	args.opcode = FUSE_STATFS;
	args.nodeid = get_node_id(d_inode(dentry));
	args.out_numargs = 1;
	args.out_args[0].size = sizeof(outarg);
	args.out_args[0].value = &outarg;
	err = fuse_simple_request(fm, &args);
	if (!err)
		convert_fuse_statfs(buf, &outarg.st);
	return err;
}

static struct fuse_sync_bucket *fuse_sync_bucket_alloc(void)
{
	struct fuse_sync_bucket *bucket;

	bucket = kzalloc(sizeof(*bucket), GFP_KERNEL | __GFP_NOFAIL);
	if (bucket) {
		init_waitqueue_head(&bucket->waitq);
		/* Initial active count */
		atomic_set(&bucket->count, 1);
	}
	return bucket;
}

static void fuse_sync_fs_writes(struct fuse_conn *fc)
{
	struct fuse_sync_bucket *bucket, *new_bucket;
	int count;

	new_bucket = fuse_sync_bucket_alloc();
	spin_lock(&fc->lock);
	bucket = rcu_dereference_protected(fc->curr_bucket, 1);
	count = atomic_read(&bucket->count);
	WARN_ON(count < 1);
	/* No outstanding writes? */
	if (count == 1) {
		spin_unlock(&fc->lock);
		kfree(new_bucket);
		return;
	}

	/*
	 * Completion of new bucket depends on completion of this bucket, so add
	 * one more count.
	 */
	atomic_inc(&new_bucket->count);
	rcu_assign_pointer(fc->curr_bucket, new_bucket);
	spin_unlock(&fc->lock);
	/*
	 * Drop initial active count.  At this point if all writes in this and
	 * ancestor buckets complete, the count will go to zero and this task
	 * will be woken up.
	 */
	atomic_dec(&bucket->count);

	wait_event(bucket->waitq, atomic_read(&bucket->count) == 0);

	/* Drop temp count on descendant bucket */
	fuse_sync_bucket_dec(new_bucket);
	kfree_rcu(bucket, rcu);
}

static int fuse_sync_fs(struct super_block *sb, int wait)
{
	struct fuse_mount *fm = get_fuse_mount_super(sb);
	struct fuse_conn *fc = fm->fc;
	struct fuse_syncfs_in inarg;
	FUSE_ARGS(args);
	int err;

	/*
	 * Userspace cannot handle the wait == 0 case.  Avoid a
	 * gratuitous roundtrip.
	 */
	if (!wait)
		return 0;

	/* The filesystem is being unmounted.  Nothing to do. */
	if (!sb->s_root)
		return 0;

	if (!fc->sync_fs)
		return 0;

	fuse_sync_fs_writes(fc);

	memset(&inarg, 0, sizeof(inarg));
	args.in_numargs = 1;
	args.in_args[0].size = sizeof(inarg);
	args.in_args[0].value = &inarg;
	args.opcode = FUSE_SYNCFS;
	args.nodeid = get_node_id(sb->s_root->d_inode);
	args.out_numargs = 0;

	err = fuse_simple_request(fm, &args);
	if (err == -ENOSYS) {
		fc->sync_fs = 0;
		err = 0;
	}

	return err;
}

enum {
	OPT_SOURCE,
	OPT_SUBTYPE,
	OPT_FD,
	OPT_ROOTMODE,
	OPT_USER_ID,
	OPT_GROUP_ID,
	OPT_DEFAULT_PERMISSIONS,
	OPT_ALLOW_OTHER,
	OPT_MAX_READ,
	OPT_BLKSIZE,
	OPT_ERR
};

static const struct fs_parameter_spec fuse_fs_parameters[] = {
	fsparam_string	("source",		OPT_SOURCE),
	fsparam_u32	("fd",			OPT_FD),
	fsparam_u32oct	("rootmode",		OPT_ROOTMODE),
	fsparam_uid	("user_id",		OPT_USER_ID),
	fsparam_gid	("group_id",		OPT_GROUP_ID),
	fsparam_flag	("default_permissions",	OPT_DEFAULT_PERMISSIONS),
	fsparam_flag	("allow_other",		OPT_ALLOW_OTHER),
	fsparam_u32	("max_read",		OPT_MAX_READ),
	fsparam_u32	("blksize",		OPT_BLKSIZE),
	fsparam_string	("subtype",		OPT_SUBTYPE),
	{}
};

static int fuse_parse_param(struct fs_context *fsc, struct fs_parameter *param)
{
	struct fs_parse_result result;
	struct fuse_fs_context *ctx = fsc->fs_private;
	int opt;
	kuid_t kuid;
	kgid_t kgid;

	if (fsc->purpose == FS_CONTEXT_FOR_RECONFIGURE) {
		/*
		 * Ignore options coming from mount(MS_REMOUNT) for backward
		 * compatibility.
		 */
		if (fsc->oldapi)
			return 0;

		return invalfc(fsc, "No changes allowed in reconfigure");
	}

	opt = fs_parse(fsc, fuse_fs_parameters, param, &result);
	if (opt < 0)
		return opt;

	switch (opt) {
	case OPT_SOURCE:
		if (fsc->source)
			return invalfc(fsc, "Multiple sources specified");
		fsc->source = param->string;
		param->string = NULL;
		break;

	case OPT_SUBTYPE:
		if (ctx->subtype)
			return invalfc(fsc, "Multiple subtypes specified");
		ctx->subtype = param->string;
		param->string = NULL;
		return 0;

	case OPT_FD:
		ctx->fd = result.uint_32;
		ctx->fd_present = true;
		break;

	case OPT_ROOTMODE:
		if (!fuse_valid_type(result.uint_32))
			return invalfc(fsc, "Invalid rootmode");
		ctx->rootmode = result.uint_32;
		ctx->rootmode_present = true;
		break;

	case OPT_USER_ID:
		kuid = result.uid;
		/*
		 * The requested uid must be representable in the
		 * filesystem's idmapping.
		 */
		if (!kuid_has_mapping(fsc->user_ns, kuid))
			return invalfc(fsc, "Invalid user_id");
		ctx->user_id = kuid;
		ctx->user_id_present = true;
		break;

	case OPT_GROUP_ID:
		kgid = result.gid;
		/*
		 * The requested gid must be representable in the
		 * filesystem's idmapping.
		 */
		if (!kgid_has_mapping(fsc->user_ns, kgid))
			return invalfc(fsc, "Invalid group_id");
		ctx->group_id = kgid;
		ctx->group_id_present = true;
		break;

	case OPT_DEFAULT_PERMISSIONS:
		ctx->default_permissions = true;
		break;

	case OPT_ALLOW_OTHER:
		ctx->allow_other = true;
		break;

	case OPT_MAX_READ:
		ctx->max_read = result.uint_32;
		break;

	case OPT_BLKSIZE:
		if (!ctx->is_bdev)
			return invalfc(fsc, "blksize only supported for fuseblk");
		ctx->blksize = result.uint_32;
		break;

	default:
		return -EINVAL;
	}

	return 0;
}

static void fuse_free_fsc(struct fs_context *fsc)
{
	struct fuse_fs_context *ctx = fsc->fs_private;

	if (ctx) {
		kfree(ctx->subtype);
		kfree(ctx);
	}
}

static int fuse_show_options(struct seq_file *m, struct dentry *root)
{
	struct super_block *sb = root->d_sb;
	struct fuse_conn *fc = get_fuse_conn_super(sb);

	if (fc->legacy_opts_show) {
		seq_printf(m, ",user_id=%u",
			   from_kuid_munged(fc->user_ns, fc->user_id));
		seq_printf(m, ",group_id=%u",
			   from_kgid_munged(fc->user_ns, fc->group_id));
		if (fc->default_permissions)
			seq_puts(m, ",default_permissions");
		if (fc->allow_other)
			seq_puts(m, ",allow_other");
		if (fc->max_read != ~0)
			seq_printf(m, ",max_read=%u", fc->max_read);
		if (sb->s_bdev && sb->s_blocksize != FUSE_DEFAULT_BLKSIZE)
			seq_printf(m, ",blksize=%lu", sb->s_blocksize);
	}
#ifdef CONFIG_FUSE_DAX
	if (fc->dax_mode == FUSE_DAX_ALWAYS)
		seq_puts(m, ",dax=always");
	else if (fc->dax_mode == FUSE_DAX_NEVER)
		seq_puts(m, ",dax=never");
	else if (fc->dax_mode == FUSE_DAX_INODE_USER)
		seq_puts(m, ",dax=inode");
#endif

	return 0;
}

static void fuse_iqueue_init(struct fuse_iqueue *fiq,
			     const struct fuse_iqueue_ops *ops,
			     void *priv)
{
	memset(fiq, 0, sizeof(struct fuse_iqueue));
	spin_lock_init(&fiq->lock);
	init_waitqueue_head(&fiq->waitq);
	INIT_LIST_HEAD(&fiq->pending);
	INIT_LIST_HEAD(&fiq->interrupts);
	fiq->forget_list_tail = &fiq->forget_list_head;
	fiq->connected = 1;
	fiq->ops = ops;
	fiq->priv = priv;
}

static void fuse_pqueue_init(struct fuse_pqueue *fpq)
{
	unsigned int i;

	spin_lock_init(&fpq->lock);
	for (i = 0; i < FUSE_PQ_HASH_SIZE; i++)
		INIT_LIST_HEAD(&fpq->processing[i]);
	INIT_LIST_HEAD(&fpq->io);
	fpq->connected = 1;
}

void fuse_conn_init(struct fuse_conn *fc, struct fuse_mount *fm,
		    struct user_namespace *user_ns,
		    const struct fuse_iqueue_ops *fiq_ops, void *fiq_priv)
{
	memset(fc, 0, sizeof(*fc));
	spin_lock_init(&fc->lock);
	spin_lock_init(&fc->bg_lock);
	init_rwsem(&fc->killsb);
	refcount_set(&fc->count, 1);
	atomic_set(&fc->dev_count, 1);
	init_waitqueue_head(&fc->blocked_waitq);
	fuse_iqueue_init(&fc->iq, fiq_ops, fiq_priv);
	INIT_LIST_HEAD(&fc->bg_queue);
	INIT_LIST_HEAD(&fc->entry);
	INIT_LIST_HEAD(&fc->devices);
	atomic_set(&fc->num_waiting, 0);
	fc->max_background = FUSE_DEFAULT_MAX_BACKGROUND;
	fc->congestion_threshold = FUSE_DEFAULT_CONGESTION_THRESHOLD;
	atomic64_set(&fc->khctr, 0);
	fc->polled_files = RB_ROOT;
	fc->blocked = 0;
	fc->initialized = 0;
	fc->connected = 1;
	atomic64_set(&fc->attr_version, 1);
	get_random_bytes(&fc->scramble_key, sizeof(fc->scramble_key));
	fc->pid_ns = get_pid_ns(task_active_pid_ns(current));
	fc->user_ns = get_user_ns(user_ns);
	fc->max_pages = FUSE_DEFAULT_MAX_PAGES_PER_REQ;
	fc->max_pages_limit = FUSE_MAX_MAX_PAGES;

	if (IS_ENABLED(CONFIG_FUSE_PASSTHROUGH))
		fuse_backing_files_init(fc);

	INIT_LIST_HEAD(&fc->mounts);
	list_add(&fm->fc_entry, &fc->mounts);
	fm->fc = fc;
}
EXPORT_SYMBOL_GPL(fuse_conn_init);

static void delayed_release(struct rcu_head *p)
{
	struct fuse_conn *fc = container_of(p, struct fuse_conn, rcu);

	put_user_ns(fc->user_ns);
	fc->release(fc);
}

void fuse_conn_put(struct fuse_conn *fc)
{
	if (refcount_dec_and_test(&fc->count)) {
		struct fuse_iqueue *fiq = &fc->iq;
		struct fuse_sync_bucket *bucket;

		if (IS_ENABLED(CONFIG_FUSE_DAX))
			fuse_dax_conn_free(fc);
		if (fiq->ops->release)
			fiq->ops->release(fiq);
		put_pid_ns(fc->pid_ns);
		bucket = rcu_dereference_protected(fc->curr_bucket, 1);
		if (bucket) {
			WARN_ON(atomic_read(&bucket->count) != 1);
			kfree(bucket);
		}
		if (IS_ENABLED(CONFIG_FUSE_PASSTHROUGH))
			fuse_backing_files_free(fc);
		call_rcu(&fc->rcu, delayed_release);
	}
}
EXPORT_SYMBOL_GPL(fuse_conn_put);

struct fuse_conn *fuse_conn_get(struct fuse_conn *fc)
{
	refcount_inc(&fc->count);
	return fc;
}
EXPORT_SYMBOL_GPL(fuse_conn_get);

static struct inode *fuse_get_root_inode(struct super_block *sb, unsigned mode)
{
	struct fuse_attr attr;
	memset(&attr, 0, sizeof(attr));

	attr.mode = mode;
	attr.ino = FUSE_ROOT_ID;
	attr.nlink = 1;
	return fuse_iget(sb, FUSE_ROOT_ID, 0, &attr, 0, 0);
}

struct fuse_inode_handle {
	u64 nodeid;
	u32 generation;
};

static struct dentry *fuse_get_dentry(struct super_block *sb,
				      struct fuse_inode_handle *handle)
{
	struct fuse_conn *fc = get_fuse_conn_super(sb);
	struct inode *inode;
	struct dentry *entry;
	int err = -ESTALE;

	if (handle->nodeid == 0)
		goto out_err;

	inode = ilookup5(sb, handle->nodeid, fuse_inode_eq, &handle->nodeid);
	if (!inode) {
		struct fuse_entry_out outarg;
		const struct qstr name = QSTR_INIT(".", 1);

		if (!fc->export_support)
			goto out_err;

		err = fuse_lookup_name(sb, handle->nodeid, &name, &outarg,
				       &inode);
		if (err && err != -ENOENT)
			goto out_err;
		if (err || !inode) {
			err = -ESTALE;
			goto out_err;
		}
		err = -EIO;
		if (get_node_id(inode) != handle->nodeid)
			goto out_iput;
	}
	err = -ESTALE;
	if (inode->i_generation != handle->generation)
		goto out_iput;

	entry = d_obtain_alias(inode);
	if (!IS_ERR(entry) && get_node_id(inode) != FUSE_ROOT_ID)
		fuse_invalidate_entry_cache(entry);

	return entry;

 out_iput:
	iput(inode);
 out_err:
	return ERR_PTR(err);
}

static int fuse_encode_fh(struct inode *inode, u32 *fh, int *max_len,
			   struct inode *parent)
{
	int len = parent ? 6 : 3;
	u64 nodeid;
	u32 generation;

	if (*max_len < len) {
		*max_len = len;
		return  FILEID_INVALID;
	}

	nodeid = get_fuse_inode(inode)->nodeid;
	generation = inode->i_generation;

	fh[0] = (u32)(nodeid >> 32);
	fh[1] = (u32)(nodeid & 0xffffffff);
	fh[2] = generation;

	if (parent) {
		nodeid = get_fuse_inode(parent)->nodeid;
		generation = parent->i_generation;

		fh[3] = (u32)(nodeid >> 32);
		fh[4] = (u32)(nodeid & 0xffffffff);
		fh[5] = generation;
	}

	*max_len = len;
	return parent ? FILEID_INO64_GEN_PARENT : FILEID_INO64_GEN;
}

static struct dentry *fuse_fh_to_dentry(struct super_block *sb,
		struct fid *fid, int fh_len, int fh_type)
{
	struct fuse_inode_handle handle;

	if ((fh_type != FILEID_INO64_GEN &&
	     fh_type != FILEID_INO64_GEN_PARENT) || fh_len < 3)
		return NULL;

	handle.nodeid = (u64) fid->raw[0] << 32;
	handle.nodeid |= (u64) fid->raw[1];
	handle.generation = fid->raw[2];
	return fuse_get_dentry(sb, &handle);
}

static struct dentry *fuse_fh_to_parent(struct super_block *sb,
		struct fid *fid, int fh_len, int fh_type)
{
	struct fuse_inode_handle parent;

	if (fh_type != FILEID_INO64_GEN_PARENT || fh_len < 6)
		return NULL;

	parent.nodeid = (u64) fid->raw[3] << 32;
	parent.nodeid |= (u64) fid->raw[4];
	parent.generation = fid->raw[5];
	return fuse_get_dentry(sb, &parent);
}

static struct dentry *fuse_get_parent(struct dentry *child)
{
	struct inode *child_inode = d_inode(child);
	struct fuse_conn *fc = get_fuse_conn(child_inode);
	struct inode *inode;
	struct dentry *parent;
	struct fuse_entry_out outarg;
	int err;

	if (!fc->export_support)
		return ERR_PTR(-ESTALE);

	err = fuse_lookup_name(child_inode->i_sb, get_node_id(child_inode),
			       &dotdot_name, &outarg, &inode);
	if (err) {
		if (err == -ENOENT)
			return ERR_PTR(-ESTALE);
		return ERR_PTR(err);
	}

	parent = d_obtain_alias(inode);
	if (!IS_ERR(parent) && get_node_id(inode) != FUSE_ROOT_ID)
		fuse_invalidate_entry_cache(parent);

	return parent;
}

/* only for fid encoding; no support for file handle */
static const struct export_operations fuse_export_fid_operations = {
	.encode_fh	= fuse_encode_fh,
};

static const struct export_operations fuse_export_operations = {
	.fh_to_dentry	= fuse_fh_to_dentry,
	.fh_to_parent	= fuse_fh_to_parent,
	.encode_fh	= fuse_encode_fh,
	.get_parent	= fuse_get_parent,
};

static const struct super_operations fuse_super_operations = {
	.alloc_inode    = fuse_alloc_inode,
	.free_inode     = fuse_free_inode,
	.evict_inode	= fuse_evict_inode,
	.write_inode	= fuse_write_inode,
	.drop_inode	= generic_delete_inode,
	.umount_begin	= fuse_umount_begin,
	.statfs		= fuse_statfs,
	.sync_fs	= fuse_sync_fs,
	.show_options	= fuse_show_options,
};

static void sanitize_global_limit(unsigned *limit)
{
	/*
	 * The default maximum number of async requests is calculated to consume
	 * 1/2^13 of the total memory, assuming 392 bytes per request.
	 */
	if (*limit == 0)
		*limit = ((totalram_pages() << PAGE_SHIFT) >> 13) / 392;

	if (*limit >= 1 << 16)
		*limit = (1 << 16) - 1;
}

static int set_global_limit(const char *val, const struct kernel_param *kp)
{
	int rv;

	rv = param_set_uint(val, kp);
	if (rv)
		return rv;

	sanitize_global_limit((unsigned *)kp->arg);

	return 0;
}

static void process_init_limits(struct fuse_conn *fc, struct fuse_init_out *arg)
{
	int cap_sys_admin = capable(CAP_SYS_ADMIN);

	if (arg->minor < 13)
		return;

	sanitize_global_limit(&max_user_bgreq);
	sanitize_global_limit(&max_user_congthresh);

	spin_lock(&fc->bg_lock);
	if (arg->max_background) {
		fc->max_background = arg->max_background;

		if (!cap_sys_admin && fc->max_background > max_user_bgreq)
			fc->max_background = max_user_bgreq;
	}
	if (arg->congestion_threshold) {
		fc->congestion_threshold = arg->congestion_threshold;

		if (!cap_sys_admin &&
		    fc->congestion_threshold > max_user_congthresh)
			fc->congestion_threshold = max_user_congthresh;
	}
	spin_unlock(&fc->bg_lock);
}

struct fuse_init_args {
	struct fuse_args args;
	struct fuse_init_in in;
	struct fuse_init_out out;
};

static void process_init_reply(struct fuse_mount *fm, struct fuse_args *args,
			       int error)
{
	struct fuse_conn *fc = fm->fc;
	struct fuse_init_args *ia = container_of(args, typeof(*ia), args);
	struct fuse_init_out *arg = &ia->out;
	bool ok = true;

	if (error || arg->major != FUSE_KERNEL_VERSION)
		ok = false;
	else {
		unsigned long ra_pages;

		process_init_limits(fc, arg);

		if (arg->minor >= 6) {
			u64 flags = arg->flags;

			if (flags & FUSE_INIT_EXT)
				flags |= (u64) arg->flags2 << 32;

			ra_pages = arg->max_readahead / PAGE_SIZE;
			if (flags & FUSE_ASYNC_READ)
				fc->async_read = 1;
			if (!(flags & FUSE_POSIX_LOCKS))
				fc->no_lock = 1;
			if (arg->minor >= 17) {
				if (!(flags & FUSE_FLOCK_LOCKS))
					fc->no_flock = 1;
			} else {
				if (!(flags & FUSE_POSIX_LOCKS))
					fc->no_flock = 1;
			}
			if (flags & FUSE_ATOMIC_O_TRUNC)
				fc->atomic_o_trunc = 1;
			if (arg->minor >= 9) {
				/* LOOKUP has dependency on proto version */
				if (flags & FUSE_EXPORT_SUPPORT)
					fc->export_support = 1;
			}
			if (flags & FUSE_BIG_WRITES)
				fc->big_writes = 1;
			if (flags & FUSE_DONT_MASK)
				fc->dont_mask = 1;
			if (flags & FUSE_AUTO_INVAL_DATA)
				fc->auto_inval_data = 1;
			else if (flags & FUSE_EXPLICIT_INVAL_DATA)
				fc->explicit_inval_data = 1;
			if (flags & FUSE_DO_READDIRPLUS) {
				fc->do_readdirplus = 1;
				if (flags & FUSE_READDIRPLUS_AUTO)
					fc->readdirplus_auto = 1;
			}
			if (flags & FUSE_ASYNC_DIO)
				fc->async_dio = 1;
			if (flags & FUSE_WRITEBACK_CACHE)
				fc->writeback_cache = 1;
			if (flags & FUSE_PARALLEL_DIROPS)
				fc->parallel_dirops = 1;
			if (flags & FUSE_HANDLE_KILLPRIV)
				fc->handle_killpriv = 1;
			if (arg->time_gran && arg->time_gran <= 1000000000)
				fm->sb->s_time_gran = arg->time_gran;
			if ((flags & FUSE_POSIX_ACL)) {
				fc->default_permissions = 1;
				fc->posix_acl = 1;
			}
			if (flags & FUSE_CACHE_SYMLINKS)
				fc->cache_symlinks = 1;
			if (flags & FUSE_ABORT_ERROR)
				fc->abort_err = 1;
			if (flags & FUSE_MAX_PAGES) {
				fc->max_pages =
					min_t(unsigned int, fc->max_pages_limit,
					max_t(unsigned int, arg->max_pages, 1));
			}
			if (IS_ENABLED(CONFIG_FUSE_DAX)) {
				if (flags & FUSE_MAP_ALIGNMENT &&
				    !fuse_dax_check_alignment(fc, arg->map_alignment)) {
					ok = false;
				}
				if (flags & FUSE_HAS_INODE_DAX)
					fc->inode_dax = 1;
			}
			if (flags & FUSE_HANDLE_KILLPRIV_V2) {
				fc->handle_killpriv_v2 = 1;
				fm->sb->s_flags |= SB_NOSEC;
			}
			if (flags & FUSE_SETXATTR_EXT)
				fc->setxattr_ext = 1;
			if (flags & FUSE_SECURITY_CTX)
				fc->init_security = 1;
			if (flags & FUSE_CREATE_SUPP_GROUP)
				fc->create_supp_group = 1;
			if (flags & FUSE_DIRECT_IO_ALLOW_MMAP)
				fc->direct_io_allow_mmap = 1;
			/*
			 * max_stack_depth is the max stack depth of FUSE fs,
			 * so it has to be at least 1 to support passthrough
			 * to backing files.
			 *
			 * with max_stack_depth > 1, the backing files can be
			 * on a stacked fs (e.g. overlayfs) themselves and with
			 * max_stack_depth == 1, FUSE fs can be stacked as the
			 * underlying fs of a stacked fs (e.g. overlayfs).
			 *
			 * Also don't allow the combination of FUSE_PASSTHROUGH
			 * and FUSE_WRITEBACK_CACHE, current design doesn't handle
			 * them together.
			 */
			if (IS_ENABLED(CONFIG_FUSE_PASSTHROUGH) &&
			    (flags & FUSE_PASSTHROUGH) &&
			    arg->max_stack_depth > 0 &&
			    arg->max_stack_depth <= FILESYSTEM_MAX_STACK_DEPTH &&
			    !(flags & FUSE_WRITEBACK_CACHE))  {
				fc->passthrough = 1;
				fc->max_stack_depth = arg->max_stack_depth;
				fm->sb->s_stack_depth = arg->max_stack_depth;
			}
			if (flags & FUSE_NO_EXPORT_SUPPORT)
				fm->sb->s_export_op = &fuse_export_fid_operations;
<<<<<<< HEAD
			if (flags & FUSE_NO_FORGET)
				fc->no_forget = 1;
=======
			if (flags & FUSE_OWNER_UID_GID_EXT)
				fc->owner_uid_gid_ext = 1;
			if (flags & FUSE_ALLOW_IDMAP) {
				if (fc->owner_uid_gid_ext && fc->default_permissions)
					fm->sb->s_iflags &= ~SB_I_NOIDMAP;
				else
					ok = false;
			}
>>>>>>> d38e08d3
		} else {
			ra_pages = fc->max_read / PAGE_SIZE;
			fc->no_lock = 1;
			fc->no_flock = 1;
		}

		fm->sb->s_bdi->ra_pages =
				min(fm->sb->s_bdi->ra_pages, ra_pages);
		fc->minor = arg->minor;
		fc->max_write = arg->minor < 5 ? 4096 : arg->max_write;
		fc->max_write = max_t(unsigned, 4096, fc->max_write);
		fc->conn_init = 1;
	}
	kfree(ia);

	if (!ok) {
		fc->conn_init = 0;
		fc->conn_error = 1;
	}

	fuse_set_initialized(fc);
	wake_up_all(&fc->blocked_waitq);
}

void fuse_send_init(struct fuse_mount *fm)
{
	struct fuse_init_args *ia;
	u64 flags;

	ia = kzalloc(sizeof(*ia), GFP_KERNEL | __GFP_NOFAIL);

	ia->in.major = FUSE_KERNEL_VERSION;
	ia->in.minor = FUSE_KERNEL_MINOR_VERSION;
	ia->in.max_readahead = fm->sb->s_bdi->ra_pages * PAGE_SIZE;
	flags =
		FUSE_ASYNC_READ | FUSE_POSIX_LOCKS | FUSE_ATOMIC_O_TRUNC |
		FUSE_EXPORT_SUPPORT | FUSE_BIG_WRITES | FUSE_DONT_MASK |
		FUSE_SPLICE_WRITE | FUSE_SPLICE_MOVE | FUSE_SPLICE_READ |
		FUSE_FLOCK_LOCKS | FUSE_HAS_IOCTL_DIR | FUSE_AUTO_INVAL_DATA |
		FUSE_DO_READDIRPLUS | FUSE_READDIRPLUS_AUTO | FUSE_ASYNC_DIO |
		FUSE_WRITEBACK_CACHE | FUSE_NO_OPEN_SUPPORT |
		FUSE_PARALLEL_DIROPS | FUSE_HANDLE_KILLPRIV | FUSE_POSIX_ACL |
		FUSE_ABORT_ERROR | FUSE_MAX_PAGES | FUSE_CACHE_SYMLINKS |
		FUSE_NO_OPENDIR_SUPPORT | FUSE_EXPLICIT_INVAL_DATA |
		FUSE_HANDLE_KILLPRIV_V2 | FUSE_SETXATTR_EXT | FUSE_INIT_EXT |
		FUSE_SECURITY_CTX | FUSE_CREATE_SUPP_GROUP |
		FUSE_HAS_EXPIRE_ONLY | FUSE_DIRECT_IO_ALLOW_MMAP |
<<<<<<< HEAD
		FUSE_NO_EXPORT_SUPPORT | FUSE_HAS_RESEND | FUSE_NO_FORGET;
=======
		FUSE_NO_EXPORT_SUPPORT | FUSE_HAS_RESEND | FUSE_OWNER_UID_GID_EXT |
		FUSE_ALLOW_IDMAP;
>>>>>>> d38e08d3
#ifdef CONFIG_FUSE_DAX
	if (fm->fc->dax)
		flags |= FUSE_MAP_ALIGNMENT;
	if (fuse_is_inode_dax_mode(fm->fc->dax_mode))
		flags |= FUSE_HAS_INODE_DAX;
#endif
	if (fm->fc->auto_submounts)
		flags |= FUSE_SUBMOUNTS;
	if (IS_ENABLED(CONFIG_FUSE_PASSTHROUGH))
		flags |= FUSE_PASSTHROUGH;

	ia->in.flags = flags;
	ia->in.flags2 = flags >> 32;

	ia->args.opcode = FUSE_INIT;
	ia->args.in_numargs = 1;
	ia->args.in_args[0].size = sizeof(ia->in);
	ia->args.in_args[0].value = &ia->in;
	ia->args.out_numargs = 1;
	/* Variable length argument used for backward compatibility
	   with interface version < 7.5.  Rest of init_out is zeroed
	   by do_get_request(), so a short reply is not a problem */
	ia->args.out_argvar = true;
	ia->args.out_args[0].size = sizeof(ia->out);
	ia->args.out_args[0].value = &ia->out;
	ia->args.force = true;
	ia->args.nocreds = true;
	ia->args.end = process_init_reply;

	if (fuse_simple_background(fm, &ia->args, GFP_KERNEL) != 0)
		process_init_reply(fm, &ia->args, -ENOTCONN);
}
EXPORT_SYMBOL_GPL(fuse_send_init);

void fuse_free_conn(struct fuse_conn *fc)
{
	WARN_ON(!list_empty(&fc->devices));
	kfree(fc);
}
EXPORT_SYMBOL_GPL(fuse_free_conn);

static int fuse_bdi_init(struct fuse_conn *fc, struct super_block *sb)
{
	int err;
	char *suffix = "";

	if (sb->s_bdev) {
		suffix = "-fuseblk";
		/*
		 * sb->s_bdi points to blkdev's bdi however we want to redirect
		 * it to our private bdi...
		 */
		bdi_put(sb->s_bdi);
		sb->s_bdi = &noop_backing_dev_info;
	}
	err = super_setup_bdi_name(sb, "%u:%u%s", MAJOR(fc->dev),
				   MINOR(fc->dev), suffix);
	if (err)
		return err;

	/* fuse does it's own writeback accounting */
	sb->s_bdi->capabilities &= ~BDI_CAP_WRITEBACK_ACCT;
	sb->s_bdi->capabilities |= BDI_CAP_STRICTLIMIT;

	/*
	 * For a single fuse filesystem use max 1% of dirty +
	 * writeback threshold.
	 *
	 * This gives about 1M of write buffer for memory maps on a
	 * machine with 1G and 10% dirty_ratio, which should be more
	 * than enough.
	 *
	 * Privileged users can raise it by writing to
	 *
	 *    /sys/class/bdi/<bdi>/max_ratio
	 */
	bdi_set_max_ratio(sb->s_bdi, 1);

	return 0;
}

struct fuse_dev *fuse_dev_alloc(void)
{
	struct fuse_dev *fud;
	struct list_head *pq;

	fud = kzalloc(sizeof(struct fuse_dev), GFP_KERNEL);
	if (!fud)
		return NULL;

	pq = kcalloc(FUSE_PQ_HASH_SIZE, sizeof(struct list_head), GFP_KERNEL);
	if (!pq) {
		kfree(fud);
		return NULL;
	}

	fud->pq.processing = pq;
	fuse_pqueue_init(&fud->pq);

	return fud;
}
EXPORT_SYMBOL_GPL(fuse_dev_alloc);

void fuse_dev_install(struct fuse_dev *fud, struct fuse_conn *fc)
{
	fud->fc = fuse_conn_get(fc);
	spin_lock(&fc->lock);
	list_add_tail(&fud->entry, &fc->devices);
	spin_unlock(&fc->lock);
}
EXPORT_SYMBOL_GPL(fuse_dev_install);

struct fuse_dev *fuse_dev_alloc_install(struct fuse_conn *fc)
{
	struct fuse_dev *fud;

	fud = fuse_dev_alloc();
	if (!fud)
		return NULL;

	fuse_dev_install(fud, fc);
	return fud;
}
EXPORT_SYMBOL_GPL(fuse_dev_alloc_install);

void fuse_dev_free(struct fuse_dev *fud)
{
	struct fuse_conn *fc = fud->fc;

	if (fc) {
		spin_lock(&fc->lock);
		list_del(&fud->entry);
		spin_unlock(&fc->lock);

		fuse_conn_put(fc);
	}
	kfree(fud->pq.processing);
	kfree(fud);
}
EXPORT_SYMBOL_GPL(fuse_dev_free);

static void fuse_fill_attr_from_inode(struct fuse_attr *attr,
				      const struct fuse_inode *fi)
{
	struct timespec64 atime = inode_get_atime(&fi->inode);
	struct timespec64 mtime = inode_get_mtime(&fi->inode);
	struct timespec64 ctime = inode_get_ctime(&fi->inode);

	*attr = (struct fuse_attr){
		.ino		= fi->inode.i_ino,
		.size		= fi->inode.i_size,
		.blocks		= fi->inode.i_blocks,
		.atime		= atime.tv_sec,
		.mtime		= mtime.tv_sec,
		.ctime		= ctime.tv_sec,
		.atimensec	= atime.tv_nsec,
		.mtimensec	= mtime.tv_nsec,
		.ctimensec	= ctime.tv_nsec,
		.mode		= fi->inode.i_mode,
		.nlink		= fi->inode.i_nlink,
		.uid		= __kuid_val(fi->inode.i_uid),
		.gid		= __kgid_val(fi->inode.i_gid),
		.rdev		= fi->inode.i_rdev,
		.blksize	= 1u << fi->inode.i_blkbits,
	};
}

static void fuse_sb_defaults(struct super_block *sb)
{
	sb->s_magic = FUSE_SUPER_MAGIC;
	sb->s_op = &fuse_super_operations;
	sb->s_xattr = fuse_xattr_handlers;
	sb->s_maxbytes = MAX_LFS_FILESIZE;
	sb->s_time_gran = 1;
	sb->s_export_op = &fuse_export_operations;
	sb->s_iflags |= SB_I_IMA_UNVERIFIABLE_SIGNATURE;
	sb->s_iflags |= SB_I_NOIDMAP;
	if (sb->s_user_ns != &init_user_ns)
		sb->s_iflags |= SB_I_UNTRUSTED_MOUNTER;
	sb->s_flags &= ~(SB_NOSEC | SB_I_VERSION);
}

static int fuse_fill_super_submount(struct super_block *sb,
				    struct fuse_inode *parent_fi)
{
	struct fuse_mount *fm = get_fuse_mount_super(sb);
	struct super_block *parent_sb = parent_fi->inode.i_sb;
	struct fuse_attr root_attr;
	struct inode *root;
	struct fuse_submount_lookup *sl;
	struct fuse_inode *fi;

	fuse_sb_defaults(sb);
	fm->sb = sb;

	WARN_ON(sb->s_bdi != &noop_backing_dev_info);
	sb->s_bdi = bdi_get(parent_sb->s_bdi);

	sb->s_xattr = parent_sb->s_xattr;
	sb->s_export_op = parent_sb->s_export_op;
	sb->s_time_gran = parent_sb->s_time_gran;
	sb->s_blocksize = parent_sb->s_blocksize;
	sb->s_blocksize_bits = parent_sb->s_blocksize_bits;
	sb->s_subtype = kstrdup(parent_sb->s_subtype, GFP_KERNEL);
	if (parent_sb->s_subtype && !sb->s_subtype)
		return -ENOMEM;

	fuse_fill_attr_from_inode(&root_attr, parent_fi);
	root = fuse_iget(sb, parent_fi->nodeid, 0, &root_attr, 0, 0);
	/*
	 * This inode is just a duplicate, so it is not looked up and
	 * its nlookup should not be incremented.  fuse_iget() does
	 * that, though, so undo it here.
	 */
	fi = get_fuse_inode(root);
	fuse_dec_nlookup(fm->fc, fi);

	sb->s_d_op = &fuse_dentry_operations;
	sb->s_root = d_make_root(root);
	if (!sb->s_root)
		return -ENOMEM;

	/*
	 * Grab the parent's submount_lookup pointer and take a
	 * reference on the shared nlookup from the parent.  This is to
	 * prevent the last forget for this nodeid from getting
	 * triggered until all users have finished with it.
	 */
	if (!fm->fc->no_forget) {
		sl = parent_fi->submount_lookup;
		WARN_ON(!sl);
		if (sl) {
			refcount_inc(&sl->count);
			fi->submount_lookup = sl;
		}
	}

	return 0;
}

/* Filesystem context private data holds the FUSE inode of the mount point */
static int fuse_get_tree_submount(struct fs_context *fsc)
{
	struct fuse_mount *fm;
	struct fuse_inode *mp_fi = fsc->fs_private;
	struct fuse_conn *fc = get_fuse_conn(&mp_fi->inode);
	struct super_block *sb;
	int err;

	fm = kzalloc(sizeof(struct fuse_mount), GFP_KERNEL);
	if (!fm)
		return -ENOMEM;

	fm->fc = fuse_conn_get(fc);
	fsc->s_fs_info = fm;
	sb = sget_fc(fsc, NULL, set_anon_super_fc);
	if (fsc->s_fs_info)
		fuse_mount_destroy(fm);
	if (IS_ERR(sb))
		return PTR_ERR(sb);

	/* Initialize superblock, making @mp_fi its root */
	err = fuse_fill_super_submount(sb, mp_fi);
	if (err) {
		deactivate_locked_super(sb);
		return err;
	}

	down_write(&fc->killsb);
	list_add_tail(&fm->fc_entry, &fc->mounts);
	up_write(&fc->killsb);

	sb->s_flags |= SB_ACTIVE;
	fsc->root = dget(sb->s_root);

	return 0;
}

static const struct fs_context_operations fuse_context_submount_ops = {
	.get_tree	= fuse_get_tree_submount,
};

int fuse_init_fs_context_submount(struct fs_context *fsc)
{
	fsc->ops = &fuse_context_submount_ops;
	return 0;
}
EXPORT_SYMBOL_GPL(fuse_init_fs_context_submount);

int fuse_fill_super_common(struct super_block *sb, struct fuse_fs_context *ctx)
{
	struct fuse_dev *fud = NULL;
	struct fuse_mount *fm = get_fuse_mount_super(sb);
	struct fuse_conn *fc = fm->fc;
	struct inode *root;
	struct dentry *root_dentry;
	int err;

	err = -EINVAL;
	if (sb->s_flags & SB_MANDLOCK)
		goto err;

	rcu_assign_pointer(fc->curr_bucket, fuse_sync_bucket_alloc());
	fuse_sb_defaults(sb);

	if (ctx->is_bdev) {
#ifdef CONFIG_BLOCK
		err = -EINVAL;
		if (!sb_set_blocksize(sb, ctx->blksize))
			goto err;
#endif
	} else {
		sb->s_blocksize = PAGE_SIZE;
		sb->s_blocksize_bits = PAGE_SHIFT;
	}

	sb->s_subtype = ctx->subtype;
	ctx->subtype = NULL;
	if (IS_ENABLED(CONFIG_FUSE_DAX)) {
		err = fuse_dax_conn_alloc(fc, ctx->dax_mode, ctx->dax_dev);
		if (err)
			goto err;
	}

	if (ctx->fudptr) {
		err = -ENOMEM;
		fud = fuse_dev_alloc_install(fc);
		if (!fud)
			goto err_free_dax;
	}

	fc->dev = sb->s_dev;
	fm->sb = sb;
	err = fuse_bdi_init(fc, sb);
	if (err)
		goto err_dev_free;

	/* Handle umasking inside the fuse code */
	if (sb->s_flags & SB_POSIXACL)
		fc->dont_mask = 1;
	sb->s_flags |= SB_POSIXACL;

	fc->default_permissions = ctx->default_permissions;
	fc->allow_other = ctx->allow_other;
	fc->user_id = ctx->user_id;
	fc->group_id = ctx->group_id;
	fc->legacy_opts_show = ctx->legacy_opts_show;
	fc->max_read = max_t(unsigned int, 4096, ctx->max_read);
	fc->destroy = ctx->destroy;
	fc->no_control = ctx->no_control;
	fc->no_force_umount = ctx->no_force_umount;

	err = -ENOMEM;
	root = fuse_get_root_inode(sb, ctx->rootmode);
	sb->s_d_op = &fuse_root_dentry_operations;
	root_dentry = d_make_root(root);
	if (!root_dentry)
		goto err_dev_free;
	/* Root dentry doesn't have .d_revalidate */
	sb->s_d_op = &fuse_dentry_operations;

	mutex_lock(&fuse_mutex);
	err = -EINVAL;
	if (ctx->fudptr && *ctx->fudptr)
		goto err_unlock;

	err = fuse_ctl_add_conn(fc);
	if (err)
		goto err_unlock;

	list_add_tail(&fc->entry, &fuse_conn_list);
	sb->s_root = root_dentry;
	if (ctx->fudptr)
		*ctx->fudptr = fud;
	mutex_unlock(&fuse_mutex);
	return 0;

 err_unlock:
	mutex_unlock(&fuse_mutex);
	dput(root_dentry);
 err_dev_free:
	if (fud)
		fuse_dev_free(fud);
 err_free_dax:
	if (IS_ENABLED(CONFIG_FUSE_DAX))
		fuse_dax_conn_free(fc);
 err:
	return err;
}
EXPORT_SYMBOL_GPL(fuse_fill_super_common);

static int fuse_fill_super(struct super_block *sb, struct fs_context *fsc)
{
	struct fuse_fs_context *ctx = fsc->fs_private;
	int err;

	if (!ctx->file || !ctx->rootmode_present ||
	    !ctx->user_id_present || !ctx->group_id_present)
		return -EINVAL;

	/*
	 * Require mount to happen from the same user namespace which
	 * opened /dev/fuse to prevent potential attacks.
	 */
	if ((ctx->file->f_op != &fuse_dev_operations) ||
	    (ctx->file->f_cred->user_ns != sb->s_user_ns))
		return -EINVAL;
	ctx->fudptr = &ctx->file->private_data;

	err = fuse_fill_super_common(sb, ctx);
	if (err)
		return err;
	/* file->private_data shall be visible on all CPUs after this */
	smp_mb();
	fuse_send_init(get_fuse_mount_super(sb));
	return 0;
}

/*
 * This is the path where user supplied an already initialized fuse dev.  In
 * this case never create a new super if the old one is gone.
 */
static int fuse_set_no_super(struct super_block *sb, struct fs_context *fsc)
{
	return -ENOTCONN;
}

static int fuse_test_super(struct super_block *sb, struct fs_context *fsc)
{

	return fsc->sget_key == get_fuse_conn_super(sb);
}

static int fuse_get_tree(struct fs_context *fsc)
{
	struct fuse_fs_context *ctx = fsc->fs_private;
	struct fuse_dev *fud;
	struct fuse_conn *fc;
	struct fuse_mount *fm;
	struct super_block *sb;
	int err;

	fc = kmalloc(sizeof(*fc), GFP_KERNEL);
	if (!fc)
		return -ENOMEM;

	fm = kzalloc(sizeof(*fm), GFP_KERNEL);
	if (!fm) {
		kfree(fc);
		return -ENOMEM;
	}

	fuse_conn_init(fc, fm, fsc->user_ns, &fuse_dev_fiq_ops, NULL);
	fc->release = fuse_free_conn;

	fsc->s_fs_info = fm;

	if (ctx->fd_present)
		ctx->file = fget(ctx->fd);

	if (IS_ENABLED(CONFIG_BLOCK) && ctx->is_bdev) {
		err = get_tree_bdev(fsc, fuse_fill_super);
		goto out;
	}
	/*
	 * While block dev mount can be initialized with a dummy device fd
	 * (found by device name), normal fuse mounts can't
	 */
	err = -EINVAL;
	if (!ctx->file)
		goto out;

	/*
	 * Allow creating a fuse mount with an already initialized fuse
	 * connection
	 */
	fud = READ_ONCE(ctx->file->private_data);
	if (ctx->file->f_op == &fuse_dev_operations && fud) {
		fsc->sget_key = fud->fc;
		sb = sget_fc(fsc, fuse_test_super, fuse_set_no_super);
		err = PTR_ERR_OR_ZERO(sb);
		if (!IS_ERR(sb))
			fsc->root = dget(sb->s_root);
	} else {
		err = get_tree_nodev(fsc, fuse_fill_super);
	}
out:
	if (fsc->s_fs_info)
		fuse_mount_destroy(fm);
	if (ctx->file)
		fput(ctx->file);
	return err;
}

static const struct fs_context_operations fuse_context_ops = {
	.free		= fuse_free_fsc,
	.parse_param	= fuse_parse_param,
	.reconfigure	= fuse_reconfigure,
	.get_tree	= fuse_get_tree,
};

/*
 * Set up the filesystem mount context.
 */
static int fuse_init_fs_context(struct fs_context *fsc)
{
	struct fuse_fs_context *ctx;

	ctx = kzalloc(sizeof(struct fuse_fs_context), GFP_KERNEL);
	if (!ctx)
		return -ENOMEM;

	ctx->max_read = ~0;
	ctx->blksize = FUSE_DEFAULT_BLKSIZE;
	ctx->legacy_opts_show = true;

#ifdef CONFIG_BLOCK
	if (fsc->fs_type == &fuseblk_fs_type) {
		ctx->is_bdev = true;
		ctx->destroy = true;
	}
#endif

	fsc->fs_private = ctx;
	fsc->ops = &fuse_context_ops;
	return 0;
}

bool fuse_mount_remove(struct fuse_mount *fm)
{
	struct fuse_conn *fc = fm->fc;
	bool last = false;

	down_write(&fc->killsb);
	list_del_init(&fm->fc_entry);
	if (list_empty(&fc->mounts))
		last = true;
	up_write(&fc->killsb);

	return last;
}
EXPORT_SYMBOL_GPL(fuse_mount_remove);

void fuse_conn_destroy(struct fuse_mount *fm)
{
	struct fuse_conn *fc = fm->fc;

	if (fc->destroy)
		fuse_send_destroy(fm);

	fuse_abort_conn(fc);
	fuse_wait_aborted(fc);

	if (!list_empty(&fc->entry)) {
		mutex_lock(&fuse_mutex);
		list_del(&fc->entry);
		fuse_ctl_remove_conn(fc);
		mutex_unlock(&fuse_mutex);
	}
}
EXPORT_SYMBOL_GPL(fuse_conn_destroy);

static void fuse_sb_destroy(struct super_block *sb)
{
	struct fuse_mount *fm = get_fuse_mount_super(sb);
	bool last;

	if (sb->s_root) {
		last = fuse_mount_remove(fm);
		if (last)
			fuse_conn_destroy(fm);
	}
}

void fuse_mount_destroy(struct fuse_mount *fm)
{
	fuse_conn_put(fm->fc);
	kfree_rcu(fm, rcu);
}
EXPORT_SYMBOL(fuse_mount_destroy);

static void fuse_kill_sb_anon(struct super_block *sb)
{
	fuse_sb_destroy(sb);
	kill_anon_super(sb);
	fuse_mount_destroy(get_fuse_mount_super(sb));
}

static struct file_system_type fuse_fs_type = {
	.owner		= THIS_MODULE,
	.name		= "fuse",
	.fs_flags	= FS_HAS_SUBTYPE | FS_USERNS_MOUNT | FS_ALLOW_IDMAP,
	.init_fs_context = fuse_init_fs_context,
	.parameters	= fuse_fs_parameters,
	.kill_sb	= fuse_kill_sb_anon,
};
MODULE_ALIAS_FS("fuse");

#ifdef CONFIG_BLOCK
static void fuse_kill_sb_blk(struct super_block *sb)
{
	fuse_sb_destroy(sb);
	kill_block_super(sb);
	fuse_mount_destroy(get_fuse_mount_super(sb));
}

static struct file_system_type fuseblk_fs_type = {
	.owner		= THIS_MODULE,
	.name		= "fuseblk",
	.init_fs_context = fuse_init_fs_context,
	.parameters	= fuse_fs_parameters,
	.kill_sb	= fuse_kill_sb_blk,
	.fs_flags	= FS_REQUIRES_DEV | FS_HAS_SUBTYPE | FS_ALLOW_IDMAP,
};
MODULE_ALIAS_FS("fuseblk");

static inline int register_fuseblk(void)
{
	return register_filesystem(&fuseblk_fs_type);
}

static inline void unregister_fuseblk(void)
{
	unregister_filesystem(&fuseblk_fs_type);
}
#else
static inline int register_fuseblk(void)
{
	return 0;
}

static inline void unregister_fuseblk(void)
{
}
#endif

static void fuse_inode_init_once(void *foo)
{
	struct inode *inode = foo;

	inode_init_once(inode);
}

static int __init fuse_fs_init(void)
{
	int err;

	fuse_inode_cachep = kmem_cache_create("fuse_inode",
			sizeof(struct fuse_inode), 0,
			SLAB_HWCACHE_ALIGN|SLAB_ACCOUNT|SLAB_RECLAIM_ACCOUNT,
			fuse_inode_init_once);
	err = -ENOMEM;
	if (!fuse_inode_cachep)
		goto out;

	err = register_fuseblk();
	if (err)
		goto out2;

	err = register_filesystem(&fuse_fs_type);
	if (err)
		goto out3;

	return 0;

 out3:
	unregister_fuseblk();
 out2:
	kmem_cache_destroy(fuse_inode_cachep);
 out:
	return err;
}

static void fuse_fs_cleanup(void)
{
	unregister_filesystem(&fuse_fs_type);
	unregister_fuseblk();

	/*
	 * Make sure all delayed rcu free inodes are flushed before we
	 * destroy cache.
	 */
	rcu_barrier();
	kmem_cache_destroy(fuse_inode_cachep);
}

static struct kobject *fuse_kobj;

static int fuse_sysfs_init(void)
{
	int err;

	fuse_kobj = kobject_create_and_add("fuse", fs_kobj);
	if (!fuse_kobj) {
		err = -ENOMEM;
		goto out_err;
	}

	err = sysfs_create_mount_point(fuse_kobj, "connections");
	if (err)
		goto out_fuse_unregister;

	return 0;

 out_fuse_unregister:
	kobject_put(fuse_kobj);
 out_err:
	return err;
}

static void fuse_sysfs_cleanup(void)
{
	sysfs_remove_mount_point(fuse_kobj, "connections");
	kobject_put(fuse_kobj);
}

static int __init fuse_init(void)
{
	int res;

	pr_info("init (API version %i.%i)\n",
		FUSE_KERNEL_VERSION, FUSE_KERNEL_MINOR_VERSION);

	INIT_LIST_HEAD(&fuse_conn_list);
	res = fuse_fs_init();
	if (res)
		goto err;

	res = fuse_dev_init();
	if (res)
		goto err_fs_cleanup;

	res = fuse_sysfs_init();
	if (res)
		goto err_dev_cleanup;

	res = fuse_ctl_init();
	if (res)
		goto err_sysfs_cleanup;

	sanitize_global_limit(&max_user_bgreq);
	sanitize_global_limit(&max_user_congthresh);

	return 0;

 err_sysfs_cleanup:
	fuse_sysfs_cleanup();
 err_dev_cleanup:
	fuse_dev_cleanup();
 err_fs_cleanup:
	fuse_fs_cleanup();
 err:
	return res;
}

static void __exit fuse_exit(void)
{
	pr_debug("exit\n");

	fuse_ctl_cleanup();
	fuse_sysfs_cleanup();
	fuse_fs_cleanup();
	fuse_dev_cleanup();
}

module_init(fuse_init);
module_exit(fuse_exit);<|MERGE_RESOLUTION|>--- conflicted
+++ resolved
@@ -1347,10 +1347,8 @@
 			}
 			if (flags & FUSE_NO_EXPORT_SUPPORT)
 				fm->sb->s_export_op = &fuse_export_fid_operations;
-<<<<<<< HEAD
 			if (flags & FUSE_NO_FORGET)
 				fc->no_forget = 1;
-=======
 			if (flags & FUSE_OWNER_UID_GID_EXT)
 				fc->owner_uid_gid_ext = 1;
 			if (flags & FUSE_ALLOW_IDMAP) {
@@ -1359,7 +1357,6 @@
 				else
 					ok = false;
 			}
->>>>>>> d38e08d3
 		} else {
 			ra_pages = fc->max_read / PAGE_SIZE;
 			fc->no_lock = 1;
@@ -1407,12 +1404,8 @@
 		FUSE_HANDLE_KILLPRIV_V2 | FUSE_SETXATTR_EXT | FUSE_INIT_EXT |
 		FUSE_SECURITY_CTX | FUSE_CREATE_SUPP_GROUP |
 		FUSE_HAS_EXPIRE_ONLY | FUSE_DIRECT_IO_ALLOW_MMAP |
-<<<<<<< HEAD
-		FUSE_NO_EXPORT_SUPPORT | FUSE_HAS_RESEND | FUSE_NO_FORGET;
-=======
-		FUSE_NO_EXPORT_SUPPORT | FUSE_HAS_RESEND | FUSE_OWNER_UID_GID_EXT |
-		FUSE_ALLOW_IDMAP;
->>>>>>> d38e08d3
+		FUSE_NO_EXPORT_SUPPORT | FUSE_HAS_RESEND | FUSE_NO_FORGET |
+		FUSE_OWNER_UID_GID_EXT | FUSE_ALLOW_IDMAP;
 #ifdef CONFIG_FUSE_DAX
 	if (fm->fc->dax)
 		flags |= FUSE_MAP_ALIGNMENT;
