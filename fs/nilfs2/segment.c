--- conflicted
+++ resolved
@@ -1657,42 +1657,11 @@
 	struct folio *bd_folio = NULL, *fs_folio = NULL;
 	struct buffer_head *bh;
 
-<<<<<<< HEAD
-	list_for_each_entry(segbuf, &sci->sc_segbufs, sb_list) {
-		struct buffer_head *bh;
-
-		list_for_each_entry(bh, &segbuf->sb_segsum_buffers,
-				    b_assoc_buffers) {
-			if (bh->b_folio != bd_folio) {
-				if (bd_folio) {
-					folio_lock(bd_folio);
-					folio_wait_writeback(bd_folio);
-					folio_clear_dirty_for_io(bd_folio);
-					folio_start_writeback(bd_folio);
-					folio_unlock(bd_folio);
-				}
-				bd_folio = bh->b_folio;
-			}
-		}
-
-		list_for_each_entry(bh, &segbuf->sb_payload_buffers,
-				    b_assoc_buffers) {
-			if (bh == segbuf->sb_super_root) {
-				if (bh->b_folio != bd_folio) {
-					folio_lock(bd_folio);
-					folio_wait_writeback(bd_folio);
-					folio_clear_dirty_for_io(bd_folio);
-					folio_start_writeback(bd_folio);
-					folio_unlock(bd_folio);
-					bd_folio = bh->b_folio;
-				}
-=======
 	/* Prepare to write payload blocks */
 	list_for_each_entry(segbuf, logs, sb_list) {
 		list_for_each_entry(bh, &segbuf->sb_payload_buffers,
 				    b_assoc_buffers) {
 			if (bh == segbuf->sb_super_root)
->>>>>>> 3c842de2
 				break;
 			set_buffer_async_write(bh);
 			if (bh->b_folio != fs_folio) {
