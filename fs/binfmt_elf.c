--- conflicted
+++ resolved
@@ -2032,10 +2032,8 @@
 	 * Collect all the non-memory information about the process for the
 	 * notes.  This also sets up the file header.
 	 */
-	if (!fill_note_info(&elf, e_phnum, &info, cprm)) {
-		coredump_report_failure("Error collecting note info");
+	if (!fill_note_info(&elf, e_phnum, &info, cprm))
 		goto end_coredump;
-	}
 
 	has_dumped = 1;
 
@@ -2050,10 +2048,8 @@
 		sz += elf_coredump_extra_notes_size();
 
 		phdr4note = kmalloc(sizeof(*phdr4note), GFP_KERNEL);
-		if (!phdr4note) {
-			coredump_report_failure("Error allocating program headers note entry");
+		if (!phdr4note)
 			goto end_coredump;
-		}
 
 		fill_elf_note_phdr(phdr4note, sz, offset);
 		offset += sz;
@@ -2067,24 +2063,18 @@
 
 	if (e_phnum == PN_XNUM) {
 		shdr4extnum = kmalloc(sizeof(*shdr4extnum), GFP_KERNEL);
-		if (!shdr4extnum) {
-			coredump_report_failure("Error allocating extra program headers");
+		if (!shdr4extnum)
 			goto end_coredump;
-		}
 		fill_extnum_info(&elf, shdr4extnum, e_shoff, segs);
 	}
 
 	offset = dataoff;
 
-	if (!dump_emit(cprm, &elf, sizeof(elf))) {
-		coredump_report_failure("Error emitting the ELF headers");
+	if (!dump_emit(cprm, &elf, sizeof(elf)))
 		goto end_coredump;
-	}
-
-	if (!dump_emit(cprm, phdr4note, sizeof(*phdr4note))) {
-		coredump_report_failure("Error emitting the program header for notes");
+
+	if (!dump_emit(cprm, phdr4note, sizeof(*phdr4note)))
 		goto end_coredump;
-	}
 
 	/* Write program headers for segments dump */
 	for (i = 0; i < cprm->vma_count; i++) {
@@ -2107,32 +2097,20 @@
 			phdr.p_flags |= PF_X;
 		phdr.p_align = ELF_EXEC_PAGESIZE;
 
-		if (!dump_emit(cprm, &phdr, sizeof(phdr))) {
-			coredump_report_failure("Error emitting program headers");
+		if (!dump_emit(cprm, &phdr, sizeof(phdr)))
 			goto end_coredump;
-		}
-	}
-
-	if (!elf_core_write_extra_phdrs(cprm, offset)) {
-		coredump_report_failure("Error writing out extra program headers");
+	}
+
+	if (!elf_core_write_extra_phdrs(cprm, offset))
 		goto end_coredump;
-	}
 
 	/* write out the notes section */
-	if (!write_note_info(&info, cprm)) {
-		coredump_report_failure("Error writing out notes");
+	if (!write_note_info(&info, cprm))
 		goto end_coredump;
-	}
 
 	/* For cell spufs and x86 xstate */
-<<<<<<< HEAD
-	if (elf_coredump_extra_notes_write(cprm)) {
-		coredump_report_failure("Error writing out extra notes");
-=======
 	if (elf_coredump_extra_notes_write(cprm))
->>>>>>> 26de8614
 		goto end_coredump;
-	}
 
 	/* Align to page */
 	dump_skip_to(cprm, dataoff);
@@ -2140,22 +2118,16 @@
 	for (i = 0; i < cprm->vma_count; i++) {
 		struct core_vma_metadata *meta = cprm->vma_meta + i;
 
-		if (!dump_user_range(cprm, meta->start, meta->dump_size)) {
-			coredump_report_failure("Error writing out the process memory");
+		if (!dump_user_range(cprm, meta->start, meta->dump_size))
 			goto end_coredump;
-		}
-	}
-
-	if (!elf_core_write_extra_data(cprm)) {
-		coredump_report_failure("Error writing out extra data");
+	}
+
+	if (!elf_core_write_extra_data(cprm))
 		goto end_coredump;
-	}
 
 	if (e_phnum == PN_XNUM) {
-		if (!dump_emit(cprm, shdr4extnum, sizeof(*shdr4extnum))) {
-			coredump_report_failure("Error emitting extra program headers");
+		if (!dump_emit(cprm, shdr4extnum, sizeof(*shdr4extnum)))
 			goto end_coredump;
-		}
 	}
 
 end_coredump:
