// SPDX-License-Identifier: GPL-2.0
/*
 * Central processing for nfsd.
 *
 * Authors:	Olaf Kirch (okir@monad.swb.de)
 *
 * Copyright (C) 1995, 1996, 1997 Olaf Kirch <okir@monad.swb.de>
 */

#include <linux/sched/signal.h>
#include <linux/freezer.h>
#include <linux/module.h>
#include <linux/fs_struct.h>
#include <linux/swap.h>
#include <linux/siphash.h>

#include <linux/sunrpc/stats.h>
#include <linux/sunrpc/svcsock.h>
#include <linux/sunrpc/svc_xprt.h>
#include <linux/lockd/bind.h>
#include <linux/nfsacl.h>
#include <linux/nfslocalio.h>
#include <linux/seq_file.h>
#include <linux/inetdevice.h>
#include <net/addrconf.h>
#include <net/ipv6.h>
#include <net/net_namespace.h>
#include "nfsd.h"
#include "cache.h"
#include "vfs.h"
#include "netns.h"
#include "filecache.h"

#include "trace.h"

#define NFSDDBG_FACILITY	NFSDDBG_SVC

atomic_t			nfsd_th_cnt = ATOMIC_INIT(0);
static int			nfsd(void *vrqstp);
#if defined(CONFIG_NFSD_V2_ACL) || defined(CONFIG_NFSD_V3_ACL)
static int			nfsd_acl_rpcbind_set(struct net *,
						     const struct svc_program *,
						     u32, int,
						     unsigned short,
						     unsigned short);
static __be32			nfsd_acl_init_request(struct svc_rqst *,
						const struct svc_program *,
						struct svc_process_info *);
#endif
static int			nfsd_rpcbind_set(struct net *,
						 const struct svc_program *,
						 u32, int,
						 unsigned short,
						 unsigned short);
static __be32			nfsd_init_request(struct svc_rqst *,
						const struct svc_program *,
						struct svc_process_info *);

/*
 * nfsd_mutex protects nn->nfsd_serv -- both the pointer itself and some members
 * of the svc_serv struct such as ->sv_temp_socks and ->sv_permsocks.
 *
 * Finally, the nfsd_mutex also protects some of the global variables that are
 * accessed when nfsd starts and that are settable via the write_* routines in
 * nfsctl.c. In particular:
 *
 *	user_recovery_dirname
 *	user_lease_time
 *	nfsd_versions
 */
DEFINE_MUTEX(nfsd_mutex);

/*
 * nfsd_drc_lock protects nfsd_drc_max_pages and nfsd_drc_pages_used.
 * nfsd_drc_max_pages limits the total amount of memory available for
 * version 4.1 DRC caches.
 * nfsd_drc_pages_used tracks the current version 4.1 DRC memory usage.
 */
DEFINE_SPINLOCK(nfsd_drc_lock);
unsigned long	nfsd_drc_max_mem;
unsigned long	nfsd_drc_mem_used;

#if IS_ENABLED(CONFIG_NFS_LOCALIO)
static const struct svc_version *localio_versions[] = {
	[1] = &localio_version1,
};

#define NFSD_LOCALIO_NRVERS		ARRAY_SIZE(localio_versions)

#endif /* CONFIG_NFS_LOCALIO */

#if defined(CONFIG_NFSD_V2_ACL) || defined(CONFIG_NFSD_V3_ACL)
static const struct svc_version *nfsd_acl_version[] = {
# if defined(CONFIG_NFSD_V2_ACL)
	[2] = &nfsd_acl_version2,
# endif
# if defined(CONFIG_NFSD_V3_ACL)
	[3] = &nfsd_acl_version3,
# endif
};

#define NFSD_ACL_MINVERS	2
#define NFSD_ACL_NRVERS		ARRAY_SIZE(nfsd_acl_version)

#endif /* defined(CONFIG_NFSD_V2_ACL) || defined(CONFIG_NFSD_V3_ACL) */

static const struct svc_version *nfsd_version[NFSD_MAXVERS+1] = {
#if defined(CONFIG_NFSD_V2)
	[2] = &nfsd_version2,
#endif
	[3] = &nfsd_version3,
#if defined(CONFIG_NFSD_V4)
	[4] = &nfsd_version4,
#endif
};

struct svc_program		nfsd_programs[] = {
	{
	.pg_prog		= NFS_PROGRAM,		/* program number */
	.pg_nvers		= NFSD_MAXVERS+1,	/* nr of entries in nfsd_version */
	.pg_vers		= nfsd_version,		/* version table */
	.pg_name		= "nfsd",		/* program name */
	.pg_class		= "nfsd",		/* authentication class */
	.pg_authenticate	= svc_set_client,	/* export authentication */
	.pg_init_request	= nfsd_init_request,
	.pg_rpcbind_set		= nfsd_rpcbind_set,
	},
#if defined(CONFIG_NFSD_V2_ACL) || defined(CONFIG_NFSD_V3_ACL)
	{
	.pg_prog		= NFS_ACL_PROGRAM,
	.pg_nvers		= NFSD_ACL_NRVERS,
	.pg_vers		= nfsd_acl_version,
	.pg_name		= "nfsacl",
	.pg_class		= "nfsd",
	.pg_authenticate	= svc_set_client,
	.pg_init_request	= nfsd_acl_init_request,
	.pg_rpcbind_set		= nfsd_acl_rpcbind_set,
	},
#endif /* defined(CONFIG_NFSD_V2_ACL) || defined(CONFIG_NFSD_V3_ACL) */
#if IS_ENABLED(CONFIG_NFS_LOCALIO)
	{
	.pg_prog		= NFS_LOCALIO_PROGRAM,
	.pg_nvers		= NFSD_LOCALIO_NRVERS,
	.pg_vers		= localio_versions,
	.pg_name		= "nfslocalio",
	.pg_class		= "nfsd",
	.pg_authenticate	= svc_set_client,
	.pg_init_request	= svc_generic_init_request,
	.pg_rpcbind_set		= svc_generic_rpcbind_set,
	}
#endif /* CONFIG_NFS_LOCALIO */
};

bool nfsd_support_version(int vers)
{
	if (vers >= NFSD_MINVERS && vers <= NFSD_MAXVERS)
		return nfsd_version[vers] != NULL;
	return false;
}

int nfsd_vers(struct nfsd_net *nn, int vers, enum vers_op change)
{
	if (vers < NFSD_MINVERS || vers > NFSD_MAXVERS)
		return 0;
	switch(change) {
	case NFSD_SET:
		nn->nfsd_versions[vers] = nfsd_support_version(vers);
		break;
	case NFSD_CLEAR:
		nn->nfsd_versions[vers] = false;
		break;
	case NFSD_TEST:
		return nn->nfsd_versions[vers];
	case NFSD_AVAIL:
		return nfsd_support_version(vers);
	}
	return 0;
}

static void
nfsd_adjust_nfsd_versions4(struct nfsd_net *nn)
{
	unsigned i;

	for (i = 0; i <= NFSD_SUPPORTED_MINOR_VERSION; i++) {
		if (nn->nfsd4_minorversions[i])
			return;
	}
	nfsd_vers(nn, 4, NFSD_CLEAR);
}

int nfsd_minorversion(struct nfsd_net *nn, u32 minorversion, enum vers_op change)
{
	if (minorversion > NFSD_SUPPORTED_MINOR_VERSION &&
	    change != NFSD_AVAIL)
		return -1;

	switch(change) {
	case NFSD_SET:
		nfsd_vers(nn, 4, NFSD_SET);
		nn->nfsd4_minorversions[minorversion] =
			nfsd_vers(nn, 4, NFSD_TEST);
		break;
	case NFSD_CLEAR:
		nn->nfsd4_minorversions[minorversion] = false;
		nfsd_adjust_nfsd_versions4(nn);
		break;
	case NFSD_TEST:
		return nn->nfsd4_minorversions[minorversion];
	case NFSD_AVAIL:
		return minorversion <= NFSD_SUPPORTED_MINOR_VERSION &&
			nfsd_vers(nn, 4, NFSD_AVAIL);
	}
	return 0;
}

<<<<<<< HEAD
bool nfsd_serv_try_get(struct net *net)
=======
bool nfsd_serv_try_get(struct net *net) __must_hold(rcu)
>>>>>>> 9372b6c4
{
	struct nfsd_net *nn = net_generic(net, nfsd_net_id);

	return (nn && percpu_ref_tryget_live(&nn->nfsd_serv_ref));
}

<<<<<<< HEAD
void nfsd_serv_put(struct net *net)
=======
void nfsd_serv_put(struct net *net) __must_hold(rcu)
>>>>>>> 9372b6c4
{
	struct nfsd_net *nn = net_generic(net, nfsd_net_id);

	percpu_ref_put(&nn->nfsd_serv_ref);
}

static void nfsd_serv_done(struct percpu_ref *ref)
{
	struct nfsd_net *nn = container_of(ref, struct nfsd_net, nfsd_serv_ref);

	complete(&nn->nfsd_serv_confirm_done);
}

static void nfsd_serv_free(struct percpu_ref *ref)
{
	struct nfsd_net *nn = container_of(ref, struct nfsd_net, nfsd_serv_ref);

	complete(&nn->nfsd_serv_free_done);
}

/*
 * Maximum number of nfsd processes
 */
#define	NFSD_MAXSERVS		8192

int nfsd_nrthreads(struct net *net)
{
	int rv = 0;
	struct nfsd_net *nn = net_generic(net, nfsd_net_id);

	mutex_lock(&nfsd_mutex);
	if (nn->nfsd_serv)
		rv = nn->nfsd_serv->sv_nrthreads;
	mutex_unlock(&nfsd_mutex);
	return rv;
}

static int nfsd_init_socks(struct net *net, const struct cred *cred)
{
	int error;
	struct nfsd_net *nn = net_generic(net, nfsd_net_id);

	if (!list_empty(&nn->nfsd_serv->sv_permsocks))
		return 0;

	error = svc_xprt_create(nn->nfsd_serv, "udp", net, PF_INET, NFS_PORT,
				SVC_SOCK_DEFAULTS, cred);
	if (error < 0)
		return error;

	error = svc_xprt_create(nn->nfsd_serv, "tcp", net, PF_INET, NFS_PORT,
				SVC_SOCK_DEFAULTS, cred);
	if (error < 0)
		return error;

	return 0;
}

static int nfsd_users = 0;

static int nfsd_startup_generic(void)
{
	int ret;

	if (nfsd_users++)
		return 0;

	ret = nfsd_file_cache_init();
	if (ret)
		goto dec_users;

	ret = nfs4_state_start();
	if (ret)
		goto out_file_cache;
	return 0;

out_file_cache:
	nfsd_file_cache_shutdown();
dec_users:
	nfsd_users--;
	return ret;
}

static void nfsd_shutdown_generic(void)
{
	if (--nfsd_users)
		return;

	nfs4_state_shutdown();
	nfsd_file_cache_shutdown();
}

static bool nfsd_needs_lockd(struct nfsd_net *nn)
{
	return nfsd_vers(nn, 2, NFSD_TEST) || nfsd_vers(nn, 3, NFSD_TEST);
}

/**
 * nfsd_copy_write_verifier - Atomically copy a write verifier
 * @verf: buffer in which to receive the verifier cookie
 * @nn: NFS net namespace
 *
 * This function provides a wait-free mechanism for copying the
 * namespace's write verifier without tearing it.
 */
void nfsd_copy_write_verifier(__be32 verf[2], struct nfsd_net *nn)
{
	unsigned int seq;

	do {
		seq = read_seqbegin(&nn->writeverf_lock);
		memcpy(verf, nn->writeverf, sizeof(nn->writeverf));
	} while (read_seqretry(&nn->writeverf_lock, seq));
}

static void nfsd_reset_write_verifier_locked(struct nfsd_net *nn)
{
	struct timespec64 now;
	u64 verf;

	/*
	 * Because the time value is hashed, y2038 time_t overflow
	 * is irrelevant in this usage.
	 */
	ktime_get_raw_ts64(&now);
	verf = siphash_2u64(now.tv_sec, now.tv_nsec, &nn->siphash_key);
	memcpy(nn->writeverf, &verf, sizeof(nn->writeverf));
}

/**
 * nfsd_reset_write_verifier - Generate a new write verifier
 * @nn: NFS net namespace
 *
 * This function updates the ->writeverf field of @nn. This field
 * contains an opaque cookie that, according to Section 18.32.3 of
 * RFC 8881, "the client can use to determine whether a server has
 * changed instance state (e.g., server restart) between a call to
 * WRITE and a subsequent call to either WRITE or COMMIT.  This
 * cookie MUST be unchanged during a single instance of the NFSv4.1
 * server and MUST be unique between instances of the NFSv4.1
 * server."
 */
void nfsd_reset_write_verifier(struct nfsd_net *nn)
{
	write_seqlock(&nn->writeverf_lock);
	nfsd_reset_write_verifier_locked(nn);
	write_sequnlock(&nn->writeverf_lock);
}

/*
 * Crank up a set of per-namespace resources for a new NFSD instance,
 * including lockd, a duplicate reply cache, an open file cache
 * instance, and a cache of NFSv4 state objects.
 */
static int nfsd_startup_net(struct net *net, const struct cred *cred)
{
	struct nfsd_net *nn = net_generic(net, nfsd_net_id);
	int ret;

	if (nn->nfsd_net_up)
		return 0;

	ret = nfsd_startup_generic();
	if (ret)
		return ret;
	ret = nfsd_init_socks(net, cred);
	if (ret)
		goto out_socks;

	if (nfsd_needs_lockd(nn) && !nn->lockd_up) {
		ret = lockd_up(net, cred);
		if (ret)
			goto out_socks;
		nn->lockd_up = true;
	}

	ret = nfsd_file_cache_start_net(net);
	if (ret)
		goto out_lockd;

	ret = nfsd_reply_cache_init(nn);
	if (ret)
		goto out_filecache;

	ret = nfs4_state_start_net(net);
	if (ret)
		goto out_reply_cache;

#ifdef CONFIG_NFSD_V4_2_INTER_SSC
	nfsd4_ssc_init_umount_work(nn);
#endif
	nn->nfsd_net_up = true;
	return 0;

out_reply_cache:
	nfsd_reply_cache_shutdown(nn);
out_filecache:
	nfsd_file_cache_shutdown_net(net);
out_lockd:
	if (nn->lockd_up) {
		lockd_down(net);
		nn->lockd_up = false;
	}
out_socks:
	nfsd_shutdown_generic();
	return ret;
}

static void nfsd_shutdown_net(struct net *net)
{
	struct nfsd_net *nn = net_generic(net, nfsd_net_id);

	if (!nn->nfsd_net_up)
		return;
	nfsd_export_flush(net);
	nfs4_state_shutdown_net(net);
	nfsd_reply_cache_shutdown(nn);
	nfsd_file_cache_shutdown_net(net);
	if (nn->lockd_up) {
		lockd_down(net);
		nn->lockd_up = false;
	}
	percpu_ref_exit(&nn->nfsd_serv_ref);
	nn->nfsd_net_up = false;
	nfsd_shutdown_generic();
}

static DEFINE_SPINLOCK(nfsd_notifier_lock);
static int nfsd_inetaddr_event(struct notifier_block *this, unsigned long event,
	void *ptr)
{
	struct in_ifaddr *ifa = (struct in_ifaddr *)ptr;
	struct net_device *dev = ifa->ifa_dev->dev;
	struct net *net = dev_net(dev);
	struct nfsd_net *nn = net_generic(net, nfsd_net_id);
	struct sockaddr_in sin;

	if (event != NETDEV_DOWN || !nn->nfsd_serv)
		goto out;

	spin_lock(&nfsd_notifier_lock);
	if (nn->nfsd_serv) {
		dprintk("nfsd_inetaddr_event: removed %pI4\n", &ifa->ifa_local);
		sin.sin_family = AF_INET;
		sin.sin_addr.s_addr = ifa->ifa_local;
		svc_age_temp_xprts_now(nn->nfsd_serv, (struct sockaddr *)&sin);
	}
	spin_unlock(&nfsd_notifier_lock);

out:
	return NOTIFY_DONE;
}

static struct notifier_block nfsd_inetaddr_notifier = {
	.notifier_call = nfsd_inetaddr_event,
};

#if IS_ENABLED(CONFIG_IPV6)
static int nfsd_inet6addr_event(struct notifier_block *this,
	unsigned long event, void *ptr)
{
	struct inet6_ifaddr *ifa = (struct inet6_ifaddr *)ptr;
	struct net_device *dev = ifa->idev->dev;
	struct net *net = dev_net(dev);
	struct nfsd_net *nn = net_generic(net, nfsd_net_id);
	struct sockaddr_in6 sin6;

	if (event != NETDEV_DOWN || !nn->nfsd_serv)
		goto out;

	spin_lock(&nfsd_notifier_lock);
	if (nn->nfsd_serv) {
		dprintk("nfsd_inet6addr_event: removed %pI6\n", &ifa->addr);
		sin6.sin6_family = AF_INET6;
		sin6.sin6_addr = ifa->addr;
		if (ipv6_addr_type(&sin6.sin6_addr) & IPV6_ADDR_LINKLOCAL)
			sin6.sin6_scope_id = ifa->idev->dev->ifindex;
		svc_age_temp_xprts_now(nn->nfsd_serv, (struct sockaddr *)&sin6);
	}
	spin_unlock(&nfsd_notifier_lock);

out:
	return NOTIFY_DONE;
}

static struct notifier_block nfsd_inet6addr_notifier = {
	.notifier_call = nfsd_inet6addr_event,
};
#endif

/* Only used under nfsd_mutex, so this atomic may be overkill: */
static atomic_t nfsd_notifier_refcount = ATOMIC_INIT(0);

/**
 * nfsd_destroy_serv - tear down NFSD's svc_serv for a namespace
 * @net: network namespace the NFS service is associated with
 */
void nfsd_destroy_serv(struct net *net)
{
	struct nfsd_net *nn = net_generic(net, nfsd_net_id);
	struct svc_serv *serv = nn->nfsd_serv;

	lockdep_assert_held(&nfsd_mutex);

	percpu_ref_kill_and_confirm(&nn->nfsd_serv_ref, nfsd_serv_done);
	wait_for_completion(&nn->nfsd_serv_confirm_done);
	wait_for_completion(&nn->nfsd_serv_free_done);
	/* percpu_ref_exit is called in nfsd_shutdown_net */

	spin_lock(&nfsd_notifier_lock);
	nn->nfsd_serv = NULL;
	spin_unlock(&nfsd_notifier_lock);

	/* check if the notifier still has clients */
	if (atomic_dec_return(&nfsd_notifier_refcount) == 0) {
		unregister_inetaddr_notifier(&nfsd_inetaddr_notifier);
#if IS_ENABLED(CONFIG_IPV6)
		unregister_inet6addr_notifier(&nfsd_inet6addr_notifier);
#endif
	}

	svc_xprt_destroy_all(serv, net);

	/*
	 * write_ports can create the server without actually starting
	 * any threads--if we get shut down before any threads are
	 * started, then nfsd_destroy_serv will be run before any of this
	 * other initialization has been done except the rpcb information.
	 */
	svc_rpcb_cleanup(serv, net);

	nfsd_shutdown_net(net);
	svc_destroy(&serv);
}

void nfsd_reset_versions(struct nfsd_net *nn)
{
	int i;

	for (i = 0; i <= NFSD_MAXVERS; i++)
		if (nfsd_vers(nn, i, NFSD_TEST))
			return;

	for (i = 0; i <= NFSD_MAXVERS; i++)
		if (i != 4)
			nfsd_vers(nn, i, NFSD_SET);
		else {
			int minor = 0;
			while (nfsd_minorversion(nn, minor, NFSD_SET) >= 0)
				minor++;
		}
}

/*
 * Each session guarantees a negotiated per slot memory cache for replies
 * which in turn consumes memory beyond the v2/v3/v4.0 server. A dedicated
 * NFSv4.1 server might want to use more memory for a DRC than a machine
 * with mutiple services.
 *
 * Impose a hard limit on the number of pages for the DRC which varies
 * according to the machines free pages. This is of course only a default.
 *
 * For now this is a #defined shift which could be under admin control
 * in the future.
 */
static void set_max_drc(void)
{
	#define NFSD_DRC_SIZE_SHIFT	7
	nfsd_drc_max_mem = (nr_free_buffer_pages()
					>> NFSD_DRC_SIZE_SHIFT) * PAGE_SIZE;
	nfsd_drc_mem_used = 0;
	dprintk("%s nfsd_drc_max_mem %lu \n", __func__, nfsd_drc_max_mem);
}

static int nfsd_get_default_max_blksize(void)
{
	struct sysinfo i;
	unsigned long long target;
	unsigned long ret;

	si_meminfo(&i);
	target = (i.totalram - i.totalhigh) << PAGE_SHIFT;
	/*
	 * Aim for 1/4096 of memory per thread This gives 1MB on 4Gig
	 * machines, but only uses 32K on 128M machines.  Bottom out at
	 * 8K on 32M and smaller.  Of course, this is only a default.
	 */
	target >>= 12;

	ret = NFSSVC_MAXBLKSIZE;
	while (ret > target && ret >= 8*1024*2)
		ret /= 2;
	return ret;
}

void nfsd_shutdown_threads(struct net *net)
{
	struct nfsd_net *nn = net_generic(net, nfsd_net_id);
	struct svc_serv *serv;

	mutex_lock(&nfsd_mutex);
	serv = nn->nfsd_serv;
	if (serv == NULL) {
		mutex_unlock(&nfsd_mutex);
		return;
	}

	/* Kill outstanding nfsd threads */
	svc_set_num_threads(serv, NULL, 0);
	nfsd_destroy_serv(net);
	mutex_unlock(&nfsd_mutex);
}

struct svc_rqst *nfsd_current_rqst(void)
{
	if (kthread_func(current) == nfsd)
		return kthread_data(current);
	return NULL;
}

int nfsd_create_serv(struct net *net)
{
	int error;
	struct nfsd_net *nn = net_generic(net, nfsd_net_id);
	struct svc_serv *serv;

	WARN_ON(!mutex_is_locked(&nfsd_mutex));
	if (nn->nfsd_serv)
		return 0;

	error = percpu_ref_init(&nn->nfsd_serv_ref, nfsd_serv_free,
				0, GFP_KERNEL);
	if (error)
		return error;
	init_completion(&nn->nfsd_serv_free_done);
	init_completion(&nn->nfsd_serv_confirm_done);

	if (nfsd_max_blksize == 0)
		nfsd_max_blksize = nfsd_get_default_max_blksize();
	nfsd_reset_versions(nn);
	serv = svc_create_pooled(nfsd_programs, ARRAY_SIZE(nfsd_programs),
				 &nn->nfsd_svcstats,
				 nfsd_max_blksize, nfsd);
	if (serv == NULL)
		return -ENOMEM;

	serv->sv_maxconn = nn->max_connections;
	error = svc_bind(serv, net);
	if (error < 0) {
		svc_destroy(&serv);
		return error;
	}
	spin_lock(&nfsd_notifier_lock);
	nn->nfsd_serv = serv;
	spin_unlock(&nfsd_notifier_lock);

	set_max_drc();
	/* check if the notifier is already set */
	if (atomic_inc_return(&nfsd_notifier_refcount) == 1) {
		register_inetaddr_notifier(&nfsd_inetaddr_notifier);
#if IS_ENABLED(CONFIG_IPV6)
		register_inet6addr_notifier(&nfsd_inet6addr_notifier);
#endif
	}
	nfsd_reset_write_verifier(nn);
	return 0;
}

int nfsd_nrpools(struct net *net)
{
	struct nfsd_net *nn = net_generic(net, nfsd_net_id);

	if (nn->nfsd_serv == NULL)
		return 0;
	else
		return nn->nfsd_serv->sv_nrpools;
}

int nfsd_get_nrthreads(int n, int *nthreads, struct net *net)
{
	struct nfsd_net *nn = net_generic(net, nfsd_net_id);
	struct svc_serv *serv = nn->nfsd_serv;
	int i;

	if (serv)
		for (i = 0; i < serv->sv_nrpools && i < n; i++)
			nthreads[i] = serv->sv_pools[i].sp_nrthreads;
	return 0;
}

/**
 * nfsd_set_nrthreads - set the number of running threads in the net's service
 * @n: number of array members in @nthreads
 * @nthreads: array of thread counts for each pool
 * @net: network namespace to operate within
 *
 * This function alters the number of running threads for the given network
 * namespace in each pool. If passed an array longer then the number of pools
 * the extra pool settings are ignored. If passed an array shorter than the
 * number of pools, the missing values are interpreted as 0's.
 *
 * Returns 0 on success or a negative errno on error.
 */
int nfsd_set_nrthreads(int n, int *nthreads, struct net *net)
{
	int i = 0;
	int tot = 0;
	int err = 0;
	struct nfsd_net *nn = net_generic(net, nfsd_net_id);

	lockdep_assert_held(&nfsd_mutex);

	if (nn->nfsd_serv == NULL || n <= 0)
		return 0;

	/*
	 * Special case: When n == 1, pass in NULL for the pool, so that the
	 * change is distributed equally among them.
	 */
	if (n == 1)
		return svc_set_num_threads(nn->nfsd_serv, NULL, nthreads[0]);

	if (n > nn->nfsd_serv->sv_nrpools)
		n = nn->nfsd_serv->sv_nrpools;

	/* enforce a global maximum number of threads */
	tot = 0;
	for (i = 0; i < n; i++) {
		nthreads[i] = min(nthreads[i], NFSD_MAXSERVS);
		tot += nthreads[i];
	}
	if (tot > NFSD_MAXSERVS) {
		/* total too large: scale down requested numbers */
		for (i = 0; i < n && tot > 0; i++) {
			int new = nthreads[i] * NFSD_MAXSERVS / tot;
			tot -= (nthreads[i] - new);
			nthreads[i] = new;
		}
		for (i = 0; i < n && tot > 0; i++) {
			nthreads[i]--;
			tot--;
		}
	}

	/* apply the new numbers */
	for (i = 0; i < n; i++) {
		err = svc_set_num_threads(nn->nfsd_serv,
					  &nn->nfsd_serv->sv_pools[i],
					  nthreads[i]);
		if (err)
			goto out;
	}

	/* Anything undefined in array is considered to be 0 */
	for (i = n; i < nn->nfsd_serv->sv_nrpools; ++i) {
		err = svc_set_num_threads(nn->nfsd_serv,
					  &nn->nfsd_serv->sv_pools[i],
					  0);
		if (err)
			goto out;
	}
out:
	return err;
}

/**
 * nfsd_svc: start up or shut down the nfsd server
 * @n: number of array members in @nthreads
 * @nthreads: array of thread counts for each pool
 * @net: network namespace to operate within
 * @cred: credentials to use for xprt creation
 * @scope: server scope value (defaults to nodename)
 *
 * Adjust the number of threads in each pool and return the new
 * total number of threads in the service.
 */
int
nfsd_svc(int n, int *nthreads, struct net *net, const struct cred *cred, const char *scope)
{
	int	error;
	struct nfsd_net *nn = net_generic(net, nfsd_net_id);
	struct svc_serv *serv;

	lockdep_assert_held(&nfsd_mutex);

	dprintk("nfsd: creating service\n");

	strscpy(nn->nfsd_name, scope ? scope : utsname()->nodename,
		sizeof(nn->nfsd_name));

	error = nfsd_create_serv(net);
	if (error)
		goto out;
	serv = nn->nfsd_serv;

	error = nfsd_startup_net(net, cred);
	if (error)
		goto out_put;
	error = nfsd_set_nrthreads(n, nthreads, net);
	if (error)
		goto out_put;
	error = serv->sv_nrthreads;
out_put:
	if (serv->sv_nrthreads == 0)
		nfsd_destroy_serv(net);
out:
	return error;
}

#if defined(CONFIG_NFSD_V2_ACL) || defined(CONFIG_NFSD_V3_ACL)
static bool
nfsd_support_acl_version(int vers)
{
	if (vers >= NFSD_ACL_MINVERS && vers < NFSD_ACL_NRVERS)
		return nfsd_acl_version[vers] != NULL;
	return false;
}

static int
nfsd_acl_rpcbind_set(struct net *net, const struct svc_program *progp,
		     u32 version, int family, unsigned short proto,
		     unsigned short port)
{
	if (!nfsd_support_acl_version(version) ||
	    !nfsd_vers(net_generic(net, nfsd_net_id), version, NFSD_TEST))
		return 0;
	return svc_generic_rpcbind_set(net, progp, version, family,
			proto, port);
}

static __be32
nfsd_acl_init_request(struct svc_rqst *rqstp,
		      const struct svc_program *progp,
		      struct svc_process_info *ret)
{
	struct nfsd_net *nn = net_generic(SVC_NET(rqstp), nfsd_net_id);
	int i;

	if (likely(nfsd_support_acl_version(rqstp->rq_vers) &&
	    nfsd_vers(nn, rqstp->rq_vers, NFSD_TEST)))
		return svc_generic_init_request(rqstp, progp, ret);

	ret->mismatch.lovers = NFSD_ACL_NRVERS;
	for (i = NFSD_ACL_MINVERS; i < NFSD_ACL_NRVERS; i++) {
		if (nfsd_support_acl_version(rqstp->rq_vers) &&
		    nfsd_vers(nn, i, NFSD_TEST)) {
			ret->mismatch.lovers = i;
			break;
		}
	}
	if (ret->mismatch.lovers == NFSD_ACL_NRVERS)
		return rpc_prog_unavail;
	ret->mismatch.hivers = NFSD_ACL_MINVERS;
	for (i = NFSD_ACL_NRVERS - 1; i >= NFSD_ACL_MINVERS; i--) {
		if (nfsd_support_acl_version(rqstp->rq_vers) &&
		    nfsd_vers(nn, i, NFSD_TEST)) {
			ret->mismatch.hivers = i;
			break;
		}
	}
	return rpc_prog_mismatch;
}
#endif

static int
nfsd_rpcbind_set(struct net *net, const struct svc_program *progp,
		 u32 version, int family, unsigned short proto,
		 unsigned short port)
{
	if (!nfsd_vers(net_generic(net, nfsd_net_id), version, NFSD_TEST))
		return 0;
	return svc_generic_rpcbind_set(net, progp, version, family,
			proto, port);
}

static __be32
nfsd_init_request(struct svc_rqst *rqstp,
		  const struct svc_program *progp,
		  struct svc_process_info *ret)
{
	struct nfsd_net *nn = net_generic(SVC_NET(rqstp), nfsd_net_id);
	int i;

	if (likely(nfsd_vers(nn, rqstp->rq_vers, NFSD_TEST)))
		return svc_generic_init_request(rqstp, progp, ret);

	ret->mismatch.lovers = NFSD_MAXVERS + 1;
	for (i = NFSD_MINVERS; i <= NFSD_MAXVERS; i++) {
		if (nfsd_vers(nn, i, NFSD_TEST)) {
			ret->mismatch.lovers = i;
			break;
		}
	}
	if (ret->mismatch.lovers > NFSD_MAXVERS)
		return rpc_prog_unavail;
	ret->mismatch.hivers = NFSD_MINVERS;
	for (i = NFSD_MAXVERS; i >= NFSD_MINVERS; i--) {
		if (nfsd_vers(nn, i, NFSD_TEST)) {
			ret->mismatch.hivers = i;
			break;
		}
	}
	return rpc_prog_mismatch;
}

/*
 * This is the NFS server kernel thread
 */
static int
nfsd(void *vrqstp)
{
	struct svc_rqst *rqstp = (struct svc_rqst *) vrqstp;
	struct svc_xprt *perm_sock = list_entry(rqstp->rq_server->sv_permsocks.next, typeof(struct svc_xprt), xpt_list);
	struct net *net = perm_sock->xpt_net;
	struct nfsd_net *nn = net_generic(net, nfsd_net_id);

	/* At this point, the thread shares current->fs
	 * with the init process. We need to create files with the
	 * umask as defined by the client instead of init's umask.
	 */
	svc_thread_init_status(rqstp, unshare_fs_struct());

	current->fs->umask = 0;

	atomic_inc(&nfsd_th_cnt);

	set_freezable();

	/*
	 * The main request loop
	 */
	while (!svc_thread_should_stop(rqstp)) {
		/* Update sv_maxconn if it has changed */
		rqstp->rq_server->sv_maxconn = nn->max_connections;

		svc_recv(rqstp);

		nfsd_file_net_dispose(nn);
	}

	atomic_dec(&nfsd_th_cnt);

	/* Release the thread */
	svc_exit_thread(rqstp);
	return 0;
}

/**
 * nfsd_dispatch - Process an NFS or NFSACL or LOCALIO Request
 * @rqstp: incoming request
 *
 * This RPC dispatcher integrates the NFS server's duplicate reply cache.
 *
 * Return values:
 *  %0: Processing complete; do not send a Reply
 *  %1: Processing complete; send Reply in rqstp->rq_res
 */
int nfsd_dispatch(struct svc_rqst *rqstp)
{
	const struct svc_procedure *proc = rqstp->rq_procinfo;
	__be32 *statp = rqstp->rq_accept_statp;
	struct nfsd_cacherep *rp;
	unsigned int start, len;
	__be32 *nfs_reply;

	/*
	 * Give the xdr decoder a chance to change this if it wants
	 * (necessary in the NFSv4.0 compound case)
	 */
	rqstp->rq_cachetype = proc->pc_cachetype;

	/*
	 * ->pc_decode advances the argument stream past the NFS
	 * Call header, so grab the header's starting location and
	 * size now for the call to nfsd_cache_lookup().
	 */
	start = xdr_stream_pos(&rqstp->rq_arg_stream);
	len = xdr_stream_remaining(&rqstp->rq_arg_stream);
	if (!proc->pc_decode(rqstp, &rqstp->rq_arg_stream))
		goto out_decode_err;

	/*
	 * Release rq_status_counter setting it to an odd value after the rpc
	 * request has been properly parsed. rq_status_counter is used to
	 * notify the consumers if the rqstp fields are stable
	 * (rq_status_counter is odd) or not meaningful (rq_status_counter
	 * is even).
	 */
	smp_store_release(&rqstp->rq_status_counter, rqstp->rq_status_counter | 1);

	rp = NULL;
	switch (nfsd_cache_lookup(rqstp, start, len, &rp)) {
	case RC_DOIT:
		break;
	case RC_REPLY:
		goto out_cached_reply;
	case RC_DROPIT:
		goto out_dropit;
	}

	nfs_reply = xdr_inline_decode(&rqstp->rq_res_stream, 0);
	*statp = proc->pc_func(rqstp);
	if (test_bit(RQ_DROPME, &rqstp->rq_flags))
		goto out_update_drop;

	if (!proc->pc_encode(rqstp, &rqstp->rq_res_stream))
		goto out_encode_err;

	/*
	 * Release rq_status_counter setting it to an even value after the rpc
	 * request has been properly processed.
	 */
	smp_store_release(&rqstp->rq_status_counter, rqstp->rq_status_counter + 1);

	nfsd_cache_update(rqstp, rp, rqstp->rq_cachetype, nfs_reply);
out_cached_reply:
	return 1;

out_decode_err:
	trace_nfsd_garbage_args_err(rqstp);
	*statp = rpc_garbage_args;
	return 1;

out_update_drop:
	nfsd_cache_update(rqstp, rp, RC_NOCACHE, NULL);
out_dropit:
	return 0;

out_encode_err:
	trace_nfsd_cant_encode_err(rqstp);
	nfsd_cache_update(rqstp, rp, RC_NOCACHE, NULL);
	*statp = rpc_system_err;
	return 1;
}

/**
 * nfssvc_decode_voidarg - Decode void arguments
 * @rqstp: Server RPC transaction context
 * @xdr: XDR stream positioned at arguments to decode
 *
 * Return values:
 *   %false: Arguments were not valid
 *   %true: Decoding was successful
 */
bool nfssvc_decode_voidarg(struct svc_rqst *rqstp, struct xdr_stream *xdr)
{
	return true;
}

/**
 * nfssvc_encode_voidres - Encode void results
 * @rqstp: Server RPC transaction context
 * @xdr: XDR stream into which to encode results
 *
 * Return values:
 *   %false: Local error while encoding
 *   %true: Encoding was successful
 */
bool nfssvc_encode_voidres(struct svc_rqst *rqstp, struct xdr_stream *xdr)
{
	return true;
}<|MERGE_RESOLUTION|>--- conflicted
+++ resolved
@@ -214,22 +214,14 @@
 	return 0;
 }
 
-<<<<<<< HEAD
-bool nfsd_serv_try_get(struct net *net)
-=======
 bool nfsd_serv_try_get(struct net *net) __must_hold(rcu)
->>>>>>> 9372b6c4
 {
 	struct nfsd_net *nn = net_generic(net, nfsd_net_id);
 
 	return (nn && percpu_ref_tryget_live(&nn->nfsd_serv_ref));
 }
 
-<<<<<<< HEAD
-void nfsd_serv_put(struct net *net)
-=======
 void nfsd_serv_put(struct net *net) __must_hold(rcu)
->>>>>>> 9372b6c4
 {
 	struct nfsd_net *nn = net_generic(net, nfsd_net_id);
 
