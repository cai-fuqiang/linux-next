--- conflicted
+++ resolved
@@ -388,11 +388,7 @@
 
 config NFS_COMMON_LOCALIO_SUPPORT
 	tristate
-<<<<<<< HEAD
-	default n
-=======
 	depends on NFS_LOCALIO
->>>>>>> fd468ffc
 	default y if NFSD=y || NFS_FS=y
 	default m if NFSD=m && NFS_FS=m
 	select SUNRPC
