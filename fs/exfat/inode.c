// SPDX-License-Identifier: GPL-2.0-or-later
/*
 * Copyright (C) 2012-2013 Samsung Electronics Co., Ltd.
 */

#include <linux/init.h>
#include <linux/buffer_head.h>
#include <linux/mpage.h>
#include <linux/bio.h>
#include <linux/blkdev.h>
#include <linux/time.h>
#include <linux/writeback.h>
#include <linux/uio.h>
#include <linux/random.h>
#include <linux/iversion.h>

#include "exfat_raw.h"
#include "exfat_fs.h"

int __exfat_write_inode(struct inode *inode, int sync)
{
	unsigned long long on_disk_size;
	struct exfat_dentry *ep, *ep2;
	struct exfat_entry_set_cache es;
	struct super_block *sb = inode->i_sb;
	struct exfat_sb_info *sbi = EXFAT_SB(sb);
	struct exfat_inode_info *ei = EXFAT_I(inode);
	bool is_dir = (ei->type == TYPE_DIR) ? true : false;
	struct timespec64 ts;

	if (inode->i_ino == EXFAT_ROOT_INO)
		return 0;

	/*
	 * If the inode is already unlinked, there is no need for updating it.
	 */
	if (ei->dir.dir == DIR_DELETED)
		return 0;

	if (is_dir && ei->dir.dir == sbi->root_dir && ei->entry == -1)
		return 0;

	exfat_set_volume_dirty(sb);

	/* get the directory entry of given file or directory */
	if (exfat_get_dentry_set(&es, sb, &(ei->dir), ei->entry, ES_ALL_ENTRIES))
		return -EIO;
	ep = exfat_get_dentry_cached(&es, ES_IDX_FILE);
	ep2 = exfat_get_dentry_cached(&es, ES_IDX_STREAM);

	ep->dentry.file.attr = cpu_to_le16(exfat_make_attr(inode));

	/* set FILE_INFO structure using the acquired struct exfat_dentry */
	exfat_set_entry_time(sbi, &ei->i_crtime,
			&ep->dentry.file.create_tz,
			&ep->dentry.file.create_time,
			&ep->dentry.file.create_date,
			&ep->dentry.file.create_time_cs);
	ts = inode_get_mtime(inode);
	exfat_set_entry_time(sbi, &ts,
			     &ep->dentry.file.modify_tz,
			     &ep->dentry.file.modify_time,
			     &ep->dentry.file.modify_date,
			     &ep->dentry.file.modify_time_cs);
	ts = inode_get_atime(inode);
	exfat_set_entry_time(sbi, &ts,
			     &ep->dentry.file.access_tz,
			     &ep->dentry.file.access_time,
			     &ep->dentry.file.access_date,
			     NULL);

	/* File size should be zero if there is no cluster allocated */
	on_disk_size = i_size_read(inode);

	if (ei->start_clu == EXFAT_EOF_CLUSTER)
		on_disk_size = 0;

	ep2->dentry.stream.size = cpu_to_le64(on_disk_size);
	/*
	 * mmap write does not use exfat_write_end(), valid_size may be
	 * extended to the sector-aligned length in exfat_get_block().
	 * So we need to fixup valid_size to the writren length.
	 */
	if (on_disk_size < ei->valid_size)
		ep2->dentry.stream.valid_size = ep2->dentry.stream.size;
	else
		ep2->dentry.stream.valid_size = cpu_to_le64(ei->valid_size);

	if (on_disk_size) {
		ep2->dentry.stream.flags = ei->flags;
		ep2->dentry.stream.start_clu = cpu_to_le32(ei->start_clu);
	} else {
		ep2->dentry.stream.flags = ALLOC_FAT_CHAIN;
		ep2->dentry.stream.start_clu = EXFAT_FREE_CLUSTER;
	}

	exfat_update_dir_chksum(&es);
	return exfat_put_dentry_set(&es, sync);
}

int exfat_write_inode(struct inode *inode, struct writeback_control *wbc)
{
	int ret;

	if (unlikely(exfat_forced_shutdown(inode->i_sb)))
		return -EIO;

	mutex_lock(&EXFAT_SB(inode->i_sb)->s_lock);
	ret = __exfat_write_inode(inode, wbc->sync_mode == WB_SYNC_ALL);
	mutex_unlock(&EXFAT_SB(inode->i_sb)->s_lock);

	return ret;
}

void exfat_sync_inode(struct inode *inode)
{
	lockdep_assert_held(&EXFAT_SB(inode->i_sb)->s_lock);
	__exfat_write_inode(inode, 1);
}

/*
 * Input: inode, (logical) clu_offset, target allocation area
 * Output: errcode, cluster number
 * *clu = (~0), if it's unable to allocate a new cluster
 */
static int exfat_map_cluster(struct inode *inode, unsigned int clu_offset,
		unsigned int *clu, int create)
{
	int ret;
	unsigned int last_clu;
	struct exfat_chain new_clu;
	struct super_block *sb = inode->i_sb;
	struct exfat_sb_info *sbi = EXFAT_SB(sb);
	struct exfat_inode_info *ei = EXFAT_I(inode);
	unsigned int local_clu_offset = clu_offset;
	unsigned int num_to_be_allocated = 0, num_clusters;

	num_clusters = EXFAT_B_TO_CLU(exfat_ondisk_size(inode), sbi);

	if (clu_offset >= num_clusters)
		num_to_be_allocated = clu_offset - num_clusters + 1;

	if (!create && (num_to_be_allocated > 0)) {
		*clu = EXFAT_EOF_CLUSTER;
		return 0;
	}

	*clu = last_clu = ei->start_clu;

	if (ei->flags == ALLOC_NO_FAT_CHAIN) {
		if (clu_offset > 0 && *clu != EXFAT_EOF_CLUSTER) {
			last_clu += clu_offset - 1;

			if (clu_offset == num_clusters)
				*clu = EXFAT_EOF_CLUSTER;
			else
				*clu += clu_offset;
		}
	} else if (ei->type == TYPE_FILE) {
		unsigned int fclus = 0;
		int err = exfat_get_cluster(inode, clu_offset,
				&fclus, clu, &last_clu, 1);
		if (err)
			return -EIO;

		clu_offset -= fclus;
	} else {
		/* hint information */
		if (clu_offset > 0 && ei->hint_bmap.off != EXFAT_EOF_CLUSTER &&
		    ei->hint_bmap.off > 0 && clu_offset >= ei->hint_bmap.off) {
			clu_offset -= ei->hint_bmap.off;
			/* hint_bmap.clu should be valid */
			WARN_ON(ei->hint_bmap.clu < 2);
			*clu = ei->hint_bmap.clu;
		}

		while (clu_offset > 0 && *clu != EXFAT_EOF_CLUSTER) {
			last_clu = *clu;
			if (exfat_get_next_cluster(sb, clu))
				return -EIO;
			clu_offset--;
		}
	}

	if (*clu == EXFAT_EOF_CLUSTER) {
		exfat_set_volume_dirty(sb);

		new_clu.dir = (last_clu == EXFAT_EOF_CLUSTER) ?
				EXFAT_EOF_CLUSTER : last_clu + 1;
		new_clu.size = 0;
		new_clu.flags = ei->flags;

		/* allocate a cluster */
		if (num_to_be_allocated < 1) {
			/* Broken FAT (i_sze > allocated FAT) */
			exfat_fs_error(sb, "broken FAT chain.");
			return -EIO;
		}

		ret = exfat_alloc_cluster(inode, num_to_be_allocated, &new_clu,
				inode_needs_sync(inode));
		if (ret)
			return ret;

		if (new_clu.dir == EXFAT_EOF_CLUSTER ||
		    new_clu.dir == EXFAT_FREE_CLUSTER) {
			exfat_fs_error(sb,
				"bogus cluster new allocated (last_clu : %u, new_clu : %u)",
				last_clu, new_clu.dir);
			return -EIO;
		}

		/* append to the FAT chain */
		if (last_clu == EXFAT_EOF_CLUSTER) {
			if (new_clu.flags == ALLOC_FAT_CHAIN)
				ei->flags = ALLOC_FAT_CHAIN;
			ei->start_clu = new_clu.dir;
		} else {
			if (new_clu.flags != ei->flags) {
				/* no-fat-chain bit is disabled,
				 * so fat-chain should be synced with
				 * alloc-bitmap
				 */
				exfat_chain_cont_cluster(sb, ei->start_clu,
					num_clusters);
				ei->flags = ALLOC_FAT_CHAIN;
			}
			if (new_clu.flags == ALLOC_FAT_CHAIN)
				if (exfat_ent_set(sb, last_clu, new_clu.dir))
					return -EIO;
		}

		num_clusters += num_to_be_allocated;
		*clu = new_clu.dir;

		inode->i_blocks += EXFAT_CLU_TO_B(num_to_be_allocated, sbi) >> 9;

		/*
		 * Move *clu pointer along FAT chains (hole care) because the
		 * caller of this function expect *clu to be the last cluster.
		 * This only works when num_to_be_allocated >= 2,
		 * *clu = (the first cluster of the allocated chain) =>
		 * (the last cluster of ...)
		 */
		if (ei->flags == ALLOC_NO_FAT_CHAIN) {
			*clu += num_to_be_allocated - 1;
		} else {
			while (num_to_be_allocated > 1) {
				if (exfat_get_next_cluster(sb, clu))
					return -EIO;
				num_to_be_allocated--;
			}
		}

	}

	/* hint information */
	ei->hint_bmap.off = local_clu_offset;
	ei->hint_bmap.clu = *clu;

	return 0;
}

static int exfat_get_block(struct inode *inode, sector_t iblock,
		struct buffer_head *bh_result, int create)
{
	struct exfat_inode_info *ei = EXFAT_I(inode);
	struct super_block *sb = inode->i_sb;
	struct exfat_sb_info *sbi = EXFAT_SB(sb);
	unsigned long max_blocks = bh_result->b_size >> inode->i_blkbits;
	int err = 0;
	unsigned long mapped_blocks = 0;
	unsigned int cluster, sec_offset;
	sector_t last_block;
	sector_t phys = 0;
	sector_t valid_blks;

	mutex_lock(&sbi->s_lock);
	last_block = EXFAT_B_TO_BLK_ROUND_UP(i_size_read(inode), sb);
	if (iblock >= last_block && !create)
		goto done;

	/* Is this block already allocated? */
	err = exfat_map_cluster(inode, iblock >> sbi->sect_per_clus_bits,
			&cluster, create);
	if (err) {
		if (err != -ENOSPC)
			exfat_fs_error_ratelimit(sb,
				"failed to bmap (inode : %p iblock : %llu, err : %d)",
				inode, (unsigned long long)iblock, err);
		goto unlock_ret;
	}

	if (cluster == EXFAT_EOF_CLUSTER)
		goto done;

	/* sector offset in cluster */
	sec_offset = iblock & (sbi->sect_per_clus - 1);

	phys = exfat_cluster_to_sector(sbi, cluster) + sec_offset;
	mapped_blocks = sbi->sect_per_clus - sec_offset;
	max_blocks = min(mapped_blocks, max_blocks);

	map_bh(bh_result, sb, phys);
	if (buffer_delay(bh_result))
		clear_buffer_delay(bh_result);

	if (create) {
		valid_blks = EXFAT_B_TO_BLK_ROUND_UP(ei->valid_size, sb);

		if (iblock + max_blocks < valid_blks) {
			/* The range has been written, map it */
			goto done;
		} else if (iblock < valid_blks) {
			/*
			 * The range has been partially written,
			 * map the written part.
			 */
			max_blocks = valid_blks - iblock;
			goto done;
		}

		/* The area has not been written, map and mark as new. */
		set_buffer_new(bh_result);

		ei->valid_size = EXFAT_BLK_TO_B(iblock + max_blocks, sb);
		mark_inode_dirty(inode);
	} else {
		valid_blks = EXFAT_B_TO_BLK(ei->valid_size, sb);

		if (iblock + max_blocks < valid_blks) {
			/* The range has been written, map it */
			goto done;
		} else if (iblock < valid_blks) {
			/*
			 * The area has been partially written,
			 * map the written part.
			 */
			max_blocks = valid_blks - iblock;
			goto done;
		} else if (iblock == valid_blks &&
			   (ei->valid_size & (sb->s_blocksize - 1))) {
			/*
			 * The block has been partially written,
			 * zero the unwritten part and map the block.
			 */
			loff_t size, off, pos;

			max_blocks = 1;

			/*
			 * For direct read, the unwritten part will be zeroed in
			 * exfat_direct_IO()
			 */
			if (!bh_result->b_folio)
				goto done;

			pos = EXFAT_BLK_TO_B(iblock, sb);
			size = ei->valid_size - pos;
			off = pos & (PAGE_SIZE - 1);

			folio_set_bh(bh_result, bh_result->b_folio, off);
			err = bh_read(bh_result, 0);
			if (err < 0)
				goto unlock_ret;

			folio_zero_segment(bh_result->b_folio, off + size,
					off + sb->s_blocksize);
		} else {
			/*
			 * The range has not been written, clear the mapped flag
			 * to only zero the cache and do not read from disk.
			 */
			clear_buffer_mapped(bh_result);
		}
	}
done:
	bh_result->b_size = EXFAT_BLK_TO_B(max_blocks, sb);
unlock_ret:
	mutex_unlock(&sbi->s_lock);
	return err;
}

static int exfat_read_folio(struct file *file, struct folio *folio)
{
	return mpage_read_folio(folio, exfat_get_block);
}

static void exfat_readahead(struct readahead_control *rac)
{
	struct address_space *mapping = rac->mapping;
	struct inode *inode = mapping->host;
	struct exfat_inode_info *ei = EXFAT_I(inode);
	loff_t pos = readahead_pos(rac);

	/* Range cross valid_size, read it page by page. */
	if (ei->valid_size < i_size_read(inode) &&
	    pos <= ei->valid_size &&
	    ei->valid_size < pos + readahead_length(rac))
		return;

	mpage_readahead(rac, exfat_get_block);
}

static int exfat_writepages(struct address_space *mapping,
		struct writeback_control *wbc)
{
	if (unlikely(exfat_forced_shutdown(mapping->host->i_sb)))
		return -EIO;

	return mpage_writepages(mapping, wbc, exfat_get_block);
}

static void exfat_write_failed(struct address_space *mapping, loff_t to)
{
	struct inode *inode = mapping->host;

	if (to > i_size_read(inode)) {
		truncate_pagecache(inode, i_size_read(inode));
		inode_set_mtime_to_ts(inode, inode_set_ctime_current(inode));
		exfat_truncate(inode);
	}
}

static int exfat_write_begin(struct file *file, struct address_space *mapping,
		loff_t pos, unsigned int len,
		struct folio **foliop, void **fsdata)
{
	int ret;

<<<<<<< HEAD
=======
	if (unlikely(exfat_forced_shutdown(mapping->host->i_sb)))
		return -EIO;

>>>>>>> 26de8614
	ret = block_write_begin(mapping, pos, len, foliop, exfat_get_block);

	if (ret < 0)
		exfat_write_failed(mapping, pos+len);

	return ret;
}

static int exfat_write_end(struct file *file, struct address_space *mapping,
		loff_t pos, unsigned int len, unsigned int copied,
		struct folio *folio, void *fsdata)
{
	struct inode *inode = mapping->host;
	struct exfat_inode_info *ei = EXFAT_I(inode);
	int err;

	err = generic_write_end(file, mapping, pos, len, copied, folio, fsdata);
<<<<<<< HEAD

	if (ei->i_size_aligned < i_size_read(inode)) {
		exfat_fs_error(inode->i_sb,
			"invalid size(size(%llu) > aligned(%llu)\n",
			i_size_read(inode), ei->i_size_aligned);
		return -EIO;
	}

=======
>>>>>>> 26de8614
	if (err < len)
		exfat_write_failed(mapping, pos+len);

	if (!(err < 0) && pos + err > ei->valid_size) {
		ei->valid_size = pos + err;
		mark_inode_dirty(inode);
	}

	if (!(err < 0) && !(ei->attr & EXFAT_ATTR_ARCHIVE)) {
		inode_set_mtime_to_ts(inode, inode_set_ctime_current(inode));
		ei->attr |= EXFAT_ATTR_ARCHIVE;
		mark_inode_dirty(inode);
	}

	return err;
}

static ssize_t exfat_direct_IO(struct kiocb *iocb, struct iov_iter *iter)
{
	struct address_space *mapping = iocb->ki_filp->f_mapping;
	struct inode *inode = mapping->host;
	struct exfat_inode_info *ei = EXFAT_I(inode);
	loff_t pos = iocb->ki_pos;
	loff_t size = pos + iov_iter_count(iter);
	int rw = iov_iter_rw(iter);
	ssize_t ret;

	/*
	 * Need to use the DIO_LOCKING for avoiding the race
	 * condition of exfat_get_block() and ->truncate().
	 */
	ret = blockdev_direct_IO(iocb, inode, iter, exfat_get_block);
	if (ret < 0) {
		if (rw == WRITE && ret != -EIOCBQUEUED)
			exfat_write_failed(mapping, size);

		return ret;
	} else
		size = pos + ret;

	if (rw == WRITE) {
		/*
		 * If the block had been partially written before this write,
		 * ->valid_size will not be updated in exfat_get_block(),
		 * update it here.
		 */
		if (ei->valid_size < size) {
			ei->valid_size = size;
			mark_inode_dirty(inode);
		}
	} else if (pos < ei->valid_size && ei->valid_size < size) {
		/* zero the unwritten part in the partially written block */
		iov_iter_revert(iter, size - ei->valid_size);
		iov_iter_zero(size - ei->valid_size, iter);
	}

	return ret;
}

static sector_t exfat_aop_bmap(struct address_space *mapping, sector_t block)
{
	sector_t blocknr;

	/* exfat_get_cluster() assumes the requested blocknr isn't truncated. */
	down_read(&EXFAT_I(mapping->host)->truncate_lock);
	blocknr = generic_block_bmap(mapping, block, exfat_get_block);
	up_read(&EXFAT_I(mapping->host)->truncate_lock);
	return blocknr;
}

/*
 * exfat_block_truncate_page() zeroes out a mapping from file offset `from'
 * up to the end of the block which corresponds to `from'.
 * This is required during truncate to physically zeroout the tail end
 * of that block so it doesn't yield old data if the file is later grown.
 * Also, avoid causing failure from fsx for cases of "data past EOF"
 */
int exfat_block_truncate_page(struct inode *inode, loff_t from)
{
	return block_truncate_page(inode->i_mapping, from, exfat_get_block);
}

static const struct address_space_operations exfat_aops = {
	.dirty_folio	= block_dirty_folio,
	.invalidate_folio = block_invalidate_folio,
	.read_folio	= exfat_read_folio,
	.readahead	= exfat_readahead,
	.writepages	= exfat_writepages,
	.write_begin	= exfat_write_begin,
	.write_end	= exfat_write_end,
	.direct_IO	= exfat_direct_IO,
	.bmap		= exfat_aop_bmap,
	.migrate_folio	= buffer_migrate_folio,
};

static inline unsigned long exfat_hash(loff_t i_pos)
{
	return hash_32(i_pos, EXFAT_HASH_BITS);
}

void exfat_hash_inode(struct inode *inode, loff_t i_pos)
{
	struct exfat_sb_info *sbi = EXFAT_SB(inode->i_sb);
	struct hlist_head *head = sbi->inode_hashtable + exfat_hash(i_pos);

	spin_lock(&sbi->inode_hash_lock);
	EXFAT_I(inode)->i_pos = i_pos;
	hlist_add_head(&EXFAT_I(inode)->i_hash_fat, head);
	spin_unlock(&sbi->inode_hash_lock);
}

void exfat_unhash_inode(struct inode *inode)
{
	struct exfat_sb_info *sbi = EXFAT_SB(inode->i_sb);

	spin_lock(&sbi->inode_hash_lock);
	hlist_del_init(&EXFAT_I(inode)->i_hash_fat);
	EXFAT_I(inode)->i_pos = 0;
	spin_unlock(&sbi->inode_hash_lock);
}

struct inode *exfat_iget(struct super_block *sb, loff_t i_pos)
{
	struct exfat_sb_info *sbi = EXFAT_SB(sb);
	struct exfat_inode_info *info;
	struct hlist_head *head = sbi->inode_hashtable + exfat_hash(i_pos);
	struct inode *inode = NULL;

	spin_lock(&sbi->inode_hash_lock);
	hlist_for_each_entry(info, head, i_hash_fat) {
		WARN_ON(info->vfs_inode.i_sb != sb);

		if (i_pos != info->i_pos)
			continue;
		inode = igrab(&info->vfs_inode);
		if (inode)
			break;
	}
	spin_unlock(&sbi->inode_hash_lock);
	return inode;
}

/* doesn't deal with root inode */
static int exfat_fill_inode(struct inode *inode, struct exfat_dir_entry *info)
{
	struct exfat_sb_info *sbi = EXFAT_SB(inode->i_sb);
	struct exfat_inode_info *ei = EXFAT_I(inode);
	loff_t size = info->size;

	ei->dir = info->dir;
	ei->entry = info->entry;
	ei->attr = info->attr;
	ei->start_clu = info->start_clu;
	ei->flags = info->flags;
	ei->type = info->type;
	ei->valid_size = info->valid_size;

	ei->version = 0;
	ei->hint_stat.eidx = 0;
	ei->hint_stat.clu = info->start_clu;
	ei->hint_femp.eidx = EXFAT_HINT_NONE;
	ei->hint_bmap.off = EXFAT_EOF_CLUSTER;
	ei->i_pos = 0;

	inode->i_uid = sbi->options.fs_uid;
	inode->i_gid = sbi->options.fs_gid;
	inode_inc_iversion(inode);
	inode->i_generation = get_random_u32();

	if (info->attr & EXFAT_ATTR_SUBDIR) { /* directory */
		inode->i_generation &= ~1;
		inode->i_mode = exfat_make_mode(sbi, info->attr, 0777);
		inode->i_op = &exfat_dir_inode_operations;
		inode->i_fop = &exfat_dir_operations;
		set_nlink(inode, info->num_subdirs);
	} else { /* regular file */
		inode->i_generation |= 1;
		inode->i_mode = exfat_make_mode(sbi, info->attr, 0777);
		inode->i_op = &exfat_file_inode_operations;
		inode->i_fop = &exfat_file_operations;
		inode->i_mapping->a_ops = &exfat_aops;
		inode->i_mapping->nrpages = 0;
	}

	i_size_write(inode, size);

	exfat_save_attr(inode, info->attr);

	inode->i_blocks = round_up(i_size_read(inode), sbi->cluster_size) >> 9;
	inode_set_mtime_to_ts(inode, info->mtime);
	inode_set_ctime_to_ts(inode, info->mtime);
	ei->i_crtime = info->crtime;
	inode_set_atime_to_ts(inode, info->atime);

	return 0;
}

struct inode *exfat_build_inode(struct super_block *sb,
		struct exfat_dir_entry *info, loff_t i_pos)
{
	struct inode *inode;
	int err;

	inode = exfat_iget(sb, i_pos);
	if (inode)
		goto out;
	inode = new_inode(sb);
	if (!inode) {
		inode = ERR_PTR(-ENOMEM);
		goto out;
	}
	inode->i_ino = iunique(sb, EXFAT_ROOT_INO);
	inode_set_iversion(inode, 1);
	err = exfat_fill_inode(inode, info);
	if (err) {
		iput(inode);
		inode = ERR_PTR(err);
		goto out;
	}
	exfat_hash_inode(inode, i_pos);
	insert_inode_hash(inode);
out:
	return inode;
}

void exfat_evict_inode(struct inode *inode)
{
	truncate_inode_pages(&inode->i_data, 0);

	if (!inode->i_nlink) {
		i_size_write(inode, 0);
		mutex_lock(&EXFAT_SB(inode->i_sb)->s_lock);
		__exfat_truncate(inode);
		mutex_unlock(&EXFAT_SB(inode->i_sb)->s_lock);
	}

	invalidate_inode_buffers(inode);
	clear_inode(inode);
	exfat_cache_inval_inode(inode);
	exfat_unhash_inode(inode);
}<|MERGE_RESOLUTION|>--- conflicted
+++ resolved
@@ -428,12 +428,9 @@
 {
 	int ret;
 
-<<<<<<< HEAD
-=======
 	if (unlikely(exfat_forced_shutdown(mapping->host->i_sb)))
 		return -EIO;
 
->>>>>>> 26de8614
 	ret = block_write_begin(mapping, pos, len, foliop, exfat_get_block);
 
 	if (ret < 0)
@@ -451,17 +448,6 @@
 	int err;
 
 	err = generic_write_end(file, mapping, pos, len, copied, folio, fsdata);
-<<<<<<< HEAD
-
-	if (ei->i_size_aligned < i_size_read(inode)) {
-		exfat_fs_error(inode->i_sb,
-			"invalid size(size(%llu) > aligned(%llu)\n",
-			i_size_read(inode), ei->i_size_aligned);
-		return -EIO;
-	}
-
-=======
->>>>>>> 26de8614
 	if (err < len)
 		exfat_write_failed(mapping, pos+len);
 
