--- conflicted
+++ resolved
@@ -8,8 +8,6 @@
 #include <linux/swap.h>
 #include "internal.h"
 
-<<<<<<< HEAD
-=======
 /*
  * Make sure there's space in the rolling queue.
  */
@@ -136,7 +134,6 @@
 	iov_iter_truncate(&subreq->io_iter, remain);
 }
 
->>>>>>> f1f36e22
 /**
  * netfs_dirty_folio - Mark folio dirty and pin a cache object for writeback
  * @mapping: The mapping the folio belongs to.
