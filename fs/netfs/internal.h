--- conflicted
+++ resolved
@@ -58,15 +58,12 @@
 /*
  * misc.c
  */
-<<<<<<< HEAD
-=======
 struct folio_queue *netfs_buffer_make_space(struct netfs_io_request *rreq);
 int netfs_buffer_append_folio(struct netfs_io_request *rreq, struct folio *folio,
 			      bool needs_put);
 struct folio_queue *netfs_delete_buffer_head(struct netfs_io_request *wreq);
 void netfs_clear_buffer(struct netfs_io_request *rreq);
 void netfs_reset_iter(struct netfs_io_subrequest *subreq);
->>>>>>> f1f36e22
 
 /*
  * objects.c
