--- conflicted
+++ resolved
@@ -612,17 +612,10 @@
 					get_pages(sbi, F2FS_DIRTY_DENTS) +
 					get_pages(sbi, F2FS_DIRTY_IMETA);
 	unsigned int total_dent_blocks = get_pages(sbi, F2FS_DIRTY_DENTS);
-<<<<<<< HEAD
-	unsigned int node_secs = total_node_blocks / BLKS_PER_SEC(sbi);
-	unsigned int dent_secs = total_dent_blocks / BLKS_PER_SEC(sbi);
-	unsigned int node_blocks = total_node_blocks % BLKS_PER_SEC(sbi);
-	unsigned int dent_blocks = total_dent_blocks % BLKS_PER_SEC(sbi);
-=======
 	unsigned int node_secs = total_node_blocks / CAP_BLKS_PER_SEC(sbi);
 	unsigned int dent_secs = total_dent_blocks / CAP_BLKS_PER_SEC(sbi);
 	unsigned int node_blocks = total_node_blocks % CAP_BLKS_PER_SEC(sbi);
 	unsigned int dent_blocks = total_dent_blocks % CAP_BLKS_PER_SEC(sbi);
->>>>>>> 7365df19
 	unsigned int free, need_lower, need_upper;
 
 	if (unlikely(is_sbi_flag_set(sbi, SBI_POR_DOING)))
