// SPDX-License-Identifier: LGPL-2.1
/*
 *
 *   Copyright (C) International Business Machines  Corp., 2002,2010
 *   Author(s): Steve French (sfrench@us.ibm.com)
 *
 *   Contains the routines for constructing the SMB PDUs themselves
 *
 */

 /* SMB/CIFS PDU handling routines here - except for leftovers in connect.c   */
 /* These are mostly routines that operate on a pathname, or on a tree id     */
 /* (mounted volume), but there are eight handle based routines which must be */
 /* treated slightly differently for reconnection purposes since we never     */
 /* want to reuse a stale file handle and only the caller knows the file info */

#include <linux/fs.h>
#include <linux/filelock.h>
#include <linux/kernel.h>
#include <linux/vfs.h>
#include <linux/slab.h>
#include <linux/posix_acl_xattr.h>
#include <linux/pagemap.h>
#include <linux/swap.h>
#include <linux/task_io_accounting_ops.h>
#include <linux/uaccess.h>
#include <linux/netfs.h>
#include <trace/events/netfs.h>
#include "cifspdu.h"
#include "cifsfs.h"
#include "cifsglob.h"
#include "cifsacl.h"
#include "cifsproto.h"
#include "cifs_unicode.h"
#include "cifs_debug.h"
#include "fscache.h"
#include "smbdirect.h"
#ifdef CONFIG_CIFS_DFS_UPCALL
#include "dfs_cache.h"
#endif

#ifdef CONFIG_CIFS_POSIX
static struct {
	int index;
	char *name;
} protocols[] = {
	{CIFS_PROT, "\2NT LM 0.12"},
	{POSIX_PROT, "\2POSIX 2"},
	{BAD_PROT, "\2"}
};
#else
static struct {
	int index;
	char *name;
} protocols[] = {
	{CIFS_PROT, "\2NT LM 0.12"},
	{BAD_PROT, "\2"}
};
#endif

/* define the number of elements in the cifs dialect array */
#ifdef CONFIG_CIFS_POSIX
#define CIFS_NUM_PROT 2
#else /* not posix */
#define CIFS_NUM_PROT 1
#endif /* CIFS_POSIX */


/* reconnect the socket, tcon, and smb session if needed */
static int
cifs_reconnect_tcon(struct cifs_tcon *tcon, int smb_command)
{
	int rc;
	struct cifs_ses *ses;
	struct TCP_Server_Info *server;
	struct nls_table *nls_codepage = NULL;

	/*
	 * SMBs NegProt, SessSetup, uLogoff do not have tcon yet so check for
	 * tcp and smb session status done differently for those three - in the
	 * calling routine
	 */
	if (!tcon)
		return 0;

	ses = tcon->ses;
	server = ses->server;

	/*
	 * only tree disconnect, open, and write, (and ulogoff which does not
	 * have tcon) are allowed as we start umount
	 */
	spin_lock(&tcon->tc_lock);
	if (tcon->status == TID_EXITING) {
		if (smb_command != SMB_COM_TREE_DISCONNECT) {
			spin_unlock(&tcon->tc_lock);
			cifs_dbg(FYI, "can not send cmd %d while umounting\n",
				 smb_command);
			return -ENODEV;
		}
	}
	spin_unlock(&tcon->tc_lock);

again:
	rc = cifs_wait_for_server_reconnect(server, tcon->retry);
	if (rc)
		return rc;

	spin_lock(&ses->chan_lock);
	if (!cifs_chan_needs_reconnect(ses, server) && !tcon->need_reconnect) {
		spin_unlock(&ses->chan_lock);
		return 0;
	}
	spin_unlock(&ses->chan_lock);

	mutex_lock(&ses->session_mutex);
	/*
	 * Recheck after acquire mutex. If another thread is negotiating
	 * and the server never sends an answer the socket will be closed
	 * and tcpStatus set to reconnect.
	 */
	spin_lock(&server->srv_lock);
	if (server->tcpStatus == CifsNeedReconnect) {
		spin_unlock(&server->srv_lock);
		mutex_unlock(&ses->session_mutex);

		if (tcon->retry)
			goto again;
		rc = -EHOSTDOWN;
		goto out;
	}
	spin_unlock(&server->srv_lock);

	nls_codepage = ses->local_nls;

	/*
	 * need to prevent multiple threads trying to simultaneously
	 * reconnect the same SMB session
	 */
	spin_lock(&ses->ses_lock);
	spin_lock(&ses->chan_lock);
	if (!cifs_chan_needs_reconnect(ses, server) &&
	    ses->ses_status == SES_GOOD) {
		spin_unlock(&ses->chan_lock);
		spin_unlock(&ses->ses_lock);

		/* this means that we only need to tree connect */
		if (tcon->need_reconnect)
			goto skip_sess_setup;

		mutex_unlock(&ses->session_mutex);
		goto out;
	}
	spin_unlock(&ses->chan_lock);
	spin_unlock(&ses->ses_lock);

	rc = cifs_negotiate_protocol(0, ses, server);
	if (!rc)
		rc = cifs_setup_session(0, ses, server, nls_codepage);

	/* do we need to reconnect tcon? */
	if (rc || !tcon->need_reconnect) {
		mutex_unlock(&ses->session_mutex);
		goto out;
	}

skip_sess_setup:
	cifs_mark_open_files_invalid(tcon);
	rc = cifs_tree_connect(0, tcon, nls_codepage);
	mutex_unlock(&ses->session_mutex);
	cifs_dbg(FYI, "reconnect tcon rc = %d\n", rc);

	if (rc) {
		pr_warn_once("reconnect tcon failed rc = %d\n", rc);
		goto out;
	}

	atomic_inc(&tconInfoReconnectCount);

	/* tell server Unix caps we support */
	if (cap_unix(ses))
		reset_cifs_unix_caps(0, tcon, NULL, NULL);

	/*
	 * Removed call to reopen open files here. It is safer (and faster) to
	 * reopen files one at a time as needed in read and write.
	 *
	 * FIXME: what about file locks? don't we need to reclaim them ASAP?
	 */

out:
	/*
	 * Check if handle based operation so we know whether we can continue
	 * or not without returning to caller to reset file handle
	 */
	switch (smb_command) {
	case SMB_COM_READ_ANDX:
	case SMB_COM_WRITE_ANDX:
	case SMB_COM_CLOSE:
	case SMB_COM_FIND_CLOSE2:
	case SMB_COM_LOCKING_ANDX:
		rc = -EAGAIN;
	}

	return rc;
}

/* Allocate and return pointer to an SMB request buffer, and set basic
   SMB information in the SMB header.  If the return code is zero, this
   function must have filled in request_buf pointer */
static int
small_smb_init(int smb_command, int wct, struct cifs_tcon *tcon,
		void **request_buf)
{
	int rc;

	rc = cifs_reconnect_tcon(tcon, smb_command);
	if (rc)
		return rc;

	*request_buf = cifs_small_buf_get();
	if (*request_buf == NULL) {
		/* BB should we add a retry in here if not a writepage? */
		return -ENOMEM;
	}

	header_assemble((struct smb_hdr *) *request_buf, smb_command,
			tcon, wct);

	if (tcon != NULL)
		cifs_stats_inc(&tcon->num_smbs_sent);

	return 0;
}

int
small_smb_init_no_tc(const int smb_command, const int wct,
		     struct cifs_ses *ses, void **request_buf)
{
	int rc;
	struct smb_hdr *buffer;

	rc = small_smb_init(smb_command, wct, NULL, request_buf);
	if (rc)
		return rc;

	buffer = (struct smb_hdr *)*request_buf;
	buffer->Mid = get_next_mid(ses->server);
	if (ses->capabilities & CAP_UNICODE)
		buffer->Flags2 |= SMBFLG2_UNICODE;
	if (ses->capabilities & CAP_STATUS32)
		buffer->Flags2 |= SMBFLG2_ERR_STATUS;

	/* uid, tid can stay at zero as set in header assemble */

	/* BB add support for turning on the signing when
	this function is used after 1st of session setup requests */

	return rc;
}

/* If the return code is zero, this function must fill in request_buf pointer */
static int
__smb_init(int smb_command, int wct, struct cifs_tcon *tcon,
			void **request_buf, void **response_buf)
{
	*request_buf = cifs_buf_get();
	if (*request_buf == NULL) {
		/* BB should we add a retry in here if not a writepage? */
		return -ENOMEM;
	}
    /* Although the original thought was we needed the response buf for  */
    /* potential retries of smb operations it turns out we can determine */
    /* from the mid flags when the request buffer can be resent without  */
    /* having to use a second distinct buffer for the response */
	if (response_buf)
		*response_buf = *request_buf;

	header_assemble((struct smb_hdr *) *request_buf, smb_command, tcon,
			wct);

	if (tcon != NULL)
		cifs_stats_inc(&tcon->num_smbs_sent);

	return 0;
}

/* If the return code is zero, this function must fill in request_buf pointer */
static int
smb_init(int smb_command, int wct, struct cifs_tcon *tcon,
	 void **request_buf, void **response_buf)
{
	int rc;

	rc = cifs_reconnect_tcon(tcon, smb_command);
	if (rc)
		return rc;

	return __smb_init(smb_command, wct, tcon, request_buf, response_buf);
}

static int
smb_init_no_reconnect(int smb_command, int wct, struct cifs_tcon *tcon,
			void **request_buf, void **response_buf)
{
	spin_lock(&tcon->ses->chan_lock);
	if (cifs_chan_needs_reconnect(tcon->ses, tcon->ses->server) ||
	    tcon->need_reconnect) {
		spin_unlock(&tcon->ses->chan_lock);
		return -EHOSTDOWN;
	}
	spin_unlock(&tcon->ses->chan_lock);

	return __smb_init(smb_command, wct, tcon, request_buf, response_buf);
}

static int validate_t2(struct smb_t2_rsp *pSMB)
{
	unsigned int total_size;

	/* check for plausible wct */
	if (pSMB->hdr.WordCount < 10)
		goto vt2_err;

	/* check for parm and data offset going beyond end of smb */
	if (get_unaligned_le16(&pSMB->t2_rsp.ParameterOffset) > 1024 ||
	    get_unaligned_le16(&pSMB->t2_rsp.DataOffset) > 1024)
		goto vt2_err;

	total_size = get_unaligned_le16(&pSMB->t2_rsp.ParameterCount);
	if (total_size >= 512)
		goto vt2_err;

	/* check that bcc is at least as big as parms + data, and that it is
	 * less than negotiated smb buffer
	 */
	total_size += get_unaligned_le16(&pSMB->t2_rsp.DataCount);
	if (total_size > get_bcc(&pSMB->hdr) ||
	    total_size >= CIFSMaxBufSize + MAX_CIFS_HDR_SIZE)
		goto vt2_err;

	return 0;
vt2_err:
	cifs_dump_mem("Invalid transact2 SMB: ", (char *)pSMB,
		sizeof(struct smb_t2_rsp) + 16);
	return -EINVAL;
}

static int
decode_ext_sec_blob(struct cifs_ses *ses, NEGOTIATE_RSP *pSMBr)
{
	int	rc = 0;
	u16	count;
	char	*guid = pSMBr->u.extended_response.GUID;
	struct TCP_Server_Info *server = ses->server;

	count = get_bcc(&pSMBr->hdr);
	if (count < SMB1_CLIENT_GUID_SIZE)
		return -EIO;

	spin_lock(&cifs_tcp_ses_lock);
	if (server->srv_count > 1) {
		spin_unlock(&cifs_tcp_ses_lock);
		if (memcmp(server->server_GUID, guid, SMB1_CLIENT_GUID_SIZE) != 0) {
			cifs_dbg(FYI, "server UID changed\n");
			memcpy(server->server_GUID, guid, SMB1_CLIENT_GUID_SIZE);
		}
	} else {
		spin_unlock(&cifs_tcp_ses_lock);
		memcpy(server->server_GUID, guid, SMB1_CLIENT_GUID_SIZE);
	}

	if (count == SMB1_CLIENT_GUID_SIZE) {
		server->sec_ntlmssp = true;
	} else {
		count -= SMB1_CLIENT_GUID_SIZE;
		rc = decode_negTokenInit(
			pSMBr->u.extended_response.SecurityBlob, count, server);
		if (rc != 1)
			return -EINVAL;
	}

	return 0;
}

static bool
should_set_ext_sec_flag(enum securityEnum sectype)
{
	switch (sectype) {
	case RawNTLMSSP:
	case Kerberos:
		return true;
	case Unspecified:
		if (global_secflags &
		    (CIFSSEC_MAY_KRB5 | CIFSSEC_MAY_NTLMSSP))
			return true;
		fallthrough;
	default:
		return false;
	}
}

int
CIFSSMBNegotiate(const unsigned int xid,
		 struct cifs_ses *ses,
		 struct TCP_Server_Info *server)
{
	NEGOTIATE_REQ *pSMB;
	NEGOTIATE_RSP *pSMBr;
	int rc = 0;
	int bytes_returned;
	int i;
	u16 count;

	if (!server) {
		WARN(1, "%s: server is NULL!\n", __func__);
		return -EIO;
	}

	rc = smb_init(SMB_COM_NEGOTIATE, 0, NULL /* no tcon yet */ ,
		      (void **) &pSMB, (void **) &pSMBr);
	if (rc)
		return rc;

	pSMB->hdr.Mid = get_next_mid(server);
	pSMB->hdr.Flags2 |= (SMBFLG2_UNICODE | SMBFLG2_ERR_STATUS);

	if (should_set_ext_sec_flag(ses->sectype)) {
		cifs_dbg(FYI, "Requesting extended security\n");
		pSMB->hdr.Flags2 |= SMBFLG2_EXT_SEC;
	}

	count = 0;
	/*
	 * We know that all the name entries in the protocols array
	 * are short (< 16 bytes anyway) and are NUL terminated.
	 */
	for (i = 0; i < CIFS_NUM_PROT; i++) {
		size_t len = strlen(protocols[i].name) + 1;

		memcpy(&pSMB->DialectsArray[count], protocols[i].name, len);
		count += len;
	}
	inc_rfc1001_len(pSMB, count);
	pSMB->ByteCount = cpu_to_le16(count);

	rc = SendReceive(xid, ses, (struct smb_hdr *) pSMB,
			 (struct smb_hdr *) pSMBr, &bytes_returned, 0);
	if (rc != 0)
		goto neg_err_exit;

	server->dialect = le16_to_cpu(pSMBr->DialectIndex);
	cifs_dbg(FYI, "Dialect: %d\n", server->dialect);
	/* Check wct = 1 error case */
	if ((pSMBr->hdr.WordCount <= 13) || (server->dialect == BAD_PROT)) {
		/* core returns wct = 1, but we do not ask for core - otherwise
		small wct just comes when dialect index is -1 indicating we
		could not negotiate a common dialect */
		rc = -EOPNOTSUPP;
		goto neg_err_exit;
	} else if (pSMBr->hdr.WordCount != 17) {
		/* unknown wct */
		rc = -EOPNOTSUPP;
		goto neg_err_exit;
	}
	/* else wct == 17, NTLM or better */

	server->sec_mode = pSMBr->SecurityMode;
	if ((server->sec_mode & SECMODE_USER) == 0)
		cifs_dbg(FYI, "share mode security\n");

	/* one byte, so no need to convert this or EncryptionKeyLen from
	   little endian */
	server->maxReq = min_t(unsigned int, le16_to_cpu(pSMBr->MaxMpxCount),
			       cifs_max_pending);
	set_credits(server, server->maxReq);
	/* probably no need to store and check maxvcs */
	server->maxBuf = le32_to_cpu(pSMBr->MaxBufferSize);
	/* set up max_read for readahead check */
	server->max_read = server->maxBuf;
	server->max_rw = le32_to_cpu(pSMBr->MaxRawSize);
	cifs_dbg(NOISY, "Max buf = %d\n", ses->server->maxBuf);
	server->capabilities = le32_to_cpu(pSMBr->Capabilities);
	server->timeAdj = (int)(__s16)le16_to_cpu(pSMBr->ServerTimeZone);
	server->timeAdj *= 60;

	if (pSMBr->EncryptionKeyLength == CIFS_CRYPTO_KEY_SIZE) {
		server->negflavor = CIFS_NEGFLAVOR_UNENCAP;
		memcpy(ses->server->cryptkey, pSMBr->u.EncryptionKey,
		       CIFS_CRYPTO_KEY_SIZE);
	} else if (pSMBr->hdr.Flags2 & SMBFLG2_EXT_SEC ||
			server->capabilities & CAP_EXTENDED_SECURITY) {
		server->negflavor = CIFS_NEGFLAVOR_EXTENDED;
		rc = decode_ext_sec_blob(ses, pSMBr);
	} else if (server->sec_mode & SECMODE_PW_ENCRYPT) {
		rc = -EIO; /* no crypt key only if plain text pwd */
	} else {
		server->negflavor = CIFS_NEGFLAVOR_UNENCAP;
		server->capabilities &= ~CAP_EXTENDED_SECURITY;
	}

	if (!rc)
		rc = cifs_enable_signing(server, ses->sign);
neg_err_exit:
	cifs_buf_release(pSMB);

	cifs_dbg(FYI, "negprot rc %d\n", rc);
	return rc;
}

int
CIFSSMBTDis(const unsigned int xid, struct cifs_tcon *tcon)
{
	struct smb_hdr *smb_buffer;
	int rc = 0;

	cifs_dbg(FYI, "In tree disconnect\n");

	/* BB: do we need to check this? These should never be NULL. */
	if ((tcon->ses == NULL) || (tcon->ses->server == NULL))
		return -EIO;

	/*
	 * No need to return error on this operation if tid invalidated and
	 * closed on server already e.g. due to tcp session crashing. Also,
	 * the tcon is no longer on the list, so no need to take lock before
	 * checking this.
	 */
	spin_lock(&tcon->ses->chan_lock);
	if ((tcon->need_reconnect) || CIFS_ALL_CHANS_NEED_RECONNECT(tcon->ses)) {
		spin_unlock(&tcon->ses->chan_lock);
		return -EIO;
	}
	spin_unlock(&tcon->ses->chan_lock);

	rc = small_smb_init(SMB_COM_TREE_DISCONNECT, 0, tcon,
			    (void **)&smb_buffer);
	if (rc)
		return rc;

	rc = SendReceiveNoRsp(xid, tcon->ses, (char *)smb_buffer, 0);
	cifs_small_buf_release(smb_buffer);
	if (rc)
		cifs_dbg(FYI, "Tree disconnect failed %d\n", rc);

	/* No need to return error on this operation if tid invalidated and
	   closed on server already e.g. due to tcp session crashing */
	if (rc == -EAGAIN)
		rc = 0;

	return rc;
}

/*
 * This is a no-op for now. We're not really interested in the reply, but
 * rather in the fact that the server sent one and that server->lstrp
 * gets updated.
 *
 * FIXME: maybe we should consider checking that the reply matches request?
 */
static void
cifs_echo_callback(struct mid_q_entry *mid)
{
	struct TCP_Server_Info *server = mid->callback_data;
	struct cifs_credits credits = { .value = 1, .instance = 0 };

	release_mid(mid);
	add_credits(server, &credits, CIFS_ECHO_OP);
}

int
CIFSSMBEcho(struct TCP_Server_Info *server)
{
	ECHO_REQ *smb;
	int rc = 0;
	struct kvec iov[2];
	struct smb_rqst rqst = { .rq_iov = iov,
				 .rq_nvec = 2 };

	cifs_dbg(FYI, "In echo request\n");

	rc = small_smb_init(SMB_COM_ECHO, 0, NULL, (void **)&smb);
	if (rc)
		return rc;

	if (server->capabilities & CAP_UNICODE)
		smb->hdr.Flags2 |= SMBFLG2_UNICODE;

	/* set up echo request */
	smb->hdr.Tid = 0xffff;
	smb->hdr.WordCount = 1;
	put_unaligned_le16(1, &smb->EchoCount);
	put_bcc(1, &smb->hdr);
	smb->Data[0] = 'a';
	inc_rfc1001_len(smb, 3);

	iov[0].iov_len = 4;
	iov[0].iov_base = smb;
	iov[1].iov_len = get_rfc1002_length(smb);
	iov[1].iov_base = (char *)smb + 4;

	rc = cifs_call_async(server, &rqst, NULL, cifs_echo_callback, NULL,
			     server, CIFS_NON_BLOCKING | CIFS_ECHO_OP, NULL);
	if (rc)
		cifs_dbg(FYI, "Echo request failed: %d\n", rc);

	cifs_small_buf_release(smb);

	return rc;
}

int
CIFSSMBLogoff(const unsigned int xid, struct cifs_ses *ses)
{
	LOGOFF_ANDX_REQ *pSMB;
	int rc = 0;

	cifs_dbg(FYI, "In SMBLogoff for session disconnect\n");

	/*
	 * BB: do we need to check validity of ses and server? They should
	 * always be valid since we have an active reference. If not, that
	 * should probably be a BUG()
	 */
	if (!ses || !ses->server)
		return -EIO;

	mutex_lock(&ses->session_mutex);
	spin_lock(&ses->chan_lock);
	if (CIFS_ALL_CHANS_NEED_RECONNECT(ses)) {
		spin_unlock(&ses->chan_lock);
		goto session_already_dead; /* no need to send SMBlogoff if uid
					      already closed due to reconnect */
	}
	spin_unlock(&ses->chan_lock);

	rc = small_smb_init(SMB_COM_LOGOFF_ANDX, 2, NULL, (void **)&pSMB);
	if (rc) {
		mutex_unlock(&ses->session_mutex);
		return rc;
	}

	pSMB->hdr.Mid = get_next_mid(ses->server);

	if (ses->server->sign)
		pSMB->hdr.Flags2 |= SMBFLG2_SECURITY_SIGNATURE;

	pSMB->hdr.Uid = ses->Suid;

	pSMB->AndXCommand = 0xFF;
	rc = SendReceiveNoRsp(xid, ses, (char *) pSMB, 0);
	cifs_small_buf_release(pSMB);
session_already_dead:
	mutex_unlock(&ses->session_mutex);

	/* if session dead then we do not need to do ulogoff,
		since server closed smb session, no sense reporting
		error */
	if (rc == -EAGAIN)
		rc = 0;
	return rc;
}

int
CIFSPOSIXDelFile(const unsigned int xid, struct cifs_tcon *tcon,
		 const char *fileName, __u16 type,
		 const struct nls_table *nls_codepage, int remap)
{
	TRANSACTION2_SPI_REQ *pSMB = NULL;
	TRANSACTION2_SPI_RSP *pSMBr = NULL;
	struct unlink_psx_rq *pRqD;
	int name_len;
	int rc = 0;
	int bytes_returned = 0;
	__u16 params, param_offset, offset, byte_count;

	cifs_dbg(FYI, "In POSIX delete\n");
PsxDelete:
	rc = smb_init(SMB_COM_TRANSACTION2, 15, tcon, (void **) &pSMB,
		      (void **) &pSMBr);
	if (rc)
		return rc;

	if (pSMB->hdr.Flags2 & SMBFLG2_UNICODE) {
		name_len =
		    cifsConvertToUTF16((__le16 *) pSMB->FileName, fileName,
				       PATH_MAX, nls_codepage, remap);
		name_len++;	/* trailing null */
		name_len *= 2;
	} else {
		name_len = copy_path_name(pSMB->FileName, fileName);
	}

	params = 6 + name_len;
	pSMB->MaxParameterCount = cpu_to_le16(2);
	pSMB->MaxDataCount = 0; /* BB double check this with jra */
	pSMB->MaxSetupCount = 0;
	pSMB->Reserved = 0;
	pSMB->Flags = 0;
	pSMB->Timeout = 0;
	pSMB->Reserved2 = 0;
	param_offset = offsetof(struct smb_com_transaction2_spi_req,
				InformationLevel) - 4;
	offset = param_offset + params;

	/* Setup pointer to Request Data (inode type).
	 * Note that SMB offsets are from the beginning of SMB which is 4 bytes
	 * in, after RFC1001 field
	 */
	pRqD = (struct unlink_psx_rq *)((char *)(pSMB) + offset + 4);
	pRqD->type = cpu_to_le16(type);
	pSMB->ParameterOffset = cpu_to_le16(param_offset);
	pSMB->DataOffset = cpu_to_le16(offset);
	pSMB->SetupCount = 1;
	pSMB->Reserved3 = 0;
	pSMB->SubCommand = cpu_to_le16(TRANS2_SET_PATH_INFORMATION);
	byte_count = 3 /* pad */  + params + sizeof(struct unlink_psx_rq);

	pSMB->DataCount = cpu_to_le16(sizeof(struct unlink_psx_rq));
	pSMB->TotalDataCount = cpu_to_le16(sizeof(struct unlink_psx_rq));
	pSMB->ParameterCount = cpu_to_le16(params);
	pSMB->TotalParameterCount = pSMB->ParameterCount;
	pSMB->InformationLevel = cpu_to_le16(SMB_POSIX_UNLINK);
	pSMB->Reserved4 = 0;
	inc_rfc1001_len(pSMB, byte_count);
	pSMB->ByteCount = cpu_to_le16(byte_count);
	rc = SendReceive(xid, tcon->ses, (struct smb_hdr *) pSMB,
			 (struct smb_hdr *) pSMBr, &bytes_returned, 0);
	if (rc)
		cifs_dbg(FYI, "Posix delete returned %d\n", rc);
	cifs_buf_release(pSMB);

	cifs_stats_inc(&tcon->stats.cifs_stats.num_deletes);

	if (rc == -EAGAIN)
		goto PsxDelete;

	return rc;
}

int
CIFSSMBDelFile(const unsigned int xid, struct cifs_tcon *tcon, const char *name,
	       struct cifs_sb_info *cifs_sb, struct dentry *dentry)
{
	DELETE_FILE_REQ *pSMB = NULL;
	DELETE_FILE_RSP *pSMBr = NULL;
	int rc = 0;
	int bytes_returned;
	int name_len;
	int remap = cifs_remap(cifs_sb);

DelFileRetry:
	rc = smb_init(SMB_COM_DELETE, 1, tcon, (void **) &pSMB,
		      (void **) &pSMBr);
	if (rc)
		return rc;

	if (pSMB->hdr.Flags2 & SMBFLG2_UNICODE) {
		name_len = cifsConvertToUTF16((__le16 *) pSMB->fileName, name,
					      PATH_MAX, cifs_sb->local_nls,
					      remap);
		name_len++;	/* trailing null */
		name_len *= 2;
	} else {
		name_len = copy_path_name(pSMB->fileName, name);
	}
	pSMB->SearchAttributes =
	    cpu_to_le16(ATTR_READONLY | ATTR_HIDDEN | ATTR_SYSTEM);
	pSMB->BufferFormat = 0x04;
	inc_rfc1001_len(pSMB, name_len + 1);
	pSMB->ByteCount = cpu_to_le16(name_len + 1);
	rc = SendReceive(xid, tcon->ses, (struct smb_hdr *) pSMB,
			 (struct smb_hdr *) pSMBr, &bytes_returned, 0);
	cifs_stats_inc(&tcon->stats.cifs_stats.num_deletes);
	if (rc)
		cifs_dbg(FYI, "Error in RMFile = %d\n", rc);

	cifs_buf_release(pSMB);
	if (rc == -EAGAIN)
		goto DelFileRetry;

	return rc;
}

int
CIFSSMBRmDir(const unsigned int xid, struct cifs_tcon *tcon, const char *name,
	     struct cifs_sb_info *cifs_sb)
{
	DELETE_DIRECTORY_REQ *pSMB = NULL;
	DELETE_DIRECTORY_RSP *pSMBr = NULL;
	int rc = 0;
	int bytes_returned;
	int name_len;
	int remap = cifs_remap(cifs_sb);

	cifs_dbg(FYI, "In CIFSSMBRmDir\n");
RmDirRetry:
	rc = smb_init(SMB_COM_DELETE_DIRECTORY, 0, tcon, (void **) &pSMB,
		      (void **) &pSMBr);
	if (rc)
		return rc;

	if (pSMB->hdr.Flags2 & SMBFLG2_UNICODE) {
		name_len = cifsConvertToUTF16((__le16 *) pSMB->DirName, name,
					      PATH_MAX, cifs_sb->local_nls,
					      remap);
		name_len++;	/* trailing null */
		name_len *= 2;
	} else {
		name_len = copy_path_name(pSMB->DirName, name);
	}

	pSMB->BufferFormat = 0x04;
	inc_rfc1001_len(pSMB, name_len + 1);
	pSMB->ByteCount = cpu_to_le16(name_len + 1);
	rc = SendReceive(xid, tcon->ses, (struct smb_hdr *) pSMB,
			 (struct smb_hdr *) pSMBr, &bytes_returned, 0);
	cifs_stats_inc(&tcon->stats.cifs_stats.num_rmdirs);
	if (rc)
		cifs_dbg(FYI, "Error in RMDir = %d\n", rc);

	cifs_buf_release(pSMB);
	if (rc == -EAGAIN)
		goto RmDirRetry;
	return rc;
}

int
CIFSSMBMkDir(const unsigned int xid, struct inode *inode, umode_t mode,
	     struct cifs_tcon *tcon, const char *name,
	     struct cifs_sb_info *cifs_sb)
{
	int rc = 0;
	CREATE_DIRECTORY_REQ *pSMB = NULL;
	CREATE_DIRECTORY_RSP *pSMBr = NULL;
	int bytes_returned;
	int name_len;
	int remap = cifs_remap(cifs_sb);

	cifs_dbg(FYI, "In CIFSSMBMkDir\n");
MkDirRetry:
	rc = smb_init(SMB_COM_CREATE_DIRECTORY, 0, tcon, (void **) &pSMB,
		      (void **) &pSMBr);
	if (rc)
		return rc;

	if (pSMB->hdr.Flags2 & SMBFLG2_UNICODE) {
		name_len = cifsConvertToUTF16((__le16 *) pSMB->DirName, name,
					      PATH_MAX, cifs_sb->local_nls,
					      remap);
		name_len++;	/* trailing null */
		name_len *= 2;
	} else {
		name_len = copy_path_name(pSMB->DirName, name);
	}

	pSMB->BufferFormat = 0x04;
	inc_rfc1001_len(pSMB, name_len + 1);
	pSMB->ByteCount = cpu_to_le16(name_len + 1);
	rc = SendReceive(xid, tcon->ses, (struct smb_hdr *) pSMB,
			 (struct smb_hdr *) pSMBr, &bytes_returned, 0);
	cifs_stats_inc(&tcon->stats.cifs_stats.num_mkdirs);
	if (rc)
		cifs_dbg(FYI, "Error in Mkdir = %d\n", rc);

	cifs_buf_release(pSMB);
	if (rc == -EAGAIN)
		goto MkDirRetry;
	return rc;
}

int
CIFSPOSIXCreate(const unsigned int xid, struct cifs_tcon *tcon,
		__u32 posix_flags, __u64 mode, __u16 *netfid,
		FILE_UNIX_BASIC_INFO *pRetData, __u32 *pOplock,
		const char *name, const struct nls_table *nls_codepage,
		int remap)
{
	TRANSACTION2_SPI_REQ *pSMB = NULL;
	TRANSACTION2_SPI_RSP *pSMBr = NULL;
	int name_len;
	int rc = 0;
	int bytes_returned = 0;
	__u16 params, param_offset, offset, byte_count, count;
	OPEN_PSX_REQ *pdata;
	OPEN_PSX_RSP *psx_rsp;

	cifs_dbg(FYI, "In POSIX Create\n");
PsxCreat:
	rc = smb_init(SMB_COM_TRANSACTION2, 15, tcon, (void **) &pSMB,
		      (void **) &pSMBr);
	if (rc)
		return rc;

	if (pSMB->hdr.Flags2 & SMBFLG2_UNICODE) {
		name_len =
		    cifsConvertToUTF16((__le16 *) pSMB->FileName, name,
				       PATH_MAX, nls_codepage, remap);
		name_len++;	/* trailing null */
		name_len *= 2;
	} else {
		name_len = copy_path_name(pSMB->FileName, name);
	}

	params = 6 + name_len;
	count = sizeof(OPEN_PSX_REQ);
	pSMB->MaxParameterCount = cpu_to_le16(2);
	pSMB->MaxDataCount = cpu_to_le16(1000);	/* large enough */
	pSMB->MaxSetupCount = 0;
	pSMB->Reserved = 0;
	pSMB->Flags = 0;
	pSMB->Timeout = 0;
	pSMB->Reserved2 = 0;
	param_offset = offsetof(struct smb_com_transaction2_spi_req,
				InformationLevel) - 4;
	offset = param_offset + params;
	/* SMB offsets are from the beginning of SMB which is 4 bytes in, after RFC1001 field */
	pdata = (OPEN_PSX_REQ *)((char *)(pSMB) + offset + 4);
	pdata->Level = cpu_to_le16(SMB_QUERY_FILE_UNIX_BASIC);
	pdata->Permissions = cpu_to_le64(mode);
	pdata->PosixOpenFlags = cpu_to_le32(posix_flags);
	pdata->OpenFlags =  cpu_to_le32(*pOplock);
	pSMB->ParameterOffset = cpu_to_le16(param_offset);
	pSMB->DataOffset = cpu_to_le16(offset);
	pSMB->SetupCount = 1;
	pSMB->Reserved3 = 0;
	pSMB->SubCommand = cpu_to_le16(TRANS2_SET_PATH_INFORMATION);
	byte_count = 3 /* pad */  + params + count;

	pSMB->DataCount = cpu_to_le16(count);
	pSMB->ParameterCount = cpu_to_le16(params);
	pSMB->TotalDataCount = pSMB->DataCount;
	pSMB->TotalParameterCount = pSMB->ParameterCount;
	pSMB->InformationLevel = cpu_to_le16(SMB_POSIX_OPEN);
	pSMB->Reserved4 = 0;
	inc_rfc1001_len(pSMB, byte_count);
	pSMB->ByteCount = cpu_to_le16(byte_count);
	rc = SendReceive(xid, tcon->ses, (struct smb_hdr *) pSMB,
			 (struct smb_hdr *) pSMBr, &bytes_returned, 0);
	if (rc) {
		cifs_dbg(FYI, "Posix create returned %d\n", rc);
		goto psx_create_err;
	}

	cifs_dbg(FYI, "copying inode info\n");
	rc = validate_t2((struct smb_t2_rsp *)pSMBr);

	if (rc || get_bcc(&pSMBr->hdr) < sizeof(OPEN_PSX_RSP)) {
		rc = -EIO;	/* bad smb */
		goto psx_create_err;
	}

	/* copy return information to pRetData */
	psx_rsp = (OPEN_PSX_RSP *)((char *) &pSMBr->hdr.Protocol
			+ le16_to_cpu(pSMBr->t2.DataOffset));

	*pOplock = le16_to_cpu(psx_rsp->OplockFlags);
	if (netfid)
		*netfid = psx_rsp->Fid;   /* cifs fid stays in le */
	/* Let caller know file was created so we can set the mode. */
	/* Do we care about the CreateAction in any other cases? */
	if (cpu_to_le32(FILE_CREATE) == psx_rsp->CreateAction)
		*pOplock |= CIFS_CREATE_ACTION;
	/* check to make sure response data is there */
	if (psx_rsp->ReturnedLevel != cpu_to_le16(SMB_QUERY_FILE_UNIX_BASIC)) {
		pRetData->Type = cpu_to_le32(-1); /* unknown */
		cifs_dbg(NOISY, "unknown type\n");
	} else {
		if (get_bcc(&pSMBr->hdr) < sizeof(OPEN_PSX_RSP)
					+ sizeof(FILE_UNIX_BASIC_INFO)) {
			cifs_dbg(VFS, "Open response data too small\n");
			pRetData->Type = cpu_to_le32(-1);
			goto psx_create_err;
		}
		memcpy((char *) pRetData,
			(char *)psx_rsp + sizeof(OPEN_PSX_RSP),
			sizeof(FILE_UNIX_BASIC_INFO));
	}

psx_create_err:
	cifs_buf_release(pSMB);

	if (posix_flags & SMB_O_DIRECTORY)
		cifs_stats_inc(&tcon->stats.cifs_stats.num_posixmkdirs);
	else
		cifs_stats_inc(&tcon->stats.cifs_stats.num_posixopens);

	if (rc == -EAGAIN)
		goto PsxCreat;

	return rc;
}

static __u16 convert_disposition(int disposition)
{
	__u16 ofun = 0;

	switch (disposition) {
		case FILE_SUPERSEDE:
			ofun = SMBOPEN_OCREATE | SMBOPEN_OTRUNC;
			break;
		case FILE_OPEN:
			ofun = SMBOPEN_OAPPEND;
			break;
		case FILE_CREATE:
			ofun = SMBOPEN_OCREATE;
			break;
		case FILE_OPEN_IF:
			ofun = SMBOPEN_OCREATE | SMBOPEN_OAPPEND;
			break;
		case FILE_OVERWRITE:
			ofun = SMBOPEN_OTRUNC;
			break;
		case FILE_OVERWRITE_IF:
			ofun = SMBOPEN_OCREATE | SMBOPEN_OTRUNC;
			break;
		default:
			cifs_dbg(FYI, "unknown disposition %d\n", disposition);
			ofun =  SMBOPEN_OAPPEND; /* regular open */
	}
	return ofun;
}

static int
access_flags_to_smbopen_mode(const int access_flags)
{
	int masked_flags = access_flags & (GENERIC_READ | GENERIC_WRITE);

	if (masked_flags == GENERIC_READ)
		return SMBOPEN_READ;
	else if (masked_flags == GENERIC_WRITE)
		return SMBOPEN_WRITE;

	/* just go for read/write */
	return SMBOPEN_READWRITE;
}

int
SMBLegacyOpen(const unsigned int xid, struct cifs_tcon *tcon,
	    const char *fileName, const int openDisposition,
	    const int access_flags, const int create_options, __u16 *netfid,
	    int *pOplock, FILE_ALL_INFO *pfile_info,
	    const struct nls_table *nls_codepage, int remap)
{
	int rc;
	OPENX_REQ *pSMB = NULL;
	OPENX_RSP *pSMBr = NULL;
	int bytes_returned;
	int name_len;
	__u16 count;

OldOpenRetry:
	rc = smb_init(SMB_COM_OPEN_ANDX, 15, tcon, (void **) &pSMB,
		      (void **) &pSMBr);
	if (rc)
		return rc;

	pSMB->AndXCommand = 0xFF;       /* none */

	if (pSMB->hdr.Flags2 & SMBFLG2_UNICODE) {
		count = 1;      /* account for one byte pad to word boundary */
		name_len =
		   cifsConvertToUTF16((__le16 *) (pSMB->fileName + 1),
				      fileName, PATH_MAX, nls_codepage, remap);
		name_len++;     /* trailing null */
		name_len *= 2;
	} else {
		count = 0;      /* no pad */
		name_len = copy_path_name(pSMB->fileName, fileName);
	}
	if (*pOplock & REQ_OPLOCK)
		pSMB->OpenFlags = cpu_to_le16(REQ_OPLOCK);
	else if (*pOplock & REQ_BATCHOPLOCK)
		pSMB->OpenFlags = cpu_to_le16(REQ_BATCHOPLOCK);

	pSMB->OpenFlags |= cpu_to_le16(REQ_MORE_INFO);
	pSMB->Mode = cpu_to_le16(access_flags_to_smbopen_mode(access_flags));
	pSMB->Mode |= cpu_to_le16(0x40); /* deny none */
	/* set file as system file if special file such
	   as fifo and server expecting SFU style and
	   no Unix extensions */

	if (create_options & CREATE_OPTION_SPECIAL)
		pSMB->FileAttributes = cpu_to_le16(ATTR_SYSTEM);
	else /* BB FIXME BB */
		pSMB->FileAttributes = cpu_to_le16(0/*ATTR_NORMAL*/);

	if (create_options & CREATE_OPTION_READONLY)
		pSMB->FileAttributes |= cpu_to_le16(ATTR_READONLY);

	/* BB FIXME BB */
/*	pSMB->CreateOptions = cpu_to_le32(create_options &
						 CREATE_OPTIONS_MASK); */
	/* BB FIXME END BB */

	pSMB->Sattr = cpu_to_le16(ATTR_HIDDEN | ATTR_SYSTEM | ATTR_DIRECTORY);
	pSMB->OpenFunction = cpu_to_le16(convert_disposition(openDisposition));
	count += name_len;
	inc_rfc1001_len(pSMB, count);

	pSMB->ByteCount = cpu_to_le16(count);
	rc = SendReceive(xid, tcon->ses, (struct smb_hdr *) pSMB,
			(struct smb_hdr *)pSMBr, &bytes_returned, 0);
	cifs_stats_inc(&tcon->stats.cifs_stats.num_opens);
	if (rc) {
		cifs_dbg(FYI, "Error in Open = %d\n", rc);
	} else {
	/* BB verify if wct == 15 */

/*		*pOplock = pSMBr->OplockLevel; */ /* BB take from action field*/

		*netfid = pSMBr->Fid;   /* cifs fid stays in le */
		/* Let caller know file was created so we can set the mode. */
		/* Do we care about the CreateAction in any other cases? */
	/* BB FIXME BB */
/*		if (cpu_to_le32(FILE_CREATE) == pSMBr->CreateAction)
			*pOplock |= CIFS_CREATE_ACTION; */
	/* BB FIXME END */

		if (pfile_info) {
			pfile_info->CreationTime = 0; /* BB convert CreateTime*/
			pfile_info->LastAccessTime = 0; /* BB fixme */
			pfile_info->LastWriteTime = 0; /* BB fixme */
			pfile_info->ChangeTime = 0;  /* BB fixme */
			pfile_info->Attributes =
				cpu_to_le32(le16_to_cpu(pSMBr->FileAttributes));
			/* the file_info buf is endian converted by caller */
			pfile_info->AllocationSize =
				cpu_to_le64(le32_to_cpu(pSMBr->EndOfFile));
			pfile_info->EndOfFile = pfile_info->AllocationSize;
			pfile_info->NumberOfLinks = cpu_to_le32(1);
			pfile_info->DeletePending = 0;
		}
	}

	cifs_buf_release(pSMB);
	if (rc == -EAGAIN)
		goto OldOpenRetry;
	return rc;
}

int
CIFS_open(const unsigned int xid, struct cifs_open_parms *oparms, int *oplock,
	  FILE_ALL_INFO *buf)
{
	int rc;
	OPEN_REQ *req = NULL;
	OPEN_RSP *rsp = NULL;
	int bytes_returned;
	int name_len;
	__u16 count;
	struct cifs_sb_info *cifs_sb = oparms->cifs_sb;
	struct cifs_tcon *tcon = oparms->tcon;
	int remap = cifs_remap(cifs_sb);
	const struct nls_table *nls = cifs_sb->local_nls;
	int create_options = oparms->create_options;
	int desired_access = oparms->desired_access;
	int disposition = oparms->disposition;
	const char *path = oparms->path;

openRetry:
	rc = smb_init(SMB_COM_NT_CREATE_ANDX, 24, tcon, (void **)&req,
		      (void **)&rsp);
	if (rc)
		return rc;

	/* no commands go after this */
	req->AndXCommand = 0xFF;

	if (req->hdr.Flags2 & SMBFLG2_UNICODE) {
		/* account for one byte pad to word boundary */
		count = 1;
		name_len = cifsConvertToUTF16((__le16 *)(req->fileName + 1),
					      path, PATH_MAX, nls, remap);
		/* trailing null */
		name_len++;
		name_len *= 2;
		req->NameLength = cpu_to_le16(name_len);
	} else {
		/* BB improve check for buffer overruns BB */
		/* no pad */
		count = 0;
		name_len = copy_path_name(req->fileName, path);
		req->NameLength = cpu_to_le16(name_len);
	}

	if (*oplock & REQ_OPLOCK)
		req->OpenFlags = cpu_to_le32(REQ_OPLOCK);
	else if (*oplock & REQ_BATCHOPLOCK)
		req->OpenFlags = cpu_to_le32(REQ_BATCHOPLOCK);

	req->DesiredAccess = cpu_to_le32(desired_access);
	req->AllocationSize = 0;

	/*
	 * Set file as system file if special file such as fifo and server
	 * expecting SFU style and no Unix extensions.
	 */
	if (create_options & CREATE_OPTION_SPECIAL)
		req->FileAttributes = cpu_to_le32(ATTR_SYSTEM);
	else
		req->FileAttributes = cpu_to_le32(ATTR_NORMAL);

	/*
	 * XP does not handle ATTR_POSIX_SEMANTICS but it helps speed up case
	 * sensitive checks for other servers such as Samba.
	 */
	if (tcon->ses->capabilities & CAP_UNIX)
		req->FileAttributes |= cpu_to_le32(ATTR_POSIX_SEMANTICS);

	if (create_options & CREATE_OPTION_READONLY)
		req->FileAttributes |= cpu_to_le32(ATTR_READONLY);

	req->ShareAccess = cpu_to_le32(FILE_SHARE_ALL);
	req->CreateDisposition = cpu_to_le32(disposition);
	req->CreateOptions = cpu_to_le32(create_options & CREATE_OPTIONS_MASK);

	/* BB Expirement with various impersonation levels and verify */
	req->ImpersonationLevel = cpu_to_le32(SECURITY_IMPERSONATION);
	req->SecurityFlags = SECURITY_CONTEXT_TRACKING|SECURITY_EFFECTIVE_ONLY;

	count += name_len;
	inc_rfc1001_len(req, count);

	req->ByteCount = cpu_to_le16(count);
	rc = SendReceive(xid, tcon->ses, (struct smb_hdr *)req,
			 (struct smb_hdr *)rsp, &bytes_returned, 0);
	cifs_stats_inc(&tcon->stats.cifs_stats.num_opens);
	if (rc) {
		cifs_dbg(FYI, "Error in Open = %d\n", rc);
		cifs_buf_release(req);
		if (rc == -EAGAIN)
			goto openRetry;
		return rc;
	}

	/* 1 byte no need to le_to_cpu */
	*oplock = rsp->OplockLevel;
	/* cifs fid stays in le */
	oparms->fid->netfid = rsp->Fid;
	oparms->fid->access = desired_access;

	/* Let caller know file was created so we can set the mode. */
	/* Do we care about the CreateAction in any other cases? */
	if (cpu_to_le32(FILE_CREATE) == rsp->CreateAction)
		*oplock |= CIFS_CREATE_ACTION;

	if (buf) {
		/* copy commonly used attributes */
		memcpy(&buf->common_attributes,
		       &rsp->common_attributes,
		       sizeof(buf->common_attributes));
		/* the file_info buf is endian converted by caller */
		buf->AllocationSize = rsp->AllocationSize;
		buf->EndOfFile = rsp->EndOfFile;
		buf->NumberOfLinks = cpu_to_le32(1);
		buf->DeletePending = 0;
	}

	cifs_buf_release(req);
	return rc;
}

static void cifs_readv_worker(struct work_struct *work)
{
	struct cifs_io_subrequest *rdata =
		container_of(work, struct cifs_io_subrequest, subreq.work);

	netfs_subreq_terminated(&rdata->subreq,
				(rdata->result == 0 || rdata->result == -EAGAIN) ?
				rdata->got_bytes : rdata->result, true);
}

static void
cifs_readv_callback(struct mid_q_entry *mid)
{
	struct cifs_io_subrequest *rdata = mid->callback_data;
	struct netfs_inode *ictx = netfs_inode(rdata->rreq->inode);
	struct cifs_tcon *tcon = tlink_tcon(rdata->req->cfile->tlink);
	struct TCP_Server_Info *server = tcon->ses->server;
	struct smb_rqst rqst = { .rq_iov = rdata->iov,
				 .rq_nvec = 2,
				 .rq_iter = rdata->subreq.io_iter };
	struct cifs_credits credits = {
		.value = 1,
		.instance = 0,
		.rreq_debug_id = rdata->rreq->debug_id,
		.rreq_debug_index = rdata->subreq.debug_index,
	};

	cifs_dbg(FYI, "%s: mid=%llu state=%d result=%d bytes=%zu\n",
		 __func__, mid->mid, mid->mid_state, rdata->result,
		 rdata->subreq.len);

	switch (mid->mid_state) {
	case MID_RESPONSE_RECEIVED:
		/* result already set, check signature */
		if (server->sign) {
			int rc = 0;

			iov_iter_truncate(&rqst.rq_iter, rdata->got_bytes);
			rc = cifs_verify_signature(&rqst, server,
						  mid->sequence_number);
			if (rc)
				cifs_dbg(VFS, "SMB signature verification returned error = %d\n",
					 rc);
		}
		/* FIXME: should this be counted toward the initiating task? */
		task_io_account_read(rdata->got_bytes);
		cifs_stats_bytes_read(tcon, rdata->got_bytes);
		break;
	case MID_REQUEST_SUBMITTED:
	case MID_RETRY_NEEDED:
		rdata->result = -EAGAIN;
		if (server->sign && rdata->got_bytes)
			/* reset bytes number since we can not check a sign */
			rdata->got_bytes = 0;
		/* FIXME: should this be counted toward the initiating task? */
		task_io_account_read(rdata->got_bytes);
		cifs_stats_bytes_read(tcon, rdata->got_bytes);
		break;
	default:
		rdata->result = -EIO;
	}

	if (rdata->result == -ENODATA) {
		__set_bit(NETFS_SREQ_HIT_EOF, &rdata->subreq.flags);
		rdata->result = 0;
	} else {
		if (rdata->got_bytes < rdata->actual_len &&
		    rdata->subreq.start + rdata->subreq.transferred + rdata->got_bytes ==
		    ictx->remote_i_size) {
			__set_bit(NETFS_SREQ_HIT_EOF, &rdata->subreq.flags);
			rdata->result = 0;
		}
	}

	rdata->credits.value = 0;
<<<<<<< HEAD
	INIT_WORK(&rdata->subreq.work, cifs_readv_worker);
	queue_work(cifsiod_wq, &rdata->subreq.work);
=======
	rdata->subreq.transferred += rdata->got_bytes;
	netfs_read_subreq_terminated(&rdata->subreq, rdata->result, false);
>>>>>>> b5fa341a
	release_mid(mid);
	add_credits(server, &credits, 0);
}

/* cifs_async_readv - send an async write, and set up mid to handle result */
int
cifs_async_readv(struct cifs_io_subrequest *rdata)
{
	int rc;
	READ_REQ *smb = NULL;
	int wct;
	struct cifs_tcon *tcon = tlink_tcon(rdata->req->cfile->tlink);
	struct smb_rqst rqst = { .rq_iov = rdata->iov,
				 .rq_nvec = 2 };

	cifs_dbg(FYI, "%s: offset=%llu bytes=%zu\n",
		 __func__, rdata->subreq.start, rdata->subreq.len);

	if (tcon->ses->capabilities & CAP_LARGE_FILES)
		wct = 12;
	else {
		wct = 10; /* old style read */
		if ((rdata->subreq.start >> 32) > 0)  {
			/* can not handle this big offset for old */
			return -EIO;
		}
	}

	rc = small_smb_init(SMB_COM_READ_ANDX, wct, tcon, (void **)&smb);
	if (rc)
		return rc;

	smb->hdr.Pid = cpu_to_le16((__u16)rdata->req->pid);
	smb->hdr.PidHigh = cpu_to_le16((__u16)(rdata->req->pid >> 16));

	smb->AndXCommand = 0xFF;	/* none */
	smb->Fid = rdata->req->cfile->fid.netfid;
	smb->OffsetLow = cpu_to_le32(rdata->subreq.start & 0xFFFFFFFF);
	if (wct == 12)
		smb->OffsetHigh = cpu_to_le32(rdata->subreq.start >> 32);
	smb->Remaining = 0;
	smb->MaxCount = cpu_to_le16(rdata->subreq.len & 0xFFFF);
	smb->MaxCountHigh = cpu_to_le32(rdata->subreq.len >> 16);
	if (wct == 12)
		smb->ByteCount = 0;
	else {
		/* old style read */
		struct smb_com_readx_req *smbr =
			(struct smb_com_readx_req *)smb;
		smbr->ByteCount = 0;
	}

	/* 4 for RFC1001 length + 1 for BCC */
	rdata->iov[0].iov_base = smb;
	rdata->iov[0].iov_len = 4;
	rdata->iov[1].iov_base = (char *)smb + 4;
	rdata->iov[1].iov_len = get_rfc1002_length(smb);

	rc = cifs_call_async(tcon->ses->server, &rqst, cifs_readv_receive,
			     cifs_readv_callback, NULL, rdata, 0, NULL);

	if (rc == 0)
		cifs_stats_inc(&tcon->stats.cifs_stats.num_reads);
	cifs_small_buf_release(smb);
	return rc;
}

int
CIFSSMBRead(const unsigned int xid, struct cifs_io_parms *io_parms,
	    unsigned int *nbytes, char **buf, int *pbuf_type)
{
	int rc = -EACCES;
	READ_REQ *pSMB = NULL;
	READ_RSP *pSMBr = NULL;
	char *pReadData = NULL;
	int wct;
	int resp_buf_type = 0;
	struct kvec iov[1];
	struct kvec rsp_iov;
	__u32 pid = io_parms->pid;
	__u16 netfid = io_parms->netfid;
	__u64 offset = io_parms->offset;
	struct cifs_tcon *tcon = io_parms->tcon;
	unsigned int count = io_parms->length;

	cifs_dbg(FYI, "Reading %d bytes on fid %d\n", count, netfid);
	if (tcon->ses->capabilities & CAP_LARGE_FILES)
		wct = 12;
	else {
		wct = 10; /* old style read */
		if ((offset >> 32) > 0)  {
			/* can not handle this big offset for old */
			return -EIO;
		}
	}

	*nbytes = 0;
	rc = small_smb_init(SMB_COM_READ_ANDX, wct, tcon, (void **) &pSMB);
	if (rc)
		return rc;

	pSMB->hdr.Pid = cpu_to_le16((__u16)pid);
	pSMB->hdr.PidHigh = cpu_to_le16((__u16)(pid >> 16));

	/* tcon and ses pointer are checked in smb_init */
	if (tcon->ses->server == NULL)
		return -ECONNABORTED;

	pSMB->AndXCommand = 0xFF;       /* none */
	pSMB->Fid = netfid;
	pSMB->OffsetLow = cpu_to_le32(offset & 0xFFFFFFFF);
	if (wct == 12)
		pSMB->OffsetHigh = cpu_to_le32(offset >> 32);

	pSMB->Remaining = 0;
	pSMB->MaxCount = cpu_to_le16(count & 0xFFFF);
	pSMB->MaxCountHigh = cpu_to_le32(count >> 16);
	if (wct == 12)
		pSMB->ByteCount = 0;  /* no need to do le conversion since 0 */
	else {
		/* old style read */
		struct smb_com_readx_req *pSMBW =
			(struct smb_com_readx_req *)pSMB;
		pSMBW->ByteCount = 0;
	}

	iov[0].iov_base = (char *)pSMB;
	iov[0].iov_len = be32_to_cpu(pSMB->hdr.smb_buf_length) + 4;
	rc = SendReceive2(xid, tcon->ses, iov, 1, &resp_buf_type,
			  CIFS_LOG_ERROR, &rsp_iov);
	cifs_small_buf_release(pSMB);
	cifs_stats_inc(&tcon->stats.cifs_stats.num_reads);
	pSMBr = (READ_RSP *)rsp_iov.iov_base;
	if (rc) {
		cifs_dbg(VFS, "Send error in read = %d\n", rc);
	} else {
		int data_length = le16_to_cpu(pSMBr->DataLengthHigh);
		data_length = data_length << 16;
		data_length += le16_to_cpu(pSMBr->DataLength);
		*nbytes = data_length;

		/*check that DataLength would not go beyond end of SMB */
		if ((data_length > CIFSMaxBufSize)
				|| (data_length > count)) {
			cifs_dbg(FYI, "bad length %d for count %d\n",
				 data_length, count);
			rc = -EIO;
			*nbytes = 0;
		} else {
			pReadData = (char *) (&pSMBr->hdr.Protocol) +
					le16_to_cpu(pSMBr->DataOffset);
/*			if (rc = copy_to_user(buf, pReadData, data_length)) {
				cifs_dbg(VFS, "Faulting on read rc = %d\n",rc);
				rc = -EFAULT;
			}*/ /* can not use copy_to_user when using page cache*/
			if (*buf)
				memcpy(*buf, pReadData, data_length);
		}
	}

	if (*buf) {
		free_rsp_buf(resp_buf_type, rsp_iov.iov_base);
	} else if (resp_buf_type != CIFS_NO_BUFFER) {
		/* return buffer to caller to free */
		*buf = rsp_iov.iov_base;
		if (resp_buf_type == CIFS_SMALL_BUFFER)
			*pbuf_type = CIFS_SMALL_BUFFER;
		else if (resp_buf_type == CIFS_LARGE_BUFFER)
			*pbuf_type = CIFS_LARGE_BUFFER;
	} /* else no valid buffer on return - leave as null */

	/* Note: On -EAGAIN error only caller can retry on handle based calls
		since file handle passed in no longer valid */
	return rc;
}


int
CIFSSMBWrite(const unsigned int xid, struct cifs_io_parms *io_parms,
	     unsigned int *nbytes, const char *buf)
{
	int rc = -EACCES;
	WRITE_REQ *pSMB = NULL;
	WRITE_RSP *pSMBr = NULL;
	int bytes_returned, wct;
	__u32 bytes_sent;
	__u16 byte_count;
	__u32 pid = io_parms->pid;
	__u16 netfid = io_parms->netfid;
	__u64 offset = io_parms->offset;
	struct cifs_tcon *tcon = io_parms->tcon;
	unsigned int count = io_parms->length;

	*nbytes = 0;

	/* cifs_dbg(FYI, "write at %lld %d bytes\n", offset, count);*/
	if (tcon->ses == NULL)
		return -ECONNABORTED;

	if (tcon->ses->capabilities & CAP_LARGE_FILES)
		wct = 14;
	else {
		wct = 12;
		if ((offset >> 32) > 0) {
			/* can not handle big offset for old srv */
			return -EIO;
		}
	}

	rc = smb_init(SMB_COM_WRITE_ANDX, wct, tcon, (void **) &pSMB,
		      (void **) &pSMBr);
	if (rc)
		return rc;

	pSMB->hdr.Pid = cpu_to_le16((__u16)pid);
	pSMB->hdr.PidHigh = cpu_to_le16((__u16)(pid >> 16));

	/* tcon and ses pointer are checked in smb_init */
	if (tcon->ses->server == NULL)
		return -ECONNABORTED;

	pSMB->AndXCommand = 0xFF;	/* none */
	pSMB->Fid = netfid;
	pSMB->OffsetLow = cpu_to_le32(offset & 0xFFFFFFFF);
	if (wct == 14)
		pSMB->OffsetHigh = cpu_to_le32(offset >> 32);

	pSMB->Reserved = 0xFFFFFFFF;
	pSMB->WriteMode = 0;
	pSMB->Remaining = 0;

	/* Can increase buffer size if buffer is big enough in some cases ie we
	can send more if LARGE_WRITE_X capability returned by the server and if
	our buffer is big enough or if we convert to iovecs on socket writes
	and eliminate the copy to the CIFS buffer */
	if (tcon->ses->capabilities & CAP_LARGE_WRITE_X) {
		bytes_sent = min_t(const unsigned int, CIFSMaxBufSize, count);
	} else {
		bytes_sent = (tcon->ses->server->maxBuf - MAX_CIFS_HDR_SIZE)
			 & ~0xFF;
	}

	if (bytes_sent > count)
		bytes_sent = count;
	pSMB->DataOffset =
		cpu_to_le16(offsetof(struct smb_com_write_req, Data) - 4);
	if (buf)
		memcpy(pSMB->Data, buf, bytes_sent);
	else if (count != 0) {
		/* No buffer */
		cifs_buf_release(pSMB);
		return -EINVAL;
	} /* else setting file size with write of zero bytes */
	if (wct == 14)
		byte_count = bytes_sent + 1; /* pad */
	else /* wct == 12 */
		byte_count = bytes_sent + 5; /* bigger pad, smaller smb hdr */

	pSMB->DataLengthLow = cpu_to_le16(bytes_sent & 0xFFFF);
	pSMB->DataLengthHigh = cpu_to_le16(bytes_sent >> 16);
	inc_rfc1001_len(pSMB, byte_count);

	if (wct == 14)
		pSMB->ByteCount = cpu_to_le16(byte_count);
	else { /* old style write has byte count 4 bytes earlier
		  so 4 bytes pad  */
		struct smb_com_writex_req *pSMBW =
			(struct smb_com_writex_req *)pSMB;
		pSMBW->ByteCount = cpu_to_le16(byte_count);
	}

	rc = SendReceive(xid, tcon->ses, (struct smb_hdr *) pSMB,
			 (struct smb_hdr *) pSMBr, &bytes_returned, 0);
	cifs_stats_inc(&tcon->stats.cifs_stats.num_writes);
	if (rc) {
		cifs_dbg(FYI, "Send error in write = %d\n", rc);
	} else {
		*nbytes = le16_to_cpu(pSMBr->CountHigh);
		*nbytes = (*nbytes) << 16;
		*nbytes += le16_to_cpu(pSMBr->Count);

		/*
		 * Mask off high 16 bits when bytes written as returned by the
		 * server is greater than bytes requested by the client. Some
		 * OS/2 servers are known to set incorrect CountHigh values.
		 */
		if (*nbytes > count)
			*nbytes &= 0xFFFF;
	}

	cifs_buf_release(pSMB);

	/* Note: On -EAGAIN error only caller can retry on handle based calls
		since file handle passed in no longer valid */

	return rc;
}

/*
 * Check the mid_state and signature on received buffer (if any), and queue the
 * workqueue completion task.
 */
static void
cifs_writev_callback(struct mid_q_entry *mid)
{
	struct cifs_io_subrequest *wdata = mid->callback_data;
	struct TCP_Server_Info *server = wdata->server;
	struct cifs_tcon *tcon = tlink_tcon(wdata->req->cfile->tlink);
	WRITE_RSP *smb = (WRITE_RSP *)mid->resp_buf;
	struct cifs_credits credits = {
		.value = 1,
		.instance = 0,
		.rreq_debug_id = wdata->rreq->debug_id,
		.rreq_debug_index = wdata->subreq.debug_index,
	};
	ssize_t result;
	size_t written;

	switch (mid->mid_state) {
	case MID_RESPONSE_RECEIVED:
		result = cifs_check_receive(mid, tcon->ses->server, 0);
		if (result != 0)
			break;

		written = le16_to_cpu(smb->CountHigh);
		written <<= 16;
		written += le16_to_cpu(smb->Count);
		/*
		 * Mask off high 16 bits when bytes written as returned
		 * by the server is greater than bytes requested by the
		 * client. OS/2 servers are known to set incorrect
		 * CountHigh values.
		 */
		if (written > wdata->subreq.len)
			written &= 0xFFFF;

		if (written < wdata->subreq.len)
			result = -ENOSPC;
		else
			result = written;
		break;
	case MID_REQUEST_SUBMITTED:
	case MID_RETRY_NEEDED:
		result = -EAGAIN;
		break;
	default:
		result = -EIO;
		break;
	}

	trace_smb3_rw_credits(credits.rreq_debug_id, credits.rreq_debug_index,
			      wdata->credits.value,
			      server->credits, server->in_flight,
			      0, cifs_trace_rw_credits_write_response_clear);
	wdata->credits.value = 0;
	cifs_write_subrequest_terminated(wdata, result, true);
	release_mid(mid);
	trace_smb3_rw_credits(credits.rreq_debug_id, credits.rreq_debug_index, 0,
			      server->credits, server->in_flight,
			      credits.value, cifs_trace_rw_credits_write_response_add);
	add_credits(tcon->ses->server, &credits, 0);
}

/* cifs_async_writev - send an async write, and set up mid to handle result */
void
cifs_async_writev(struct cifs_io_subrequest *wdata)
{
	int rc = -EACCES;
	WRITE_REQ *smb = NULL;
	int wct;
	struct cifs_tcon *tcon = tlink_tcon(wdata->req->cfile->tlink);
	struct kvec iov[2];
	struct smb_rqst rqst = { };

	if (tcon->ses->capabilities & CAP_LARGE_FILES) {
		wct = 14;
	} else {
		wct = 12;
		if (wdata->subreq.start >> 32 > 0) {
			/* can not handle big offset for old srv */
			rc = -EIO;
			goto out;
		}
	}

	rc = small_smb_init(SMB_COM_WRITE_ANDX, wct, tcon, (void **)&smb);
	if (rc)
		goto async_writev_out;

	smb->hdr.Pid = cpu_to_le16((__u16)wdata->req->pid);
	smb->hdr.PidHigh = cpu_to_le16((__u16)(wdata->req->pid >> 16));

	smb->AndXCommand = 0xFF;	/* none */
	smb->Fid = wdata->req->cfile->fid.netfid;
	smb->OffsetLow = cpu_to_le32(wdata->subreq.start & 0xFFFFFFFF);
	if (wct == 14)
		smb->OffsetHigh = cpu_to_le32(wdata->subreq.start >> 32);
	smb->Reserved = 0xFFFFFFFF;
	smb->WriteMode = 0;
	smb->Remaining = 0;

	smb->DataOffset =
	    cpu_to_le16(offsetof(struct smb_com_write_req, Data) - 4);

	/* 4 for RFC1001 length + 1 for BCC */
	iov[0].iov_len = 4;
	iov[0].iov_base = smb;
	iov[1].iov_len = get_rfc1002_length(smb) + 1;
	iov[1].iov_base = (char *)smb + 4;

	rqst.rq_iov = iov;
	rqst.rq_nvec = 2;
	rqst.rq_iter = wdata->subreq.io_iter;

	cifs_dbg(FYI, "async write at %llu %zu bytes\n",
		 wdata->subreq.start, wdata->subreq.len);

	smb->DataLengthLow = cpu_to_le16(wdata->subreq.len & 0xFFFF);
	smb->DataLengthHigh = cpu_to_le16(wdata->subreq.len >> 16);

	if (wct == 14) {
		inc_rfc1001_len(&smb->hdr, wdata->subreq.len + 1);
		put_bcc(wdata->subreq.len + 1, &smb->hdr);
	} else {
		/* wct == 12 */
		struct smb_com_writex_req *smbw =
				(struct smb_com_writex_req *)smb;
		inc_rfc1001_len(&smbw->hdr, wdata->subreq.len + 5);
		put_bcc(wdata->subreq.len + 5, &smbw->hdr);
		iov[1].iov_len += 4; /* pad bigger by four bytes */
	}

	rc = cifs_call_async(tcon->ses->server, &rqst, NULL,
			     cifs_writev_callback, NULL, wdata, 0, NULL);
	/* Can't touch wdata if rc == 0 */
	if (rc == 0)
		cifs_stats_inc(&tcon->stats.cifs_stats.num_writes);

async_writev_out:
	cifs_small_buf_release(smb);
out:
	if (rc) {
		add_credits_and_wake_if(wdata->server, &wdata->credits, 0);
		cifs_write_subrequest_terminated(wdata, rc, false);
	}
}

int
CIFSSMBWrite2(const unsigned int xid, struct cifs_io_parms *io_parms,
	      unsigned int *nbytes, struct kvec *iov, int n_vec)
{
	int rc;
	WRITE_REQ *pSMB = NULL;
	int wct;
	int smb_hdr_len;
	int resp_buf_type = 0;
	__u32 pid = io_parms->pid;
	__u16 netfid = io_parms->netfid;
	__u64 offset = io_parms->offset;
	struct cifs_tcon *tcon = io_parms->tcon;
	unsigned int count = io_parms->length;
	struct kvec rsp_iov;

	*nbytes = 0;

	cifs_dbg(FYI, "write2 at %lld %d bytes\n", (long long)offset, count);

	if (tcon->ses->capabilities & CAP_LARGE_FILES) {
		wct = 14;
	} else {
		wct = 12;
		if ((offset >> 32) > 0) {
			/* can not handle big offset for old srv */
			return -EIO;
		}
	}
	rc = small_smb_init(SMB_COM_WRITE_ANDX, wct, tcon, (void **) &pSMB);
	if (rc)
		return rc;

	pSMB->hdr.Pid = cpu_to_le16((__u16)pid);
	pSMB->hdr.PidHigh = cpu_to_le16((__u16)(pid >> 16));

	/* tcon and ses pointer are checked in smb_init */
	if (tcon->ses->server == NULL)
		return -ECONNABORTED;

	pSMB->AndXCommand = 0xFF;	/* none */
	pSMB->Fid = netfid;
	pSMB->OffsetLow = cpu_to_le32(offset & 0xFFFFFFFF);
	if (wct == 14)
		pSMB->OffsetHigh = cpu_to_le32(offset >> 32);
	pSMB->Reserved = 0xFFFFFFFF;
	pSMB->WriteMode = 0;
	pSMB->Remaining = 0;

	pSMB->DataOffset =
	    cpu_to_le16(offsetof(struct smb_com_write_req, Data) - 4);

	pSMB->DataLengthLow = cpu_to_le16(count & 0xFFFF);
	pSMB->DataLengthHigh = cpu_to_le16(count >> 16);
	/* header + 1 byte pad */
	smb_hdr_len = be32_to_cpu(pSMB->hdr.smb_buf_length) + 1;
	if (wct == 14)
		inc_rfc1001_len(pSMB, count + 1);
	else /* wct == 12 */
		inc_rfc1001_len(pSMB, count + 5); /* smb data starts later */
	if (wct == 14)
		pSMB->ByteCount = cpu_to_le16(count + 1);
	else /* wct == 12 */ /* bigger pad, smaller smb hdr, keep offset ok */ {
		struct smb_com_writex_req *pSMBW =
				(struct smb_com_writex_req *)pSMB;
		pSMBW->ByteCount = cpu_to_le16(count + 5);
	}
	iov[0].iov_base = pSMB;
	if (wct == 14)
		iov[0].iov_len = smb_hdr_len + 4;
	else /* wct == 12 pad bigger by four bytes */
		iov[0].iov_len = smb_hdr_len + 8;

	rc = SendReceive2(xid, tcon->ses, iov, n_vec + 1, &resp_buf_type, 0,
			  &rsp_iov);
	cifs_small_buf_release(pSMB);
	cifs_stats_inc(&tcon->stats.cifs_stats.num_writes);
	if (rc) {
		cifs_dbg(FYI, "Send error Write2 = %d\n", rc);
	} else if (resp_buf_type == 0) {
		/* presumably this can not happen, but best to be safe */
		rc = -EIO;
	} else {
		WRITE_RSP *pSMBr = (WRITE_RSP *)rsp_iov.iov_base;
		*nbytes = le16_to_cpu(pSMBr->CountHigh);
		*nbytes = (*nbytes) << 16;
		*nbytes += le16_to_cpu(pSMBr->Count);

		/*
		 * Mask off high 16 bits when bytes written as returned by the
		 * server is greater than bytes requested by the client. OS/2
		 * servers are known to set incorrect CountHigh values.
		 */
		if (*nbytes > count)
			*nbytes &= 0xFFFF;
	}

	free_rsp_buf(resp_buf_type, rsp_iov.iov_base);

	/* Note: On -EAGAIN error only caller can retry on handle based calls
		since file handle passed in no longer valid */

	return rc;
}

int cifs_lockv(const unsigned int xid, struct cifs_tcon *tcon,
	       const __u16 netfid, const __u8 lock_type, const __u32 num_unlock,
	       const __u32 num_lock, LOCKING_ANDX_RANGE *buf)
{
	int rc = 0;
	LOCK_REQ *pSMB = NULL;
	struct kvec iov[2];
	struct kvec rsp_iov;
	int resp_buf_type;
	__u16 count;

	cifs_dbg(FYI, "cifs_lockv num lock %d num unlock %d\n",
		 num_lock, num_unlock);

	rc = small_smb_init(SMB_COM_LOCKING_ANDX, 8, tcon, (void **) &pSMB);
	if (rc)
		return rc;

	pSMB->Timeout = 0;
	pSMB->NumberOfLocks = cpu_to_le16(num_lock);
	pSMB->NumberOfUnlocks = cpu_to_le16(num_unlock);
	pSMB->LockType = lock_type;
	pSMB->AndXCommand = 0xFF; /* none */
	pSMB->Fid = netfid; /* netfid stays le */

	count = (num_unlock + num_lock) * sizeof(LOCKING_ANDX_RANGE);
	inc_rfc1001_len(pSMB, count);
	pSMB->ByteCount = cpu_to_le16(count);

	iov[0].iov_base = (char *)pSMB;
	iov[0].iov_len = be32_to_cpu(pSMB->hdr.smb_buf_length) + 4 -
			 (num_unlock + num_lock) * sizeof(LOCKING_ANDX_RANGE);
	iov[1].iov_base = (char *)buf;
	iov[1].iov_len = (num_unlock + num_lock) * sizeof(LOCKING_ANDX_RANGE);

	cifs_stats_inc(&tcon->stats.cifs_stats.num_locks);
	rc = SendReceive2(xid, tcon->ses, iov, 2, &resp_buf_type,
			  CIFS_NO_RSP_BUF, &rsp_iov);
	cifs_small_buf_release(pSMB);
	if (rc)
		cifs_dbg(FYI, "Send error in cifs_lockv = %d\n", rc);

	return rc;
}

int
CIFSSMBLock(const unsigned int xid, struct cifs_tcon *tcon,
	    const __u16 smb_file_id, const __u32 netpid, const __u64 len,
	    const __u64 offset, const __u32 numUnlock,
	    const __u32 numLock, const __u8 lockType,
	    const bool waitFlag, const __u8 oplock_level)
{
	int rc = 0;
	LOCK_REQ *pSMB = NULL;
/*	LOCK_RSP *pSMBr = NULL; */ /* No response data other than rc to parse */
	int bytes_returned;
	int flags = 0;
	__u16 count;

	cifs_dbg(FYI, "CIFSSMBLock timeout %d numLock %d\n",
		 (int)waitFlag, numLock);
	rc = small_smb_init(SMB_COM_LOCKING_ANDX, 8, tcon, (void **) &pSMB);

	if (rc)
		return rc;

	if (lockType == LOCKING_ANDX_OPLOCK_RELEASE) {
		/* no response expected */
		flags = CIFS_NO_SRV_RSP | CIFS_NON_BLOCKING | CIFS_OBREAK_OP;
		pSMB->Timeout = 0;
	} else if (waitFlag) {
		flags = CIFS_BLOCKING_OP; /* blocking operation, no timeout */
		pSMB->Timeout = cpu_to_le32(-1);/* blocking - do not time out */
	} else {
		pSMB->Timeout = 0;
	}

	pSMB->NumberOfLocks = cpu_to_le16(numLock);
	pSMB->NumberOfUnlocks = cpu_to_le16(numUnlock);
	pSMB->LockType = lockType;
	pSMB->OplockLevel = oplock_level;
	pSMB->AndXCommand = 0xFF;	/* none */
	pSMB->Fid = smb_file_id; /* netfid stays le */

	if ((numLock != 0) || (numUnlock != 0)) {
		pSMB->Locks[0].Pid = cpu_to_le16(netpid);
		/* BB where to store pid high? */
		pSMB->Locks[0].LengthLow = cpu_to_le32((u32)len);
		pSMB->Locks[0].LengthHigh = cpu_to_le32((u32)(len>>32));
		pSMB->Locks[0].OffsetLow = cpu_to_le32((u32)offset);
		pSMB->Locks[0].OffsetHigh = cpu_to_le32((u32)(offset>>32));
		count = sizeof(LOCKING_ANDX_RANGE);
	} else {
		/* oplock break */
		count = 0;
	}
	inc_rfc1001_len(pSMB, count);
	pSMB->ByteCount = cpu_to_le16(count);

	if (waitFlag)
		rc = SendReceiveBlockingLock(xid, tcon, (struct smb_hdr *) pSMB,
			(struct smb_hdr *) pSMB, &bytes_returned);
	else
		rc = SendReceiveNoRsp(xid, tcon->ses, (char *)pSMB, flags);
	cifs_small_buf_release(pSMB);
	cifs_stats_inc(&tcon->stats.cifs_stats.num_locks);
	if (rc)
		cifs_dbg(FYI, "Send error in Lock = %d\n", rc);

	/* Note: On -EAGAIN error only caller can retry on handle based calls
	since file handle passed in no longer valid */
	return rc;
}

int
CIFSSMBPosixLock(const unsigned int xid, struct cifs_tcon *tcon,
		const __u16 smb_file_id, const __u32 netpid,
		const loff_t start_offset, const __u64 len,
		struct file_lock *pLockData, const __u16 lock_type,
		const bool waitFlag)
{
	struct smb_com_transaction2_sfi_req *pSMB  = NULL;
	struct smb_com_transaction2_sfi_rsp *pSMBr = NULL;
	struct cifs_posix_lock *parm_data;
	int rc = 0;
	int timeout = 0;
	int bytes_returned = 0;
	int resp_buf_type = 0;
	__u16 params, param_offset, offset, byte_count, count;
	struct kvec iov[1];
	struct kvec rsp_iov;

	cifs_dbg(FYI, "Posix Lock\n");

	rc = small_smb_init(SMB_COM_TRANSACTION2, 15, tcon, (void **) &pSMB);

	if (rc)
		return rc;

	pSMBr = (struct smb_com_transaction2_sfi_rsp *)pSMB;

	params = 6;
	pSMB->MaxSetupCount = 0;
	pSMB->Reserved = 0;
	pSMB->Flags = 0;
	pSMB->Reserved2 = 0;
	param_offset = offsetof(struct smb_com_transaction2_sfi_req, Fid) - 4;
	offset = param_offset + params;

	count = sizeof(struct cifs_posix_lock);
	pSMB->MaxParameterCount = cpu_to_le16(2);
	pSMB->MaxDataCount = cpu_to_le16(1000); /* BB find max SMB from sess */
	pSMB->SetupCount = 1;
	pSMB->Reserved3 = 0;
	if (pLockData)
		pSMB->SubCommand = cpu_to_le16(TRANS2_QUERY_FILE_INFORMATION);
	else
		pSMB->SubCommand = cpu_to_le16(TRANS2_SET_FILE_INFORMATION);
	byte_count = 3 /* pad */  + params + count;
	pSMB->DataCount = cpu_to_le16(count);
	pSMB->ParameterCount = cpu_to_le16(params);
	pSMB->TotalDataCount = pSMB->DataCount;
	pSMB->TotalParameterCount = pSMB->ParameterCount;
	pSMB->ParameterOffset = cpu_to_le16(param_offset);
	/* SMB offsets are from the beginning of SMB which is 4 bytes in, after RFC1001 field */
	parm_data = (struct cifs_posix_lock *)
			(((char *)pSMB) + offset + 4);

	parm_data->lock_type = cpu_to_le16(lock_type);
	if (waitFlag) {
		timeout = CIFS_BLOCKING_OP; /* blocking operation, no timeout */
		parm_data->lock_flags = cpu_to_le16(1);
		pSMB->Timeout = cpu_to_le32(-1);
	} else
		pSMB->Timeout = 0;

	parm_data->pid = cpu_to_le32(netpid);
	parm_data->start = cpu_to_le64(start_offset);
	parm_data->length = cpu_to_le64(len);  /* normalize negative numbers */

	pSMB->DataOffset = cpu_to_le16(offset);
	pSMB->Fid = smb_file_id;
	pSMB->InformationLevel = cpu_to_le16(SMB_SET_POSIX_LOCK);
	pSMB->Reserved4 = 0;
	inc_rfc1001_len(pSMB, byte_count);
	pSMB->ByteCount = cpu_to_le16(byte_count);
	if (waitFlag) {
		rc = SendReceiveBlockingLock(xid, tcon, (struct smb_hdr *) pSMB,
			(struct smb_hdr *) pSMBr, &bytes_returned);
	} else {
		iov[0].iov_base = (char *)pSMB;
		iov[0].iov_len = be32_to_cpu(pSMB->hdr.smb_buf_length) + 4;
		rc = SendReceive2(xid, tcon->ses, iov, 1 /* num iovecs */,
				&resp_buf_type, timeout, &rsp_iov);
		pSMBr = (struct smb_com_transaction2_sfi_rsp *)rsp_iov.iov_base;
	}
	cifs_small_buf_release(pSMB);

	if (rc) {
		cifs_dbg(FYI, "Send error in Posix Lock = %d\n", rc);
	} else if (pLockData) {
		/* lock structure can be returned on get */
		__u16 data_offset;
		__u16 data_count;
		rc = validate_t2((struct smb_t2_rsp *)pSMBr);

		if (rc || get_bcc(&pSMBr->hdr) < sizeof(*parm_data)) {
			rc = -EIO;      /* bad smb */
			goto plk_err_exit;
		}
		data_offset = le16_to_cpu(pSMBr->t2.DataOffset);
		data_count  = le16_to_cpu(pSMBr->t2.DataCount);
		if (data_count < sizeof(struct cifs_posix_lock)) {
			rc = -EIO;
			goto plk_err_exit;
		}
		parm_data = (struct cifs_posix_lock *)
			((char *)&pSMBr->hdr.Protocol + data_offset);
		if (parm_data->lock_type == cpu_to_le16(CIFS_UNLCK))
			pLockData->c.flc_type = F_UNLCK;
		else {
			if (parm_data->lock_type ==
					cpu_to_le16(CIFS_RDLCK))
				pLockData->c.flc_type = F_RDLCK;
			else if (parm_data->lock_type ==
					cpu_to_le16(CIFS_WRLCK))
				pLockData->c.flc_type = F_WRLCK;

			pLockData->fl_start = le64_to_cpu(parm_data->start);
			pLockData->fl_end = pLockData->fl_start +
				(le64_to_cpu(parm_data->length) ?
				 le64_to_cpu(parm_data->length) - 1 : 0);
			pLockData->c.flc_pid = -le32_to_cpu(parm_data->pid);
		}
	}

plk_err_exit:
	free_rsp_buf(resp_buf_type, rsp_iov.iov_base);

	/* Note: On -EAGAIN error only caller can retry on handle based calls
	   since file handle passed in no longer valid */

	return rc;
}


int
CIFSSMBClose(const unsigned int xid, struct cifs_tcon *tcon, int smb_file_id)
{
	int rc = 0;
	CLOSE_REQ *pSMB = NULL;
	cifs_dbg(FYI, "In CIFSSMBClose\n");

/* do not retry on dead session on close */
	rc = small_smb_init(SMB_COM_CLOSE, 3, tcon, (void **) &pSMB);
	if (rc == -EAGAIN)
		return 0;
	if (rc)
		return rc;

	pSMB->FileID = (__u16) smb_file_id;
	pSMB->LastWriteTime = 0xFFFFFFFF;
	pSMB->ByteCount = 0;
	rc = SendReceiveNoRsp(xid, tcon->ses, (char *) pSMB, 0);
	cifs_small_buf_release(pSMB);
	cifs_stats_inc(&tcon->stats.cifs_stats.num_closes);
	if (rc) {
		if (rc != -EINTR) {
			/* EINTR is expected when user ctl-c to kill app */
			cifs_dbg(VFS, "Send error in Close = %d\n", rc);
		}
	}

	/* Since session is dead, file will be closed on server already */
	if (rc == -EAGAIN)
		rc = 0;

	return rc;
}

int
CIFSSMBFlush(const unsigned int xid, struct cifs_tcon *tcon, int smb_file_id)
{
	int rc = 0;
	FLUSH_REQ *pSMB = NULL;
	cifs_dbg(FYI, "In CIFSSMBFlush\n");

	rc = small_smb_init(SMB_COM_FLUSH, 1, tcon, (void **) &pSMB);
	if (rc)
		return rc;

	pSMB->FileID = (__u16) smb_file_id;
	pSMB->ByteCount = 0;
	rc = SendReceiveNoRsp(xid, tcon->ses, (char *) pSMB, 0);
	cifs_small_buf_release(pSMB);
	cifs_stats_inc(&tcon->stats.cifs_stats.num_flushes);
	if (rc)
		cifs_dbg(VFS, "Send error in Flush = %d\n", rc);

	return rc;
}

int CIFSSMBRename(const unsigned int xid, struct cifs_tcon *tcon,
		  struct dentry *source_dentry,
		  const char *from_name, const char *to_name,
		  struct cifs_sb_info *cifs_sb)
{
	int rc = 0;
	RENAME_REQ *pSMB = NULL;
	RENAME_RSP *pSMBr = NULL;
	int bytes_returned;
	int name_len, name_len2;
	__u16 count;
	int remap = cifs_remap(cifs_sb);

	cifs_dbg(FYI, "In CIFSSMBRename\n");
renameRetry:
	rc = smb_init(SMB_COM_RENAME, 1, tcon, (void **) &pSMB,
		      (void **) &pSMBr);
	if (rc)
		return rc;

	pSMB->BufferFormat = 0x04;
	pSMB->SearchAttributes =
	    cpu_to_le16(ATTR_READONLY | ATTR_HIDDEN | ATTR_SYSTEM |
			ATTR_DIRECTORY);

	if (pSMB->hdr.Flags2 & SMBFLG2_UNICODE) {
		name_len = cifsConvertToUTF16((__le16 *) pSMB->OldFileName,
					      from_name, PATH_MAX,
					      cifs_sb->local_nls, remap);
		name_len++;	/* trailing null */
		name_len *= 2;
		pSMB->OldFileName[name_len] = 0x04;	/* pad */
	/* protocol requires ASCII signature byte on Unicode string */
		pSMB->OldFileName[name_len + 1] = 0x00;
		name_len2 =
		    cifsConvertToUTF16((__le16 *)&pSMB->OldFileName[name_len+2],
				       to_name, PATH_MAX, cifs_sb->local_nls,
				       remap);
		name_len2 += 1 /* trailing null */  + 1 /* Signature word */ ;
		name_len2 *= 2;	/* convert to bytes */
	} else {
		name_len = copy_path_name(pSMB->OldFileName, from_name);
		name_len2 = copy_path_name(pSMB->OldFileName+name_len+1, to_name);
		pSMB->OldFileName[name_len] = 0x04;  /* 2nd buffer format */
		name_len2++;	/* signature byte */
	}

	count = 1 /* 1st signature byte */  + name_len + name_len2;
	inc_rfc1001_len(pSMB, count);
	pSMB->ByteCount = cpu_to_le16(count);

	rc = SendReceive(xid, tcon->ses, (struct smb_hdr *) pSMB,
			 (struct smb_hdr *) pSMBr, &bytes_returned, 0);
	cifs_stats_inc(&tcon->stats.cifs_stats.num_renames);
	if (rc)
		cifs_dbg(FYI, "Send error in rename = %d\n", rc);

	cifs_buf_release(pSMB);

	if (rc == -EAGAIN)
		goto renameRetry;

	return rc;
}

int CIFSSMBRenameOpenFile(const unsigned int xid, struct cifs_tcon *pTcon,
		int netfid, const char *target_name,
		const struct nls_table *nls_codepage, int remap)
{
	struct smb_com_transaction2_sfi_req *pSMB  = NULL;
	struct smb_com_transaction2_sfi_rsp *pSMBr = NULL;
	struct set_file_rename *rename_info;
	char *data_offset;
	char dummy_string[30];
	int rc = 0;
	int bytes_returned = 0;
	int len_of_str;
	__u16 params, param_offset, offset, count, byte_count;

	cifs_dbg(FYI, "Rename to File by handle\n");
	rc = smb_init(SMB_COM_TRANSACTION2, 15, pTcon, (void **) &pSMB,
			(void **) &pSMBr);
	if (rc)
		return rc;

	params = 6;
	pSMB->MaxSetupCount = 0;
	pSMB->Reserved = 0;
	pSMB->Flags = 0;
	pSMB->Timeout = 0;
	pSMB->Reserved2 = 0;
	param_offset = offsetof(struct smb_com_transaction2_sfi_req, Fid) - 4;
	offset = param_offset + params;

	/* SMB offsets are from the beginning of SMB which is 4 bytes in, after RFC1001 field */
	data_offset = (char *)(pSMB) + offset + 4;
	rename_info = (struct set_file_rename *) data_offset;
	pSMB->MaxParameterCount = cpu_to_le16(2);
	pSMB->MaxDataCount = cpu_to_le16(1000); /* BB find max SMB from sess */
	pSMB->SetupCount = 1;
	pSMB->Reserved3 = 0;
	pSMB->SubCommand = cpu_to_le16(TRANS2_SET_FILE_INFORMATION);
	byte_count = 3 /* pad */  + params;
	pSMB->ParameterCount = cpu_to_le16(params);
	pSMB->TotalParameterCount = pSMB->ParameterCount;
	pSMB->ParameterOffset = cpu_to_le16(param_offset);
	pSMB->DataOffset = cpu_to_le16(offset);
	/* construct random name ".cifs_tmp<inodenum><mid>" */
	rename_info->overwrite = cpu_to_le32(1);
	rename_info->root_fid  = 0;
	/* unicode only call */
	if (target_name == NULL) {
		sprintf(dummy_string, "cifs%x", pSMB->hdr.Mid);
		len_of_str =
			cifsConvertToUTF16((__le16 *)rename_info->target_name,
					dummy_string, 24, nls_codepage, remap);
	} else {
		len_of_str =
			cifsConvertToUTF16((__le16 *)rename_info->target_name,
					target_name, PATH_MAX, nls_codepage,
					remap);
	}
	rename_info->target_name_len = cpu_to_le32(2 * len_of_str);
	count = sizeof(struct set_file_rename) + (2 * len_of_str);
	byte_count += count;
	pSMB->DataCount = cpu_to_le16(count);
	pSMB->TotalDataCount = pSMB->DataCount;
	pSMB->Fid = netfid;
	pSMB->InformationLevel =
		cpu_to_le16(SMB_SET_FILE_RENAME_INFORMATION);
	pSMB->Reserved4 = 0;
	inc_rfc1001_len(pSMB, byte_count);
	pSMB->ByteCount = cpu_to_le16(byte_count);
	rc = SendReceive(xid, pTcon->ses, (struct smb_hdr *) pSMB,
			 (struct smb_hdr *) pSMBr, &bytes_returned, 0);
	cifs_stats_inc(&pTcon->stats.cifs_stats.num_t2renames);
	if (rc)
		cifs_dbg(FYI, "Send error in Rename (by file handle) = %d\n",
			 rc);

	cifs_buf_release(pSMB);

	/* Note: On -EAGAIN error only caller can retry on handle based calls
		since file handle passed in no longer valid */

	return rc;
}

int
CIFSSMBCopy(const unsigned int xid, struct cifs_tcon *tcon,
	    const char *fromName, const __u16 target_tid, const char *toName,
	    const int flags, const struct nls_table *nls_codepage, int remap)
{
	int rc = 0;
	COPY_REQ *pSMB = NULL;
	COPY_RSP *pSMBr = NULL;
	int bytes_returned;
	int name_len, name_len2;
	__u16 count;

	cifs_dbg(FYI, "In CIFSSMBCopy\n");
copyRetry:
	rc = smb_init(SMB_COM_COPY, 1, tcon, (void **) &pSMB,
			(void **) &pSMBr);
	if (rc)
		return rc;

	pSMB->BufferFormat = 0x04;
	pSMB->Tid2 = target_tid;

	pSMB->Flags = cpu_to_le16(flags & COPY_TREE);

	if (pSMB->hdr.Flags2 & SMBFLG2_UNICODE) {
		name_len = cifsConvertToUTF16((__le16 *) pSMB->OldFileName,
					      fromName, PATH_MAX, nls_codepage,
					      remap);
		name_len++;     /* trailing null */
		name_len *= 2;
		pSMB->OldFileName[name_len] = 0x04;     /* pad */
		/* protocol requires ASCII signature byte on Unicode string */
		pSMB->OldFileName[name_len + 1] = 0x00;
		name_len2 =
		    cifsConvertToUTF16((__le16 *)&pSMB->OldFileName[name_len+2],
				       toName, PATH_MAX, nls_codepage, remap);
		name_len2 += 1 /* trailing null */  + 1 /* Signature word */ ;
		name_len2 *= 2; /* convert to bytes */
	} else {
		name_len = copy_path_name(pSMB->OldFileName, fromName);
		pSMB->OldFileName[name_len] = 0x04;  /* 2nd buffer format */
		name_len2 = copy_path_name(pSMB->OldFileName+name_len+1, toName);
		name_len2++;    /* signature byte */
	}

	count = 1 /* 1st signature byte */  + name_len + name_len2;
	inc_rfc1001_len(pSMB, count);
	pSMB->ByteCount = cpu_to_le16(count);

	rc = SendReceive(xid, tcon->ses, (struct smb_hdr *) pSMB,
		(struct smb_hdr *) pSMBr, &bytes_returned, 0);
	if (rc) {
		cifs_dbg(FYI, "Send error in copy = %d with %d files copied\n",
			 rc, le16_to_cpu(pSMBr->CopyCount));
	}
	cifs_buf_release(pSMB);

	if (rc == -EAGAIN)
		goto copyRetry;

	return rc;
}

int
CIFSUnixCreateSymLink(const unsigned int xid, struct cifs_tcon *tcon,
		      const char *fromName, const char *toName,
		      const struct nls_table *nls_codepage, int remap)
{
	TRANSACTION2_SPI_REQ *pSMB = NULL;
	TRANSACTION2_SPI_RSP *pSMBr = NULL;
	char *data_offset;
	int name_len;
	int name_len_target;
	int rc = 0;
	int bytes_returned = 0;
	__u16 params, param_offset, offset, byte_count;

	cifs_dbg(FYI, "In Symlink Unix style\n");
createSymLinkRetry:
	rc = smb_init(SMB_COM_TRANSACTION2, 15, tcon, (void **) &pSMB,
		      (void **) &pSMBr);
	if (rc)
		return rc;

	if (pSMB->hdr.Flags2 & SMBFLG2_UNICODE) {
		name_len =
		    cifsConvertToUTF16((__le16 *) pSMB->FileName, fromName,
				/* find define for this maxpathcomponent */
					PATH_MAX, nls_codepage, remap);
		name_len++;	/* trailing null */
		name_len *= 2;

	} else {
		name_len = copy_path_name(pSMB->FileName, fromName);
	}
	params = 6 + name_len;
	pSMB->MaxSetupCount = 0;
	pSMB->Reserved = 0;
	pSMB->Flags = 0;
	pSMB->Timeout = 0;
	pSMB->Reserved2 = 0;
	param_offset = offsetof(struct smb_com_transaction2_spi_req,
				InformationLevel) - 4;
	offset = param_offset + params;

	/* SMB offsets are from the beginning of SMB which is 4 bytes in, after RFC1001 field */
	data_offset = (char *)pSMB + offset + 4;
	if (pSMB->hdr.Flags2 & SMBFLG2_UNICODE) {
		name_len_target =
		    cifsConvertToUTF16((__le16 *) data_offset, toName,
				/* find define for this maxpathcomponent */
					PATH_MAX, nls_codepage, remap);
		name_len_target++;	/* trailing null */
		name_len_target *= 2;
	} else {
		name_len_target = copy_path_name(data_offset, toName);
	}

	pSMB->MaxParameterCount = cpu_to_le16(2);
	/* BB find exact max on data count below from sess */
	pSMB->MaxDataCount = cpu_to_le16(1000);
	pSMB->SetupCount = 1;
	pSMB->Reserved3 = 0;
	pSMB->SubCommand = cpu_to_le16(TRANS2_SET_PATH_INFORMATION);
	byte_count = 3 /* pad */  + params + name_len_target;
	pSMB->DataCount = cpu_to_le16(name_len_target);
	pSMB->ParameterCount = cpu_to_le16(params);
	pSMB->TotalDataCount = pSMB->DataCount;
	pSMB->TotalParameterCount = pSMB->ParameterCount;
	pSMB->ParameterOffset = cpu_to_le16(param_offset);
	pSMB->DataOffset = cpu_to_le16(offset);
	pSMB->InformationLevel = cpu_to_le16(SMB_SET_FILE_UNIX_LINK);
	pSMB->Reserved4 = 0;
	inc_rfc1001_len(pSMB, byte_count);
	pSMB->ByteCount = cpu_to_le16(byte_count);
	rc = SendReceive(xid, tcon->ses, (struct smb_hdr *) pSMB,
			 (struct smb_hdr *) pSMBr, &bytes_returned, 0);
	cifs_stats_inc(&tcon->stats.cifs_stats.num_symlinks);
	if (rc)
		cifs_dbg(FYI, "Send error in SetPathInfo create symlink = %d\n",
			 rc);

	cifs_buf_release(pSMB);

	if (rc == -EAGAIN)
		goto createSymLinkRetry;

	return rc;
}

int
CIFSUnixCreateHardLink(const unsigned int xid, struct cifs_tcon *tcon,
		       const char *fromName, const char *toName,
		       const struct nls_table *nls_codepage, int remap)
{
	TRANSACTION2_SPI_REQ *pSMB = NULL;
	TRANSACTION2_SPI_RSP *pSMBr = NULL;
	char *data_offset;
	int name_len;
	int name_len_target;
	int rc = 0;
	int bytes_returned = 0;
	__u16 params, param_offset, offset, byte_count;

	cifs_dbg(FYI, "In Create Hard link Unix style\n");
createHardLinkRetry:
	rc = smb_init(SMB_COM_TRANSACTION2, 15, tcon, (void **) &pSMB,
		      (void **) &pSMBr);
	if (rc)
		return rc;

	if (pSMB->hdr.Flags2 & SMBFLG2_UNICODE) {
		name_len = cifsConvertToUTF16((__le16 *) pSMB->FileName, toName,
					      PATH_MAX, nls_codepage, remap);
		name_len++;	/* trailing null */
		name_len *= 2;

	} else {
		name_len = copy_path_name(pSMB->FileName, toName);
	}
	params = 6 + name_len;
	pSMB->MaxSetupCount = 0;
	pSMB->Reserved = 0;
	pSMB->Flags = 0;
	pSMB->Timeout = 0;
	pSMB->Reserved2 = 0;
	param_offset = offsetof(struct smb_com_transaction2_spi_req,
				InformationLevel) - 4;
	offset = param_offset + params;

	/* SMB offsets are from the beginning of SMB which is 4 bytes in, after RFC1001 field */
	data_offset = (char *)pSMB + offset + 4;
	if (pSMB->hdr.Flags2 & SMBFLG2_UNICODE) {
		name_len_target =
		    cifsConvertToUTF16((__le16 *) data_offset, fromName,
				       PATH_MAX, nls_codepage, remap);
		name_len_target++;	/* trailing null */
		name_len_target *= 2;
	} else {
		name_len_target = copy_path_name(data_offset, fromName);
	}

	pSMB->MaxParameterCount = cpu_to_le16(2);
	/* BB find exact max on data count below from sess*/
	pSMB->MaxDataCount = cpu_to_le16(1000);
	pSMB->SetupCount = 1;
	pSMB->Reserved3 = 0;
	pSMB->SubCommand = cpu_to_le16(TRANS2_SET_PATH_INFORMATION);
	byte_count = 3 /* pad */  + params + name_len_target;
	pSMB->ParameterCount = cpu_to_le16(params);
	pSMB->TotalParameterCount = pSMB->ParameterCount;
	pSMB->DataCount = cpu_to_le16(name_len_target);
	pSMB->TotalDataCount = pSMB->DataCount;
	pSMB->ParameterOffset = cpu_to_le16(param_offset);
	pSMB->DataOffset = cpu_to_le16(offset);
	pSMB->InformationLevel = cpu_to_le16(SMB_SET_FILE_UNIX_HLINK);
	pSMB->Reserved4 = 0;
	inc_rfc1001_len(pSMB, byte_count);
	pSMB->ByteCount = cpu_to_le16(byte_count);
	rc = SendReceive(xid, tcon->ses, (struct smb_hdr *) pSMB,
			 (struct smb_hdr *) pSMBr, &bytes_returned, 0);
	cifs_stats_inc(&tcon->stats.cifs_stats.num_hardlinks);
	if (rc)
		cifs_dbg(FYI, "Send error in SetPathInfo (hard link) = %d\n",
			 rc);

	cifs_buf_release(pSMB);
	if (rc == -EAGAIN)
		goto createHardLinkRetry;

	return rc;
}

int CIFSCreateHardLink(const unsigned int xid,
		       struct cifs_tcon *tcon,
		       struct dentry *source_dentry,
		       const char *from_name, const char *to_name,
		       struct cifs_sb_info *cifs_sb)
{
	int rc = 0;
	NT_RENAME_REQ *pSMB = NULL;
	RENAME_RSP *pSMBr = NULL;
	int bytes_returned;
	int name_len, name_len2;
	__u16 count;
	int remap = cifs_remap(cifs_sb);

	cifs_dbg(FYI, "In CIFSCreateHardLink\n");
winCreateHardLinkRetry:

	rc = smb_init(SMB_COM_NT_RENAME, 4, tcon, (void **) &pSMB,
		      (void **) &pSMBr);
	if (rc)
		return rc;

	pSMB->SearchAttributes =
	    cpu_to_le16(ATTR_READONLY | ATTR_HIDDEN | ATTR_SYSTEM |
			ATTR_DIRECTORY);
	pSMB->Flags = cpu_to_le16(CREATE_HARD_LINK);
	pSMB->ClusterCount = 0;

	pSMB->BufferFormat = 0x04;

	if (pSMB->hdr.Flags2 & SMBFLG2_UNICODE) {
		name_len =
		    cifsConvertToUTF16((__le16 *) pSMB->OldFileName, from_name,
				       PATH_MAX, cifs_sb->local_nls, remap);
		name_len++;	/* trailing null */
		name_len *= 2;

		/* protocol specifies ASCII buffer format (0x04) for unicode */
		pSMB->OldFileName[name_len] = 0x04;
		pSMB->OldFileName[name_len + 1] = 0x00; /* pad */
		name_len2 =
		    cifsConvertToUTF16((__le16 *)&pSMB->OldFileName[name_len+2],
				       to_name, PATH_MAX, cifs_sb->local_nls,
				       remap);
		name_len2 += 1 /* trailing null */  + 1 /* Signature word */ ;
		name_len2 *= 2;	/* convert to bytes */
	} else {
		name_len = copy_path_name(pSMB->OldFileName, from_name);
		pSMB->OldFileName[name_len] = 0x04;	/* 2nd buffer format */
		name_len2 = copy_path_name(pSMB->OldFileName+name_len+1, to_name);
		name_len2++;	/* signature byte */
	}

	count = 1 /* string type byte */  + name_len + name_len2;
	inc_rfc1001_len(pSMB, count);
	pSMB->ByteCount = cpu_to_le16(count);

	rc = SendReceive(xid, tcon->ses, (struct smb_hdr *) pSMB,
			 (struct smb_hdr *) pSMBr, &bytes_returned, 0);
	cifs_stats_inc(&tcon->stats.cifs_stats.num_hardlinks);
	if (rc)
		cifs_dbg(FYI, "Send error in hard link (NT rename) = %d\n", rc);

	cifs_buf_release(pSMB);
	if (rc == -EAGAIN)
		goto winCreateHardLinkRetry;

	return rc;
}

int
CIFSSMBUnixQuerySymLink(const unsigned int xid, struct cifs_tcon *tcon,
			const unsigned char *searchName, char **symlinkinfo,
			const struct nls_table *nls_codepage, int remap)
{
/* SMB_QUERY_FILE_UNIX_LINK */
	TRANSACTION2_QPI_REQ *pSMB = NULL;
	TRANSACTION2_QPI_RSP *pSMBr = NULL;
	int rc = 0;
	int bytes_returned;
	int name_len;
	__u16 params, byte_count;
	char *data_start;

	cifs_dbg(FYI, "In QPathSymLinkInfo (Unix) for path %s\n", searchName);

querySymLinkRetry:
	rc = smb_init(SMB_COM_TRANSACTION2, 15, tcon, (void **) &pSMB,
		      (void **) &pSMBr);
	if (rc)
		return rc;

	if (pSMB->hdr.Flags2 & SMBFLG2_UNICODE) {
		name_len =
			cifsConvertToUTF16((__le16 *) pSMB->FileName,
					   searchName, PATH_MAX, nls_codepage,
					   remap);
		name_len++;	/* trailing null */
		name_len *= 2;
	} else {
		name_len = copy_path_name(pSMB->FileName, searchName);
	}

	params = 2 /* level */  + 4 /* rsrvd */  + name_len /* incl null */ ;
	pSMB->TotalDataCount = 0;
	pSMB->MaxParameterCount = cpu_to_le16(2);
	pSMB->MaxDataCount = cpu_to_le16(CIFSMaxBufSize);
	pSMB->MaxSetupCount = 0;
	pSMB->Reserved = 0;
	pSMB->Flags = 0;
	pSMB->Timeout = 0;
	pSMB->Reserved2 = 0;
	pSMB->ParameterOffset = cpu_to_le16(offsetof(
	struct smb_com_transaction2_qpi_req, InformationLevel) - 4);
	pSMB->DataCount = 0;
	pSMB->DataOffset = 0;
	pSMB->SetupCount = 1;
	pSMB->Reserved3 = 0;
	pSMB->SubCommand = cpu_to_le16(TRANS2_QUERY_PATH_INFORMATION);
	byte_count = params + 1 /* pad */ ;
	pSMB->TotalParameterCount = cpu_to_le16(params);
	pSMB->ParameterCount = pSMB->TotalParameterCount;
	pSMB->InformationLevel = cpu_to_le16(SMB_QUERY_FILE_UNIX_LINK);
	pSMB->Reserved4 = 0;
	inc_rfc1001_len(pSMB, byte_count);
	pSMB->ByteCount = cpu_to_le16(byte_count);

	rc = SendReceive(xid, tcon->ses, (struct smb_hdr *) pSMB,
			 (struct smb_hdr *) pSMBr, &bytes_returned, 0);
	if (rc) {
		cifs_dbg(FYI, "Send error in QuerySymLinkInfo = %d\n", rc);
	} else {
		/* decode response */

		rc = validate_t2((struct smb_t2_rsp *)pSMBr);
		/* BB also check enough total bytes returned */
		if (rc || get_bcc(&pSMBr->hdr) < 2)
			rc = -EIO;
		else {
			bool is_unicode;
			u16 count = le16_to_cpu(pSMBr->t2.DataCount);

			data_start = ((char *) &pSMBr->hdr.Protocol) +
					   le16_to_cpu(pSMBr->t2.DataOffset);

			if (pSMBr->hdr.Flags2 & SMBFLG2_UNICODE)
				is_unicode = true;
			else
				is_unicode = false;

			/* BB FIXME investigate remapping reserved chars here */
			*symlinkinfo = cifs_strndup_from_utf16(data_start,
					count, is_unicode, nls_codepage);
			if (!*symlinkinfo)
				rc = -ENOMEM;
		}
	}
	cifs_buf_release(pSMB);
	if (rc == -EAGAIN)
		goto querySymLinkRetry;
	return rc;
}

int cifs_query_reparse_point(const unsigned int xid,
			     struct cifs_tcon *tcon,
			     struct cifs_sb_info *cifs_sb,
			     const char *full_path,
			     u32 *tag, struct kvec *rsp,
			     int *rsp_buftype)
{
	struct reparse_data_buffer *buf;
	struct cifs_open_parms oparms;
	TRANSACT_IOCTL_REQ *io_req = NULL;
	TRANSACT_IOCTL_RSP *io_rsp = NULL;
	struct cifs_fid fid;
	__u32 data_offset, data_count, len;
	__u8 *start, *end;
	int io_rsp_len;
	int oplock = 0;
	int rc;

	cifs_tcon_dbg(FYI, "%s: path=%s\n", __func__, full_path);

	if (cap_unix(tcon->ses))
		return -EOPNOTSUPP;

	oparms = (struct cifs_open_parms) {
		.tcon = tcon,
		.cifs_sb = cifs_sb,
		.desired_access = FILE_READ_ATTRIBUTES,
		.create_options = cifs_create_options(cifs_sb,
						      OPEN_REPARSE_POINT),
		.disposition = FILE_OPEN,
		.path = full_path,
		.fid = &fid,
	};

	rc = CIFS_open(xid, &oparms, &oplock, NULL);
	if (rc)
		return rc;

	rc = smb_init(SMB_COM_NT_TRANSACT, 23, tcon,
		      (void **)&io_req, (void **)&io_rsp);
	if (rc)
		goto error;

	io_req->TotalParameterCount = 0;
	io_req->TotalDataCount = 0;
	io_req->MaxParameterCount = cpu_to_le32(2);
	/* BB find exact data count max from sess structure BB */
	io_req->MaxDataCount = cpu_to_le32(CIFSMaxBufSize & 0xFFFFFF00);
	io_req->MaxSetupCount = 4;
	io_req->Reserved = 0;
	io_req->ParameterOffset = 0;
	io_req->DataCount = 0;
	io_req->DataOffset = 0;
	io_req->SetupCount = 4;
	io_req->SubCommand = cpu_to_le16(NT_TRANSACT_IOCTL);
	io_req->ParameterCount = io_req->TotalParameterCount;
	io_req->FunctionCode = cpu_to_le32(FSCTL_GET_REPARSE_POINT);
	io_req->IsFsctl = 1;
	io_req->IsRootFlag = 0;
	io_req->Fid = fid.netfid;
	io_req->ByteCount = 0;

	rc = SendReceive(xid, tcon->ses, (struct smb_hdr *)io_req,
			 (struct smb_hdr *)io_rsp, &io_rsp_len, 0);
	if (rc)
		goto error;

	data_offset = le32_to_cpu(io_rsp->DataOffset);
	data_count = le32_to_cpu(io_rsp->DataCount);
	if (get_bcc(&io_rsp->hdr) < 2 || data_offset > 512 ||
	    !data_count || data_count > 2048) {
		rc = -EIO;
		goto error;
	}

	end = 2 + get_bcc(&io_rsp->hdr) + (__u8 *)&io_rsp->ByteCount;
	start = (__u8 *)&io_rsp->hdr.Protocol + data_offset;
	if (start >= end) {
		rc = -EIO;
		goto error;
	}

	data_count = le16_to_cpu(io_rsp->ByteCount);
	buf = (struct reparse_data_buffer *)start;
	len = sizeof(*buf);
	if (data_count < len ||
	    data_count < le16_to_cpu(buf->ReparseDataLength) + len) {
		rc = -EIO;
		goto error;
	}

	*tag = le32_to_cpu(buf->ReparseTag);
	rsp->iov_base = io_rsp;
	rsp->iov_len = io_rsp_len;
	*rsp_buftype = CIFS_LARGE_BUFFER;
	CIFSSMBClose(xid, tcon, fid.netfid);
	return 0;

error:
	cifs_buf_release(io_req);
	CIFSSMBClose(xid, tcon, fid.netfid);
	return rc;
}

int
CIFSSMB_set_compression(const unsigned int xid, struct cifs_tcon *tcon,
		    __u16 fid)
{
	int rc = 0;
	int bytes_returned;
	struct smb_com_transaction_compr_ioctl_req *pSMB;
	struct smb_com_transaction_ioctl_rsp *pSMBr;

	cifs_dbg(FYI, "Set compression for %u\n", fid);
	rc = smb_init(SMB_COM_NT_TRANSACT, 23, tcon, (void **) &pSMB,
		      (void **) &pSMBr);
	if (rc)
		return rc;

	pSMB->compression_state = cpu_to_le16(COMPRESSION_FORMAT_DEFAULT);

	pSMB->TotalParameterCount = 0;
	pSMB->TotalDataCount = cpu_to_le32(2);
	pSMB->MaxParameterCount = 0;
	pSMB->MaxDataCount = 0;
	pSMB->MaxSetupCount = 4;
	pSMB->Reserved = 0;
	pSMB->ParameterOffset = 0;
	pSMB->DataCount = cpu_to_le32(2);
	pSMB->DataOffset =
		cpu_to_le32(offsetof(struct smb_com_transaction_compr_ioctl_req,
				compression_state) - 4);  /* 84 */
	pSMB->SetupCount = 4;
	pSMB->SubCommand = cpu_to_le16(NT_TRANSACT_IOCTL);
	pSMB->ParameterCount = 0;
	pSMB->FunctionCode = cpu_to_le32(FSCTL_SET_COMPRESSION);
	pSMB->IsFsctl = 1; /* FSCTL */
	pSMB->IsRootFlag = 0;
	pSMB->Fid = fid; /* file handle always le */
	/* 3 byte pad, followed by 2 byte compress state */
	pSMB->ByteCount = cpu_to_le16(5);
	inc_rfc1001_len(pSMB, 5);

	rc = SendReceive(xid, tcon->ses, (struct smb_hdr *) pSMB,
			 (struct smb_hdr *) pSMBr, &bytes_returned, 0);
	if (rc)
		cifs_dbg(FYI, "Send error in SetCompression = %d\n", rc);

	cifs_buf_release(pSMB);

	/*
	 * Note: On -EAGAIN error only caller can retry on handle based calls
	 * since file handle passed in no longer valid.
	 */
	return rc;
}


#ifdef CONFIG_CIFS_POSIX

#ifdef CONFIG_FS_POSIX_ACL
/**
 * cifs_init_posix_acl - convert ACL from cifs to POSIX ACL format
 * @ace: POSIX ACL entry to store converted ACL into
 * @cifs_ace: ACL in cifs format
 *
 * Convert an Access Control Entry from wire format to local POSIX xattr
 * format.
 *
 * Note that the @cifs_uid member is used to store both {g,u}id_t.
 */
static void cifs_init_posix_acl(struct posix_acl_entry *ace,
				struct cifs_posix_ace *cifs_ace)
{
	/* u8 cifs fields do not need le conversion */
	ace->e_perm = cifs_ace->cifs_e_perm;
	ace->e_tag = cifs_ace->cifs_e_tag;

	switch (ace->e_tag) {
	case ACL_USER:
		ace->e_uid = make_kuid(&init_user_ns,
				       le64_to_cpu(cifs_ace->cifs_uid));
		break;
	case ACL_GROUP:
		ace->e_gid = make_kgid(&init_user_ns,
				       le64_to_cpu(cifs_ace->cifs_uid));
		break;
	}
	return;
}

/**
 * cifs_to_posix_acl - copy cifs ACL format to POSIX ACL format
 * @acl: ACLs returned in POSIX ACL format
 * @src: ACLs in cifs format
 * @acl_type: type of POSIX ACL requested
 * @size_of_data_area: size of SMB we got
 *
 * This function converts ACLs from cifs format to POSIX ACL format.
 * If @acl is NULL then the size of the buffer required to store POSIX ACLs in
 * their uapi format is returned.
 */
static int cifs_to_posix_acl(struct posix_acl **acl, char *src,
			     const int acl_type, const int size_of_data_area)
{
	int size =  0;
	__u16 count;
	struct cifs_posix_ace *pACE;
	struct cifs_posix_acl *cifs_acl = (struct cifs_posix_acl *)src;
	struct posix_acl *kacl = NULL;
	struct posix_acl_entry *pa, *pe;

	if (le16_to_cpu(cifs_acl->version) != CIFS_ACL_VERSION)
		return -EOPNOTSUPP;

	if (acl_type == ACL_TYPE_ACCESS) {
		count = le16_to_cpu(cifs_acl->access_entry_count);
		pACE = &cifs_acl->ace_array[0];
		size = sizeof(struct cifs_posix_acl);
		size += sizeof(struct cifs_posix_ace) * count;
		/* check if we would go beyond end of SMB */
		if (size_of_data_area < size) {
			cifs_dbg(FYI, "bad CIFS POSIX ACL size %d vs. %d\n",
				 size_of_data_area, size);
			return -EINVAL;
		}
	} else if (acl_type == ACL_TYPE_DEFAULT) {
		count = le16_to_cpu(cifs_acl->access_entry_count);
		size = sizeof(struct cifs_posix_acl);
		size += sizeof(struct cifs_posix_ace) * count;
		/* skip past access ACEs to get to default ACEs */
		pACE = &cifs_acl->ace_array[count];
		count = le16_to_cpu(cifs_acl->default_entry_count);
		size += sizeof(struct cifs_posix_ace) * count;
		/* check if we would go beyond end of SMB */
		if (size_of_data_area < size)
			return -EINVAL;
	} else {
		/* illegal type */
		return -EINVAL;
	}

	/* Allocate number of POSIX ACLs to store in VFS format. */
	kacl = posix_acl_alloc(count, GFP_NOFS);
	if (!kacl)
		return -ENOMEM;

	FOREACH_ACL_ENTRY(pa, kacl, pe) {
		cifs_init_posix_acl(pa, pACE);
		pACE++;
	}

	*acl = kacl;
	return 0;
}

/**
 * cifs_init_ace - convert ACL entry from POSIX ACL to cifs format
 * @cifs_ace: the cifs ACL entry to store into
 * @local_ace: the POSIX ACL entry to convert
 */
static void cifs_init_ace(struct cifs_posix_ace *cifs_ace,
			  const struct posix_acl_entry *local_ace)
{
	cifs_ace->cifs_e_perm = local_ace->e_perm;
	cifs_ace->cifs_e_tag =  local_ace->e_tag;

	switch (local_ace->e_tag) {
	case ACL_USER:
		cifs_ace->cifs_uid =
			cpu_to_le64(from_kuid(&init_user_ns, local_ace->e_uid));
		break;
	case ACL_GROUP:
		cifs_ace->cifs_uid =
			cpu_to_le64(from_kgid(&init_user_ns, local_ace->e_gid));
		break;
	default:
		cifs_ace->cifs_uid = cpu_to_le64(-1);
	}
}

/**
 * posix_acl_to_cifs - convert ACLs from POSIX ACL to cifs format
 * @parm_data: ACLs in cifs format to conver to
 * @acl: ACLs in POSIX ACL format to convert from
 * @acl_type: the type of POSIX ACLs stored in @acl
 *
 * Return: the number cifs ACL entries after conversion
 */
static __u16 posix_acl_to_cifs(char *parm_data, const struct posix_acl *acl,
			       const int acl_type)
{
	__u16 rc = 0;
	struct cifs_posix_acl *cifs_acl = (struct cifs_posix_acl *)parm_data;
	const struct posix_acl_entry *pa, *pe;
	int count;
	int i = 0;

	if ((acl == NULL) || (cifs_acl == NULL))
		return 0;

	count = acl->a_count;
	cifs_dbg(FYI, "setting acl with %d entries\n", count);

	/*
	 * Note that the uapi POSIX ACL version is verified by the VFS and is
	 * independent of the cifs ACL version. Changing the POSIX ACL version
	 * is a uapi change and if it's changed we will pass down the POSIX ACL
	 * version in struct posix_acl from the VFS. For now there's really
	 * only one that all filesystems know how to deal with.
	 */
	cifs_acl->version = cpu_to_le16(1);
	if (acl_type == ACL_TYPE_ACCESS) {
		cifs_acl->access_entry_count = cpu_to_le16(count);
		cifs_acl->default_entry_count = cpu_to_le16(0xFFFF);
	} else if (acl_type == ACL_TYPE_DEFAULT) {
		cifs_acl->default_entry_count = cpu_to_le16(count);
		cifs_acl->access_entry_count = cpu_to_le16(0xFFFF);
	} else {
		cifs_dbg(FYI, "unknown ACL type %d\n", acl_type);
		return 0;
	}
	FOREACH_ACL_ENTRY(pa, acl, pe) {
		cifs_init_ace(&cifs_acl->ace_array[i++], pa);
	}
	if (rc == 0) {
		rc = (__u16)(count * sizeof(struct cifs_posix_ace));
		rc += sizeof(struct cifs_posix_acl);
		/* BB add check to make sure ACL does not overflow SMB */
	}
	return rc;
}

int cifs_do_get_acl(const unsigned int xid, struct cifs_tcon *tcon,
		    const unsigned char *searchName, struct posix_acl **acl,
		    const int acl_type, const struct nls_table *nls_codepage,
		    int remap)
{
/* SMB_QUERY_POSIX_ACL */
	TRANSACTION2_QPI_REQ *pSMB = NULL;
	TRANSACTION2_QPI_RSP *pSMBr = NULL;
	int rc = 0;
	int bytes_returned;
	int name_len;
	__u16 params, byte_count;

	cifs_dbg(FYI, "In GetPosixACL (Unix) for path %s\n", searchName);

queryAclRetry:
	rc = smb_init(SMB_COM_TRANSACTION2, 15, tcon, (void **) &pSMB,
		(void **) &pSMBr);
	if (rc)
		return rc;

	if (pSMB->hdr.Flags2 & SMBFLG2_UNICODE) {
		name_len =
			cifsConvertToUTF16((__le16 *) pSMB->FileName,
					   searchName, PATH_MAX, nls_codepage,
					   remap);
		name_len++;     /* trailing null */
		name_len *= 2;
		pSMB->FileName[name_len] = 0;
		pSMB->FileName[name_len+1] = 0;
	} else {
		name_len = copy_path_name(pSMB->FileName, searchName);
	}

	params = 2 /* level */  + 4 /* rsrvd */  + name_len /* incl null */ ;
	pSMB->TotalDataCount = 0;
	pSMB->MaxParameterCount = cpu_to_le16(2);
	/* BB find exact max data count below from sess structure BB */
	pSMB->MaxDataCount = cpu_to_le16(4000);
	pSMB->MaxSetupCount = 0;
	pSMB->Reserved = 0;
	pSMB->Flags = 0;
	pSMB->Timeout = 0;
	pSMB->Reserved2 = 0;
	pSMB->ParameterOffset = cpu_to_le16(
		offsetof(struct smb_com_transaction2_qpi_req,
			 InformationLevel) - 4);
	pSMB->DataCount = 0;
	pSMB->DataOffset = 0;
	pSMB->SetupCount = 1;
	pSMB->Reserved3 = 0;
	pSMB->SubCommand = cpu_to_le16(TRANS2_QUERY_PATH_INFORMATION);
	byte_count = params + 1 /* pad */ ;
	pSMB->TotalParameterCount = cpu_to_le16(params);
	pSMB->ParameterCount = pSMB->TotalParameterCount;
	pSMB->InformationLevel = cpu_to_le16(SMB_QUERY_POSIX_ACL);
	pSMB->Reserved4 = 0;
	inc_rfc1001_len(pSMB, byte_count);
	pSMB->ByteCount = cpu_to_le16(byte_count);

	rc = SendReceive(xid, tcon->ses, (struct smb_hdr *) pSMB,
		(struct smb_hdr *) pSMBr, &bytes_returned, 0);
	cifs_stats_inc(&tcon->stats.cifs_stats.num_acl_get);
	if (rc) {
		cifs_dbg(FYI, "Send error in Query POSIX ACL = %d\n", rc);
	} else {
		/* decode response */

		rc = validate_t2((struct smb_t2_rsp *)pSMBr);
		/* BB also check enough total bytes returned */
		if (rc || get_bcc(&pSMBr->hdr) < 2)
			rc = -EIO;      /* bad smb */
		else {
			__u16 data_offset = le16_to_cpu(pSMBr->t2.DataOffset);
			__u16 count = le16_to_cpu(pSMBr->t2.DataCount);
			rc = cifs_to_posix_acl(acl,
				(char *)&pSMBr->hdr.Protocol+data_offset,
				acl_type, count);
		}
	}
	cifs_buf_release(pSMB);
	/*
	 * The else branch after SendReceive() doesn't return EAGAIN so if we
	 * allocated @acl in cifs_to_posix_acl() we are guaranteed to return
	 * here and don't leak POSIX ACLs.
	 */
	if (rc == -EAGAIN)
		goto queryAclRetry;
	return rc;
}

int cifs_do_set_acl(const unsigned int xid, struct cifs_tcon *tcon,
		    const unsigned char *fileName, const struct posix_acl *acl,
		    const int acl_type, const struct nls_table *nls_codepage,
		    int remap)
{
	struct smb_com_transaction2_spi_req *pSMB = NULL;
	struct smb_com_transaction2_spi_rsp *pSMBr = NULL;
	char *parm_data;
	int name_len;
	int rc = 0;
	int bytes_returned = 0;
	__u16 params, byte_count, data_count, param_offset, offset;

	cifs_dbg(FYI, "In SetPosixACL (Unix) for path %s\n", fileName);
setAclRetry:
	rc = smb_init(SMB_COM_TRANSACTION2, 15, tcon, (void **) &pSMB,
		      (void **) &pSMBr);
	if (rc)
		return rc;
	if (pSMB->hdr.Flags2 & SMBFLG2_UNICODE) {
		name_len =
			cifsConvertToUTF16((__le16 *) pSMB->FileName, fileName,
					   PATH_MAX, nls_codepage, remap);
		name_len++;     /* trailing null */
		name_len *= 2;
	} else {
		name_len = copy_path_name(pSMB->FileName, fileName);
	}
	params = 6 + name_len;
	pSMB->MaxParameterCount = cpu_to_le16(2);
	/* BB find max SMB size from sess */
	pSMB->MaxDataCount = cpu_to_le16(1000);
	pSMB->MaxSetupCount = 0;
	pSMB->Reserved = 0;
	pSMB->Flags = 0;
	pSMB->Timeout = 0;
	pSMB->Reserved2 = 0;
	param_offset = offsetof(struct smb_com_transaction2_spi_req,
				InformationLevel) - 4;
	offset = param_offset + params;
	parm_data = ((char *)pSMB) + sizeof(pSMB->hdr.smb_buf_length) + offset;
	pSMB->ParameterOffset = cpu_to_le16(param_offset);

	/* convert to on the wire format for POSIX ACL */
	data_count = posix_acl_to_cifs(parm_data, acl, acl_type);

	if (data_count == 0) {
		rc = -EOPNOTSUPP;
		goto setACLerrorExit;
	}
	pSMB->DataOffset = cpu_to_le16(offset);
	pSMB->SetupCount = 1;
	pSMB->Reserved3 = 0;
	pSMB->SubCommand = cpu_to_le16(TRANS2_SET_PATH_INFORMATION);
	pSMB->InformationLevel = cpu_to_le16(SMB_SET_POSIX_ACL);
	byte_count = 3 /* pad */  + params + data_count;
	pSMB->DataCount = cpu_to_le16(data_count);
	pSMB->TotalDataCount = pSMB->DataCount;
	pSMB->ParameterCount = cpu_to_le16(params);
	pSMB->TotalParameterCount = pSMB->ParameterCount;
	pSMB->Reserved4 = 0;
	inc_rfc1001_len(pSMB, byte_count);
	pSMB->ByteCount = cpu_to_le16(byte_count);
	rc = SendReceive(xid, tcon->ses, (struct smb_hdr *) pSMB,
			 (struct smb_hdr *) pSMBr, &bytes_returned, 0);
	if (rc)
		cifs_dbg(FYI, "Set POSIX ACL returned %d\n", rc);

setACLerrorExit:
	cifs_buf_release(pSMB);
	if (rc == -EAGAIN)
		goto setAclRetry;
	return rc;
}
#else
int cifs_do_get_acl(const unsigned int xid, struct cifs_tcon *tcon,
		    const unsigned char *searchName, struct posix_acl **acl,
		    const int acl_type, const struct nls_table *nls_codepage,
		    int remap)
{
	return -EOPNOTSUPP;
}

int cifs_do_set_acl(const unsigned int xid, struct cifs_tcon *tcon,
		    const unsigned char *fileName, const struct posix_acl *acl,
		    const int acl_type, const struct nls_table *nls_codepage,
		    int remap)
{
	return -EOPNOTSUPP;
}
#endif /* CONFIG_FS_POSIX_ACL */

int
CIFSGetExtAttr(const unsigned int xid, struct cifs_tcon *tcon,
	       const int netfid, __u64 *pExtAttrBits, __u64 *pMask)
{
	int rc = 0;
	struct smb_t2_qfi_req *pSMB = NULL;
	struct smb_t2_qfi_rsp *pSMBr = NULL;
	int bytes_returned;
	__u16 params, byte_count;

	cifs_dbg(FYI, "In GetExtAttr\n");
	if (tcon == NULL)
		return -ENODEV;

GetExtAttrRetry:
	rc = smb_init(SMB_COM_TRANSACTION2, 15, tcon, (void **) &pSMB,
		      (void **) &pSMBr);
	if (rc)
		return rc;

	params = 2 /* level */ + 2 /* fid */;
	pSMB->t2.TotalDataCount = 0;
	pSMB->t2.MaxParameterCount = cpu_to_le16(4);
	/* BB find exact max data count below from sess structure BB */
	pSMB->t2.MaxDataCount = cpu_to_le16(4000);
	pSMB->t2.MaxSetupCount = 0;
	pSMB->t2.Reserved = 0;
	pSMB->t2.Flags = 0;
	pSMB->t2.Timeout = 0;
	pSMB->t2.Reserved2 = 0;
	pSMB->t2.ParameterOffset = cpu_to_le16(offsetof(struct smb_t2_qfi_req,
					       Fid) - 4);
	pSMB->t2.DataCount = 0;
	pSMB->t2.DataOffset = 0;
	pSMB->t2.SetupCount = 1;
	pSMB->t2.Reserved3 = 0;
	pSMB->t2.SubCommand = cpu_to_le16(TRANS2_QUERY_FILE_INFORMATION);
	byte_count = params + 1 /* pad */ ;
	pSMB->t2.TotalParameterCount = cpu_to_le16(params);
	pSMB->t2.ParameterCount = pSMB->t2.TotalParameterCount;
	pSMB->InformationLevel = cpu_to_le16(SMB_QUERY_ATTR_FLAGS);
	pSMB->Pad = 0;
	pSMB->Fid = netfid;
	inc_rfc1001_len(pSMB, byte_count);
	pSMB->t2.ByteCount = cpu_to_le16(byte_count);

	rc = SendReceive(xid, tcon->ses, (struct smb_hdr *) pSMB,
			 (struct smb_hdr *) pSMBr, &bytes_returned, 0);
	if (rc) {
		cifs_dbg(FYI, "error %d in GetExtAttr\n", rc);
	} else {
		/* decode response */
		rc = validate_t2((struct smb_t2_rsp *)pSMBr);
		/* BB also check enough total bytes returned */
		if (rc || get_bcc(&pSMBr->hdr) < 2)
			/* If rc should we check for EOPNOSUPP and
			   disable the srvino flag? or in caller? */
			rc = -EIO;      /* bad smb */
		else {
			__u16 data_offset = le16_to_cpu(pSMBr->t2.DataOffset);
			__u16 count = le16_to_cpu(pSMBr->t2.DataCount);
			struct file_chattr_info *pfinfo;

			if (count != 16) {
				cifs_dbg(FYI, "Invalid size ret in GetExtAttr\n");
				rc = -EIO;
				goto GetExtAttrOut;
			}
			pfinfo = (struct file_chattr_info *)
				 (data_offset + (char *) &pSMBr->hdr.Protocol);
			*pExtAttrBits = le64_to_cpu(pfinfo->mode);
			*pMask = le64_to_cpu(pfinfo->mask);
		}
	}
GetExtAttrOut:
	cifs_buf_release(pSMB);
	if (rc == -EAGAIN)
		goto GetExtAttrRetry;
	return rc;
}

#endif /* CONFIG_POSIX */

/*
 * Initialize NT TRANSACT SMB into small smb request buffer.  This assumes that
 * all NT TRANSACTS that we init here have total parm and data under about 400
 * bytes (to fit in small cifs buffer size), which is the case so far, it
 * easily fits. NB: Setup words themselves and ByteCount MaxSetupCount (size of
 * returned setup area) and MaxParameterCount (returned parms size) must be set
 * by caller
 */
static int
smb_init_nttransact(const __u16 sub_command, const int setup_count,
		   const int parm_len, struct cifs_tcon *tcon,
		   void **ret_buf)
{
	int rc;
	__u32 temp_offset;
	struct smb_com_ntransact_req *pSMB;

	rc = small_smb_init(SMB_COM_NT_TRANSACT, 19 + setup_count, tcon,
				(void **)&pSMB);
	if (rc)
		return rc;
	*ret_buf = (void *)pSMB;
	pSMB->Reserved = 0;
	pSMB->TotalParameterCount = cpu_to_le32(parm_len);
	pSMB->TotalDataCount  = 0;
	pSMB->MaxDataCount = cpu_to_le32(CIFSMaxBufSize & 0xFFFFFF00);
	pSMB->ParameterCount = pSMB->TotalParameterCount;
	pSMB->DataCount  = pSMB->TotalDataCount;
	temp_offset = offsetof(struct smb_com_ntransact_req, Parms) +
			(setup_count * 2) - 4 /* for rfc1001 length itself */;
	pSMB->ParameterOffset = cpu_to_le32(temp_offset);
	pSMB->DataOffset = cpu_to_le32(temp_offset + parm_len);
	pSMB->SetupCount = setup_count; /* no need to le convert byte fields */
	pSMB->SubCommand = cpu_to_le16(sub_command);
	return 0;
}

static int
validate_ntransact(char *buf, char **ppparm, char **ppdata,
		   __u32 *pparmlen, __u32 *pdatalen)
{
	char *end_of_smb;
	__u32 data_count, data_offset, parm_count, parm_offset;
	struct smb_com_ntransact_rsp *pSMBr;
	u16 bcc;

	*pdatalen = 0;
	*pparmlen = 0;

	if (buf == NULL)
		return -EINVAL;

	pSMBr = (struct smb_com_ntransact_rsp *)buf;

	bcc = get_bcc(&pSMBr->hdr);
	end_of_smb = 2 /* sizeof byte count */ + bcc +
			(char *)&pSMBr->ByteCount;

	data_offset = le32_to_cpu(pSMBr->DataOffset);
	data_count = le32_to_cpu(pSMBr->DataCount);
	parm_offset = le32_to_cpu(pSMBr->ParameterOffset);
	parm_count = le32_to_cpu(pSMBr->ParameterCount);

	*ppparm = (char *)&pSMBr->hdr.Protocol + parm_offset;
	*ppdata = (char *)&pSMBr->hdr.Protocol + data_offset;

	/* should we also check that parm and data areas do not overlap? */
	if (*ppparm > end_of_smb) {
		cifs_dbg(FYI, "parms start after end of smb\n");
		return -EINVAL;
	} else if (parm_count + *ppparm > end_of_smb) {
		cifs_dbg(FYI, "parm end after end of smb\n");
		return -EINVAL;
	} else if (*ppdata > end_of_smb) {
		cifs_dbg(FYI, "data starts after end of smb\n");
		return -EINVAL;
	} else if (data_count + *ppdata > end_of_smb) {
		cifs_dbg(FYI, "data %p + count %d (%p) past smb end %p start %p\n",
			 *ppdata, data_count, (data_count + *ppdata),
			 end_of_smb, pSMBr);
		return -EINVAL;
	} else if (parm_count + data_count > bcc) {
		cifs_dbg(FYI, "parm count and data count larger than SMB\n");
		return -EINVAL;
	}
	*pdatalen = data_count;
	*pparmlen = parm_count;
	return 0;
}

/* Get Security Descriptor (by handle) from remote server for a file or dir */
int
CIFSSMBGetCIFSACL(const unsigned int xid, struct cifs_tcon *tcon, __u16 fid,
		  struct cifs_ntsd **acl_inf, __u32 *pbuflen)
{
	int rc = 0;
	int buf_type = 0;
	QUERY_SEC_DESC_REQ *pSMB;
	struct kvec iov[1];
	struct kvec rsp_iov;

	cifs_dbg(FYI, "GetCifsACL\n");

	*pbuflen = 0;
	*acl_inf = NULL;

	rc = smb_init_nttransact(NT_TRANSACT_QUERY_SECURITY_DESC, 0,
			8 /* parm len */, tcon, (void **) &pSMB);
	if (rc)
		return rc;

	pSMB->MaxParameterCount = cpu_to_le32(4);
	/* BB TEST with big acls that might need to be e.g. larger than 16K */
	pSMB->MaxSetupCount = 0;
	pSMB->Fid = fid; /* file handle always le */
	pSMB->AclFlags = cpu_to_le32(CIFS_ACL_OWNER | CIFS_ACL_GROUP |
				     CIFS_ACL_DACL);
	pSMB->ByteCount = cpu_to_le16(11); /* 3 bytes pad + 8 bytes parm */
	inc_rfc1001_len(pSMB, 11);
	iov[0].iov_base = (char *)pSMB;
	iov[0].iov_len = be32_to_cpu(pSMB->hdr.smb_buf_length) + 4;

	rc = SendReceive2(xid, tcon->ses, iov, 1 /* num iovec */, &buf_type,
			  0, &rsp_iov);
	cifs_small_buf_release(pSMB);
	cifs_stats_inc(&tcon->stats.cifs_stats.num_acl_get);
	if (rc) {
		cifs_dbg(FYI, "Send error in QuerySecDesc = %d\n", rc);
	} else {                /* decode response */
		__le32 *parm;
		__u32 parm_len;
		__u32 acl_len;
		struct smb_com_ntransact_rsp *pSMBr;
		char *pdata;

/* validate_nttransact */
		rc = validate_ntransact(rsp_iov.iov_base, (char **)&parm,
					&pdata, &parm_len, pbuflen);
		if (rc)
			goto qsec_out;
		pSMBr = (struct smb_com_ntransact_rsp *)rsp_iov.iov_base;

		cifs_dbg(FYI, "smb %p parm %p data %p\n",
			 pSMBr, parm, *acl_inf);

		if (le32_to_cpu(pSMBr->ParameterCount) != 4) {
			rc = -EIO;      /* bad smb */
			*pbuflen = 0;
			goto qsec_out;
		}

/* BB check that data area is minimum length and as big as acl_len */

		acl_len = le32_to_cpu(*parm);
		if (acl_len != *pbuflen) {
			cifs_dbg(VFS, "acl length %d does not match %d\n",
				 acl_len, *pbuflen);
			if (*pbuflen > acl_len)
				*pbuflen = acl_len;
		}

		/* check if buffer is big enough for the acl
		   header followed by the smallest SID */
		if ((*pbuflen < sizeof(struct cifs_ntsd) + 8) ||
		    (*pbuflen >= 64 * 1024)) {
			cifs_dbg(VFS, "bad acl length %d\n", *pbuflen);
			rc = -EINVAL;
			*pbuflen = 0;
		} else {
			*acl_inf = kmemdup(pdata, *pbuflen, GFP_KERNEL);
			if (*acl_inf == NULL) {
				*pbuflen = 0;
				rc = -ENOMEM;
			}
		}
	}
qsec_out:
	free_rsp_buf(buf_type, rsp_iov.iov_base);
	return rc;
}

int
CIFSSMBSetCIFSACL(const unsigned int xid, struct cifs_tcon *tcon, __u16 fid,
			struct cifs_ntsd *pntsd, __u32 acllen, int aclflag)
{
	__u16 byte_count, param_count, data_count, param_offset, data_offset;
	int rc = 0;
	int bytes_returned = 0;
	SET_SEC_DESC_REQ *pSMB = NULL;
	void *pSMBr;

setCifsAclRetry:
	rc = smb_init(SMB_COM_NT_TRANSACT, 19, tcon, (void **) &pSMB, &pSMBr);
	if (rc)
		return rc;

	pSMB->MaxSetupCount = 0;
	pSMB->Reserved = 0;

	param_count = 8;
	param_offset = offsetof(struct smb_com_transaction_ssec_req, Fid) - 4;
	data_count = acllen;
	data_offset = param_offset + param_count;
	byte_count = 3 /* pad */  + param_count;

	pSMB->DataCount = cpu_to_le32(data_count);
	pSMB->TotalDataCount = pSMB->DataCount;
	pSMB->MaxParameterCount = cpu_to_le32(4);
	pSMB->MaxDataCount = cpu_to_le32(16384);
	pSMB->ParameterCount = cpu_to_le32(param_count);
	pSMB->ParameterOffset = cpu_to_le32(param_offset);
	pSMB->TotalParameterCount = pSMB->ParameterCount;
	pSMB->DataOffset = cpu_to_le32(data_offset);
	pSMB->SetupCount = 0;
	pSMB->SubCommand = cpu_to_le16(NT_TRANSACT_SET_SECURITY_DESC);
	pSMB->ByteCount = cpu_to_le16(byte_count+data_count);

	pSMB->Fid = fid; /* file handle always le */
	pSMB->Reserved2 = 0;
	pSMB->AclFlags = cpu_to_le32(aclflag);

	if (pntsd && acllen) {
		memcpy((char *)pSMBr + offsetof(struct smb_hdr, Protocol) +
				data_offset, pntsd, acllen);
		inc_rfc1001_len(pSMB, byte_count + data_count);
	} else
		inc_rfc1001_len(pSMB, byte_count);

	rc = SendReceive(xid, tcon->ses, (struct smb_hdr *) pSMB,
		(struct smb_hdr *) pSMBr, &bytes_returned, 0);

	cifs_dbg(FYI, "SetCIFSACL bytes_returned: %d, rc: %d\n",
		 bytes_returned, rc);
	if (rc)
		cifs_dbg(FYI, "Set CIFS ACL returned %d\n", rc);
	cifs_buf_release(pSMB);

	if (rc == -EAGAIN)
		goto setCifsAclRetry;

	return (rc);
}


/* Legacy Query Path Information call for lookup to old servers such
   as Win9x/WinME */
int
SMBQueryInformation(const unsigned int xid, struct cifs_tcon *tcon,
		    const char *search_name, FILE_ALL_INFO *data,
		    const struct nls_table *nls_codepage, int remap)
{
	QUERY_INFORMATION_REQ *pSMB;
	QUERY_INFORMATION_RSP *pSMBr;
	int rc = 0;
	int bytes_returned;
	int name_len;

	cifs_dbg(FYI, "In SMBQPath path %s\n", search_name);
QInfRetry:
	rc = smb_init(SMB_COM_QUERY_INFORMATION, 0, tcon, (void **) &pSMB,
		      (void **) &pSMBr);
	if (rc)
		return rc;

	if (pSMB->hdr.Flags2 & SMBFLG2_UNICODE) {
		name_len =
			cifsConvertToUTF16((__le16 *) pSMB->FileName,
					   search_name, PATH_MAX, nls_codepage,
					   remap);
		name_len++;     /* trailing null */
		name_len *= 2;
	} else {
		name_len = copy_path_name(pSMB->FileName, search_name);
	}
	pSMB->BufferFormat = 0x04;
	name_len++; /* account for buffer type byte */
	inc_rfc1001_len(pSMB, (__u16)name_len);
	pSMB->ByteCount = cpu_to_le16(name_len);

	rc = SendReceive(xid, tcon->ses, (struct smb_hdr *) pSMB,
			 (struct smb_hdr *) pSMBr, &bytes_returned, 0);
	if (rc) {
		cifs_dbg(FYI, "Send error in QueryInfo = %d\n", rc);
	} else if (data) {
		struct timespec64 ts;
		__u32 time = le32_to_cpu(pSMBr->last_write_time);

		/* decode response */
		/* BB FIXME - add time zone adjustment BB */
		memset(data, 0, sizeof(FILE_ALL_INFO));
		ts.tv_nsec = 0;
		ts.tv_sec = time;
		/* decode time fields */
		data->ChangeTime = cpu_to_le64(cifs_UnixTimeToNT(ts));
		data->LastWriteTime = data->ChangeTime;
		data->LastAccessTime = 0;
		data->AllocationSize =
			cpu_to_le64(le32_to_cpu(pSMBr->size));
		data->EndOfFile = data->AllocationSize;
		data->Attributes =
			cpu_to_le32(le16_to_cpu(pSMBr->attr));
	} else
		rc = -EIO; /* bad buffer passed in */

	cifs_buf_release(pSMB);

	if (rc == -EAGAIN)
		goto QInfRetry;

	return rc;
}

int
CIFSSMBQFileInfo(const unsigned int xid, struct cifs_tcon *tcon,
		 u16 netfid, FILE_ALL_INFO *pFindData)
{
	struct smb_t2_qfi_req *pSMB = NULL;
	struct smb_t2_qfi_rsp *pSMBr = NULL;
	int rc = 0;
	int bytes_returned;
	__u16 params, byte_count;

QFileInfoRetry:
	rc = smb_init(SMB_COM_TRANSACTION2, 15, tcon, (void **) &pSMB,
		      (void **) &pSMBr);
	if (rc)
		return rc;

	params = 2 /* level */ + 2 /* fid */;
	pSMB->t2.TotalDataCount = 0;
	pSMB->t2.MaxParameterCount = cpu_to_le16(4);
	/* BB find exact max data count below from sess structure BB */
	pSMB->t2.MaxDataCount = cpu_to_le16(CIFSMaxBufSize);
	pSMB->t2.MaxSetupCount = 0;
	pSMB->t2.Reserved = 0;
	pSMB->t2.Flags = 0;
	pSMB->t2.Timeout = 0;
	pSMB->t2.Reserved2 = 0;
	pSMB->t2.ParameterOffset = cpu_to_le16(offsetof(struct smb_t2_qfi_req,
					       Fid) - 4);
	pSMB->t2.DataCount = 0;
	pSMB->t2.DataOffset = 0;
	pSMB->t2.SetupCount = 1;
	pSMB->t2.Reserved3 = 0;
	pSMB->t2.SubCommand = cpu_to_le16(TRANS2_QUERY_FILE_INFORMATION);
	byte_count = params + 1 /* pad */ ;
	pSMB->t2.TotalParameterCount = cpu_to_le16(params);
	pSMB->t2.ParameterCount = pSMB->t2.TotalParameterCount;
	pSMB->InformationLevel = cpu_to_le16(SMB_QUERY_FILE_ALL_INFO);
	pSMB->Pad = 0;
	pSMB->Fid = netfid;
	inc_rfc1001_len(pSMB, byte_count);
	pSMB->t2.ByteCount = cpu_to_le16(byte_count);

	rc = SendReceive(xid, tcon->ses, (struct smb_hdr *) pSMB,
			 (struct smb_hdr *) pSMBr, &bytes_returned, 0);
	if (rc) {
		cifs_dbg(FYI, "Send error in QFileInfo = %d\n", rc);
	} else {		/* decode response */
		rc = validate_t2((struct smb_t2_rsp *)pSMBr);

		if (rc) /* BB add auto retry on EOPNOTSUPP? */
			rc = -EIO;
		else if (get_bcc(&pSMBr->hdr) < 40)
			rc = -EIO;	/* bad smb */
		else if (pFindData) {
			__u16 data_offset = le16_to_cpu(pSMBr->t2.DataOffset);
			memcpy((char *) pFindData,
			       (char *) &pSMBr->hdr.Protocol +
			       data_offset, sizeof(FILE_ALL_INFO));
		} else
		    rc = -ENOMEM;
	}
	cifs_buf_release(pSMB);
	if (rc == -EAGAIN)
		goto QFileInfoRetry;

	return rc;
}

int
CIFSSMBQPathInfo(const unsigned int xid, struct cifs_tcon *tcon,
		 const char *search_name, FILE_ALL_INFO *data,
		 int legacy /* old style infolevel */,
		 const struct nls_table *nls_codepage, int remap)
{
	/* level 263 SMB_QUERY_FILE_ALL_INFO */
	TRANSACTION2_QPI_REQ *pSMB = NULL;
	TRANSACTION2_QPI_RSP *pSMBr = NULL;
	int rc = 0;
	int bytes_returned;
	int name_len;
	__u16 params, byte_count;

	/* cifs_dbg(FYI, "In QPathInfo path %s\n", search_name); */
QPathInfoRetry:
	rc = smb_init(SMB_COM_TRANSACTION2, 15, tcon, (void **) &pSMB,
		      (void **) &pSMBr);
	if (rc)
		return rc;

	if (pSMB->hdr.Flags2 & SMBFLG2_UNICODE) {
		name_len =
		    cifsConvertToUTF16((__le16 *) pSMB->FileName, search_name,
				       PATH_MAX, nls_codepage, remap);
		name_len++;	/* trailing null */
		name_len *= 2;
	} else {
		name_len = copy_path_name(pSMB->FileName, search_name);
	}

	params = 2 /* level */ + 4 /* reserved */ + name_len /* includes NUL */;
	pSMB->TotalDataCount = 0;
	pSMB->MaxParameterCount = cpu_to_le16(2);
	/* BB find exact max SMB PDU from sess structure BB */
	pSMB->MaxDataCount = cpu_to_le16(4000);
	pSMB->MaxSetupCount = 0;
	pSMB->Reserved = 0;
	pSMB->Flags = 0;
	pSMB->Timeout = 0;
	pSMB->Reserved2 = 0;
	pSMB->ParameterOffset = cpu_to_le16(offsetof(
	struct smb_com_transaction2_qpi_req, InformationLevel) - 4);
	pSMB->DataCount = 0;
	pSMB->DataOffset = 0;
	pSMB->SetupCount = 1;
	pSMB->Reserved3 = 0;
	pSMB->SubCommand = cpu_to_le16(TRANS2_QUERY_PATH_INFORMATION);
	byte_count = params + 1 /* pad */ ;
	pSMB->TotalParameterCount = cpu_to_le16(params);
	pSMB->ParameterCount = pSMB->TotalParameterCount;
	if (legacy)
		pSMB->InformationLevel = cpu_to_le16(SMB_INFO_STANDARD);
	else
		pSMB->InformationLevel = cpu_to_le16(SMB_QUERY_FILE_ALL_INFO);
	pSMB->Reserved4 = 0;
	inc_rfc1001_len(pSMB, byte_count);
	pSMB->ByteCount = cpu_to_le16(byte_count);

	rc = SendReceive(xid, tcon->ses, (struct smb_hdr *) pSMB,
			 (struct smb_hdr *) pSMBr, &bytes_returned, 0);
	if (rc) {
		cifs_dbg(FYI, "Send error in QPathInfo = %d\n", rc);
	} else {		/* decode response */
		rc = validate_t2((struct smb_t2_rsp *)pSMBr);

		if (rc) /* BB add auto retry on EOPNOTSUPP? */
			rc = -EIO;
		else if (!legacy && get_bcc(&pSMBr->hdr) < 40)
			rc = -EIO;	/* bad smb */
		else if (legacy && get_bcc(&pSMBr->hdr) < 24)
			rc = -EIO;  /* 24 or 26 expected but we do not read
					last field */
		else if (data) {
			int size;
			__u16 data_offset = le16_to_cpu(pSMBr->t2.DataOffset);

			/*
			 * On legacy responses we do not read the last field,
			 * EAsize, fortunately since it varies by subdialect and
			 * also note it differs on Set vs Get, ie two bytes or 4
			 * bytes depending but we don't care here.
			 */
			if (legacy)
				size = sizeof(FILE_INFO_STANDARD);
			else
				size = sizeof(FILE_ALL_INFO);
			memcpy((char *) data, (char *) &pSMBr->hdr.Protocol +
			       data_offset, size);
		} else
		    rc = -ENOMEM;
	}
	cifs_buf_release(pSMB);
	if (rc == -EAGAIN)
		goto QPathInfoRetry;

	return rc;
}

int
CIFSSMBUnixQFileInfo(const unsigned int xid, struct cifs_tcon *tcon,
		 u16 netfid, FILE_UNIX_BASIC_INFO *pFindData)
{
	struct smb_t2_qfi_req *pSMB = NULL;
	struct smb_t2_qfi_rsp *pSMBr = NULL;
	int rc = 0;
	int bytes_returned;
	__u16 params, byte_count;

UnixQFileInfoRetry:
	rc = smb_init(SMB_COM_TRANSACTION2, 15, tcon, (void **) &pSMB,
		      (void **) &pSMBr);
	if (rc)
		return rc;

	params = 2 /* level */ + 2 /* fid */;
	pSMB->t2.TotalDataCount = 0;
	pSMB->t2.MaxParameterCount = cpu_to_le16(4);
	/* BB find exact max data count below from sess structure BB */
	pSMB->t2.MaxDataCount = cpu_to_le16(CIFSMaxBufSize);
	pSMB->t2.MaxSetupCount = 0;
	pSMB->t2.Reserved = 0;
	pSMB->t2.Flags = 0;
	pSMB->t2.Timeout = 0;
	pSMB->t2.Reserved2 = 0;
	pSMB->t2.ParameterOffset = cpu_to_le16(offsetof(struct smb_t2_qfi_req,
					       Fid) - 4);
	pSMB->t2.DataCount = 0;
	pSMB->t2.DataOffset = 0;
	pSMB->t2.SetupCount = 1;
	pSMB->t2.Reserved3 = 0;
	pSMB->t2.SubCommand = cpu_to_le16(TRANS2_QUERY_FILE_INFORMATION);
	byte_count = params + 1 /* pad */ ;
	pSMB->t2.TotalParameterCount = cpu_to_le16(params);
	pSMB->t2.ParameterCount = pSMB->t2.TotalParameterCount;
	pSMB->InformationLevel = cpu_to_le16(SMB_QUERY_FILE_UNIX_BASIC);
	pSMB->Pad = 0;
	pSMB->Fid = netfid;
	inc_rfc1001_len(pSMB, byte_count);
	pSMB->t2.ByteCount = cpu_to_le16(byte_count);

	rc = SendReceive(xid, tcon->ses, (struct smb_hdr *) pSMB,
			 (struct smb_hdr *) pSMBr, &bytes_returned, 0);
	if (rc) {
		cifs_dbg(FYI, "Send error in UnixQFileInfo = %d\n", rc);
	} else {		/* decode response */
		rc = validate_t2((struct smb_t2_rsp *)pSMBr);

		if (rc || get_bcc(&pSMBr->hdr) < sizeof(FILE_UNIX_BASIC_INFO)) {
			cifs_dbg(VFS, "Malformed FILE_UNIX_BASIC_INFO response. Unix Extensions can be disabled on mount by specifying the nosfu mount option.\n");
			rc = -EIO;	/* bad smb */
		} else {
			__u16 data_offset = le16_to_cpu(pSMBr->t2.DataOffset);
			memcpy((char *) pFindData,
			       (char *) &pSMBr->hdr.Protocol +
			       data_offset,
			       sizeof(FILE_UNIX_BASIC_INFO));
		}
	}

	cifs_buf_release(pSMB);
	if (rc == -EAGAIN)
		goto UnixQFileInfoRetry;

	return rc;
}

int
CIFSSMBUnixQPathInfo(const unsigned int xid, struct cifs_tcon *tcon,
		     const unsigned char *searchName,
		     FILE_UNIX_BASIC_INFO *pFindData,
		     const struct nls_table *nls_codepage, int remap)
{
/* SMB_QUERY_FILE_UNIX_BASIC */
	TRANSACTION2_QPI_REQ *pSMB = NULL;
	TRANSACTION2_QPI_RSP *pSMBr = NULL;
	int rc = 0;
	int bytes_returned = 0;
	int name_len;
	__u16 params, byte_count;

	cifs_dbg(FYI, "In QPathInfo (Unix) the path %s\n", searchName);
UnixQPathInfoRetry:
	rc = smb_init(SMB_COM_TRANSACTION2, 15, tcon, (void **) &pSMB,
		      (void **) &pSMBr);
	if (rc)
		return rc;

	if (pSMB->hdr.Flags2 & SMBFLG2_UNICODE) {
		name_len =
		    cifsConvertToUTF16((__le16 *) pSMB->FileName, searchName,
				       PATH_MAX, nls_codepage, remap);
		name_len++;	/* trailing null */
		name_len *= 2;
	} else {
		name_len = copy_path_name(pSMB->FileName, searchName);
	}

	params = 2 /* level */ + 4 /* reserved */ + name_len /* includes NUL */;
	pSMB->TotalDataCount = 0;
	pSMB->MaxParameterCount = cpu_to_le16(2);
	/* BB find exact max SMB PDU from sess structure BB */
	pSMB->MaxDataCount = cpu_to_le16(4000);
	pSMB->MaxSetupCount = 0;
	pSMB->Reserved = 0;
	pSMB->Flags = 0;
	pSMB->Timeout = 0;
	pSMB->Reserved2 = 0;
	pSMB->ParameterOffset = cpu_to_le16(offsetof(
	struct smb_com_transaction2_qpi_req, InformationLevel) - 4);
	pSMB->DataCount = 0;
	pSMB->DataOffset = 0;
	pSMB->SetupCount = 1;
	pSMB->Reserved3 = 0;
	pSMB->SubCommand = cpu_to_le16(TRANS2_QUERY_PATH_INFORMATION);
	byte_count = params + 1 /* pad */ ;
	pSMB->TotalParameterCount = cpu_to_le16(params);
	pSMB->ParameterCount = pSMB->TotalParameterCount;
	pSMB->InformationLevel = cpu_to_le16(SMB_QUERY_FILE_UNIX_BASIC);
	pSMB->Reserved4 = 0;
	inc_rfc1001_len(pSMB, byte_count);
	pSMB->ByteCount = cpu_to_le16(byte_count);

	rc = SendReceive(xid, tcon->ses, (struct smb_hdr *) pSMB,
			 (struct smb_hdr *) pSMBr, &bytes_returned, 0);
	if (rc) {
		cifs_dbg(FYI, "Send error in UnixQPathInfo = %d\n", rc);
	} else {		/* decode response */
		rc = validate_t2((struct smb_t2_rsp *)pSMBr);

		if (rc || get_bcc(&pSMBr->hdr) < sizeof(FILE_UNIX_BASIC_INFO)) {
			cifs_dbg(VFS, "Malformed FILE_UNIX_BASIC_INFO response. Unix Extensions can be disabled on mount by specifying the nosfu mount option.\n");
			rc = -EIO;	/* bad smb */
		} else {
			__u16 data_offset = le16_to_cpu(pSMBr->t2.DataOffset);
			memcpy((char *) pFindData,
			       (char *) &pSMBr->hdr.Protocol +
			       data_offset,
			       sizeof(FILE_UNIX_BASIC_INFO));
		}
	}
	cifs_buf_release(pSMB);
	if (rc == -EAGAIN)
		goto UnixQPathInfoRetry;

	return rc;
}

/* xid, tcon, searchName and codepage are input parms, rest are returned */
int
CIFSFindFirst(const unsigned int xid, struct cifs_tcon *tcon,
	      const char *searchName, struct cifs_sb_info *cifs_sb,
	      __u16 *pnetfid, __u16 search_flags,
	      struct cifs_search_info *psrch_inf, bool msearch)
{
/* level 257 SMB_ */
	TRANSACTION2_FFIRST_REQ *pSMB = NULL;
	TRANSACTION2_FFIRST_RSP *pSMBr = NULL;
	T2_FFIRST_RSP_PARMS *parms;
	struct nls_table *nls_codepage;
	unsigned int lnoff;
	__u16 params, byte_count;
	int bytes_returned = 0;
	int name_len, remap;
	int rc = 0;

	cifs_dbg(FYI, "In FindFirst for %s\n", searchName);

findFirstRetry:
	rc = smb_init(SMB_COM_TRANSACTION2, 15, tcon, (void **) &pSMB,
		      (void **) &pSMBr);
	if (rc)
		return rc;

	nls_codepage = cifs_sb->local_nls;
	remap = cifs_remap(cifs_sb);

	if (pSMB->hdr.Flags2 & SMBFLG2_UNICODE) {
		name_len =
		    cifsConvertToUTF16((__le16 *) pSMB->FileName, searchName,
				       PATH_MAX, nls_codepage, remap);
		/* We can not add the asterik earlier in case
		it got remapped to 0xF03A as if it were part of the
		directory name instead of a wildcard */
		name_len *= 2;
		if (msearch) {
			pSMB->FileName[name_len] = CIFS_DIR_SEP(cifs_sb);
			pSMB->FileName[name_len+1] = 0;
			pSMB->FileName[name_len+2] = '*';
			pSMB->FileName[name_len+3] = 0;
			name_len += 4; /* now the trailing null */
			/* null terminate just in case */
			pSMB->FileName[name_len] = 0;
			pSMB->FileName[name_len+1] = 0;
			name_len += 2;
		}
	} else {
		name_len = copy_path_name(pSMB->FileName, searchName);
		if (msearch) {
			if (WARN_ON_ONCE(name_len > PATH_MAX-2))
				name_len = PATH_MAX-2;
			/* overwrite nul byte */
			pSMB->FileName[name_len-1] = CIFS_DIR_SEP(cifs_sb);
			pSMB->FileName[name_len] = '*';
			pSMB->FileName[name_len+1] = 0;
			name_len += 2;
		}
	}

	params = 12 + name_len /* includes null */ ;
	pSMB->TotalDataCount = 0;	/* no EAs */
	pSMB->MaxParameterCount = cpu_to_le16(10);
	pSMB->MaxDataCount = cpu_to_le16(CIFSMaxBufSize & 0xFFFFFF00);
	pSMB->MaxSetupCount = 0;
	pSMB->Reserved = 0;
	pSMB->Flags = 0;
	pSMB->Timeout = 0;
	pSMB->Reserved2 = 0;
	byte_count = params + 1 /* pad */ ;
	pSMB->TotalParameterCount = cpu_to_le16(params);
	pSMB->ParameterCount = pSMB->TotalParameterCount;
	pSMB->ParameterOffset = cpu_to_le16(
	      offsetof(struct smb_com_transaction2_ffirst_req, SearchAttributes)
		- 4);
	pSMB->DataCount = 0;
	pSMB->DataOffset = 0;
	pSMB->SetupCount = 1;	/* one byte, no need to make endian neutral */
	pSMB->Reserved3 = 0;
	pSMB->SubCommand = cpu_to_le16(TRANS2_FIND_FIRST);
	pSMB->SearchAttributes =
	    cpu_to_le16(ATTR_READONLY | ATTR_HIDDEN | ATTR_SYSTEM |
			ATTR_DIRECTORY);
	pSMB->SearchCount = cpu_to_le16(CIFSMaxBufSize/sizeof(FILE_UNIX_INFO));
	pSMB->SearchFlags = cpu_to_le16(search_flags);
	pSMB->InformationLevel = cpu_to_le16(psrch_inf->info_level);

	/* BB what should we set StorageType to? Does it matter? BB */
	pSMB->SearchStorageType = 0;
	inc_rfc1001_len(pSMB, byte_count);
	pSMB->ByteCount = cpu_to_le16(byte_count);

	rc = SendReceive(xid, tcon->ses, (struct smb_hdr *) pSMB,
			 (struct smb_hdr *) pSMBr, &bytes_returned, 0);
	cifs_stats_inc(&tcon->stats.cifs_stats.num_ffirst);

	if (rc) {
		/*
		 * BB: add logic to retry regular search if Unix search rejected
		 * unexpectedly by server.
		 */
		/* BB: add code to handle unsupported level rc */
		cifs_dbg(FYI, "Error in FindFirst = %d\n", rc);
		cifs_buf_release(pSMB);
		/*
		 * BB: eventually could optimize out free and realloc of buf for
		 * this case.
		 */
		if (rc == -EAGAIN)
			goto findFirstRetry;
		return rc;
	}
	/* decode response */
	rc = validate_t2((struct smb_t2_rsp *)pSMBr);
	if (rc) {
		cifs_buf_release(pSMB);
		return rc;
	}

	psrch_inf->unicode = !!(pSMBr->hdr.Flags2 & SMBFLG2_UNICODE);
	psrch_inf->ntwrk_buf_start = (char *)pSMBr;
	psrch_inf->smallBuf = false;
	psrch_inf->srch_entries_start = (char *)&pSMBr->hdr.Protocol +
		le16_to_cpu(pSMBr->t2.DataOffset);

	parms = (T2_FFIRST_RSP_PARMS *)((char *)&pSMBr->hdr.Protocol +
					le16_to_cpu(pSMBr->t2.ParameterOffset));
	psrch_inf->endOfSearch = !!parms->EndofSearch;

	psrch_inf->entries_in_buffer = le16_to_cpu(parms->SearchCount);
	psrch_inf->index_of_last_entry = 2 /* skip . and .. */ +
		psrch_inf->entries_in_buffer;
	lnoff = le16_to_cpu(parms->LastNameOffset);
	if (CIFSMaxBufSize < lnoff) {
		cifs_dbg(VFS, "ignoring corrupt resume name\n");
		psrch_inf->last_entry = NULL;
	} else {
		psrch_inf->last_entry = psrch_inf->srch_entries_start + lnoff;
		if (pnetfid)
			*pnetfid = parms->SearchHandle;
	}
	return 0;
}

int CIFSFindNext(const unsigned int xid, struct cifs_tcon *tcon,
		 __u16 searchHandle, __u16 search_flags,
		 struct cifs_search_info *psrch_inf)
{
	TRANSACTION2_FNEXT_REQ *pSMB = NULL;
	TRANSACTION2_FNEXT_RSP *pSMBr = NULL;
	T2_FNEXT_RSP_PARMS *parms;
	unsigned int name_len;
	unsigned int lnoff;
	__u16 params, byte_count;
	char *response_data;
	int bytes_returned;
	int rc = 0;

	cifs_dbg(FYI, "In FindNext\n");

	if (psrch_inf->endOfSearch)
		return -ENOENT;

	rc = smb_init(SMB_COM_TRANSACTION2, 15, tcon, (void **) &pSMB,
		(void **) &pSMBr);
	if (rc)
		return rc;

	params = 14; /* includes 2 bytes of null string, converted to LE below*/
	byte_count = 0;
	pSMB->TotalDataCount = 0;       /* no EAs */
	pSMB->MaxParameterCount = cpu_to_le16(8);
	pSMB->MaxDataCount = cpu_to_le16(CIFSMaxBufSize & 0xFFFFFF00);
	pSMB->MaxSetupCount = 0;
	pSMB->Reserved = 0;
	pSMB->Flags = 0;
	pSMB->Timeout = 0;
	pSMB->Reserved2 = 0;
	pSMB->ParameterOffset =  cpu_to_le16(
	      offsetof(struct smb_com_transaction2_fnext_req,SearchHandle) - 4);
	pSMB->DataCount = 0;
	pSMB->DataOffset = 0;
	pSMB->SetupCount = 1;
	pSMB->Reserved3 = 0;
	pSMB->SubCommand = cpu_to_le16(TRANS2_FIND_NEXT);
	pSMB->SearchHandle = searchHandle;      /* always kept as le */
	pSMB->SearchCount =
		cpu_to_le16(CIFSMaxBufSize / sizeof(FILE_UNIX_INFO));
	pSMB->InformationLevel = cpu_to_le16(psrch_inf->info_level);
	pSMB->ResumeKey = psrch_inf->resume_key;
	pSMB->SearchFlags = cpu_to_le16(search_flags);

	name_len = psrch_inf->resume_name_len;
	params += name_len;
	if (name_len < PATH_MAX) {
		memcpy(pSMB->ResumeFileName, psrch_inf->presume_name, name_len);
		byte_count += name_len;
		/* 14 byte parm len above enough for 2 byte null terminator */
		pSMB->ResumeFileName[name_len] = 0;
		pSMB->ResumeFileName[name_len+1] = 0;
	} else {
		cifs_buf_release(pSMB);
		return -EINVAL;
	}
	byte_count = params + 1 /* pad */ ;
	pSMB->TotalParameterCount = cpu_to_le16(params);
	pSMB->ParameterCount = pSMB->TotalParameterCount;
	inc_rfc1001_len(pSMB, byte_count);
	pSMB->ByteCount = cpu_to_le16(byte_count);

	rc = SendReceive(xid, tcon->ses, (struct smb_hdr *) pSMB,
			(struct smb_hdr *) pSMBr, &bytes_returned, 0);
	cifs_stats_inc(&tcon->stats.cifs_stats.num_fnext);

	if (rc) {
		cifs_buf_release(pSMB);
		if (rc == -EBADF) {
			psrch_inf->endOfSearch = true;
			rc = 0; /* search probably was closed at end of search*/
		} else {
			cifs_dbg(FYI, "FindNext returned = %d\n", rc);
		}
		return rc;
	}

	/* decode response */
	rc = validate_t2((struct smb_t2_rsp *)pSMBr);
	if (rc) {
		cifs_buf_release(pSMB);
		return rc;
	}
	/* BB fixme add lock for file (srch_info) struct here */
	psrch_inf->unicode = !!(pSMBr->hdr.Flags2 & SMBFLG2_UNICODE);
	response_data = (char *)&pSMBr->hdr.Protocol +
		le16_to_cpu(pSMBr->t2.ParameterOffset);
	parms = (T2_FNEXT_RSP_PARMS *)response_data;
	response_data = (char *)&pSMBr->hdr.Protocol +
		le16_to_cpu(pSMBr->t2.DataOffset);

	if (psrch_inf->smallBuf)
		cifs_small_buf_release(psrch_inf->ntwrk_buf_start);
	else
		cifs_buf_release(psrch_inf->ntwrk_buf_start);

	psrch_inf->srch_entries_start = response_data;
	psrch_inf->ntwrk_buf_start = (char *)pSMB;
	psrch_inf->smallBuf = false;
	psrch_inf->endOfSearch = !!parms->EndofSearch;
	psrch_inf->entries_in_buffer = le16_to_cpu(parms->SearchCount);
	psrch_inf->index_of_last_entry += psrch_inf->entries_in_buffer;
	lnoff = le16_to_cpu(parms->LastNameOffset);
	if (CIFSMaxBufSize < lnoff) {
		cifs_dbg(VFS, "ignoring corrupt resume name\n");
		psrch_inf->last_entry = NULL;
	} else {
		psrch_inf->last_entry =
			psrch_inf->srch_entries_start + lnoff;
	}
	/* BB fixme add unlock here */

	/*
	 * BB: On error, should we leave previous search buf
	 * (and count and last entry fields) intact or free the previous one?
	 *
	 * Note: On -EAGAIN error only caller can retry on handle based calls
	 * since file handle passed in no longer valid.
	 */
	return 0;
}

int
CIFSFindClose(const unsigned int xid, struct cifs_tcon *tcon,
	      const __u16 searchHandle)
{
	int rc = 0;
	FINDCLOSE_REQ *pSMB = NULL;

	cifs_dbg(FYI, "In CIFSSMBFindClose\n");
	rc = small_smb_init(SMB_COM_FIND_CLOSE2, 1, tcon, (void **)&pSMB);

	/* no sense returning error if session restarted
		as file handle has been closed */
	if (rc == -EAGAIN)
		return 0;
	if (rc)
		return rc;

	pSMB->FileID = searchHandle;
	pSMB->ByteCount = 0;
	rc = SendReceiveNoRsp(xid, tcon->ses, (char *) pSMB, 0);
	cifs_small_buf_release(pSMB);
	if (rc)
		cifs_dbg(VFS, "Send error in FindClose = %d\n", rc);

	cifs_stats_inc(&tcon->stats.cifs_stats.num_fclose);

	/* Since session is dead, search handle closed on server already */
	if (rc == -EAGAIN)
		rc = 0;

	return rc;
}

int
CIFSGetSrvInodeNumber(const unsigned int xid, struct cifs_tcon *tcon,
		      const char *search_name, __u64 *inode_number,
		      const struct nls_table *nls_codepage, int remap)
{
	int rc = 0;
	TRANSACTION2_QPI_REQ *pSMB = NULL;
	TRANSACTION2_QPI_RSP *pSMBr = NULL;
	int name_len, bytes_returned;
	__u16 params, byte_count;

	cifs_dbg(FYI, "In GetSrvInodeNum for %s\n", search_name);
	if (tcon == NULL)
		return -ENODEV;

GetInodeNumberRetry:
	rc = smb_init(SMB_COM_TRANSACTION2, 15, tcon, (void **) &pSMB,
		      (void **) &pSMBr);
	if (rc)
		return rc;

	if (pSMB->hdr.Flags2 & SMBFLG2_UNICODE) {
		name_len =
			cifsConvertToUTF16((__le16 *) pSMB->FileName,
					   search_name, PATH_MAX, nls_codepage,
					   remap);
		name_len++;     /* trailing null */
		name_len *= 2;
	} else {
		name_len = copy_path_name(pSMB->FileName, search_name);
	}

	params = 2 /* level */  + 4 /* rsrvd */  + name_len /* incl null */ ;
	pSMB->TotalDataCount = 0;
	pSMB->MaxParameterCount = cpu_to_le16(2);
	/* BB find exact max data count below from sess structure BB */
	pSMB->MaxDataCount = cpu_to_le16(4000);
	pSMB->MaxSetupCount = 0;
	pSMB->Reserved = 0;
	pSMB->Flags = 0;
	pSMB->Timeout = 0;
	pSMB->Reserved2 = 0;
	pSMB->ParameterOffset = cpu_to_le16(offsetof(
		struct smb_com_transaction2_qpi_req, InformationLevel) - 4);
	pSMB->DataCount = 0;
	pSMB->DataOffset = 0;
	pSMB->SetupCount = 1;
	pSMB->Reserved3 = 0;
	pSMB->SubCommand = cpu_to_le16(TRANS2_QUERY_PATH_INFORMATION);
	byte_count = params + 1 /* pad */ ;
	pSMB->TotalParameterCount = cpu_to_le16(params);
	pSMB->ParameterCount = pSMB->TotalParameterCount;
	pSMB->InformationLevel = cpu_to_le16(SMB_QUERY_FILE_INTERNAL_INFO);
	pSMB->Reserved4 = 0;
	inc_rfc1001_len(pSMB, byte_count);
	pSMB->ByteCount = cpu_to_le16(byte_count);

	rc = SendReceive(xid, tcon->ses, (struct smb_hdr *) pSMB,
		(struct smb_hdr *) pSMBr, &bytes_returned, 0);
	if (rc) {
		cifs_dbg(FYI, "error %d in QueryInternalInfo\n", rc);
	} else {
		/* decode response */
		rc = validate_t2((struct smb_t2_rsp *)pSMBr);
		/* BB also check enough total bytes returned */
		if (rc || get_bcc(&pSMBr->hdr) < 2)
			/* If rc should we check for EOPNOSUPP and
			disable the srvino flag? or in caller? */
			rc = -EIO;      /* bad smb */
		else {
			__u16 data_offset = le16_to_cpu(pSMBr->t2.DataOffset);
			__u16 count = le16_to_cpu(pSMBr->t2.DataCount);
			struct file_internal_info *pfinfo;
			/* BB Do we need a cast or hash here ? */
			if (count < 8) {
				cifs_dbg(FYI, "Invalid size ret in QryIntrnlInf\n");
				rc = -EIO;
				goto GetInodeNumOut;
			}
			pfinfo = (struct file_internal_info *)
				(data_offset + (char *) &pSMBr->hdr.Protocol);
			*inode_number = le64_to_cpu(pfinfo->UniqueId);
		}
	}
GetInodeNumOut:
	cifs_buf_release(pSMB);
	if (rc == -EAGAIN)
		goto GetInodeNumberRetry;
	return rc;
}

int
CIFSGetDFSRefer(const unsigned int xid, struct cifs_ses *ses,
		const char *search_name, struct dfs_info3_param **target_nodes,
		unsigned int *num_of_nodes,
		const struct nls_table *nls_codepage, int remap)
{
/* TRANS2_GET_DFS_REFERRAL */
	TRANSACTION2_GET_DFS_REFER_REQ *pSMB = NULL;
	TRANSACTION2_GET_DFS_REFER_RSP *pSMBr = NULL;
	int rc = 0;
	int bytes_returned;
	int name_len;
	__u16 params, byte_count;
	*num_of_nodes = 0;
	*target_nodes = NULL;

	cifs_dbg(FYI, "In GetDFSRefer the path %s\n", search_name);
	if (ses == NULL || ses->tcon_ipc == NULL)
		return -ENODEV;

getDFSRetry:
	/*
	 * Use smb_init_no_reconnect() instead of smb_init() as
	 * CIFSGetDFSRefer() may be called from cifs_reconnect_tcon() and thus
	 * causing an infinite recursion.
	 */
	rc = smb_init_no_reconnect(SMB_COM_TRANSACTION2, 15, ses->tcon_ipc,
				   (void **)&pSMB, (void **)&pSMBr);
	if (rc)
		return rc;

	/* server pointer checked in called function,
	but should never be null here anyway */
	pSMB->hdr.Mid = get_next_mid(ses->server);
	pSMB->hdr.Tid = ses->tcon_ipc->tid;
	pSMB->hdr.Uid = ses->Suid;
	if (ses->capabilities & CAP_STATUS32)
		pSMB->hdr.Flags2 |= SMBFLG2_ERR_STATUS;
	if (ses->capabilities & CAP_DFS)
		pSMB->hdr.Flags2 |= SMBFLG2_DFS;

	if (ses->capabilities & CAP_UNICODE) {
		pSMB->hdr.Flags2 |= SMBFLG2_UNICODE;
		name_len =
		    cifsConvertToUTF16((__le16 *) pSMB->RequestFileName,
				       search_name, PATH_MAX, nls_codepage,
				       remap);
		name_len++;	/* trailing null */
		name_len *= 2;
	} else {	/* BB improve the check for buffer overruns BB */
		name_len = copy_path_name(pSMB->RequestFileName, search_name);
	}

	if (ses->server->sign)
		pSMB->hdr.Flags2 |= SMBFLG2_SECURITY_SIGNATURE;

	pSMB->hdr.Uid = ses->Suid;

	params = 2 /* level */  + name_len /*includes null */ ;
	pSMB->TotalDataCount = 0;
	pSMB->DataCount = 0;
	pSMB->DataOffset = 0;
	pSMB->MaxParameterCount = 0;
	/* BB find exact max SMB PDU from sess structure BB */
	pSMB->MaxDataCount = cpu_to_le16(4000);
	pSMB->MaxSetupCount = 0;
	pSMB->Reserved = 0;
	pSMB->Flags = 0;
	pSMB->Timeout = 0;
	pSMB->Reserved2 = 0;
	pSMB->ParameterOffset = cpu_to_le16(offsetof(
	  struct smb_com_transaction2_get_dfs_refer_req, MaxReferralLevel) - 4);
	pSMB->SetupCount = 1;
	pSMB->Reserved3 = 0;
	pSMB->SubCommand = cpu_to_le16(TRANS2_GET_DFS_REFERRAL);
	byte_count = params + 3 /* pad */ ;
	pSMB->ParameterCount = cpu_to_le16(params);
	pSMB->TotalParameterCount = pSMB->ParameterCount;
	pSMB->MaxReferralLevel = cpu_to_le16(3);
	inc_rfc1001_len(pSMB, byte_count);
	pSMB->ByteCount = cpu_to_le16(byte_count);

	rc = SendReceive(xid, ses, (struct smb_hdr *) pSMB,
			 (struct smb_hdr *) pSMBr, &bytes_returned, 0);
	if (rc) {
		cifs_dbg(FYI, "Send error in GetDFSRefer = %d\n", rc);
		goto GetDFSRefExit;
	}
	rc = validate_t2((struct smb_t2_rsp *)pSMBr);

	/* BB Also check if enough total bytes returned? */
	if (rc || get_bcc(&pSMBr->hdr) < 17) {
		rc = -EIO;      /* bad smb */
		goto GetDFSRefExit;
	}

	cifs_dbg(FYI, "Decoding GetDFSRefer response BCC: %d  Offset %d\n",
		 get_bcc(&pSMBr->hdr), le16_to_cpu(pSMBr->t2.DataOffset));

	/* parse returned result into more usable form */
	rc = parse_dfs_referrals(&pSMBr->dfs_data,
				 le16_to_cpu(pSMBr->t2.DataCount),
				 num_of_nodes, target_nodes, nls_codepage,
				 remap, search_name,
				 (pSMBr->hdr.Flags2 & SMBFLG2_UNICODE) != 0);

GetDFSRefExit:
	cifs_buf_release(pSMB);

	if (rc == -EAGAIN)
		goto getDFSRetry;

	return rc;
}

/* Query File System Info such as free space to old servers such as Win 9x */
int
SMBOldQFSInfo(const unsigned int xid, struct cifs_tcon *tcon,
	      struct kstatfs *FSData)
{
/* level 0x01 SMB_QUERY_FILE_SYSTEM_INFO */
	TRANSACTION2_QFSI_REQ *pSMB = NULL;
	TRANSACTION2_QFSI_RSP *pSMBr = NULL;
	FILE_SYSTEM_ALLOC_INFO *response_data;
	int rc = 0;
	int bytes_returned = 0;
	__u16 params, byte_count;

	cifs_dbg(FYI, "OldQFSInfo\n");
oldQFSInfoRetry:
	rc = smb_init(SMB_COM_TRANSACTION2, 15, tcon, (void **) &pSMB,
		(void **) &pSMBr);
	if (rc)
		return rc;

	params = 2;     /* level */
	pSMB->TotalDataCount = 0;
	pSMB->MaxParameterCount = cpu_to_le16(2);
	pSMB->MaxDataCount = cpu_to_le16(1000);
	pSMB->MaxSetupCount = 0;
	pSMB->Reserved = 0;
	pSMB->Flags = 0;
	pSMB->Timeout = 0;
	pSMB->Reserved2 = 0;
	byte_count = params + 1 /* pad */ ;
	pSMB->TotalParameterCount = cpu_to_le16(params);
	pSMB->ParameterCount = pSMB->TotalParameterCount;
	pSMB->ParameterOffset = cpu_to_le16(offsetof(
	struct smb_com_transaction2_qfsi_req, InformationLevel) - 4);
	pSMB->DataCount = 0;
	pSMB->DataOffset = 0;
	pSMB->SetupCount = 1;
	pSMB->Reserved3 = 0;
	pSMB->SubCommand = cpu_to_le16(TRANS2_QUERY_FS_INFORMATION);
	pSMB->InformationLevel = cpu_to_le16(SMB_INFO_ALLOCATION);
	inc_rfc1001_len(pSMB, byte_count);
	pSMB->ByteCount = cpu_to_le16(byte_count);

	rc = SendReceive(xid, tcon->ses, (struct smb_hdr *) pSMB,
		(struct smb_hdr *) pSMBr, &bytes_returned, 0);
	if (rc) {
		cifs_dbg(FYI, "Send error in QFSInfo = %d\n", rc);
	} else {                /* decode response */
		rc = validate_t2((struct smb_t2_rsp *)pSMBr);

		if (rc || get_bcc(&pSMBr->hdr) < 18)
			rc = -EIO;      /* bad smb */
		else {
			__u16 data_offset = le16_to_cpu(pSMBr->t2.DataOffset);
			cifs_dbg(FYI, "qfsinf resp BCC: %d  Offset %d\n",
				 get_bcc(&pSMBr->hdr), data_offset);

			response_data = (FILE_SYSTEM_ALLOC_INFO *)
				(((char *) &pSMBr->hdr.Protocol) + data_offset);
			FSData->f_bsize =
				le16_to_cpu(response_data->BytesPerSector) *
				le32_to_cpu(response_data->
					SectorsPerAllocationUnit);
			/*
			 * much prefer larger but if server doesn't report
			 * a valid size than 4K is a reasonable minimum
			 */
			if (FSData->f_bsize < 512)
				FSData->f_bsize = 4096;

			FSData->f_blocks =
			       le32_to_cpu(response_data->TotalAllocationUnits);
			FSData->f_bfree = FSData->f_bavail =
				le32_to_cpu(response_data->FreeAllocationUnits);
			cifs_dbg(FYI, "Blocks: %lld  Free: %lld Block size %ld\n",
				 (unsigned long long)FSData->f_blocks,
				 (unsigned long long)FSData->f_bfree,
				 FSData->f_bsize);
		}
	}
	cifs_buf_release(pSMB);

	if (rc == -EAGAIN)
		goto oldQFSInfoRetry;

	return rc;
}

int
CIFSSMBQFSInfo(const unsigned int xid, struct cifs_tcon *tcon,
	       struct kstatfs *FSData)
{
/* level 0x103 SMB_QUERY_FILE_SYSTEM_INFO */
	TRANSACTION2_QFSI_REQ *pSMB = NULL;
	TRANSACTION2_QFSI_RSP *pSMBr = NULL;
	FILE_SYSTEM_INFO *response_data;
	int rc = 0;
	int bytes_returned = 0;
	__u16 params, byte_count;

	cifs_dbg(FYI, "In QFSInfo\n");
QFSInfoRetry:
	rc = smb_init(SMB_COM_TRANSACTION2, 15, tcon, (void **) &pSMB,
		      (void **) &pSMBr);
	if (rc)
		return rc;

	params = 2;	/* level */
	pSMB->TotalDataCount = 0;
	pSMB->MaxParameterCount = cpu_to_le16(2);
	pSMB->MaxDataCount = cpu_to_le16(1000);
	pSMB->MaxSetupCount = 0;
	pSMB->Reserved = 0;
	pSMB->Flags = 0;
	pSMB->Timeout = 0;
	pSMB->Reserved2 = 0;
	byte_count = params + 1 /* pad */ ;
	pSMB->TotalParameterCount = cpu_to_le16(params);
	pSMB->ParameterCount = pSMB->TotalParameterCount;
	pSMB->ParameterOffset = cpu_to_le16(offsetof(
		struct smb_com_transaction2_qfsi_req, InformationLevel) - 4);
	pSMB->DataCount = 0;
	pSMB->DataOffset = 0;
	pSMB->SetupCount = 1;
	pSMB->Reserved3 = 0;
	pSMB->SubCommand = cpu_to_le16(TRANS2_QUERY_FS_INFORMATION);
	pSMB->InformationLevel = cpu_to_le16(SMB_QUERY_FS_SIZE_INFO);
	inc_rfc1001_len(pSMB, byte_count);
	pSMB->ByteCount = cpu_to_le16(byte_count);

	rc = SendReceive(xid, tcon->ses, (struct smb_hdr *) pSMB,
			 (struct smb_hdr *) pSMBr, &bytes_returned, 0);
	if (rc) {
		cifs_dbg(FYI, "Send error in QFSInfo = %d\n", rc);
	} else {		/* decode response */
		rc = validate_t2((struct smb_t2_rsp *)pSMBr);

		if (rc || get_bcc(&pSMBr->hdr) < 24)
			rc = -EIO;	/* bad smb */
		else {
			__u16 data_offset = le16_to_cpu(pSMBr->t2.DataOffset);

			response_data =
			    (FILE_SYSTEM_INFO
			     *) (((char *) &pSMBr->hdr.Protocol) +
				 data_offset);
			FSData->f_bsize =
			    le32_to_cpu(response_data->BytesPerSector) *
			    le32_to_cpu(response_data->
					SectorsPerAllocationUnit);
			/*
			 * much prefer larger but if server doesn't report
			 * a valid size than 4K is a reasonable minimum
			 */
			if (FSData->f_bsize < 512)
				FSData->f_bsize = 4096;

			FSData->f_blocks =
			    le64_to_cpu(response_data->TotalAllocationUnits);
			FSData->f_bfree = FSData->f_bavail =
			    le64_to_cpu(response_data->FreeAllocationUnits);
			cifs_dbg(FYI, "Blocks: %lld  Free: %lld Block size %ld\n",
				 (unsigned long long)FSData->f_blocks,
				 (unsigned long long)FSData->f_bfree,
				 FSData->f_bsize);
		}
	}
	cifs_buf_release(pSMB);

	if (rc == -EAGAIN)
		goto QFSInfoRetry;

	return rc;
}

int
CIFSSMBQFSAttributeInfo(const unsigned int xid, struct cifs_tcon *tcon)
{
/* level 0x105  SMB_QUERY_FILE_SYSTEM_INFO */
	TRANSACTION2_QFSI_REQ *pSMB = NULL;
	TRANSACTION2_QFSI_RSP *pSMBr = NULL;
	FILE_SYSTEM_ATTRIBUTE_INFO *response_data;
	int rc = 0;
	int bytes_returned = 0;
	__u16 params, byte_count;

	cifs_dbg(FYI, "In QFSAttributeInfo\n");
QFSAttributeRetry:
	rc = smb_init(SMB_COM_TRANSACTION2, 15, tcon, (void **) &pSMB,
		      (void **) &pSMBr);
	if (rc)
		return rc;

	params = 2;	/* level */
	pSMB->TotalDataCount = 0;
	pSMB->MaxParameterCount = cpu_to_le16(2);
	/* BB find exact max SMB PDU from sess structure BB */
	pSMB->MaxDataCount = cpu_to_le16(1000);
	pSMB->MaxSetupCount = 0;
	pSMB->Reserved = 0;
	pSMB->Flags = 0;
	pSMB->Timeout = 0;
	pSMB->Reserved2 = 0;
	byte_count = params + 1 /* pad */ ;
	pSMB->TotalParameterCount = cpu_to_le16(params);
	pSMB->ParameterCount = pSMB->TotalParameterCount;
	pSMB->ParameterOffset = cpu_to_le16(offsetof(
		struct smb_com_transaction2_qfsi_req, InformationLevel) - 4);
	pSMB->DataCount = 0;
	pSMB->DataOffset = 0;
	pSMB->SetupCount = 1;
	pSMB->Reserved3 = 0;
	pSMB->SubCommand = cpu_to_le16(TRANS2_QUERY_FS_INFORMATION);
	pSMB->InformationLevel = cpu_to_le16(SMB_QUERY_FS_ATTRIBUTE_INFO);
	inc_rfc1001_len(pSMB, byte_count);
	pSMB->ByteCount = cpu_to_le16(byte_count);

	rc = SendReceive(xid, tcon->ses, (struct smb_hdr *) pSMB,
			 (struct smb_hdr *) pSMBr, &bytes_returned, 0);
	if (rc) {
		cifs_dbg(VFS, "Send error in QFSAttributeInfo = %d\n", rc);
	} else {		/* decode response */
		rc = validate_t2((struct smb_t2_rsp *)pSMBr);

		if (rc || get_bcc(&pSMBr->hdr) < 13) {
			/* BB also check if enough bytes returned */
			rc = -EIO;	/* bad smb */
		} else {
			__u16 data_offset = le16_to_cpu(pSMBr->t2.DataOffset);
			response_data =
			    (FILE_SYSTEM_ATTRIBUTE_INFO
			     *) (((char *) &pSMBr->hdr.Protocol) +
				 data_offset);
			memcpy(&tcon->fsAttrInfo, response_data,
			       sizeof(FILE_SYSTEM_ATTRIBUTE_INFO));
		}
	}
	cifs_buf_release(pSMB);

	if (rc == -EAGAIN)
		goto QFSAttributeRetry;

	return rc;
}

int
CIFSSMBQFSDeviceInfo(const unsigned int xid, struct cifs_tcon *tcon)
{
/* level 0x104 SMB_QUERY_FILE_SYSTEM_INFO */
	TRANSACTION2_QFSI_REQ *pSMB = NULL;
	TRANSACTION2_QFSI_RSP *pSMBr = NULL;
	FILE_SYSTEM_DEVICE_INFO *response_data;
	int rc = 0;
	int bytes_returned = 0;
	__u16 params, byte_count;

	cifs_dbg(FYI, "In QFSDeviceInfo\n");
QFSDeviceRetry:
	rc = smb_init(SMB_COM_TRANSACTION2, 15, tcon, (void **) &pSMB,
		      (void **) &pSMBr);
	if (rc)
		return rc;

	params = 2;	/* level */
	pSMB->TotalDataCount = 0;
	pSMB->MaxParameterCount = cpu_to_le16(2);
	/* BB find exact max SMB PDU from sess structure BB */
	pSMB->MaxDataCount = cpu_to_le16(1000);
	pSMB->MaxSetupCount = 0;
	pSMB->Reserved = 0;
	pSMB->Flags = 0;
	pSMB->Timeout = 0;
	pSMB->Reserved2 = 0;
	byte_count = params + 1 /* pad */ ;
	pSMB->TotalParameterCount = cpu_to_le16(params);
	pSMB->ParameterCount = pSMB->TotalParameterCount;
	pSMB->ParameterOffset = cpu_to_le16(offsetof(
		struct smb_com_transaction2_qfsi_req, InformationLevel) - 4);

	pSMB->DataCount = 0;
	pSMB->DataOffset = 0;
	pSMB->SetupCount = 1;
	pSMB->Reserved3 = 0;
	pSMB->SubCommand = cpu_to_le16(TRANS2_QUERY_FS_INFORMATION);
	pSMB->InformationLevel = cpu_to_le16(SMB_QUERY_FS_DEVICE_INFO);
	inc_rfc1001_len(pSMB, byte_count);
	pSMB->ByteCount = cpu_to_le16(byte_count);

	rc = SendReceive(xid, tcon->ses, (struct smb_hdr *) pSMB,
			 (struct smb_hdr *) pSMBr, &bytes_returned, 0);
	if (rc) {
		cifs_dbg(FYI, "Send error in QFSDeviceInfo = %d\n", rc);
	} else {		/* decode response */
		rc = validate_t2((struct smb_t2_rsp *)pSMBr);

		if (rc || get_bcc(&pSMBr->hdr) <
			  sizeof(FILE_SYSTEM_DEVICE_INFO))
			rc = -EIO;	/* bad smb */
		else {
			__u16 data_offset = le16_to_cpu(pSMBr->t2.DataOffset);
			response_data =
			    (FILE_SYSTEM_DEVICE_INFO *)
				(((char *) &pSMBr->hdr.Protocol) +
				 data_offset);
			memcpy(&tcon->fsDevInfo, response_data,
			       sizeof(FILE_SYSTEM_DEVICE_INFO));
		}
	}
	cifs_buf_release(pSMB);

	if (rc == -EAGAIN)
		goto QFSDeviceRetry;

	return rc;
}

int
CIFSSMBQFSUnixInfo(const unsigned int xid, struct cifs_tcon *tcon)
{
/* level 0x200  SMB_QUERY_CIFS_UNIX_INFO */
	TRANSACTION2_QFSI_REQ *pSMB = NULL;
	TRANSACTION2_QFSI_RSP *pSMBr = NULL;
	FILE_SYSTEM_UNIX_INFO *response_data;
	int rc = 0;
	int bytes_returned = 0;
	__u16 params, byte_count;

	cifs_dbg(FYI, "In QFSUnixInfo\n");
QFSUnixRetry:
	rc = smb_init_no_reconnect(SMB_COM_TRANSACTION2, 15, tcon,
				   (void **) &pSMB, (void **) &pSMBr);
	if (rc)
		return rc;

	params = 2;	/* level */
	pSMB->TotalDataCount = 0;
	pSMB->DataCount = 0;
	pSMB->DataOffset = 0;
	pSMB->MaxParameterCount = cpu_to_le16(2);
	/* BB find exact max SMB PDU from sess structure BB */
	pSMB->MaxDataCount = cpu_to_le16(100);
	pSMB->MaxSetupCount = 0;
	pSMB->Reserved = 0;
	pSMB->Flags = 0;
	pSMB->Timeout = 0;
	pSMB->Reserved2 = 0;
	byte_count = params + 1 /* pad */ ;
	pSMB->ParameterCount = cpu_to_le16(params);
	pSMB->TotalParameterCount = pSMB->ParameterCount;
	pSMB->ParameterOffset = cpu_to_le16(offsetof(struct
			smb_com_transaction2_qfsi_req, InformationLevel) - 4);
	pSMB->SetupCount = 1;
	pSMB->Reserved3 = 0;
	pSMB->SubCommand = cpu_to_le16(TRANS2_QUERY_FS_INFORMATION);
	pSMB->InformationLevel = cpu_to_le16(SMB_QUERY_CIFS_UNIX_INFO);
	inc_rfc1001_len(pSMB, byte_count);
	pSMB->ByteCount = cpu_to_le16(byte_count);

	rc = SendReceive(xid, tcon->ses, (struct smb_hdr *) pSMB,
			 (struct smb_hdr *) pSMBr, &bytes_returned, 0);
	if (rc) {
		cifs_dbg(VFS, "Send error in QFSUnixInfo = %d\n", rc);
	} else {		/* decode response */
		rc = validate_t2((struct smb_t2_rsp *)pSMBr);

		if (rc || get_bcc(&pSMBr->hdr) < 13) {
			rc = -EIO;	/* bad smb */
		} else {
			__u16 data_offset = le16_to_cpu(pSMBr->t2.DataOffset);
			response_data =
			    (FILE_SYSTEM_UNIX_INFO
			     *) (((char *) &pSMBr->hdr.Protocol) +
				 data_offset);
			memcpy(&tcon->fsUnixInfo, response_data,
			       sizeof(FILE_SYSTEM_UNIX_INFO));
		}
	}
	cifs_buf_release(pSMB);

	if (rc == -EAGAIN)
		goto QFSUnixRetry;


	return rc;
}

int
CIFSSMBSetFSUnixInfo(const unsigned int xid, struct cifs_tcon *tcon, __u64 cap)
{
/* level 0x200  SMB_SET_CIFS_UNIX_INFO */
	TRANSACTION2_SETFSI_REQ *pSMB = NULL;
	TRANSACTION2_SETFSI_RSP *pSMBr = NULL;
	int rc = 0;
	int bytes_returned = 0;
	__u16 params, param_offset, offset, byte_count;

	cifs_dbg(FYI, "In SETFSUnixInfo\n");
SETFSUnixRetry:
	/* BB switch to small buf init to save memory */
	rc = smb_init_no_reconnect(SMB_COM_TRANSACTION2, 15, tcon,
					(void **) &pSMB, (void **) &pSMBr);
	if (rc)
		return rc;

	params = 4;	/* 2 bytes zero followed by info level. */
	pSMB->MaxSetupCount = 0;
	pSMB->Reserved = 0;
	pSMB->Flags = 0;
	pSMB->Timeout = 0;
	pSMB->Reserved2 = 0;
	param_offset = offsetof(struct smb_com_transaction2_setfsi_req, FileNum)
				- 4;
	offset = param_offset + params;

	pSMB->MaxParameterCount = cpu_to_le16(4);
	/* BB find exact max SMB PDU from sess structure BB */
	pSMB->MaxDataCount = cpu_to_le16(100);
	pSMB->SetupCount = 1;
	pSMB->Reserved3 = 0;
	pSMB->SubCommand = cpu_to_le16(TRANS2_SET_FS_INFORMATION);
	byte_count = 1 /* pad */ + params + 12;

	pSMB->DataCount = cpu_to_le16(12);
	pSMB->ParameterCount = cpu_to_le16(params);
	pSMB->TotalDataCount = pSMB->DataCount;
	pSMB->TotalParameterCount = pSMB->ParameterCount;
	pSMB->ParameterOffset = cpu_to_le16(param_offset);
	pSMB->DataOffset = cpu_to_le16(offset);

	/* Params. */
	pSMB->FileNum = 0;
	pSMB->InformationLevel = cpu_to_le16(SMB_SET_CIFS_UNIX_INFO);

	/* Data. */
	pSMB->ClientUnixMajor = cpu_to_le16(CIFS_UNIX_MAJOR_VERSION);
	pSMB->ClientUnixMinor = cpu_to_le16(CIFS_UNIX_MINOR_VERSION);
	pSMB->ClientUnixCap = cpu_to_le64(cap);

	inc_rfc1001_len(pSMB, byte_count);
	pSMB->ByteCount = cpu_to_le16(byte_count);

	rc = SendReceive(xid, tcon->ses, (struct smb_hdr *) pSMB,
			 (struct smb_hdr *) pSMBr, &bytes_returned, 0);
	if (rc) {
		cifs_dbg(VFS, "Send error in SETFSUnixInfo = %d\n", rc);
	} else {		/* decode response */
		rc = validate_t2((struct smb_t2_rsp *)pSMBr);
		if (rc)
			rc = -EIO;	/* bad smb */
	}
	cifs_buf_release(pSMB);

	if (rc == -EAGAIN)
		goto SETFSUnixRetry;

	return rc;
}



int
CIFSSMBQFSPosixInfo(const unsigned int xid, struct cifs_tcon *tcon,
		   struct kstatfs *FSData)
{
/* level 0x201  SMB_QUERY_CIFS_POSIX_INFO */
	TRANSACTION2_QFSI_REQ *pSMB = NULL;
	TRANSACTION2_QFSI_RSP *pSMBr = NULL;
	FILE_SYSTEM_POSIX_INFO *response_data;
	int rc = 0;
	int bytes_returned = 0;
	__u16 params, byte_count;

	cifs_dbg(FYI, "In QFSPosixInfo\n");
QFSPosixRetry:
	rc = smb_init(SMB_COM_TRANSACTION2, 15, tcon, (void **) &pSMB,
		      (void **) &pSMBr);
	if (rc)
		return rc;

	params = 2;	/* level */
	pSMB->TotalDataCount = 0;
	pSMB->DataCount = 0;
	pSMB->DataOffset = 0;
	pSMB->MaxParameterCount = cpu_to_le16(2);
	/* BB find exact max SMB PDU from sess structure BB */
	pSMB->MaxDataCount = cpu_to_le16(100);
	pSMB->MaxSetupCount = 0;
	pSMB->Reserved = 0;
	pSMB->Flags = 0;
	pSMB->Timeout = 0;
	pSMB->Reserved2 = 0;
	byte_count = params + 1 /* pad */ ;
	pSMB->ParameterCount = cpu_to_le16(params);
	pSMB->TotalParameterCount = pSMB->ParameterCount;
	pSMB->ParameterOffset = cpu_to_le16(offsetof(struct
			smb_com_transaction2_qfsi_req, InformationLevel) - 4);
	pSMB->SetupCount = 1;
	pSMB->Reserved3 = 0;
	pSMB->SubCommand = cpu_to_le16(TRANS2_QUERY_FS_INFORMATION);
	pSMB->InformationLevel = cpu_to_le16(SMB_QUERY_POSIX_FS_INFO);
	inc_rfc1001_len(pSMB, byte_count);
	pSMB->ByteCount = cpu_to_le16(byte_count);

	rc = SendReceive(xid, tcon->ses, (struct smb_hdr *) pSMB,
			 (struct smb_hdr *) pSMBr, &bytes_returned, 0);
	if (rc) {
		cifs_dbg(FYI, "Send error in QFSUnixInfo = %d\n", rc);
	} else {		/* decode response */
		rc = validate_t2((struct smb_t2_rsp *)pSMBr);

		if (rc || get_bcc(&pSMBr->hdr) < 13) {
			rc = -EIO;	/* bad smb */
		} else {
			__u16 data_offset = le16_to_cpu(pSMBr->t2.DataOffset);
			response_data =
			    (FILE_SYSTEM_POSIX_INFO
			     *) (((char *) &pSMBr->hdr.Protocol) +
				 data_offset);
			FSData->f_bsize =
					le32_to_cpu(response_data->BlockSize);
			/*
			 * much prefer larger but if server doesn't report
			 * a valid size than 4K is a reasonable minimum
			 */
			if (FSData->f_bsize < 512)
				FSData->f_bsize = 4096;

			FSData->f_blocks =
					le64_to_cpu(response_data->TotalBlocks);
			FSData->f_bfree =
			    le64_to_cpu(response_data->BlocksAvail);
			if (response_data->UserBlocksAvail == cpu_to_le64(-1)) {
				FSData->f_bavail = FSData->f_bfree;
			} else {
				FSData->f_bavail =
				    le64_to_cpu(response_data->UserBlocksAvail);
			}
			if (response_data->TotalFileNodes != cpu_to_le64(-1))
				FSData->f_files =
				     le64_to_cpu(response_data->TotalFileNodes);
			if (response_data->FreeFileNodes != cpu_to_le64(-1))
				FSData->f_ffree =
				      le64_to_cpu(response_data->FreeFileNodes);
		}
	}
	cifs_buf_release(pSMB);

	if (rc == -EAGAIN)
		goto QFSPosixRetry;

	return rc;
}


/*
 * We can not use write of zero bytes trick to set file size due to need for
 * large file support. Also note that this SetPathInfo is preferred to
 * SetFileInfo based method in next routine which is only needed to work around
 * a sharing violation bugin Samba which this routine can run into.
 */
int
CIFSSMBSetEOF(const unsigned int xid, struct cifs_tcon *tcon,
	      const char *file_name, __u64 size, struct cifs_sb_info *cifs_sb,
	      bool set_allocation, struct dentry *dentry)
{
	struct smb_com_transaction2_spi_req *pSMB = NULL;
	struct smb_com_transaction2_spi_rsp *pSMBr = NULL;
	struct file_end_of_file_info *parm_data;
	int name_len;
	int rc = 0;
	int bytes_returned = 0;
	int remap = cifs_remap(cifs_sb);

	__u16 params, byte_count, data_count, param_offset, offset;

	cifs_dbg(FYI, "In SetEOF\n");
SetEOFRetry:
	rc = smb_init(SMB_COM_TRANSACTION2, 15, tcon, (void **) &pSMB,
		      (void **) &pSMBr);
	if (rc)
		return rc;

	if (pSMB->hdr.Flags2 & SMBFLG2_UNICODE) {
		name_len =
		    cifsConvertToUTF16((__le16 *) pSMB->FileName, file_name,
				       PATH_MAX, cifs_sb->local_nls, remap);
		name_len++;	/* trailing null */
		name_len *= 2;
	} else {
		name_len = copy_path_name(pSMB->FileName, file_name);
	}
	params = 6 + name_len;
	data_count = sizeof(struct file_end_of_file_info);
	pSMB->MaxParameterCount = cpu_to_le16(2);
	pSMB->MaxDataCount = cpu_to_le16(4100);
	pSMB->MaxSetupCount = 0;
	pSMB->Reserved = 0;
	pSMB->Flags = 0;
	pSMB->Timeout = 0;
	pSMB->Reserved2 = 0;
	param_offset = offsetof(struct smb_com_transaction2_spi_req,
				InformationLevel) - 4;
	offset = param_offset + params;
	if (set_allocation) {
		if (tcon->ses->capabilities & CAP_INFOLEVEL_PASSTHRU)
			pSMB->InformationLevel =
				cpu_to_le16(SMB_SET_FILE_ALLOCATION_INFO2);
		else
			pSMB->InformationLevel =
				cpu_to_le16(SMB_SET_FILE_ALLOCATION_INFO);
	} else /* Set File Size */  {
	    if (tcon->ses->capabilities & CAP_INFOLEVEL_PASSTHRU)
		    pSMB->InformationLevel =
				cpu_to_le16(SMB_SET_FILE_END_OF_FILE_INFO2);
	    else
		    pSMB->InformationLevel =
				cpu_to_le16(SMB_SET_FILE_END_OF_FILE_INFO);
	}

	parm_data =
	    (struct file_end_of_file_info *) (((char *) &pSMB->hdr.Protocol) +
				       offset);
	pSMB->ParameterOffset = cpu_to_le16(param_offset);
	pSMB->DataOffset = cpu_to_le16(offset);
	pSMB->SetupCount = 1;
	pSMB->Reserved3 = 0;
	pSMB->SubCommand = cpu_to_le16(TRANS2_SET_PATH_INFORMATION);
	byte_count = 3 /* pad */  + params + data_count;
	pSMB->DataCount = cpu_to_le16(data_count);
	pSMB->TotalDataCount = pSMB->DataCount;
	pSMB->ParameterCount = cpu_to_le16(params);
	pSMB->TotalParameterCount = pSMB->ParameterCount;
	pSMB->Reserved4 = 0;
	inc_rfc1001_len(pSMB, byte_count);
	parm_data->FileSize = cpu_to_le64(size);
	pSMB->ByteCount = cpu_to_le16(byte_count);
	rc = SendReceive(xid, tcon->ses, (struct smb_hdr *) pSMB,
			 (struct smb_hdr *) pSMBr, &bytes_returned, 0);
	if (rc)
		cifs_dbg(FYI, "SetPathInfo (file size) returned %d\n", rc);

	cifs_buf_release(pSMB);

	if (rc == -EAGAIN)
		goto SetEOFRetry;

	return rc;
}

int
CIFSSMBSetFileSize(const unsigned int xid, struct cifs_tcon *tcon,
		   struct cifsFileInfo *cfile, __u64 size, bool set_allocation)
{
	struct smb_com_transaction2_sfi_req *pSMB  = NULL;
	struct file_end_of_file_info *parm_data;
	int rc = 0;
	__u16 params, param_offset, offset, byte_count, count;

	cifs_dbg(FYI, "SetFileSize (via SetFileInfo) %lld\n",
		 (long long)size);
	rc = small_smb_init(SMB_COM_TRANSACTION2, 15, tcon, (void **) &pSMB);

	if (rc)
		return rc;

	pSMB->hdr.Pid = cpu_to_le16((__u16)cfile->pid);
	pSMB->hdr.PidHigh = cpu_to_le16((__u16)(cfile->pid >> 16));

	params = 6;
	pSMB->MaxSetupCount = 0;
	pSMB->Reserved = 0;
	pSMB->Flags = 0;
	pSMB->Timeout = 0;
	pSMB->Reserved2 = 0;
	param_offset = offsetof(struct smb_com_transaction2_sfi_req, Fid) - 4;
	offset = param_offset + params;

	count = sizeof(struct file_end_of_file_info);
	pSMB->MaxParameterCount = cpu_to_le16(2);
	/* BB find exact max SMB PDU from sess structure BB */
	pSMB->MaxDataCount = cpu_to_le16(1000);
	pSMB->SetupCount = 1;
	pSMB->Reserved3 = 0;
	pSMB->SubCommand = cpu_to_le16(TRANS2_SET_FILE_INFORMATION);
	byte_count = 3 /* pad */  + params + count;
	pSMB->DataCount = cpu_to_le16(count);
	pSMB->ParameterCount = cpu_to_le16(params);
	pSMB->TotalDataCount = pSMB->DataCount;
	pSMB->TotalParameterCount = pSMB->ParameterCount;
	pSMB->ParameterOffset = cpu_to_le16(param_offset);
	/* SMB offsets are from the beginning of SMB which is 4 bytes in, after RFC1001 field */
	parm_data =
		(struct file_end_of_file_info *)(((char *)pSMB) + offset + 4);
	pSMB->DataOffset = cpu_to_le16(offset);
	parm_data->FileSize = cpu_to_le64(size);
	pSMB->Fid = cfile->fid.netfid;
	if (set_allocation) {
		if (tcon->ses->capabilities & CAP_INFOLEVEL_PASSTHRU)
			pSMB->InformationLevel =
				cpu_to_le16(SMB_SET_FILE_ALLOCATION_INFO2);
		else
			pSMB->InformationLevel =
				cpu_to_le16(SMB_SET_FILE_ALLOCATION_INFO);
	} else /* Set File Size */  {
	    if (tcon->ses->capabilities & CAP_INFOLEVEL_PASSTHRU)
		    pSMB->InformationLevel =
				cpu_to_le16(SMB_SET_FILE_END_OF_FILE_INFO2);
	    else
		    pSMB->InformationLevel =
				cpu_to_le16(SMB_SET_FILE_END_OF_FILE_INFO);
	}
	pSMB->Reserved4 = 0;
	inc_rfc1001_len(pSMB, byte_count);
	pSMB->ByteCount = cpu_to_le16(byte_count);
	rc = SendReceiveNoRsp(xid, tcon->ses, (char *) pSMB, 0);
	cifs_small_buf_release(pSMB);
	if (rc) {
		cifs_dbg(FYI, "Send error in SetFileInfo (SetFileSize) = %d\n",
			 rc);
	}

	/* Note: On -EAGAIN error only caller can retry on handle based calls
		since file handle passed in no longer valid */

	return rc;
}

/* Some legacy servers such as NT4 require that the file times be set on
   an open handle, rather than by pathname - this is awkward due to
   potential access conflicts on the open, but it is unavoidable for these
   old servers since the only other choice is to go from 100 nanosecond DCE
   time and resort to the original setpathinfo level which takes the ancient
   DOS time format with 2 second granularity */
int
CIFSSMBSetFileInfo(const unsigned int xid, struct cifs_tcon *tcon,
		    const FILE_BASIC_INFO *data, __u16 fid, __u32 pid_of_opener)
{
	struct smb_com_transaction2_sfi_req *pSMB  = NULL;
	char *data_offset;
	int rc = 0;
	__u16 params, param_offset, offset, byte_count, count;

	cifs_dbg(FYI, "Set Times (via SetFileInfo)\n");
	rc = small_smb_init(SMB_COM_TRANSACTION2, 15, tcon, (void **) &pSMB);

	if (rc)
		return rc;

	pSMB->hdr.Pid = cpu_to_le16((__u16)pid_of_opener);
	pSMB->hdr.PidHigh = cpu_to_le16((__u16)(pid_of_opener >> 16));

	params = 6;
	pSMB->MaxSetupCount = 0;
	pSMB->Reserved = 0;
	pSMB->Flags = 0;
	pSMB->Timeout = 0;
	pSMB->Reserved2 = 0;
	param_offset = offsetof(struct smb_com_transaction2_sfi_req, Fid) - 4;
	offset = param_offset + params;

	data_offset = (char *)pSMB +
			offsetof(struct smb_hdr, Protocol) + offset;

	count = sizeof(FILE_BASIC_INFO);
	pSMB->MaxParameterCount = cpu_to_le16(2);
	/* BB find max SMB PDU from sess */
	pSMB->MaxDataCount = cpu_to_le16(1000);
	pSMB->SetupCount = 1;
	pSMB->Reserved3 = 0;
	pSMB->SubCommand = cpu_to_le16(TRANS2_SET_FILE_INFORMATION);
	byte_count = 3 /* pad */  + params + count;
	pSMB->DataCount = cpu_to_le16(count);
	pSMB->ParameterCount = cpu_to_le16(params);
	pSMB->TotalDataCount = pSMB->DataCount;
	pSMB->TotalParameterCount = pSMB->ParameterCount;
	pSMB->ParameterOffset = cpu_to_le16(param_offset);
	pSMB->DataOffset = cpu_to_le16(offset);
	pSMB->Fid = fid;
	if (tcon->ses->capabilities & CAP_INFOLEVEL_PASSTHRU)
		pSMB->InformationLevel = cpu_to_le16(SMB_SET_FILE_BASIC_INFO2);
	else
		pSMB->InformationLevel = cpu_to_le16(SMB_SET_FILE_BASIC_INFO);
	pSMB->Reserved4 = 0;
	inc_rfc1001_len(pSMB, byte_count);
	pSMB->ByteCount = cpu_to_le16(byte_count);
	memcpy(data_offset, data, sizeof(FILE_BASIC_INFO));
	rc = SendReceiveNoRsp(xid, tcon->ses, (char *) pSMB, 0);
	cifs_small_buf_release(pSMB);
	if (rc)
		cifs_dbg(FYI, "Send error in Set Time (SetFileInfo) = %d\n",
			 rc);

	/* Note: On -EAGAIN error only caller can retry on handle based calls
		since file handle passed in no longer valid */

	return rc;
}

int
CIFSSMBSetFileDisposition(const unsigned int xid, struct cifs_tcon *tcon,
			  bool delete_file, __u16 fid, __u32 pid_of_opener)
{
	struct smb_com_transaction2_sfi_req *pSMB  = NULL;
	char *data_offset;
	int rc = 0;
	__u16 params, param_offset, offset, byte_count, count;

	cifs_dbg(FYI, "Set File Disposition (via SetFileInfo)\n");
	rc = small_smb_init(SMB_COM_TRANSACTION2, 15, tcon, (void **) &pSMB);

	if (rc)
		return rc;

	pSMB->hdr.Pid = cpu_to_le16((__u16)pid_of_opener);
	pSMB->hdr.PidHigh = cpu_to_le16((__u16)(pid_of_opener >> 16));

	params = 6;
	pSMB->MaxSetupCount = 0;
	pSMB->Reserved = 0;
	pSMB->Flags = 0;
	pSMB->Timeout = 0;
	pSMB->Reserved2 = 0;
	param_offset = offsetof(struct smb_com_transaction2_sfi_req, Fid) - 4;
	offset = param_offset + params;

	/* SMB offsets are from the beginning of SMB which is 4 bytes in, after RFC1001 field */
	data_offset = (char *)(pSMB) + offset + 4;

	count = 1;
	pSMB->MaxParameterCount = cpu_to_le16(2);
	/* BB find max SMB PDU from sess */
	pSMB->MaxDataCount = cpu_to_le16(1000);
	pSMB->SetupCount = 1;
	pSMB->Reserved3 = 0;
	pSMB->SubCommand = cpu_to_le16(TRANS2_SET_FILE_INFORMATION);
	byte_count = 3 /* pad */  + params + count;
	pSMB->DataCount = cpu_to_le16(count);
	pSMB->ParameterCount = cpu_to_le16(params);
	pSMB->TotalDataCount = pSMB->DataCount;
	pSMB->TotalParameterCount = pSMB->ParameterCount;
	pSMB->ParameterOffset = cpu_to_le16(param_offset);
	pSMB->DataOffset = cpu_to_le16(offset);
	pSMB->Fid = fid;
	pSMB->InformationLevel = cpu_to_le16(SMB_SET_FILE_DISPOSITION_INFO);
	pSMB->Reserved4 = 0;
	inc_rfc1001_len(pSMB, byte_count);
	pSMB->ByteCount = cpu_to_le16(byte_count);
	*data_offset = delete_file ? 1 : 0;
	rc = SendReceiveNoRsp(xid, tcon->ses, (char *) pSMB, 0);
	cifs_small_buf_release(pSMB);
	if (rc)
		cifs_dbg(FYI, "Send error in SetFileDisposition = %d\n", rc);

	return rc;
}

static int
CIFSSMBSetPathInfoFB(const unsigned int xid, struct cifs_tcon *tcon,
		     const char *fileName, const FILE_BASIC_INFO *data,
		     const struct nls_table *nls_codepage,
		     struct cifs_sb_info *cifs_sb)
{
	int oplock = 0;
	struct cifs_open_parms oparms;
	struct cifs_fid fid;
	int rc;

	oparms = (struct cifs_open_parms) {
		.tcon = tcon,
		.cifs_sb = cifs_sb,
		.desired_access = GENERIC_WRITE,
		.create_options = cifs_create_options(cifs_sb, 0),
		.disposition = FILE_OPEN,
		.path = fileName,
		.fid = &fid,
	};

	rc = CIFS_open(xid, &oparms, &oplock, NULL);
	if (rc)
		goto out;

	rc = CIFSSMBSetFileInfo(xid, tcon, data, fid.netfid, current->tgid);
	CIFSSMBClose(xid, tcon, fid.netfid);
out:

	return rc;
}

int
CIFSSMBSetPathInfo(const unsigned int xid, struct cifs_tcon *tcon,
		   const char *fileName, const FILE_BASIC_INFO *data,
		   const struct nls_table *nls_codepage,
		     struct cifs_sb_info *cifs_sb)
{
	TRANSACTION2_SPI_REQ *pSMB = NULL;
	TRANSACTION2_SPI_RSP *pSMBr = NULL;
	int name_len;
	int rc = 0;
	int bytes_returned = 0;
	char *data_offset;
	__u16 params, param_offset, offset, byte_count, count;
	int remap = cifs_remap(cifs_sb);

	cifs_dbg(FYI, "In SetTimes\n");

SetTimesRetry:
	rc = smb_init(SMB_COM_TRANSACTION2, 15, tcon, (void **) &pSMB,
		      (void **) &pSMBr);
	if (rc)
		return rc;

	if (pSMB->hdr.Flags2 & SMBFLG2_UNICODE) {
		name_len =
		    cifsConvertToUTF16((__le16 *) pSMB->FileName, fileName,
				       PATH_MAX, nls_codepage, remap);
		name_len++;	/* trailing null */
		name_len *= 2;
	} else {
		name_len = copy_path_name(pSMB->FileName, fileName);
	}

	params = 6 + name_len;
	count = sizeof(FILE_BASIC_INFO);
	pSMB->MaxParameterCount = cpu_to_le16(2);
	/* BB find max SMB PDU from sess structure BB */
	pSMB->MaxDataCount = cpu_to_le16(1000);
	pSMB->MaxSetupCount = 0;
	pSMB->Reserved = 0;
	pSMB->Flags = 0;
	pSMB->Timeout = 0;
	pSMB->Reserved2 = 0;
	param_offset = offsetof(struct smb_com_transaction2_spi_req,
				InformationLevel) - 4;
	offset = param_offset + params;
	data_offset = (char *) (&pSMB->hdr.Protocol) + offset;
	pSMB->ParameterOffset = cpu_to_le16(param_offset);
	pSMB->DataOffset = cpu_to_le16(offset);
	pSMB->SetupCount = 1;
	pSMB->Reserved3 = 0;
	pSMB->SubCommand = cpu_to_le16(TRANS2_SET_PATH_INFORMATION);
	byte_count = 3 /* pad */  + params + count;

	pSMB->DataCount = cpu_to_le16(count);
	pSMB->ParameterCount = cpu_to_le16(params);
	pSMB->TotalDataCount = pSMB->DataCount;
	pSMB->TotalParameterCount = pSMB->ParameterCount;
	if (tcon->ses->capabilities & CAP_INFOLEVEL_PASSTHRU)
		pSMB->InformationLevel = cpu_to_le16(SMB_SET_FILE_BASIC_INFO2);
	else
		pSMB->InformationLevel = cpu_to_le16(SMB_SET_FILE_BASIC_INFO);
	pSMB->Reserved4 = 0;
	inc_rfc1001_len(pSMB, byte_count);
	memcpy(data_offset, data, sizeof(FILE_BASIC_INFO));
	pSMB->ByteCount = cpu_to_le16(byte_count);
	rc = SendReceive(xid, tcon->ses, (struct smb_hdr *) pSMB,
			 (struct smb_hdr *) pSMBr, &bytes_returned, 0);
	if (rc)
		cifs_dbg(FYI, "SetPathInfo (times) returned %d\n", rc);

	cifs_buf_release(pSMB);

	if (rc == -EAGAIN)
		goto SetTimesRetry;

	if (rc == -EOPNOTSUPP)
		return CIFSSMBSetPathInfoFB(xid, tcon, fileName, data,
					    nls_codepage, cifs_sb);

	return rc;
}

static void
cifs_fill_unix_set_info(FILE_UNIX_BASIC_INFO *data_offset,
			const struct cifs_unix_set_info_args *args)
{
	u64 uid = NO_CHANGE_64, gid = NO_CHANGE_64;
	u64 mode = args->mode;

	if (uid_valid(args->uid))
		uid = from_kuid(&init_user_ns, args->uid);
	if (gid_valid(args->gid))
		gid = from_kgid(&init_user_ns, args->gid);

	/*
	 * Samba server ignores set of file size to zero due to bugs in some
	 * older clients, but we should be precise - we use SetFileSize to
	 * set file size and do not want to truncate file size to zero
	 * accidentally as happened on one Samba server beta by putting
	 * zero instead of -1 here
	 */
	data_offset->EndOfFile = cpu_to_le64(NO_CHANGE_64);
	data_offset->NumOfBytes = cpu_to_le64(NO_CHANGE_64);
	data_offset->LastStatusChange = cpu_to_le64(args->ctime);
	data_offset->LastAccessTime = cpu_to_le64(args->atime);
	data_offset->LastModificationTime = cpu_to_le64(args->mtime);
	data_offset->Uid = cpu_to_le64(uid);
	data_offset->Gid = cpu_to_le64(gid);
	/* better to leave device as zero when it is  */
	data_offset->DevMajor = cpu_to_le64(MAJOR(args->device));
	data_offset->DevMinor = cpu_to_le64(MINOR(args->device));
	data_offset->Permissions = cpu_to_le64(mode);

	if (S_ISREG(mode))
		data_offset->Type = cpu_to_le32(UNIX_FILE);
	else if (S_ISDIR(mode))
		data_offset->Type = cpu_to_le32(UNIX_DIR);
	else if (S_ISLNK(mode))
		data_offset->Type = cpu_to_le32(UNIX_SYMLINK);
	else if (S_ISCHR(mode))
		data_offset->Type = cpu_to_le32(UNIX_CHARDEV);
	else if (S_ISBLK(mode))
		data_offset->Type = cpu_to_le32(UNIX_BLOCKDEV);
	else if (S_ISFIFO(mode))
		data_offset->Type = cpu_to_le32(UNIX_FIFO);
	else if (S_ISSOCK(mode))
		data_offset->Type = cpu_to_le32(UNIX_SOCKET);
}

int
CIFSSMBUnixSetFileInfo(const unsigned int xid, struct cifs_tcon *tcon,
		       const struct cifs_unix_set_info_args *args,
		       u16 fid, u32 pid_of_opener)
{
	struct smb_com_transaction2_sfi_req *pSMB  = NULL;
	char *data_offset;
	int rc = 0;
	u16 params, param_offset, offset, byte_count, count;

	cifs_dbg(FYI, "Set Unix Info (via SetFileInfo)\n");
	rc = small_smb_init(SMB_COM_TRANSACTION2, 15, tcon, (void **) &pSMB);

	if (rc)
		return rc;

	pSMB->hdr.Pid = cpu_to_le16((__u16)pid_of_opener);
	pSMB->hdr.PidHigh = cpu_to_le16((__u16)(pid_of_opener >> 16));

	params = 6;
	pSMB->MaxSetupCount = 0;
	pSMB->Reserved = 0;
	pSMB->Flags = 0;
	pSMB->Timeout = 0;
	pSMB->Reserved2 = 0;
	param_offset = offsetof(struct smb_com_transaction2_sfi_req, Fid) - 4;
	offset = param_offset + params;

	data_offset = (char *)pSMB +
			offsetof(struct smb_hdr, Protocol) + offset;

	count = sizeof(FILE_UNIX_BASIC_INFO);

	pSMB->MaxParameterCount = cpu_to_le16(2);
	/* BB find max SMB PDU from sess */
	pSMB->MaxDataCount = cpu_to_le16(1000);
	pSMB->SetupCount = 1;
	pSMB->Reserved3 = 0;
	pSMB->SubCommand = cpu_to_le16(TRANS2_SET_FILE_INFORMATION);
	byte_count = 3 /* pad */  + params + count;
	pSMB->DataCount = cpu_to_le16(count);
	pSMB->ParameterCount = cpu_to_le16(params);
	pSMB->TotalDataCount = pSMB->DataCount;
	pSMB->TotalParameterCount = pSMB->ParameterCount;
	pSMB->ParameterOffset = cpu_to_le16(param_offset);
	pSMB->DataOffset = cpu_to_le16(offset);
	pSMB->Fid = fid;
	pSMB->InformationLevel = cpu_to_le16(SMB_SET_FILE_UNIX_BASIC);
	pSMB->Reserved4 = 0;
	inc_rfc1001_len(pSMB, byte_count);
	pSMB->ByteCount = cpu_to_le16(byte_count);

	cifs_fill_unix_set_info((FILE_UNIX_BASIC_INFO *)data_offset, args);

	rc = SendReceiveNoRsp(xid, tcon->ses, (char *) pSMB, 0);
	cifs_small_buf_release(pSMB);
	if (rc)
		cifs_dbg(FYI, "Send error in Set Time (SetFileInfo) = %d\n",
			 rc);

	/* Note: On -EAGAIN error only caller can retry on handle based calls
		since file handle passed in no longer valid */

	return rc;
}

int
CIFSSMBUnixSetPathInfo(const unsigned int xid, struct cifs_tcon *tcon,
		       const char *file_name,
		       const struct cifs_unix_set_info_args *args,
		       const struct nls_table *nls_codepage, int remap)
{
	TRANSACTION2_SPI_REQ *pSMB = NULL;
	TRANSACTION2_SPI_RSP *pSMBr = NULL;
	int name_len;
	int rc = 0;
	int bytes_returned = 0;
	FILE_UNIX_BASIC_INFO *data_offset;
	__u16 params, param_offset, offset, count, byte_count;

	cifs_dbg(FYI, "In SetUID/GID/Mode\n");
setPermsRetry:
	rc = smb_init(SMB_COM_TRANSACTION2, 15, tcon, (void **) &pSMB,
		      (void **) &pSMBr);
	if (rc)
		return rc;

	if (pSMB->hdr.Flags2 & SMBFLG2_UNICODE) {
		name_len =
		    cifsConvertToUTF16((__le16 *) pSMB->FileName, file_name,
				       PATH_MAX, nls_codepage, remap);
		name_len++;	/* trailing null */
		name_len *= 2;
	} else {
		name_len = copy_path_name(pSMB->FileName, file_name);
	}

	params = 6 + name_len;
	count = sizeof(FILE_UNIX_BASIC_INFO);
	pSMB->MaxParameterCount = cpu_to_le16(2);
	/* BB find max SMB PDU from sess structure BB */
	pSMB->MaxDataCount = cpu_to_le16(1000);
	pSMB->MaxSetupCount = 0;
	pSMB->Reserved = 0;
	pSMB->Flags = 0;
	pSMB->Timeout = 0;
	pSMB->Reserved2 = 0;
	param_offset = offsetof(struct smb_com_transaction2_spi_req,
				InformationLevel) - 4;
	offset = param_offset + params;
	/* SMB offsets are from the beginning of SMB which is 4 bytes in, after RFC1001 field */
	data_offset = (FILE_UNIX_BASIC_INFO *)((char *) pSMB + offset + 4);
	memset(data_offset, 0, count);
	pSMB->DataOffset = cpu_to_le16(offset);
	pSMB->ParameterOffset = cpu_to_le16(param_offset);
	pSMB->SetupCount = 1;
	pSMB->Reserved3 = 0;
	pSMB->SubCommand = cpu_to_le16(TRANS2_SET_PATH_INFORMATION);
	byte_count = 3 /* pad */  + params + count;
	pSMB->ParameterCount = cpu_to_le16(params);
	pSMB->DataCount = cpu_to_le16(count);
	pSMB->TotalParameterCount = pSMB->ParameterCount;
	pSMB->TotalDataCount = pSMB->DataCount;
	pSMB->InformationLevel = cpu_to_le16(SMB_SET_FILE_UNIX_BASIC);
	pSMB->Reserved4 = 0;
	inc_rfc1001_len(pSMB, byte_count);

	cifs_fill_unix_set_info(data_offset, args);

	pSMB->ByteCount = cpu_to_le16(byte_count);
	rc = SendReceive(xid, tcon->ses, (struct smb_hdr *) pSMB,
			 (struct smb_hdr *) pSMBr, &bytes_returned, 0);
	if (rc)
		cifs_dbg(FYI, "SetPathInfo (perms) returned %d\n", rc);

	cifs_buf_release(pSMB);
	if (rc == -EAGAIN)
		goto setPermsRetry;
	return rc;
}

#ifdef CONFIG_CIFS_XATTR
/*
 * Do a path-based QUERY_ALL_EAS call and parse the result. This is a common
 * function used by listxattr and getxattr type calls. When ea_name is set,
 * it looks for that attribute name and stuffs that value into the EAData
 * buffer. When ea_name is NULL, it stuffs a list of attribute names into the
 * buffer. In both cases, the return value is either the length of the
 * resulting data or a negative error code. If EAData is a NULL pointer then
 * the data isn't copied to it, but the length is returned.
 */
ssize_t
CIFSSMBQAllEAs(const unsigned int xid, struct cifs_tcon *tcon,
		const unsigned char *searchName, const unsigned char *ea_name,
		char *EAData, size_t buf_size,
		struct cifs_sb_info *cifs_sb)
{
		/* BB assumes one setup word */
	TRANSACTION2_QPI_REQ *pSMB = NULL;
	TRANSACTION2_QPI_RSP *pSMBr = NULL;
	int remap = cifs_remap(cifs_sb);
	struct nls_table *nls_codepage = cifs_sb->local_nls;
	int rc = 0;
	int bytes_returned;
	int list_len;
	struct fealist *ea_response_data;
	struct fea *temp_fea;
	char *temp_ptr;
	char *end_of_smb;
	__u16 params, byte_count, data_offset;
	unsigned int ea_name_len = ea_name ? strlen(ea_name) : 0;

	cifs_dbg(FYI, "In Query All EAs path %s\n", searchName);
QAllEAsRetry:
	rc = smb_init(SMB_COM_TRANSACTION2, 15, tcon, (void **) &pSMB,
		      (void **) &pSMBr);
	if (rc)
		return rc;

	if (pSMB->hdr.Flags2 & SMBFLG2_UNICODE) {
		list_len =
		    cifsConvertToUTF16((__le16 *) pSMB->FileName, searchName,
				       PATH_MAX, nls_codepage, remap);
		list_len++;	/* trailing null */
		list_len *= 2;
	} else {
		list_len = copy_path_name(pSMB->FileName, searchName);
	}

	params = 2 /* level */ + 4 /* reserved */ + list_len /* includes NUL */;
	pSMB->TotalDataCount = 0;
	pSMB->MaxParameterCount = cpu_to_le16(2);
	/* BB find exact max SMB PDU from sess structure BB */
	pSMB->MaxDataCount = cpu_to_le16(CIFSMaxBufSize);
	pSMB->MaxSetupCount = 0;
	pSMB->Reserved = 0;
	pSMB->Flags = 0;
	pSMB->Timeout = 0;
	pSMB->Reserved2 = 0;
	pSMB->ParameterOffset = cpu_to_le16(offsetof(
	struct smb_com_transaction2_qpi_req, InformationLevel) - 4);
	pSMB->DataCount = 0;
	pSMB->DataOffset = 0;
	pSMB->SetupCount = 1;
	pSMB->Reserved3 = 0;
	pSMB->SubCommand = cpu_to_le16(TRANS2_QUERY_PATH_INFORMATION);
	byte_count = params + 1 /* pad */ ;
	pSMB->TotalParameterCount = cpu_to_le16(params);
	pSMB->ParameterCount = pSMB->TotalParameterCount;
	pSMB->InformationLevel = cpu_to_le16(SMB_INFO_QUERY_ALL_EAS);
	pSMB->Reserved4 = 0;
	inc_rfc1001_len(pSMB, byte_count);
	pSMB->ByteCount = cpu_to_le16(byte_count);

	rc = SendReceive(xid, tcon->ses, (struct smb_hdr *) pSMB,
			 (struct smb_hdr *) pSMBr, &bytes_returned, 0);
	if (rc) {
		cifs_dbg(FYI, "Send error in QueryAllEAs = %d\n", rc);
		goto QAllEAsOut;
	}


	/* BB also check enough total bytes returned */
	/* BB we need to improve the validity checking
	of these trans2 responses */

	rc = validate_t2((struct smb_t2_rsp *)pSMBr);
	if (rc || get_bcc(&pSMBr->hdr) < 4) {
		rc = -EIO;	/* bad smb */
		goto QAllEAsOut;
	}

	/* check that length of list is not more than bcc */
	/* check that each entry does not go beyond length
	   of list */
	/* check that each element of each entry does not
	   go beyond end of list */
	/* validate_trans2_offsets() */
	/* BB check if start of smb + data_offset > &bcc+ bcc */

	data_offset = le16_to_cpu(pSMBr->t2.DataOffset);
	ea_response_data = (struct fealist *)
				(((char *) &pSMBr->hdr.Protocol) + data_offset);

	list_len = le32_to_cpu(ea_response_data->list_len);
	cifs_dbg(FYI, "ea length %d\n", list_len);
	if (list_len <= 8) {
		cifs_dbg(FYI, "empty EA list returned from server\n");
		/* didn't find the named attribute */
		if (ea_name)
			rc = -ENODATA;
		goto QAllEAsOut;
	}

	/* make sure list_len doesn't go past end of SMB */
	end_of_smb = (char *)pByteArea(&pSMBr->hdr) + get_bcc(&pSMBr->hdr);
	if ((char *)ea_response_data + list_len > end_of_smb) {
		cifs_dbg(FYI, "EA list appears to go beyond SMB\n");
		rc = -EIO;
		goto QAllEAsOut;
	}

	/* account for ea list len */
	list_len -= 4;
	temp_fea = &ea_response_data->list;
	temp_ptr = (char *)temp_fea;
	while (list_len > 0) {
		unsigned int name_len;
		__u16 value_len;

		list_len -= 4;
		temp_ptr += 4;
		/* make sure we can read name_len and value_len */
		if (list_len < 0) {
			cifs_dbg(FYI, "EA entry goes beyond length of list\n");
			rc = -EIO;
			goto QAllEAsOut;
		}

		name_len = temp_fea->name_len;
		value_len = le16_to_cpu(temp_fea->value_len);
		list_len -= name_len + 1 + value_len;
		if (list_len < 0) {
			cifs_dbg(FYI, "EA entry goes beyond length of list\n");
			rc = -EIO;
			goto QAllEAsOut;
		}

		if (ea_name) {
			if (ea_name_len == name_len &&
			    memcmp(ea_name, temp_ptr, name_len) == 0) {
				temp_ptr += name_len + 1;
				rc = value_len;
				if (buf_size == 0)
					goto QAllEAsOut;
				if ((size_t)value_len > buf_size) {
					rc = -ERANGE;
					goto QAllEAsOut;
				}
				memcpy(EAData, temp_ptr, value_len);
				goto QAllEAsOut;
			}
		} else {
			/* account for prefix user. and trailing null */
			rc += (5 + 1 + name_len);
			if (rc < (int) buf_size) {
				memcpy(EAData, "user.", 5);
				EAData += 5;
				memcpy(EAData, temp_ptr, name_len);
				EAData += name_len;
				/* null terminate name */
				*EAData = 0;
				++EAData;
			} else if (buf_size == 0) {
				/* skip copy - calc size only */
			} else {
				/* stop before overrun buffer */
				rc = -ERANGE;
				break;
			}
		}
		temp_ptr += name_len + 1 + value_len;
		temp_fea = (struct fea *)temp_ptr;
	}

	/* didn't find the named attribute */
	if (ea_name)
		rc = -ENODATA;

QAllEAsOut:
	cifs_buf_release(pSMB);
	if (rc == -EAGAIN)
		goto QAllEAsRetry;

	return (ssize_t)rc;
}

int
CIFSSMBSetEA(const unsigned int xid, struct cifs_tcon *tcon,
	     const char *fileName, const char *ea_name, const void *ea_value,
	     const __u16 ea_value_len, const struct nls_table *nls_codepage,
	     struct cifs_sb_info *cifs_sb)
{
	struct smb_com_transaction2_spi_req *pSMB = NULL;
	struct smb_com_transaction2_spi_rsp *pSMBr = NULL;
	struct fealist *parm_data;
	int name_len;
	int rc = 0;
	int bytes_returned = 0;
	__u16 params, param_offset, byte_count, offset, count;
	int remap = cifs_remap(cifs_sb);

	cifs_dbg(FYI, "In SetEA\n");
SetEARetry:
	rc = smb_init(SMB_COM_TRANSACTION2, 15, tcon, (void **) &pSMB,
		      (void **) &pSMBr);
	if (rc)
		return rc;

	if (pSMB->hdr.Flags2 & SMBFLG2_UNICODE) {
		name_len =
		    cifsConvertToUTF16((__le16 *) pSMB->FileName, fileName,
				       PATH_MAX, nls_codepage, remap);
		name_len++;	/* trailing null */
		name_len *= 2;
	} else {
		name_len = copy_path_name(pSMB->FileName, fileName);
	}

	params = 6 + name_len;

	/* done calculating parms using name_len of file name,
	now use name_len to calculate length of ea name
	we are going to create in the inode xattrs */
	if (ea_name == NULL)
		name_len = 0;
	else
		name_len = strnlen(ea_name, 255);

	count = sizeof(*parm_data) + 1 + ea_value_len + name_len;
	pSMB->MaxParameterCount = cpu_to_le16(2);
	/* BB find max SMB PDU from sess */
	pSMB->MaxDataCount = cpu_to_le16(1000);
	pSMB->MaxSetupCount = 0;
	pSMB->Reserved = 0;
	pSMB->Flags = 0;
	pSMB->Timeout = 0;
	pSMB->Reserved2 = 0;
	param_offset = offsetof(struct smb_com_transaction2_spi_req,
				InformationLevel) - 4;
	offset = param_offset + params;
	pSMB->InformationLevel =
		cpu_to_le16(SMB_SET_FILE_EA);

	parm_data = (void *)pSMB + offsetof(struct smb_hdr, Protocol) + offset;
	pSMB->ParameterOffset = cpu_to_le16(param_offset);
	pSMB->DataOffset = cpu_to_le16(offset);
	pSMB->SetupCount = 1;
	pSMB->Reserved3 = 0;
	pSMB->SubCommand = cpu_to_le16(TRANS2_SET_PATH_INFORMATION);
	byte_count = 3 /* pad */  + params + count;
	pSMB->DataCount = cpu_to_le16(count);
	parm_data->list_len = cpu_to_le32(count);
	parm_data->list.EA_flags = 0;
	/* we checked above that name len is less than 255 */
	parm_data->list.name_len = (__u8)name_len;
	/* EA names are always ASCII and NUL-terminated */
	strscpy(parm_data->list.name, ea_name ?: "", name_len + 1);
	parm_data->list.value_len = cpu_to_le16(ea_value_len);
	/* caller ensures that ea_value_len is less than 64K but
	we need to ensure that it fits within the smb */

	/*BB add length check to see if it would fit in
	     negotiated SMB buffer size BB */
	/* if (ea_value_len > buffer_size - 512 (enough for header)) */
	if (ea_value_len)
		memcpy(parm_data->list.name + name_len + 1,
		       ea_value, ea_value_len);

	pSMB->TotalDataCount = pSMB->DataCount;
	pSMB->ParameterCount = cpu_to_le16(params);
	pSMB->TotalParameterCount = pSMB->ParameterCount;
	pSMB->Reserved4 = 0;
	inc_rfc1001_len(pSMB, byte_count);
	pSMB->ByteCount = cpu_to_le16(byte_count);
	rc = SendReceive(xid, tcon->ses, (struct smb_hdr *) pSMB,
			 (struct smb_hdr *) pSMBr, &bytes_returned, 0);
	if (rc)
		cifs_dbg(FYI, "SetPathInfo (EA) returned %d\n", rc);

	cifs_buf_release(pSMB);

	if (rc == -EAGAIN)
		goto SetEARetry;

	return rc;
}
#endif<|MERGE_RESOLUTION|>--- conflicted
+++ resolved
@@ -1266,9 +1266,8 @@
 	struct cifs_io_subrequest *rdata =
 		container_of(work, struct cifs_io_subrequest, subreq.work);
 
-	netfs_subreq_terminated(&rdata->subreq,
-				(rdata->result == 0 || rdata->result == -EAGAIN) ?
-				rdata->got_bytes : rdata->result, true);
+	rdata->subreq.transferred += rdata->got_bytes;
+	netfs_read_subreq_terminated(&rdata->subreq, rdata->result, true);
 }
 
 static void
@@ -1336,13 +1335,8 @@
 	}
 
 	rdata->credits.value = 0;
-<<<<<<< HEAD
 	INIT_WORK(&rdata->subreq.work, cifs_readv_worker);
 	queue_work(cifsiod_wq, &rdata->subreq.work);
-=======
-	rdata->subreq.transferred += rdata->got_bytes;
-	netfs_read_subreq_terminated(&rdata->subreq, rdata->result, false);
->>>>>>> b5fa341a
 	release_mid(mid);
 	add_credits(server, &credits, 0);
 }
