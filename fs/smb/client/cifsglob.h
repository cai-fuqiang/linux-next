--- conflicted
+++ resolved
@@ -1485,10 +1485,7 @@
 		struct cifs_io_request *req;
 	};
 	ssize_t				got_bytes;
-<<<<<<< HEAD
-=======
 	size_t				actual_len;
->>>>>>> 3c842de2
 	unsigned int			xid;
 	int				result;
 	bool				have_xid;
