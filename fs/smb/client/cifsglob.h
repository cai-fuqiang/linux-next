--- conflicted
+++ resolved
@@ -1485,10 +1485,7 @@
 		struct cifs_io_request *req;
 	};
 	ssize_t				got_bytes;
-<<<<<<< HEAD
-=======
 	size_t				actual_len;
->>>>>>> 4e78dd6b
 	unsigned int			xid;
 	int				result;
 	bool				have_xid;
