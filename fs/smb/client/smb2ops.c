--- conflicted
+++ resolved
@@ -4436,7 +4436,6 @@
 		folio = folio_alloc(GFP_KERNEL|__GFP_HIGHMEM, 0);
 		if (!folio)
 			goto nomem;
-<<<<<<< HEAD
 
 		slot = folioq_append_mark(tail, folio);
 		size -= folioq_folio_size(tail, slot);
@@ -4444,15 +4443,6 @@
 
 	return buffer;
 
-=======
-
-		slot = folioq_append_mark(tail, folio);
-		size -= folioq_folio_size(tail, slot);
-	} while (size > 0);
-
-	return buffer;
-
->>>>>>> 26de8614
 nomem:
 	cifs_clear_folioq_buffer(buffer);
 	return NULL;
@@ -4879,18 +4869,12 @@
 		goto discard_data;
 
 	server->total_read += rc;
-<<<<<<< HEAD
-	if (rc < len)
-		iov_iter_zero(len - rc, &iter);
-	iov_iter_revert(&iter, len);
-=======
 	if (rc < len) {
 		struct iov_iter tmp = iter;
 
 		iov_iter_advance(&tmp, rc);
 		iov_iter_zero(len - rc, &tmp);
 	}
->>>>>>> 26de8614
 	iov_iter_truncate(&iter, dw->len);
 
 	rc = cifs_discard_remaining_data(server);
