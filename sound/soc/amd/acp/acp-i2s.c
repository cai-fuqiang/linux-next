--- conflicted
+++ resolved
@@ -584,22 +584,6 @@
 	return 0;
 }
 
-<<<<<<< HEAD
-static int acp_i2s_probe(struct snd_soc_dai *dai)
-{
-	struct device *dev = dai->component->dev;
-	struct acp_dev_data *adata = dev_get_drvdata(dev);
-
-	if (!adata->acp_base) {
-		dev_err(dev, "I2S base is NULL\n");
-		return -EINVAL;
-	}
-
-	return 0;
-}
-
-=======
->>>>>>> 3c842de2
 const struct snd_soc_dai_ops asoc_acp_cpu_dai_ops = {
 	.startup	= acp_i2s_startup,
 	.hw_params	= acp_i2s_hwparams,
