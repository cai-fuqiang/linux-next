// SPDX-License-Identifier: (GPL-2.0-only OR BSD-3-Clause)
//
// This file is provided under a dual BSD/GPLv2 license. When using or
// redistributing this file, you may do so under either license.
//
// Copyright(c) 2021 Advanced Micro Devices, Inc.
//
// Authors: Ajit Kumar Pandey <AjitKumar.Pandey@amd.com>
//	    Vijendar Mukunda <Vijendar.Mukunda@amd.com>
//

/*
 * Machine Driver Interface for ACP HW block
 */

#include <sound/core.h>
#include <sound/jack.h>
#include <sound/pcm_params.h>
#include <sound/soc-dapm.h>
#include <sound/soc.h>
#include <linux/input.h>
#include <linux/module.h>

#include "../../codecs/rt5682.h"
#include "../../codecs/rt1019.h"
#include "../../codecs/rt5682s.h"
#include "../../codecs/nau8825.h"
#include "../../codecs/nau8821.h"
#include "acp-mach.h"

static struct snd_soc_jack vg_headset;
#define PCO_PLAT_CLK 48000000
#define RT5682_PLL_FREQ (48000 * 512)
#define DUAL_CHANNEL	2
#define FOUR_CHANNEL	4
#define NAU8821_CODEC_DAI	"nau8821-hifi"
#define NAU8821_BCLK		1536000
#define NAU8821_FREQ_OUT	12288000
#define MAX98388_CODEC_DAI	"max98388-aif1"

#define TDM_MODE_ENABLE 1

const struct dmi_system_id acp_quirk_table[] = {
	{
		/* Google skyrim proto-0 */
		.matches = {
			DMI_EXACT_MATCH(DMI_PRODUCT_FAMILY, "Google_Skyrim"),
		},
		.driver_data = (void *)TDM_MODE_ENABLE,
	},
	{}
};
EXPORT_SYMBOL_GPL(acp_quirk_table);

static const unsigned int channels[] = {
	DUAL_CHANNEL,
};

static const unsigned int rates[] = {
	48000,
};

static const struct snd_pcm_hw_constraint_list constraints_rates = {
	.count = ARRAY_SIZE(rates),
	.list  = rates,
	.mask = 0,
};

static const struct snd_pcm_hw_constraint_list constraints_channels = {
	.count = ARRAY_SIZE(channels),
	.list = channels,
	.mask = 0,
};

static int acp_clk_enable(struct acp_card_drvdata *drvdata,
			  unsigned int srate, unsigned int bclk_ratio)
{
	clk_set_rate(drvdata->wclk, srate);
	clk_set_rate(drvdata->bclk, srate * bclk_ratio);

	return clk_prepare_enable(drvdata->wclk);
}

/* Declare RT5682 codec components */
SND_SOC_DAILINK_DEF(rt5682,
	DAILINK_COMP_ARRAY(COMP_CODEC("i2c-10EC5682:00", "rt5682-aif1")));

static struct snd_soc_jack rt5682_jack;
static struct snd_soc_jack_pin rt5682_jack_pins[] = {
	{
		.pin = "Headphone Jack",
		.mask = SND_JACK_HEADPHONE,
	},
	{
		.pin = "Headset Mic",
		.mask = SND_JACK_MICROPHONE,
	},
};

static const struct snd_kcontrol_new rt5682_controls[] = {
	SOC_DAPM_PIN_SWITCH("Headphone Jack"),
	SOC_DAPM_PIN_SWITCH("Headset Mic"),
};

static const struct snd_soc_dapm_widget rt5682_widgets[] = {
	SND_SOC_DAPM_HP("Headphone Jack", NULL),
	SND_SOC_DAPM_MIC("Headset Mic", NULL),
};

static const struct snd_soc_dapm_route rt5682_map[] = {
	{ "Headphone Jack", NULL, "HPOL" },
	{ "Headphone Jack", NULL, "HPOR" },
	{ "IN1P", NULL, "Headset Mic" },
};

/* Define card ops for RT5682 CODEC */
static int acp_card_rt5682_init(struct snd_soc_pcm_runtime *rtd)
{
	struct snd_soc_card *card = rtd->card;
	struct acp_card_drvdata *drvdata = card->drvdata;
	struct snd_soc_dai *codec_dai = asoc_rtd_to_codec(rtd, 0);
	struct snd_soc_component *component = codec_dai->component;
	int ret;

	dev_info(rtd->dev, "codec dai name = %s\n", codec_dai->name);

	if (drvdata->hs_codec_id != RT5682)
		return -EINVAL;

	drvdata->wclk = clk_get(component->dev, "rt5682-dai-wclk");
	drvdata->bclk = clk_get(component->dev, "rt5682-dai-bclk");

	ret = snd_soc_dapm_new_controls(&card->dapm, rt5682_widgets,
					ARRAY_SIZE(rt5682_widgets));
	if (ret) {
		dev_err(rtd->dev, "unable to add widget dapm controls, ret %d\n", ret);
		return ret;
	}

	ret = snd_soc_add_card_controls(card, rt5682_controls,
					ARRAY_SIZE(rt5682_controls));
	if (ret) {
		dev_err(rtd->dev, "unable to add card controls, ret %d\n", ret);
		return ret;
	}

	ret = snd_soc_card_jack_new_pins(card, "Headset Jack",
					 SND_JACK_HEADSET | SND_JACK_LINEOUT |
					 SND_JACK_BTN_0 | SND_JACK_BTN_1 |
					 SND_JACK_BTN_2 | SND_JACK_BTN_3,
					 &rt5682_jack,
					 rt5682_jack_pins,
					 ARRAY_SIZE(rt5682_jack_pins));
	if (ret) {
		dev_err(card->dev, "HP jack creation failed %d\n", ret);
		return ret;
	}

	snd_jack_set_key(rt5682_jack.jack, SND_JACK_BTN_0, KEY_PLAYPAUSE);
	snd_jack_set_key(rt5682_jack.jack, SND_JACK_BTN_1, KEY_VOICECOMMAND);
	snd_jack_set_key(rt5682_jack.jack, SND_JACK_BTN_2, KEY_VOLUMEUP);
	snd_jack_set_key(rt5682_jack.jack, SND_JACK_BTN_3, KEY_VOLUMEDOWN);

	ret = snd_soc_component_set_jack(component, &rt5682_jack, NULL);
	if (ret) {
		dev_err(rtd->dev, "Headset Jack call-back failed: %d\n", ret);
		return ret;
	}

	return snd_soc_dapm_add_routes(&rtd->card->dapm, rt5682_map, ARRAY_SIZE(rt5682_map));
}

static int acp_card_hs_startup(struct snd_pcm_substream *substream)
{
	struct snd_pcm_runtime *runtime = substream->runtime;
	struct snd_soc_pcm_runtime *rtd = asoc_substream_to_rtd(substream);
	struct snd_soc_card *card = rtd->card;
	struct acp_card_drvdata *drvdata = card->drvdata;
	struct snd_soc_dai *codec_dai = asoc_rtd_to_codec(rtd, 0);
	int ret;
	unsigned int fmt;

	if (drvdata->tdm_mode)
		fmt = SND_SOC_DAIFMT_DSP_A;
	else
		fmt = SND_SOC_DAIFMT_I2S;

	if (drvdata->soc_mclk)
		fmt |= SND_SOC_DAIFMT_NB_NF | SND_SOC_DAIFMT_CBC_CFC;
	else
		fmt |= SND_SOC_DAIFMT_NB_NF | SND_SOC_DAIFMT_CBP_CFP;

	ret =  snd_soc_dai_set_fmt(codec_dai, fmt);
	if (ret < 0) {
		dev_err(rtd->card->dev, "Failed to set dai fmt: %d\n", ret);
		return ret;
	}

	runtime->hw.channels_max = DUAL_CHANNEL;
	snd_pcm_hw_constraint_list(runtime, 0, SNDRV_PCM_HW_PARAM_CHANNELS,
				      &constraints_channels);
	snd_pcm_hw_constraint_list(runtime, 0, SNDRV_PCM_HW_PARAM_RATE,
				      &constraints_rates);

	return ret;
}

static void acp_card_shutdown(struct snd_pcm_substream *substream)
{
	struct snd_soc_pcm_runtime *rtd = asoc_substream_to_rtd(substream);
	struct snd_soc_card *card = rtd->card;
	struct acp_card_drvdata *drvdata = card->drvdata;

	if (!drvdata->soc_mclk)
		clk_disable_unprepare(drvdata->wclk);
}

static int acp_card_rt5682_hw_params(struct snd_pcm_substream *substream,
				      struct snd_pcm_hw_params *params)
{
	struct snd_soc_pcm_runtime *rtd = substream->private_data;
	struct snd_soc_card *card = rtd->card;
	struct acp_card_drvdata *drvdata = card->drvdata;
	struct snd_soc_dai *codec_dai = asoc_rtd_to_codec(rtd, 0);
	struct snd_soc_dai *cpu_dai = asoc_rtd_to_cpu(rtd, 0);
	int ret;
	unsigned int fmt, srate, ch, format;

	srate = params_rate(params);
	ch = params_channels(params);
	format = params_physical_width(params);

	if (drvdata->tdm_mode)
		fmt = SND_SOC_DAIFMT_DSP_A;
	else
		fmt = SND_SOC_DAIFMT_I2S;

	if (drvdata->soc_mclk)
		fmt |= SND_SOC_DAIFMT_NB_NF | SND_SOC_DAIFMT_CBC_CFC;
	else
		fmt |= SND_SOC_DAIFMT_NB_NF | SND_SOC_DAIFMT_CBP_CFP;

	ret = snd_soc_dai_set_fmt(cpu_dai, fmt);
	if (ret && ret != -ENOTSUPP) {
		dev_err(rtd->dev, "Failed to set dai fmt: %d\n", ret);
		return ret;
	}

	ret =  snd_soc_dai_set_fmt(codec_dai, fmt);
	if (ret < 0) {
		dev_err(rtd->card->dev, "Failed to set dai fmt: %d\n", ret);
		return ret;
	}

	if (drvdata->tdm_mode) {
		/**
		 * As codec supports slot 0 and slot 1 for playback and capture.
		 */
		ret = snd_soc_dai_set_tdm_slot(cpu_dai, 0x3, 0x3, 8, 16);
		if (ret && ret != -ENOTSUPP) {
			dev_err(rtd->dev, "set TDM slot err: %d\n", ret);
			return ret;
		}

		ret = snd_soc_dai_set_tdm_slot(codec_dai, 0x3, 0x3, 8, 16);
		if (ret < 0) {
			dev_warn(rtd->dev, "set TDM slot err:%d\n", ret);
			return ret;
		}
	}

	ret = snd_soc_dai_set_pll(codec_dai, RT5682_PLL2, RT5682_PLL2_S_MCLK,
				  PCO_PLAT_CLK, RT5682_PLL_FREQ);
	if (ret < 0) {
		dev_err(rtd->dev, "Failed to set codec PLL: %d\n", ret);
		return ret;
	}

	ret = snd_soc_dai_set_sysclk(codec_dai, RT5682_SCLK_S_PLL2,
				     RT5682_PLL_FREQ, SND_SOC_CLOCK_IN);
	if (ret < 0) {
		dev_err(rtd->dev, "Failed to set codec SYSCLK: %d\n", ret);
		return ret;
	}

	/* Set tdm/i2s1 master bclk ratio */
	ret = snd_soc_dai_set_bclk_ratio(codec_dai, ch * format);
	if (ret < 0) {
		dev_err(rtd->dev, "Failed to set rt5682 tdm bclk ratio: %d\n", ret);
		return ret;
	}

	if (!drvdata->soc_mclk) {
		ret = acp_clk_enable(drvdata, srate, ch * format);
		if (ret < 0) {
			dev_err(rtd->card->dev, "Failed to enable HS clk: %d\n", ret);
			return ret;
		}
	}

	return 0;
}

static const struct snd_soc_ops acp_card_rt5682_ops = {
	.startup = acp_card_hs_startup,
	.shutdown = acp_card_shutdown,
	.hw_params = acp_card_rt5682_hw_params,
};

/* Define RT5682S CODEC component*/
SND_SOC_DAILINK_DEF(rt5682s,
		    DAILINK_COMP_ARRAY(COMP_CODEC("i2c-RTL5682:00", "rt5682s-aif1")));

static struct snd_soc_jack rt5682s_jack;
static struct snd_soc_jack_pin rt5682s_jack_pins[] = {
	{
		.pin = "Headphone Jack",
		.mask = SND_JACK_HEADPHONE,
	},
	{
		.pin = "Headset Mic",
		.mask = SND_JACK_MICROPHONE,
	},
};

static const struct snd_kcontrol_new rt5682s_controls[] = {
	SOC_DAPM_PIN_SWITCH("Headphone Jack"),
	SOC_DAPM_PIN_SWITCH("Headset Mic"),
};

static const struct snd_soc_dapm_widget rt5682s_widgets[] = {
	SND_SOC_DAPM_HP("Headphone Jack", NULL),
	SND_SOC_DAPM_MIC("Headset Mic", NULL),
};

static const struct snd_soc_dapm_route rt5682s_map[] = {
	{ "Headphone Jack", NULL, "HPOL" },
	{ "Headphone Jack", NULL, "HPOR" },
	{ "IN1P", NULL, "Headset Mic" },
};

static int acp_card_rt5682s_init(struct snd_soc_pcm_runtime *rtd)
{
	struct snd_soc_card *card = rtd->card;
	struct acp_card_drvdata *drvdata = card->drvdata;
	struct snd_soc_dai *codec_dai = asoc_rtd_to_codec(rtd, 0);
	struct snd_soc_component *component = codec_dai->component;
	int ret;

	dev_info(rtd->dev, "codec dai name = %s\n", codec_dai->name);

	if (drvdata->hs_codec_id != RT5682S)
		return -EINVAL;

	if (!drvdata->soc_mclk) {
		drvdata->wclk = clk_get(component->dev, "rt5682-dai-wclk");
		drvdata->bclk = clk_get(component->dev, "rt5682-dai-bclk");
	}

	ret = snd_soc_dapm_new_controls(&card->dapm, rt5682s_widgets,
					ARRAY_SIZE(rt5682s_widgets));
	if (ret) {
		dev_err(rtd->dev, "unable to add widget dapm controls, ret %d\n", ret);
		return ret;
	}

	ret = snd_soc_add_card_controls(card, rt5682s_controls,
					ARRAY_SIZE(rt5682s_controls));
	if (ret) {
		dev_err(rtd->dev, "unable to add card controls, ret %d\n", ret);
		return ret;
	}

	ret = snd_soc_card_jack_new_pins(card, "Headset Jack",
					 SND_JACK_HEADSET | SND_JACK_LINEOUT |
					 SND_JACK_BTN_0 | SND_JACK_BTN_1 |
					 SND_JACK_BTN_2 | SND_JACK_BTN_3,
					 &rt5682s_jack,
					 rt5682s_jack_pins,
					 ARRAY_SIZE(rt5682s_jack_pins));
	if (ret) {
		dev_err(card->dev, "HP jack creation failed %d\n", ret);
		return ret;
	}

	snd_jack_set_key(rt5682s_jack.jack, SND_JACK_BTN_0, KEY_PLAYPAUSE);
	snd_jack_set_key(rt5682s_jack.jack, SND_JACK_BTN_1, KEY_VOICECOMMAND);
	snd_jack_set_key(rt5682s_jack.jack, SND_JACK_BTN_2, KEY_VOLUMEUP);
	snd_jack_set_key(rt5682s_jack.jack, SND_JACK_BTN_3, KEY_VOLUMEDOWN);

	ret = snd_soc_component_set_jack(component, &rt5682s_jack, NULL);
	if (ret) {
		dev_err(rtd->dev, "Headset Jack call-back failed: %d\n", ret);
		return ret;
	}

	return snd_soc_dapm_add_routes(&rtd->card->dapm, rt5682s_map, ARRAY_SIZE(rt5682s_map));
}

static int acp_card_rt5682s_hw_params(struct snd_pcm_substream *substream,
				      struct snd_pcm_hw_params *params)
{
	struct snd_soc_pcm_runtime *rtd = substream->private_data;
	struct snd_soc_card *card = rtd->card;
	struct acp_card_drvdata *drvdata = card->drvdata;
	struct snd_soc_dai *codec_dai = asoc_rtd_to_codec(rtd, 0);
	struct snd_soc_dai *cpu_dai = asoc_rtd_to_cpu(rtd, 0);
	int ret;
	unsigned int fmt, srate, ch, format;

	srate = params_rate(params);
	ch = params_channels(params);
	format = params_physical_width(params);

	if (drvdata->tdm_mode)
		fmt = SND_SOC_DAIFMT_DSP_A;
	else
		fmt = SND_SOC_DAIFMT_I2S;

	if (drvdata->soc_mclk)
		fmt |= SND_SOC_DAIFMT_NB_NF | SND_SOC_DAIFMT_CBC_CFC;
	else
		fmt |= SND_SOC_DAIFMT_NB_NF | SND_SOC_DAIFMT_CBP_CFP;

	ret = snd_soc_dai_set_fmt(cpu_dai, fmt);
	if (ret && ret != -ENOTSUPP) {
		dev_err(rtd->dev, "Failed to set dai fmt: %d\n", ret);
		return ret;
	}

	ret =  snd_soc_dai_set_fmt(codec_dai, fmt);
	if (ret < 0) {
		dev_err(rtd->card->dev, "Failed to set dai fmt: %d\n", ret);
		return ret;
	}

	if (drvdata->tdm_mode) {
		/**
		 * As codec supports slot 0 and slot 1 for playback and capture.
		 */
		ret = snd_soc_dai_set_tdm_slot(cpu_dai, 0x3, 0x3, 8, 16);
		if (ret && ret != -ENOTSUPP) {
			dev_err(rtd->dev, "set TDM slot err: %d\n", ret);
			return ret;
		}

		ret = snd_soc_dai_set_tdm_slot(codec_dai, 0x3, 0x3, 8, 16);
		if (ret < 0) {
			dev_warn(rtd->dev, "set TDM slot err:%d\n", ret);
			return ret;
		}
	}

	ret = snd_soc_dai_set_pll(codec_dai, RT5682S_PLL2, RT5682S_PLL_S_MCLK,
				  PCO_PLAT_CLK, RT5682_PLL_FREQ);
	if (ret < 0) {
		dev_err(rtd->dev, "Failed to set codec PLL: %d\n", ret);
		return ret;
	}

	ret = snd_soc_dai_set_sysclk(codec_dai, RT5682S_SCLK_S_PLL2,
				     RT5682_PLL_FREQ, SND_SOC_CLOCK_IN);
	if (ret < 0) {
		dev_err(rtd->dev, "Failed to set codec SYSCLK: %d\n", ret);
		return ret;
	}

	/* Set tdm/i2s1 master bclk ratio */
	ret = snd_soc_dai_set_bclk_ratio(codec_dai, ch * format);
	if (ret < 0) {
		dev_err(rtd->dev, "Failed to set rt5682 tdm bclk ratio: %d\n", ret);
		return ret;
	}

	clk_set_rate(drvdata->wclk, srate);
	clk_set_rate(drvdata->bclk, srate * ch * format);

	return 0;
}

static const struct snd_soc_ops acp_card_rt5682s_ops = {
	.startup = acp_card_hs_startup,
	.hw_params = acp_card_rt5682s_hw_params,
};

static const unsigned int dmic_channels[] = {
	DUAL_CHANNEL, FOUR_CHANNEL,
};

static const struct snd_pcm_hw_constraint_list dmic_constraints_channels = {
	.count = ARRAY_SIZE(dmic_channels),
	.list = dmic_channels,
	.mask = 0,
};

static int acp_card_dmic_startup(struct snd_pcm_substream *substream)
{
	struct snd_pcm_runtime *runtime = substream->runtime;

	snd_pcm_hw_constraint_list(runtime, 0, SNDRV_PCM_HW_PARAM_CHANNELS,
				   &dmic_constraints_channels);
	snd_pcm_hw_constraint_list(runtime, 0, SNDRV_PCM_HW_PARAM_RATE,
				   &constraints_rates);

	return 0;
}

static const struct snd_soc_ops acp_card_dmic_ops = {
	.startup = acp_card_dmic_startup,
};

/* Declare RT1019 codec components */
SND_SOC_DAILINK_DEF(rt1019,
	DAILINK_COMP_ARRAY(COMP_CODEC("i2c-10EC1019:00", "rt1019-aif"),
			  COMP_CODEC("i2c-10EC1019:01", "rt1019-aif")));

static const struct snd_kcontrol_new rt1019_controls[] = {
	SOC_DAPM_PIN_SWITCH("Left Spk"),
	SOC_DAPM_PIN_SWITCH("Right Spk"),
};

static const struct snd_soc_dapm_widget rt1019_widgets[] = {
	SND_SOC_DAPM_SPK("Left Spk", NULL),
	SND_SOC_DAPM_SPK("Right Spk", NULL),
};

static const struct snd_soc_dapm_route rt1019_map_lr[] = {
	{ "Left Spk", NULL, "Left SPO" },
	{ "Right Spk", NULL, "Right SPO" },
};

static struct snd_soc_codec_conf rt1019_conf[] = {
	{
		 .dlc = COMP_CODEC_CONF("i2c-10EC1019:01"),
		 .name_prefix = "Left",
	},
	{
		 .dlc = COMP_CODEC_CONF("i2c-10EC1019:00"),
		 .name_prefix = "Right",
	},
};

static int acp_card_rt1019_init(struct snd_soc_pcm_runtime *rtd)
{
	struct snd_soc_card *card = rtd->card;
	struct acp_card_drvdata *drvdata = card->drvdata;
	int ret;

	if (drvdata->amp_codec_id != RT1019)
		return -EINVAL;

	ret = snd_soc_dapm_new_controls(&card->dapm, rt1019_widgets,
					ARRAY_SIZE(rt1019_widgets));
	if (ret) {
		dev_err(rtd->dev, "unable to add widget dapm controls, ret %d\n", ret);
		return ret;
	}

	ret = snd_soc_add_card_controls(card, rt1019_controls,
					ARRAY_SIZE(rt1019_controls));
	if (ret) {
		dev_err(rtd->dev, "unable to add card controls, ret %d\n", ret);
		return ret;
	}

	return snd_soc_dapm_add_routes(&rtd->card->dapm, rt1019_map_lr,
				       ARRAY_SIZE(rt1019_map_lr));
}

static int acp_card_rt1019_hw_params(struct snd_pcm_substream *substream,
				     struct snd_pcm_hw_params *params)
{
	struct snd_soc_pcm_runtime *rtd = substream->private_data;
	struct snd_soc_card *card = rtd->card;
	struct acp_card_drvdata *drvdata = card->drvdata;
	struct snd_soc_dai *codec_dai;
	struct snd_soc_dai *cpu_dai = asoc_rtd_to_cpu(rtd, 0);
	int i, ret = 0;
	unsigned int fmt, srate, ch, format;

	srate = params_rate(params);
	ch = params_channels(params);
	format = params_physical_width(params);

	if (drvdata->amp_codec_id != RT1019)
		return -EINVAL;

	if (drvdata->tdm_mode)
		fmt = SND_SOC_DAIFMT_DSP_A;
	else
		fmt = SND_SOC_DAIFMT_I2S;

	if (drvdata->soc_mclk)
		fmt |= SND_SOC_DAIFMT_NB_NF | SND_SOC_DAIFMT_CBC_CFC;
	else
		fmt |= SND_SOC_DAIFMT_NB_NF | SND_SOC_DAIFMT_CBP_CFP;

	ret = snd_soc_dai_set_fmt(cpu_dai, fmt);
	if (ret && ret != -ENOTSUPP) {
		dev_err(rtd->dev, "Failed to set dai fmt: %d\n", ret);
		return ret;
	}

	if (drvdata->tdm_mode) {
		/**
		 * As codec supports slot 2 and slot 3 for playback.
		 */
		ret = snd_soc_dai_set_tdm_slot(cpu_dai, 0xC, 0, 8, 16);
		if (ret && ret != -ENOTSUPP) {
			dev_err(rtd->dev, "set TDM slot err: %d\n", ret);
			return ret;
		}
	}

	for_each_rtd_codec_dais(rtd, i, codec_dai) {
		if (strcmp(codec_dai->name, "rt1019-aif"))
			continue;

		if (drvdata->tdm_mode)
			ret = snd_soc_dai_set_pll(codec_dai, 0, RT1019_PLL_S_BCLK,
						  TDM_CHANNELS * format * srate, 256 * srate);
		else
			ret = snd_soc_dai_set_pll(codec_dai, 0, RT1019_PLL_S_BCLK,
						  ch * format * srate, 256 * srate);

		if (ret < 0)
			return ret;

		ret = snd_soc_dai_set_sysclk(codec_dai, RT1019_SCLK_S_PLL,
					     256 * srate, SND_SOC_CLOCK_IN);
		if (ret < 0)
			return ret;

		if (drvdata->tdm_mode) {
			ret = snd_soc_dai_set_fmt(codec_dai, SND_SOC_DAIFMT_DSP_A
							| SND_SOC_DAIFMT_NB_NF);
			if (ret < 0) {
				dev_err(rtd->card->dev, "Failed to set dai fmt: %d\n", ret);
				return ret;
			}

			/**
			 * As codec supports slot 2 for left channel playback.
			 */
			if (!strcmp(codec_dai->component->name, "i2c-10EC1019:00")) {
				ret = snd_soc_dai_set_tdm_slot(codec_dai, 0x4, 0x4, 8, 16);
				if (ret < 0)
					break;
			}

			/**
			 * As codec supports slot 3 for right channel playback.
			 */
			if (!strcmp(codec_dai->component->name, "i2c-10EC1019:01")) {
				ret = snd_soc_dai_set_tdm_slot(codec_dai, 0x8, 0x8, 8, 16);
				if (ret < 0)
					break;
			}
		}
	}

	if (!drvdata->soc_mclk) {
		ret = acp_clk_enable(drvdata, srate, ch * format);
		if (ret < 0) {
			dev_err(rtd->card->dev, "Failed to enable AMP clk: %d\n", ret);
			return ret;
		}
	}

	return 0;
}

static int acp_card_amp_startup(struct snd_pcm_substream *substream)
{
	struct snd_pcm_runtime *runtime = substream->runtime;

	runtime->hw.channels_max = DUAL_CHANNEL;
	snd_pcm_hw_constraint_list(runtime, 0, SNDRV_PCM_HW_PARAM_CHANNELS,
				      &constraints_channels);
	snd_pcm_hw_constraint_list(runtime, 0, SNDRV_PCM_HW_PARAM_RATE,
				      &constraints_rates);

	return 0;
}

static const struct snd_soc_ops acp_card_rt1019_ops = {
	.startup = acp_card_amp_startup,
	.shutdown = acp_card_shutdown,
	.hw_params = acp_card_rt1019_hw_params,
};

/* Declare Maxim codec components */
SND_SOC_DAILINK_DEF(max98360a,
	DAILINK_COMP_ARRAY(COMP_CODEC("MX98360A:00", "HiFi")));

static const struct snd_kcontrol_new max98360a_controls[] = {
	SOC_DAPM_PIN_SWITCH("Spk"),
};

static const struct snd_soc_dapm_widget max98360a_widgets[] = {
	SND_SOC_DAPM_SPK("Spk", NULL),
};

static const struct snd_soc_dapm_route max98360a_map[] = {
	{"Spk", NULL, "Speaker"},
};

static int acp_card_maxim_init(struct snd_soc_pcm_runtime *rtd)
{
	struct snd_soc_card *card = rtd->card;
	struct acp_card_drvdata *drvdata = card->drvdata;
	int ret;

	if (drvdata->amp_codec_id != MAX98360A)
		return -EINVAL;

	ret = snd_soc_dapm_new_controls(&card->dapm, max98360a_widgets,
					ARRAY_SIZE(max98360a_widgets));
	if (ret) {
		dev_err(rtd->dev, "unable to add widget dapm controls, ret %d\n", ret);
		return ret;
	}

	ret = snd_soc_add_card_controls(card, max98360a_controls,
					ARRAY_SIZE(max98360a_controls));
	if (ret) {
		dev_err(rtd->dev, "unable to add card controls, ret %d\n", ret);
		return ret;
	}

	return snd_soc_dapm_add_routes(&rtd->card->dapm, max98360a_map,
				       ARRAY_SIZE(max98360a_map));
}

static int acp_card_maxim_hw_params(struct snd_pcm_substream *substream,
				    struct snd_pcm_hw_params *params)
{
	struct snd_soc_pcm_runtime *rtd = substream->private_data;
	struct snd_soc_card *card = rtd->card;
	struct acp_card_drvdata *drvdata = card->drvdata;
	struct snd_soc_dai *cpu_dai = asoc_rtd_to_cpu(rtd, 0);
	unsigned int fmt, srate, ch, format;
	int ret;

	srate = params_rate(params);
	ch = params_channels(params);
	format = params_physical_width(params);

	if (drvdata->tdm_mode)
		fmt = SND_SOC_DAIFMT_DSP_A;
	else
		fmt = SND_SOC_DAIFMT_I2S;

	if (drvdata->soc_mclk)
		fmt |= SND_SOC_DAIFMT_NB_NF | SND_SOC_DAIFMT_CBC_CFC;
	else
		fmt |= SND_SOC_DAIFMT_NB_NF | SND_SOC_DAIFMT_CBP_CFP;

	ret = snd_soc_dai_set_fmt(cpu_dai, fmt);
	if (ret && ret != -ENOTSUPP) {
		dev_err(rtd->dev, "Failed to set dai fmt: %d\n", ret);
		return ret;
	}

	if (drvdata->tdm_mode) {
		/**
		 * As codec supports slot 2 and slot 3 for playback.
		 */
		ret = snd_soc_dai_set_tdm_slot(cpu_dai, 0xC, 0, 8, 16);
		if (ret && ret != -ENOTSUPP) {
			dev_err(rtd->dev, "set TDM slot err: %d\n", ret);
			return ret;
		}
	}

	if (!drvdata->soc_mclk) {
		ret = acp_clk_enable(drvdata, srate, ch * format);
		if (ret < 0) {
			dev_err(rtd->card->dev, "Failed to enable AMP clk: %d\n", ret);
			return ret;
		}
	}
	return 0;
}

static const struct snd_soc_ops acp_card_maxim_ops = {
	.startup = acp_card_amp_startup,
	.shutdown = acp_card_shutdown,
	.hw_params = acp_card_maxim_hw_params,
};

SND_SOC_DAILINK_DEF(max98388,
		    DAILINK_COMP_ARRAY(COMP_CODEC("i2c-ADS8388:00", "max98388-aif1"),
				       COMP_CODEC("i2c-ADS8388:01", "max98388-aif1")));

<<<<<<< HEAD
static const struct snd_soc_dapm_widget max98388_widgets[] = {
	SND_SOC_DAPM_SPK("SPK", NULL),
};

static const struct snd_soc_dapm_route max98388_map[] = {
	{ "SPK", NULL, "Left BE_OUT" },
	{ "SPK", NULL, "Right BE_OUT" },
=======
static const struct snd_kcontrol_new max98388_controls[] = {
	SOC_DAPM_PIN_SWITCH("Left Spk"),
	SOC_DAPM_PIN_SWITCH("Right Spk"),
};

static const struct snd_soc_dapm_widget max98388_widgets[] = {
	SND_SOC_DAPM_SPK("Left Spk", NULL),
	SND_SOC_DAPM_SPK("Right Spk", NULL),
};

static const struct snd_soc_dapm_route max98388_map[] = {
	{ "Left Spk", NULL, "Left BE_OUT" },
	{ "Right Spk", NULL, "Right BE_OUT" },
>>>>>>> 199cd641
};

static struct snd_soc_codec_conf max98388_conf[] = {
	{
		.dlc = COMP_CODEC_CONF("i2c-ADS8388:00"),
		.name_prefix = "Left",
	},
	{
		.dlc = COMP_CODEC_CONF("i2c-ADS8388:01"),
		.name_prefix = "Right",
	},
};

static const unsigned int max98388_format[] = {16};

static struct snd_pcm_hw_constraint_list constraints_sample_bits_max = {
	.list = max98388_format,
	.count = ARRAY_SIZE(max98388_format),
};

static int acp_card_max98388_startup(struct snd_pcm_substream *substream)
{
	struct snd_pcm_runtime *runtime = substream->runtime;

	runtime->hw.channels_max = DUAL_CHANNEL;
	snd_pcm_hw_constraint_list(runtime, 0, SNDRV_PCM_HW_PARAM_CHANNELS,
				   &constraints_channels);
	snd_pcm_hw_constraint_list(runtime, 0, SNDRV_PCM_HW_PARAM_RATE,
				   &constraints_rates);
	snd_pcm_hw_constraint_list(runtime, 0, SNDRV_PCM_HW_PARAM_SAMPLE_BITS,
				   &constraints_sample_bits_max);

	return 0;
}

static int acp_card_max98388_init(struct snd_soc_pcm_runtime *rtd)
{
	struct snd_soc_card *card = rtd->card;
	struct acp_card_drvdata *drvdata = card->drvdata;
	int ret;

	if (drvdata->amp_codec_id != MAX98388)
		return -EINVAL;

	ret = snd_soc_dapm_new_controls(&card->dapm, max98388_widgets,
					ARRAY_SIZE(max98388_widgets));

	if (ret) {
		dev_err(rtd->dev, "unable to add widget dapm controls, ret %d\n", ret);
		/* Don't need to add routes if widget addition failed */
		return ret;
	}
<<<<<<< HEAD
=======

	ret = snd_soc_add_card_controls(card, max98388_controls,
					ARRAY_SIZE(max98388_controls));
	if (ret) {
		dev_err(rtd->dev, "unable to add card controls, ret %d\n", ret);
		return ret;
	}

>>>>>>> 199cd641
	return snd_soc_dapm_add_routes(&rtd->card->dapm, max98388_map,
				       ARRAY_SIZE(max98388_map));
}

static int acp_max98388_hw_params(struct snd_pcm_substream *substream,
				  struct snd_pcm_hw_params *params)
{
	struct snd_soc_pcm_runtime *rtd = substream->private_data;
	struct snd_soc_card *card = rtd->card;
	struct snd_soc_dai *codec_dai =
			snd_soc_card_get_codec_dai(card,
						   MAX98388_CODEC_DAI);
	int ret;

	ret = snd_soc_dai_set_fmt(codec_dai,
				  SND_SOC_DAIFMT_CBS_CFS | SND_SOC_DAIFMT_I2S |
				  SND_SOC_DAIFMT_NB_NF);
	if (ret < 0)
		return ret;

	return ret;
}

static const struct snd_soc_ops acp_max98388_ops = {
	.startup = acp_card_max98388_startup,
	.hw_params = acp_max98388_hw_params,
};

/* Declare nau8825 codec components */
SND_SOC_DAILINK_DEF(nau8825,
		    DAILINK_COMP_ARRAY(COMP_CODEC("i2c-10508825:00", "nau8825-hifi")));

static struct snd_soc_jack nau8825_jack;
static struct snd_soc_jack_pin nau8825_jack_pins[] = {
	{
		.pin = "Headphone Jack",
		.mask = SND_JACK_HEADPHONE,
	},
	{
		.pin = "Headset Mic",
		.mask = SND_JACK_MICROPHONE,
	},
};

static const struct snd_kcontrol_new nau8825_controls[] = {
	SOC_DAPM_PIN_SWITCH("Headphone Jack"),
	SOC_DAPM_PIN_SWITCH("Headset Mic"),
};

static const struct snd_soc_dapm_widget nau8825_widgets[] = {
	SND_SOC_DAPM_HP("Headphone Jack", NULL),
	SND_SOC_DAPM_MIC("Headset Mic", NULL),
};

static const struct snd_soc_dapm_route nau8825_map[] = {
	{ "Headphone Jack", NULL, "HPOL" },
	{ "Headphone Jack", NULL, "HPOR" },
};

static int acp_card_nau8825_init(struct snd_soc_pcm_runtime *rtd)
{
	struct snd_soc_card *card = rtd->card;
	struct acp_card_drvdata *drvdata = card->drvdata;
	struct snd_soc_dai *codec_dai = asoc_rtd_to_codec(rtd, 0);
	struct snd_soc_component *component = codec_dai->component;
	int ret;

	dev_info(rtd->dev, "codec dai name = %s\n", codec_dai->name);

	if (drvdata->hs_codec_id != NAU8825)
		return -EINVAL;

	ret = snd_soc_dapm_new_controls(&card->dapm, nau8825_widgets,
					ARRAY_SIZE(nau8825_widgets));
	if (ret) {
		dev_err(rtd->dev, "unable to add widget dapm controls, ret %d\n", ret);
		return ret;
	}

	ret = snd_soc_add_card_controls(card, nau8825_controls,
					ARRAY_SIZE(nau8825_controls));
	if (ret) {
		dev_err(rtd->dev, "unable to add card controls, ret %d\n", ret);
		return ret;
	}

	ret = snd_soc_card_jack_new_pins(card, "Headset Jack",
					 SND_JACK_HEADSET | SND_JACK_LINEOUT |
					 SND_JACK_BTN_0 | SND_JACK_BTN_1 |
					 SND_JACK_BTN_2 | SND_JACK_BTN_3,
					 &nau8825_jack,
					 nau8825_jack_pins,
					 ARRAY_SIZE(nau8825_jack_pins));
	if (ret) {
		dev_err(card->dev, "HP jack creation failed %d\n", ret);
		return ret;
	}

	snd_jack_set_key(nau8825_jack.jack, SND_JACK_BTN_0, KEY_PLAYPAUSE);
	snd_jack_set_key(nau8825_jack.jack, SND_JACK_BTN_1, KEY_VOICECOMMAND);
	snd_jack_set_key(nau8825_jack.jack, SND_JACK_BTN_2, KEY_VOLUMEUP);
	snd_jack_set_key(nau8825_jack.jack, SND_JACK_BTN_3, KEY_VOLUMEDOWN);

	ret = snd_soc_component_set_jack(component, &nau8825_jack, NULL);
	if (ret) {
		dev_err(rtd->dev, "Headset Jack call-back failed: %d\n", ret);
		return ret;
	}

	return snd_soc_dapm_add_routes(&rtd->card->dapm, nau8825_map, ARRAY_SIZE(nau8825_map));
}

static int acp_nau8825_hw_params(struct snd_pcm_substream *substream,
				 struct snd_pcm_hw_params *params)
{
	struct snd_soc_pcm_runtime *rtd = asoc_substream_to_rtd(substream);
	struct snd_soc_card *card = rtd->card;
	struct acp_card_drvdata *drvdata = card->drvdata;
	struct snd_soc_dai *codec_dai = asoc_rtd_to_codec(rtd, 0);
	struct snd_soc_dai *cpu_dai = asoc_rtd_to_cpu(rtd, 0);
	int ret;
	unsigned int fmt;

	ret = snd_soc_dai_set_sysclk(codec_dai, NAU8825_CLK_FLL_FS,
				     (48000 * 256), SND_SOC_CLOCK_IN);
	if (ret < 0)
		dev_err(rtd->dev, "snd_soc_dai_set_sysclk err = %d\n", ret);

	ret = snd_soc_dai_set_pll(codec_dai, 0, 0, params_rate(params),
				  params_rate(params) * 256);
	if (ret < 0) {
		dev_err(rtd->dev, "can't set FLL: %d\n", ret);
		return ret;
	}

	if (drvdata->tdm_mode)
		fmt = SND_SOC_DAIFMT_DSP_A;
	else
		fmt = SND_SOC_DAIFMT_I2S;

	if (drvdata->soc_mclk)
		fmt |= SND_SOC_DAIFMT_NB_NF | SND_SOC_DAIFMT_CBC_CFC;
	else
		fmt |= SND_SOC_DAIFMT_NB_NF | SND_SOC_DAIFMT_CBP_CFP;

	ret = snd_soc_dai_set_fmt(cpu_dai, fmt);
	if (ret && ret != -ENOTSUPP) {
		dev_err(rtd->dev, "Failed to set dai fmt: %d\n", ret);
		return ret;
	}

	ret =  snd_soc_dai_set_fmt(codec_dai, fmt);
	if (ret < 0) {
		dev_err(rtd->card->dev, "Failed to set dai fmt: %d\n", ret);
		return ret;
	}

	if (drvdata->tdm_mode) {
		/**
		 * As codec supports slot 4 and slot 5 for playback and slot 6 for capture.
		 */
		ret = snd_soc_dai_set_tdm_slot(cpu_dai, 0x30, 0xC0, 8, 16);
		if (ret && ret != -ENOTSUPP) {
			dev_err(rtd->dev, "set TDM slot err: %d\n", ret);
			return ret;
		}

		ret = snd_soc_dai_set_tdm_slot(codec_dai, 0x40, 0x30, 8, 16);
		if (ret < 0) {
			dev_warn(rtd->dev, "set TDM slot err:%d\n", ret);
			return ret;
		}
	}
	return ret;
}

static int acp_nau8825_startup(struct snd_pcm_substream *substream)
{
	struct snd_pcm_runtime *runtime = substream->runtime;

	runtime->hw.channels_max = 2;
	snd_pcm_hw_constraint_list(runtime, 0, SNDRV_PCM_HW_PARAM_CHANNELS,
				   &constraints_channels);

	runtime->hw.formats = SNDRV_PCM_FMTBIT_S16_LE;
	snd_pcm_hw_constraint_list(runtime, 0,
				   SNDRV_PCM_HW_PARAM_RATE, &constraints_rates);
	return 0;
}

static const struct snd_soc_ops acp_card_nau8825_ops = {
	.startup =  acp_nau8825_startup,
	.hw_params = acp_nau8825_hw_params,
};

static int platform_clock_control(struct snd_soc_dapm_widget *w,
				  struct snd_kcontrol *k, int  event)
{
	struct snd_soc_dapm_context *dapm = w->dapm;
	struct snd_soc_card *card = dapm->card;
	struct snd_soc_dai *codec_dai;
	int ret = 0;

	codec_dai = snd_soc_card_get_codec_dai(card, NAU8821_CODEC_DAI);
	if (!codec_dai) {
		dev_err(card->dev, "Codec dai not found\n");
		return -EIO;
	}

	if (SND_SOC_DAPM_EVENT_OFF(event)) {
		ret = snd_soc_dai_set_sysclk(codec_dai, NAU8821_CLK_INTERNAL,
					     0, SND_SOC_CLOCK_IN);
		if (ret < 0) {
			dev_err(card->dev, "set sysclk err = %d\n", ret);
			return -EIO;
		}
	} else {
		ret = snd_soc_dai_set_sysclk(codec_dai, NAU8821_CLK_FLL_BLK, 0,
					     SND_SOC_CLOCK_IN);
		if (ret < 0)
			dev_err(codec_dai->dev, "can't set FS clock %d\n", ret);
		ret = snd_soc_dai_set_pll(codec_dai, 0, 0, NAU8821_BCLK,
					  NAU8821_FREQ_OUT);
		if (ret < 0)
			dev_err(codec_dai->dev, "can't set FLL: %d\n", ret);
	}
	return ret;
}

<<<<<<< HEAD
static const struct snd_soc_dapm_widget nau8821_widgets[] = {
	SND_SOC_DAPM_HP("Headphone jack", NULL),
=======
static struct snd_soc_jack nau8821_jack;
static struct snd_soc_jack_pin nau8821_jack_pins[] = {
	{
		.pin = "Headphone Jack",
		.mask = SND_JACK_HEADPHONE,
	},
	{
		.pin = "Headset Mic",
		.mask = SND_JACK_MICROPHONE,
	},
};

static const struct snd_kcontrol_new nau8821_controls[] = {
	SOC_DAPM_PIN_SWITCH("Headphone Jack"),
	SOC_DAPM_PIN_SWITCH("Headset Mic"),
};

static const struct snd_soc_dapm_widget nau8821_widgets[] = {
	SND_SOC_DAPM_HP("Headphone Jack", NULL),
>>>>>>> 199cd641
	SND_SOC_DAPM_MIC("Headset Mic", NULL),
	SND_SOC_DAPM_MIC("Int Mic", NULL),
	SND_SOC_DAPM_SUPPLY("Platform Clock", SND_SOC_NOPM, 0, 0,
			    platform_clock_control, SND_SOC_DAPM_PRE_PMU |
			    SND_SOC_DAPM_POST_PMD),
};

static const struct snd_soc_dapm_route nau8821_audio_route[] = {
	/* HP jack connectors - unknown if we have jack detection */
<<<<<<< HEAD
	{ "Headphone jack", NULL, "HPOL" },
	{ "Headphone jack", NULL, "HPOR" },
	{ "MICL", NULL, "Headset Mic" },
	{ "MICR", NULL, "Headset Mic" },
	{ "DMIC", NULL, "Int Mic" },
	{ "Headphone jack", NULL, "Platform Clock" },
=======
	{ "Headphone Jack", NULL, "HPOL" },
	{ "Headphone Jack", NULL, "HPOR" },
	{ "MICL", NULL, "Headset Mic" },
	{ "MICR", NULL, "Headset Mic" },
	{ "DMIC", NULL, "Int Mic" },
	{ "Headphone Jack", NULL, "Platform Clock" },
>>>>>>> 199cd641
	{ "Headset Mic", NULL, "Platform Clock" },
	{ "Int Mic", NULL, "Platform Clock" },
};

static const unsigned int nau8821_format[] = {16};

static struct snd_pcm_hw_constraint_list constraints_sample_bits = {
	.list = nau8821_format,
	.count = ARRAY_SIZE(nau8821_format),
};

static int acp_8821_init(struct snd_soc_pcm_runtime *rtd)
{
	struct snd_soc_card *card = rtd->card;
	struct snd_soc_dai *codec_dai = asoc_rtd_to_codec(rtd, 0);
	struct snd_soc_component *component = codec_dai->component;
	int ret;

	dev_info(rtd->dev, "codec dai name = %s\n", codec_dai->name);

	ret = snd_soc_dapm_new_controls(&card->dapm, nau8821_widgets,
					ARRAY_SIZE(nau8821_widgets));
	if (ret) {
		dev_err(rtd->dev, "unable to add widget dapm controls, ret %d\n", ret);
		// Don't need to add routes if widget addition failed
		return ret;
	}

<<<<<<< HEAD
	ret = snd_soc_card_jack_new(card, "Headset Jack",
				    SND_JACK_HEADSET | SND_JACK_LINEOUT |
				    SND_JACK_BTN_0 | SND_JACK_BTN_1 |
				    SND_JACK_BTN_2 | SND_JACK_BTN_3,
				    &vg_headset);
=======
	ret = snd_soc_add_card_controls(card, nau8821_controls,
					ARRAY_SIZE(nau8821_controls));
	if (ret) {
		dev_err(rtd->dev, "unable to add card controls, ret %d\n", ret);
		return ret;
	}

	ret = snd_soc_card_jack_new_pins(card, "Headset Jack",
					 SND_JACK_HEADSET | SND_JACK_LINEOUT |
					 SND_JACK_BTN_0 | SND_JACK_BTN_1 |
					 SND_JACK_BTN_2 | SND_JACK_BTN_3,
					 &nau8821_jack,
					 nau8821_jack_pins,
					 ARRAY_SIZE(nau8821_jack_pins));
>>>>>>> 199cd641
	if (ret) {
		dev_err(rtd->dev, "Headset Jack creation failed %d\n", ret);
		return ret;
	}
<<<<<<< HEAD
	snd_jack_set_key(vg_headset.jack, SND_JACK_BTN_0, KEY_PLAYPAUSE);
	snd_jack_set_key(vg_headset.jack, SND_JACK_BTN_1, KEY_VOICECOMMAND);
	snd_jack_set_key(vg_headset.jack, SND_JACK_BTN_2, KEY_VOLUMEUP);
	snd_jack_set_key(vg_headset.jack, SND_JACK_BTN_3, KEY_VOLUMEDOWN);

	nau8821_enable_jack_detect(component, &vg_headset);
=======

	snd_jack_set_key(nau8821_jack.jack, SND_JACK_BTN_0, KEY_PLAYPAUSE);
	snd_jack_set_key(nau8821_jack.jack, SND_JACK_BTN_1, KEY_VOICECOMMAND);
	snd_jack_set_key(nau8821_jack.jack, SND_JACK_BTN_2, KEY_VOLUMEUP);
	snd_jack_set_key(nau8821_jack.jack, SND_JACK_BTN_3, KEY_VOLUMEDOWN);

	nau8821_enable_jack_detect(component, &nau8821_jack);
>>>>>>> 199cd641

	return snd_soc_dapm_add_routes(&rtd->card->dapm, nau8821_audio_route,
				       ARRAY_SIZE(nau8821_audio_route));
}

static int acp_8821_startup(struct snd_pcm_substream *substream)
{
	struct snd_pcm_runtime *runtime = substream->runtime;

	runtime->hw.channels_max = DUAL_CHANNEL;
	snd_pcm_hw_constraint_list(runtime, 0, SNDRV_PCM_HW_PARAM_CHANNELS,
				   &constraints_channels);
	snd_pcm_hw_constraint_list(runtime, 0, SNDRV_PCM_HW_PARAM_RATE,
				   &constraints_rates);
	snd_pcm_hw_constraint_list(substream->runtime, 0,
				   SNDRV_PCM_HW_PARAM_SAMPLE_BITS,
				   &constraints_sample_bits);
	return 0;
}

static int acp_nau8821_hw_params(struct snd_pcm_substream *substream,
				 struct snd_pcm_hw_params *params)
{
	struct snd_soc_pcm_runtime *rtd = asoc_substream_to_rtd(substream);
	struct snd_soc_card *card = rtd->card;
	struct acp_card_drvdata *drvdata = card->drvdata;
	struct snd_soc_dai *codec_dai = asoc_rtd_to_codec(rtd, 0);
	int ret;
	unsigned int fmt;

	if (drvdata->soc_mclk)
		fmt = SND_SOC_DAIFMT_I2S | SND_SOC_DAIFMT_NB_NF | SND_SOC_DAIFMT_CBC_CFC;
	else
		fmt = SND_SOC_DAIFMT_I2S | SND_SOC_DAIFMT_NB_NF | SND_SOC_DAIFMT_CBP_CFP;

	ret =  snd_soc_dai_set_fmt(codec_dai, fmt);
	if (ret < 0) {
		dev_err(rtd->card->dev, "Failed to set dai fmt: %d\n", ret);
		return ret;
	}

	ret = snd_soc_dai_set_sysclk(codec_dai, NAU8821_CLK_FLL_BLK, 0,
				     SND_SOC_CLOCK_IN);
	if (ret < 0)
		dev_err(card->dev, "can't set FS clock %d\n", ret);
	ret = snd_soc_dai_set_pll(codec_dai, 0, 0, snd_soc_params_to_bclk(params),
				  params_rate(params) * 256);
	if (ret < 0)
		dev_err(card->dev, "can't set FLL: %d\n", ret);

	return ret;
}

static const struct snd_soc_ops acp_8821_ops = {
	.startup = acp_8821_startup,
	.hw_params = acp_nau8821_hw_params,
};

SND_SOC_DAILINK_DEF(nau8821,
		    DAILINK_COMP_ARRAY(COMP_CODEC("i2c-NVTN2020:00",
						  "nau8821-hifi")));

/* Declare DMIC codec components */
SND_SOC_DAILINK_DEF(dmic_codec,
		DAILINK_COMP_ARRAY(COMP_CODEC("dmic-codec", "dmic-hifi")));

/* Declare ACP CPU components */
static struct snd_soc_dai_link_component platform_component[] = {
	{
		 .name = "acp_asoc_renoir.0",
	}
};

static struct snd_soc_dai_link_component platform_rmb_component[] = {
	{
		.name = "acp_asoc_rembrandt.0",
	}
};

static struct snd_soc_dai_link_component sof_component[] = {
	{
		 .name = "0000:04:00.5",
	}
};

SND_SOC_DAILINK_DEF(i2s_sp,
	DAILINK_COMP_ARRAY(COMP_CPU("acp-i2s-sp")));
SND_SOC_DAILINK_DEF(i2s_hs,
		    DAILINK_COMP_ARRAY(COMP_CPU("acp-i2s-hs")));
SND_SOC_DAILINK_DEF(sof_sp,
	DAILINK_COMP_ARRAY(COMP_CPU("acp-sof-sp")));
SND_SOC_DAILINK_DEF(sof_sp_virtual,
	DAILINK_COMP_ARRAY(COMP_CPU("acp-sof-sp-virtual")));
SND_SOC_DAILINK_DEF(sof_hs,
		    DAILINK_COMP_ARRAY(COMP_CPU("acp-sof-hs")));
SND_SOC_DAILINK_DEF(sof_hs_virtual,
	DAILINK_COMP_ARRAY(COMP_CPU("acp-sof-hs-virtual")));
SND_SOC_DAILINK_DEF(sof_dmic,
	DAILINK_COMP_ARRAY(COMP_CPU("acp-sof-dmic")));
SND_SOC_DAILINK_DEF(pdm_dmic,
	DAILINK_COMP_ARRAY(COMP_CPU("acp-pdm-dmic")));

static int acp_rtk_set_bias_level(struct snd_soc_card *card,
				  struct snd_soc_dapm_context *dapm,
				  enum snd_soc_bias_level level)
{
	struct snd_soc_component *component = dapm->component;
	struct acp_card_drvdata *drvdata = card->drvdata;
	int ret = 0;

	if (!component)
		return 0;

	if (strncmp(component->name, "i2c-RTL5682", 11) &&
	    strncmp(component->name, "i2c-10EC1019", 12))
		return 0;

	/*
	 * For Realtek's codec and amplifier components,
	 * the lrck and bclk must be enabled brfore their all dapms be powered on,
	 * and must be disabled after their all dapms be powered down
	 * to avoid any pop.
	 */
	switch (level) {
	case SND_SOC_BIAS_STANDBY:
		if (snd_soc_dapm_get_bias_level(dapm) == SND_SOC_BIAS_OFF) {

			/* Increase bclk's enable_count */
			ret = clk_prepare_enable(drvdata->bclk);
			if (ret < 0)
				dev_err(component->dev, "Failed to enable bclk %d\n", ret);
		} else {
			/*
			 * Decrease bclk's enable_count.
			 * While the enable_count is 0, the bclk would be closed.
			 */
			clk_disable_unprepare(drvdata->bclk);
		}
		break;
	default:
		break;
	}

	return ret;
}

int acp_sofdsp_dai_links_create(struct snd_soc_card *card)
{
	struct snd_soc_dai_link *links;
	struct device *dev = card->dev;
	struct acp_card_drvdata *drv_data = card->drvdata;
	int i = 0, num_links = 0;

	if (drv_data->hs_cpu_id)
		num_links++;
	if (drv_data->amp_cpu_id)
		num_links++;
	if (drv_data->dmic_cpu_id)
		num_links++;

	links = devm_kcalloc(dev, num_links, sizeof(struct snd_soc_dai_link), GFP_KERNEL);
	if (!links)
		return -ENOMEM;

	if (drv_data->hs_cpu_id == I2S_SP) {
		links[i].name = "acp-headset-codec";
		links[i].id = HEADSET_BE_ID;
		links[i].cpus = sof_sp;
		links[i].num_cpus = ARRAY_SIZE(sof_sp);
		links[i].platforms = sof_component;
		links[i].num_platforms = ARRAY_SIZE(sof_component);
		links[i].dpcm_playback = 1;
		links[i].dpcm_capture = 1;
		links[i].nonatomic = true;
		links[i].no_pcm = 1;
		if (!drv_data->hs_codec_id) {
			/* Use dummy codec if codec id not specified */
			links[i].codecs = &asoc_dummy_dlc;
			links[i].num_codecs = 1;
		}
		if (drv_data->hs_codec_id == RT5682) {
			links[i].codecs = rt5682;
			links[i].num_codecs = ARRAY_SIZE(rt5682);
			links[i].init = acp_card_rt5682_init;
			links[i].ops = &acp_card_rt5682_ops;
		}
		if (drv_data->hs_codec_id == RT5682S) {
			links[i].codecs = rt5682s;
			links[i].num_codecs = ARRAY_SIZE(rt5682s);
			links[i].init = acp_card_rt5682s_init;
			links[i].ops = &acp_card_rt5682s_ops;
		}
		if (drv_data->hs_codec_id == NAU8821) {
			links[i].codecs = nau8821;
			links[i].num_codecs = ARRAY_SIZE(nau8821);
			links[i].init = acp_8821_init;
			links[i].ops = &acp_8821_ops;
		}
		i++;
	}

	if (drv_data->hs_cpu_id == I2S_HS) {
		links[i].name = "acp-headset-codec";
		links[i].id = HEADSET_BE_ID;
		links[i].cpus = sof_hs;
		links[i].num_cpus = ARRAY_SIZE(sof_hs);
		links[i].platforms = sof_component;
		links[i].num_platforms = ARRAY_SIZE(sof_component);
		links[i].dpcm_playback = 1;
		links[i].dpcm_capture = 1;
		links[i].nonatomic = true;
		links[i].no_pcm = 1;
		if (!drv_data->hs_codec_id) {
			/* Use dummy codec if codec id not specified */
			links[i].codecs = &asoc_dummy_dlc;
			links[i].num_codecs = 1;
		}
		if (drv_data->hs_codec_id == NAU8825) {
			links[i].codecs = nau8825;
			links[i].num_codecs = ARRAY_SIZE(nau8825);
			links[i].init = acp_card_nau8825_init;
			links[i].ops = &acp_card_nau8825_ops;
		}
		if (drv_data->hs_codec_id == RT5682S) {
			links[i].codecs = rt5682s;
			links[i].num_codecs = ARRAY_SIZE(rt5682s);
			links[i].init = acp_card_rt5682s_init;
			links[i].ops = &acp_card_rt5682s_ops;
		}
		i++;
	}

	if (drv_data->amp_cpu_id == I2S_SP) {
		links[i].name = "acp-amp-codec";
		links[i].id = AMP_BE_ID;
		links[i].cpus = sof_sp_virtual;
		links[i].num_cpus = ARRAY_SIZE(sof_sp_virtual);
		links[i].platforms = sof_component;
		links[i].num_platforms = ARRAY_SIZE(sof_component);
		links[i].dpcm_playback = 1;
		links[i].nonatomic = true;
		links[i].no_pcm = 1;
		if (!drv_data->amp_codec_id) {
			/* Use dummy codec if codec id not specified */
			links[i].codecs = &asoc_dummy_dlc;
			links[i].num_codecs = 1;
		}
		if (drv_data->amp_codec_id == RT1019) {
			links[i].codecs = rt1019;
			links[i].num_codecs = ARRAY_SIZE(rt1019);
			links[i].ops = &acp_card_rt1019_ops;
			links[i].init = acp_card_rt1019_init;
			card->codec_conf = rt1019_conf;
			card->num_configs = ARRAY_SIZE(rt1019_conf);
		}
		if (drv_data->amp_codec_id == MAX98360A) {
			links[i].codecs = max98360a;
			links[i].num_codecs = ARRAY_SIZE(max98360a);
			links[i].ops = &acp_card_maxim_ops;
			links[i].init = acp_card_maxim_init;
		}
		i++;
	}

	if (drv_data->amp_cpu_id == I2S_HS) {
		links[i].name = "acp-amp-codec";
		links[i].id = AMP_BE_ID;
		links[i].cpus = sof_hs_virtual;
		links[i].num_cpus = ARRAY_SIZE(sof_hs_virtual);
		links[i].platforms = sof_component;
		links[i].num_platforms = ARRAY_SIZE(sof_component);
		links[i].dpcm_playback = 1;
		links[i].nonatomic = true;
		links[i].no_pcm = 1;
		if (!drv_data->amp_codec_id) {
			/* Use dummy codec if codec id not specified */
			links[i].codecs = &asoc_dummy_dlc;
			links[i].num_codecs = 1;
		}
		if (drv_data->amp_codec_id == MAX98360A) {
			links[i].codecs = max98360a;
			links[i].num_codecs = ARRAY_SIZE(max98360a);
			links[i].ops = &acp_card_maxim_ops;
			links[i].init = acp_card_maxim_init;
		}
		if (drv_data->amp_codec_id == MAX98388) {
			links[i].codecs = max98388;
			links[i].num_codecs = ARRAY_SIZE(max98388);
			links[i].ops = &acp_max98388_ops;
			links[i].init = acp_card_max98388_init;
			card->codec_conf = max98388_conf;
			card->num_configs = ARRAY_SIZE(max98388_conf);
		}
		if (drv_data->amp_codec_id == RT1019) {
			links[i].codecs = rt1019;
			links[i].num_codecs = ARRAY_SIZE(rt1019);
			links[i].ops = &acp_card_rt1019_ops;
			links[i].init = acp_card_rt1019_init;
			card->codec_conf = rt1019_conf;
			card->num_configs = ARRAY_SIZE(rt1019_conf);
		}
		i++;
	}

	if (drv_data->dmic_cpu_id == DMIC) {
		links[i].name = "acp-dmic-codec";
		links[i].id = DMIC_BE_ID;
		links[i].codecs = dmic_codec;
		links[i].num_codecs = ARRAY_SIZE(dmic_codec);
		links[i].cpus = sof_dmic;
		links[i].num_cpus = ARRAY_SIZE(sof_dmic);
		links[i].platforms = sof_component;
		links[i].num_platforms = ARRAY_SIZE(sof_component);
		links[i].dpcm_capture = 1;
		links[i].nonatomic = true;
		links[i].no_pcm = 1;
	}

	card->dai_link = links;
	card->num_links = num_links;
	card->set_bias_level = acp_rtk_set_bias_level;

	return 0;
}
EXPORT_SYMBOL_NS_GPL(acp_sofdsp_dai_links_create, SND_SOC_AMD_MACH);

int acp_legacy_dai_links_create(struct snd_soc_card *card)
{
	struct snd_soc_dai_link *links;
	struct device *dev = card->dev;
	struct acp_card_drvdata *drv_data = card->drvdata;
	int i = 0, num_links = 0;

	if (drv_data->hs_cpu_id)
		num_links++;
	if (drv_data->amp_cpu_id)
		num_links++;
	if (drv_data->dmic_cpu_id)
		num_links++;

	links = devm_kcalloc(dev, num_links, sizeof(struct snd_soc_dai_link), GFP_KERNEL);
	if (!links)
		return -ENOMEM;

	if (drv_data->hs_cpu_id == I2S_SP) {
		links[i].name = "acp-headset-codec";
		links[i].id = HEADSET_BE_ID;
		links[i].cpus = i2s_sp;
		links[i].num_cpus = ARRAY_SIZE(i2s_sp);
		links[i].platforms = platform_component;
		links[i].num_platforms = ARRAY_SIZE(platform_component);
		links[i].dpcm_playback = 1;
		links[i].dpcm_capture = 1;
		if (!drv_data->hs_codec_id) {
			/* Use dummy codec if codec id not specified */
			links[i].codecs = &asoc_dummy_dlc;
			links[i].num_codecs = 1;
		}
		if (drv_data->hs_codec_id == RT5682) {
			links[i].codecs = rt5682;
			links[i].num_codecs = ARRAY_SIZE(rt5682);
			links[i].init = acp_card_rt5682_init;
			links[i].ops = &acp_card_rt5682_ops;
		}
		if (drv_data->hs_codec_id == RT5682S) {
			links[i].codecs = rt5682s;
			links[i].num_codecs = ARRAY_SIZE(rt5682s);
			links[i].init = acp_card_rt5682s_init;
			links[i].ops = &acp_card_rt5682s_ops;
		}
		i++;
	}

	if (drv_data->hs_cpu_id == I2S_HS) {
		links[i].name = "acp-headset-codec";
		links[i].id = HEADSET_BE_ID;
		links[i].cpus = i2s_hs;
		links[i].num_cpus = ARRAY_SIZE(i2s_hs);
		if (drv_data->platform == REMBRANDT) {
			links[i].platforms = platform_rmb_component;
			links[i].num_platforms = ARRAY_SIZE(platform_rmb_component);
		} else {
			links[i].platforms = platform_component;
			links[i].num_platforms = ARRAY_SIZE(platform_component);
		}
		links[i].dpcm_playback = 1;
		links[i].dpcm_capture = 1;
		if (!drv_data->hs_codec_id) {
			/* Use dummy codec if codec id not specified */
			links[i].codecs = &asoc_dummy_dlc;
			links[i].num_codecs = 1;
		}
		if (drv_data->hs_codec_id == NAU8825) {
			links[i].codecs = nau8825;
			links[i].num_codecs = ARRAY_SIZE(nau8825);
			links[i].init = acp_card_nau8825_init;
			links[i].ops = &acp_card_nau8825_ops;
		}
		if (drv_data->hs_codec_id == RT5682S) {
			links[i].codecs = rt5682s;
			links[i].num_codecs = ARRAY_SIZE(rt5682s);
			links[i].init = acp_card_rt5682s_init;
			links[i].ops = &acp_card_rt5682s_ops;
		}
		i++;
	}

	if (drv_data->amp_cpu_id == I2S_SP) {
		links[i].name = "acp-amp-codec";
		links[i].id = AMP_BE_ID;
		links[i].cpus = i2s_sp;
		links[i].num_cpus = ARRAY_SIZE(i2s_sp);
		links[i].platforms = platform_component;
		links[i].num_platforms = ARRAY_SIZE(platform_component);
		links[i].dpcm_playback = 1;
		if (!drv_data->amp_codec_id) {
			/* Use dummy codec if codec id not specified */
			links[i].codecs = &asoc_dummy_dlc;
			links[i].num_codecs = 1;
		}
		if (drv_data->amp_codec_id == RT1019) {
			links[i].codecs = rt1019;
			links[i].num_codecs = ARRAY_SIZE(rt1019);
			links[i].ops = &acp_card_rt1019_ops;
			links[i].init = acp_card_rt1019_init;
			card->codec_conf = rt1019_conf;
			card->num_configs = ARRAY_SIZE(rt1019_conf);
		}
		if (drv_data->amp_codec_id == MAX98360A) {
			links[i].codecs = max98360a;
			links[i].num_codecs = ARRAY_SIZE(max98360a);
			links[i].ops = &acp_card_maxim_ops;
			links[i].init = acp_card_maxim_init;
		}
		i++;
	}

	if (drv_data->amp_cpu_id == I2S_HS) {
		links[i].name = "acp-amp-codec";
		links[i].id = AMP_BE_ID;
		links[i].cpus = i2s_hs;
		links[i].num_cpus = ARRAY_SIZE(i2s_hs);
		if (drv_data->platform == REMBRANDT) {
			links[i].platforms = platform_rmb_component;
			links[i].num_platforms = ARRAY_SIZE(platform_rmb_component);
		} else {
			links[i].platforms = platform_component;
			links[i].num_platforms = ARRAY_SIZE(platform_component);
		}
		links[i].dpcm_playback = 1;
		if (!drv_data->amp_codec_id) {
			/* Use dummy codec if codec id not specified */
			links[i].codecs = &asoc_dummy_dlc;
			links[i].num_codecs = 1;
		}
		if (drv_data->amp_codec_id == MAX98360A) {
			links[i].codecs = max98360a;
			links[i].num_codecs = ARRAY_SIZE(max98360a);
			links[i].ops = &acp_card_maxim_ops;
			links[i].init = acp_card_maxim_init;
		}
		if (drv_data->amp_codec_id == RT1019) {
			links[i].codecs = rt1019;
			links[i].num_codecs = ARRAY_SIZE(rt1019);
			links[i].ops = &acp_card_rt1019_ops;
			links[i].init = acp_card_rt1019_init;
			card->codec_conf = rt1019_conf;
			card->num_configs = ARRAY_SIZE(rt1019_conf);
		}
		i++;
	}

	if (drv_data->dmic_cpu_id == DMIC) {
		links[i].name = "acp-dmic-codec";
		links[i].id = DMIC_BE_ID;
		if (drv_data->dmic_codec_id == DMIC) {
			links[i].codecs = dmic_codec;
			links[i].num_codecs = ARRAY_SIZE(dmic_codec);
		} else {
			/* Use dummy codec if codec id not specified */
			links[i].codecs = &asoc_dummy_dlc;
			links[i].num_codecs = 1;
		}
		links[i].cpus = pdm_dmic;
		links[i].num_cpus = ARRAY_SIZE(pdm_dmic);
		if (drv_data->platform == REMBRANDT) {
			links[i].platforms = platform_rmb_component;
			links[i].num_platforms = ARRAY_SIZE(platform_rmb_component);
		} else {
			links[i].platforms = platform_component;
			links[i].num_platforms = ARRAY_SIZE(platform_component);
		}
		links[i].ops = &acp_card_dmic_ops;
		links[i].dpcm_capture = 1;
	}

	card->dai_link = links;
	card->num_links = num_links;
	card->set_bias_level = acp_rtk_set_bias_level;

	return 0;
}
EXPORT_SYMBOL_NS_GPL(acp_legacy_dai_links_create, SND_SOC_AMD_MACH);

MODULE_LICENSE("GPL v2");<|MERGE_RESOLUTION|>--- conflicted
+++ resolved
@@ -28,7 +28,6 @@
 #include "../../codecs/nau8821.h"
 #include "acp-mach.h"
 
-static struct snd_soc_jack vg_headset;
 #define PCO_PLAT_CLK 48000000
 #define RT5682_PLL_FREQ (48000 * 512)
 #define DUAL_CHANNEL	2
@@ -793,15 +792,6 @@
 		    DAILINK_COMP_ARRAY(COMP_CODEC("i2c-ADS8388:00", "max98388-aif1"),
 				       COMP_CODEC("i2c-ADS8388:01", "max98388-aif1")));
 
-<<<<<<< HEAD
-static const struct snd_soc_dapm_widget max98388_widgets[] = {
-	SND_SOC_DAPM_SPK("SPK", NULL),
-};
-
-static const struct snd_soc_dapm_route max98388_map[] = {
-	{ "SPK", NULL, "Left BE_OUT" },
-	{ "SPK", NULL, "Right BE_OUT" },
-=======
 static const struct snd_kcontrol_new max98388_controls[] = {
 	SOC_DAPM_PIN_SWITCH("Left Spk"),
 	SOC_DAPM_PIN_SWITCH("Right Spk"),
@@ -815,7 +805,6 @@
 static const struct snd_soc_dapm_route max98388_map[] = {
 	{ "Left Spk", NULL, "Left BE_OUT" },
 	{ "Right Spk", NULL, "Right BE_OUT" },
->>>>>>> 199cd641
 };
 
 static struct snd_soc_codec_conf max98388_conf[] = {
@@ -868,8 +857,6 @@
 		/* Don't need to add routes if widget addition failed */
 		return ret;
 	}
-<<<<<<< HEAD
-=======
 
 	ret = snd_soc_add_card_controls(card, max98388_controls,
 					ARRAY_SIZE(max98388_controls));
@@ -878,7 +865,6 @@
 		return ret;
 	}
 
->>>>>>> 199cd641
 	return snd_soc_dapm_add_routes(&rtd->card->dapm, max98388_map,
 				       ARRAY_SIZE(max98388_map));
 }
@@ -1108,10 +1094,6 @@
 	return ret;
 }
 
-<<<<<<< HEAD
-static const struct snd_soc_dapm_widget nau8821_widgets[] = {
-	SND_SOC_DAPM_HP("Headphone jack", NULL),
-=======
 static struct snd_soc_jack nau8821_jack;
 static struct snd_soc_jack_pin nau8821_jack_pins[] = {
 	{
@@ -1131,7 +1113,6 @@
 
 static const struct snd_soc_dapm_widget nau8821_widgets[] = {
 	SND_SOC_DAPM_HP("Headphone Jack", NULL),
->>>>>>> 199cd641
 	SND_SOC_DAPM_MIC("Headset Mic", NULL),
 	SND_SOC_DAPM_MIC("Int Mic", NULL),
 	SND_SOC_DAPM_SUPPLY("Platform Clock", SND_SOC_NOPM, 0, 0,
@@ -1141,21 +1122,12 @@
 
 static const struct snd_soc_dapm_route nau8821_audio_route[] = {
 	/* HP jack connectors - unknown if we have jack detection */
-<<<<<<< HEAD
-	{ "Headphone jack", NULL, "HPOL" },
-	{ "Headphone jack", NULL, "HPOR" },
-	{ "MICL", NULL, "Headset Mic" },
-	{ "MICR", NULL, "Headset Mic" },
-	{ "DMIC", NULL, "Int Mic" },
-	{ "Headphone jack", NULL, "Platform Clock" },
-=======
 	{ "Headphone Jack", NULL, "HPOL" },
 	{ "Headphone Jack", NULL, "HPOR" },
 	{ "MICL", NULL, "Headset Mic" },
 	{ "MICR", NULL, "Headset Mic" },
 	{ "DMIC", NULL, "Int Mic" },
 	{ "Headphone Jack", NULL, "Platform Clock" },
->>>>>>> 199cd641
 	{ "Headset Mic", NULL, "Platform Clock" },
 	{ "Int Mic", NULL, "Platform Clock" },
 };
@@ -1184,13 +1156,6 @@
 		return ret;
 	}
 
-<<<<<<< HEAD
-	ret = snd_soc_card_jack_new(card, "Headset Jack",
-				    SND_JACK_HEADSET | SND_JACK_LINEOUT |
-				    SND_JACK_BTN_0 | SND_JACK_BTN_1 |
-				    SND_JACK_BTN_2 | SND_JACK_BTN_3,
-				    &vg_headset);
-=======
 	ret = snd_soc_add_card_controls(card, nau8821_controls,
 					ARRAY_SIZE(nau8821_controls));
 	if (ret) {
@@ -1205,19 +1170,10 @@
 					 &nau8821_jack,
 					 nau8821_jack_pins,
 					 ARRAY_SIZE(nau8821_jack_pins));
->>>>>>> 199cd641
 	if (ret) {
 		dev_err(rtd->dev, "Headset Jack creation failed %d\n", ret);
 		return ret;
 	}
-<<<<<<< HEAD
-	snd_jack_set_key(vg_headset.jack, SND_JACK_BTN_0, KEY_PLAYPAUSE);
-	snd_jack_set_key(vg_headset.jack, SND_JACK_BTN_1, KEY_VOICECOMMAND);
-	snd_jack_set_key(vg_headset.jack, SND_JACK_BTN_2, KEY_VOLUMEUP);
-	snd_jack_set_key(vg_headset.jack, SND_JACK_BTN_3, KEY_VOLUMEDOWN);
-
-	nau8821_enable_jack_detect(component, &vg_headset);
-=======
 
 	snd_jack_set_key(nau8821_jack.jack, SND_JACK_BTN_0, KEY_PLAYPAUSE);
 	snd_jack_set_key(nau8821_jack.jack, SND_JACK_BTN_1, KEY_VOICECOMMAND);
@@ -1225,7 +1181,6 @@
 	snd_jack_set_key(nau8821_jack.jack, SND_JACK_BTN_3, KEY_VOLUMEDOWN);
 
 	nau8821_enable_jack_detect(component, &nau8821_jack);
->>>>>>> 199cd641
 
 	return snd_soc_dapm_add_routes(&rtd->card->dapm, nau8821_audio_route,
 				       ARRAY_SIZE(nau8821_audio_route));
