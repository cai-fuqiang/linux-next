// SPDX-License-Identifier: (GPL-2.0-only OR BSD-3-Clause)
//
// This file is provided under a dual BSD/GPLv2 license. When using or
// redistributing this file, you may do so under either license.
//
// Copyright(c) 2021 Advanced Micro Devices, Inc.
//
// Authors: Ajit Kumar Pandey <AjitKumar.Pandey@amd.com>
//

/*
 * Machine Driver Legacy Support for ACP HW block
 */

#include <sound/core.h>
#include <sound/pcm_params.h>
#include <sound/soc-acpi.h>
#include <sound/soc-dapm.h>
#include <linux/module.h>

#include "acp-mach.h"

static struct acp_card_drvdata rt5682_rt1019_data = {
	.hs_cpu_id = I2S_SP,
	.amp_cpu_id = I2S_SP,
	.dmic_cpu_id = DMIC,
	.hs_codec_id = RT5682,
	.amp_codec_id = RT1019,
<<<<<<< HEAD
	.dmic_codec_id = NONE,
	.gpio_spkr_en = EN_SPKR_GPIO_GB,
=======
	.dmic_codec_id = DMIC,
	.gpio_spkr_en = EN_SPKR_GPIO_GB,
};

static struct acp_card_drvdata rt5682s_max_data = {
	.hs_cpu_id = I2S_SP,
	.amp_cpu_id = I2S_SP,
	.dmic_cpu_id = DMIC,
	.hs_codec_id = RT5682S,
	.amp_codec_id = MAX98360A,
	.dmic_codec_id = DMIC,
	.gpio_spkr_en = EN_SPKR_GPIO_NONE,
};

static struct acp_card_drvdata rt5682s_rt1019_data = {
	.hs_cpu_id = I2S_SP,
	.amp_cpu_id = I2S_SP,
	.dmic_cpu_id = DMIC,
	.hs_codec_id = RT5682S,
	.amp_codec_id = RT1019,
	.dmic_codec_id = DMIC,
	.gpio_spkr_en = EN_SPKR_GPIO_NONE,
>>>>>>> 95cd2cdc
};

static const struct snd_kcontrol_new acp_controls[] = {
	SOC_DAPM_PIN_SWITCH("Headphone Jack"),
	SOC_DAPM_PIN_SWITCH("Headset Mic"),
	SOC_DAPM_PIN_SWITCH("Spk"),
	SOC_DAPM_PIN_SWITCH("Left Spk"),
	SOC_DAPM_PIN_SWITCH("Right Spk"),

};

static const struct snd_soc_dapm_widget acp_widgets[] = {
	SND_SOC_DAPM_HP("Headphone Jack", NULL),
	SND_SOC_DAPM_MIC("Headset Mic", NULL),
	SND_SOC_DAPM_SPK("Spk", event_spkr_handler),
	SND_SOC_DAPM_SPK("Left Spk", event_spkr_handler),
	SND_SOC_DAPM_SPK("Right Spk", event_spkr_handler),
};

static int acp_asoc_probe(struct platform_device *pdev)
{
	struct snd_soc_card *card = NULL;
	struct device *dev = &pdev->dev;
	unsigned int spkr_gpio;
	int ret;

	if (!pdev->id_entry)
		return -EINVAL;

	card = devm_kzalloc(dev, sizeof(*card), GFP_KERNEL);
	if (!card)
		return -ENOMEM;

	card->dev = dev;
	card->owner = THIS_MODULE;
	card->name = pdev->id_entry->name;
	card->dapm_widgets = acp_widgets;
	card->num_dapm_widgets = ARRAY_SIZE(acp_widgets);
	card->controls = acp_controls;
	card->num_controls = ARRAY_SIZE(acp_controls);
	card->drvdata = (struct acp_card_drvdata *)pdev->id_entry->driver_data;
	spkr_gpio = ((struct acp_card_drvdata *)(card->drvdata))->gpio_spkr_en;

	acp_legacy_dai_links_create(card);

	if (gpio_is_valid(spkr_gpio)) {
		ret = devm_gpio_request(dev, spkr_gpio, "spkren");
		if (ret) {
			dev_err(dev, "(%s) gpio request failed: %d\n",
				__func__, ret);
			return ret;
		}
		gpio_direction_output(spkr_gpio, 0);
	}

	ret = devm_snd_soc_register_card(&pdev->dev, card);
	if (ret) {
		dev_err(&pdev->dev,
				"devm_snd_soc_register_card(%s) failed: %d\n",
				card->name, ret);
		return ret;
	}

	return 0;
}

static const struct platform_device_id board_ids[] = {
	{
		.name = "acp3xalc56821019",
		.driver_data = (kernel_ulong_t)&rt5682_rt1019_data,
	},
	{
		.name = "acp3xalc5682sm98360",
		.driver_data = (kernel_ulong_t)&rt5682s_max_data,
	},
	{
		.name = "acp3xalc5682s1019",
		.driver_data = (kernel_ulong_t)&rt5682s_rt1019_data,
	},
	{ }
};
static struct platform_driver acp_asoc_audio = {
	.driver = {
		.name = "acp_mach",
	},
	.probe = acp_asoc_probe,
	.id_table = board_ids,
};

module_platform_driver(acp_asoc_audio);

MODULE_IMPORT_NS(SND_SOC_AMD_MACH);
MODULE_DESCRIPTION("ACP chrome audio support");
MODULE_ALIAS("platform:acp3xalc56821019");
MODULE_ALIAS("platform:acp3xalc5682sm98360");
MODULE_ALIAS("platform:acp3xalc5682s1019");
MODULE_LICENSE("GPL v2");<|MERGE_RESOLUTION|>--- conflicted
+++ resolved
@@ -26,10 +26,6 @@
 	.dmic_cpu_id = DMIC,
 	.hs_codec_id = RT5682,
 	.amp_codec_id = RT1019,
-<<<<<<< HEAD
-	.dmic_codec_id = NONE,
-	.gpio_spkr_en = EN_SPKR_GPIO_GB,
-=======
 	.dmic_codec_id = DMIC,
 	.gpio_spkr_en = EN_SPKR_GPIO_GB,
 };
@@ -52,7 +48,6 @@
 	.amp_codec_id = RT1019,
 	.dmic_codec_id = DMIC,
 	.gpio_spkr_en = EN_SPKR_GPIO_NONE,
->>>>>>> 95cd2cdc
 };
 
 static const struct snd_kcontrol_new acp_controls[] = {
