--- conflicted
+++ resolved
@@ -587,7 +587,6 @@
 	switch (codec->core.vendor_id) {
 	case 0x10ec0236:
 	case 0x10ec0256:
-	case 0x10ec0257:
 	case 0x19e58326:
 	case 0x10ec0283:
 	case 0x10ec0285:
@@ -7736,11 +7735,8 @@
 	ALC256_FIXUP_CHROME_BOOK,
 	ALC287_FIXUP_LENOVO_14ARP8_LEGION_IAH7,
 	ALC287_FIXUP_LENOVO_SSID_17AA3820,
-<<<<<<< HEAD
-=======
 	ALC245_FIXUP_CLEVO_NOISY_MIC,
 	ALC269_FIXUP_VAIO_VJFH52_MIC_NO_PRESENCE,
->>>>>>> f1f36e22
 };
 
 /* A special fixup for Lenovo C940 and Yoga Duet 7;
@@ -10066,8 +10062,6 @@
 		.type = HDA_FIXUP_FUNC,
 		.v.func = alc287_fixup_lenovo_ssid_17aa3820,
 	},
-<<<<<<< HEAD
-=======
 	[ALC245_FIXUP_CLEVO_NOISY_MIC] = {
 		.type = HDA_FIXUP_FUNC,
 		.v.func = alc269_fixup_limit_int_mic_boost,
@@ -10084,7 +10078,6 @@
 		.chained = true,
 		.chain_id = ALC269_FIXUP_LIMIT_INT_MIC_BOOST
 	},
->>>>>>> f1f36e22
 };
 
 static const struct snd_pci_quirk alc269_fixup_tbl[] = {
