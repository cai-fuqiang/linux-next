--- conflicted
+++ resolved
@@ -586,7 +586,6 @@
 	switch (codec->core.vendor_id) {
 	case 0x10ec0236:
 	case 0x10ec0256:
-	case 0x10ec0257:
 	case 0x19e58326:
 	case 0x10ec0283:
 	case 0x10ec0285:
@@ -7638,11 +7637,8 @@
 	ALC256_FIXUP_CHROME_BOOK,
 	ALC287_FIXUP_LENOVO_14ARP8_LEGION_IAH7,
 	ALC287_FIXUP_LENOVO_SSID_17AA3820,
-<<<<<<< HEAD
-=======
 	ALCXXX_FIXUP_CS35LXX,
 	ALC245_FIXUP_CLEVO_NOISY_MIC,
->>>>>>> 4e78dd6b
 };
 
 /* A special fixup for Lenovo C940 and Yoga Duet 7;
@@ -9978,8 +9974,6 @@
 		.type = HDA_FIXUP_FUNC,
 		.v.func = alc287_fixup_lenovo_ssid_17aa3820,
 	},
-<<<<<<< HEAD
-=======
 	[ALCXXX_FIXUP_CS35LXX] = {
 		.type = HDA_FIXUP_FUNC,
 		.v.func = cs35lxx_autodet_fixup,
@@ -9990,7 +9984,6 @@
 		.chained = true,
 		.chain_id = ALC256_FIXUP_SYSTEM76_MIC_NO_PRESENCE,
 	},
->>>>>>> 4e78dd6b
 };
 
 static const struct snd_pci_quirk alc269_fixup_tbl[] = {
