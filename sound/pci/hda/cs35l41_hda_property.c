// SPDX-License-Identifier: GPL-2.0
//
// CS35L41 ALSA HDA Property driver
//
// Copyright 2023 Cirrus Logic, Inc.
//
// Author: Stefan Binding <sbinding@opensource.cirrus.com>

#include <linux/acpi.h>
#include <linux/gpio/consumer.h>
#include <linux/string.h>
#include "cs35l41_hda_property.h"
#include <linux/spi/spi.h>

#define MAX_AMPS 4

struct cs35l41_config {
	const char *ssid;
	int num_amps;
	enum {
		INTERNAL,
		EXTERNAL
	} boost_type;
	u8 channel[MAX_AMPS];
	int reset_gpio_index; /* -1 if no reset gpio */
	int spkid_gpio_index; /* -1 if no spkid gpio */
	int cs_gpio_index; /* -1 if no cs gpio, or cs-gpios already exists, max num amps == 2 */
	int boost_ind_nanohenry; /* Required if boost_type == Internal */
	int boost_peak_milliamp; /* Required if boost_type == Internal */
	int boost_cap_microfarad; /* Required if boost_type == Internal */
};

static const struct cs35l41_config cs35l41_config_table[] = {
	{ "10280B27", 2, INTERNAL, { CS35L41_LEFT, CS35L41_RIGHT, 0, 0 }, 1, 2, 0, 1000, 4500, 24 },
	{ "10280B28", 2, INTERNAL, { CS35L41_LEFT, CS35L41_RIGHT, 0, 0 }, 1, 2, 0, 1000, 4500, 24 },
	{ "10280BEB", 2, EXTERNAL, { CS35L41_LEFT, CS35L41_RIGHT, 0, 0 }, 1, -1, 0, 0, 0, 0 },
	{ "10280C4D", 4, INTERNAL, { CS35L41_LEFT, CS35L41_RIGHT, CS35L41_LEFT, CS35L41_RIGHT }, 0, 1, -1, 1000, 4500, 24 },
/*
 * Device 103C89C6 does have _DSD, however it is setup to use the wrong boost type.
 * We can override the _DSD to correct the boost type here.
 * Since this laptop has valid ACPI, we do not need to handle cs-gpios, since that already exists
 * in the ACPI. The Reset GPIO is also valid, so we can use the Reset defined in _DSD.
 */
	{ "103C89C6", 2, INTERNAL, { CS35L41_RIGHT, CS35L41_LEFT, 0, 0 }, -1, -1, -1, 1000, 4500, 24 },
	{ "103C8A28", 2, INTERNAL, { CS35L41_LEFT, CS35L41_RIGHT, 0, 0 }, 0, 1, -1, 1000, 4100, 24 },
	{ "103C8A29", 2, INTERNAL, { CS35L41_LEFT, CS35L41_RIGHT, 0, 0 }, 0, 1, -1, 1000, 4100, 24 },
	{ "103C8A2A", 2, INTERNAL, { CS35L41_LEFT, CS35L41_RIGHT, 0, 0 }, 0, 1, -1, 1000, 4100, 24 },
	{ "103C8A2B", 2, INTERNAL, { CS35L41_LEFT, CS35L41_RIGHT, 0, 0 }, 0, 1, -1, 1000, 4100, 24 },
	{ "103C8A2C", 2, INTERNAL, { CS35L41_LEFT, CS35L41_RIGHT, 0, 0 }, 0, 1, -1, 1000, 4100, 24 },
	{ "103C8A2D", 2, INTERNAL, { CS35L41_LEFT, CS35L41_RIGHT, 0, 0 }, 0, 1, -1, 1000, 4100, 24 },
	{ "103C8A2E", 2, INTERNAL, { CS35L41_LEFT, CS35L41_RIGHT, 0, 0 }, 0, 1, -1, 1000, 4100, 24 },
	{ "103C8A30", 2, INTERNAL, { CS35L41_LEFT, CS35L41_RIGHT, 0, 0 }, 0, 1, -1, 1000, 4100, 24 },
	{ "103C8A31", 2, INTERNAL, { CS35L41_LEFT, CS35L41_RIGHT, 0, 0 }, 0, 1, -1, 1000, 4100, 24 },
	{ "103C8A6E", 4, EXTERNAL, { CS35L41_LEFT, CS35L41_LEFT, CS35L41_RIGHT, CS35L41_RIGHT }, 0, -1, -1, 0, 0, 0 },
	{ "103C8BB3", 2, INTERNAL, { CS35L41_LEFT, CS35L41_RIGHT, 0, 0 }, 0, 1, -1, 1000, 4100, 24 },
	{ "103C8BB4", 2, INTERNAL, { CS35L41_LEFT, CS35L41_RIGHT, 0, 0 }, 0, 1, -1, 1000, 4100, 24 },
	{ "103C8BDD", 2, INTERNAL, { CS35L41_LEFT, CS35L41_RIGHT, 0, 0 }, 0, 1, -1, 1000, 4100, 24 },
	{ "103C8BDE", 2, INTERNAL, { CS35L41_LEFT, CS35L41_RIGHT, 0, 0 }, 0, 1, -1, 1000, 4100, 24 },
	{ "103C8BDF", 2, INTERNAL, { CS35L41_LEFT, CS35L41_RIGHT, 0, 0 }, 0, 1, -1, 1000, 4100, 24 },
	{ "103C8BE0", 2, INTERNAL, { CS35L41_LEFT, CS35L41_RIGHT, 0, 0 }, 0, 1, -1, 1000, 4100, 24 },
	{ "103C8BE1", 2, INTERNAL, { CS35L41_LEFT, CS35L41_RIGHT, 0, 0 }, 0, 1, -1, 1000, 4100, 24 },
	{ "103C8BE2", 2, INTERNAL, { CS35L41_LEFT, CS35L41_RIGHT, 0, 0 }, 0, 1, -1, 1000, 4100, 24 },
	{ "103C8BE3", 2, INTERNAL, { CS35L41_LEFT, CS35L41_RIGHT, 0, 0 }, 0, 1, -1, 1000, 4100, 24 },
	{ "103C8BE5", 2, INTERNAL, { CS35L41_LEFT, CS35L41_RIGHT, 0, 0 }, 0, 1, -1, 1000, 4100, 24 },
	{ "103C8BE6", 2, INTERNAL, { CS35L41_LEFT, CS35L41_RIGHT, 0, 0 }, 0, 1, -1, 1000, 4100, 24 },
	{ "103C8BE7", 2, INTERNAL, { CS35L41_LEFT, CS35L41_RIGHT, 0, 0 }, 0, 1, -1, 1000, 4100, 24 },
	{ "103C8BE8", 2, INTERNAL, { CS35L41_LEFT, CS35L41_RIGHT, 0, 0 }, 0, 1, -1, 1000, 4100, 24 },
	{ "103C8BE9", 2, INTERNAL, { CS35L41_LEFT, CS35L41_RIGHT, 0, 0 }, 0, 1, -1, 1000, 4100, 24 },
	{ "103C8B3A", 2, INTERNAL, { CS35L41_LEFT, CS35L41_RIGHT, 0, 0 }, 0, 1, -1, 1000, 4100, 24 },
	{ "103C8C15", 2, INTERNAL, { CS35L41_LEFT, CS35L41_RIGHT, 0, 0 }, 0, 1, -1, 1000, 4000, 24 },
	{ "103C8C16", 2, INTERNAL, { CS35L41_LEFT, CS35L41_RIGHT, 0, 0 }, 0, 1, -1, 1000, 4000, 24 },
	{ "103C8C17", 2, INTERNAL, { CS35L41_LEFT, CS35L41_RIGHT, 0, 0 }, 0, 1, -1, 1000, 4000, 24 },
	{ "103C8C4D", 2, INTERNAL, { CS35L41_LEFT, CS35L41_RIGHT, 0, 0 }, 0, 1, -1, 1000, 4100, 24 },
	{ "103C8C4E", 2, INTERNAL, { CS35L41_LEFT, CS35L41_RIGHT, 0, 0 }, 0, 1, -1, 1000, 4100, 24 },
	{ "103C8C4F", 2, INTERNAL, { CS35L41_LEFT, CS35L41_RIGHT, 0, 0 }, 0, 1, -1, 1000, 4100, 24 },
	{ "103C8C50", 2, INTERNAL, { CS35L41_LEFT, CS35L41_RIGHT, 0, 0 }, 0, 1, -1, 1000, 4100, 24 },
	{ "103C8C51", 2, INTERNAL, { CS35L41_LEFT, CS35L41_RIGHT, 0, 0 }, 0, 1, -1, 1000, 4100, 24 },
	{ "103C8CDD", 2, INTERNAL, { CS35L41_LEFT, CS35L41_RIGHT, 0, 0 }, 0, 1, -1, 1000, 4100, 24 },
	{ "103C8CDE", 2, INTERNAL, { CS35L41_LEFT, CS35L41_RIGHT, 0, 0 }, 0, 1, -1, 1000, 3900, 24 },
	{ "104312AF", 2, INTERNAL, { CS35L41_LEFT, CS35L41_RIGHT, 0, 0 }, 1, 2, 0, 1000, 4500, 24 },
	{ "10431433", 2, INTERNAL, { CS35L41_LEFT, CS35L41_RIGHT, 0, 0 }, 0, 1, -1, 1000, 4500, 24 },
	{ "10431463", 2, INTERNAL, { CS35L41_LEFT, CS35L41_RIGHT, 0, 0 }, 0, 1, -1, 1000, 4500, 24 },
	{ "10431473", 2, INTERNAL, { CS35L41_LEFT, CS35L41_RIGHT, 0, 0 }, 1, -1, 0, 1000, 4500, 24 },
	{ "10431483", 2, INTERNAL, { CS35L41_LEFT, CS35L41_RIGHT, 0, 0 }, 1, -1, 0, 1000, 4500, 24 },
	{ "10431493", 2, INTERNAL, { CS35L41_LEFT, CS35L41_RIGHT, 0, 0 }, 1, 2, 0, 1000, 4500, 24 },
	{ "104314D3", 2, INTERNAL, { CS35L41_LEFT, CS35L41_RIGHT, 0, 0 }, 1, 2, 0, 1000, 4500, 24 },
	{ "104314E3", 2, INTERNAL, { CS35L41_LEFT, CS35L41_RIGHT, 0, 0 }, 0, 1, -1, 1000, 4500, 24 },
	{ "10431503", 2, INTERNAL, { CS35L41_LEFT, CS35L41_RIGHT, 0, 0 }, 0, 1, -1, 1000, 4500, 24 },
	{ "10431533", 2, INTERNAL, { CS35L41_LEFT, CS35L41_RIGHT, 0, 0 }, 0, 1, -1, 1000, 4500, 24 },
	{ "10431573", 2, INTERNAL, { CS35L41_LEFT, CS35L41_RIGHT, 0, 0 }, 1, 2, 0, 1000, 4500, 24 },
	{ "10431663", 2, INTERNAL, { CS35L41_LEFT, CS35L41_RIGHT, 0, 0 }, 1, -1, 0, 1000, 4500, 24 },
	{ "10431683", 2, EXTERNAL, { CS35L41_LEFT, CS35L41_RIGHT, 0, 0 }, 0, 1, -1, 0, 0, 0 },
	{ "104316A3", 2, EXTERNAL, { CS35L41_LEFT, CS35L41_RIGHT, 0, 0 }, 1, 2, 0, 0, 0, 0 },
	{ "104316D3", 2, EXTERNAL, { CS35L41_LEFT, CS35L41_RIGHT, 0, 0 }, 1, 2, 0, 0, 0, 0 },
	{ "104316F3", 2, EXTERNAL, { CS35L41_LEFT, CS35L41_RIGHT, 0, 0 }, 1, 2, 0, 0, 0, 0 },
	{ "104317F3", 2, INTERNAL, { CS35L41_LEFT, CS35L41_RIGHT, 0, 0 }, 0, 1, -1, 1000, 4500, 24 },
	{ "10431863", 2, INTERNAL, { CS35L41_LEFT, CS35L41_RIGHT, 0, 0 }, 1, 2, 0, 1000, 4500, 24 },
	{ "104318D3", 2, EXTERNAL, { CS35L41_LEFT, CS35L41_RIGHT, 0, 0 }, 0, 1, -1, 0, 0, 0 },
	{ "10431A83", 2, INTERNAL, { CS35L41_LEFT, CS35L41_RIGHT, 0, 0 }, 0, 1, -1, 1000, 4500, 24 },
	{ "10431B93", 2, INTERNAL, { CS35L41_LEFT, CS35L41_RIGHT, 0, 0 }, 1, 2, 0, 1000, 4500, 24 },
	{ "10431C9F", 2, INTERNAL, { CS35L41_LEFT, CS35L41_RIGHT, 0, 0 }, 1, 2, 0, 1000, 4500, 24 },
	{ "10431CAF", 2, INTERNAL, { CS35L41_LEFT, CS35L41_RIGHT, 0, 0 }, 1, 2, 0, 1000, 4500, 24 },
	{ "10431CCF", 2, INTERNAL, { CS35L41_LEFT, CS35L41_RIGHT, 0, 0 }, 1, 2, 0, 1000, 4500, 24 },
	{ "10431CDF", 2, INTERNAL, { CS35L41_LEFT, CS35L41_RIGHT, 0, 0 }, 1, 2, 0, 1000, 4500, 24 },
	{ "10431CEF", 2, INTERNAL, { CS35L41_LEFT, CS35L41_RIGHT, 0, 0 }, 1, 2, 0, 1000, 4500, 24 },
	{ "10431D1F", 2, INTERNAL, { CS35L41_LEFT, CS35L41_RIGHT, 0, 0 }, 0, 1, -1, 1000, 4500, 24 },
	{ "10431DA2", 2, EXTERNAL, { CS35L41_LEFT, CS35L41_RIGHT, 0, 0 }, 1, 2, 0, 0, 0, 0 },
	{ "10431E02", 2, EXTERNAL, { CS35L41_LEFT, CS35L41_RIGHT, 0, 0 }, 1, 2, 0, 0, 0, 0 },
	{ "10431E12", 2, EXTERNAL, { CS35L41_LEFT, CS35L41_RIGHT, 0, 0 }, 0, 1, -1, 0, 0, 0 },
	{ "10431EE2", 2, EXTERNAL, { CS35L41_LEFT, CS35L41_RIGHT, 0, 0 }, 0, -1, -1, 0, 0, 0 },
	{ "10431F12", 2, INTERNAL, { CS35L41_LEFT, CS35L41_RIGHT, 0, 0 }, 0, 1, -1, 1000, 4500, 24 },
	{ "10431F1F", 2, EXTERNAL, { CS35L41_LEFT, CS35L41_RIGHT, 0, 0 }, 1, -1, 0, 0, 0, 0 },
	{ "10431F62", 2, EXTERNAL, { CS35L41_LEFT, CS35L41_RIGHT, 0, 0 }, 1, 2, 0, 0, 0, 0 },
	{ "10433A20", 2, INTERNAL, { CS35L41_LEFT, CS35L41_RIGHT, 0, 0 }, 1, 2, 0, 1000, 4500, 24 },
	{ "10433A30", 2, INTERNAL, { CS35L41_LEFT, CS35L41_RIGHT, 0, 0 }, 1, 2, 0, 1000, 4500, 24 },
	{ "10433A40", 2, INTERNAL, { CS35L41_LEFT, CS35L41_RIGHT, 0, 0 }, 1, 2, 0, 1000, 4500, 24 },
	{ "10433A50", 2, INTERNAL, { CS35L41_LEFT, CS35L41_RIGHT, 0, 0 }, 1, 2, 0, 1000, 4500, 24 },
	{ "10433A60", 2, INTERNAL, { CS35L41_LEFT, CS35L41_RIGHT, 0, 0 }, 1, 2, 0, 1000, 4500, 24 },
	{ "17AA3865", 2, EXTERNAL, { CS35L41_LEFT, CS35L41_RIGHT, 0, 0 }, 0, -1, -1, 0, 0, 0 },
	{ "17AA3866", 2, EXTERNAL, { CS35L41_LEFT, CS35L41_RIGHT, 0, 0 }, 0, -1, -1, 0, 0, 0 },
	{ "17AA386E", 2, EXTERNAL, { CS35L41_LEFT, CS35L41_RIGHT, 0, 0 }, 0, 2, -1, 0, 0, 0 },
	{ "17AA386F", 2, EXTERNAL, { CS35L41_LEFT, CS35L41_RIGHT, 0, 0 }, 0, -1, -1, 0, 0, 0 },
	{ "17AA3877", 2, EXTERNAL, { CS35L41_LEFT, CS35L41_RIGHT, 0, 0 }, 0, -1, -1, 0, 0, 0 },
	{ "17AA3878", 2, EXTERNAL, { CS35L41_LEFT, CS35L41_RIGHT, 0, 0 }, 0, -1, -1, 0, 0, 0 },
	{ "17AA38A9", 2, EXTERNAL, { CS35L41_LEFT, CS35L41_RIGHT, 0, 0 }, 0, 2, -1, 0, 0, 0 },
	{ "17AA38AB", 2, EXTERNAL, { CS35L41_LEFT, CS35L41_RIGHT, 0, 0 }, 0, 2, -1, 0, 0, 0 },
	{ "17AA38B4", 2, EXTERNAL, { CS35L41_LEFT, CS35L41_RIGHT, 0, 0 }, 0, 1, -1, 0, 0, 0 },
	{ "17AA38B5", 2, EXTERNAL, { CS35L41_LEFT, CS35L41_RIGHT, 0, 0 }, 0, 1, -1, 0, 0, 0 },
	{ "17AA38B6", 2, EXTERNAL, { CS35L41_LEFT, CS35L41_RIGHT, 0, 0 }, 0, 1, -1, 0, 0, 0 },
	{ "17AA38B7", 2, EXTERNAL, { CS35L41_LEFT, CS35L41_RIGHT, 0, 0 }, 0, 1, -1, 0, 0, 0 },
<<<<<<< HEAD
	{ "17AA38C7", 4, INTERNAL, { CS35L41_LEFT, CS35L41_RIGHT, CS35L41_LEFT, CS35L41_RIGHT }, 0, 2, -1, 1000, 4500, 24 },
	{ "17AA38C8", 4, INTERNAL, { CS35L41_LEFT, CS35L41_RIGHT, CS35L41_LEFT, CS35L41_RIGHT }, 0, 2, -1, 1000, 4500, 24 },
=======
	{ "17AA38C7", 4, INTERNAL, { CS35L41_RIGHT, CS35L41_LEFT, CS35L41_RIGHT, CS35L41_LEFT }, 0, 2, -1, 1000, 4500, 24 },
	{ "17AA38C8", 4, INTERNAL, { CS35L41_RIGHT, CS35L41_LEFT, CS35L41_RIGHT, CS35L41_LEFT }, 0, 2, -1, 1000, 4500, 24 },
>>>>>>> 4e78dd6b
	{ "17AA38F9", 2, EXTERNAL, { CS35L41_RIGHT, CS35L41_LEFT, 0, 0 }, 0, 2, -1, 0, 0, 0 },
	{ "17AA38FA", 2, EXTERNAL, { CS35L41_RIGHT, CS35L41_LEFT, 0, 0 }, 0, 2, -1, 0, 0, 0 },
	{}
};

static int cs35l41_add_gpios(struct cs35l41_hda *cs35l41, struct device *physdev, int reset_gpio,
			     int spkid_gpio, int cs_gpio_index, int num_amps)
{
	struct acpi_gpio_mapping *gpio_mapping = NULL;
	struct acpi_gpio_params *reset_gpio_params = NULL;
	struct acpi_gpio_params *spkid_gpio_params = NULL;
	struct acpi_gpio_params *cs_gpio_params = NULL;
	unsigned int num_entries = 0;
	unsigned int reset_index, spkid_index, csgpio_index;
	int i;

	/*
	 * GPIO Mapping only needs to be done once, since it would be available for subsequent amps
	 */
	if (cs35l41->dacpi->driver_gpios)
		return 0;

	if (reset_gpio >= 0) {
		reset_index = num_entries;
		num_entries++;
	}

	if (spkid_gpio >= 0) {
		spkid_index = num_entries;
		num_entries++;
	}

	if ((cs_gpio_index >= 0)  && (num_amps == 2)) {
		csgpio_index = num_entries;
		num_entries++;
	}

	if (!num_entries)
		return 0;

	/* must include termination entry */
	num_entries++;

	gpio_mapping = devm_kcalloc(physdev, num_entries, sizeof(struct acpi_gpio_mapping),
				    GFP_KERNEL);

	if (!gpio_mapping)
		goto err;

	if (reset_gpio >= 0) {
		gpio_mapping[reset_index].name = "reset-gpios";
		reset_gpio_params = devm_kcalloc(physdev, num_amps, sizeof(struct acpi_gpio_params),
						 GFP_KERNEL);
		if (!reset_gpio_params)
			goto err;

		for (i = 0; i < num_amps; i++)
			reset_gpio_params[i].crs_entry_index = reset_gpio;

		gpio_mapping[reset_index].data = reset_gpio_params;
		gpio_mapping[reset_index].size = num_amps;
	}

	if (spkid_gpio >= 0) {
		gpio_mapping[spkid_index].name = "spk-id-gpios";
		spkid_gpio_params = devm_kcalloc(physdev, num_amps, sizeof(struct acpi_gpio_params),
						 GFP_KERNEL);
		if (!spkid_gpio_params)
			goto err;

		for (i = 0; i < num_amps; i++)
			spkid_gpio_params[i].crs_entry_index = spkid_gpio;

		gpio_mapping[spkid_index].data = spkid_gpio_params;
		gpio_mapping[spkid_index].size = num_amps;
	}

	if ((cs_gpio_index >= 0) && (num_amps == 2)) {
		gpio_mapping[csgpio_index].name = "cs-gpios";
		/* only one GPIO CS is supported without using _DSD, obtained using index 0 */
		cs_gpio_params = devm_kzalloc(physdev, sizeof(struct acpi_gpio_params), GFP_KERNEL);
		if (!cs_gpio_params)
			goto err;

		cs_gpio_params->crs_entry_index = cs_gpio_index;

		gpio_mapping[csgpio_index].data = cs_gpio_params;
		gpio_mapping[csgpio_index].size = 1;
	}

	return devm_acpi_dev_add_driver_gpios(physdev, gpio_mapping);
err:
	devm_kfree(physdev, gpio_mapping);
	devm_kfree(physdev, reset_gpio_params);
	devm_kfree(physdev, spkid_gpio_params);
	devm_kfree(physdev, cs_gpio_params);
	return -ENOMEM;
}

static int generic_dsd_config(struct cs35l41_hda *cs35l41, struct device *physdev, int id,
			      const char *hid)
{
	struct cs35l41_hw_cfg *hw_cfg = &cs35l41->hw_cfg;
	const struct cs35l41_config *cfg;
	struct gpio_desc *cs_gpiod;
	struct spi_device *spi;
	bool dsd_found;
	int ret;
	int i;

	for (cfg = cs35l41_config_table; cfg->ssid; cfg++) {
		if (!strcasecmp(cfg->ssid, cs35l41->acpi_subsystem_id))
			break;
	}

	if (!cfg->ssid)
		return -ENOENT;

	if (!cs35l41->dacpi || cs35l41->dacpi != ACPI_COMPANION(physdev)) {
		dev_err(cs35l41->dev, "ACPI Device does not match, cannot override _DSD.\n");
		return -ENODEV;
	}

	dev_info(cs35l41->dev, "Adding DSD properties for %s\n", cs35l41->acpi_subsystem_id);

	dsd_found = acpi_dev_has_props(cs35l41->dacpi);

	if (!dsd_found) {
		ret = cs35l41_add_gpios(cs35l41, physdev, cfg->reset_gpio_index,
						 cfg->spkid_gpio_index, cfg->cs_gpio_index,
						 cfg->num_amps);
		if (ret) {
			dev_err(cs35l41->dev, "Error adding GPIO mapping: %d\n", ret);
			return ret;
		}
	} else if (cfg->reset_gpio_index >= 0 || cfg->spkid_gpio_index >= 0) {
		dev_warn(cs35l41->dev, "Cannot add Reset/Speaker ID/SPI CS GPIO Mapping, "
			 "_DSD already exists.\n");
	}

	if (cs35l41->control_bus == SPI) {
		cs35l41->index = id;

		/*
		 * Manually set the Chip Select for the second amp <cs_gpio_index> in the node.
		 * This is only supported for systems with 2 amps, since we cannot expand the
		 * default number of chip selects without using cs-gpios
		 * The CS GPIO must be set high prior to communicating with the first amp (which
		 * uses a native chip select), to ensure the second amp does not clash with the
		 * first.
		 */
		if (IS_ENABLED(CONFIG_SPI) && cfg->cs_gpio_index >= 0) {
			spi = to_spi_device(cs35l41->dev);

			if (cfg->num_amps != 2) {
				dev_warn(cs35l41->dev,
					 "Cannot update SPI CS, Number of Amps (%d) != 2\n",
					 cfg->num_amps);
			} else if (dsd_found) {
				dev_warn(cs35l41->dev,
					"Cannot update SPI CS, _DSD already exists.\n");
			} else {
				/*
				 * This is obtained using driver_gpios, since only one GPIO for CS
				 * exists, this can be obtained using index 0.
				 */
				cs_gpiod = gpiod_get_index(physdev, "cs", 0, GPIOD_OUT_LOW);
				if (IS_ERR(cs_gpiod)) {
					dev_err(cs35l41->dev,
						"Unable to get Chip Select GPIO descriptor\n");
					return PTR_ERR(cs_gpiod);
				}
				if (id == 1) {
					spi_set_csgpiod(spi, 0, cs_gpiod);
					cs35l41->cs_gpio = cs_gpiod;
				} else {
					gpiod_set_value_cansleep(cs_gpiod, true);
					gpiod_put(cs_gpiod);
				}
				spi_setup(spi);
			}
		}
	} else {
		if (cfg->num_amps > 2)
			/*
			 * i2c addresses for 3/4 amps are used in order: 0x40, 0x41, 0x42, 0x43,
			 * subtracting 0x40 would give zero-based index
			 */
			cs35l41->index = id - 0x40;
		else
			/* i2c addr 0x40 for first amp (always), 0x41/0x42 for 2nd amp */
			cs35l41->index = id == 0x40 ? 0 : 1;
	}

	cs35l41->reset_gpio = fwnode_gpiod_get_index(acpi_fwnode_handle(cs35l41->dacpi), "reset",
						     cs35l41->index, GPIOD_OUT_LOW,
						     "cs35l41-reset");
	cs35l41->speaker_id = cs35l41_get_speaker_id(physdev, cs35l41->index, cfg->num_amps, -1);

	hw_cfg->spk_pos = cfg->channel[cs35l41->index];

	cs35l41->channel_index = 0;
	for (i = 0; i < cs35l41->index; i++)
		if (cfg->channel[i] == hw_cfg->spk_pos)
			cs35l41->channel_index++;

	if (cfg->boost_type == INTERNAL) {
		hw_cfg->bst_type = CS35L41_INT_BOOST;
		hw_cfg->bst_ind = cfg->boost_ind_nanohenry;
		hw_cfg->bst_ipk = cfg->boost_peak_milliamp;
		hw_cfg->bst_cap = cfg->boost_cap_microfarad;
		hw_cfg->gpio1.func = CS35L41_NOT_USED;
		hw_cfg->gpio1.valid = true;
	} else {
		hw_cfg->bst_type = CS35L41_EXT_BOOST;
		hw_cfg->bst_ind = -1;
		hw_cfg->bst_ipk = -1;
		hw_cfg->bst_cap = -1;
		hw_cfg->gpio1.func = CS35l41_VSPK_SWITCH;
		hw_cfg->gpio1.valid = true;
	}

	hw_cfg->gpio2.func = CS35L41_INTERRUPT;
	hw_cfg->gpio2.valid = true;
	hw_cfg->valid = true;

	return 0;
}

/*
 * Systems 103C8C66, 103C8C67, 103C8C68, 103C8C6A use a dual speaker id system - each speaker has
 * its own speaker id.
 */
static int hp_i2c_int_2amp_dual_spkid(struct cs35l41_hda *cs35l41, struct device *physdev, int id,
				      const char *hid)
{
	struct cs35l41_hw_cfg *hw_cfg = &cs35l41->hw_cfg;

	/* If _DSD exists for this laptop, we cannot support it through here */
	if (acpi_dev_has_props(cs35l41->dacpi))
		return -ENOENT;

	/* check I2C address to assign the index */
	cs35l41->index = id == 0x40 ? 0 : 1;
	cs35l41->channel_index = 0;
	cs35l41->reset_gpio = gpiod_get_index(physdev, NULL, 0, GPIOD_OUT_HIGH);
	if (cs35l41->index == 0)
		cs35l41->speaker_id = cs35l41_get_speaker_id(physdev, 0, 0, 1);
	else
		cs35l41->speaker_id = cs35l41_get_speaker_id(physdev, 0, 0, 2);
	hw_cfg->spk_pos = cs35l41->index;
	hw_cfg->gpio2.func = CS35L41_INTERRUPT;
	hw_cfg->gpio2.valid = true;
	hw_cfg->valid = true;

	hw_cfg->bst_type = CS35L41_INT_BOOST;
	hw_cfg->bst_ind = 1000;
	hw_cfg->bst_ipk = 4100;
	hw_cfg->bst_cap = 24;
	hw_cfg->gpio1.func = CS35L41_NOT_USED;
	hw_cfg->gpio1.valid = true;

	return 0;
}

/*
 * Device CLSA010(0/1) doesn't have _DSD so a gpiod_get by the label reset won't work.
 * And devices created by serial-multi-instantiate don't have their device struct
 * pointing to the correct fwnode, so acpi_dev must be used here.
 * And devm functions expect that the device requesting the resource has the correct
 * fwnode.
 */
static int lenovo_legion_no_acpi(struct cs35l41_hda *cs35l41, struct device *physdev, int id,
				 const char *hid)
{
	struct cs35l41_hw_cfg *hw_cfg = &cs35l41->hw_cfg;

	/* check I2C address to assign the index */
	cs35l41->index = id == 0x40 ? 0 : 1;
	cs35l41->channel_index = 0;
	cs35l41->reset_gpio = gpiod_get_index(physdev, NULL, 0, GPIOD_OUT_HIGH);
	cs35l41->speaker_id = cs35l41_get_speaker_id(physdev, 0, 0, 2);
	hw_cfg->spk_pos = cs35l41->index;
	hw_cfg->gpio2.func = CS35L41_INTERRUPT;
	hw_cfg->gpio2.valid = true;
	hw_cfg->valid = true;

	if (strcmp(hid, "CLSA0100") == 0) {
		hw_cfg->bst_type = CS35L41_EXT_BOOST_NO_VSPK_SWITCH;
	} else if (strcmp(hid, "CLSA0101") == 0) {
		hw_cfg->bst_type = CS35L41_EXT_BOOST;
		hw_cfg->gpio1.func = CS35l41_VSPK_SWITCH;
		hw_cfg->gpio1.valid = true;
	}

	return 0;
}

static int missing_speaker_id_gpio2(struct cs35l41_hda *cs35l41, struct device *physdev, int id,
				    const char *hid)
{
	int ret;

	ret = cs35l41_add_gpios(cs35l41, physdev, -1, 2, -1, 2);
	if (ret) {
		dev_err(cs35l41->dev, "Error adding GPIO mapping: %d\n", ret);
		return ret;
	}

	return cs35l41_hda_parse_acpi(cs35l41, physdev, id);
}

struct cs35l41_prop_model {
	const char *hid;
	const char *ssid;
	int (*add_prop)(struct cs35l41_hda *cs35l41, struct device *physdev, int id,
			const char *hid);
};

static const struct cs35l41_prop_model cs35l41_prop_model_table[] = {
	{ "CLSA0100", NULL, lenovo_legion_no_acpi },
	{ "CLSA0101", NULL, lenovo_legion_no_acpi },
	{ "CSC3551", "10280B27", generic_dsd_config },
	{ "CSC3551", "10280B28", generic_dsd_config },
	{ "CSC3551", "10280BEB", generic_dsd_config },
	{ "CSC3551", "10280C4D", generic_dsd_config },
	{ "CSC3551", "103C89C6", generic_dsd_config },
	{ "CSC3551", "103C8A28", generic_dsd_config },
	{ "CSC3551", "103C8A29", generic_dsd_config },
	{ "CSC3551", "103C8A2A", generic_dsd_config },
	{ "CSC3551", "103C8A2B", generic_dsd_config },
	{ "CSC3551", "103C8A2C", generic_dsd_config },
	{ "CSC3551", "103C8A2D", generic_dsd_config },
	{ "CSC3551", "103C8A2E", generic_dsd_config },
	{ "CSC3551", "103C8A30", generic_dsd_config },
	{ "CSC3551", "103C8A31", generic_dsd_config },
	{ "CSC3551", "103C8A6E", generic_dsd_config },
	{ "CSC3551", "103C8BB3", generic_dsd_config },
	{ "CSC3551", "103C8BB4", generic_dsd_config },
	{ "CSC3551", "103C8BDD", generic_dsd_config },
	{ "CSC3551", "103C8BDE", generic_dsd_config },
	{ "CSC3551", "103C8BDF", generic_dsd_config },
	{ "CSC3551", "103C8BE0", generic_dsd_config },
	{ "CSC3551", "103C8BE1", generic_dsd_config },
	{ "CSC3551", "103C8BE2", generic_dsd_config },
	{ "CSC3551", "103C8BE3", generic_dsd_config },
	{ "CSC3551", "103C8BE5", generic_dsd_config },
	{ "CSC3551", "103C8BE6", generic_dsd_config },
	{ "CSC3551", "103C8BE7", generic_dsd_config },
	{ "CSC3551", "103C8BE8", generic_dsd_config },
	{ "CSC3551", "103C8BE9", generic_dsd_config },
	{ "CSC3551", "103C8B3A", generic_dsd_config },
	{ "CSC3551", "103C8C15", generic_dsd_config },
	{ "CSC3551", "103C8C16", generic_dsd_config },
	{ "CSC3551", "103C8C17", generic_dsd_config },
	{ "CSC3551", "103C8C4D", generic_dsd_config },
	{ "CSC3551", "103C8C4E", generic_dsd_config },
	{ "CSC3551", "103C8C4F", generic_dsd_config },
	{ "CSC3551", "103C8C50", generic_dsd_config },
	{ "CSC3551", "103C8C51", generic_dsd_config },
	{ "CSC3551", "103C8C66", hp_i2c_int_2amp_dual_spkid },
	{ "CSC3551", "103C8C67", hp_i2c_int_2amp_dual_spkid },
	{ "CSC3551", "103C8C68", hp_i2c_int_2amp_dual_spkid },
	{ "CSC3551", "103C8C6A", hp_i2c_int_2amp_dual_spkid },
	{ "CSC3551", "103C8CDD", generic_dsd_config },
	{ "CSC3551", "103C8CDE", generic_dsd_config },
	{ "CSC3551", "104312AF", generic_dsd_config },
	{ "CSC3551", "10431433", generic_dsd_config },
	{ "CSC3551", "10431463", generic_dsd_config },
	{ "CSC3551", "10431473", generic_dsd_config },
	{ "CSC3551", "10431483", generic_dsd_config },
	{ "CSC3551", "10431493", generic_dsd_config },
	{ "CSC3551", "104314D3", generic_dsd_config },
	{ "CSC3551", "104314E3", generic_dsd_config },
	{ "CSC3551", "10431503", generic_dsd_config },
	{ "CSC3551", "10431533", generic_dsd_config },
	{ "CSC3551", "10431573", generic_dsd_config },
	{ "CSC3551", "10431663", generic_dsd_config },
	{ "CSC3551", "10431683", generic_dsd_config },
	{ "CSC3551", "104316A3", generic_dsd_config },
	{ "CSC3551", "104316D3", generic_dsd_config },
	{ "CSC3551", "104316F3", generic_dsd_config },
	{ "CSC3551", "104317F3", generic_dsd_config },
	{ "CSC3551", "10431863", generic_dsd_config },
	{ "CSC3551", "104318D3", generic_dsd_config },
	{ "CSC3551", "10431A63", missing_speaker_id_gpio2 },
	{ "CSC3551", "10431A83", generic_dsd_config },
	{ "CSC3551", "10431B93", generic_dsd_config },
	{ "CSC3551", "10431C9F", generic_dsd_config },
	{ "CSC3551", "10431CAF", generic_dsd_config },
	{ "CSC3551", "10431CCF", generic_dsd_config },
	{ "CSC3551", "10431CDF", generic_dsd_config },
	{ "CSC3551", "10431CEF", generic_dsd_config },
	{ "CSC3551", "10431D1F", generic_dsd_config },
	{ "CSC3551", "10431DA2", generic_dsd_config },
	{ "CSC3551", "10431E02", generic_dsd_config },
	{ "CSC3551", "10431E12", generic_dsd_config },
	{ "CSC3551", "10431EE2", generic_dsd_config },
	{ "CSC3551", "10431F12", generic_dsd_config },
	{ "CSC3551", "10431F1F", generic_dsd_config },
	{ "CSC3551", "10431F62", generic_dsd_config },
	{ "CSC3551", "10433A20", generic_dsd_config },
	{ "CSC3551", "10433A30", generic_dsd_config },
	{ "CSC3551", "10433A40", generic_dsd_config },
	{ "CSC3551", "10433A50", generic_dsd_config },
	{ "CSC3551", "10433A60", generic_dsd_config },
	{ "CSC3551", "17AA3865", generic_dsd_config },
	{ "CSC3551", "17AA3866", generic_dsd_config },
	{ "CSC3551", "17AA386E", generic_dsd_config },
	{ "CSC3551", "17AA386F", generic_dsd_config },
	{ "CSC3551", "17AA3877", generic_dsd_config },
	{ "CSC3551", "17AA3878", generic_dsd_config },
	{ "CSC3551", "17AA38A9", generic_dsd_config },
	{ "CSC3551", "17AA38AB", generic_dsd_config },
	{ "CSC3551", "17AA38B4", generic_dsd_config },
	{ "CSC3551", "17AA38B5", generic_dsd_config },
	{ "CSC3551", "17AA38B6", generic_dsd_config },
	{ "CSC3551", "17AA38B7", generic_dsd_config },
	{ "CSC3551", "17AA38C7", generic_dsd_config },
	{ "CSC3551", "17AA38C8", generic_dsd_config },
	{ "CSC3551", "17AA38F9", generic_dsd_config },
	{ "CSC3551", "17AA38FA", generic_dsd_config },
	{}
};

int cs35l41_add_dsd_properties(struct cs35l41_hda *cs35l41, struct device *physdev, int id,
			       const char *hid)
{
	const struct cs35l41_prop_model *model;

	for (model = cs35l41_prop_model_table; model->hid; model++) {
		if (!strcmp(model->hid, hid) &&
		    (!model->ssid ||
		     (cs35l41->acpi_subsystem_id &&
		      !strcasecmp(model->ssid, cs35l41->acpi_subsystem_id))))
			return model->add_prop(cs35l41, physdev, id, hid);
	}

	return -ENOENT;
}<|MERGE_RESOLUTION|>--- conflicted
+++ resolved
@@ -128,13 +128,8 @@
 	{ "17AA38B5", 2, EXTERNAL, { CS35L41_LEFT, CS35L41_RIGHT, 0, 0 }, 0, 1, -1, 0, 0, 0 },
 	{ "17AA38B6", 2, EXTERNAL, { CS35L41_LEFT, CS35L41_RIGHT, 0, 0 }, 0, 1, -1, 0, 0, 0 },
 	{ "17AA38B7", 2, EXTERNAL, { CS35L41_LEFT, CS35L41_RIGHT, 0, 0 }, 0, 1, -1, 0, 0, 0 },
-<<<<<<< HEAD
-	{ "17AA38C7", 4, INTERNAL, { CS35L41_LEFT, CS35L41_RIGHT, CS35L41_LEFT, CS35L41_RIGHT }, 0, 2, -1, 1000, 4500, 24 },
-	{ "17AA38C8", 4, INTERNAL, { CS35L41_LEFT, CS35L41_RIGHT, CS35L41_LEFT, CS35L41_RIGHT }, 0, 2, -1, 1000, 4500, 24 },
-=======
 	{ "17AA38C7", 4, INTERNAL, { CS35L41_RIGHT, CS35L41_LEFT, CS35L41_RIGHT, CS35L41_LEFT }, 0, 2, -1, 1000, 4500, 24 },
 	{ "17AA38C8", 4, INTERNAL, { CS35L41_RIGHT, CS35L41_LEFT, CS35L41_RIGHT, CS35L41_LEFT }, 0, 2, -1, 1000, 4500, 24 },
->>>>>>> 4e78dd6b
 	{ "17AA38F9", 2, EXTERNAL, { CS35L41_RIGHT, CS35L41_LEFT, 0, 0 }, 0, 2, -1, 0, 0, 0 },
 	{ "17AA38FA", 2, EXTERNAL, { CS35L41_RIGHT, CS35L41_LEFT, 0, 0 }, 0, 2, -1, 0, 0, 0 },
 	{}
