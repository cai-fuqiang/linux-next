/* SPDX-License-Identifier: GPL-2.0-only
 *
 * HDA audio driver for Cirrus Logic CS35L56 smart amp
 *
 * Copyright (C) 2023 Cirrus Logic, Inc. and
 *                    Cirrus Logic International Semiconductor Ltd.
 */

#ifndef __CS35L56_HDA_H__
#define __CS35L56_HDA_H__

#include <linux/device.h>
#include <linux/gpio/consumer.h>
#include <linux/firmware/cirrus/cs_dsp.h>
#include <linux/firmware/cirrus/wmfw.h>
#include <linux/regulator/consumer.h>
#include <linux/workqueue.h>
#include <sound/cs35l56.h>

struct dentry;

struct cs35l56_hda {
	struct cs35l56_base base;
	struct hda_codec *codec;
	struct work_struct dsp_work;
<<<<<<< HEAD
	struct work_struct control_work;
=======
>>>>>>> aa4674c5

	int index;
	const char *system_name;
	const char *amp_name;

	struct cs_dsp cs_dsp;
	bool playing;
	bool suspended;
	u8 asp_tx_mask;

	struct snd_kcontrol *posture_ctl;
	struct snd_kcontrol *volume_ctl;
	struct snd_kcontrol *mixer_ctl[4];

#if IS_ENABLED(CONFIG_SND_DEBUG)
	struct dentry *debugfs_root;
#endif
};

extern const struct dev_pm_ops cs35l56_hda_pm_ops;

int cs35l56_hda_common_probe(struct cs35l56_hda *cs35l56, int hid, int id);
void cs35l56_hda_remove(struct device *dev);

#endif /*__CS35L56_HDA_H__*/<|MERGE_RESOLUTION|>--- conflicted
+++ resolved
@@ -23,10 +23,6 @@
 	struct cs35l56_base base;
 	struct hda_codec *codec;
 	struct work_struct dsp_work;
-<<<<<<< HEAD
-	struct work_struct control_work;
-=======
->>>>>>> aa4674c5
 
 	int index;
 	const char *system_name;
