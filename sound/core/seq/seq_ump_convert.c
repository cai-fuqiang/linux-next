--- conflicted
+++ resolved
@@ -799,16 +799,10 @@
 }
 
 /* set up the MIDI2 RPN/NRPN packet data from the parsed info */
-<<<<<<< HEAD
-static void fill_rpn(struct snd_seq_ump_midi2_bank *cc,
-		     union snd_ump_midi2_msg *data,
-		     unsigned char channel)
-=======
 static int fill_rpn(struct ump_cvt_to_ump_bank *cc,
 		    union snd_ump_midi2_msg *data,
 		    unsigned char channel,
 		    bool flush)
->>>>>>> 4e78dd6b
 {
 	if (!(cc->cc_data_lsb_set || cc->cc_data_msb_set))
 		return 0; // skip
@@ -831,13 +825,9 @@
 	data->rpn.data = upscale_14_to_32bit((cc->cc_data_msb << 7) |
 					     cc->cc_data_lsb);
 	data->rpn.channel = channel;
-<<<<<<< HEAD
-	cc->cc_data_msb = cc->cc_data_lsb = 0;
-=======
 
 	reset_rpn(cc);
 	return 1;
->>>>>>> 4e78dd6b
 }
 
 /* convert CC event to MIDI 2.0 UMP */
@@ -893,14 +883,7 @@
 	case UMP_CC_DATA_LSB:
 		cc->cc_data_lsb_set = 1;
 		cc->cc_data_lsb = val;
-<<<<<<< HEAD
-		if (!(cc->rpn_set || cc->nrpn_set))
-			return 0; // skip
-		fill_rpn(cc, data, channel);
-		return 1;
-=======
 		return fill_rpn(cc, data, channel, false);
->>>>>>> 4e78dd6b
 	}
 
 	data->cc.status = status;
@@ -1002,14 +985,7 @@
 		cc->cc_data_msb_set = cc->cc_data_lsb_set = 1;
 		cc->cc_data_msb = msb;
 		cc->cc_data_lsb = lsb;
-<<<<<<< HEAD
-		if (!(cc->rpn_set || cc->nrpn_set))
-			return 0; // skip
-		fill_rpn(cc, data, channel);
-		return 1;
-=======
 		return fill_rpn(cc, data, channel, false);
->>>>>>> 4e78dd6b
 	}
 
 	data->cc.status = UMP_MSG_STATUS_CC;
