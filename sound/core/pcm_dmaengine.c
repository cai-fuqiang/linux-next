// SPDX-License-Identifier: GPL-2.0-or-later
/*
 *  Copyright (C) 2012, Analog Devices Inc.
 *	Author: Lars-Peter Clausen <lars@metafoo.de>
 *
 *  Based on:
 *	imx-pcm-dma-mx2.c, Copyright 2009 Sascha Hauer <s.hauer@pengutronix.de>
 *	mxs-pcm.c, Copyright (C) 2011 Freescale Semiconductor, Inc.
 *	ep93xx-pcm.c, Copyright (C) 2006 Lennert Buytenhek <buytenh@wantstofly.org>
 *		      Copyright (C) 2006 Applied Data Systems
 */
#include <linux/module.h>
#include <linux/init.h>
#include <linux/dmaengine.h>
#include <linux/slab.h>
#include <sound/pcm.h>
#include <sound/pcm_params.h>
#include <sound/soc.h>

#include <sound/dmaengine_pcm.h>

struct dmaengine_pcm_runtime_data {
	struct dma_chan *dma_chan;
	dma_cookie_t cookie;

	unsigned int pos;
};

static inline struct dmaengine_pcm_runtime_data *substream_to_prtd(
	const struct snd_pcm_substream *substream)
{
	return substream->runtime->private_data;
}

struct dma_chan *snd_dmaengine_pcm_get_chan(struct snd_pcm_substream *substream)
{
	struct dmaengine_pcm_runtime_data *prtd = substream_to_prtd(substream);

	return prtd->dma_chan;
}
EXPORT_SYMBOL_GPL(snd_dmaengine_pcm_get_chan);

/**
 * snd_hwparams_to_dma_slave_config - Convert hw_params to dma_slave_config
 * @substream: PCM substream
 * @params: hw_params
 * @slave_config: DMA slave config
 *
 * This function can be used to initialize a dma_slave_config from a substream
 * and hw_params in a dmaengine based PCM driver implementation.
 *
 * Return: zero if successful, or a negative error code
 */
int snd_hwparams_to_dma_slave_config(const struct snd_pcm_substream *substream,
	const struct snd_pcm_hw_params *params,
	struct dma_slave_config *slave_config)
{
	enum dma_slave_buswidth buswidth;
	int bits;

	bits = params_physical_width(params);
	if (bits < 8 || bits > 64)
		return -EINVAL;
	else if (bits == 8)
		buswidth = DMA_SLAVE_BUSWIDTH_1_BYTE;
	else if (bits == 16)
		buswidth = DMA_SLAVE_BUSWIDTH_2_BYTES;
	else if (bits == 24)
		buswidth = DMA_SLAVE_BUSWIDTH_3_BYTES;
	else if (bits <= 32)
		buswidth = DMA_SLAVE_BUSWIDTH_4_BYTES;
	else
		buswidth = DMA_SLAVE_BUSWIDTH_8_BYTES;

	if (substream->stream == SNDRV_PCM_STREAM_PLAYBACK) {
		slave_config->direction = DMA_MEM_TO_DEV;
		slave_config->dst_addr_width = buswidth;
	} else {
		slave_config->direction = DMA_DEV_TO_MEM;
		slave_config->src_addr_width = buswidth;
	}

	slave_config->device_fc = false;

	return 0;
}
EXPORT_SYMBOL_GPL(snd_hwparams_to_dma_slave_config);

/**
 * snd_dmaengine_pcm_set_config_from_dai_data() - Initializes a dma slave config
 *  using DAI DMA data.
 * @substream: PCM substream
 * @dma_data: DAI DMA data
 * @slave_config: DMA slave configuration
 *
 * Initializes the {dst,src}_addr, {dst,src}_maxburst, {dst,src}_addr_width
 * fields of the DMA slave config from the same fields of the DAI DMA
 * data struct. The src and dst fields will be initialized depending on the
 * direction of the substream. If the substream is a playback stream the dst
 * fields will be initialized, if it is a capture stream the src fields will be
 * initialized. The {dst,src}_addr_width field will only be initialized if the
 * SND_DMAENGINE_PCM_DAI_FLAG_PACK flag is set or if the addr_width field of
 * the DAI DMA data struct is not equal to DMA_SLAVE_BUSWIDTH_UNDEFINED. If
 * both conditions are met the latter takes priority.
 */
void snd_dmaengine_pcm_set_config_from_dai_data(
	const struct snd_pcm_substream *substream,
	const struct snd_dmaengine_dai_dma_data *dma_data,
	struct dma_slave_config *slave_config)
{
	if (substream->stream == SNDRV_PCM_STREAM_PLAYBACK) {
		slave_config->dst_addr = dma_data->addr;
		slave_config->dst_maxburst = dma_data->maxburst;
		if (dma_data->flags & SND_DMAENGINE_PCM_DAI_FLAG_PACK)
			slave_config->dst_addr_width =
				DMA_SLAVE_BUSWIDTH_UNDEFINED;
		if (dma_data->addr_width != DMA_SLAVE_BUSWIDTH_UNDEFINED)
			slave_config->dst_addr_width = dma_data->addr_width;
	} else {
		slave_config->src_addr = dma_data->addr;
		slave_config->src_maxburst = dma_data->maxburst;
		if (dma_data->flags & SND_DMAENGINE_PCM_DAI_FLAG_PACK)
			slave_config->src_addr_width =
				DMA_SLAVE_BUSWIDTH_UNDEFINED;
		if (dma_data->addr_width != DMA_SLAVE_BUSWIDTH_UNDEFINED)
			slave_config->src_addr_width = dma_data->addr_width;
	}

	slave_config->peripheral_config = dma_data->peripheral_config;
	slave_config->peripheral_size = dma_data->peripheral_size;
}
EXPORT_SYMBOL_GPL(snd_dmaengine_pcm_set_config_from_dai_data);

static void dmaengine_pcm_dma_complete(void *arg)
{
	unsigned int new_pos;
	struct snd_pcm_substream *substream = arg;
	struct dmaengine_pcm_runtime_data *prtd = substream_to_prtd(substream);

	new_pos = prtd->pos + snd_pcm_lib_period_bytes(substream);
	if (new_pos >= snd_pcm_lib_buffer_bytes(substream))
		new_pos = 0;
	prtd->pos = new_pos;

	snd_pcm_period_elapsed(substream);
}

static int dmaengine_pcm_prepare_and_submit(struct snd_pcm_substream *substream)
{
	struct dmaengine_pcm_runtime_data *prtd = substream_to_prtd(substream);
	struct dma_chan *chan = prtd->dma_chan;
	struct dma_async_tx_descriptor *desc;
	enum dma_transfer_direction direction;
	unsigned long flags = DMA_CTRL_ACK;

	direction = snd_pcm_substream_to_dma_direction(substream);

	if (!substream->runtime->no_period_wakeup)
		flags |= DMA_PREP_INTERRUPT;

	prtd->pos = 0;
	desc = dmaengine_prep_dma_cyclic(chan,
		substream->runtime->dma_addr,
		snd_pcm_lib_buffer_bytes(substream),
		snd_pcm_lib_period_bytes(substream), direction, flags);

	if (!desc)
		return -ENOMEM;

	desc->callback = dmaengine_pcm_dma_complete;
	desc->callback_param = substream;
	prtd->cookie = dmaengine_submit(desc);

	return 0;
}

/**
 * snd_dmaengine_pcm_trigger - dmaengine based PCM trigger implementation
 * @substream: PCM substream
 * @cmd: Trigger command
 *
 * This function can be used as the PCM trigger callback for dmaengine based PCM
 * driver implementations.
 *
 * Return: 0 on success, a negative error code otherwise
 */
int snd_dmaengine_pcm_trigger(struct snd_pcm_substream *substream, int cmd)
{
	struct dmaengine_pcm_runtime_data *prtd = substream_to_prtd(substream);
	struct snd_pcm_runtime *runtime = substream->runtime;
	int ret;

	switch (cmd) {
	case SNDRV_PCM_TRIGGER_START:
		ret = dmaengine_pcm_prepare_and_submit(substream);
		if (ret)
			return ret;
		dma_async_issue_pending(prtd->dma_chan);
		break;
	case SNDRV_PCM_TRIGGER_RESUME:
	case SNDRV_PCM_TRIGGER_PAUSE_RELEASE:
		dmaengine_resume(prtd->dma_chan);
		break;
	case SNDRV_PCM_TRIGGER_SUSPEND:
		if (runtime->info & SNDRV_PCM_INFO_PAUSE)
			dmaengine_pause(prtd->dma_chan);
		else
			dmaengine_terminate_async(prtd->dma_chan);
		break;
	case SNDRV_PCM_TRIGGER_PAUSE_PUSH:
		dmaengine_pause(prtd->dma_chan);
		break;
	case SNDRV_PCM_TRIGGER_STOP:
		dmaengine_terminate_async(prtd->dma_chan);
		break;
	default:
		return -EINVAL;
	}

	return 0;
}
EXPORT_SYMBOL_GPL(snd_dmaengine_pcm_trigger);

/**
 * snd_dmaengine_pcm_pointer_no_residue - dmaengine based PCM pointer implementation
 * @substream: PCM substream
 *
 * This function is deprecated and should not be used by new drivers, as its
 * results may be unreliable.
 *
 * Return: PCM position in frames
 */
snd_pcm_uframes_t snd_dmaengine_pcm_pointer_no_residue(struct snd_pcm_substream *substream)
{
	struct dmaengine_pcm_runtime_data *prtd = substream_to_prtd(substream);
	return bytes_to_frames(substream->runtime, prtd->pos);
}
EXPORT_SYMBOL_GPL(snd_dmaengine_pcm_pointer_no_residue);

/**
 * snd_dmaengine_pcm_pointer - dmaengine based PCM pointer implementation
 * @substream: PCM substream
 *
 * This function can be used as the PCM pointer callback for dmaengine based PCM
 * driver implementations.
 *
 * Return: PCM position in frames
 */
snd_pcm_uframes_t snd_dmaengine_pcm_pointer(struct snd_pcm_substream *substream)
{
	struct dmaengine_pcm_runtime_data *prtd = substream_to_prtd(substream);
	struct snd_pcm_runtime *runtime = substream->runtime;
	struct dma_tx_state state;
	enum dma_status status;
	unsigned int buf_size;
	unsigned int pos = 0;

	status = dmaengine_tx_status(prtd->dma_chan, prtd->cookie, &state);
	if (status == DMA_IN_PROGRESS || status == DMA_PAUSED) {
		buf_size = snd_pcm_lib_buffer_bytes(substream);
		if (state.residue > 0 && state.residue <= buf_size)
			pos = buf_size - state.residue;

		runtime->delay = bytes_to_frames(runtime,
						 state.in_flight_bytes);
	}

	return bytes_to_frames(runtime, pos);
}
EXPORT_SYMBOL_GPL(snd_dmaengine_pcm_pointer);

/**
 * snd_dmaengine_pcm_request_channel - Request channel for the dmaengine PCM
 * @filter_fn: Filter function used to request the DMA channel
 * @filter_data: Data passed to the DMA filter function
 *
 * This function request a DMA channel for usage with dmaengine PCM.
 *
 * Return: NULL or the requested DMA channel
 */
struct dma_chan *snd_dmaengine_pcm_request_channel(dma_filter_fn filter_fn,
	void *filter_data)
{
	dma_cap_mask_t mask;

	dma_cap_zero(mask);
	dma_cap_set(DMA_SLAVE, mask);
	dma_cap_set(DMA_CYCLIC, mask);

	return dma_request_channel(mask, filter_fn, filter_data);
}
EXPORT_SYMBOL_GPL(snd_dmaengine_pcm_request_channel);

/**
 * snd_dmaengine_pcm_open - Open a dmaengine based PCM substream
 * @substream: PCM substream
 * @chan: DMA channel to use for data transfers
 *
 * The function should usually be called from the pcm open callback. Note that
 * this function will use private_data field of the substream's runtime. So it
 * is not available to your pcm driver implementation.
 *
 * Return: 0 on success, a negative error code otherwise
 */
int snd_dmaengine_pcm_open(struct snd_pcm_substream *substream,
	struct dma_chan *chan)
{
	struct dmaengine_pcm_runtime_data *prtd;
	int ret;

	if (!chan)
		return -ENXIO;

	ret = snd_pcm_hw_constraint_integer(substream->runtime,
					    SNDRV_PCM_HW_PARAM_PERIODS);
	if (ret < 0)
		return ret;

	prtd = kzalloc(sizeof(*prtd), GFP_KERNEL);
	if (!prtd)
		return -ENOMEM;

	prtd->dma_chan = chan;

	substream->runtime->private_data = prtd;

	return 0;
}
EXPORT_SYMBOL_GPL(snd_dmaengine_pcm_open);

/**
 * snd_dmaengine_pcm_open_request_chan - Open a dmaengine based PCM substream and request channel
 * @substream: PCM substream
 * @filter_fn: Filter function used to request the DMA channel
 * @filter_data: Data passed to the DMA filter function
 *
 * This function will request a DMA channel using the passed filter function and
 * data. The function should usually be called from the pcm open callback. Note
 * that this function will use private_data field of the substream's runtime. So
 * it is not available to your pcm driver implementation.
 *
 * Return: 0 on success, a negative error code otherwise
 */
int snd_dmaengine_pcm_open_request_chan(struct snd_pcm_substream *substream,
	dma_filter_fn filter_fn, void *filter_data)
{
	return snd_dmaengine_pcm_open(substream,
		    snd_dmaengine_pcm_request_channel(filter_fn, filter_data));
}
EXPORT_SYMBOL_GPL(snd_dmaengine_pcm_open_request_chan);

int snd_dmaengine_pcm_sync_stop(struct snd_pcm_substream *substream)
{
	struct dmaengine_pcm_runtime_data *prtd = substream_to_prtd(substream);
<<<<<<< HEAD

	dmaengine_synchronize(prtd->dma_chan);
=======
	struct dma_tx_state state;
	enum dma_status status;

	status = dmaengine_tx_status(prtd->dma_chan, prtd->cookie, &state);
	if (status != DMA_PAUSED)
		dmaengine_synchronize(prtd->dma_chan);
>>>>>>> f1f36e22

	return 0;
}
EXPORT_SYMBOL_GPL(snd_dmaengine_pcm_sync_stop);

<<<<<<< HEAD
=======
static void __snd_dmaengine_pcm_close(struct snd_pcm_substream *substream,
				      bool release_channel)
{
	struct dmaengine_pcm_runtime_data *prtd = substream_to_prtd(substream);
	struct dma_tx_state state;
	enum dma_status status;

	status = dmaengine_tx_status(prtd->dma_chan, prtd->cookie, &state);
	if (status == DMA_PAUSED)
		dmaengine_terminate_async(prtd->dma_chan);

	dmaengine_synchronize(prtd->dma_chan);
	if (release_channel)
		dma_release_channel(prtd->dma_chan);
	kfree(prtd);
}

>>>>>>> f1f36e22
/**
 * snd_dmaengine_pcm_close - Close a dmaengine based PCM substream
 * @substream: PCM substream
 *
 * Return: 0 on success, a negative error code otherwise
 */
int snd_dmaengine_pcm_close(struct snd_pcm_substream *substream)
{
<<<<<<< HEAD
	struct dmaengine_pcm_runtime_data *prtd = substream_to_prtd(substream);
	struct dma_tx_state state;
	enum dma_status status;

	status = dmaengine_tx_status(prtd->dma_chan, prtd->cookie, &state);
	if (status == DMA_PAUSED)
		dmaengine_terminate_async(prtd->dma_chan);

	dmaengine_synchronize(prtd->dma_chan);
	kfree(prtd);

=======
	__snd_dmaengine_pcm_close(substream, false);
>>>>>>> f1f36e22
	return 0;
}
EXPORT_SYMBOL_GPL(snd_dmaengine_pcm_close);

/**
 * snd_dmaengine_pcm_close_release_chan - Close a dmaengine based PCM
 *					  substream and release channel
 * @substream: PCM substream
 *
 * Releases the DMA channel associated with the PCM substream.
 *
 * Return: zero if successful, or a negative error code
 */
int snd_dmaengine_pcm_close_release_chan(struct snd_pcm_substream *substream)
{
<<<<<<< HEAD
	struct dmaengine_pcm_runtime_data *prtd = substream_to_prtd(substream);
	struct dma_tx_state state;
	enum dma_status status;

	status = dmaengine_tx_status(prtd->dma_chan, prtd->cookie, &state);
	if (status == DMA_PAUSED)
		dmaengine_terminate_async(prtd->dma_chan);

	dmaengine_synchronize(prtd->dma_chan);
	dma_release_channel(prtd->dma_chan);
	kfree(prtd);

=======
	__snd_dmaengine_pcm_close(substream, true);
>>>>>>> f1f36e22
	return 0;
}
EXPORT_SYMBOL_GPL(snd_dmaengine_pcm_close_release_chan);

/**
 * snd_dmaengine_pcm_refine_runtime_hwparams - Refine runtime hw params
 * @substream: PCM substream
 * @dma_data: DAI DMA data
 * @hw: PCM hw params
 * @chan: DMA channel to use for data transfers
 *
 * This function will query DMA capability, then refine the pcm hardware
 * parameters.
 *
 * Return: 0 on success, a negative error code otherwise
 */
int snd_dmaengine_pcm_refine_runtime_hwparams(
	struct snd_pcm_substream *substream,
	struct snd_dmaengine_dai_dma_data *dma_data,
	struct snd_pcm_hardware *hw,
	struct dma_chan *chan)
{
	struct dma_slave_caps dma_caps;
	u32 addr_widths = BIT(DMA_SLAVE_BUSWIDTH_1_BYTE) |
			  BIT(DMA_SLAVE_BUSWIDTH_2_BYTES) |
			  BIT(DMA_SLAVE_BUSWIDTH_4_BYTES);
	snd_pcm_format_t i;
	int ret = 0;

	if (!hw || !chan || !dma_data)
		return -EINVAL;

	ret = dma_get_slave_caps(chan, &dma_caps);
	if (ret == 0) {
		if (dma_caps.cmd_pause && dma_caps.cmd_resume)
			hw->info |= SNDRV_PCM_INFO_PAUSE | SNDRV_PCM_INFO_RESUME;
		if (dma_caps.residue_granularity <= DMA_RESIDUE_GRANULARITY_SEGMENT)
			hw->info |= SNDRV_PCM_INFO_BATCH;

		if (substream->stream == SNDRV_PCM_STREAM_PLAYBACK)
			addr_widths = dma_caps.dst_addr_widths;
		else
			addr_widths = dma_caps.src_addr_widths;
	}

	/*
	 * If SND_DMAENGINE_PCM_DAI_FLAG_PACK is set keep
	 * hw.formats set to 0, meaning no restrictions are in place.
	 * In this case it's the responsibility of the DAI driver to
	 * provide the supported format information.
	 */
	if (!(dma_data->flags & SND_DMAENGINE_PCM_DAI_FLAG_PACK))
		/*
		 * Prepare formats mask for valid/allowed sample types. If the
		 * dma does not have support for the given physical word size,
		 * it needs to be masked out so user space can not use the
		 * format which produces corrupted audio.
		 * In case the dma driver does not implement the slave_caps the
		 * default assumption is that it supports 1, 2 and 4 bytes
		 * widths.
		 */
		pcm_for_each_format(i) {
			int bits = snd_pcm_format_physical_width(i);

			/*
			 * Enable only samples with DMA supported physical
			 * widths
			 */
			switch (bits) {
			case 8:
			case 16:
			case 24:
			case 32:
			case 64:
				if (addr_widths & (1 << (bits / 8)))
					hw->formats |= pcm_format_to_bits(i);
				break;
			default:
				/* Unsupported types */
				break;
			}
		}

	return ret;
}
EXPORT_SYMBOL_GPL(snd_dmaengine_pcm_refine_runtime_hwparams);

MODULE_DESCRIPTION("PCM dmaengine helper APIs");
MODULE_LICENSE("GPL");<|MERGE_RESOLUTION|>--- conflicted
+++ resolved
@@ -352,24 +352,17 @@
 int snd_dmaengine_pcm_sync_stop(struct snd_pcm_substream *substream)
 {
 	struct dmaengine_pcm_runtime_data *prtd = substream_to_prtd(substream);
-<<<<<<< HEAD
-
-	dmaengine_synchronize(prtd->dma_chan);
-=======
 	struct dma_tx_state state;
 	enum dma_status status;
 
 	status = dmaengine_tx_status(prtd->dma_chan, prtd->cookie, &state);
 	if (status != DMA_PAUSED)
 		dmaengine_synchronize(prtd->dma_chan);
->>>>>>> f1f36e22
 
 	return 0;
 }
 EXPORT_SYMBOL_GPL(snd_dmaengine_pcm_sync_stop);
 
-<<<<<<< HEAD
-=======
 static void __snd_dmaengine_pcm_close(struct snd_pcm_substream *substream,
 				      bool release_channel)
 {
@@ -387,7 +380,6 @@
 	kfree(prtd);
 }
 
->>>>>>> f1f36e22
 /**
  * snd_dmaengine_pcm_close - Close a dmaengine based PCM substream
  * @substream: PCM substream
@@ -396,21 +388,7 @@
  */
 int snd_dmaengine_pcm_close(struct snd_pcm_substream *substream)
 {
-<<<<<<< HEAD
-	struct dmaengine_pcm_runtime_data *prtd = substream_to_prtd(substream);
-	struct dma_tx_state state;
-	enum dma_status status;
-
-	status = dmaengine_tx_status(prtd->dma_chan, prtd->cookie, &state);
-	if (status == DMA_PAUSED)
-		dmaengine_terminate_async(prtd->dma_chan);
-
-	dmaengine_synchronize(prtd->dma_chan);
-	kfree(prtd);
-
-=======
 	__snd_dmaengine_pcm_close(substream, false);
->>>>>>> f1f36e22
 	return 0;
 }
 EXPORT_SYMBOL_GPL(snd_dmaengine_pcm_close);
@@ -426,22 +404,7 @@
  */
 int snd_dmaengine_pcm_close_release_chan(struct snd_pcm_substream *substream)
 {
-<<<<<<< HEAD
-	struct dmaengine_pcm_runtime_data *prtd = substream_to_prtd(substream);
-	struct dma_tx_state state;
-	enum dma_status status;
-
-	status = dmaengine_tx_status(prtd->dma_chan, prtd->cookie, &state);
-	if (status == DMA_PAUSED)
-		dmaengine_terminate_async(prtd->dma_chan);
-
-	dmaengine_synchronize(prtd->dma_chan);
-	dma_release_channel(prtd->dma_chan);
-	kfree(prtd);
-
-=======
 	__snd_dmaengine_pcm_close(substream, true);
->>>>>>> f1f36e22
 	return 0;
 }
 EXPORT_SYMBOL_GPL(snd_dmaengine_pcm_close_release_chan);
